// Copyright 2014 the V8 project authors. All rights reserved.
// Use of this source code is governed by a BSD-style license that can be
// found in the LICENSE file.

#ifndef V8_COMPILER_TYPE_CACHE_H_
#define V8_COMPILER_TYPE_CACHE_H_

#include "src/compiler/globals.h"
<<<<<<< HEAD
#include "src/compiler/types.h"
=======
#include "src/compiler/turbofan-types.h"
>>>>>>> 626889fb
#include "src/date/date.h"
#include "src/objects/js-array-buffer.h"
#include "src/objects/string.h"

namespace v8 {
namespace internal {
namespace compiler {

class V8_EXPORT_PRIVATE TypeCache final {
 private:
  // This has to be first for the initialization magic to work.
  AccountingAllocator allocator;
  Zone zone_;

 public:
  static TypeCache const* Get();

  TypeCache() : zone_(&allocator, ZONE_NAME) {}

  Type const kInt8 = CreateRange<int8_t>();
  Type const kUint8 = CreateRange<uint8_t>();
  Type const kUint8Clamped = kUint8;
  Type const kUint8OrMinusZeroOrNaN =
      Type::Union(kUint8, Type::MinusZeroOrNaN(), zone());
  Type const kInt16 = CreateRange<int16_t>();
  Type const kUint16 = CreateRange<uint16_t>();
  Type const kUnsigned31 = Type::Unsigned31();
  Type const kInt32 = Type::Signed32();
  Type const kUint32 = Type::Unsigned32();
  Type const kDoubleRepresentableInt64 = CreateRange(
      std::numeric_limits<int64_t>::min(), kMaxDoubleRepresentableInt64);
  Type const kDoubleRepresentableInt64OrMinusZero =
      Type::Union(kDoubleRepresentableInt64, Type::MinusZero(), zone());
  Type const kDoubleRepresentableUint64 = CreateRange(
      std::numeric_limits<uint64_t>::min(), kMaxDoubleRepresentableUint64);
<<<<<<< HEAD
=======
  Type const kFloat16 = Type::Number();
>>>>>>> 626889fb
  Type const kFloat32 = Type::Number();
  Type const kFloat64 = Type::Number();
  Type const kBigInt64 = Type::SignedBigInt64();
  Type const kBigUint64 = Type::UnsignedBigInt64();

  Type const kHoleySmi = Type::Union(Type::SignedSmall(), Type::Hole(), zone());

  Type const kSingletonZero = CreateRange(0.0, 0.0);
  Type const kSingletonOne = CreateRange(1.0, 1.0);
  Type const kSingletonTen = CreateRange(10.0, 10.0);
  Type const kSingletonMinusOne = CreateRange(-1.0, -1.0);
  Type const kZeroOrMinusZero =
      Type::Union(kSingletonZero, Type::MinusZero(), zone());
  Type const kZeroOrUndefined =
      Type::Union(kSingletonZero, Type::Undefined(), zone());
  Type const kTenOrUndefined =
      Type::Union(kSingletonTen, Type::Undefined(), zone());
  Type const kMinusOneOrZero = CreateRange(-1.0, 0.0);
  Type const kMinusOneToOneOrMinusZeroOrNaN = Type::Union(
      Type::Union(CreateRange(-1.0, 1.0), Type::MinusZero(), zone()),
      Type::NaN(), zone());
  Type const kZeroOrOne = CreateRange(0.0, 1.0);
  Type const kZeroOrOneOrNaN = Type::Union(kZeroOrOne, Type::NaN(), zone());
  Type const kZeroToThirtyOne = CreateRange(0.0, 31.0);
  Type const kZeroToThirtyTwo = CreateRange(0.0, 32.0);
  Type const kZeroish =
      Type::Union(kSingletonZero, Type::MinusZeroOrNaN(), zone());
  Type const kInteger = CreateRange(-V8_INFINITY, V8_INFINITY);
  Type const kIntegerOrMinusZero =
      Type::Union(kInteger, Type::MinusZero(), zone());
  Type const kIntegerOrMinusZeroOrNaN =
      Type::Union(kIntegerOrMinusZero, Type::NaN(), zone());
  Type const kPositiveInteger = CreateRange(0.0, V8_INFINITY);
  Type const kPositiveIntegerOrMinusZero =
      Type::Union(kPositiveInteger, Type::MinusZero(), zone());
  Type const kPositiveIntegerOrNaN =
      Type::Union(kPositiveInteger, Type::NaN(), zone());
  Type const kPositiveIntegerOrMinusZeroOrNaN =
      Type::Union(kPositiveIntegerOrMinusZero, Type::NaN(), zone());

<<<<<<< HEAD
  Type const kAdditiveSafeInteger =
      CreateRange(-4503599627370495.0, 4503599627370495.0);
=======
>>>>>>> 626889fb
  Type const kSafeInteger = CreateRange(-kMaxSafeInteger, kMaxSafeInteger);
  Type const kAdditiveSafeInteger =
      CreateRange(kMinAdditiveSafeInteger, kMaxAdditiveSafeInteger);
  Type const kAdditiveSafeIntegerOrMinusZero =
      Type::Union(kAdditiveSafeInteger, Type::MinusZero(), zone());
  Type const kSafeIntegerOrMinusZero =
      Type::Union(kSafeInteger, Type::MinusZero(), zone());
  Type const kPositiveSafeInteger = CreateRange(0.0, kMaxSafeInteger);

  // The FixedArray::length property always containts a smi in the range
  // [0, FixedArray::kMaxLength].
  Type const kFixedArrayLengthType = CreateRange(0.0, FixedArray::kMaxLength);

  // The WeakFixedArray::length property always containts a smi in the range:
  Type const kWeakFixedArrayLengthType =
      CreateRange(0.0, WeakFixedArray::kMaxCapacity);

  // The FixedDoubleArray::length property always containts a smi in the range
  // [0, FixedDoubleArray::kMaxLength].
  Type const kFixedDoubleArrayLengthType =
      CreateRange(0.0, FixedDoubleArray::kMaxLength);

  // The JSArray::length property always contains a tagged number in the range
  // [0, kMaxUInt32].
  Type const kJSArrayLengthType = Type::Unsigned32();

  // The JSArrayBuffer::byte_length property is limited to safe integer range
  // per specification, but on 32-bit architectures is implemented as uint32_t
  // field, so it's in the [0, kMaxUInt32] range in that case.
  Type const kJSArrayBufferByteLengthType =
      CreateRange(0.0, JSArrayBuffer::kMaxByteLength);

  // The type for the JSArrayBufferView::byte_length property is the same as
  // JSArrayBuffer::byte_length above.
  Type const kJSArrayBufferViewByteLengthType = kJSArrayBufferByteLengthType;

  // The type for the JSArrayBufferView::byte_offset property is the same as
  // JSArrayBuffer::byte_length above.
  Type const kJSArrayBufferViewByteOffsetType = kJSArrayBufferByteLengthType;

  // The JSTypedArray::length property always contains an untagged number in
  // the range [0, JSTypedArray::kMaxByteLength].
  Type const kJSTypedArrayLengthType =
      CreateRange(0.0, JSTypedArray::kMaxByteLength);

  // The String::length property always contains a smi in the range
  // [0, String::kMaxLength].
  Type const kStringLengthType = CreateRange(0.0, String::kMaxLength);

  // A time value always contains a tagged number in the range
  // [-kMaxTimeInMs, kMaxTimeInMs].
  Type const kTimeValueType =
      CreateRange(-DateCache::kMaxTimeInMs, DateCache::kMaxTimeInMs);

  // The JSDate::day property always contains a tagged number in the range
  // [1, 31] or NaN.
  Type const kJSDateDayType =
      Type::Union(CreateRange(1, 31.0), Type::NaN(), zone());

  // The JSDate::hour property always contains a tagged number in the range
  // [0, 23] or NaN.
  Type const kJSDateHourType =
      Type::Union(CreateRange(0, 23.0), Type::NaN(), zone());

  // The JSDate::minute property always contains a tagged number in the range
  // [0, 59] or NaN.
  Type const kJSDateMinuteType =
      Type::Union(CreateRange(0, 59.0), Type::NaN(), zone());

  // The JSDate::month property always contains a tagged number in the range
  // [0, 11] or NaN.
  Type const kJSDateMonthType =
      Type::Union(CreateRange(0, 11.0), Type::NaN(), zone());

  // The JSDate::second property always contains a tagged number in the range
  // [0, 59] or NaN.
  Type const kJSDateSecondType = kJSDateMinuteType;

  // The JSDate::value property always contains a tagged number in the range
  // [-kMaxTimeInMs, kMaxTimeInMs] or NaN.
  Type const kJSDateValueType =
      Type::Union(kTimeValueType, Type::NaN(), zone());

  // The JSDate::weekday property always contains a tagged number in the range
  // [0, 6] or NaN.
  Type const kJSDateWeekdayType =
      Type::Union(CreateRange(0, 6.0), Type::NaN(), zone());

  // The JSDate::year property always contains a tagged number in the range
  // [-271821, 275760] or NaN.
  Type const kJSDateYearType =
      Type::Union(CreateRange(-271821, 275760), Type::NaN(), zone());

  static_assert(JSDate::kYear == 0);
  static_assert(JSDate::kMonth == 1);
  static_assert(JSDate::kDay == 2);
  static_assert(JSDate::kWeekday == 3);
  static_assert(JSDate::kHour == 4);
  static_assert(JSDate::kMinute == 5);
  static_assert(JSDate::kSecond == 6);
  static_assert(JSDate::kFirstUncachedField == 7);
  Type const kJSDateFields[JSDate::kFirstUncachedField] = {
      kJSDateYearType, kJSDateMonthType,  kJSDateDayType,   kJSDateWeekdayType,
      kJSDateHourType, kJSDateMinuteType, kJSDateSecondType};

  // The valid number of arguments for JavaScript functions. We can never
  // materialize more than the max size of a fixed array, because we require a
  // fixed array in spread/apply calls.
  Type const kArgumentsLengthType = CreateRange(0.0, FixedArray::kMaxLength);

  // The valid number of arguments for rest parameters. We can never
  // materialize more than the max size of a fixed array, because we require a
  // fixed array in spread/apply calls.
  Type const kRestLengthType = CreateRange(0.0, FixedArray::kMaxLength);

  // The JSArrayIterator::kind property always contains an integer in the
  // range [0, 2], representing the possible IterationKinds.
  Type const kJSArrayIteratorKindType = CreateRange(0.0, 2.0);

 private:
  template <typename T>
  Type CreateRange() {
    T min = std::numeric_limits<T>::min();
    T max = std::numeric_limits<T>::max();
    DCHECK_EQ(min, static_cast<T>(static_cast<double>(min)));
    DCHECK_EQ(max, static_cast<T>(static_cast<double>(max)));
    return CreateRange(min, max);
  }

  Type CreateRange(double min, double max) {
    return Type::Range(min, max, zone());
  }

  Zone* zone() { return &zone_; }
};

}  // namespace compiler
}  // namespace internal
}  // namespace v8

#endif  // V8_COMPILER_TYPE_CACHE_H_<|MERGE_RESOLUTION|>--- conflicted
+++ resolved
@@ -6,11 +6,7 @@
 #define V8_COMPILER_TYPE_CACHE_H_
 
 #include "src/compiler/globals.h"
-<<<<<<< HEAD
-#include "src/compiler/types.h"
-=======
 #include "src/compiler/turbofan-types.h"
->>>>>>> 626889fb
 #include "src/date/date.h"
 #include "src/objects/js-array-buffer.h"
 #include "src/objects/string.h"
@@ -46,10 +42,7 @@
       Type::Union(kDoubleRepresentableInt64, Type::MinusZero(), zone());
   Type const kDoubleRepresentableUint64 = CreateRange(
       std::numeric_limits<uint64_t>::min(), kMaxDoubleRepresentableUint64);
-<<<<<<< HEAD
-=======
   Type const kFloat16 = Type::Number();
->>>>>>> 626889fb
   Type const kFloat32 = Type::Number();
   Type const kFloat64 = Type::Number();
   Type const kBigInt64 = Type::SignedBigInt64();
@@ -90,11 +83,6 @@
   Type const kPositiveIntegerOrMinusZeroOrNaN =
       Type::Union(kPositiveIntegerOrMinusZero, Type::NaN(), zone());
 
-<<<<<<< HEAD
-  Type const kAdditiveSafeInteger =
-      CreateRange(-4503599627370495.0, 4503599627370495.0);
-=======
->>>>>>> 626889fb
   Type const kSafeInteger = CreateRange(-kMaxSafeInteger, kMaxSafeInteger);
   Type const kAdditiveSafeInteger =
       CreateRange(kMinAdditiveSafeInteger, kMaxAdditiveSafeInteger);
