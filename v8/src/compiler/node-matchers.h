--- conflicted
+++ resolved
@@ -165,15 +165,10 @@
 using Uint32Matcher = IntMatcher<uint32_t, IrOpcode::kInt32Constant>;
 using Int64Matcher = IntMatcher<int64_t, IrOpcode::kInt64Constant>;
 using Uint64Matcher = IntMatcher<uint64_t, IrOpcode::kInt64Constant>;
-<<<<<<< HEAD
-using V128ConstMatcher =
-    ValueMatcher<S128ImmediateParameter, IrOpcode::kS128Const>;
-=======
 #if V8_ENABLE_WEBASSEMBLY
 using V128ConstMatcher =
     ValueMatcher<S128ImmediateParameter, IrOpcode::kS128Const>;
 #endif  // V8_ENABLE_WEBASSEMBLY
->>>>>>> 626889fb
 #if V8_HOST_ARCH_32_BIT
 using IntPtrMatcher = Int32Matcher;
 using UintPtrMatcher = Uint32Matcher;
@@ -840,10 +835,7 @@
   Node* if_false_;
 };
 
-<<<<<<< HEAD
-=======
 #if V8_ENABLE_WEBASSEMBLY
->>>>>>> 626889fb
 struct LoadTransformMatcher
     : ValueMatcher<LoadTransformParameters, IrOpcode::kLoadTransform> {
   explicit LoadTransformMatcher(Node* node) : ValueMatcher(node) {}
@@ -851,15 +843,8 @@
     return HasResolvedValue() && ResolvedValue().transformation == t;
   }
 };
-<<<<<<< HEAD
-
-}  // namespace compiler
-}  // namespace internal
-}  // namespace v8
-=======
 #endif  // V8_ENABLE_WEBASSEMBLY
 
 }  // namespace v8::internal::compiler
->>>>>>> 626889fb
 
 #endif  // V8_COMPILER_NODE_MATCHERS_H_