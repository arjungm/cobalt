// Copyright 2016 the V8 project authors. All rights reserved.
// Use of this source code is governed by a BSD-style license that can be
// found in the LICENSE file.

#ifndef V8_COMPILER_BYTECODE_LIVENESS_MAP_H_
#define V8_COMPILER_BYTECODE_LIVENESS_MAP_H_

#include <string>

#include "src/utils/bit-vector.h"
#include "src/zone/zone.h"

namespace v8 {
namespace internal {

class Zone;

namespace compiler {

class BytecodeLivenessState : public ZoneObject {
 public:
  class Iterator {
   public:
    int operator*() const {
      // Subtract one to compensate for the accumulator at the start of the
      // bit vector.
      return *it_ - 1;
    }

    void operator++() { return ++it_; }

    bool operator!=(const Iterator& other) const { return it_ != other.it_; }

   private:
    static constexpr struct StartTag {
    } kStartTag = {};
    static constexpr struct EndTag {
    } kEndTag = {};
    explicit Iterator(const BytecodeLivenessState& liveness, StartTag)
        : it_(liveness.bit_vector_.begin()) {
      // If we're not at the end, and the current value is the accumulator, skip
      // over it.
      if (it_ != liveness.bit_vector_.end() && *it_ == 0) {
        ++it_;
      }
    }
    explicit Iterator(const BytecodeLivenessState& liveness, EndTag)
        : it_(liveness.bit_vector_.end()) {}

    BitVector::Iterator it_;
    friend class BytecodeLivenessState;
  };

  BytecodeLivenessState(int register_count, Zone* zone)
      : bit_vector_(register_count + 1, zone) {}
  BytecodeLivenessState(const BytecodeLivenessState&) = delete;
  BytecodeLivenessState& operator=(const BytecodeLivenessState&) = delete;

  BytecodeLivenessState(const BytecodeLivenessState& other, Zone* zone)
      : bit_vector_(other.bit_vector_, zone) {}

  bool RegisterIsLive(int index) const {
    DCHECK_GE(index, 0);
    DCHECK_LT(index, bit_vector_.length() - 1);
    return bit_vector_.Contains(index + 1);
  }

  bool AccumulatorIsLive() const { return bit_vector_.Contains(0); }

  bool Equals(const BytecodeLivenessState& other) const {
    return bit_vector_.Equals(other.bit_vector_);
  }

  void MarkRegisterLive(int index) {
    DCHECK_GE(index, 0);
    DCHECK_LT(index, bit_vector_.length() - 1);
    bit_vector_.Add(index + 1);
  }

  void MarkRegisterDead(int index) {
    DCHECK_GE(index, 0);
    DCHECK_LT(index, bit_vector_.length() - 1);
    bit_vector_.Remove(index + 1);
  }

  void MarkAccumulatorLive() { bit_vector_.Add(0); }

  void MarkAccumulatorDead() { bit_vector_.Remove(0); }

  void MarkAllLive() { bit_vector_.AddAll(); }

  void Union(const BytecodeLivenessState& other) {
    bit_vector_.Union(other.bit_vector_);
  }

  bool UnionIsChanged(const BytecodeLivenessState& other) {
    return bit_vector_.UnionIsChanged(other.bit_vector_);
  }

  void CopyFrom(const BytecodeLivenessState& other) {
    bit_vector_.CopyFrom(other.bit_vector_);
  }

  int register_count() const { return bit_vector_.length() - 1; }

  // Number of live values, including the accumulator.
  int live_value_count() const { return bit_vector_.Count(); }

  Iterator begin() const { return Iterator(*this, Iterator::kStartTag); }

  Iterator end() const { return Iterator(*this, Iterator::kEndTag); }

 private:
  BitVector bit_vector_;
};

struct BytecodeLiveness {
  BytecodeLivenessState* in;
  BytecodeLivenessState* out;
};

class V8_EXPORT_PRIVATE BytecodeLivenessMap {
 public:
  BytecodeLivenessMap(int bytecode_size, Zone* zone)
<<<<<<< HEAD
      : liveness_(zone->NewArray<BytecodeLiveness>(bytecode_size))
=======
      : liveness_(zone->AllocateArray<BytecodeLiveness>(bytecode_size))
>>>>>>> 626889fb
#ifdef DEBUG
        ,
        size_(bytecode_size)
#endif
  {
  }

  BytecodeLiveness& InsertNewLiveness(int offset) {
    DCHECK_GE(offset, 0);
    DCHECK_LT(offset, size_);
#ifdef DEBUG
    // Null out the in/out liveness, so that later DCHECKs know whether these
    // have been correctly initialised or not. That code does initialise them
    // unconditionally though, so we can skip the nulling out in release.
    liveness_[offset].in = nullptr;
    liveness_[offset].out = nullptr;
#endif
    return liveness_[offset];
  }

  BytecodeLiveness& GetLiveness(int offset) {
    DCHECK_GE(offset, 0);
    DCHECK_LT(offset, size_);
    return liveness_[offset];
  }
  const BytecodeLiveness& GetLiveness(int offset) const {
    DCHECK_GE(offset, 0);
    DCHECK_LT(offset, size_);
    return liveness_[offset];
  }

  BytecodeLivenessState* GetInLiveness(int offset) {
    return GetLiveness(offset).in;
  }
  const BytecodeLivenessState* GetInLiveness(int offset) const {
    return GetLiveness(offset).in;
  }

  BytecodeLivenessState* GetOutLiveness(int offset) {
    return GetLiveness(offset).out;
  }
  const BytecodeLivenessState* GetOutLiveness(int offset) const {
    return GetLiveness(offset).out;
  }

 private:
  BytecodeLiveness* liveness_;
#ifdef DEBUG
  size_t size_;
#endif
};

V8_EXPORT_PRIVATE std::string ToString(const BytecodeLivenessState& liveness);

}  // namespace compiler
}  // namespace internal
}  // namespace v8

#endif  // V8_COMPILER_BYTECODE_LIVENESS_MAP_H_<|MERGE_RESOLUTION|>--- conflicted
+++ resolved
@@ -122,11 +122,7 @@
 class V8_EXPORT_PRIVATE BytecodeLivenessMap {
  public:
   BytecodeLivenessMap(int bytecode_size, Zone* zone)
-<<<<<<< HEAD
-      : liveness_(zone->NewArray<BytecodeLiveness>(bytecode_size))
-=======
       : liveness_(zone->AllocateArray<BytecodeLiveness>(bytecode_size))
->>>>>>> 626889fb
 #ifdef DEBUG
         ,
         size_(bytecode_size)
