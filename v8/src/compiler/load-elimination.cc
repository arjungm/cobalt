--- conflicted
+++ resolved
@@ -393,13 +393,10 @@
     // We are tracking too many objects, which leads to bad performance.
     // Delete one to avoid the map from becoming bigger.
     that->info_for_node_.erase(that->info_for_node_.begin());
-<<<<<<< HEAD
-=======
     if (V8_UNLIKELY(v8_flags.trace_turbo_bailouts)) {
       std::cout
           << "Bailing out in Load Elimination because of kMaxTrackedObjects\n";
     }
->>>>>>> 626889fb
   }
   object = ResolveRenames(object);
   that->info_for_node_[object] = maps;
@@ -997,11 +994,7 @@
     DCHECK(IsAnyTagged(access.machine_type.representation()));
     ZoneRefSet<Map> object_maps;
     if (state->LookupMaps(object, &object_maps) && object_maps.size() == 1) {
-<<<<<<< HEAD
-      Node* value = jsgraph()->HeapConstant(object_maps[0].object());
-=======
       Node* value = jsgraph()->HeapConstantNoHole(object_maps[0].object());
->>>>>>> 626889fb
       NodeProperties::SetType(value, Type::OtherInternal());
       ReplaceWithValue(node, value, effect);
       return Replace(value);
@@ -1157,11 +1150,8 @@
     case MachineRepresentation::kFloat32:
     case MachineRepresentation::kCompressedPointer:
     case MachineRepresentation::kCompressed:
-<<<<<<< HEAD
-=======
     case MachineRepresentation::kProtectedPointer:
     case MachineRepresentation::kIndirectPointer:
->>>>>>> 626889fb
     case MachineRepresentation::kSandboxedPointer:
       // TODO(turbofan): Add support for doing the truncations.
       break;
@@ -1223,11 +1213,8 @@
     case MachineRepresentation::kCompressedPointer:
     case MachineRepresentation::kCompressed:
     case MachineRepresentation::kSandboxedPointer:
-<<<<<<< HEAD
-=======
     case MachineRepresentation::kProtectedPointer:
     case MachineRepresentation::kIndirectPointer:
->>>>>>> 626889fb
       // TODO(turbofan): Add support for doing the truncations.
       break;
     case MachineRepresentation::kFloat64:
@@ -1539,10 +1526,7 @@
     case MachineRepresentation::kBit:
     case MachineRepresentation::kSimd128:
     case MachineRepresentation::kSimd256:
-<<<<<<< HEAD
-=======
     case MachineRepresentation::kFloat16RawBits:
->>>>>>> 626889fb
       UNREACHABLE();
     case MachineRepresentation::kWord8:
     case MachineRepresentation::kWord16:
@@ -1559,11 +1543,8 @@
     case MachineRepresentation::kMapWord:
     case MachineRepresentation::kCompressedPointer:
     case MachineRepresentation::kCompressed:
-<<<<<<< HEAD
-=======
     case MachineRepresentation::kProtectedPointer:
     case MachineRepresentation::kIndirectPointer:
->>>>>>> 626889fb
     case MachineRepresentation::kSandboxedPointer:
       break;
   }
