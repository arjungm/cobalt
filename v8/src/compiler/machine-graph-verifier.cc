--- conflicted
+++ resolved
@@ -4,7 +4,6 @@
 
 #include "src/compiler/machine-graph-verifier.h"
 
-#include "src/base/v8-fallthrough.h"
 #include "src/compiler/common-operator.h"
 #include "src/compiler/linkage.h"
 #include "src/compiler/machine-operator.h"
@@ -164,10 +163,7 @@
           case IrOpcode::kStore:
           case IrOpcode::kProtectedStore:
           case IrOpcode::kStoreTrapOnNull:
-<<<<<<< HEAD
-=======
           case IrOpcode::kStoreIndirectPointer:
->>>>>>> 626889fb
             representation_vector_[node->id()] = PromoteRepresentation(
                 StoreRepresentationOf(node->op()).representation());
             break;
@@ -186,10 +182,7 @@
           case IrOpcode::kChangeInt32ToTagged:
           case IrOpcode::kChangeUint32ToTagged:
           case IrOpcode::kBitcastWordToTagged:
-<<<<<<< HEAD
-=======
           case IrOpcode::kTaggedIndexConstant:
->>>>>>> 626889fb
             representation_vector_[node->id()] = MachineRepresentation::kTagged;
             break;
           case IrOpcode::kCompressedHeapConstant:
@@ -252,10 +245,6 @@
           case IrOpcode::kFloat64ExtractLowWord32:
           case IrOpcode::kFloat64ExtractHighWord32:
           case IrOpcode::kWord32Popcnt:
-<<<<<<< HEAD
-          case IrOpcode::kI8x16BitMask:
-=======
->>>>>>> 626889fb
             MACHINE_UNOP_32_LIST(LABEL)
             MACHINE_BINOP_32_LIST(LABEL) {
               representation_vector_[node->id()] =
@@ -270,10 +259,7 @@
           case IrOpcode::kBitcastFloat64ToInt64:
           case IrOpcode::kChangeFloat64ToInt64:
           case IrOpcode::kChangeFloat64ToUint64:
-<<<<<<< HEAD
-=======
           case IrOpcode::kTruncateFloat64ToInt64:
->>>>>>> 626889fb
           case IrOpcode::kWord64Popcnt:
           case IrOpcode::kWord64Ctz:
           case IrOpcode::kWord64Clz:
@@ -375,10 +361,7 @@
           case IrOpcode::kRoundInt64ToFloat32:
           case IrOpcode::kRoundUint64ToFloat32:
           case IrOpcode::kTruncateInt64ToInt32:
-<<<<<<< HEAD
-=======
           case IrOpcode::kBitcastInt64ToFloat64:
->>>>>>> 626889fb
           case IrOpcode::kWord64Ctz:
           case IrOpcode::kWord64Clz:
           case IrOpcode::kWord64Popcnt:
@@ -456,10 +439,7 @@
             CheckValueInputRepresentationIs(node, 1,
                                             MachineRepresentation::kSimd128);
             break;
-<<<<<<< HEAD
-=======
 #endif  // V8_ENABLE_WEBASSEMBLY
->>>>>>> 626889fb
 
 #define LABEL(opcode) case IrOpcode::k##opcode:
           case IrOpcode::kChangeInt32ToTagged:
@@ -580,10 +560,7 @@
                                             MachineRepresentation::kWord32);
             [[fallthrough]];
           case IrOpcode::kStore:
-<<<<<<< HEAD
-=======
           case IrOpcode::kStoreIndirectPointer:
->>>>>>> 626889fb
           case IrOpcode::kUnalignedStore:
           case IrOpcode::kWord32AtomicStore:
           case IrOpcode::kWord32AtomicExchange:
@@ -1062,15 +1039,11 @@
         // happens in dead code.
         return IsAnyTagged(actual);
       case MachineRepresentation::kCompressedPointer:
-<<<<<<< HEAD
-      case MachineRepresentation::kSandboxedPointer:
-=======
       case MachineRepresentation::kProtectedPointer:
       case MachineRepresentation::kIndirectPointer:
       case MachineRepresentation::kSandboxedPointer:
       case MachineRepresentation::kFloat16RawBits:
       case MachineRepresentation::kFloat16:
->>>>>>> 626889fb
       case MachineRepresentation::kFloat32:
       case MachineRepresentation::kFloat64:
       case MachineRepresentation::kSimd128:
