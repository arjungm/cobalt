--- conflicted
+++ resolved
@@ -137,15 +137,6 @@
       info_for_node_.insert(std::make_pair(object, info));
     }
 
-<<<<<<< HEAD
-    AbstractField const* Extend(Node* object, FieldInfo info,
-                                Zone* zone) const {
-      AbstractField* that = zone->New<AbstractField>(*this);
-      if (that->info_for_node_.size() >= kMaxTrackedObjects) {
-        // We are tracking too many objects, which leads to bad performance.
-        // Delete one to avoid the map from becoming bigger.
-        that->info_for_node_.erase(that->info_for_node_.begin());
-=======
     AbstractField const* Extend(Node* object, FieldInfo info, Zone* zone,
                                 int current_field_count) const {
       AbstractField* that = zone->New<AbstractField>(*this);
@@ -159,7 +150,6 @@
           std::cout << "Bailing out in Load Elimination because of "
                        "kMaxTrackedFields or kMaxTrackedObjects\n";
         }
->>>>>>> 626889fb
       }
       that->info_for_node_[object] = info;
       return that;
@@ -197,14 +187,9 @@
     ZoneMap<Node*, FieldInfo> info_for_node_;
   };
 
-<<<<<<< HEAD
-  static size_t const kMaxTrackedFields = 32;
-  static size_t const kMaxTrackedObjects = 100;
-=======
   static size_t const kMaxTrackedFieldsPerObject = 32;
   static size_t const kMaxTrackedObjects = 100;
   static int const kMaxTrackedFields = 300;
->>>>>>> 626889fb
 
   // Abstract state to approximate the current map of an object along the
   // effect paths through the graph.
