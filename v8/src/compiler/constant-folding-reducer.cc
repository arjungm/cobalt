--- conflicted
+++ resolved
@@ -27,11 +27,7 @@
   } else if (type.Is(Type::NaN())) {
     result = jsgraph->NaNConstant();
   } else if (type.IsHeapConstant()) {
-<<<<<<< HEAD
-    result = jsgraph->Constant(type.AsHeapConstant()->Ref(), broker);
-=======
     result = jsgraph->ConstantNoHole(type.AsHeapConstant()->Ref(), broker);
->>>>>>> 626889fb
   } else if (type.Is(Type::PlainNumber()) && type.Min() == type.Max()) {
     result = jsgraph->ConstantNoHole(type.Min());
   } else {
