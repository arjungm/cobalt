--- conflicted
+++ resolved
@@ -6,10 +6,7 @@
 #define V8_COMPILER_RAW_MACHINE_ASSEMBLER_H_
 
 #include <initializer_list>
-<<<<<<< HEAD
-=======
 #include <optional>
->>>>>>> 626889fb
 #include <type_traits>
 
 #include "src/common/globals.h"
@@ -211,10 +208,7 @@
   void OptimizedStoreField(MachineRepresentation rep, Node* object, int offset,
                            Node* value, WriteBarrierKind write_barrier) {
     DCHECK(!IsMapOffsetConstantMinusTag(offset));
-<<<<<<< HEAD
-=======
     DCHECK_NE(rep, MachineRepresentation::kIndirectPointer);
->>>>>>> 626889fb
     AddNode(simplified()->StoreField(
                 FieldAccess(BaseTaggedness::kTaggedBase, offset,
                             MaybeHandle<Name>(), OptionalMapRef(), Type::Any(),
@@ -222,8 +216,6 @@
                             write_barrier, "OptimizedStoreField")),
             object, value);
   }
-<<<<<<< HEAD
-=======
   void OptimizedStoreIndirectPointerField(Node* object, int offset,
                                           IndirectPointerTag tag, Node* value,
                                           WriteBarrierKind write_barrier) {
@@ -237,7 +229,6 @@
     access.indirect_pointer_tag = tag;
     AddNode(simplified()->StoreField(access), object, value);
   }
->>>>>>> 626889fb
   void OptimizedStoreMap(Node* object, Node* value,
                          WriteBarrierKind write_barrier = kMapWriteBarrier) {
     AddNode(simplified()->StoreField(AccessBuilder::ForMap(write_barrier)),
@@ -1003,22 +994,9 @@
   Node* I32x4Splat(Node* a) { return AddNode(machine()->I32x4Splat(), a); }
   Node* I16x8Splat(Node* a) { return AddNode(machine()->I16x8Splat(), a); }
 
-<<<<<<< HEAD
-  Node* I8x16BitMask(Node* a) { return AddNode(machine()->I8x16BitMask(), a); }
-
-  Node* I8x16Eq(Node* a, Node* b) {
-    return AddNode(machine()->I8x16Eq(), a, b);
-  }
-
-  // Stack operations.
-  Node* LoadFramePointer() { return AddNode(machine()->LoadFramePointer()); }
-  Node* LoadParentFramePointer() {
-    return AddNode(machine()->LoadParentFramePointer());
-=======
   Node* LoadStackPointer() { return AddNode(machine()->LoadStackPointer()); }
   void SetStackPointer(Node* ptr) {
     AddNode(machine()->SetStackPointer(), ptr);
->>>>>>> 626889fb
   }
 #endif
 
@@ -1066,11 +1044,7 @@
 
   // Call to a C function.
   template <class... CArgs>
-<<<<<<< HEAD
-  Node* CallCFunction(Node* function, base::Optional<MachineType> return_type,
-=======
   Node* CallCFunction(Node* function, std::optional<MachineType> return_type,
->>>>>>> 626889fb
                       CArgs... cargs) {
     static_assert(
         std::conjunction_v<std::is_convertible<CArgs, CFunctionArg>...>,
@@ -1078,11 +1052,7 @@
     return CallCFunction(function, return_type, {cargs...});
   }
 
-<<<<<<< HEAD
-  Node* CallCFunction(Node* function, base::Optional<MachineType> return_type,
-=======
   Node* CallCFunction(Node* function, std::optional<MachineType> return_type,
->>>>>>> 626889fb
                       std::initializer_list<CFunctionArg> args);
 
   // Call to a C function without a function discriptor on AIX.
@@ -1245,11 +1215,7 @@
 
   Isolate* isolate_;
 
-<<<<<<< HEAD
-  Graph* graph_;
-=======
   TFGraph* graph_;
->>>>>>> 626889fb
   Schedule* schedule_;
   SourcePositionTable* source_positions_;
   MachineOperatorBuilder machine_;
