--- conflicted
+++ resolved
@@ -75,10 +75,7 @@
 
   MemoryLowering(
       JSGraph* jsgraph, Zone* zone, JSGraphAssembler* graph_assembler,
-<<<<<<< HEAD
-=======
       bool is_wasm,
->>>>>>> 626889fb
       AllocationFolding allocation_folding =
           AllocationFolding::kDontAllocationFolding,
       WriteBarrierAssertFailedCallback callback = [](Node*, Node*, const char*,
@@ -117,13 +114,6 @@
   Node* ComputeIndex(ElementAccess const& access, Node* node);
   void EnsureAllocateOperator();
   Node* GetWasmInstanceNode();
-<<<<<<< HEAD
-
-  // Align the value to kObjectAlignment8GbHeap if V8_COMPRESS_POINTERS_8GB is
-  // defined.
-  Node* AlignToAllocationAlignment(Node* address);
-=======
->>>>>>> 626889fb
 
   // Align the value to kObjectAlignment8GbHeap if V8_COMPRESS_POINTERS_8GB is
   // defined.
