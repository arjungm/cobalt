--- conflicted
+++ resolved
@@ -39,15 +39,9 @@
   return reduction;
 }
 
-<<<<<<< HEAD
-GraphReducer::GraphReducer(Zone* zone, Graph* graph, TickCounter* tick_counter,
-                           JSHeapBroker* broker, Node* dead,
-                           ObserveNodeManager* observe_node_manager)
-=======
 GraphReducer::GraphReducer(Zone* zone, TFGraph* graph,
                            TickCounter* tick_counter, JSHeapBroker* broker,
                            Node* dead, ObserveNodeManager* observe_node_manager)
->>>>>>> 626889fb
     : graph_(graph),
       dead_(dead),
       state_(graph, 4),
