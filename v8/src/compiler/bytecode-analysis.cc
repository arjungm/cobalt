// Copyright 2016 the V8 project authors. All rights reserved.
// Use of this source code is governed by a BSD-style license that can be
// found in the LICENSE file.

#include "src/compiler/bytecode-analysis.h"

#include <utility>

#include "src/compiler/bytecode-liveness-map.h"
#include "src/interpreter/bytecode-array-iterator.h"
#include "src/interpreter/bytecode-array-random-iterator.h"
<<<<<<< HEAD
=======
#include "src/interpreter/bytecodes.h"
>>>>>>> 626889fb
#include "src/objects/objects-inl.h"
#include "src/utils/ostreams.h"

namespace v8 {
namespace internal {
namespace compiler {

using interpreter::Bytecode;
using interpreter::BytecodeOperands;
using interpreter::Bytecodes;
using interpreter::ImplicitRegisterUse;
using interpreter::OperandType;
using interpreter::Register;

BytecodeLoopAssignments::BytecodeLoopAssignments(int parameter_count,
                                                 int register_count, Zone* zone)
    : parameter_count_(parameter_count),
      bit_vector_(
          zone->New<BitVector>(parameter_count + register_count, zone)) {}

void BytecodeLoopAssignments::Add(interpreter::Register r) {
  if (r.is_parameter()) {
    bit_vector_->Add(r.ToParameterIndex());
  } else {
    bit_vector_->Add(parameter_count_ + r.index());
  }
}

void BytecodeLoopAssignments::AddList(interpreter::Register r, uint32_t count) {
  if (r.is_parameter()) {
    for (uint32_t i = 0; i < count; i++) {
      DCHECK(interpreter::Register(r.index() + i).is_parameter());
      bit_vector_->Add(r.ToParameterIndex() + i);
    }
  } else {
    for (uint32_t i = 0; i < count; i++) {
      DCHECK(!interpreter::Register(r.index() + i).is_parameter());
      bit_vector_->Add(parameter_count_ + r.index() + i);
    }
  }
}


void BytecodeLoopAssignments::Union(const BytecodeLoopAssignments& other) {
  bit_vector_->Union(*other.bit_vector_);
}

bool BytecodeLoopAssignments::ContainsParameter(int index) const {
  DCHECK_GE(index, 0);
  DCHECK_LT(index, parameter_count());
  return bit_vector_->Contains(index);
}

bool BytecodeLoopAssignments::ContainsLocal(int index) const {
  DCHECK_GE(index, 0);
  DCHECK_LT(index, local_count());
  return bit_vector_->Contains(parameter_count_ + index);
}

ResumeJumpTarget::ResumeJumpTarget(int suspend_id, int target_offset,
                                   int final_target_offset)
    : suspend_id_(suspend_id),
      target_offset_(target_offset),
      final_target_offset_(final_target_offset) {}

ResumeJumpTarget ResumeJumpTarget::Leaf(int suspend_id, int target_offset) {
  return ResumeJumpTarget(suspend_id, target_offset, target_offset);
}

ResumeJumpTarget ResumeJumpTarget::AtLoopHeader(int loop_header_offset,
                                                const ResumeJumpTarget& next) {
  return ResumeJumpTarget(next.suspend_id(), loop_header_offset,
                          next.target_offset());
}

<<<<<<< HEAD
BytecodeAnalysis::BytecodeAnalysis(Handle<BytecodeArray> bytecode_array,
                                   Zone* zone, BytecodeOffset osr_bailout_id,
                                   bool analyze_liveness)
    : bytecode_array_(bytecode_array),
      zone_(zone),
      osr_bailout_id_(osr_bailout_id),
      analyze_liveness_(analyze_liveness),
      loop_stack_(zone),
      loop_end_index_queue_(zone),
      resume_jump_targets_(zone),
      end_to_header_(zone),
      header_to_info_(zone),
      osr_entry_point_(-1) {
  Analyze();
}

=======
>>>>>>> 626889fb
namespace {

template <Bytecode bytecode, OperandType operand_type, size_t i>
void UpdateInLivenessForOutOperand(
    BytecodeLivenessState* in_liveness,
    const interpreter::BytecodeArrayIterator& iterator) {
<<<<<<< HEAD
  switch (operand_type) {
    case OperandType::kRegOut: {
      Register r = iterator.GetRegisterOperand(i);
      if (!r.is_parameter()) {
        in_liveness->MarkRegisterDead(r.index());
      }
      break;
    }
    case OperandType::kRegOutList: {
      Register r = iterator.GetRegisterOperand(i);
      uint32_t reg_count = iterator.GetRegisterCountOperand(i + 1);
      if (!r.is_parameter()) {
        for (uint32_t j = 0; j < reg_count; ++j) {
          DCHECK(!Register(r.index() + j).is_parameter());
          in_liveness->MarkRegisterDead(r.index() + j);
        }
      }
      break;
    }
    case OperandType::kRegOutPair: {
      Register r = iterator.GetRegisterOperand(i);
      if (!r.is_parameter()) {
        DCHECK(!Register(r.index() + 1).is_parameter());
        in_liveness->MarkRegisterDead(r.index());
        in_liveness->MarkRegisterDead(r.index() + 1);
      }
      break;
    }
    case OperandType::kRegOutTriple: {
      Register r = iterator.GetRegisterOperand(i);
      if (!r.is_parameter()) {
        DCHECK(!Register(r.index() + 1).is_parameter());
        DCHECK(!Register(r.index() + 2).is_parameter());
        in_liveness->MarkRegisterDead(r.index());
        in_liveness->MarkRegisterDead(r.index() + 1);
        in_liveness->MarkRegisterDead(r.index() + 2);
      }
      break;
    }
    default:
      DCHECK(!Bytecodes::IsRegisterOutputOperandType(operand_type));
      break;
  }
}

template <Bytecode bytecode, OperandType operand_type, size_t i>
void UpdateInLivenessForInOperand(
    BytecodeLivenessState* in_liveness,
    const interpreter::BytecodeArrayIterator& iterator) {
  switch (operand_type) {
    case OperandType::kReg: {
      Register r = iterator.GetRegisterOperand(i);
      if (!r.is_parameter()) {
        in_liveness->MarkRegisterLive(r.index());
      }
      break;
    }
    case OperandType::kRegPair: {
      Register r = iterator.GetRegisterOperand(i);
      if (!r.is_parameter()) {
        DCHECK(!Register(r.index() + 1).is_parameter());
        in_liveness->MarkRegisterLive(r.index());
        in_liveness->MarkRegisterLive(r.index() + 1);
      }
      break;
    }
    case OperandType::kRegList: {
      Register r = iterator.GetRegisterOperand(i);
      uint32_t reg_count = iterator.GetRegisterCountOperand(i + 1);
      if (!r.is_parameter()) {
        for (uint32_t j = 0; j < reg_count; ++j) {
          DCHECK(!interpreter::Register(r.index() + j).is_parameter());
          in_liveness->MarkRegisterLive(r.index() + j);
        }
      }
      break;
    }
    default:
      DCHECK(!Bytecodes::IsRegisterInputOperandType(operand_type));
      break;
  }
}

=======
  if constexpr (operand_type == OperandType::kRegOut ||
                operand_type == OperandType::kRegInOut) {
    Register r = iterator.GetRegisterOperand(i);
    if (!r.is_parameter()) {
      in_liveness->MarkRegisterDead(r.index());
    }
  } else if constexpr (operand_type == OperandType::kRegOutList) {
    Register r = iterator.GetRegisterOperand(i);
    uint32_t reg_count = iterator.GetRegisterCountOperand(i + 1);
    if (!r.is_parameter()) {
      for (uint32_t j = 0; j < reg_count; ++j) {
        DCHECK(!Register(r.index() + j).is_parameter());
        in_liveness->MarkRegisterDead(r.index() + j);
      }
    }
  } else if constexpr (operand_type == OperandType::kRegOutPair) {
    Register r = iterator.GetRegisterOperand(i);
    if (!r.is_parameter()) {
      DCHECK(!Register(r.index() + 1).is_parameter());
      in_liveness->MarkRegisterDead(r.index());
      in_liveness->MarkRegisterDead(r.index() + 1);
    }
  } else if constexpr (operand_type == OperandType::kRegOutTriple) {
    Register r = iterator.GetRegisterOperand(i);
    if (!r.is_parameter()) {
      DCHECK(!Register(r.index() + 1).is_parameter());
      DCHECK(!Register(r.index() + 2).is_parameter());
      in_liveness->MarkRegisterDead(r.index());
      in_liveness->MarkRegisterDead(r.index() + 1);
      in_liveness->MarkRegisterDead(r.index() + 2);
    }
  } else {
    DCHECK(!Bytecodes::IsRegisterOutputOperandType(operand_type));
  }
}

template <Bytecode bytecode, OperandType operand_type, size_t i>
void UpdateInLivenessForInOperand(
    BytecodeLivenessState* in_liveness,
    const interpreter::BytecodeArrayIterator& iterator) {
  if constexpr (operand_type == OperandType::kReg ||
                operand_type == OperandType::kRegInOut) {
    Register r = iterator.GetRegisterOperand(i);
    if (!r.is_parameter()) {
      in_liveness->MarkRegisterLive(r.index());
    }
  } else if constexpr (operand_type == OperandType::kRegPair) {
    Register r = iterator.GetRegisterOperand(i);
    if (!r.is_parameter()) {
      DCHECK(!Register(r.index() + 1).is_parameter());
      in_liveness->MarkRegisterLive(r.index());
      in_liveness->MarkRegisterLive(r.index() + 1);
    }
  } else if constexpr (operand_type == OperandType::kRegList) {
    Register r = iterator.GetRegisterOperand(i);
    uint32_t reg_count = iterator.GetRegisterCountOperand(i + 1);
    if (!r.is_parameter()) {
      for (uint32_t j = 0; j < reg_count; ++j) {
        DCHECK(!interpreter::Register(r.index() + j).is_parameter());
        in_liveness->MarkRegisterLive(r.index() + j);
      }
    }
  } else {
    DCHECK(!Bytecodes::IsRegisterInputOperandType(operand_type));
  }
}

>>>>>>> 626889fb
template <Bytecode bytecode, ImplicitRegisterUse implicit_register_use,
          OperandType... operand_types, size_t... operand_index>
void UpdateInLiveness(BytecodeLivenessState* in_liveness,
                      const interpreter::BytecodeArrayIterator& iterator,
                      std::index_sequence<operand_index...>) {
  // Special case Suspend and Resume to just pass through liveness.
  if constexpr (bytecode == Bytecode::kSuspendGenerator) {
    // The generator object has to be live.
    in_liveness->MarkRegisterLive(iterator.GetRegisterOperand(0).index());
    // Suspend additionally reads and returns the accumulator
    DCHECK(Bytecodes::ReadsAccumulator(bytecode));
    in_liveness->MarkAccumulatorLive();
    return;
  } else if constexpr (bytecode == Bytecode::kResumeGenerator) {
    // The generator object has to be live.
    in_liveness->MarkRegisterLive(iterator.GetRegisterOperand(0).index());
    return;
  }

<<<<<<< HEAD
  if (BytecodeOperands::WritesAccumulator(implicit_register_use)) {
=======
  // Otherwise, walk all accumulator and register writes and reads.
  if constexpr (BytecodeOperands::WritesAccumulator(implicit_register_use)) {
>>>>>>> 626889fb
    in_liveness->MarkAccumulatorDead();
  }
  DCHECK_IMPLIES(BytecodeOperands::ClobbersAccumulator(implicit_register_use),
                 !in_liveness->AccumulatorIsLive());
  (UpdateInLivenessForOutOperand<bytecode, operand_types, operand_index>(
       in_liveness, iterator),
   ...);

<<<<<<< HEAD
  if (Bytecodes::WritesImplicitRegister(bytecode)) {
    in_liveness->MarkRegisterDead(Register::FromShortStar(bytecode).index());
  }

  if (BytecodeOperands::ReadsAccumulator(implicit_register_use)) {
=======
  if constexpr (BytecodeOperands::WritesImplicitRegister(
                    implicit_register_use)) {
    in_liveness->MarkRegisterDead(Register::FromShortStar(bytecode).index());
  }

  if constexpr (BytecodeOperands::ReadsAccumulator(implicit_register_use)) {
>>>>>>> 626889fb
    in_liveness->MarkAccumulatorLive();
  }
  (UpdateInLivenessForInOperand<bytecode, operand_types, operand_index>(
       in_liveness, iterator),
   ...);
}

template <Bytecode bytecode, ImplicitRegisterUse implicit_register_use,
          OperandType... operand_types>
void UpdateInLiveness(BytecodeLivenessState* in_liveness,
                      const interpreter::BytecodeArrayIterator& iterator) {
  UpdateInLiveness<bytecode, implicit_register_use, operand_types...>(
      in_liveness, iterator,
      std::make_index_sequence<sizeof...(operand_types)>());
}

#ifdef DEBUG
void UpdateInLiveness(Bytecode bytecode, BytecodeLivenessState* in_liveness,
                      const interpreter::BytecodeArrayIterator& iterator) {
  switch (bytecode) {
#define BYTECODE_UPDATE_IN_LIVENESS(Name, ...)                           \
  case Bytecode::k##Name:                                                \
    return UpdateInLiveness<Bytecode::k##Name, __VA_ARGS__>(in_liveness, \
                                                            iterator);
<<<<<<< HEAD
    BYTECODE_LIST(BYTECODE_UPDATE_IN_LIVENESS)
=======
    BYTECODE_LIST(BYTECODE_UPDATE_IN_LIVENESS, BYTECODE_UPDATE_IN_LIVENESS)
>>>>>>> 626889fb
#undef BYTECODE_UPDATE_IN_LIVENESS
  }
}
#endif  // DEBUG

template <bool IsFirstUpdate = false>
void EnsureOutLivenessIsNotAlias(
    BytecodeLiveness& liveness,
    BytecodeLivenessState* next_bytecode_in_liveness, Zone* zone) {
  if (!IsFirstUpdate) {
    // We should have copied the next bytecode's in liveness already in the
    // first pass, so on subsequent passes this should already not be an alias.
    DCHECK_NE(liveness.out, next_bytecode_in_liveness);
    return;
  }
  if (liveness.out == next_bytecode_in_liveness) {
    // If the out-liveness is aliasing the next bytecode's in-liveness,
    // reallocate it and copy the data to the newly allocated state.
    liveness.out =
        zone->New<BytecodeLivenessState>(*next_bytecode_in_liveness, zone);
  }
}

template <bool IsFirstUpdate, Bytecode bytecode>
void UpdateOutLiveness(BytecodeLiveness& liveness,
                       BytecodeLivenessState* next_bytecode_in_liveness,
                       const interpreter::BytecodeArrayIterator& iterator,
<<<<<<< HEAD
                       Handle<BytecodeArray> bytecode_array,
=======
                       DirectHandle<BytecodeArray> bytecode_array,
>>>>>>> 626889fb
                       const BytecodeLivenessMap& liveness_map, Zone* zone) {
  // On subsequent updates, only update out-liveness manually if it isn't
  // already aliasing the next bytecode's in-liveness.
  if (!IsFirstUpdate && liveness.out == next_bytecode_in_liveness) return;

  // Special case Suspend and Resume to just pass through liveness.
  if (bytecode == Bytecode::kSuspendGenerator ||
      bytecode == Bytecode::kResumeGenerator) {
    DCHECK_NOT_NULL(next_bytecode_in_liveness);
    if (IsFirstUpdate) {
      liveness.out = next_bytecode_in_liveness;
    } else {
      liveness.out->Union(*next_bytecode_in_liveness);
    }
    return;
  }

  // Special case SwitchOnGeneratorState to ignore resume liveness, since that's
  // a pass through. Instead, just consider the fallthrough live, plus the
  // generator register itself for the resumes.
  if (bytecode == Bytecode::kSwitchOnGeneratorState) {
    DCHECK_NOT_NULL(next_bytecode_in_liveness);
    if (IsFirstUpdate) {
      // The generator register won't be live in the fallthrough, so copy the
      // liveness and make it live here.
      int generator_reg_index = iterator.GetRegisterOperand(0).index();
      DCHECK(!next_bytecode_in_liveness->RegisterIsLive(generator_reg_index));
      liveness.out =
          zone->New<BytecodeLivenessState>(*next_bytecode_in_liveness, zone);
      liveness.out->MarkRegisterLive(generator_reg_index);
    } else {
      liveness.out->Union(*next_bytecode_in_liveness);
    }
    return;
  }

  // Update from next bytecode (unless there isn't one or this is an
  // unconditional jump).
  if (next_bytecode_in_liveness != nullptr &&
      !Bytecodes::IsUnconditionalJump(bytecode) &&
      !Bytecodes::Returns(bytecode) &&
      !Bytecodes::UnconditionallyThrows(bytecode)) {
    if (IsFirstUpdate) {
      // On first update, we can assume that this out-liveness is the same as
      // the next liveness, and can directly alias it -- we'll allocate a new
      // one using EnsureOutLivenessIsNotAlias if it needs to be mutated.
      DCHECK_NULL(liveness.out);
      liveness.out = next_bytecode_in_liveness;
    } else {
      liveness.out->Union(*next_bytecode_in_liveness);
    }
  } else if (IsFirstUpdate) {
    // Otherwise, on the first allocation we need to make sure that there is an
    // allocated out liveness.
    DCHECK_NULL(liveness.out);
    liveness.out = zone->New<BytecodeLivenessState>(
        bytecode_array->register_count(), zone);
  }

  DCHECK_NOT_NULL(liveness.out);

  // Update from jump target (if any). Skip loops, we update these manually in
  // the liveness iterations.
  if (Bytecodes::IsForwardJump(bytecode)) {
    int target_offset = iterator.GetJumpTargetOffset();
    EnsureOutLivenessIsNotAlias<IsFirstUpdate>(liveness,
                                               next_bytecode_in_liveness, zone);
    liveness.out->Union(*liveness_map.GetInLiveness(target_offset));
  } else if (Bytecodes::IsSwitch(bytecode)) {
    EnsureOutLivenessIsNotAlias<IsFirstUpdate>(liveness,
                                               next_bytecode_in_liveness, zone);
    for (interpreter::JumpTableTargetOffset entry :
         iterator.GetJumpTableTargetOffsets()) {
      liveness.out->Union(*liveness_map.GetInLiveness(entry.target_offset));
    }
  }

  // Update from exception handler (if any).
  if (!interpreter::Bytecodes::IsWithoutExternalSideEffects(bytecode)) {
    // TODO(leszeks): We should look up this range only once per entry.
    HandlerTable table(*bytecode_array);
<<<<<<< HEAD
    int handler_offset =
        table.LookupRange(iterator.current_offset(), &handler_context, nullptr);

    if (handler_offset != -1) {
      EnsureOutLivenessIsNotAlias<IsFirstUpdate>(
          liveness, next_bytecode_in_liveness, zone);
      bool was_accumulator_live = liveness.out->AccumulatorIsLive();
      liveness.out->Union(*liveness_map.GetInLiveness(handler_offset));
      liveness.out->MarkRegisterLive(handler_context);
=======
    int handler_index =
        table.LookupHandlerIndexForRange(iterator.current_offset());

    if (handler_index != HandlerTable::kNoHandlerFound) {
      EnsureOutLivenessIsNotAlias<IsFirstUpdate>(
          liveness, next_bytecode_in_liveness, zone);
      bool was_accumulator_live = liveness.out->AccumulatorIsLive();
      liveness.out->Union(
          *liveness_map.GetInLiveness(table.GetRangeHandler(handler_index)));
      liveness.out->MarkRegisterLive(table.GetRangeData(handler_index));
>>>>>>> 626889fb
      if (!was_accumulator_live) {
        // The accumulator is reset to the exception on entry into a handler,
        // and so shouldn't be considered live coming out of this bytecode just
        // because it's live coming into the handler. So, kill the accumulator
        // if the handler is the only thing that made it live.
        liveness.out->MarkAccumulatorDead();

        // TODO(leszeks): Ideally the accumulator wouldn't be considered live at
        // the start of the handler, but looking up if the current bytecode is
        // the start of a handler is not free, so we should only do it if we
        // decide it's necessary.
      }
    }
  }
}

template <bool IsFirstUpdate = false>
void UpdateOutLiveness(Bytecode bytecode, BytecodeLiveness& liveness,
                       BytecodeLivenessState* next_bytecode_in_liveness,
                       const interpreter::BytecodeArrayIterator& iterator,
<<<<<<< HEAD
                       Handle<BytecodeArray> bytecode_array,
=======
                       DirectHandle<BytecodeArray> bytecode_array,
>>>>>>> 626889fb
                       const BytecodeLivenessMap& liveness_map, Zone* zone) {
  switch (bytecode) {
#define BYTECODE_UPDATE_OUT_LIVENESS(Name, ...)                        \
  case Bytecode::k##Name:                                              \
    return UpdateOutLiveness<IsFirstUpdate, Bytecode::k##Name>(        \
        liveness, next_bytecode_in_liveness, iterator, bytecode_array, \
        liveness_map, zone);
<<<<<<< HEAD
    BYTECODE_LIST(BYTECODE_UPDATE_OUT_LIVENESS)
=======
    BYTECODE_LIST(BYTECODE_UPDATE_OUT_LIVENESS, BYTECODE_UPDATE_OUT_LIVENESS)
>>>>>>> 626889fb
#undef BYTECODE_UPDATE_OUT_LIVENESS
  }
}

template <bool IsFirstUpdate, Bytecode bytecode,
          ImplicitRegisterUse implicit_register_use,
          OperandType... operand_types>
void UpdateLiveness(BytecodeLiveness& liveness,
                    BytecodeLivenessState** next_bytecode_in_liveness,
                    const interpreter::BytecodeArrayIterator& iterator,
<<<<<<< HEAD
                    Handle<BytecodeArray> bytecode_array,
=======
                    DirectHandle<BytecodeArray> bytecode_array,
>>>>>>> 626889fb
                    const BytecodeLivenessMap& liveness_map, Zone* zone) {
  UpdateOutLiveness<IsFirstUpdate, bytecode>(
      liveness, *next_bytecode_in_liveness, iterator, bytecode_array,
      liveness_map, zone);
  if (IsFirstUpdate) {
    // On the first update, allocate the in-liveness as a copy of the
    // out-liveness.
    DCHECK_NULL(liveness.in);
    liveness.in = zone->New<BytecodeLivenessState>(*liveness.out, zone);
  } else {
    // On subsequent updates, copy liveness from the out vector.
    // TODO(leszeks): If this copy doesn't change liveness, we could
    // opportunistically terminate early.
    liveness.in->CopyFrom(*liveness.out);
  }
  UpdateInLiveness<bytecode, implicit_register_use, operand_types...>(
      liveness.in, iterator);

  *next_bytecode_in_liveness = liveness.in;
}

template <bool IsFirstUpdate = false>
void UpdateLiveness(Bytecode bytecode, BytecodeLiveness& liveness,
                    BytecodeLivenessState** next_bytecode_in_liveness,
                    const interpreter::BytecodeArrayIterator& iterator,
<<<<<<< HEAD
                    Handle<BytecodeArray> bytecode_array,
=======
                    DirectHandle<BytecodeArray> bytecode_array,
>>>>>>> 626889fb
                    const BytecodeLivenessMap& liveness_map, Zone* zone) {
  switch (bytecode) {
#define BYTECODE_UPDATE_LIVENESS(Name, ...)                               \
  case Bytecode::k##Name:                                                 \
    return UpdateLiveness<IsFirstUpdate, Bytecode::k##Name, __VA_ARGS__>( \
        liveness, next_bytecode_in_liveness, iterator, bytecode_array,    \
        liveness_map, zone);
<<<<<<< HEAD
    BYTECODE_LIST(BYTECODE_UPDATE_LIVENESS)
=======
    BYTECODE_LIST(BYTECODE_UPDATE_LIVENESS, BYTECODE_UPDATE_LIVENESS)
>>>>>>> 626889fb
#undef BYTECODE_UPDATE_LIVENESS
  }
}

void UpdateAssignments(Bytecode bytecode, BytecodeLoopAssignments* assignments,
                       const interpreter::BytecodeArrayIterator& iterator) {
  int num_operands = Bytecodes::NumberOfOperands(bytecode);
  const OperandType* operand_types = Bytecodes::GetOperandTypes(bytecode);

  for (int i = 0; i < num_operands; ++i) {
    switch (operand_types[i]) {
      case OperandType::kRegInOut:
      case OperandType::kRegOut: {
        assignments->Add(iterator.GetRegisterOperand(i));
        break;
      }
      case OperandType::kRegOutList: {
        interpreter::Register r = iterator.GetRegisterOperand(i++);
        uint32_t reg_count = iterator.GetRegisterCountOperand(i);
        assignments->AddList(r, reg_count);
        break;
      }
      case OperandType::kRegOutPair: {
        assignments->AddList(iterator.GetRegisterOperand(i), 2);
        break;
      }
      case OperandType::kRegOutTriple: {
        assignments->AddList(iterator.GetRegisterOperand(i), 3);
        break;
      }
      default:
        DCHECK(!Bytecodes::IsRegisterOutputOperandType(operand_types[i]));
        break;
    }
  }

  if (Bytecodes::WritesImplicitRegister(bytecode)) {
    assignments->Add(interpreter::Register::FromShortStar(bytecode));
  }
}

}  // namespace

class BytecodeAnalysis::BytecodeAnalysisImpl {
 public:
  std::ostream& PrintLivenessTo(std::ostream& os) const;

  BytecodeAnalysisImpl(BytecodeAnalysis& res,
                       Handle<BytecodeArray> bytecode_array, Zone* zone)
      : res_(res),
        zone_(zone),
        bytecode_array_(bytecode_array),
        loop_stack_(zone),
        loop_end_index_queue_(zone),
        iterator_(bytecode_array, zone) {}

  void Analyze();

 private:
  template <Bytecode BC>
  inline void AnalyzeBCInLoop(int current_offset, LoopInfo* current_loop_info) {
  }

  void PushLoop(int loop_header, int loop_end) {
    DCHECK_LT(loop_header, loop_end);
    DCHECK_LT(loop_stack_.top().header_offset, loop_header);
    DCHECK_EQ(res_.end_to_header_.find(loop_end), res_.end_to_header_.end());
    DCHECK_EQ(res_.header_to_info_.find(loop_header),
              res_.header_to_info_.end());

    int parent_offset = loop_stack_.top().header_offset;

    res_.end_to_header_.insert({loop_end, loop_header});
    auto it = res_.header_to_info_.insert(
        {loop_header, LoopInfo(parent_offset, loop_header, loop_end,
                               bytecode_array()->parameter_count(),
                               bytecode_array()->register_count(), zone())});
    // Get the loop info pointer from the output of insert.
    LoopInfo* loop_info = &it.first->second;

    if (loop_stack_.top().loop_info) {
      loop_stack_.top().loop_info->mark_not_innermost();
    }
    loop_stack_.push({loop_header, loop_info});
  }

#if DEBUG
  bool ResumeJumpTargetsAreValid();
  bool ResumeJumpTargetLeavesResolveSuspendIds(
      int parent_offset,
      const ZoneVector<ResumeJumpTarget>& resume_jump_targets,
      std::map<int, int>* unresolved_suspend_ids);

  bool LivenessIsValid();
#endif

  bool analyze_liveness() const { return res_.analyze_liveness_; }
  Zone* zone() const { return zone_; }
  DirectHandle<BytecodeArray> bytecode_array() const { return bytecode_array_; }
  BytecodeLivenessMap& liveness_map() { return *res_.liveness_map_; }

  struct LoopStackEntry {
    int header_offset;
    LoopInfo* loop_info;
  };

  BytecodeAnalysis& res_;
  Zone* zone_;
  Handle<BytecodeArray> const bytecode_array_;
  ZoneStack<LoopStackEntry> loop_stack_;
  ZoneVector<int> loop_end_index_queue_;
  interpreter::BytecodeArrayRandomIterator iterator_;
};

template <>
inline void BytecodeAnalysis::BytecodeAnalysisImpl::AnalyzeBCInLoop<
    Bytecode::kSuspendGenerator>(int current_offset,
                                 LoopInfo* current_loop_info) {
  int suspend_id = iterator_.GetUnsignedImmediateOperand(3);
  int resume_offset = current_offset + iterator_.current_bytecode_size();
  current_loop_info->AddResumeTarget(
      ResumeJumpTarget::Leaf(suspend_id, resume_offset));
}

template <>
inline void BytecodeAnalysis::BytecodeAnalysisImpl::AnalyzeBCInLoop<
    Bytecode::kResumeGenerator>(int current_offset,
                                LoopInfo* current_loop_info) {
  current_loop_info->mark_resumable();
}

void BytecodeAnalysis::BytecodeAnalysisImpl::Analyze() {
  DCHECK_EQ(res_.bytecode_count_, -1);
  res_.bytecode_count_ = iterator_.size();

  loop_stack_.push({-1, nullptr});

  BytecodeLivenessState* next_bytecode_in_liveness = nullptr;
<<<<<<< HEAD
  int osr_loop_end_offset = osr_bailout_id_.ToInt();
  DCHECK_EQ(osr_loop_end_offset < 0, osr_bailout_id_.IsNone());

  interpreter::BytecodeArrayRandomIterator iterator(bytecode_array(), zone());

  bytecode_count_ = iterator.size();
  if (analyze_liveness_) {
    liveness_map_.emplace(bytecode_array()->length(), zone());
  }

  for (iterator.GoToEnd(); iterator.IsValid(); --iterator) {
    Bytecode bytecode = iterator.current_bytecode();
    int current_offset = iterator.current_offset();
=======
  int osr_loop_end_offset_ = res_.osr_bailout_id_.ToInt();
  DCHECK_EQ(osr_loop_end_offset_ < 0, res_.osr_bailout_id_.IsNone());

  if (analyze_liveness()) {
    res_.liveness_map_.emplace(bytecode_array()->length(), zone());
  }

  for (iterator_.GoToEnd(); iterator_.IsValid(); --iterator_) {
    Bytecode bytecode = iterator_.current_bytecode();
    int current_offset = iterator_.current_offset();
>>>>>>> 626889fb

    if (bytecode == Bytecode::kJumpLoop) {
      // Every byte up to and including the last byte within the backwards jump
      // instruction is considered part of the loop, set loop end accordingly.
      int loop_end = current_offset + iterator_.current_bytecode_size();
      int loop_header = iterator_.GetJumpTargetOffset();
      PushLoop(loop_header, loop_end);

      if (current_offset == osr_loop_end_offset_) {
        res_.osr_entry_point_ = loop_header;
      } else if (current_offset < osr_loop_end_offset_) {
        // Assert that we've found the osr_entry_point if we've gone past the
        // osr_loop_end_offset. Note, we are iterating the bytecode in reverse,
        // so the less-than in the above condition is correct.
        DCHECK_LE(0, res_.osr_entry_point_);
      }

      // Save the index so that we can do another pass later.
      if (analyze_liveness()) {
        loop_end_index_queue_.push_back(iterator_.current_index());
      }
    }

    // We have to pop from loop_stack_ if:
    // 1) We entered the body of the loop
    // 2) If we have a JumpLoop that jumps to itself (i.e an empty loop)
    bool in_loop = loop_stack_.size() > 1 &&
                   (bytecode != Bytecode::kJumpLoop ||
                    iterator_.GetJumpTargetOffset() == current_offset);

    if (in_loop) {
      LoopStackEntry& current_loop = loop_stack_.top();
      LoopInfo* current_loop_info = current_loop.loop_info;

      // TODO(leszeks): Ideally, we'd only set values that were assigned in
      // the loop *and* are live when the loop exits. However, this requires
      // tracking the out-liveness of *all* loop exits, which is not
      // information we currently have.
      UpdateAssignments(bytecode, &current_loop_info->assignments(), iterator_);

      switch (bytecode) {
#define CASE(BC, ...)                                                    \
  case Bytecode::k##BC:                                                  \
    AnalyzeBCInLoop<Bytecode::k##BC>(current_offset, current_loop_info); \
    break;
        BYTECODE_LIST(CASE, CASE)
#undef CASE
      }

      if (bytecode == Bytecode::kResumeGenerator) {
        current_loop_info->mark_resumable();
      }

      // If we've reached the header of the loop, pop it off the stack.
      if (current_offset == current_loop.header_offset) {
        loop_stack_.pop();
        if (loop_stack_.size() > 1) {
          // If there is still an outer loop, propagate inner loop assignments.
          LoopInfo* parent_loop_info = loop_stack_.top().loop_info;

          if (current_loop_info->resumable()) {
            parent_loop_info->mark_resumable();
          }

          parent_loop_info->assignments().Union(
              current_loop_info->assignments());

          // Also, propagate resume targets. Instead of jumping to the target
          // itself, the outer loop will jump to this loop header for any
          // targets that are inside the current loop, so that this loop stays
          // reducible. Hence, a nested loop of the form:
          //
          //                switch (#1 -> suspend1, #2 -> suspend2)
          //                loop {
          //     suspend1:    suspend #1
          //                  loop {
          //     suspend2:      suspend #2
          //                  }
          //                }
          //
          // becomes:
          //
          //                switch (#1 -> loop1, #2 -> loop1)
          //     loop1:     loop {
          //                  switch (#1 -> suspend1, #2 -> loop2)
          //     suspend1:    suspend #1
          //     loop2:       loop {
          //                    switch (#2 -> suspend2)
          //     suspend2:      suspend #2
          //                  }
          //                }
          for (const auto& target : current_loop_info->resume_jump_targets()) {
            parent_loop_info->AddResumeTarget(
                ResumeJumpTarget::AtLoopHeader(current_offset, target));
          }

        } else {
          // Otherwise, just propagate inner loop suspends to top-level.
          for (const auto& target : current_loop_info->resume_jump_targets()) {
            res_.resume_jump_targets_.push_back(
                ResumeJumpTarget::AtLoopHeader(current_offset, target));
          }
        }
      }
    } else if (bytecode == Bytecode::kSuspendGenerator) {
      // If we're not in a loop, we still need to look for suspends.
      // TODO(leszeks): It would be nice to de-duplicate this with the in-loop
      // case
      int suspend_id = iterator_.GetUnsignedImmediateOperand(3);
      int resume_offset = current_offset + iterator_.current_bytecode_size();
      res_.resume_jump_targets_.push_back(
          ResumeJumpTarget::Leaf(suspend_id, resume_offset));
    }

<<<<<<< HEAD
    if (analyze_liveness_) {
      BytecodeLiveness& liveness =
          liveness_map().InsertNewLiveness(current_offset);
      UpdateLiveness<true>(bytecode, liveness, &next_bytecode_in_liveness,
                           iterator, bytecode_array(), liveness_map(), zone());
=======
    if (analyze_liveness()) {
      BytecodeLiveness& liveness =
          liveness_map().InsertNewLiveness(current_offset);
      UpdateLiveness<true>(bytecode, liveness, &next_bytecode_in_liveness,
                           iterator_, bytecode_array(), liveness_map(), zone());
>>>>>>> 626889fb
    }
  }

  DCHECK_EQ(loop_stack_.size(), 1u);
  DCHECK_EQ(loop_stack_.top().header_offset, -1);

  DCHECK(ResumeJumpTargetsAreValid());

  if (!analyze_liveness()) return;

  // At this point, every bytecode has a valid in and out liveness, except for
  // propagating liveness across back edges (i.e. JumpLoop). Subsequent liveness
  // analysis iterations can only add additional liveness bits that are pulled
  // across these back edges.
  //
  // Furthermore, a loop header's in-liveness can only change based on any
  // bytecodes *after* the loop end --  it cannot change as a result of the
  // JumpLoop liveness being updated, as the only liveness bits than can be
  // added to the loop body are those of the loop header.
  //
  // So, if we know that the liveness of bytecodes after a loop header won't
  // change (e.g. because there are no loops in them, or we have already ensured
  // those loops are valid), we can safely update the loop end and pass over the
  // loop body, and then never have to pass over that loop end again, because we
  // have shown that its target, the loop header, can't change from the entries
  // after the loop, and can't change from any loop body pass.
  //
  // This means that in a pass, we can iterate backwards over the bytecode
  // array, process any loops that we encounter, and on subsequent passes we can
  // skip processing those loops (though we still have to process inner loops).
  //
  // Equivalently, we can queue up loop ends from back to front, and pass over
  // the loops in that order, as this preserves both the bottom-to-top and
  // outer-to-inner requirements.

  for (int loop_end_index : loop_end_index_queue_) {
    iterator_.GoToIndex(loop_end_index);

    DCHECK_EQ(iterator_.current_bytecode(), Bytecode::kJumpLoop);

    int header_offset = iterator_.GetJumpTargetOffset();
    int end_offset = iterator_.current_offset();

    BytecodeLiveness& header_liveness =
        liveness_map().GetLiveness(header_offset);
    BytecodeLiveness& end_liveness = liveness_map().GetLiveness(end_offset);

    if (!end_liveness.out->UnionIsChanged(*header_liveness.in)) {
      // Only update the loop body if the loop end liveness changed.
      continue;
    }
    end_liveness.in->CopyFrom(*end_liveness.out);
    next_bytecode_in_liveness = end_liveness.in;

    // Advance into the loop body.
<<<<<<< HEAD
    --iterator;
    for (; iterator.current_offset() > header_offset; --iterator) {
      Bytecode bytecode = iterator.current_bytecode();
      int current_offset = iterator.current_offset();
      BytecodeLiveness& liveness = liveness_map().GetLiveness(current_offset);
      UpdateLiveness(bytecode, liveness, &next_bytecode_in_liveness, iterator,
                     bytecode_array(), liveness_map(), zone());
    }
    // Now we are at the loop header. Since the in-liveness of the header
    // can't change, we need only to update the out-liveness.
    UpdateOutLiveness(iterator.current_bytecode(), header_liveness,
                      next_bytecode_in_liveness, iterator, bytecode_array(),
                      liveness_map(), zone());
  }

  DCHECK(analyze_liveness_);
=======
    --iterator_;
    for (; iterator_.current_offset() > header_offset; --iterator_) {
      Bytecode bytecode = iterator_.current_bytecode();
      int current_offset = iterator_.current_offset();
      BytecodeLiveness& liveness = liveness_map().GetLiveness(current_offset);
      UpdateLiveness(bytecode, liveness, &next_bytecode_in_liveness, iterator_,
                     bytecode_array(), liveness_map(), zone());
    }
    // Now we are at the loop header. Since the in-liveness of the header can't
    // change, we need only to update the out-liveness.
    UpdateOutLiveness(iterator_.current_bytecode(), header_liveness,
                      next_bytecode_in_liveness, iterator_, bytecode_array(),
                      liveness_map(), zone());
  }

  DCHECK(analyze_liveness());
>>>>>>> 626889fb
  if (v8_flags.trace_environment_liveness) {
    StdoutStream of;
    PrintLivenessTo(of);
  }

  DCHECK(LivenessIsValid());
}

<<<<<<< HEAD
void BytecodeAnalysis::PushLoop(int loop_header, int loop_end) {
  DCHECK_LT(loop_header, loop_end);
  DCHECK_LT(loop_stack_.top().header_offset, loop_header);
  DCHECK_EQ(end_to_header_.find(loop_end), end_to_header_.end());
  DCHECK_EQ(header_to_info_.find(loop_header), header_to_info_.end());

  int parent_offset = loop_stack_.top().header_offset;

  end_to_header_.insert({loop_end, loop_header});
  auto it = header_to_info_.insert(
      {loop_header, LoopInfo(parent_offset, bytecode_array_->parameter_count(),
                             bytecode_array_->register_count(), zone_)});
  // Get the loop info pointer from the output of insert.
  LoopInfo* loop_info = &it.first->second;

  if (loop_stack_.top().loop_info) {
    loop_stack_.top().loop_info->mark_not_innermost();
  }
  loop_stack_.push({loop_header, loop_info});
}

=======
>>>>>>> 626889fb
bool BytecodeAnalysis::IsLoopHeader(int offset) const {
  return header_to_info_.find(offset) != header_to_info_.end();
}

int BytecodeAnalysis::GetLoopOffsetFor(int offset) const {
  auto loop_end_to_header = end_to_header_.upper_bound(offset);
  // If there is no next end => offset is not in a loop.
  if (loop_end_to_header == end_to_header_.end()) {
    return -1;
  }
  // If the header precedes the offset, this is the loop
  //
  //   .> header  <--loop_end_to_header
  //   |
  //   |  <--offset
  //   |
  //   `- end
  if (loop_end_to_header->second <= offset) {
    return loop_end_to_header->second;
  }
  // Otherwise there is a (potentially nested) loop after this offset.
  //
  //    <--offset
  //
  //   .> header
  //   |
  //   | .> header  <--loop_end_to_header
  //   | |
  //   | `- end
  //   |
  //   `- end
  // We just return the parent of the next loop (might be -1).
  DCHECK(header_to_info_.upper_bound(offset) != header_to_info_.end());

  return header_to_info_.upper_bound(offset)->second.parent_offset();
}

int BytecodeAnalysis::GetLoopEndOffsetForInnermost(int header_offset) const {
  DCHECK(GetLoopInfoFor(header_offset).innermost());
  auto loop_end_to_header = end_to_header_.upper_bound(header_offset + 1);
  DCHECK_EQ(loop_end_to_header->second, header_offset);
  return loop_end_to_header->first;
}

const LoopInfo& BytecodeAnalysis::GetLoopInfoFor(int header_offset) const {
  DCHECK(IsLoopHeader(header_offset));

  return header_to_info_.find(header_offset)->second;
}

const LoopInfo* BytecodeAnalysis::TryGetLoopInfoFor(int header_offset) const {
  auto it = header_to_info_.find(header_offset);
  if (it == header_to_info_.end()) return nullptr;
  return &it->second;
}

const BytecodeLivenessState* BytecodeAnalysis::GetInLivenessFor(
    int offset) const {
  if (!analyze_liveness_) return nullptr;

  return liveness_map().GetInLiveness(offset);
}

const BytecodeLivenessState* BytecodeAnalysis::GetOutLivenessFor(
    int offset) const {
  if (!analyze_liveness_) return nullptr;

  return liveness_map().GetOutLiveness(offset);
}

std::ostream& BytecodeAnalysis::BytecodeAnalysisImpl::PrintLivenessTo(
    std::ostream& os) const {
  interpreter::BytecodeArrayIterator iterator(bytecode_array_);

  for (; !iterator.done(); iterator.Advance()) {
    int current_offset = iterator.current_offset();

<<<<<<< HEAD
    const BytecodeLivenessState* in_liveness = GetInLivenessFor(current_offset);
    const BytecodeLivenessState* out_liveness =
        GetOutLivenessFor(current_offset);
=======
    const BytecodeLivenessState* in_liveness =
        res_.GetInLivenessFor(current_offset);
    const BytecodeLivenessState* out_liveness =
        res_.GetOutLivenessFor(current_offset);
>>>>>>> 626889fb

    os << ToString(*in_liveness) << " -> " << ToString(*out_liveness) << " | "
       << current_offset << ": ";
    iterator.PrintTo(os) << std::endl;
  }

  return os;
}

#if DEBUG
bool BytecodeAnalysis::BytecodeAnalysisImpl::ResumeJumpTargetsAreValid() {
  bool valid = true;

  // Find the generator switch.
  interpreter::BytecodeArrayRandomIterator iterator(bytecode_array_, zone());
  for (iterator.GoToStart(); iterator.IsValid(); ++iterator) {
    if (iterator.current_bytecode() == Bytecode::kSwitchOnGeneratorState) {
      break;
    }
  }

  // If the iterator is invalid, we've reached the end without finding the
  // generator switch. So, ensure there are no jump targets and exit.
  if (!iterator.IsValid()) {
    // Check top-level.
    if (!res_.resume_jump_targets().empty()) {
      PrintF(stderr,
             "Found %zu top-level resume targets but no resume switch\n",
             res_.resume_jump_targets().size());
      valid = false;
    }
    // Check loops.
    for (const std::pair<const int, LoopInfo>& loop_info :
         res_.header_to_info_) {
      if (!loop_info.second.resume_jump_targets().empty()) {
        PrintF(stderr,
               "Found %zu resume targets at loop at offset %d, but no resume "
               "switch\n",
               loop_info.second.resume_jump_targets().size(), loop_info.first);
        valid = false;
      }
    }

    return valid;
  }

  // Otherwise, we've found the resume switch. Check that the top level jumps
  // only to leaves and loop headers, then check that each loop header handles
  // all the unresolved jumps, also jumping only to leaves and inner loop
  // headers.

  // First collect all required suspend ids.
  std::map<int, int> unresolved_suspend_ids;
  for (interpreter::JumpTableTargetOffset offset :
       iterator.GetJumpTableTargetOffsets()) {
    int suspend_id = offset.case_value;
    int resume_offset = offset.target_offset;

    unresolved_suspend_ids[suspend_id] = resume_offset;
  }

  // Check top-level.
  if (!ResumeJumpTargetLeavesResolveSuspendIds(-1, res_.resume_jump_targets(),
                                               &unresolved_suspend_ids)) {
    valid = false;
  }
  // Check loops.
  for (const std::pair<const int, LoopInfo>& loop_info : res_.header_to_info_) {
    if (!ResumeJumpTargetLeavesResolveSuspendIds(
            loop_info.first, loop_info.second.resume_jump_targets(),
            &unresolved_suspend_ids)) {
      valid = false;
    }
  }

  // Check that everything is resolved.
  if (!unresolved_suspend_ids.empty()) {
    PrintF(stderr,
           "Found suspend ids that are not resolved by a final leaf resume "
           "jump:\n");

    for (const std::pair<const int, int>& target : unresolved_suspend_ids) {
      PrintF(stderr, "  %d -> %d\n", target.first, target.second);
    }
    valid = false;
  }

  return valid;
}

bool BytecodeAnalysis::BytecodeAnalysisImpl::
    ResumeJumpTargetLeavesResolveSuspendIds(
        int parent_offset,
        const ZoneVector<ResumeJumpTarget>& resume_jump_targets,
        std::map<int, int>* unresolved_suspend_ids) {
  bool valid = true;
  for (const ResumeJumpTarget& target : resume_jump_targets) {
    std::map<int, int>::iterator it =
        unresolved_suspend_ids->find(target.suspend_id());
    if (it == unresolved_suspend_ids->end()) {
      PrintF(
          stderr,
          "No unresolved suspend found for resume target with suspend id %d\n",
          target.suspend_id());
      valid = false;
      continue;
    }
    int expected_target = it->second;

    if (target.is_leaf()) {
      // Leaves should have the expected target as their target.
      if (target.target_offset() != expected_target) {
        PrintF(
            stderr,
            "Expected leaf resume target for id %d to have target offset %d, "
            "but had %d\n",
            target.suspend_id(), expected_target, target.target_offset());
        valid = false;
      } else {
        // Make sure we're resuming to a Resume bytecode
<<<<<<< HEAD
        interpreter::BytecodeArrayIterator iterator(bytecode_array(),
=======
        interpreter::BytecodeArrayIterator iterator(bytecode_array_,
>>>>>>> 626889fb
                                                    target.target_offset());
        if (iterator.current_bytecode() != Bytecode::kResumeGenerator) {
          PrintF(stderr,
                 "Expected resume target for id %d, offset %d, to be "
                 "ResumeGenerator, but found %s\n",
                 target.suspend_id(), target.target_offset(),
                 Bytecodes::ToString(iterator.current_bytecode()));

          valid = false;
        }
      }
      // We've resolved this suspend id, so erase it to make sure we don't
      // resolve it twice.
      unresolved_suspend_ids->erase(it);
    } else {
      // Non-leaves should have a direct inner loop header as their target.
      if (!res_.IsLoopHeader(target.target_offset())) {
        PrintF(stderr,
               "Expected non-leaf resume target for id %d to have a loop "
               "header at target offset %d\n",
               target.suspend_id(), target.target_offset());
        valid = false;
      } else {
        LoopInfo loop_info = res_.GetLoopInfoFor(target.target_offset());
        if (loop_info.parent_offset() != parent_offset) {
          PrintF(stderr,
                 "Expected non-leaf resume target for id %d to have a direct "
                 "inner loop at target offset %d\n",
                 target.suspend_id(), target.target_offset());
          valid = false;
        }
        // If the target loop is a valid inner loop, we'll check its validity
        // when we analyze its resume targets.
      }
    }
  }
  return valid;
}

bool BytecodeAnalysis::BytecodeAnalysisImpl::LivenessIsValid() {
  interpreter::BytecodeArrayRandomIterator iterator(bytecode_array_, zone());

  BytecodeLivenessState previous_liveness(bytecode_array_->register_count(),
                                          zone());

  int invalid_offset = -1;
  int which_invalid = -1;
<<<<<<< HEAD
  BytecodeLivenessState invalid_liveness(bytecode_array()->register_count(),
=======
  BytecodeLivenessState invalid_liveness(bytecode_array_->register_count(),
>>>>>>> 626889fb
                                         zone());

  BytecodeLivenessState* next_bytecode_in_liveness = nullptr;

  // Ensure that there are no liveness changes if we iterate one more time.
  for (iterator.GoToEnd(); iterator.IsValid(); --iterator) {
    Bytecode bytecode = iterator.current_bytecode();

    int current_offset = iterator.current_offset();

    BytecodeLiveness& liveness = liveness_map().GetLiveness(current_offset);

    previous_liveness.CopyFrom(*liveness.out);

    UpdateOutLiveness(bytecode, liveness, next_bytecode_in_liveness, iterator,
<<<<<<< HEAD
                      bytecode_array(), liveness_map(), zone());
=======
                      bytecode_array_, liveness_map(), zone());
>>>>>>> 626889fb
    // UpdateOutLiveness skips kJumpLoop, so we update it manually.
    if (bytecode == Bytecode::kJumpLoop) {
      int target_offset = iterator.GetJumpTargetOffset();
      liveness.out->Union(*liveness_map().GetInLiveness(target_offset));
    }

    if (!liveness.out->Equals(previous_liveness)) {
      invalid_liveness.CopyFrom(*liveness.out);
      // Reset the invalid liveness.
      liveness.out->CopyFrom(previous_liveness);
      invalid_offset = current_offset;
      which_invalid = 1;
      break;
    }

    previous_liveness.CopyFrom(*liveness.in);

    liveness.in->CopyFrom(*liveness.out);
    UpdateInLiveness(bytecode, liveness.in, iterator);

    if (!liveness.in->Equals(previous_liveness)) {
      invalid_liveness.CopyFrom(*liveness.in);
      // Reset the invalid liveness.
      liveness.in->CopyFrom(previous_liveness);
      invalid_offset = current_offset;
      which_invalid = 0;
      break;
    }

    next_bytecode_in_liveness = liveness.in;
  }

  // Ensure that the accumulator is not live when jumping out of a loop, or on
  // the back-edge of a loop.
  for (iterator.GoToStart(); iterator.IsValid() && invalid_offset == -1;
       ++iterator) {
    Bytecode bytecode = iterator.current_bytecode();
    int current_offset = iterator.current_offset();
    int loop_header = res_.GetLoopOffsetFor(current_offset);

    // We only care if we're inside a loop.
    if (loop_header == -1) continue;

    // We only care about jumps.
    if (!Bytecodes::IsJump(bytecode)) continue;

    int jump_target = iterator.GetJumpTargetOffset();

    // If this is a forward jump to somewhere else in the same loop, ignore it.
    if (Bytecodes::IsForwardJump(bytecode) &&
        res_.GetLoopOffsetFor(jump_target) == loop_header) {
      continue;
    }

    // The accumulator must be dead at the start of the target of the jump.
    if (liveness_map().GetLiveness(jump_target).in->AccumulatorIsLive()) {
      invalid_offset = jump_target;
      which_invalid = 0;
      break;
    }
  }

  if (invalid_offset != -1) {
    OFStream of(stderr);
    of << "Invalid liveness:" << std::endl;

    // Dump the bytecode, annotated with the liveness and marking loops.

    int loop_indent = 0;

    interpreter::BytecodeArrayIterator forward_iterator(bytecode_array_);
    for (; !forward_iterator.done(); forward_iterator.Advance()) {
      int current_offset = forward_iterator.current_offset();
      const BytecodeLivenessState* in_liveness =
<<<<<<< HEAD
          GetInLivenessFor(current_offset);
      const BytecodeLivenessState* out_liveness =
          GetOutLivenessFor(current_offset);

      std::string in_liveness_str = ToString(*in_liveness);
      std::string out_liveness_str = ToString(*out_liveness);

=======
          res_.GetInLivenessFor(current_offset);
      const BytecodeLivenessState* out_liveness =
          res_.GetOutLivenessFor(current_offset);

      std::string in_liveness_str = ToString(*in_liveness);
      std::string out_liveness_str = ToString(*out_liveness);

>>>>>>> 626889fb
      of << in_liveness_str << " | " << out_liveness_str << " : "
         << current_offset << " : ";

      // Draw loop back edges by indentin everything between loop headers and
      // jump loop instructions.
      if (forward_iterator.current_bytecode() == Bytecode::kJumpLoop) {
        loop_indent--;
      }
      for (int i = 0; i < loop_indent; ++i) {
        of << "| ";
      }
      if (forward_iterator.current_bytecode() == Bytecode::kJumpLoop) {
        of << "`-";
      } else if (res_.IsLoopHeader(current_offset)) {
        of << ".>";
        loop_indent++;
      }
      forward_iterator.PrintTo(of);
      if (Bytecodes::IsJump(forward_iterator.current_bytecode())) {
        of << " (@" << forward_iterator.GetJumpTargetOffset() << ")";
      }
      of << std::endl;

      if (current_offset == invalid_offset) {
        // Underline the invalid liveness.
        char in_underline = which_invalid == 0 ? '^' : ' ';
        char out_underline = which_invalid == 0 ? ' ' : '^';
        of << std::string(in_liveness_str.size(), in_underline) << "   "
           << std::string(out_liveness_str.size(), out_underline);

        // Make sure to draw the loop indentation marks on this additional line.
        of << " : " << current_offset << " : ";
        for (int i = 0; i < loop_indent; ++i) {
          of << "| ";
        }

        of << std::endl;

        // Print the invalid liveness.
        if (which_invalid == 0) {
          of << ToString(invalid_liveness) << "   "
             << std::string(out_liveness_str.size(), ' ');
        } else {
          of << std::string(in_liveness_str.size(), ' ') << "   "
             << ToString(invalid_liveness);
        }

        // Make sure to draw the loop indentation marks on this additional line.
        of << " : " << current_offset << " : ";
        for (int i = 0; i < loop_indent; ++i) {
          of << "| ";
        }

        of << std::endl;
      }
    }
  }

  return invalid_offset == -1;
}
#endif

BytecodeAnalysis::BytecodeAnalysis(Handle<BytecodeArray> bytecode_array,
                                   Zone* zone, BytecodeOffset osr_bailout_id,
                                   bool analyze_liveness)
    : osr_bailout_id_(osr_bailout_id),
      analyze_liveness_(analyze_liveness),
      resume_jump_targets_(zone),
      end_to_header_(zone),
      header_to_info_(zone),
      osr_entry_point_(-1) {
  BytecodeAnalysisImpl analysis(*this, bytecode_array, zone);
  analysis.Analyze();
  DCHECK_IMPLIES(analyze_liveness_, liveness_map_.has_value());
  DCHECK_NE(bytecode_count_, -1);
}

}  // namespace compiler
}  // namespace internal
}  // namespace v8<|MERGE_RESOLUTION|>--- conflicted
+++ resolved
@@ -9,10 +9,7 @@
 #include "src/compiler/bytecode-liveness-map.h"
 #include "src/interpreter/bytecode-array-iterator.h"
 #include "src/interpreter/bytecode-array-random-iterator.h"
-<<<<<<< HEAD
-=======
 #include "src/interpreter/bytecodes.h"
->>>>>>> 626889fb
 #include "src/objects/objects-inl.h"
 #include "src/utils/ostreams.h"
 
@@ -88,116 +85,12 @@
                           next.target_offset());
 }
 
-<<<<<<< HEAD
-BytecodeAnalysis::BytecodeAnalysis(Handle<BytecodeArray> bytecode_array,
-                                   Zone* zone, BytecodeOffset osr_bailout_id,
-                                   bool analyze_liveness)
-    : bytecode_array_(bytecode_array),
-      zone_(zone),
-      osr_bailout_id_(osr_bailout_id),
-      analyze_liveness_(analyze_liveness),
-      loop_stack_(zone),
-      loop_end_index_queue_(zone),
-      resume_jump_targets_(zone),
-      end_to_header_(zone),
-      header_to_info_(zone),
-      osr_entry_point_(-1) {
-  Analyze();
-}
-
-=======
->>>>>>> 626889fb
 namespace {
 
 template <Bytecode bytecode, OperandType operand_type, size_t i>
 void UpdateInLivenessForOutOperand(
     BytecodeLivenessState* in_liveness,
     const interpreter::BytecodeArrayIterator& iterator) {
-<<<<<<< HEAD
-  switch (operand_type) {
-    case OperandType::kRegOut: {
-      Register r = iterator.GetRegisterOperand(i);
-      if (!r.is_parameter()) {
-        in_liveness->MarkRegisterDead(r.index());
-      }
-      break;
-    }
-    case OperandType::kRegOutList: {
-      Register r = iterator.GetRegisterOperand(i);
-      uint32_t reg_count = iterator.GetRegisterCountOperand(i + 1);
-      if (!r.is_parameter()) {
-        for (uint32_t j = 0; j < reg_count; ++j) {
-          DCHECK(!Register(r.index() + j).is_parameter());
-          in_liveness->MarkRegisterDead(r.index() + j);
-        }
-      }
-      break;
-    }
-    case OperandType::kRegOutPair: {
-      Register r = iterator.GetRegisterOperand(i);
-      if (!r.is_parameter()) {
-        DCHECK(!Register(r.index() + 1).is_parameter());
-        in_liveness->MarkRegisterDead(r.index());
-        in_liveness->MarkRegisterDead(r.index() + 1);
-      }
-      break;
-    }
-    case OperandType::kRegOutTriple: {
-      Register r = iterator.GetRegisterOperand(i);
-      if (!r.is_parameter()) {
-        DCHECK(!Register(r.index() + 1).is_parameter());
-        DCHECK(!Register(r.index() + 2).is_parameter());
-        in_liveness->MarkRegisterDead(r.index());
-        in_liveness->MarkRegisterDead(r.index() + 1);
-        in_liveness->MarkRegisterDead(r.index() + 2);
-      }
-      break;
-    }
-    default:
-      DCHECK(!Bytecodes::IsRegisterOutputOperandType(operand_type));
-      break;
-  }
-}
-
-template <Bytecode bytecode, OperandType operand_type, size_t i>
-void UpdateInLivenessForInOperand(
-    BytecodeLivenessState* in_liveness,
-    const interpreter::BytecodeArrayIterator& iterator) {
-  switch (operand_type) {
-    case OperandType::kReg: {
-      Register r = iterator.GetRegisterOperand(i);
-      if (!r.is_parameter()) {
-        in_liveness->MarkRegisterLive(r.index());
-      }
-      break;
-    }
-    case OperandType::kRegPair: {
-      Register r = iterator.GetRegisterOperand(i);
-      if (!r.is_parameter()) {
-        DCHECK(!Register(r.index() + 1).is_parameter());
-        in_liveness->MarkRegisterLive(r.index());
-        in_liveness->MarkRegisterLive(r.index() + 1);
-      }
-      break;
-    }
-    case OperandType::kRegList: {
-      Register r = iterator.GetRegisterOperand(i);
-      uint32_t reg_count = iterator.GetRegisterCountOperand(i + 1);
-      if (!r.is_parameter()) {
-        for (uint32_t j = 0; j < reg_count; ++j) {
-          DCHECK(!interpreter::Register(r.index() + j).is_parameter());
-          in_liveness->MarkRegisterLive(r.index() + j);
-        }
-      }
-      break;
-    }
-    default:
-      DCHECK(!Bytecodes::IsRegisterInputOperandType(operand_type));
-      break;
-  }
-}
-
-=======
   if constexpr (operand_type == OperandType::kRegOut ||
                 operand_type == OperandType::kRegInOut) {
     Register r = iterator.GetRegisterOperand(i);
@@ -265,7 +158,6 @@
   }
 }
 
->>>>>>> 626889fb
 template <Bytecode bytecode, ImplicitRegisterUse implicit_register_use,
           OperandType... operand_types, size_t... operand_index>
 void UpdateInLiveness(BytecodeLivenessState* in_liveness,
@@ -285,12 +177,8 @@
     return;
   }
 
-<<<<<<< HEAD
-  if (BytecodeOperands::WritesAccumulator(implicit_register_use)) {
-=======
   // Otherwise, walk all accumulator and register writes and reads.
   if constexpr (BytecodeOperands::WritesAccumulator(implicit_register_use)) {
->>>>>>> 626889fb
     in_liveness->MarkAccumulatorDead();
   }
   DCHECK_IMPLIES(BytecodeOperands::ClobbersAccumulator(implicit_register_use),
@@ -299,20 +187,12 @@
        in_liveness, iterator),
    ...);
 
-<<<<<<< HEAD
-  if (Bytecodes::WritesImplicitRegister(bytecode)) {
-    in_liveness->MarkRegisterDead(Register::FromShortStar(bytecode).index());
-  }
-
-  if (BytecodeOperands::ReadsAccumulator(implicit_register_use)) {
-=======
   if constexpr (BytecodeOperands::WritesImplicitRegister(
                     implicit_register_use)) {
     in_liveness->MarkRegisterDead(Register::FromShortStar(bytecode).index());
   }
 
   if constexpr (BytecodeOperands::ReadsAccumulator(implicit_register_use)) {
->>>>>>> 626889fb
     in_liveness->MarkAccumulatorLive();
   }
   (UpdateInLivenessForInOperand<bytecode, operand_types, operand_index>(
@@ -337,11 +217,7 @@
   case Bytecode::k##Name:                                                \
     return UpdateInLiveness<Bytecode::k##Name, __VA_ARGS__>(in_liveness, \
                                                             iterator);
-<<<<<<< HEAD
-    BYTECODE_LIST(BYTECODE_UPDATE_IN_LIVENESS)
-=======
     BYTECODE_LIST(BYTECODE_UPDATE_IN_LIVENESS, BYTECODE_UPDATE_IN_LIVENESS)
->>>>>>> 626889fb
 #undef BYTECODE_UPDATE_IN_LIVENESS
   }
 }
@@ -369,11 +245,7 @@
 void UpdateOutLiveness(BytecodeLiveness& liveness,
                        BytecodeLivenessState* next_bytecode_in_liveness,
                        const interpreter::BytecodeArrayIterator& iterator,
-<<<<<<< HEAD
-                       Handle<BytecodeArray> bytecode_array,
-=======
                        DirectHandle<BytecodeArray> bytecode_array,
->>>>>>> 626889fb
                        const BytecodeLivenessMap& liveness_map, Zone* zone) {
   // On subsequent updates, only update out-liveness manually if it isn't
   // already aliasing the next bytecode's in-liveness.
@@ -455,17 +327,6 @@
   if (!interpreter::Bytecodes::IsWithoutExternalSideEffects(bytecode)) {
     // TODO(leszeks): We should look up this range only once per entry.
     HandlerTable table(*bytecode_array);
-<<<<<<< HEAD
-    int handler_offset =
-        table.LookupRange(iterator.current_offset(), &handler_context, nullptr);
-
-    if (handler_offset != -1) {
-      EnsureOutLivenessIsNotAlias<IsFirstUpdate>(
-          liveness, next_bytecode_in_liveness, zone);
-      bool was_accumulator_live = liveness.out->AccumulatorIsLive();
-      liveness.out->Union(*liveness_map.GetInLiveness(handler_offset));
-      liveness.out->MarkRegisterLive(handler_context);
-=======
     int handler_index =
         table.LookupHandlerIndexForRange(iterator.current_offset());
 
@@ -476,7 +337,6 @@
       liveness.out->Union(
           *liveness_map.GetInLiveness(table.GetRangeHandler(handler_index)));
       liveness.out->MarkRegisterLive(table.GetRangeData(handler_index));
->>>>>>> 626889fb
       if (!was_accumulator_live) {
         // The accumulator is reset to the exception on entry into a handler,
         // and so shouldn't be considered live coming out of this bytecode just
@@ -497,11 +357,7 @@
 void UpdateOutLiveness(Bytecode bytecode, BytecodeLiveness& liveness,
                        BytecodeLivenessState* next_bytecode_in_liveness,
                        const interpreter::BytecodeArrayIterator& iterator,
-<<<<<<< HEAD
-                       Handle<BytecodeArray> bytecode_array,
-=======
                        DirectHandle<BytecodeArray> bytecode_array,
->>>>>>> 626889fb
                        const BytecodeLivenessMap& liveness_map, Zone* zone) {
   switch (bytecode) {
 #define BYTECODE_UPDATE_OUT_LIVENESS(Name, ...)                        \
@@ -509,11 +365,7 @@
     return UpdateOutLiveness<IsFirstUpdate, Bytecode::k##Name>(        \
         liveness, next_bytecode_in_liveness, iterator, bytecode_array, \
         liveness_map, zone);
-<<<<<<< HEAD
-    BYTECODE_LIST(BYTECODE_UPDATE_OUT_LIVENESS)
-=======
     BYTECODE_LIST(BYTECODE_UPDATE_OUT_LIVENESS, BYTECODE_UPDATE_OUT_LIVENESS)
->>>>>>> 626889fb
 #undef BYTECODE_UPDATE_OUT_LIVENESS
   }
 }
@@ -524,11 +376,7 @@
 void UpdateLiveness(BytecodeLiveness& liveness,
                     BytecodeLivenessState** next_bytecode_in_liveness,
                     const interpreter::BytecodeArrayIterator& iterator,
-<<<<<<< HEAD
-                    Handle<BytecodeArray> bytecode_array,
-=======
                     DirectHandle<BytecodeArray> bytecode_array,
->>>>>>> 626889fb
                     const BytecodeLivenessMap& liveness_map, Zone* zone) {
   UpdateOutLiveness<IsFirstUpdate, bytecode>(
       liveness, *next_bytecode_in_liveness, iterator, bytecode_array,
@@ -554,11 +402,7 @@
 void UpdateLiveness(Bytecode bytecode, BytecodeLiveness& liveness,
                     BytecodeLivenessState** next_bytecode_in_liveness,
                     const interpreter::BytecodeArrayIterator& iterator,
-<<<<<<< HEAD
-                    Handle<BytecodeArray> bytecode_array,
-=======
                     DirectHandle<BytecodeArray> bytecode_array,
->>>>>>> 626889fb
                     const BytecodeLivenessMap& liveness_map, Zone* zone) {
   switch (bytecode) {
 #define BYTECODE_UPDATE_LIVENESS(Name, ...)                               \
@@ -566,11 +410,7 @@
     return UpdateLiveness<IsFirstUpdate, Bytecode::k##Name, __VA_ARGS__>( \
         liveness, next_bytecode_in_liveness, iterator, bytecode_array,    \
         liveness_map, zone);
-<<<<<<< HEAD
-    BYTECODE_LIST(BYTECODE_UPDATE_LIVENESS)
-=======
     BYTECODE_LIST(BYTECODE_UPDATE_LIVENESS, BYTECODE_UPDATE_LIVENESS)
->>>>>>> 626889fb
 #undef BYTECODE_UPDATE_LIVENESS
   }
 }
@@ -709,21 +549,6 @@
   loop_stack_.push({-1, nullptr});
 
   BytecodeLivenessState* next_bytecode_in_liveness = nullptr;
-<<<<<<< HEAD
-  int osr_loop_end_offset = osr_bailout_id_.ToInt();
-  DCHECK_EQ(osr_loop_end_offset < 0, osr_bailout_id_.IsNone());
-
-  interpreter::BytecodeArrayRandomIterator iterator(bytecode_array(), zone());
-
-  bytecode_count_ = iterator.size();
-  if (analyze_liveness_) {
-    liveness_map_.emplace(bytecode_array()->length(), zone());
-  }
-
-  for (iterator.GoToEnd(); iterator.IsValid(); --iterator) {
-    Bytecode bytecode = iterator.current_bytecode();
-    int current_offset = iterator.current_offset();
-=======
   int osr_loop_end_offset_ = res_.osr_bailout_id_.ToInt();
   DCHECK_EQ(osr_loop_end_offset_ < 0, res_.osr_bailout_id_.IsNone());
 
@@ -734,7 +559,6 @@
   for (iterator_.GoToEnd(); iterator_.IsValid(); --iterator_) {
     Bytecode bytecode = iterator_.current_bytecode();
     int current_offset = iterator_.current_offset();
->>>>>>> 626889fb
 
     if (bytecode == Bytecode::kJumpLoop) {
       // Every byte up to and including the last byte within the backwards jump
@@ -782,10 +606,6 @@
     break;
         BYTECODE_LIST(CASE, CASE)
 #undef CASE
-      }
-
-      if (bytecode == Bytecode::kResumeGenerator) {
-        current_loop_info->mark_resumable();
       }
 
       // If we've reached the header of the loop, pop it off the stack.
@@ -849,19 +669,11 @@
           ResumeJumpTarget::Leaf(suspend_id, resume_offset));
     }
 
-<<<<<<< HEAD
-    if (analyze_liveness_) {
-      BytecodeLiveness& liveness =
-          liveness_map().InsertNewLiveness(current_offset);
-      UpdateLiveness<true>(bytecode, liveness, &next_bytecode_in_liveness,
-                           iterator, bytecode_array(), liveness_map(), zone());
-=======
     if (analyze_liveness()) {
       BytecodeLiveness& liveness =
           liveness_map().InsertNewLiveness(current_offset);
       UpdateLiveness<true>(bytecode, liveness, &next_bytecode_in_liveness,
                            iterator_, bytecode_array(), liveness_map(), zone());
->>>>>>> 626889fb
     }
   }
 
@@ -917,24 +729,6 @@
     next_bytecode_in_liveness = end_liveness.in;
 
     // Advance into the loop body.
-<<<<<<< HEAD
-    --iterator;
-    for (; iterator.current_offset() > header_offset; --iterator) {
-      Bytecode bytecode = iterator.current_bytecode();
-      int current_offset = iterator.current_offset();
-      BytecodeLiveness& liveness = liveness_map().GetLiveness(current_offset);
-      UpdateLiveness(bytecode, liveness, &next_bytecode_in_liveness, iterator,
-                     bytecode_array(), liveness_map(), zone());
-    }
-    // Now we are at the loop header. Since the in-liveness of the header
-    // can't change, we need only to update the out-liveness.
-    UpdateOutLiveness(iterator.current_bytecode(), header_liveness,
-                      next_bytecode_in_liveness, iterator, bytecode_array(),
-                      liveness_map(), zone());
-  }
-
-  DCHECK(analyze_liveness_);
-=======
     --iterator_;
     for (; iterator_.current_offset() > header_offset; --iterator_) {
       Bytecode bytecode = iterator_.current_bytecode();
@@ -951,7 +745,6 @@
   }
 
   DCHECK(analyze_liveness());
->>>>>>> 626889fb
   if (v8_flags.trace_environment_liveness) {
     StdoutStream of;
     PrintLivenessTo(of);
@@ -960,30 +753,6 @@
   DCHECK(LivenessIsValid());
 }
 
-<<<<<<< HEAD
-void BytecodeAnalysis::PushLoop(int loop_header, int loop_end) {
-  DCHECK_LT(loop_header, loop_end);
-  DCHECK_LT(loop_stack_.top().header_offset, loop_header);
-  DCHECK_EQ(end_to_header_.find(loop_end), end_to_header_.end());
-  DCHECK_EQ(header_to_info_.find(loop_header), header_to_info_.end());
-
-  int parent_offset = loop_stack_.top().header_offset;
-
-  end_to_header_.insert({loop_end, loop_header});
-  auto it = header_to_info_.insert(
-      {loop_header, LoopInfo(parent_offset, bytecode_array_->parameter_count(),
-                             bytecode_array_->register_count(), zone_)});
-  // Get the loop info pointer from the output of insert.
-  LoopInfo* loop_info = &it.first->second;
-
-  if (loop_stack_.top().loop_info) {
-    loop_stack_.top().loop_info->mark_not_innermost();
-  }
-  loop_stack_.push({loop_header, loop_info});
-}
-
-=======
->>>>>>> 626889fb
 bool BytecodeAnalysis::IsLoopHeader(int offset) const {
   return header_to_info_.find(offset) != header_to_info_.end();
 }
@@ -1061,16 +830,10 @@
   for (; !iterator.done(); iterator.Advance()) {
     int current_offset = iterator.current_offset();
 
-<<<<<<< HEAD
-    const BytecodeLivenessState* in_liveness = GetInLivenessFor(current_offset);
-    const BytecodeLivenessState* out_liveness =
-        GetOutLivenessFor(current_offset);
-=======
     const BytecodeLivenessState* in_liveness =
         res_.GetInLivenessFor(current_offset);
     const BytecodeLivenessState* out_liveness =
         res_.GetOutLivenessFor(current_offset);
->>>>>>> 626889fb
 
     os << ToString(*in_liveness) << " -> " << ToString(*out_liveness) << " | "
        << current_offset << ": ";
@@ -1191,11 +954,7 @@
         valid = false;
       } else {
         // Make sure we're resuming to a Resume bytecode
-<<<<<<< HEAD
-        interpreter::BytecodeArrayIterator iterator(bytecode_array(),
-=======
         interpreter::BytecodeArrayIterator iterator(bytecode_array_,
->>>>>>> 626889fb
                                                     target.target_offset());
         if (iterator.current_bytecode() != Bytecode::kResumeGenerator) {
           PrintF(stderr,
@@ -1243,11 +1002,7 @@
 
   int invalid_offset = -1;
   int which_invalid = -1;
-<<<<<<< HEAD
-  BytecodeLivenessState invalid_liveness(bytecode_array()->register_count(),
-=======
   BytecodeLivenessState invalid_liveness(bytecode_array_->register_count(),
->>>>>>> 626889fb
                                          zone());
 
   BytecodeLivenessState* next_bytecode_in_liveness = nullptr;
@@ -1263,11 +1018,7 @@
     previous_liveness.CopyFrom(*liveness.out);
 
     UpdateOutLiveness(bytecode, liveness, next_bytecode_in_liveness, iterator,
-<<<<<<< HEAD
-                      bytecode_array(), liveness_map(), zone());
-=======
                       bytecode_array_, liveness_map(), zone());
->>>>>>> 626889fb
     // UpdateOutLiveness skips kJumpLoop, so we update it manually.
     if (bytecode == Bytecode::kJumpLoop) {
       int target_offset = iterator.GetJumpTargetOffset();
@@ -1342,15 +1093,6 @@
     for (; !forward_iterator.done(); forward_iterator.Advance()) {
       int current_offset = forward_iterator.current_offset();
       const BytecodeLivenessState* in_liveness =
-<<<<<<< HEAD
-          GetInLivenessFor(current_offset);
-      const BytecodeLivenessState* out_liveness =
-          GetOutLivenessFor(current_offset);
-
-      std::string in_liveness_str = ToString(*in_liveness);
-      std::string out_liveness_str = ToString(*out_liveness);
-
-=======
           res_.GetInLivenessFor(current_offset);
       const BytecodeLivenessState* out_liveness =
           res_.GetOutLivenessFor(current_offset);
@@ -1358,7 +1100,6 @@
       std::string in_liveness_str = ToString(*in_liveness);
       std::string out_liveness_str = ToString(*out_liveness);
 
->>>>>>> 626889fb
       of << in_liveness_str << " | " << out_liveness_str << " : "
          << current_offset << " : ";
 
