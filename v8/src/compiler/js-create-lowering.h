--- conflicted
+++ resolved
@@ -108,32 +108,6 @@
       Node* effect, Node* control, JSObjectRef boilerplate,
       AllocationType allocation, int max_depth, int* max_properties);
 
-<<<<<<< HEAD
-  // The following functions all return nullptr iff there are too many arguments
-  // for inline allocation.
-  Node* TryAllocateArguments(Node* effect, Node* control,
-                             FrameState frame_state);
-  Node* TryAllocateRestArguments(Node* effect, Node* control,
-                                 FrameState frame_state, int start_index);
-  Node* TryAllocateAliasedArguments(Node* effect, Node* control,
-                                    FrameState frame_state, Node* context,
-                                    SharedFunctionInfoRef shared,
-                                    bool* has_aliased_arguments);
-  Node* TryAllocateAliasedArguments(Node* effect, Node* control, Node* context,
-                                    Node* arguments_length,
-                                    SharedFunctionInfoRef shared,
-                                    bool* has_aliased_arguments);
-  base::Optional<Node*> TryAllocateFastLiteral(Node* effect, Node* control,
-                                               JSObjectRef boilerplate,
-                                               AllocationType allocation,
-                                               int max_depth,
-                                               int* max_properties);
-  base::Optional<Node*> TryAllocateFastLiteralElements(
-      Node* effect, Node* control, JSObjectRef boilerplate,
-      AllocationType allocation, int max_depth, int* max_properties);
-
-=======
->>>>>>> 626889fb
   Node* AllocateElements(Node* effect, Node* control,
                          ElementsKind elements_kind, int capacity,
                          AllocationType allocation);
