// Copyright 2014 the V8 project authors. All rights reserved.
// Use of this source code is governed by a BSD-style license that can be
// found in the LICENSE file.

#ifndef V8_COMPILER_OSR_H_
#define V8_COMPILER_OSR_H_

#include <stddef.h>
<<<<<<< HEAD
=======

#include "src/base/macros.h"
>>>>>>> 626889fb

namespace v8 {
namespace internal {

class OptimizedCompilationInfo;

namespace compiler {

class Frame;

// Encapsulates logic relating to OSR compilations as well has handles some
// details of the frame layout.
class OsrHelper {
 public:
  explicit OsrHelper(OptimizedCompilationInfo* info);

  // Prepares the frame w.r.t. OSR.
  V8_EXPORT_PRIVATE void SetupFrame(Frame* frame);

  // Returns the number of unoptimized frame slots for this OSR.
  size_t UnoptimizedFrameSlots() { return stack_slot_count_; }

  // Returns the environment index of the first stack slot.
  static int FirstStackSlotIndex(int parameter_count) {
    // TurboFan environments do not contain the context.
    return 1 + parameter_count;  // receiver + params
  }

 private:
  size_t parameter_count_;
  size_t stack_slot_count_;
};

}  // namespace compiler
}  // namespace internal
}  // namespace v8

#endif  // V8_COMPILER_OSR_H_<|MERGE_RESOLUTION|>--- conflicted
+++ resolved
@@ -6,11 +6,8 @@
 #define V8_COMPILER_OSR_H_
 
 #include <stddef.h>
-<<<<<<< HEAD
-=======
 
 #include "src/base/macros.h"
->>>>>>> 626889fb
 
 namespace v8 {
 namespace internal {
