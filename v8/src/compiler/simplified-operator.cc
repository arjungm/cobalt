// Copyright 2012 the V8 project authors. All rights reserved.
// Use of this source code is governed by a BSD-style license that can be
// found in the LICENSE file.

#include "src/compiler/simplified-operator.h"

#include "include/v8-fast-api-calls.h"
#include "src/base/lazy-instance.h"
#include "src/base/logging.h"
#include "src/compiler/linkage.h"
#include "src/compiler/opcodes.h"
#include "src/compiler/operator.h"
<<<<<<< HEAD
#include "src/compiler/types.h"
=======
#include "src/compiler/turbofan-types.h"
>>>>>>> 626889fb
#include "src/handles/handles-inl.h"  // for operator<<
#include "src/objects/feedback-cell.h"
#include "src/objects/map.h"
#include "src/objects/name.h"

#if V8_ENABLE_WEBASSEMBLY
#include "src/compiler/wasm-compiler-definitions.h"
#endif

namespace v8 {
namespace internal {
namespace compiler {

size_t hash_value(BaseTaggedness base_taggedness) {
  return static_cast<uint8_t>(base_taggedness);
}

std::ostream& operator<<(std::ostream& os, BaseTaggedness base_taggedness) {
  switch (base_taggedness) {
    case kUntaggedBase:
      return os << "untagged base";
    case kTaggedBase:
      return os << "tagged base";
  }
  UNREACHABLE();
}

std::ostream& operator<<(std::ostream& os,
                         ConstFieldInfo const& const_field_info) {
  if (const_field_info.IsConst()) {
    return os << "const (field owner: "
              << Brief(*const_field_info.owner_map->object()) << ")";
  } else {
    return os << "mutable";
  }
  UNREACHABLE();
}

bool operator==(ConstFieldInfo const& lhs, ConstFieldInfo const& rhs) {
  return lhs.owner_map == rhs.owner_map;
}

size_t hash_value(ConstFieldInfo const& const_field_info) {
  return hash_value(const_field_info.owner_map);
}

bool operator==(FieldAccess const& lhs, FieldAccess const& rhs) {
  // On purpose we don't include the write barrier kind here, as this method is
  // really only relevant for eliminating loads and they don't care about the
  // write barrier mode.
  return lhs.base_is_tagged == rhs.base_is_tagged && lhs.offset == rhs.offset &&
         lhs.map == rhs.map && lhs.machine_type == rhs.machine_type &&
         lhs.const_field_info == rhs.const_field_info &&
         lhs.is_store_in_literal == rhs.is_store_in_literal;
}

size_t hash_value(FieldAccess const& access) {
  // On purpose we don't include the write barrier kind here, as this method is
  // really only relevant for eliminating loads and they don't care about the
  // write barrier mode.
  return base::hash_combine(access.base_is_tagged, access.offset,
                            access.machine_type, access.const_field_info,
                            access.is_store_in_literal);
}

std::ostream& operator<<(std::ostream& os, FieldAccess const& access) {
  os << "[";
  if (access.creator_mnemonic != nullptr) {
    os << access.creator_mnemonic << ", ";
  }
  os << access.base_is_tagged << ", " << access.offset << ", ";
#ifdef OBJECT_PRINT
  Handle<Name> name;
  if (access.name.ToHandle(&name)) {
    name->NamePrint(os);
    os << ", ";
  }
  if (access.map.has_value()) {
    os << Brief(*access.map->object()) << ", ";
  }
#endif
  os << access.type << ", " << access.machine_type << ", "
     << access.write_barrier_kind << ", " << access.const_field_info;
  if (access.is_store_in_literal) {
    os << " (store in literal)";
  }
  if (access.maybe_initializing_or_transitioning_store) {
    os << " (initializing or transitioning store)";
  }
  os << "]";
  return os;
}

template <>
void Operator1<FieldAccess>::PrintParameter(std::ostream& os,
                                            PrintVerbosity verbose) const {
  if (verbose == PrintVerbosity::kVerbose) {
    os << parameter();
  } else {
    os << "[+" << parameter().offset << "]";
  }
}

bool operator==(ElementAccess const& lhs, ElementAccess const& rhs) {
  // On purpose we don't include the write barrier kind here, as this method is
  // really only relevant for eliminating loads and they don't care about the
  // write barrier mode.
  return lhs.base_is_tagged == rhs.base_is_tagged &&
         lhs.header_size == rhs.header_size &&
         lhs.machine_type == rhs.machine_type;
}

size_t hash_value(ElementAccess const& access) {
  // On purpose we don't include the write barrier kind here, as this method is
  // really only relevant for eliminating loads and they don't care about the
  // write barrier mode.
  return base::hash_combine(access.base_is_tagged, access.header_size,
                            access.machine_type);
}

std::ostream& operator<<(std::ostream& os, ElementAccess const& access) {
  os << access.base_is_tagged << ", " << access.header_size << ", "
     << access.type << ", " << access.machine_type << ", "
     << access.write_barrier_kind;
  return os;
}

bool operator==(ObjectAccess const& lhs, ObjectAccess const& rhs) {
  return lhs.machine_type == rhs.machine_type &&
         lhs.write_barrier_kind == rhs.write_barrier_kind;
}

size_t hash_value(ObjectAccess const& access) {
  return base::hash_combine(access.machine_type, access.write_barrier_kind);
}

std::ostream& operator<<(std::ostream& os, ObjectAccess const& access) {
  os << access.machine_type << ", " << access.write_barrier_kind;
  return os;
}

#if V8_ENABLE_WEBASSEMBLY

V8_EXPORT_PRIVATE bool operator==(WasmFieldInfo const& lhs,
                                  WasmFieldInfo const& rhs) {
  return lhs.field_index == rhs.field_index && lhs.type == rhs.type &&
         lhs.is_signed == rhs.is_signed && lhs.null_check == rhs.null_check;
}

size_t hash_value(WasmFieldInfo const& info) {
  return base::hash_combine(info.field_index, info.type, info.is_signed,
                            info.null_check);
}

V8_EXPORT_PRIVATE std::ostream& operator<<(std::ostream& os,
                                           WasmFieldInfo const& info) {
  return os << info.field_index << ", "
            << (info.is_signed ? "signed" : "unsigned") << ", "
            << (info.null_check == kWithNullCheck ? "null check"
                                                  : "no null check");
}

V8_EXPORT_PRIVATE bool operator==(WasmElementInfo const& lhs,
                                  WasmElementInfo const& rhs) {
  return lhs.type == rhs.type && lhs.is_signed == rhs.is_signed;
}

size_t hash_value(WasmElementInfo const& info) {
  return base::hash_combine(info.type, info.is_signed);
}

V8_EXPORT_PRIVATE std::ostream& operator<<(std::ostream& os,
                                           WasmElementInfo const& info) {
  return os << (info.is_signed ? "signed" : "unsigned");
}

#endif

const FieldAccess& FieldAccessOf(const Operator* op) {
  DCHECK_NOT_NULL(op);
  DCHECK(op->opcode() == IrOpcode::kLoadField ||
         op->opcode() == IrOpcode::kStoreField);
  return OpParameter<FieldAccess>(op);
}

const ElementAccess& ElementAccessOf(const Operator* op) {
  DCHECK_NOT_NULL(op);
  DCHECK(op->opcode() == IrOpcode::kLoadElement ||
         op->opcode() == IrOpcode::kStoreElement);
  return OpParameter<ElementAccess>(op);
}

const ObjectAccess& ObjectAccessOf(const Operator* op) {
  DCHECK_NOT_NULL(op);
  DCHECK(op->opcode() == IrOpcode::kLoadFromObject ||
         op->opcode() == IrOpcode::kLoadImmutableFromObject ||
         op->opcode() == IrOpcode::kStoreToObject ||
         op->opcode() == IrOpcode::kInitializeImmutableInObject);
  return OpParameter<ObjectAccess>(op);
}

ExternalArrayType ExternalArrayTypeOf(const Operator* op) {
  DCHECK(op->opcode() == IrOpcode::kLoadTypedElement ||
         op->opcode() == IrOpcode::kLoadDataViewElement ||
         op->opcode() == IrOpcode::kStoreTypedElement ||
         op->opcode() == IrOpcode::kStoreDataViewElement);
  return OpParameter<ExternalArrayType>(op);
}

ConvertReceiverMode ConvertReceiverModeOf(Operator const* op) {
  DCHECK_EQ(IrOpcode::kConvertReceiver, op->opcode());
  return OpParameter<ConvertReceiverMode>(op);
}

size_t hash_value(CheckFloat64HoleMode mode) {
  return static_cast<size_t>(mode);
}

std::ostream& operator<<(std::ostream& os, CheckFloat64HoleMode mode) {
  switch (mode) {
    case CheckFloat64HoleMode::kAllowReturnHole:
      return os << "allow-return-hole";
    case CheckFloat64HoleMode::kNeverReturnHole:
      return os << "never-return-hole";
  }
  UNREACHABLE();
}

CheckFloat64HoleParameters const& CheckFloat64HoleParametersOf(
    Operator const* op) {
  DCHECK_EQ(IrOpcode::kCheckFloat64Hole, op->opcode());
  return OpParameter<CheckFloat64HoleParameters>(op);
}

std::ostream& operator<<(std::ostream& os,
                         CheckFloat64HoleParameters const& params) {
  return os << params.mode() << ", " << params.feedback();
}

size_t hash_value(const CheckFloat64HoleParameters& params) {
  FeedbackSource::Hash feedback_hash;
  return base::hash_combine(params.mode(), feedback_hash(params.feedback()));
}

bool operator==(CheckFloat64HoleParameters const& lhs,
                CheckFloat64HoleParameters const& rhs) {
  return lhs.mode() == rhs.mode() && lhs.feedback() == rhs.feedback();
}

bool operator!=(CheckFloat64HoleParameters const& lhs,
                CheckFloat64HoleParameters const& rhs) {
  return !(lhs == rhs);
}

CheckForMinusZeroMode CheckMinusZeroModeOf(const Operator* op) {
  DCHECK(op->opcode() == IrOpcode::kChangeFloat64ToTagged ||
         op->opcode() == IrOpcode::kChangeFloat64OrUndefinedToTagged ||
         op->opcode() == IrOpcode::kCheckedInt32Mul);
  return OpParameter<CheckForMinusZeroMode>(op);
}

std::ostream& operator<<(std::ostream& os, CheckMapsFlags flags) {
  if (flags & CheckMapsFlag::kTryMigrateInstance) {
    return os << "TryMigrateInstance";
  } else if (flags & CheckMapsFlag::kTryMigrateInstanceAndDeopt) {
    return os << "TryMigrateInstanceAndDeopt";
  } else {
    return os << "None";
  }
}

bool operator==(CheckMapsParameters const& lhs,
                CheckMapsParameters const& rhs) {
  return lhs.flags() == rhs.flags() && lhs.maps() == rhs.maps() &&
         lhs.feedback() == rhs.feedback();
}

size_t hash_value(CheckMapsParameters const& p) {
  FeedbackSource::Hash feedback_hash;
  return base::hash_combine(p.flags(), p.maps(), feedback_hash(p.feedback()));
}

std::ostream& operator<<(std::ostream& os, CheckMapsParameters const& p) {
  return os << p.flags() << ", " << p.maps() << ", " << p.feedback();
}

CheckMapsParameters const& CheckMapsParametersOf(Operator const* op) {
  DCHECK_EQ(IrOpcode::kCheckMaps, op->opcode());
  return OpParameter<CheckMapsParameters>(op);
}

ZoneRefSet<Map> const& CompareMapsParametersOf(Operator const* op) {
  DCHECK_EQ(IrOpcode::kCompareMaps, op->opcode());
  return OpParameter<ZoneRefSet<Map>>(op);
}

ZoneRefSet<Map> const& MapGuardMapsOf(Operator const* op) {
  DCHECK_EQ(IrOpcode::kMapGuard, op->opcode());
  return OpParameter<ZoneRefSet<Map>>(op);
}

size_t hash_value(CheckTaggedInputMode mode) {
  return static_cast<size_t>(mode);
}

std::ostream& operator<<(std::ostream& os, CheckTaggedInputMode mode) {
  switch (mode) {
    case CheckTaggedInputMode::kAdditiveSafeInteger:
      return os << "AdditiveSafeInteger";
    case CheckTaggedInputMode::kNumber:
      return os << "Number";
    case CheckTaggedInputMode::kNumberOrBoolean:
      return os << "NumberOrBoolean";
    case CheckTaggedInputMode::kNumberOrOddball:
      return os << "NumberOrOddball";
  }
  UNREACHABLE();
}

std::ostream& operator<<(std::ostream& os, GrowFastElementsMode mode) {
  switch (mode) {
    case GrowFastElementsMode::kDoubleElements:
      return os << "DoubleElements";
    case GrowFastElementsMode::kSmiOrObjectElements:
      return os << "SmiOrObjectElements";
  }
  UNREACHABLE();
}

bool operator==(const GrowFastElementsParameters& lhs,
                const GrowFastElementsParameters& rhs) {
  return lhs.mode() == rhs.mode() && lhs.feedback() == rhs.feedback();
}

inline size_t hash_value(const GrowFastElementsParameters& params) {
  FeedbackSource::Hash feedback_hash;
  return base::hash_combine(params.mode(), feedback_hash(params.feedback()));
}

std::ostream& operator<<(std::ostream& os,
                         const GrowFastElementsParameters& params) {
  return os << params.mode() << ", " << params.feedback();
}

const GrowFastElementsParameters& GrowFastElementsParametersOf(
    const Operator* op) {
  DCHECK_EQ(IrOpcode::kMaybeGrowFastElements, op->opcode());
  return OpParameter<GrowFastElementsParameters>(op);
}

bool operator==(ElementsTransition const& lhs, ElementsTransition const& rhs) {
  return lhs.mode() == rhs.mode() && lhs.source() == rhs.source() &&
         lhs.target() == rhs.target();
<<<<<<< HEAD
=======
}

bool operator==(const ElementsTransitionWithMultipleSources& lhs,
                const ElementsTransitionWithMultipleSources& rhs) {
  if (lhs.target() != rhs.target()) return false;
  return lhs.sources() == rhs.sources();
>>>>>>> 626889fb
}

size_t hash_value(ElementsTransition transition) {
  return base::hash_combine(static_cast<uint8_t>(transition.mode()),
                            transition.source(), transition.target());
<<<<<<< HEAD
=======
}

size_t hash_value(ElementsTransitionWithMultipleSources transition) {
  return base::hash_combine(transition.target(), transition.sources());
>>>>>>> 626889fb
}

std::ostream& operator<<(std::ostream& os, ElementsTransition transition) {
  switch (transition.mode()) {
    case ElementsTransition::kFastTransition:
      return os << "fast-transition from "
                << Brief(*transition.source().object()) << " to "
                << Brief(*transition.target().object());
    case ElementsTransition::kSlowTransition:
      return os << "slow-transition from "
                << Brief(*transition.source().object()) << " to "
                << Brief(*transition.target().object());
  }
  UNREACHABLE();
}

std::ostream& operator<<(std::ostream& os,
                         ElementsTransitionWithMultipleSources transition) {
  os << "transition from (";
  bool first = true;
  for (MapRef source : transition.sources()) {
    if (!first) {
      os << ", ";
    }
    first = false;
    os << Brief(*source.object());
  }
  os << ") to " << Brief(*transition.target().object());
  return os;
}

ElementsTransition const& ElementsTransitionOf(const Operator* op) {
  DCHECK_EQ(IrOpcode::kTransitionElementsKind, op->opcode());
  return OpParameter<ElementsTransition>(op);
}

ElementsTransitionWithMultipleSources const&
ElementsTransitionWithMultipleSourcesOf(const Operator* op) {
  DCHECK_EQ(IrOpcode::kTransitionElementsKindOrCheckMap, op->opcode());
  return OpParameter<ElementsTransitionWithMultipleSources>(op);
}

namespace {

// Parameters for the TransitionAndStoreElement opcode.
class TransitionAndStoreElementParameters final {
 public:
  TransitionAndStoreElementParameters(MapRef double_map, MapRef fast_map);

  MapRef double_map() const { return double_map_; }
  MapRef fast_map() const { return fast_map_; }

 private:
  MapRef const double_map_;
  MapRef const fast_map_;
};

TransitionAndStoreElementParameters::TransitionAndStoreElementParameters(
    MapRef double_map, MapRef fast_map)
    : double_map_(double_map), fast_map_(fast_map) {}

bool operator==(TransitionAndStoreElementParameters const& lhs,
                TransitionAndStoreElementParameters const& rhs) {
  return lhs.fast_map() == rhs.fast_map() &&
         lhs.double_map() == rhs.double_map();
}

size_t hash_value(TransitionAndStoreElementParameters parameters) {
  return base::hash_combine(parameters.fast_map(), parameters.double_map());
}

std::ostream& operator<<(std::ostream& os,
                         TransitionAndStoreElementParameters parameters) {
  return os << "fast-map" << Brief(*parameters.fast_map().object())
            << " double-map" << Brief(*parameters.double_map().object());
}

}  // namespace

namespace {

// Parameters for the TransitionAndStoreNonNumberElement opcode.
class TransitionAndStoreNonNumberElementParameters final {
 public:
  TransitionAndStoreNonNumberElementParameters(MapRef fast_map,
                                               Type value_type);

  MapRef fast_map() const { return fast_map_; }
  Type value_type() const { return value_type_; }

 private:
  MapRef const fast_map_;
  Type value_type_;
};

TransitionAndStoreNonNumberElementParameters::
    TransitionAndStoreNonNumberElementParameters(MapRef fast_map,
                                                 Type value_type)
    : fast_map_(fast_map), value_type_(value_type) {}

bool operator==(TransitionAndStoreNonNumberElementParameters const& lhs,
                TransitionAndStoreNonNumberElementParameters const& rhs) {
  return lhs.fast_map() == rhs.fast_map() &&
         lhs.value_type() == rhs.value_type();
}

size_t hash_value(TransitionAndStoreNonNumberElementParameters parameters) {
  return base::hash_combine(parameters.fast_map(), parameters.value_type());
}

std::ostream& operator<<(
    std::ostream& os, TransitionAndStoreNonNumberElementParameters parameters) {
  return os << parameters.value_type() << ", fast-map"
            << Brief(*parameters.fast_map().object());
}

}  // namespace

namespace {

// Parameters for the TransitionAndStoreNumberElement opcode.
class TransitionAndStoreNumberElementParameters final {
 public:
  explicit TransitionAndStoreNumberElementParameters(MapRef double_map);

  MapRef double_map() const { return double_map_; }

 private:
  MapRef const double_map_;
};

TransitionAndStoreNumberElementParameters::
    TransitionAndStoreNumberElementParameters(MapRef double_map)
    : double_map_(double_map) {}

bool operator==(TransitionAndStoreNumberElementParameters const& lhs,
                TransitionAndStoreNumberElementParameters const& rhs) {
  return lhs.double_map() == rhs.double_map();
}

size_t hash_value(TransitionAndStoreNumberElementParameters parameters) {
  return base::hash_combine(parameters.double_map());
}

std::ostream& operator<<(std::ostream& os,
                         TransitionAndStoreNumberElementParameters parameters) {
  return os << "double-map" << Brief(*parameters.double_map().object());
}

}  // namespace

MapRef DoubleMapParameterOf(const Operator* op) {
  if (op->opcode() == IrOpcode::kTransitionAndStoreElement) {
    return OpParameter<TransitionAndStoreElementParameters>(op).double_map();
  } else if (op->opcode() == IrOpcode::kTransitionAndStoreNumberElement) {
    return OpParameter<TransitionAndStoreNumberElementParameters>(op)
        .double_map();
  }
  UNREACHABLE();
}

Type ValueTypeParameterOf(const Operator* op) {
  DCHECK_EQ(IrOpcode::kTransitionAndStoreNonNumberElement, op->opcode());
  return OpParameter<TransitionAndStoreNonNumberElementParameters>(op)
      .value_type();
}

MapRef FastMapParameterOf(const Operator* op) {
  if (op->opcode() == IrOpcode::kTransitionAndStoreElement) {
    return OpParameter<TransitionAndStoreElementParameters>(op).fast_map();
  } else if (op->opcode() == IrOpcode::kTransitionAndStoreNonNumberElement) {
    return OpParameter<TransitionAndStoreNonNumberElementParameters>(op)
        .fast_map();
  }
  UNREACHABLE();
}

std::ostream& operator<<(std::ostream& os, BigIntOperationHint hint) {
  switch (hint) {
    case BigIntOperationHint::kBigInt:
      return os << "BigInt";
    case BigIntOperationHint::kBigInt64:
      return os << "BigInt64";
  }
  UNREACHABLE();
}

size_t hash_value(BigIntOperationHint hint) {
  return static_cast<uint8_t>(hint);
}

std::ostream& operator<<(std::ostream& os, NumberOperationHint hint) {
  switch (hint) {
    case NumberOperationHint::kSignedSmall:
      return os << "SignedSmall";
    case NumberOperationHint::kSignedSmallInputs:
      return os << "SignedSmallInputs";
<<<<<<< HEAD
=======
    case NumberOperationHint::kAdditiveSafeInteger:
      return os << "AdditiveSafeInteger";
>>>>>>> 626889fb
    case NumberOperationHint::kNumber:
      return os << "Number";
    case NumberOperationHint::kNumberOrBoolean:
      return os << "NumberOrBoolean";
    case NumberOperationHint::kNumberOrOddball:
      return os << "NumberOrOddball";
  }
  UNREACHABLE();
}

size_t hash_value(NumberOperationHint hint) {
  return static_cast<uint8_t>(hint);
}

NumberOperationHint NumberOperationHintOf(const Operator* op) {
  DCHECK(op->opcode() == IrOpcode::kSpeculativeNumberAdd ||
         op->opcode() == IrOpcode::kSpeculativeNumberSubtract ||
         op->opcode() == IrOpcode::kSpeculativeNumberMultiply ||
         op->opcode() == IrOpcode::kSpeculativeNumberPow ||
         op->opcode() == IrOpcode::kSpeculativeNumberDivide ||
         op->opcode() == IrOpcode::kSpeculativeNumberModulus ||
         op->opcode() == IrOpcode::kSpeculativeNumberShiftLeft ||
         op->opcode() == IrOpcode::kSpeculativeNumberShiftRight ||
         op->opcode() == IrOpcode::kSpeculativeNumberShiftRightLogical ||
         op->opcode() == IrOpcode::kSpeculativeNumberBitwiseAnd ||
         op->opcode() == IrOpcode::kSpeculativeNumberBitwiseOr ||
         op->opcode() == IrOpcode::kSpeculativeNumberBitwiseXor ||
         op->opcode() == IrOpcode::kSpeculativeNumberEqual ||
         op->opcode() == IrOpcode::kSpeculativeNumberLessThan ||
         op->opcode() == IrOpcode::kSpeculativeNumberLessThanOrEqual ||
         op->opcode() == IrOpcode::kSpeculativeAdditiveSafeIntegerAdd ||
         op->opcode() == IrOpcode::kSpeculativeAdditiveSafeIntegerSubtract ||
         op->opcode() == IrOpcode::kSpeculativeSmallIntegerAdd ||
         op->opcode() == IrOpcode::kSpeculativeSmallIntegerSubtract);
  return OpParameter<NumberOperationHint>(op);
}

BigIntOperationHint BigIntOperationHintOf(const Operator* op) {
  // TODO(panq): Expand the DCHECK when more BigInt operations are supported.
  DCHECK(op->opcode() == IrOpcode::kSpeculativeBigIntAdd ||
         op->opcode() == IrOpcode::kSpeculativeBigIntSubtract ||
         op->opcode() == IrOpcode::kSpeculativeBigIntMultiply ||
         op->opcode() == IrOpcode::kSpeculativeBigIntDivide ||
         op->opcode() == IrOpcode::kSpeculativeBigIntModulus ||
         op->opcode() == IrOpcode::kSpeculativeBigIntBitwiseAnd ||
         op->opcode() == IrOpcode::kSpeculativeBigIntBitwiseOr ||
         op->opcode() == IrOpcode::kSpeculativeBigIntBitwiseXor ||
         op->opcode() == IrOpcode::kSpeculativeBigIntShiftLeft ||
         op->opcode() == IrOpcode::kSpeculativeBigIntShiftRight ||
         op->opcode() == IrOpcode::kSpeculativeBigIntEqual ||
         op->opcode() == IrOpcode::kSpeculativeBigIntLessThan ||
         op->opcode() == IrOpcode::kSpeculativeBigIntLessThanOrEqual);
<<<<<<< HEAD
  return OpParameter<BigIntOperationHint>(op);
=======
  BigIntOperationHint hint = OpParameter<BigIntOperationHint>(op);
  DCHECK_IMPLIES(hint == BigIntOperationHint::kBigInt64, Is64());
  return hint;
>>>>>>> 626889fb
}

bool operator==(NumberOperationParameters const& lhs,
                NumberOperationParameters const& rhs) {
  return lhs.hint() == rhs.hint() && lhs.feedback() == rhs.feedback();
}

size_t hash_value(NumberOperationParameters const& p) {
  FeedbackSource::Hash feedback_hash;
  return base::hash_combine(p.hint(), feedback_hash(p.feedback()));
}

std::ostream& operator<<(std::ostream& os, NumberOperationParameters const& p) {
  return os << p.hint() << ", " << p.feedback();
}

NumberOperationParameters const& NumberOperationParametersOf(
    Operator const* op) {
  DCHECK_EQ(IrOpcode::kSpeculativeToNumber, op->opcode());
  return OpParameter<NumberOperationParameters>(op);
}

bool operator==(BigIntOperationParameters const& lhs,
                BigIntOperationParameters const& rhs) {
  return lhs.hint() == rhs.hint() && lhs.feedback() == rhs.feedback();
}

size_t hash_value(BigIntOperationParameters const& p) {
  FeedbackSource::Hash feedback_hash;
  return base::hash_combine(p.hint(), feedback_hash(p.feedback()));
}

std::ostream& operator<<(std::ostream& os, BigIntOperationParameters const& p) {
  return os << p.hint() << ", " << p.feedback();
}

BigIntOperationParameters const& BigIntOperationParametersOf(
    Operator const* op) {
  DCHECK_EQ(IrOpcode::kSpeculativeToBigInt, op->opcode());
  return OpParameter<BigIntOperationParameters>(op);
}

bool operator==(SpeculativeBigIntAsNParameters const& lhs,
                SpeculativeBigIntAsNParameters const& rhs) {
  return lhs.bits() == rhs.bits() && lhs.feedback() == rhs.feedback();
}

size_t hash_value(SpeculativeBigIntAsNParameters const& p) {
  FeedbackSource::Hash feedback_hash;
  return base::hash_combine(p.bits(), feedback_hash(p.feedback()));
}

std::ostream& operator<<(std::ostream& os,
                         SpeculativeBigIntAsNParameters const& p) {
  return os << p.bits() << ", " << p.feedback();
}

SpeculativeBigIntAsNParameters const& SpeculativeBigIntAsNParametersOf(
    Operator const* op) {
  DCHECK(op->opcode() == IrOpcode::kSpeculativeBigIntAsUintN ||
         op->opcode() == IrOpcode::kSpeculativeBigIntAsIntN);
  return OpParameter<SpeculativeBigIntAsNParameters>(op);
}

size_t hash_value(AllocateParameters info) {
  return base::hash_combine(info.type(),
                            static_cast<int>(info.allocation_type()));
}

V8_EXPORT_PRIVATE std::ostream& operator<<(std::ostream& os,
                                           AllocateParameters info) {
  return os << info.type() << ", " << info.allocation_type();
}

bool operator==(AllocateParameters const& lhs, AllocateParameters const& rhs) {
  return lhs.allocation_type() == rhs.allocation_type() &&
         lhs.type() == rhs.type();
}

const AllocateParameters& AllocateParametersOf(const Operator* op) {
  DCHECK(op->opcode() == IrOpcode::kAllocate ||
         op->opcode() == IrOpcode::kAllocateRaw);
  return OpParameter<AllocateParameters>(op);
}

AllocationType AllocationTypeOf(const Operator* op) {
  if (op->opcode() == IrOpcode::kNewDoubleElements ||
      op->opcode() == IrOpcode::kNewSmiOrObjectElements) {
    return OpParameter<AllocationType>(op);
  }
  return AllocateParametersOf(op).allocation_type();
}

Type AllocateTypeOf(const Operator* op) {
  DCHECK_EQ(IrOpcode::kAllocate, op->opcode());
  return AllocateParametersOf(op).type();
}

AbortReason AbortReasonOf(const Operator* op) {
  DCHECK_EQ(IrOpcode::kRuntimeAbort, op->opcode());
  return static_cast<AbortReason>(OpParameter<int>(op));
}

SilenceNanMode SilenceNanModeOf(const Operator* op) {
  DCHECK_EQ(IrOpcode::kNumberSilenceNaN, op->opcode());
  return OpParameter<SilenceNanMode>(op);
}

const CheckTaggedInputParameters& CheckTaggedInputParametersOf(
    const Operator* op) {
  DCHECK(op->opcode() == IrOpcode::kCheckedTruncateTaggedToWord32 ||
         op->opcode() == IrOpcode::kCheckedTaggedToFloat64);
  return OpParameter<CheckTaggedInputParameters>(op);
}

std::ostream& operator<<(std::ostream& os,
                         const CheckTaggedInputParameters& params) {
  return os << params.mode() << ", " << params.feedback();
}

size_t hash_value(const CheckTaggedInputParameters& params) {
  FeedbackSource::Hash feedback_hash;
  return base::hash_combine(params.mode(), feedback_hash(params.feedback()));
}

bool operator==(CheckTaggedInputParameters const& lhs,
                CheckTaggedInputParameters const& rhs) {
  return lhs.mode() == rhs.mode() && lhs.feedback() == rhs.feedback();
}

const CheckMinusZeroParameters& CheckMinusZeroParametersOf(const Operator* op) {
  DCHECK(op->opcode() == IrOpcode::kCheckedTaggedToInt32 ||
         op->opcode() == IrOpcode::kCheckedTaggedToAdditiveSafeInteger ||
         op->opcode() == IrOpcode::kCheckedTaggedToInt64 ||
         op->opcode() == IrOpcode::kCheckedFloat64ToInt32 ||
         op->opcode() == IrOpcode::kCheckedFloat64ToAdditiveSafeInteger ||
         op->opcode() == IrOpcode::kCheckedFloat64ToInt64);
  return OpParameter<CheckMinusZeroParameters>(op);
}

std::ostream& operator<<(std::ostream& os,
                         const CheckMinusZeroParameters& params) {
  return os << params.mode() << ", " << params.feedback();
}

size_t hash_value(const CheckMinusZeroParameters& params) {
  FeedbackSource::Hash feedback_hash;
  return base::hash_combine(params.mode(), feedback_hash(params.feedback()));
}

bool operator==(CheckMinusZeroParameters const& lhs,
                CheckMinusZeroParameters const& rhs) {
  return lhs.mode() == rhs.mode() && lhs.feedback() == rhs.feedback();
}

#if V8_ENABLE_WEBASSEMBLY
V8_EXPORT_PRIVATE std::ostream& operator<<(
    std::ostream& os, AssertNotNullParameters const& params) {
  return os << params.type << ", " << params.trap_id;
}

size_t hash_value(AssertNotNullParameters const& params) {
  return base::hash_combine(params.type, params.trap_id);
}

bool operator==(AssertNotNullParameters const& lhs,
                AssertNotNullParameters const& rhs) {
  return lhs.type == rhs.type && lhs.trap_id == rhs.trap_id;
}
#endif

<<<<<<< HEAD
#define PURE_OP_LIST(V)                                           \
  V(BooleanNot, Operator::kNoProperties, 1, 0)                    \
  V(NumberEqual, Operator::kCommutative, 2, 0)                    \
  V(NumberLessThan, Operator::kNoProperties, 2, 0)                \
  V(NumberLessThanOrEqual, Operator::kNoProperties, 2, 0)         \
  V(NumberAdd, Operator::kCommutative, 2, 0)                      \
  V(NumberSubtract, Operator::kNoProperties, 2, 0)                \
  V(NumberMultiply, Operator::kCommutative, 2, 0)                 \
  V(NumberDivide, Operator::kNoProperties, 2, 0)                  \
  V(NumberModulus, Operator::kNoProperties, 2, 0)                 \
  V(NumberBitwiseOr, Operator::kCommutative, 2, 0)                \
  V(NumberBitwiseXor, Operator::kCommutative, 2, 0)               \
  V(NumberBitwiseAnd, Operator::kCommutative, 2, 0)               \
  V(NumberShiftLeft, Operator::kNoProperties, 2, 0)               \
  V(NumberShiftRight, Operator::kNoProperties, 2, 0)              \
  V(NumberShiftRightLogical, Operator::kNoProperties, 2, 0)       \
  V(NumberImul, Operator::kCommutative, 2, 0)                     \
  V(NumberAbs, Operator::kNoProperties, 1, 0)                     \
  V(NumberClz32, Operator::kNoProperties, 1, 0)                   \
  V(NumberCeil, Operator::kNoProperties, 1, 0)                    \
  V(NumberFloor, Operator::kNoProperties, 1, 0)                   \
  V(NumberFround, Operator::kNoProperties, 1, 0)                  \
  V(NumberAcos, Operator::kNoProperties, 1, 0)                    \
  V(NumberAcosh, Operator::kNoProperties, 1, 0)                   \
  V(NumberAsin, Operator::kNoProperties, 1, 0)                    \
  V(NumberAsinh, Operator::kNoProperties, 1, 0)                   \
  V(NumberAtan, Operator::kNoProperties, 1, 0)                    \
  V(NumberAtan2, Operator::kNoProperties, 2, 0)                   \
  V(NumberAtanh, Operator::kNoProperties, 1, 0)                   \
  V(NumberCbrt, Operator::kNoProperties, 1, 0)                    \
  V(NumberCos, Operator::kNoProperties, 1, 0)                     \
  V(NumberCosh, Operator::kNoProperties, 1, 0)                    \
  V(NumberExp, Operator::kNoProperties, 1, 0)                     \
  V(NumberExpm1, Operator::kNoProperties, 1, 0)                   \
  V(NumberLog, Operator::kNoProperties, 1, 0)                     \
  V(NumberLog1p, Operator::kNoProperties, 1, 0)                   \
  V(NumberLog10, Operator::kNoProperties, 1, 0)                   \
  V(NumberLog2, Operator::kNoProperties, 1, 0)                    \
  V(NumberMax, Operator::kNoProperties, 2, 0)                     \
  V(NumberMin, Operator::kNoProperties, 2, 0)                     \
  V(NumberPow, Operator::kNoProperties, 2, 0)                     \
  V(NumberRound, Operator::kNoProperties, 1, 0)                   \
  V(NumberSign, Operator::kNoProperties, 1, 0)                    \
  V(NumberSin, Operator::kNoProperties, 1, 0)                     \
  V(NumberSinh, Operator::kNoProperties, 1, 0)                    \
  V(NumberSqrt, Operator::kNoProperties, 1, 0)                    \
  V(NumberTan, Operator::kNoProperties, 1, 0)                     \
  V(NumberTanh, Operator::kNoProperties, 1, 0)                    \
  V(NumberTrunc, Operator::kNoProperties, 1, 0)                   \
  V(NumberToBoolean, Operator::kNoProperties, 1, 0)               \
  V(NumberToInt32, Operator::kNoProperties, 1, 0)                 \
  V(NumberToString, Operator::kNoProperties, 1, 0)                \
  V(NumberToUint32, Operator::kNoProperties, 1, 0)                \
  V(NumberToUint8Clamped, Operator::kNoProperties, 1, 0)          \
  V(Integral32OrMinusZeroToBigInt, Operator::kNoProperties, 1, 0) \
  V(NumberSilenceNaN, Operator::kNoProperties, 1, 0)              \
  V(BigIntEqual, Operator::kNoProperties, 2, 0)                   \
  V(BigIntLessThan, Operator::kNoProperties, 2, 0)                \
  V(BigIntLessThanOrEqual, Operator::kNoProperties, 2, 0)         \
  V(BigIntNegate, Operator::kNoProperties, 1, 0)                  \
  V(StringConcat, Operator::kNoProperties, 3, 0)                  \
  V(StringToNumber, Operator::kNoProperties, 1, 0)                \
  V(StringFromSingleCharCode, Operator::kNoProperties, 1, 0)      \
  V(StringFromSingleCodePoint, Operator::kNoProperties, 1, 0)     \
  V(StringIndexOf, Operator::kNoProperties, 3, 0)                 \
  V(StringLength, Operator::kNoProperties, 1, 0)                  \
  V(StringToLowerCaseIntl, Operator::kNoProperties, 1, 0)         \
  V(StringToUpperCaseIntl, Operator::kNoProperties, 1, 0)         \
  V(TypeOf, Operator::kNoProperties, 1, 1)                        \
  V(PlainPrimitiveToNumber, Operator::kNoProperties, 1, 0)        \
  V(PlainPrimitiveToWord32, Operator::kNoProperties, 1, 0)        \
  V(PlainPrimitiveToFloat64, Operator::kNoProperties, 1, 0)       \
  V(ChangeTaggedSignedToInt32, Operator::kNoProperties, 1, 0)     \
  V(ChangeTaggedSignedToInt64, Operator::kNoProperties, 1, 0)     \
  V(ChangeTaggedToInt32, Operator::kNoProperties, 1, 0)           \
  V(ChangeTaggedToInt64, Operator::kNoProperties, 1, 0)           \
  V(ChangeTaggedToUint32, Operator::kNoProperties, 1, 0)          \
  V(ChangeTaggedToFloat64, Operator::kNoProperties, 1, 0)         \
  V(ChangeTaggedToTaggedSigned, Operator::kNoProperties, 1, 0)    \
  V(ChangeFloat64ToTaggedPointer, Operator::kNoProperties, 1, 0)  \
  V(ChangeInt31ToTaggedSigned, Operator::kNoProperties, 1, 0)     \
  V(ChangeInt32ToTagged, Operator::kNoProperties, 1, 0)           \
  V(ChangeInt64ToTagged, Operator::kNoProperties, 1, 0)           \
  V(ChangeUint32ToTagged, Operator::kNoProperties, 1, 0)          \
  V(ChangeUint64ToTagged, Operator::kNoProperties, 1, 0)          \
  V(ChangeTaggedToBit, Operator::kNoProperties, 1, 0)             \
  V(ChangeBitToTagged, Operator::kNoProperties, 1, 0)             \
  V(TruncateBigIntToWord64, Operator::kNoProperties, 1, 0)        \
  V(ChangeInt64ToBigInt, Operator::kNoProperties, 1, 0)           \
  V(ChangeUint64ToBigInt, Operator::kNoProperties, 1, 0)          \
  V(TruncateTaggedToBit, Operator::kNoProperties, 1, 0)           \
  V(TruncateTaggedPointerToBit, Operator::kNoProperties, 1, 0)    \
  V(TruncateTaggedToWord32, Operator::kNoProperties, 1, 0)        \
  V(TruncateTaggedToFloat64, Operator::kNoProperties, 1, 0)       \
  V(ObjectIsArrayBufferView, Operator::kNoProperties, 1, 0)       \
  V(ObjectIsBigInt, Operator::kNoProperties, 1, 0)                \
  V(ObjectIsCallable, Operator::kNoProperties, 1, 0)              \
  V(ObjectIsConstructor, Operator::kNoProperties, 1, 0)           \
  V(ObjectIsDetectableCallable, Operator::kNoProperties, 1, 0)    \
  V(ObjectIsMinusZero, Operator::kNoProperties, 1, 0)             \
  V(NumberIsMinusZero, Operator::kNoProperties, 1, 0)             \
  V(ObjectIsNaN, Operator::kNoProperties, 1, 0)                   \
  V(NumberIsNaN, Operator::kNoProperties, 1, 0)                   \
  V(ObjectIsNonCallable, Operator::kNoProperties, 1, 0)           \
  V(ObjectIsNumber, Operator::kNoProperties, 1, 0)                \
  V(ObjectIsReceiver, Operator::kNoProperties, 1, 0)              \
  V(ObjectIsSmi, Operator::kNoProperties, 1, 0)                   \
  V(ObjectIsString, Operator::kNoProperties, 1, 0)                \
  V(ObjectIsSymbol, Operator::kNoProperties, 1, 0)                \
  V(ObjectIsUndetectable, Operator::kNoProperties, 1, 0)          \
  V(NumberIsFloat64Hole, Operator::kNoProperties, 1, 0)           \
  V(NumberIsFinite, Operator::kNoProperties, 1, 0)                \
  V(ObjectIsFiniteNumber, Operator::kNoProperties, 1, 0)          \
  V(NumberIsInteger, Operator::kNoProperties, 1, 0)               \
  V(ObjectIsSafeInteger, Operator::kNoProperties, 1, 0)           \
  V(NumberIsSafeInteger, Operator::kNoProperties, 1, 0)           \
  V(ObjectIsInteger, Operator::kNoProperties, 1, 0)               \
  V(ConvertTaggedHoleToUndefined, Operator::kNoProperties, 1, 0)  \
  V(SameValue, Operator::kCommutative, 2, 0)                      \
  V(SameValueNumbersOnly, Operator::kCommutative, 2, 0)           \
  V(NumberSameValue, Operator::kCommutative, 2, 0)                \
  V(ReferenceEqual, Operator::kCommutative, 2, 0)                 \
  V(StringEqual, Operator::kCommutative, 2, 0)                    \
  V(StringLessThan, Operator::kNoProperties, 2, 0)                \
  V(StringLessThanOrEqual, Operator::kNoProperties, 2, 0)         \
  V(ToBoolean, Operator::kNoProperties, 1, 0)                     \
  V(NewConsString, Operator::kNoProperties, 3, 0)                 \
=======
#define PURE_OP_LIST(V)                                                      \
  V(BooleanNot, Operator::kNoProperties, 1, 0)                               \
  V(NumberEqual, Operator::kCommutative, 2, 0)                               \
  V(NumberLessThan, Operator::kNoProperties, 2, 0)                           \
  V(NumberLessThanOrEqual, Operator::kNoProperties, 2, 0)                    \
  V(NumberAdd, Operator::kCommutative, 2, 0)                                 \
  V(NumberSubtract, Operator::kNoProperties, 2, 0)                           \
  V(NumberMultiply, Operator::kCommutative, 2, 0)                            \
  V(NumberDivide, Operator::kNoProperties, 2, 0)                             \
  V(NumberModulus, Operator::kNoProperties, 2, 0)                            \
  V(NumberBitwiseOr, Operator::kCommutative, 2, 0)                           \
  V(NumberBitwiseXor, Operator::kCommutative, 2, 0)                          \
  V(NumberBitwiseAnd, Operator::kCommutative, 2, 0)                          \
  V(NumberShiftLeft, Operator::kNoProperties, 2, 0)                          \
  V(NumberShiftRight, Operator::kNoProperties, 2, 0)                         \
  V(NumberShiftRightLogical, Operator::kNoProperties, 2, 0)                  \
  V(NumberImul, Operator::kCommutative, 2, 0)                                \
  V(NumberAbs, Operator::kNoProperties, 1, 0)                                \
  V(NumberClz32, Operator::kNoProperties, 1, 0)                              \
  V(NumberCeil, Operator::kNoProperties, 1, 0)                               \
  V(NumberFloor, Operator::kNoProperties, 1, 0)                              \
  V(NumberFround, Operator::kNoProperties, 1, 0)                             \
  V(NumberAcos, Operator::kNoProperties, 1, 0)                               \
  V(NumberAcosh, Operator::kNoProperties, 1, 0)                              \
  V(NumberAsin, Operator::kNoProperties, 1, 0)                               \
  V(NumberAsinh, Operator::kNoProperties, 1, 0)                              \
  V(NumberAtan, Operator::kNoProperties, 1, 0)                               \
  V(NumberAtan2, Operator::kNoProperties, 2, 0)                              \
  V(NumberAtanh, Operator::kNoProperties, 1, 0)                              \
  V(NumberCbrt, Operator::kNoProperties, 1, 0)                               \
  V(NumberCos, Operator::kNoProperties, 1, 0)                                \
  V(NumberCosh, Operator::kNoProperties, 1, 0)                               \
  V(NumberExp, Operator::kNoProperties, 1, 0)                                \
  V(NumberExpm1, Operator::kNoProperties, 1, 0)                              \
  V(NumberLog, Operator::kNoProperties, 1, 0)                                \
  V(NumberLog1p, Operator::kNoProperties, 1, 0)                              \
  V(NumberLog10, Operator::kNoProperties, 1, 0)                              \
  V(NumberLog2, Operator::kNoProperties, 1, 0)                               \
  V(NumberMax, Operator::kNoProperties, 2, 0)                                \
  V(NumberMin, Operator::kNoProperties, 2, 0)                                \
  V(NumberPow, Operator::kNoProperties, 2, 0)                                \
  V(NumberRound, Operator::kNoProperties, 1, 0)                              \
  V(NumberSign, Operator::kNoProperties, 1, 0)                               \
  V(NumberSin, Operator::kNoProperties, 1, 0)                                \
  V(NumberSinh, Operator::kNoProperties, 1, 0)                               \
  V(NumberSqrt, Operator::kNoProperties, 1, 0)                               \
  V(NumberTan, Operator::kNoProperties, 1, 0)                                \
  V(NumberTanh, Operator::kNoProperties, 1, 0)                               \
  V(NumberTrunc, Operator::kNoProperties, 1, 0)                              \
  V(NumberToBoolean, Operator::kNoProperties, 1, 0)                          \
  V(NumberToInt32, Operator::kNoProperties, 1, 0)                            \
  V(NumberToString, Operator::kNoProperties, 1, 0)                           \
  V(NumberToUint32, Operator::kNoProperties, 1, 0)                           \
  V(NumberToUint8Clamped, Operator::kNoProperties, 1, 0)                     \
  V(Integral32OrMinusZeroToBigInt, Operator::kNoProperties, 1, 0)            \
  V(BigIntEqual, Operator::kNoProperties, 2, 0)                              \
  V(BigIntLessThan, Operator::kNoProperties, 2, 0)                           \
  V(BigIntLessThanOrEqual, Operator::kNoProperties, 2, 0)                    \
  V(BigIntNegate, Operator::kNoProperties, 1, 0)                             \
  V(StringConcat, Operator::kNoProperties, 3, 0)                             \
  V(StringToNumber, Operator::kNoProperties, 1, 0)                           \
  V(StringFromSingleCharCode, Operator::kNoProperties, 1, 0)                 \
  V(StringFromSingleCodePoint, Operator::kNoProperties, 1, 0)                \
  V(StringIndexOf, Operator::kNoProperties, 3, 0)                            \
  V(StringLength, Operator::kNoProperties, 1, 0)                             \
  V(StringWrapperLength, Operator::kNoProperties, 1, 0)                      \
  V(StringToLowerCaseIntl, Operator::kNoProperties, 1, 0)                    \
  V(StringToUpperCaseIntl, Operator::kNoProperties, 1, 0)                    \
  V(TypeOf, Operator::kNoProperties, 1, 1)                                   \
  V(PlainPrimitiveToNumber, Operator::kNoProperties, 1, 0)                   \
  V(PlainPrimitiveToWord32, Operator::kNoProperties, 1, 0)                   \
  V(PlainPrimitiveToFloat64, Operator::kNoProperties, 1, 0)                  \
  V(ChangeTaggedSignedToInt32, Operator::kNoProperties, 1, 0)                \
  V(ChangeTaggedSignedToInt64, Operator::kNoProperties, 1, 0)                \
  V(ChangeTaggedToInt32, Operator::kNoProperties, 1, 0)                      \
  V(ChangeTaggedToInt64, Operator::kNoProperties, 1, 0)                      \
  V(ChangeTaggedToUint32, Operator::kNoProperties, 1, 0)                     \
  V(ChangeTaggedToFloat64, Operator::kNoProperties, 1, 0)                    \
  V(ChangeTaggedToTaggedSigned, Operator::kNoProperties, 1, 0)               \
  V(ChangeFloat64ToTaggedPointer, Operator::kNoProperties, 1, 0)             \
  V(ChangeFloat64HoleToTagged, Operator::kNoProperties, 1, 0)                \
  V(ChangeFloat64OrUndefinedOrHoleToTagged, Operator::kNoProperties, 1, 0)   \
  V(ChangeInt31ToTaggedSigned, Operator::kNoProperties, 1, 0)                \
  V(ChangeInt32ToTagged, Operator::kNoProperties, 1, 0)                      \
  V(ChangeInt64ToTagged, Operator::kNoProperties, 1, 0)                      \
  V(ChangeUint32ToTagged, Operator::kNoProperties, 1, 0)                     \
  V(ChangeUint64ToTagged, Operator::kNoProperties, 1, 0)                     \
  V(ChangeTaggedToBit, Operator::kNoProperties, 1, 0)                        \
  V(ChangeBitToTagged, Operator::kNoProperties, 1, 0)                        \
  V(TruncateBigIntToWord64, Operator::kNoProperties, 1, 0)                   \
  V(ChangeInt64ToBigInt, Operator::kNoProperties, 1, 0)                      \
  V(ChangeUint64ToBigInt, Operator::kNoProperties, 1, 0)                     \
  V(TruncateTaggedToBit, Operator::kNoProperties, 1, 0)                      \
  V(TruncateTaggedPointerToBit, Operator::kNoProperties, 1, 0)               \
  V(TruncateTaggedToWord32, Operator::kNoProperties, 1, 0)                   \
  V(TruncateTaggedToFloat64, Operator::kNoProperties, 1, 0)                  \
  V(TruncateTaggedToFloat64PreserveUndefined, Operator::kNoProperties, 1, 0) \
  V(ObjectIsArrayBufferView, Operator::kNoProperties, 1, 0)                  \
  V(ObjectIsBigInt, Operator::kNoProperties, 1, 0)                           \
  V(ObjectIsCallable, Operator::kNoProperties, 1, 0)                         \
  V(ObjectIsConstructor, Operator::kNoProperties, 1, 0)                      \
  V(ObjectIsDetectableCallable, Operator::kNoProperties, 1, 0)               \
  V(ObjectIsMinusZero, Operator::kNoProperties, 1, 0)                        \
  V(NumberIsMinusZero, Operator::kNoProperties, 1, 0)                        \
  V(ObjectIsNaN, Operator::kNoProperties, 1, 0)                              \
  V(NumberIsNaN, Operator::kNoProperties, 1, 0)                              \
  V(ObjectIsNonCallable, Operator::kNoProperties, 1, 0)                      \
  V(ObjectIsNumber, Operator::kNoProperties, 1, 0)                           \
  V(ObjectIsReceiver, Operator::kNoProperties, 1, 0)                         \
  V(ObjectIsSmi, Operator::kNoProperties, 1, 0)                              \
  V(ObjectIsString, Operator::kNoProperties, 1, 0)                           \
  V(ObjectIsSymbol, Operator::kNoProperties, 1, 0)                           \
  V(ObjectIsUndetectable, Operator::kNoProperties, 1, 0)                     \
  V(NumberIsFloat64Hole, Operator::kNoProperties, 1, 0)                      \
  V(NumberIsFinite, Operator::kNoProperties, 1, 0)                           \
  V(ObjectIsFiniteNumber, Operator::kNoProperties, 1, 0)                     \
  V(NumberIsInteger, Operator::kNoProperties, 1, 0)                          \
  V(ObjectIsSafeInteger, Operator::kNoProperties, 1, 0)                      \
  V(NumberIsSafeInteger, Operator::kNoProperties, 1, 0)                      \
  V(ObjectIsInteger, Operator::kNoProperties, 1, 0)                          \
  V(ConvertTaggedHoleToUndefined, Operator::kNoProperties, 1, 0)             \
  V(SameValue, Operator::kCommutative, 2, 0)                                 \
  V(SameValueNumbersOnly, Operator::kCommutative, 2, 0)                      \
  V(NumberSameValue, Operator::kCommutative, 2, 0)                           \
  V(ReferenceEqual, Operator::kCommutative, 2, 0)                            \
  V(StringEqual, Operator::kCommutative, 2, 0)                               \
  V(StringLessThan, Operator::kNoProperties, 2, 0)                           \
  V(StringLessThanOrEqual, Operator::kNoProperties, 2, 0)                    \
  V(ToBoolean, Operator::kNoProperties, 1, 0)                                \
  V(NewConsString, Operator::kNoProperties, 3, 0)                            \
>>>>>>> 626889fb
  V(Unsigned32Divide, Operator::kNoProperties, 2, 0)

#define EFFECT_DEPENDENT_OP_LIST(V)                       \
  V(BigIntAdd, Operator::kNoProperties, 2, 1)             \
  V(BigIntSubtract, Operator::kNoProperties, 2, 1)        \
  V(BigIntMultiply, Operator::kNoProperties, 2, 1)        \
  V(BigIntDivide, Operator::kNoProperties, 2, 1)          \
  V(BigIntModulus, Operator::kNoProperties, 2, 1)         \
  V(BigIntBitwiseAnd, Operator::kNoProperties, 2, 1)      \
  V(BigIntBitwiseOr, Operator::kNoProperties, 2, 1)       \
  V(BigIntBitwiseXor, Operator::kNoProperties, 2, 1)      \
  V(BigIntShiftLeft, Operator::kNoProperties, 2, 1)       \
  V(BigIntShiftRight, Operator::kNoProperties, 2, 1)      \
  V(StringCharCodeAt, Operator::kNoProperties, 2, 1)      \
  V(StringCodePointAt, Operator::kNoProperties, 2, 1)     \
  V(StringFromCodePointAt, Operator::kNoProperties, 2, 1) \
  V(StringSubstring, Operator::kNoProperties, 3, 1)       \
  V(DateNow, Operator::kNoProperties, 0, 1)               \
  V(DoubleArrayMax, Operator::kNoProperties, 1, 1)        \
  V(DoubleArrayMin, Operator::kNoProperties, 1, 1)

#define SPECULATIVE_NUMBER_BINOP_LIST(V)      \
  SIMPLIFIED_SPECULATIVE_NUMBER_BINOP_LIST(V) \
  V(SpeculativeNumberEqual)                   \
  V(SpeculativeNumberLessThan)                \
  V(SpeculativeNumberLessThanOrEqual)

#define CHECKED_OP_LIST(V)                \
  V(CheckEqualsInternalizedString, 2, 0)  \
  V(CheckEqualsSymbol, 2, 0)              \
  V(CheckHeapObject, 1, 1)                \
  V(CheckInternalizedString, 1, 1)        \
  V(CheckNotTaggedHole, 1, 1)             \
  V(CheckReceiver, 1, 1)                  \
  V(CheckReceiverOrNullOrUndefined, 1, 1) \
  V(CheckSymbol, 1, 1)                    \
  V(CheckedInt32Add, 2, 1)                \
  V(CheckedInt32Div, 2, 1)                \
  V(CheckedInt32Mod, 2, 1)                \
  V(CheckedInt32Sub, 2, 1)                \
  V(CheckedUint32Div, 2, 1)               \
  V(CheckedUint32Mod, 2, 1)               \
<<<<<<< HEAD
=======
  V(CheckedAdditiveSafeIntegerAdd, 2, 1)  \
  V(CheckedAdditiveSafeIntegerSub, 2, 1)  \
>>>>>>> 626889fb
  V(CheckedInt64Add, 2, 1)                \
  V(CheckedInt64Sub, 2, 1)                \
  V(CheckedInt64Mul, 2, 1)                \
  V(CheckedInt64Div, 2, 1)                \
  V(CheckedInt64Mod, 2, 1)

#define CHECKED_WITH_FEEDBACK_OP_LIST(V) \
  V(CheckNumber, 1, 1)                   \
<<<<<<< HEAD
  V(CheckSmi, 1, 1)                      \
  V(CheckString, 1, 1)                   \
=======
  V(CheckNumberFitsInt32, 1, 1)          \
  V(CheckNumberOrUndefined, 1, 1)        \
  V(CheckSmi, 1, 1)                      \
  V(CheckString, 1, 1)                   \
  V(CheckStringOrStringWrapper, 1, 1)    \
>>>>>>> 626889fb
  V(CheckBigInt, 1, 1)                   \
  V(CheckedBigIntToBigInt64, 1, 1)       \
  V(CheckedInt32ToTaggedSigned, 1, 1)    \
  V(CheckedInt64ToInt32, 1, 1)           \
  V(CheckedInt64ToTaggedSigned, 1, 1)    \
  V(CheckedTaggedToArrayIndex, 1, 1)     \
  V(CheckedTaggedSignedToInt32, 1, 1)    \
  V(CheckedTaggedToTaggedPointer, 1, 1)  \
  V(CheckedTaggedToTaggedSigned, 1, 1)   \
  V(CheckedUint32ToInt32, 1, 1)          \
  V(CheckedUint32ToTaggedSigned, 1, 1)   \
  V(CheckedUint64ToInt32, 1, 1)          \
  V(CheckedUint64ToInt64, 1, 1)          \
  V(CheckedUint64ToTaggedSigned, 1, 1)

#define CHECKED_BOUNDS_OP_LIST(V) \
  V(CheckedUint32Bounds)          \
  V(CheckedUint64Bounds)

struct SimplifiedOperatorGlobalCache final {
#define PURE(Name, properties, value_input_count, control_input_count)     \
  struct Name##Operator final : public Operator {                          \
    Name##Operator()                                                       \
        : Operator(IrOpcode::k##Name, Operator::kPure | properties, #Name, \
                   value_input_count, 0, control_input_count, 1, 0, 0) {}  \
  };                                                                       \
  Name##Operator k##Name;
  PURE_OP_LIST(PURE)
#undef PURE

#define EFFECT_DEPENDENT(Name, properties, value_input_count,               \
                         control_input_count)                               \
  struct Name##Operator final : public Operator {                           \
    Name##Operator()                                                        \
        : Operator(IrOpcode::k##Name, Operator::kEliminatable | properties, \
                   #Name, value_input_count, 1, control_input_count, 1, 1,  \
                   0) {}                                                    \
  };                                                                        \
  Name##Operator k##Name;
  EFFECT_DEPENDENT_OP_LIST(EFFECT_DEPENDENT)
#undef EFFECT_DEPENDENT

#define CHECKED(Name, value_input_count, value_output_count)             \
  struct Name##Operator final : public Operator {                        \
    Name##Operator()                                                     \
        : Operator(IrOpcode::k##Name,                                    \
                   Operator::kFoldable | Operator::kNoThrow, #Name,      \
                   value_input_count, 1, 1, value_output_count, 1, 0) {} \
  };                                                                     \
  Name##Operator k##Name;
  CHECKED_OP_LIST(CHECKED)
#undef CHECKED

#define CHECKED_WITH_FEEDBACK(Name, value_input_count, value_output_count) \
  struct Name##Operator final : public Operator1<CheckParameters> {        \
    Name##Operator()                                                       \
        : Operator1<CheckParameters>(                                      \
              IrOpcode::k##Name, Operator::kFoldable | Operator::kNoThrow, \
              #Name, value_input_count, 1, 1, value_output_count, 1, 0,    \
              CheckParameters(FeedbackSource())) {}                        \
  };                                                                       \
  Name##Operator k##Name;
  CHECKED_WITH_FEEDBACK_OP_LIST(CHECKED_WITH_FEEDBACK)
#undef CHECKED_WITH_FEEDBACK

#define CHECKED_BOUNDS(Name)                                               \
  struct Name##Operator final : public Operator1<CheckBoundsParameters> {  \
    Name##Operator(FeedbackSource feedback, CheckBoundsFlags flags)        \
        : Operator1<CheckBoundsParameters>(                                \
              IrOpcode::k##Name, Operator::kFoldable | Operator::kNoThrow, \
              #Name, 2, 1, 1, 1, 1, 0,                                     \
              CheckBoundsParameters(feedback, flags)) {}                   \
  };                                                                       \
  Name##Operator k##Name = {FeedbackSource(), CheckBoundsFlags()};         \
  Name##Operator k##Name##Aborting = {FeedbackSource(),                    \
                                      CheckBoundsFlag::kAbortOnOutOfBounds};
  CHECKED_BOUNDS_OP_LIST(CHECKED_BOUNDS)
  CHECKED_BOUNDS(CheckBounds)
  // For IrOpcode::kCheckBounds, we allow additional flags:
  CheckBoundsOperator kCheckBoundsConverting = {
      FeedbackSource(), CheckBoundsFlag::kConvertStringAndMinusZero};
  CheckBoundsOperator kCheckBoundsAbortingAndConverting = {
      FeedbackSource(),
      CheckBoundsFlags(CheckBoundsFlag::kAbortOnOutOfBounds) |
          CheckBoundsFlags(CheckBoundsFlag::kConvertStringAndMinusZero)};
#undef CHECKED_BOUNDS

  template <DeoptimizeReason kDeoptimizeReason>
  struct CheckIfOperator final : public Operator1<CheckIfParameters> {
    CheckIfOperator()
        : Operator1<CheckIfParameters>(
              IrOpcode::kCheckIf, Operator::kFoldable | Operator::kNoThrow,
              "CheckIf", 1, 1, 1, 0, 1, 0,
              CheckIfParameters(kDeoptimizeReason, FeedbackSource())) {}
  };
#define CHECK_IF(Name, message) \
  CheckIfOperator<DeoptimizeReason::k##Name> kCheckIf##Name;
  DEOPTIMIZE_REASON_LIST(CHECK_IF)
#undef CHECK_IF

  struct FindOrderedHashMapEntryOperator final : public Operator {
    FindOrderedHashMapEntryOperator()
        : Operator(IrOpcode::kFindOrderedHashMapEntry, Operator::kEliminatable,
                   "FindOrderedHashMapEntry", 2, 1, 1, 1, 1, 0) {}
  };
  FindOrderedHashMapEntryOperator kFindOrderedHashMapEntry;

  struct FindOrderedHashMapEntryForInt32KeyOperator final : public Operator {
    FindOrderedHashMapEntryForInt32KeyOperator()
        : Operator(IrOpcode::kFindOrderedHashMapEntryForInt32Key,
                   Operator::kEliminatable,
                   "FindOrderedHashMapEntryForInt32Key", 2, 1, 1, 1, 1, 0) {}
  };
  FindOrderedHashMapEntryForInt32KeyOperator
      kFindOrderedHashMapEntryForInt32Key;

  struct FindOrderedHashSetEntryOperator final : public Operator {
    FindOrderedHashSetEntryOperator()
        : Operator(IrOpcode::kFindOrderedHashSetEntry, Operator::kEliminatable,
                   "FindOrderedHashSetEntry", 2, 1, 1, 1, 1, 0) {}
  };
  FindOrderedHashSetEntryOperator kFindOrderedHashSetEntry;

  template <CheckForMinusZeroMode kMode>
  struct ChangeFloat64ToTaggedOperator final
      : public Operator1<CheckForMinusZeroMode> {
    ChangeFloat64ToTaggedOperator()
        : Operator1<CheckForMinusZeroMode>(
              IrOpcode::kChangeFloat64ToTagged, Operator::kPure,
              "ChangeFloat64ToTagged", 1, 0, 0, 1, 0, 0, kMode) {}
  };
  ChangeFloat64ToTaggedOperator<CheckForMinusZeroMode::kCheckForMinusZero>
      kChangeFloat64ToTaggedCheckForMinusZeroOperator;
  ChangeFloat64ToTaggedOperator<CheckForMinusZeroMode::kDontCheckForMinusZero>
      kChangeFloat64ToTaggedDontCheckForMinusZeroOperator;

  template <CheckForMinusZeroMode kMode>
  struct ChangeFloat64OrUndefinedToTaggedOperator final
      : public Operator1<CheckForMinusZeroMode> {
    ChangeFloat64OrUndefinedToTaggedOperator()
        : Operator1<CheckForMinusZeroMode>(
              IrOpcode::kChangeFloat64OrUndefinedToTagged, Operator::kPure,
              "ChangeFloat64OrUndefinedToTagged", 1, 0, 0, 1, 0, 0, kMode) {}
  };
  ChangeFloat64OrUndefinedToTaggedOperator<
      CheckForMinusZeroMode::kCheckForMinusZero>
      kChangeFloat64OrUndefinedToTaggedCheckForMinusZeroOperator;
  ChangeFloat64OrUndefinedToTaggedOperator<
      CheckForMinusZeroMode::kDontCheckForMinusZero>
      kChangeFloat64OrUndefinedToTaggedDontCheckForMinusZeroOperator;

  template <CheckForMinusZeroMode kMode>
  struct CheckedInt32MulOperator final
      : public Operator1<CheckForMinusZeroMode> {
    CheckedInt32MulOperator()
        : Operator1<CheckForMinusZeroMode>(
              IrOpcode::kCheckedInt32Mul,
              Operator::kFoldable | Operator::kNoThrow, "CheckedInt32Mul", 2, 1,
              1, 1, 1, 0, kMode) {}
  };
  CheckedInt32MulOperator<CheckForMinusZeroMode::kCheckForMinusZero>
      kCheckedInt32MulCheckForMinusZeroOperator;
  CheckedInt32MulOperator<CheckForMinusZeroMode::kDontCheckForMinusZero>
      kCheckedInt32MulDontCheckForMinusZeroOperator;

  template <CheckForMinusZeroMode kMode>
  struct CheckedFloat64ToInt32Operator final
      : public Operator1<CheckMinusZeroParameters> {
    CheckedFloat64ToInt32Operator()
        : Operator1<CheckMinusZeroParameters>(
              IrOpcode::kCheckedFloat64ToInt32,
              Operator::kFoldable | Operator::kNoThrow, "CheckedFloat64ToInt32",
              1, 1, 1, 1, 1, 0,
              CheckMinusZeroParameters(kMode, FeedbackSource())) {}
  };
  CheckedFloat64ToInt32Operator<CheckForMinusZeroMode::kCheckForMinusZero>
      kCheckedFloat64ToInt32CheckForMinusZeroOperator;
  CheckedFloat64ToInt32Operator<CheckForMinusZeroMode::kDontCheckForMinusZero>
      kCheckedFloat64ToInt32DontCheckForMinusZeroOperator;

  template <CheckForMinusZeroMode kMode>
  struct CheckedFloat64ToAdditiveSafeIntegerOperator final
      : public Operator1<CheckMinusZeroParameters> {
    CheckedFloat64ToAdditiveSafeIntegerOperator()
        : Operator1<CheckMinusZeroParameters>(
              IrOpcode::kCheckedFloat64ToAdditiveSafeInteger,
              Operator::kFoldable | Operator::kNoThrow,
              "CheckedFloat64ToAdditiveSafeInteger", 1, 1, 1, 1, 1, 0,
              CheckMinusZeroParameters(kMode, FeedbackSource())) {}
  };
  CheckedFloat64ToAdditiveSafeIntegerOperator<
      CheckForMinusZeroMode::kCheckForMinusZero>
      kCheckedFloat64ToAddSafeIntCheckForMinusZeroOperator;
  CheckedFloat64ToAdditiveSafeIntegerOperator<
      CheckForMinusZeroMode::kDontCheckForMinusZero>
      kCheckedFloat64ToAddSafeIntDontCheckForMinusZeroOperator;

  template <CheckForMinusZeroMode kMode>
  struct CheckedFloat64ToInt64Operator final
      : public Operator1<CheckMinusZeroParameters> {
    CheckedFloat64ToInt64Operator()
        : Operator1<CheckMinusZeroParameters>(
              IrOpcode::kCheckedFloat64ToInt64,
              Operator::kFoldable | Operator::kNoThrow, "CheckedFloat64ToInt64",
              1, 1, 1, 1, 1, 0,
              CheckMinusZeroParameters(kMode, FeedbackSource())) {}
  };
  CheckedFloat64ToInt64Operator<CheckForMinusZeroMode::kCheckForMinusZero>
      kCheckedFloat64ToInt64CheckForMinusZeroOperator;
  CheckedFloat64ToInt64Operator<CheckForMinusZeroMode::kDontCheckForMinusZero>
      kCheckedFloat64ToInt64DontCheckForMinusZeroOperator;

  template <CheckForMinusZeroMode kMode>
  struct CheckedTaggedToInt32Operator final
      : public Operator1<CheckMinusZeroParameters> {
    CheckedTaggedToInt32Operator()
        : Operator1<CheckMinusZeroParameters>(
              IrOpcode::kCheckedTaggedToInt32,
              Operator::kFoldable | Operator::kNoThrow, "CheckedTaggedToInt32",
              1, 1, 1, 1, 1, 0,
              CheckMinusZeroParameters(kMode, FeedbackSource())) {}
  };
  CheckedTaggedToInt32Operator<CheckForMinusZeroMode::kCheckForMinusZero>
      kCheckedTaggedToInt32CheckForMinusZeroOperator;
  CheckedTaggedToInt32Operator<CheckForMinusZeroMode::kDontCheckForMinusZero>
      kCheckedTaggedToInt32DontCheckForMinusZeroOperator;

  template <CheckForMinusZeroMode kMode>
  struct CheckedTaggedToAdditiveSafeIntegerOperator final
      : public Operator1<CheckMinusZeroParameters> {
    CheckedTaggedToAdditiveSafeIntegerOperator()
        : Operator1<CheckMinusZeroParameters>(
              IrOpcode::kCheckedTaggedToAdditiveSafeInteger,
              Operator::kFoldable | Operator::kNoThrow,
              "CheckedTaggedToAdditiveSafeInteger", 1, 1, 1, 1, 1, 0,
              CheckMinusZeroParameters(kMode, FeedbackSource())) {}
  };
  CheckedTaggedToAdditiveSafeIntegerOperator<
      CheckForMinusZeroMode::kCheckForMinusZero>
      kCheckedTaggedToAddSafeIntCheckForMinusZeroOperator;
  CheckedTaggedToAdditiveSafeIntegerOperator<
      CheckForMinusZeroMode::kDontCheckForMinusZero>
      kCheckedTaggedToAddSafeIntDontCheckForMinusZeroOperator;

  template <CheckForMinusZeroMode kMode>
  struct CheckedTaggedToInt64Operator final
      : public Operator1<CheckMinusZeroParameters> {
    CheckedTaggedToInt64Operator()
        : Operator1<CheckMinusZeroParameters>(
              IrOpcode::kCheckedTaggedToInt64,
              Operator::kFoldable | Operator::kNoThrow, "CheckedTaggedToInt64",
              1, 1, 1, 1, 1, 0,
              CheckMinusZeroParameters(kMode, FeedbackSource())) {}
  };
  CheckedTaggedToInt64Operator<CheckForMinusZeroMode::kCheckForMinusZero>
      kCheckedTaggedToInt64CheckForMinusZeroOperator;
  CheckedTaggedToInt64Operator<CheckForMinusZeroMode::kDontCheckForMinusZero>
      kCheckedTaggedToInt64DontCheckForMinusZeroOperator;

  template <CheckTaggedInputMode kMode>
  struct CheckedTaggedToFloat64Operator final
      : public Operator1<CheckTaggedInputParameters> {
    CheckedTaggedToFloat64Operator()
        : Operator1<CheckTaggedInputParameters>(
              IrOpcode::kCheckedTaggedToFloat64,
              Operator::kFoldable | Operator::kNoThrow,
              "CheckedTaggedToFloat64", 1, 1, 1, 1, 1, 0,
              CheckTaggedInputParameters(kMode, FeedbackSource())) {}
  };
  CheckedTaggedToFloat64Operator<CheckTaggedInputMode::kNumber>
      kCheckedTaggedToFloat64NumberOperator;
  CheckedTaggedToFloat64Operator<CheckTaggedInputMode::kNumberOrBoolean>
      kCheckedTaggedToFloat64NumberOrBooleanOperator;
  CheckedTaggedToFloat64Operator<CheckTaggedInputMode::kNumberOrOddball>
      kCheckedTaggedToFloat64NumberOrOddballOperator;

  template <CheckTaggedInputMode kMode>
  struct CheckedTruncateTaggedToWord32Operator final
      : public Operator1<CheckTaggedInputParameters> {
    CheckedTruncateTaggedToWord32Operator()
        : Operator1<CheckTaggedInputParameters>(
              IrOpcode::kCheckedTruncateTaggedToWord32,
              Operator::kFoldable | Operator::kNoThrow,
              "CheckedTruncateTaggedToWord32", 1, 1, 1, 1, 1, 0,
              CheckTaggedInputParameters(kMode, FeedbackSource())) {}
  };
  CheckedTruncateTaggedToWord32Operator<
      CheckTaggedInputMode::kAdditiveSafeInteger>
      kCheckedTruncateTaggedToWord32AdditiveSafeIntegerOperator;
  CheckedTruncateTaggedToWord32Operator<CheckTaggedInputMode::kNumber>
      kCheckedTruncateTaggedToWord32NumberOperator;
  CheckedTruncateTaggedToWord32Operator<CheckTaggedInputMode::kNumberOrOddball>
      kCheckedTruncateTaggedToWord32NumberOrOddballOperator;

  template <ConvertReceiverMode kMode>
  struct ConvertReceiverOperator final : public Operator1<ConvertReceiverMode> {
    ConvertReceiverOperator()
        : Operator1<ConvertReceiverMode>(  // --
              IrOpcode::kConvertReceiver,  // opcode
              Operator::kEliminatable,     // flags
              "ConvertReceiver",           // name
              3, 1, 1, 1, 1, 0,            // counts
              kMode) {}                    // param
  };
  ConvertReceiverOperator<ConvertReceiverMode::kAny>
      kConvertReceiverAnyOperator;
  ConvertReceiverOperator<ConvertReceiverMode::kNullOrUndefined>
      kConvertReceiverNullOrUndefinedOperator;
  ConvertReceiverOperator<ConvertReceiverMode::kNotNullOrUndefined>
      kConvertReceiverNotNullOrUndefinedOperator;

  template <CheckFloat64HoleMode kMode>
  struct CheckFloat64HoleNaNOperator final
      : public Operator1<CheckFloat64HoleParameters> {
    CheckFloat64HoleNaNOperator()
        : Operator1<CheckFloat64HoleParameters>(
              IrOpcode::kCheckFloat64Hole,
              Operator::kFoldable | Operator::kNoThrow, "CheckFloat64Hole", 1,
              1, 1, 1, 1, 0,
              CheckFloat64HoleParameters(kMode, FeedbackSource())) {}
  };
  CheckFloat64HoleNaNOperator<CheckFloat64HoleMode::kAllowReturnHole>
      kCheckFloat64HoleAllowReturnHoleOperator;
  CheckFloat64HoleNaNOperator<CheckFloat64HoleMode::kNeverReturnHole>
      kCheckFloat64HoleNeverReturnHoleOperator;

  struct EnsureWritableFastElementsOperator final : public Operator {
    EnsureWritableFastElementsOperator()
        : Operator(                                     // --
              IrOpcode::kEnsureWritableFastElements,    // opcode
              Operator::kNoDeopt | Operator::kNoThrow,  // flags
              "EnsureWritableFastElements",             // name
              2, 1, 1, 1, 1, 0) {}                      // counts
  };
  EnsureWritableFastElementsOperator kEnsureWritableFastElements;

  template <GrowFastElementsMode kMode>
  struct GrowFastElementsOperator final
      : public Operator1<GrowFastElementsParameters> {
    GrowFastElementsOperator()
        : Operator1(IrOpcode::kMaybeGrowFastElements, Operator::kNoThrow,
                    "MaybeGrowFastElements", 4, 1, 1, 1, 1, 0,
                    GrowFastElementsParameters(kMode, FeedbackSource())) {}
  };

  GrowFastElementsOperator<GrowFastElementsMode::kDoubleElements>
      kGrowFastElementsOperatorDoubleElements;
  GrowFastElementsOperator<GrowFastElementsMode::kSmiOrObjectElements>
      kGrowFastElementsOperatorSmiOrObjectElements;

  struct LoadFieldByIndexOperator final : public Operator {
    LoadFieldByIndexOperator()
        : Operator(                         // --
              IrOpcode::kLoadFieldByIndex,  // opcode
              Operator::kEliminatable,      // flags,
              "LoadFieldByIndex",           // name
              2, 1, 1, 1, 1, 0) {}          // counts;
  };
  LoadFieldByIndexOperator kLoadFieldByIndex;

  struct LoadStackArgumentOperator final : public Operator {
    LoadStackArgumentOperator()
        : Operator(                          // --
              IrOpcode::kLoadStackArgument,  // opcode
              Operator::kEliminatable,       // flags
              "LoadStackArgument",           // name
              2, 1, 1, 1, 1, 0) {}           // counts
  };
  LoadStackArgumentOperator kLoadStackArgument;

#if V8_ENABLE_WEBASSEMBLY
  struct WasmArrayLengthOperator final : public Operator1<bool> {
    explicit WasmArrayLengthOperator(bool null_check)
        : Operator1<bool>(IrOpcode::kWasmArrayLength, Operator::kEliminatable,
                          "WasmArrayLength", 1, 1, 1, 1, 1, 1, null_check) {}
  };
  WasmArrayLengthOperator kWasmArrayLengthNullCheck{true};
  WasmArrayLengthOperator kWasmArrayLengthNoNullCheck{false};

  struct WasmArrayInitializeLengthOperator final : public Operator {
    WasmArrayInitializeLengthOperator()
        : Operator(IrOpcode::kWasmArrayInitializeLength,
                   Operator::kNoThrow | Operator::kNoRead | Operator::kNoDeopt,
                   "WasmArrayInitializeLength", 2, 1, 1, 0, 1, 0) {}
  };
  WasmArrayInitializeLengthOperator kWasmArrayInitializeLength;

  struct StringAsWtf16Operator final : public Operator {
    StringAsWtf16Operator()
<<<<<<< HEAD
        : Operator(IrOpcode::kStringAsWtf16, Operator::kEliminatable,
=======
        : Operator(IrOpcode::kStringAsWtf16,
                   Operator::kEliminatable | Operator::kIdempotent,
>>>>>>> 626889fb
                   "StringAsWtf16", 1, 1, 1, 1, 1, 1) {}
  };
  StringAsWtf16Operator kStringAsWtf16;

  struct StringPrepareForGetCodeunitOperator final : public Operator {
    StringPrepareForGetCodeunitOperator()
        : Operator(IrOpcode::kStringPrepareForGetCodeunit,
                   Operator::kEliminatable, "StringPrepareForGetCodeunit", 1, 1,
                   1, 3, 1, 1) {}
  };
  StringPrepareForGetCodeunitOperator kStringPrepareForGetCodeunit;

#endif

<<<<<<< HEAD
#define SPECULATIVE_NUMBER_BINOP(Name)                                      \
  template <NumberOperationHint kHint>                                      \
  struct Name##Operator final : public Operator1<NumberOperationHint> {     \
    Name##Operator()                                                        \
        : Operator1<NumberOperationHint>(                                   \
              IrOpcode::k##Name, Operator::kFoldable | Operator::kNoThrow,  \
              #Name, 2, 1, 1, 1, 1, 0, kHint) {}                            \
  };                                                                        \
  Name##Operator<NumberOperationHint::kSignedSmall>                         \
      k##Name##SignedSmallOperator;                                         \
  Name##Operator<NumberOperationHint::kSignedSmallInputs>                   \
      k##Name##SignedSmallInputsOperator;                                   \
  Name##Operator<NumberOperationHint::kNumber> k##Name##NumberOperator;     \
  Name##Operator<NumberOperationHint::kNumberOrOddball>                     \
=======
#define SPECULATIVE_NUMBER_BINOP(Name)                                     \
  template <NumberOperationHint kHint>                                     \
  struct Name##Operator final : public Operator1<NumberOperationHint> {    \
    Name##Operator()                                                       \
        : Operator1<NumberOperationHint>(                                  \
              IrOpcode::k##Name, Operator::kFoldable | Operator::kNoThrow, \
              #Name, 2, 1, 1, 1, 1, 0, kHint) {}                           \
  };                                                                       \
  Name##Operator<NumberOperationHint::kSignedSmall>                        \
      k##Name##SignedSmallOperator;                                        \
  Name##Operator<NumberOperationHint::kSignedSmallInputs>                  \
      k##Name##SignedSmallInputsOperator;                                  \
  Name##Operator<NumberOperationHint::kAdditiveSafeInteger>                \
      k##Name##SafeIntOperator;                                            \
  Name##Operator<NumberOperationHint::kNumber> k##Name##NumberOperator;    \
  Name##Operator<NumberOperationHint::kNumberOrOddball>                    \
>>>>>>> 626889fb
      k##Name##NumberOrOddballOperator;
  SPECULATIVE_NUMBER_BINOP_LIST(SPECULATIVE_NUMBER_BINOP)
#undef SPECULATIVE_NUMBER_BINOP
  SpeculativeNumberEqualOperator<NumberOperationHint::kNumberOrBoolean>
      kSpeculativeNumberEqualNumberOrBooleanOperator;

  template <NumberOperationHint kHint>
  struct SpeculativeToNumberOperator final
      : public Operator1<NumberOperationParameters> {
    SpeculativeToNumberOperator()
        : Operator1<NumberOperationParameters>(
              IrOpcode::kSpeculativeToNumber,
              Operator::kFoldable | Operator::kNoThrow, "SpeculativeToNumber",
              1, 1, 1, 1, 1, 0,
              NumberOperationParameters(kHint, FeedbackSource())) {}
  };
  SpeculativeToNumberOperator<NumberOperationHint::kSignedSmall>
      kSpeculativeToNumberSignedSmallOperator;
  SpeculativeToNumberOperator<NumberOperationHint::kNumber>
      kSpeculativeToNumberNumberOperator;
  SpeculativeToNumberOperator<NumberOperationHint::kNumberOrOddball>
      kSpeculativeToNumberNumberOrOddballOperator;

  template <BigIntOperationHint kHint>
  struct SpeculativeToBigIntOperator final
      : public Operator1<BigIntOperationParameters> {
    SpeculativeToBigIntOperator()
        : Operator1<BigIntOperationParameters>(
              IrOpcode::kSpeculativeToBigInt,
              Operator::kFoldable | Operator::kNoThrow, "SpeculativeToBigInt",
              1, 1, 1, 1, 1, 0,
              BigIntOperationParameters(kHint, FeedbackSource())) {}
  };
  SpeculativeToBigIntOperator<BigIntOperationHint::kBigInt64>
      kSpeculativeToBigIntBigInt64Operator;
  SpeculativeToBigIntOperator<BigIntOperationHint::kBigInt>
      kSpeculativeToBigIntBigIntOperator;
<<<<<<< HEAD
=======

  template <SilenceNanMode kMode>
  struct NumberSilenceNanOperator final : public Operator1<SilenceNanMode> {
    NumberSilenceNanOperator()
        : Operator1<SilenceNanMode>(IrOpcode::kNumberSilenceNaN,
                                    Operator::kPure, "NumberSilenceNaN", 1, 0,
                                    0, 1, 0, 0, kMode) {}
  };
  NumberSilenceNanOperator<SilenceNanMode::kSilenceUndefined>
      kNumberSilenceNanSilenceUndefinedOperator;
  NumberSilenceNanOperator<SilenceNanMode::kPreserveUndefined>
      kNumberSilenceNanPreserveUndefinedOperator;

#ifdef V8_ENABLE_CONTINUATION_PRESERVED_EMBEDDER_DATA
  struct GetContinuationPreservedEmbedderDataOperator : public Operator {
    GetContinuationPreservedEmbedderDataOperator()
        : Operator(IrOpcode::kGetContinuationPreservedEmbedderData,
                   Operator::kNoThrow | Operator::kNoDeopt | Operator::kNoWrite,
                   "GetContinuationPreservedEmbedderData", 0, 1, 0, 1, 1, 0) {}
  };
  GetContinuationPreservedEmbedderDataOperator
      kGetContinuationPreservedEmbedderData;

  struct SetContinuationPreservedEmbedderDataOperator : public Operator {
    SetContinuationPreservedEmbedderDataOperator()
        : Operator(IrOpcode::kSetContinuationPreservedEmbedderData,
                   Operator::kNoThrow | Operator::kNoDeopt | Operator::kNoRead,
                   "SetContinuationPreservedEmbedderData", 1, 1, 0, 0, 1, 0) {}
  };
  SetContinuationPreservedEmbedderDataOperator
      kSetContinuationPreservedEmbedderData;
#endif  // V8_ENABLE_CONTINUATION_PRESERVED_EMBEDDER_DATA
>>>>>>> 626889fb
};

namespace {
DEFINE_LAZY_LEAKY_OBJECT_GETTER(SimplifiedOperatorGlobalCache,
                                GetSimplifiedOperatorGlobalCache)
}  // namespace

SimplifiedOperatorBuilder::SimplifiedOperatorBuilder(Zone* zone)
    : cache_(*GetSimplifiedOperatorGlobalCache()), zone_(zone) {}

#define GET_FROM_CACHE(Name, ...) \
  const Operator* SimplifiedOperatorBuilder::Name() { return &cache_.k##Name; }
PURE_OP_LIST(GET_FROM_CACHE)
EFFECT_DEPENDENT_OP_LIST(GET_FROM_CACHE)
CHECKED_OP_LIST(GET_FROM_CACHE)
GET_FROM_CACHE(FindOrderedHashMapEntryForInt32Key)
GET_FROM_CACHE(LoadFieldByIndex)
#undef GET_FROM_CACHE

const Operator* SimplifiedOperatorBuilder::FindOrderedCollectionEntry(
    CollectionKind collection_kind) {
  switch (collection_kind) {
    case CollectionKind::kMap:
      return &cache_.kFindOrderedHashMapEntry;
    case CollectionKind::kSet:
      return &cache_.kFindOrderedHashSetEntry;
  }
}

#define GET_FROM_CACHE_WITH_FEEDBACK(Name, value_input_count,               \
                                     value_output_count)                    \
  const Operator* SimplifiedOperatorBuilder::Name(                          \
      const FeedbackSource& feedback) {                                     \
    if (!feedback.IsValid()) {                                              \
      return &cache_.k##Name;                                               \
    }                                                                       \
    return zone()->New<Operator1<CheckParameters>>(                         \
        IrOpcode::k##Name, Operator::kFoldable | Operator::kNoThrow, #Name, \
        value_input_count, 1, 1, value_output_count, 1, 0,                  \
        CheckParameters(feedback));                                         \
  }
CHECKED_WITH_FEEDBACK_OP_LIST(GET_FROM_CACHE_WITH_FEEDBACK)
#undef GET_FROM_CACHE_WITH_FEEDBACK

#define GET_FROM_CACHE_WITH_FEEDBACK(Name)                             \
  const Operator* SimplifiedOperatorBuilder::Name(                     \
      const FeedbackSource& feedback, CheckBoundsFlags flags) {        \
    DCHECK(!(flags & CheckBoundsFlag::kConvertStringAndMinusZero));    \
    if (!feedback.IsValid()) {                                         \
      if (flags & CheckBoundsFlag::kAbortOnOutOfBounds) {              \
        return &cache_.k##Name##Aborting;                              \
      } else {                                                         \
        return &cache_.k##Name;                                        \
      }                                                                \
    }                                                                  \
    return zone()->New<SimplifiedOperatorGlobalCache::Name##Operator>( \
        feedback, flags);                                              \
  }
CHECKED_BOUNDS_OP_LIST(GET_FROM_CACHE_WITH_FEEDBACK)
#undef GET_FROM_CACHE_WITH_FEEDBACK

// For IrOpcode::kCheckBounds, we allow additional flags:
const Operator* SimplifiedOperatorBuilder::CheckBounds(
    const FeedbackSource& feedback, CheckBoundsFlags flags) {
  if (!feedback.IsValid()) {
    if (flags & CheckBoundsFlag::kAbortOnOutOfBounds) {
      if (flags & CheckBoundsFlag::kConvertStringAndMinusZero) {
        return &cache_.kCheckBoundsAbortingAndConverting;
      } else {
        return &cache_.kCheckBoundsAborting;
      }
    } else {
      if (flags & CheckBoundsFlag::kConvertStringAndMinusZero) {
        return &cache_.kCheckBoundsConverting;
      } else {
        return &cache_.kCheckBounds;
      }
    }
  }
  return zone()->New<SimplifiedOperatorGlobalCache::CheckBoundsOperator>(
      feedback, flags);
}

bool IsCheckedWithFeedback(const Operator* op) {
#define CASE(Name, ...) case IrOpcode::k##Name:
  switch (op->opcode()) {
    CHECKED_WITH_FEEDBACK_OP_LIST(CASE) return true;
    default:
      return false;
  }
#undef CASE
}

const Operator* SimplifiedOperatorBuilder::NumberSilenceNaN(
    SilenceNanMode mode) {
  switch (mode) {
    case SilenceNanMode::kSilenceUndefined:
      return &cache_.kNumberSilenceNanSilenceUndefinedOperator;
    case SilenceNanMode::kPreserveUndefined:
      return &cache_.kNumberSilenceNanPreserveUndefinedOperator;
  }
}

const Operator* SimplifiedOperatorBuilder::RuntimeAbort(AbortReason reason) {
  return zone()->New<Operator1<int>>(           // --
      IrOpcode::kRuntimeAbort,                  // opcode
      Operator::kNoThrow | Operator::kNoDeopt,  // flags
      "RuntimeAbort",                           // name
      0, 1, 1, 0, 1, 0,                         // counts
      static_cast<int>(reason));                // parameter
}

const Operator* SimplifiedOperatorBuilder::SpeculativeBigIntAsIntN(
    int bits, const FeedbackSource& feedback) {
  CHECK(0 <= bits && bits <= 64);

  return zone()->New<Operator1<SpeculativeBigIntAsNParameters>>(
      IrOpcode::kSpeculativeBigIntAsIntN, Operator::kNoProperties,
      "SpeculativeBigIntAsIntN", 1, 1, 1, 1, 1, 0,
      SpeculativeBigIntAsNParameters(bits, feedback));
}

const Operator* SimplifiedOperatorBuilder::SpeculativeBigIntAsUintN(
    int bits, const FeedbackSource& feedback) {
  CHECK(0 <= bits && bits <= 64);

  return zone()->New<Operator1<SpeculativeBigIntAsNParameters>>(
      IrOpcode::kSpeculativeBigIntAsUintN, Operator::kNoProperties,
      "SpeculativeBigIntAsUintN", 1, 1, 1, 1, 1, 0,
      SpeculativeBigIntAsNParameters(bits, feedback));
}

const Operator* SimplifiedOperatorBuilder::AssertType(Type type) {
  DCHECK(type.CanBeAsserted());
  return zone()->New<Operator1<Type>>(IrOpcode::kAssertType,
                                      Operator::kEliminatable, "AssertType", 1,
                                      1, 0, 0, 1, 0, type);
}

const Operator* SimplifiedOperatorBuilder::VerifyType() {
  return zone()->New<Operator>(IrOpcode::kVerifyType,
                               Operator::kNoThrow | Operator::kNoDeopt,
                               "VerifyType", 1, 1, 0, 0, 1, 0);
}

const Operator* SimplifiedOperatorBuilder::CheckTurboshaftTypeOf() {
  return zone()->New<Operator>(IrOpcode::kCheckTurboshaftTypeOf,
                               Operator::kNoThrow | Operator::kNoDeopt,
                               "CheckTurboshaftTypeOf", 2, 1, 1, 1, 1, 0);
}

#if V8_ENABLE_WEBASSEMBLY
const Operator* SimplifiedOperatorBuilder::WasmTypeCheck(
    WasmTypeCheckConfig config) {
  return zone_->New<Operator1<WasmTypeCheckConfig>>(
      IrOpcode::kWasmTypeCheck, Operator::kEliminatable | Operator::kIdempotent,
      "WasmTypeCheck", 2, 1, 1, 1, 1, 1, config);
}

<<<<<<< HEAD
=======
const Operator* SimplifiedOperatorBuilder::WasmTypeCheckAbstract(
    WasmTypeCheckConfig config) {
  return zone_->New<Operator1<WasmTypeCheckConfig>>(
      IrOpcode::kWasmTypeCheckAbstract,
      Operator::kEliminatable | Operator::kIdempotent, "WasmTypeCheckAbstract",
      1, 1, 1, 1, 1, 1, config);
}

>>>>>>> 626889fb
const Operator* SimplifiedOperatorBuilder::WasmTypeCast(
    WasmTypeCheckConfig config) {
  return zone_->New<Operator1<WasmTypeCheckConfig>>(
      IrOpcode::kWasmTypeCast,
      Operator::kNoWrite | Operator::kNoThrow | Operator::kIdempotent,
      "WasmTypeCast", 2, 1, 1, 1, 1, 1, config);
}

<<<<<<< HEAD
const Operator* SimplifiedOperatorBuilder::RttCanon(int index) {
  return zone()->New<Operator1<int>>(IrOpcode::kRttCanon, Operator::kPure,
                                     "RttCanon", 1, 0, 0, 1, 0, 0, index);
=======
const Operator* SimplifiedOperatorBuilder::WasmTypeCastAbstract(
    WasmTypeCheckConfig config) {
  return zone_->New<Operator1<WasmTypeCheckConfig>>(
      IrOpcode::kWasmTypeCastAbstract,
      Operator::kNoWrite | Operator::kNoThrow | Operator::kIdempotent,
      "WasmTypeCastAbstract", 1, 1, 1, 1, 1, 1, config);
}

const Operator* SimplifiedOperatorBuilder::RttCanon(
    wasm::ModuleTypeIndex index) {
  return zone()->New<Operator1<int>>(IrOpcode::kRttCanon, Operator::kPure,
                                     "RttCanon", 1, 0, 0, 1, 0, 0, index.index);
>>>>>>> 626889fb
}

// Note: The following two operators have a control input solely to find the
// typing context from the control path in wasm-gc-operator-reducer.
struct IsNullOperator final : public Operator1<wasm::ValueType> {
  explicit IsNullOperator(wasm::ValueType type)
      : Operator1(IrOpcode::kIsNull, Operator::kPure, "IsNull", 1, 0, 1, 1, 0,
                  0, type) {}
};

struct IsNotNullOperator final : public Operator1<wasm::ValueType> {
  explicit IsNotNullOperator(wasm::ValueType type)
      : Operator1(IrOpcode::kIsNotNull, Operator::kPure, "IsNotNull", 1, 0, 1,
                  1, 0, 0, type) {}
};

struct NullOperator final : public Operator1<wasm::ValueType> {
  explicit NullOperator(wasm::ValueType type)
      : Operator1(IrOpcode::kNull, Operator::kPure, "Null", 0, 0, 0, 1, 0, 0,
                  type) {}
};

struct AssertNotNullOperator final : public Operator1<AssertNotNullParameters> {
  explicit AssertNotNullOperator(wasm::ValueType type, TrapId trap_id)
      : Operator1(
            IrOpcode::kAssertNotNull,
            Operator::kNoWrite | Operator::kNoThrow | Operator::kIdempotent,
            "AssertNotNull", 1, 1, 1, 1, 1, 1, {type, trap_id}) {}
};

const Operator* SimplifiedOperatorBuilder::Null(wasm::ValueType type) {
  return zone()->New<NullOperator>(type);
}

const Operator* SimplifiedOperatorBuilder::AssertNotNull(wasm::ValueType type,
                                                         TrapId trap_id) {
  return zone()->New<AssertNotNullOperator>(type, trap_id);
}

const Operator* SimplifiedOperatorBuilder::IsNull(wasm::ValueType type) {
  return zone()->New<IsNullOperator>(type);
<<<<<<< HEAD
}
const Operator* SimplifiedOperatorBuilder::IsNotNull(wasm::ValueType type) {
  return zone()->New<IsNotNullOperator>(type);
}

const Operator* SimplifiedOperatorBuilder::StringAsWtf16() {
  return &cache_.kStringAsWtf16;
}

const Operator* SimplifiedOperatorBuilder::StringPrepareForGetCodeunit() {
  return &cache_.kStringPrepareForGetCodeunit;
}

const Operator* SimplifiedOperatorBuilder::WasmExternInternalize() {
  return zone()->New<Operator>(IrOpcode::kWasmExternInternalize,
                               Operator::kEliminatable, "WasmExternInternalize",
                               1, 1, 1, 1, 1, 1);
}

const Operator* SimplifiedOperatorBuilder::WasmExternExternalize() {
  return zone()->New<Operator>(IrOpcode::kWasmExternExternalize,
                               Operator::kEliminatable, "WasmExternExternalize",
                               1, 1, 1, 1, 1, 1);
=======
>>>>>>> 626889fb
}
const Operator* SimplifiedOperatorBuilder::IsNotNull(wasm::ValueType type) {
  return zone()->New<IsNotNullOperator>(type);
}

const Operator* SimplifiedOperatorBuilder::StringAsWtf16() {
  return &cache_.kStringAsWtf16;
}

const Operator* SimplifiedOperatorBuilder::StringPrepareForGetCodeunit() {
  return &cache_.kStringPrepareForGetCodeunit;
}

const Operator* SimplifiedOperatorBuilder::WasmAnyConvertExtern() {
  return zone()->New<Operator>(IrOpcode::kWasmAnyConvertExtern,
                               Operator::kEliminatable, "WasmAnyConvertExtern",
                               1, 1, 1, 1, 1, 1);
}

const Operator* SimplifiedOperatorBuilder::WasmExternConvertAny() {
  return zone()->New<Operator>(IrOpcode::kWasmExternConvertAny,
                               Operator::kEliminatable, "WasmExternConvertAny",
                               1, 1, 1, 1, 1, 1);
}

const Operator* SimplifiedOperatorBuilder::WasmStructGet(
    const wasm::StructType* type, int field_index, bool is_signed,
    CheckForNull null_check) {
  return zone()->New<Operator1<WasmFieldInfo>>(
      IrOpcode::kWasmStructGet, Operator::kEliminatable, "WasmStructGet", 1, 1,
      1, 1, 1, 1, WasmFieldInfo{type, field_index, is_signed, null_check});
}

const Operator* SimplifiedOperatorBuilder::WasmStructSet(
    const wasm::StructType* type, int field_index, CheckForNull null_check) {
  return zone()->New<Operator1<WasmFieldInfo>>(
      IrOpcode::kWasmStructSet,
      Operator::kNoDeopt | Operator::kNoThrow | Operator::kNoRead,
      "WasmStructSet", 2, 1, 1, 0, 1, 1,
      WasmFieldInfo{type, field_index, true /* unused */, null_check});
}

const Operator* SimplifiedOperatorBuilder::WasmArrayGet(
    const wasm::ArrayType* type, bool is_signed) {
  return zone()->New<Operator1<WasmElementInfo>>(
      IrOpcode::kWasmArrayGet, Operator::kEliminatable, "WasmArrayGet", 2, 1, 1,
      1, 1, 0, WasmElementInfo{type, is_signed});
}

const Operator* SimplifiedOperatorBuilder::WasmArraySet(
    const wasm::ArrayType* type) {
  return zone()->New<Operator1<const wasm::ArrayType*>>(
      IrOpcode::kWasmArraySet,
      Operator::kNoDeopt | Operator::kNoThrow | Operator::kNoRead,
      "WasmArraySet", 3, 1, 1, 0, 1, 0, type);
}

const Operator* SimplifiedOperatorBuilder::WasmArrayLength(
    CheckForNull null_check) {
  return null_check == kWithNullCheck ? &cache_.kWasmArrayLengthNullCheck
                                      : &cache_.kWasmArrayLengthNoNullCheck;
}

const Operator* SimplifiedOperatorBuilder::WasmArrayInitializeLength() {
  return &cache_.kWasmArrayInitializeLength;
}

#endif  // V8_ENABLE_WEBASSEMBLY

const Operator* SimplifiedOperatorBuilder::WasmStructGet(
    const wasm::StructType* type, int field_index, bool is_signed,
    CheckForNull null_check) {
  return zone()->New<Operator1<WasmFieldInfo>>(
      IrOpcode::kWasmStructGet, Operator::kEliminatable, "WasmStructGet", 1, 1,
      1, 1, 1, 1, WasmFieldInfo{type, field_index, is_signed, null_check});
}

const Operator* SimplifiedOperatorBuilder::WasmStructSet(
    const wasm::StructType* type, int field_index, CheckForNull null_check) {
  return zone()->New<Operator1<WasmFieldInfo>>(
      IrOpcode::kWasmStructSet,
      Operator::kNoDeopt | Operator::kNoThrow | Operator::kNoRead,
      "WasmStructSet", 2, 1, 1, 0, 1, 1,
      WasmFieldInfo{type, field_index, true /* unused */, null_check});
}

const Operator* SimplifiedOperatorBuilder::WasmArrayGet(
    const wasm::ArrayType* type, bool is_signed) {
  return zone()->New<Operator1<WasmElementInfo>>(
      IrOpcode::kWasmArrayGet, Operator::kEliminatable, "WasmArrayGet", 2, 1, 1,
      1, 1, 0, WasmElementInfo{type, is_signed});
}

const Operator* SimplifiedOperatorBuilder::WasmArraySet(
    const wasm::ArrayType* type) {
  return zone()->New<Operator1<const wasm::ArrayType*>>(
      IrOpcode::kWasmArraySet,
      Operator::kNoDeopt | Operator::kNoThrow | Operator::kNoRead,
      "WasmArraySet", 3, 1, 1, 0, 1, 0, type);
}

const Operator* SimplifiedOperatorBuilder::WasmArrayLength(
    CheckForNull null_check) {
  return null_check == kWithNullCheck ? &cache_.kWasmArrayLengthNullCheck
                                      : &cache_.kWasmArrayLengthNoNullCheck;
}

const Operator* SimplifiedOperatorBuilder::WasmArrayInitializeLength() {
  return &cache_.kWasmArrayInitializeLength;
}

#endif  // V8_ENABLE_WEBASSEMBLY

const Operator* SimplifiedOperatorBuilder::CheckIf(
    DeoptimizeReason reason, const FeedbackSource& feedback) {
  if (!feedback.IsValid()) {
    switch (reason) {
#define CHECK_IF(Name, message)   \
  case DeoptimizeReason::k##Name: \
    return &cache_.kCheckIf##Name;
    DEOPTIMIZE_REASON_LIST(CHECK_IF)
#undef CHECK_IF
    }
  }
  return zone()->New<Operator1<CheckIfParameters>>(
      IrOpcode::kCheckIf, Operator::kFoldable | Operator::kNoThrow, "CheckIf",
      1, 1, 1, 0, 1, 0, CheckIfParameters(reason, feedback));
}

const Operator* SimplifiedOperatorBuilder::ChangeFloat64ToTagged(
    CheckForMinusZeroMode mode) {
  switch (mode) {
    case CheckForMinusZeroMode::kCheckForMinusZero:
      return &cache_.kChangeFloat64ToTaggedCheckForMinusZeroOperator;
    case CheckForMinusZeroMode::kDontCheckForMinusZero:
      return &cache_.kChangeFloat64ToTaggedDontCheckForMinusZeroOperator;
  }
  UNREACHABLE();
}

const Operator* SimplifiedOperatorBuilder::ChangeFloat64OrUndefinedToTagged(
    CheckForMinusZeroMode mode) {
  switch (mode) {
    case CheckForMinusZeroMode::kCheckForMinusZero:
      return &cache_.kChangeFloat64OrUndefinedToTaggedCheckForMinusZeroOperator;
    case CheckForMinusZeroMode::kDontCheckForMinusZero:
      return &cache_
                  .kChangeFloat64OrUndefinedToTaggedDontCheckForMinusZeroOperator;
  }
  UNREACHABLE();
}

const Operator* SimplifiedOperatorBuilder::CheckedInt32Mul(
    CheckForMinusZeroMode mode) {
  switch (mode) {
    case CheckForMinusZeroMode::kCheckForMinusZero:
      return &cache_.kCheckedInt32MulCheckForMinusZeroOperator;
    case CheckForMinusZeroMode::kDontCheckForMinusZero:
      return &cache_.kCheckedInt32MulDontCheckForMinusZeroOperator;
  }
  UNREACHABLE();
}

const Operator* SimplifiedOperatorBuilder::CheckedFloat64ToInt32(
    CheckForMinusZeroMode mode, const FeedbackSource& feedback) {
  if (!feedback.IsValid()) {
    switch (mode) {
      case CheckForMinusZeroMode::kCheckForMinusZero:
        return &cache_.kCheckedFloat64ToInt32CheckForMinusZeroOperator;
      case CheckForMinusZeroMode::kDontCheckForMinusZero:
        return &cache_.kCheckedFloat64ToInt32DontCheckForMinusZeroOperator;
    }
  }
  return zone()->New<Operator1<CheckMinusZeroParameters>>(
      IrOpcode::kCheckedFloat64ToInt32,
      Operator::kFoldable | Operator::kNoThrow, "CheckedFloat64ToInt32", 1, 1,
      1, 1, 1, 0, CheckMinusZeroParameters(mode, feedback));
}

const Operator* SimplifiedOperatorBuilder::CheckedFloat64ToAdditiveSafeInteger(
    CheckForMinusZeroMode mode, const FeedbackSource& feedback) {
  if (!feedback.IsValid()) {
    switch (mode) {
      case CheckForMinusZeroMode::kCheckForMinusZero:
        return &cache_.kCheckedFloat64ToAddSafeIntCheckForMinusZeroOperator;
      case CheckForMinusZeroMode::kDontCheckForMinusZero:
        return &cache_.kCheckedFloat64ToAddSafeIntDontCheckForMinusZeroOperator;
    }
  }
  return zone()->New<Operator1<CheckMinusZeroParameters>>(
      IrOpcode::kCheckedFloat64ToAdditiveSafeInteger,
      Operator::kFoldable | Operator::kNoThrow,
      "CheckedFloat64ToAdditiveSafeInteger", 1, 1, 1, 1, 1, 0,
      CheckMinusZeroParameters(mode, feedback));
}

const Operator* SimplifiedOperatorBuilder::CheckedFloat64ToInt64(
    CheckForMinusZeroMode mode, const FeedbackSource& feedback) {
  if (!feedback.IsValid()) {
    switch (mode) {
      case CheckForMinusZeroMode::kCheckForMinusZero:
        return &cache_.kCheckedFloat64ToInt64CheckForMinusZeroOperator;
      case CheckForMinusZeroMode::kDontCheckForMinusZero:
        return &cache_.kCheckedFloat64ToInt64DontCheckForMinusZeroOperator;
    }
  }
  return zone()->New<Operator1<CheckMinusZeroParameters>>(
      IrOpcode::kCheckedFloat64ToInt64,
      Operator::kFoldable | Operator::kNoThrow, "CheckedFloat64ToInt64", 1, 1,
      1, 1, 1, 0, CheckMinusZeroParameters(mode, feedback));
}

const Operator* SimplifiedOperatorBuilder::CheckedTaggedToInt32(
    CheckForMinusZeroMode mode, const FeedbackSource& feedback) {
  if (!feedback.IsValid()) {
    switch (mode) {
      case CheckForMinusZeroMode::kCheckForMinusZero:
        return &cache_.kCheckedTaggedToInt32CheckForMinusZeroOperator;
      case CheckForMinusZeroMode::kDontCheckForMinusZero:
        return &cache_.kCheckedTaggedToInt32DontCheckForMinusZeroOperator;
    }
  }
  return zone()->New<Operator1<CheckMinusZeroParameters>>(
      IrOpcode::kCheckedTaggedToInt32, Operator::kFoldable | Operator::kNoThrow,
      "CheckedTaggedToInt32", 1, 1, 1, 1, 1, 0,
      CheckMinusZeroParameters(mode, feedback));
}

const Operator* SimplifiedOperatorBuilder::CheckedTaggedToAdditiveSafeInteger(
    CheckForMinusZeroMode mode, const FeedbackSource& feedback) {
  if (!feedback.IsValid()) {
    switch (mode) {
      case CheckForMinusZeroMode::kCheckForMinusZero:
        return &cache_.kCheckedTaggedToAddSafeIntCheckForMinusZeroOperator;
      case CheckForMinusZeroMode::kDontCheckForMinusZero:
        return &cache_.kCheckedTaggedToAddSafeIntDontCheckForMinusZeroOperator;
    }
  }
  return zone()->New<Operator1<CheckMinusZeroParameters>>(
      IrOpcode::kCheckedTaggedToAdditiveSafeInteger,
      Operator::kFoldable | Operator::kNoThrow,
      "CheckedTaggedToAdditiveSafeInteger", 1, 1, 1, 1, 1, 0,
      CheckMinusZeroParameters(mode, feedback));
}

const Operator* SimplifiedOperatorBuilder::CheckedTaggedToInt64(
    CheckForMinusZeroMode mode, const FeedbackSource& feedback) {
  if (!feedback.IsValid()) {
    switch (mode) {
      case CheckForMinusZeroMode::kCheckForMinusZero:
        return &cache_.kCheckedTaggedToInt64CheckForMinusZeroOperator;
      case CheckForMinusZeroMode::kDontCheckForMinusZero:
        return &cache_.kCheckedTaggedToInt64DontCheckForMinusZeroOperator;
    }
  }
  return zone()->New<Operator1<CheckMinusZeroParameters>>(
      IrOpcode::kCheckedTaggedToInt64, Operator::kFoldable | Operator::kNoThrow,
      "CheckedTaggedToInt64", 1, 1, 1, 1, 1, 0,
      CheckMinusZeroParameters(mode, feedback));
}

const Operator* SimplifiedOperatorBuilder::CheckedTaggedToFloat64(
    CheckTaggedInputMode mode, const FeedbackSource& feedback) {
  if (!feedback.IsValid()) {
    switch (mode) {
      case CheckTaggedInputMode::kAdditiveSafeInteger:
        UNREACHABLE();
      case CheckTaggedInputMode::kNumber:
        return &cache_.kCheckedTaggedToFloat64NumberOperator;
      case CheckTaggedInputMode::kNumberOrBoolean:
        return &cache_.kCheckedTaggedToFloat64NumberOrBooleanOperator;
      case CheckTaggedInputMode::kNumberOrOddball:
        return &cache_.kCheckedTaggedToFloat64NumberOrOddballOperator;
    }
  }
  return zone()->New<Operator1<CheckTaggedInputParameters>>(
      IrOpcode::kCheckedTaggedToFloat64,
      Operator::kFoldable | Operator::kNoThrow, "CheckedTaggedToFloat64", 1, 1,
      1, 1, 1, 0, CheckTaggedInputParameters(mode, feedback));
}

const Operator* SimplifiedOperatorBuilder::CheckedTruncateTaggedToWord32(
    CheckTaggedInputMode mode, const FeedbackSource& feedback) {
  if (!feedback.IsValid()) {
    switch (mode) {
      case CheckTaggedInputMode::kAdditiveSafeInteger:
        return &cache_
                    .kCheckedTruncateTaggedToWord32AdditiveSafeIntegerOperator;
      case CheckTaggedInputMode::kNumber:
        return &cache_.kCheckedTruncateTaggedToWord32NumberOperator;
      case CheckTaggedInputMode::kNumberOrBoolean:
        // Not used currently.
        UNREACHABLE();
      case CheckTaggedInputMode::kNumberOrOddball:
        return &cache_.kCheckedTruncateTaggedToWord32NumberOrOddballOperator;
    }
  }
  return zone()->New<Operator1<CheckTaggedInputParameters>>(
      IrOpcode::kCheckedTruncateTaggedToWord32,
      Operator::kFoldable | Operator::kNoThrow, "CheckedTruncateTaggedToWord32",
      1, 1, 1, 1, 1, 0, CheckTaggedInputParameters(mode, feedback));
}

const Operator* SimplifiedOperatorBuilder::CheckMaps(
    CheckMapsFlags flags, ZoneRefSet<Map> maps,
    const FeedbackSource& feedback) {
  CheckMapsParameters const parameters(flags, maps, feedback);
  Operator::Properties operator_props = Operator::kNoThrow;
<<<<<<< HEAD
  if (!(flags & CheckMapsFlag::kTryMigrateInstance)) {
=======
  if (!(flags & CheckMapsFlag::kTryMigrateInstance) &&
      !(flags & CheckMapsFlag::kTryMigrateInstanceAndDeopt)) {
>>>>>>> 626889fb
    operator_props |= Operator::kNoWrite;
  }
  return zone()->New<Operator1<CheckMapsParameters>>(  // --
      IrOpcode::kCheckMaps,                            // opcode
      operator_props,                                  // flags
      "CheckMaps",                                     // name
      1, 1, 1, 0, 1, 0,                                // counts
      parameters);                                     // parameter
}

const Operator* SimplifiedOperatorBuilder::MapGuard(ZoneRefSet<Map> maps) {
  DCHECK_LT(0, maps.size());
  return zone()->New<Operator1<ZoneRefSet<Map>>>(    // --
      IrOpcode::kMapGuard, Operator::kEliminatable,  // opcode
      "MapGuard",                                    // name
      1, 1, 1, 0, 1, 0,                              // counts
      maps);                                         // parameter
}

const Operator* SimplifiedOperatorBuilder::CompareMaps(ZoneRefSet<Map> maps) {
  DCHECK_LT(0, maps.size());
  return zone()->New<Operator1<ZoneRefSet<Map>>>(  // --
      IrOpcode::kCompareMaps,                      // opcode
      Operator::kNoThrow | Operator::kNoWrite,     // flags
      "CompareMaps",                               // name
      1, 1, 1, 1, 1, 0,                            // counts
      maps);                                       // parameter
}

const Operator* SimplifiedOperatorBuilder::ConvertReceiver(
    ConvertReceiverMode mode) {
  switch (mode) {
    case ConvertReceiverMode::kAny:
      return &cache_.kConvertReceiverAnyOperator;
    case ConvertReceiverMode::kNullOrUndefined:
      return &cache_.kConvertReceiverNullOrUndefinedOperator;
    case ConvertReceiverMode::kNotNullOrUndefined:
      return &cache_.kConvertReceiverNotNullOrUndefinedOperator;
  }
  UNREACHABLE();
}

const Operator* SimplifiedOperatorBuilder::CheckFloat64Hole(
    CheckFloat64HoleMode mode, FeedbackSource const& feedback) {
  if (!feedback.IsValid()) {
    switch (mode) {
      case CheckFloat64HoleMode::kAllowReturnHole:
        return &cache_.kCheckFloat64HoleAllowReturnHoleOperator;
      case CheckFloat64HoleMode::kNeverReturnHole:
        return &cache_.kCheckFloat64HoleNeverReturnHoleOperator;
    }
    UNREACHABLE();
  }
  return zone()->New<Operator1<CheckFloat64HoleParameters>>(
      IrOpcode::kCheckFloat64Hole, Operator::kFoldable | Operator::kNoThrow,
      "CheckFloat64Hole", 1, 1, 1, 1, 1, 0,
      CheckFloat64HoleParameters(mode, feedback));
}

// TODO(panq): Cache speculative bigint operators.
#define SPECULATIVE_BIGINT_BINOP(Name)                                         \
  const Operator* SimplifiedOperatorBuilder::Name(BigIntOperationHint hint) {  \
    return zone()->New<Operator1<BigIntOperationHint>>(                        \
        IrOpcode::k##Name, Operator::kFoldable | Operator::kNoThrow, #Name, 2, \
        1, 1, 1, 1, 0, hint);                                                  \
  }
SIMPLIFIED_SPECULATIVE_BIGINT_BINOP_LIST(SPECULATIVE_BIGINT_BINOP)
SPECULATIVE_BIGINT_BINOP(SpeculativeBigIntEqual)
SPECULATIVE_BIGINT_BINOP(SpeculativeBigIntLessThan)
SPECULATIVE_BIGINT_BINOP(SpeculativeBigIntLessThanOrEqual)
#undef SPECULATIVE_BIGINT_BINOP

const Operator* SimplifiedOperatorBuilder::SpeculativeBigIntNegate(
    BigIntOperationHint hint) {
  return zone()->New<Operator1<BigIntOperationHint>>(
      IrOpcode::kSpeculativeBigIntNegate,
      Operator::kFoldable | Operator::kNoThrow, "SpeculativeBigIntNegate", 1, 1,
      1, 1, 1, 0, hint);
}

const Operator* SimplifiedOperatorBuilder::SpeculativeToBigInt(
    BigIntOperationHint hint, const FeedbackSource& feedback) {
  if (!feedback.IsValid()) {
    switch (hint) {
      case BigIntOperationHint::kBigInt64:
        return &cache_.kSpeculativeToBigIntBigInt64Operator;
      case BigIntOperationHint::kBigInt:
        return &cache_.kSpeculativeToBigIntBigIntOperator;
    }
  }
  return zone()->New<Operator1<BigIntOperationParameters>>(
      IrOpcode::kSpeculativeToBigInt, Operator::kFoldable | Operator::kNoThrow,
      "SpeculativeToBigInt", 1, 1, 1, 1, 1, 0,
      BigIntOperationParameters(hint, feedback));
}

const Operator* SimplifiedOperatorBuilder::CheckClosure(
    const Handle<FeedbackCell>& feedback_cell) {
  return zone()->New<Operator1<IndirectHandle<FeedbackCell>>>(  // --
      IrOpcode::kCheckClosure,                                  // opcode
      Operator::kNoThrow | Operator::kNoWrite,                  // flags
      "CheckClosure",                                           // name
      1, 1, 1, 1, 1, 0,                                         // counts
      feedback_cell);                                           // parameter
}

Handle<FeedbackCell> FeedbackCellOf(const Operator* op) {
  DCHECK(IrOpcode::kCheckClosure == op->opcode());
  return OpParameter<IndirectHandle<FeedbackCell>>(op);
}

const Operator* SimplifiedOperatorBuilder::SpeculativeToNumber(
    NumberOperationHint hint, const FeedbackSource& feedback) {
  if (!feedback.IsValid()) {
    switch (hint) {
      case NumberOperationHint::kSignedSmall:
        return &cache_.kSpeculativeToNumberSignedSmallOperator;
      case NumberOperationHint::kSignedSmallInputs:
        break;
<<<<<<< HEAD
=======
      case NumberOperationHint::kAdditiveSafeInteger:
>>>>>>> 626889fb
      case NumberOperationHint::kNumber:
        return &cache_.kSpeculativeToNumberNumberOperator;
      case NumberOperationHint::kNumberOrBoolean:
        // Not used currently.
        UNREACHABLE();
      case NumberOperationHint::kNumberOrOddball:
        return &cache_.kSpeculativeToNumberNumberOrOddballOperator;
    }
  }
  return zone()->New<Operator1<NumberOperationParameters>>(
      IrOpcode::kSpeculativeToNumber, Operator::kFoldable | Operator::kNoThrow,
      "SpeculativeToNumber", 1, 1, 1, 1, 1, 0,
      NumberOperationParameters(hint, feedback));
}

const Operator* SimplifiedOperatorBuilder::EnsureWritableFastElements() {
  return &cache_.kEnsureWritableFastElements;
}

const Operator* SimplifiedOperatorBuilder::MaybeGrowFastElements(
    GrowFastElementsMode mode, const FeedbackSource& feedback) {
  if (!feedback.IsValid()) {
    switch (mode) {
      case GrowFastElementsMode::kDoubleElements:
        return &cache_.kGrowFastElementsOperatorDoubleElements;
      case GrowFastElementsMode::kSmiOrObjectElements:
        return &cache_.kGrowFastElementsOperatorSmiOrObjectElements;
    }
  }
  return zone()->New<Operator1<GrowFastElementsParameters>>(  // --
      IrOpcode::kMaybeGrowFastElements,                       // opcode
      Operator::kNoThrow,                                     // flags
      "MaybeGrowFastElements",                                // name
      4, 1, 1, 1, 1, 0,                                       // counts
      GrowFastElementsParameters(mode, feedback));            // parameter
}

const Operator* SimplifiedOperatorBuilder::TransitionElementsKind(
    ElementsTransition transition) {
  return zone()->New<Operator1<ElementsTransition>>(  // --
      IrOpcode::kTransitionElementsKind,              // opcode
      Operator::kNoThrow,                             // flags
      "TransitionElementsKind",                       // name
      1, 1, 1, 0, 1, 0,                               // counts
      transition);                                    // parameter
}

<<<<<<< HEAD
=======
const Operator* SimplifiedOperatorBuilder::TransitionElementsKindOrCheckMap(
    ElementsTransitionWithMultipleSources transition) {
  return zone()->New<Operator1<ElementsTransitionWithMultipleSources>>(  // --
      IrOpcode::kTransitionElementsKindOrCheckMap,  // opcode
      Operator::kNoThrow,                           // flags
      "TransitionElementsKindOrCheckMap",           // name
      1, 1, 1, 0, 1, 0,                             // counts
      transition);                                  // parameter
}

>>>>>>> 626889fb
const Operator* SimplifiedOperatorBuilder::ArgumentsLength() {
  return zone()->New<Operator>(    // --
      IrOpcode::kArgumentsLength,  // opcode
      Operator::kPure,             // flags
      "ArgumentsLength",           // name
      0, 0, 0, 1, 0, 0);           // counts
}

const Operator* SimplifiedOperatorBuilder::RestLength(
    int formal_parameter_count) {
  return zone()->New<Operator1<int>>(  // --
      IrOpcode::kRestLength,           // opcode
      Operator::kPure,                 // flags
      "RestLength",                    // name
      0, 0, 0, 1, 0, 0,                // counts
      formal_parameter_count);         // parameter
}

const Operator* SimplifiedOperatorBuilder::TypedArrayLength(
    ElementsKind elements_kind) {
  return zone()->New<Operator1<ElementsKind>>(                       // --
      IrOpcode::kTypedArrayLength,                                   // opcode
      Operator::kNoWrite | Operator::kNoThrow | Operator::kNoDeopt,  // flags
      "TypedArrayLength",                                            // name
      1, 0, 0, 1, 0, 0,                                              // counts
      elements_kind);  // parameter
}

int FormalParameterCountOf(const Operator* op) {
  DCHECK(op->opcode() == IrOpcode::kArgumentsLength ||
         op->opcode() == IrOpcode::kRestLength);
  return OpParameter<int>(op);
}

bool operator==(CheckParameters const& lhs, CheckParameters const& rhs) {
  return lhs.feedback() == rhs.feedback();
}

size_t hash_value(CheckParameters const& p) {
  FeedbackSource::Hash feedback_hash;
  return feedback_hash(p.feedback());
}

std::ostream& operator<<(std::ostream& os, CheckParameters const& p) {
  return os << p.feedback();
}

CheckParameters const& CheckParametersOf(Operator const* op) {
  if (op->opcode() == IrOpcode::kCheckBounds ||
      op->opcode() == IrOpcode::kCheckedUint32Bounds ||
      op->opcode() == IrOpcode::kCheckedUint64Bounds) {
    return OpParameter<CheckBoundsParameters>(op).check_parameters();
  }
#define MAKE_OR(name, arg2, arg3) op->opcode() == IrOpcode::k##name ||
  CHECK((CHECKED_WITH_FEEDBACK_OP_LIST(MAKE_OR) false));
#undef MAKE_OR
  return OpParameter<CheckParameters>(op);
}

bool operator==(CheckBoundsParameters const& lhs,
                CheckBoundsParameters const& rhs) {
  return lhs.check_parameters() == rhs.check_parameters() &&
         lhs.flags() == rhs.flags();
}

size_t hash_value(CheckBoundsParameters const& p) {
  return base::hash_combine(hash_value(p.check_parameters()), p.flags());
}

std::ostream& operator<<(std::ostream& os, CheckBoundsParameters const& p) {
  os << p.check_parameters() << ", " << p.flags();
  return os;
}

CheckBoundsParameters const& CheckBoundsParametersOf(Operator const* op) {
  DCHECK(op->opcode() == IrOpcode::kCheckBounds ||
         op->opcode() == IrOpcode::kCheckedUint32Bounds ||
         op->opcode() == IrOpcode::kCheckedUint64Bounds);
  return OpParameter<CheckBoundsParameters>(op);
}

bool operator==(CheckIfParameters const& lhs, CheckIfParameters const& rhs) {
  return lhs.reason() == rhs.reason() && lhs.feedback() == rhs.feedback();
}

size_t hash_value(CheckIfParameters const& p) {
  FeedbackSource::Hash feedback_hash;
  return base::hash_combine(p.reason(), feedback_hash(p.feedback()));
}

std::ostream& operator<<(std::ostream& os, CheckIfParameters const& p) {
  return os << p.reason() << ", " << p.feedback();
}

CheckIfParameters const& CheckIfParametersOf(Operator const* op) {
  CHECK(op->opcode() == IrOpcode::kCheckIf);
  return OpParameter<CheckIfParameters>(op);
}

FastApiCallParameters const& FastApiCallParametersOf(const Operator* op) {
  DCHECK_EQ(IrOpcode::kFastApiCall, op->opcode());
  return OpParameter<FastApiCallParameters>(op);
}

std::ostream& operator<<(std::ostream& os, FastApiCallParameters const& p) {
<<<<<<< HEAD
  const auto& c_functions = p.c_functions();
  for (size_t i = 0; i < c_functions.size(); i++) {
    os << c_functions[i].address << ":" << c_functions[i].signature << ", ";
  }
=======
  FastApiCallFunction c_function = p.c_function();
  os << c_function.address << ":" << c_function.signature << ", ";
>>>>>>> 626889fb
  return os << p.feedback() << ", " << p.descriptor();
}

size_t hash_value(FastApiCallParameters const& p) {
<<<<<<< HEAD
  const auto& c_functions = p.c_functions();
  size_t hash = 0;
  for (size_t i = 0; i < c_functions.size(); i++) {
    hash = base::hash_combine(c_functions[i].address, c_functions[i].signature);
  }
=======
  FastApiCallFunction c_function = p.c_function();
  size_t hash = base::hash_combine(c_function.address, c_function.signature);
>>>>>>> 626889fb
  return base::hash_combine(hash, FeedbackSource::Hash()(p.feedback()),
                            p.descriptor());
}

bool operator==(FastApiCallParameters const& lhs,
                FastApiCallParameters const& rhs) {
<<<<<<< HEAD
  return lhs.c_functions() == rhs.c_functions() &&
=======
  return lhs.c_function() == rhs.c_function() &&
>>>>>>> 626889fb
         lhs.feedback() == rhs.feedback() &&
         lhs.descriptor() == rhs.descriptor();
}

const Operator* SimplifiedOperatorBuilder::NewDoubleElements(
    AllocationType allocation) {
  return zone()->New<Operator1<AllocationType>>(  // --
      IrOpcode::kNewDoubleElements,               // opcode
      Operator::kEliminatable,                    // flags
      "NewDoubleElements",                        // name
      1, 1, 1, 1, 1, 0,                           // counts
      allocation);                                // parameter
}

const Operator* SimplifiedOperatorBuilder::NewSmiOrObjectElements(
    AllocationType allocation) {
  return zone()->New<Operator1<AllocationType>>(  // --
      IrOpcode::kNewSmiOrObjectElements,          // opcode
      Operator::kEliminatable,                    // flags
      "NewSmiOrObjectElements",                   // name
      1, 1, 1, 1, 1, 0,                           // counts
      allocation);                                // parameter
}

const Operator* SimplifiedOperatorBuilder::NewArgumentsElements(
    CreateArgumentsType type, int formal_parameter_count) {
  return zone()->New<Operator1<NewArgumentsElementsParameters>>(  // --
      IrOpcode::kNewArgumentsElements,                            // opcode
      Operator::kEliminatable,                                    // flags
      "NewArgumentsElements",                                     // name
      1, 1, 0, 1, 1, 0,                                           // counts
      NewArgumentsElementsParameters(type,
                                     formal_parameter_count));  // parameter
}

bool operator==(const NewArgumentsElementsParameters& lhs,
                const NewArgumentsElementsParameters& rhs) {
  return lhs.arguments_type() == rhs.arguments_type() &&
         lhs.formal_parameter_count() == rhs.formal_parameter_count();
}

inline size_t hash_value(const NewArgumentsElementsParameters& params) {
  return base::hash_combine(params.arguments_type(),
                            params.formal_parameter_count());
}

std::ostream& operator<<(std::ostream& os,
                         const NewArgumentsElementsParameters& params) {
  return os << params.arguments_type()
            << ", parameter_count = " << params.formal_parameter_count();
}

const NewArgumentsElementsParameters& NewArgumentsElementsParametersOf(
    const Operator* op) {
  DCHECK_EQ(IrOpcode::kNewArgumentsElements, op->opcode());
  return OpParameter<NewArgumentsElementsParameters>(op);
}

const Operator* SimplifiedOperatorBuilder::Allocate(Type type,
                                                    AllocationType allocation) {
  return zone()->New<Operator1<AllocateParameters>>(
      IrOpcode::kAllocate, Operator::kEliminatable, "Allocate", 1, 1, 1, 1, 1,
      0, AllocateParameters(type, allocation));
}

const Operator* SimplifiedOperatorBuilder::AllocateRaw(
<<<<<<< HEAD
    Type type, AllocationType allocation,
    AllowLargeObjects allow_large_objects) {
=======
    Type type, AllocationType allocation) {
>>>>>>> 626889fb
  return zone()->New<Operator1<AllocateParameters>>(
      IrOpcode::kAllocateRaw, Operator::kEliminatable, "AllocateRaw", 1, 1, 1,
      1, 1, 1, AllocateParameters(type, allocation));
}

#define SPECULATIVE_NUMBER_BINOP(Name)                                        \
  const Operator* SimplifiedOperatorBuilder::Name(NumberOperationHint hint) { \
    switch (hint) {                                                           \
      case NumberOperationHint::kSignedSmall:                                 \
        return &cache_.k##Name##SignedSmallOperator;                          \
      case NumberOperationHint::kSignedSmallInputs:                           \
        return &cache_.k##Name##SignedSmallInputsOperator;                    \
<<<<<<< HEAD
=======
      case NumberOperationHint::kAdditiveSafeInteger:                         \
        return &cache_.k##Name##SafeIntOperator;                              \
>>>>>>> 626889fb
      case NumberOperationHint::kNumber:                                      \
        return &cache_.k##Name##NumberOperator;                               \
      case NumberOperationHint::kNumberOrBoolean:                             \
        /* Not used currenly. */                                              \
        UNREACHABLE();                                                        \
      case NumberOperationHint::kNumberOrOddball:                             \
        return &cache_.k##Name##NumberOrOddballOperator;                      \
    }                                                                         \
    UNREACHABLE();                                                            \
    return nullptr;                                                           \
  }
SIMPLIFIED_SPECULATIVE_NUMBER_BINOP_LIST(SPECULATIVE_NUMBER_BINOP)
SPECULATIVE_NUMBER_BINOP(SpeculativeNumberLessThan)
SPECULATIVE_NUMBER_BINOP(SpeculativeNumberLessThanOrEqual)
#undef SPECULATIVE_NUMBER_BINOP
const Operator* SimplifiedOperatorBuilder::SpeculativeNumberEqual(
    NumberOperationHint hint) {
  switch (hint) {
    case NumberOperationHint::kSignedSmall:
      return &cache_.kSpeculativeNumberEqualSignedSmallOperator;
    case NumberOperationHint::kSignedSmallInputs:
      return &cache_.kSpeculativeNumberEqualSignedSmallInputsOperator;
<<<<<<< HEAD
=======
    case NumberOperationHint::kAdditiveSafeInteger:
>>>>>>> 626889fb
    case NumberOperationHint::kNumber:
      return &cache_.kSpeculativeNumberEqualNumberOperator;
    case NumberOperationHint::kNumberOrBoolean:
      return &cache_.kSpeculativeNumberEqualNumberOrBooleanOperator;
    case NumberOperationHint::kNumberOrOddball:
      return &cache_.kSpeculativeNumberEqualNumberOrOddballOperator;
  }
  UNREACHABLE();
}

#define ACCESS_OP_LIST(V)                                                  \
  V(LoadField, FieldAccess, Operator::kNoWrite, 1, 1, 1)                   \
  V(LoadElement, ElementAccess, Operator::kNoWrite, 2, 1, 1)               \
  V(StoreElement, ElementAccess, Operator::kNoRead, 3, 1, 0)               \
  V(LoadTypedElement, ExternalArrayType, Operator::kNoWrite, 4, 1, 1)      \
  V(StoreTypedElement, ExternalArrayType, Operator::kNoRead, 5, 1, 0)      \
  V(LoadFromObject, ObjectAccess, Operator::kNoWrite, 2, 1, 1)             \
  V(StoreToObject, ObjectAccess, Operator::kNoRead, 3, 1, 0)               \
  V(LoadImmutableFromObject, ObjectAccess, Operator::kNoWrite, 2, 1, 1)    \
  V(InitializeImmutableInObject, ObjectAccess, Operator::kNoRead, 3, 1, 0) \
  V(LoadDataViewElement, ExternalArrayType, Operator::kNoWrite, 4, 1, 1)   \
  V(StoreDataViewElement, ExternalArrayType, Operator::kNoRead, 5, 1, 0)

#define ACCESS(Name, Type, properties, value_input_count, control_input_count, \
               output_count)                                                   \
  const Operator* SimplifiedOperatorBuilder::Name(const Type& access) {        \
    return zone()->New<Operator1<Type>>(                                       \
        IrOpcode::k##Name,                                                     \
        Operator::kNoDeopt | Operator::kNoThrow | properties, #Name,           \
        value_input_count, 1, control_input_count, output_count, 1, 0,         \
        access);                                                               \
  }
ACCESS_OP_LIST(ACCESS)
#undef ACCESS

const Operator* SimplifiedOperatorBuilder::StoreField(
    const FieldAccess& access, bool maybe_initializing_or_transitioning) {
  FieldAccess store_access = access;
  store_access.maybe_initializing_or_transitioning_store =
      maybe_initializing_or_transitioning;
  return zone()->New<Operator1<FieldAccess>>(
      IrOpcode::kStoreField,
      Operator::kNoDeopt | Operator::kNoThrow | Operator::kNoRead, "StoreField",
      2, 1, 1, 0, 1, 0, store_access);
}

<<<<<<< HEAD
=======
#ifdef V8_ENABLE_CONTINUATION_PRESERVED_EMBEDDER_DATA
const Operator*
SimplifiedOperatorBuilder::GetContinuationPreservedEmbedderData() {
  return &cache_.kGetContinuationPreservedEmbedderData;
}

const Operator*
SimplifiedOperatorBuilder::SetContinuationPreservedEmbedderData() {
  return &cache_.kSetContinuationPreservedEmbedderData;
}
#endif  // V8_ENABLE_CONTINUATION_PRESERVED_EMBEDDER_DATA

>>>>>>> 626889fb
const Operator* SimplifiedOperatorBuilder::LoadMessage() {
  return zone()->New<Operator>(IrOpcode::kLoadMessage, Operator::kEliminatable,
                               "LoadMessage", 1, 1, 1, 1, 1, 0);
}

const Operator* SimplifiedOperatorBuilder::StoreMessage() {
  return zone()->New<Operator>(
      IrOpcode::kStoreMessage,
      Operator::kNoDeopt | Operator::kNoThrow | Operator::kNoRead,
      "StoreMessage", 2, 1, 1, 0, 1, 0);
}

const Operator* SimplifiedOperatorBuilder::LoadStackArgument() {
  return &cache_.kLoadStackArgument;
}

const Operator* SimplifiedOperatorBuilder::TransitionAndStoreElement(
    MapRef double_map, MapRef fast_map) {
  TransitionAndStoreElementParameters parameters(double_map, fast_map);
  return zone()->New<Operator1<TransitionAndStoreElementParameters>>(
      IrOpcode::kTransitionAndStoreElement,
      Operator::kNoDeopt | Operator::kNoThrow, "TransitionAndStoreElement", 3,
      1, 1, 0, 1, 0, parameters);
}

const Operator* SimplifiedOperatorBuilder::StoreSignedSmallElement() {
  return zone()->New<Operator>(IrOpcode::kStoreSignedSmallElement,
                               Operator::kNoDeopt | Operator::kNoThrow,
                               "StoreSignedSmallElement", 3, 1, 1, 0, 1, 0);
}

const Operator* SimplifiedOperatorBuilder::TransitionAndStoreNumberElement(
    MapRef double_map) {
  TransitionAndStoreNumberElementParameters parameters(double_map);
  return zone()->New<Operator1<TransitionAndStoreNumberElementParameters>>(
      IrOpcode::kTransitionAndStoreNumberElement,
      Operator::kNoDeopt | Operator::kNoThrow,
      "TransitionAndStoreNumberElement", 3, 1, 1, 0, 1, 0, parameters);
}

const Operator* SimplifiedOperatorBuilder::TransitionAndStoreNonNumberElement(
    MapRef fast_map, Type value_type) {
  TransitionAndStoreNonNumberElementParameters parameters(fast_map, value_type);
  return zone()->New<Operator1<TransitionAndStoreNonNumberElementParameters>>(
      IrOpcode::kTransitionAndStoreNonNumberElement,
      Operator::kNoDeopt | Operator::kNoThrow,
      "TransitionAndStoreNonNumberElement", 3, 1, 1, 0, 1, 0, parameters);
}

const Operator* SimplifiedOperatorBuilder::FastApiCall(
<<<<<<< HEAD
    const FastApiCallFunctionVector& c_functions,
    FeedbackSource const& feedback, CallDescriptor* descriptor) {
  DCHECK(!c_functions.empty());

  // All function overloads have the same number of arguments and options.
  const CFunctionInfo* signature = c_functions[0].signature;
  const int argument_count = signature->ArgumentCount();
  for (size_t i = 1; i < c_functions.size(); i++) {
    CHECK_NOT_NULL(c_functions[i].signature);
    DCHECK_EQ(c_functions[i].signature->ArgumentCount(), argument_count);
    DCHECK_EQ(c_functions[i].signature->HasOptions(),
              c_functions[0].signature->HasOptions());
  }

  int value_input_count =
      argument_count +
      static_cast<int>(descriptor->ParameterCount()) +  // slow call
      FastApiCallNode::kEffectAndControlInputCount;
  return zone()->New<Operator1<FastApiCallParameters>>(
      IrOpcode::kFastApiCall, Operator::kNoThrow, "FastApiCall",
      value_input_count, 1, 1, 1, 1, 0,
      FastApiCallParameters(c_functions, feedback, descriptor));
}

int FastApiCallNode::FastCallArgumentCount() const {
  FastApiCallParameters p = FastApiCallParametersOf(node()->op());
  const CFunctionInfo* signature = p.c_functions()[0].signature;
=======
    FastApiCallFunction c_function, FeedbackSource const& feedback,
    CallDescriptor* descriptor) {
  CHECK_NOT_NULL(c_function.signature);
  const CFunctionInfo* signature = c_function.signature;
  const int c_arg_count = signature->ArgumentCount();
  // Arguments for CallApiCallbackOptimizedXXX builtin (including context)
  // plus JS arguments (including receiver).
  int slow_arg_count = static_cast<int>(descriptor->ParameterCount());

  int value_input_count =
      FastApiCallNode::ArityForArgc(c_arg_count, slow_arg_count);
  return zone()->New<Operator1<FastApiCallParameters>>(
      IrOpcode::kFastApiCall, Operator::kNoProperties, "FastApiCall",
      value_input_count, 1, 1, 1, 1, 2,
      FastApiCallParameters(c_function, feedback, descriptor));
}

// static
int FastApiCallNode::FastCallArgumentCount(Node* node) {
  FastApiCallParameters p = FastApiCallParametersOf(node->op());
  const CFunctionInfo* signature = p.c_function().signature;
>>>>>>> 626889fb
  CHECK_NOT_NULL(signature);
  return signature->ArgumentCount();
}

// static
int FastApiCallNode::SlowCallArgumentCount(Node* node) {
  FastApiCallParameters p = FastApiCallParametersOf(node->op());
  CallDescriptor* descriptor = p.descriptor();
  CHECK_NOT_NULL(descriptor);
  return kSlowCodeTarget + static_cast<int>(descriptor->ParameterCount()) +
         kFrameState;
}

#undef PURE_OP_LIST
#undef EFFECT_DEPENDENT_OP_LIST
#undef SPECULATIVE_NUMBER_BINOP_LIST
#undef CHECKED_WITH_FEEDBACK_OP_LIST
#undef CHECKED_BOUNDS_OP_LIST
#undef CHECKED_OP_LIST
#undef ACCESS_OP_LIST

}  // namespace compiler
}  // namespace internal
}  // namespace v8<|MERGE_RESOLUTION|>--- conflicted
+++ resolved
@@ -10,11 +10,7 @@
 #include "src/compiler/linkage.h"
 #include "src/compiler/opcodes.h"
 #include "src/compiler/operator.h"
-<<<<<<< HEAD
-#include "src/compiler/types.h"
-=======
 #include "src/compiler/turbofan-types.h"
->>>>>>> 626889fb
 #include "src/handles/handles-inl.h"  // for operator<<
 #include "src/objects/feedback-cell.h"
 #include "src/objects/map.h"
@@ -368,27 +364,21 @@
 bool operator==(ElementsTransition const& lhs, ElementsTransition const& rhs) {
   return lhs.mode() == rhs.mode() && lhs.source() == rhs.source() &&
          lhs.target() == rhs.target();
-<<<<<<< HEAD
-=======
 }
 
 bool operator==(const ElementsTransitionWithMultipleSources& lhs,
                 const ElementsTransitionWithMultipleSources& rhs) {
   if (lhs.target() != rhs.target()) return false;
   return lhs.sources() == rhs.sources();
->>>>>>> 626889fb
 }
 
 size_t hash_value(ElementsTransition transition) {
   return base::hash_combine(static_cast<uint8_t>(transition.mode()),
                             transition.source(), transition.target());
-<<<<<<< HEAD
-=======
 }
 
 size_t hash_value(ElementsTransitionWithMultipleSources transition) {
   return base::hash_combine(transition.target(), transition.sources());
->>>>>>> 626889fb
 }
 
 std::ostream& operator<<(std::ostream& os, ElementsTransition transition) {
@@ -586,11 +576,8 @@
       return os << "SignedSmall";
     case NumberOperationHint::kSignedSmallInputs:
       return os << "SignedSmallInputs";
-<<<<<<< HEAD
-=======
     case NumberOperationHint::kAdditiveSafeInteger:
       return os << "AdditiveSafeInteger";
->>>>>>> 626889fb
     case NumberOperationHint::kNumber:
       return os << "Number";
     case NumberOperationHint::kNumberOrBoolean:
@@ -643,13 +630,9 @@
          op->opcode() == IrOpcode::kSpeculativeBigIntEqual ||
          op->opcode() == IrOpcode::kSpeculativeBigIntLessThan ||
          op->opcode() == IrOpcode::kSpeculativeBigIntLessThanOrEqual);
-<<<<<<< HEAD
-  return OpParameter<BigIntOperationHint>(op);
-=======
   BigIntOperationHint hint = OpParameter<BigIntOperationHint>(op);
   DCHECK_IMPLIES(hint == BigIntOperationHint::kBigInt64, Is64());
   return hint;
->>>>>>> 626889fb
 }
 
 bool operator==(NumberOperationParameters const& lhs,
@@ -821,135 +804,6 @@
 }
 #endif
 
-<<<<<<< HEAD
-#define PURE_OP_LIST(V)                                           \
-  V(BooleanNot, Operator::kNoProperties, 1, 0)                    \
-  V(NumberEqual, Operator::kCommutative, 2, 0)                    \
-  V(NumberLessThan, Operator::kNoProperties, 2, 0)                \
-  V(NumberLessThanOrEqual, Operator::kNoProperties, 2, 0)         \
-  V(NumberAdd, Operator::kCommutative, 2, 0)                      \
-  V(NumberSubtract, Operator::kNoProperties, 2, 0)                \
-  V(NumberMultiply, Operator::kCommutative, 2, 0)                 \
-  V(NumberDivide, Operator::kNoProperties, 2, 0)                  \
-  V(NumberModulus, Operator::kNoProperties, 2, 0)                 \
-  V(NumberBitwiseOr, Operator::kCommutative, 2, 0)                \
-  V(NumberBitwiseXor, Operator::kCommutative, 2, 0)               \
-  V(NumberBitwiseAnd, Operator::kCommutative, 2, 0)               \
-  V(NumberShiftLeft, Operator::kNoProperties, 2, 0)               \
-  V(NumberShiftRight, Operator::kNoProperties, 2, 0)              \
-  V(NumberShiftRightLogical, Operator::kNoProperties, 2, 0)       \
-  V(NumberImul, Operator::kCommutative, 2, 0)                     \
-  V(NumberAbs, Operator::kNoProperties, 1, 0)                     \
-  V(NumberClz32, Operator::kNoProperties, 1, 0)                   \
-  V(NumberCeil, Operator::kNoProperties, 1, 0)                    \
-  V(NumberFloor, Operator::kNoProperties, 1, 0)                   \
-  V(NumberFround, Operator::kNoProperties, 1, 0)                  \
-  V(NumberAcos, Operator::kNoProperties, 1, 0)                    \
-  V(NumberAcosh, Operator::kNoProperties, 1, 0)                   \
-  V(NumberAsin, Operator::kNoProperties, 1, 0)                    \
-  V(NumberAsinh, Operator::kNoProperties, 1, 0)                   \
-  V(NumberAtan, Operator::kNoProperties, 1, 0)                    \
-  V(NumberAtan2, Operator::kNoProperties, 2, 0)                   \
-  V(NumberAtanh, Operator::kNoProperties, 1, 0)                   \
-  V(NumberCbrt, Operator::kNoProperties, 1, 0)                    \
-  V(NumberCos, Operator::kNoProperties, 1, 0)                     \
-  V(NumberCosh, Operator::kNoProperties, 1, 0)                    \
-  V(NumberExp, Operator::kNoProperties, 1, 0)                     \
-  V(NumberExpm1, Operator::kNoProperties, 1, 0)                   \
-  V(NumberLog, Operator::kNoProperties, 1, 0)                     \
-  V(NumberLog1p, Operator::kNoProperties, 1, 0)                   \
-  V(NumberLog10, Operator::kNoProperties, 1, 0)                   \
-  V(NumberLog2, Operator::kNoProperties, 1, 0)                    \
-  V(NumberMax, Operator::kNoProperties, 2, 0)                     \
-  V(NumberMin, Operator::kNoProperties, 2, 0)                     \
-  V(NumberPow, Operator::kNoProperties, 2, 0)                     \
-  V(NumberRound, Operator::kNoProperties, 1, 0)                   \
-  V(NumberSign, Operator::kNoProperties, 1, 0)                    \
-  V(NumberSin, Operator::kNoProperties, 1, 0)                     \
-  V(NumberSinh, Operator::kNoProperties, 1, 0)                    \
-  V(NumberSqrt, Operator::kNoProperties, 1, 0)                    \
-  V(NumberTan, Operator::kNoProperties, 1, 0)                     \
-  V(NumberTanh, Operator::kNoProperties, 1, 0)                    \
-  V(NumberTrunc, Operator::kNoProperties, 1, 0)                   \
-  V(NumberToBoolean, Operator::kNoProperties, 1, 0)               \
-  V(NumberToInt32, Operator::kNoProperties, 1, 0)                 \
-  V(NumberToString, Operator::kNoProperties, 1, 0)                \
-  V(NumberToUint32, Operator::kNoProperties, 1, 0)                \
-  V(NumberToUint8Clamped, Operator::kNoProperties, 1, 0)          \
-  V(Integral32OrMinusZeroToBigInt, Operator::kNoProperties, 1, 0) \
-  V(NumberSilenceNaN, Operator::kNoProperties, 1, 0)              \
-  V(BigIntEqual, Operator::kNoProperties, 2, 0)                   \
-  V(BigIntLessThan, Operator::kNoProperties, 2, 0)                \
-  V(BigIntLessThanOrEqual, Operator::kNoProperties, 2, 0)         \
-  V(BigIntNegate, Operator::kNoProperties, 1, 0)                  \
-  V(StringConcat, Operator::kNoProperties, 3, 0)                  \
-  V(StringToNumber, Operator::kNoProperties, 1, 0)                \
-  V(StringFromSingleCharCode, Operator::kNoProperties, 1, 0)      \
-  V(StringFromSingleCodePoint, Operator::kNoProperties, 1, 0)     \
-  V(StringIndexOf, Operator::kNoProperties, 3, 0)                 \
-  V(StringLength, Operator::kNoProperties, 1, 0)                  \
-  V(StringToLowerCaseIntl, Operator::kNoProperties, 1, 0)         \
-  V(StringToUpperCaseIntl, Operator::kNoProperties, 1, 0)         \
-  V(TypeOf, Operator::kNoProperties, 1, 1)                        \
-  V(PlainPrimitiveToNumber, Operator::kNoProperties, 1, 0)        \
-  V(PlainPrimitiveToWord32, Operator::kNoProperties, 1, 0)        \
-  V(PlainPrimitiveToFloat64, Operator::kNoProperties, 1, 0)       \
-  V(ChangeTaggedSignedToInt32, Operator::kNoProperties, 1, 0)     \
-  V(ChangeTaggedSignedToInt64, Operator::kNoProperties, 1, 0)     \
-  V(ChangeTaggedToInt32, Operator::kNoProperties, 1, 0)           \
-  V(ChangeTaggedToInt64, Operator::kNoProperties, 1, 0)           \
-  V(ChangeTaggedToUint32, Operator::kNoProperties, 1, 0)          \
-  V(ChangeTaggedToFloat64, Operator::kNoProperties, 1, 0)         \
-  V(ChangeTaggedToTaggedSigned, Operator::kNoProperties, 1, 0)    \
-  V(ChangeFloat64ToTaggedPointer, Operator::kNoProperties, 1, 0)  \
-  V(ChangeInt31ToTaggedSigned, Operator::kNoProperties, 1, 0)     \
-  V(ChangeInt32ToTagged, Operator::kNoProperties, 1, 0)           \
-  V(ChangeInt64ToTagged, Operator::kNoProperties, 1, 0)           \
-  V(ChangeUint32ToTagged, Operator::kNoProperties, 1, 0)          \
-  V(ChangeUint64ToTagged, Operator::kNoProperties, 1, 0)          \
-  V(ChangeTaggedToBit, Operator::kNoProperties, 1, 0)             \
-  V(ChangeBitToTagged, Operator::kNoProperties, 1, 0)             \
-  V(TruncateBigIntToWord64, Operator::kNoProperties, 1, 0)        \
-  V(ChangeInt64ToBigInt, Operator::kNoProperties, 1, 0)           \
-  V(ChangeUint64ToBigInt, Operator::kNoProperties, 1, 0)          \
-  V(TruncateTaggedToBit, Operator::kNoProperties, 1, 0)           \
-  V(TruncateTaggedPointerToBit, Operator::kNoProperties, 1, 0)    \
-  V(TruncateTaggedToWord32, Operator::kNoProperties, 1, 0)        \
-  V(TruncateTaggedToFloat64, Operator::kNoProperties, 1, 0)       \
-  V(ObjectIsArrayBufferView, Operator::kNoProperties, 1, 0)       \
-  V(ObjectIsBigInt, Operator::kNoProperties, 1, 0)                \
-  V(ObjectIsCallable, Operator::kNoProperties, 1, 0)              \
-  V(ObjectIsConstructor, Operator::kNoProperties, 1, 0)           \
-  V(ObjectIsDetectableCallable, Operator::kNoProperties, 1, 0)    \
-  V(ObjectIsMinusZero, Operator::kNoProperties, 1, 0)             \
-  V(NumberIsMinusZero, Operator::kNoProperties, 1, 0)             \
-  V(ObjectIsNaN, Operator::kNoProperties, 1, 0)                   \
-  V(NumberIsNaN, Operator::kNoProperties, 1, 0)                   \
-  V(ObjectIsNonCallable, Operator::kNoProperties, 1, 0)           \
-  V(ObjectIsNumber, Operator::kNoProperties, 1, 0)                \
-  V(ObjectIsReceiver, Operator::kNoProperties, 1, 0)              \
-  V(ObjectIsSmi, Operator::kNoProperties, 1, 0)                   \
-  V(ObjectIsString, Operator::kNoProperties, 1, 0)                \
-  V(ObjectIsSymbol, Operator::kNoProperties, 1, 0)                \
-  V(ObjectIsUndetectable, Operator::kNoProperties, 1, 0)          \
-  V(NumberIsFloat64Hole, Operator::kNoProperties, 1, 0)           \
-  V(NumberIsFinite, Operator::kNoProperties, 1, 0)                \
-  V(ObjectIsFiniteNumber, Operator::kNoProperties, 1, 0)          \
-  V(NumberIsInteger, Operator::kNoProperties, 1, 0)               \
-  V(ObjectIsSafeInteger, Operator::kNoProperties, 1, 0)           \
-  V(NumberIsSafeInteger, Operator::kNoProperties, 1, 0)           \
-  V(ObjectIsInteger, Operator::kNoProperties, 1, 0)               \
-  V(ConvertTaggedHoleToUndefined, Operator::kNoProperties, 1, 0)  \
-  V(SameValue, Operator::kCommutative, 2, 0)                      \
-  V(SameValueNumbersOnly, Operator::kCommutative, 2, 0)           \
-  V(NumberSameValue, Operator::kCommutative, 2, 0)                \
-  V(ReferenceEqual, Operator::kCommutative, 2, 0)                 \
-  V(StringEqual, Operator::kCommutative, 2, 0)                    \
-  V(StringLessThan, Operator::kNoProperties, 2, 0)                \
-  V(StringLessThanOrEqual, Operator::kNoProperties, 2, 0)         \
-  V(ToBoolean, Operator::kNoProperties, 1, 0)                     \
-  V(NewConsString, Operator::kNoProperties, 3, 0)                 \
-=======
 #define PURE_OP_LIST(V)                                                      \
   V(BooleanNot, Operator::kNoProperties, 1, 0)                               \
   V(NumberEqual, Operator::kCommutative, 2, 0)                               \
@@ -1080,7 +934,6 @@
   V(StringLessThanOrEqual, Operator::kNoProperties, 2, 0)                    \
   V(ToBoolean, Operator::kNoProperties, 1, 0)                                \
   V(NewConsString, Operator::kNoProperties, 3, 0)                            \
->>>>>>> 626889fb
   V(Unsigned32Divide, Operator::kNoProperties, 2, 0)
 
 #define EFFECT_DEPENDENT_OP_LIST(V)                       \
@@ -1123,11 +976,8 @@
   V(CheckedInt32Sub, 2, 1)                \
   V(CheckedUint32Div, 2, 1)               \
   V(CheckedUint32Mod, 2, 1)               \
-<<<<<<< HEAD
-=======
   V(CheckedAdditiveSafeIntegerAdd, 2, 1)  \
   V(CheckedAdditiveSafeIntegerSub, 2, 1)  \
->>>>>>> 626889fb
   V(CheckedInt64Add, 2, 1)                \
   V(CheckedInt64Sub, 2, 1)                \
   V(CheckedInt64Mul, 2, 1)                \
@@ -1136,16 +986,11 @@
 
 #define CHECKED_WITH_FEEDBACK_OP_LIST(V) \
   V(CheckNumber, 1, 1)                   \
-<<<<<<< HEAD
-  V(CheckSmi, 1, 1)                      \
-  V(CheckString, 1, 1)                   \
-=======
   V(CheckNumberFitsInt32, 1, 1)          \
   V(CheckNumberOrUndefined, 1, 1)        \
   V(CheckSmi, 1, 1)                      \
   V(CheckString, 1, 1)                   \
   V(CheckStringOrStringWrapper, 1, 1)    \
->>>>>>> 626889fb
   V(CheckBigInt, 1, 1)                   \
   V(CheckedBigIntToBigInt64, 1, 1)       \
   V(CheckedInt32ToTaggedSigned, 1, 1)    \
@@ -1535,12 +1380,8 @@
 
   struct StringAsWtf16Operator final : public Operator {
     StringAsWtf16Operator()
-<<<<<<< HEAD
-        : Operator(IrOpcode::kStringAsWtf16, Operator::kEliminatable,
-=======
         : Operator(IrOpcode::kStringAsWtf16,
                    Operator::kEliminatable | Operator::kIdempotent,
->>>>>>> 626889fb
                    "StringAsWtf16", 1, 1, 1, 1, 1, 1) {}
   };
   StringAsWtf16Operator kStringAsWtf16;
@@ -1555,22 +1396,6 @@
 
 #endif
 
-<<<<<<< HEAD
-#define SPECULATIVE_NUMBER_BINOP(Name)                                      \
-  template <NumberOperationHint kHint>                                      \
-  struct Name##Operator final : public Operator1<NumberOperationHint> {     \
-    Name##Operator()                                                        \
-        : Operator1<NumberOperationHint>(                                   \
-              IrOpcode::k##Name, Operator::kFoldable | Operator::kNoThrow,  \
-              #Name, 2, 1, 1, 1, 1, 0, kHint) {}                            \
-  };                                                                        \
-  Name##Operator<NumberOperationHint::kSignedSmall>                         \
-      k##Name##SignedSmallOperator;                                         \
-  Name##Operator<NumberOperationHint::kSignedSmallInputs>                   \
-      k##Name##SignedSmallInputsOperator;                                   \
-  Name##Operator<NumberOperationHint::kNumber> k##Name##NumberOperator;     \
-  Name##Operator<NumberOperationHint::kNumberOrOddball>                     \
-=======
 #define SPECULATIVE_NUMBER_BINOP(Name)                                     \
   template <NumberOperationHint kHint>                                     \
   struct Name##Operator final : public Operator1<NumberOperationHint> {    \
@@ -1587,7 +1412,6 @@
       k##Name##SafeIntOperator;                                            \
   Name##Operator<NumberOperationHint::kNumber> k##Name##NumberOperator;    \
   Name##Operator<NumberOperationHint::kNumberOrOddball>                    \
->>>>>>> 626889fb
       k##Name##NumberOrOddballOperator;
   SPECULATIVE_NUMBER_BINOP_LIST(SPECULATIVE_NUMBER_BINOP)
 #undef SPECULATIVE_NUMBER_BINOP
@@ -1625,8 +1449,6 @@
       kSpeculativeToBigIntBigInt64Operator;
   SpeculativeToBigIntOperator<BigIntOperationHint::kBigInt>
       kSpeculativeToBigIntBigIntOperator;
-<<<<<<< HEAD
-=======
 
   template <SilenceNanMode kMode>
   struct NumberSilenceNanOperator final : public Operator1<SilenceNanMode> {
@@ -1659,7 +1481,6 @@
   SetContinuationPreservedEmbedderDataOperator
       kSetContinuationPreservedEmbedderData;
 #endif  // V8_ENABLE_CONTINUATION_PRESERVED_EMBEDDER_DATA
->>>>>>> 626889fb
 };
 
 namespace {
@@ -1819,8 +1640,6 @@
       "WasmTypeCheck", 2, 1, 1, 1, 1, 1, config);
 }
 
-<<<<<<< HEAD
-=======
 const Operator* SimplifiedOperatorBuilder::WasmTypeCheckAbstract(
     WasmTypeCheckConfig config) {
   return zone_->New<Operator1<WasmTypeCheckConfig>>(
@@ -1829,7 +1648,6 @@
       1, 1, 1, 1, 1, 1, config);
 }
 
->>>>>>> 626889fb
 const Operator* SimplifiedOperatorBuilder::WasmTypeCast(
     WasmTypeCheckConfig config) {
   return zone_->New<Operator1<WasmTypeCheckConfig>>(
@@ -1838,11 +1656,6 @@
       "WasmTypeCast", 2, 1, 1, 1, 1, 1, config);
 }
 
-<<<<<<< HEAD
-const Operator* SimplifiedOperatorBuilder::RttCanon(int index) {
-  return zone()->New<Operator1<int>>(IrOpcode::kRttCanon, Operator::kPure,
-                                     "RttCanon", 1, 0, 0, 1, 0, 0, index);
-=======
 const Operator* SimplifiedOperatorBuilder::WasmTypeCastAbstract(
     WasmTypeCheckConfig config) {
   return zone_->New<Operator1<WasmTypeCheckConfig>>(
@@ -1855,7 +1668,6 @@
     wasm::ModuleTypeIndex index) {
   return zone()->New<Operator1<int>>(IrOpcode::kRttCanon, Operator::kPure,
                                      "RttCanon", 1, 0, 0, 1, 0, 0, index.index);
->>>>>>> 626889fb
 }
 
 // Note: The following two operators have a control input solely to find the
@@ -1897,32 +1709,6 @@
 
 const Operator* SimplifiedOperatorBuilder::IsNull(wasm::ValueType type) {
   return zone()->New<IsNullOperator>(type);
-<<<<<<< HEAD
-}
-const Operator* SimplifiedOperatorBuilder::IsNotNull(wasm::ValueType type) {
-  return zone()->New<IsNotNullOperator>(type);
-}
-
-const Operator* SimplifiedOperatorBuilder::StringAsWtf16() {
-  return &cache_.kStringAsWtf16;
-}
-
-const Operator* SimplifiedOperatorBuilder::StringPrepareForGetCodeunit() {
-  return &cache_.kStringPrepareForGetCodeunit;
-}
-
-const Operator* SimplifiedOperatorBuilder::WasmExternInternalize() {
-  return zone()->New<Operator>(IrOpcode::kWasmExternInternalize,
-                               Operator::kEliminatable, "WasmExternInternalize",
-                               1, 1, 1, 1, 1, 1);
-}
-
-const Operator* SimplifiedOperatorBuilder::WasmExternExternalize() {
-  return zone()->New<Operator>(IrOpcode::kWasmExternExternalize,
-                               Operator::kEliminatable, "WasmExternExternalize",
-                               1, 1, 1, 1, 1, 1);
-=======
->>>>>>> 626889fb
 }
 const Operator* SimplifiedOperatorBuilder::IsNotNull(wasm::ValueType type) {
   return zone()->New<IsNotNullOperator>(type);
@@ -1947,50 +1733,6 @@
                                Operator::kEliminatable, "WasmExternConvertAny",
                                1, 1, 1, 1, 1, 1);
 }
-
-const Operator* SimplifiedOperatorBuilder::WasmStructGet(
-    const wasm::StructType* type, int field_index, bool is_signed,
-    CheckForNull null_check) {
-  return zone()->New<Operator1<WasmFieldInfo>>(
-      IrOpcode::kWasmStructGet, Operator::kEliminatable, "WasmStructGet", 1, 1,
-      1, 1, 1, 1, WasmFieldInfo{type, field_index, is_signed, null_check});
-}
-
-const Operator* SimplifiedOperatorBuilder::WasmStructSet(
-    const wasm::StructType* type, int field_index, CheckForNull null_check) {
-  return zone()->New<Operator1<WasmFieldInfo>>(
-      IrOpcode::kWasmStructSet,
-      Operator::kNoDeopt | Operator::kNoThrow | Operator::kNoRead,
-      "WasmStructSet", 2, 1, 1, 0, 1, 1,
-      WasmFieldInfo{type, field_index, true /* unused */, null_check});
-}
-
-const Operator* SimplifiedOperatorBuilder::WasmArrayGet(
-    const wasm::ArrayType* type, bool is_signed) {
-  return zone()->New<Operator1<WasmElementInfo>>(
-      IrOpcode::kWasmArrayGet, Operator::kEliminatable, "WasmArrayGet", 2, 1, 1,
-      1, 1, 0, WasmElementInfo{type, is_signed});
-}
-
-const Operator* SimplifiedOperatorBuilder::WasmArraySet(
-    const wasm::ArrayType* type) {
-  return zone()->New<Operator1<const wasm::ArrayType*>>(
-      IrOpcode::kWasmArraySet,
-      Operator::kNoDeopt | Operator::kNoThrow | Operator::kNoRead,
-      "WasmArraySet", 3, 1, 1, 0, 1, 0, type);
-}
-
-const Operator* SimplifiedOperatorBuilder::WasmArrayLength(
-    CheckForNull null_check) {
-  return null_check == kWithNullCheck ? &cache_.kWasmArrayLengthNullCheck
-                                      : &cache_.kWasmArrayLengthNoNullCheck;
-}
-
-const Operator* SimplifiedOperatorBuilder::WasmArrayInitializeLength() {
-  return &cache_.kWasmArrayInitializeLength;
-}
-
-#endif  // V8_ENABLE_WEBASSEMBLY
 
 const Operator* SimplifiedOperatorBuilder::WasmStructGet(
     const wasm::StructType* type, int field_index, bool is_signed,
@@ -2231,12 +1973,8 @@
     const FeedbackSource& feedback) {
   CheckMapsParameters const parameters(flags, maps, feedback);
   Operator::Properties operator_props = Operator::kNoThrow;
-<<<<<<< HEAD
-  if (!(flags & CheckMapsFlag::kTryMigrateInstance)) {
-=======
   if (!(flags & CheckMapsFlag::kTryMigrateInstance) &&
       !(flags & CheckMapsFlag::kTryMigrateInstanceAndDeopt)) {
->>>>>>> 626889fb
     operator_props |= Operator::kNoWrite;
   }
   return zone()->New<Operator1<CheckMapsParameters>>(  // --
@@ -2356,10 +2094,7 @@
         return &cache_.kSpeculativeToNumberSignedSmallOperator;
       case NumberOperationHint::kSignedSmallInputs:
         break;
-<<<<<<< HEAD
-=======
       case NumberOperationHint::kAdditiveSafeInteger:
->>>>>>> 626889fb
       case NumberOperationHint::kNumber:
         return &cache_.kSpeculativeToNumberNumberOperator;
       case NumberOperationHint::kNumberOrBoolean:
@@ -2407,8 +2142,6 @@
       transition);                                    // parameter
 }
 
-<<<<<<< HEAD
-=======
 const Operator* SimplifiedOperatorBuilder::TransitionElementsKindOrCheckMap(
     ElementsTransitionWithMultipleSources transition) {
   return zone()->New<Operator1<ElementsTransitionWithMultipleSources>>(  // --
@@ -2419,7 +2152,6 @@
       transition);                                  // parameter
 }
 
->>>>>>> 626889fb
 const Operator* SimplifiedOperatorBuilder::ArgumentsLength() {
   return zone()->New<Operator>(    // --
       IrOpcode::kArgumentsLength,  // opcode
@@ -2525,40 +2257,21 @@
 }
 
 std::ostream& operator<<(std::ostream& os, FastApiCallParameters const& p) {
-<<<<<<< HEAD
-  const auto& c_functions = p.c_functions();
-  for (size_t i = 0; i < c_functions.size(); i++) {
-    os << c_functions[i].address << ":" << c_functions[i].signature << ", ";
-  }
-=======
   FastApiCallFunction c_function = p.c_function();
   os << c_function.address << ":" << c_function.signature << ", ";
->>>>>>> 626889fb
   return os << p.feedback() << ", " << p.descriptor();
 }
 
 size_t hash_value(FastApiCallParameters const& p) {
-<<<<<<< HEAD
-  const auto& c_functions = p.c_functions();
-  size_t hash = 0;
-  for (size_t i = 0; i < c_functions.size(); i++) {
-    hash = base::hash_combine(c_functions[i].address, c_functions[i].signature);
-  }
-=======
   FastApiCallFunction c_function = p.c_function();
   size_t hash = base::hash_combine(c_function.address, c_function.signature);
->>>>>>> 626889fb
   return base::hash_combine(hash, FeedbackSource::Hash()(p.feedback()),
                             p.descriptor());
 }
 
 bool operator==(FastApiCallParameters const& lhs,
                 FastApiCallParameters const& rhs) {
-<<<<<<< HEAD
-  return lhs.c_functions() == rhs.c_functions() &&
-=======
   return lhs.c_function() == rhs.c_function() &&
->>>>>>> 626889fb
          lhs.feedback() == rhs.feedback() &&
          lhs.descriptor() == rhs.descriptor();
 }
@@ -2625,12 +2338,7 @@
 }
 
 const Operator* SimplifiedOperatorBuilder::AllocateRaw(
-<<<<<<< HEAD
-    Type type, AllocationType allocation,
-    AllowLargeObjects allow_large_objects) {
-=======
     Type type, AllocationType allocation) {
->>>>>>> 626889fb
   return zone()->New<Operator1<AllocateParameters>>(
       IrOpcode::kAllocateRaw, Operator::kEliminatable, "AllocateRaw", 1, 1, 1,
       1, 1, 1, AllocateParameters(type, allocation));
@@ -2643,11 +2351,8 @@
         return &cache_.k##Name##SignedSmallOperator;                          \
       case NumberOperationHint::kSignedSmallInputs:                           \
         return &cache_.k##Name##SignedSmallInputsOperator;                    \
-<<<<<<< HEAD
-=======
       case NumberOperationHint::kAdditiveSafeInteger:                         \
         return &cache_.k##Name##SafeIntOperator;                              \
->>>>>>> 626889fb
       case NumberOperationHint::kNumber:                                      \
         return &cache_.k##Name##NumberOperator;                               \
       case NumberOperationHint::kNumberOrBoolean:                             \
@@ -2670,10 +2375,7 @@
       return &cache_.kSpeculativeNumberEqualSignedSmallOperator;
     case NumberOperationHint::kSignedSmallInputs:
       return &cache_.kSpeculativeNumberEqualSignedSmallInputsOperator;
-<<<<<<< HEAD
-=======
     case NumberOperationHint::kAdditiveSafeInteger:
->>>>>>> 626889fb
     case NumberOperationHint::kNumber:
       return &cache_.kSpeculativeNumberEqualNumberOperator;
     case NumberOperationHint::kNumberOrBoolean:
@@ -2720,8 +2422,6 @@
       2, 1, 1, 0, 1, 0, store_access);
 }
 
-<<<<<<< HEAD
-=======
 #ifdef V8_ENABLE_CONTINUATION_PRESERVED_EMBEDDER_DATA
 const Operator*
 SimplifiedOperatorBuilder::GetContinuationPreservedEmbedderData() {
@@ -2734,7 +2434,6 @@
 }
 #endif  // V8_ENABLE_CONTINUATION_PRESERVED_EMBEDDER_DATA
 
->>>>>>> 626889fb
 const Operator* SimplifiedOperatorBuilder::LoadMessage() {
   return zone()->New<Operator>(IrOpcode::kLoadMessage, Operator::kEliminatable,
                                "LoadMessage", 1, 1, 1, 1, 1, 0);
@@ -2785,35 +2484,6 @@
 }
 
 const Operator* SimplifiedOperatorBuilder::FastApiCall(
-<<<<<<< HEAD
-    const FastApiCallFunctionVector& c_functions,
-    FeedbackSource const& feedback, CallDescriptor* descriptor) {
-  DCHECK(!c_functions.empty());
-
-  // All function overloads have the same number of arguments and options.
-  const CFunctionInfo* signature = c_functions[0].signature;
-  const int argument_count = signature->ArgumentCount();
-  for (size_t i = 1; i < c_functions.size(); i++) {
-    CHECK_NOT_NULL(c_functions[i].signature);
-    DCHECK_EQ(c_functions[i].signature->ArgumentCount(), argument_count);
-    DCHECK_EQ(c_functions[i].signature->HasOptions(),
-              c_functions[0].signature->HasOptions());
-  }
-
-  int value_input_count =
-      argument_count +
-      static_cast<int>(descriptor->ParameterCount()) +  // slow call
-      FastApiCallNode::kEffectAndControlInputCount;
-  return zone()->New<Operator1<FastApiCallParameters>>(
-      IrOpcode::kFastApiCall, Operator::kNoThrow, "FastApiCall",
-      value_input_count, 1, 1, 1, 1, 0,
-      FastApiCallParameters(c_functions, feedback, descriptor));
-}
-
-int FastApiCallNode::FastCallArgumentCount() const {
-  FastApiCallParameters p = FastApiCallParametersOf(node()->op());
-  const CFunctionInfo* signature = p.c_functions()[0].signature;
-=======
     FastApiCallFunction c_function, FeedbackSource const& feedback,
     CallDescriptor* descriptor) {
   CHECK_NOT_NULL(c_function.signature);
@@ -2835,7 +2505,6 @@
 int FastApiCallNode::FastCallArgumentCount(Node* node) {
   FastApiCallParameters p = FastApiCallParametersOf(node->op());
   const CFunctionInfo* signature = p.c_function().signature;
->>>>>>> 626889fb
   CHECK_NOT_NULL(signature);
   return signature->ArgumentCount();
 }
