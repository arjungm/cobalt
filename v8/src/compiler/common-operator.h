--- conflicted
+++ resolved
@@ -56,15 +56,10 @@
   UNREACHABLE();
 }
 
-<<<<<<< HEAD
-enum class TrapId : uint32_t {
-#define DEF_ENUM(Name, ...) k##Name,
-=======
 #if V8_ENABLE_WEBASSEMBLY
 enum class TrapId : int32_t {
 #define DEF_ENUM(Name, ...) \
   k##Name = static_cast<uint32_t>(Builtin::kThrowWasm##Name),
->>>>>>> 626889fb
   FOREACH_WASM_TRAPREASON(DEF_ENUM)
 #undef DEF_ENUM
 };
@@ -84,14 +79,6 @@
   BranchParameters(BranchSemantics semantics, BranchHint hint)
       : semantics_(semantics), hint_(hint) {}
 
-<<<<<<< HEAD
-class BranchParameters final {
- public:
-  BranchParameters(BranchSemantics semantics, BranchHint hint)
-      : semantics_(semantics), hint_(hint) {}
-
-=======
->>>>>>> 626889fb
   BranchSemantics semantics() const { return semantics_; }
   BranchHint hint() const { return hint_; }
 
@@ -497,29 +484,17 @@
 class SLVerifierHintParameters final {
  public:
   explicit SLVerifierHintParameters(const Operator* semantics,
-<<<<<<< HEAD
-                                    base::Optional<Type> override_output_type)
-      : semantics_(semantics), override_output_type_(override_output_type) {}
-
-  const Operator* semantics() const { return semantics_; }
-  const base::Optional<Type>& override_output_type() const {
-=======
                                     std::optional<Type> override_output_type)
       : semantics_(semantics), override_output_type_(override_output_type) {}
 
   const Operator* semantics() const { return semantics_; }
   const std::optional<Type>& override_output_type() const {
->>>>>>> 626889fb
     return override_output_type_;
   }
 
  private:
   const Operator* semantics_;
-<<<<<<< HEAD
-  base::Optional<Type> override_output_type_;
-=======
   std::optional<Type> override_output_type_;
->>>>>>> 626889fb
 };
 
 V8_EXPORT_PRIVATE bool operator==(const SLVerifierHintParameters& p1,
@@ -592,11 +567,7 @@
   // are removed at the end of SimplifiedLowering after verification.
   const Operator* SLVerifierHint(
       const Operator* semantics,
-<<<<<<< HEAD
-      const base::Optional<Type>& override_output_type);
-=======
       const std::optional<Type>& override_output_type);
->>>>>>> 626889fb
   const Operator* End(size_t control_input_count);
   // TODO(nicohartmann@): Remove the default argument for {semantics} once all
   // uses are updated.
@@ -618,10 +589,6 @@
                                FeedbackSource const& feedback);
   const Operator* DeoptimizeUnless(DeoptimizeReason reason,
                                    FeedbackSource const& feedback);
-<<<<<<< HEAD
-  const Operator* TrapIf(TrapId trap_id);
-  const Operator* TrapUnless(TrapId trap_id);
-=======
   const Operator* Assert(BranchSemantics semantics,
                          const char* condition_string, const char* file,
                          int line);
@@ -630,7 +597,6 @@
   const Operator* TrapIf(TrapId trap_id, bool has_frame_state);
   const Operator* TrapUnless(TrapId trap_id, bool has_frame_state);
 #endif
->>>>>>> 626889fb
   const Operator* Return(int value_input_count = 1);
   const Operator* Terminate();
 
@@ -698,15 +664,6 @@
 
   // Constructs function info for frame state construction.
   const FrameStateFunctionInfo* CreateFrameStateFunctionInfo(
-<<<<<<< HEAD
-      FrameStateType type, int parameter_count, int local_count,
-      Handle<SharedFunctionInfo> shared_info);
-#if V8_ENABLE_WEBASSEMBLY
-  const FrameStateFunctionInfo* CreateJSToWasmFrameStateFunctionInfo(
-      FrameStateType type, int parameter_count, int local_count,
-      Handle<SharedFunctionInfo> shared_info,
-      const wasm::FunctionSig* signature);
-=======
       FrameStateType type, uint16_t parameter_count, uint16_t max_arguments,
       int local_count, IndirectHandle<SharedFunctionInfo> shared_info,
       IndirectHandle<BytecodeArray> bytecode_array);
@@ -715,7 +672,6 @@
       FrameStateType type, uint16_t parameter_count, int local_count,
       Handle<SharedFunctionInfo> shared_info,
       const wasm::CanonicalSig* signature);
->>>>>>> 626889fb
 #endif  // V8_ENABLE_WEBASSEMBLY
 
  private:
@@ -825,22 +781,14 @@
     constexpr int kDispatchHandle =
         V8_JS_LINKAGE_INCLUDES_DISPATCH_HANDLE_BOOL ? 1 : 0;
     constexpr int kContext = 1;
-<<<<<<< HEAD
-    static_assert(kClosure + kNewTarget + kArgCount + kContext ==
-=======
     static_assert(kClosure + kNewTarget + kArgCount + kDispatchHandle +
                       kContext ==
->>>>>>> 626889fb
                   kExtraOutputCount);
     // Checking related linkage methods here since they rely on Start node
     // layout.
     DCHECK_EQ(-1, Linkage::kJSCallClosureParamIndex);
     DCHECK_EQ(argc + 0, Linkage::GetJSCallNewTargetParamIndex(argc));
     DCHECK_EQ(argc + 1, Linkage::GetJSCallArgCountParamIndex(argc));
-<<<<<<< HEAD
-    DCHECK_EQ(argc + 2, Linkage::GetJSCallContextParamIndex(argc));
-    return argc + kClosure + kNewTarget + kArgCount + kContext;
-=======
 #ifdef V8_JS_LINKAGE_INCLUDES_DISPATCH_HANDLE
     DCHECK_EQ(argc + 2, Linkage::GetJSCallDispatchHandleParamIndex(argc));
     DCHECK_EQ(argc + 3, Linkage::GetJSCallContextParamIndex(argc));
@@ -849,7 +797,6 @@
 #endif
     return argc + kClosure + kNewTarget + kArgCount + kDispatchHandle +
            kContext;
->>>>>>> 626889fb
   }
 
   int FormalParameterCount() const {
@@ -874,14 +821,11 @@
   int ArgCountParameterIndex() const {
     return Linkage::GetJSCallArgCountParamIndex(FormalParameterCount());
   }
-<<<<<<< HEAD
-=======
 #ifdef V8_JS_LINKAGE_INCLUDES_DISPATCH_HANDLE
   int DispatchHandleOutputIndex() const {
     return Linkage::GetJSCallDispatchHandleParamIndex(FormalParameterCount());
   }
 #endif
->>>>>>> 626889fb
   int ContextParameterIndex() const {
     return Linkage::GetJSCallContextParamIndex(FormalParameterCount());
   }
@@ -910,29 +854,6 @@
   // output indices (and not the index assigned to a Parameter).
   int NewTargetOutputIndex() const {
     // Indices assigned to parameters are off-by-one (Parameters indices start
-<<<<<<< HEAD
-    // at -1).
-    // TODO(jgruber): Consider starting at 0.
-    DCHECK_EQ(Linkage::GetJSCallNewTargetParamIndex(FormalParameterCount()) + 1,
-              node()->op()->ValueOutputCount() - 3);
-    return node()->op()->ValueOutputCount() - 3;
-  }
-  int ArgCountOutputIndex() const {
-    // Indices assigned to parameters are off-by-one (Parameters indices start
-    // at -1).
-    // TODO(jgruber): Consider starting at 0.
-    DCHECK_EQ(Linkage::GetJSCallArgCountParamIndex(FormalParameterCount()) + 1,
-              node()->op()->ValueOutputCount() - 2);
-    return node()->op()->ValueOutputCount() - 2;
-  }
-  int ContextOutputIndex() const {
-    // Indices assigned to parameters are off-by-one (Parameters indices start
-    // at -1).
-    // TODO(jgruber): Consider starting at 0.
-    DCHECK_EQ(Linkage::GetJSCallContextParamIndex(FormalParameterCount()) + 1,
-              node()->op()->ValueOutputCount() - 1);
-    return node()->op()->ValueOutputCount() - 1;
-=======
     // at -1). TODO(jgruber): Consider starting at 0.
     return Linkage::GetJSCallNewTargetParamIndex(FormalParameterCount()) + 1;
   }
@@ -945,7 +866,6 @@
     // Indices assigned to parameters are off-by-one (Parameters indices start
     // at -1). TODO(jgruber): Consider starting at 0.
     return Linkage::GetJSCallContextParamIndex(FormalParameterCount()) + 1;
->>>>>>> 626889fb
   }
   int LastOutputIndex() const { return ContextOutputIndex(); }
 };
