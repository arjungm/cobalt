// Copyright 2018 the V8 project authors. All rights reserved.
// Use of this source code is governed by a BSD-style license that can be
// found in the LICENSE file.

#include "src/compiler/js-heap-broker.h"

<<<<<<< HEAD
#ifdef ENABLE_SLOW_DCHECKS
#include <algorithm>
#endif

#include "src/codegen/optimized-compilation-info.h"
#include "src/handles/handles-inl.h"
#include "src/heap/heap-inl.h"
#include "src/objects/allocation-site-inl.h"
#include "src/objects/js-array-inl.h"
#include "src/objects/literal-objects-inl.h"
#include "src/objects/map-updater.h"
#include "src/objects/megadom-handler-inl.h"
#include "src/objects/objects-inl.h"
#include "src/objects/property-cell.h"

namespace v8 {
namespace internal {
namespace compiler {

#define TRACE(broker, x) TRACE_BROKER(broker, x)

void JSHeapBroker::IncrementTracingIndentation() { ++trace_indentation_; }

void JSHeapBroker::DecrementTracingIndentation() { --trace_indentation_; }

JSHeapBroker::JSHeapBroker(Isolate* isolate, Zone* broker_zone,
                           bool tracing_enabled, CodeKind code_kind)
    : isolate_(isolate),
#if V8_COMPRESS_POINTERS
      cage_base_(isolate),
#endif  // V8_COMPRESS_POINTERS
      zone_(broker_zone),
      // Note that this initialization of {refs_} with the minimal initial
      // capacity is redundant in the normal use case (concurrent compilation
      // enabled, standard objects to be serialized), as the map is going to be
      // replaced immediately with a larger-capacity one.  It doesn't seem to
      // affect the performance in a noticeable way though.
      refs_(zone()->New<RefsMap>(kMinimalRefsBucketCount, AddressMatcher(),
                                 zone())),
      root_index_map_(isolate),
      array_and_object_prototypes_(zone()),
      tracing_enabled_(tracing_enabled),
      code_kind_(code_kind),
      feedback_(zone()),
      property_access_infos_(zone()) {
  TRACE(this, "Constructing heap broker");
}

JSHeapBroker::~JSHeapBroker() { DCHECK_NULL(local_isolate_); }

std::string JSHeapBroker::Trace() const {
  std::ostringstream oss;
  oss << "[" << this << "] ";
  for (unsigned i = 0; i < trace_indentation_ * 2; ++i) oss.put(' ');
  return oss.str();
}

#ifdef DEBUG
static thread_local JSHeapBroker* current_broker = nullptr;

CurrentHeapBrokerScope::CurrentHeapBrokerScope(JSHeapBroker* broker)
    : prev_broker_(current_broker) {
  current_broker = broker;
}
CurrentHeapBrokerScope::~CurrentHeapBrokerScope() {
  current_broker = prev_broker_;
}

// static
JSHeapBroker* JSHeapBroker::Current() {
  DCHECK_NOT_NULL(current_broker);
  return current_broker;
}
#endif

void JSHeapBroker::AttachLocalIsolate(OptimizedCompilationInfo* info,
                                      LocalIsolate* local_isolate) {
  DCHECK_NULL(local_isolate_);
  local_isolate_ = local_isolate;
  DCHECK_NOT_NULL(local_isolate_);
  local_isolate_->heap()->AttachPersistentHandles(
      info->DetachPersistentHandles());
}

void JSHeapBroker::DetachLocalIsolate(OptimizedCompilationInfo* info) {
  DCHECK_NULL(ph_);
  DCHECK_NOT_NULL(local_isolate_);
  std::unique_ptr<PersistentHandles> ph =
      local_isolate_->heap()->DetachPersistentHandles();
  local_isolate_ = nullptr;
  info->set_persistent_handles(std::move(ph));
}

void JSHeapBroker::StopSerializing() {
  CHECK_EQ(mode_, kSerializing);
  TRACE(this, "Stopping serialization");
  mode_ = kSerialized;
}

void JSHeapBroker::Retire() {
  CHECK_EQ(mode_, kSerialized);
  TRACE(this, "Retiring");
  mode_ = kRetired;
}

void JSHeapBroker::SetTargetNativeContextRef(
    Handle<NativeContext> native_context) {
  DCHECK(!target_native_context_.has_value());
  target_native_context_ = MakeRef(this, *native_context);
}

void JSHeapBroker::CollectArrayAndObjectPrototypes() {
  DisallowGarbageCollection no_gc;
  CHECK_EQ(mode(), kSerializing);
  CHECK(array_and_object_prototypes_.empty());

  Object maybe_context = isolate()->heap()->native_contexts_list();
  while (!maybe_context.IsUndefined(isolate())) {
    Context context = Context::cast(maybe_context);
    Object array_prot = context.get(Context::INITIAL_ARRAY_PROTOTYPE_INDEX);
    Object object_prot = context.get(Context::INITIAL_OBJECT_PROTOTYPE_INDEX);
    array_and_object_prototypes_.emplace(
        CanonicalPersistentHandle(JSObject::cast(array_prot)));
    array_and_object_prototypes_.emplace(
        CanonicalPersistentHandle(JSObject::cast(object_prot)));
    maybe_context = context.next_context_link();
  }

  CHECK(!array_and_object_prototypes_.empty());
}

StringRef JSHeapBroker::GetTypedArrayStringTag(ElementsKind kind) {
  DCHECK(IsTypedArrayOrRabGsabTypedArrayElementsKind(kind));
  switch (kind) {
#define TYPED_ARRAY_STRING_TAG(Type, type, TYPE, ctype) \
  case ElementsKind::TYPE##_ELEMENTS:                   \
    return Type##Array_string();
    TYPED_ARRAYS(TYPED_ARRAY_STRING_TAG)
    RAB_GSAB_TYPED_ARRAYS_WITH_TYPED_ARRAY_TYPE(TYPED_ARRAY_STRING_TAG)
#undef TYPED_ARRAY_STRING_TAG
    default:
      UNREACHABLE();
  }
}

bool JSHeapBroker::IsArrayOrObjectPrototype(JSObjectRef object) const {
  return IsArrayOrObjectPrototype(object.object());
}

bool JSHeapBroker::IsArrayOrObjectPrototype(Handle<JSObject> object) const {
  if (mode() == kDisabled) {
    return isolate()->IsInAnyContext(*object,
                                     Context::INITIAL_ARRAY_PROTOTYPE_INDEX) ||
           isolate()->IsInAnyContext(*object,
                                     Context::INITIAL_OBJECT_PROTOTYPE_INDEX);
  }
  CHECK(!array_and_object_prototypes_.empty());
  return array_and_object_prototypes_.find(object) !=
         array_and_object_prototypes_.end();
}

ObjectData* JSHeapBroker::TryGetOrCreateData(Object object,
                                             GetOrCreateDataFlags flags) {
  return TryGetOrCreateData(CanonicalPersistentHandle(object), flags);
}

ObjectData* JSHeapBroker::GetOrCreateData(Handle<Object> object,
                                          GetOrCreateDataFlags flags) {
  ObjectData* return_value = TryGetOrCreateData(object, flags | kCrashOnError);
  DCHECK_NOT_NULL(return_value);
  return return_value;
}

ObjectData* JSHeapBroker::GetOrCreateData(Object object,
                                          GetOrCreateDataFlags flags) {
  return GetOrCreateData(CanonicalPersistentHandle(object), flags);
=======
#include <optional>

#ifdef ENABLE_SLOW_DCHECKS
#include <algorithm>
#endif

#include "src/codegen/optimized-compilation-info.h"
#include "src/compiler/js-heap-broker-inl.h"
#include "src/handles/handles-inl.h"
#include "src/heap/heap-inl.h"
#include "src/objects/allocation-site-inl.h"
#include "src/objects/js-array-inl.h"
#include "src/objects/literal-objects-inl.h"
#include "src/objects/map-updater.h"
#include "src/objects/megadom-handler-inl.h"
#include "src/objects/objects-inl.h"
#include "src/objects/property-cell.h"

namespace v8 {
namespace internal {
namespace compiler {

#define TRACE(broker, x) TRACE_BROKER(broker, x)

void JSHeapBroker::IncrementTracingIndentation() { ++trace_indentation_; }

void JSHeapBroker::DecrementTracingIndentation() { --trace_indentation_; }

JSHeapBroker::JSHeapBroker(Isolate* isolate, Zone* broker_zone,
                           bool tracing_enabled, CodeKind code_kind)
    : isolate_(isolate),
#if V8_COMPRESS_POINTERS
      cage_base_(isolate),
#endif  // V8_COMPRESS_POINTERS
      zone_(broker_zone),
      // Note that this initialization of {refs_} with the minimal initial
      // capacity is redundant in the normal use case (concurrent compilation
      // enabled, standard objects to be serialized), as the map is going to be
      // replaced immediately with a larger-capacity one.  It doesn't seem to
      // affect the performance in a noticeable way though.
      refs_(zone()->New<RefsMap>(kMinimalRefsBucketCount, AddressMatcher(),
                                 zone())),
      root_index_map_(isolate),
      tracing_enabled_(tracing_enabled),
      code_kind_(code_kind),
      feedback_(zone()),
      property_access_infos_(zone()) {
  TRACE(this, "Constructing heap broker");
}

JSHeapBroker::~JSHeapBroker() { DCHECK_NULL(local_isolate_); }

std::string JSHeapBroker::Trace() const {
  std::ostringstream oss;
  oss << "[" << this << "] ";
  for (unsigned i = 0; i < trace_indentation_ * 2; ++i) oss.put(' ');
  return oss.str();
}

#ifdef DEBUG
static thread_local JSHeapBroker* current_broker = nullptr;

CurrentHeapBrokerScope::CurrentHeapBrokerScope(JSHeapBroker* broker)
    : prev_broker_(current_broker) {
  current_broker = broker;
}
CurrentHeapBrokerScope::~CurrentHeapBrokerScope() {
  current_broker = prev_broker_;
}

// static
JSHeapBroker* JSHeapBroker::Current() {
  DCHECK_NOT_NULL(current_broker);
  return current_broker;
}
#endif

void JSHeapBroker::AttachLocalIsolate(OptimizedCompilationInfo* info,
                                      LocalIsolate* local_isolate) {
  DCHECK_NULL(local_isolate_);
  local_isolate_ = local_isolate;
  DCHECK_NOT_NULL(local_isolate_);
  local_isolate_->heap()->AttachPersistentHandles(
      info->DetachPersistentHandles());
}

void JSHeapBroker::DetachLocalIsolate(OptimizedCompilationInfo* info) {
  DCHECK_NULL(ph_);
  DCHECK_NOT_NULL(local_isolate_);
  std::unique_ptr<PersistentHandles> ph =
      local_isolate_->heap()->DetachPersistentHandles();
  local_isolate_ = nullptr;
  info->set_persistent_handles(std::move(ph));
}

void JSHeapBroker::StopSerializing() {
  CHECK_EQ(mode_, kSerializing);
  TRACE(this, "Stopping serialization");
  mode_ = kSerialized;
}

void JSHeapBroker::Retire() {
  CHECK_EQ(mode_, kSerialized);
  TRACE(this, "Retiring");
  mode_ = kRetired;
}

void JSHeapBroker::SetTargetNativeContextRef(
    DirectHandle<NativeContext> native_context) {
  DCHECK(!target_native_context_.has_value());
  target_native_context_ = MakeRef(this, *native_context);
}

StringRef JSHeapBroker::GetTypedArrayStringTag(ElementsKind kind) {
  DCHECK(IsTypedArrayOrRabGsabTypedArrayElementsKind(kind));
  switch (kind) {
#define TYPED_ARRAY_STRING_TAG(Type, type, TYPE, ctype) \
  case ElementsKind::TYPE##_ELEMENTS:                   \
    return Type##Array_string();
    TYPED_ARRAYS(TYPED_ARRAY_STRING_TAG)
    RAB_GSAB_TYPED_ARRAYS_WITH_TYPED_ARRAY_TYPE(TYPED_ARRAY_STRING_TAG)
#undef TYPED_ARRAY_STRING_TAG
    default:
      UNREACHABLE();
  }
}

bool JSHeapBroker::IsArrayOrObjectPrototype(JSObjectRef object) const {
  return IsArrayOrObjectPrototype(object.object());
}

bool JSHeapBroker::IsArrayOrObjectPrototype(Handle<JSObject> object) const {
  return isolate()->IsInCreationContext(
             *object, Context::INITIAL_ARRAY_PROTOTYPE_INDEX) ||
         object->map(isolate_)->instance_type() == JS_OBJECT_PROTOTYPE_TYPE;
}

ObjectData* JSHeapBroker::GetOrCreateData(Handle<Object> object,
                                          GetOrCreateDataFlags flags) {
  ObjectData* return_value = TryGetOrCreateData(object, flags | kCrashOnError);
  DCHECK_NOT_NULL(return_value);
  return return_value;
>>>>>>> 626889fb
}

bool JSHeapBroker::StackHasOverflowed() const {
  DCHECK_IMPLIES(local_isolate_ == nullptr,
                 ThreadId::Current() == isolate_->thread_id());
  return (local_isolate_ != nullptr)
             ? StackLimitCheck::HasOverflowed(local_isolate_)
             : StackLimitCheck(isolate_).HasOverflowed();
}

<<<<<<< HEAD
bool JSHeapBroker::ObjectMayBeUninitialized(Handle<Object> object) const {
  return ObjectMayBeUninitialized(*object);
}

bool JSHeapBroker::ObjectMayBeUninitialized(Object object) const {
  if (!object.IsHeapObject()) return false;
  return ObjectMayBeUninitialized(HeapObject::cast(object));
}

bool JSHeapBroker::ObjectMayBeUninitialized(HeapObject object) const {
=======
bool JSHeapBroker::ObjectMayBeUninitialized(DirectHandle<Object> object) const {
  return ObjectMayBeUninitialized(*object);
}

bool JSHeapBroker::ObjectMayBeUninitialized(Tagged<Object> object) const {
  if (!IsHeapObject(object)) return false;
  return ObjectMayBeUninitialized(Cast<HeapObject>(object));
}

bool JSHeapBroker::ObjectMayBeUninitialized(Tagged<HeapObject> object) const {
>>>>>>> 626889fb
  return !IsMainThread() && isolate()->heap()->IsPendingAllocation(object);
}

#define V(Type, name, Name)                                                 \
  void JSHeapBroker::Init##Name() {                                         \
    DCHECK(!name##_);                                                       \
    name##_ = MakeRefAssumeMemoryFence(this, isolate()->factory()->name()); \
  }
READ_ONLY_ROOT_LIST(V)
#undef V

ProcessedFeedback::ProcessedFeedback(Kind kind, FeedbackSlotKind slot_kind)
    : kind_(kind), slot_kind_(slot_kind) {}

KeyedAccessMode ElementAccessFeedback::keyed_mode() const {
  return keyed_mode_;
}

ZoneVector<ElementAccessFeedback::TransitionGroup> const&
ElementAccessFeedback::transition_groups() const {
  return transition_groups_;
}

ElementAccessFeedback const& ElementAccessFeedback::Refine(
    JSHeapBroker* broker, ZoneVector<MapRef> const& inferred_maps) const {
<<<<<<< HEAD
  ElementAccessFeedback& refined_feedback =
      *broker->zone()->New<ElementAccessFeedback>(broker->zone(), keyed_mode(),
                                                  slot_kind());
  if (inferred_maps.empty()) return refined_feedback;

  ZoneRefUnorderedSet<MapRef> inferred(broker->zone());
  inferred.insert(inferred_maps.begin(), inferred_maps.end());
=======
  if (inferred_maps.empty()) {
    return *broker->zone()->New<ElementAccessFeedback>(
        broker->zone(), keyed_mode(), slot_kind());
  }

  ZoneRefSet<Map> inferred(inferred_maps.begin(), inferred_maps.end(),
                           broker->zone());
  return Refine(broker, inferred, false);
}

NamedAccessFeedback const& ElementAccessFeedback::Refine(JSHeapBroker* broker,
                                                         NameRef name) const {
  // Allow swapping megamorphic elements accesses for named accesses when the
  // key is know to be a known name.
  CHECK(transition_groups_.empty());
  ZoneVector<MapRef> maps(broker->zone());
  return *broker->zone()->New<NamedAccessFeedback>(name, maps, slot_kind());
}

ElementAccessFeedback const& ElementAccessFeedback::Refine(
    JSHeapBroker* broker, ZoneRefSet<Map> const& inferred_maps,
    bool always_keep_group_target) const {
  ElementAccessFeedback& refined_feedback =
      *broker->zone()->New<ElementAccessFeedback>(broker->zone(), keyed_mode(),
                                                  slot_kind());
  if (inferred_maps.size() == 0) return refined_feedback;
>>>>>>> 626889fb

  for (auto const& group : transition_groups()) {
    DCHECK(!group.empty());
    TransitionGroup new_group(broker->zone());
    for (size_t i = 1; i < group.size(); ++i) {
      MapRef source = group[i];
<<<<<<< HEAD
      if (inferred.find(source) != inferred.end()) {
=======
      if (inferred_maps.contains(source)) {
>>>>>>> 626889fb
        new_group.push_back(source);
      }
    }

    MapRef target = group.front();
<<<<<<< HEAD
    bool const keep_target =
        inferred.find(target) != inferred.end() || new_group.size() > 1;
=======
    bool const keep_target = always_keep_group_target ||
                             inferred_maps.contains(target) ||
                             new_group.size() > 1;
>>>>>>> 626889fb
    if (keep_target) {
      new_group.push_back(target);
      // The target must be at the front, the order of sources doesn't matter.
      std::swap(new_group[0], new_group[new_group.size() - 1]);
    }

    if (!new_group.empty()) {
      DCHECK(new_group.size() == 1 || new_group.front().equals(target));
      refined_feedback.transition_groups_.push_back(std::move(new_group));
    }
  }
  return refined_feedback;
}

InsufficientFeedback::InsufficientFeedback(FeedbackSlotKind slot_kind)
    : ProcessedFeedback(kInsufficient, slot_kind) {}

GlobalAccessFeedback::GlobalAccessFeedback(PropertyCellRef cell,
                                           FeedbackSlotKind slot_kind)
    : ProcessedFeedback(kGlobalAccess, slot_kind),
      cell_or_context_(cell),
      index_and_immutable_(0 /* doesn't matter */) {
  DCHECK(IsGlobalICKind(slot_kind));
}

GlobalAccessFeedback::GlobalAccessFeedback(FeedbackSlotKind slot_kind)
    : ProcessedFeedback(kGlobalAccess, slot_kind),
      index_and_immutable_(0 /* doesn't matter */) {
  DCHECK(IsGlobalICKind(slot_kind));
}

GlobalAccessFeedback::GlobalAccessFeedback(ContextRef script_context,
                                           int slot_index, bool immutable,
                                           FeedbackSlotKind slot_kind)
    : ProcessedFeedback(kGlobalAccess, slot_kind),
      cell_or_context_(script_context),
      index_and_immutable_(FeedbackNexus::SlotIndexBits::encode(slot_index) |
                           FeedbackNexus::ImmutabilityBit::encode(immutable)) {
  DCHECK_EQ(this->slot_index(), slot_index);
  DCHECK_EQ(this->immutable(), immutable);
  DCHECK(IsGlobalICKind(slot_kind));
}

bool GlobalAccessFeedback::IsMegamorphic() const {
  return !cell_or_context_.has_value();
}
bool GlobalAccessFeedback::IsPropertyCell() const {
  return cell_or_context_.has_value() && cell_or_context_->IsPropertyCell();
}
bool GlobalAccessFeedback::IsScriptContextSlot() const {
  return cell_or_context_.has_value() && cell_or_context_->IsContext();
}
PropertyCellRef GlobalAccessFeedback::property_cell() const {
  CHECK(IsPropertyCell());
  return cell_or_context_->AsPropertyCell();
}
ContextRef GlobalAccessFeedback::script_context() const {
  CHECK(IsScriptContextSlot());
  return cell_or_context_->AsContext();
}
int GlobalAccessFeedback::slot_index() const {
  DCHECK(IsScriptContextSlot());
  return FeedbackNexus::SlotIndexBits::decode(index_and_immutable_);
}
bool GlobalAccessFeedback::immutable() const {
  DCHECK(IsScriptContextSlot());
  return FeedbackNexus::ImmutabilityBit::decode(index_and_immutable_);
}

OptionalObjectRef GlobalAccessFeedback::GetConstantHint(
    JSHeapBroker* broker) const {
  if (IsPropertyCell()) {
    bool cell_cached = property_cell().Cache(broker);
    CHECK(cell_cached);  // Can't fail on the main thread.
    return property_cell().value(broker);
  } else if (IsScriptContextSlot() && immutable()) {
    return script_context().get(broker, slot_index());
  } else {
    return std::nullopt;
  }
}

KeyedAccessMode KeyedAccessMode::FromNexus(FeedbackNexus const& nexus) {
  FeedbackSlotKind kind = nexus.kind();
  if (IsKeyedLoadICKind(kind)) {
    return KeyedAccessMode(AccessMode::kLoad, nexus.GetKeyedAccessLoadMode());
  }
  if (IsKeyedHasICKind(kind)) {
    return KeyedAccessMode(AccessMode::kHas, nexus.GetKeyedAccessLoadMode());
  }
  if (IsDefineKeyedOwnICKind(kind)) {
    return KeyedAccessMode(AccessMode::kDefine,
                           nexus.GetKeyedAccessStoreMode());
  }
  if (IsKeyedStoreICKind(kind)) {
    return KeyedAccessMode(AccessMode::kStore, nexus.GetKeyedAccessStoreMode());
  }
  if (IsStoreInArrayLiteralICKind(kind) ||
      IsDefineKeyedOwnPropertyInLiteralKind(kind)) {
    return KeyedAccessMode(AccessMode::kStoreInLiteral,
                           nexus.GetKeyedAccessStoreMode());
  }
  UNREACHABLE();
}

AccessMode KeyedAccessMode::access_mode() const { return access_mode_; }

bool KeyedAccessMode::IsLoad() const {
  return access_mode_ == AccessMode::kLoad || access_mode_ == AccessMode::kHas;
}
bool KeyedAccessMode::IsStore() const {
  return access_mode_ == AccessMode::kStore ||
         access_mode_ == AccessMode::kDefine ||
         access_mode_ == AccessMode::kStoreInLiteral;
}

KeyedAccessLoadMode KeyedAccessMode::load_mode() const {
  CHECK(IsLoad());
  return load_store_mode_.load_mode;
}

KeyedAccessStoreMode KeyedAccessMode::store_mode() const {
  CHECK(IsStore());
  return load_store_mode_.store_mode;
}

KeyedAccessMode::LoadStoreMode::LoadStoreMode(KeyedAccessLoadMode load_mode)
    : load_mode(load_mode) {}
KeyedAccessMode::LoadStoreMode::LoadStoreMode(KeyedAccessStoreMode store_mode)
    : store_mode(store_mode) {}

KeyedAccessMode::KeyedAccessMode(AccessMode access_mode,
                                 KeyedAccessLoadMode load_mode)
    : access_mode_(access_mode), load_store_mode_(load_mode) {
  CHECK(!IsStore());
  CHECK(IsLoad());
}
KeyedAccessMode::KeyedAccessMode(AccessMode access_mode,
                                 KeyedAccessStoreMode store_mode)
    : access_mode_(access_mode), load_store_mode_(store_mode) {
  CHECK(!IsLoad());
  CHECK(IsStore());
}

ElementAccessFeedback::ElementAccessFeedback(Zone* zone,
                                             KeyedAccessMode const& keyed_mode,
                                             FeedbackSlotKind slot_kind)
    : ProcessedFeedback(kElementAccess, slot_kind),
      keyed_mode_(keyed_mode),
      transition_groups_(zone) {
  DCHECK(IsKeyedLoadICKind(slot_kind) || IsKeyedHasICKind(slot_kind) ||
         IsDefineKeyedOwnPropertyInLiteralKind(slot_kind) ||
         IsKeyedStoreICKind(slot_kind) ||
         IsStoreInArrayLiteralICKind(slot_kind) ||
         IsDefineKeyedOwnICKind(slot_kind));
}

bool ElementAccessFeedback::HasOnlyStringMaps(JSHeapBroker* broker) const {
  for (auto const& group : transition_groups()) {
    for (MapRef map : group) {
      if (!map.IsStringMap()) return false;
    }
  }
  return true;
}

MegaDOMPropertyAccessFeedback::MegaDOMPropertyAccessFeedback(
    FunctionTemplateInfoRef info_ref, FeedbackSlotKind slot_kind)
    : ProcessedFeedback(kMegaDOMPropertyAccess, slot_kind), info_(info_ref) {
  DCHECK(IsLoadICKind(slot_kind));
}

<<<<<<< HEAD
NamedAccessFeedback::NamedAccessFeedback(NameRef name,
                                         ZoneVector<MapRef> const& maps,
                                         FeedbackSlotKind slot_kind)
    : ProcessedFeedback(kNamedAccess, slot_kind), name_(name), maps_(maps) {
=======
NamedAccessFeedback::NamedAccessFeedback(
    NameRef name, ZoneVector<MapRef> const& maps, FeedbackSlotKind slot_kind,
    bool has_deprecated_map_without_migration_target)
    : ProcessedFeedback(kNamedAccess, slot_kind),
      name_(name),
      maps_(maps),
      has_deprecated_map_without_migration_target_(
          has_deprecated_map_without_migration_target) {
>>>>>>> 626889fb
  DCHECK(IsLoadICKind(slot_kind) || IsSetNamedICKind(slot_kind) ||
         IsDefineNamedOwnICKind(slot_kind) || IsKeyedLoadICKind(slot_kind) ||
         IsKeyedHasICKind(slot_kind) || IsKeyedStoreICKind(slot_kind) ||
         IsStoreInArrayLiteralICKind(slot_kind) ||
         IsDefineKeyedOwnPropertyInLiteralKind(slot_kind) ||
         IsDefineKeyedOwnICKind(slot_kind));
}

void JSHeapBroker::SetFeedback(FeedbackSource const& source,
                               ProcessedFeedback const* feedback) {
  CHECK(source.IsValid());
  auto insertion = feedback_.insert({source, feedback});
  CHECK(insertion.second);
}

bool JSHeapBroker::HasFeedback(FeedbackSource const& source) const {
  DCHECK(source.IsValid());
  return feedback_.find(source) != feedback_.end();
}

ProcessedFeedback const& JSHeapBroker::GetFeedback(
    FeedbackSource const& source) const {
  DCHECK(source.IsValid());
  auto it = feedback_.find(source);
  CHECK_NE(it, feedback_.end());
  return *it->second;
}

FeedbackSlotKind JSHeapBroker::GetFeedbackSlotKind(
    FeedbackSource const& source) const {
  if (HasFeedback(source)) return GetFeedback(source).slot_kind();
  FeedbackNexus nexus(source.vector, source.slot, feedback_nexus_config());
  return nexus.kind();
}

bool JSHeapBroker::FeedbackIsInsufficient(FeedbackSource const& source) const {
  if (HasFeedback(source)) return GetFeedback(source).IsInsufficient();
  return FeedbackNexus(source.vector, source.slot, feedback_nexus_config())
      .IsUninitialized();
}

const ProcessedFeedback& JSHeapBroker::NewInsufficientFeedback(
    FeedbackSlotKind kind) const {
  return *zone()->New<InsufficientFeedback>(kind);
}

ProcessedFeedback const& JSHeapBroker::ReadFeedbackForPropertyAccess(
    FeedbackSource const& source, AccessMode mode,
    OptionalNameRef static_name) {
  FeedbackNexus nexus(source.vector, source.slot, feedback_nexus_config());
  FeedbackSlotKind kind = nexus.kind();
  if (nexus.IsUninitialized()) return NewInsufficientFeedback(kind);

  ZoneVector<MapRef> maps(zone());
<<<<<<< HEAD
  {
    std::vector<MapAndHandler> maps_and_handlers_unfiltered;
    nexus.ExtractMapsAndFeedback(&maps_and_handlers_unfiltered);

    for (const MapAndHandler& map_and_handler : maps_and_handlers_unfiltered) {
      MapRef map = MakeRefAssumeMemoryFence(this, *map_and_handler.first);
      // May change concurrently at any time - must be guarded by a dependency
      // if non-deprecation is important.
      if (map.is_deprecated()) {
        // TODO(ishell): support fast map updating if we enable it.
        CHECK(!v8_flags.fast_map_update);
        base::Optional<Map> maybe_map = MapUpdater::TryUpdateNoLock(
            isolate(), *map.object(), ConcurrencyMode::kConcurrent);
        if (maybe_map.has_value()) {
          map = MakeRefAssumeMemoryFence(this, maybe_map.value());
        } else {
          continue;  // Couldn't update the deprecated map.
        }
      }
      if (map.is_abandoned_prototype_map()) continue;
      maps.push_back(map);
    }
  }
=======
  bool has_deprecated_map_without_migration_target = false;
  nexus.IterateMapsWithUnclearedHandler(
      [this, &maps, &has_deprecated_map_without_migration_target](
          DirectHandle<Map> map_handle) {
        MapRef map = MakeRefAssumeMemoryFence(this, *map_handle);
        // May change concurrently at any time - must be guarded by a
        // dependency if non-deprecation is important.
        if (map.is_deprecated()) {
          // TODO(ishell): support fast map updating if we enable it.
          CHECK(!v8_flags.fast_map_update);
          std::optional<Tagged<Map>> maybe_map = MapUpdater::TryUpdateNoLock(
              isolate(), *map.object(), ConcurrencyMode::kConcurrent);
          if (maybe_map.has_value()) {
            map = MakeRefAssumeMemoryFence(this, maybe_map.value());
          } else {
            return;  // Couldn't update the deprecated map.
          }
          if (!map.is_migration_target()) {
            // Maps are marked as migration targets only when an object
            // migrates, so it's possible to have a deprecated map whose updated
            // counterpart is not a migration target.
            has_deprecated_map_without_migration_target = true;
          }
        }
        if (map.is_abandoned_prototype_map()) return;
        maps.push_back(map);
      });
>>>>>>> 626889fb

  OptionalNameRef name =
      static_name.has_value() ? static_name : GetNameFeedback(nexus);

  if (nexus.ic_state() == InlineCacheState::MEGADOM) {
    DCHECK(maps.empty());
    MaybeObjectHandle maybe_handler = nexus.ExtractMegaDOMHandler();
    if (!maybe_handler.is_null()) {
<<<<<<< HEAD
      Handle<MegaDomHandler> handler =
          Handle<MegaDomHandler>::cast(maybe_handler.object());
      if (!handler->accessor(kAcquireLoad)->IsCleared()) {
        FunctionTemplateInfoRef info = MakeRefAssumeMemoryFence(
            this, FunctionTemplateInfo::cast(
=======
      DirectHandle<MegaDomHandler> handler =
          Cast<MegaDomHandler>(maybe_handler.object());
      if (!handler->accessor(kAcquireLoad).IsCleared()) {
        FunctionTemplateInfoRef info = MakeRefAssumeMemoryFence(
            this, Cast<FunctionTemplateInfo>(
>>>>>>> 626889fb
                      handler->accessor(kAcquireLoad).GetHeapObject()));
        return *zone()->New<MegaDOMPropertyAccessFeedback>(info, kind);
      }
    }
  }

  // If no maps were found for a non-megamorphic access, then our maps died
  // and we should soft-deopt.
  if (maps.empty() && nexus.ic_state() != InlineCacheState::MEGAMORPHIC) {
    return NewInsufficientFeedback(kind);
  }

  if (name.has_value()) {
    // We rely on this invariant in JSGenericLowering.
    DCHECK_IMPLIES(maps.empty(),
                   nexus.ic_state() == InlineCacheState::MEGAMORPHIC);
<<<<<<< HEAD
    return *zone()->New<NamedAccessFeedback>(*name, maps, kind);
=======
    return *zone()->New<NamedAccessFeedback>(
        *name, maps, kind, has_deprecated_map_without_migration_target);
>>>>>>> 626889fb
  } else if (nexus.GetKeyType() == IcCheckType::kElement && !maps.empty()) {
    return ProcessFeedbackMapsForElementAccess(
        maps, KeyedAccessMode::FromNexus(nexus), kind);
  } else {
    // No actionable feedback.
    DCHECK(maps.empty());
    DCHECK_EQ(nexus.ic_state(), InlineCacheState::MEGAMORPHIC);
    // TODO(neis): Using ElementAccessFeedback here is kind of an abuse.
    return *zone()->New<ElementAccessFeedback>(
        zone(), KeyedAccessMode::FromNexus(nexus), kind);
  }
}

ProcessedFeedback const& JSHeapBroker::ReadFeedbackForGlobalAccess(
    JSHeapBroker* broker, FeedbackSource const& source) {
  FeedbackNexus nexus(source.vector, source.slot, feedback_nexus_config());
  DCHECK(nexus.kind() == FeedbackSlotKind::kLoadGlobalInsideTypeof ||
         nexus.kind() == FeedbackSlotKind::kLoadGlobalNotInsideTypeof ||
         nexus.kind() == FeedbackSlotKind::kStoreGlobalSloppy ||
         nexus.kind() == FeedbackSlotKind::kStoreGlobalStrict);
  if (nexus.IsUninitialized()) return NewInsufficientFeedback(nexus.kind());
  if (nexus.ic_state() != InlineCacheState::MONOMORPHIC ||
<<<<<<< HEAD
      nexus.GetFeedback()->IsCleared()) {
=======
      nexus.GetFeedback().IsCleared()) {
>>>>>>> 626889fb
    return *zone()->New<GlobalAccessFeedback>(nexus.kind());
  }

  Handle<Object> feedback_value =
<<<<<<< HEAD
      CanonicalPersistentHandle(nexus.GetFeedback()->GetHeapObjectOrSmi());
=======
      CanonicalPersistentHandle(nexus.GetFeedback().GetHeapObjectOrSmi());
>>>>>>> 626889fb

  if (IsSmi(*feedback_value)) {
    // The wanted name belongs to a script-scope variable and the feedback
    // tells us where to find its value.
<<<<<<< HEAD
    int const number = feedback_value->Number();
=======
    int const number = Object::NumberValue(*feedback_value);
>>>>>>> 626889fb
    int const script_context_index =
        FeedbackNexus::ContextIndexBits::decode(number);
    int const context_slot_index = FeedbackNexus::SlotIndexBits::decode(number);
    ContextRef context = MakeRefAssumeMemoryFence(
<<<<<<< HEAD
        this, target_native_context()
                  .script_context_table(broker)
                  .object()
                  ->get_context(script_context_index, kAcquireLoad));

    OptionalObjectRef contents = context.get(broker, context_slot_index);
    if (contents.has_value()) CHECK(!contents->IsTheHole(broker));
=======
        this,
        target_native_context().script_context_table(broker).object()->get(
            script_context_index, kAcquireLoad));

    OptionalObjectRef contents = context.get(broker, context_slot_index);
    if (contents.has_value()) CHECK(!contents->IsTheHole());
>>>>>>> 626889fb

    return *zone()->New<GlobalAccessFeedback>(
        context, context_slot_index,
        FeedbackNexus::ImmutabilityBit::decode(number), nexus.kind());
  }

  CHECK(IsPropertyCell(*feedback_value));
  // The wanted name belongs (or did belong) to a property on the global
  // object and the feedback is the cell holding its value.
  return *zone()->New<GlobalAccessFeedback>(
<<<<<<< HEAD
      MakeRefAssumeMemoryFence(this,
                               Handle<PropertyCell>::cast(feedback_value)),
=======
      MakeRefAssumeMemoryFence(this, Cast<PropertyCell>(feedback_value)),
>>>>>>> 626889fb
      nexus.kind());
}

ProcessedFeedback const& JSHeapBroker::ReadFeedbackForBinaryOperation(
    FeedbackSource const& source) const {
  FeedbackNexus nexus(source.vector, source.slot, feedback_nexus_config());
  if (nexus.IsUninitialized()) return NewInsufficientFeedback(nexus.kind());
  BinaryOperationHint hint = nexus.GetBinaryOperationFeedback();
  DCHECK_NE(hint, BinaryOperationHint::kNone);  // Not uninitialized.
  return *zone()->New<BinaryOperationFeedback>(hint, nexus.kind());
}

ProcessedFeedback const& JSHeapBroker::ReadFeedbackForTypeOf(
    FeedbackSource const& source) const {
  FeedbackNexus nexus(source.vector, source.slot, feedback_nexus_config());
  if (nexus.IsUninitialized()) return NewInsufficientFeedback(nexus.kind());
  return *zone()->New<TypeOfOpFeedback>(nexus.GetTypeOfFeedback(),
                                        nexus.kind());
}

ProcessedFeedback const& JSHeapBroker::ReadFeedbackForCompareOperation(
    FeedbackSource const& source) const {
  FeedbackNexus nexus(source.vector, source.slot, feedback_nexus_config());
  if (nexus.IsUninitialized()) return NewInsufficientFeedback(nexus.kind());
  CompareOperationHint hint = nexus.GetCompareOperationFeedback();
  DCHECK_NE(hint, CompareOperationHint::kNone);  // Not uninitialized.
  return *zone()->New<CompareOperationFeedback>(hint, nexus.kind());
}

ProcessedFeedback const& JSHeapBroker::ReadFeedbackForForIn(
    FeedbackSource const& source) const {
  FeedbackNexus nexus(source.vector, source.slot, feedback_nexus_config());
  if (nexus.IsUninitialized()) return NewInsufficientFeedback(nexus.kind());
  ForInHint hint = nexus.GetForInFeedback();
  DCHECK_NE(hint, ForInHint::kNone);  // Not uninitialized.
  return *zone()->New<ForInFeedback>(hint, nexus.kind());
}

ProcessedFeedback const& JSHeapBroker::ReadFeedbackForInstanceOf(
    FeedbackSource const& source) {
  FeedbackNexus nexus(source.vector, source.slot, feedback_nexus_config());
  if (nexus.IsUninitialized()) return NewInsufficientFeedback(nexus.kind());

  OptionalJSObjectRef optional_constructor;
  {
    MaybeDirectHandle<JSObject> maybe_constructor =
        nexus.GetConstructorFeedback();
    DirectHandle<JSObject> constructor;
    if (maybe_constructor.ToHandle(&constructor)) {
      optional_constructor = MakeRefAssumeMemoryFence(this, *constructor);
    }
  }
  return *zone()->New<InstanceOfFeedback>(optional_constructor, nexus.kind());
}

ProcessedFeedback const& JSHeapBroker::ReadFeedbackForArrayOrObjectLiteral(
    FeedbackSource const& source) {
  FeedbackNexus nexus(source.vector, source.slot, feedback_nexus_config());
  if (nexus.IsUninitialized()) return NewInsufficientFeedback(nexus.kind());

  Tagged<HeapObject> object;
  if (!nexus.GetFeedback().GetHeapObject(&object)) {
    return NewInsufficientFeedback(nexus.kind());
  }

  AllocationSiteRef site =
<<<<<<< HEAD
      MakeRefAssumeMemoryFence(this, AllocationSite::cast(object));
=======
      MakeRefAssumeMemoryFence(this, Cast<AllocationSite>(object));
>>>>>>> 626889fb
  return *zone()->New<LiteralFeedback>(site, nexus.kind());
}

ProcessedFeedback const& JSHeapBroker::ReadFeedbackForRegExpLiteral(
    FeedbackSource const& source) {
  FeedbackNexus nexus(source.vector, source.slot, feedback_nexus_config());
  if (nexus.IsUninitialized()) return NewInsufficientFeedback(nexus.kind());

  Tagged<HeapObject> object;
  if (!nexus.GetFeedback().GetHeapObject(&object)) {
    return NewInsufficientFeedback(nexus.kind());
  }

  RegExpBoilerplateDescriptionRef boilerplate = MakeRefAssumeMemoryFence(
<<<<<<< HEAD
      this, RegExpBoilerplateDescription::cast(object));
=======
      this, Cast<RegExpBoilerplateDescription>(object));
>>>>>>> 626889fb
  return *zone()->New<RegExpLiteralFeedback>(boilerplate, nexus.kind());
}

ProcessedFeedback const& JSHeapBroker::ReadFeedbackForTemplateObject(
    FeedbackSource const& source) {
  FeedbackNexus nexus(source.vector, source.slot, feedback_nexus_config());
  if (nexus.IsUninitialized()) return NewInsufficientFeedback(nexus.kind());

  Tagged<HeapObject> object;
  if (!nexus.GetFeedback().GetHeapObject(&object)) {
    return NewInsufficientFeedback(nexus.kind());
  }

<<<<<<< HEAD
  JSArrayRef array = MakeRefAssumeMemoryFence(this, JSArray::cast(object));
=======
  JSArrayRef array = MakeRefAssumeMemoryFence(this, Cast<JSArray>(object));
>>>>>>> 626889fb
  return *zone()->New<TemplateObjectFeedback>(array, nexus.kind());
}

ProcessedFeedback const& JSHeapBroker::ReadFeedbackForCall(
    FeedbackSource const& source) {
  FeedbackNexus nexus(source.vector, source.slot, feedback_nexus_config());
  if (nexus.IsUninitialized()) return NewInsufficientFeedback(nexus.kind());

  OptionalHeapObjectRef target_ref;
  {
<<<<<<< HEAD
    MaybeObject maybe_target = nexus.GetFeedback();
    HeapObject target_object;
    if (maybe_target->GetHeapObject(&target_object)) {
=======
    Tagged<MaybeObject> maybe_target = nexus.GetFeedback();
    Tagged<HeapObject> target_object;
    if (maybe_target.GetHeapObject(&target_object) &&
        (!IsJSFunction(target_object) ||
         // Eval mutates the context on the function, so block specializing for
         // these functions to avoid accidentally inlining the context as a
         // constant.
         Cast<JSFunction>(target_object)
                 ->shared()
                 ->function_literal_id(kRelaxedLoad) != 0)) {
>>>>>>> 626889fb
      target_ref = TryMakeRef(this, target_object);
    }
  }

  float frequency = nexus.ComputeCallFrequency();
  SpeculationMode mode = nexus.GetSpeculationMode();
  CallFeedbackContent content = nexus.GetCallFeedbackContent();
  return *zone()->New<CallFeedback>(target_ref, frequency, mode, content,
                                    nexus.kind());
}

BinaryOperationHint JSHeapBroker::GetFeedbackForBinaryOperation(
    FeedbackSource const& source) {
  ProcessedFeedback const& feedback = ProcessFeedbackForBinaryOperation(source);
  return feedback.IsInsufficient() ? BinaryOperationHint::kNone
                                   : feedback.AsBinaryOperation().value();
}

TypeOfFeedback::Result JSHeapBroker::GetFeedbackForTypeOf(
    FeedbackSource const& source) {
  ProcessedFeedback const& feedback = ProcessFeedbackForTypeOf(source);
  return feedback.IsInsufficient() ? TypeOfFeedback::kNone
                                   : feedback.AsTypeOf().value();
}

CompareOperationHint JSHeapBroker::GetFeedbackForCompareOperation(
    FeedbackSource const& source) {
  ProcessedFeedback const& feedback =
      ProcessFeedbackForCompareOperation(source);
  return feedback.IsInsufficient() ? CompareOperationHint::kNone
                                   : feedback.AsCompareOperation().value();
}

ForInHint JSHeapBroker::GetFeedbackForForIn(FeedbackSource const& source) {
  ProcessedFeedback const& feedback = ProcessFeedbackForForIn(source);
  return feedback.IsInsufficient() ? ForInHint::kNone
                                   : feedback.AsForIn().value();
}

ProcessedFeedback const& JSHeapBroker::GetFeedbackForArrayOrObjectLiteral(
    FeedbackSource const& source) {
  if (HasFeedback(source)) return GetFeedback(source);
  ProcessedFeedback const& feedback =
      ReadFeedbackForArrayOrObjectLiteral(source);
  SetFeedback(source, &feedback);
  return feedback;
}

ProcessedFeedback const& JSHeapBroker::GetFeedbackForRegExpLiteral(
    FeedbackSource const& source) {
  if (HasFeedback(source)) return GetFeedback(source);
  ProcessedFeedback const& feedback = ReadFeedbackForRegExpLiteral(source);
  SetFeedback(source, &feedback);
  return feedback;
}

ProcessedFeedback const& JSHeapBroker::GetFeedbackForTemplateObject(
    FeedbackSource const& source) {
  if (HasFeedback(source)) return GetFeedback(source);
  ProcessedFeedback const& feedback = ReadFeedbackForTemplateObject(source);
  SetFeedback(source, &feedback);
  return feedback;
}

ProcessedFeedback const& JSHeapBroker::ProcessFeedbackForTypeOf(
    FeedbackSource const& source) {
  if (HasFeedback(source)) return GetFeedback(source);
  ProcessedFeedback const& feedback = ReadFeedbackForTypeOf(source);
  SetFeedback(source, &feedback);
  return feedback;
}

ProcessedFeedback const& JSHeapBroker::ProcessFeedbackForBinaryOperation(
    FeedbackSource const& source) {
  if (HasFeedback(source)) return GetFeedback(source);
  ProcessedFeedback const& feedback = ReadFeedbackForBinaryOperation(source);
  SetFeedback(source, &feedback);
  return feedback;
}

ProcessedFeedback const& JSHeapBroker::ProcessFeedbackForCompareOperation(
    FeedbackSource const& source) {
  if (HasFeedback(source)) return GetFeedback(source);
  ProcessedFeedback const& feedback = ReadFeedbackForCompareOperation(source);
  SetFeedback(source, &feedback);
  return feedback;
}

ProcessedFeedback const& JSHeapBroker::ProcessFeedbackForForIn(
    FeedbackSource const& source) {
  if (HasFeedback(source)) return GetFeedback(source);
  ProcessedFeedback const& feedback = ReadFeedbackForForIn(source);
  SetFeedback(source, &feedback);
  return feedback;
}

ProcessedFeedback const& JSHeapBroker::GetFeedbackForPropertyAccess(
    FeedbackSource const& source, AccessMode mode,
    OptionalNameRef static_name) {
  if (HasFeedback(source)) return GetFeedback(source);
  ProcessedFeedback const& feedback =
      ReadFeedbackForPropertyAccess(source, mode, static_name);
  SetFeedback(source, &feedback);
  return feedback;
}

ProcessedFeedback const& JSHeapBroker::GetFeedbackForInstanceOf(
    FeedbackSource const& source) {
  if (HasFeedback(source)) return GetFeedback(source);
  ProcessedFeedback const& feedback = ReadFeedbackForInstanceOf(source);
  SetFeedback(source, &feedback);
  return feedback;
}

ProcessedFeedback const& JSHeapBroker::GetFeedbackForCall(
    FeedbackSource const& source) {
  if (HasFeedback(source)) return GetFeedback(source);
  ProcessedFeedback const& feedback = ReadFeedbackForCall(source);
  SetFeedback(source, &feedback);
  return feedback;
}

ProcessedFeedback const& JSHeapBroker::GetFeedbackForGlobalAccess(
    FeedbackSource const& source) {
  if (HasFeedback(source)) return GetFeedback(source);
  ProcessedFeedback const& feedback = ReadFeedbackForGlobalAccess(this, source);
  SetFeedback(source, &feedback);
  return feedback;
}

ElementAccessFeedback const& JSHeapBroker::ProcessFeedbackMapsForElementAccess(
    ZoneVector<MapRef>& maps, KeyedAccessMode const& keyed_mode,
    FeedbackSlotKind slot_kind) {
  DCHECK(!maps.empty());

  // Collect possible transition targets.
  MapHandles possible_transition_targets(isolate());
  possible_transition_targets.reserve(maps.size());
  for (MapRef& map : maps) {
    if (map.CanInlineElementAccess() &&
        IsFastElementsKind(map.elements_kind()) &&
        GetInitialFastElementsKind() != map.elements_kind()) {
      possible_transition_targets.push_back(map.object());
    }
  }

  using TransitionGroup = ElementAccessFeedback::TransitionGroup;
  ZoneRefMap<MapRef, TransitionGroup> transition_groups(zone());

  // Separate the actual receiver maps and the possible transition sources.
  for (MapRef map : maps) {
<<<<<<< HEAD
    Map transition_target;
=======
    Tagged<Map> transition_target;
>>>>>>> 626889fb

    // Don't generate elements kind transitions from stable maps.
    if (!map.is_stable()) {
      // The lock is needed for UnusedPropertyFields (called deep inside
      // FindElementsKindTransitionedMap).
      MapUpdaterGuardIfNeeded mumd_scope(this);

      transition_target = map.object()->FindElementsKindTransitionedMap(
<<<<<<< HEAD
          isolate(), possible_transition_targets, ConcurrencyMode::kConcurrent);
=======
          isolate(),
          MapHandlesSpan(possible_transition_targets.begin(),
                         possible_transition_targets.end()),
          ConcurrencyMode::kConcurrent);
>>>>>>> 626889fb
    }

    if (transition_target.is_null()) {
      TransitionGroup group(1, map, zone());
      transition_groups.insert({map, group});
    } else {
      MapRef target = MakeRefAssumeMemoryFence(this, transition_target);
      TransitionGroup new_group(1, target, zone());
      TransitionGroup& actual_group =
          transition_groups.insert({target, new_group}).first->second;
      actual_group.push_back(map);
    }
  }

  ElementAccessFeedback* result =
      zone()->New<ElementAccessFeedback>(zone(), keyed_mode, slot_kind);
  for (auto& entry : transition_groups) {
    result->AddGroup(std::move(entry.second));
  }

  CHECK(!result->transition_groups().empty());
  return *result;
}

void ElementAccessFeedback::AddGroup(TransitionGroup&& group) {
  CHECK(!group.empty());
  transition_groups_.push_back(std::move(group));

#ifdef ENABLE_SLOW_DCHECKS
  // Check that each of the group's maps occurs exactly once in the whole
  // feedback. This implies that "a source is not a target".
  for (MapRef map : group) {
    int count = 0;
    for (TransitionGroup const& some_group : transition_groups()) {
      count +=
          std::count_if(some_group.begin(), some_group.end(),
                        [&](MapRef some_map) { return some_map.equals(map); });
    }
    CHECK_EQ(count, 1);
  }
#endif
}

OptionalNameRef JSHeapBroker::GetNameFeedback(FeedbackNexus const& nexus) {
<<<<<<< HEAD
  Name raw_name = nexus.GetName();
  if (raw_name.is_null()) return base::nullopt;
  return MakeRefAssumeMemoryFence(this, raw_name);
}

PropertyAccessInfo JSHeapBroker::GetPropertyAccessInfo(MapRef map, NameRef name,
                                                       AccessMode access_mode) {
  DCHECK_NOT_NULL(dependencies_);

=======
  Tagged<Name> raw_name = nexus.GetName();
  if (raw_name.is_null()) return std::nullopt;
  return MakeRefAssumeMemoryFence(this, raw_name);
}

PropertyAccessInfo JSHeapBroker::GetPropertyAccessInfo(MapRef map, NameRef name,
                                                       AccessMode access_mode) {
  DCHECK_NOT_NULL(dependencies_);

>>>>>>> 626889fb
  PropertyAccessTarget target({map, name, access_mode});
  auto it = property_access_infos_.find(target);
  if (it != property_access_infos_.end()) return it->second;

  AccessInfoFactory factory(this, zone());
  PropertyAccessInfo access_info =
      factory.ComputePropertyAccessInfo(map, name, access_mode);
  TRACE(this, "Storing PropertyAccessInfo for "
                  << access_mode << " of property " << name << " on map "
                  << map);
  property_access_infos_.insert({target, access_info});
  return access_info;
<<<<<<< HEAD
=======
}

TypeOfOpFeedback const& ProcessedFeedback::AsTypeOf() const {
  CHECK_EQ(kTypeOf, kind());
  return *static_cast<TypeOfOpFeedback const*>(this);
>>>>>>> 626889fb
}

BinaryOperationFeedback const& ProcessedFeedback::AsBinaryOperation() const {
  CHECK_EQ(kBinaryOperation, kind());
  return *static_cast<BinaryOperationFeedback const*>(this);
}

CallFeedback const& ProcessedFeedback::AsCall() const {
  CHECK_EQ(kCall, kind());
  return *static_cast<CallFeedback const*>(this);
}

CompareOperationFeedback const& ProcessedFeedback::AsCompareOperation() const {
  CHECK_EQ(kCompareOperation, kind());
  return *static_cast<CompareOperationFeedback const*>(this);
}

ElementAccessFeedback const& ProcessedFeedback::AsElementAccess() const {
  CHECK_EQ(kElementAccess, kind());
  return *static_cast<ElementAccessFeedback const*>(this);
}

ForInFeedback const& ProcessedFeedback::AsForIn() const {
  CHECK_EQ(kForIn, kind());
  return *static_cast<ForInFeedback const*>(this);
}

GlobalAccessFeedback const& ProcessedFeedback::AsGlobalAccess() const {
  CHECK_EQ(kGlobalAccess, kind());
  return *static_cast<GlobalAccessFeedback const*>(this);
}

InstanceOfFeedback const& ProcessedFeedback::AsInstanceOf() const {
  CHECK_EQ(kInstanceOf, kind());
  return *static_cast<InstanceOfFeedback const*>(this);
}

NamedAccessFeedback const& ProcessedFeedback::AsNamedAccess() const {
  CHECK_EQ(kNamedAccess, kind());
  return *static_cast<NamedAccessFeedback const*>(this);
}

MegaDOMPropertyAccessFeedback const&
ProcessedFeedback::AsMegaDOMPropertyAccess() const {
  CHECK_EQ(kMegaDOMPropertyAccess, kind());
  return *static_cast<MegaDOMPropertyAccessFeedback const*>(this);
}

LiteralFeedback const& ProcessedFeedback::AsLiteral() const {
  CHECK_EQ(kLiteral, kind());
  return *static_cast<LiteralFeedback const*>(this);
}

RegExpLiteralFeedback const& ProcessedFeedback::AsRegExpLiteral() const {
  CHECK_EQ(kRegExpLiteral, kind());
  return *static_cast<RegExpLiteralFeedback const*>(this);
}

TemplateObjectFeedback const& ProcessedFeedback::AsTemplateObject() const {
  CHECK_EQ(kTemplateObject, kind());
  return *static_cast<TemplateObjectFeedback const*>(this);
}

#undef TRACE

}  // namespace compiler
}  // namespace internal
}  // namespace v8<|MERGE_RESOLUTION|>--- conflicted
+++ resolved
@@ -4,184 +4,6 @@
 
 #include "src/compiler/js-heap-broker.h"
 
-<<<<<<< HEAD
-#ifdef ENABLE_SLOW_DCHECKS
-#include <algorithm>
-#endif
-
-#include "src/codegen/optimized-compilation-info.h"
-#include "src/handles/handles-inl.h"
-#include "src/heap/heap-inl.h"
-#include "src/objects/allocation-site-inl.h"
-#include "src/objects/js-array-inl.h"
-#include "src/objects/literal-objects-inl.h"
-#include "src/objects/map-updater.h"
-#include "src/objects/megadom-handler-inl.h"
-#include "src/objects/objects-inl.h"
-#include "src/objects/property-cell.h"
-
-namespace v8 {
-namespace internal {
-namespace compiler {
-
-#define TRACE(broker, x) TRACE_BROKER(broker, x)
-
-void JSHeapBroker::IncrementTracingIndentation() { ++trace_indentation_; }
-
-void JSHeapBroker::DecrementTracingIndentation() { --trace_indentation_; }
-
-JSHeapBroker::JSHeapBroker(Isolate* isolate, Zone* broker_zone,
-                           bool tracing_enabled, CodeKind code_kind)
-    : isolate_(isolate),
-#if V8_COMPRESS_POINTERS
-      cage_base_(isolate),
-#endif  // V8_COMPRESS_POINTERS
-      zone_(broker_zone),
-      // Note that this initialization of {refs_} with the minimal initial
-      // capacity is redundant in the normal use case (concurrent compilation
-      // enabled, standard objects to be serialized), as the map is going to be
-      // replaced immediately with a larger-capacity one.  It doesn't seem to
-      // affect the performance in a noticeable way though.
-      refs_(zone()->New<RefsMap>(kMinimalRefsBucketCount, AddressMatcher(),
-                                 zone())),
-      root_index_map_(isolate),
-      array_and_object_prototypes_(zone()),
-      tracing_enabled_(tracing_enabled),
-      code_kind_(code_kind),
-      feedback_(zone()),
-      property_access_infos_(zone()) {
-  TRACE(this, "Constructing heap broker");
-}
-
-JSHeapBroker::~JSHeapBroker() { DCHECK_NULL(local_isolate_); }
-
-std::string JSHeapBroker::Trace() const {
-  std::ostringstream oss;
-  oss << "[" << this << "] ";
-  for (unsigned i = 0; i < trace_indentation_ * 2; ++i) oss.put(' ');
-  return oss.str();
-}
-
-#ifdef DEBUG
-static thread_local JSHeapBroker* current_broker = nullptr;
-
-CurrentHeapBrokerScope::CurrentHeapBrokerScope(JSHeapBroker* broker)
-    : prev_broker_(current_broker) {
-  current_broker = broker;
-}
-CurrentHeapBrokerScope::~CurrentHeapBrokerScope() {
-  current_broker = prev_broker_;
-}
-
-// static
-JSHeapBroker* JSHeapBroker::Current() {
-  DCHECK_NOT_NULL(current_broker);
-  return current_broker;
-}
-#endif
-
-void JSHeapBroker::AttachLocalIsolate(OptimizedCompilationInfo* info,
-                                      LocalIsolate* local_isolate) {
-  DCHECK_NULL(local_isolate_);
-  local_isolate_ = local_isolate;
-  DCHECK_NOT_NULL(local_isolate_);
-  local_isolate_->heap()->AttachPersistentHandles(
-      info->DetachPersistentHandles());
-}
-
-void JSHeapBroker::DetachLocalIsolate(OptimizedCompilationInfo* info) {
-  DCHECK_NULL(ph_);
-  DCHECK_NOT_NULL(local_isolate_);
-  std::unique_ptr<PersistentHandles> ph =
-      local_isolate_->heap()->DetachPersistentHandles();
-  local_isolate_ = nullptr;
-  info->set_persistent_handles(std::move(ph));
-}
-
-void JSHeapBroker::StopSerializing() {
-  CHECK_EQ(mode_, kSerializing);
-  TRACE(this, "Stopping serialization");
-  mode_ = kSerialized;
-}
-
-void JSHeapBroker::Retire() {
-  CHECK_EQ(mode_, kSerialized);
-  TRACE(this, "Retiring");
-  mode_ = kRetired;
-}
-
-void JSHeapBroker::SetTargetNativeContextRef(
-    Handle<NativeContext> native_context) {
-  DCHECK(!target_native_context_.has_value());
-  target_native_context_ = MakeRef(this, *native_context);
-}
-
-void JSHeapBroker::CollectArrayAndObjectPrototypes() {
-  DisallowGarbageCollection no_gc;
-  CHECK_EQ(mode(), kSerializing);
-  CHECK(array_and_object_prototypes_.empty());
-
-  Object maybe_context = isolate()->heap()->native_contexts_list();
-  while (!maybe_context.IsUndefined(isolate())) {
-    Context context = Context::cast(maybe_context);
-    Object array_prot = context.get(Context::INITIAL_ARRAY_PROTOTYPE_INDEX);
-    Object object_prot = context.get(Context::INITIAL_OBJECT_PROTOTYPE_INDEX);
-    array_and_object_prototypes_.emplace(
-        CanonicalPersistentHandle(JSObject::cast(array_prot)));
-    array_and_object_prototypes_.emplace(
-        CanonicalPersistentHandle(JSObject::cast(object_prot)));
-    maybe_context = context.next_context_link();
-  }
-
-  CHECK(!array_and_object_prototypes_.empty());
-}
-
-StringRef JSHeapBroker::GetTypedArrayStringTag(ElementsKind kind) {
-  DCHECK(IsTypedArrayOrRabGsabTypedArrayElementsKind(kind));
-  switch (kind) {
-#define TYPED_ARRAY_STRING_TAG(Type, type, TYPE, ctype) \
-  case ElementsKind::TYPE##_ELEMENTS:                   \
-    return Type##Array_string();
-    TYPED_ARRAYS(TYPED_ARRAY_STRING_TAG)
-    RAB_GSAB_TYPED_ARRAYS_WITH_TYPED_ARRAY_TYPE(TYPED_ARRAY_STRING_TAG)
-#undef TYPED_ARRAY_STRING_TAG
-    default:
-      UNREACHABLE();
-  }
-}
-
-bool JSHeapBroker::IsArrayOrObjectPrototype(JSObjectRef object) const {
-  return IsArrayOrObjectPrototype(object.object());
-}
-
-bool JSHeapBroker::IsArrayOrObjectPrototype(Handle<JSObject> object) const {
-  if (mode() == kDisabled) {
-    return isolate()->IsInAnyContext(*object,
-                                     Context::INITIAL_ARRAY_PROTOTYPE_INDEX) ||
-           isolate()->IsInAnyContext(*object,
-                                     Context::INITIAL_OBJECT_PROTOTYPE_INDEX);
-  }
-  CHECK(!array_and_object_prototypes_.empty());
-  return array_and_object_prototypes_.find(object) !=
-         array_and_object_prototypes_.end();
-}
-
-ObjectData* JSHeapBroker::TryGetOrCreateData(Object object,
-                                             GetOrCreateDataFlags flags) {
-  return TryGetOrCreateData(CanonicalPersistentHandle(object), flags);
-}
-
-ObjectData* JSHeapBroker::GetOrCreateData(Handle<Object> object,
-                                          GetOrCreateDataFlags flags) {
-  ObjectData* return_value = TryGetOrCreateData(object, flags | kCrashOnError);
-  DCHECK_NOT_NULL(return_value);
-  return return_value;
-}
-
-ObjectData* JSHeapBroker::GetOrCreateData(Object object,
-                                          GetOrCreateDataFlags flags) {
-  return GetOrCreateData(CanonicalPersistentHandle(object), flags);
-=======
 #include <optional>
 
 #ifdef ENABLE_SLOW_DCHECKS
@@ -324,7 +146,6 @@
   ObjectData* return_value = TryGetOrCreateData(object, flags | kCrashOnError);
   DCHECK_NOT_NULL(return_value);
   return return_value;
->>>>>>> 626889fb
 }
 
 bool JSHeapBroker::StackHasOverflowed() const {
@@ -335,18 +156,6 @@
              : StackLimitCheck(isolate_).HasOverflowed();
 }
 
-<<<<<<< HEAD
-bool JSHeapBroker::ObjectMayBeUninitialized(Handle<Object> object) const {
-  return ObjectMayBeUninitialized(*object);
-}
-
-bool JSHeapBroker::ObjectMayBeUninitialized(Object object) const {
-  if (!object.IsHeapObject()) return false;
-  return ObjectMayBeUninitialized(HeapObject::cast(object));
-}
-
-bool JSHeapBroker::ObjectMayBeUninitialized(HeapObject object) const {
-=======
 bool JSHeapBroker::ObjectMayBeUninitialized(DirectHandle<Object> object) const {
   return ObjectMayBeUninitialized(*object);
 }
@@ -357,7 +166,6 @@
 }
 
 bool JSHeapBroker::ObjectMayBeUninitialized(Tagged<HeapObject> object) const {
->>>>>>> 626889fb
   return !IsMainThread() && isolate()->heap()->IsPendingAllocation(object);
 }
 
@@ -383,15 +191,6 @@
 
 ElementAccessFeedback const& ElementAccessFeedback::Refine(
     JSHeapBroker* broker, ZoneVector<MapRef> const& inferred_maps) const {
-<<<<<<< HEAD
-  ElementAccessFeedback& refined_feedback =
-      *broker->zone()->New<ElementAccessFeedback>(broker->zone(), keyed_mode(),
-                                                  slot_kind());
-  if (inferred_maps.empty()) return refined_feedback;
-
-  ZoneRefUnorderedSet<MapRef> inferred(broker->zone());
-  inferred.insert(inferred_maps.begin(), inferred_maps.end());
-=======
   if (inferred_maps.empty()) {
     return *broker->zone()->New<ElementAccessFeedback>(
         broker->zone(), keyed_mode(), slot_kind());
@@ -418,31 +217,21 @@
       *broker->zone()->New<ElementAccessFeedback>(broker->zone(), keyed_mode(),
                                                   slot_kind());
   if (inferred_maps.size() == 0) return refined_feedback;
->>>>>>> 626889fb
 
   for (auto const& group : transition_groups()) {
     DCHECK(!group.empty());
     TransitionGroup new_group(broker->zone());
     for (size_t i = 1; i < group.size(); ++i) {
       MapRef source = group[i];
-<<<<<<< HEAD
-      if (inferred.find(source) != inferred.end()) {
-=======
       if (inferred_maps.contains(source)) {
->>>>>>> 626889fb
         new_group.push_back(source);
       }
     }
 
     MapRef target = group.front();
-<<<<<<< HEAD
-    bool const keep_target =
-        inferred.find(target) != inferred.end() || new_group.size() > 1;
-=======
     bool const keep_target = always_keep_group_target ||
                              inferred_maps.contains(target) ||
                              new_group.size() > 1;
->>>>>>> 626889fb
     if (keep_target) {
       new_group.push_back(target);
       // The target must be at the front, the order of sources doesn't matter.
@@ -615,12 +404,6 @@
   DCHECK(IsLoadICKind(slot_kind));
 }
 
-<<<<<<< HEAD
-NamedAccessFeedback::NamedAccessFeedback(NameRef name,
-                                         ZoneVector<MapRef> const& maps,
-                                         FeedbackSlotKind slot_kind)
-    : ProcessedFeedback(kNamedAccess, slot_kind), name_(name), maps_(maps) {
-=======
 NamedAccessFeedback::NamedAccessFeedback(
     NameRef name, ZoneVector<MapRef> const& maps, FeedbackSlotKind slot_kind,
     bool has_deprecated_map_without_migration_target)
@@ -629,7 +412,6 @@
       maps_(maps),
       has_deprecated_map_without_migration_target_(
           has_deprecated_map_without_migration_target) {
->>>>>>> 626889fb
   DCHECK(IsLoadICKind(slot_kind) || IsSetNamedICKind(slot_kind) ||
          IsDefineNamedOwnICKind(slot_kind) || IsKeyedLoadICKind(slot_kind) ||
          IsKeyedHasICKind(slot_kind) || IsKeyedStoreICKind(slot_kind) ||
@@ -684,31 +466,6 @@
   if (nexus.IsUninitialized()) return NewInsufficientFeedback(kind);
 
   ZoneVector<MapRef> maps(zone());
-<<<<<<< HEAD
-  {
-    std::vector<MapAndHandler> maps_and_handlers_unfiltered;
-    nexus.ExtractMapsAndFeedback(&maps_and_handlers_unfiltered);
-
-    for (const MapAndHandler& map_and_handler : maps_and_handlers_unfiltered) {
-      MapRef map = MakeRefAssumeMemoryFence(this, *map_and_handler.first);
-      // May change concurrently at any time - must be guarded by a dependency
-      // if non-deprecation is important.
-      if (map.is_deprecated()) {
-        // TODO(ishell): support fast map updating if we enable it.
-        CHECK(!v8_flags.fast_map_update);
-        base::Optional<Map> maybe_map = MapUpdater::TryUpdateNoLock(
-            isolate(), *map.object(), ConcurrencyMode::kConcurrent);
-        if (maybe_map.has_value()) {
-          map = MakeRefAssumeMemoryFence(this, maybe_map.value());
-        } else {
-          continue;  // Couldn't update the deprecated map.
-        }
-      }
-      if (map.is_abandoned_prototype_map()) continue;
-      maps.push_back(map);
-    }
-  }
-=======
   bool has_deprecated_map_without_migration_target = false;
   nexus.IterateMapsWithUnclearedHandler(
       [this, &maps, &has_deprecated_map_without_migration_target](
@@ -736,7 +493,6 @@
         if (map.is_abandoned_prototype_map()) return;
         maps.push_back(map);
       });
->>>>>>> 626889fb
 
   OptionalNameRef name =
       static_name.has_value() ? static_name : GetNameFeedback(nexus);
@@ -745,19 +501,11 @@
     DCHECK(maps.empty());
     MaybeObjectHandle maybe_handler = nexus.ExtractMegaDOMHandler();
     if (!maybe_handler.is_null()) {
-<<<<<<< HEAD
-      Handle<MegaDomHandler> handler =
-          Handle<MegaDomHandler>::cast(maybe_handler.object());
-      if (!handler->accessor(kAcquireLoad)->IsCleared()) {
-        FunctionTemplateInfoRef info = MakeRefAssumeMemoryFence(
-            this, FunctionTemplateInfo::cast(
-=======
       DirectHandle<MegaDomHandler> handler =
           Cast<MegaDomHandler>(maybe_handler.object());
       if (!handler->accessor(kAcquireLoad).IsCleared()) {
         FunctionTemplateInfoRef info = MakeRefAssumeMemoryFence(
             this, Cast<FunctionTemplateInfo>(
->>>>>>> 626889fb
                       handler->accessor(kAcquireLoad).GetHeapObject()));
         return *zone()->New<MegaDOMPropertyAccessFeedback>(info, kind);
       }
@@ -774,12 +522,8 @@
     // We rely on this invariant in JSGenericLowering.
     DCHECK_IMPLIES(maps.empty(),
                    nexus.ic_state() == InlineCacheState::MEGAMORPHIC);
-<<<<<<< HEAD
-    return *zone()->New<NamedAccessFeedback>(*name, maps, kind);
-=======
     return *zone()->New<NamedAccessFeedback>(
         *name, maps, kind, has_deprecated_map_without_migration_target);
->>>>>>> 626889fb
   } else if (nexus.GetKeyType() == IcCheckType::kElement && !maps.empty()) {
     return ProcessFeedbackMapsForElementAccess(
         maps, KeyedAccessMode::FromNexus(nexus), kind);
@@ -802,49 +546,27 @@
          nexus.kind() == FeedbackSlotKind::kStoreGlobalStrict);
   if (nexus.IsUninitialized()) return NewInsufficientFeedback(nexus.kind());
   if (nexus.ic_state() != InlineCacheState::MONOMORPHIC ||
-<<<<<<< HEAD
-      nexus.GetFeedback()->IsCleared()) {
-=======
       nexus.GetFeedback().IsCleared()) {
->>>>>>> 626889fb
     return *zone()->New<GlobalAccessFeedback>(nexus.kind());
   }
 
   Handle<Object> feedback_value =
-<<<<<<< HEAD
-      CanonicalPersistentHandle(nexus.GetFeedback()->GetHeapObjectOrSmi());
-=======
       CanonicalPersistentHandle(nexus.GetFeedback().GetHeapObjectOrSmi());
->>>>>>> 626889fb
 
   if (IsSmi(*feedback_value)) {
     // The wanted name belongs to a script-scope variable and the feedback
     // tells us where to find its value.
-<<<<<<< HEAD
-    int const number = feedback_value->Number();
-=======
     int const number = Object::NumberValue(*feedback_value);
->>>>>>> 626889fb
     int const script_context_index =
         FeedbackNexus::ContextIndexBits::decode(number);
     int const context_slot_index = FeedbackNexus::SlotIndexBits::decode(number);
     ContextRef context = MakeRefAssumeMemoryFence(
-<<<<<<< HEAD
-        this, target_native_context()
-                  .script_context_table(broker)
-                  .object()
-                  ->get_context(script_context_index, kAcquireLoad));
-
-    OptionalObjectRef contents = context.get(broker, context_slot_index);
-    if (contents.has_value()) CHECK(!contents->IsTheHole(broker));
-=======
         this,
         target_native_context().script_context_table(broker).object()->get(
             script_context_index, kAcquireLoad));
 
     OptionalObjectRef contents = context.get(broker, context_slot_index);
     if (contents.has_value()) CHECK(!contents->IsTheHole());
->>>>>>> 626889fb
 
     return *zone()->New<GlobalAccessFeedback>(
         context, context_slot_index,
@@ -855,12 +577,7 @@
   // The wanted name belongs (or did belong) to a property on the global
   // object and the feedback is the cell holding its value.
   return *zone()->New<GlobalAccessFeedback>(
-<<<<<<< HEAD
-      MakeRefAssumeMemoryFence(this,
-                               Handle<PropertyCell>::cast(feedback_value)),
-=======
       MakeRefAssumeMemoryFence(this, Cast<PropertyCell>(feedback_value)),
->>>>>>> 626889fb
       nexus.kind());
 }
 
@@ -927,11 +644,7 @@
   }
 
   AllocationSiteRef site =
-<<<<<<< HEAD
-      MakeRefAssumeMemoryFence(this, AllocationSite::cast(object));
-=======
       MakeRefAssumeMemoryFence(this, Cast<AllocationSite>(object));
->>>>>>> 626889fb
   return *zone()->New<LiteralFeedback>(site, nexus.kind());
 }
 
@@ -946,11 +659,7 @@
   }
 
   RegExpBoilerplateDescriptionRef boilerplate = MakeRefAssumeMemoryFence(
-<<<<<<< HEAD
-      this, RegExpBoilerplateDescription::cast(object));
-=======
       this, Cast<RegExpBoilerplateDescription>(object));
->>>>>>> 626889fb
   return *zone()->New<RegExpLiteralFeedback>(boilerplate, nexus.kind());
 }
 
@@ -964,11 +673,7 @@
     return NewInsufficientFeedback(nexus.kind());
   }
 
-<<<<<<< HEAD
-  JSArrayRef array = MakeRefAssumeMemoryFence(this, JSArray::cast(object));
-=======
   JSArrayRef array = MakeRefAssumeMemoryFence(this, Cast<JSArray>(object));
->>>>>>> 626889fb
   return *zone()->New<TemplateObjectFeedback>(array, nexus.kind());
 }
 
@@ -979,11 +684,6 @@
 
   OptionalHeapObjectRef target_ref;
   {
-<<<<<<< HEAD
-    MaybeObject maybe_target = nexus.GetFeedback();
-    HeapObject target_object;
-    if (maybe_target->GetHeapObject(&target_object)) {
-=======
     Tagged<MaybeObject> maybe_target = nexus.GetFeedback();
     Tagged<HeapObject> target_object;
     if (maybe_target.GetHeapObject(&target_object) &&
@@ -994,7 +694,6 @@
          Cast<JSFunction>(target_object)
                  ->shared()
                  ->function_literal_id(kRelaxedLoad) != 0)) {
->>>>>>> 626889fb
       target_ref = TryMakeRef(this, target_object);
     }
   }
@@ -1146,11 +845,7 @@
 
   // Separate the actual receiver maps and the possible transition sources.
   for (MapRef map : maps) {
-<<<<<<< HEAD
-    Map transition_target;
-=======
     Tagged<Map> transition_target;
->>>>>>> 626889fb
 
     // Don't generate elements kind transitions from stable maps.
     if (!map.is_stable()) {
@@ -1159,14 +854,10 @@
       MapUpdaterGuardIfNeeded mumd_scope(this);
 
       transition_target = map.object()->FindElementsKindTransitionedMap(
-<<<<<<< HEAD
-          isolate(), possible_transition_targets, ConcurrencyMode::kConcurrent);
-=======
           isolate(),
           MapHandlesSpan(possible_transition_targets.begin(),
                          possible_transition_targets.end()),
           ConcurrencyMode::kConcurrent);
->>>>>>> 626889fb
     }
 
     if (transition_target.is_null()) {
@@ -1211,9 +902,8 @@
 }
 
 OptionalNameRef JSHeapBroker::GetNameFeedback(FeedbackNexus const& nexus) {
-<<<<<<< HEAD
-  Name raw_name = nexus.GetName();
-  if (raw_name.is_null()) return base::nullopt;
+  Tagged<Name> raw_name = nexus.GetName();
+  if (raw_name.is_null()) return std::nullopt;
   return MakeRefAssumeMemoryFence(this, raw_name);
 }
 
@@ -1221,17 +911,6 @@
                                                        AccessMode access_mode) {
   DCHECK_NOT_NULL(dependencies_);
 
-=======
-  Tagged<Name> raw_name = nexus.GetName();
-  if (raw_name.is_null()) return std::nullopt;
-  return MakeRefAssumeMemoryFence(this, raw_name);
-}
-
-PropertyAccessInfo JSHeapBroker::GetPropertyAccessInfo(MapRef map, NameRef name,
-                                                       AccessMode access_mode) {
-  DCHECK_NOT_NULL(dependencies_);
-
->>>>>>> 626889fb
   PropertyAccessTarget target({map, name, access_mode});
   auto it = property_access_infos_.find(target);
   if (it != property_access_infos_.end()) return it->second;
@@ -1244,14 +923,11 @@
                   << map);
   property_access_infos_.insert({target, access_info});
   return access_info;
-<<<<<<< HEAD
-=======
 }
 
 TypeOfOpFeedback const& ProcessedFeedback::AsTypeOf() const {
   CHECK_EQ(kTypeOf, kind());
   return *static_cast<TypeOfOpFeedback const*>(this);
->>>>>>> 626889fb
 }
 
 BinaryOperationFeedback const& ProcessedFeedback::AsBinaryOperation() const {
