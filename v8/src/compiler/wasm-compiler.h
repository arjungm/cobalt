// Copyright 2015 the V8 project authors. All rights reserved.
// Use of this source code is governed by a BSD-style license that can be
// found in the LICENSE file.

#if !V8_ENABLE_WEBASSEMBLY
#error This header should only be included if WebAssembly is enabled.
#endif  // !V8_ENABLE_WEBASSEMBLY

#ifndef V8_COMPILER_WASM_COMPILER_H_
#define V8_COMPILER_WASM_COMPILER_H_

#if !V8_ENABLE_WEBASSEMBLY
#error This header should only be included if WebAssembly is enabled.
#endif  // !V8_ENABLE_WEBASSEMBLY

#include <memory>
#include <utility>

// Clients of this interface shouldn't depend on lots of compiler internals.
// Do not include anything else from src/compiler here!
#include "src/base/small-vector.h"
<<<<<<< HEAD
=======
#include "src/codegen/compiler.h"
>>>>>>> 626889fb
#include "src/compiler/wasm-compiler-definitions.h"
#include "src/runtime/runtime.h"
#include "src/wasm/function-body-decoder.h"
#include "src/wasm/function-compiler.h"
#include "src/wasm/module-instantiate.h"
#include "src/wasm/wasm-features.h"
#include "src/wasm/wasm-module.h"
#include "src/wasm/wasm-opcodes.h"
#include "src/wasm/wasm-result.h"
#include "src/zone/zone.h"

namespace v8 {

class CFunctionInfo;

namespace internal {
enum class AbortReason : uint8_t;
struct AssemblerOptions;
<<<<<<< HEAD
class TurbofanCompilationJob;
enum class BranchHint : uint8_t;
=======
enum class BranchHint : uint8_t;
class TurbofanCompilationJob;
>>>>>>> 626889fb

namespace compiler {
// Forward declarations for some compiler data structures.
class CallDescriptor;
class TFGraph;
class MachineGraph;
class Node;
class NodeOriginTable;
class Operator;
class SourcePositionTable;
struct WasmCompilationData;
class WasmDecorator;
class WasmGraphAssembler;
enum class TrapId : int32_t;
struct Int64LoweringSpecialCase;
template <size_t VarCount>
class GraphAssemblerLabel;
struct WasmTypeCheckConfig;
}  // namespace compiler

namespace wasm {
class AssemblerBufferCache;
struct DecodeStruct;
class WasmCode;
class WireBytesStorage;
enum class LoadTransformationKind : uint8_t;
<<<<<<< HEAD
enum Suspend : bool;
=======
enum Suspend : int;
enum CallOrigin { kCalledFromWasm, kCalledFromJS };
>>>>>>> 626889fb
}  // namespace wasm

namespace compiler {

<<<<<<< HEAD
wasm::WasmCompilationResult ExecuteTurbofanWasmCompilation(
    wasm::CompilationEnv*, WasmCompilationData& compilation_data, Counters*,
    wasm::WasmFeatures* detected);

// Compiles an import call wrapper, which allows Wasm to call imports.
V8_EXPORT_PRIVATE wasm::WasmCompilationResult CompileWasmImportCallWrapper(
    wasm::CompilationEnv* env, wasm::ImportCallKind, const wasm::FunctionSig*,
    bool source_positions, int expected_arity, wasm::Suspend);

// Compiles a host call wrapper, which allows Wasm to call host functions.
wasm::WasmCode* CompileWasmCapiCallWrapper(wasm::NativeModule*,
                                           const wasm::FunctionSig*);

bool IsFastCallSupportedSignature(const v8::CFunctionInfo*);
// Compiles a wrapper to call a Fast API function from Wasm.
wasm::WasmCode* CompileWasmJSFastCallWrapper(wasm::NativeModule*,
                                             const wasm::FunctionSig*,
                                             Handle<JSReceiver> callable);

// Returns an TurbofanCompilationJob object for a JS to Wasm wrapper.
std::unique_ptr<TurbofanCompilationJob> NewJSToWasmCompilationJob(
    Isolate* isolate, const wasm::FunctionSig* sig,
    const wasm::WasmModule* module, bool is_import,
    const wasm::WasmFeatures& enabled_features);

MaybeHandle<Code> CompileWasmToJSWrapper(Isolate* isolate,
                                         const wasm::FunctionSig* sig,
                                         wasm::ImportCallKind kind,
                                         int expected_arity,
                                         wasm::Suspend suspend);
=======
// Compiles an import call wrapper, which allows Wasm to call imports.
V8_EXPORT_PRIVATE wasm::WasmCompilationResult CompileWasmImportCallWrapper(
    wasm::ImportCallKind, const wasm::CanonicalSig*, int expected_arity,
    wasm::Suspend);

// Compiles a host call wrapper, which allows Wasm to call host functions.
wasm::WasmCompilationResult CompileWasmCapiCallWrapper(
    const wasm::CanonicalSig*);

bool IsFastCallSupportedSignature(const v8::CFunctionInfo*);
// Compiles a wrapper to call a Fast API function from Wasm.
wasm::WasmCompilationResult CompileWasmJSFastCallWrapper(
    const wasm::CanonicalSig*, DirectHandle<JSReceiver> callable);
>>>>>>> 626889fb

// Returns a TurboshaftCompilationJob object for a JS to Wasm wrapper.
std::unique_ptr<OptimizedCompilationJob> NewJSToWasmCompilationJob(
    Isolate* isolate, const wasm::CanonicalSig* sig,
    bool receiver_is_first_param);

enum CWasmEntryParameters {
  kCodeEntry,
  kObjectRef,
  kArgumentsBuffer,
  kCEntryFp,
  // marker:
  kNumParameters
};

// Compiles a stub with C++ linkage, to be called from Execution::CallWasm,
// which knows how to feed it its parameters.
<<<<<<< HEAD
V8_EXPORT_PRIVATE Handle<Code> CompileCWasmEntry(
    Isolate*, const wasm::FunctionSig*, const wasm::WasmModule* module);

// Values from the instance object are cached between Wasm-level function calls.
// This struct allows the SSA environment handling this cache to be defined
// and manipulated in wasm-compiler.{h,cc} instead of inside the Wasm decoder.
// (Note that currently, the globals base is immutable, so not cached here.)
struct WasmInstanceCacheNodes {
  Node* mem_start = nullptr;
  Node* mem_size = nullptr;
};
=======
V8_EXPORT_PRIVATE Handle<Code> CompileCWasmEntry(Isolate*,
                                                 const wasm::CanonicalSig*);
>>>>>>> 626889fb

struct WasmLoopInfo {
  Node* header;
  uint32_t nesting_depth;
  // This loop has, to our best knowledge, no other loops nested within it. A
  // loop can obtain inner loops despite this after inlining.
  bool can_be_innermost;

  WasmLoopInfo(Node* header, uint32_t nesting_depth, bool can_be_innermost)
      : header(header),
        nesting_depth(nesting_depth),
        can_be_innermost(can_be_innermost) {}
};

struct WasmCompilationData {
  explicit WasmCompilationData(const wasm::FunctionBody& func_body)
      : func_body(func_body) {}

  size_t body_size() { return func_body.end - func_body.start; }

  const wasm::FunctionBody& func_body;
  const wasm::WireBytesStorage* wire_bytes_storage;
<<<<<<< HEAD
  wasm::AssemblerBufferCache* buffer_cache;
  NodeOriginTable* node_origins{nullptr};
  std::vector<WasmLoopInfo>* loop_infos{nullptr};
  wasm::AssumptionsJournal* assumptions{nullptr};
=======
  NodeOriginTable* node_origins{nullptr};
  std::vector<WasmLoopInfo>* loop_infos{nullptr};
  std::unique_ptr<wasm::AssumptionsJournal> assumptions{};
>>>>>>> 626889fb
  SourcePositionTable* source_positions{nullptr};
  int func_index;
};

// Abstracts details of building TurboFan graph nodes for wasm to separate
// the wasm decoder from the internal details of TurboFan.
class WasmGraphBuilder {
 public:
<<<<<<< HEAD
  // The parameter at index 0 in a wasm function has special meaning:
  // - For normal wasm functions, it points to the function's instance.
  // - For Wasm-to-JS and C-API wrappers, it points to a {WasmApiFunctionRef}
  //   object which represents the function's context.
  // - For JS-to-Wasm and JS-to-JS wrappers (which are JS functions), it does
  //   not have a special meaning. In these cases, we need access to an isolate
  //   at compile time, i.e., {isolate_} needs to be non-null.
  enum Parameter0Mode {
    kInstanceMode,
    kWasmApiFunctionRefMode,
    kNoSpecialParameterMode
  };
  enum EnforceBoundsCheck : bool {  // --
    kNeedsBoundsCheck = true,
    kCanOmitBoundsCheck = false
  };
  enum BoundsCheckResult {
    // Statically OOB.
    kOutOfBounds,
    // Dynamically checked (using 1-2 conditional branches).
    kDynamicallyChecked,
    // OOB handled via the trap handler.
    kTrapHandler,
    // Statically known to be in bounds.
    kInBounds
=======
  // ParameterMode specifies how the instance is passed.
  enum ParameterMode {
    // Normal wasm functions pass the instance as an implicit first parameter.
    kInstanceParameterMode,
    // For Wasm-to-JS and C-API wrappers, a {WasmImportData} object is
    // passed as first parameter.
    kWasmImportDataMode,
    // For JS-to-Wasm wrappers (which are JS functions), we load the Wasm
    // instance from the JS function data. The generated code objects live on
    // the JS heap, so those compilation pass an isolate.
    kJSFunctionAbiMode,
    // The JS-to-JS wrapper does not have an associated instance.
    // The C-entry stub uses a custom ABI (see {CWasmEntryParameters}).
    kNoSpecialParameterMode
>>>>>>> 626889fb
  };

  V8_EXPORT_PRIVATE WasmGraphBuilder(
      wasm::CompilationEnv* env, Zone* zone, MachineGraph* mcgraph,
<<<<<<< HEAD
      const wasm::FunctionSig* sig,
      compiler::SourcePositionTable* spt = nullptr)
      : WasmGraphBuilder(env, zone, mcgraph, sig, spt, kInstanceMode, nullptr,
                         env->enabled_features) {}

  V8_EXPORT_PRIVATE WasmGraphBuilder(wasm::CompilationEnv* env, Zone* zone,
                                     MachineGraph* mcgraph,
                                     const wasm::FunctionSig* sig,
                                     compiler::SourcePositionTable* spt,
                                     Parameter0Mode parameter_mode,
                                     Isolate* isolate,
                                     wasm::WasmFeatures enabled_features);

  V8_EXPORT_PRIVATE ~WasmGraphBuilder();

  bool TryWasmInlining(int fct_index, wasm::NativeModule* native_module);
=======
      const wasm::FunctionSig* sig, compiler::SourcePositionTable* spt,
      ParameterMode parameter_mode, Isolate* isolate,
      wasm::WasmEnabledFeatures enabled_features,
      const wasm::CanonicalSig* wrapper_sig = nullptr);

  V8_EXPORT_PRIVATE ~WasmGraphBuilder();

  bool TryWasmInlining(int fct_index, wasm::NativeModule* native_module,
                       int inlining_id);
>>>>>>> 626889fb

  //-----------------------------------------------------------------------
  // Operations independent of {control} or {effect}.
  //-----------------------------------------------------------------------
  void Start(unsigned params);
  Node* Param(int index, const char* debug_name = nullptr);
<<<<<<< HEAD
  Node* Loop(Node* entry);
  void TerminateLoop(Node* effect, Node* control);
  Node* LoopExit(Node* loop_node);
  // Assumes current control() is the corresponding loop exit.
  Node* LoopExitValue(Node* value, MachineRepresentation representation);
  void TerminateThrow(Node* effect, Node* control);
  Node* Merge(unsigned count, Node** controls);
  template <typename... Nodes>
  Node* Merge(Node* fst, Nodes*... args);
  Node* Phi(wasm::ValueType type, unsigned count, Node** vals_and_control);
  Node* CreateOrMergeIntoPhi(MachineRepresentation rep, Node* merge,
                             Node* tnode, Node* fnode);
  Node* CreateOrMergeIntoEffectPhi(Node* merge, Node* tnode, Node* fnode);
  Node* EffectPhi(unsigned count, Node** effects_and_control);
  Node* RefNull(wasm::ValueType type);
  Node* RefFunc(uint32_t function_index);
  Node* AssertNotNull(
      Node* object, wasm::ValueType type, wasm::WasmCodePosition position,
      wasm::TrapReason reason = wasm::TrapReason::kTrapNullDereference);
  Node* TraceInstruction(uint32_t mark_id);
  Node* Int32Constant(int32_t value);
  Node* Int64Constant(int64_t value);
  Node* Float32Constant(float value);
  Node* Float64Constant(double value);
  Node* Simd128Constant(const uint8_t value[16]);
  Node* Binop(wasm::WasmOpcode opcode, Node* left, Node* right,
              wasm::WasmCodePosition position = wasm::kNoCodePosition);
  // The {type} argument is only required for null-checking operations.
  Node* Unop(wasm::WasmOpcode opcode, Node* input,
             wasm::ValueType type = wasm::kWasmBottom,
             wasm::WasmCodePosition position = wasm::kNoCodePosition);
  Node* MemoryGrow(Node* input);
  Node* Throw(uint32_t tag_index, const wasm::WasmTag* tag,
              const base::Vector<Node*> values,
              wasm::WasmCodePosition position);
  Node* Rethrow(Node* except_obj);
  Node* ExceptionTagEqual(Node* caught_tag, Node* expected_tag);
  Node* LoadTagFromTable(uint32_t tag_index);
  Node* GetExceptionTag(Node* except_obj);
  Node* GetExceptionValues(Node* except_obj, const wasm::WasmTag* tag,
                           base::Vector<Node*> values_out);
  bool IsPhiWithMerge(Node* phi, Node* merge);
  bool ThrowsException(Node* node, Node** if_success, Node** if_exception);
  void AppendToMerge(Node* merge, Node* from);
  void AppendToPhi(Node* phi, Node* from);

  void StackCheck(WasmInstanceCacheNodes* shared_memory_instance_cache,
                  wasm::WasmCodePosition);

  void PatchInStackCheckIfNeeded();
=======
  void TerminateThrow(Node* effect, Node* control);
  Node* Int32Constant(int32_t value);
>>>>>>> 626889fb

  //-----------------------------------------------------------------------
  // Operations that read and/or write {control} and {effect}.
  //-----------------------------------------------------------------------
<<<<<<< HEAD
  Node* BranchNoHint(Node* cond, Node** true_node, Node** false_node);
  Node* BranchExpectFalse(Node* cond, Node** true_node, Node** false_node);
  Node* BranchExpectTrue(Node* cond, Node** true_node, Node** false_node);

  void TrapIfTrue(wasm::TrapReason reason, Node* cond,
                  wasm::WasmCodePosition position);
  void TrapIfFalse(wasm::TrapReason reason, Node* cond,
                   wasm::WasmCodePosition position);
  Node* Select(Node *cond, Node* true_node, Node* false_node,
               wasm::ValueType type);

  void TrapIfEq32(wasm::TrapReason reason, Node* node, int32_t val,
                  wasm::WasmCodePosition position);
  void ZeroCheck32(wasm::TrapReason reason, Node* node,
                   wasm::WasmCodePosition position);
  void TrapIfEq64(wasm::TrapReason reason, Node* node, int64_t val,
                  wasm::WasmCodePosition position);
  void ZeroCheck64(wasm::TrapReason reason, Node* node,
                   wasm::WasmCodePosition position);

  Node* Switch(unsigned count, Node* key);
  Node* IfValue(int32_t value, Node* sw);
  Node* IfDefault(Node* sw);
=======

>>>>>>> 626889fb
  Node* Return(base::Vector<Node*> nodes);
  template <typename... Nodes>
  Node* Return(Node* fst, Nodes*... more) {
    Node* arr[] = {fst, more...};
    return Return(base::ArrayVector(arr));
  }

<<<<<<< HEAD
  void TraceFunctionEntry(wasm::WasmCodePosition position);
  void TraceFunctionExit(base::Vector<Node*> vals,
                         wasm::WasmCodePosition position);

  void Trap(wasm::TrapReason reason, wasm::WasmCodePosition position);

  // In all six call-related public functions, we pass a signature based on the
  // real arguments for this call. This signature gets stored in the Call node
  // and will later help us generate better code if this call gets inlined.
  Node* CallDirect(uint32_t index, base::Vector<Node*> args,
                   base::Vector<Node*> rets, wasm::WasmCodePosition position);
  Node* CallIndirect(uint32_t table_index, uint32_t sig_index,
                     base::Vector<Node*> args, base::Vector<Node*> rets,
                     wasm::WasmCodePosition position);
  Node* CallRef(const wasm::FunctionSig* sig, base::Vector<Node*> args,
                base::Vector<Node*> rets, CheckForNull null_check,
                wasm::WasmCodePosition position);

  Node* ReturnCall(uint32_t index, base::Vector<Node*> args,
                   wasm::WasmCodePosition position);
  Node* ReturnCallIndirect(uint32_t table_index, uint32_t sig_index,
                           base::Vector<Node*> args,
                           wasm::WasmCodePosition position);
  Node* ReturnCallRef(const wasm::FunctionSig* sig, base::Vector<Node*> args,
                      CheckForNull null_check, wasm::WasmCodePosition position);

  void CompareToInternalFunctionAtIndex(Node* func_ref, uint32_t function_index,
                                        Node** success_control,
                                        Node** failure_control,
                                        bool is_last_case);

  void BrOnNull(Node* ref_object, wasm::ValueType type, Node** non_null_node,
                Node** null_node);

  Node* Invert(Node* node);

  Node* GlobalGet(uint32_t index);
  void GlobalSet(uint32_t index, Node* val);
  Node* TableGet(uint32_t table_index, Node* index,
                 wasm::WasmCodePosition position);
  void TableSet(uint32_t table_index, Node* index, Node* val,
                wasm::WasmCodePosition position);
  //-----------------------------------------------------------------------
  // Operations that concern the linear memory.
  //-----------------------------------------------------------------------
  Node* CurrentMemoryPages();
  void TraceMemoryOperation(bool is_store, MachineRepresentation, Node* index,
                            uintptr_t offset, wasm::WasmCodePosition);
  Node* LoadMem(wasm::ValueType type, MachineType memtype, Node* index,
                uint64_t offset, uint32_t alignment,
                wasm::WasmCodePosition position);
#if defined(V8_TARGET_BIG_ENDIAN) || defined(V8_TARGET_ARCH_S390_LE_SIM)
  Node* LoadTransformBigEndian(wasm::ValueType type, MachineType memtype,
                               wasm::LoadTransformationKind transform,
                               Node* index, uint64_t offset, uint32_t alignment,
                               wasm::WasmCodePosition position);
#endif
  Node* LoadTransform(wasm::ValueType type, MachineType memtype,
                      wasm::LoadTransformationKind transform, Node* index,
                      uint64_t offset, uint32_t alignment,
                      wasm::WasmCodePosition position);
  Node* LoadLane(wasm::ValueType type, MachineType memtype, Node* value,
                 Node* index, uint64_t offset, uint32_t alignment,
                 uint8_t laneidx, wasm::WasmCodePosition position);
  void StoreMem(MachineRepresentation mem_rep, Node* index, uint64_t offset,
                uint32_t alignment, Node* val, wasm::WasmCodePosition position,
                wasm::ValueType type);
  void StoreLane(MachineRepresentation mem_rep, Node* index, uint64_t offset,
                 uint32_t alignment, Node* val, uint8_t laneidx,
                 wasm::WasmCodePosition position, wasm::ValueType type);
  static void PrintDebugName(Node* node);

=======
>>>>>>> 626889fb
  Node* effect();
  Node* control();
  Node* SetEffect(Node* node);
  Node* SetControl(Node* node);
  void SetEffectControl(Node* effect, Node* control);
  Node* SetEffectControl(Node* effect_and_control) {
    SetEffectControl(effect_and_control, effect_and_control);
    return effect_and_control;
  }

  Node* SetType(Node* node, wasm::ValueType type);
<<<<<<< HEAD

  // Utilities to manipulate sets of instance cache nodes.
  void InitInstanceCache(WasmInstanceCacheNodes* instance_cache);
  void PrepareInstanceCacheForLoop(WasmInstanceCacheNodes* instance_cache,
                                   Node* control);
  void NewInstanceCacheMerge(WasmInstanceCacheNodes* to,
                             WasmInstanceCacheNodes* from, Node* merge);
  void MergeInstanceCacheInto(WasmInstanceCacheNodes* to,
                              WasmInstanceCacheNodes* from, Node* merge);

  void set_instance_cache(WasmInstanceCacheNodes* instance_cache) {
    this->instance_cache_ = instance_cache;
  }

  const wasm::FunctionSig* GetFunctionSignature() { return sig_; }

  enum CallOrigin { kCalledFromWasm, kCalledFromJS };
=======
>>>>>>> 626889fb

  // Overload for when we want to provide a specific signature, rather than
  // build one using sig_, for example after scalar lowering.
  V8_EXPORT_PRIVATE void LowerInt64(Signature<MachineRepresentation>* sig);
<<<<<<< HEAD
  V8_EXPORT_PRIVATE void LowerInt64(CallOrigin origin);

  void SetSourcePosition(Node* node, wasm::WasmCodePosition position);

  Node* S128Zero();
  Node* S1x4Zero();
  Node* S1x8Zero();
  Node* S1x16Zero();

  Node* SimdOp(wasm::WasmOpcode opcode, Node* const* inputs);

  Node* SimdLaneOp(wasm::WasmOpcode opcode, uint8_t lane, Node* const* inputs);

  Node* Simd8x16ShuffleOp(const uint8_t shuffle[16], Node* const* inputs);

  Node* AtomicOp(wasm::WasmOpcode opcode, Node* const* inputs,
                 uint32_t alignment, uint64_t offset,
                 wasm::WasmCodePosition position);
  void AtomicFence();

  void MemoryInit(uint32_t data_segment_index, Node* dst, Node* src, Node* size,
                  wasm::WasmCodePosition position);
  void MemoryCopy(Node* dst, Node* src, Node* size,
                  wasm::WasmCodePosition position);
  void DataDrop(uint32_t data_segment_index, wasm::WasmCodePosition position);
  void MemoryFill(Node* dst, Node* fill, Node* size,
                  wasm::WasmCodePosition position);

  void TableInit(uint32_t table_index, uint32_t elem_segment_index, Node* dst,
                 Node* src, Node* size, wasm::WasmCodePosition position);
  void ElemDrop(uint32_t elem_segment_index, wasm::WasmCodePosition position);
  void TableCopy(uint32_t table_dst_index, uint32_t table_src_index, Node* dst,
                 Node* src, Node* size, wasm::WasmCodePosition position);
  Node* TableGrow(uint32_t table_index, Node* value, Node* delta);
  Node* TableSize(uint32_t table_index);
  void TableFill(uint32_t table_index, Node* start, Node* value, Node* count);

  Node* StructNew(uint32_t struct_index, const wasm::StructType* type,
                  Node* rtt, base::Vector<Node*> fields);
  Node* StructGet(Node* struct_object, const wasm::StructType* struct_type,
                  uint32_t field_index, CheckForNull null_check, bool is_signed,
                  wasm::WasmCodePosition position);
  void StructSet(Node* struct_object, const wasm::StructType* struct_type,
                 uint32_t field_index, Node* value, CheckForNull null_check,
                 wasm::WasmCodePosition position);
  Node* ArrayNew(uint32_t array_index, const wasm::ArrayType* type,
                 Node* length, Node* initial_value, Node* rtt,
                 wasm::WasmCodePosition position);
  Node* ArrayGet(Node* array_object, const wasm::ArrayType* type, Node* index,
                 CheckForNull null_check, bool is_signed,
                 wasm::WasmCodePosition position);
  void ArraySet(Node* array_object, const wasm::ArrayType* type, Node* index,
                Node* value, CheckForNull null_check,
                wasm::WasmCodePosition position);
  Node* ArrayLen(Node* array_object, CheckForNull null_check,
                 wasm::WasmCodePosition position);
  void ArrayCopy(Node* dst_array, Node* dst_index, CheckForNull dst_null_check,
                 Node* src_array, Node* src_index, CheckForNull src_null_check,
                 Node* length, const wasm::ArrayType* type,
                 wasm::WasmCodePosition position);
  void ArrayFill(Node* array, Node* index, Node* value, Node* length,
                 const wasm::ArrayType* type, CheckForNull null_check,
                 wasm::WasmCodePosition position);
  Node* ArrayNewFixed(const wasm::ArrayType* type, Node* rtt,
                      base::Vector<Node*> elements);
  Node* ArrayNewSegment(const wasm::ArrayType* type, uint32_t segment_index,
                        Node* offset, Node* length, Node* rtt,
                        wasm::WasmCodePosition position);
  void ArrayInitSegment(const wasm::ArrayType* type, uint32_t segment_index,
                        Node* array, Node* array_index, Node* segment_offset,
                        Node* length, wasm::WasmCodePosition position);
  Node* I31New(Node* input);
  Node* I31GetS(Node* input, CheckForNull null_check,
                wasm::WasmCodePosition position);
  Node* I31GetU(Node* input, CheckForNull null_check,
                wasm::WasmCodePosition position);
  Node* RttCanon(uint32_t type_index);

  Node* RefTest(Node* object, Node* rtt, WasmTypeCheckConfig config);
  Node* RefTestAbstract(Node* object, wasm::HeapType type, bool is_nullable,
                        bool null_succeeds);
  Node* RefCast(Node* object, Node* rtt, WasmTypeCheckConfig config,
                wasm::WasmCodePosition position);
  Node* RefCastAbstract(Node* object, wasm::HeapType type,
                        wasm::WasmCodePosition position, bool is_nullable,
                        bool null_succeeds);
  void BrOnCast(Node* object, Node* rtt, WasmTypeCheckConfig config,
                Node** match_control, Node** match_effect,
                Node** no_match_control, Node** no_match_effect);
  Node* RefIsEq(Node* object, bool object_can_be_null, bool null_succeeds);
  Node* RefAsEq(Node* object, bool object_can_be_null,
                wasm::WasmCodePosition position, bool null_succeeds);
  void BrOnEq(Node* object, Node* rtt, WasmTypeCheckConfig config,
              Node** match_control, Node** match_effect,
              Node** no_match_control, Node** no_match_effect);
  Node* RefIsStruct(Node* object, bool object_can_be_null, bool null_succeeds);
  Node* RefAsStruct(Node* object, bool object_can_be_null,
                    wasm::WasmCodePosition position, bool null_succeeds);
  void BrOnStruct(Node* object, Node* rtt, WasmTypeCheckConfig config,
                  Node** match_control, Node** match_effect,
                  Node** no_match_control, Node** no_match_effect);
  Node* RefIsArray(Node* object, bool object_can_be_null, bool null_succeeds);
  Node* RefAsArray(Node* object, bool object_can_be_null,
                   wasm::WasmCodePosition position, bool null_succeeds);
  void BrOnArray(Node* object, Node* rtt, WasmTypeCheckConfig config,
                 Node** match_control, Node** match_effect,
                 Node** no_match_control, Node** no_match_effect);
  Node* RefIsI31(Node* object, bool null_succeeds);
  Node* RefAsI31(Node* object, wasm::WasmCodePosition position,
                 bool null_succeeds);
  void BrOnI31(Node* object, Node* rtt, WasmTypeCheckConfig config,
               Node** match_control, Node** match_effect,
               Node** no_match_control, Node** no_match_effect);
  Node* StringNewWtf8(uint32_t memory, unibrow::Utf8Variant variant,
                      Node* offset, Node* size);
  Node* StringNewWtf8Array(unibrow::Utf8Variant variant, Node* array,
                           Node* start, Node* end);
  Node* StringNewWtf16(uint32_t memory, Node* offset, Node* size);
  Node* StringNewWtf16Array(Node* array, Node* start, Node* end);
  Node* StringAsWtf16(Node* string, CheckForNull null_check,
                      wasm::WasmCodePosition position);
  Node* StringConst(uint32_t index);
  Node* StringMeasureUtf8(Node* string, CheckForNull null_check,
                          wasm::WasmCodePosition position);
  Node* StringMeasureWtf8(Node* string, CheckForNull null_check,
                          wasm::WasmCodePosition position);
  Node* StringMeasureWtf16(Node* string, CheckForNull null_check,
                           wasm::WasmCodePosition position);
  Node* StringEncodeWtf8(uint32_t memory, unibrow::Utf8Variant variant,
                         Node* string, CheckForNull null_check, Node* offset,
                         wasm::WasmCodePosition position);
  Node* StringEncodeWtf8Array(unibrow::Utf8Variant variant, Node* string,
                              CheckForNull string_null_check, Node* array,
                              CheckForNull array_null_check, Node* start,
                              wasm::WasmCodePosition position);
  Node* StringEncodeWtf16(uint32_t memory, Node* string,
                          CheckForNull null_check, Node* offset,
                          wasm::WasmCodePosition position);
  Node* StringEncodeWtf16Array(Node* string, CheckForNull string_null_check,
                               Node* array, CheckForNull array_null_check,
                               Node* start, wasm::WasmCodePosition position);
  Node* StringConcat(Node* head, CheckForNull head_null_check, Node* tail,
                     CheckForNull tail_null_check,
                     wasm::WasmCodePosition position);
  Node* StringEqual(Node* a, CheckForNull a_null_check, Node* b,
                    CheckForNull b_null_check, wasm::WasmCodePosition position);
  Node* StringIsUSVSequence(Node* str, CheckForNull null_check,
                            wasm::WasmCodePosition position);
  Node* StringAsWtf8(Node* str, CheckForNull null_check,
                     wasm::WasmCodePosition position);
  Node* StringViewWtf8Advance(Node* view, CheckForNull null_check, Node* pos,
                              Node* bytes, wasm::WasmCodePosition position);
  void StringViewWtf8Encode(uint32_t memory, unibrow::Utf8Variant variant,
                            Node* view, CheckForNull null_check, Node* addr,
                            Node* pos, Node* bytes, Node** next_pos,
                            Node** bytes_written,
                            wasm::WasmCodePosition position);
  Node* StringViewWtf8Slice(Node* view, CheckForNull null_check, Node* pos,
                            Node* bytes, wasm::WasmCodePosition position);
  Node* StringViewWtf16GetCodeUnit(Node* string, CheckForNull null_check,
                                   Node* offset,
                                   wasm::WasmCodePosition position);
  Node* StringViewWtf16Encode(uint32_t memory, Node* string,
                              CheckForNull null_check, Node* offset,
                              Node* start, Node* length,
                              wasm::WasmCodePosition position);
  Node* StringViewWtf16Slice(Node* string, CheckForNull null_check, Node* start,
                             Node* end, wasm::WasmCodePosition position);
  Node* StringAsIter(Node* str, CheckForNull null_check,
                     wasm::WasmCodePosition position);
  Node* StringViewIterNext(Node* view, CheckForNull null_check,
                           wasm::WasmCodePosition position);
  Node* StringViewIterAdvance(Node* view, CheckForNull null_check,
                              Node* codepoints,
                              wasm::WasmCodePosition position);
  Node* StringViewIterRewind(Node* view, CheckForNull null_check,
                             Node* codepoints, wasm::WasmCodePosition position);
  Node* StringViewIterSlice(Node* view, CheckForNull null_check,
                            Node* codepoints, wasm::WasmCodePosition position);
  Node* StringCompare(Node* lhs, CheckForNull null_check_lhs, Node* rhs,
                      CheckForNull null_check_rhs,
                      wasm::WasmCodePosition position);
  Node* StringFromCodePoint(Node* code_point);
  Node* StringHash(Node* string, CheckForNull null_check,
                   wasm::WasmCodePosition position);
  Node* IsNull(Node* object, wasm::ValueType type);
  Node* TypeGuard(Node* value, wasm::ValueType type);

  // Support for well-known imports.
  // See {CheckWellKnownImport} for signature and builtin ID definitions.
  Node* WellKnown_StringToLowerCaseStringref(Node* string,
                                             CheckForNull null_check);
  Node* WellKnown_IntToString(Node* n, Node* radix);

  bool has_simd() const { return has_simd_; }

  wasm::BoundsCheckStrategy bounds_checks() const {
    return env_->bounds_checks;
  }

  Node* DefaultValue(wasm::ValueType type);

  MachineGraph* mcgraph() { return mcgraph_; }
  Graph* graph();
  Zone* graph_zone();

  void AddBytecodePositionDecorator(NodeOriginTable* node_origins,
                                    wasm::Decoder* decoder);

  void RemoveBytecodePositionDecorator();
=======
  V8_EXPORT_PRIVATE void LowerInt64(wasm::CallOrigin origin);

  void SetSourcePosition(Node* node, wasm::WasmCodePosition position);

  Node* IsNull(Node* object, wasm::ValueType type);
  Node* TypeGuard(Node* value, wasm::ValueType type);

  bool has_simd() const { return has_simd_; }

  MachineGraph* mcgraph() { return mcgraph_; }
  TFGraph* graph();
  Zone* graph_zone();
>>>>>>> 626889fb

  void StoreCallCount(Node* call, int count);
  void ReserveCallCounts(size_t num_call_instructions);

  void set_inlining_id(int inlining_id) {
    DCHECK_NE(inlining_id, -1);
    inlining_id_ = inlining_id;
  }

 protected:
  Node* NoContextConstant();

  Node* GetInstance();
  Node* BuildLoadIsolateRoot();
  Node* UndefinedValue();

<<<<<<< HEAD
  // MemBuffer is only called with valid offsets (after bounds checking), so the
  // offset fits in a platform-dependent uintptr_t.
  Node* MemBuffer(uintptr_t offset);

  // BoundsCheckMem receives a 32/64-bit index (depending on
  // WasmModule::is_memory64) and returns a ptrsize index and information about
  // the kind of bounds check performed (or why none was needed).
  std::pair<Node*, BoundsCheckResult> BoundsCheckMem(uint8_t access_size,
                                                     Node* index,
                                                     uint64_t offset,
                                                     wasm::WasmCodePosition,
                                                     EnforceBoundsCheck);

  std::pair<Node*, BoundsCheckResult> CheckBoundsAndAlignment(
      int8_t access_size, Node* index, uint64_t offset, wasm::WasmCodePosition,
      EnforceBoundsCheck);

  const Operator* GetSafeLoadOperator(int offset, wasm::ValueType type);
  const Operator* GetSafeStoreOperator(int offset, wasm::ValueType type);
  Node* BuildChangeEndiannessStore(Node* node, MachineRepresentation rep,
                                   wasm::ValueType wasmtype = wasm::kWasmVoid);
  Node* BuildChangeEndiannessLoad(Node* node, MachineType type,
                                  wasm::ValueType wasmtype = wasm::kWasmVoid);

  Node* MaskShiftCount32(Node* node);
  Node* MaskShiftCount64(Node* node);

  enum IsReturnCall : bool { kReturnCall = true, kCallContinues = false };

  template <typename... Args>
  Node* BuildCCall(MachineSignature* sig, Node* function, Args... args);
  Node* BuildCallNode(const wasm::FunctionSig* sig, base::Vector<Node*> args,
                      wasm::WasmCodePosition position, Node* instance_node,
                      const Operator* op, Node* frame_state = nullptr);
  // Helper function for {BuildIndirectCall}.
  void LoadIndirectFunctionTable(uint32_t table_index, Node** ift_size,
                                 Node** ift_sig_ids, Node** ift_targets,
                                 Node** ift_instances);
  Node* BuildIndirectCall(uint32_t table_index, uint32_t sig_index,
                          base::Vector<Node*> args, base::Vector<Node*> rets,
                          wasm::WasmCodePosition position,
                          IsReturnCall continuation);
  Node* BuildWasmCall(const wasm::FunctionSig* sig, base::Vector<Node*> args,
                      base::Vector<Node*> rets, wasm::WasmCodePosition position,
                      Node* instance_node, Node* frame_state = nullptr);
  Node* BuildWasmReturnCall(const wasm::FunctionSig* sig,
                            base::Vector<Node*> args,
                            wasm::WasmCodePosition position,
                            Node* instance_node);
  Node* BuildImportCall(const wasm::FunctionSig* sig, base::Vector<Node*> args,
                        base::Vector<Node*> rets,
                        wasm::WasmCodePosition position, int func_index,
                        IsReturnCall continuation);
  Node* BuildImportCall(const wasm::FunctionSig* sig, base::Vector<Node*> args,
                        base::Vector<Node*> rets,
                        wasm::WasmCodePosition position, Node* func_index,
                        IsReturnCall continuation);
  Node* BuildCallRef(const wasm::FunctionSig* sig, base::Vector<Node*> args,
                     base::Vector<Node*> rets, CheckForNull null_check,
                     IsReturnCall continuation,
                     wasm::WasmCodePosition position);

  Node* BuildF32CopySign(Node* left, Node* right);
  Node* BuildF64CopySign(Node* left, Node* right);

  Node* BuildIntConvertFloat(Node* input, wasm::WasmCodePosition position,
                             wasm::WasmOpcode);
  Node* BuildI32Ctz(Node* input);
  Node* BuildI32Popcnt(Node* input);
  Node* BuildI64Ctz(Node* input);
  Node* BuildI64Popcnt(Node* input);
  Node* BuildBitCountingCall(Node* input, ExternalReference ref,
                             MachineRepresentation input_type);

  Node* BuildCFuncInstruction(ExternalReference ref, MachineType type,
                              Node* input0, Node* input1 = nullptr);
  Node* BuildF32Trunc(Node* input);
  Node* BuildF32Floor(Node* input);
  Node* BuildF32Ceil(Node* input);
  Node* BuildF32NearestInt(Node* input);
  Node* BuildF64Trunc(Node* input);
  Node* BuildF64Floor(Node* input);
  Node* BuildF64Ceil(Node* input);
  Node* BuildF64NearestInt(Node* input);
  Node* BuildI32Rol(Node* left, Node* right);
  Node* BuildI64Rol(Node* left, Node* right);

  Node* BuildF64Acos(Node* input);
  Node* BuildF64Asin(Node* input);
  Node* BuildF64Pow(Node* left, Node* right);
  Node* BuildF64Mod(Node* left, Node* right);

  Node* BuildIntToFloatConversionInstruction(
      Node* input, ExternalReference ref,
      MachineRepresentation parameter_representation,
      const MachineType result_type);
  Node* BuildF32SConvertI64(Node* input);
  Node* BuildF32UConvertI64(Node* input);
  Node* BuildF64SConvertI64(Node* input);
  Node* BuildF64UConvertI64(Node* input);

  Node* BuildCcallConvertFloat(Node* input, wasm::WasmCodePosition position,
                               wasm::WasmOpcode opcode);

  Node* BuildI32DivS(Node* left, Node* right, wasm::WasmCodePosition position);
  Node* BuildI32RemS(Node* left, Node* right, wasm::WasmCodePosition position);
  Node* BuildI32DivU(Node* left, Node* right, wasm::WasmCodePosition position);
  Node* BuildI32RemU(Node* left, Node* right, wasm::WasmCodePosition position);

  Node* BuildI64DivS(Node* left, Node* right, wasm::WasmCodePosition position);
  Node* BuildI64RemS(Node* left, Node* right, wasm::WasmCodePosition position);
  Node* BuildI64DivU(Node* left, Node* right, wasm::WasmCodePosition position);
  Node* BuildI64RemU(Node* left, Node* right, wasm::WasmCodePosition position);
  Node* BuildDiv64Call(Node* left, Node* right, ExternalReference ref,
                       MachineType result_type, wasm::TrapReason trap_zero,
                       wasm::WasmCodePosition position);

  void MemTypeToUintPtrOrOOBTrap(std::initializer_list<Node**> nodes,
                                 wasm::WasmCodePosition position);

  void GetGlobalBaseAndOffset(const wasm::WasmGlobal&, Node** base_node,
                              Node** offset_node);

  using BranchBuilder = std::function<void(Node*, BranchHint)>;
  struct Callbacks {
    BranchBuilder succeed_if;
    BranchBuilder fail_if;
    BranchBuilder fail_if_not;
  };

  // This type is used to collect control/effect nodes we need to merge at the
  // end of BrOn* functions. Nodes are collected by calling the passed callbacks
  // succeed_if, fail_if and fail_if_not. We have up to 5 control nodes to
  // merge; the EffectPhi needs an additional input.
  using SmallNodeVector = base::SmallVector<Node*, 6>;

  Callbacks TestCallbacks(GraphAssemblerLabel<1>* label);
  Callbacks CastCallbacks(GraphAssemblerLabel<0>* label,
                          wasm::WasmCodePosition position);
  Callbacks BranchCallbacks(SmallNodeVector& no_match_controls,
                            SmallNodeVector& no_match_effects,
                            SmallNodeVector& match_controls,
                            SmallNodeVector& match_effects);

  void EqCheck(Node* object, bool object_can_be_null, Callbacks callbacks,
               bool null_succeeds);
  void ManagedObjectInstanceCheck(Node* object, bool object_can_be_null,
                                  InstanceType instance_type,
                                  Callbacks callbacks, bool null_succeeds);

  void BrOnCastAbs(Node** match_control, Node** match_effect,
                   Node** no_match_control, Node** no_match_effect,
                   std::function<void(Callbacks)> type_checker);
  void BoundsCheckArray(Node* array, Node* index, CheckForNull null_check,
                        wasm::WasmCodePosition position);
  void BoundsCheckArrayWithLength(Node* array, Node* index, Node* length,
                                  CheckForNull null_check,
                                  wasm::WasmCodePosition position);
  Node* StoreInInt64StackSlot(Node* value, wasm::ValueType type);
  void ArrayFillImpl(Node* array, Node* index, Node* value, Node* length,
                     const wasm::ArrayType* type, bool emit_write_barrier);

  // Asm.js specific functionality.
  Node* BuildI32AsmjsSConvertF32(Node* input);
  Node* BuildI32AsmjsSConvertF64(Node* input);
  Node* BuildI32AsmjsUConvertF32(Node* input);
  Node* BuildI32AsmjsUConvertF64(Node* input);
  Node* BuildI32AsmjsDivS(Node* left, Node* right);
  Node* BuildI32AsmjsRemS(Node* left, Node* right);
  Node* BuildI32AsmjsDivU(Node* left, Node* right);
  Node* BuildI32AsmjsRemU(Node* left, Node* right);
  Node* BuildAsmjsLoadMem(MachineType type, Node* index);
  Node* BuildAsmjsStoreMem(MachineType type, Node* index, Node* val);

  // Wasm SIMD.
  Node* BuildF64x2Ceil(Node* input);
  Node* BuildF64x2Floor(Node* input);
  Node* BuildF64x2Trunc(Node* input);
  Node* BuildF64x2NearestInt(Node* input);
  Node* BuildF32x4Ceil(Node* input);
  Node* BuildF32x4Floor(Node* input);
  Node* BuildF32x4Trunc(Node* input);
  Node* BuildF32x4NearestInt(Node* input);

  void BuildEncodeException32BitValue(Node* values_array, uint32_t* index,
                                      Node* value);
  Node* BuildDecodeException32BitValue(Node* values_array, uint32_t* index);
  Node* BuildDecodeException64BitValue(Node* values_array, uint32_t* index);

  Node* BuildMultiReturnFixedArrayFromIterable(const wasm::FunctionSig* sig,
                                               Node* iterable, Node* context);

  Node* BuildLoadCallTargetFromExportedFunctionData(Node* function_data);
=======
  const Operator* GetSafeLoadOperator(int offset, wasm::ValueTypeBase type);
  Node* BuildSafeStore(int offset, wasm::ValueTypeBase type, Node* arg_buffer,
                       Node* value, Node* effect, Node* control);

  Node* BuildCallNode(size_t param_count, base::Vector<Node*> args,
                      wasm::WasmCodePosition position, Node* instance_node,
                      const Operator* op, Node* frame_state = nullptr);
  template <typename T>
  Node* BuildWasmCall(const Signature<T>* sig, base::Vector<Node*> args,
                      base::Vector<Node*> rets, wasm::WasmCodePosition position,
                      Node* implicit_first_arg, bool indirect,
                      Node* frame_state = nullptr);
>>>>>>> 626889fb

  //-----------------------------------------------------------------------
  // Operations involving the CEntry, a dependency we want to remove
  // to get off the GC heap.
  //-----------------------------------------------------------------------
  Node* BuildCallToRuntime(Runtime::FunctionId f, Node** parameters,
                           int parameter_count);

  Node* BuildCallToRuntimeWithContext(Runtime::FunctionId f, Node* js_context,
                                      Node** parameters, int parameter_count);

<<<<<<< HEAD
  void BuildModifyThreadInWasmFlag(bool new_value);
  void BuildModifyThreadInWasmFlagHelper(Node* thread_in_wasm_flag_address,
                                         bool new_value);

=======
  TrapId GetTrapIdForTrap(wasm::TrapReason reason);

  void BuildModifyThreadInWasmFlag(bool new_value);
  void BuildModifyThreadInWasmFlagHelper(Node* thread_in_wasm_flag_address,
                                         bool new_value);

>>>>>>> 626889fb
  Node* BuildChangeInt64ToBigInt(Node* input, StubCallMode stub_mode);

  void Assert(Node* condition, AbortReason abort_reason);

  std::unique_ptr<WasmGraphAssembler> gasm_;
  Zone* const zone_;
  MachineGraph* const mcgraph_;
  wasm::CompilationEnv* const env_;
  // For the main WasmGraphBuilder class, this is identical to the features
  // field in {env_}, but the WasmWrapperGraphBuilder subclass doesn't have
  // that, so common code should use this field instead.
<<<<<<< HEAD
  wasm::WasmFeatures enabled_features_;

  Node** parameters_;
=======
  wasm::WasmEnabledFeatures enabled_features_;
>>>>>>> 626889fb

  Node** parameters_;

  SetOncePointer<Node> stack_check_code_node_;
  SetOncePointer<const Operator> stack_check_call_operator_;

  bool has_simd_ = false;
  bool needs_stack_check_ = false;

  const wasm::FunctionSig* const function_sig_;
  const wasm::CanonicalSig* const wrapper_sig_{nullptr};

  compiler::WasmDecorator* decorator_ = nullptr;

  compiler::SourcePositionTable* const source_position_table_ = nullptr;
  int inlining_id_ = -1;
<<<<<<< HEAD
  Parameter0Mode parameter_mode_;
  Isolate* const isolate_;
  SetOncePointer<Node> instance_node_;
  NullCheckStrategy null_check_strategy_;
};

enum WasmCallKind { kWasmFunction, kWasmImportWrapper, kWasmCapiFunction };

V8_EXPORT_PRIVATE void BuildInlinedJSToWasmWrapper(
    Zone* zone, MachineGraph* mcgraph, const wasm::FunctionSig* signature,
    const wasm::WasmModule* module, Isolate* isolate,
    compiler::SourcePositionTable* spt, wasm::WasmFeatures features,
    Node* frame_state, bool set_in_wasm_flag);

V8_EXPORT_PRIVATE CallDescriptor* GetWasmCallDescriptor(
    Zone* zone, const wasm::FunctionSig* signature,
    WasmCallKind kind = kWasmFunction, bool need_frame_state = false);

V8_EXPORT_PRIVATE CallDescriptor* GetI32WasmCallDescriptor(
    Zone* zone, const CallDescriptor* call_descriptor);

V8_EXPORT_PRIVATE const wasm::FunctionSig* GetI32Sig(
    Zone* zone, const wasm::FunctionSig* sig);
=======
  const ParameterMode parameter_mode_;
  Isolate* const isolate_;
  SetOncePointer<Node> instance_data_node_;
  NullCheckStrategy null_check_strategy_;
  static constexpr int kNoCachedMemoryIndex = -1;
  int cached_memory_index_ = kNoCachedMemoryIndex;
};

V8_EXPORT_PRIVATE void BuildInlinedJSToWasmWrapper(
    Zone* zone, MachineGraph* mcgraph, const wasm::CanonicalSig* signature,
    Isolate* isolate, compiler::SourcePositionTable* spt, Node* frame_state,
    bool set_in_wasm_flag);
>>>>>>> 626889fb

AssemblerOptions WasmAssemblerOptions();
AssemblerOptions WasmStubAssemblerOptions();

template <typename T>
Signature<MachineRepresentation>* CreateMachineSignature(
    Zone* zone, const Signature<T>* sig, wasm::CallOrigin origin);

}  // namespace compiler
}  // namespace internal
}  // namespace v8

#endif  // V8_COMPILER_WASM_COMPILER_H_<|MERGE_RESOLUTION|>--- conflicted
+++ resolved
@@ -2,27 +2,20 @@
 // Use of this source code is governed by a BSD-style license that can be
 // found in the LICENSE file.
 
+#ifndef V8_COMPILER_WASM_COMPILER_H_
+#define V8_COMPILER_WASM_COMPILER_H_
+
 #if !V8_ENABLE_WEBASSEMBLY
 #error This header should only be included if WebAssembly is enabled.
 #endif  // !V8_ENABLE_WEBASSEMBLY
 
-#ifndef V8_COMPILER_WASM_COMPILER_H_
-#define V8_COMPILER_WASM_COMPILER_H_
-
-#if !V8_ENABLE_WEBASSEMBLY
-#error This header should only be included if WebAssembly is enabled.
-#endif  // !V8_ENABLE_WEBASSEMBLY
-
 #include <memory>
 #include <utility>
 
 // Clients of this interface shouldn't depend on lots of compiler internals.
 // Do not include anything else from src/compiler here!
 #include "src/base/small-vector.h"
-<<<<<<< HEAD
-=======
 #include "src/codegen/compiler.h"
->>>>>>> 626889fb
 #include "src/compiler/wasm-compiler-definitions.h"
 #include "src/runtime/runtime.h"
 #include "src/wasm/function-body-decoder.h"
@@ -41,13 +34,8 @@
 namespace internal {
 enum class AbortReason : uint8_t;
 struct AssemblerOptions;
-<<<<<<< HEAD
-class TurbofanCompilationJob;
-enum class BranchHint : uint8_t;
-=======
 enum class BranchHint : uint8_t;
 class TurbofanCompilationJob;
->>>>>>> 626889fb
 
 namespace compiler {
 // Forward declarations for some compiler data structures.
@@ -69,53 +57,16 @@
 }  // namespace compiler
 
 namespace wasm {
-class AssemblerBufferCache;
 struct DecodeStruct;
 class WasmCode;
 class WireBytesStorage;
 enum class LoadTransformationKind : uint8_t;
-<<<<<<< HEAD
-enum Suspend : bool;
-=======
 enum Suspend : int;
 enum CallOrigin { kCalledFromWasm, kCalledFromJS };
->>>>>>> 626889fb
 }  // namespace wasm
 
 namespace compiler {
 
-<<<<<<< HEAD
-wasm::WasmCompilationResult ExecuteTurbofanWasmCompilation(
-    wasm::CompilationEnv*, WasmCompilationData& compilation_data, Counters*,
-    wasm::WasmFeatures* detected);
-
-// Compiles an import call wrapper, which allows Wasm to call imports.
-V8_EXPORT_PRIVATE wasm::WasmCompilationResult CompileWasmImportCallWrapper(
-    wasm::CompilationEnv* env, wasm::ImportCallKind, const wasm::FunctionSig*,
-    bool source_positions, int expected_arity, wasm::Suspend);
-
-// Compiles a host call wrapper, which allows Wasm to call host functions.
-wasm::WasmCode* CompileWasmCapiCallWrapper(wasm::NativeModule*,
-                                           const wasm::FunctionSig*);
-
-bool IsFastCallSupportedSignature(const v8::CFunctionInfo*);
-// Compiles a wrapper to call a Fast API function from Wasm.
-wasm::WasmCode* CompileWasmJSFastCallWrapper(wasm::NativeModule*,
-                                             const wasm::FunctionSig*,
-                                             Handle<JSReceiver> callable);
-
-// Returns an TurbofanCompilationJob object for a JS to Wasm wrapper.
-std::unique_ptr<TurbofanCompilationJob> NewJSToWasmCompilationJob(
-    Isolate* isolate, const wasm::FunctionSig* sig,
-    const wasm::WasmModule* module, bool is_import,
-    const wasm::WasmFeatures& enabled_features);
-
-MaybeHandle<Code> CompileWasmToJSWrapper(Isolate* isolate,
-                                         const wasm::FunctionSig* sig,
-                                         wasm::ImportCallKind kind,
-                                         int expected_arity,
-                                         wasm::Suspend suspend);
-=======
 // Compiles an import call wrapper, which allows Wasm to call imports.
 V8_EXPORT_PRIVATE wasm::WasmCompilationResult CompileWasmImportCallWrapper(
     wasm::ImportCallKind, const wasm::CanonicalSig*, int expected_arity,
@@ -129,7 +80,6 @@
 // Compiles a wrapper to call a Fast API function from Wasm.
 wasm::WasmCompilationResult CompileWasmJSFastCallWrapper(
     const wasm::CanonicalSig*, DirectHandle<JSReceiver> callable);
->>>>>>> 626889fb
 
 // Returns a TurboshaftCompilationJob object for a JS to Wasm wrapper.
 std::unique_ptr<OptimizedCompilationJob> NewJSToWasmCompilationJob(
@@ -147,22 +97,8 @@
 
 // Compiles a stub with C++ linkage, to be called from Execution::CallWasm,
 // which knows how to feed it its parameters.
-<<<<<<< HEAD
-V8_EXPORT_PRIVATE Handle<Code> CompileCWasmEntry(
-    Isolate*, const wasm::FunctionSig*, const wasm::WasmModule* module);
-
-// Values from the instance object are cached between Wasm-level function calls.
-// This struct allows the SSA environment handling this cache to be defined
-// and manipulated in wasm-compiler.{h,cc} instead of inside the Wasm decoder.
-// (Note that currently, the globals base is immutable, so not cached here.)
-struct WasmInstanceCacheNodes {
-  Node* mem_start = nullptr;
-  Node* mem_size = nullptr;
-};
-=======
 V8_EXPORT_PRIVATE Handle<Code> CompileCWasmEntry(Isolate*,
                                                  const wasm::CanonicalSig*);
->>>>>>> 626889fb
 
 struct WasmLoopInfo {
   Node* header;
@@ -185,16 +121,9 @@
 
   const wasm::FunctionBody& func_body;
   const wasm::WireBytesStorage* wire_bytes_storage;
-<<<<<<< HEAD
-  wasm::AssemblerBufferCache* buffer_cache;
-  NodeOriginTable* node_origins{nullptr};
-  std::vector<WasmLoopInfo>* loop_infos{nullptr};
-  wasm::AssumptionsJournal* assumptions{nullptr};
-=======
   NodeOriginTable* node_origins{nullptr};
   std::vector<WasmLoopInfo>* loop_infos{nullptr};
   std::unique_ptr<wasm::AssumptionsJournal> assumptions{};
->>>>>>> 626889fb
   SourcePositionTable* source_positions{nullptr};
   int func_index;
 };
@@ -203,33 +132,6 @@
 // the wasm decoder from the internal details of TurboFan.
 class WasmGraphBuilder {
  public:
-<<<<<<< HEAD
-  // The parameter at index 0 in a wasm function has special meaning:
-  // - For normal wasm functions, it points to the function's instance.
-  // - For Wasm-to-JS and C-API wrappers, it points to a {WasmApiFunctionRef}
-  //   object which represents the function's context.
-  // - For JS-to-Wasm and JS-to-JS wrappers (which are JS functions), it does
-  //   not have a special meaning. In these cases, we need access to an isolate
-  //   at compile time, i.e., {isolate_} needs to be non-null.
-  enum Parameter0Mode {
-    kInstanceMode,
-    kWasmApiFunctionRefMode,
-    kNoSpecialParameterMode
-  };
-  enum EnforceBoundsCheck : bool {  // --
-    kNeedsBoundsCheck = true,
-    kCanOmitBoundsCheck = false
-  };
-  enum BoundsCheckResult {
-    // Statically OOB.
-    kOutOfBounds,
-    // Dynamically checked (using 1-2 conditional branches).
-    kDynamicallyChecked,
-    // OOB handled via the trap handler.
-    kTrapHandler,
-    // Statically known to be in bounds.
-    kInBounds
-=======
   // ParameterMode specifies how the instance is passed.
   enum ParameterMode {
     // Normal wasm functions pass the instance as an implicit first parameter.
@@ -244,29 +146,10 @@
     // The JS-to-JS wrapper does not have an associated instance.
     // The C-entry stub uses a custom ABI (see {CWasmEntryParameters}).
     kNoSpecialParameterMode
->>>>>>> 626889fb
   };
 
   V8_EXPORT_PRIVATE WasmGraphBuilder(
       wasm::CompilationEnv* env, Zone* zone, MachineGraph* mcgraph,
-<<<<<<< HEAD
-      const wasm::FunctionSig* sig,
-      compiler::SourcePositionTable* spt = nullptr)
-      : WasmGraphBuilder(env, zone, mcgraph, sig, spt, kInstanceMode, nullptr,
-                         env->enabled_features) {}
-
-  V8_EXPORT_PRIVATE WasmGraphBuilder(wasm::CompilationEnv* env, Zone* zone,
-                                     MachineGraph* mcgraph,
-                                     const wasm::FunctionSig* sig,
-                                     compiler::SourcePositionTable* spt,
-                                     Parameter0Mode parameter_mode,
-                                     Isolate* isolate,
-                                     wasm::WasmFeatures enabled_features);
-
-  V8_EXPORT_PRIVATE ~WasmGraphBuilder();
-
-  bool TryWasmInlining(int fct_index, wasm::NativeModule* native_module);
-=======
       const wasm::FunctionSig* sig, compiler::SourcePositionTable* spt,
       ParameterMode parameter_mode, Isolate* isolate,
       wasm::WasmEnabledFeatures enabled_features,
@@ -276,99 +159,19 @@
 
   bool TryWasmInlining(int fct_index, wasm::NativeModule* native_module,
                        int inlining_id);
->>>>>>> 626889fb
 
   //-----------------------------------------------------------------------
   // Operations independent of {control} or {effect}.
   //-----------------------------------------------------------------------
   void Start(unsigned params);
   Node* Param(int index, const char* debug_name = nullptr);
-<<<<<<< HEAD
-  Node* Loop(Node* entry);
-  void TerminateLoop(Node* effect, Node* control);
-  Node* LoopExit(Node* loop_node);
-  // Assumes current control() is the corresponding loop exit.
-  Node* LoopExitValue(Node* value, MachineRepresentation representation);
-  void TerminateThrow(Node* effect, Node* control);
-  Node* Merge(unsigned count, Node** controls);
-  template <typename... Nodes>
-  Node* Merge(Node* fst, Nodes*... args);
-  Node* Phi(wasm::ValueType type, unsigned count, Node** vals_and_control);
-  Node* CreateOrMergeIntoPhi(MachineRepresentation rep, Node* merge,
-                             Node* tnode, Node* fnode);
-  Node* CreateOrMergeIntoEffectPhi(Node* merge, Node* tnode, Node* fnode);
-  Node* EffectPhi(unsigned count, Node** effects_and_control);
-  Node* RefNull(wasm::ValueType type);
-  Node* RefFunc(uint32_t function_index);
-  Node* AssertNotNull(
-      Node* object, wasm::ValueType type, wasm::WasmCodePosition position,
-      wasm::TrapReason reason = wasm::TrapReason::kTrapNullDereference);
-  Node* TraceInstruction(uint32_t mark_id);
-  Node* Int32Constant(int32_t value);
-  Node* Int64Constant(int64_t value);
-  Node* Float32Constant(float value);
-  Node* Float64Constant(double value);
-  Node* Simd128Constant(const uint8_t value[16]);
-  Node* Binop(wasm::WasmOpcode opcode, Node* left, Node* right,
-              wasm::WasmCodePosition position = wasm::kNoCodePosition);
-  // The {type} argument is only required for null-checking operations.
-  Node* Unop(wasm::WasmOpcode opcode, Node* input,
-             wasm::ValueType type = wasm::kWasmBottom,
-             wasm::WasmCodePosition position = wasm::kNoCodePosition);
-  Node* MemoryGrow(Node* input);
-  Node* Throw(uint32_t tag_index, const wasm::WasmTag* tag,
-              const base::Vector<Node*> values,
-              wasm::WasmCodePosition position);
-  Node* Rethrow(Node* except_obj);
-  Node* ExceptionTagEqual(Node* caught_tag, Node* expected_tag);
-  Node* LoadTagFromTable(uint32_t tag_index);
-  Node* GetExceptionTag(Node* except_obj);
-  Node* GetExceptionValues(Node* except_obj, const wasm::WasmTag* tag,
-                           base::Vector<Node*> values_out);
-  bool IsPhiWithMerge(Node* phi, Node* merge);
-  bool ThrowsException(Node* node, Node** if_success, Node** if_exception);
-  void AppendToMerge(Node* merge, Node* from);
-  void AppendToPhi(Node* phi, Node* from);
-
-  void StackCheck(WasmInstanceCacheNodes* shared_memory_instance_cache,
-                  wasm::WasmCodePosition);
-
-  void PatchInStackCheckIfNeeded();
-=======
   void TerminateThrow(Node* effect, Node* control);
   Node* Int32Constant(int32_t value);
->>>>>>> 626889fb
 
   //-----------------------------------------------------------------------
   // Operations that read and/or write {control} and {effect}.
   //-----------------------------------------------------------------------
-<<<<<<< HEAD
-  Node* BranchNoHint(Node* cond, Node** true_node, Node** false_node);
-  Node* BranchExpectFalse(Node* cond, Node** true_node, Node** false_node);
-  Node* BranchExpectTrue(Node* cond, Node** true_node, Node** false_node);
-
-  void TrapIfTrue(wasm::TrapReason reason, Node* cond,
-                  wasm::WasmCodePosition position);
-  void TrapIfFalse(wasm::TrapReason reason, Node* cond,
-                   wasm::WasmCodePosition position);
-  Node* Select(Node *cond, Node* true_node, Node* false_node,
-               wasm::ValueType type);
-
-  void TrapIfEq32(wasm::TrapReason reason, Node* node, int32_t val,
-                  wasm::WasmCodePosition position);
-  void ZeroCheck32(wasm::TrapReason reason, Node* node,
-                   wasm::WasmCodePosition position);
-  void TrapIfEq64(wasm::TrapReason reason, Node* node, int64_t val,
-                  wasm::WasmCodePosition position);
-  void ZeroCheck64(wasm::TrapReason reason, Node* node,
-                   wasm::WasmCodePosition position);
-
-  Node* Switch(unsigned count, Node* key);
-  Node* IfValue(int32_t value, Node* sw);
-  Node* IfDefault(Node* sw);
-=======
-
->>>>>>> 626889fb
+
   Node* Return(base::Vector<Node*> nodes);
   template <typename... Nodes>
   Node* Return(Node* fst, Nodes*... more) {
@@ -376,81 +179,6 @@
     return Return(base::ArrayVector(arr));
   }
 
-<<<<<<< HEAD
-  void TraceFunctionEntry(wasm::WasmCodePosition position);
-  void TraceFunctionExit(base::Vector<Node*> vals,
-                         wasm::WasmCodePosition position);
-
-  void Trap(wasm::TrapReason reason, wasm::WasmCodePosition position);
-
-  // In all six call-related public functions, we pass a signature based on the
-  // real arguments for this call. This signature gets stored in the Call node
-  // and will later help us generate better code if this call gets inlined.
-  Node* CallDirect(uint32_t index, base::Vector<Node*> args,
-                   base::Vector<Node*> rets, wasm::WasmCodePosition position);
-  Node* CallIndirect(uint32_t table_index, uint32_t sig_index,
-                     base::Vector<Node*> args, base::Vector<Node*> rets,
-                     wasm::WasmCodePosition position);
-  Node* CallRef(const wasm::FunctionSig* sig, base::Vector<Node*> args,
-                base::Vector<Node*> rets, CheckForNull null_check,
-                wasm::WasmCodePosition position);
-
-  Node* ReturnCall(uint32_t index, base::Vector<Node*> args,
-                   wasm::WasmCodePosition position);
-  Node* ReturnCallIndirect(uint32_t table_index, uint32_t sig_index,
-                           base::Vector<Node*> args,
-                           wasm::WasmCodePosition position);
-  Node* ReturnCallRef(const wasm::FunctionSig* sig, base::Vector<Node*> args,
-                      CheckForNull null_check, wasm::WasmCodePosition position);
-
-  void CompareToInternalFunctionAtIndex(Node* func_ref, uint32_t function_index,
-                                        Node** success_control,
-                                        Node** failure_control,
-                                        bool is_last_case);
-
-  void BrOnNull(Node* ref_object, wasm::ValueType type, Node** non_null_node,
-                Node** null_node);
-
-  Node* Invert(Node* node);
-
-  Node* GlobalGet(uint32_t index);
-  void GlobalSet(uint32_t index, Node* val);
-  Node* TableGet(uint32_t table_index, Node* index,
-                 wasm::WasmCodePosition position);
-  void TableSet(uint32_t table_index, Node* index, Node* val,
-                wasm::WasmCodePosition position);
-  //-----------------------------------------------------------------------
-  // Operations that concern the linear memory.
-  //-----------------------------------------------------------------------
-  Node* CurrentMemoryPages();
-  void TraceMemoryOperation(bool is_store, MachineRepresentation, Node* index,
-                            uintptr_t offset, wasm::WasmCodePosition);
-  Node* LoadMem(wasm::ValueType type, MachineType memtype, Node* index,
-                uint64_t offset, uint32_t alignment,
-                wasm::WasmCodePosition position);
-#if defined(V8_TARGET_BIG_ENDIAN) || defined(V8_TARGET_ARCH_S390_LE_SIM)
-  Node* LoadTransformBigEndian(wasm::ValueType type, MachineType memtype,
-                               wasm::LoadTransformationKind transform,
-                               Node* index, uint64_t offset, uint32_t alignment,
-                               wasm::WasmCodePosition position);
-#endif
-  Node* LoadTransform(wasm::ValueType type, MachineType memtype,
-                      wasm::LoadTransformationKind transform, Node* index,
-                      uint64_t offset, uint32_t alignment,
-                      wasm::WasmCodePosition position);
-  Node* LoadLane(wasm::ValueType type, MachineType memtype, Node* value,
-                 Node* index, uint64_t offset, uint32_t alignment,
-                 uint8_t laneidx, wasm::WasmCodePosition position);
-  void StoreMem(MachineRepresentation mem_rep, Node* index, uint64_t offset,
-                uint32_t alignment, Node* val, wasm::WasmCodePosition position,
-                wasm::ValueType type);
-  void StoreLane(MachineRepresentation mem_rep, Node* index, uint64_t offset,
-                 uint32_t alignment, Node* val, uint8_t laneidx,
-                 wasm::WasmCodePosition position, wasm::ValueType type);
-  static void PrintDebugName(Node* node);
-
-=======
->>>>>>> 626889fb
   Node* effect();
   Node* control();
   Node* SetEffect(Node* node);
@@ -462,242 +190,10 @@
   }
 
   Node* SetType(Node* node, wasm::ValueType type);
-<<<<<<< HEAD
-
-  // Utilities to manipulate sets of instance cache nodes.
-  void InitInstanceCache(WasmInstanceCacheNodes* instance_cache);
-  void PrepareInstanceCacheForLoop(WasmInstanceCacheNodes* instance_cache,
-                                   Node* control);
-  void NewInstanceCacheMerge(WasmInstanceCacheNodes* to,
-                             WasmInstanceCacheNodes* from, Node* merge);
-  void MergeInstanceCacheInto(WasmInstanceCacheNodes* to,
-                              WasmInstanceCacheNodes* from, Node* merge);
-
-  void set_instance_cache(WasmInstanceCacheNodes* instance_cache) {
-    this->instance_cache_ = instance_cache;
-  }
-
-  const wasm::FunctionSig* GetFunctionSignature() { return sig_; }
-
-  enum CallOrigin { kCalledFromWasm, kCalledFromJS };
-=======
->>>>>>> 626889fb
 
   // Overload for when we want to provide a specific signature, rather than
   // build one using sig_, for example after scalar lowering.
   V8_EXPORT_PRIVATE void LowerInt64(Signature<MachineRepresentation>* sig);
-<<<<<<< HEAD
-  V8_EXPORT_PRIVATE void LowerInt64(CallOrigin origin);
-
-  void SetSourcePosition(Node* node, wasm::WasmCodePosition position);
-
-  Node* S128Zero();
-  Node* S1x4Zero();
-  Node* S1x8Zero();
-  Node* S1x16Zero();
-
-  Node* SimdOp(wasm::WasmOpcode opcode, Node* const* inputs);
-
-  Node* SimdLaneOp(wasm::WasmOpcode opcode, uint8_t lane, Node* const* inputs);
-
-  Node* Simd8x16ShuffleOp(const uint8_t shuffle[16], Node* const* inputs);
-
-  Node* AtomicOp(wasm::WasmOpcode opcode, Node* const* inputs,
-                 uint32_t alignment, uint64_t offset,
-                 wasm::WasmCodePosition position);
-  void AtomicFence();
-
-  void MemoryInit(uint32_t data_segment_index, Node* dst, Node* src, Node* size,
-                  wasm::WasmCodePosition position);
-  void MemoryCopy(Node* dst, Node* src, Node* size,
-                  wasm::WasmCodePosition position);
-  void DataDrop(uint32_t data_segment_index, wasm::WasmCodePosition position);
-  void MemoryFill(Node* dst, Node* fill, Node* size,
-                  wasm::WasmCodePosition position);
-
-  void TableInit(uint32_t table_index, uint32_t elem_segment_index, Node* dst,
-                 Node* src, Node* size, wasm::WasmCodePosition position);
-  void ElemDrop(uint32_t elem_segment_index, wasm::WasmCodePosition position);
-  void TableCopy(uint32_t table_dst_index, uint32_t table_src_index, Node* dst,
-                 Node* src, Node* size, wasm::WasmCodePosition position);
-  Node* TableGrow(uint32_t table_index, Node* value, Node* delta);
-  Node* TableSize(uint32_t table_index);
-  void TableFill(uint32_t table_index, Node* start, Node* value, Node* count);
-
-  Node* StructNew(uint32_t struct_index, const wasm::StructType* type,
-                  Node* rtt, base::Vector<Node*> fields);
-  Node* StructGet(Node* struct_object, const wasm::StructType* struct_type,
-                  uint32_t field_index, CheckForNull null_check, bool is_signed,
-                  wasm::WasmCodePosition position);
-  void StructSet(Node* struct_object, const wasm::StructType* struct_type,
-                 uint32_t field_index, Node* value, CheckForNull null_check,
-                 wasm::WasmCodePosition position);
-  Node* ArrayNew(uint32_t array_index, const wasm::ArrayType* type,
-                 Node* length, Node* initial_value, Node* rtt,
-                 wasm::WasmCodePosition position);
-  Node* ArrayGet(Node* array_object, const wasm::ArrayType* type, Node* index,
-                 CheckForNull null_check, bool is_signed,
-                 wasm::WasmCodePosition position);
-  void ArraySet(Node* array_object, const wasm::ArrayType* type, Node* index,
-                Node* value, CheckForNull null_check,
-                wasm::WasmCodePosition position);
-  Node* ArrayLen(Node* array_object, CheckForNull null_check,
-                 wasm::WasmCodePosition position);
-  void ArrayCopy(Node* dst_array, Node* dst_index, CheckForNull dst_null_check,
-                 Node* src_array, Node* src_index, CheckForNull src_null_check,
-                 Node* length, const wasm::ArrayType* type,
-                 wasm::WasmCodePosition position);
-  void ArrayFill(Node* array, Node* index, Node* value, Node* length,
-                 const wasm::ArrayType* type, CheckForNull null_check,
-                 wasm::WasmCodePosition position);
-  Node* ArrayNewFixed(const wasm::ArrayType* type, Node* rtt,
-                      base::Vector<Node*> elements);
-  Node* ArrayNewSegment(const wasm::ArrayType* type, uint32_t segment_index,
-                        Node* offset, Node* length, Node* rtt,
-                        wasm::WasmCodePosition position);
-  void ArrayInitSegment(const wasm::ArrayType* type, uint32_t segment_index,
-                        Node* array, Node* array_index, Node* segment_offset,
-                        Node* length, wasm::WasmCodePosition position);
-  Node* I31New(Node* input);
-  Node* I31GetS(Node* input, CheckForNull null_check,
-                wasm::WasmCodePosition position);
-  Node* I31GetU(Node* input, CheckForNull null_check,
-                wasm::WasmCodePosition position);
-  Node* RttCanon(uint32_t type_index);
-
-  Node* RefTest(Node* object, Node* rtt, WasmTypeCheckConfig config);
-  Node* RefTestAbstract(Node* object, wasm::HeapType type, bool is_nullable,
-                        bool null_succeeds);
-  Node* RefCast(Node* object, Node* rtt, WasmTypeCheckConfig config,
-                wasm::WasmCodePosition position);
-  Node* RefCastAbstract(Node* object, wasm::HeapType type,
-                        wasm::WasmCodePosition position, bool is_nullable,
-                        bool null_succeeds);
-  void BrOnCast(Node* object, Node* rtt, WasmTypeCheckConfig config,
-                Node** match_control, Node** match_effect,
-                Node** no_match_control, Node** no_match_effect);
-  Node* RefIsEq(Node* object, bool object_can_be_null, bool null_succeeds);
-  Node* RefAsEq(Node* object, bool object_can_be_null,
-                wasm::WasmCodePosition position, bool null_succeeds);
-  void BrOnEq(Node* object, Node* rtt, WasmTypeCheckConfig config,
-              Node** match_control, Node** match_effect,
-              Node** no_match_control, Node** no_match_effect);
-  Node* RefIsStruct(Node* object, bool object_can_be_null, bool null_succeeds);
-  Node* RefAsStruct(Node* object, bool object_can_be_null,
-                    wasm::WasmCodePosition position, bool null_succeeds);
-  void BrOnStruct(Node* object, Node* rtt, WasmTypeCheckConfig config,
-                  Node** match_control, Node** match_effect,
-                  Node** no_match_control, Node** no_match_effect);
-  Node* RefIsArray(Node* object, bool object_can_be_null, bool null_succeeds);
-  Node* RefAsArray(Node* object, bool object_can_be_null,
-                   wasm::WasmCodePosition position, bool null_succeeds);
-  void BrOnArray(Node* object, Node* rtt, WasmTypeCheckConfig config,
-                 Node** match_control, Node** match_effect,
-                 Node** no_match_control, Node** no_match_effect);
-  Node* RefIsI31(Node* object, bool null_succeeds);
-  Node* RefAsI31(Node* object, wasm::WasmCodePosition position,
-                 bool null_succeeds);
-  void BrOnI31(Node* object, Node* rtt, WasmTypeCheckConfig config,
-               Node** match_control, Node** match_effect,
-               Node** no_match_control, Node** no_match_effect);
-  Node* StringNewWtf8(uint32_t memory, unibrow::Utf8Variant variant,
-                      Node* offset, Node* size);
-  Node* StringNewWtf8Array(unibrow::Utf8Variant variant, Node* array,
-                           Node* start, Node* end);
-  Node* StringNewWtf16(uint32_t memory, Node* offset, Node* size);
-  Node* StringNewWtf16Array(Node* array, Node* start, Node* end);
-  Node* StringAsWtf16(Node* string, CheckForNull null_check,
-                      wasm::WasmCodePosition position);
-  Node* StringConst(uint32_t index);
-  Node* StringMeasureUtf8(Node* string, CheckForNull null_check,
-                          wasm::WasmCodePosition position);
-  Node* StringMeasureWtf8(Node* string, CheckForNull null_check,
-                          wasm::WasmCodePosition position);
-  Node* StringMeasureWtf16(Node* string, CheckForNull null_check,
-                           wasm::WasmCodePosition position);
-  Node* StringEncodeWtf8(uint32_t memory, unibrow::Utf8Variant variant,
-                         Node* string, CheckForNull null_check, Node* offset,
-                         wasm::WasmCodePosition position);
-  Node* StringEncodeWtf8Array(unibrow::Utf8Variant variant, Node* string,
-                              CheckForNull string_null_check, Node* array,
-                              CheckForNull array_null_check, Node* start,
-                              wasm::WasmCodePosition position);
-  Node* StringEncodeWtf16(uint32_t memory, Node* string,
-                          CheckForNull null_check, Node* offset,
-                          wasm::WasmCodePosition position);
-  Node* StringEncodeWtf16Array(Node* string, CheckForNull string_null_check,
-                               Node* array, CheckForNull array_null_check,
-                               Node* start, wasm::WasmCodePosition position);
-  Node* StringConcat(Node* head, CheckForNull head_null_check, Node* tail,
-                     CheckForNull tail_null_check,
-                     wasm::WasmCodePosition position);
-  Node* StringEqual(Node* a, CheckForNull a_null_check, Node* b,
-                    CheckForNull b_null_check, wasm::WasmCodePosition position);
-  Node* StringIsUSVSequence(Node* str, CheckForNull null_check,
-                            wasm::WasmCodePosition position);
-  Node* StringAsWtf8(Node* str, CheckForNull null_check,
-                     wasm::WasmCodePosition position);
-  Node* StringViewWtf8Advance(Node* view, CheckForNull null_check, Node* pos,
-                              Node* bytes, wasm::WasmCodePosition position);
-  void StringViewWtf8Encode(uint32_t memory, unibrow::Utf8Variant variant,
-                            Node* view, CheckForNull null_check, Node* addr,
-                            Node* pos, Node* bytes, Node** next_pos,
-                            Node** bytes_written,
-                            wasm::WasmCodePosition position);
-  Node* StringViewWtf8Slice(Node* view, CheckForNull null_check, Node* pos,
-                            Node* bytes, wasm::WasmCodePosition position);
-  Node* StringViewWtf16GetCodeUnit(Node* string, CheckForNull null_check,
-                                   Node* offset,
-                                   wasm::WasmCodePosition position);
-  Node* StringViewWtf16Encode(uint32_t memory, Node* string,
-                              CheckForNull null_check, Node* offset,
-                              Node* start, Node* length,
-                              wasm::WasmCodePosition position);
-  Node* StringViewWtf16Slice(Node* string, CheckForNull null_check, Node* start,
-                             Node* end, wasm::WasmCodePosition position);
-  Node* StringAsIter(Node* str, CheckForNull null_check,
-                     wasm::WasmCodePosition position);
-  Node* StringViewIterNext(Node* view, CheckForNull null_check,
-                           wasm::WasmCodePosition position);
-  Node* StringViewIterAdvance(Node* view, CheckForNull null_check,
-                              Node* codepoints,
-                              wasm::WasmCodePosition position);
-  Node* StringViewIterRewind(Node* view, CheckForNull null_check,
-                             Node* codepoints, wasm::WasmCodePosition position);
-  Node* StringViewIterSlice(Node* view, CheckForNull null_check,
-                            Node* codepoints, wasm::WasmCodePosition position);
-  Node* StringCompare(Node* lhs, CheckForNull null_check_lhs, Node* rhs,
-                      CheckForNull null_check_rhs,
-                      wasm::WasmCodePosition position);
-  Node* StringFromCodePoint(Node* code_point);
-  Node* StringHash(Node* string, CheckForNull null_check,
-                   wasm::WasmCodePosition position);
-  Node* IsNull(Node* object, wasm::ValueType type);
-  Node* TypeGuard(Node* value, wasm::ValueType type);
-
-  // Support for well-known imports.
-  // See {CheckWellKnownImport} for signature and builtin ID definitions.
-  Node* WellKnown_StringToLowerCaseStringref(Node* string,
-                                             CheckForNull null_check);
-  Node* WellKnown_IntToString(Node* n, Node* radix);
-
-  bool has_simd() const { return has_simd_; }
-
-  wasm::BoundsCheckStrategy bounds_checks() const {
-    return env_->bounds_checks;
-  }
-
-  Node* DefaultValue(wasm::ValueType type);
-
-  MachineGraph* mcgraph() { return mcgraph_; }
-  Graph* graph();
-  Zone* graph_zone();
-
-  void AddBytecodePositionDecorator(NodeOriginTable* node_origins,
-                                    wasm::Decoder* decoder);
-
-  void RemoveBytecodePositionDecorator();
-=======
   V8_EXPORT_PRIVATE void LowerInt64(wasm::CallOrigin origin);
 
   void SetSourcePosition(Node* node, wasm::WasmCodePosition position);
@@ -710,218 +206,13 @@
   MachineGraph* mcgraph() { return mcgraph_; }
   TFGraph* graph();
   Zone* graph_zone();
->>>>>>> 626889fb
-
-  void StoreCallCount(Node* call, int count);
-  void ReserveCallCounts(size_t num_call_instructions);
-
-  void set_inlining_id(int inlining_id) {
-    DCHECK_NE(inlining_id, -1);
-    inlining_id_ = inlining_id;
-  }
 
  protected:
   Node* NoContextConstant();
 
-  Node* GetInstance();
   Node* BuildLoadIsolateRoot();
   Node* UndefinedValue();
 
-<<<<<<< HEAD
-  // MemBuffer is only called with valid offsets (after bounds checking), so the
-  // offset fits in a platform-dependent uintptr_t.
-  Node* MemBuffer(uintptr_t offset);
-
-  // BoundsCheckMem receives a 32/64-bit index (depending on
-  // WasmModule::is_memory64) and returns a ptrsize index and information about
-  // the kind of bounds check performed (or why none was needed).
-  std::pair<Node*, BoundsCheckResult> BoundsCheckMem(uint8_t access_size,
-                                                     Node* index,
-                                                     uint64_t offset,
-                                                     wasm::WasmCodePosition,
-                                                     EnforceBoundsCheck);
-
-  std::pair<Node*, BoundsCheckResult> CheckBoundsAndAlignment(
-      int8_t access_size, Node* index, uint64_t offset, wasm::WasmCodePosition,
-      EnforceBoundsCheck);
-
-  const Operator* GetSafeLoadOperator(int offset, wasm::ValueType type);
-  const Operator* GetSafeStoreOperator(int offset, wasm::ValueType type);
-  Node* BuildChangeEndiannessStore(Node* node, MachineRepresentation rep,
-                                   wasm::ValueType wasmtype = wasm::kWasmVoid);
-  Node* BuildChangeEndiannessLoad(Node* node, MachineType type,
-                                  wasm::ValueType wasmtype = wasm::kWasmVoid);
-
-  Node* MaskShiftCount32(Node* node);
-  Node* MaskShiftCount64(Node* node);
-
-  enum IsReturnCall : bool { kReturnCall = true, kCallContinues = false };
-
-  template <typename... Args>
-  Node* BuildCCall(MachineSignature* sig, Node* function, Args... args);
-  Node* BuildCallNode(const wasm::FunctionSig* sig, base::Vector<Node*> args,
-                      wasm::WasmCodePosition position, Node* instance_node,
-                      const Operator* op, Node* frame_state = nullptr);
-  // Helper function for {BuildIndirectCall}.
-  void LoadIndirectFunctionTable(uint32_t table_index, Node** ift_size,
-                                 Node** ift_sig_ids, Node** ift_targets,
-                                 Node** ift_instances);
-  Node* BuildIndirectCall(uint32_t table_index, uint32_t sig_index,
-                          base::Vector<Node*> args, base::Vector<Node*> rets,
-                          wasm::WasmCodePosition position,
-                          IsReturnCall continuation);
-  Node* BuildWasmCall(const wasm::FunctionSig* sig, base::Vector<Node*> args,
-                      base::Vector<Node*> rets, wasm::WasmCodePosition position,
-                      Node* instance_node, Node* frame_state = nullptr);
-  Node* BuildWasmReturnCall(const wasm::FunctionSig* sig,
-                            base::Vector<Node*> args,
-                            wasm::WasmCodePosition position,
-                            Node* instance_node);
-  Node* BuildImportCall(const wasm::FunctionSig* sig, base::Vector<Node*> args,
-                        base::Vector<Node*> rets,
-                        wasm::WasmCodePosition position, int func_index,
-                        IsReturnCall continuation);
-  Node* BuildImportCall(const wasm::FunctionSig* sig, base::Vector<Node*> args,
-                        base::Vector<Node*> rets,
-                        wasm::WasmCodePosition position, Node* func_index,
-                        IsReturnCall continuation);
-  Node* BuildCallRef(const wasm::FunctionSig* sig, base::Vector<Node*> args,
-                     base::Vector<Node*> rets, CheckForNull null_check,
-                     IsReturnCall continuation,
-                     wasm::WasmCodePosition position);
-
-  Node* BuildF32CopySign(Node* left, Node* right);
-  Node* BuildF64CopySign(Node* left, Node* right);
-
-  Node* BuildIntConvertFloat(Node* input, wasm::WasmCodePosition position,
-                             wasm::WasmOpcode);
-  Node* BuildI32Ctz(Node* input);
-  Node* BuildI32Popcnt(Node* input);
-  Node* BuildI64Ctz(Node* input);
-  Node* BuildI64Popcnt(Node* input);
-  Node* BuildBitCountingCall(Node* input, ExternalReference ref,
-                             MachineRepresentation input_type);
-
-  Node* BuildCFuncInstruction(ExternalReference ref, MachineType type,
-                              Node* input0, Node* input1 = nullptr);
-  Node* BuildF32Trunc(Node* input);
-  Node* BuildF32Floor(Node* input);
-  Node* BuildF32Ceil(Node* input);
-  Node* BuildF32NearestInt(Node* input);
-  Node* BuildF64Trunc(Node* input);
-  Node* BuildF64Floor(Node* input);
-  Node* BuildF64Ceil(Node* input);
-  Node* BuildF64NearestInt(Node* input);
-  Node* BuildI32Rol(Node* left, Node* right);
-  Node* BuildI64Rol(Node* left, Node* right);
-
-  Node* BuildF64Acos(Node* input);
-  Node* BuildF64Asin(Node* input);
-  Node* BuildF64Pow(Node* left, Node* right);
-  Node* BuildF64Mod(Node* left, Node* right);
-
-  Node* BuildIntToFloatConversionInstruction(
-      Node* input, ExternalReference ref,
-      MachineRepresentation parameter_representation,
-      const MachineType result_type);
-  Node* BuildF32SConvertI64(Node* input);
-  Node* BuildF32UConvertI64(Node* input);
-  Node* BuildF64SConvertI64(Node* input);
-  Node* BuildF64UConvertI64(Node* input);
-
-  Node* BuildCcallConvertFloat(Node* input, wasm::WasmCodePosition position,
-                               wasm::WasmOpcode opcode);
-
-  Node* BuildI32DivS(Node* left, Node* right, wasm::WasmCodePosition position);
-  Node* BuildI32RemS(Node* left, Node* right, wasm::WasmCodePosition position);
-  Node* BuildI32DivU(Node* left, Node* right, wasm::WasmCodePosition position);
-  Node* BuildI32RemU(Node* left, Node* right, wasm::WasmCodePosition position);
-
-  Node* BuildI64DivS(Node* left, Node* right, wasm::WasmCodePosition position);
-  Node* BuildI64RemS(Node* left, Node* right, wasm::WasmCodePosition position);
-  Node* BuildI64DivU(Node* left, Node* right, wasm::WasmCodePosition position);
-  Node* BuildI64RemU(Node* left, Node* right, wasm::WasmCodePosition position);
-  Node* BuildDiv64Call(Node* left, Node* right, ExternalReference ref,
-                       MachineType result_type, wasm::TrapReason trap_zero,
-                       wasm::WasmCodePosition position);
-
-  void MemTypeToUintPtrOrOOBTrap(std::initializer_list<Node**> nodes,
-                                 wasm::WasmCodePosition position);
-
-  void GetGlobalBaseAndOffset(const wasm::WasmGlobal&, Node** base_node,
-                              Node** offset_node);
-
-  using BranchBuilder = std::function<void(Node*, BranchHint)>;
-  struct Callbacks {
-    BranchBuilder succeed_if;
-    BranchBuilder fail_if;
-    BranchBuilder fail_if_not;
-  };
-
-  // This type is used to collect control/effect nodes we need to merge at the
-  // end of BrOn* functions. Nodes are collected by calling the passed callbacks
-  // succeed_if, fail_if and fail_if_not. We have up to 5 control nodes to
-  // merge; the EffectPhi needs an additional input.
-  using SmallNodeVector = base::SmallVector<Node*, 6>;
-
-  Callbacks TestCallbacks(GraphAssemblerLabel<1>* label);
-  Callbacks CastCallbacks(GraphAssemblerLabel<0>* label,
-                          wasm::WasmCodePosition position);
-  Callbacks BranchCallbacks(SmallNodeVector& no_match_controls,
-                            SmallNodeVector& no_match_effects,
-                            SmallNodeVector& match_controls,
-                            SmallNodeVector& match_effects);
-
-  void EqCheck(Node* object, bool object_can_be_null, Callbacks callbacks,
-               bool null_succeeds);
-  void ManagedObjectInstanceCheck(Node* object, bool object_can_be_null,
-                                  InstanceType instance_type,
-                                  Callbacks callbacks, bool null_succeeds);
-
-  void BrOnCastAbs(Node** match_control, Node** match_effect,
-                   Node** no_match_control, Node** no_match_effect,
-                   std::function<void(Callbacks)> type_checker);
-  void BoundsCheckArray(Node* array, Node* index, CheckForNull null_check,
-                        wasm::WasmCodePosition position);
-  void BoundsCheckArrayWithLength(Node* array, Node* index, Node* length,
-                                  CheckForNull null_check,
-                                  wasm::WasmCodePosition position);
-  Node* StoreInInt64StackSlot(Node* value, wasm::ValueType type);
-  void ArrayFillImpl(Node* array, Node* index, Node* value, Node* length,
-                     const wasm::ArrayType* type, bool emit_write_barrier);
-
-  // Asm.js specific functionality.
-  Node* BuildI32AsmjsSConvertF32(Node* input);
-  Node* BuildI32AsmjsSConvertF64(Node* input);
-  Node* BuildI32AsmjsUConvertF32(Node* input);
-  Node* BuildI32AsmjsUConvertF64(Node* input);
-  Node* BuildI32AsmjsDivS(Node* left, Node* right);
-  Node* BuildI32AsmjsRemS(Node* left, Node* right);
-  Node* BuildI32AsmjsDivU(Node* left, Node* right);
-  Node* BuildI32AsmjsRemU(Node* left, Node* right);
-  Node* BuildAsmjsLoadMem(MachineType type, Node* index);
-  Node* BuildAsmjsStoreMem(MachineType type, Node* index, Node* val);
-
-  // Wasm SIMD.
-  Node* BuildF64x2Ceil(Node* input);
-  Node* BuildF64x2Floor(Node* input);
-  Node* BuildF64x2Trunc(Node* input);
-  Node* BuildF64x2NearestInt(Node* input);
-  Node* BuildF32x4Ceil(Node* input);
-  Node* BuildF32x4Floor(Node* input);
-  Node* BuildF32x4Trunc(Node* input);
-  Node* BuildF32x4NearestInt(Node* input);
-
-  void BuildEncodeException32BitValue(Node* values_array, uint32_t* index,
-                                      Node* value);
-  Node* BuildDecodeException32BitValue(Node* values_array, uint32_t* index);
-  Node* BuildDecodeException64BitValue(Node* values_array, uint32_t* index);
-
-  Node* BuildMultiReturnFixedArrayFromIterable(const wasm::FunctionSig* sig,
-                                               Node* iterable, Node* context);
-
-  Node* BuildLoadCallTargetFromExportedFunctionData(Node* function_data);
-=======
   const Operator* GetSafeLoadOperator(int offset, wasm::ValueTypeBase type);
   Node* BuildSafeStore(int offset, wasm::ValueTypeBase type, Node* arg_buffer,
                        Node* value, Node* effect, Node* control);
@@ -934,7 +225,6 @@
                       base::Vector<Node*> rets, wasm::WasmCodePosition position,
                       Node* implicit_first_arg, bool indirect,
                       Node* frame_state = nullptr);
->>>>>>> 626889fb
 
   //-----------------------------------------------------------------------
   // Operations involving the CEntry, a dependency we want to remove
@@ -946,19 +236,12 @@
   Node* BuildCallToRuntimeWithContext(Runtime::FunctionId f, Node* js_context,
                                       Node** parameters, int parameter_count);
 
-<<<<<<< HEAD
+  TrapId GetTrapIdForTrap(wasm::TrapReason reason);
+
   void BuildModifyThreadInWasmFlag(bool new_value);
   void BuildModifyThreadInWasmFlagHelper(Node* thread_in_wasm_flag_address,
                                          bool new_value);
 
-=======
-  TrapId GetTrapIdForTrap(wasm::TrapReason reason);
-
-  void BuildModifyThreadInWasmFlag(bool new_value);
-  void BuildModifyThreadInWasmFlagHelper(Node* thread_in_wasm_flag_address,
-                                         bool new_value);
-
->>>>>>> 626889fb
   Node* BuildChangeInt64ToBigInt(Node* input, StubCallMode stub_mode);
 
   void Assert(Node* condition, AbortReason abort_reason);
@@ -970,13 +253,7 @@
   // For the main WasmGraphBuilder class, this is identical to the features
   // field in {env_}, but the WasmWrapperGraphBuilder subclass doesn't have
   // that, so common code should use this field instead.
-<<<<<<< HEAD
-  wasm::WasmFeatures enabled_features_;
-
-  Node** parameters_;
-=======
   wasm::WasmEnabledFeatures enabled_features_;
->>>>>>> 626889fb
 
   Node** parameters_;
 
@@ -993,31 +270,6 @@
 
   compiler::SourcePositionTable* const source_position_table_ = nullptr;
   int inlining_id_ = -1;
-<<<<<<< HEAD
-  Parameter0Mode parameter_mode_;
-  Isolate* const isolate_;
-  SetOncePointer<Node> instance_node_;
-  NullCheckStrategy null_check_strategy_;
-};
-
-enum WasmCallKind { kWasmFunction, kWasmImportWrapper, kWasmCapiFunction };
-
-V8_EXPORT_PRIVATE void BuildInlinedJSToWasmWrapper(
-    Zone* zone, MachineGraph* mcgraph, const wasm::FunctionSig* signature,
-    const wasm::WasmModule* module, Isolate* isolate,
-    compiler::SourcePositionTable* spt, wasm::WasmFeatures features,
-    Node* frame_state, bool set_in_wasm_flag);
-
-V8_EXPORT_PRIVATE CallDescriptor* GetWasmCallDescriptor(
-    Zone* zone, const wasm::FunctionSig* signature,
-    WasmCallKind kind = kWasmFunction, bool need_frame_state = false);
-
-V8_EXPORT_PRIVATE CallDescriptor* GetI32WasmCallDescriptor(
-    Zone* zone, const CallDescriptor* call_descriptor);
-
-V8_EXPORT_PRIVATE const wasm::FunctionSig* GetI32Sig(
-    Zone* zone, const wasm::FunctionSig* sig);
-=======
   const ParameterMode parameter_mode_;
   Isolate* const isolate_;
   SetOncePointer<Node> instance_data_node_;
@@ -1030,7 +282,6 @@
     Zone* zone, MachineGraph* mcgraph, const wasm::CanonicalSig* signature,
     Isolate* isolate, compiler::SourcePositionTable* spt, Node* frame_state,
     bool set_in_wasm_flag);
->>>>>>> 626889fb
 
 AssemblerOptions WasmAssemblerOptions();
 AssemblerOptions WasmStubAssemblerOptions();
