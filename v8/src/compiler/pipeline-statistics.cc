--- conflicted
+++ resolved
@@ -7,10 +7,7 @@
 #include <memory>
 
 #include "src/codegen/optimized-compilation-info.h"
-<<<<<<< HEAD
-=======
 #include "src/compiler/turboshaft/phase.h"
->>>>>>> 626889fb
 #include "src/compiler/zone-stats.h"
 #include "src/objects/shared-function-info.h"
 
@@ -18,15 +15,8 @@
 namespace internal {
 namespace compiler {
 
-<<<<<<< HEAD
-constexpr char PipelineStatistics::kTraceCategory[];
-
-void PipelineStatistics::CommonStats::Begin(
-    PipelineStatistics* pipeline_stats) {
-=======
 void PipelineStatisticsBase::CommonStats::Begin(
     PipelineStatisticsBase* pipeline_stats) {
->>>>>>> 626889fb
   DCHECK(!scope_);
   scope_.reset(new ZoneStats::StatsScope(pipeline_stats->zone_stats_));
   outer_zone_initial_size_ = pipeline_stats->OuterZoneSize();
@@ -72,26 +62,6 @@
   timer_.Stop();
 }
 
-<<<<<<< HEAD
-PipelineStatistics::PipelineStatistics(
-    OptimizedCompilationInfo* info,
-    std::shared_ptr<CompilationStatistics> compilation_stats,
-    ZoneStats* zone_stats)
-    : outer_zone_(info->zone()),
-      zone_stats_(zone_stats),
-      compilation_stats_(compilation_stats),
-      code_kind_(info->code_kind()),
-      phase_kind_name_(nullptr),
-      phase_name_(nullptr) {
-  if (info->has_shared_info()) {
-    function_name_.assign(info->shared_info()->DebugNameCStr().get());
-  }
-  total_stats_.Begin(this);
-}
-
-PipelineStatistics::~PipelineStatistics() {
-  if (InPhaseKind()) EndPhaseKind();
-=======
 PipelineStatisticsBase::PipelineStatisticsBase(
     Zone* outer_zone, ZoneStats* zone_stats,
     std::shared_ptr<CompilationStatistics> compilation_stats,
@@ -104,7 +74,6 @@
 }
 
 PipelineStatisticsBase::~PipelineStatisticsBase() {
->>>>>>> 626889fb
   CompilationStatistics::BasicStats diff;
   total_stats_.End(this, &diff);
   compilation_stats_->RecordTotalStats(diff);
@@ -112,12 +81,6 @@
 
 void PipelineStatisticsBase::BeginPhaseKind(const char* phase_kind_name) {
   DCHECK(!InPhase());
-<<<<<<< HEAD
-  if (InPhaseKind()) EndPhaseKind();
-  TRACE_EVENT_BEGIN1(kTraceCategory, phase_kind_name, "kind",
-                     CodeKindToString(code_kind_));
-=======
->>>>>>> 626889fb
   phase_kind_name_ = phase_kind_name;
   phase_kind_stats_.Begin(this);
 }
@@ -125,25 +88,11 @@
 void PipelineStatisticsBase::EndPhaseKind(
     CompilationStatistics::BasicStats* diff) {
   DCHECK(!InPhase());
-<<<<<<< HEAD
-  CompilationStatistics::BasicStats diff;
-  phase_kind_stats_.End(this, &diff);
-  compilation_stats_->RecordPhaseKindStats(phase_kind_name_, diff);
-  TRACE_EVENT_END2(kTraceCategory, phase_kind_name_, "kind",
-                   CodeKindToString(code_kind_), "stats",
-                   TRACE_STR_COPY(diff.AsJSON().c_str()));
-}
-
-void PipelineStatistics::BeginPhase(const char* phase_name) {
-  TRACE_EVENT_BEGIN1(kTraceCategory, phase_name, "kind",
-                     CodeKindToString(code_kind_));
-=======
   phase_kind_stats_.End(this, diff);
   compilation_stats_->RecordPhaseKindStats(phase_kind_name_, *diff);
 }
 
 void PipelineStatisticsBase::BeginPhase(const char* phase_name) {
->>>>>>> 626889fb
   DCHECK(InPhaseKind());
   phase_name_ = phase_name;
   phase_stats_.Begin(this);
@@ -194,16 +143,9 @@
 
 void TurbofanPipelineStatistics::EndPhase() {
   CompilationStatistics::BasicStats diff;
-<<<<<<< HEAD
-  phase_stats_.End(this, &diff);
-  compilation_stats_->RecordPhaseStats(phase_kind_name_, phase_name_, diff);
-  TRACE_EVENT_END2(kTraceCategory, phase_name_, "kind",
-                   CodeKindToString(code_kind_), "stats",
-=======
   Base::EndPhase(&diff);
   TRACE_EVENT_END2(kTraceCategory, phase_name(), "kind",
                    CodeKindToString(code_kind()), "stats",
->>>>>>> 626889fb
                    TRACE_STR_COPY(diff.AsJSON().c_str()));
 }
 
