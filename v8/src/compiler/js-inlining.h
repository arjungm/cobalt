// Copyright 2014 the V8 project authors. All rights reserved.
// Use of this source code is governed by a BSD-style license that can be
// found in the LICENSE file.

#ifndef V8_COMPILER_JS_INLINING_H_
#define V8_COMPILER_JS_INLINING_H_

#include "src/compiler/graph-reducer.h"
#include "src/compiler/js-graph.h"
#include "src/compiler/node-origin-table.h"
<<<<<<< HEAD
=======

#if V8_ENABLE_WEBASSEMBLY
#include "src/wasm/names-provider.h"
#include "src/wasm/string-builder.h"
#include "src/wasm/wasm-code-manager.h"
#endif  // V8_ENABLE_WEBASSEMBLY
>>>>>>> 626889fb

namespace v8 {
namespace internal {

class BytecodeOffset;
class OptimizedCompilationInfo;

namespace compiler {

class SourcePositionTable;
class JSWasmCallParameters;
using JsWasmCallsSidetable = ZoneMap<NodeId, const JSWasmCallParameters*>;

// The JSInliner provides the core graph inlining machinery. Note that this
// class only deals with the mechanics of how to inline one graph into another,
// heuristics that decide what and how much to inline are beyond its scope.
class JSInliner final : public AdvancedReducer {
 public:
  JSInliner(Editor* editor, Zone* local_zone, OptimizedCompilationInfo* info,
            JSGraph* jsgraph, JSHeapBroker* broker,
            SourcePositionTable* source_positions,
<<<<<<< HEAD
            NodeOriginTable* node_origins, const wasm::WasmModule* wasm_module)
=======
            NodeOriginTable* node_origins, const wasm::WasmModule* wasm_module,
            JsWasmCallsSidetable* js_wasm_calls_sidetable,
            bool inline_wasm_fct_if_supported)
>>>>>>> 626889fb
      : AdvancedReducer(editor),
        local_zone_(local_zone),
        info_(info),
        jsgraph_(jsgraph),
        broker_(broker),
        source_positions_(source_positions),
        node_origins_(node_origins),
<<<<<<< HEAD
        wasm_module_(wasm_module) {
    // In case WebAssembly is disabled.
    USE(wasm_module_);
=======
        wasm_module_(wasm_module),
        js_wasm_calls_sidetable_(js_wasm_calls_sidetable),
        inline_wasm_fct_if_supported_(inline_wasm_fct_if_supported) {
    // In case WebAssembly is disabled.
    USE(wasm_module_);
    USE(inline_wasm_fct_if_supported_);
    USE(js_wasm_calls_sidetable_);
    DCHECK_IMPLIES(inline_wasm_fct_if_supported_, wasm_module_ != nullptr);
>>>>>>> 626889fb
  }

  const char* reducer_name() const override { return "JSInliner"; }

  Reduction Reduce(Node* node) final { UNREACHABLE(); }

  // Can be used by inlining heuristics or by testing code directly, without
  // using the above generic reducer interface of the inlining machinery.
  Reduction ReduceJSCall(Node* node);

#if V8_ENABLE_WEBASSEMBLY
  Reduction ReduceJSWasmCall(Node* node);
<<<<<<< HEAD
  void InlineWasmFunction(Node* call, Node* inlinee_start, Node* inlinee_end);
=======
  void InlineWasmFunction(Node* call, Node* inlinee_start, Node* inlinee_end,
                          Node* frame_state,
                          SharedFunctionInfoRef shared_fct_info,
                          int argument_count, Node* context);
  static std::string WasmFunctionNameForTrace(wasm::NativeModule* native_module,
                                              int fct_index) {
    wasm::StringBuilder builder;
    native_module->GetNamesProvider()->PrintFunctionName(builder, fct_index);
    if (builder.length() == 0) return "<no name>";
    return {builder.start(), builder.length()};
  }
>>>>>>> 626889fb
#endif  // V8_ENABLE_WEBASSEMBLY

 private:
  Zone* zone() const { return local_zone_; }
  CommonOperatorBuilder* common() const;
  JSOperatorBuilder* javascript() const;
  SimplifiedOperatorBuilder* simplified() const;
  TFGraph* graph() const;
  JSGraph* jsgraph() const { return jsgraph_; }
  // TODO(neis): Make heap broker a component of JSGraph?
  JSHeapBroker* broker() const { return broker_; }
  Isolate* isolate() const { return jsgraph_->isolate(); }

  Zone* const local_zone_;
  OptimizedCompilationInfo* info_;
  JSGraph* const jsgraph_;
  JSHeapBroker* const broker_;
  SourcePositionTable* const source_positions_;
  NodeOriginTable* const node_origins_;
  const wasm::WasmModule* wasm_module_;
<<<<<<< HEAD
=======
  JsWasmCallsSidetable* js_wasm_calls_sidetable_;

  // Inline not only the wasm wrapper but also the wasm function itself if
  // inlining into JavaScript is supported and the function is small enough.
  bool inline_wasm_fct_if_supported_;
>>>>>>> 626889fb

  OptionalSharedFunctionInfoRef DetermineCallTarget(Node* node);
  FeedbackCellRef DetermineCallContext(Node* node, Node** context_out);

<<<<<<< HEAD
  FrameState CreateArtificialFrameState(
      Node* node, FrameState outer_frame_state, int parameter_count,
      BytecodeOffset bailout_id, FrameStateType frame_state_type,
      SharedFunctionInfoRef shared, Node* context = nullptr);
=======
  // TODO(victorgomes): This function is used to create 3 *quite* different
  // artificial frame states, we should perhaps split it into three different
  // functions.
  FrameState CreateArtificialFrameState(
      Node* node, FrameState outer_frame_state, int parameter_count,
      FrameStateType frame_state_type, SharedFunctionInfoRef shared,
      OptionalBytecodeArrayRef maybe_bytecode_array, Node* context = nullptr,
      Node* callee = nullptr);
>>>>>>> 626889fb

  Reduction InlineCall(Node* call, Node* new_target, Node* context,
                       Node* frame_state, StartNode start, Node* end,
                       Node* exception_target,
                       const NodeVector& uncaught_subcalls, int argument_count);

#if V8_ENABLE_WEBASSEMBLY
<<<<<<< HEAD
=======
  struct WasmInlineResult {
    bool can_inline_body = false;
    Node* body_start = nullptr;
    Node* body_end = nullptr;
  };
  WasmInlineResult TryWasmInlining(const JSWasmCallNode& call_node);
>>>>>>> 626889fb
  Reduction InlineJSWasmCall(Node* call, Node* new_target, Node* context,
                             Node* frame_state, StartNode start, Node* end,
                             Node* exception_target,
                             const NodeVector& uncaught_subcalls);
#endif  // V8_ENABLE_WEBASSEMBLY
};

}  // namespace compiler
}  // namespace internal
}  // namespace v8

#endif  // V8_COMPILER_JS_INLINING_H_<|MERGE_RESOLUTION|>--- conflicted
+++ resolved
@@ -8,15 +8,12 @@
 #include "src/compiler/graph-reducer.h"
 #include "src/compiler/js-graph.h"
 #include "src/compiler/node-origin-table.h"
-<<<<<<< HEAD
-=======
 
 #if V8_ENABLE_WEBASSEMBLY
 #include "src/wasm/names-provider.h"
 #include "src/wasm/string-builder.h"
 #include "src/wasm/wasm-code-manager.h"
 #endif  // V8_ENABLE_WEBASSEMBLY
->>>>>>> 626889fb
 
 namespace v8 {
 namespace internal {
@@ -38,13 +35,9 @@
   JSInliner(Editor* editor, Zone* local_zone, OptimizedCompilationInfo* info,
             JSGraph* jsgraph, JSHeapBroker* broker,
             SourcePositionTable* source_positions,
-<<<<<<< HEAD
-            NodeOriginTable* node_origins, const wasm::WasmModule* wasm_module)
-=======
             NodeOriginTable* node_origins, const wasm::WasmModule* wasm_module,
             JsWasmCallsSidetable* js_wasm_calls_sidetable,
             bool inline_wasm_fct_if_supported)
->>>>>>> 626889fb
       : AdvancedReducer(editor),
         local_zone_(local_zone),
         info_(info),
@@ -52,11 +45,6 @@
         broker_(broker),
         source_positions_(source_positions),
         node_origins_(node_origins),
-<<<<<<< HEAD
-        wasm_module_(wasm_module) {
-    // In case WebAssembly is disabled.
-    USE(wasm_module_);
-=======
         wasm_module_(wasm_module),
         js_wasm_calls_sidetable_(js_wasm_calls_sidetable),
         inline_wasm_fct_if_supported_(inline_wasm_fct_if_supported) {
@@ -65,7 +53,6 @@
     USE(inline_wasm_fct_if_supported_);
     USE(js_wasm_calls_sidetable_);
     DCHECK_IMPLIES(inline_wasm_fct_if_supported_, wasm_module_ != nullptr);
->>>>>>> 626889fb
   }
 
   const char* reducer_name() const override { return "JSInliner"; }
@@ -78,9 +65,6 @@
 
 #if V8_ENABLE_WEBASSEMBLY
   Reduction ReduceJSWasmCall(Node* node);
-<<<<<<< HEAD
-  void InlineWasmFunction(Node* call, Node* inlinee_start, Node* inlinee_end);
-=======
   void InlineWasmFunction(Node* call, Node* inlinee_start, Node* inlinee_end,
                           Node* frame_state,
                           SharedFunctionInfoRef shared_fct_info,
@@ -92,7 +76,6 @@
     if (builder.length() == 0) return "<no name>";
     return {builder.start(), builder.length()};
   }
->>>>>>> 626889fb
 #endif  // V8_ENABLE_WEBASSEMBLY
 
  private:
@@ -113,24 +96,15 @@
   SourcePositionTable* const source_positions_;
   NodeOriginTable* const node_origins_;
   const wasm::WasmModule* wasm_module_;
-<<<<<<< HEAD
-=======
   JsWasmCallsSidetable* js_wasm_calls_sidetable_;
 
   // Inline not only the wasm wrapper but also the wasm function itself if
   // inlining into JavaScript is supported and the function is small enough.
   bool inline_wasm_fct_if_supported_;
->>>>>>> 626889fb
 
   OptionalSharedFunctionInfoRef DetermineCallTarget(Node* node);
   FeedbackCellRef DetermineCallContext(Node* node, Node** context_out);
 
-<<<<<<< HEAD
-  FrameState CreateArtificialFrameState(
-      Node* node, FrameState outer_frame_state, int parameter_count,
-      BytecodeOffset bailout_id, FrameStateType frame_state_type,
-      SharedFunctionInfoRef shared, Node* context = nullptr);
-=======
   // TODO(victorgomes): This function is used to create 3 *quite* different
   // artificial frame states, we should perhaps split it into three different
   // functions.
@@ -139,7 +113,6 @@
       FrameStateType frame_state_type, SharedFunctionInfoRef shared,
       OptionalBytecodeArrayRef maybe_bytecode_array, Node* context = nullptr,
       Node* callee = nullptr);
->>>>>>> 626889fb
 
   Reduction InlineCall(Node* call, Node* new_target, Node* context,
                        Node* frame_state, StartNode start, Node* end,
@@ -147,15 +120,12 @@
                        const NodeVector& uncaught_subcalls, int argument_count);
 
 #if V8_ENABLE_WEBASSEMBLY
-<<<<<<< HEAD
-=======
   struct WasmInlineResult {
     bool can_inline_body = false;
     Node* body_start = nullptr;
     Node* body_end = nullptr;
   };
   WasmInlineResult TryWasmInlining(const JSWasmCallNode& call_node);
->>>>>>> 626889fb
   Reduction InlineJSWasmCall(Node* call, Node* new_target, Node* context,
                              Node* frame_state, StartNode start, Node* end,
                              Node* exception_target,
