// Copyright 2019 the V8 project authors. All rights reserved.
// Use of this source code is governed by a BSD-style license that can be
// found in the LICENSE file.

#include "src/compiler/add-type-assertions-reducer.h"

#include "src/compiler/node-properties.h"
#include "src/compiler/schedule.h"

namespace v8 {
namespace internal {
namespace compiler {

namespace {
struct AddTypeAssertionsImpl {
  JSGraph* jsgraph;
  Schedule* schedule;
  Zone* phase_zone;

  SimplifiedOperatorBuilder* simplified = jsgraph->simplified();
<<<<<<< HEAD
  Graph* graph = jsgraph->graph();
=======
  TFGraph* graph = jsgraph->graph();
>>>>>>> 626889fb

  void Run();
  void ProcessBlock(BasicBlock* block);
  void InsertAssertion(Node* asserted, Node* effect_successor);
};

void AddTypeAssertionsImpl::Run() {
  for (BasicBlock* block : *(schedule->rpo_order())) {
    ProcessBlock(block);
  }
}

void AddTypeAssertionsImpl::ProcessBlock(BasicBlock* block) {
  // To keep things simple, this only inserts type assertions for nodes that are
  // followed by an effectful operation in the same basic block. We could build
  // a proper new effect chain like in the EffectControlLinearizer, but right
  // now, this doesn't quite seem worth the effort.
  std::vector<Node*> pending;
  bool inside_of_region = false;
  for (Node* node : *block) {
    if (node->opcode() == IrOpcode::kBeginRegion) {
      inside_of_region = true;
    } else if (inside_of_region) {
      if (node->opcode() == IrOpcode::kFinishRegion) {
        inside_of_region = false;
      }
      continue;
    }
    if (node->op()->EffectOutputCount() == 1 &&
        node->op()->EffectInputCount() == 1) {
      for (Node* pending_node : pending) {
        InsertAssertion(pending_node, node);
      }
      pending.clear();
    }
    if (node->opcode() == IrOpcode::kAssertType ||
        node->opcode() == IrOpcode::kAllocate ||
        node->opcode() == IrOpcode::kObjectState ||
        node->opcode() == IrOpcode::kObjectId ||
        node->opcode() == IrOpcode::kPhi || !NodeProperties::IsTyped(node) ||
        node->opcode() == IrOpcode::kUnreachable) {
      continue;
    }
    Type type = NodeProperties::GetType(node);
    if (type.CanBeAsserted()) {
      pending.push_back(node);
    }
  }
}

void AddTypeAssertionsImpl::InsertAssertion(Node* asserted,
                                            Node* effect_successor) {
  Node* assertion = graph->NewNode(
      simplified->AssertType(NodeProperties::GetType(asserted)), asserted,
      NodeProperties::GetEffectInput(effect_successor));
  NodeProperties::ReplaceEffectInput(effect_successor, assertion);
}

}  // namespace

void AddTypeAssertions(JSGraph* jsgraph, Schedule* schedule, Zone* phase_zone) {
  AddTypeAssertionsImpl{jsgraph, schedule, phase_zone}.Run();
}

}  // namespace compiler
}  // namespace internal
}  // namespace v8<|MERGE_RESOLUTION|>--- conflicted
+++ resolved
@@ -18,11 +18,7 @@
   Zone* phase_zone;
 
   SimplifiedOperatorBuilder* simplified = jsgraph->simplified();
-<<<<<<< HEAD
-  Graph* graph = jsgraph->graph();
-=======
   TFGraph* graph = jsgraph->graph();
->>>>>>> 626889fb
 
   void Run();
   void ProcessBlock(BasicBlock* block);
