// Copyright 2013 the V8 project authors. All rights reserved.
// Use of this source code is governed by a BSD-style license that can be
// found in the LICENSE file.

#ifndef V8_COMPILER_NODE_PROPERTIES_H_
#define V8_COMPILER_NODE_PROPERTIES_H_

#include "src/codegen/machine-type.h"
#include "src/common/globals.h"
#include "src/compiler/heap-refs.h"
#include "src/compiler/node.h"
#include "src/compiler/operator-properties.h"
<<<<<<< HEAD
#include "src/compiler/types.h"
=======
#include "src/compiler/turbofan-types.h"
>>>>>>> 626889fb

namespace v8 {
namespace internal {
namespace compiler {

class TFGraph;
class Operator;
class CommonOperatorBuilder;

// A facade that simplifies access to the different kinds of inputs to a node.
class V8_EXPORT_PRIVATE NodeProperties {
 public:
  // ---------------------------------------------------------------------------
  // Input layout.
  // Inputs are always arranged in order as follows:
  //     0 [ values, context, frame state, effects, control ] node->InputCount()

  static int FirstValueIndex(const Node* node) { return 0; }
  static int FirstContextIndex(Node* node) { return PastValueIndex(node); }
  static int FirstFrameStateIndex(Node* node) { return PastContextIndex(node); }
  static int FirstEffectIndex(Node* node) { return PastFrameStateIndex(node); }
  static int FirstControlIndex(Node* node) { return PastEffectIndex(node); }

  static int PastValueIndex(Node* node) {
    return FirstValueIndex(node) + node->op()->ValueInputCount();
  }

  static int PastContextIndex(Node* node) {
    return FirstContextIndex(node) +
           OperatorProperties::GetContextInputCount(node->op());
  }

  static int PastFrameStateIndex(Node* node) {
    return FirstFrameStateIndex(node) +
           OperatorProperties::GetFrameStateInputCount(node->op());
  }

  static int PastEffectIndex(Node* node) {
    return FirstEffectIndex(node) + node->op()->EffectInputCount();
  }

  static int PastControlIndex(Node* node) {
    return FirstControlIndex(node) + node->op()->ControlInputCount();
  }

  // ---------------------------------------------------------------------------
  // Input accessors.

  static Node* GetValueInput(Node* node, int index) {
    CHECK_LE(0, index);
    CHECK_LT(index, node->op()->ValueInputCount());
    return node->InputAt(FirstValueIndex(node) + index);
  }

  static const Node* GetValueInput(const Node* node, int index) {
    CHECK_LE(0, index);
    CHECK_LT(index, node->op()->ValueInputCount());
    return node->InputAt(FirstValueIndex(node) + index);
  }

  static Node* GetContextInput(Node* node) {
    CHECK(OperatorProperties::HasContextInput(node->op()));
    return node->InputAt(FirstContextIndex(node));
  }

  static Node* GetFrameStateInput(Node* node) {
    CHECK(OperatorProperties::HasFrameStateInput(node->op()));
    return node->InputAt(FirstFrameStateIndex(node));
  }

  static Node* GetEffectInput(Node* node, int index = 0) {
    CHECK_LE(0, index);
    CHECK_LT(index, node->op()->EffectInputCount());
    return node->InputAt(FirstEffectIndex(node) + index);
  }

  static Node* GetControlInput(Node* node, int index = 0) {
    CHECK_LE(0, index);
    CHECK_LT(index, node->op()->ControlInputCount());
    return node->InputAt(FirstControlIndex(node) + index);
  }

  // ---------------------------------------------------------------------------
  // Edge kinds.

  static bool IsValueEdge(Edge edge);
  static bool IsContextEdge(Edge edge);
  static bool IsFrameStateEdge(Edge edge);
  static bool IsEffectEdge(Edge edge);
  static bool IsControlEdge(Edge edge);

  // ---------------------------------------------------------------------------
  // Miscellaneous predicates.

  static bool IsCommon(Node* node) {
    return IrOpcode::IsCommonOpcode(node->opcode());
  }
  static bool IsControl(Node* node) {
    return IrOpcode::IsControlOpcode(node->opcode());
  }
  static bool IsConstant(Node* node) {
    return IrOpcode::IsConstantOpcode(node->opcode());
  }
  static bool IsPhi(Node* node) {
    return IrOpcode::IsPhiOpcode(node->opcode());
  }
<<<<<<< HEAD
  static bool IsSimd128Operation(Node* node) {
    return IrOpcode::IsSimd128Opcode(node->opcode());
  }
=======
#if V8_ENABLE_WEBASSEMBLY
  static bool IsSimd128Operation(Node* node) {
    return IrOpcode::IsSimd128Opcode(node->opcode());
  }
#endif  // V8_ENABLE_WEBASSEMBLY
>>>>>>> 626889fb

  // Determines whether exceptions thrown by the given node are handled locally
  // within the graph (i.e. an IfException projection is present). Optionally
  // the present IfException projection is returned via {out_exception}.
  static bool IsExceptionalCall(Node* node, Node** out_exception = nullptr);

  // Returns the node producing the successful control output of {node}. This is
  // the IfSuccess projection of {node} if present and {node} itself otherwise.
  static Node* FindSuccessfulControlProjection(Node* node);

  // Returns whether the node acts as the identity function on a value
  // input. The input that is passed through is returned via {out_value}.
  static bool IsValueIdentity(Node* node, Node** out_value) {
    switch (node->opcode()) {
      case IrOpcode::kTypeGuard:
        *out_value = GetValueInput(node, 0);
        return true;
      default:
        return false;
    }
  }

  // ---------------------------------------------------------------------------
  // Miscellaneous mutators.

  static void ReplaceValueInput(Node* node, Node* value, int index);
  static void ReplaceContextInput(Node* node, Node* context);
  static void ReplaceControlInput(Node* node, Node* control, int index = 0);
  static void ReplaceEffectInput(Node* node, Node* effect, int index = 0);
  static void ReplaceFrameStateInput(Node* node, Node* frame_state);
  static void RemoveNonValueInputs(Node* node);
  static void RemoveValueInputs(Node* node);

  // Replaces all value inputs of {node} with the single input {value}.
  static void ReplaceValueInputs(Node* node, Node* value);

  // Merge the control node {node} into the end of the graph, introducing a
  // merge node or expanding an existing merge node if necessary.
  static void MergeControlToEnd(TFGraph* graph, CommonOperatorBuilder* common,
                                Node* node);

  // Removes the control node {node} from the end of the graph, reducing the
  // existing merge node's input count.
  static void RemoveControlFromEnd(TFGraph* graph,
                                   CommonOperatorBuilder* common, Node* node);

  // Replace all uses of {node} with the given replacement nodes. All occurring
  // use kinds need to be replaced, {nullptr} is only valid if a use kind is
  // guaranteed not to exist.
  static void ReplaceUses(Node* node, Node* value, Node* effect = nullptr,
                          Node* success = nullptr, Node* exception = nullptr);

  // Safe wrapper to mutate the operator of a node. Checks that the node is
  // currently in a state that satisfies constraints of the new operator.
  static void ChangeOp(Node* node, const Operator* new_op);
  // Like `ChangeOp`, but without checking constraints.
  static void ChangeOpUnchecked(Node* node, const Operator* new_op);

  // ---------------------------------------------------------------------------
  // Miscellaneous utilities.

  // Find the last frame state that is effect-wise before the given node. This
  // assumes a linear effect-chain up to a {CheckPoint} node in the graph.
  // Returns {unreachable_sentinel} if {node} is determined to be unreachable.
  static Node* FindFrameStateBefore(Node* node, Node* unreachable_sentinel);

  // Collect the output-value projection for the given output index.
  static Node* FindProjection(Node* node, size_t projection_index);

  // Collect the value projections from a node.
  static void CollectValueProjections(Node* node, Node** proj, size_t count);

  // Collect the branch-related projections from a node, such as IfTrue,
  // IfFalse, IfSuccess, IfException, IfValue and IfDefault.
  //  - Branch: [ IfTrue, IfFalse ]
  //  - Call  : [ IfSuccess, IfException ]
  //  - Switch: [ IfValue, ..., IfDefault ]
  static void CollectControlProjections(Node* node, Node** proj, size_t count);

  // Return the MachineRepresentation of a Projection based on its input.
  static MachineRepresentation GetProjectionType(Node const* projection);

  // Checks if two nodes are the same, looking past {CheckHeapObject}.
  static bool IsSame(Node* a, Node* b);

  // Check if two nodes have equal operators and reference-equal inputs. Used
  // for value numbering/hash-consing.
  static bool Equals(Node* a, Node* b);
  // A corresponding hash function.
  static size_t HashCode(Node* node);

  // Walks up the {effect} chain to find a witness that provides map
  // information about the {receiver}. Can look through potentially
  // side effecting nodes.
  enum InferMapsResult {
    kNoMaps,         // No maps inferred.
    kReliableMaps,   // Maps can be trusted.
    kUnreliableMaps  // Maps might have changed (side-effect).
  };
  // DO NOT USE InferMapsUnsafe IN NEW CODE. Use MapInference instead.
  static InferMapsResult InferMapsUnsafe(JSHeapBroker* broker, Node* receiver,
                                         Effect effect,
                                         ZoneRefSet<Map>* maps_out);

  // Return the initial map of the new-target if the allocation can be inlined.
  static OptionalMapRef GetJSCreateMap(JSHeapBroker* broker, Node* receiver);

  // Walks up the {effect} chain to check that there's no observable side-effect
  // between the {effect} and it's {dominator}. Aborts the walk if there's join
  // in the effect chain.
  static bool NoObservableSideEffectBetween(Node* effect, Node* dominator);

  // Returns true if the {receiver} can be a primitive value (i.e. is not
  // definitely a JavaScript object); might walk up the {effect} chain to
  // find map checks on {receiver}.
  static bool CanBePrimitive(JSHeapBroker* broker, Node* receiver,
                             Effect effect);

  // Returns true if the {receiver} can be null or undefined. Might walk
  // up the {effect} chain to find map checks for {receiver}.
  static bool CanBeNullOrUndefined(JSHeapBroker* broker, Node* receiver,
                                   Effect effect);

  // ---------------------------------------------------------------------------
  // Context.

  // Walk up the context chain from the given {node} until we reduce the {depth}
  // to 0 or hit a node that does not extend the context chain ({depth} will be
  // updated accordingly).
  static Node* GetOuterContext(Node* node, size_t* depth);

  // ---------------------------------------------------------------------------
  // Type.

  static bool IsTyped(const Node* node) { return !node->type().IsInvalid(); }
  static Type GetType(const Node* node) {
    DCHECK(IsTyped(node));
    return node->type();
  }
  static Type GetTypeOrAny(const Node* node);
  static void SetType(Node* node, Type type) {
    DCHECK(!type.IsInvalid());
    node->set_type(type);
  }
  static void RemoveType(Node* node) { node->set_type(Type::Invalid()); }
  static bool AllValueInputsAreTyped(Node* node);

 private:
  static inline bool IsInputRange(Edge edge, int first, int count);
};

}  // namespace compiler
}  // namespace internal
}  // namespace v8

#endif  // V8_COMPILER_NODE_PROPERTIES_H_<|MERGE_RESOLUTION|>--- conflicted
+++ resolved
@@ -10,11 +10,7 @@
 #include "src/compiler/heap-refs.h"
 #include "src/compiler/node.h"
 #include "src/compiler/operator-properties.h"
-<<<<<<< HEAD
-#include "src/compiler/types.h"
-=======
 #include "src/compiler/turbofan-types.h"
->>>>>>> 626889fb
 
 namespace v8 {
 namespace internal {
@@ -121,17 +117,11 @@
   static bool IsPhi(Node* node) {
     return IrOpcode::IsPhiOpcode(node->opcode());
   }
-<<<<<<< HEAD
-  static bool IsSimd128Operation(Node* node) {
-    return IrOpcode::IsSimd128Opcode(node->opcode());
-  }
-=======
 #if V8_ENABLE_WEBASSEMBLY
   static bool IsSimd128Operation(Node* node) {
     return IrOpcode::IsSimd128Opcode(node->opcode());
   }
 #endif  // V8_ENABLE_WEBASSEMBLY
->>>>>>> 626889fb
 
   // Determines whether exceptions thrown by the given node are handled locally
   // within the graph (i.e. an IfException projection is present). Optionally
