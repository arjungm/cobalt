--- conflicted
+++ resolved
@@ -13,14 +13,11 @@
 #include "src/common/globals.h"
 #include "src/objects/code.h"
 #include "src/zone/zone-containers.h"
-<<<<<<< HEAD
-=======
 
 #if V8_ENABLE_WEBASSEMBLY
 #include "src/wasm/module-instantiate.h"
 #include "src/wasm/value-type.h"
 #endif
->>>>>>> 626889fb
 
 namespace v8 {
 namespace internal {
@@ -34,13 +31,9 @@
 
 namespace wasm {
 struct CompilationEnv;
-<<<<<<< HEAD
-struct WasmCompilationResult;
-=======
 struct FunctionBody;
 struct WasmCompilationResult;
 class WasmDetectedFeatures;
->>>>>>> 626889fb
 }  // namespace wasm
 
 namespace compiler::turboshaft {
@@ -61,8 +54,6 @@
 class Schedule;
 class SourcePositionTable;
 struct WasmCompilationData;
-<<<<<<< HEAD
-=======
 class TFPipelineData;
 class ZoneStats;
 
@@ -72,7 +63,6 @@
 };
 
 std::ostream& operator<<(std::ostream& out, const InstructionRangesAsJSON& s);
->>>>>>> 626889fb
 
 class Pipeline : public AllStatic {
  public:
@@ -82,15 +72,6 @@
                     CodeKind code_kind, bool has_script,
                     BytecodeOffset osr_offset = BytecodeOffset::None());
 
-<<<<<<< HEAD
-  // Run the pipeline for the WebAssembly compilation info.
-  static void GenerateCodeForWasmFunction(
-      OptimizedCompilationInfo* info, wasm::CompilationEnv* env,
-      WasmCompilationData& compilation_data, MachineGraph* mcgraph,
-      CallDescriptor* call_descriptor,
-      ZoneVector<WasmInliningPosition>* inlining_positions);
-
-=======
   using CodeAssemblerGenerator =
       std::function<void(compiler::CodeAssemblerState*)>;
   using CodeAssemblerInstaller =
@@ -121,26 +102,12 @@
                                    int finalize_order);
 
 #if V8_ENABLE_WEBASSEMBLY
->>>>>>> 626889fb
   // Run the pipeline on a machine graph and generate code.
   static wasm::WasmCompilationResult GenerateCodeForWasmNativeStub(
       CallDescriptor* call_descriptor, MachineGraph* mcgraph, CodeKind kind,
       const char* debug_name, const AssemblerOptions& assembler_options,
       SourcePositionTable* source_positions = nullptr);
 
-<<<<<<< HEAD
-  // Returns a new compilation job for a wasm heap stub.
-  static std::unique_ptr<TurbofanCompilationJob> NewWasmHeapStubCompilationJob(
-      Isolate* isolate, CallDescriptor* call_descriptor,
-      std::unique_ptr<Zone> zone, Graph* graph, CodeKind kind,
-      std::unique_ptr<char[]> debug_name, const AssemblerOptions& options);
-
-  // Run the pipeline on a machine graph and generate code.
-  static MaybeHandle<Code> GenerateCodeForCodeStub(
-      Isolate* isolate, CallDescriptor* call_descriptor, Graph* graph,
-      JSGraph* jsgraph, SourcePositionTable* source_positions, CodeKind kind,
-      const char* debug_name, Builtin builtin, const AssemblerOptions& options,
-=======
   static wasm::WasmCompilationResult
   GenerateCodeForWasmNativeStubFromTurboshaft(
       const wasm::CanonicalSig* sig, wasm::WrapperCompilationInfo wrapper_info,
@@ -167,7 +134,6 @@
   static MaybeHandle<Code> GenerateCodeForTurboshaftBuiltin(
       turboshaft::PipelineData* turboshaft_data,
       CallDescriptor* call_descriptor, Builtin builtin, const char* debug_name,
->>>>>>> 626889fb
       const ProfileDataFromFile* profile_data);
 
   // ---------------------------------------------------------------------------
@@ -185,16 +151,9 @@
       CallDescriptor* call_descriptor, TFGraph* graph,
       const AssemblerOptions& options, Schedule* schedule = nullptr);
 
-<<<<<<< HEAD
-  // Run just the register allocator phases.
-  V8_EXPORT_PRIVATE static void AllocateRegistersForTesting(
-      const RegisterConfiguration* config, InstructionSequence* sequence,
-      bool use_fast_register_allocator, bool run_verifier);
-=======
   // Run the instruction selector on a turboshaft graph and generate code.
   V8_EXPORT_PRIVATE static MaybeHandle<Code> GenerateTurboshaftCodeForTesting(
       CallDescriptor* call_descriptor, turboshaft::PipelineData* data);
->>>>>>> 626889fb
 
  private:
   DISALLOW_IMPLICIT_CONSTRUCTORS(Pipeline);
