--- conflicted
+++ resolved
@@ -9,10 +9,7 @@
 #include "src/compiler/js-heap-broker.h"
 #include "src/compiler/node-matchers.h"
 #include "src/compiler/simplified-operator.h"
-<<<<<<< HEAD
-=======
 #include "src/numbers/conversions-inl.h"
->>>>>>> 626889fb
 
 namespace v8 {
 namespace internal {
@@ -29,16 +26,6 @@
   return size <= v8_flags.max_inlined_bytecode_size_small;
 }
 
-<<<<<<< HEAD
-bool CanConsiderForInlining(JSHeapBroker* broker,
-                            FeedbackCellRef feedback_cell) {
-  OptionalFeedbackVectorRef feedback_vector =
-      feedback_cell.feedback_vector(broker);
-  if (!feedback_vector.has_value()) {
-    TRACE("Cannot consider " << feedback_cell
-                             << " for inlining (no feedback vector)");
-    return false;
-=======
 bool IsSmallWithHeapNumberParam(int const size) {
   return size <= v8_flags.max_inlined_bytecode_size_small_with_heapnum_in_out;
 }
@@ -55,15 +42,8 @@
     } else if (input->opcode() == IrOpcode::kChangeFloat64HoleToTagged) {
       return true;
     }
->>>>>>> 626889fb
-  }
-  SharedFunctionInfoRef shared = feedback_vector->shared_function_info(broker);
-
-<<<<<<< HEAD
-  if (!shared.HasBytecodeArray()) {
-    TRACE("Cannot consider " << shared << " for inlining (no bytecode)");
-    return false;
-=======
+  }
+
   for (Edge const edge : node->use_edges()) {
     if (!NodeProperties::IsValueEdge(edge)) continue;
     switch (edge.from()->opcode()) {
@@ -86,13 +66,30 @@
       default:
         break;
     }
->>>>>>> 626889fb
+  }
+
+  return false;
+}
+
+bool CanConsiderForInlining(JSHeapBroker* broker,
+                            FeedbackCellRef feedback_cell) {
+  OptionalFeedbackVectorRef feedback_vector =
+      feedback_cell.feedback_vector(broker);
+  if (!feedback_vector.has_value()) {
+    TRACE("Cannot consider " << feedback_cell
+                             << " for inlining (no feedback vector)");
+    return false;
+  }
+  SharedFunctionInfoRef shared = feedback_vector->shared_function_info(broker);
+
+  if (!shared.HasBytecodeArray()) {
+    TRACE("Cannot consider " << shared << " for inlining (no bytecode)");
+    return false;
   }
   // Ensure we have a persistent handle to the bytecode in order to avoid
   // flushing it during the remaining compilation.
   shared.GetBytecodeArray(broker);
 
-<<<<<<< HEAD
   // Read feedback vector again in case it got flushed before we were able to
   // prevent flushing above.
   OptionalFeedbackVectorRef feedback_vector_again =
@@ -106,52 +103,11 @@
     // it doesn't make much sense to inline this function now.
     TRACE("Not considering " << shared
                              << " for inlining (feedback vector changed)");
-=======
-  return false;
-}
-
-bool CanConsiderForInlining(JSHeapBroker* broker,
-                            FeedbackCellRef feedback_cell) {
-  OptionalFeedbackVectorRef feedback_vector =
-      feedback_cell.feedback_vector(broker);
-  if (!feedback_vector.has_value()) {
-    TRACE("Cannot consider " << feedback_cell
-                             << " for inlining (no feedback vector)");
->>>>>>> 626889fb
     return false;
   }
-  SharedFunctionInfoRef shared = feedback_vector->shared_function_info(broker);
-
-  if (!shared.HasBytecodeArray()) {
-    TRACE("Cannot consider " << shared << " for inlining (no bytecode)");
-    return false;
-  }
-  // Ensure we have a persistent handle to the bytecode in order to avoid
-  // flushing it during the remaining compilation.
-  shared.GetBytecodeArray(broker);
-
-  // Read feedback vector again in case it got flushed before we were able to
-  // prevent flushing above.
-  OptionalFeedbackVectorRef feedback_vector_again =
-      feedback_cell.feedback_vector(broker);
-  if (!feedback_vector_again.has_value()) {
-    TRACE("Cannot consider " << shared << " for inlining (no feedback vector)");
-    return false;
-  }
-  if (!feedback_vector_again->equals(*feedback_vector)) {
-    // The new feedback vector likely contains lots of uninitialized slots, so
-    // it doesn't make much sense to inline this function now.
-    TRACE("Not considering " << shared
-                             << " for inlining (feedback vector changed)");
-    return false;
-  }
 
   SharedFunctionInfo::Inlineability inlineability =
-<<<<<<< HEAD
-      shared.GetInlineability(broker);
-=======
       shared.GetInlineability(CodeKind::TURBOFAN_JS, broker);
->>>>>>> 626889fb
   if (inlineability != SharedFunctionInfo::kIsInlineable) {
     TRACE("Cannot consider "
           << shared << " for inlining (reason: " << inlineability << ")");
@@ -244,25 +200,10 @@
 
 Reduction JSInliningHeuristic::Reduce(Node* node) {
 #if V8_ENABLE_WEBASSEMBLY
-<<<<<<< HEAD
-  if (mode() == kWasmOnly) {
-    if (node->opcode() == IrOpcode::kJSWasmCall) {
-      return inliner_.ReduceJSWasmCall(node);
-    }
-    return NoChange();
-  }
-#endif  // V8_ENABLE_WEBASSEMBLY
-
-  DCHECK_EQ(mode(), kJSOnly);
-  if (!IrOpcode::IsInlineeOpcode(node->opcode())) return NoChange();
-
-  if (total_inlined_bytecode_size_ >= max_inlined_bytecode_size_absolute_) {
-=======
   if (mode() == kWasmWrappersOnly || mode() == kWasmFullInlining) {
     if (node->opcode() == IrOpcode::kJSWasmCall) {
       return inliner_.ReduceJSWasmCall(node);
     }
->>>>>>> 626889fb
     return NoChange();
   }
 #endif  // V8_ENABLE_WEBASSEMBLY
@@ -277,14 +218,6 @@
   Candidate candidate = CollectFunctions(node, kMaxCallPolymorphism);
   if (candidate.num_functions == 0) {
     return NoChange();
-<<<<<<< HEAD
-  } else if (candidate.num_functions > 1 && !v8_flags.polymorphic_inlining) {
-    TRACE("Not considering call site #"
-          << node->id() << ":" << node->op()->mnemonic()
-          << ", because polymorphic inlining is disabled");
-    return NoChange();
-=======
->>>>>>> 626889fb
   }
 
   bool can_inline_candidate = false, candidate_is_small = true;
@@ -307,18 +240,11 @@
     // candidate could have been disabled meanwhile.
     // JSInliner will check this again and not actually inline the function in
     // this case.
-<<<<<<< HEAD
-    CHECK_IMPLIES(candidate.can_inline_function[i],
-                  shared.IsInlineable(broker()) ||
-                      shared.GetInlineability(broker()) ==
-                          SharedFunctionInfo::kHasOptimizationDisabled);
-=======
     CHECK_IMPLIES(
         candidate.can_inline_function[i],
         shared.IsInlineable(CodeKind::TURBOFAN_JS, broker()) ||
             shared.GetInlineability(CodeKind::TURBOFAN_JS, broker()) ==
                 SharedFunctionInfo::kHasOptimizationDisabled);
->>>>>>> 626889fb
     // Do not allow direct recursion i.e. f() -> f(). We still allow indirect
     // recursion like f() -> g() -> f(). The indirect recursion is helpful in
     // cases where f() is a small dispatch function that calls the appropriate
@@ -437,13 +363,9 @@
         candidate.total_size * v8_flags.reserve_inline_budget_scale_factor;
     int total_size =
         total_inlined_bytecode_size_ + static_cast<int>(size_of_candidate);
-<<<<<<< HEAD
-    if (total_size > max_inlined_bytecode_size_cumulative_) {
-=======
 
     if (total_size > max_inlined_bytecode_size_cumulative_) {
       info_->set_could_not_inline_all_candidates();
->>>>>>> 626889fb
       // Try if any smaller functions are available to inline.
       continue;
     }
@@ -763,11 +685,7 @@
       // Duplicate the checkpoint.
       FrameState new_checkpoint_state = DuplicateFrameStateAndRename(
           FrameState{checkpoint_state}, callee, target,
-<<<<<<< HEAD
-          (i == num_calls - 1) ? kChangeInPlace : kCloneState);
-=======
           (i == *num_calls - 1) ? kChangeInPlace : kCloneState);
->>>>>>> 626889fb
       effect_phi_effect = graph()->NewNode(
           checkpoint->op(), new_checkpoint_state, effect_phi_effect, control);
     }
@@ -816,13 +734,8 @@
     // TODO(2206): Make comparison be based on underlying SharedFunctionInfo
     // instead of the target JSFunction reference directly.
     Node* target =
-<<<<<<< HEAD
-        jsgraph()->Constant(candidate.functions[i].value(), broker());
-    if (i != (num_calls - 1)) {
-=======
         jsgraph()->ConstantNoHole(candidate.functions[i].value(), broker());
     if (i != (*num_calls - 1)) {
->>>>>>> 626889fb
       Node* check =
           graph()->NewNode(simplified()->ReferenceEqual(), callee, target);
       Node* branch =
@@ -857,10 +770,7 @@
                                                bool small_function) {
   int num_calls = candidate.num_functions;
   Node* const node = candidate.node;
-<<<<<<< HEAD
-=======
-
->>>>>>> 626889fb
+
 #if V8_ENABLE_WEBASSEMBLY
   DCHECK_NE(node->opcode(), IrOpcode::kJSWasmCall);
 #endif  // V8_ENABLE_WEBASSEMBLY
@@ -1028,10 +938,6 @@
   return broker()->dependencies();
 }
 
-CompilationDependencies* JSInliningHeuristic::dependencies() const {
-  return broker()->dependencies();
-}
-
 CommonOperatorBuilder* JSInliningHeuristic::common() const {
   return jsgraph()->common();
 }
