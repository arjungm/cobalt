// Copyright 2014 the V8 project authors. All rights reserved.
// Use of this source code is governed by a BSD-style license that can be
// found in the LICENSE file.

#ifndef V8_COMPILER_REPRESENTATION_CHANGE_H_
#define V8_COMPILER_REPRESENTATION_CHANGE_H_

#include "src/compiler/feedback-source.h"
#include "src/compiler/js-graph.h"
#include "src/compiler/simplified-operator.h"
#include "src/compiler/use-info.h"

namespace v8 {
namespace internal {
namespace compiler {

// Foward declarations.
class SimplifiedLoweringVerifier;
class TypeCache;

// Contains logic related to changing the representation of values for constants
// and other nodes, as well as lowering Simplified->Machine operators.
// Eagerly folds any representation changes for constants.
class V8_EXPORT_PRIVATE RepresentationChanger final {
 public:
  RepresentationChanger(JSGraph* jsgraph, JSHeapBroker* broker,
                        SimplifiedLoweringVerifier* verifier);

  // Changes representation from {output_type} to {use_rep}. The {truncation}
  // parameter is only used for checking - if the changer cannot figure
  // out signedness for the word32->float64 conversion, then we check that the
  // uses truncate to word32 (so they do not care about signedness).
  Node* GetRepresentationFor(Node* node, MachineRepresentation output_rep,
                             Type output_type, Node* use_node,
                             UseInfo use_info);
  const Operator* Int32OperatorFor(IrOpcode::Value opcode);
  const Operator* Int32OverflowOperatorFor(IrOpcode::Value opcode);
  const Operator* AdditiveSafeIntegerOverflowOperatorFor(
      IrOpcode::Value opcode);
  const Operator* Int64OperatorFor(IrOpcode::Value opcode);
  const Operator* Int64OverflowOperatorFor(IrOpcode::Value opcode);
  const Operator* BigIntOperatorFor(IrOpcode::Value opcode);
  const Operator* TaggedSignedOperatorFor(IrOpcode::Value opcode);
  const Operator* Uint32OperatorFor(IrOpcode::Value opcode);
  const Operator* Uint32OverflowOperatorFor(IrOpcode::Value opcode);
  const Operator* Float64OperatorFor(IrOpcode::Value opcode);

  MachineType TypeForBasePointer(const FieldAccess& access) {
    return access.tag() != 0 ? MachineType::AnyTagged()
                             : MachineType::Pointer();
  }

  MachineType TypeForBasePointer(const ElementAccess& access) {
    return access.tag() != 0 ? MachineType::AnyTagged()
                             : MachineType::Pointer();
  }

  bool verification_enabled() const { return verifier_ != nullptr; }

 private:
  TypeCache const* cache_;
  JSGraph* jsgraph_;
  JSHeapBroker* broker_;
  SimplifiedLoweringVerifier* verifier_;

  friend class RepresentationChangerTester;  // accesses the below fields.

  bool testing_type_errors_;  // If {true}, don't abort on a type error.
  bool type_error_;           // Set when a type error is detected.

  SetOncePointer<Node> ieee754_fp16_raw_bits_to_fp32_raw_bits_code_;
  SetOncePointer<Node> ieee754_fp64_to_fp16_raw_bits_code_;
  SetOncePointer<Operator const>
      ieee754_fp16_raw_bits_to_fp32_raw_bits_operator_;
  SetOncePointer<Operator const> ieee754_fp64_to_fp16_raw_bits_operator_;

  Node* GetTaggedSignedRepresentationFor(Node* node,
                                         MachineRepresentation output_rep,
                                         Type output_type, Node* use_node,
                                         UseInfo use_info);
  Node* GetTaggedPointerRepresentationFor(Node* node,
                                          MachineRepresentation output_rep,
                                          Type output_type, Node* use_node,
                                          UseInfo use_info);
  Node* GetTaggedRepresentationFor(Node* node, MachineRepresentation output_rep,
                                   Type output_type, Truncation truncation);
  Node* GetFloat16RawBitsRepresentationFor(Node* node,
                                           MachineRepresentation output_rep,
                                           Type output_type, Node* use_node,
                                           UseInfo use_info);
  Node* GetFloat32RepresentationFor(Node* node,
                                    MachineRepresentation output_rep,
                                    Type output_type, Truncation truncation);
  Node* GetFloat64RepresentationFor(Node* node,
                                    MachineRepresentation output_rep,
                                    Type output_type, Node* use_node,
                                    UseInfo use_info);
  Node* GetWord32RepresentationFor(Node* node, MachineRepresentation output_rep,
                                   Type output_type, Node* use_node,
                                   UseInfo use_info);
  Node* GetBitRepresentationFor(Node* node, MachineRepresentation output_rep,
                                Type output_type);
  Node* GetWord64RepresentationFor(Node* node, MachineRepresentation output_rep,
                                   Type output_type, Node* use_node,
                                   UseInfo use_info);
  Node* TypeError(Node* node, MachineRepresentation output_rep,
                  Type output_type, MachineRepresentation use);
  Node* MakeTruncatedInt32Constant(double value);
  Node* InsertChangeBitToTagged(Node* node);
  Node* InsertChangeFloat32ToFloat64(Node* node);
  Node* InsertChangeFloat64ToInt32(Node* node);
  Node* InsertChangeFloat64ToUint32(Node* node);
  Node* InsertChangeInt32ToFloat64(Node* node);
  Node* InsertChangeTaggedSignedToInt32(Node* node);
  Node* InsertChangeTaggedToFloat64(Node* node);
  Node* InsertChangeUint32ToFloat64(Node* node);
  Node* InsertCheckedFloat64ToInt32(Node* node, CheckForMinusZeroMode check,
                                    const FeedbackSource& feedback,
                                    Node* use_node);
  Node* InsertChangeFloat16RawBitsToFloat64Fallback(Node* node);
  Node* InsertTruncateFloat64ToFloat16RawBitsFallback(Node* node);
  Node* InsertConversion(Node* node, const Operator* op, Node* use_node);
  Node* InsertTruncateInt64ToInt32(Node* node);
  Node* InsertUnconditionalDeopt(Node* node, DeoptimizeReason reason,
                                 const FeedbackSource& feedback = {});
  Node* InsertTypeOverrideForVerifier(const Type& type, Node* node);
<<<<<<< HEAD
=======

  Node* Ieee754Fp16RawBitsToFp32RawBitsCode();
  Node* Ieee754Fp64ToFp16RawBitsCode();
  Operator const* Ieee754Fp16RawBitsToFp32RawBitsOperator();
  Operator const* Ieee754Fp64ToFp16RawBitsOperator();
>>>>>>> 626889fb

  JSGraph* jsgraph() const { return jsgraph_; }
  Isolate* isolate() const;
  Factory* factory() const { return isolate()->factory(); }
  SimplifiedOperatorBuilder* simplified() { return jsgraph()->simplified(); }
  MachineOperatorBuilder* machine() { return jsgraph()->machine(); }
};

}  // namespace compiler
}  // namespace internal
}  // namespace v8

#endif  // V8_COMPILER_REPRESENTATION_CHANGE_H_<|MERGE_RESOLUTION|>--- conflicted
+++ resolved
@@ -124,14 +124,11 @@
   Node* InsertUnconditionalDeopt(Node* node, DeoptimizeReason reason,
                                  const FeedbackSource& feedback = {});
   Node* InsertTypeOverrideForVerifier(const Type& type, Node* node);
-<<<<<<< HEAD
-=======
 
   Node* Ieee754Fp16RawBitsToFp32RawBitsCode();
   Node* Ieee754Fp64ToFp16RawBitsCode();
   Operator const* Ieee754Fp16RawBitsToFp32RawBitsOperator();
   Operator const* Ieee754Fp64ToFp16RawBitsOperator();
->>>>>>> 626889fb
 
   JSGraph* jsgraph() const { return jsgraph_; }
   Isolate* isolate() const;
