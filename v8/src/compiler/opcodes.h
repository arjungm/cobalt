--- conflicted
+++ resolved
@@ -48,12 +48,8 @@
   V(ExternalConstant)                \
   V(NumberConstant)                  \
   V(PointerConstant)                 \
-<<<<<<< HEAD
-  V(HeapConstant)
-=======
   V(HeapConstant)                    \
   V(TrustedHeapConstant)
->>>>>>> 626889fb
 
 // Opcodes for constant operators.
 #define CONSTANT_OP_LIST(V)    \
@@ -267,65 +263,6 @@
   JS_OTHER_OP_LIST(V)
 
 // Opcodes for VirtuaMachine-level operators.
-<<<<<<< HEAD
-#define SIMPLIFIED_CHANGE_OP_LIST(V) \
-  V(ChangeTaggedSignedToInt32)       \
-  V(ChangeTaggedSignedToInt64)       \
-  V(ChangeTaggedToInt32)             \
-  V(ChangeTaggedToInt64)             \
-  V(ChangeTaggedToUint32)            \
-  V(ChangeTaggedToFloat64)           \
-  V(ChangeTaggedToTaggedSigned)      \
-  V(ChangeInt31ToTaggedSigned)       \
-  V(ChangeInt32ToTagged)             \
-  V(ChangeInt64ToTagged)             \
-  V(ChangeUint32ToTagged)            \
-  V(ChangeUint64ToTagged)            \
-  V(ChangeFloat64ToTagged)           \
-  V(ChangeFloat64ToTaggedPointer)    \
-  V(ChangeTaggedToBit)               \
-  V(ChangeBitToTagged)               \
-  V(ChangeInt64ToBigInt)             \
-  V(ChangeUint64ToBigInt)            \
-  V(TruncateBigIntToWord64)          \
-  V(TruncateTaggedToWord32)          \
-  V(TruncateTaggedToFloat64)         \
-  V(TruncateTaggedToBit)             \
-  V(TruncateTaggedPointerToBit)
-
-#define SIMPLIFIED_CHECKED_OP_LIST(V) \
-  V(CheckedInt32Add)                  \
-  V(CheckedInt32Sub)                  \
-  V(CheckedInt32Div)                  \
-  V(CheckedInt32Mod)                  \
-  V(CheckedUint32Div)                 \
-  V(CheckedUint32Mod)                 \
-  V(CheckedInt32Mul)                  \
-  V(CheckedInt64Add)                  \
-  V(CheckedInt64Sub)                  \
-  V(CheckedInt64Mul)                  \
-  V(CheckedInt64Div)                  \
-  V(CheckedInt64Mod)                  \
-  V(CheckedInt32ToTaggedSigned)       \
-  V(CheckedInt64ToInt32)              \
-  V(CheckedInt64ToTaggedSigned)       \
-  V(CheckedUint32Bounds)              \
-  V(CheckedUint32ToInt32)             \
-  V(CheckedUint32ToTaggedSigned)      \
-  V(CheckedUint64Bounds)              \
-  V(CheckedUint64ToInt32)             \
-  V(CheckedUint64ToInt64)             \
-  V(CheckedUint64ToTaggedSigned)      \
-  V(CheckedFloat64ToInt32)            \
-  V(CheckedFloat64ToInt64)            \
-  V(CheckedTaggedSignedToInt32)       \
-  V(CheckedTaggedToInt32)             \
-  V(CheckedTaggedToArrayIndex)        \
-  V(CheckedTruncateTaggedToWord32)    \
-  V(CheckedTaggedToFloat64)           \
-  V(CheckedTaggedToInt64)             \
-  V(CheckedTaggedToTaggedSigned)      \
-=======
 #define SIMPLIFIED_CHANGE_OP_LIST(V)          \
   V(ChangeTaggedSignedToInt32)                \
   V(ChangeTaggedSignedToInt64)                \
@@ -389,7 +326,6 @@
   V(CheckedTaggedToAdditiveSafeInteger)  \
   V(CheckedTaggedToInt64)                \
   V(CheckedTaggedToTaggedSigned)         \
->>>>>>> 626889fb
   V(CheckedTaggedToTaggedPointer)
 
 #define SIMPLIFIED_COMPARE_BINOP_LIST(V) \
@@ -505,112 +441,6 @@
 
 #define SIMPLIFIED_SPECULATIVE_NUMBER_UNOP_LIST(V) V(SpeculativeToNumber)
 
-<<<<<<< HEAD
-#define SIMPLIFIED_OTHER_OP_LIST(V)     \
-  V(Allocate)                           \
-  V(AllocateRaw)                        \
-  V(ArgumentsLength)                    \
-  V(AssertType)                         \
-  V(BooleanNot)                         \
-  V(CheckBounds)                        \
-  V(CheckClosure)                       \
-  V(CheckEqualsInternalizedString)      \
-  V(CheckEqualsSymbol)                  \
-  V(CheckFloat64Hole)                   \
-  V(CheckHeapObject)                    \
-  V(CheckIf)                            \
-  V(CheckInternalizedString)            \
-  V(CheckMaps)                          \
-  V(CheckNotTaggedHole)                 \
-  V(CheckNumber)                        \
-  V(CheckReceiver)                      \
-  V(CheckReceiverOrNullOrUndefined)     \
-  V(CheckSmi)                           \
-  V(CheckString)                        \
-  V(CheckSymbol)                        \
-  V(CheckTurboshaftTypeOf)              \
-  V(CompareMaps)                        \
-  V(ConvertReceiver)                    \
-  V(ConvertTaggedHoleToUndefined)       \
-  V(DateNow)                            \
-  V(DoubleArrayMax)                     \
-  V(DoubleArrayMin)                     \
-  V(EnsureWritableFastElements)         \
-  V(FastApiCall)                        \
-  V(FindOrderedHashMapEntry)            \
-  V(FindOrderedHashMapEntryForInt32Key) \
-  V(FindOrderedHashSetEntry)            \
-  V(InitializeImmutableInObject)        \
-  V(LoadDataViewElement)                \
-  V(LoadElement)                        \
-  V(LoadField)                          \
-  V(LoadFieldByIndex)                   \
-  V(LoadFromObject)                     \
-  V(LoadImmutableFromObject)            \
-  V(LoadMessage)                        \
-  V(LoadStackArgument)                  \
-  V(LoadTypedElement)                   \
-  V(MaybeGrowFastElements)              \
-  V(NewArgumentsElements)               \
-  V(NewConsString)                      \
-  V(NewDoubleElements)                  \
-  V(NewSmiOrObjectElements)             \
-  V(NumberIsFinite)                     \
-  V(NumberIsFloat64Hole)                \
-  V(NumberIsInteger)                    \
-  V(NumberIsMinusZero)                  \
-  V(NumberIsNaN)                        \
-  V(NumberIsSafeInteger)                \
-  V(ObjectIsArrayBufferView)            \
-  V(ObjectIsBigInt)                     \
-  V(ObjectIsCallable)                   \
-  V(ObjectIsConstructor)                \
-  V(ObjectIsDetectableCallable)         \
-  V(ObjectIsFiniteNumber)               \
-  V(ObjectIsInteger)                    \
-  V(ObjectIsMinusZero)                  \
-  V(ObjectIsNaN)                        \
-  V(ObjectIsNonCallable)                \
-  V(ObjectIsNumber)                     \
-  V(ObjectIsReceiver)                   \
-  V(ObjectIsSafeInteger)                \
-  V(ObjectIsSmi)                        \
-  V(ObjectIsString)                     \
-  V(ObjectIsSymbol)                     \
-  V(ObjectIsUndetectable)               \
-  V(PlainPrimitiveToFloat64)            \
-  V(PlainPrimitiveToNumber)             \
-  V(PlainPrimitiveToWord32)             \
-  V(RestLength)                         \
-  V(RuntimeAbort)                       \
-  V(StoreDataViewElement)               \
-  V(StoreElement)                       \
-  V(StoreField)                         \
-  V(StoreMessage)                       \
-  V(StoreSignedSmallElement)            \
-  V(StoreToObject)                      \
-  V(StoreTypedElement)                  \
-  V(StringCharCodeAt)                   \
-  V(StringCodePointAt)                  \
-  V(StringConcat)                       \
-  V(StringFromCodePointAt)              \
-  V(StringFromSingleCharCode)           \
-  V(StringFromSingleCodePoint)          \
-  V(StringIndexOf)                      \
-  V(StringLength)                       \
-  V(StringSubstring)                    \
-  V(StringToLowerCaseIntl)              \
-  V(StringToNumber)                     \
-  V(StringToUpperCaseIntl)              \
-  V(ToBoolean)                          \
-  V(TransitionAndStoreElement)          \
-  V(TransitionAndStoreNonNumberElement) \
-  V(TransitionAndStoreNumberElement)    \
-  V(TransitionElementsKind)             \
-  V(TypeOf)                             \
-  V(Unsigned32Divide)                   \
-  V(VerifyType)
-=======
 #ifdef V8_ENABLE_CONTINUATION_PRESERVED_EMBEDDER_DATA
 #define SIMPLIFIED_CPED_OP_LIST(V)        \
   V(GetContinuationPreservedEmbedderData) \
@@ -732,7 +562,6 @@
   V(Unsigned32Divide)                       \
   V(VerifyType)                             \
   SIMPLIFIED_CPED_OP_LIST(V)
->>>>>>> 626889fb
 
 #define SIMPLIFIED_SPECULATIVE_BIGINT_BINOP_LIST(V) \
   V(SpeculativeBigIntAdd)                           \
@@ -759,17 +588,11 @@
   V(Null)                          \
   V(RttCanon)                      \
   V(WasmTypeCast)                  \
-<<<<<<< HEAD
-  V(WasmTypeCheck)                 \
-  V(WasmExternInternalize)         \
-  V(WasmExternExternalize)         \
-=======
   V(WasmTypeCastAbstract)          \
   V(WasmTypeCheck)                 \
   V(WasmTypeCheckAbstract)         \
   V(WasmAnyConvertExtern)          \
   V(WasmExternConvertAny)          \
->>>>>>> 626889fb
   V(WasmStructGet)                 \
   V(WasmStructSet)                 \
   V(WasmArrayGet)                  \
@@ -1058,248 +881,6 @@
   V(StackPointerGreaterThan)             \
   V(TraceInstruction)
 
-<<<<<<< HEAD
-#define MACHINE_SIMD128_OP_LIST(V) \
-  V(F64x2Splat)                    \
-  V(F64x2ExtractLane)              \
-  V(F64x2ReplaceLane)              \
-  V(F64x2Abs)                      \
-  V(F64x2Neg)                      \
-  V(F64x2Sqrt)                     \
-  V(F64x2Add)                      \
-  V(F64x2Sub)                      \
-  V(F64x2Mul)                      \
-  V(F64x2Div)                      \
-  V(F64x2Min)                      \
-  V(F64x2Max)                      \
-  V(F64x2Eq)                       \
-  V(F64x2Ne)                       \
-  V(F64x2Lt)                       \
-  V(F64x2Le)                       \
-  V(F64x2Qfma)                     \
-  V(F64x2Qfms)                     \
-  V(F64x2Pmin)                     \
-  V(F64x2Pmax)                     \
-  V(F64x2Ceil)                     \
-  V(F64x2Floor)                    \
-  V(F64x2Trunc)                    \
-  V(F64x2NearestInt)               \
-  V(F64x2ConvertLowI32x4S)         \
-  V(F64x2ConvertLowI32x4U)         \
-  V(F64x2PromoteLowF32x4)          \
-  V(F32x4Splat)                    \
-  V(F32x4ExtractLane)              \
-  V(F32x4ReplaceLane)              \
-  V(F32x4SConvertI32x4)            \
-  V(F32x4UConvertI32x4)            \
-  V(F32x4Abs)                      \
-  V(F32x4Neg)                      \
-  V(F32x4Sqrt)                     \
-  V(F32x4Add)                      \
-  V(F32x4Sub)                      \
-  V(F32x4Mul)                      \
-  V(F32x4Div)                      \
-  V(F32x4Min)                      \
-  V(F32x4Max)                      \
-  V(F32x4Eq)                       \
-  V(F32x4Ne)                       \
-  V(F32x4Lt)                       \
-  V(F32x4Le)                       \
-  V(F32x4Gt)                       \
-  V(F32x4Ge)                       \
-  V(F32x4Qfma)                     \
-  V(F32x4Qfms)                     \
-  V(F32x4Pmin)                     \
-  V(F32x4Pmax)                     \
-  V(F32x4Ceil)                     \
-  V(F32x4Floor)                    \
-  V(F32x4Trunc)                    \
-  V(F32x4NearestInt)               \
-  V(F32x4DemoteF64x2Zero)          \
-  V(I64x2Splat)                    \
-  V(I64x2SplatI32Pair)             \
-  V(I64x2ExtractLane)              \
-  V(I64x2ReplaceLane)              \
-  V(I64x2ReplaceLaneI32Pair)       \
-  V(I64x2Abs)                      \
-  V(I64x2Neg)                      \
-  V(I64x2SConvertI32x4Low)         \
-  V(I64x2SConvertI32x4High)        \
-  V(I64x2UConvertI32x4Low)         \
-  V(I64x2UConvertI32x4High)        \
-  V(I64x2BitMask)                  \
-  V(I64x2Shl)                      \
-  V(I64x2ShrS)                     \
-  V(I64x2Add)                      \
-  V(I64x2Sub)                      \
-  V(I64x2Mul)                      \
-  V(I64x2Eq)                       \
-  V(I64x2Ne)                       \
-  V(I64x2GtS)                      \
-  V(I64x2GeS)                      \
-  V(I64x2ShrU)                     \
-  V(I64x2ExtMulLowI32x4S)          \
-  V(I64x2ExtMulHighI32x4S)         \
-  V(I64x2ExtMulLowI32x4U)          \
-  V(I64x2ExtMulHighI32x4U)         \
-  V(I32x4Splat)                    \
-  V(I32x4ExtractLane)              \
-  V(I32x4ReplaceLane)              \
-  V(I32x4SConvertF32x4)            \
-  V(I32x4SConvertI16x8Low)         \
-  V(I32x4SConvertI16x8High)        \
-  V(I32x4Neg)                      \
-  V(I32x4Shl)                      \
-  V(I32x4ShrS)                     \
-  V(I32x4Add)                      \
-  V(I32x4Sub)                      \
-  V(I32x4Mul)                      \
-  V(I32x4MinS)                     \
-  V(I32x4MaxS)                     \
-  V(I32x4Eq)                       \
-  V(I32x4Ne)                       \
-  V(I32x4LtS)                      \
-  V(I32x4LeS)                      \
-  V(I32x4GtS)                      \
-  V(I32x4GeS)                      \
-  V(I32x4UConvertF32x4)            \
-  V(I32x4UConvertI16x8Low)         \
-  V(I32x4UConvertI16x8High)        \
-  V(I32x4ShrU)                     \
-  V(I32x4MinU)                     \
-  V(I32x4MaxU)                     \
-  V(I32x4LtU)                      \
-  V(I32x4LeU)                      \
-  V(I32x4GtU)                      \
-  V(I32x4GeU)                      \
-  V(I32x4Abs)                      \
-  V(I32x4BitMask)                  \
-  V(I32x4DotI16x8S)                \
-  V(I32x4ExtMulLowI16x8S)          \
-  V(I32x4ExtMulHighI16x8S)         \
-  V(I32x4ExtMulLowI16x8U)          \
-  V(I32x4ExtMulHighI16x8U)         \
-  V(I32x4ExtAddPairwiseI16x8S)     \
-  V(I32x4ExtAddPairwiseI16x8U)     \
-  V(I32x4TruncSatF64x2SZero)       \
-  V(I32x4TruncSatF64x2UZero)       \
-  V(I16x8Splat)                    \
-  V(I16x8ExtractLaneU)             \
-  V(I16x8ExtractLaneS)             \
-  V(I16x8ReplaceLane)              \
-  V(I16x8SConvertI8x16Low)         \
-  V(I16x8SConvertI8x16High)        \
-  V(I16x8Neg)                      \
-  V(I16x8Shl)                      \
-  V(I16x8ShrS)                     \
-  V(I16x8SConvertI32x4)            \
-  V(I16x8Add)                      \
-  V(I16x8AddSatS)                  \
-  V(I16x8Sub)                      \
-  V(I16x8SubSatS)                  \
-  V(I16x8Mul)                      \
-  V(I16x8MinS)                     \
-  V(I16x8MaxS)                     \
-  V(I16x8Eq)                       \
-  V(I16x8Ne)                       \
-  V(I16x8LtS)                      \
-  V(I16x8LeS)                      \
-  V(I16x8GtS)                      \
-  V(I16x8GeS)                      \
-  V(I16x8UConvertI8x16Low)         \
-  V(I16x8UConvertI8x16High)        \
-  V(I16x8ShrU)                     \
-  V(I16x8UConvertI32x4)            \
-  V(I16x8AddSatU)                  \
-  V(I16x8SubSatU)                  \
-  V(I16x8MinU)                     \
-  V(I16x8MaxU)                     \
-  V(I16x8LtU)                      \
-  V(I16x8LeU)                      \
-  V(I16x8GtU)                      \
-  V(I16x8GeU)                      \
-  V(I16x8RoundingAverageU)         \
-  V(I16x8Q15MulRSatS)              \
-  V(I16x8Abs)                      \
-  V(I16x8BitMask)                  \
-  V(I16x8ExtMulLowI8x16S)          \
-  V(I16x8ExtMulHighI8x16S)         \
-  V(I16x8ExtMulLowI8x16U)          \
-  V(I16x8ExtMulHighI8x16U)         \
-  V(I16x8ExtAddPairwiseI8x16S)     \
-  V(I16x8ExtAddPairwiseI8x16U)     \
-  V(I8x16Splat)                    \
-  V(I8x16ExtractLaneU)             \
-  V(I8x16ExtractLaneS)             \
-  V(I8x16ReplaceLane)              \
-  V(I8x16SConvertI16x8)            \
-  V(I8x16Neg)                      \
-  V(I8x16Shl)                      \
-  V(I8x16ShrS)                     \
-  V(I8x16Add)                      \
-  V(I8x16AddSatS)                  \
-  V(I8x16Sub)                      \
-  V(I8x16SubSatS)                  \
-  V(I8x16MinS)                     \
-  V(I8x16MaxS)                     \
-  V(I8x16Eq)                       \
-  V(I8x16Ne)                       \
-  V(I8x16LtS)                      \
-  V(I8x16LeS)                      \
-  V(I8x16GtS)                      \
-  V(I8x16GeS)                      \
-  V(I8x16UConvertI16x8)            \
-  V(I8x16AddSatU)                  \
-  V(I8x16SubSatU)                  \
-  V(I8x16ShrU)                     \
-  V(I8x16MinU)                     \
-  V(I8x16MaxU)                     \
-  V(I8x16LtU)                      \
-  V(I8x16LeU)                      \
-  V(I8x16GtU)                      \
-  V(I8x16GeU)                      \
-  V(I8x16RoundingAverageU)         \
-  V(I8x16Popcnt)                   \
-  V(I8x16Abs)                      \
-  V(I8x16BitMask)                  \
-  V(S128Zero)                      \
-  V(S128Const)                     \
-  V(S128Not)                       \
-  V(S128And)                       \
-  V(S128Or)                        \
-  V(S128Xor)                       \
-  V(S128Select)                    \
-  V(S128AndNot)                    \
-  V(I8x16Swizzle)                  \
-  V(I8x16RelaxedLaneSelect)        \
-  V(I16x8RelaxedLaneSelect)        \
-  V(I32x4RelaxedLaneSelect)        \
-  V(I64x2RelaxedLaneSelect)        \
-  V(F32x4RelaxedMin)               \
-  V(F32x4RelaxedMax)               \
-  V(F64x2RelaxedMin)               \
-  V(F64x2RelaxedMax)               \
-  V(I32x4RelaxedTruncF32x4S)       \
-  V(I32x4RelaxedTruncF32x4U)       \
-  V(I32x4RelaxedTruncF64x2SZero)   \
-  V(I32x4RelaxedTruncF64x2UZero)   \
-  V(I16x8RelaxedQ15MulRS)          \
-  V(I16x8DotI8x16I7x16S)           \
-  V(I32x4DotI8x16I7x16AddS)        \
-  V(I8x16Shuffle)                  \
-  V(V128AnyTrue)                   \
-  V(I64x2AllTrue)                  \
-  V(I32x4AllTrue)                  \
-  V(I16x8AllTrue)                  \
-  V(I8x16AllTrue)                  \
-  V(LoadTransform)                 \
-  V(LoadLane)                      \
-  V(StoreLane)
-
-// SIMD256 for AVX
-#define MACHINE_SIMD256_OP_LIST(V) \
-  V(F64x4Add)                      \
-=======
 #define MACHINE_SIMD128_OP_LIST(V)        \
   IF_WASM(V, F64x2Splat)                  \
   IF_WASM(V, F64x2ExtractLane)            \
@@ -1587,7 +1168,6 @@
   V(F64x4Abs)                      \
   V(F64x4Neg)                      \
   V(F64x4Sqrt)                     \
->>>>>>> 626889fb
   V(F32x8Add)                      \
   V(I64x4Add)                      \
   V(I32x8Add)                      \
@@ -1617,20 +1197,6 @@
   V(F32x8Pmin)                     \
   V(F32x8Pmax)                     \
   V(F32x8Eq)                       \
-<<<<<<< HEAD
-  V(F32x8Ne)                       \
-  V(F32x8Lt)                       \
-  V(F32x8Le)                       \
-  V(S256Select)                    \
-  V(ExtractF128)
-
-#define VALUE_OP_LIST(V)     \
-  COMMON_OP_LIST(V)          \
-  SIMPLIFIED_OP_LIST(V)      \
-  MACHINE_OP_LIST(V)         \
-  MACHINE_SIMD128_OP_LIST(V) \
-  MACHINE_SIMD256_OP_LIST(V) \
-=======
   V(F64x4Eq)                       \
   V(I64x4Eq)                       \
   V(I32x8Eq)                       \
@@ -1761,7 +1327,6 @@
   MACHINE_OP_LIST(V)                  \
   MACHINE_SIMD128_OP_LIST(V)          \
   IF_WASM(MACHINE_SIMD256_OP_LIST, V) \
->>>>>>> 626889fb
   JS_OP_LIST(V)
 
 // The combination of all operators at all levels and the common operators.
@@ -1948,10 +1513,7 @@
     UNREACHABLE();
   }
 
-<<<<<<< HEAD
-=======
 #if V8_ENABLE_WEBASSEMBLY
->>>>>>> 626889fb
   static bool IsSimd128Opcode(Value value) {
 #define CASE(Name, ...) case k##Name:
     switch (value) {
@@ -1963,10 +1525,7 @@
 #undef CASE
     UNREACHABLE();
   }
-<<<<<<< HEAD
-=======
 #endif  // V8_ENABLE_WEBASSEMBLY
->>>>>>> 626889fb
 };
 
 V8_EXPORT_PRIVATE std::ostream& operator<<(std::ostream&, IrOpcode::Value);
