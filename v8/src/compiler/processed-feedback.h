// Copyright 2019 the V8 project authors. All rights reserved.
// Use of this source code is governed by a BSD-style license that can be
// found in the LICENSE file.

#ifndef V8_COMPILER_PROCESSED_FEEDBACK_H_
#define V8_COMPILER_PROCESSED_FEEDBACK_H_

#include "src/compiler/heap-refs.h"

namespace v8 {
namespace internal {
namespace compiler {

class BinaryOperationFeedback;
class TypeOfOpFeedback;
class CallFeedback;
class CompareOperationFeedback;
class ElementAccessFeedback;
class ForInFeedback;
class GlobalAccessFeedback;
class InstanceOfFeedback;
class LiteralFeedback;
class MegaDOMPropertyAccessFeedback;
class NamedAccessFeedback;
class RegExpLiteralFeedback;
class TemplateObjectFeedback;

class ProcessedFeedback : public ZoneObject {
 public:
  enum Kind {
    kInsufficient,
    kBinaryOperation,
    kCall,
    kCompareOperation,
    kElementAccess,
    kForIn,
    kGlobalAccess,
    kInstanceOf,
    kTypeOf,
    kLiteral,
    kMegaDOMPropertyAccess,
    kNamedAccess,
    kRegExpLiteral,
    kTemplateObject,
  };
  Kind kind() const { return kind_; }

  FeedbackSlotKind slot_kind() const { return slot_kind_; }
  bool IsInsufficient() const { return kind() == kInsufficient; }

  BinaryOperationFeedback const& AsBinaryOperation() const;
  TypeOfOpFeedback const& AsTypeOf() const;
  CallFeedback const& AsCall() const;
  CompareOperationFeedback const& AsCompareOperation() const;
  ElementAccessFeedback const& AsElementAccess() const;
  ForInFeedback const& AsForIn() const;
  GlobalAccessFeedback const& AsGlobalAccess() const;
  InstanceOfFeedback const& AsInstanceOf() const;
  NamedAccessFeedback const& AsNamedAccess() const;
  MegaDOMPropertyAccessFeedback const& AsMegaDOMPropertyAccess() const;
  LiteralFeedback const& AsLiteral() const;
  RegExpLiteralFeedback const& AsRegExpLiteral() const;
  TemplateObjectFeedback const& AsTemplateObject() const;

 protected:
  ProcessedFeedback(Kind kind, FeedbackSlotKind slot_kind);

 private:
  Kind const kind_;
  FeedbackSlotKind const slot_kind_;
};

class InsufficientFeedback final : public ProcessedFeedback {
 public:
  explicit InsufficientFeedback(FeedbackSlotKind slot_kind);
};

class GlobalAccessFeedback : public ProcessedFeedback {
 public:
  GlobalAccessFeedback(PropertyCellRef cell, FeedbackSlotKind slot_kind);
  GlobalAccessFeedback(ContextRef script_context, int slot_index,
                       bool immutable, FeedbackSlotKind slot_kind);
  explicit GlobalAccessFeedback(FeedbackSlotKind slot_kind);  // Megamorphic

  bool IsMegamorphic() const;

  bool IsPropertyCell() const;
  PropertyCellRef property_cell() const;

  bool IsScriptContextSlot() const;
  ContextRef script_context() const;
  int slot_index() const;
  bool immutable() const;

  OptionalObjectRef GetConstantHint(JSHeapBroker* broker) const;

 private:
  OptionalObjectRef const cell_or_context_;
  int const index_and_immutable_;
};

class KeyedAccessMode {
 public:
  static KeyedAccessMode FromNexus(FeedbackNexus const& nexus);

  AccessMode access_mode() const;
  bool IsLoad() const;
  bool IsStore() const;
  KeyedAccessLoadMode load_mode() const;
  KeyedAccessStoreMode store_mode() const;

 private:
  AccessMode const access_mode_;
  union LoadStoreMode {
    LoadStoreMode(KeyedAccessLoadMode load_mode);
    LoadStoreMode(KeyedAccessStoreMode store_mode);
    KeyedAccessLoadMode load_mode;
    KeyedAccessStoreMode store_mode;
  } const load_store_mode_;

  KeyedAccessMode(AccessMode access_mode, KeyedAccessLoadMode load_mode);
  KeyedAccessMode(AccessMode access_mode, KeyedAccessStoreMode store_mode);
};

class ElementAccessFeedback : public ProcessedFeedback {
 public:
  ElementAccessFeedback(Zone* zone, KeyedAccessMode const& keyed_mode,
                        FeedbackSlotKind slot_kind);

  KeyedAccessMode keyed_mode() const;

  // A transition group is a target and a possibly empty set of sources that can
  // transition to the target. It is represented as a non-empty vector with the
  // target at index 0.
  using TransitionGroup = ZoneVector<MapRef>;
  ZoneVector<TransitionGroup> const& transition_groups() const;

  bool HasOnlyStringMaps(JSHeapBroker* broker) const;

  void AddGroup(TransitionGroup&& group);

  // Refine {this} by trying to restrict it to the maps in {inferred_maps}. A
  // transition group's target is kept iff it is in {inferred_maps} or if more
  // than one of its sources is in {inferred_maps}. Here's an (unrealistic)
  // example showing all the possible situations:
  //
  // inferred_maps = [a0, a2, c1, c2, d1, e0, e1]
  //
  // Groups before:                     Groups after:
  // [a0, a1, a2]                       [a0, a2]
  // [b0]
  // [c0, c1, c2, c3]                   [c0, c1, c2]
  // [d0, d1]                           [d1]
  // [e0, e1]                           [e0, e1]
  //
  ElementAccessFeedback const& Refine(
      JSHeapBroker* broker, ZoneVector<MapRef> const& inferred_maps) const;
<<<<<<< HEAD
=======
  ElementAccessFeedback const& Refine(
      JSHeapBroker* broker, ZoneRefSet<Map> const& inferred_maps,
      bool always_keep_group_target = true) const;
  NamedAccessFeedback const& Refine(JSHeapBroker* broker, NameRef name) const;
>>>>>>> 626889fb

 private:
  KeyedAccessMode const keyed_mode_;
  ZoneVector<TransitionGroup> transition_groups_;
};

class NamedAccessFeedback : public ProcessedFeedback {
 public:
  NamedAccessFeedback(NameRef name, ZoneVector<MapRef> const& maps,
<<<<<<< HEAD
                      FeedbackSlotKind slot_kind);

  NameRef name() const { return name_; }
  ZoneVector<MapRef> const& maps() const { return maps_; }
=======
                      FeedbackSlotKind slot_kind,
                      bool has_deprecated_map_without_migration_target = false);

  NameRef name() const { return name_; }
  ZoneVector<MapRef> const& maps() const { return maps_; }
  bool has_deprecated_map_without_migration_target() const {
    return has_deprecated_map_without_migration_target_;
  }
>>>>>>> 626889fb

 private:
  NameRef const name_;
  ZoneVector<MapRef> const maps_;
<<<<<<< HEAD
=======
  bool has_deprecated_map_without_migration_target_;
>>>>>>> 626889fb
};

class MegaDOMPropertyAccessFeedback : public ProcessedFeedback {
 public:
  MegaDOMPropertyAccessFeedback(FunctionTemplateInfoRef info_ref,
                                FeedbackSlotKind slot_kind);

  FunctionTemplateInfoRef info() const { return info_; }

 private:
  FunctionTemplateInfoRef const info_;
};

class CallFeedback : public ProcessedFeedback {
 public:
  CallFeedback(OptionalHeapObjectRef target, float frequency,
               SpeculationMode mode, CallFeedbackContent call_feedback_content,
               FeedbackSlotKind slot_kind)
      : ProcessedFeedback(kCall, slot_kind),
        target_(target),
        frequency_(frequency),
        mode_(mode),
        content_(call_feedback_content) {}

  OptionalHeapObjectRef target() const { return target_; }
  float frequency() const { return frequency_; }
  SpeculationMode speculation_mode() const { return mode_; }
  CallFeedbackContent call_feedback_content() const { return content_; }

 private:
  OptionalHeapObjectRef const target_;
  float const frequency_;
  SpeculationMode const mode_;
  CallFeedbackContent const content_;
};

template <class T, ProcessedFeedback::Kind K>
class SingleValueFeedback : public ProcessedFeedback {
 public:
  explicit SingleValueFeedback(T value, FeedbackSlotKind slot_kind)
      : ProcessedFeedback(K, slot_kind), value_(value) {
    DCHECK(
        (K == kBinaryOperation && slot_kind == FeedbackSlotKind::kBinaryOp) ||
        (K == kBinaryOperation &&
         slot_kind == FeedbackSlotKind::kStringAddAndInternalize) ||
        (K == kTypeOf && slot_kind == FeedbackSlotKind::kTypeOf) ||
        (K == kCompareOperation && slot_kind == FeedbackSlotKind::kCompareOp) ||
        (K == kForIn && slot_kind == FeedbackSlotKind::kForIn) ||
        (K == kInstanceOf && slot_kind == FeedbackSlotKind::kInstanceOf) ||
        ((K == kLiteral || K == kRegExpLiteral || K == kTemplateObject) &&
         slot_kind == FeedbackSlotKind::kLiteral));
  }

  T value() const { return value_; }

 private:
  T const value_;
};

class InstanceOfFeedback
    : public SingleValueFeedback<OptionalJSObjectRef,
                                 ProcessedFeedback::kInstanceOf> {
  using SingleValueFeedback::SingleValueFeedback;
};

class TypeOfOpFeedback
    : public SingleValueFeedback<TypeOfFeedback::Result,
                                 ProcessedFeedback::kTypeOf> {
  using SingleValueFeedback::SingleValueFeedback;
};

class LiteralFeedback
    : public SingleValueFeedback<AllocationSiteRef,
                                 ProcessedFeedback::kLiteral> {
  using SingleValueFeedback::SingleValueFeedback;
};

class RegExpLiteralFeedback
    : public SingleValueFeedback<RegExpBoilerplateDescriptionRef,
                                 ProcessedFeedback::kRegExpLiteral> {
  using SingleValueFeedback::SingleValueFeedback;
};

class TemplateObjectFeedback
    : public SingleValueFeedback<JSArrayRef,
                                 ProcessedFeedback::kTemplateObject> {
  using SingleValueFeedback::SingleValueFeedback;
};

class BinaryOperationFeedback
    : public SingleValueFeedback<BinaryOperationHint,
                                 ProcessedFeedback::kBinaryOperation> {
  using SingleValueFeedback::SingleValueFeedback;
};

class CompareOperationFeedback
    : public SingleValueFeedback<CompareOperationHint,
                                 ProcessedFeedback::kCompareOperation> {
  using SingleValueFeedback::SingleValueFeedback;
};

class ForInFeedback
    : public SingleValueFeedback<ForInHint, ProcessedFeedback::kForIn> {
  using SingleValueFeedback::SingleValueFeedback;
};

}  // namespace compiler
}  // namespace internal
}  // namespace v8

#endif  // V8_COMPILER_PROCESSED_FEEDBACK_H_<|MERGE_RESOLUTION|>--- conflicted
+++ resolved
@@ -155,13 +155,10 @@
   //
   ElementAccessFeedback const& Refine(
       JSHeapBroker* broker, ZoneVector<MapRef> const& inferred_maps) const;
-<<<<<<< HEAD
-=======
   ElementAccessFeedback const& Refine(
       JSHeapBroker* broker, ZoneRefSet<Map> const& inferred_maps,
       bool always_keep_group_target = true) const;
   NamedAccessFeedback const& Refine(JSHeapBroker* broker, NameRef name) const;
->>>>>>> 626889fb
 
  private:
   KeyedAccessMode const keyed_mode_;
@@ -171,12 +168,6 @@
 class NamedAccessFeedback : public ProcessedFeedback {
  public:
   NamedAccessFeedback(NameRef name, ZoneVector<MapRef> const& maps,
-<<<<<<< HEAD
-                      FeedbackSlotKind slot_kind);
-
-  NameRef name() const { return name_; }
-  ZoneVector<MapRef> const& maps() const { return maps_; }
-=======
                       FeedbackSlotKind slot_kind,
                       bool has_deprecated_map_without_migration_target = false);
 
@@ -185,15 +176,11 @@
   bool has_deprecated_map_without_migration_target() const {
     return has_deprecated_map_without_migration_target_;
   }
->>>>>>> 626889fb
 
  private:
   NameRef const name_;
   ZoneVector<MapRef> const maps_;
-<<<<<<< HEAD
-=======
   bool has_deprecated_map_without_migration_target_;
->>>>>>> 626889fb
 };
 
 class MegaDOMPropertyAccessFeedback : public ProcessedFeedback {
