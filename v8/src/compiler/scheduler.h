--- conflicted
+++ resolved
@@ -107,11 +107,7 @@
   bool IsLive(Node* node);
 
   // If the node is coupled, returns the coupled control edge index.
-<<<<<<< HEAD
-  inline base::Optional<int> GetCoupledControlEdge(Node* node);
-=======
   inline std::optional<int> GetCoupledControlEdge(Node* node);
->>>>>>> 626889fb
   void IncrementUnscheduledUseCount(Node* node, Node* from);
   void DecrementUnscheduledUseCount(Node* node, Node* from);
 
