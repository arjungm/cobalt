--- conflicted
+++ resolved
@@ -150,11 +150,7 @@
 class V8_EXPORT_PRIVATE GraphReducer
     : public NON_EXPORTED_BASE(AdvancedReducer::Editor) {
  public:
-<<<<<<< HEAD
-  GraphReducer(Zone* zone, Graph* graph, TickCounter* tick_counter,
-=======
   GraphReducer(Zone* zone, TFGraph* graph, TickCounter* tick_counter,
->>>>>>> 626889fb
                JSHeapBroker* broker, Node* dead = nullptr,
                ObserveNodeManager* observe_node_manager = nullptr);
   ~GraphReducer() override;
