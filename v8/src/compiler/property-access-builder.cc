// Copyright 2017 the V8 project authors. All rights reserved.
// Use of this source code is governed by a BSD-style license that can be
// found in the LICENSE file.

#include "src/compiler/property-access-builder.h"

<<<<<<< HEAD
#include "src/base/optional.h"
=======
#include <optional>

>>>>>>> 626889fb
#include "src/compiler/access-builder.h"
#include "src/compiler/access-info.h"
#include "src/compiler/compilation-dependencies.h"
#include "src/compiler/js-graph.h"
#include "src/compiler/node-matchers.h"
#include "src/compiler/simplified-operator.h"
#include "src/objects/heap-number.h"
#include "src/objects/internal-index.h"
#include "src/objects/js-function.h"
#include "src/objects/map-inl.h"
#include "src/objects/property-details.h"

namespace v8 {
namespace internal {
namespace compiler {

TFGraph* PropertyAccessBuilder::graph() const { return jsgraph()->graph(); }

Isolate* PropertyAccessBuilder::isolate() const { return jsgraph()->isolate(); }

CommonOperatorBuilder* PropertyAccessBuilder::common() const {
  return jsgraph()->common();
}

SimplifiedOperatorBuilder* PropertyAccessBuilder::simplified() const {
  return jsgraph()->simplified();
}

bool HasOnlyStringMaps(JSHeapBroker* broker, ZoneVector<MapRef> const& maps) {
  for (MapRef map : maps) {
    if (!map.IsStringMap()) return false;
<<<<<<< HEAD
=======
  }
  return true;
}

bool HasOnlyStringWrapperMaps(JSHeapBroker* broker,
                              ZoneVector<MapRef> const& maps) {
  for (MapRef map : maps) {
    if (!map.IsJSPrimitiveWrapperMap()) return false;
    auto elements_kind = map.elements_kind();
    if (elements_kind != FAST_STRING_WRAPPER_ELEMENTS &&
        elements_kind != SLOW_STRING_WRAPPER_ELEMENTS) {
      return false;
    }
  }
  return true;
}

bool HasOnlyNonResizableTypedArrayMaps(JSHeapBroker* broker,
                                       ZoneVector<MapRef> const& maps) {
  for (MapRef map : maps) {
    if (!map.IsJSTypedArrayMap()) return false;
    if (IsRabGsabTypedArrayElementsKind(map.elements_kind())) {
      return false;
    }
>>>>>>> 626889fb
  }
  return true;
}

namespace {

bool HasOnlyNumberMaps(JSHeapBroker* broker, ZoneVector<MapRef> const& maps) {
  for (MapRef map : maps) {
    if (map.instance_type() != HEAP_NUMBER_TYPE) return false;
  }
  return true;
}

}  // namespace

bool PropertyAccessBuilder::TryBuildStringCheck(JSHeapBroker* broker,
                                                ZoneVector<MapRef> const& maps,
                                                Node** receiver, Effect* effect,
                                                Control control) {
  if (HasOnlyStringMaps(broker, maps)) {
    // Monormorphic string access (ignoring the fact that there are multiple
    // String maps).
    *receiver = *effect =
        graph()->NewNode(simplified()->CheckString(FeedbackSource()), *receiver,
                         *effect, control);
    return true;
  }
  return false;
}

bool PropertyAccessBuilder::TryBuildNumberCheck(JSHeapBroker* broker,
                                                ZoneVector<MapRef> const& maps,
                                                Node** receiver, Effect* effect,
                                                Control control) {
  if (HasOnlyNumberMaps(broker, maps)) {
    // Monomorphic number access (we also deal with Smis here).
    *receiver = *effect =
        graph()->NewNode(simplified()->CheckNumber(FeedbackSource()), *receiver,
                         *effect, control);
    return true;
  }
  return false;
}

<<<<<<< HEAD
void PropertyAccessBuilder::BuildCheckMaps(Node* object, Effect* effect,
                                           Control control,
                                           ZoneVector<MapRef> const& maps) {
=======
void PropertyAccessBuilder::BuildCheckMaps(
    Node* object, Effect* effect, Control control,
    ZoneVector<MapRef> const& maps,
    bool has_deprecated_map_without_migration_target) {
>>>>>>> 626889fb
  HeapObjectMatcher m(object);
  if (m.HasResolvedValue()) {
    MapRef object_map = m.Ref(broker()).map(broker());
    if (object_map.is_stable()) {
      for (MapRef map : maps) {
        if (map.equals(object_map)) {
          dependencies()->DependOnStableMap(object_map);
          return;
        }
      }
    }
  }
  ZoneRefSet<Map> map_set;
<<<<<<< HEAD
  CheckMapsFlags flags = CheckMapsFlag::kNone;
  for (MapRef map : maps) {
    map_set.insert(map, graph()->zone());
    if (map.is_migration_target()) {
      flags |= CheckMapsFlag::kTryMigrateInstance;
=======
  bool has_migration_target = false;
  for (MapRef map : maps) {
    map_set.insert(map, graph()->zone());
    if (map.is_migration_target()) {
      has_migration_target = true;
>>>>>>> 626889fb
    }
  }
  CheckMapsFlags flags = CheckMapsFlag::kNone;
  if (has_migration_target) {
    flags = CheckMapsFlag::kTryMigrateInstance;
  } else if (has_deprecated_map_without_migration_target) {
    flags = CheckMapsFlag::kTryMigrateInstanceAndDeopt;
  }
  *effect = graph()->NewNode(simplified()->CheckMaps(flags, map_set), object,
                             *effect, control);
}

Node* PropertyAccessBuilder::BuildCheckValue(Node* receiver, Effect* effect,
                                             Control control, ObjectRef value) {
  if (value.IsHeapObject()) {
    HeapObjectMatcher m(receiver);
    if (m.Is(value.AsHeapObject().object())) return receiver;
  }
  Node* expected = jsgraph()->ConstantNoHole(value, broker());
  Node* check =
      graph()->NewNode(simplified()->ReferenceEqual(), receiver, expected);
  *effect =
      graph()->NewNode(simplified()->CheckIf(DeoptimizeReason::kWrongValue),
                       check, *effect, control);
  return expected;
}

Node* PropertyAccessBuilder::BuildCheckSmi(Node* value, Effect* effect,
                                           Control control,
                                           FeedbackSource feedback_source) {
  Node* smi_value = *effect = graph()->NewNode(
      simplified()->CheckSmi(feedback_source), value, *effect, control);
  return smi_value;
}

Node* PropertyAccessBuilder::BuildCheckNumber(Node* value, Effect* effect,
                                              Control control,
                                              FeedbackSource feedback_source) {
  Node* number = *effect = graph()->NewNode(
      simplified()->CheckNumber(feedback_source), value, *effect, control);
  return number;
}

Node* PropertyAccessBuilder::BuildCheckNumberFitsInt32(
    Node* value, Effect* effect, Control control,
    FeedbackSource feedback_source) {
  Node* number = *effect =
      graph()->NewNode(simplified()->CheckNumberFitsInt32(feedback_source),
                       value, *effect, control);
  return number;
}

Node* PropertyAccessBuilder::ResolveHolder(
    PropertyAccessInfo const& access_info, Node* lookup_start_object) {
  OptionalJSObjectRef holder = access_info.holder();
  if (holder.has_value()) {
<<<<<<< HEAD
    return jsgraph()->Constant(holder.value(), broker());
=======
    return jsgraph()->ConstantNoHole(holder.value(), broker());
>>>>>>> 626889fb
  }
  return lookup_start_object;
}

MachineRepresentation PropertyAccessBuilder::ConvertRepresentation(
    Representation representation) {
  switch (representation.kind()) {
    case Representation::kSmi:
      return MachineRepresentation::kTaggedSigned;
    case Representation::kDouble:
      return MachineRepresentation::kFloat64;
    case Representation::kHeapObject:
      return MachineRepresentation::kTaggedPointer;
    case Representation::kTagged:
      return MachineRepresentation::kTagged;
    default:
      UNREACHABLE();
  }
}

<<<<<<< HEAD
base::Optional<Node*> PropertyAccessBuilder::FoldLoadDictPrototypeConstant(
=======
std::optional<Node*> PropertyAccessBuilder::FoldLoadDictPrototypeConstant(
>>>>>>> 626889fb
    PropertyAccessInfo const& access_info) {
  DCHECK(V8_DICT_PROPERTY_CONST_TRACKING_BOOL);
  DCHECK(access_info.IsDictionaryProtoDataConstant());

  InternalIndex index = access_info.dictionary_index();
  OptionalObjectRef value = access_info.holder()->GetOwnDictionaryProperty(
      broker(), index, dependencies());
  if (!value) return {};

  for (MapRef map : access_info.lookup_start_object_maps()) {
<<<<<<< HEAD
    Handle<Map> map_handle = map.object();
    // Non-JSReceivers that passed AccessInfoFactory::ComputePropertyAccessInfo
    // must have different lookup start map.
    if (!map_handle->IsJSReceiverMap()) {
      // Perform the implicit ToObject for primitives here.
      // Implemented according to ES6 section 7.3.2 GetV (V, P).
      JSFunction constructor =
=======
    DirectHandle<Map> map_handle = map.object();
    // Non-JSReceivers that passed AccessInfoFactory::ComputePropertyAccessInfo
    // must have different lookup start map.
    if (!IsJSReceiverMap(*map_handle)) {
      // Perform the implicit ToObject for primitives here.
      // Implemented according to ES6 section 7.3.2 GetV (V, P).
      Tagged<JSFunction> constructor =
>>>>>>> 626889fb
          Map::GetConstructorFunction(
              *map_handle, *broker()->target_native_context().object())
              .value();
      // {constructor.initial_map()} is loaded/stored with acquire-release
      // semantics for constructors.
<<<<<<< HEAD
      map = MakeRefAssumeMemoryFence(broker(), constructor.initial_map());
      DCHECK(map.object()->IsJSObjectMap());
=======
      map = MakeRefAssumeMemoryFence(broker(), constructor->initial_map());
      DCHECK(IsJSObjectMap(*map.object()));
>>>>>>> 626889fb
    }
    dependencies()->DependOnConstantInDictionaryPrototypeChain(
        map, access_info.name(), value.value(), PropertyKind::kData);
  }

<<<<<<< HEAD
  return jsgraph()->Constant(value.value(), broker());
=======
  return jsgraph()->ConstantNoHole(value.value(), broker());
>>>>>>> 626889fb
}

Node* PropertyAccessBuilder::TryFoldLoadConstantDataField(
    NameRef name, PropertyAccessInfo const& access_info,
    Node* lookup_start_object) {
  if (!access_info.IsFastDataConstant()) return nullptr;

  // First, determine if we have a constant holder to load from.
  OptionalJSObjectRef holder = access_info.holder();

  // If {access_info} has a holder, just use it.
  if (!holder.has_value()) {
    // Otherwise, try to match the {lookup_start_object} as a constant.
    if (lookup_start_object->opcode() == IrOpcode::kCheckString ||
        lookup_start_object->opcode() ==
            IrOpcode::kCheckStringOrStringWrapper) {
      // Bypassing Check inputs in order to allow constant folding.
      lookup_start_object = lookup_start_object->InputAt(0);
    }
    HeapObjectMatcher m(lookup_start_object);
    if (!m.HasResolvedValue() || !m.Ref(broker()).IsJSObject()) return nullptr;

    // Let us make sure the actual map of the constant lookup_start_object is
    // among the maps in {access_info}.
    MapRef lookup_start_object_map = m.Ref(broker()).map(broker());
    if (std::find_if(access_info.lookup_start_object_maps().begin(),
                     access_info.lookup_start_object_maps().end(),
                     [&](MapRef map) {
                       return map.equals(lookup_start_object_map);
                     }) == access_info.lookup_start_object_maps().end()) {
      // The map of the lookup_start_object is not in the feedback, let us bail
      // out.
      return nullptr;
    }
    holder = m.Ref(broker()).AsJSObject();
  }

<<<<<<< HEAD
  OptionalObjectRef value = holder->GetOwnFastDataProperty(
      broker(), access_info.field_representation(), access_info.field_index(),
      dependencies());
  return value.has_value() ? jsgraph()->Constant(*value, broker()) : nullptr;
}

Node* PropertyAccessBuilder::BuildLoadDataField(NameRef name, Node* holder,
                                                FieldAccess& field_access,
=======
  if (access_info.field_representation().IsDouble()) {
    std::optional<Float64> value = holder->GetOwnFastConstantDoubleProperty(
        broker(), access_info.field_index(), dependencies());
    return value.has_value() ? jsgraph()->ConstantNoHole(value->get_scalar())
                             : nullptr;
  }
  OptionalObjectRef value = holder->GetOwnFastConstantDataProperty(
      broker(), access_info.field_representation(), access_info.field_index(),
      dependencies());
  return value.has_value() ? jsgraph()->ConstantNoHole(*value, broker())
                           : nullptr;
}

Node* PropertyAccessBuilder::BuildLoadDataField(NameRef name, Node* holder,
                                                FieldAccess&& field_access,
>>>>>>> 626889fb
                                                bool is_inobject, Node** effect,
                                                Node** control) {
  Node* storage = holder;
  if (!is_inobject) {
    storage = *effect = graph()->NewNode(
        simplified()->LoadField(
            AccessBuilder::ForJSObjectPropertiesOrHashKnownPointer()),
        storage, *effect, *control);
  }
  if (field_access.machine_type.representation() ==
      MachineRepresentation::kFloat64) {
    if (dependencies() == nullptr) {
      FieldAccess const storage_access = {kTaggedBase,
                                          field_access.offset,
                                          name.object(),
                                          OptionalMapRef(),
                                          Type::Any(),
                                          MachineType::AnyTagged(),
                                          kPointerWriteBarrier,
                                          "BuildLoadDataField",
                                          field_access.const_field_info};
      storage = *effect = graph()->NewNode(
          simplified()->LoadField(storage_access), storage, *effect, *control);
      // We expect the loaded value to be a heap number here. With
      // in-place field representation changes it is possible this is a
      // no longer a heap number without map transitions. If we haven't taken
      // a dependency on field representation, we should verify the loaded
      // value is a heap number.
      storage = *effect = graph()->NewNode(simplified()->CheckHeapObject(),
                                           storage, *effect, *control);
      Node* map = *effect =
          graph()->NewNode(simplified()->LoadField(AccessBuilder::ForMap()),
                           storage, *effect, *control);
      Node* is_heap_number =
          graph()->NewNode(simplified()->ReferenceEqual(), map,
                           jsgraph()->HeapNumberMapConstant());
      *effect = graph()->NewNode(
          simplified()->CheckIf(DeoptimizeReason::kNotAHeapNumber),
          is_heap_number, *effect, *control);
    } else {
      FieldAccess const storage_access = {kTaggedBase,
                                          field_access.offset,
                                          name.object(),
                                          OptionalMapRef(),
                                          Type::OtherInternal(),
                                          MachineType::TaggedPointer(),
                                          kPointerWriteBarrier,
                                          "BuildLoadDataField",
                                          field_access.const_field_info};
      storage = *effect = graph()->NewNode(
          simplified()->LoadField(storage_access), storage, *effect, *control);
    }
<<<<<<< HEAD
    field_access.offset = HeapNumber::kValueOffset;
    field_access.name = MaybeHandle<Name>();
=======
    FieldAccess value_field_access = AccessBuilder::ForHeapNumberValue();
    value_field_access.const_field_info = field_access.const_field_info;
    field_access = value_field_access;
>>>>>>> 626889fb
  }
  Node* value = *effect = graph()->NewNode(
      simplified()->LoadField(field_access), storage, *effect, *control);
  return value;
}

Node* PropertyAccessBuilder::BuildLoadDataField(
    NameRef name, PropertyAccessInfo const& access_info,
    Node* lookup_start_object, Node** effect, Node** control) {
  DCHECK(access_info.IsDataField() || access_info.IsFastDataConstant());

  if (Node* value = TryFoldLoadConstantDataField(name, access_info,
                                                 lookup_start_object)) {
    return value;
  }

  MachineRepresentation const field_representation =
      ConvertRepresentation(access_info.field_representation());
  Node* storage = ResolveHolder(access_info, lookup_start_object);

  FieldAccess field_access = {
      kTaggedBase,
      access_info.field_index().offset(),
      name.object(),
      OptionalMapRef(),
      access_info.field_type(),
      MachineType::TypeForRepresentation(field_representation),
      kFullWriteBarrier,
      "BuildLoadDataField",
      access_info.GetConstFieldInfo()};
  if (field_representation == MachineRepresentation::kTaggedPointer ||
      field_representation == MachineRepresentation::kCompressedPointer) {
    // Remember the map of the field value, if its map is stable. This is
    // used by the LoadElimination to eliminate map checks on the result.
    OptionalMapRef field_map = access_info.field_map();
    if (field_map.has_value()) {
      if (field_map->is_stable()) {
        dependencies()->DependOnStableMap(field_map.value());
        field_access.map = field_map;
        field_access.type = Type::For(*field_map, broker());
      }
    }
  }
  return BuildLoadDataField(name, storage, std::move(field_access),
                            access_info.field_index().is_inobject(), effect,
                            control);
}

}  // namespace compiler
}  // namespace internal
}  // namespace v8<|MERGE_RESOLUTION|>--- conflicted
+++ resolved
@@ -4,12 +4,8 @@
 
 #include "src/compiler/property-access-builder.h"
 
-<<<<<<< HEAD
-#include "src/base/optional.h"
-=======
 #include <optional>
 
->>>>>>> 626889fb
 #include "src/compiler/access-builder.h"
 #include "src/compiler/access-info.h"
 #include "src/compiler/compilation-dependencies.h"
@@ -41,8 +37,6 @@
 bool HasOnlyStringMaps(JSHeapBroker* broker, ZoneVector<MapRef> const& maps) {
   for (MapRef map : maps) {
     if (!map.IsStringMap()) return false;
-<<<<<<< HEAD
-=======
   }
   return true;
 }
@@ -67,7 +61,6 @@
     if (IsRabGsabTypedArrayElementsKind(map.elements_kind())) {
       return false;
     }
->>>>>>> 626889fb
   }
   return true;
 }
@@ -112,16 +105,10 @@
   return false;
 }
 
-<<<<<<< HEAD
-void PropertyAccessBuilder::BuildCheckMaps(Node* object, Effect* effect,
-                                           Control control,
-                                           ZoneVector<MapRef> const& maps) {
-=======
 void PropertyAccessBuilder::BuildCheckMaps(
     Node* object, Effect* effect, Control control,
     ZoneVector<MapRef> const& maps,
     bool has_deprecated_map_without_migration_target) {
->>>>>>> 626889fb
   HeapObjectMatcher m(object);
   if (m.HasResolvedValue()) {
     MapRef object_map = m.Ref(broker()).map(broker());
@@ -135,19 +122,11 @@
     }
   }
   ZoneRefSet<Map> map_set;
-<<<<<<< HEAD
-  CheckMapsFlags flags = CheckMapsFlag::kNone;
-  for (MapRef map : maps) {
-    map_set.insert(map, graph()->zone());
-    if (map.is_migration_target()) {
-      flags |= CheckMapsFlag::kTryMigrateInstance;
-=======
   bool has_migration_target = false;
   for (MapRef map : maps) {
     map_set.insert(map, graph()->zone());
     if (map.is_migration_target()) {
       has_migration_target = true;
->>>>>>> 626889fb
     }
   }
   CheckMapsFlags flags = CheckMapsFlag::kNone;
@@ -204,11 +183,7 @@
     PropertyAccessInfo const& access_info, Node* lookup_start_object) {
   OptionalJSObjectRef holder = access_info.holder();
   if (holder.has_value()) {
-<<<<<<< HEAD
-    return jsgraph()->Constant(holder.value(), broker());
-=======
     return jsgraph()->ConstantNoHole(holder.value(), broker());
->>>>>>> 626889fb
   }
   return lookup_start_object;
 }
@@ -229,11 +204,7 @@
   }
 }
 
-<<<<<<< HEAD
-base::Optional<Node*> PropertyAccessBuilder::FoldLoadDictPrototypeConstant(
-=======
 std::optional<Node*> PropertyAccessBuilder::FoldLoadDictPrototypeConstant(
->>>>>>> 626889fb
     PropertyAccessInfo const& access_info) {
   DCHECK(V8_DICT_PROPERTY_CONST_TRACKING_BOOL);
   DCHECK(access_info.IsDictionaryProtoDataConstant());
@@ -244,15 +215,6 @@
   if (!value) return {};
 
   for (MapRef map : access_info.lookup_start_object_maps()) {
-<<<<<<< HEAD
-    Handle<Map> map_handle = map.object();
-    // Non-JSReceivers that passed AccessInfoFactory::ComputePropertyAccessInfo
-    // must have different lookup start map.
-    if (!map_handle->IsJSReceiverMap()) {
-      // Perform the implicit ToObject for primitives here.
-      // Implemented according to ES6 section 7.3.2 GetV (V, P).
-      JSFunction constructor =
-=======
     DirectHandle<Map> map_handle = map.object();
     // Non-JSReceivers that passed AccessInfoFactory::ComputePropertyAccessInfo
     // must have different lookup start map.
@@ -260,29 +222,19 @@
       // Perform the implicit ToObject for primitives here.
       // Implemented according to ES6 section 7.3.2 GetV (V, P).
       Tagged<JSFunction> constructor =
->>>>>>> 626889fb
           Map::GetConstructorFunction(
               *map_handle, *broker()->target_native_context().object())
               .value();
       // {constructor.initial_map()} is loaded/stored with acquire-release
       // semantics for constructors.
-<<<<<<< HEAD
-      map = MakeRefAssumeMemoryFence(broker(), constructor.initial_map());
-      DCHECK(map.object()->IsJSObjectMap());
-=======
       map = MakeRefAssumeMemoryFence(broker(), constructor->initial_map());
       DCHECK(IsJSObjectMap(*map.object()));
->>>>>>> 626889fb
     }
     dependencies()->DependOnConstantInDictionaryPrototypeChain(
         map, access_info.name(), value.value(), PropertyKind::kData);
   }
 
-<<<<<<< HEAD
-  return jsgraph()->Constant(value.value(), broker());
-=======
   return jsgraph()->ConstantNoHole(value.value(), broker());
->>>>>>> 626889fb
 }
 
 Node* PropertyAccessBuilder::TryFoldLoadConstantDataField(
@@ -320,16 +272,6 @@
     holder = m.Ref(broker()).AsJSObject();
   }
 
-<<<<<<< HEAD
-  OptionalObjectRef value = holder->GetOwnFastDataProperty(
-      broker(), access_info.field_representation(), access_info.field_index(),
-      dependencies());
-  return value.has_value() ? jsgraph()->Constant(*value, broker()) : nullptr;
-}
-
-Node* PropertyAccessBuilder::BuildLoadDataField(NameRef name, Node* holder,
-                                                FieldAccess& field_access,
-=======
   if (access_info.field_representation().IsDouble()) {
     std::optional<Float64> value = holder->GetOwnFastConstantDoubleProperty(
         broker(), access_info.field_index(), dependencies());
@@ -345,7 +287,6 @@
 
 Node* PropertyAccessBuilder::BuildLoadDataField(NameRef name, Node* holder,
                                                 FieldAccess&& field_access,
->>>>>>> 626889fb
                                                 bool is_inobject, Node** effect,
                                                 Node** control) {
   Node* storage = holder;
@@ -398,14 +339,9 @@
       storage = *effect = graph()->NewNode(
           simplified()->LoadField(storage_access), storage, *effect, *control);
     }
-<<<<<<< HEAD
-    field_access.offset = HeapNumber::kValueOffset;
-    field_access.name = MaybeHandle<Name>();
-=======
     FieldAccess value_field_access = AccessBuilder::ForHeapNumberValue();
     value_field_access.const_field_info = field_access.const_field_info;
     field_access = value_field_access;
->>>>>>> 626889fb
   }
   Node* value = *effect = graph()->NewNode(
       simplified()->LoadField(field_access), storage, *effect, *control);
