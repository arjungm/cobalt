--- conflicted
+++ resolved
@@ -18,11 +18,7 @@
 
 namespace compiler {
 
-<<<<<<< HEAD
-class Graph;
-=======
 class TFGraph;
->>>>>>> 626889fb
 class BytecodeLivenessState;
 
 class V8_EXPORT_PRIVATE StateValuesCache {
