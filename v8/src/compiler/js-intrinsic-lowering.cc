// Copyright 2015 the V8 project authors. All rights reserved.
// Use of this source code is governed by a BSD-style license that can be
// found in the LICENSE file.

#include "src/compiler/js-intrinsic-lowering.h"

#include <stack>

#include "src/codegen/callable.h"
#include "src/compiler/access-builder.h"
#include "src/compiler/js-graph.h"
#include "src/compiler/js-heap-broker.h"
#include "src/compiler/linkage.h"
#include "src/compiler/node-matchers.h"
#include "src/compiler/node-properties.h"
#include "src/objects/js-generator.h"
#include "src/objects/objects-inl.h"

namespace v8 {
namespace internal {
namespace compiler {

JSIntrinsicLowering::JSIntrinsicLowering(Editor* editor, JSGraph* jsgraph,
                                         JSHeapBroker* broker)
    : AdvancedReducer(editor), jsgraph_(jsgraph), broker_(broker) {}

Reduction JSIntrinsicLowering::Reduce(Node* node) {
  if (node->opcode() != IrOpcode::kJSCallRuntime) return NoChange();
  const Runtime::Function* const f =
      Runtime::FunctionForId(CallRuntimeParametersOf(node->op()).id());
  switch (f->function_id) {
    case Runtime::kIsBeingInterpreted:
      return ReduceIsBeingInterpreted(node);
    case Runtime::kTurbofanStaticAssert:
      return ReduceTurbofanStaticAssert(node);
    case Runtime::kVerifyType:
      return ReduceVerifyType(node);
    case Runtime::kCheckTurboshaftTypeOf:
      return ReduceCheckTurboshaftTypeOf(node);
    default:
      break;
  }
  if (f->intrinsic_type != Runtime::IntrinsicType::INLINE) return NoChange();
  switch (f->function_id) {
    case Runtime::kInlineCopyDataProperties:
      return ReduceCopyDataProperties(node);
    case Runtime::kInlineCopyDataPropertiesWithExcludedPropertiesOnStack:
      return ReduceCopyDataPropertiesWithExcludedPropertiesOnStack(node);
    case Runtime::kInlineCreateIterResultObject:
      return ReduceCreateIterResultObject(node);
    case Runtime::kInlineDeoptimizeNow:
      return ReduceDeoptimizeNow(node);
    case Runtime::kInlineGeneratorClose:
      return ReduceGeneratorClose(node);
    case Runtime::kInlineCreateJSGeneratorObject:
      return ReduceCreateJSGeneratorObject(node);
    case Runtime::kInlineAsyncFunctionAwait:
      return ReduceAsyncFunctionAwait(node);
    case Runtime::kInlineAsyncFunctionEnter:
      return ReduceAsyncFunctionEnter(node);
    case Runtime::kInlineAsyncFunctionReject:
      return ReduceAsyncFunctionReject(node);
    case Runtime::kInlineAsyncFunctionResolve:
      return ReduceAsyncFunctionResolve(node);
    case Runtime::kInlineAsyncGeneratorAwait:
      return ReduceAsyncGeneratorAwait(node);
    case Runtime::kInlineAsyncGeneratorReject:
      return ReduceAsyncGeneratorReject(node);
    case Runtime::kInlineAsyncGeneratorResolve:
      return ReduceAsyncGeneratorResolve(node);
    case Runtime::kInlineAsyncGeneratorYieldWithAwait:
      return ReduceAsyncGeneratorYieldWithAwait(node);
    case Runtime::kInlineGeneratorGetResumeMode:
      return ReduceGeneratorGetResumeMode(node);
    case Runtime::kInlineIncBlockCounter:
      return ReduceIncBlockCounter(node);
    case Runtime::kInlineAddLhsIsStringConstantInternalize:
      return ReduceAddLhsIsStringConstantInternalize(node);
    case Runtime::kInlineGetImportMetaObject:
      return ReduceGetImportMetaObject(node);
    default:
      break;
  }
  return NoChange();
}

Reduction JSIntrinsicLowering::ReduceCopyDataProperties(Node* node) {
  return Change(
      node, Builtins::CallableFor(isolate(), Builtin::kCopyDataProperties), 0);
}

Reduction
JSIntrinsicLowering::ReduceCopyDataPropertiesWithExcludedPropertiesOnStack(
    Node* node) {
  int input_count =
      static_cast<int>(CallRuntimeParametersOf(node->op()).arity());
  CallDescriptor::Flags flags = CallDescriptor::kNeedsFrameState;
  auto callable = Builtins::CallableFor(
      isolate(), Builtin::kCopyDataPropertiesWithExcludedProperties);
  auto call_descriptor = Linkage::GetStubCallDescriptor(
      graph()->zone(), callable.descriptor(), input_count - 1, flags,
      node->op()->properties());
  node->InsertInput(graph()->zone(), 0,
<<<<<<< HEAD
                    jsgraph()->HeapConstant(callable.code()));
=======
                    jsgraph()->HeapConstantNoHole(callable.code()));
>>>>>>> 626889fb
  node->InsertInput(graph()->zone(), 2,
                    jsgraph()->SmiConstant(input_count - 1));
  NodeProperties::ChangeOp(node, common()->Call(call_descriptor));
  return Changed(node);
}

Reduction JSIntrinsicLowering::ReduceCreateIterResultObject(Node* node) {
  Node* const value = NodeProperties::GetValueInput(node, 0);
  Node* const done = NodeProperties::GetValueInput(node, 1);
  Node* const context = NodeProperties::GetContextInput(node);
  Node* const effect = NodeProperties::GetEffectInput(node);
  return Change(node, javascript()->CreateIterResultObject(), value, done,
                context, effect);
}

Reduction JSIntrinsicLowering::ReduceDeoptimizeNow(Node* node) {
  Node* const frame_state = NodeProperties::GetFrameStateInput(node);
  Node* const effect = NodeProperties::GetEffectInput(node);
  Node* const control = NodeProperties::GetControlInput(node);

  Node* deoptimize = graph()->NewNode(
      common()->Deoptimize(DeoptimizeReason::kDeoptimizeNow, FeedbackSource()),
      frame_state, effect, control);
  MergeControlToEnd(graph(), common(), deoptimize);

  node->TrimInputCount(0);
  NodeProperties::ChangeOp(node, common()->Dead());
  return Changed(node);
}

Reduction JSIntrinsicLowering::ReduceCreateJSGeneratorObject(Node* node) {
  Node* const closure = NodeProperties::GetValueInput(node, 0);
  Node* const receiver = NodeProperties::GetValueInput(node, 1);
  Node* const context = NodeProperties::GetContextInput(node);
  Node* const effect = NodeProperties::GetEffectInput(node);
  Node* const control = NodeProperties::GetControlInput(node);
  Operator const* const op = javascript()->CreateGeneratorObject();
  Node* create_generator =
      graph()->NewNode(op, closure, receiver, context, effect, control);
  ReplaceWithValue(node, create_generator, create_generator);
  return Changed(create_generator);
}

Reduction JSIntrinsicLowering::ReduceGeneratorClose(Node* node) {
  Node* const generator = NodeProperties::GetValueInput(node, 0);
  Node* const effect = NodeProperties::GetEffectInput(node);
  Node* const control = NodeProperties::GetControlInput(node);
  Node* const closed =
      jsgraph()->ConstantNoHole(JSGeneratorObject::kGeneratorClosed);
  Node* const undefined = jsgraph()->UndefinedConstant();
  Operator const* const op = simplified()->StoreField(
      AccessBuilder::ForJSGeneratorObjectContinuation());

  ReplaceWithValue(node, undefined, node);
  NodeProperties::RemoveType(node);
  return Change(node, op, generator, closed, effect, control);
}

Reduction JSIntrinsicLowering::ReduceAsyncFunctionAwait(Node* node) {
  return Change(
<<<<<<< HEAD
      node,
      Builtins::CallableFor(isolate(), Builtin::kAsyncFunctionAwaitCaught), 0);
}

Reduction JSIntrinsicLowering::ReduceAsyncFunctionAwaitUncaught(Node* node) {
  return Change(
      node,
      Builtins::CallableFor(isolate(), Builtin::kAsyncFunctionAwaitUncaught),
      0);
=======
      node, Builtins::CallableFor(isolate(), Builtin::kAsyncFunctionAwait), 0);
>>>>>>> 626889fb
}

Reduction JSIntrinsicLowering::ReduceAsyncFunctionEnter(Node* node) {
  NodeProperties::ChangeOp(node, javascript()->AsyncFunctionEnter());
  return Changed(node);
}

Reduction JSIntrinsicLowering::ReduceAsyncFunctionReject(Node* node) {
  RelaxControls(node);
  NodeProperties::ChangeOp(node, javascript()->AsyncFunctionReject());
  return Changed(node);
}

Reduction JSIntrinsicLowering::ReduceAsyncFunctionResolve(Node* node) {
  RelaxControls(node);
  NodeProperties::ChangeOp(node, javascript()->AsyncFunctionResolve());
  return Changed(node);
}

Reduction JSIntrinsicLowering::ReduceAsyncGeneratorAwait(Node* node) {
  return Change(
<<<<<<< HEAD
      node,
      Builtins::CallableFor(isolate(), Builtin::kAsyncGeneratorAwaitCaught), 0);
}

Reduction JSIntrinsicLowering::ReduceAsyncGeneratorAwaitUncaught(Node* node) {
  return Change(
      node,
      Builtins::CallableFor(isolate(), Builtin::kAsyncGeneratorAwaitUncaught),
      0);
=======
      node, Builtins::CallableFor(isolate(), Builtin::kAsyncGeneratorAwait), 0);
>>>>>>> 626889fb
}

Reduction JSIntrinsicLowering::ReduceAsyncGeneratorReject(Node* node) {
  return Change(
      node, Builtins::CallableFor(isolate(), Builtin::kAsyncGeneratorReject),
      0);
}

Reduction JSIntrinsicLowering::ReduceAsyncGeneratorResolve(Node* node) {
  return Change(
      node, Builtins::CallableFor(isolate(), Builtin::kAsyncGeneratorResolve),
      0);
}

Reduction JSIntrinsicLowering::ReduceAsyncGeneratorYieldWithAwait(Node* node) {
  return Change(
      node,
      Builtins::CallableFor(isolate(), Builtin::kAsyncGeneratorYieldWithAwait),
      0);
}

Reduction JSIntrinsicLowering::ReduceGeneratorGetResumeMode(Node* node) {
  Node* const generator = NodeProperties::GetValueInput(node, 0);
  Node* const effect = NodeProperties::GetEffectInput(node);
  Node* const control = NodeProperties::GetControlInput(node);
  Operator const* const op =
      simplified()->LoadField(AccessBuilder::ForJSGeneratorObjectResumeMode());

  return Change(node, op, generator, effect, control);
}

Reduction JSIntrinsicLowering::ReduceIsInstanceType(
    Node* node, InstanceType instance_type) {
  // if (%_IsSmi(value)) {
  //   return false;
  // } else {
  //   return %_GetInstanceType(%_GetMap(value)) == instance_type;
  // }
  Node* value = NodeProperties::GetValueInput(node, 0);
  Node* effect = NodeProperties::GetEffectInput(node);
  Node* control = NodeProperties::GetControlInput(node);

  Node* check = graph()->NewNode(simplified()->ObjectIsSmi(), value);
  Node* branch = graph()->NewNode(common()->Branch(), check, control);

  Node* if_true = graph()->NewNode(common()->IfTrue(), branch);
  Node* etrue = effect;
  Node* vtrue = jsgraph()->FalseConstant();

  Node* if_false = graph()->NewNode(common()->IfFalse(), branch);
  Node* efalse = effect;
  Node* map = efalse =
      graph()->NewNode(simplified()->LoadField(AccessBuilder::ForMap()), value,
                       efalse, if_false);
  Node* map_instance_type = efalse = graph()->NewNode(
      simplified()->LoadField(AccessBuilder::ForMapInstanceType()), map, efalse,
      if_false);
  Node* vfalse =
      graph()->NewNode(simplified()->NumberEqual(), map_instance_type,
                       jsgraph()->ConstantNoHole(instance_type));

  Node* merge = graph()->NewNode(common()->Merge(2), if_true, if_false);

  // Replace all effect uses of {node} with the {ephi}.
  Node* ephi = graph()->NewNode(common()->EffectPhi(2), etrue, efalse, merge);
  ReplaceWithValue(node, node, ephi, merge);

  // Turn the {node} into a Phi.
  return Change(node, common()->Phi(MachineRepresentation::kTagged, 2), vtrue,
                vfalse, merge);
}

Reduction JSIntrinsicLowering::ReduceIsJSReceiver(Node* node) {
  return Change(node, simplified()->ObjectIsReceiver());
}

Reduction JSIntrinsicLowering::ReduceTurbofanStaticAssert(Node* node) {
  if (v8_flags.always_turbofan) {
    // Ignore static asserts, as we most likely won't have enough information
    RelaxEffectsAndControls(node);
  } else {
    Node* value = NodeProperties::GetValueInput(node, 0);
    Node* effect = NodeProperties::GetEffectInput(node);
    Node* assert = graph()->NewNode(
        common()->StaticAssert("%TurbofanStaticAssert"), value, effect);
    ReplaceWithValue(node, node, assert, nullptr);
  }
  return Changed(jsgraph_->UndefinedConstant());
}

Reduction JSIntrinsicLowering::ReduceVerifyType(Node* node) {
  Node* value = NodeProperties::GetValueInput(node, 0);
  Node* effect = NodeProperties::GetEffectInput(node);
  effect = graph()->NewNode(simplified()->VerifyType(), value, effect);
  ReplaceWithValue(node, value, effect);
  return Changed(effect);
}

Reduction JSIntrinsicLowering::ReduceCheckTurboshaftTypeOf(Node* node) {
  Node* value = node->InputAt(0);
  if (!v8_flags.turboshaft) {
    RelaxEffectsAndControls(node);
    ReplaceWithValue(node, value);
    return Changed(value);
  }

  Node* pattern = node->InputAt(1);
  Node* effect = NodeProperties::GetEffectInput(node);
  Node* control = NodeProperties::GetControlInput(node);
  Node* check = graph()->NewNode(simplified()->CheckTurboshaftTypeOf(), value,
                                 pattern, effect, control);
  ReplaceWithValue(node, value, check);
  return Changed(value);
}

Reduction JSIntrinsicLowering::ReduceIsBeingInterpreted(Node* node) {
  RelaxEffectsAndControls(node);
  return Changed(jsgraph_->FalseConstant());
}

Reduction JSIntrinsicLowering::Change(Node* node, const Operator* op) {
  // Replace all effect uses of {node} with the effect dependency.
  RelaxEffectsAndControls(node);
  // Remove the inputs corresponding to context, effect and control.
  NodeProperties::RemoveNonValueInputs(node);
  // Finally update the operator to the new one.
  NodeProperties::ChangeOp(node, op);
  return Changed(node);
}

Reduction JSIntrinsicLowering::ReduceToLength(Node* node) {
  NodeProperties::ChangeOp(node, javascript()->ToLength());
  return Changed(node);
}

Reduction JSIntrinsicLowering::ReduceToObject(Node* node) {
  NodeProperties::ChangeOp(node, javascript()->ToObject());
  return Changed(node);
}

Reduction JSIntrinsicLowering::ReduceToString(Node* node) {
  // ToString is unnecessary if the input is a string.
  HeapObjectMatcher m(NodeProperties::GetValueInput(node, 0));
  if (m.HasResolvedValue() && m.Ref(broker()).IsString()) {
    ReplaceWithValue(node, m.node());
    return Replace(m.node());
  }
  NodeProperties::ChangeOp(node, javascript()->ToString());
  return Changed(node);
}

Reduction JSIntrinsicLowering::ReduceCall(Node* node) {
  int const arity =
      static_cast<int>(CallRuntimeParametersOf(node->op()).arity());
  static constexpr int kTargetAndReceiver = 2;
  static_assert(JSCallNode::kFeedbackVectorIsLastInput);
  Node* feedback = jsgraph()->UndefinedConstant();
  node->InsertInput(graph()->zone(), arity, feedback);
  NodeProperties::ChangeOp(
      node,
      javascript()->Call(JSCallNode::ArityForArgc(arity - kTargetAndReceiver)));
  return Changed(node);
}

Reduction JSIntrinsicLowering::ReduceIncBlockCounter(Node* node) {
  DCHECK(!Linkage::NeedsFrameStateInput(Runtime::kIncBlockCounter));
  DCHECK(!Linkage::NeedsFrameStateInput(Runtime::kInlineIncBlockCounter));
  return Change(node,
                Builtins::CallableFor(isolate(), Builtin::kIncBlockCounter), 0,
                kDoesNotNeedFrameState);
}

Reduction JSIntrinsicLowering::ReduceAddLhsIsStringConstantInternalize(
    Node* node) {
  auto builtin = Builtin::kAddLhsIsStringConstantInternalizeWithVector;
  return Change(node, Builtins::CallableFor(isolate(), builtin), 0);
}

Reduction JSIntrinsicLowering::ReduceGetImportMetaObject(Node* node) {
  NodeProperties::ChangeOp(node, javascript()->GetImportMeta());
  return Changed(node);
}

Reduction JSIntrinsicLowering::Change(Node* node, const Operator* op, Node* a,
                                      Node* b) {
  RelaxControls(node);
  node->ReplaceInput(0, a);
  node->ReplaceInput(1, b);
  node->TrimInputCount(2);
  NodeProperties::ChangeOp(node, op);
  return Changed(node);
}

Reduction JSIntrinsicLowering::Change(Node* node, const Operator* op, Node* a,
                                      Node* b, Node* c) {
  RelaxControls(node);
  node->ReplaceInput(0, a);
  node->ReplaceInput(1, b);
  node->ReplaceInput(2, c);
  node->TrimInputCount(3);
  NodeProperties::ChangeOp(node, op);
  return Changed(node);
}

Reduction JSIntrinsicLowering::Change(Node* node, const Operator* op, Node* a,
                                      Node* b, Node* c, Node* d) {
  RelaxControls(node);
  node->ReplaceInput(0, a);
  node->ReplaceInput(1, b);
  node->ReplaceInput(2, c);
  node->ReplaceInput(3, d);
  node->TrimInputCount(4);
  NodeProperties::ChangeOp(node, op);
  return Changed(node);
}

Reduction JSIntrinsicLowering::Change(Node* node, Callable const& callable,
                                      int stack_parameter_count,
                                      enum FrameStateFlag frame_state_flag) {
  CallDescriptor::Flags flags = frame_state_flag == kNeedsFrameState
                                    ? CallDescriptor::kNeedsFrameState
                                    : CallDescriptor::kNoFlags;
  auto call_descriptor = Linkage::GetStubCallDescriptor(
      graph()->zone(), callable.descriptor(), stack_parameter_count, flags,
      node->op()->properties());
  node->InsertInput(graph()->zone(), 0,
                    jsgraph()->HeapConstantNoHole(callable.code()));
  NodeProperties::ChangeOp(node, common()->Call(call_descriptor));
  return Changed(node);
}

<<<<<<< HEAD
Graph* JSIntrinsicLowering::graph() const { return jsgraph()->graph(); }
=======
TFGraph* JSIntrinsicLowering::graph() const { return jsgraph()->graph(); }
>>>>>>> 626889fb

Isolate* JSIntrinsicLowering::isolate() const { return jsgraph()->isolate(); }

CommonOperatorBuilder* JSIntrinsicLowering::common() const {
  return jsgraph()->common();
}

JSOperatorBuilder* JSIntrinsicLowering::javascript() const {
  return jsgraph_->javascript();
}

SimplifiedOperatorBuilder* JSIntrinsicLowering::simplified() const {
  return jsgraph()->simplified();
}

}  // namespace compiler
}  // namespace internal
}  // namespace v8<|MERGE_RESOLUTION|>--- conflicted
+++ resolved
@@ -101,11 +101,7 @@
       graph()->zone(), callable.descriptor(), input_count - 1, flags,
       node->op()->properties());
   node->InsertInput(graph()->zone(), 0,
-<<<<<<< HEAD
-                    jsgraph()->HeapConstant(callable.code()));
-=======
                     jsgraph()->HeapConstantNoHole(callable.code()));
->>>>>>> 626889fb
   node->InsertInput(graph()->zone(), 2,
                     jsgraph()->SmiConstant(input_count - 1));
   NodeProperties::ChangeOp(node, common()->Call(call_descriptor));
@@ -166,19 +162,7 @@
 
 Reduction JSIntrinsicLowering::ReduceAsyncFunctionAwait(Node* node) {
   return Change(
-<<<<<<< HEAD
-      node,
-      Builtins::CallableFor(isolate(), Builtin::kAsyncFunctionAwaitCaught), 0);
-}
-
-Reduction JSIntrinsicLowering::ReduceAsyncFunctionAwaitUncaught(Node* node) {
-  return Change(
-      node,
-      Builtins::CallableFor(isolate(), Builtin::kAsyncFunctionAwaitUncaught),
-      0);
-=======
       node, Builtins::CallableFor(isolate(), Builtin::kAsyncFunctionAwait), 0);
->>>>>>> 626889fb
 }
 
 Reduction JSIntrinsicLowering::ReduceAsyncFunctionEnter(Node* node) {
@@ -200,19 +184,7 @@
 
 Reduction JSIntrinsicLowering::ReduceAsyncGeneratorAwait(Node* node) {
   return Change(
-<<<<<<< HEAD
-      node,
-      Builtins::CallableFor(isolate(), Builtin::kAsyncGeneratorAwaitCaught), 0);
-}
-
-Reduction JSIntrinsicLowering::ReduceAsyncGeneratorAwaitUncaught(Node* node) {
-  return Change(
-      node,
-      Builtins::CallableFor(isolate(), Builtin::kAsyncGeneratorAwaitUncaught),
-      0);
-=======
       node, Builtins::CallableFor(isolate(), Builtin::kAsyncGeneratorAwait), 0);
->>>>>>> 626889fb
 }
 
 Reduction JSIntrinsicLowering::ReduceAsyncGeneratorReject(Node* node) {
@@ -444,11 +416,7 @@
   return Changed(node);
 }
 
-<<<<<<< HEAD
-Graph* JSIntrinsicLowering::graph() const { return jsgraph()->graph(); }
-=======
 TFGraph* JSIntrinsicLowering::graph() const { return jsgraph()->graph(); }
->>>>>>> 626889fb
 
 Isolate* JSIntrinsicLowering::isolate() const { return jsgraph()->isolate(); }
 
