// Copyright 2018 the V8 project authors. All rights reserved.
// Use of this source code is governed by a BSD-style license that can be
// found in the LICENSE file.

#ifndef V8_COMPILER_MACHINE_GRAPH_H_
#define V8_COMPILER_MACHINE_GRAPH_H_

#include "src/base/compiler-specific.h"
#include "src/common/globals.h"
#include "src/compiler/common-node-cache.h"
#include "src/compiler/common-operator.h"
#include "src/compiler/machine-operator.h"
#include "src/compiler/node-aux-data.h"
<<<<<<< HEAD
=======
#include "src/compiler/turbofan-graph.h"
>>>>>>> 626889fb
#include "src/runtime/runtime.h"

namespace v8 {
namespace internal {
namespace compiler {

// Implements a facade on a TFGraph, enhancing the graph with machine-specific
// notions, including a builder for common and machine operators, as well
// as caching primitive constants.
class V8_EXPORT_PRIVATE MachineGraph : public NON_EXPORTED_BASE(ZoneObject) {
 public:
  MachineGraph(TFGraph* graph, CommonOperatorBuilder* common,
               MachineOperatorBuilder* machine)
      : graph_(graph),
        common_(common),
        machine_(machine),
        cache_(zone()),
        call_counts_(zone()) {}
  MachineGraph(const MachineGraph&) = delete;
  MachineGraph& operator=(const MachineGraph&) = delete;

  // Creates a new (unique) Int32Constant node.
  Node* UniqueInt32Constant(int32_t value);

<<<<<<< HEAD
  // Creates a Int32Constant node, usually canonicalized.
=======
  Node* UniqueInt64Constant(int64_t value);

  // Creates an Int32Constant node, usually canonicalized.
>>>>>>> 626889fb
  Node* Int32Constant(int32_t value);
  Node* Uint32Constant(uint32_t value) {
    return Int32Constant(base::bit_cast<int32_t>(value));
  }

  // Creates a Int64Constant node, usually canonicalized.
  Node* Int64Constant(int64_t value);
  Node* Uint64Constant(uint64_t value) {
    return Int64Constant(base::bit_cast<int64_t>(value));
  }

  // Creates an Int32Constant/Int64Constant node, depending on the word size of
  // the target machine.
  // TODO(turbofan): Code using Int32Constant/Int64Constant to store pointer
  // constants is probably not serializable.
  Node* IntPtrConstant(intptr_t value);
  Node* UintPtrConstant(uintptr_t value);
  Node* UniqueIntPtrConstant(intptr_t value);

  Node* TaggedIndexConstant(intptr_t value);

  Node* RelocatableInt32Constant(int32_t value, RelocInfo::Mode rmode);
  Node* RelocatableInt64Constant(int64_t value, RelocInfo::Mode rmode);
  Node* RelocatableIntPtrConstant(intptr_t value, RelocInfo::Mode rmode);
  Node* RelocatableWasmBuiltinCallTarget(Builtin builtin);

  // Creates a Float32Constant node, usually canonicalized.
  Node* Float32Constant(float value);

  // Creates a Float64Constant node, usually canonicalized.
  Node* Float64Constant(double value);

  // Creates a PointerConstant node.
  Node* PointerConstant(intptr_t value);
  template <typename T>
  Node* PointerConstant(T* value) {
<<<<<<< HEAD
    return PointerConstant(base::bit_cast<intptr_t>(value));
=======
    return PointerConstant(reinterpret_cast<intptr_t>(value));
>>>>>>> 626889fb
  }

  // Creates an ExternalConstant node, usually canonicalized.
  Node* ExternalConstant(ExternalReference ref);
  Node* ExternalConstant(Runtime::FunctionId function_id);

  // Global cache of the dead node.
  Node* Dead() {
    return Dead_ ? Dead_ : Dead_ = graph_->NewNode(common_->Dead());
  }

  // Store and retrieve call count information.
  void StoreCallCount(NodeId call_id, int count) {
    call_counts_.Put(call_id, count);
  }
  int GetCallCount(NodeId call_id) { return call_counts_.Get(call_id); }
  // Use this to keep the number of map rehashings to a minimum.
  void ReserveCallCounts(size_t num_call_instructions) {
    call_counts_.Reserve(num_call_instructions);
  }

  CommonOperatorBuilder* common() const { return common_; }
  MachineOperatorBuilder* machine() const { return machine_; }
  TFGraph* graph() const { return graph_; }
  Zone* zone() const { return graph()->zone(); }

 protected:
  TFGraph* graph_;
  CommonOperatorBuilder* common_;
  MachineOperatorBuilder* machine_;
  CommonNodeCache cache_;
  NodeAuxDataMap<int, -1> call_counts_;
  Node* Dead_ = nullptr;
};

}  // namespace compiler
}  // namespace internal
}  // namespace v8

#endif  // V8_COMPILER_MACHINE_GRAPH_H_<|MERGE_RESOLUTION|>--- conflicted
+++ resolved
@@ -11,10 +11,7 @@
 #include "src/compiler/common-operator.h"
 #include "src/compiler/machine-operator.h"
 #include "src/compiler/node-aux-data.h"
-<<<<<<< HEAD
-=======
 #include "src/compiler/turbofan-graph.h"
->>>>>>> 626889fb
 #include "src/runtime/runtime.h"
 
 namespace v8 {
@@ -39,13 +36,9 @@
   // Creates a new (unique) Int32Constant node.
   Node* UniqueInt32Constant(int32_t value);
 
-<<<<<<< HEAD
-  // Creates a Int32Constant node, usually canonicalized.
-=======
   Node* UniqueInt64Constant(int64_t value);
 
   // Creates an Int32Constant node, usually canonicalized.
->>>>>>> 626889fb
   Node* Int32Constant(int32_t value);
   Node* Uint32Constant(uint32_t value) {
     return Int32Constant(base::bit_cast<int32_t>(value));
@@ -82,11 +75,7 @@
   Node* PointerConstant(intptr_t value);
   template <typename T>
   Node* PointerConstant(T* value) {
-<<<<<<< HEAD
-    return PointerConstant(base::bit_cast<intptr_t>(value));
-=======
     return PointerConstant(reinterpret_cast<intptr_t>(value));
->>>>>>> 626889fb
   }
 
   // Creates an ExternalConstant node, usually canonicalized.
