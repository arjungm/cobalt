// Copyright 2013 the V8 project authors. All rights reserved.
// Use of this source code is governed by a BSD-style license that can be
// found in the LICENSE file.

#ifndef V8_COMPILER_DIAMOND_H_
#define V8_COMPILER_DIAMOND_H_

#include "src/compiler/common-operator.h"
#include "src/compiler/node.h"
#include "src/compiler/turbofan-graph.h"

namespace v8 {
namespace internal {
namespace compiler {

// A helper to make it easier to build diamond-shaped control patterns.
struct Diamond {
  TFGraph* graph;
  CommonOperatorBuilder* common;
  Node* branch;
  Node* if_true;
  Node* if_false;
  Node* merge;

<<<<<<< HEAD
  Diamond(Graph* g, CommonOperatorBuilder* b, Node* cond,
=======
  Diamond(TFGraph* g, CommonOperatorBuilder* b, Node* cond,
>>>>>>> 626889fb
          BranchHint hint = BranchHint::kNone,
          BranchSemantics semantics = BranchSemantics::kUnspecified) {
    graph = g;
    common = b;
    branch =
        graph->NewNode(common->Branch(hint, semantics), cond, graph->start());
    if_true = graph->NewNode(common->IfTrue(), branch);
    if_false = graph->NewNode(common->IfFalse(), branch);
    merge = graph->NewNode(common->Merge(2), if_true, if_false);
  }

  // Place {this} after {that} in control flow order.
  void Chain(Diamond const& that) { branch->ReplaceInput(1, that.merge); }

  // Place {this} after {that} in control flow order.
  void Chain(Node* that) { branch->ReplaceInput(1, that); }

  // Nest {this} into either the if_true or if_false branch of {that}.
  void Nest(Diamond const& that, bool cond) {
    if (cond) {
      branch->ReplaceInput(1, that.if_true);
      that.merge->ReplaceInput(0, merge);
    } else {
      branch->ReplaceInput(1, that.if_false);
      that.merge->ReplaceInput(1, merge);
    }
  }

  Node* Phi(MachineRepresentation rep, Node* tv, Node* fv) {
    return graph->NewNode(common->Phi(rep, 2), tv, fv, merge);
  }

  Node* EffectPhi(Node* tv, Node* fv) {
    return graph->NewNode(common->EffectPhi(2), tv, fv, merge);
  }
};

}  // namespace compiler
}  // namespace internal
}  // namespace v8

#endif  // V8_COMPILER_DIAMOND_H_<|MERGE_RESOLUTION|>--- conflicted
+++ resolved
@@ -22,11 +22,7 @@
   Node* if_false;
   Node* merge;
 
-<<<<<<< HEAD
-  Diamond(Graph* g, CommonOperatorBuilder* b, Node* cond,
-=======
   Diamond(TFGraph* g, CommonOperatorBuilder* b, Node* cond,
->>>>>>> 626889fb
           BranchHint hint = BranchHint::kNone,
           BranchSemantics semantics = BranchSemantics::kUnspecified) {
     graph = g;
