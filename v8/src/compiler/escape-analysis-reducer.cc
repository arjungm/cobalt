// Copyright 2017 the V8 project authors. All rights reserved.
// Use of this source code is governed by a BSD-style license that can be
// found in the LICENSE file.

#include "src/compiler/escape-analysis-reducer.h"

#include "src/compiler/all-nodes.h"
#include "src/compiler/node-matchers.h"
#include "src/compiler/operation-typer.h"
#include "src/compiler/simplified-operator.h"
#include "src/execution/frame-constants.h"

namespace v8 {
namespace internal {
namespace compiler {

<<<<<<< HEAD
#ifdef DEBUG
#define TRACE(...)                                        \
  do {                                                    \
    if (v8_flags.trace_turbo_escape) PrintF(__VA_ARGS__); \
  } while (false)
#else
#define TRACE(...)
#endif  // DEBUG

=======
>>>>>>> 626889fb
EscapeAnalysisReducer::EscapeAnalysisReducer(
    Editor* editor, JSGraph* jsgraph, JSHeapBroker* broker,
    EscapeAnalysisResult analysis_result, Zone* zone)
    : AdvancedReducer(editor),
      jsgraph_(jsgraph),
      broker_(broker),
      analysis_result_(analysis_result),
      object_id_cache_(zone),
      node_cache_(jsgraph->graph(), zone),
      arguments_elements_(zone),
      zone_(zone) {}

Reduction EscapeAnalysisReducer::ReplaceNode(Node* original,
                                             Node* replacement) {
  const VirtualObject* vobject =
      analysis_result().GetVirtualObject(replacement);
  if (replacement->opcode() == IrOpcode::kDead ||
      (vobject && !vobject->HasEscaped())) {
    RelaxEffectsAndControls(original);
    return Replace(replacement);
  }
  Type const replacement_type = NodeProperties::GetType(replacement);
  Type const original_type = NodeProperties::GetType(original);
  if (replacement_type.Is(original_type)) {
    RelaxEffectsAndControls(original);
    return Replace(replacement);
  }

  // We need to guard the replacement if we would widen the type otherwise.
  DCHECK_EQ(1, original->op()->EffectOutputCount());
  DCHECK_EQ(1, original->op()->EffectInputCount());
  DCHECK_EQ(1, original->op()->ControlInputCount());
  Node* effect = NodeProperties::GetEffectInput(original);
  Node* control = NodeProperties::GetControlInput(original);
  original->TrimInputCount(0);
  original->AppendInput(jsgraph()->zone(), replacement);
  original->AppendInput(jsgraph()->zone(), effect);
  original->AppendInput(jsgraph()->zone(), control);
  NodeProperties::SetType(
      original,
      Type::Intersect(original_type, replacement_type, jsgraph()->zone()));
  NodeProperties::ChangeOp(original,
                           jsgraph()->common()->TypeGuard(original_type));
  ReplaceWithValue(original, original, original, control);
  return NoChange();
}

Node* EscapeAnalysisReducer::ObjectIdNode(const VirtualObject* vobject) {
  VirtualObject::Id id = vobject->id();
  if (id >= object_id_cache_.size()) object_id_cache_.resize(id + 1);
  if (!object_id_cache_[id]) {
    Node* node = jsgraph()->graph()->NewNode(jsgraph()->common()->ObjectId(id));
    NodeProperties::SetType(node, Type::Object());
    object_id_cache_[id] = node;
  }
  return object_id_cache_[id];
}

Reduction EscapeAnalysisReducer::Reduce(Node* node) {
  if (Node* replacement = analysis_result().GetReplacementOf(node)) {
    DCHECK(node->opcode() != IrOpcode::kAllocate &&
           node->opcode() != IrOpcode::kFinishRegion);
    DCHECK_NE(replacement, node);
    return ReplaceNode(node, replacement);
  }

  switch (node->opcode()) {
    case IrOpcode::kAllocate:
    case IrOpcode::kTypeGuard: {
      const VirtualObject* vobject = analysis_result().GetVirtualObject(node);
      if (vobject && !vobject->HasEscaped()) {
        RelaxEffectsAndControls(node);
      }
      return NoChange();
    }
    case IrOpcode::kFinishRegion: {
      Node* effect = NodeProperties::GetEffectInput(node, 0);
      if (effect->opcode() == IrOpcode::kBeginRegion) {
        RelaxEffectsAndControls(effect);
        RelaxEffectsAndControls(node);
      }
      return NoChange();
    }
    case IrOpcode::kNewArgumentsElements:
      arguments_elements_.insert(node);
      return NoChange();
    default: {
      // TODO(sigurds): Change this to GetFrameStateInputCount once
      // it is working. For now we use EffectInputCount > 0 to determine
      // whether a node might have a frame state input.
      if (node->op()->EffectInputCount() > 0) {
        ReduceFrameStateInputs(node);
      }
      return NoChange();
    }
  }
}

// While doing DFS on the FrameState tree, we have to recognize duplicate
// occurrences of virtual objects.
class Deduplicator {
 public:
  explicit Deduplicator(Zone* zone) : zone_(zone) {}
  bool SeenBefore(const VirtualObject* vobject) {
    DCHECK_LE(vobject->id(), std::numeric_limits<int>::max());
    int id = static_cast<int>(vobject->id());
    if (id >= is_duplicate_.length()) {
      is_duplicate_.Resize(id + 1, zone_);
    }
    bool is_duplicate = is_duplicate_.Contains(id);
    is_duplicate_.Add(id);
    return is_duplicate;
  }

 private:
  Zone* zone_;
  BitVector is_duplicate_;
};

void EscapeAnalysisReducer::ReduceFrameStateInputs(Node* node) {
  DCHECK_GE(node->op()->EffectInputCount(), 1);
  for (int i = 0; i < node->InputCount(); ++i) {
    Node* input = node->InputAt(i);
    if (input->opcode() == IrOpcode::kFrameState) {
      Deduplicator deduplicator(zone());
      if (Node* ret = ReduceDeoptState(input, node, &deduplicator)) {
        node->ReplaceInput(i, ret);
      }
    }
  }
}

Node* EscapeAnalysisReducer::ReduceDeoptState(Node* node, Node* effect,
                                              Deduplicator* deduplicator) {
  if (node->opcode() == IrOpcode::kFrameState) {
    NodeHashCache::Constructor new_node(&node_cache_, node);
    // This input order is important to match the DFS traversal used in the
    // instruction selector. Otherwise, the instruction selector might find a
    // duplicate node before the original one.
    for (int input_id : {FrameState::kFrameStateOuterStateInput,
                         FrameState::kFrameStateFunctionInput,
                         FrameState::kFrameStateParametersInput,
                         FrameState::kFrameStateContextInput,
                         FrameState::kFrameStateLocalsInput,
                         FrameState::kFrameStateStackInput}) {
      Node* input = node->InputAt(input_id);
      new_node.ReplaceInput(ReduceDeoptState(input, effect, deduplicator),
                            input_id);
    }
    return new_node.Get();
  } else if (node->opcode() == IrOpcode::kStateValues) {
    NodeHashCache::Constructor new_node(&node_cache_, node);
    for (int i = 0; i < node->op()->ValueInputCount(); ++i) {
      Node* input = NodeProperties::GetValueInput(node, i);
      new_node.ReplaceValueInput(ReduceDeoptState(input, effect, deduplicator),
                                 i);
    }
    return new_node.Get();
  } else if (const VirtualObject* vobject = analysis_result().GetVirtualObject(
                 SkipValueIdentities(node))) {
    if (vobject->HasEscaped()) return node;
    if (deduplicator->SeenBefore(vobject)) {
      return ObjectIdNode(vobject);
    } else {
      std::vector<Node*> inputs;
      for (int offset = 0; offset < vobject->size(); offset += kTaggedSize) {
        Node* field =
            analysis_result().GetVirtualObjectField(vobject, offset, effect);
        CHECK_NOT_NULL(field);
        if (field != jsgraph()->Dead()) {
          inputs.push_back(ReduceDeoptState(field, effect, deduplicator));
        }
      }
      int num_inputs = static_cast<int>(inputs.size());
      NodeHashCache::Constructor new_node(
          &node_cache_,
          jsgraph()->common()->ObjectState(vobject->id(), num_inputs),
          num_inputs, &inputs.front(), NodeProperties::GetType(node));
      return new_node.Get();
    }
  } else {
    return node;
  }
}

void EscapeAnalysisReducer::VerifyReplacement() const {
  AllNodes all(zone(), jsgraph()->graph());
  for (Node* node : all.reachable) {
    if (node->opcode() == IrOpcode::kAllocate) {
      if (const VirtualObject* vobject =
              analysis_result().GetVirtualObject(node)) {
        if (!vobject->HasEscaped()) {
          FATAL("Escape analysis failed to remove node %s#%d\n",
                node->op()->mnemonic(), node->id());
        }
      }
    }
  }
}

void EscapeAnalysisReducer::Finalize() {
  OperationTyper op_typer(broker_, jsgraph()->graph()->zone());
  for (Node* node : arguments_elements_) {
    const NewArgumentsElementsParameters& params =
        NewArgumentsElementsParametersOf(node->op());
    ArgumentsStateType type = params.arguments_type();
    int mapped_count = type == CreateArgumentsType::kMappedArguments
                           ? params.formal_parameter_count()
                           : 0;

    Node* arguments_length = NodeProperties::GetValueInput(node, 0);
    if (arguments_length->opcode() != IrOpcode::kArgumentsLength) continue;

    Node* arguments_length_state = nullptr;
    for (Edge edge : arguments_length->use_edges()) {
      Node* use = edge.from();
      switch (use->opcode()) {
        case IrOpcode::kObjectState:
        case IrOpcode::kTypedObjectState:
        case IrOpcode::kStateValues:
        case IrOpcode::kTypedStateValues:
          if (!arguments_length_state) {
            arguments_length_state = jsgraph()->graph()->NewNode(
                jsgraph()->common()->ArgumentsLengthState());
            NodeProperties::SetType(arguments_length_state,
                                    Type::OtherInternal());
          }
          edge.UpdateTo(arguments_length_state);
          break;
        default:
          break;
      }
    }

    bool escaping_use = false;
    ZoneVector<Node*> loads(zone());
    for (Edge edge : node->use_edges()) {
      Node* use = edge.from();
      if (!NodeProperties::IsValueEdge(edge)) continue;
      if (use->use_edges().empty()) {
        // A node without uses is dead, so we don't have to care about it.
        continue;
      }
      switch (use->opcode()) {
        case IrOpcode::kStateValues:
        case IrOpcode::kTypedStateValues:
        case IrOpcode::kObjectState:
        case IrOpcode::kTypedObjectState:
          break;
        case IrOpcode::kLoadElement:
          if (mapped_count == 0) {
            loads.push_back(use);
          } else {
            escaping_use = true;
          }
          break;
        case IrOpcode::kLoadField:
          if (FieldAccessOf(use->op()).offset ==
              offsetof(FixedArray, length_)) {
            loads.push_back(use);
          } else {
            escaping_use = true;
          }
          break;
        default:
          // If the arguments elements node node is used by an unhandled node,
          // then we cannot remove this allocation.
          escaping_use = true;
          break;
      }
      if (escaping_use) break;
    }
    if (!escaping_use) {
      Node* arguments_elements_state = jsgraph()->graph()->NewNode(
          jsgraph()->common()->ArgumentsElementsState(type));
      NodeProperties::SetType(arguments_elements_state, Type::OtherInternal());
      ReplaceWithValue(node, arguments_elements_state);

      for (Node* load : loads) {
        switch (load->opcode()) {
          case IrOpcode::kLoadElement: {
            Node* index = NodeProperties::GetValueInput(load, 1);
            Node* formal_parameter_count =
                jsgraph()->ConstantNoHole(params.formal_parameter_count());
            NodeProperties::SetType(
                formal_parameter_count,
                Type::Constant(params.formal_parameter_count(),
                               jsgraph()->graph()->zone()));
            Node* offset_to_first_elem = jsgraph()->ConstantNoHole(
                CommonFrameConstants::kFixedSlotCountAboveFp);
            if (!NodeProperties::IsTyped(offset_to_first_elem)) {
              NodeProperties::SetType(
                  offset_to_first_elem,
                  Type::Constant(CommonFrameConstants::kFixedSlotCountAboveFp,
                                 jsgraph()->graph()->zone()));
            }

            Node* offset = jsgraph()->graph()->NewNode(
                jsgraph()->simplified()->NumberAdd(), index,
                offset_to_first_elem);
            Type offset_type = op_typer.NumberAdd(
                NodeProperties::GetType(index),
                NodeProperties::GetType(offset_to_first_elem));
            NodeProperties::SetType(offset, offset_type);
            if (type == CreateArgumentsType::kRestParameter) {
              // In the case of rest parameters we should skip the formal
              // parameters.
              offset = jsgraph()->graph()->NewNode(
                  jsgraph()->simplified()->NumberAdd(), offset,
                  formal_parameter_count);
              NodeProperties::SetType(
                  offset, op_typer.NumberAdd(
                              offset_type,
                              NodeProperties::GetType(formal_parameter_count)));
            }
            Node* frame = jsgraph()->graph()->NewNode(
                jsgraph()->machine()->LoadFramePointer());
            NodeProperties::SetType(frame, Type::ExternalPointer());
            NodeProperties::ReplaceValueInput(load, frame, 0);
            NodeProperties::ReplaceValueInput(load, offset, 1);
            NodeProperties::ChangeOp(
                load, jsgraph()->simplified()->LoadStackArgument());
            break;
          }
          case IrOpcode::kLoadField: {
            DCHECK_EQ(FieldAccessOf(load->op()).offset,
<<<<<<< HEAD
                      FixedArray::kLengthOffset);
=======
                      offsetof(FixedArray, length_));
>>>>>>> 626889fb
            Node* length = NodeProperties::GetValueInput(node, 0);
            ReplaceWithValue(load, length);
            break;
          }
          default:
            UNREACHABLE();
        }
      }
    }
  }
}

Node* NodeHashCache::Query(Node* node) {
  auto it = cache_.find(node);
  if (it != cache_.end()) {
    return *it;
  } else {
    return nullptr;
  }
}

NodeHashCache::Constructor::Constructor(NodeHashCache* cache,
                                        const Operator* op, int input_count,
                                        Node** inputs, Type type)
    : node_cache_(cache), from_(nullptr) {
  if (!node_cache_->temp_nodes_.empty()) {
    tmp_ = node_cache_->temp_nodes_.back();
    node_cache_->temp_nodes_.pop_back();
    int tmp_input_count = tmp_->InputCount();
    if (input_count <= tmp_input_count) {
      tmp_->TrimInputCount(input_count);
    }
    for (int i = 0; i < input_count; ++i) {
      if (i < tmp_input_count) {
        tmp_->ReplaceInput(i, inputs[i]);
      } else {
        tmp_->AppendInput(node_cache_->graph_->zone(), inputs[i]);
      }
    }
    NodeProperties::ChangeOp(tmp_, op);
  } else {
    tmp_ = node_cache_->graph_->NewNode(op, input_count, inputs);
  }
  NodeProperties::SetType(tmp_, type);
}

Node* NodeHashCache::Constructor::Get() {
  DCHECK(tmp_ || from_);
  Node* node;
  if (!tmp_) {
    node = node_cache_->Query(from_);
    if (!node) node = from_;
  } else {
    node = node_cache_->Query(tmp_);
    if (node) {
      node_cache_->temp_nodes_.push_back(tmp_);
    } else {
      node = tmp_;
      node_cache_->Insert(node);
    }
  }
  tmp_ = from_ = nullptr;
  return node;
}

Node* NodeHashCache::Constructor::MutableNode() {
  DCHECK(tmp_ || from_);
  if (!tmp_) {
    if (node_cache_->temp_nodes_.empty()) {
      tmp_ = node_cache_->graph_->CloneNode(from_);
    } else {
      tmp_ = node_cache_->temp_nodes_.back();
      node_cache_->temp_nodes_.pop_back();
      int from_input_count = from_->InputCount();
      int tmp_input_count = tmp_->InputCount();
      if (from_input_count <= tmp_input_count) {
        tmp_->TrimInputCount(from_input_count);
      }
      for (int i = 0; i < from_input_count; ++i) {
        if (i < tmp_input_count) {
          tmp_->ReplaceInput(i, from_->InputAt(i));
        } else {
          tmp_->AppendInput(node_cache_->graph_->zone(), from_->InputAt(i));
        }
      }
      NodeProperties::SetType(tmp_, NodeProperties::GetType(from_));
      NodeProperties::ChangeOp(tmp_, from_->op());
    }
  }
  return tmp_;
}

}  // namespace compiler
}  // namespace internal
}  // namespace v8<|MERGE_RESOLUTION|>--- conflicted
+++ resolved
@@ -14,18 +14,6 @@
 namespace internal {
 namespace compiler {
 
-<<<<<<< HEAD
-#ifdef DEBUG
-#define TRACE(...)                                        \
-  do {                                                    \
-    if (v8_flags.trace_turbo_escape) PrintF(__VA_ARGS__); \
-  } while (false)
-#else
-#define TRACE(...)
-#endif  // DEBUG
-
-=======
->>>>>>> 626889fb
 EscapeAnalysisReducer::EscapeAnalysisReducer(
     Editor* editor, JSGraph* jsgraph, JSHeapBroker* broker,
     EscapeAnalysisResult analysis_result, Zone* zone)
@@ -352,11 +340,7 @@
           }
           case IrOpcode::kLoadField: {
             DCHECK_EQ(FieldAccessOf(load->op()).offset,
-<<<<<<< HEAD
-                      FixedArray::kLengthOffset);
-=======
                       offsetof(FixedArray, length_));
->>>>>>> 626889fb
             Node* length = NodeProperties::GetValueInput(node, 0);
             ReplaceWithValue(load, length);
             break;
