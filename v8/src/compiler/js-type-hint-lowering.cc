--- conflicted
+++ resolved
@@ -4,10 +4,7 @@
 
 #include "src/compiler/js-type-hint-lowering.h"
 
-<<<<<<< HEAD
-=======
 #include "src/base/logging.h"
->>>>>>> 626889fb
 #include "src/compiler/js-graph.h"
 #include "src/compiler/js-heap-broker.h"
 #include "src/compiler/opcodes.h"
@@ -30,12 +27,9 @@
     case BinaryOperationHint::kSignedSmallInputs:
       *number_hint = NumberOperationHint::kSignedSmallInputs;
       return true;
-<<<<<<< HEAD
-=======
     case BinaryOperationHint::kAdditiveSafeInteger:
       *number_hint = NumberOperationHint::kAdditiveSafeInteger;
       return true;
->>>>>>> 626889fb
     case BinaryOperationHint::kNumber:
       *number_hint = NumberOperationHint::kNumber;
       return true;
@@ -58,10 +52,7 @@
   switch (binop_hint) {
     case BinaryOperationHint::kSignedSmall:
     case BinaryOperationHint::kSignedSmallInputs:
-<<<<<<< HEAD
-=======
     case BinaryOperationHint::kAdditiveSafeInteger:
->>>>>>> 626889fb
     case BinaryOperationHint::kNumber:
     case BinaryOperationHint::kNumberOrOddball:
     case BinaryOperationHint::kAny:
@@ -159,25 +150,17 @@
     switch (op_->opcode()) {
       case IrOpcode::kJSAdd:
         if (hint == NumberOperationHint::kSignedSmall) {
-<<<<<<< HEAD
-          return simplified()->SpeculativeSafeIntegerAdd(hint);
-=======
           return simplified()->SpeculativeSmallIntegerAdd(hint);
         } else if (hint == NumberOperationHint::kAdditiveSafeInteger) {
           return simplified()->SpeculativeAdditiveSafeIntegerAdd(hint);
->>>>>>> 626889fb
         } else {
           return simplified()->SpeculativeNumberAdd(hint);
         }
       case IrOpcode::kJSSubtract:
         if (hint == NumberOperationHint::kSignedSmall) {
-<<<<<<< HEAD
-          return simplified()->SpeculativeSafeIntegerSubtract(hint);
-=======
           return simplified()->SpeculativeSmallIntegerSubtract(hint);
         } else if (hint == NumberOperationHint::kAdditiveSafeInteger) {
           return simplified()->SpeculativeAdditiveSafeIntegerSubtract(hint);
->>>>>>> 626889fb
         } else {
           return simplified()->SpeculativeNumberSubtract(hint);
         }
@@ -309,14 +292,11 @@
   Node* TryBuildNumberCompare() {
     NumberOperationHint hint;
     if (GetCompareNumberOperationHint(&hint)) {
-<<<<<<< HEAD
-=======
       // Equality doesn't not perform ToNumber conversions on Oddballs.
       if (hint == NumberOperationHint::kNumberOrOddball &&
           op_->opcode() == IrOpcode::kJSEqual) {
         return nullptr;
       }
->>>>>>> 626889fb
       const Operator* op = SpeculativeNumberCompareOp(hint);
       Node* node = BuildSpeculativeOperation(op);
       return node;
@@ -437,8 +417,6 @@
                 BigIntOperationHint::kBigInt);
             node = jsgraph()->graph()->NewNode(op, operand, effect, control);
           }
-<<<<<<< HEAD
-=======
         }
       }
       break;
@@ -468,7 +446,6 @@
           node =
               jsgraph()->ConstantNoHole(broker()->function_string(), broker());
           break;
->>>>>>> 626889fb
         }
         default:
           node = nullptr;
@@ -619,12 +596,8 @@
     const Operator* op, Node* const* args, int arg_count, Node* effect,
     Node* control, FeedbackSlot slot) const {
   DCHECK(op->opcode() == IrOpcode::kJSConstruct ||
-<<<<<<< HEAD
-         op->opcode() == IrOpcode::kJSConstructWithSpread);
-=======
          op->opcode() == IrOpcode::kJSConstructWithSpread ||
          op->opcode() == IrOpcode::kJSConstructForwardAllArgs);
->>>>>>> 626889fb
   if (Node* node = BuildDeoptIfFeedbackIsInsufficient(
           slot, effect, control,
           DeoptimizeReason::kInsufficientTypeFeedbackForConstruct)) {
