// Copyright 2014 the V8 project authors. All rights reserved.
// Use of this source code is governed by a BSD-style license that can be
// found in the LICENSE file.

#ifndef V8_COMPILER_COMPILER_SOURCE_POSITION_TABLE_H_
#define V8_COMPILER_COMPILER_SOURCE_POSITION_TABLE_H_

#include "src/base/compiler-specific.h"
#include "src/codegen/source-position.h"
#include "src/compiler/node-aux-data.h"

namespace v8 {
namespace internal {
namespace compiler {

class V8_EXPORT_PRIVATE SourcePositionTable final
    : public NON_EXPORTED_BASE(ZoneObject) {
 public:
  class V8_NODISCARD Scope final {
   public:
    Scope(SourcePositionTable* source_positions, SourcePosition position)
        : source_positions_(source_positions),
          prev_position_(source_positions->current_position_) {
      Init(position);
    }
    Scope(SourcePositionTable* source_positions, Node* node)
        : source_positions_(source_positions),
          prev_position_(source_positions->current_position_) {
      Init(source_positions_->GetSourcePosition(node));
    }
    ~Scope() { source_positions_->current_position_ = prev_position_; }
    Scope(const Scope&) = delete;
    Scope& operator=(const Scope&) = delete;

   private:
    void Init(SourcePosition position) {
      if (position.IsKnown()) source_positions_->current_position_ = position;
    }

    SourcePositionTable* const source_positions_;
    SourcePosition const prev_position_;
  };

  explicit SourcePositionTable(TFGraph* graph);
  SourcePositionTable(const SourcePositionTable&) = delete;
  SourcePositionTable& operator=(const SourcePositionTable&) = delete;

  void AddDecorator();
  void RemoveDecorator();

  SourcePosition GetSourcePosition(Node* node) const;
  SourcePosition GetSourcePosition(NodeId id) const;
  void SetSourcePosition(Node* node, SourcePosition position);

  void SetCurrentPosition(const SourcePosition& pos) {
    current_position_ = pos;
  }
  SourcePosition GetCurrentPosition() const { return current_position_; }

  void Disable() { enabled_ = false; }
<<<<<<< HEAD
=======
  void Enable() { enabled_ = true; }
>>>>>>> 626889fb

  bool IsEnabled() const { return enabled_; }

  void PrintJson(std::ostream& os) const;

 private:
  class Decorator;

  static SourcePosition UnknownSourcePosition(Zone* zone) {
    return SourcePosition::Unknown();
  }

<<<<<<< HEAD
  Graph* const graph_;
=======
  TFGraph* const graph_;
>>>>>>> 626889fb
  Decorator* decorator_;
  SourcePosition current_position_;
  NodeAuxData<SourcePosition, UnknownSourcePosition> table_;
  bool enabled_ = true;
};

}  // namespace compiler
}  // namespace internal
}  // namespace v8

#endif  // V8_COMPILER_COMPILER_SOURCE_POSITION_TABLE_H_<|MERGE_RESOLUTION|>--- conflicted
+++ resolved
@@ -58,10 +58,7 @@
   SourcePosition GetCurrentPosition() const { return current_position_; }
 
   void Disable() { enabled_ = false; }
-<<<<<<< HEAD
-=======
   void Enable() { enabled_ = true; }
->>>>>>> 626889fb
 
   bool IsEnabled() const { return enabled_; }
 
@@ -74,11 +71,7 @@
     return SourcePosition::Unknown();
   }
 
-<<<<<<< HEAD
-  Graph* const graph_;
-=======
   TFGraph* const graph_;
->>>>>>> 626889fb
   Decorator* decorator_;
   SourcePosition current_position_;
   NodeAuxData<SourcePosition, UnknownSourcePosition> table_;
