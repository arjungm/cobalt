// Copyright 2015 the V8 project authors. All rights reserved.
// Use of this source code is governed by a BSD-style license that can be
// found in the LICENSE file.

#ifndef V8_COMPILER_ACCESS_INFO_H_
#define V8_COMPILER_ACCESS_INFO_H_

<<<<<<< HEAD
#include "src/compiler/heap-refs.h"
#include "src/compiler/types.h"
=======
#include <optional>

#include "src/compiler/heap-refs.h"
#include "src/compiler/turbofan-types.h"
>>>>>>> 626889fb
#include "src/zone/zone-containers.h"

namespace v8 {
namespace internal {

// Forward declarations.
class Factory;

namespace compiler {

// Forward declarations.
class CompilationDependencies;
class CompilationDependency;
class ElementAccessFeedback;
class JSHeapBroker;
class TypeCache;
struct ConstFieldInfo;

std::ostream& operator<<(std::ostream&, AccessMode);

// This class encapsulates all information required to access a certain element.
class ElementAccessInfo final {
 public:
  ElementAccessInfo(ZoneVector<MapRef>&& lookup_start_object_maps,
                    ElementsKind elements_kind, Zone* zone);

  ElementsKind elements_kind() const { return elements_kind_; }
  ZoneVector<MapRef> const& lookup_start_object_maps() const {
    return lookup_start_object_maps_;
  }
  ZoneVector<MapRef> const& transition_sources() const {
    return transition_sources_;
  }

  void AddTransitionSource(MapRef map) {
    CHECK_EQ(lookup_start_object_maps_.size(), 1);
    transition_sources_.push_back(map);
  }

 private:
  ElementsKind elements_kind_;
  ZoneVector<MapRef> lookup_start_object_maps_;
  ZoneVector<MapRef> transition_sources_;
};

// This class encapsulates all information required to access a certain
// object property, either on the object itself or on the prototype chain.
class PropertyAccessInfo final {
 public:
  enum Kind {
    kInvalid,
    kNotFound,
    kDataField,
    kFastDataConstant,
    kDictionaryProtoDataConstant,
    kFastAccessorConstant,
    kDictionaryProtoAccessorConstant,
    kModuleExport,
    kStringLength,
    kStringWrapperLength,
    kTypedArrayLength
  };

  static PropertyAccessInfo NotFound(Zone* zone, MapRef receiver_map,
                                     OptionalJSObjectRef holder);
  static PropertyAccessInfo DataField(
      JSHeapBroker* broker, Zone* zone, MapRef receiver_map,
      ZoneVector<CompilationDependency const*>&& unrecorded_dependencies,
      FieldIndex field_index, Representation field_representation,
      Type field_type, MapRef field_owner_map, OptionalMapRef field_map,
      OptionalJSObjectRef holder, OptionalMapRef transition_map);
  static PropertyAccessInfo FastDataConstant(
      Zone* zone, MapRef receiver_map,
      ZoneVector<CompilationDependency const*>&& unrecorded_dependencies,
      FieldIndex field_index, Representation field_representation,
      Type field_type, MapRef field_owner_map, OptionalMapRef field_map,
      OptionalJSObjectRef holder, OptionalMapRef transition_map);
  static PropertyAccessInfo FastAccessorConstant(
      Zone* zone, MapRef receiver_map, OptionalJSObjectRef holder,
      OptionalObjectRef constant, OptionalJSObjectRef api_holder);
  static PropertyAccessInfo ModuleExport(Zone* zone, MapRef receiver_map,
                                         CellRef cell);
  static PropertyAccessInfo StringLength(Zone* zone, MapRef receiver_map);
<<<<<<< HEAD
=======
  static PropertyAccessInfo StringWrapperLength(Zone* zone,
                                                MapRef receiver_map);
  static PropertyAccessInfo TypedArrayLength(Zone* zone, MapRef receiver_map);
>>>>>>> 626889fb
  static PropertyAccessInfo Invalid(Zone* zone);
  static PropertyAccessInfo DictionaryProtoDataConstant(
      Zone* zone, MapRef receiver_map, JSObjectRef holder,
      InternalIndex dict_index, NameRef name);
  static PropertyAccessInfo DictionaryProtoAccessorConstant(
      Zone* zone, MapRef receiver_map, OptionalJSObjectRef holder,
      ObjectRef constant, OptionalJSObjectRef api_holder, NameRef name);

  bool Merge(PropertyAccessInfo const* that, AccessMode access_mode,
             Zone* zone) V8_WARN_UNUSED_RESULT;

  void RecordDependencies(CompilationDependencies* dependencies);

  bool IsInvalid() const { return kind() == kInvalid; }
  bool IsNotFound() const { return kind() == kNotFound; }
  bool IsDataField() const { return kind() == kDataField; }
  bool IsFastDataConstant() const { return kind() == kFastDataConstant; }
  bool IsFastAccessorConstant() const {
    return kind() == kFastAccessorConstant;
  }
  bool IsModuleExport() const { return kind() == kModuleExport; }
  bool IsStringLength() const { return kind() == kStringLength; }
<<<<<<< HEAD
=======
  bool IsStringWrapperLength() const { return kind() == kStringWrapperLength; }
  bool IsTypedArrayLength() const { return kind() == kTypedArrayLength; }
>>>>>>> 626889fb
  bool IsDictionaryProtoDataConstant() const {
    return kind() == kDictionaryProtoDataConstant;
  }
  bool IsDictionaryProtoAccessorConstant() const {
    return kind() == kDictionaryProtoAccessorConstant;
  }

  bool HasTransitionMap() const { return transition_map().has_value(); }
  bool HasDictionaryHolder() const {
    return kind_ == kDictionaryProtoDataConstant ||
           kind_ == kDictionaryProtoAccessorConstant;
  }
  ConstFieldInfo GetConstFieldInfo() const;

  Kind kind() const { return kind_; }

  // The object where the property definition was found.
  OptionalJSObjectRef holder() const {
    // TODO(neis): There was a CHECK here that tries to protect against
    // using the access info without recording its dependencies first.
    // Find a more suitable place for it.
    return holder_;
  }
<<<<<<< HEAD
  // For accessor properties when the callback is an API function with a
  // signature, this is the value that will be passed to the callback as
  // FunctionCallbackInfo::Holder().
  // Don't mix it up with holder in a "object where the property was found"
  // sense.
  OptionalJSObjectRef api_holder() const { return api_holder_; }
=======
>>>>>>> 626889fb
  OptionalMapRef transition_map() const {
    DCHECK(!HasDictionaryHolder());
    return transition_map_;
  }
  OptionalObjectRef constant() const {
    DCHECK_IMPLIES(constant_.has_value(),
                   IsModuleExport() || IsFastAccessorConstant() ||
                       IsDictionaryProtoAccessorConstant());
    return constant_;
  }
  FieldIndex field_index() const {
    DCHECK(!HasDictionaryHolder());
    return field_index_;
  }

  Type field_type() const {
    DCHECK(!HasDictionaryHolder());
    return field_type_;
  }
  Representation field_representation() const {
    DCHECK(!HasDictionaryHolder());
    return field_representation_;
  }
  OptionalMapRef field_map() const {
    DCHECK(!HasDictionaryHolder());
    return field_map_;
  }
  ZoneVector<MapRef> const& lookup_start_object_maps() const {
    return lookup_start_object_maps_;
  }

  InternalIndex dictionary_index() const {
    DCHECK(HasDictionaryHolder());
    return dictionary_index_;
  }

  NameRef name() const {
    DCHECK(HasDictionaryHolder());
    return name_.value();
  }

<<<<<<< HEAD
=======
  void set_elements_kind(ElementsKind elements_kind) {
    elements_kind_ = elements_kind;
  }
  ElementsKind elements_kind() const { return elements_kind_; }

>>>>>>> 626889fb
 private:
  explicit PropertyAccessInfo(Zone* zone);
  PropertyAccessInfo(Zone* zone, Kind kind, OptionalJSObjectRef holder,
                     ZoneVector<MapRef>&& lookup_start_object_maps);
  PropertyAccessInfo(Zone* zone, Kind kind, OptionalJSObjectRef holder,
                     OptionalObjectRef constant, OptionalJSObjectRef api_holder,
                     OptionalNameRef name,
                     ZoneVector<MapRef>&& lookup_start_object_maps);
  PropertyAccessInfo(Kind kind, OptionalJSObjectRef holder,
                     OptionalMapRef transition_map, FieldIndex field_index,
                     Representation field_representation, Type field_type,
                     MapRef field_owner_map, OptionalMapRef field_map,
                     ZoneVector<MapRef>&& lookup_start_object_maps,
                     ZoneVector<CompilationDependency const*>&& dependencies);
  PropertyAccessInfo(Zone* zone, Kind kind, OptionalJSObjectRef holder,
                     ZoneVector<MapRef>&& lookup_start_object_maps,
                     InternalIndex dictionary_index, NameRef name);

  // Members used for fast and dictionary mode holders:
  Kind kind_;
  ZoneVector<MapRef> lookup_start_object_maps_;
  OptionalObjectRef constant_;
  OptionalJSObjectRef holder_;
  OptionalJSObjectRef api_holder_;

  // Members only used for fast mode holders:
  ZoneVector<CompilationDependency const*> unrecorded_dependencies_;
  OptionalMapRef transition_map_;
  FieldIndex field_index_;
  Representation field_representation_;
  Type field_type_;
  OptionalMapRef field_owner_map_;
  OptionalMapRef field_map_;
<<<<<<< HEAD

  // Members only used for dictionary mode holders:
  InternalIndex dictionary_index_;
  OptionalNameRef name_;
=======

  // Members only used for dictionary mode holders:
  InternalIndex dictionary_index_;
  OptionalNameRef name_;

  // Members only used for kTypedArrayLength:
  ElementsKind elements_kind_;
>>>>>>> 626889fb
};

// Factory class for {ElementAccessInfo}s and {PropertyAccessInfo}s.
class AccessInfoFactory final {
 public:
  AccessInfoFactory(JSHeapBroker* broker, Zone* zone);

<<<<<<< HEAD
  base::Optional<ElementAccessInfo> ComputeElementAccessInfo(
=======
  std::optional<ElementAccessInfo> ComputeElementAccessInfo(
>>>>>>> 626889fb
      MapRef map, AccessMode access_mode) const;
  bool ComputeElementAccessInfos(
      ElementAccessFeedback const& feedback,
      ZoneVector<ElementAccessInfo>* access_infos) const;

  PropertyAccessInfo ComputePropertyAccessInfo(MapRef map, NameRef name,
                                               AccessMode access_mode) const;

  PropertyAccessInfo ComputeDictionaryProtoAccessInfo(
      MapRef receiver_map, NameRef name, JSObjectRef holder,
      InternalIndex dict_index, AccessMode access_mode,
      PropertyDetails details) const;

  // Merge as many of the given {infos} as possible and record any dependencies.
  // Return false iff any of them was invalid, in which case no dependencies are
  // recorded.
  // TODO(neis): Make access_mode part of access info?
  bool FinalizePropertyAccessInfos(
      ZoneVector<PropertyAccessInfo> infos, AccessMode access_mode,
      ZoneVector<PropertyAccessInfo>* result) const;

  // Merge the given {infos} to a single one and record any dependencies. If the
  // merge is not possible, the result has kind {kInvalid} and no dependencies
  // are recorded.
  PropertyAccessInfo FinalizePropertyAccessInfosAsOne(
      ZoneVector<PropertyAccessInfo> infos, AccessMode access_mode) const;

 private:
  std::optional<ElementAccessInfo> ConsolidateElementLoad(
      ElementAccessFeedback const& feedback) const;
  PropertyAccessInfo LookupSpecialFieldAccessor(MapRef map, NameRef name) const;
<<<<<<< HEAD
=======
  PropertyAccessInfo LookupSpecialFieldAccessorInHolder(
      MapRef receiver_map, NameRef name, JSObjectRef holder,
      PropertyDetails details, InternalIndex index) const;
>>>>>>> 626889fb
  PropertyAccessInfo LookupTransition(MapRef map, NameRef name,
                                      OptionalJSObjectRef holder,
                                      PropertyAttributes attrs) const;
  PropertyAccessInfo ComputeDataFieldAccessInfo(MapRef receiver_map, MapRef map,
                                                NameRef name,
                                                OptionalJSObjectRef holder,
                                                InternalIndex descriptor,
                                                AccessMode access_mode) const;
  PropertyAccessInfo ComputeAccessorDescriptorAccessInfo(
      MapRef receiver_map, NameRef name, MapRef map, OptionalJSObjectRef holder,
      InternalIndex descriptor, AccessMode access_mode) const;

  PropertyAccessInfo Invalid() const {
    return PropertyAccessInfo::Invalid(zone());
  }

  void MergePropertyAccessInfos(ZoneVector<PropertyAccessInfo> infos,
                                AccessMode access_mode,
                                ZoneVector<PropertyAccessInfo>* result) const;

  bool TryLoadPropertyDetails(MapRef map, OptionalJSObjectRef maybe_holder,
                              NameRef name, InternalIndex* index_out,
                              PropertyDetails* details_out) const;

  CompilationDependencies* dependencies() const;
  JSHeapBroker* broker() const { return broker_; }
  Isolate* isolate() const;
  Zone* zone() const { return zone_; }

  JSHeapBroker* const broker_;
  TypeCache const* const type_cache_;
  Zone* const zone_;

  AccessInfoFactory(const AccessInfoFactory&) = delete;
  AccessInfoFactory& operator=(const AccessInfoFactory&) = delete;
};

}  // namespace compiler
}  // namespace internal
}  // namespace v8

#endif  // V8_COMPILER_ACCESS_INFO_H_<|MERGE_RESOLUTION|>--- conflicted
+++ resolved
@@ -5,15 +5,10 @@
 #ifndef V8_COMPILER_ACCESS_INFO_H_
 #define V8_COMPILER_ACCESS_INFO_H_
 
-<<<<<<< HEAD
-#include "src/compiler/heap-refs.h"
-#include "src/compiler/types.h"
-=======
 #include <optional>
 
 #include "src/compiler/heap-refs.h"
 #include "src/compiler/turbofan-types.h"
->>>>>>> 626889fb
 #include "src/zone/zone-containers.h"
 
 namespace v8 {
@@ -97,12 +92,9 @@
   static PropertyAccessInfo ModuleExport(Zone* zone, MapRef receiver_map,
                                          CellRef cell);
   static PropertyAccessInfo StringLength(Zone* zone, MapRef receiver_map);
-<<<<<<< HEAD
-=======
   static PropertyAccessInfo StringWrapperLength(Zone* zone,
                                                 MapRef receiver_map);
   static PropertyAccessInfo TypedArrayLength(Zone* zone, MapRef receiver_map);
->>>>>>> 626889fb
   static PropertyAccessInfo Invalid(Zone* zone);
   static PropertyAccessInfo DictionaryProtoDataConstant(
       Zone* zone, MapRef receiver_map, JSObjectRef holder,
@@ -125,11 +117,8 @@
   }
   bool IsModuleExport() const { return kind() == kModuleExport; }
   bool IsStringLength() const { return kind() == kStringLength; }
-<<<<<<< HEAD
-=======
   bool IsStringWrapperLength() const { return kind() == kStringWrapperLength; }
   bool IsTypedArrayLength() const { return kind() == kTypedArrayLength; }
->>>>>>> 626889fb
   bool IsDictionaryProtoDataConstant() const {
     return kind() == kDictionaryProtoDataConstant;
   }
@@ -153,15 +142,6 @@
     // Find a more suitable place for it.
     return holder_;
   }
-<<<<<<< HEAD
-  // For accessor properties when the callback is an API function with a
-  // signature, this is the value that will be passed to the callback as
-  // FunctionCallbackInfo::Holder().
-  // Don't mix it up with holder in a "object where the property was found"
-  // sense.
-  OptionalJSObjectRef api_holder() const { return api_holder_; }
-=======
->>>>>>> 626889fb
   OptionalMapRef transition_map() const {
     DCHECK(!HasDictionaryHolder());
     return transition_map_;
@@ -203,14 +183,11 @@
     return name_.value();
   }
 
-<<<<<<< HEAD
-=======
   void set_elements_kind(ElementsKind elements_kind) {
     elements_kind_ = elements_kind;
   }
   ElementsKind elements_kind() const { return elements_kind_; }
 
->>>>>>> 626889fb
  private:
   explicit PropertyAccessInfo(Zone* zone);
   PropertyAccessInfo(Zone* zone, Kind kind, OptionalJSObjectRef holder,
@@ -244,20 +221,13 @@
   Type field_type_;
   OptionalMapRef field_owner_map_;
   OptionalMapRef field_map_;
-<<<<<<< HEAD
 
   // Members only used for dictionary mode holders:
   InternalIndex dictionary_index_;
   OptionalNameRef name_;
-=======
-
-  // Members only used for dictionary mode holders:
-  InternalIndex dictionary_index_;
-  OptionalNameRef name_;
 
   // Members only used for kTypedArrayLength:
   ElementsKind elements_kind_;
->>>>>>> 626889fb
 };
 
 // Factory class for {ElementAccessInfo}s and {PropertyAccessInfo}s.
@@ -265,11 +235,7 @@
  public:
   AccessInfoFactory(JSHeapBroker* broker, Zone* zone);
 
-<<<<<<< HEAD
-  base::Optional<ElementAccessInfo> ComputeElementAccessInfo(
-=======
   std::optional<ElementAccessInfo> ComputeElementAccessInfo(
->>>>>>> 626889fb
       MapRef map, AccessMode access_mode) const;
   bool ComputeElementAccessInfos(
       ElementAccessFeedback const& feedback,
@@ -301,12 +267,9 @@
   std::optional<ElementAccessInfo> ConsolidateElementLoad(
       ElementAccessFeedback const& feedback) const;
   PropertyAccessInfo LookupSpecialFieldAccessor(MapRef map, NameRef name) const;
-<<<<<<< HEAD
-=======
   PropertyAccessInfo LookupSpecialFieldAccessorInHolder(
       MapRef receiver_map, NameRef name, JSObjectRef holder,
       PropertyDetails details, InternalIndex index) const;
->>>>>>> 626889fb
   PropertyAccessInfo LookupTransition(MapRef map, NameRef name,
                                       OptionalJSObjectRef holder,
                                       PropertyAttributes attrs) const;
