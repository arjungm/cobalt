--- conflicted
+++ resolved
@@ -16,10 +16,6 @@
 #include "src/base/overflowing-math.h"
 #include "src/builtins/builtins.h"
 #include "src/compiler/diamond.h"
-<<<<<<< HEAD
-#include "src/compiler/graph.h"
-=======
->>>>>>> 626889fb
 #include "src/compiler/js-operator.h"
 #include "src/compiler/machine-graph.h"
 #include "src/compiler/node-matchers.h"
@@ -1629,11 +1625,7 @@
 // overflow".
 template <typename T>
 bool CanRevertLeftShiftWithRightShift(T value, T shift) {
-<<<<<<< HEAD
-  using unsigned_T = typename std::make_unsigned<T>::type;
-=======
   using unsigned_T = std::make_unsigned_t<T>;
->>>>>>> 626889fb
   if (shift < 0 || shift >= std::numeric_limits<T>::digits + 1) {
     // This shift would be UB in C++
     return false;
@@ -2286,18 +2278,6 @@
   uint32_t const mask;
   uint32_t const masked_value;
   bool const truncate_from_64_bit;
-<<<<<<< HEAD
-
-  BitfieldCheck(Node* source, uint32_t mask, uint32_t masked_value,
-                bool truncate_from_64_bit)
-      : source(source),
-        mask(mask),
-        masked_value(masked_value),
-        truncate_from_64_bit(truncate_from_64_bit) {
-    CHECK_EQ(masked_value & ~mask, 0);
-  }
-=======
->>>>>>> 626889fb
 
   BitfieldCheck(Node* source, uint32_t mask, uint32_t masked_value,
                 bool truncate_from_64_bit)
@@ -2455,21 +2435,12 @@
   if (mshl.right().HasResolvedValue() && mshr.right().HasResolvedValue()) {
     // Case where y is a constant.
     if (mshl.right().ResolvedValue() + mshr.right().ResolvedValue() != 32) {
-<<<<<<< HEAD
       return NoChange();
     }
     if (node->opcode() == IrOpcode::kWord32Xor &&
         (mshl.right().ResolvedValue() & 31) == 0) {
       return NoChange();
     }
-=======
-      return NoChange();
-    }
-    if (node->opcode() == IrOpcode::kWord32Xor &&
-        (mshl.right().ResolvedValue() & 31) == 0) {
-      return NoChange();
-    }
->>>>>>> 626889fb
   } else {
     Node* sub = nullptr;
     Node* y = nullptr;
@@ -2632,11 +2603,7 @@
   // TODO(turbofan): fold HeapConstant, ExternalReference, pointer compares
   if (m.LeftEqualsRight()) return ReplaceBool(true);  // x == x => true
   if (m.right().HasResolvedValue()) {
-<<<<<<< HEAD
-    base::Optional<std::pair<Node*, uint64_t>> replacements =
-=======
     std::optional<std::pair<Node*, uint64_t>> replacements =
->>>>>>> 626889fb
         ReduceWordEqualForConstantRhs<Word64Adapter, uint64_t>(
             m.left().node(), static_cast<uint64_t>(m.right().ResolvedValue()));
     if (replacements) {
@@ -2811,22 +2778,14 @@
 
 // If |node| is of the form "x == 0", then return "x" (in order to remove the
 // "== 0" part).
-<<<<<<< HEAD
-base::Optional<Node*> TryGetInvertedCondition(Node* cond) {
-=======
 std::optional<Node*> TryGetInvertedCondition(Node* cond) {
->>>>>>> 626889fb
   if (cond->opcode() == IrOpcode::kWord32Equal) {
     Int32BinopMatcher m(cond);
     if (IsZero(m.right().node())) {
       return m.left().node();
     }
   }
-<<<<<<< HEAD
-  return base::nullopt;
-=======
   return std::nullopt;
->>>>>>> 626889fb
 }
 
 struct SimplifiedCondition {
@@ -2839,17 +2798,10 @@
 // recorded by the variable |is_inverted| throughout this function, and returned
 // at the end. If |is_inverted| is true at the end, the caller should invert the
 // if/else branches following the comparison.
-<<<<<<< HEAD
-base::Optional<SimplifiedCondition> TrySimplifyCompareZero(Node* cond) {
-  bool is_inverted = false;
-  bool changed = false;
-  base::Optional<Node*> new_cond;
-=======
 std::optional<SimplifiedCondition> TrySimplifyCompareZero(Node* cond) {
   bool is_inverted = false;
   bool changed = false;
   std::optional<Node*> new_cond;
->>>>>>> 626889fb
   while ((new_cond = TryGetInvertedCondition(cond)).has_value()) {
     cond = *new_cond;
     is_inverted = !is_inverted;
@@ -2941,16 +2893,6 @@
         case IrOpcode::kBranch:
           SwapBranches(node);
           break;
-<<<<<<< HEAD
-        case IrOpcode::kTrapIf:
-          NodeProperties::ChangeOp(node,
-                                   common()->TrapUnless(TrapIdOf(node->op())));
-          break;
-        case IrOpcode::kTrapUnless:
-          NodeProperties::ChangeOp(node,
-                                   common()->TrapIf(TrapIdOf(node->op())));
-          break;
-=======
 #if V8_ENABLE_WEBASSEMBLY
         case IrOpcode::kTrapIf: {
           const bool has_frame_state = node->op()->ValueInputCount() > 1;
@@ -2966,7 +2908,6 @@
           break;
         }
 #endif  // V8_ENABLE_WEBASSEMBLY
->>>>>>> 626889fb
         case IrOpcode::kDeoptimizeIf: {
           DeoptimizeParameters p = DeoptimizeParametersOf(node->op());
           NodeProperties::ChangeOp(
@@ -3030,11 +2971,7 @@
 }
 
 template <typename WordNAdapter, typename uintN_t, typename intN_t>
-<<<<<<< HEAD
-base::Optional<std::pair<Node*, uintN_t>>
-=======
 std::optional<std::pair<Node*, uintN_t>>
->>>>>>> 626889fb
 MachineOperatorReducer::ReduceWordEqualForConstantRhs(Node* lhs, uintN_t rhs) {
   if (WordNAdapter::IsWordNAnd(NodeMatcher(lhs))) {
     typename WordNAdapter::UintNBinopMatcher mand(lhs);
