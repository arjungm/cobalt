// Copyright 2018 the V8 project authors. All rights reserved.
// Use of this source code is governed by a BSD-style license that can be
// found in the LICENSE file.

#ifndef V8_OBJECTS_FOREIGN_H_
#define V8_OBJECTS_FOREIGN_H_

#include "src/objects/heap-object.h"
#include "src/objects/objects-body-descriptors.h"

// Has to be the last include (doesn't have include guards):
#include "src/objects/object-macros.h"

namespace v8::internal {

#include "torque-generated/src/objects/foreign-tq.inc"

// Foreign describes objects pointing from JavaScript to C structures.
class Foreign : public TorqueGeneratedForeign<Foreign, HeapObject> {
 public:
  // [foreign_address]: field containing the address.
<<<<<<< HEAD
  DECL_EXTERNAL_POINTER_ACCESSORS(foreign_address, Address)
=======
  template <ExternalPointerTag tag>
  inline Address foreign_address(IsolateForSandbox isolate) const;
  // Deprecated. Prefer to use the variant above with an isolate parameter.
  template <ExternalPointerTag tag>
  inline Address foreign_address() const;
  template <ExternalPointerTag tag>
  inline void set_foreign_address(IsolateForSandbox isolate,
                                  const Address value);
  template <ExternalPointerTag tag>
  inline void init_foreign_address(IsolateForSandbox isolate,
                                   const Address initial_value);

  // Load the address without performing a type check. Only use this when the
  // returned pointer will not be dereferenced.
  inline Address foreign_address_unchecked(IsolateForSandbox isolate) const;
  inline Address foreign_address_unchecked() const;

  // Get the tag of this foreign from the external pointer table. Non-sandbox
  // builds will always return {kAnyExternalPointerTag}.
  inline ExternalPointerTag GetTag() const;
>>>>>>> 626889fb

  // Dispatched behavior.
  DECL_PRINTER(Foreign)

#ifdef V8_COMPRESS_POINTERS
  // TODO(ishell, v8:8875): When pointer compression is enabled the
  // kForeignAddressOffset is only kTaggedSize aligned but we can keep using
  // unaligned access since both x64 and arm64 architectures (where pointer
  // compression is supported) allow unaligned access to full words.
  static_assert(IsAligned(kForeignAddressOffset, kTaggedSize));
#else
  static_assert(IsAligned(kForeignAddressOffset, kExternalPointerSlotSize));
#endif

  using BodyDescriptor = StackedBodyDescriptor<
      FixedBodyDescriptorFor<Foreign>,
      WithExternalPointer<kForeignAddressOffset,
                          kAnyForeignExternalPointerTagRange>>;

 private:
  TQ_OBJECT_CONSTRUCTORS(Foreign)
<<<<<<< HEAD
=======
};

// TrustedForeign is similar to Foreign but lives in trusted space.
class TrustedForeign
    : public TorqueGeneratedTrustedForeign<TrustedForeign, TrustedObject> {
 public:
  // Dispatched behavior.
  DECL_PRINTER(TrustedForeign)

  using BodyDescriptor = FixedBodyDescriptorFor<TrustedForeign>;

 private:
  TQ_OBJECT_CONSTRUCTORS(TrustedForeign)
>>>>>>> 626889fb
};

}  // namespace v8::internal

#include "src/objects/object-macros-undef.h"

#endif  // V8_OBJECTS_FOREIGN_H_<|MERGE_RESOLUTION|>--- conflicted
+++ resolved
@@ -19,9 +19,6 @@
 class Foreign : public TorqueGeneratedForeign<Foreign, HeapObject> {
  public:
   // [foreign_address]: field containing the address.
-<<<<<<< HEAD
-  DECL_EXTERNAL_POINTER_ACCESSORS(foreign_address, Address)
-=======
   template <ExternalPointerTag tag>
   inline Address foreign_address(IsolateForSandbox isolate) const;
   // Deprecated. Prefer to use the variant above with an isolate parameter.
@@ -42,7 +39,6 @@
   // Get the tag of this foreign from the external pointer table. Non-sandbox
   // builds will always return {kAnyExternalPointerTag}.
   inline ExternalPointerTag GetTag() const;
->>>>>>> 626889fb
 
   // Dispatched behavior.
   DECL_PRINTER(Foreign)
@@ -64,8 +60,6 @@
 
  private:
   TQ_OBJECT_CONSTRUCTORS(Foreign)
-<<<<<<< HEAD
-=======
 };
 
 // TrustedForeign is similar to Foreign but lives in trusted space.
@@ -79,7 +73,6 @@
 
  private:
   TQ_OBJECT_CONSTRUCTORS(TrustedForeign)
->>>>>>> 626889fb
 };
 
 }  // namespace v8::internal
