// Copyright 2019 the V8 project authors. All rights reserved.
// Use of this source code is governed by a BSD-style license that can be
// found in the LICENSE file.

#ifndef V8_OBJECTS_TAGGED_IMPL_H_
#define V8_OBJECTS_TAGGED_IMPL_H_

#include "include/v8-internal.h"
<<<<<<< HEAD
=======
#include "src/base/export-template.h"
#include "src/base/macros.h"
>>>>>>> 626889fb
#include "src/common/checks.h"
#include "src/common/globals.h"
#include "src/common/ptr-compr.h"

namespace v8 {
namespace internal {

<<<<<<< HEAD
#ifdef V8_EXTERNAL_CODE_SPACE
// When V8_EXTERNAL_CODE_SPACE is enabled comparing InstructionStream and
// non-InstructionStream objects by looking only at compressed values it not
// correct. Full pointers must be compared instead.
=======
#if defined(V8_EXTERNAL_CODE_SPACE) || defined(V8_ENABLE_SANDBOX)
// When V8_EXTERNAL_CODE_SPACE or V8_ENABLE_SANDBOX is enabled, comparing
// objects in the code- or trusted space with "regular" objects by looking only
// at compressed values is not correct. Full pointers must be compared instead.
>>>>>>> 626889fb
bool V8_EXPORT_PRIVATE CheckObjectComparisonAllowed(Address a, Address b);
#endif

// An TaggedImpl is a base class for Object (which is either a Smi or a strong
// reference to a HeapObject) and Tagged<MaybeObject> (which is either a Smi, a
// strong reference to a HeapObject, a weak reference to a HeapObject, or a
// cleared weak reference. This class provides storage and one canonical
// implementation of various predicates that check Smi and heap object tags'
// values and also take into account whether the tagged value is expected to be
// weak reference to a HeapObject or cleared weak reference.
template <HeapObjectReferenceType kRefType, typename StorageType>
class TaggedImpl {
 public:
<<<<<<< HEAD
  // Compressed TaggedImpl are never used for external InstructionStream
  // pointers, so we can use this shorter alias for calling decompression
  // functions.
  using CompressionScheme = V8HeapCompressionScheme;

  static_assert(std::is_same<StorageType, Address>::value ||
                    std::is_same<StorageType, Tagged_t>::value,
=======
  static_assert(std::is_same_v<StorageType, Address> ||
                    std::is_same_v<StorageType, Tagged_t>,
>>>>>>> 626889fb
                "StorageType must be either Address or Tagged_t");

  // True for those TaggedImpl instantiations that represent uncompressed
  // tagged values and false for TaggedImpl instantiations that represent
  // compressed tagged values.
  static const bool kIsFull = sizeof(StorageType) == kSystemPointerSize;

  static const bool kCanBeWeak = kRefType == HeapObjectReferenceType::WEAK;

  V8_INLINE constexpr TaggedImpl() : ptr_{} {}
  V8_INLINE explicit constexpr TaggedImpl(StorageType ptr) : ptr_(ptr) {}

  // Make clang on Linux catch what MSVC complains about on Windows:
<<<<<<< HEAD
  operator bool() const = delete;
=======
  explicit operator bool() const = delete;
>>>>>>> 626889fb

  // Don't use this operator for comparing with stale or invalid pointers
  // because CheckObjectComparisonAllowed() might crash when trying to access
  // the object's page header. Use SafeEquals() instead.
<<<<<<< HEAD
  template <typename U>
  constexpr bool operator==(TaggedImpl<kRefType, U> other) const {
    static_assert(
        std::is_same<U, Address>::value || std::is_same<U, Tagged_t>::value,
        "U must be either Address or Tagged_t");
#ifdef V8_EXTERNAL_CODE_SPACE
    // When comparing two full pointer values ensure that it's allowed.
    if (std::is_same<StorageType, Address>::value &&
        std::is_same<U, Address>::value) {
      SLOW_DCHECK(CheckObjectComparisonAllowed(ptr_, other.ptr()));
    }
#endif  // V8_EXTERNAL_CODE_SPACE
=======
  template <HeapObjectReferenceType kOtherRefType, typename U>
  constexpr bool operator==(TaggedImpl<kOtherRefType, U> other) const {
    static_assert(std::is_same_v<U, Address> || std::is_same_v<U, Tagged_t>,
                  "U must be either Address or Tagged_t");
#if defined(V8_EXTERNAL_CODE_SPACE) || defined(V8_ENABLE_SANDBOX)
    // When comparing two full pointer values ensure that it's allowed.
    if (std::is_same_v<StorageType, Address> && std::is_same_v<U, Address>) {
      SLOW_DCHECK(CheckObjectComparisonAllowed(ptr_, other.ptr()));
    }
#endif  // defined(V8_EXTERNAL_CODE_SPACE) || defined(V8_ENABLE_SANDBOX)
>>>>>>> 626889fb
    return static_cast<Tagged_t>(ptr_) == static_cast<Tagged_t>(other.ptr());
  }

  // Don't use this operator for comparing with stale or invalid pointers
  // because CheckObjectComparisonAllowed() might crash when trying to access
  // the object's page header. Use SafeEquals() instead.
<<<<<<< HEAD
  template <typename U>
  constexpr bool operator!=(TaggedImpl<kRefType, U> other) const {
    static_assert(
        std::is_same<U, Address>::value || std::is_same<U, Tagged_t>::value,
        "U must be either Address or Tagged_t");
#ifdef V8_EXTERNAL_CODE_SPACE
    // When comparing two full pointer values ensure that it's allowed.
    if (std::is_same<StorageType, Address>::value &&
        std::is_same<U, Address>::value) {
      SLOW_DCHECK(CheckObjectComparisonAllowed(ptr_, other.ptr()));
    }
#endif  // V8_EXTERNAL_CODE_SPACE
    return static_cast<Tagged_t>(ptr_) != static_cast<Tagged_t>(other.ptr());
  }

  // A variant of operator== which allows comparing InstructionStream object
  // with non-InstructionStream objects even if the V8_EXTERNAL_CODE_SPACE is
  // enabled.
  constexpr bool SafeEquals(TaggedImpl other) const {
    static_assert(std::is_same<StorageType, Address>::value,
                  "Safe comparison is allowed only for full tagged values");
    if (V8_EXTERNAL_CODE_SPACE_BOOL) {
=======
  template <HeapObjectReferenceType kOtherRefType, typename U>
  constexpr bool operator!=(TaggedImpl<kOtherRefType, U> other) const {
    static_assert(std::is_same_v<U, Address> || std::is_same_v<U, Tagged_t>,
                  "U must be either Address or Tagged_t");
#if defined(V8_EXTERNAL_CODE_SPACE) || defined(V8_ENABLE_SANDBOX)
    // When comparing two full pointer values ensure that it's allowed.
    if (std::is_same_v<StorageType, Address> && std::is_same_v<U, Address>) {
      SLOW_DCHECK(CheckObjectComparisonAllowed(ptr_, other.ptr()));
    }
#endif  // defined(V8_EXTERNAL_CODE_SPACE) || defined(V8_ENABLE_SANDBOX)
    return static_cast<Tagged_t>(ptr_) != static_cast<Tagged_t>(other.ptr());
  }

  // A variant of operator== which allows comparing objects in different
  // pointer compression cages. In particular, this should be used when
  // comparing objects in trusted- or code space with objects in the main
  // pointer compression cage.
  template <HeapObjectReferenceType kOtherRefType>
  constexpr bool SafeEquals(
      TaggedImpl<kOtherRefType, StorageType> other) const {
    static_assert(std::is_same_v<StorageType, Address>,
                  "Safe comparison is allowed only for full tagged values");
    if (V8_EXTERNAL_CODE_SPACE_BOOL || V8_ENABLE_SANDBOX_BOOL) {
>>>>>>> 626889fb
      return ptr_ == other.ptr();
    }
    return this->operator==(other);
  }

  // For using in std::set and std::map.
  constexpr bool operator<(TaggedImpl other) const {
<<<<<<< HEAD
#ifdef V8_EXTERNAL_CODE_SPACE
    // When comparing two full pointer values ensure that it's allowed.
    if (std::is_same<StorageType, Address>::value) {
      SLOW_DCHECK(CheckObjectComparisonAllowed(ptr_, other.ptr()));
    }
#endif  // V8_EXTERNAL_CODE_SPACE
=======
#if defined(V8_EXTERNAL_CODE_SPACE) || defined(V8_ENABLE_SANDBOX)
    // When comparing two full pointer values ensure that it's allowed.
    if (std::is_same_v<StorageType, Address>) {
      SLOW_DCHECK(CheckObjectComparisonAllowed(ptr_, other.ptr()));
    }
#endif  // defined(V8_EXTERNAL_CODE_SPACE) || defined(V8_ENABLE_SANDBOX)
>>>>>>> 626889fb
    return static_cast<Tagged_t>(ptr_) < static_cast<Tagged_t>(other.ptr());
  }

  V8_INLINE constexpr StorageType ptr() const { return ptr_; }

  // Returns true if this tagged value is a strong pointer to a HeapObject or
  // Smi.
  constexpr inline bool IsObject() const { return !IsWeakOrCleared(); }

  // Returns true if this tagged value is a Smi.
  constexpr bool IsSmi() const { return HAS_SMI_TAG(ptr_); }
  inline bool ToSmi(Tagged<Smi>* value) const;
  inline Tagged<Smi> ToSmi() const;

  // Returns true if this tagged value is a strong pointer to a HeapObject.
  constexpr inline bool IsHeapObject() const { return IsStrong(); }

  // Returns true if this tagged value is a cleared weak reference.
  constexpr inline bool IsCleared() const {
    return kCanBeWeak &&
           (static_cast<uint32_t>(ptr_) == kClearedWeakHeapObjectLower32);
  }

  // Returns true if this tagged value is a strong or weak pointer to a
  // HeapObject.
  constexpr inline bool IsStrongOrWeak() const {
    return !IsSmi() && !IsCleared();
  }

  // Returns true if this tagged value is a strong pointer to a HeapObject.
  constexpr inline bool IsStrong() const {
    DCHECK(kCanBeWeak || (!IsSmi() == HAS_STRONG_HEAP_OBJECT_TAG(ptr_)));
    return kCanBeWeak ? HAS_STRONG_HEAP_OBJECT_TAG(ptr_) : !IsSmi();
  }

  // Returns true if this tagged value is a strong pointer to a HeapObject, or a
  // Smi.
  constexpr inline bool IsStrongOrSmi() const {
    return !kCanBeWeak || !HAS_WEAK_HEAP_OBJECT_TAG(ptr_);
  }

  // Returns true if this tagged value is a weak pointer to a HeapObject.
  constexpr inline bool IsWeak() const {
    return IsWeakOrCleared() && !IsCleared();
  }

  // Returns true if this tagged value is a weak pointer to a HeapObject or
  // cleared weak reference.
  constexpr inline bool IsWeakOrCleared() const {
    return kCanBeWeak && HAS_WEAK_HEAP_OBJECT_TAG(ptr_);
  }

#ifdef V8_COMPRESS_POINTERS
  // Returns true if this tagged value is a pointer to an object in the given
  // cage base.
  constexpr inline bool IsInMainCageBase() {
    DCHECK(!IsSmi());
    using S = V8HeapCompressionScheme;
    return S::GetPtrComprCageBaseAddress(ptr_) ==
           S::GetPtrComprCageBaseAddress(S::base());
  }
#endif  // V8_COMPRESS_POINTERS

  //
  // The following set of methods get HeapObject out of the tagged value
  // which may involve decompression in which case the isolate root is required.
  // If the pointer compression is not enabled then the variants with
  // isolate parameter will be exactly the same as the ones witout isolate
  // parameter.
  //

  // If this tagged value is a strong pointer to a HeapObject, returns true and
  // sets *result. Otherwise returns false.
  inline bool GetHeapObjectIfStrong(Tagged<HeapObject>* result) const;
  inline bool GetHeapObjectIfStrong(Isolate* isolate,
                                    Tagged<HeapObject>* result) const;

  // DCHECKs that this tagged value is a strong pointer to a HeapObject and
  // returns the HeapObject.
  inline Tagged<HeapObject> GetHeapObjectAssumeStrong() const;
  inline Tagged<HeapObject> GetHeapObjectAssumeStrong(Isolate* isolate) const;

  // If this tagged value is a weak pointer to a HeapObject, returns true and
  // sets *result. Otherwise returns false.
  inline bool GetHeapObjectIfWeak(Tagged<HeapObject>* result) const;
  inline bool GetHeapObjectIfWeak(Isolate* isolate,
                                  Tagged<HeapObject>* result) const;

  // DCHECKs that this tagged value is a weak pointer to a HeapObject and
  // returns the HeapObject.
  inline Tagged<HeapObject> GetHeapObjectAssumeWeak() const;
  inline Tagged<HeapObject> GetHeapObjectAssumeWeak(Isolate* isolate) const;

  // If this tagged value is a strong or weak pointer to a HeapObject, returns
  // true and sets *result. Otherwise returns false.
  inline bool GetHeapObject(Tagged<HeapObject>* result) const;
  inline bool GetHeapObject(Isolate* isolate, Tagged<HeapObject>* result) const;

  inline bool GetHeapObject(Tagged<HeapObject>* result,
                            HeapObjectReferenceType* reference_type) const;
  inline bool GetHeapObject(Isolate* isolate, Tagged<HeapObject>* result,
                            HeapObjectReferenceType* reference_type) const;

  // DCHECKs that this tagged value is a strong or a weak pointer to a
  // HeapObject and returns the HeapObject.
  inline Tagged<HeapObject> GetHeapObject() const;
  inline Tagged<HeapObject> GetHeapObject(Isolate* isolate) const;

  // DCHECKs that this tagged value is a strong or a weak pointer to a
  // HeapObject or a Smi and returns the HeapObject or Smi.
  inline Tagged<Object> GetHeapObjectOrSmi() const;
  inline Tagged<Object> GetHeapObjectOrSmi(Isolate* isolate) const;

  // Cast operation is available only for full non-weak tagged values.
  template <typename T>
  Tagged<T> cast() const {
    CHECK(kIsFull);
    DCHECK(!HAS_WEAK_HEAP_OBJECT_TAG(ptr_));
    return Cast<T>(Tagged<Object>(ptr_));
  }

 protected:
  StorageType* ptr_location() { return &ptr_; }
  const StorageType* ptr_location() const { return &ptr_; }

 private:
  friend class CompressedObjectSlot;
  friend class CompressedMaybeObjectSlot;
  friend class FullObjectSlot;
  friend class FullMaybeObjectSlot;
  friend class FullHeapObjectSlot;

  StorageType ptr_;
};

// Prints this object without details.
template <HeapObjectReferenceType kRefType, typename StorageType>
EXPORT_TEMPLATE_DECLARE(V8_EXPORT_PRIVATE)
void ShortPrint(TaggedImpl<kRefType, StorageType> ptr, FILE* out = stdout);

// Prints this object without details to a message accumulator.
template <HeapObjectReferenceType kRefType, typename StorageType>
EXPORT_TEMPLATE_DECLARE(V8_EXPORT_PRIVATE)
void ShortPrint(TaggedImpl<kRefType, StorageType> ptr,
                StringStream* accumulator);

template <HeapObjectReferenceType kRefType, typename StorageType>
EXPORT_TEMPLATE_DECLARE(V8_EXPORT_PRIVATE)
void ShortPrint(TaggedImpl<kRefType, StorageType> ptr, std::ostream& os);

#ifdef OBJECT_PRINT
template <HeapObjectReferenceType kRefType, typename StorageType>
EXPORT_TEMPLATE_DECLARE(V8_EXPORT_PRIVATE)
void Print(TaggedImpl<kRefType, StorageType> ptr);
template <HeapObjectReferenceType kRefType, typename StorageType>
EXPORT_TEMPLATE_DECLARE(V8_EXPORT_PRIVATE)
void Print(TaggedImpl<kRefType, StorageType> ptr, std::ostream& os);
#else
template <HeapObjectReferenceType kRefType, typename StorageType>
void Print(TaggedImpl<kRefType, StorageType> ptr) {
  ShortPrint(ptr);
}
template <HeapObjectReferenceType kRefType, typename StorageType>
void Print(TaggedImpl<kRefType, StorageType> ptr, std::ostream& os) {
  ShortPrint(ptr, os);
}
#endif

}  // namespace internal
}  // namespace v8

#endif  // V8_OBJECTS_TAGGED_IMPL_H_<|MERGE_RESOLUTION|>--- conflicted
+++ resolved
@@ -6,11 +6,8 @@
 #define V8_OBJECTS_TAGGED_IMPL_H_
 
 #include "include/v8-internal.h"
-<<<<<<< HEAD
-=======
 #include "src/base/export-template.h"
 #include "src/base/macros.h"
->>>>>>> 626889fb
 #include "src/common/checks.h"
 #include "src/common/globals.h"
 #include "src/common/ptr-compr.h"
@@ -18,17 +15,10 @@
 namespace v8 {
 namespace internal {
 
-<<<<<<< HEAD
-#ifdef V8_EXTERNAL_CODE_SPACE
-// When V8_EXTERNAL_CODE_SPACE is enabled comparing InstructionStream and
-// non-InstructionStream objects by looking only at compressed values it not
-// correct. Full pointers must be compared instead.
-=======
 #if defined(V8_EXTERNAL_CODE_SPACE) || defined(V8_ENABLE_SANDBOX)
 // When V8_EXTERNAL_CODE_SPACE or V8_ENABLE_SANDBOX is enabled, comparing
 // objects in the code- or trusted space with "regular" objects by looking only
 // at compressed values is not correct. Full pointers must be compared instead.
->>>>>>> 626889fb
 bool V8_EXPORT_PRIVATE CheckObjectComparisonAllowed(Address a, Address b);
 #endif
 
@@ -42,18 +32,8 @@
 template <HeapObjectReferenceType kRefType, typename StorageType>
 class TaggedImpl {
  public:
-<<<<<<< HEAD
-  // Compressed TaggedImpl are never used for external InstructionStream
-  // pointers, so we can use this shorter alias for calling decompression
-  // functions.
-  using CompressionScheme = V8HeapCompressionScheme;
-
-  static_assert(std::is_same<StorageType, Address>::value ||
-                    std::is_same<StorageType, Tagged_t>::value,
-=======
   static_assert(std::is_same_v<StorageType, Address> ||
                     std::is_same_v<StorageType, Tagged_t>,
->>>>>>> 626889fb
                 "StorageType must be either Address or Tagged_t");
 
   // True for those TaggedImpl instantiations that represent uncompressed
@@ -67,29 +47,11 @@
   V8_INLINE explicit constexpr TaggedImpl(StorageType ptr) : ptr_(ptr) {}
 
   // Make clang on Linux catch what MSVC complains about on Windows:
-<<<<<<< HEAD
-  operator bool() const = delete;
-=======
   explicit operator bool() const = delete;
->>>>>>> 626889fb
 
   // Don't use this operator for comparing with stale or invalid pointers
   // because CheckObjectComparisonAllowed() might crash when trying to access
   // the object's page header. Use SafeEquals() instead.
-<<<<<<< HEAD
-  template <typename U>
-  constexpr bool operator==(TaggedImpl<kRefType, U> other) const {
-    static_assert(
-        std::is_same<U, Address>::value || std::is_same<U, Tagged_t>::value,
-        "U must be either Address or Tagged_t");
-#ifdef V8_EXTERNAL_CODE_SPACE
-    // When comparing two full pointer values ensure that it's allowed.
-    if (std::is_same<StorageType, Address>::value &&
-        std::is_same<U, Address>::value) {
-      SLOW_DCHECK(CheckObjectComparisonAllowed(ptr_, other.ptr()));
-    }
-#endif  // V8_EXTERNAL_CODE_SPACE
-=======
   template <HeapObjectReferenceType kOtherRefType, typename U>
   constexpr bool operator==(TaggedImpl<kOtherRefType, U> other) const {
     static_assert(std::is_same_v<U, Address> || std::is_same_v<U, Tagged_t>,
@@ -100,37 +62,12 @@
       SLOW_DCHECK(CheckObjectComparisonAllowed(ptr_, other.ptr()));
     }
 #endif  // defined(V8_EXTERNAL_CODE_SPACE) || defined(V8_ENABLE_SANDBOX)
->>>>>>> 626889fb
     return static_cast<Tagged_t>(ptr_) == static_cast<Tagged_t>(other.ptr());
   }
 
   // Don't use this operator for comparing with stale or invalid pointers
   // because CheckObjectComparisonAllowed() might crash when trying to access
   // the object's page header. Use SafeEquals() instead.
-<<<<<<< HEAD
-  template <typename U>
-  constexpr bool operator!=(TaggedImpl<kRefType, U> other) const {
-    static_assert(
-        std::is_same<U, Address>::value || std::is_same<U, Tagged_t>::value,
-        "U must be either Address or Tagged_t");
-#ifdef V8_EXTERNAL_CODE_SPACE
-    // When comparing two full pointer values ensure that it's allowed.
-    if (std::is_same<StorageType, Address>::value &&
-        std::is_same<U, Address>::value) {
-      SLOW_DCHECK(CheckObjectComparisonAllowed(ptr_, other.ptr()));
-    }
-#endif  // V8_EXTERNAL_CODE_SPACE
-    return static_cast<Tagged_t>(ptr_) != static_cast<Tagged_t>(other.ptr());
-  }
-
-  // A variant of operator== which allows comparing InstructionStream object
-  // with non-InstructionStream objects even if the V8_EXTERNAL_CODE_SPACE is
-  // enabled.
-  constexpr bool SafeEquals(TaggedImpl other) const {
-    static_assert(std::is_same<StorageType, Address>::value,
-                  "Safe comparison is allowed only for full tagged values");
-    if (V8_EXTERNAL_CODE_SPACE_BOOL) {
-=======
   template <HeapObjectReferenceType kOtherRefType, typename U>
   constexpr bool operator!=(TaggedImpl<kOtherRefType, U> other) const {
     static_assert(std::is_same_v<U, Address> || std::is_same_v<U, Tagged_t>,
@@ -154,7 +91,6 @@
     static_assert(std::is_same_v<StorageType, Address>,
                   "Safe comparison is allowed only for full tagged values");
     if (V8_EXTERNAL_CODE_SPACE_BOOL || V8_ENABLE_SANDBOX_BOOL) {
->>>>>>> 626889fb
       return ptr_ == other.ptr();
     }
     return this->operator==(other);
@@ -162,21 +98,12 @@
 
   // For using in std::set and std::map.
   constexpr bool operator<(TaggedImpl other) const {
-<<<<<<< HEAD
-#ifdef V8_EXTERNAL_CODE_SPACE
-    // When comparing two full pointer values ensure that it's allowed.
-    if (std::is_same<StorageType, Address>::value) {
-      SLOW_DCHECK(CheckObjectComparisonAllowed(ptr_, other.ptr()));
-    }
-#endif  // V8_EXTERNAL_CODE_SPACE
-=======
 #if defined(V8_EXTERNAL_CODE_SPACE) || defined(V8_ENABLE_SANDBOX)
     // When comparing two full pointer values ensure that it's allowed.
     if (std::is_same_v<StorageType, Address>) {
       SLOW_DCHECK(CheckObjectComparisonAllowed(ptr_, other.ptr()));
     }
 #endif  // defined(V8_EXTERNAL_CODE_SPACE) || defined(V8_ENABLE_SANDBOX)
->>>>>>> 626889fb
     return static_cast<Tagged_t>(ptr_) < static_cast<Tagged_t>(other.ptr());
   }
 
