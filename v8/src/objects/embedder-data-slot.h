--- conflicted
+++ resolved
@@ -90,31 +90,14 @@
 
   static constexpr int kRequiredPtrAlignment = kSmiTagSize;
 
-<<<<<<< HEAD
-  using EmbedderDataSlotSnapshot = Address;
-  V8_INLINE static void PopulateEmbedderDataSnapshot(Map map,
-                                                     JSObject js_object,
-                                                     int entry_index,
-                                                     EmbedderDataSlotSnapshot&);
-
-  EmbedderDataSlot() : SlotBase(kNullAddress) {}
-  V8_INLINE EmbedderDataSlot(EmbedderDataArray array, int entry_index);
-  V8_INLINE EmbedderDataSlot(JSObject object, int embedder_field_index);
-  V8_INLINE explicit EmbedderDataSlot(const EmbedderDataSlotSnapshot& snapshot);
-=======
   EmbedderDataSlot() : SlotBase(kNullAddress) {}
   V8_INLINE EmbedderDataSlot(Tagged<EmbedderDataArray> array, int entry_index);
   V8_INLINE EmbedderDataSlot(Tagged<JSObject> object, int embedder_field_index);
->>>>>>> 626889fb
 
   // Opaque type used for storing raw embedder data.
   using RawData = Address;
 
-<<<<<<< HEAD
-  V8_INLINE void Initialize(Object initial_value);
-=======
   V8_INLINE void Initialize(Tagged<Object> initial_value);
->>>>>>> 626889fb
 
   V8_INLINE Tagged<Object> load_tagged() const;
   V8_INLINE void store_smi(Tagged<Smi> value);
@@ -135,12 +118,8 @@
   // When the sandbox is enabled, calling this method when the raw part of the
   // slot does not contain valid external pointer table index is undefined
   // behaviour and most likely result in crashes.
-<<<<<<< HEAD
-  V8_INLINE bool ToAlignedPointer(Isolate* isolate, void** out_result) const;
-=======
   V8_INLINE bool ToAlignedPointer(IsolateForSandbox isolate,
                                   void** out_result) const;
->>>>>>> 626889fb
 
   // Returns true if the pointer was successfully stored or false it the pointer
   // was improperly aligned.
