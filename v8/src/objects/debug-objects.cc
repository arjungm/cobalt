// Copyright 2017 the V8 project authors. All rights reserved.
// Use of this source code is governed by a BSD-style license that can be
// found in the LICENSE file.

#include "src/objects/debug-objects.h"

#include "src/base/platform/mutex.h"
#include "src/debug/debug-evaluate.h"
#include "src/handles/handles-inl.h"
#include "src/objects/call-site-info-inl.h"
#include "src/objects/debug-objects-inl.h"
#include "src/utils/ostreams.h"

namespace v8 {
namespace internal {

bool DebugInfo::IsEmpty() const {
  return flags(kRelaxedLoad) == kNone && debugger_hints() == 0;
}

bool DebugInfo::HasBreakInfo() const {
  return (flags(kRelaxedLoad) & kHasBreakInfo) != 0;
}

DebugInfo::ExecutionMode DebugInfo::DebugExecutionMode() const {
  return (flags(kRelaxedLoad) & kDebugExecutionMode) != 0 ? kSideEffects
                                                          : kBreakpoints;
}

void DebugInfo::SetDebugExecutionMode(ExecutionMode value) {
  set_flags(value == kSideEffects
                ? (flags(kRelaxedLoad) | kDebugExecutionMode)
                : (flags(kRelaxedLoad) & ~kDebugExecutionMode),
            kRelaxedStore);
}

void DebugInfo::ClearBreakInfo(Isolate* isolate) {
  if (HasInstrumentedBytecodeArray()) {
    // If the function is currently running on the stack, we need to update the
    // bytecode pointers on the stack so they point to the original
    // BytecodeArray before releasing that BytecodeArray from this DebugInfo.
    // Otherwise, it could be flushed and cause problems on resume. See v8:9067.
    {
      RedirectActiveFunctions redirect_visitor(
          isolate, shared(),
          RedirectActiveFunctions::Mode::kUseOriginalBytecode);
      redirect_visitor.VisitThread(isolate, isolate->thread_local_top());
      isolate->thread_manager()->IterateArchivedThreads(&redirect_visitor);
    }

    SharedFunctionInfo::UninstallDebugBytecode(shared(), isolate);
  }
  set_break_points(ReadOnlyRoots(isolate).empty_fixed_array());

  int new_flags = flags(kRelaxedLoad);
  new_flags &= ~kHasBreakInfo & ~kPreparedForDebugExecution;
  new_flags &= ~kBreakAtEntry & ~kCanBreakAtEntry;
  new_flags &= ~kDebugExecutionMode;
  set_flags(new_flags, kRelaxedStore);
}

void DebugInfo::SetBreakAtEntry() {
  DCHECK(CanBreakAtEntry());
  set_flags(flags(kRelaxedLoad) | kBreakAtEntry, kRelaxedStore);
}

void DebugInfo::ClearBreakAtEntry() {
  DCHECK(CanBreakAtEntry());
  set_flags(flags(kRelaxedLoad) & ~kBreakAtEntry, kRelaxedStore);
}

bool DebugInfo::BreakAtEntry() const {
  return (flags(kRelaxedLoad) & kBreakAtEntry) != 0;
}

bool DebugInfo::CanBreakAtEntry() const {
  return (flags(kRelaxedLoad) & kCanBreakAtEntry) != 0;
}

// Check if there is a break point at this source position.
bool DebugInfo::HasBreakPoint(Isolate* isolate, int source_position) {
  DCHECK(HasBreakInfo());
  // Get the break point info object for this code offset.
  Tagged<Object> break_point_info = GetBreakPointInfo(isolate, source_position);

  // If there is no break point info object or no break points in the break
  // point info object there is no break point at this code offset.
  if (IsUndefined(break_point_info, isolate)) return false;
  return Cast<BreakPointInfo>(break_point_info)->GetBreakPointCount(isolate) >
         0;
}

// Get the break point info object for this source position.
Tagged<Object> DebugInfo::GetBreakPointInfo(Isolate* isolate,
                                            int source_position) {
  DCHECK(HasBreakInfo());
  for (int i = 0; i < break_points()->length(); i++) {
    if (!IsUndefined(break_points()->get(i), isolate)) {
      Tagged<BreakPointInfo> break_point_info =
          Cast<BreakPointInfo>(break_points()->get(i));
      if (break_point_info->source_position() == source_position) {
        return break_point_info;
      }
    }
  }
  return ReadOnlyRoots(isolate).undefined_value();
}

bool DebugInfo::ClearBreakPoint(Isolate* isolate,
                                DirectHandle<DebugInfo> debug_info,
                                DirectHandle<BreakPoint> break_point) {
  DCHECK(debug_info->HasBreakInfo());
  for (int i = 0; i < debug_info->break_points()->length(); i++) {
    if (IsUndefined(debug_info->break_points()->get(i), isolate)) continue;
    DirectHandle<BreakPointInfo> break_point_info(
        Cast<BreakPointInfo>(debug_info->break_points()->get(i)), isolate);
    if (BreakPointInfo::HasBreakPoint(isolate, break_point_info, break_point)) {
      BreakPointInfo::ClearBreakPoint(isolate, break_point_info, break_point);
      return true;
    }
  }
  return false;
}

void DebugInfo::SetBreakPoint(Isolate* isolate,
                              DirectHandle<DebugInfo> debug_info,
                              int source_position,
                              DirectHandle<BreakPoint> break_point) {
  DCHECK(debug_info->HasBreakInfo());
  DirectHandle<Object> break_point_info(
      debug_info->GetBreakPointInfo(isolate, source_position), isolate);
  if (!IsUndefined(*break_point_info, isolate)) {
    BreakPointInfo::SetBreakPoint(
        isolate, Cast<BreakPointInfo>(break_point_info), break_point);
    return;
  }

  // Adding a new break point for a code offset which did not have any
  // break points before. Try to find a free slot.
  static const int kNoBreakPointInfo = -1;
  int index = kNoBreakPointInfo;
  for (int i = 0; i < debug_info->break_points()->length(); i++) {
    if (IsUndefined(debug_info->break_points()->get(i), isolate)) {
      index = i;
      break;
    }
  }
  if (index == kNoBreakPointInfo) {
    // No free slot - extend break point info array.
    DirectHandle<FixedArray> old_break_points(debug_info->break_points(),
                                              isolate);
    DirectHandle<FixedArray> new_break_points =
        isolate->factory()->NewFixedArray(
            old_break_points->length() +
            DebugInfo::kEstimatedNofBreakPointsInFunction);

    debug_info->set_break_points(*new_break_points);
    for (int i = 0; i < old_break_points->length(); i++) {
      new_break_points->set(i, old_break_points->get(i));
    }
    index = old_break_points->length();
  }
  DCHECK_NE(index, kNoBreakPointInfo);

  // Allocate new BreakPointInfo object and set the break point.
  DirectHandle<BreakPointInfo> new_break_point_info =
      isolate->factory()->NewBreakPointInfo(source_position);
  BreakPointInfo::SetBreakPoint(isolate, new_break_point_info, break_point);
  debug_info->break_points()->set(index, *new_break_point_info);
}

// Get the break point objects for a source position.
DirectHandle<Object> DebugInfo::GetBreakPoints(Isolate* isolate,
                                               int source_position) {
  DCHECK(HasBreakInfo());
  Tagged<Object> break_point_info = GetBreakPointInfo(isolate, source_position);
  if (IsUndefined(break_point_info, isolate)) {
    return isolate->factory()->undefined_value();
  }
  return DirectHandle<Object>(
      Cast<BreakPointInfo>(break_point_info)->break_points(), isolate);
}

// Get the total number of break points.
int DebugInfo::GetBreakPointCount(Isolate* isolate) {
  DCHECK(HasBreakInfo());
  int count = 0;
  for (int i = 0; i < break_points()->length(); i++) {
    if (!IsUndefined(break_points()->get(i), isolate)) {
      Tagged<BreakPointInfo> break_point_info =
          Cast<BreakPointInfo>(break_points()->get(i));
      count += break_point_info->GetBreakPointCount(isolate);
    }
  }
  return count;
}

DirectHandle<Object> DebugInfo::FindBreakPointInfo(
    Isolate* isolate, DirectHandle<DebugInfo> debug_info,
    DirectHandle<BreakPoint> break_point) {
  DCHECK(debug_info->HasBreakInfo());
  for (int i = 0; i < debug_info->break_points()->length(); i++) {
    if (!IsUndefined(debug_info->break_points()->get(i), isolate)) {
      DirectHandle<BreakPointInfo> break_point_info(
          Cast<BreakPointInfo>(debug_info->break_points()->get(i)), isolate);
      if (BreakPointInfo::HasBreakPoint(isolate, break_point_info,
                                        break_point)) {
        return break_point_info;
      }
    }
  }
  return isolate->factory()->undefined_value();
}

bool DebugInfo::HasCoverageInfo() const {
  return (flags(kRelaxedLoad) & kHasCoverageInfo) != 0;
}

void DebugInfo::ClearCoverageInfo(Isolate* isolate) {
  if (HasCoverageInfo()) {
    set_coverage_info(ReadOnlyRoots(isolate).undefined_value());

    int new_flags = flags(kRelaxedLoad) & ~kHasCoverageInfo;
    set_flags(new_flags, kRelaxedStore);
  }
}

DebugInfo::SideEffectState DebugInfo::GetSideEffectState(Isolate* isolate) {
  if (side_effect_state() == kNotComputed) {
    SideEffectState has_no_side_effect =
        DebugEvaluate::FunctionGetSideEffectState(
            isolate, direct_handle(shared(), isolate));
    set_side_effect_state(has_no_side_effect);
  }
  return static_cast<SideEffectState>(side_effect_state());
}

namespace {
bool IsEqual(Tagged<BreakPoint> break_point1, Tagged<BreakPoint> break_point2) {
  return break_point1->id() == break_point2->id();
}
}  // namespace

// Remove the specified break point object.
void BreakPointInfo::ClearBreakPoint(
    Isolate* isolate, DirectHandle<BreakPointInfo> break_point_info,
    DirectHandle<BreakPoint> break_point) {
  // If there are no break points just ignore.
  if (IsUndefined(break_point_info->break_points(), isolate)) return;
  // If there is a single break point clear it if it is the same.
  if (!IsFixedArray(break_point_info->break_points())) {
    if (IsEqual(Cast<BreakPoint>(break_point_info->break_points()),
                *break_point)) {
      break_point_info->set_break_points(
          ReadOnlyRoots(isolate).undefined_value());
    }
    return;
  }
  // If there are multiple break points shrink the array
  DCHECK(IsFixedArray(break_point_info->break_points()));
  DirectHandle<FixedArray> old_array(
      Cast<FixedArray>(break_point_info->break_points()), isolate);
  DirectHandle<FixedArray> new_array =
      isolate->factory()->NewFixedArray(old_array->length() - 1);
  int found_count = 0;
  for (int i = 0; i < old_array->length(); i++) {
    if (IsEqual(Cast<BreakPoint>(old_array->get(i)), *break_point)) {
      DCHECK_EQ(found_count, 0);
      found_count++;
    } else {
      new_array->set(i - found_count, old_array->get(i));
    }
  }
  // If the break point was found in the list change it.
  if (found_count > 0) break_point_info->set_break_points(*new_array);
}

// Add the specified break point object.
void BreakPointInfo::SetBreakPoint(
    Isolate* isolate, DirectHandle<BreakPointInfo> break_point_info,
    DirectHandle<BreakPoint> break_point) {
  // If there was no break point objects before just set it.
  if (IsUndefined(break_point_info->break_points(), isolate)) {
    break_point_info->set_break_points(*break_point);
    return;
  }
  // If there was one break point object before replace with array.
  if (!IsFixedArray(break_point_info->break_points())) {
    if (IsEqual(Cast<BreakPoint>(break_point_info->break_points()),
                *break_point)) {
      return;
    }

    DirectHandle<FixedArray> array = isolate->factory()->NewFixedArray(2);
    array->set(0, break_point_info->break_points());
    array->set(1, *break_point);
    break_point_info->set_break_points(*array);
    return;
  }
  // If there was more than one break point before extend array.
  DirectHandle<FixedArray> old_array(
      Cast<FixedArray>(break_point_info->break_points()), isolate);
  DirectHandle<FixedArray> new_array =
      isolate->factory()->NewFixedArray(old_array->length() + 1);
  for (int i = 0; i < old_array->length(); i++) {
    // If the break point was there before just ignore.
    if (IsEqual(Cast<BreakPoint>(old_array->get(i)), *break_point)) return;
    new_array->set(i, old_array->get(i));
  }
  // Add the new break point.
  new_array->set(old_array->length(), *break_point);
  break_point_info->set_break_points(*new_array);
}

bool BreakPointInfo::HasBreakPoint(
    Isolate* isolate, DirectHandle<BreakPointInfo> break_point_info,
    DirectHandle<BreakPoint> break_point) {
  // No break point.
  if (IsUndefined(break_point_info->break_points(), isolate)) {
    return false;
  }
  // Single break point.
  if (!IsFixedArray(break_point_info->break_points())) {
    return IsEqual(Cast<BreakPoint>(break_point_info->break_points()),
                   *break_point);
  }
  // Multiple break points.
  Tagged<FixedArray> array = Cast<FixedArray>(break_point_info->break_points());
  for (int i = 0; i < array->length(); i++) {
    if (IsEqual(Cast<BreakPoint>(array->get(i)), *break_point)) {
      return true;
    }
  }
  return false;
}

MaybeDirectHandle<BreakPoint> BreakPointInfo::GetBreakPointById(
    Isolate* isolate, DirectHandle<BreakPointInfo> break_point_info,
    int breakpoint_id) {
  // No break point.
  if (IsUndefined(break_point_info->break_points(), isolate)) {
    return MaybeDirectHandle<BreakPoint>();
  }
  // Single break point.
  if (!IsFixedArray(break_point_info->break_points())) {
    Tagged<BreakPoint> breakpoint =
        Cast<BreakPoint>(break_point_info->break_points());
    if (breakpoint->id() == breakpoint_id) {
      return direct_handle(breakpoint, isolate);
    }
  } else {
    // Multiple break points.
    Tagged<FixedArray> array =
        Cast<FixedArray>(break_point_info->break_points());
    for (int i = 0; i < array->length(); i++) {
      Tagged<BreakPoint> breakpoint = Cast<BreakPoint>(array->get(i));
      if (breakpoint->id() == breakpoint_id) {
        return direct_handle(breakpoint, isolate);
      }
    }
  }
  return MaybeDirectHandle<BreakPoint>();
}

// Get the number of break points.
int BreakPointInfo::GetBreakPointCount(Isolate* isolate) {
  // No break point.
  if (IsUndefined(break_points(), isolate)) return 0;
  // Single break point.
  if (!IsFixedArray(break_points())) return 1;
  // Multiple break points.
<<<<<<< HEAD
  return FixedArray::cast(break_points()).length();
=======
  return Cast<FixedArray>(break_points())->length();
>>>>>>> 626889fb
}

void CoverageInfo::InitializeSlot(int slot_index, int from_pos, int to_pos) {
  set_slots_start_source_position(slot_index, from_pos);
  set_slots_end_source_position(slot_index, to_pos);
  ResetBlockCount(slot_index);
  set_slots_padding(slot_index, 0);
}

void CoverageInfo::ResetBlockCount(int slot_index) {
  set_slots_block_count(slot_index, 0);
}

void CoverageInfo::CoverageInfoPrint(std::ostream& os,
                                     std::unique_ptr<char[]> function_name) {
<<<<<<< HEAD
  DCHECK(v8_flags.trace_block_coverage);
=======
>>>>>>> 626889fb
  DisallowGarbageCollection no_gc;

  os << "Coverage info (";
  if (function_name == nullptr) {
    os << "{unknown}";
  } else if (strlen(function_name.get()) > 0) {
    os << function_name.get();
  } else {
    os << "{anonymous}";
  }
  os << "):" << std::endl;

  for (int i = 0; i < slot_count(); i++) {
    os << "{" << slots_start_source_position(i) << ","
       << slots_end_source_position(i) << "}" << std::endl;
<<<<<<< HEAD
  }
}

// static
int StackFrameInfo::GetSourcePosition(Handle<StackFrameInfo> info) {
  if (info->shared_or_script().IsScript()) {
    return info->bytecode_offset_or_source_position();
  }
  Isolate* isolate = info->GetIsolate();
  Handle<SharedFunctionInfo> shared(
      SharedFunctionInfo::cast(info->shared_or_script()), isolate);
  SharedFunctionInfo::EnsureSourcePositionsAvailable(isolate, shared);
  int source_position = shared->abstract_code(isolate).SourcePosition(
      isolate, info->bytecode_offset_or_source_position());
  info->set_shared_or_script(shared->script());
  info->set_bytecode_offset_or_source_position(source_position);
  return source_position;
}

// static
void ErrorStackData::EnsureStackFrameInfos(Isolate* isolate,
                                           Handle<ErrorStackData> error_stack) {
  if (!error_stack->limit_or_stack_frame_infos().IsSmi()) {
    return;
  }
  int limit = Smi::cast(error_stack->limit_or_stack_frame_infos()).value();
  Handle<FixedArray> call_site_infos(error_stack->call_site_infos(), isolate);
  Handle<FixedArray> stack_frame_infos =
      isolate->factory()->NewFixedArray(call_site_infos->length());
  int index = 0;
  for (int i = 0; i < call_site_infos->length(); ++i) {
    Handle<CallSiteInfo> call_site_info(
        CallSiteInfo::cast(call_site_infos->get(i)), isolate);
    if (call_site_info->IsAsync()) {
      break;
    }
    Handle<Script> script;
    if (!CallSiteInfo::GetScript(isolate, call_site_info).ToHandle(&script) ||
        !script->IsSubjectToDebugging()) {
      continue;
    }
    Handle<StackFrameInfo> stack_frame_info =
        isolate->factory()->NewStackFrameInfo(
            script, CallSiteInfo::GetSourcePosition(call_site_info),
            CallSiteInfo::GetFunctionDebugName(call_site_info),
            call_site_info->IsConstructor());
    stack_frame_infos->set(index++, *stack_frame_info);
  }
  stack_frame_infos =
      FixedArray::ShrinkOrEmpty(isolate, stack_frame_infos, index);
  if (limit < 0 && -limit < index) {
    // Negative limit encodes cap to be applied to |stack_frame_infos|.
    stack_frame_infos =
        FixedArray::ShrinkOrEmpty(isolate, stack_frame_infos, -limit);
  } else if (limit >= 0 && limit < call_site_infos->length()) {
    // Positive limit means we need to cap the |call_site_infos|
    // to that number before exposing them to the world.
    call_site_infos =
        FixedArray::ShrinkOrEmpty(isolate, call_site_infos, limit);
    error_stack->set_call_site_infos(*call_site_infos);
  }
  error_stack->set_limit_or_stack_frame_infos(*stack_frame_infos);
}

// static
MaybeHandle<JSObject> PromiseOnStack::GetPromise(
    Handle<PromiseOnStack> promise_on_stack) {
  HeapObject promise;
  Isolate* isolate = promise_on_stack->GetIsolate();
  if (promise_on_stack->promise()->GetHeapObjectIfWeak(isolate, &promise)) {
    return handle(JSObject::cast(promise), isolate);
=======
>>>>>>> 626889fb
  }
  return {};
}

// static
int StackFrameInfo::GetSourcePosition(DirectHandle<StackFrameInfo> info) {
  if (IsScript(info->shared_or_script())) {
    return info->bytecode_offset_or_source_position();
  }
  Isolate* isolate = Isolate::Current();
  DirectHandle<SharedFunctionInfo> shared(
      Cast<SharedFunctionInfo>(info->shared_or_script()), isolate);
  SharedFunctionInfo::EnsureSourcePositionsAvailable(isolate, shared);
  int source_position = shared->abstract_code(isolate)->SourcePosition(
      isolate, info->bytecode_offset_or_source_position());
  info->set_shared_or_script(Cast<Script>(shared->script()));
  info->set_bytecode_offset_or_source_position(source_position);
  return source_position;
}

int StackTraceInfo::length() const { return frames()->length(); }

Tagged<StackFrameInfo> StackTraceInfo::get(int index) const {
  return Cast<StackFrameInfo>(frames()->get(index));
}

}  // namespace internal
}  // namespace v8<|MERGE_RESOLUTION|>--- conflicted
+++ resolved
@@ -369,11 +369,7 @@
   // Single break point.
   if (!IsFixedArray(break_points())) return 1;
   // Multiple break points.
-<<<<<<< HEAD
-  return FixedArray::cast(break_points()).length();
-=======
   return Cast<FixedArray>(break_points())->length();
->>>>>>> 626889fb
 }
 
 void CoverageInfo::InitializeSlot(int slot_index, int from_pos, int to_pos) {
@@ -389,10 +385,6 @@
 
 void CoverageInfo::CoverageInfoPrint(std::ostream& os,
                                      std::unique_ptr<char[]> function_name) {
-<<<<<<< HEAD
-  DCHECK(v8_flags.trace_block_coverage);
-=======
->>>>>>> 626889fb
   DisallowGarbageCollection no_gc;
 
   os << "Coverage info (";
@@ -408,82 +400,7 @@
   for (int i = 0; i < slot_count(); i++) {
     os << "{" << slots_start_source_position(i) << ","
        << slots_end_source_position(i) << "}" << std::endl;
-<<<<<<< HEAD
-  }
-}
-
-// static
-int StackFrameInfo::GetSourcePosition(Handle<StackFrameInfo> info) {
-  if (info->shared_or_script().IsScript()) {
-    return info->bytecode_offset_or_source_position();
-  }
-  Isolate* isolate = info->GetIsolate();
-  Handle<SharedFunctionInfo> shared(
-      SharedFunctionInfo::cast(info->shared_or_script()), isolate);
-  SharedFunctionInfo::EnsureSourcePositionsAvailable(isolate, shared);
-  int source_position = shared->abstract_code(isolate).SourcePosition(
-      isolate, info->bytecode_offset_or_source_position());
-  info->set_shared_or_script(shared->script());
-  info->set_bytecode_offset_or_source_position(source_position);
-  return source_position;
-}
-
-// static
-void ErrorStackData::EnsureStackFrameInfos(Isolate* isolate,
-                                           Handle<ErrorStackData> error_stack) {
-  if (!error_stack->limit_or_stack_frame_infos().IsSmi()) {
-    return;
-  }
-  int limit = Smi::cast(error_stack->limit_or_stack_frame_infos()).value();
-  Handle<FixedArray> call_site_infos(error_stack->call_site_infos(), isolate);
-  Handle<FixedArray> stack_frame_infos =
-      isolate->factory()->NewFixedArray(call_site_infos->length());
-  int index = 0;
-  for (int i = 0; i < call_site_infos->length(); ++i) {
-    Handle<CallSiteInfo> call_site_info(
-        CallSiteInfo::cast(call_site_infos->get(i)), isolate);
-    if (call_site_info->IsAsync()) {
-      break;
-    }
-    Handle<Script> script;
-    if (!CallSiteInfo::GetScript(isolate, call_site_info).ToHandle(&script) ||
-        !script->IsSubjectToDebugging()) {
-      continue;
-    }
-    Handle<StackFrameInfo> stack_frame_info =
-        isolate->factory()->NewStackFrameInfo(
-            script, CallSiteInfo::GetSourcePosition(call_site_info),
-            CallSiteInfo::GetFunctionDebugName(call_site_info),
-            call_site_info->IsConstructor());
-    stack_frame_infos->set(index++, *stack_frame_info);
-  }
-  stack_frame_infos =
-      FixedArray::ShrinkOrEmpty(isolate, stack_frame_infos, index);
-  if (limit < 0 && -limit < index) {
-    // Negative limit encodes cap to be applied to |stack_frame_infos|.
-    stack_frame_infos =
-        FixedArray::ShrinkOrEmpty(isolate, stack_frame_infos, -limit);
-  } else if (limit >= 0 && limit < call_site_infos->length()) {
-    // Positive limit means we need to cap the |call_site_infos|
-    // to that number before exposing them to the world.
-    call_site_infos =
-        FixedArray::ShrinkOrEmpty(isolate, call_site_infos, limit);
-    error_stack->set_call_site_infos(*call_site_infos);
-  }
-  error_stack->set_limit_or_stack_frame_infos(*stack_frame_infos);
-}
-
-// static
-MaybeHandle<JSObject> PromiseOnStack::GetPromise(
-    Handle<PromiseOnStack> promise_on_stack) {
-  HeapObject promise;
-  Isolate* isolate = promise_on_stack->GetIsolate();
-  if (promise_on_stack->promise()->GetHeapObjectIfWeak(isolate, &promise)) {
-    return handle(JSObject::cast(promise), isolate);
-=======
->>>>>>> 626889fb
-  }
-  return {};
+  }
 }
 
 // static
