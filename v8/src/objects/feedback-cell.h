--- conflicted
+++ resolved
@@ -34,17 +34,6 @@
   using TorqueGeneratedFeedbackCell<FeedbackCell, Struct>::value;
   using TorqueGeneratedFeedbackCell<FeedbackCell, Struct>::set_value;
 
-<<<<<<< HEAD
-  DECL_RELEASE_ACQUIRE_ACCESSORS(value, HeapObject)
-
-  inline void clear_interrupt_budget();
-
-  inline void clear_padding();
-  inline void reset_feedback_vector(
-      base::Optional<std::function<void(HeapObject object, ObjectSlot slot,
-                                        HeapObject target)>>
-          gc_notify_updated_slot = base::nullopt);
-=======
   DECL_RELEASE_ACQUIRE_ACCESSORS(value, Tagged<HeapObject>)
 
   inline void clear_interrupt_budget();
@@ -61,7 +50,6 @@
           std::function<void(Tagged<HeapObject> object, ObjectSlot slot,
                              Tagged<HeapObject> target)>>
           gc_notify_updated_slot = std::nullopt);
->>>>>>> 626889fb
 
   enum ClosureCountTransition { kNoneToOne, kOneToMany, kMany };
   // The closure count is encoded in the cell's map, which distinguishes
