--- conflicted
+++ resolved
@@ -58,19 +58,8 @@
   virtual bool HasEntry(Isolate* isolate, Tagged<JSObject> holder,
                         InternalIndex entry) = 0;
 
-<<<<<<< HEAD
-  virtual Handle<Object> Get(Isolate* isolate, Handle<JSObject> holder,
-                             InternalIndex entry) = 0;
-
-  // Currently only shared array elements support sequentially consistent
-  // access.
-  virtual Handle<Object> GetAtomic(Isolate* isolate, Handle<JSObject> holder,
-                                   InternalIndex entry,
-                                   SeqCstAccessTag tag) = 0;
-=======
   virtual Handle<Object> Get(Isolate* isolate, DirectHandle<JSObject> holder,
                              InternalIndex entry) = 0;
->>>>>>> 626889fb
 
   // Currently only shared array elements support sequentially consistent
   // access.
@@ -88,13 +77,8 @@
   // changing array sizes as defined in ECMAScript 5.1 15.4.5.2, i.e. array that
   // have non-deletable elements can only be shrunk to the size of highest
   // element that is non-deletable.
-<<<<<<< HEAD
-  V8_WARN_UNUSED_RESULT virtual Maybe<bool> SetLength(Handle<JSArray> holder,
-                                                      uint32_t new_length) = 0;
-=======
   V8_WARN_UNUSED_RESULT virtual Maybe<bool> SetLength(
       Isolate* isolate, DirectHandle<JSArray> holder, uint32_t new_length) = 0;
->>>>>>> 626889fb
 
   // Copy all indices that have elements from |object| into the given
   // KeyAccumulator. For Dictionary-based element-kinds we filter out elements
@@ -112,15 +96,6 @@
       int* nof_items, PropertyFilter filter = ALL_PROPERTIES) = 0;
 
   virtual MaybeHandle<FixedArray> PrependElementIndices(
-<<<<<<< HEAD
-      Isolate* isolate, Handle<JSObject> object,
-      Handle<FixedArrayBase> backing_store, Handle<FixedArray> keys,
-      GetKeysConversion convert, PropertyFilter filter = ALL_PROPERTIES) = 0;
-
-  inline MaybeHandle<FixedArray> PrependElementIndices(
-      Isolate* isolate, Handle<JSObject> object, Handle<FixedArray> keys,
-      GetKeysConversion convert, PropertyFilter filter = ALL_PROPERTIES);
-=======
       Isolate* isolate, DirectHandle<JSObject> object,
       DirectHandle<FixedArrayBase> backing_store, DirectHandle<FixedArray> keys,
       GetKeysConversion convert, PropertyFilter filter = ALL_PROPERTIES) = 0;
@@ -129,22 +104,11 @@
       Isolate* isolate, DirectHandle<JSObject> object,
       DirectHandle<FixedArray> keys, GetKeysConversion convert,
       PropertyFilter filter = ALL_PROPERTIES);
->>>>>>> 626889fb
 
   V8_WARN_UNUSED_RESULT virtual ExceptionStatus AddElementsToKeyAccumulator(
       DirectHandle<JSObject> receiver, KeyAccumulator* accumulator,
       AddKeyConversion convert) = 0;
 
-<<<<<<< HEAD
-  V8_WARN_UNUSED_RESULT virtual Maybe<bool> TransitionElementsKind(
-      Handle<JSObject> object, Handle<Map> map) = 0;
-  V8_WARN_UNUSED_RESULT virtual Maybe<bool> GrowCapacityAndConvert(
-      Handle<JSObject> object, uint32_t capacity) = 0;
-  // Unlike GrowCapacityAndConvert do not attempt to convert the backing store
-  // and simply return false in this case.
-  V8_WARN_UNUSED_RESULT virtual Maybe<bool> GrowCapacity(
-      Handle<JSObject> object, uint32_t index) = 0;
-=======
   virtual void TransitionElementsKind(Isolate* isolate,
                                       DirectHandle<JSObject> object,
                                       DirectHandle<Map> map) = 0;
@@ -154,7 +118,6 @@
   // and simply return false in this case.
   V8_WARN_UNUSED_RESULT virtual Maybe<bool> GrowCapacity(
       Isolate* isolate, DirectHandle<JSObject> object, uint32_t index) = 0;
->>>>>>> 626889fb
 
   static void InitializeOncePerProcess();
   static void TearDown();
@@ -174,28 +137,9 @@
                                     InternalIndex entry, Tagged<Object> value,
                                     SeqCstAccessTag tag) = 0;
 
-<<<<<<< HEAD
-  // Currently only shared array elements support sequentially consistent
-  // access.
-  virtual void SetAtomic(Handle<JSObject> holder, InternalIndex entry,
-                         Object value, SeqCstAccessTag tag) = 0;
-
-  // Currently only shared array elements support sequentially consistent
-  // access.
-  virtual Handle<Object> SwapAtomic(Isolate* isolate, Handle<JSObject> holder,
-                                    InternalIndex entry, Object value,
-                                    SeqCstAccessTag tag) = 0;
-
-  V8_WARN_UNUSED_RESULT virtual Maybe<bool> Add(Handle<JSObject> object,
-                                                uint32_t index,
-                                                Handle<Object> value,
-                                                PropertyAttributes attributes,
-                                                uint32_t new_capacity) = 0;
-=======
   virtual Handle<Object> CompareAndSwapAtomic(
       Isolate* isolate, DirectHandle<JSObject> holder, InternalIndex entry,
       Tagged<Object> expected, Tagged<Object> value, SeqCstAccessTag tag) = 0;
->>>>>>> 626889fb
 
   V8_WARN_UNUSED_RESULT virtual Maybe<bool> Add(Isolate* isolate,
                                                 DirectHandle<JSObject> object,
@@ -204,21 +148,6 @@
                                                 PropertyAttributes attributes,
                                                 uint32_t new_capacity) = 0;
 
-<<<<<<< HEAD
-  V8_WARN_UNUSED_RESULT virtual Maybe<uint32_t> Push(Handle<JSArray> receiver,
-                                                     BuiltinArguments* args,
-                                                     uint32_t push_size) = 0;
-
-  V8_WARN_UNUSED_RESULT virtual Maybe<uint32_t> Unshift(
-      Handle<JSArray> receiver, BuiltinArguments* args,
-      uint32_t unshift_size) = 0;
-
-  V8_WARN_UNUSED_RESULT virtual MaybeHandle<Object> Pop(
-      Handle<JSArray> receiver) = 0;
-
-  V8_WARN_UNUSED_RESULT virtual MaybeHandle<Object> Shift(
-      Handle<JSArray> receiver) = 0;
-=======
   static DirectHandle<JSArray> Concat(Isolate* isolate, BuiltinArguments* args,
                                       uint32_t concat_size,
                                       uint32_t result_length);
@@ -233,7 +162,6 @@
 
   V8_WARN_UNUSED_RESULT virtual MaybeDirectHandle<Object> Pop(
       Isolate* isolate, DirectHandle<JSArray> receiver) = 0;
->>>>>>> 626889fb
 
   V8_WARN_UNUSED_RESULT virtual MaybeDirectHandle<Object> Shift(
       Isolate* isolate, DirectHandle<JSArray> receiver) = 0;
@@ -241,18 +169,12 @@
   virtual DirectHandle<NumberDictionary> Normalize(
       Isolate* isolate, DirectHandle<JSObject> object) = 0;
 
-<<<<<<< HEAD
-  V8_WARN_UNUSED_RESULT virtual MaybeHandle<Object> Fill(
-      Handle<JSObject> receiver, Handle<Object> obj_value, size_t start,
-      size_t end) = 0;
-=======
   virtual size_t GetCapacity(Tagged<JSObject> holder,
                              Tagged<FixedArrayBase> backing_store) = 0;
 
   V8_WARN_UNUSED_RESULT virtual MaybeDirectHandle<Object> Fill(
       Isolate* isolate, DirectHandle<JSObject> receiver,
       DirectHandle<Object> obj_value, size_t start, size_t end) = 0;
->>>>>>> 626889fb
 
   // Check an Object's own elements for an element (using SameValueZero
   // semantics)
