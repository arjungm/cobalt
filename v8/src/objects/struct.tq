// Copyright 2019 the V8 project authors. All rights reserved.
// Use of this source code is governed by a BSD-style license that can be
// found in the LICENSE file.

@abstract
<<<<<<< HEAD
extern class Struct extends HeapObject {
}

extern class Tuple2 extends Struct {
  value1: Object;
  value2: Object;
}

extern class ClassPositions extends Struct {
  start: Smi;
  end: Smi;
}

extern class AccessorPair extends Struct {
  getter: Object;
  setter: Object;
}
=======
extern class Struct extends HeapObject {}

extern class Tuple2 extends Struct;

extern class ClassPositions extends Struct;

extern class AccessorPair extends Struct;
>>>>>>> 626889fb
<|MERGE_RESOLUTION|>--- conflicted
+++ resolved
@@ -3,30 +3,10 @@
 // found in the LICENSE file.
 
 @abstract
-<<<<<<< HEAD
-extern class Struct extends HeapObject {
-}
-
-extern class Tuple2 extends Struct {
-  value1: Object;
-  value2: Object;
-}
-
-extern class ClassPositions extends Struct {
-  start: Smi;
-  end: Smi;
-}
-
-extern class AccessorPair extends Struct {
-  getter: Object;
-  setter: Object;
-}
-=======
 extern class Struct extends HeapObject {}
 
 extern class Tuple2 extends Struct;
 
 extern class ClassPositions extends Struct;
 
-extern class AccessorPair extends Struct;
->>>>>>> 626889fb
+extern class AccessorPair extends Struct;