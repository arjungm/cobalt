--- conflicted
+++ resolved
@@ -148,18 +148,6 @@
   UNCACHED_EXTERNAL_TWO_BYTE_STRING_TYPE =
       UNCACHED_EXTERNAL_INTERNALIZED_TWO_BYTE_STRING_TYPE | kNotInternalizedTag,
   UNCACHED_EXTERNAL_ONE_BYTE_STRING_TYPE =
-<<<<<<< HEAD
-      UNCACHED_EXTERNAL_ONE_BYTE_INTERNALIZED_STRING_TYPE | kNotInternalizedTag,
-  // Mark thin strings as two-byte just to be on the safe side.
-  THIN_STRING_TYPE = kTwoByteStringTag | kThinStringTag | kNotInternalizedTag,
-  SHARED_STRING_TYPE = STRING_TYPE | kSharedStringTag,
-  SHARED_ONE_BYTE_STRING_TYPE = ONE_BYTE_STRING_TYPE | kSharedStringTag,
-  SHARED_EXTERNAL_STRING_TYPE = EXTERNAL_STRING_TYPE | kSharedStringTag,
-  SHARED_EXTERNAL_ONE_BYTE_STRING_TYPE =
-      EXTERNAL_ONE_BYTE_STRING_TYPE | kSharedStringTag,
-  SHARED_UNCACHED_EXTERNAL_STRING_TYPE =
-      UNCACHED_EXTERNAL_STRING_TYPE | kSharedStringTag,
-=======
       UNCACHED_EXTERNAL_INTERNALIZED_ONE_BYTE_STRING_TYPE | kNotInternalizedTag,
   THIN_TWO_BYTE_STRING_TYPE =
       kTwoByteStringTag | kThinStringTag | kNotInternalizedTag,
@@ -173,7 +161,6 @@
       EXTERNAL_ONE_BYTE_STRING_TYPE | kSharedStringTag,
   SHARED_UNCACHED_EXTERNAL_TWO_BYTE_STRING_TYPE =
       UNCACHED_EXTERNAL_TWO_BYTE_STRING_TYPE | kSharedStringTag,
->>>>>>> 626889fb
   SHARED_UNCACHED_EXTERNAL_ONE_BYTE_STRING_TYPE =
       UNCACHED_EXTERNAL_ONE_BYTE_STRING_TYPE | kSharedStringTag,
 
@@ -326,14 +313,6 @@
   V(_, TransitionArrayMap, transition_array_map, TransitionArray)              \
   V(_, Tuple2Map, tuple2_map, Tuple2)
 
-<<<<<<< HEAD
-#define INSTANCE_TYPE_CHECKERS_CUSTOM(V) \
-  V(AbstractCode)                        \
-  V(ExternalString)                      \
-  V(FreeSpaceOrFiller)                   \
-  V(GcSafeCode)                          \
-  V(InternalizedString)
-=======
 // This list must contain only maps that are shared by all objects of their
 // instance type.
 #define UNIQUE_INSTANCE_TYPE_MAP_LIST_GENERATOR(V, _)                 \
@@ -350,7 +329,6 @@
   V(_, ScopeInfoMap, scope_info_map, ScopeInfo)                       \
   V(_, WeakArrayListMap, weak_array_list_map, WeakArrayList)          \
   TORQUE_DEFINED_MAP_CSA_LIST_GENERATOR(V, _)
->>>>>>> 626889fb
 
 #ifdef V8_ENABLE_SWISS_NAME_DICTIONARY
 static constexpr InstanceType PROPERTY_DICTIONARY_TYPE =
@@ -360,94 +338,6 @@
 #endif
 
 namespace InstanceTypeChecker {
-<<<<<<< HEAD
-#define IS_TYPE_FUNCTION_DECL(Type, ...)                         \
-  V8_INLINE constexpr bool Is##Type(InstanceType instance_type); \
-  V8_INLINE bool Is##Type(Map map);
-
-INSTANCE_TYPE_CHECKERS(IS_TYPE_FUNCTION_DECL)
-
-#undef IS_TYPE_FUNCTION_DECL
-V8_INLINE constexpr bool IsReferenceComparable(InstanceType instance_type);
-}  // namespace InstanceTypeChecker
-
-// This list must contain only maps that are shared by all objects of their
-// instance type AND respective object must not represent a parent class for
-// multiple instance types (e.g. DescriptorArray has a unique map, but it has
-// a subclass StrongDescriptorArray which is included into the "DescriptorArray"
-// range of instance types).
-#define UNIQUE_LEAF_INSTANCE_TYPE_MAP_LIST_GENERATOR(V, _)                     \
-  V(_, AccessorInfoMap, accessor_info_map, AccessorInfo)                       \
-  V(_, AccessorPairMap, accessor_pair_map, AccessorPair)                       \
-  V(_, AllocationMementoMap, allocation_memento_map, AllocationMemento)        \
-  V(_, ArrayBoilerplateDescriptionMap, array_boilerplate_description_map,      \
-    ArrayBoilerplateDescription)                                               \
-  V(_, BreakPointMap, break_point_map, BreakPoint)                             \
-  V(_, BreakPointInfoMap, break_point_info_map, BreakPointInfo)                \
-  V(_, BytecodeArrayMap, bytecode_array_map, BytecodeArray)                    \
-  V(_, CellMap, cell_map, Cell)                                                \
-  V(_, WeakCellMap, weak_cell_map, WeakCell)                                   \
-  V(_, InstructionStreamMap, instruction_stream_map, InstructionStream)        \
-  V(_, CodeMap, code_map, Code)                                                \
-  V(_, CoverageInfoMap, coverage_info_map, CoverageInfo)                       \
-  V(_, DebugInfoMap, debug_info_map, DebugInfo)                                \
-  V(_, FreeSpaceMap, free_space_map, FreeSpace)                                \
-  V(_, FeedbackVectorMap, feedback_vector_map, FeedbackVector)                 \
-  V(_, FixedDoubleArrayMap, fixed_double_array_map, FixedDoubleArray)          \
-  V(_, FunctionTemplateInfoMap, function_template_info_map,                    \
-    FunctionTemplateInfo)                                                      \
-  V(_, MegaDomHandlerMap, mega_dom_handler_map, MegaDomHandler)                \
-  V(_, MetaMap, meta_map, Map)                                                 \
-  V(_, PreparseDataMap, preparse_data_map, PreparseData)                       \
-  V(_, PropertyArrayMap, property_array_map, PropertyArray)                    \
-  V(_, PrototypeInfoMap, prototype_info_map, PrototypeInfo)                    \
-  V(_, SharedFunctionInfoMap, shared_function_info_map, SharedFunctionInfo)    \
-  V(_, SmallOrderedHashSetMap, small_ordered_hash_set_map,                     \
-    SmallOrderedHashSet)                                                       \
-  V(_, SmallOrderedHashMapMap, small_ordered_hash_map_map,                     \
-    SmallOrderedHashMap)                                                       \
-  V(_, SmallOrderedNameDictionaryMap, small_ordered_name_dictionary_map,       \
-    SmallOrderedNameDictionary)                                                \
-  V(_, SwissNameDictionaryMap, swiss_name_dictionary_map, SwissNameDictionary) \
-  V(_, SymbolMap, symbol_map, Symbol)                                          \
-  V(_, TransitionArrayMap, transition_array_map, TransitionArray)              \
-  V(_, Tuple2Map, tuple2_map, Tuple2)
-
-// This list must contain only maps that are shared by all objects of their
-// instance type.
-#define UNIQUE_INSTANCE_TYPE_MAP_LIST_GENERATOR(V, _)                 \
-  UNIQUE_LEAF_INSTANCE_TYPE_MAP_LIST_GENERATOR(V, _)                  \
-  V(_, ByteArrayMap, byte_array_map, ByteArray)                       \
-  V(_, NameDictionaryMap, name_dictionary_map, NameDictionary)        \
-  V(_, OrderedNameDictionaryMap, ordered_name_dictionary_map,         \
-    OrderedNameDictionary)                                            \
-  V(_, GlobalDictionaryMap, global_dictionary_map, GlobalDictionary)  \
-  V(_, GlobalPropertyCellMap, global_property_cell_map, PropertyCell) \
-  V(_, HeapNumberMap, heap_number_map, HeapNumber)                    \
-  V(_, WeakFixedArrayMap, weak_fixed_array_map, WeakFixedArray)       \
-  V(_, ScopeInfoMap, scope_info_map, ScopeInfo)                       \
-  V(_, WeakArrayListMap, weak_array_list_map, WeakArrayList)          \
-  TORQUE_DEFINED_MAP_CSA_LIST_GENERATOR(V, _)
-
-namespace InstanceTypeChecker {
-#if V8_STATIC_ROOTS_BOOL
-
-// Maps for primitive objects are allocated in r/o space. JS_RECEIVER maps are
-// all allocated later, i.e. they have a compressed address above the last read
-// only root. Thus, if we have a receiver and need to distinguish whether it is
-// either a primitive object or a JS receiver, it suffices to check if its map
-// is allocated above the following limit address.
-// The actual value is chosen such that it can be encoded as arm64 immediate.
-constexpr Tagged_t kNonJsReceiverMapLimit = 0x10000;
-
-#else
-
-constexpr Tagged_t kNonJsReceiverMapLimit = 0x0;
-
-#endif  // V8_STATIC_ROOTS_BOOL
-}  // namespace InstanceTypeChecker
-
-=======
 V8_INLINE bool IsSeqString(Tagged<Map>);
 V8_INLINE bool IsConsString(Tagged<Map>);
 V8_INLINE bool IsSlicedString(Tagged<Map>);
@@ -456,7 +346,6 @@
 V8_INLINE bool IsTwoByteString(Tagged<Map>);
 }  // namespace InstanceTypeChecker
 
->>>>>>> 626889fb
 }  // namespace internal
 }  // namespace v8
 
