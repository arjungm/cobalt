// Copyright 2018 the V8 project authors. All rights reserved.
// Use of this source code is governed by a BSD-style license that can be
// found in the LICENSE file.

#ifndef V8_OBJECTS_JS_PROMISE_H_
#define V8_OBJECTS_JS_PROMISE_H_

#include "include/v8-promise.h"
#include "src/objects/js-objects.h"
#include "src/objects/promise.h"
#include "torque-generated/bit-fields.h"

// Has to be the last include (doesn't have include guards):
#include "src/objects/object-macros.h"

namespace v8 {
namespace internal {

#include "torque-generated/src/objects/js-promise-tq.inc"

// Representation of promise objects in the specification. Our layout of
// JSPromise differs a bit from the layout in the specification, for example
// there's only a single list of PromiseReaction objects, instead of separate
// lists for fulfill and reject reactions. The PromiseReaction carries both
// callbacks from the start, and is eventually morphed into the proper kind of
// PromiseReactionJobTask when the JSPromise is settled.
//
// We also overlay the result and reactions fields on the JSPromise, since
// the reactions are only necessary for pending promises, whereas the result
// is only meaningful for settled promises.
class JSPromise
    : public TorqueGeneratedJSPromise<JSPromise, JSObjectWithEmbedderSlots> {
 public:
  static constexpr uint32_t kInvalidAsyncTaskId = 0;

  // [result]: Checks that the promise is settled and returns the result.
  inline Tagged<Object> result() const;

  // [reactions]: Checks that the promise is pending and returns the reactions.
  inline Tagged<Object> reactions() const;

  // [has_handler]: Whether this promise has a reject handler or not.
  DECL_BOOLEAN_ACCESSORS(has_handler)

  // [is_silent]: Whether this promise should cause the debugger to pause when
  // rejected.
  DECL_BOOLEAN_ACCESSORS(is_silent)

<<<<<<< HEAD
  // [is_silent]: Whether this promise should cause the debugger to pause when
  // rejected.
  DECL_BOOLEAN_ACCESSORS(is_silent)

  int async_task_id() const;
  void set_async_task_id(int id);
=======
  inline bool has_async_task_id() const;
  inline uint32_t async_task_id() const;
  inline void set_async_task_id(uint32_t id);
  // Computes next valid async task ID, silently wrapping around max
  // value and skipping invalid (zero) ID.
  static inline uint32_t GetNextAsyncTaskId(uint32_t current_async_task_id);
>>>>>>> 626889fb

  static const char* Status(Promise::PromiseState status);
  V8_EXPORT_PRIVATE Promise::PromiseState status() const;
  void set_status(Promise::PromiseState status);

  // ES section #sec-fulfillpromise
  V8_EXPORT_PRIVATE static Handle<Object> Fulfill(
      DirectHandle<JSPromise> promise, DirectHandle<Object> value);
  // ES section #sec-rejectpromise
  static Handle<Object> Reject(DirectHandle<JSPromise> promise,
                               DirectHandle<Object> reason,
                               bool debug_event = true);
  // ES section #sec-promise-resolve-functions
  V8_WARN_UNUSED_RESULT static MaybeHandle<Object> Resolve(
      DirectHandle<JSPromise> promise, DirectHandle<Object> resolution);

  // Dispatched behavior.
  DECL_PRINTER(JSPromise)
  DECL_VERIFIER(JSPromise)

  static const int kSizeWithEmbedderFields =
      kHeaderSize + v8::Promise::kEmbedderFieldCount * kEmbedderDataSlotSize;

  // Flags layout.
  DEFINE_TORQUE_GENERATED_JS_PROMISE_FLAGS()

  static_assert(v8::Promise::kPending == 0);
  static_assert(v8::Promise::kFulfilled == 1);
  static_assert(v8::Promise::kRejected == 2);

 private:
  // ES section #sec-triggerpromisereactions
  static Handle<Object> TriggerPromiseReactions(Isolate* isolate,
                                                DirectHandle<Object> reactions,
                                                DirectHandle<Object> argument,
                                                PromiseReaction::Type type);

  TQ_OBJECT_CONSTRUCTORS(JSPromise)
};

}  // namespace internal
}  // namespace v8

#include "src/objects/object-macros-undef.h"

#endif  // V8_OBJECTS_JS_PROMISE_H_<|MERGE_RESOLUTION|>--- conflicted
+++ resolved
@@ -46,21 +46,12 @@
   // rejected.
   DECL_BOOLEAN_ACCESSORS(is_silent)
 
-<<<<<<< HEAD
-  // [is_silent]: Whether this promise should cause the debugger to pause when
-  // rejected.
-  DECL_BOOLEAN_ACCESSORS(is_silent)
-
-  int async_task_id() const;
-  void set_async_task_id(int id);
-=======
   inline bool has_async_task_id() const;
   inline uint32_t async_task_id() const;
   inline void set_async_task_id(uint32_t id);
   // Computes next valid async task ID, silently wrapping around max
   // value and skipping invalid (zero) ID.
   static inline uint32_t GetNextAsyncTaskId(uint32_t current_async_task_id);
->>>>>>> 626889fb
 
   static const char* Status(Promise::PromiseState status);
   V8_EXPORT_PRIVATE Promise::PromiseState status() const;
