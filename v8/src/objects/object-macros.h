// Copyright 2016 the V8 project authors. All rights reserved.
// Use of this source code is governed by a BSD-style license that can be
// found in the LICENSE file.

// Note 1: Any file that includes this one should include object-macros-undef.h
// at the bottom.

// Note 2: This file is deliberately missing the include guards (the undeffing
// approach wouldn't work otherwise).
//
// PRESUBMIT_INTENTIONALLY_MISSING_INCLUDE_GUARD

// The accessors with RELAXED_, ACQUIRE_, and RELEASE_ prefixes should be used
// for fields that can be written to and read from multiple threads at the same
// time. See comments in src/base/atomicops.h for the memory ordering sematics.

// First, ensure that we do not include object-macros.h twice without including
// object-macros-undef.h in between.
#ifdef V8_OBJECT_MACROS_DEFINED
#error Include object-macros-undef.h before including object-macros.h again
#endif
#define V8_OBJECT_MACROS_DEFINED

#include "src/base/memory.h"

// V8 objects are defined as:
//
//     V8_OBJECT class Foo : public Base {
//       ...
//     } V8_OBJECT_END;
//
// These macros are to enable packing down to 4-byte alignment (i.e. int32
// alignment, since we have int32 fields), and to add warnings which ensure that
// there is no unwanted within-object padding.
#if V8_CC_GNU
#define V8_OBJECT_PUSH                                                    \
  _Pragma("pack(push)") _Pragma("pack(4)") _Pragma("GCC diagnostic push") \
      _Pragma("GCC diagnostic error \"-Wpadded\"")
#define V8_OBJECT_POP _Pragma("pack(pop)") _Pragma("GCC diagnostic pop")
#elif V8_CC_MSVC
#define V8_OBJECT_PUSH                                           \
  __pragma(pack(push)) __pragma(pack(4)) __pragma(warning(push)) \
      __pragma(warning(default : 4820))
#define V8_OBJECT_POP __pragma(pack(pop)) __pragma(warning(pop))
#else
#error Unsupported compiler
#endif

#define V8_OBJECT V8_OBJECT_PUSH
// Compilers wants the pragmas to be a new statement, but we prefer to have
// V8_OBJECT_END look like part of the definition. Insert a semicolon before the
// pragma to make the compilers happy, and use static_assert(true) to swallow
// the next semicolon.
#define V8_OBJECT_END \
  ;                   \
  V8_OBJECT_POP static_assert(true)

#define V8_OBJECT_INNER_CLASS V8_OBJECT_POP
#define V8_OBJECT_INNER_CLASS_END \
  ;                               \
  V8_OBJECT_PUSH static_assert(true)

// Since this changes visibility, it should always be last in a class
// definition.
#define OBJECT_CONSTRUCTORS(Type, ...)                                         \
 public:                                                                       \
  constexpr Type() : __VA_ARGS__() {}                                          \
                                                                               \
<<<<<<< HEAD
 protected:                                                                    \
  template <typename TFieldType, int kFieldOffset, typename CompressionScheme> \
  friend class TaggedField;                                                    \
                                                                               \
  explicit inline Type(Address ptr)

#define OBJECT_CONSTRUCTORS_IMPL(Type, Super) \
  inline Type::Type(Address ptr) : Super(ptr) { SLOW_DCHECK(Is##Type()); }

#define NEVER_READ_ONLY_SPACE   \
  inline Heap* GetHeap() const; \
  inline Isolate* GetIsolate() const;

// TODO(leszeks): Add checks in the factory that we never allocate these
// objects in RO space.
#define NEVER_READ_ONLY_SPACE_IMPL(Type)                                   \
  Heap* Type::GetHeap() const { return GetHeapFromWritableObject(*this); } \
  Isolate* Type::GetIsolate() const {                                      \
    return GetIsolateFromWritableObject(*this);                            \
  }

#define DECL_PRIMITIVE_GETTER(name, type) inline type name() const;

#define DECL_PRIMITIVE_SETTER(name, type) inline void set_##name(type value);

=======
  /* For every object, add a `->` operator which returns a pointer to this     \
     object. This will allow smoother transition between T and Tagged<T>. */   \
  Type* operator->() { return this; }                                          \
  const Type* operator->() const { return this; }                              \
                                                                               \
 protected:                                                                    \
  friend class Tagged<Type>;                                                   \
                                                                               \
  /* Special constructor for constexpr construction which allows skipping type \
   * checks. */                                                                \
  explicit constexpr V8_INLINE Type(Address ptr, HeapObject::SkipTypeCheckTag) \
      : __VA_ARGS__(ptr, HeapObject::SkipTypeCheckTag()) {}                    \
                                                                               \
  inline void CheckTypeOnCast();                                               \
  explicit inline Type(Address ptr)

#define OBJECT_CONSTRUCTORS_IMPL(Type, Super)                           \
  inline void Type::CheckTypeOnCast() { SLOW_DCHECK(Is##Type(*this)); } \
  inline Type::Type(Address ptr) : Super(ptr) { CheckTypeOnCast(); }

#define DECL_PRIMITIVE_GETTER(name, type) inline type name() const;

#define DECL_PRIMITIVE_SETTER(name, type) inline void set_##name(type value);

>>>>>>> 626889fb
#define DECL_PRIMITIVE_ACCESSORS(name, type) \
  DECL_PRIMITIVE_GETTER(name, type)          \
  DECL_PRIMITIVE_SETTER(name, type)

#define DECL_BOOLEAN_ACCESSORS(name) DECL_PRIMITIVE_ACCESSORS(name, bool)

#define DECL_INT_ACCESSORS(name) DECL_PRIMITIVE_ACCESSORS(name, int)

#define DECL_INT32_ACCESSORS(name) DECL_PRIMITIVE_ACCESSORS(name, int32_t)

#define DECL_SANDBOXED_POINTER_ACCESSORS(name, type) \
  DECL_PRIMITIVE_GETTER(name, type)                  \
  DECL_PRIMITIVE_SETTER(name, type)

#define DECL_UINT16_ACCESSORS(name) DECL_PRIMITIVE_ACCESSORS(name, uint16_t)

#define DECL_INT16_ACCESSORS(name) DECL_PRIMITIVE_ACCESSORS(name, int16_t)

#define DECL_UINT8_ACCESSORS(name) DECL_PRIMITIVE_ACCESSORS(name, uint8_t)

#define DECL_RELAXED_PRIMITIVE_ACCESSORS(name, type) \
  inline type name(RelaxedLoadTag) const;            \
  inline void set_##name(type value, RelaxedStoreTag);

#define DECL_RELAXED_INT32_ACCESSORS(name) \
  DECL_RELAXED_PRIMITIVE_ACCESSORS(name, int32_t)

#define DECL_RELAXED_UINT32_ACCESSORS(name) \
  DECL_RELAXED_PRIMITIVE_ACCESSORS(name, uint32_t)

#define DECL_RELAXED_UINT16_ACCESSORS(name) \
  DECL_RELAXED_PRIMITIVE_ACCESSORS(name, uint16_t)

<<<<<<< HEAD
// TODO(ishell): eventually isolate-less getters should not be used anymore.
// For full pointer-mode the C++ compiler should optimize away unused isolate
// parameter.
#define DECL_GETTER(name, type) \
  inline type name() const;     \
  inline type name(PtrComprCageBase cage_base) const;

#define DEF_GETTER(holder, name, type)                       \
  type holder::name() const {                                \
    PtrComprCageBase cage_base = GetPtrComprCageBase(*this); \
    return holder::name(cage_base);                          \
  }                                                          \
  type holder::name(PtrComprCageBase cage_base) const

#define DEF_RELAXED_GETTER(holder, name, type)               \
  type holder::name(RelaxedLoadTag tag) const {              \
    PtrComprCageBase cage_base = GetPtrComprCageBase(*this); \
    return holder::name(cage_base, tag);                     \
  }                                                          \
  type holder::name(PtrComprCageBase cage_base, RelaxedLoadTag) const

#define DEF_ACQUIRE_GETTER(holder, name, type)               \
  type holder::name(AcquireLoadTag tag) const {              \
    PtrComprCageBase cage_base = GetPtrComprCageBase(*this); \
    return holder::name(cage_base, tag);                     \
  }                                                          \
  type holder::name(PtrComprCageBase cage_base, AcquireLoadTag) const
=======
#define DECL_RELAXED_UINT8_ACCESSORS(name) \
  DECL_RELAXED_PRIMITIVE_ACCESSORS(name, uint8_t)

#define DECL_GETTER(name, ...)     \
  inline __VA_ARGS__ name() const; \
  inline __VA_ARGS__ name(PtrComprCageBase cage_base) const;

#define DEF_GETTER(holder, name, ...)                        \
  __VA_ARGS__ holder::name() const {                         \
    PtrComprCageBase cage_base = GetPtrComprCageBase(*this); \
    return holder::name(cage_base);                          \
  }                                                          \
  __VA_ARGS__ holder::name(PtrComprCageBase cage_base) const

#define DEF_RELAXED_GETTER(holder, name, ...)                \
  __VA_ARGS__ holder::name(RelaxedLoadTag tag) const {       \
    PtrComprCageBase cage_base = GetPtrComprCageBase(*this); \
    return holder::name(cage_base, tag);                     \
  }                                                          \
  __VA_ARGS__ holder::name(PtrComprCageBase cage_base, RelaxedLoadTag) const

#define DEF_ACQUIRE_GETTER(holder, name, ...)                \
  __VA_ARGS__ holder::name(AcquireLoadTag tag) const {       \
    PtrComprCageBase cage_base = GetPtrComprCageBase(*this); \
    return holder::name(cage_base, tag);                     \
  }                                                          \
  __VA_ARGS__ holder::name(PtrComprCageBase cage_base, AcquireLoadTag) const

#define DEF_HEAP_OBJECT_PREDICATE(holder, name)            \
  bool name(Tagged<holder> obj) {                          \
    PtrComprCageBase cage_base = GetPtrComprCageBase(obj); \
    return name(obj, cage_base);                           \
  }                                                        \
  bool name(Tagged<holder> obj, PtrComprCageBase cage_base)
>>>>>>> 626889fb

#define TQ_FIELD_TYPE(name, tq_type) \
  static constexpr const char* k##name##TqFieldType = tq_type;

#define DECL_FIELD_OFFSET_TQ(name, value, tq_type) \
  static const int k##name##Offset = value;        \
  TQ_FIELD_TYPE(name, tq_type)

<<<<<<< HEAD
#define DECL_SETTER(name, type)      \
  inline void set_##name(type value, \
                         WriteBarrierMode mode = UPDATE_WRITE_BARRIER);

#define DECL_ACCESSORS(name, type) \
  DECL_GETTER(name, type)          \
  DECL_SETTER(name, type)

#define DECL_ACCESSORS_LOAD_TAG(name, type, tag_type) \
  inline type name(tag_type tag) const;               \
  inline type name(PtrComprCageBase cage_base, tag_type) const;
=======
#define DECL_SETTER(name, ...)              \
  inline void set_##name(__VA_ARGS__ value, \
                         WriteBarrierMode mode = UPDATE_WRITE_BARRIER);

#define DECL_ACCESSORS(name, ...) \
  DECL_GETTER(name, __VA_ARGS__)  \
  DECL_SETTER(name, __VA_ARGS__)

#define DECL_ACCESSORS_LOAD_TAG(name, type, tag_type) \
  inline UNPAREN(type) name(tag_type tag) const;      \
  inline UNPAREN(type) name(PtrComprCageBase cage_base, tag_type) const;
>>>>>>> 626889fb

#define DECL_ACCESSORS_STORE_TAG(name, type, tag_type)  \
  inline void set_##name(UNPAREN(type) value, tag_type, \
                         WriteBarrierMode mode = UPDATE_WRITE_BARRIER);

#define DECL_RELAXED_GETTER(name, ...) \
  DECL_ACCESSORS_LOAD_TAG(name, (__VA_ARGS__), RelaxedLoadTag)

#define DECL_RELAXED_SETTER(name, ...) \
  DECL_ACCESSORS_STORE_TAG(name, (__VA_ARGS__), RelaxedStoreTag)

#define DECL_RELAXED_ACCESSORS(name, ...) \
  DECL_RELAXED_GETTER(name, __VA_ARGS__)  \
  DECL_RELAXED_SETTER(name, __VA_ARGS__)

#define DECL_ACQUIRE_GETTER(name, ...) \
  DECL_ACCESSORS_LOAD_TAG(name, (__VA_ARGS__), AcquireLoadTag)

#define DECL_RELEASE_SETTER(name, ...) \
  DECL_ACCESSORS_STORE_TAG(name, (__VA_ARGS__), ReleaseStoreTag)

#define DECL_RELEASE_ACQUIRE_ACCESSORS(name, ...) \
  DECL_ACQUIRE_GETTER(name, __VA_ARGS__)          \
  DECL_RELEASE_SETTER(name, __VA_ARGS__)

<<<<<<< HEAD
#define DECL_RELEASE_ACQUIRE_WEAK_ACCESSORS(name) \
  DECL_ACQUIRE_GETTER(name, MaybeObject)          \
  DECL_RELEASE_SETTER(name, MaybeObject)

#define DECL_CAST(Type)                                 \
  V8_INLINE static Type cast(Object object);            \
  V8_INLINE static Type unchecked_cast(Object object) { \
    return base::bit_cast<Type>(object);                \
  }
=======
#define DEF_PRIMITIVE_ACCESSORS(holder, name, offset, type)     \
  type holder::name() const { return ReadField<type>(offset); } \
  void holder::set_##name(type value) { WriteField<type>(offset, value); }
>>>>>>> 626889fb

#define INT_ACCESSORS(holder, name, offset) \
  DEF_PRIMITIVE_ACCESSORS(holder, name, offset, int)

<<<<<<< HEAD
#define DEF_PRIMITIVE_ACCESSORS(holder, name, offset, type)     \
  type holder::name() const { return ReadField<type>(offset); } \
  void holder::set_##name(type value) { WriteField<type>(offset, value); }

#define INT_ACCESSORS(holder, name, offset) \
  DEF_PRIMITIVE_ACCESSORS(holder, name, offset, int)

#define INT32_ACCESSORS(holder, name, offset) \
  DEF_PRIMITIVE_ACCESSORS(holder, name, offset, int32_t)

#define UINT16_ACCESSORS(holder, name, offset) \
  DEF_PRIMITIVE_ACCESSORS(holder, name, offset, uint16_t)

=======
#define INT32_ACCESSORS(holder, name, offset) \
  DEF_PRIMITIVE_ACCESSORS(holder, name, offset, int32_t)

#define UINT16_ACCESSORS(holder, name, offset) \
  DEF_PRIMITIVE_ACCESSORS(holder, name, offset, uint16_t)

>>>>>>> 626889fb
#define UINT8_ACCESSORS(holder, name, offset) \
  DEF_PRIMITIVE_ACCESSORS(holder, name, offset, uint8_t)

#define RELAXED_INT32_ACCESSORS(holder, name, offset)       \
  int32_t holder::name(RelaxedLoadTag) const {              \
    return RELAXED_READ_INT32_FIELD(*this, offset);         \
  }                                                         \
  void holder::set_##name(int32_t value, RelaxedStoreTag) { \
    RELAXED_WRITE_INT32_FIELD(*this, offset, value);        \
  }

#define RELAXED_UINT32_ACCESSORS(holder, name, offset)       \
  uint32_t holder::name(RelaxedLoadTag) const {              \
    return RELAXED_READ_UINT32_FIELD(*this, offset);         \
  }                                                          \
  void holder::set_##name(uint32_t value, RelaxedStoreTag) { \
    RELAXED_WRITE_UINT32_FIELD(*this, offset, value);        \
  }

#define RELAXED_UINT16_ACCESSORS(holder, name, offset)       \
  uint16_t holder::name(RelaxedLoadTag) const {              \
    return RELAXED_READ_UINT16_FIELD(*this, offset);         \
  }                                                          \
  void holder::set_##name(uint16_t value, RelaxedStoreTag) { \
    RELAXED_WRITE_UINT16_FIELD(*this, offset, value);        \
  }

<<<<<<< HEAD
#define ACCESSORS_CHECKED2(holder, name, type, offset, get_condition, \
                           set_condition)                             \
  DEF_GETTER(holder, name, type) {                                    \
    type value = TaggedField<type, offset>::load(cage_base, *this);   \
    DCHECK(get_condition);                                            \
    return value;                                                     \
  }                                                                   \
  void holder::set_##name(type value, WriteBarrierMode mode) {        \
    DCHECK(set_condition);                                            \
    TaggedField<type, offset>::store(*this, value);                   \
    CONDITIONAL_WRITE_BARRIER(*this, offset, value, mode);            \
=======
#define RELAXED_UINT8_ACCESSORS(holder, name, offset)       \
  uint8_t holder::name(RelaxedLoadTag) const {              \
    return RELAXED_READ_UINT8_FIELD(*this, offset);         \
  }                                                         \
  void holder::set_##name(uint8_t value, RelaxedStoreTag) { \
    RELAXED_WRITE_UINT8_FIELD(*this, offset, value);        \
  }

#define ACCESSORS_CHECKED2(holder, name, type, offset, get_condition,   \
                           set_condition)                               \
  DEF_GETTER(holder, name, UNPAREN(type)) {                             \
    UNPAREN(type)                                                       \
    value = TaggedField<UNPAREN(type), offset>::load(cage_base, *this); \
    DCHECK(get_condition);                                              \
    return value;                                                       \
  }                                                                     \
  void holder::set_##name(UNPAREN(type) value, WriteBarrierMode mode) { \
    DCHECK(set_condition);                                              \
    TaggedField<UNPAREN(type), offset>::store(*this, value);            \
    CONDITIONAL_WRITE_BARRIER(*this, offset, value, mode);              \
>>>>>>> 626889fb
  }

#define ACCESSORS_CHECKED(holder, name, type, offset, condition) \
  ACCESSORS_CHECKED2(holder, name, type, offset, condition, condition)

#define ACCESSORS(holder, name, type, offset) \
  ACCESSORS_CHECKED(holder, name, type, offset, true)

<<<<<<< HEAD
=======
// TODO(jgruber): Eventually, all accessors should be ported to the NOCAGE
// variant (which doesn't define a PtrComprCageBase overload). Once that's
// done, remove the cage-ful macros (e.g. ACCESSORS) and rename the cage-less
// macros (e.g. ACCESSORS_NOCAGE).
#define ACCESSORS_NOCAGE(holder, name, type, offset)           \
  type holder::name() const {                                  \
    PtrComprCageBase cage_base = GetPtrComprCageBase(*this);   \
    return TaggedField<type, offset>::load(cage_base, *this);  \
  }                                                            \
  void holder::set_##name(type value, WriteBarrierMode mode) { \
    TaggedField<type, offset>::store(*this, value);            \
    CONDITIONAL_WRITE_BARRIER(*this, offset, value, mode);     \
  }

>>>>>>> 626889fb
#define RENAME_TORQUE_ACCESSORS(holder, name, torque_name, type)      \
  inline type holder::name() const {                                  \
    return TorqueGeneratedClass::torque_name();                       \
  }                                                                   \
<<<<<<< HEAD
=======
  inline type holder::name(PtrComprCageBase cage_base) const {        \
    return TorqueGeneratedClass::torque_name(cage_base);              \
  }                                                                   \
>>>>>>> 626889fb
  inline void holder::set_##name(type value, WriteBarrierMode mode) { \
    TorqueGeneratedClass::set_##torque_name(value, mode);             \
  }

#define RENAME_PRIMITIVE_TORQUE_ACCESSORS(holder, name, torque_name, type)  \
  type holder::name() const { return TorqueGeneratedClass::torque_name(); } \
  void holder::set_##name(type value) {                                     \
    TorqueGeneratedClass::set_##torque_name(value);                         \
  }

#define ACCESSORS_RELAXED_CHECKED2(holder, name, type, offset, get_condition, \
                                   set_condition)                             \
  type holder::name() const {                                                 \
    PtrComprCageBase cage_base = GetPtrComprCageBase(*this);                  \
    return holder::name(cage_base);                                           \
<<<<<<< HEAD
  }                                                                           \
  type holder::name(PtrComprCageBase cage_base) const {                       \
    type value = TaggedField<type, offset>::Relaxed_Load(cage_base, *this);   \
    DCHECK(get_condition);                                                    \
    return value;                                                             \
  }                                                                           \
  void holder::set_##name(type value, WriteBarrierMode mode) {                \
    DCHECK(set_condition);                                                    \
    TaggedField<type, offset>::Relaxed_Store(*this, value);                   \
    CONDITIONAL_WRITE_BARRIER(*this, offset, value, mode);                    \
  }

#define ACCESSORS_RELAXED_CHECKED(holder, name, type, offset, condition) \
  ACCESSORS_RELAXED_CHECKED2(holder, name, type, offset, condition, condition)

#define ACCESSORS_RELAXED(holder, name, type, offset) \
  ACCESSORS_RELAXED_CHECKED(holder, name, type, offset, true)

// Similar to ACCESSORS_RELAXED above but with respective relaxed tags.
#define RELAXED_ACCESSORS_CHECKED2(holder, name, type, offset, get_condition, \
                                   set_condition)                             \
  DEF_RELAXED_GETTER(holder, name, type) {                                    \
=======
  }                                                                           \
  type holder::name(PtrComprCageBase cage_base) const {                       \
>>>>>>> 626889fb
    type value = TaggedField<type, offset>::Relaxed_Load(cage_base, *this);   \
    DCHECK(get_condition);                                                    \
    return value;                                                             \
  }                                                                           \
  void holder::set_##name(type value, WriteBarrierMode mode) {                \
    DCHECK(set_condition);                                                    \
    TaggedField<type, offset>::Relaxed_Store(*this, value);                   \
    CONDITIONAL_WRITE_BARRIER(*this, offset, value, mode);                    \
  }

#define ACCESSORS_RELAXED_CHECKED(holder, name, type, offset, condition) \
  ACCESSORS_RELAXED_CHECKED2(holder, name, type, offset, condition, condition)

#define ACCESSORS_RELAXED(holder, name, type, offset) \
  ACCESSORS_RELAXED_CHECKED(holder, name, type, offset, true)

// Similar to ACCESSORS_RELAXED above but with respective relaxed tags.
#define RELAXED_ACCESSORS_CHECKED2(holder, name, type, offset, get_condition, \
                                   set_condition)                             \
  DEF_RELAXED_GETTER(holder, name, UNPAREN(type)) {                           \
    UNPAREN(type)                                                             \
    value =                                                                   \
        TaggedField<UNPAREN(type), offset>::Relaxed_Load(cage_base, *this);   \
    DCHECK(get_condition);                                                    \
    return value;                                                             \
  }                                                                           \
  void holder::set_##name(UNPAREN(type) value, RelaxedStoreTag,               \
                          WriteBarrierMode mode) {                            \
    DCHECK(set_condition);                                                    \
<<<<<<< HEAD
    TaggedField<type, offset>::Relaxed_Store(*this, value);                   \
=======
    TaggedField<UNPAREN(type), offset>::Relaxed_Store(*this, value);          \
>>>>>>> 626889fb
    CONDITIONAL_WRITE_BARRIER(*this, offset, value, mode);                    \
  }

#define RELAXED_ACCESSORS_CHECKED(holder, name, type, offset, condition) \
  RELAXED_ACCESSORS_CHECKED2(holder, name, type, offset, condition, condition)

#define RELAXED_ACCESSORS(holder, name, type, offset) \
  RELAXED_ACCESSORS_CHECKED(holder, name, type, offset, true)

#define RELEASE_ACQUIRE_GETTER_CHECKED(holder, name, type, offset,          \
                                       get_condition)                       \
<<<<<<< HEAD
  DEF_ACQUIRE_GETTER(holder, name, type) {                                  \
    type value = TaggedField<type, offset>::Acquire_Load(cage_base, *this); \
=======
  DEF_ACQUIRE_GETTER(holder, name, UNPAREN(type)) {                         \
    UNPAREN(type)                                                           \
    value =                                                                 \
        TaggedField<UNPAREN(type), offset>::Acquire_Load(cage_base, *this); \
>>>>>>> 626889fb
    DCHECK(get_condition);                                                  \
    return value;                                                           \
  }

<<<<<<< HEAD
#define RELEASE_ACQUIRE_SETTER_CHECKED(holder, name, type, offset, \
                                       set_condition)              \
  void holder::set_##name(type value, ReleaseStoreTag,             \
                          WriteBarrierMode mode) {                 \
    DCHECK(set_condition);                                         \
    TaggedField<type, offset>::Release_Store(*this, value);        \
    CONDITIONAL_WRITE_BARRIER(*this, offset, value, mode);         \
=======
#define RELEASE_ACQUIRE_SETTER_CHECKED(holder, name, type, offset,   \
                                       set_condition)                \
  void holder::set_##name(UNPAREN(type) value, ReleaseStoreTag,      \
                          WriteBarrierMode mode) {                   \
    DCHECK(set_condition);                                           \
    TaggedField<UNPAREN(type), offset>::Release_Store(*this, value); \
    CONDITIONAL_WRITE_BARRIER(*this, offset, value, mode);           \
>>>>>>> 626889fb
  }

#define RELEASE_ACQUIRE_ACCESSORS_CHECKED2(holder, name, type, offset,      \
                                           get_condition, set_condition)    \
  RELEASE_ACQUIRE_GETTER_CHECKED(holder, name, type, offset, get_condition) \
  RELEASE_ACQUIRE_SETTER_CHECKED(holder, name, type, offset, set_condition)

#define RELEASE_ACQUIRE_ACCESSORS_CHECKED(holder, name, type, offset,       \
                                          condition)                        \
  RELEASE_ACQUIRE_ACCESSORS_CHECKED2(holder, name, type, offset, condition, \
                                     condition)

#define RELEASE_ACQUIRE_ACCESSORS(holder, name, type, offset) \
  RELEASE_ACQUIRE_ACCESSORS_CHECKED(holder, name, type, offset, true)

<<<<<<< HEAD
#define WEAK_ACCESSORS_CHECKED2(holder, name, offset, get_condition,  \
                                set_condition)                        \
  DEF_GETTER(holder, name, MaybeObject) {                             \
    MaybeObject value =                                               \
        TaggedField<MaybeObject, offset>::load(cage_base, *this);     \
    DCHECK(get_condition);                                            \
    return value;                                                     \
  }                                                                   \
  void holder::set_##name(MaybeObject value, WriteBarrierMode mode) { \
    DCHECK(set_condition);                                            \
    TaggedField<MaybeObject, offset>::store(*this, value);            \
    CONDITIONAL_WEAK_WRITE_BARRIER(*this, offset, value, mode);       \
  }

#define WEAK_ACCESSORS_CHECKED(holder, name, offset, condition) \
  WEAK_ACCESSORS_CHECKED2(holder, name, offset, condition, condition)

#define WEAK_ACCESSORS(holder, name, offset) \
  WEAK_ACCESSORS_CHECKED(holder, name, offset, true)

#define RELEASE_ACQUIRE_WEAK_ACCESSORS_CHECKED2(holder, name, offset,         \
                                                get_condition, set_condition) \
  DEF_ACQUIRE_GETTER(holder, name, MaybeObject) {                             \
    MaybeObject value =                                                       \
        TaggedField<MaybeObject, offset>::Acquire_Load(cage_base, *this);     \
    DCHECK(get_condition);                                                    \
    return value;                                                             \
  }                                                                           \
  void holder::set_##name(MaybeObject value, ReleaseStoreTag,                 \
                          WriteBarrierMode mode) {                            \
    DCHECK(set_condition);                                                    \
    TaggedField<MaybeObject, offset>::Release_Store(*this, value);            \
    CONDITIONAL_WEAK_WRITE_BARRIER(*this, offset, value, mode);               \
  }

#define RELEASE_ACQUIRE_WEAK_ACCESSORS_CHECKED(holder, name, offset,       \
                                               condition)                  \
  RELEASE_ACQUIRE_WEAK_ACCESSORS_CHECKED2(holder, name, offset, condition, \
                                          condition)

#define RELEASE_ACQUIRE_WEAK_ACCESSORS(holder, name, offset) \
  RELEASE_ACQUIRE_WEAK_ACCESSORS_CHECKED(holder, name, offset, true)

=======
>>>>>>> 626889fb
// Getter that returns a Smi as an int and writes an int as a Smi.
#define SMI_ACCESSORS_CHECKED(holder, name, offset, condition)   \
  int holder::name() const {                                     \
    DCHECK(condition);                                           \
    Tagged<Smi> value = TaggedField<Smi, offset>::load(*this);   \
    return value.value();                                        \
  }                                                              \
  void holder::set_##name(int value) {                           \
    DCHECK(condition);                                           \
    TaggedField<Smi, offset>::store(*this, Smi::FromInt(value)); \
  }

#define SMI_ACCESSORS(holder, name, offset) \
  SMI_ACCESSORS_CHECKED(holder, name, offset, true)

#define DECL_RELEASE_ACQUIRE_INT_ACCESSORS(name) \
  inline int name(AcquireLoadTag) const;         \
  inline void set_##name(int value, ReleaseStoreTag);

#define RELEASE_ACQUIRE_SMI_ACCESSORS(holder, name, offset)              \
  int holder::name(AcquireLoadTag) const {                               \
<<<<<<< HEAD
    Smi value = TaggedField<Smi, offset>::Acquire_Load(*this);           \
=======
    Tagged<Smi> value = TaggedField<Smi, offset>::Acquire_Load(*this);   \
>>>>>>> 626889fb
    return value.value();                                                \
  }                                                                      \
  void holder::set_##name(int value, ReleaseStoreTag) {                  \
    TaggedField<Smi, offset>::Release_Store(*this, Smi::FromInt(value)); \
  }

<<<<<<< HEAD
#define DECL_RELAXED_SMI_ACCESSORS(name) \
=======
#define DECL_RELAXED_INT_ACCESSORS(name) \
>>>>>>> 626889fb
  inline int name(RelaxedLoadTag) const; \
  inline void set_##name(int value, RelaxedStoreTag);

#define RELAXED_SMI_ACCESSORS(holder, name, offset)                      \
  int holder::name(RelaxedLoadTag) const {                               \
<<<<<<< HEAD
    Smi value = TaggedField<Smi, offset>::Relaxed_Load(*this);           \
=======
    Tagged<Smi> value = TaggedField<Smi, offset>::Relaxed_Load(*this);   \
>>>>>>> 626889fb
    return value.value();                                                \
  }                                                                      \
  void holder::set_##name(int value, RelaxedStoreTag) {                  \
    TaggedField<Smi, offset>::Relaxed_Store(*this, Smi::FromInt(value)); \
  }

#define BOOL_GETTER(holder, field, name, offset) \
  bool holder::name() const { return BooleanBit::get(field(), offset); }

#define BOOL_ACCESSORS(holder, field, name, offset)                      \
  bool holder::name() const { return BooleanBit::get(field(), offset); } \
  void holder::set_##name(bool value) {                                  \
    set_##field(BooleanBit::set(field(), offset, value));                \
  }

#define DECL_RELAXED_BOOL_ACCESSORS(name) \
  inline bool name(RelaxedLoadTag) const; \
  inline void set_##name(bool value, RelaxedStoreTag);

#define RELAXED_BOOL_ACCESSORS(holder, field, name, offset)          \
  bool holder::name(RelaxedLoadTag) const {                          \
    return BooleanBit::get(field(kRelaxedLoad), offset);             \
  }                                                                  \
  void holder::set_##name(bool value, RelaxedStoreTag) {             \
    set_##field(BooleanBit::set(field(kRelaxedLoad), offset, value), \
                kRelaxedStore);                                      \
<<<<<<< HEAD
  }

#define DECL_EXTERNAL_POINTER_ACCESSORS(name, type)                       \
  inline type name() const;                                               \
  inline type name(i::Isolate* isolate_for_sandbox) const;                \
  inline void init_##name(i::Isolate* isolate, const type initial_value); \
  inline void set_##name(i::Isolate* isolate, const type value);

#define EXTERNAL_POINTER_ACCESSORS(holder, name, type, offset, tag)         \
  type holder::name() const {                                               \
    i::Isolate* isolate_for_sandbox = GetIsolateForSandbox(*this);          \
    return holder::name(isolate_for_sandbox);                               \
  }                                                                         \
  type holder::name(i::Isolate* isolate_for_sandbox) const {                \
=======
  }

// Host objects in ReadOnlySpace can't define the isolate-less accessor.
#define DECL_LAZY_EXTERNAL_POINTER_ACCESSORS_MAYBE_READ_ONLY_HOST(name, type) \
  inline void init_##name();                                                  \
  inline bool has_##name() const;                                             \
  inline type name(i::IsolateForSandbox isolate) const;                       \
  inline void set_##name(i::IsolateForSandbox isolate, const type value);

// Host objects in ReadOnlySpace can't define the isolate-less accessor.
#define LAZY_EXTERNAL_POINTER_ACCESSORS_MAYBE_READ_ONLY_HOST_CHECKED2(      \
    holder, name, type, offset, tag, get_condition, set_condition)          \
  void holder::init_##name() {                                              \
    HeapObject::SetupLazilyInitializedExternalPointerField(offset);         \
  }                                                                         \
  bool holder::has_##name() const {                                         \
    return HeapObject::IsLazilyInitializedExternalPointerFieldInitialized(  \
        offset);                                                            \
  }                                                                         \
  type holder::name(i::IsolateForSandbox isolate) const {                   \
    DCHECK(get_condition);                                                  \
    /* This is a workaround for MSVC error C2440 not allowing  */           \
    /* reinterpret casts to the same type. */                               \
    struct C2440 {};                                                        \
    Address result =                                                        \
        HeapObject::ReadExternalPointerField<tag>(offset, isolate);         \
    return reinterpret_cast<type>(reinterpret_cast<C2440*>(result));        \
  }                                                                         \
  void holder::set_##name(i::IsolateForSandbox isolate, const type value) { \
    DCHECK(set_condition);                                                  \
    /* This is a workaround for MSVC error C2440 not allowing  */           \
    /* reinterpret casts to the same type. */                               \
    struct C2440 {};                                                        \
    Address the_value =                                                     \
        reinterpret_cast<Address>(reinterpret_cast<const C2440*>(value));   \
    HeapObject::WriteLazilyInitializedExternalPointerField<tag>(            \
        offset, isolate, the_value);                                        \
  }

#define LAZY_EXTERNAL_POINTER_ACCESSORS_MAYBE_READ_ONLY_HOST_CHECKED( \
    holder, name, type, offset, tag, condition)                       \
  LAZY_EXTERNAL_POINTER_ACCESSORS_MAYBE_READ_ONLY_HOST_CHECKED2(      \
      holder, name, type, offset, tag, condition, condition)

#define LAZY_EXTERNAL_POINTER_ACCESSORS_MAYBE_READ_ONLY_HOST(    \
    holder, name, type, offset, tag)                             \
  LAZY_EXTERNAL_POINTER_ACCESSORS_MAYBE_READ_ONLY_HOST_CHECKED2( \
      holder, name, type, offset, tag, true, true)

// Host objects in ReadOnlySpace can't define the isolate-less accessor.
#define DECL_EXTERNAL_POINTER_ACCESSORS_MAYBE_READ_ONLY_HOST(name, type) \
  inline type name(i::IsolateForSandbox isolate) const;                  \
  inline void init_##name(i::IsolateForSandbox isolate,                  \
                          const type initial_value);                     \
  inline void set_##name(i::IsolateForSandbox isolate, const type value);

// Host objects in ReadOnlySpace can't define the isolate-less accessor.
#define EXTERNAL_POINTER_ACCESSORS_MAYBE_READ_ONLY_HOST(holder, name, type, \
                                                        offset, tag)        \
  type holder::name(i::IsolateForSandbox isolate) const {                   \
>>>>>>> 626889fb
    /* This is a workaround for MSVC error C2440 not allowing  */           \
    /* reinterpret casts to the same type. */                               \
    struct C2440 {};                                                        \
    Address result =                                                        \
<<<<<<< HEAD
        Object::ReadExternalPointerField<tag>(offset, isolate_for_sandbox); \
    return reinterpret_cast<type>(reinterpret_cast<C2440*>(result));        \
  }                                                                         \
  void holder::init_##name(i::Isolate* isolate, const type initial_value) { \
=======
        HeapObject::ReadExternalPointerField<tag>(offset, isolate);         \
    return reinterpret_cast<type>(reinterpret_cast<C2440*>(result));        \
  }                                                                         \
  void holder::init_##name(i::IsolateForSandbox isolate,                    \
                           const type initial_value) {                      \
>>>>>>> 626889fb
    /* This is a workaround for MSVC error C2440 not allowing  */           \
    /* reinterpret casts to the same type. */                               \
    struct C2440 {};                                                        \
    Address the_value = reinterpret_cast<Address>(                          \
        reinterpret_cast<const C2440*>(initial_value));                     \
<<<<<<< HEAD
    Object::InitExternalPointerField<tag>(offset, isolate, the_value);      \
  }                                                                         \
  void holder::set_##name(i::Isolate* isolate, const type value) {          \
=======
    HeapObject::InitExternalPointerField<tag>(offset, isolate, the_value);  \
  }                                                                         \
  void holder::set_##name(i::IsolateForSandbox isolate, const type value) { \
>>>>>>> 626889fb
    /* This is a workaround for MSVC error C2440 not allowing  */           \
    /* reinterpret casts to the same type. */                               \
    struct C2440 {};                                                        \
    Address the_value =                                                     \
        reinterpret_cast<Address>(reinterpret_cast<const C2440*>(value));   \
<<<<<<< HEAD
    Object::WriteExternalPointerField<tag>(offset, isolate, the_value);     \
  }

#define BIT_FIELD_ACCESSORS2(holder, get_field, set_field, name, BitField) \
  typename BitField::FieldType holder::name() const {                      \
    return BitField::decode(get_field());                                  \
  }                                                                        \
  void holder::set_##name(typename BitField::FieldType value) {            \
    set_##set_field(BitField::update(set_field(), value));                 \
  }

=======
    HeapObject::WriteExternalPointerField<tag>(offset, isolate, the_value); \
  }

#define DECL_EXTERNAL_POINTER_ACCESSORS(name, type) \
  inline type name() const;                         \
  DECL_EXTERNAL_POINTER_ACCESSORS_MAYBE_READ_ONLY_HOST(name, type)

#define EXTERNAL_POINTER_ACCESSORS(holder, name, type, offset, tag)           \
  type holder::name() const {                                                 \
    i::IsolateForSandbox isolate = GetIsolateForSandbox(*this);               \
    return holder::name(isolate);                                             \
  }                                                                           \
  EXTERNAL_POINTER_ACCESSORS_MAYBE_READ_ONLY_HOST(holder, name, type, offset, \
                                                  tag)

#define DECL_TRUSTED_POINTER_GETTERS(name, type)                             \
  /* Trusted pointers currently always have release-acquire semantics. */    \
  /* However, we still expose explicit release-acquire accessors so it */    \
  /* can be made clear when they are required. */                            \
  /* If desired, we could create separate {Read|Write}TrustedPointer */      \
  /* routines for relaxed- and release-acquire semantics in the future. */   \
  inline Tagged<type> name(IsolateForSandbox isolate) const;                 \
  inline Tagged<type> name(IsolateForSandbox isolate, AcquireLoadTag) const; \
  inline bool has_##name() const;                                            \
  /* Checks if the field in question is populated but unpublished. Most */   \
  /* code shouldn't need to care (i.e. may assume regularly published */     \
  /* fields), but some code needs to be robust to both situations. */        \
  inline bool has_##name##_unpublished(IsolateForSandbox isolate) const;

#define DECL_TRUSTED_POINTER_SETTERS(name, type)                           \
  /* Trusted pointers currently always have release-acquire semantics. */  \
  /* However, we still expose explicit release-acquire accessors so it */  \
  /* can be made clear when they are required. */                          \
  /* If desired, we could create separate {Read|Write}TrustedPointer */    \
  /* routines for relaxed- and release-acquire semantics in the future. */ \
  inline void set_##name(Tagged<type> value,                               \
                         WriteBarrierMode mode = UPDATE_WRITE_BARRIER);    \
  inline void set_##name(Tagged<type> value, ReleaseStoreTag,              \
                         WriteBarrierMode mode = UPDATE_WRITE_BARRIER);    \
  inline void clear_##name();

#define DECL_TRUSTED_POINTER_ACCESSORS(name, type) \
  DECL_TRUSTED_POINTER_GETTERS(name, type)         \
  DECL_TRUSTED_POINTER_SETTERS(name, type)

#define TRUSTED_POINTER_ACCESSORS(holder, name, type, offset, tag)             \
  Tagged<type> holder::name(IsolateForSandbox isolate) const {                 \
    return name(isolate, kAcquireLoad);                                        \
  }                                                                            \
  Tagged<type> holder::name(IsolateForSandbox isolate, AcquireLoadTag) const { \
    DCHECK(has_##name());                                                      \
    return Cast<type>(ReadTrustedPointerField<tag>(offset, isolate));          \
  }                                                                            \
  void holder::set_##name(Tagged<type> value, WriteBarrierMode mode) {         \
    set_##name(value, kReleaseStore, mode);                                    \
  }                                                                            \
  void holder::set_##name(Tagged<type> value, ReleaseStoreTag,                 \
                          WriteBarrierMode mode) {                             \
    WriteTrustedPointerField<tag>(offset, value);                              \
    CONDITIONAL_TRUSTED_POINTER_WRITE_BARRIER(*this, offset, tag, value,       \
                                              mode);                           \
  }                                                                            \
  bool holder::has_##name() const {                                            \
    return !IsTrustedPointerFieldEmpty(offset);                                \
  }                                                                            \
  bool holder::has_##name##_unpublished(IsolateForSandbox isolate) const {     \
    return IsTrustedPointerFieldUnpublished(offset, tag, isolate);             \
  }                                                                            \
  void holder::clear_##name() { ClearTrustedPointerField(offset); }

#define DECL_CODE_POINTER_ACCESSORS(name) \
  DECL_TRUSTED_POINTER_ACCESSORS(name, Code)
#define CODE_POINTER_ACCESSORS(holder, name, offset) \
  TRUSTED_POINTER_ACCESSORS(holder, name, Code, offset, kCodeIndirectPointerTag)

// Accessors for "protected" pointers, i.e. references from one trusted object
// to another trusted object. For these pointers it can be assumed that neither
// the pointer nor the pointed-to object can be manipulated by an attacker.
#define DECL_PROTECTED_POINTER_ACCESSORS(name, type)                    \
  inline Tagged<type> name() const;                                     \
  inline void set_##name(Tagged<type> value,                            \
                         WriteBarrierMode mode = UPDATE_WRITE_BARRIER); \
  inline bool has_##name() const;                                       \
  inline void clear_##name();

#define PROTECTED_POINTER_ACCESSORS(holder, name, type, offset)              \
  static_assert(std::is_base_of_v<TrustedObject, holder>);                   \
  Tagged<type> holder::name() const {                                        \
    DCHECK(has_##name());                                                    \
    return Cast<type>(ReadProtectedPointerField(offset));                    \
  }                                                                          \
  void holder::set_##name(Tagged<type> value, WriteBarrierMode mode) {       \
    WriteProtectedPointerField(offset, value);                               \
    CONDITIONAL_PROTECTED_POINTER_WRITE_BARRIER(*this, offset, value, mode); \
  }                                                                          \
  bool holder::has_##name() const {                                          \
    return !IsProtectedPointerFieldEmpty(offset);                            \
  }                                                                          \
  void holder::clear_##name() { return ClearProtectedPointerField(offset); }

#define DECL_RELEASE_ACQUIRE_PROTECTED_POINTER_ACCESSORS(name, type)    \
  inline Tagged<type> name(AcquireLoadTag) const;                       \
  inline void set_##name(Tagged<type> value, ReleaseStoreTag,           \
                         WriteBarrierMode mode = UPDATE_WRITE_BARRIER); \
  inline bool has_##name(AcquireLoadTag) const;                         \
  inline void clear_##name(ReleaseStoreTag);

#define RELEASE_ACQUIRE_PROTECTED_POINTER_ACCESSORS(holder, name, type,      \
                                                    offset)                  \
  static_assert(std::is_base_of_v<TrustedObject, holder>);                   \
  Tagged<type> holder::name(AcquireLoadTag tag) const {                      \
    DCHECK(has_##name(tag));                                                 \
    return Cast<type>(ReadProtectedPointerField(offset, tag));               \
  }                                                                          \
  void holder::set_##name(Tagged<type> value, ReleaseStoreTag tag,           \
                          WriteBarrierMode mode) {                           \
    WriteProtectedPointerField(offset, value, tag);                          \
    CONDITIONAL_PROTECTED_POINTER_WRITE_BARRIER(*this, offset, value, mode); \
  }                                                                          \
  bool holder::has_##name(AcquireLoadTag tag) const {                        \
    return !IsProtectedPointerFieldEmpty(offset, tag);                       \
  }                                                                          \
  void holder::clear_##name(ReleaseStoreTag tag) {                           \
    return ClearProtectedPointerField(offset, tag);                          \
  }

#define BIT_FIELD_ACCESSORS2(holder, get_field, set_field, name, BitField) \
  typename BitField::FieldType holder::name() const {                      \
    return BitField::decode(get_field());                                  \
  }                                                                        \
  void holder::set_##name(typename BitField::FieldType value) {            \
    set_##set_field(BitField::update(set_field(), value));                 \
  }

>>>>>>> 626889fb
#define BIT_FIELD_ACCESSORS(holder, field, name, BitField) \
  BIT_FIELD_ACCESSORS2(holder, field, field, name, BitField)

#define RELAXED_INT16_ACCESSORS(holder, name, offset) \
  int16_t holder::name() const {                      \
    return RELAXED_READ_INT16_FIELD(*this, offset);   \
  }                                                   \
  void holder::set_##name(int16_t value) {            \
    RELAXED_WRITE_INT16_FIELD(*this, offset, value);  \
  }

#define FIELD_ADDR(p, offset) ((p).ptr() + offset - kHeapObjectTag)

#define SEQ_CST_READ_FIELD(p, offset) \
  TaggedField<Object>::SeqCst_Load(p, offset)

#define ACQUIRE_READ_FIELD(p, offset) \
  TaggedField<Object>::Acquire_Load(p, offset)

#define RELAXED_READ_FIELD(p, offset) \
  TaggedField<Object>::Relaxed_Load(p, offset)

#define RELAXED_READ_WEAK_FIELD(p, offset) \
  TaggedField<MaybeObject>::Relaxed_Load(p, offset)

#define WRITE_FIELD(p, offset, value) \
  TaggedField<Object>::store(p, offset, value)

#define SEQ_CST_WRITE_FIELD(p, offset, value) \
  TaggedField<Object>::SeqCst_Store(p, offset, value)

#define RELEASE_WRITE_FIELD(p, offset, value) \
  TaggedField<Object>::Release_Store(p, offset, value)

#define RELAXED_WRITE_FIELD(p, offset, value) \
  TaggedField<Object>::Relaxed_Store(p, offset, value)

#define RELAXED_WRITE_WEAK_FIELD(p, offset, value) \
  TaggedField<MaybeObject>::Relaxed_Store(p, offset, value)

#define SEQ_CST_SWAP_FIELD(p, offset, value) \
  TaggedField<Object>::SeqCst_Swap(p, offset, value)

<<<<<<< HEAD
#ifdef V8_DISABLE_WRITE_BARRIERS
#define WRITE_BARRIER(object, offset, value)
#else
#define WRITE_BARRIER(object, offset, value)                       \
  do {                                                             \
    DCHECK_NOT_NULL(GetHeapFromWritableObject(object));            \
    CombinedWriteBarrier(object, (object).RawField(offset), value, \
                         UPDATE_WRITE_BARRIER);                    \
=======
#define SEQ_CST_COMPARE_AND_SWAP_FIELD(p, offset, expected, value) \
  TaggedField<Object>::SeqCst_CompareAndSwap(p, offset, expected, value)

#ifdef V8_DISABLE_WRITE_BARRIERS
#define WRITE_BARRIER(object, offset, value)
#else
#define WRITE_BARRIER(object, offset, value)                                   \
  do {                                                                         \
    DCHECK(HeapLayout::IsOwnedByAnyHeap(object));                              \
    static_assert(kTaggedCanConvertToRawObjects);                              \
    /* For write barriers, it doesn't matter if the slot is strong or weak, */ \
    /* so use the most generic slot (a maybe weak one). */                     \
    WriteBarrier::ForValue(object, Tagged(object)->RawMaybeWeakField(offset),  \
                           value, UPDATE_WRITE_BARRIER);                       \
>>>>>>> 626889fb
  } while (false)
#endif

#ifdef V8_DISABLE_WRITE_BARRIERS
#define EXTERNAL_POINTER_WRITE_BARRIER(object, offset, tag)
#else
<<<<<<< HEAD
#define WEAK_WRITE_BARRIER(object, offset, value)                           \
  do {                                                                      \
    DCHECK_NOT_NULL(GetHeapFromWritableObject(object));                     \
    CombinedWriteBarrier(object, (object).RawMaybeWeakField(offset), value, \
                         UPDATE_WRITE_BARRIER);                             \
=======
#define EXTERNAL_POINTER_WRITE_BARRIER(object, offset, tag)           \
  do {                                                                \
    DCHECK(HeapLayout::IsOwnedByAnyHeap(object));                     \
    WriteBarrier::ForExternalPointer(                                 \
        object, Tagged(object)->RawExternalPointerField(offset, tag), \
        UPDATE_WRITE_BARRIER);                                        \
>>>>>>> 626889fb
  } while (false)
#endif

#ifdef V8_DISABLE_WRITE_BARRIERS
#define INDIRECT_POINTER_WRITE_BARRIER(object, offset, tag, value)
#else
<<<<<<< HEAD
#define EPHEMERON_KEY_WRITE_BARRIER(object, offset, value)          \
  do {                                                              \
    DCHECK_NOT_NULL(GetHeapFromWritableObject(object));             \
    CombinedEphemeronWriteBarrier(EphemeronHashTable::cast(object), \
                                  (object).RawField(offset), value, \
                                  UPDATE_WRITE_BARRIER);            \
=======
#define INDIRECT_POINTER_WRITE_BARRIER(object, offset, tag, value)           \
  do {                                                                       \
    DCHECK(HeapLayout::IsOwnedByAnyHeap(object));                            \
    WriteBarrier::ForIndirectPointer(                                        \
        object, Tagged(object)->RawIndirectPointerField(offset, tag), value, \
        UPDATE_WRITE_BARRIER);                                               \
  } while (false)
#endif

#ifdef V8_DISABLE_WRITE_BARRIERS
#define JS_DISPATCH_HANDLE_WRITE_BARRIER(object, handle)
#else
#define JS_DISPATCH_HANDLE_WRITE_BARRIER(object, handle)                     \
  do {                                                                       \
    DCHECK(HeapLayout::IsOwnedByAnyHeap(object));                            \
    WriteBarrier::ForJSDispatchHandle(object, handle, UPDATE_WRITE_BARRIER); \
>>>>>>> 626889fb
  } while (false)
#endif

#ifdef V8_DISABLE_WRITE_BARRIERS
#define CONDITIONAL_WRITE_BARRIER(object, offset, value, mode)
#elif V8_ENABLE_UNCONDITIONAL_WRITE_BARRIERS
#define CONDITIONAL_WRITE_BARRIER(object, offset, value, mode) \
  WRITE_BARRIER(object, offset, value)
#else
<<<<<<< HEAD
#define CONDITIONAL_WRITE_BARRIER(object, offset, value, mode)            \
  do {                                                                    \
    DCHECK_NOT_NULL(GetHeapFromWritableObject(object));                   \
    CombinedWriteBarrier(object, (object).RawField(offset), value, mode); \
=======
#define CONDITIONAL_WRITE_BARRIER(object, offset, value, mode)                 \
  do {                                                                         \
    DCHECK(HeapLayout::IsOwnedByAnyHeap(object));                              \
    /* For write barriers, it doesn't matter if the slot is strong or weak, */ \
    /* so use the most generic slot (a maybe weak one). */                     \
    WriteBarrier::ForValue(object, (object)->RawMaybeWeakField(offset), value, \
                           mode);                                              \
>>>>>>> 626889fb
  } while (false)
#endif

#ifdef V8_DISABLE_WRITE_BARRIERS
#define CONDITIONAL_EXTERNAL_POINTER_WRITE_BARRIER(object, offset, tag, mode)
#else
<<<<<<< HEAD
#define CONDITIONAL_WEAK_WRITE_BARRIER(object, offset, value, mode)         \
  do {                                                                      \
    DCHECK_NOT_NULL(GetHeapFromWritableObject(object));                     \
    CombinedWriteBarrier(object, (object).RawMaybeWeakField(offset), value, \
                         mode);                                             \
=======
#define CONDITIONAL_EXTERNAL_POINTER_WRITE_BARRIER(object, offset, tag, mode) \
  do {                                                                        \
    DCHECK(HeapLayout::IsOwnedByAnyHeap(object));                             \
    WriteBarrier::ForExternalPointer(                                         \
        object, Tagged(object)->RawExternalPointerField(offset, tag), mode);  \
  } while (false)
#endif
#ifdef V8_DISABLE_WRITE_BARRIERS
#define CONDITIONAL_INDIRECT_POINTER_WRITE_BARRIER(object, offset, tag, value, \
                                                   mode)
#else
#define CONDITIONAL_INDIRECT_POINTER_WRITE_BARRIER(object, offset, tag, value, \
                                                   mode)                       \
  do {                                                                         \
    DCHECK(HeapLayout::IsOwnedByAnyHeap(object));                              \
    WriteBarrier::ForIndirectPointer(                                          \
        object, (object).RawIndirectPointerField(offset, tag), value, mode);   \
>>>>>>> 626889fb
  } while (false)
#endif

#ifdef V8_ENABLE_SANDBOX
#define CONDITIONAL_TRUSTED_POINTER_WRITE_BARRIER(object, offset, tag, value, \
                                                  mode)                       \
  CONDITIONAL_INDIRECT_POINTER_WRITE_BARRIER(object, offset, tag, value, mode)
#else
#define CONDITIONAL_TRUSTED_POINTER_WRITE_BARRIER(object, offset, tag, value, \
                                                  mode)                       \
  CONDITIONAL_WRITE_BARRIER(*this, offset, value, mode);
#endif  // V8_ENABLE_SANDBOX
#define CONDITIONAL_CODE_POINTER_WRITE_BARRIER(object, offset, value, mode) \
  CONDITIONAL_TRUSTED_POINTER_WRITE_BARRIER(                                \
      object, offset, kCodeIndirectPointerTag, value, mode)

#define CONDITIONAL_PROTECTED_POINTER_WRITE_BARRIER(object, offset, value, \
                                                    mode)                  \
  do {                                                                     \
    DCHECK(HeapLayout::IsOwnedByAnyHeap(object));                          \
    WriteBarrier::ForProtectedPointer(                                     \
        object, (object).RawProtectedPointerField(offset), value, mode);   \
  } while (false)

#ifdef V8_DISABLE_WRITE_BARRIERS
#define CONDITIONAL_JS_DISPATCH_HANDLE_WRITE_BARRIER(object, handle, mode)
#else
<<<<<<< HEAD
#define CONDITIONAL_EPHEMERON_KEY_WRITE_BARRIER(object, offset, value, mode) \
  do {                                                                       \
    DCHECK_NOT_NULL(GetHeapFromWritableObject(object));                      \
    CombinedEphemeronWriteBarrier(EphemeronHashTable::cast(object),          \
                                  (object).RawField(offset), value, mode);   \
=======
#define CONDITIONAL_JS_DISPATCH_HANDLE_WRITE_BARRIER(object, handle, mode) \
  do {                                                                     \
    DCHECK(HeapLayout::IsOwnedByAnyHeap(object));                          \
    WriteBarrier::ForJSDispatchHandle(object, handle, mode);               \
>>>>>>> 626889fb
  } while (false)
#endif

#define ACQUIRE_READ_INT8_FIELD(p, offset) \
  static_cast<int8_t>(base::Acquire_Load(  \
      reinterpret_cast<const base::Atomic8*>(FIELD_ADDR(p, offset))))

#define ACQUIRE_READ_INT32_FIELD(p, offset) \
  static_cast<int32_t>(base::Acquire_Load(  \
      reinterpret_cast<const base::Atomic32*>(FIELD_ADDR(p, offset))))

#define RELAXED_WRITE_INT8_FIELD(p, offset, value)                             \
  base::Relaxed_Store(reinterpret_cast<base::Atomic8*>(FIELD_ADDR(p, offset)), \
                      static_cast<base::Atomic8>(value));
#define RELAXED_READ_INT8_FIELD(p, offset) \
  static_cast<int8_t>(base::Relaxed_Load(  \
      reinterpret_cast<const base::Atomic8*>(FIELD_ADDR(p, offset))))

<<<<<<< HEAD
=======
#define RELAXED_WRITE_UINT8_FIELD(p, offset, value)                            \
  base::Relaxed_Store(reinterpret_cast<base::Atomic8*>(FIELD_ADDR(p, offset)), \
                      static_cast<base::Atomic8>(value));
#define RELAXED_READ_UINT8_FIELD(p, offset) \
  static_cast<uint8_t>(base::Relaxed_Load(  \
      reinterpret_cast<const base::Atomic8*>(FIELD_ADDR(p, offset))))

>>>>>>> 626889fb
#define RELAXED_READ_UINT16_FIELD(p, offset) \
  static_cast<uint16_t>(base::Relaxed_Load(  \
      reinterpret_cast<const base::Atomic16*>(FIELD_ADDR(p, offset))))

#define RELAXED_WRITE_UINT16_FIELD(p, offset, value)            \
  base::Relaxed_Store(                                          \
      reinterpret_cast<base::Atomic16*>(FIELD_ADDR(p, offset)), \
      static_cast<base::Atomic16>(value));

#define RELAXED_READ_INT16_FIELD(p, offset) \
  static_cast<int16_t>(base::Relaxed_Load(  \
      reinterpret_cast<const base::Atomic16*>(FIELD_ADDR(p, offset))))

#define RELAXED_WRITE_INT16_FIELD(p, offset, value)             \
  base::Relaxed_Store(                                          \
      reinterpret_cast<base::Atomic16*>(FIELD_ADDR(p, offset)), \
      static_cast<base::Atomic16>(value));

#define RELAXED_READ_UINT32_FIELD(p, offset) \
  static_cast<uint32_t>(base::Relaxed_Load(  \
      reinterpret_cast<const base::Atomic32*>(FIELD_ADDR(p, offset))))

#define ACQUIRE_READ_UINT32_FIELD(p, offset) \
  static_cast<uint32_t>(base::Acquire_Load(  \
      reinterpret_cast<const base::Atomic32*>(FIELD_ADDR(p, offset))))

#define RELAXED_WRITE_UINT32_FIELD(p, offset, value)            \
  base::Relaxed_Store(                                          \
      reinterpret_cast<base::Atomic32*>(FIELD_ADDR(p, offset)), \
      static_cast<base::Atomic32>(value));

#define RELEASE_WRITE_INT8_FIELD(p, offset, value)                             \
  base::Release_Store(reinterpret_cast<base::Atomic8*>(FIELD_ADDR(p, offset)), \
                      static_cast<base::Atomic8>(value));

#define RELEASE_WRITE_UINT32_FIELD(p, offset, value)            \
  base::Release_Store(                                          \
      reinterpret_cast<base::Atomic32*>(FIELD_ADDR(p, offset)), \
      static_cast<base::Atomic32>(value));

#define RELAXED_READ_INT32_FIELD(p, offset) \
  static_cast<int32_t>(base::Relaxed_Load(  \
      reinterpret_cast<const base::Atomic32*>(FIELD_ADDR(p, offset))))

#if defined(V8_HOST_ARCH_64_BIT)
#define RELAXED_READ_INT64_FIELD(p, offset) \
  static_cast<int64_t>(base::Relaxed_Load(  \
      reinterpret_cast<const base::Atomic64*>(FIELD_ADDR(p, offset))))
#endif

#define RELEASE_WRITE_INT32_FIELD(p, offset, value)             \
  base::Release_Store(                                          \
      reinterpret_cast<base::Atomic32*>(FIELD_ADDR(p, offset)), \
      static_cast<base::Atomic32>(value))

#define RELAXED_WRITE_INT32_FIELD(p, offset, value)             \
  base::Relaxed_Store(                                          \
      reinterpret_cast<base::Atomic32*>(FIELD_ADDR(p, offset)), \
      static_cast<base::Atomic32>(value))

static_assert(sizeof(int) == sizeof(int32_t),
              "sizeof int must match sizeof int32_t");

#define RELAXED_READ_INT_FIELD(p, offset) RELAXED_READ_INT32_FIELD(p, offset)

#define RELAXED_WRITE_INT_FIELD(p, offset, value) \
  RELAXED_WRITE_INT32_FIELD(p, offset, value)

static_assert(sizeof(unsigned) == sizeof(uint32_t),
              "sizeof unsigned must match sizeof uint32_t");

#define RELAXED_READ_UINT_FIELD(p, offset) RELAXED_READ_UINT32_FIELD(p, offset)

#define RELAXED_WRITE_UINT_FIELD(p, offset, value) \
  RELAXED_WRITE_UINT32_FIELD(p, offset, value)

#define RELAXED_READ_BYTE_FIELD(p, offset) \
  static_cast<uint8_t>(base::Relaxed_Load( \
      reinterpret_cast<const base::Atomic8*>(FIELD_ADDR(p, offset))))

#define ACQUIRE_READ_BYTE_FIELD(p, offset) \
  static_cast<uint8_t>(base::Acquire_Load( \
      reinterpret_cast<const base::Atomic8*>(FIELD_ADDR(p, offset))))

#define ACQUIRE_READ_BYTE_FIELD(p, offset) \
  static_cast<byte>(base::Acquire_Load(    \
      reinterpret_cast<const base::Atomic8*>(FIELD_ADDR(p, offset))))

#define RELAXED_WRITE_BYTE_FIELD(p, offset, value)                             \
  base::Relaxed_Store(reinterpret_cast<base::Atomic8*>(FIELD_ADDR(p, offset)), \
                      static_cast<base::Atomic8>(value));

#define RELEASE_WRITE_BYTE_FIELD(p, offset, value)                             \
  base::Release_Store(reinterpret_cast<base::Atomic8*>(FIELD_ADDR(p, offset)), \
                      static_cast<base::Atomic8>(value));

#ifdef OBJECT_PRINT
#define DECL_PRINTER(Name) void Name##Print(std::ostream& os);
#else
#define DECL_PRINTER(Name)
#endif

#ifdef VERIFY_HEAP
#define DECL_VERIFIER(Name) void Name##Verify(Isolate* isolate);
#define EXPORT_DECL_VERIFIER(Name) \
  V8_EXPORT_PRIVATE void Name##Verify(Isolate* isolate);
#define DECL_STATIC_VERIFIER(Name) \
  static void Name##Verify(Tagged<Name> obj, Isolate* isolate);
#define EXPORT_DECL_STATIC_VERIFIER(Name)                      \
  V8_EXPORT_PRIVATE static void Name##Verify(Tagged<Name> obj, \
                                             Isolate* isolate);
#else
#define DECL_VERIFIER(Name)
#define EXPORT_DECL_VERIFIER(Name)
#define DECL_STATIC_VERIFIER(Name)
#define EXPORT_DECL_STATIC_VERIFIER(Name)
#endif

#define DEFINE_DEOPT_ELEMENT_ACCESSORS(name, type)         \
  auto DeoptimizationData::name() const -> Tagged<type> {  \
    return Cast<type>(get(k##name##Index));                \
  }                                                        \
  void DeoptimizationData::Set##name(Tagged<type> value) { \
    set(k##name##Index, value);                            \
  }

#define DEFINE_DEOPT_ENTRY_ACCESSORS(name, type)                  \
  Tagged<type> DeoptimizationData::name(int i) const {            \
    return Cast<type>(get(IndexForEntry(i) + k##name##Offset));   \
  }                                                               \
  void DeoptimizationData::Set##name(int i, Tagged<type> value) { \
    set(IndexForEntry(i) + k##name##Offset, value);               \
  }

<<<<<<< HEAD
#define TQ_OBJECT_CONSTRUCTORS(Type)                                           \
 public:                                                                       \
  constexpr Type() = default;                                                  \
                                                                               \
 protected:                                                                    \
  template <typename TFieldType, int kFieldOffset, typename CompressionScheme> \
  friend class TaggedField;                                                    \
                                                                               \
  inline explicit Type(Address ptr);                                           \
=======
#define TQ_OBJECT_CONSTRUCTORS(Type)                             \
  OBJECT_CONSTRUCTORS(Type, TorqueGenerated##Type<Type, Super>); \
>>>>>>> 626889fb
  friend class TorqueGenerated##Type<Type, Super>;

#define TQ_OBJECT_CONSTRUCTORS_IMPL(Type) \
  inline Type::Type(Address ptr)          \
      : TorqueGenerated##Type<Type, Type::Super>(ptr) {}

#define TQ_CPP_OBJECT_DEFINITION_ASSERTS(_class, parent) \
  template class TorqueGenerated##_class##Asserts<_class, parent>;<|MERGE_RESOLUTION|>--- conflicted
+++ resolved
@@ -66,33 +66,6 @@
  public:                                                                       \
   constexpr Type() : __VA_ARGS__() {}                                          \
                                                                                \
-<<<<<<< HEAD
- protected:                                                                    \
-  template <typename TFieldType, int kFieldOffset, typename CompressionScheme> \
-  friend class TaggedField;                                                    \
-                                                                               \
-  explicit inline Type(Address ptr)
-
-#define OBJECT_CONSTRUCTORS_IMPL(Type, Super) \
-  inline Type::Type(Address ptr) : Super(ptr) { SLOW_DCHECK(Is##Type()); }
-
-#define NEVER_READ_ONLY_SPACE   \
-  inline Heap* GetHeap() const; \
-  inline Isolate* GetIsolate() const;
-
-// TODO(leszeks): Add checks in the factory that we never allocate these
-// objects in RO space.
-#define NEVER_READ_ONLY_SPACE_IMPL(Type)                                   \
-  Heap* Type::GetHeap() const { return GetHeapFromWritableObject(*this); } \
-  Isolate* Type::GetIsolate() const {                                      \
-    return GetIsolateFromWritableObject(*this);                            \
-  }
-
-#define DECL_PRIMITIVE_GETTER(name, type) inline type name() const;
-
-#define DECL_PRIMITIVE_SETTER(name, type) inline void set_##name(type value);
-
-=======
   /* For every object, add a `->` operator which returns a pointer to this     \
      object. This will allow smoother transition between T and Tagged<T>. */   \
   Type* operator->() { return this; }                                          \
@@ -117,7 +90,6 @@
 
 #define DECL_PRIMITIVE_SETTER(name, type) inline void set_##name(type value);
 
->>>>>>> 626889fb
 #define DECL_PRIMITIVE_ACCESSORS(name, type) \
   DECL_PRIMITIVE_GETTER(name, type)          \
   DECL_PRIMITIVE_SETTER(name, type)
@@ -151,35 +123,6 @@
 #define DECL_RELAXED_UINT16_ACCESSORS(name) \
   DECL_RELAXED_PRIMITIVE_ACCESSORS(name, uint16_t)
 
-<<<<<<< HEAD
-// TODO(ishell): eventually isolate-less getters should not be used anymore.
-// For full pointer-mode the C++ compiler should optimize away unused isolate
-// parameter.
-#define DECL_GETTER(name, type) \
-  inline type name() const;     \
-  inline type name(PtrComprCageBase cage_base) const;
-
-#define DEF_GETTER(holder, name, type)                       \
-  type holder::name() const {                                \
-    PtrComprCageBase cage_base = GetPtrComprCageBase(*this); \
-    return holder::name(cage_base);                          \
-  }                                                          \
-  type holder::name(PtrComprCageBase cage_base) const
-
-#define DEF_RELAXED_GETTER(holder, name, type)               \
-  type holder::name(RelaxedLoadTag tag) const {              \
-    PtrComprCageBase cage_base = GetPtrComprCageBase(*this); \
-    return holder::name(cage_base, tag);                     \
-  }                                                          \
-  type holder::name(PtrComprCageBase cage_base, RelaxedLoadTag) const
-
-#define DEF_ACQUIRE_GETTER(holder, name, type)               \
-  type holder::name(AcquireLoadTag tag) const {              \
-    PtrComprCageBase cage_base = GetPtrComprCageBase(*this); \
-    return holder::name(cage_base, tag);                     \
-  }                                                          \
-  type holder::name(PtrComprCageBase cage_base, AcquireLoadTag) const
-=======
 #define DECL_RELAXED_UINT8_ACCESSORS(name) \
   DECL_RELAXED_PRIMITIVE_ACCESSORS(name, uint8_t)
 
@@ -214,7 +157,6 @@
     return name(obj, cage_base);                           \
   }                                                        \
   bool name(Tagged<holder> obj, PtrComprCageBase cage_base)
->>>>>>> 626889fb
 
 #define TQ_FIELD_TYPE(name, tq_type) \
   static constexpr const char* k##name##TqFieldType = tq_type;
@@ -223,19 +165,6 @@
   static const int k##name##Offset = value;        \
   TQ_FIELD_TYPE(name, tq_type)
 
-<<<<<<< HEAD
-#define DECL_SETTER(name, type)      \
-  inline void set_##name(type value, \
-                         WriteBarrierMode mode = UPDATE_WRITE_BARRIER);
-
-#define DECL_ACCESSORS(name, type) \
-  DECL_GETTER(name, type)          \
-  DECL_SETTER(name, type)
-
-#define DECL_ACCESSORS_LOAD_TAG(name, type, tag_type) \
-  inline type name(tag_type tag) const;               \
-  inline type name(PtrComprCageBase cage_base, tag_type) const;
-=======
 #define DECL_SETTER(name, ...)              \
   inline void set_##name(__VA_ARGS__ value, \
                          WriteBarrierMode mode = UPDATE_WRITE_BARRIER);
@@ -247,7 +176,6 @@
 #define DECL_ACCESSORS_LOAD_TAG(name, type, tag_type) \
   inline UNPAREN(type) name(tag_type tag) const;      \
   inline UNPAREN(type) name(PtrComprCageBase cage_base, tag_type) const;
->>>>>>> 626889fb
 
 #define DECL_ACCESSORS_STORE_TAG(name, type, tag_type)  \
   inline void set_##name(UNPAREN(type) value, tag_type, \
@@ -273,47 +201,19 @@
   DECL_ACQUIRE_GETTER(name, __VA_ARGS__)          \
   DECL_RELEASE_SETTER(name, __VA_ARGS__)
 
-<<<<<<< HEAD
-#define DECL_RELEASE_ACQUIRE_WEAK_ACCESSORS(name) \
-  DECL_ACQUIRE_GETTER(name, MaybeObject)          \
-  DECL_RELEASE_SETTER(name, MaybeObject)
-
-#define DECL_CAST(Type)                                 \
-  V8_INLINE static Type cast(Object object);            \
-  V8_INLINE static Type unchecked_cast(Object object) { \
-    return base::bit_cast<Type>(object);                \
-  }
-=======
 #define DEF_PRIMITIVE_ACCESSORS(holder, name, offset, type)     \
   type holder::name() const { return ReadField<type>(offset); } \
   void holder::set_##name(type value) { WriteField<type>(offset, value); }
->>>>>>> 626889fb
 
 #define INT_ACCESSORS(holder, name, offset) \
   DEF_PRIMITIVE_ACCESSORS(holder, name, offset, int)
 
-<<<<<<< HEAD
-#define DEF_PRIMITIVE_ACCESSORS(holder, name, offset, type)     \
-  type holder::name() const { return ReadField<type>(offset); } \
-  void holder::set_##name(type value) { WriteField<type>(offset, value); }
-
-#define INT_ACCESSORS(holder, name, offset) \
-  DEF_PRIMITIVE_ACCESSORS(holder, name, offset, int)
-
 #define INT32_ACCESSORS(holder, name, offset) \
   DEF_PRIMITIVE_ACCESSORS(holder, name, offset, int32_t)
 
 #define UINT16_ACCESSORS(holder, name, offset) \
   DEF_PRIMITIVE_ACCESSORS(holder, name, offset, uint16_t)
 
-=======
-#define INT32_ACCESSORS(holder, name, offset) \
-  DEF_PRIMITIVE_ACCESSORS(holder, name, offset, int32_t)
-
-#define UINT16_ACCESSORS(holder, name, offset) \
-  DEF_PRIMITIVE_ACCESSORS(holder, name, offset, uint16_t)
-
->>>>>>> 626889fb
 #define UINT8_ACCESSORS(holder, name, offset) \
   DEF_PRIMITIVE_ACCESSORS(holder, name, offset, uint8_t)
 
@@ -341,19 +241,6 @@
     RELAXED_WRITE_UINT16_FIELD(*this, offset, value);        \
   }
 
-<<<<<<< HEAD
-#define ACCESSORS_CHECKED2(holder, name, type, offset, get_condition, \
-                           set_condition)                             \
-  DEF_GETTER(holder, name, type) {                                    \
-    type value = TaggedField<type, offset>::load(cage_base, *this);   \
-    DCHECK(get_condition);                                            \
-    return value;                                                     \
-  }                                                                   \
-  void holder::set_##name(type value, WriteBarrierMode mode) {        \
-    DCHECK(set_condition);                                            \
-    TaggedField<type, offset>::store(*this, value);                   \
-    CONDITIONAL_WRITE_BARRIER(*this, offset, value, mode);            \
-=======
 #define RELAXED_UINT8_ACCESSORS(holder, name, offset)       \
   uint8_t holder::name(RelaxedLoadTag) const {              \
     return RELAXED_READ_UINT8_FIELD(*this, offset);         \
@@ -374,7 +261,6 @@
     DCHECK(set_condition);                                              \
     TaggedField<UNPAREN(type), offset>::store(*this, value);            \
     CONDITIONAL_WRITE_BARRIER(*this, offset, value, mode);              \
->>>>>>> 626889fb
   }
 
 #define ACCESSORS_CHECKED(holder, name, type, offset, condition) \
@@ -383,8 +269,6 @@
 #define ACCESSORS(holder, name, type, offset) \
   ACCESSORS_CHECKED(holder, name, type, offset, true)
 
-<<<<<<< HEAD
-=======
 // TODO(jgruber): Eventually, all accessors should be ported to the NOCAGE
 // variant (which doesn't define a PtrComprCageBase overload). Once that's
 // done, remove the cage-ful macros (e.g. ACCESSORS) and rename the cage-less
@@ -399,17 +283,13 @@
     CONDITIONAL_WRITE_BARRIER(*this, offset, value, mode);     \
   }
 
->>>>>>> 626889fb
 #define RENAME_TORQUE_ACCESSORS(holder, name, torque_name, type)      \
   inline type holder::name() const {                                  \
     return TorqueGeneratedClass::torque_name();                       \
   }                                                                   \
-<<<<<<< HEAD
-=======
   inline type holder::name(PtrComprCageBase cage_base) const {        \
     return TorqueGeneratedClass::torque_name(cage_base);              \
   }                                                                   \
->>>>>>> 626889fb
   inline void holder::set_##name(type value, WriteBarrierMode mode) { \
     TorqueGeneratedClass::set_##torque_name(value, mode);             \
   }
@@ -425,33 +305,8 @@
   type holder::name() const {                                                 \
     PtrComprCageBase cage_base = GetPtrComprCageBase(*this);                  \
     return holder::name(cage_base);                                           \
-<<<<<<< HEAD
   }                                                                           \
   type holder::name(PtrComprCageBase cage_base) const {                       \
-    type value = TaggedField<type, offset>::Relaxed_Load(cage_base, *this);   \
-    DCHECK(get_condition);                                                    \
-    return value;                                                             \
-  }                                                                           \
-  void holder::set_##name(type value, WriteBarrierMode mode) {                \
-    DCHECK(set_condition);                                                    \
-    TaggedField<type, offset>::Relaxed_Store(*this, value);                   \
-    CONDITIONAL_WRITE_BARRIER(*this, offset, value, mode);                    \
-  }
-
-#define ACCESSORS_RELAXED_CHECKED(holder, name, type, offset, condition) \
-  ACCESSORS_RELAXED_CHECKED2(holder, name, type, offset, condition, condition)
-
-#define ACCESSORS_RELAXED(holder, name, type, offset) \
-  ACCESSORS_RELAXED_CHECKED(holder, name, type, offset, true)
-
-// Similar to ACCESSORS_RELAXED above but with respective relaxed tags.
-#define RELAXED_ACCESSORS_CHECKED2(holder, name, type, offset, get_condition, \
-                                   set_condition)                             \
-  DEF_RELAXED_GETTER(holder, name, type) {                                    \
-=======
-  }                                                                           \
-  type holder::name(PtrComprCageBase cage_base) const {                       \
->>>>>>> 626889fb
     type value = TaggedField<type, offset>::Relaxed_Load(cage_base, *this);   \
     DCHECK(get_condition);                                                    \
     return value;                                                             \
@@ -481,11 +336,7 @@
   void holder::set_##name(UNPAREN(type) value, RelaxedStoreTag,               \
                           WriteBarrierMode mode) {                            \
     DCHECK(set_condition);                                                    \
-<<<<<<< HEAD
-    TaggedField<type, offset>::Relaxed_Store(*this, value);                   \
-=======
     TaggedField<UNPAREN(type), offset>::Relaxed_Store(*this, value);          \
->>>>>>> 626889fb
     CONDITIONAL_WRITE_BARRIER(*this, offset, value, mode);                    \
   }
 
@@ -497,28 +348,14 @@
 
 #define RELEASE_ACQUIRE_GETTER_CHECKED(holder, name, type, offset,          \
                                        get_condition)                       \
-<<<<<<< HEAD
-  DEF_ACQUIRE_GETTER(holder, name, type) {                                  \
-    type value = TaggedField<type, offset>::Acquire_Load(cage_base, *this); \
-=======
   DEF_ACQUIRE_GETTER(holder, name, UNPAREN(type)) {                         \
     UNPAREN(type)                                                           \
     value =                                                                 \
         TaggedField<UNPAREN(type), offset>::Acquire_Load(cage_base, *this); \
->>>>>>> 626889fb
     DCHECK(get_condition);                                                  \
     return value;                                                           \
   }
 
-<<<<<<< HEAD
-#define RELEASE_ACQUIRE_SETTER_CHECKED(holder, name, type, offset, \
-                                       set_condition)              \
-  void holder::set_##name(type value, ReleaseStoreTag,             \
-                          WriteBarrierMode mode) {                 \
-    DCHECK(set_condition);                                         \
-    TaggedField<type, offset>::Release_Store(*this, value);        \
-    CONDITIONAL_WRITE_BARRIER(*this, offset, value, mode);         \
-=======
 #define RELEASE_ACQUIRE_SETTER_CHECKED(holder, name, type, offset,   \
                                        set_condition)                \
   void holder::set_##name(UNPAREN(type) value, ReleaseStoreTag,      \
@@ -526,7 +363,6 @@
     DCHECK(set_condition);                                           \
     TaggedField<UNPAREN(type), offset>::Release_Store(*this, value); \
     CONDITIONAL_WRITE_BARRIER(*this, offset, value, mode);           \
->>>>>>> 626889fb
   }
 
 #define RELEASE_ACQUIRE_ACCESSORS_CHECKED2(holder, name, type, offset,      \
@@ -542,52 +378,6 @@
 #define RELEASE_ACQUIRE_ACCESSORS(holder, name, type, offset) \
   RELEASE_ACQUIRE_ACCESSORS_CHECKED(holder, name, type, offset, true)
 
-<<<<<<< HEAD
-#define WEAK_ACCESSORS_CHECKED2(holder, name, offset, get_condition,  \
-                                set_condition)                        \
-  DEF_GETTER(holder, name, MaybeObject) {                             \
-    MaybeObject value =                                               \
-        TaggedField<MaybeObject, offset>::load(cage_base, *this);     \
-    DCHECK(get_condition);                                            \
-    return value;                                                     \
-  }                                                                   \
-  void holder::set_##name(MaybeObject value, WriteBarrierMode mode) { \
-    DCHECK(set_condition);                                            \
-    TaggedField<MaybeObject, offset>::store(*this, value);            \
-    CONDITIONAL_WEAK_WRITE_BARRIER(*this, offset, value, mode);       \
-  }
-
-#define WEAK_ACCESSORS_CHECKED(holder, name, offset, condition) \
-  WEAK_ACCESSORS_CHECKED2(holder, name, offset, condition, condition)
-
-#define WEAK_ACCESSORS(holder, name, offset) \
-  WEAK_ACCESSORS_CHECKED(holder, name, offset, true)
-
-#define RELEASE_ACQUIRE_WEAK_ACCESSORS_CHECKED2(holder, name, offset,         \
-                                                get_condition, set_condition) \
-  DEF_ACQUIRE_GETTER(holder, name, MaybeObject) {                             \
-    MaybeObject value =                                                       \
-        TaggedField<MaybeObject, offset>::Acquire_Load(cage_base, *this);     \
-    DCHECK(get_condition);                                                    \
-    return value;                                                             \
-  }                                                                           \
-  void holder::set_##name(MaybeObject value, ReleaseStoreTag,                 \
-                          WriteBarrierMode mode) {                            \
-    DCHECK(set_condition);                                                    \
-    TaggedField<MaybeObject, offset>::Release_Store(*this, value);            \
-    CONDITIONAL_WEAK_WRITE_BARRIER(*this, offset, value, mode);               \
-  }
-
-#define RELEASE_ACQUIRE_WEAK_ACCESSORS_CHECKED(holder, name, offset,       \
-                                               condition)                  \
-  RELEASE_ACQUIRE_WEAK_ACCESSORS_CHECKED2(holder, name, offset, condition, \
-                                          condition)
-
-#define RELEASE_ACQUIRE_WEAK_ACCESSORS(holder, name, offset) \
-  RELEASE_ACQUIRE_WEAK_ACCESSORS_CHECKED(holder, name, offset, true)
-
-=======
->>>>>>> 626889fb
 // Getter that returns a Smi as an int and writes an int as a Smi.
 #define SMI_ACCESSORS_CHECKED(holder, name, offset, condition)   \
   int holder::name() const {                                     \
@@ -609,32 +399,20 @@
 
 #define RELEASE_ACQUIRE_SMI_ACCESSORS(holder, name, offset)              \
   int holder::name(AcquireLoadTag) const {                               \
-<<<<<<< HEAD
-    Smi value = TaggedField<Smi, offset>::Acquire_Load(*this);           \
-=======
     Tagged<Smi> value = TaggedField<Smi, offset>::Acquire_Load(*this);   \
->>>>>>> 626889fb
     return value.value();                                                \
   }                                                                      \
   void holder::set_##name(int value, ReleaseStoreTag) {                  \
     TaggedField<Smi, offset>::Release_Store(*this, Smi::FromInt(value)); \
   }
 
-<<<<<<< HEAD
-#define DECL_RELAXED_SMI_ACCESSORS(name) \
-=======
 #define DECL_RELAXED_INT_ACCESSORS(name) \
->>>>>>> 626889fb
   inline int name(RelaxedLoadTag) const; \
   inline void set_##name(int value, RelaxedStoreTag);
 
 #define RELAXED_SMI_ACCESSORS(holder, name, offset)                      \
   int holder::name(RelaxedLoadTag) const {                               \
-<<<<<<< HEAD
-    Smi value = TaggedField<Smi, offset>::Relaxed_Load(*this);           \
-=======
     Tagged<Smi> value = TaggedField<Smi, offset>::Relaxed_Load(*this);   \
->>>>>>> 626889fb
     return value.value();                                                \
   }                                                                      \
   void holder::set_##name(int value, RelaxedStoreTag) {                  \
@@ -661,22 +439,6 @@
   void holder::set_##name(bool value, RelaxedStoreTag) {             \
     set_##field(BooleanBit::set(field(kRelaxedLoad), offset, value), \
                 kRelaxedStore);                                      \
-<<<<<<< HEAD
-  }
-
-#define DECL_EXTERNAL_POINTER_ACCESSORS(name, type)                       \
-  inline type name() const;                                               \
-  inline type name(i::Isolate* isolate_for_sandbox) const;                \
-  inline void init_##name(i::Isolate* isolate, const type initial_value); \
-  inline void set_##name(i::Isolate* isolate, const type value);
-
-#define EXTERNAL_POINTER_ACCESSORS(holder, name, type, offset, tag)         \
-  type holder::name() const {                                               \
-    i::Isolate* isolate_for_sandbox = GetIsolateForSandbox(*this);          \
-    return holder::name(isolate_for_sandbox);                               \
-  }                                                                         \
-  type holder::name(i::Isolate* isolate_for_sandbox) const {                \
-=======
   }
 
 // Host objects in ReadOnlySpace can't define the isolate-less accessor.
@@ -737,55 +499,28 @@
 #define EXTERNAL_POINTER_ACCESSORS_MAYBE_READ_ONLY_HOST(holder, name, type, \
                                                         offset, tag)        \
   type holder::name(i::IsolateForSandbox isolate) const {                   \
->>>>>>> 626889fb
     /* This is a workaround for MSVC error C2440 not allowing  */           \
     /* reinterpret casts to the same type. */                               \
     struct C2440 {};                                                        \
     Address result =                                                        \
-<<<<<<< HEAD
-        Object::ReadExternalPointerField<tag>(offset, isolate_for_sandbox); \
-    return reinterpret_cast<type>(reinterpret_cast<C2440*>(result));        \
-  }                                                                         \
-  void holder::init_##name(i::Isolate* isolate, const type initial_value) { \
-=======
         HeapObject::ReadExternalPointerField<tag>(offset, isolate);         \
     return reinterpret_cast<type>(reinterpret_cast<C2440*>(result));        \
   }                                                                         \
   void holder::init_##name(i::IsolateForSandbox isolate,                    \
                            const type initial_value) {                      \
->>>>>>> 626889fb
     /* This is a workaround for MSVC error C2440 not allowing  */           \
     /* reinterpret casts to the same type. */                               \
     struct C2440 {};                                                        \
     Address the_value = reinterpret_cast<Address>(                          \
         reinterpret_cast<const C2440*>(initial_value));                     \
-<<<<<<< HEAD
-    Object::InitExternalPointerField<tag>(offset, isolate, the_value);      \
-  }                                                                         \
-  void holder::set_##name(i::Isolate* isolate, const type value) {          \
-=======
     HeapObject::InitExternalPointerField<tag>(offset, isolate, the_value);  \
   }                                                                         \
   void holder::set_##name(i::IsolateForSandbox isolate, const type value) { \
->>>>>>> 626889fb
     /* This is a workaround for MSVC error C2440 not allowing  */           \
     /* reinterpret casts to the same type. */                               \
     struct C2440 {};                                                        \
     Address the_value =                                                     \
         reinterpret_cast<Address>(reinterpret_cast<const C2440*>(value));   \
-<<<<<<< HEAD
-    Object::WriteExternalPointerField<tag>(offset, isolate, the_value);     \
-  }
-
-#define BIT_FIELD_ACCESSORS2(holder, get_field, set_field, name, BitField) \
-  typename BitField::FieldType holder::name() const {                      \
-    return BitField::decode(get_field());                                  \
-  }                                                                        \
-  void holder::set_##name(typename BitField::FieldType value) {            \
-    set_##set_field(BitField::update(set_field(), value));                 \
-  }
-
-=======
     HeapObject::WriteExternalPointerField<tag>(offset, isolate, the_value); \
   }
 
@@ -920,7 +655,6 @@
     set_##set_field(BitField::update(set_field(), value));                 \
   }
 
->>>>>>> 626889fb
 #define BIT_FIELD_ACCESSORS(holder, field, name, BitField) \
   BIT_FIELD_ACCESSORS2(holder, field, field, name, BitField)
 
@@ -964,16 +698,6 @@
 #define SEQ_CST_SWAP_FIELD(p, offset, value) \
   TaggedField<Object>::SeqCst_Swap(p, offset, value)
 
-<<<<<<< HEAD
-#ifdef V8_DISABLE_WRITE_BARRIERS
-#define WRITE_BARRIER(object, offset, value)
-#else
-#define WRITE_BARRIER(object, offset, value)                       \
-  do {                                                             \
-    DCHECK_NOT_NULL(GetHeapFromWritableObject(object));            \
-    CombinedWriteBarrier(object, (object).RawField(offset), value, \
-                         UPDATE_WRITE_BARRIER);                    \
-=======
 #define SEQ_CST_COMPARE_AND_SWAP_FIELD(p, offset, expected, value) \
   TaggedField<Object>::SeqCst_CompareAndSwap(p, offset, expected, value)
 
@@ -988,41 +712,24 @@
     /* so use the most generic slot (a maybe weak one). */                     \
     WriteBarrier::ForValue(object, Tagged(object)->RawMaybeWeakField(offset),  \
                            value, UPDATE_WRITE_BARRIER);                       \
->>>>>>> 626889fb
   } while (false)
 #endif
 
 #ifdef V8_DISABLE_WRITE_BARRIERS
 #define EXTERNAL_POINTER_WRITE_BARRIER(object, offset, tag)
 #else
-<<<<<<< HEAD
-#define WEAK_WRITE_BARRIER(object, offset, value)                           \
-  do {                                                                      \
-    DCHECK_NOT_NULL(GetHeapFromWritableObject(object));                     \
-    CombinedWriteBarrier(object, (object).RawMaybeWeakField(offset), value, \
-                         UPDATE_WRITE_BARRIER);                             \
-=======
 #define EXTERNAL_POINTER_WRITE_BARRIER(object, offset, tag)           \
   do {                                                                \
     DCHECK(HeapLayout::IsOwnedByAnyHeap(object));                     \
     WriteBarrier::ForExternalPointer(                                 \
         object, Tagged(object)->RawExternalPointerField(offset, tag), \
         UPDATE_WRITE_BARRIER);                                        \
->>>>>>> 626889fb
   } while (false)
 #endif
 
 #ifdef V8_DISABLE_WRITE_BARRIERS
 #define INDIRECT_POINTER_WRITE_BARRIER(object, offset, tag, value)
 #else
-<<<<<<< HEAD
-#define EPHEMERON_KEY_WRITE_BARRIER(object, offset, value)          \
-  do {                                                              \
-    DCHECK_NOT_NULL(GetHeapFromWritableObject(object));             \
-    CombinedEphemeronWriteBarrier(EphemeronHashTable::cast(object), \
-                                  (object).RawField(offset), value, \
-                                  UPDATE_WRITE_BARRIER);            \
-=======
 #define INDIRECT_POINTER_WRITE_BARRIER(object, offset, tag, value)           \
   do {                                                                       \
     DCHECK(HeapLayout::IsOwnedByAnyHeap(object));                            \
@@ -1039,7 +746,6 @@
   do {                                                                       \
     DCHECK(HeapLayout::IsOwnedByAnyHeap(object));                            \
     WriteBarrier::ForJSDispatchHandle(object, handle, UPDATE_WRITE_BARRIER); \
->>>>>>> 626889fb
   } while (false)
 #endif
 
@@ -1049,12 +755,6 @@
 #define CONDITIONAL_WRITE_BARRIER(object, offset, value, mode) \
   WRITE_BARRIER(object, offset, value)
 #else
-<<<<<<< HEAD
-#define CONDITIONAL_WRITE_BARRIER(object, offset, value, mode)            \
-  do {                                                                    \
-    DCHECK_NOT_NULL(GetHeapFromWritableObject(object));                   \
-    CombinedWriteBarrier(object, (object).RawField(offset), value, mode); \
-=======
 #define CONDITIONAL_WRITE_BARRIER(object, offset, value, mode)                 \
   do {                                                                         \
     DCHECK(HeapLayout::IsOwnedByAnyHeap(object));                              \
@@ -1062,20 +762,12 @@
     /* so use the most generic slot (a maybe weak one). */                     \
     WriteBarrier::ForValue(object, (object)->RawMaybeWeakField(offset), value, \
                            mode);                                              \
->>>>>>> 626889fb
   } while (false)
 #endif
 
 #ifdef V8_DISABLE_WRITE_BARRIERS
 #define CONDITIONAL_EXTERNAL_POINTER_WRITE_BARRIER(object, offset, tag, mode)
 #else
-<<<<<<< HEAD
-#define CONDITIONAL_WEAK_WRITE_BARRIER(object, offset, value, mode)         \
-  do {                                                                      \
-    DCHECK_NOT_NULL(GetHeapFromWritableObject(object));                     \
-    CombinedWriteBarrier(object, (object).RawMaybeWeakField(offset), value, \
-                         mode);                                             \
-=======
 #define CONDITIONAL_EXTERNAL_POINTER_WRITE_BARRIER(object, offset, tag, mode) \
   do {                                                                        \
     DCHECK(HeapLayout::IsOwnedByAnyHeap(object));                             \
@@ -1093,7 +785,6 @@
     DCHECK(HeapLayout::IsOwnedByAnyHeap(object));                              \
     WriteBarrier::ForIndirectPointer(                                          \
         object, (object).RawIndirectPointerField(offset, tag), value, mode);   \
->>>>>>> 626889fb
   } while (false)
 #endif
 
@@ -1121,18 +812,10 @@
 #ifdef V8_DISABLE_WRITE_BARRIERS
 #define CONDITIONAL_JS_DISPATCH_HANDLE_WRITE_BARRIER(object, handle, mode)
 #else
-<<<<<<< HEAD
-#define CONDITIONAL_EPHEMERON_KEY_WRITE_BARRIER(object, offset, value, mode) \
-  do {                                                                       \
-    DCHECK_NOT_NULL(GetHeapFromWritableObject(object));                      \
-    CombinedEphemeronWriteBarrier(EphemeronHashTable::cast(object),          \
-                                  (object).RawField(offset), value, mode);   \
-=======
 #define CONDITIONAL_JS_DISPATCH_HANDLE_WRITE_BARRIER(object, handle, mode) \
   do {                                                                     \
     DCHECK(HeapLayout::IsOwnedByAnyHeap(object));                          \
     WriteBarrier::ForJSDispatchHandle(object, handle, mode);               \
->>>>>>> 626889fb
   } while (false)
 #endif
 
@@ -1151,8 +834,6 @@
   static_cast<int8_t>(base::Relaxed_Load(  \
       reinterpret_cast<const base::Atomic8*>(FIELD_ADDR(p, offset))))
 
-<<<<<<< HEAD
-=======
 #define RELAXED_WRITE_UINT8_FIELD(p, offset, value)                            \
   base::Relaxed_Store(reinterpret_cast<base::Atomic8*>(FIELD_ADDR(p, offset)), \
                       static_cast<base::Atomic8>(value));
@@ -1160,7 +841,6 @@
   static_cast<uint8_t>(base::Relaxed_Load(  \
       reinterpret_cast<const base::Atomic8*>(FIELD_ADDR(p, offset))))
 
->>>>>>> 626889fb
 #define RELAXED_READ_UINT16_FIELD(p, offset) \
   static_cast<uint16_t>(base::Relaxed_Load(  \
       reinterpret_cast<const base::Atomic16*>(FIELD_ADDR(p, offset))))
@@ -1243,10 +923,6 @@
 
 #define ACQUIRE_READ_BYTE_FIELD(p, offset) \
   static_cast<uint8_t>(base::Acquire_Load( \
-      reinterpret_cast<const base::Atomic8*>(FIELD_ADDR(p, offset))))
-
-#define ACQUIRE_READ_BYTE_FIELD(p, offset) \
-  static_cast<byte>(base::Acquire_Load(    \
       reinterpret_cast<const base::Atomic8*>(FIELD_ADDR(p, offset))))
 
 #define RELAXED_WRITE_BYTE_FIELD(p, offset, value)                             \
@@ -1295,20 +971,8 @@
     set(IndexForEntry(i) + k##name##Offset, value);               \
   }
 
-<<<<<<< HEAD
-#define TQ_OBJECT_CONSTRUCTORS(Type)                                           \
- public:                                                                       \
-  constexpr Type() = default;                                                  \
-                                                                               \
- protected:                                                                    \
-  template <typename TFieldType, int kFieldOffset, typename CompressionScheme> \
-  friend class TaggedField;                                                    \
-                                                                               \
-  inline explicit Type(Address ptr);                                           \
-=======
 #define TQ_OBJECT_CONSTRUCTORS(Type)                             \
   OBJECT_CONSTRUCTORS(Type, TorqueGenerated##Type<Type, Super>); \
->>>>>>> 626889fb
   friend class TorqueGenerated##Type<Type, Super>;
 
 #define TQ_OBJECT_CONSTRUCTORS_IMPL(Type) \
