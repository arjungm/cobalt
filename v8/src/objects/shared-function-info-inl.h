// Copyright 2017 the V8 project authors. All rights reserved.
// Use of this source code is governed by a BSD-style license that can be
// found in the LICENSE file.

#ifndef V8_OBJECTS_SHARED_FUNCTION_INFO_INL_H_
#define V8_OBJECTS_SHARED_FUNCTION_INFO_INL_H_

#include "src/objects/shared-function-info.h"
// Include the non-inl header before the rest of the headers.

#include <optional>

#include "src/base/macros.h"
#include "src/base/platform/mutex.h"
<<<<<<< HEAD
=======
#include "src/builtins/builtins.h"
>>>>>>> 626889fb
#include "src/codegen/optimized-compilation-info.h"
#include "src/common/globals.h"
#include "src/handles/handles-inl.h"
#include "src/heap/heap-write-barrier-inl.h"
#include "src/objects/abstract-code-inl.h"
#include "src/objects/debug-objects-inl.h"
#include "src/objects/feedback-vector-inl.h"
<<<<<<< HEAD
#include "src/objects/scope-info-inl.h"
#include "src/objects/script-inl.h"
#include "src/objects/shared-function-info.h"
#include "src/objects/templates-inl.h"

#if V8_ENABLE_WEBASSEMBLY
#include "src/wasm/wasm-module.h"
=======
#include "src/objects/heap-object-inl.h"
#include "src/objects/instance-type-inl.h"
#include "src/objects/objects-inl.h"
#include "src/objects/scope-info-inl.h"
#include "src/objects/script-inl.h"
#include "src/objects/string.h"
#include "src/objects/templates-inl.h"

#if V8_ENABLE_WEBASSEMBLY
>>>>>>> 626889fb
#include "src/wasm/wasm-objects.h"
#endif  // V8_ENABLE_WEBASSEMBLY

// Has to be the last include (doesn't have include guards):
#include "src/objects/object-macros.h"

namespace v8::internal {

#include "torque-generated/src/objects/shared-function-info-tq-inl.inc"

TQ_OBJECT_CONSTRUCTORS_IMPL(PreparseData)

int PreparseData::inner_start_offset() const {
  return InnerOffset(data_length());
}

ObjectSlot PreparseData::inner_data_start() const {
  return RawField(inner_start_offset());
}

void PreparseData::clear_padding() {
  int data_end_offset = kDataStartOffset + data_length();
  int padding_size = inner_start_offset() - data_end_offset;
  DCHECK_LE(0, padding_size);
  if (padding_size == 0) return;
  memset(reinterpret_cast<void*>(address() + data_end_offset), 0, padding_size);
}

uint8_t PreparseData::get(int index) const {
  DCHECK_LE(0, index);
  DCHECK_LT(index, data_length());
  int offset = kDataStartOffset + index * kByteSize;
  return ReadField<uint8_t>(offset);
}

void PreparseData::set(int index, uint8_t value) {
  DCHECK_LE(0, index);
  DCHECK_LT(index, data_length());
  int offset = kDataStartOffset + index * kByteSize;
  WriteField<uint8_t>(offset, value);
}

void PreparseData::copy_in(int index, const uint8_t* buffer, int length) {
  DCHECK(index >= 0 && length >= 0 && length <= kMaxInt - index &&
         index + length <= this->data_length());
  Address dst_addr = field_address(kDataStartOffset + index * kByteSize);
  memcpy(reinterpret_cast<void*>(dst_addr), buffer, length);
}

Tagged<PreparseData> PreparseData::get_child(int index) const {
  return Cast<PreparseData>(get_child_raw(index));
}

Tagged<Object> PreparseData::get_child_raw(int index) const {
  DCHECK_LE(0, index);
  DCHECK_LT(index, this->children_length());
  int offset = inner_start_offset() + index * kTaggedSize;
  return RELAXED_READ_FIELD(*this, offset);
}

void PreparseData::set_child(int index, Tagged<PreparseData> value,
                             WriteBarrierMode mode) {
  DCHECK_LE(0, index);
  DCHECK_LT(index, this->children_length());
  int offset = inner_start_offset() + index * kTaggedSize;
  RELAXED_WRITE_FIELD(*this, offset, value);
  CONDITIONAL_WRITE_BARRIER(*this, offset, value, mode);
}

TQ_OBJECT_CONSTRUCTORS_IMPL(UncompiledData)
TQ_OBJECT_CONSTRUCTORS_IMPL(UncompiledDataWithoutPreparseData)
TQ_OBJECT_CONSTRUCTORS_IMPL(UncompiledDataWithPreparseData)
TQ_OBJECT_CONSTRUCTORS_IMPL(UncompiledDataWithoutPreparseDataWithJob)
TQ_OBJECT_CONSTRUCTORS_IMPL(UncompiledDataWithPreparseDataAndJob)
<<<<<<< HEAD

TQ_OBJECT_CONSTRUCTORS_IMPL(InterpreterData)
TQ_OBJECT_CONSTRUCTORS_IMPL(SharedFunctionInfo)
DEFINE_DEOPT_ELEMENT_ACCESSORS(SharedFunctionInfo, Object)
=======

TQ_OBJECT_CONSTRUCTORS_IMPL(InterpreterData)
PROTECTED_POINTER_ACCESSORS(InterpreterData, bytecode_array, BytecodeArray,
                            kBytecodeArrayOffset)
PROTECTED_POINTER_ACCESSORS(InterpreterData, interpreter_trampoline, Code,
                            kInterpreterTrampolineOffset)

TQ_OBJECT_CONSTRUCTORS_IMPL(SharedFunctionInfo)

RELEASE_ACQUIRE_ACCESSORS(SharedFunctionInfo, name_or_scope_info,
                          Tagged<NameOrScopeInfoT>, kNameOrScopeInfoOffset)
RELEASE_ACQUIRE_ACCESSORS(SharedFunctionInfo, script, Tagged<HeapObject>,
                          kScriptOffset)
RELEASE_ACQUIRE_ACCESSORS(SharedFunctionInfo, raw_script, Tagged<Object>,
                          kScriptOffset)

void SharedFunctionInfo::SetTrustedData(Tagged<ExposedTrustedObject> value,
                                        WriteBarrierMode mode) {
  WriteTrustedPointerField<kUnknownIndirectPointerTag>(
      kTrustedFunctionDataOffset, value);

  // Only one of trusted_function_data and untrusted_function_data can be in
  // use, so clear the untrusted data field. Using -1 here as cleared data value
  // allows HasBuiltinId to become quite simple, as it can just check if the
  // untrusted data is a Smi containing a valid builtin ID.
  constexpr int kClearedUntrustedFunctionDataValue = -1;
  static_assert(!Builtins::IsBuiltinId(kClearedUntrustedFunctionDataValue));
  TaggedField<Object, kUntrustedFunctionDataOffset>::Release_Store(
      *this, Smi::FromInt(kClearedUntrustedFunctionDataValue));
>>>>>>> 626889fb

  CONDITIONAL_TRUSTED_POINTER_WRITE_BARRIER(*this, kTrustedFunctionDataOffset,
                                            kUnknownIndirectPointerTag, value,
                                            mode);
}

void SharedFunctionInfo::SetUntrustedData(Tagged<Object> value,
                                          WriteBarrierMode mode) {
  TaggedField<Object, kUntrustedFunctionDataOffset>::Release_Store(*this,
                                                                   value);

  // Only one of trusted_function_data and untrusted_function_data can be in
  // use, so clear the trusted data field.
  ClearTrustedPointerField(kTrustedFunctionDataOffset, kReleaseStore);

<<<<<<< HEAD
RENAME_TORQUE_ACCESSORS(SharedFunctionInfo,
                        raw_outer_scope_info_or_feedback_metadata,
                        outer_scope_info_or_feedback_metadata, HeapObject)
DEF_ACQUIRE_GETTER(SharedFunctionInfo,
                   raw_outer_scope_info_or_feedback_metadata, HeapObject) {
  HeapObject value =
=======
  CONDITIONAL_WRITE_BARRIER(*this, kUntrustedFunctionDataOffset, value, mode);
}

bool SharedFunctionInfo::HasTrustedData() const {
  return !IsTrustedPointerFieldEmpty(kTrustedFunctionDataOffset);
}

bool SharedFunctionInfo::HasUnpublishedTrustedData(
    IsolateForSandbox isolate) const {
  return IsTrustedPointerFieldUnpublished(kTrustedFunctionDataOffset,
                                          kUnknownIndirectPointerTag, isolate);
}

bool SharedFunctionInfo::HasUntrustedData() const { return !HasTrustedData(); }

Tagged<Object> SharedFunctionInfo::GetTrustedData(
    IsolateForSandbox isolate) const {
  return ReadMaybeEmptyTrustedPointerField<kUnknownIndirectPointerTag>(
      kTrustedFunctionDataOffset, isolate, kAcquireLoad);
}

template <typename T, IndirectPointerTag tag>
Tagged<T> SharedFunctionInfo::GetTrustedData(IsolateForSandbox isolate) const {
  static_assert(tag != kUnknownIndirectPointerTag);
  return Cast<T>(ReadMaybeEmptyTrustedPointerField<tag>(
      kTrustedFunctionDataOffset, isolate, kAcquireLoad));
}

Tagged<Object> SharedFunctionInfo::GetTrustedData() const {
#ifdef V8_ENABLE_SANDBOX
  auto trusted_data_slot = RawIndirectPointerField(kTrustedFunctionDataOffset,
                                                   kUnknownIndirectPointerTag);
  // This routine is sometimes used for SFI's in read-only space (which never
  // have trusted data). In that case, GetIsolateForSandbox cannot be used, so
  // we need to return early in that case, before trying to obtain an Isolate.
  IndirectPointerHandle handle = trusted_data_slot.Acquire_LoadHandle();
  if (handle == kNullIndirectPointerHandle) return Smi::zero();
  return trusted_data_slot.ResolveHandle(handle, GetIsolateForSandbox(*this));
#else
  return TaggedField<Object, kTrustedFunctionDataOffset>::Acquire_Load(*this);
#endif
}

Tagged<Object> SharedFunctionInfo::GetUntrustedData() const {
  return TaggedField<Object, kUntrustedFunctionDataOffset>::Acquire_Load(*this);
}

DEF_GETTER(SharedFunctionInfo, script, Tagged<HeapObject>) {
  return script(cage_base, kAcquireLoad);
}
bool SharedFunctionInfo::has_script(AcquireLoadTag tag) const {
  return IsScript(script(tag));
}

RENAME_TORQUE_ACCESSORS(SharedFunctionInfo,
                        raw_outer_scope_info_or_feedback_metadata,
                        outer_scope_info_or_feedback_metadata,
                        Tagged<HeapObject>)
DEF_ACQUIRE_GETTER(SharedFunctionInfo,
                   raw_outer_scope_info_or_feedback_metadata,
                   Tagged<HeapObject>) {
  Tagged<HeapObject> value =
>>>>>>> 626889fb
      TaggedField<HeapObject, kOuterScopeInfoOrFeedbackMetadataOffset>::
          Acquire_Load(cage_base, *this);
  return value;
}

uint16_t SharedFunctionInfo::internal_formal_parameter_count_with_receiver()
    const {
  const uint16_t param_count = TorqueGeneratedClass::formal_parameter_count();
  return param_count;
}

uint16_t SharedFunctionInfo::internal_formal_parameter_count_without_receiver()
    const {
  const uint16_t param_count = TorqueGeneratedClass::formal_parameter_count();
  if (param_count == kDontAdaptArgumentsSentinel) return param_count;
  return param_count - kJSArgcReceiverSlots;
}

void SharedFunctionInfo::set_internal_formal_parameter_count(int value) {
  DCHECK_EQ(value, static_cast<uint16_t>(value));
  DCHECK_GE(value, kJSArgcReceiverSlots);
  TorqueGeneratedClass::set_formal_parameter_count(value);
}

RENAME_PRIMITIVE_TORQUE_ACCESSORS(SharedFunctionInfo, raw_function_token_offset,
                                  function_token_offset, uint16_t)

RELAXED_INT32_ACCESSORS(SharedFunctionInfo, flags, kFlagsOffset)
<<<<<<< HEAD
=======
RELAXED_INT32_ACCESSORS(SharedFunctionInfo, function_literal_id,
                        kFunctionLiteralIdOffset)
>>>>>>> 626889fb
int32_t SharedFunctionInfo::relaxed_flags() const {
  return flags(kRelaxedLoad);
}
void SharedFunctionInfo::set_relaxed_flags(int32_t flags) {
  return set_flags(flags, kRelaxedStore);
}

UINT8_ACCESSORS(SharedFunctionInfo, flags2, kFlags2Offset)

bool SharedFunctionInfo::HasSharedName() const {
  Tagged<Object> value = name_or_scope_info(kAcquireLoad);
  if (IsScopeInfo(value)) {
    return Cast<ScopeInfo>(value)->HasSharedFunctionName();
  }
  return value != kNoSharedNameSentinel;
}

Tagged<String> SharedFunctionInfo::Name() const {
  if (!HasSharedName()) return GetReadOnlyRoots().empty_string();
  Tagged<Object> value = name_or_scope_info(kAcquireLoad);
  if (IsScopeInfo(value)) {
    if (Cast<ScopeInfo>(value)->HasFunctionName()) {
      return Cast<String>(Cast<ScopeInfo>(value)->FunctionName());
    }
    return GetReadOnlyRoots().empty_string();
  }
  return Cast<String>(value);
}

void SharedFunctionInfo::SetName(Tagged<String> name) {
  Tagged<Object> maybe_scope_info = name_or_scope_info(kAcquireLoad);
  if (IsScopeInfo(maybe_scope_info)) {
    Cast<ScopeInfo>(maybe_scope_info)->SetFunctionName(name);
  } else {
    DCHECK(IsString(maybe_scope_info) ||
           maybe_scope_info == kNoSharedNameSentinel);
    set_name_or_scope_info(name, kReleaseStore);
  }
  UpdateFunctionMapIndex();
}

bool SharedFunctionInfo::is_script() const {
<<<<<<< HEAD
  return scope_info(kAcquireLoad).is_script_scope() &&
         Script::cast(script()).compilation_type() ==
=======
  return scope_info(kAcquireLoad)->is_script_scope() &&
         Cast<Script>(script())->compilation_type() ==
>>>>>>> 626889fb
             Script::CompilationType::kHost;
}

bool SharedFunctionInfo::needs_script_context() const {
<<<<<<< HEAD
  return is_script() && scope_info(kAcquireLoad).ContextLocalCount() > 0;
}

AbstractCode SharedFunctionInfo::abstract_code(Isolate* isolate) {
  // TODO(v8:11429): Decide if this return bytecode or baseline code, when the
  // latter is present.
  if (HasBytecodeArray(isolate)) {
    return AbstractCode::cast(GetBytecodeArray(isolate));
  } else {
    return AbstractCode::cast(GetCode(isolate));
=======
  return is_script() && scope_info(kAcquireLoad)->ContextLocalCount() > 0;
}

Tagged<AbstractCode> SharedFunctionInfo::abstract_code(Isolate* isolate) {
  // TODO(v8:11429): Decide if this return bytecode or baseline code, when the
  // latter is present.
  if (HasBytecodeArray(isolate)) {
    return Cast<AbstractCode>(GetBytecodeArray(isolate));
  } else {
    return Cast<AbstractCode>(GetCode(isolate));
>>>>>>> 626889fb
  }
}

int SharedFunctionInfo::function_token_position() const {
  int offset = raw_function_token_offset();
  if (offset == kFunctionTokenOutOfRange) {
    return kNoSourcePosition;
  } else {
    return StartPosition() - offset;
  }
}

template <typename IsolateT>
bool SharedFunctionInfo::AreSourcePositionsAvailable(IsolateT* isolate) const {
  if (v8_flags.enable_lazy_source_positions) {
    return !HasBytecodeArray() ||
<<<<<<< HEAD
           GetBytecodeArray(isolate).HasSourcePositionTable();
=======
           GetBytecodeArray(isolate)->HasSourcePositionTable();
>>>>>>> 626889fb
  }
  return true;
}

template <typename IsolateT>
SharedFunctionInfo::Inlineability SharedFunctionInfo::GetInlineability(
<<<<<<< HEAD
    IsolateT* isolate) const {
  if (!script().IsScript()) return kHasNoScript;
=======
    CodeKind code_kind, IsolateT* isolate) const {
  if (!IsScript(script())) return kHasNoScript;
>>>>>>> 626889fb

  if (isolate->is_precise_binary_code_coverage() &&
      !has_reported_binary_coverage()) {
    // We may miss invocations if this function is inlined.
    return kNeedsBinaryCoverage;
  }

  // Built-in functions are handled by the JSCallReducer.
  if (HasBuiltinId()) return kIsBuiltin;

  if (!IsUserJavaScript()) return kIsNotUserCode;

  // If there is no bytecode array, it is either not compiled or it is compiled
  // with WebAssembly for the asm.js pipeline. In either case we don't want to
  // inline.
  if (!HasBytecodeArray()) return kHasNoBytecode;

<<<<<<< HEAD
  if (GetBytecodeArray(isolate).length() > v8_flags.max_inlined_bytecode_size) {
    return kExceedsBytecodeLimit;
  }

  if (HasBreakInfo()) return kMayContainBreakPoints;

  if (optimization_disabled()) return kHasOptimizationDisabled;
=======
  if (GetBytecodeArray(isolate)->length() >
      v8_flags.max_inlined_bytecode_size) {
    return kExceedsBytecodeLimit;
  }

  {
    MutexGuardIfOffThread<IsolateT> mutex_guard(
        isolate->shared_function_info_access(), isolate);
    if (HasBreakInfo(isolate->GetMainThreadIsolateUnsafe())) {
      return kMayContainBreakPoints;
    }
  }

  if (optimization_disabled(code_kind)) return kHasOptimizationDisabled;
>>>>>>> 626889fb

  return kIsInlineable;
}

BIT_FIELD_ACCESSORS(SharedFunctionInfo, flags2, class_scope_has_private_brand,
                    SharedFunctionInfo::ClassScopeHasPrivateBrandBit)

BIT_FIELD_ACCESSORS(SharedFunctionInfo, flags2,
                    has_static_private_methods_or_accessors,
                    SharedFunctionInfo::HasStaticPrivateMethodsOrAccessorsBit)

BIT_FIELD_ACCESSORS(SharedFunctionInfo, flags2, is_sparkplug_compiling,
                    SharedFunctionInfo::IsSparkplugCompilingBit)

BIT_FIELD_ACCESSORS(SharedFunctionInfo, flags2, maglev_compilation_failed,
                    SharedFunctionInfo::MaglevCompilationFailedBit)

<<<<<<< HEAD
BIT_FIELD_ACCESSORS(SharedFunctionInfo, flags2, sparkplug_compiled,
                    SharedFunctionInfo::SparkplugCompiledBit)
=======
BIT_FIELD_ACCESSORS(SharedFunctionInfo, flags2,
                    function_context_independent_compiled,
                    SharedFunctionInfo::FunctionContextIndependentCompiledBit)
>>>>>>> 626889fb

BIT_FIELD_ACCESSORS(SharedFunctionInfo, relaxed_flags, syntax_kind,
                    SharedFunctionInfo::FunctionSyntaxKindBits)

BIT_FIELD_ACCESSORS(SharedFunctionInfo, relaxed_flags, allows_lazy_compilation,
                    SharedFunctionInfo::AllowLazyCompilationBit)
BIT_FIELD_ACCESSORS(SharedFunctionInfo, relaxed_flags, has_duplicate_parameters,
                    SharedFunctionInfo::HasDuplicateParametersBit)

BIT_FIELD_ACCESSORS(SharedFunctionInfo, relaxed_flags, native,
                    SharedFunctionInfo::IsNativeBit)
#if V8_ENABLE_WEBASSEMBLY
BIT_FIELD_ACCESSORS(SharedFunctionInfo, relaxed_flags, is_asm_wasm_broken,
                    SharedFunctionInfo::IsAsmWasmBrokenBit)
#endif  // V8_ENABLE_WEBASSEMBLY
BIT_FIELD_ACCESSORS(SharedFunctionInfo, relaxed_flags,
                    requires_instance_members_initializer,
                    SharedFunctionInfo::RequiresInstanceMembersInitializerBit)

BIT_FIELD_ACCESSORS(SharedFunctionInfo, relaxed_flags,
                    name_should_print_as_anonymous,
                    SharedFunctionInfo::NameShouldPrintAsAnonymousBit)
BIT_FIELD_ACCESSORS(SharedFunctionInfo, relaxed_flags,
                    has_reported_binary_coverage,
                    SharedFunctionInfo::HasReportedBinaryCoverageBit)

BIT_FIELD_ACCESSORS(SharedFunctionInfo, relaxed_flags, is_toplevel,
                    SharedFunctionInfo::IsTopLevelBit)
BIT_FIELD_ACCESSORS(SharedFunctionInfo, relaxed_flags, properties_are_final,
                    SharedFunctionInfo::PropertiesAreFinalBit)
BIT_FIELD_ACCESSORS(SharedFunctionInfo, relaxed_flags,
                    private_name_lookup_skips_outer_class,
                    SharedFunctionInfo::PrivateNameLookupSkipsOuterClassBit)
BIT_FIELD_ACCESSORS(SharedFunctionInfo, relaxed_flags, live_edited,
                    SharedFunctionInfo::LiveEditedBit)

bool SharedFunctionInfo::optimization_disabled(CodeKind kind) const {
  switch (kind) {
    case CodeKind::MAGLEV:
      return IsTerminalBailoutReasonForMaglev(disabled_optimization_reason());
    case CodeKind::TURBOFAN_JS:
      return IsTerminalBailoutReasonForTurbofan(disabled_optimization_reason());
    default:
      UNREACHABLE();
  }
}

<<<<<<< HEAD
bool SharedFunctionInfo::optimization_disabled() const {
  return disabled_optimization_reason() != BailoutReason::kNoReason;
=======
bool SharedFunctionInfo::all_optimization_disabled() const {
  return IsTerminalBailoutReason(disabled_optimization_reason());
>>>>>>> 626889fb
}

BailoutReason SharedFunctionInfo::disabled_optimization_reason() const {
  return DisabledOptimizationReasonBits::decode(flags(kRelaxedLoad));
}

LanguageMode SharedFunctionInfo::language_mode() const {
  static_assert(LanguageModeSize == 2);
  return construct_language_mode(IsStrictBit::decode(flags(kRelaxedLoad)));
}

void SharedFunctionInfo::set_language_mode(LanguageMode language_mode) {
  static_assert(LanguageModeSize == 2);
  // We only allow language mode transitions that set the same language mode
  // again or go up in the chain:
  DCHECK(is_sloppy(this->language_mode()) || is_strict(language_mode));
  int hints = flags(kRelaxedLoad);
  hints = IsStrictBit::update(hints, is_strict(language_mode));
  set_flags(hints, kRelaxedStore);
  UpdateFunctionMapIndex();
}

FunctionKind SharedFunctionInfo::kind() const {
  static_assert(FunctionKindBits::kSize == kFunctionKindBitSize);
  return FunctionKindBits::decode(flags(kRelaxedLoad));
}

void SharedFunctionInfo::set_kind(FunctionKind kind) {
  int hints = flags(kRelaxedLoad);
  hints = FunctionKindBits::update(hints, kind);
  hints = IsClassConstructorBit::update(hints, IsClassConstructor(kind));
  set_flags(hints, kRelaxedStore);
  UpdateFunctionMapIndex();
}

bool SharedFunctionInfo::is_wrapped() const {
  return syntax_kind() == FunctionSyntaxKind::kWrapped;
}

bool SharedFunctionInfo::construct_as_builtin() const {
  return ConstructAsBuiltinBit::decode(flags(kRelaxedLoad));
}

void SharedFunctionInfo::CalculateConstructAsBuiltin() {
  bool uses_builtins_construct_stub = false;
  if (HasBuiltinId()) {
    Builtin id = builtin_id();
    if (id != Builtin::kCompileLazy && id != Builtin::kEmptyFunction) {
      uses_builtins_construct_stub = true;
    }
  } else if (IsApiFunction()) {
    uses_builtins_construct_stub = true;
  }

  int f = flags(kRelaxedLoad);
  f = ConstructAsBuiltinBit::update(f, uses_builtins_construct_stub);
  set_flags(f, kRelaxedStore);
<<<<<<< HEAD
=======
}

uint16_t SharedFunctionInfo::age() const {
  return RELAXED_READ_UINT16_FIELD(*this, kAgeOffset);
}

void SharedFunctionInfo::set_age(uint16_t value) {
  RELAXED_WRITE_UINT16_FIELD(*this, kAgeOffset, value);
}

uint16_t SharedFunctionInfo::CompareExchangeAge(uint16_t expected_age,
                                                uint16_t new_age) {
  Address age_addr = address() + kAgeOffset;
  return base::AsAtomic16::Relaxed_CompareAndSwap(
      reinterpret_cast<base::Atomic16*>(age_addr), expected_age, new_age);
>>>>>>> 626889fb
}

int SharedFunctionInfo::function_map_index() const {
  // Note: Must be kept in sync with the FastNewClosure builtin.
  int index = Context::FIRST_FUNCTION_MAP_INDEX +
              FunctionMapIndexBits::decode(flags(kRelaxedLoad));
  DCHECK_LE(index, Context::LAST_FUNCTION_MAP_INDEX);
  return index;
}

void SharedFunctionInfo::set_function_map_index(int index) {
  static_assert(Context::LAST_FUNCTION_MAP_INDEX <=
                Context::FIRST_FUNCTION_MAP_INDEX + FunctionMapIndexBits::kMax);
  DCHECK_LE(Context::FIRST_FUNCTION_MAP_INDEX, index);
  DCHECK_LE(index, Context::LAST_FUNCTION_MAP_INDEX);
  index -= Context::FIRST_FUNCTION_MAP_INDEX;
  set_flags(FunctionMapIndexBits::update(flags(kRelaxedLoad), index),
            kRelaxedStore);
}

<<<<<<< HEAD
void SharedFunctionInfo::clear_padding() {
#if V8_SFI_NEEDS_PADDING
  set_optional_padding(0);
#endif  // V8_SFI_NEEDS_PADDING
}
=======
void SharedFunctionInfo::clear_padding() { set_padding(0); }
>>>>>>> 626889fb

void SharedFunctionInfo::UpdateFunctionMapIndex() {
  int map_index =
      Context::FunctionMapIndex(language_mode(), kind(), HasSharedName());
  set_function_map_index(map_index);
}

void SharedFunctionInfo::DontAdaptArguments() {
#if V8_ENABLE_WEBASSEMBLY
  // TODO(leszeks): Revise this DCHECK now that the code field is gone.
  DCHECK(!HasWasmExportedFunctionData());
#endif  // V8_ENABLE_WEBASSEMBLY
<<<<<<< HEAD
  TorqueGeneratedClass::set_formal_parameter_count(kDontAdaptArgumentsSentinel);
}

bool SharedFunctionInfo::IsDontAdaptArguments() const {
  return TorqueGeneratedClass::formal_parameter_count() ==
         kDontAdaptArgumentsSentinel;
}

DEF_ACQUIRE_GETTER(SharedFunctionInfo, scope_info, ScopeInfo) {
  Object maybe_scope_info = name_or_scope_info(cage_base, kAcquireLoad);
  if (maybe_scope_info.IsScopeInfo(cage_base)) {
    return ScopeInfo::cast(maybe_scope_info);
=======
  if (HasBuiltinId()) {
    Builtin builtin = builtin_id();
    if (Builtins::KindOf(builtin) == Builtins::TFJ) {
      const int formal_parameter_count =
          Builtins::GetStackParameterCount(builtin);
      // If we have `kDontAdaptArgumentsSentinel` or no arguments, then we are
      // good. Otherwise this is a mismatch.
      if (formal_parameter_count != kDontAdaptArgumentsSentinel &&
          formal_parameter_count != JSParameterCount(0)) {
        FATAL(
            "Conflicting argument adaptation configuration (SFI vs call "
            "descriptor) for builtin: %s (%d)",
            Builtins::name(builtin), static_cast<int>(builtin));
      }
    }
  }
  TorqueGeneratedClass::set_formal_parameter_count(kDontAdaptArgumentsSentinel);
}

DEF_ACQUIRE_GETTER(SharedFunctionInfo, scope_info, Tagged<ScopeInfo>) {
  Tagged<Object> maybe_scope_info = name_or_scope_info(cage_base, kAcquireLoad);
  if (IsScopeInfo(maybe_scope_info, cage_base)) {
    return Cast<ScopeInfo>(maybe_scope_info);
>>>>>>> 626889fb
  }
  return GetReadOnlyRoots().empty_scope_info();
}

<<<<<<< HEAD
DEF_GETTER(SharedFunctionInfo, scope_info, ScopeInfo) {
  return scope_info(cage_base, kAcquireLoad);
}

void SharedFunctionInfo::SetScopeInfo(ScopeInfo scope_info,
=======
DEF_GETTER(SharedFunctionInfo, scope_info, Tagged<ScopeInfo>) {
  return scope_info(cage_base, kAcquireLoad);
}

Tagged<ScopeInfo> SharedFunctionInfo::EarlyScopeInfo(AcquireLoadTag tag) {
  // Keep in sync with the scope_info getter above.
  PtrComprCageBase cage_base = GetPtrComprCageBase(*this);
  Tagged<Object> maybe_scope_info = name_or_scope_info(cage_base, tag);
  if (IsScopeInfo(maybe_scope_info, cage_base)) {
    return Cast<ScopeInfo>(maybe_scope_info);
  }
  return EarlyGetReadOnlyRoots().empty_scope_info();
}

void SharedFunctionInfo::SetScopeInfo(Tagged<ScopeInfo> scope_info,
>>>>>>> 626889fb
                                      WriteBarrierMode mode) {
  // Move the existing name onto the ScopeInfo.
  Tagged<NameOrScopeInfoT> name_or_scope_info =
      this->name_or_scope_info(kAcquireLoad);
  Tagged<UnionOf<Smi, String>> name;
  if (IsScopeInfo(name_or_scope_info)) {
    name = Cast<ScopeInfo>(name_or_scope_info)->FunctionName();
  } else {
    name = Cast<UnionOf<Smi, String>>(name_or_scope_info);
  }
  DCHECK(IsString(name) || name == kNoSharedNameSentinel);
  // ScopeInfo can get promoted to read-only space. Now that we reuse them after
  // flushing bytecode, we'll actually reinstall read-only scopeinfos on
  // SharedFunctionInfos if they required a context. The read-only scopeinfos
  // should already be fully initialized though, and hence will already have the
  // right FunctionName (and InferredName if relevant).
  if (scope_info->FunctionName() != name) {
    scope_info->SetFunctionName(name);
  }
  if (HasInferredName() && inferred_name()->length() != 0 &&
      scope_info->InferredFunctionName() != inferred_name()) {
    scope_info->SetInferredFunctionName(inferred_name());
  }
  set_name_or_scope_info(scope_info, kReleaseStore, mode);
}

void SharedFunctionInfo::set_raw_scope_info(Tagged<ScopeInfo> scope_info,
                                            WriteBarrierMode mode) {
  WRITE_FIELD(*this, kNameOrScopeInfoOffset, scope_info);
  CONDITIONAL_WRITE_BARRIER(*this, kNameOrScopeInfoOffset, scope_info, mode);
}

<<<<<<< HEAD
HeapObject SharedFunctionInfo::outer_scope_info() const {
=======
DEF_GETTER(SharedFunctionInfo, outer_scope_info, Tagged<HeapObject>) {
>>>>>>> 626889fb
  DCHECK(!is_compiled());
  DCHECK(!HasFeedbackMetadata());
  return raw_outer_scope_info_or_feedback_metadata(cage_base);
}

bool SharedFunctionInfo::HasOuterScopeInfo() const {
  Tagged<ScopeInfo> outer_info;
  Tagged<ScopeInfo> info = scope_info(kAcquireLoad);
  if (info->IsEmpty()) {
    if (is_compiled()) return false;
    if (!IsScopeInfo(outer_scope_info())) return false;
    outer_info = Cast<ScopeInfo>(outer_scope_info());
  } else {
<<<<<<< HEAD
    ScopeInfo info = scope_info(kAcquireLoad);
    if (!info.HasOuterScopeInfo()) return false;
    outer_info = info.OuterScopeInfo();
  }
  return !outer_info.IsEmpty();
=======
    if (!info->HasOuterScopeInfo()) return false;
    outer_info = info->OuterScopeInfo();
  }
  return !outer_info->IsEmpty();
>>>>>>> 626889fb
}

Tagged<ScopeInfo> SharedFunctionInfo::GetOuterScopeInfo() const {
  DCHECK(HasOuterScopeInfo());
<<<<<<< HEAD
  if (!is_compiled()) return ScopeInfo::cast(outer_scope_info());
  return scope_info(kAcquireLoad).OuterScopeInfo();
=======
  Tagged<ScopeInfo> info = scope_info(kAcquireLoad);
  if (info->IsEmpty()) return Cast<ScopeInfo>(outer_scope_info());
  return info->OuterScopeInfo();
>>>>>>> 626889fb
}

void SharedFunctionInfo::set_outer_scope_info(Tagged<HeapObject> value,
                                              WriteBarrierMode mode) {
  DCHECK(!is_compiled());
  DCHECK(IsTheHole(raw_outer_scope_info_or_feedback_metadata()));
  DCHECK(IsScopeInfo(value) || IsTheHole(value));
  DCHECK(scope_info()->IsEmpty());
  set_raw_outer_scope_info_or_feedback_metadata(value, mode);
}

bool SharedFunctionInfo::HasFeedbackMetadata() const {
  return IsFeedbackMetadata(raw_outer_scope_info_or_feedback_metadata());
}

bool SharedFunctionInfo::HasFeedbackMetadata(AcquireLoadTag tag) const {
<<<<<<< HEAD
  return raw_outer_scope_info_or_feedback_metadata(tag).IsFeedbackMetadata();
}

FeedbackMetadata SharedFunctionInfo::feedback_metadata() const {
  DCHECK(HasFeedbackMetadata());
  return FeedbackMetadata::cast(raw_outer_scope_info_or_feedback_metadata());
}

RELEASE_ACQUIRE_ACCESSORS_CHECKED2(SharedFunctionInfo, feedback_metadata,
                                   FeedbackMetadata,
                                   kOuterScopeInfoOrFeedbackMetadataOffset,
                                   HasFeedbackMetadata(kAcquireLoad),
                                   !HasFeedbackMetadata(kAcquireLoad) &&
                                       value.IsFeedbackMetadata())
=======
  return IsFeedbackMetadata(raw_outer_scope_info_or_feedback_metadata(tag));
}

DEF_GETTER(SharedFunctionInfo, feedback_metadata, Tagged<FeedbackMetadata>) {
  DCHECK(HasFeedbackMetadata());
  return Cast<FeedbackMetadata>(
      raw_outer_scope_info_or_feedback_metadata(cage_base));
}
>>>>>>> 626889fb

RELEASE_ACQUIRE_ACCESSORS_CHECKED2(SharedFunctionInfo, feedback_metadata,
                                   Tagged<FeedbackMetadata>,
                                   kOuterScopeInfoOrFeedbackMetadataOffset,
                                   HasFeedbackMetadata(kAcquireLoad),
                                   !HasFeedbackMetadata(kAcquireLoad) &&
                                       IsFeedbackMetadata(value))

bool SharedFunctionInfo::is_compiled() const {
<<<<<<< HEAD
  Object data = function_data(kAcquireLoad);
  return data != Smi::FromEnum(Builtin::kCompileLazy) &&
         !data.IsUncompiledData();
=======
  return GetUntrustedData() != Smi::FromEnum(Builtin::kCompileLazy) &&
         !HasUncompiledData();
>>>>>>> 626889fb
}

template <typename IsolateT>
IsCompiledScope SharedFunctionInfo::is_compiled_scope(IsolateT* isolate) const {
  return IsCompiledScope(*this, isolate);
}

<<<<<<< HEAD
IsCompiledScope::IsCompiledScope(const SharedFunctionInfo shared,
                                 Isolate* isolate)
    : is_compiled_(shared.is_compiled()) {
  if (shared.HasBaselineCode()) {
    retain_code_ = handle(shared.baseline_code(kAcquireLoad), isolate);
  } else if (shared.HasBytecodeArray()) {
    retain_code_ = handle(shared.GetBytecodeArray(isolate), isolate);
  } else {
    retain_code_ = MaybeHandle<HeapObject>();
  }

  DCHECK_IMPLIES(!retain_code_.is_null(), is_compiled());
}

IsCompiledScope::IsCompiledScope(const SharedFunctionInfo shared,
                                 LocalIsolate* isolate)
    : is_compiled_(shared.is_compiled()) {
  if (shared.HasBaselineCode()) {
    retain_code_ = isolate->heap()->NewPersistentHandle(
        shared.baseline_code(kAcquireLoad));
  } else if (shared.HasBytecodeArray()) {
    retain_code_ =
        isolate->heap()->NewPersistentHandle(shared.GetBytecodeArray(isolate));
  } else {
    retain_code_ = MaybeHandle<HeapObject>();
  }

  DCHECK_IMPLIES(!retain_code_.is_null(), is_compiled());
}

bool SharedFunctionInfo::has_simple_parameters() {
  return scope_info(kAcquireLoad).HasSimpleParameters();
=======
IsCompiledScope::IsCompiledScope(const Tagged<SharedFunctionInfo> shared,
                                 Isolate* isolate) {
  Tagged<Object> data_obj = shared->GetTrustedData();
  if (Tagged<HeapObject> data; TryCast<HeapObject>(data_obj, &data)) {
    if (Tagged<Code> code; TryCast<Code>(data, &code)) {
      DCHECK_EQ(code->kind(), CodeKind::BASELINE);
      data = code->bytecode_or_interpreter_data();
    }
    // Unlike GetBytecodeArray, we don't bother checking for DebugInfo here. If
    // there is DebugInfo, then it will hold both the debug and original
    // BytecodeArray strongly, so it doesn't matter which of those we hold.
    if (Tagged<BytecodeArray> bytecode;
        TryCast<BytecodeArray>(data, &bytecode)) {
      retain_code_ = handle(bytecode, isolate);
      is_compiled_ = true;
    } else if (Tagged<InterpreterData> interpreter_data;
               TryCast<InterpreterData>(data, &interpreter_data)) {
      retain_code_ = handle(interpreter_data->bytecode_array(), isolate);
      is_compiled_ = true;
    } else if (Is<UncompiledData>(data)) {
      retain_code_ = {};
      is_compiled_ = false;
    } else {
      retain_code_ = {};
      is_compiled_ = shared->is_compiled();
    }
  } else {
    retain_code_ = {};
    is_compiled_ = shared->is_compiled();
  }

  DCHECK_IMPLIES(!retain_code_.is_null(), is_compiled());
  DCHECK_EQ(shared->is_compiled(), is_compiled());
}

IsCompiledScope::IsCompiledScope(const Tagged<SharedFunctionInfo> shared,
                                 LocalIsolate* isolate) {
  Tagged<Object> data_obj = shared->GetTrustedData();
  if (Tagged<HeapObject> data; TryCast<HeapObject>(data_obj, &data)) {
    if (Tagged<Code> code; TryCast<Code>(data, &code)) {
      DCHECK(code->kind() == CodeKind::BASELINE);
      data = code->bytecode_or_interpreter_data();
    }
    // Unlike GetBytecodeArray, we don't bother checking for DebugInfo here. If
    // there is DebugInfo, then it will hold both the debug and original
    // BytecodeArray strongly, so it doesn't matter which of those we hold.
    if (Tagged<BytecodeArray> bytecode;
        TryCast<BytecodeArray>(data, &bytecode)) {
      retain_code_ = isolate->heap()->NewPersistentHandle(bytecode);
      is_compiled_ = true;
    } else if (Tagged<InterpreterData> interpreter_data;
               TryCast<InterpreterData>(data, &interpreter_data)) {
      retain_code_ = isolate->heap()->NewPersistentHandle(
          interpreter_data->bytecode_array());
      is_compiled_ = true;
    } else if (Is<UncompiledData>(data)) {
      retain_code_ = {};
      is_compiled_ = false;
    } else {
      retain_code_ = {};
      is_compiled_ = shared->is_compiled();
    }
  } else {
    retain_code_ = {};
    is_compiled_ = shared->is_compiled();
  }

  DCHECK_IMPLIES(!retain_code_.is_null(), is_compiled());
  DCHECK_EQ(shared->is_compiled(), is_compiled());
}

IsBaselineCompiledScope::IsBaselineCompiledScope(
    const Tagged<SharedFunctionInfo> shared, Isolate* isolate) {
  Tagged<Object> data_obj = shared->GetTrustedData();
  if (IsCode(data_obj)) {
    Tagged<Code> code = Cast<Code>(data_obj);
    DCHECK_EQ(code->kind(), CodeKind::BASELINE);
    retain_code_ = handle(code, isolate);
    is_compiled_ = true;
  }
}

bool SharedFunctionInfo::has_simple_parameters() {
  return scope_info(kAcquireLoad)->HasSimpleParameters();
>>>>>>> 626889fb
}

bool SharedFunctionInfo::CanCollectSourcePosition(Isolate* isolate) {
  return v8_flags.enable_lazy_source_positions && HasBytecodeArray() &&
<<<<<<< HEAD
         !GetBytecodeArray(isolate).HasSourcePositionTable();
=======
         !GetBytecodeArray(isolate)->HasSourcePositionTable();
>>>>>>> 626889fb
}

bool SharedFunctionInfo::IsApiFunction() const {
  return IsFunctionTemplateInfo(GetUntrustedData());
}

DEF_GETTER(SharedFunctionInfo, api_func_data, Tagged<FunctionTemplateInfo>) {
  DCHECK(IsApiFunction());
  return Cast<FunctionTemplateInfo>(GetUntrustedData());
}

DEF_GETTER(SharedFunctionInfo, HasBytecodeArray, bool) {
<<<<<<< HEAD
  Object data = function_data(cage_base, kAcquireLoad);
  if (!data.IsHeapObject()) return false;
  InstanceType instance_type =
      HeapObject::cast(data).map(cage_base).instance_type();
=======
  Tagged<Object> data = GetTrustedData();
  // If the SFI has no trusted data, GetTrustedData() will return Smi::zero().
  if (IsSmi(data)) return false;
  InstanceType instance_type =
      Cast<HeapObject>(data)->map(cage_base)->instance_type();
>>>>>>> 626889fb
  return InstanceTypeChecker::IsBytecodeArray(instance_type) ||
         InstanceTypeChecker::IsInterpreterData(instance_type) ||
         InstanceTypeChecker::IsCode(instance_type);
}

template <typename IsolateT>
<<<<<<< HEAD
BytecodeArray SharedFunctionInfo::GetBytecodeArray(IsolateT* isolate) const {
  SharedMutexGuardIfOffThread<IsolateT, base::kShared> mutex_guard(
=======
Tagged<BytecodeArray> SharedFunctionInfo::GetBytecodeArray(
    IsolateT* isolate) const {
  MutexGuardIfOffThread<IsolateT> mutex_guard(
>>>>>>> 626889fb
      isolate->shared_function_info_access(), isolate);

  DCHECK(HasBytecodeArray());

<<<<<<< HEAD
  return GetActiveBytecodeArray();
}

BytecodeArray SharedFunctionInfo::GetActiveBytecodeArray() const {
  Object data = function_data(kAcquireLoad);
  if (data.IsCode()) {
    Code baseline_code = Code::cast(data);
    data = baseline_code.bytecode_or_interpreter_data();
  }
  if (data.IsBytecodeArray()) {
    return BytecodeArray::cast(data);
=======
  Isolate* main_isolate = isolate->GetMainThreadIsolateUnsafe();
  std::optional<Tagged<DebugInfo>> debug_info = TryGetDebugInfo(main_isolate);
  if (debug_info.has_value() &&
      debug_info.value()->HasInstrumentedBytecodeArray()) {
    return debug_info.value()->OriginalBytecodeArray(main_isolate);
  }

  return GetActiveBytecodeArray(main_isolate);
}

Tagged<BytecodeArray> SharedFunctionInfo::GetActiveBytecodeArray(
    IsolateForSandbox isolate) const {
  Tagged<Object> data = GetTrustedData(isolate);
  if (IsCode(data)) {
    Tagged<Code> baseline_code = Cast<Code>(data);
    data = baseline_code->bytecode_or_interpreter_data();
  }
  if (IsBytecodeArray(data)) {
    return Cast<BytecodeArray>(data);
>>>>>>> 626889fb
  } else {
    // We need an explicit check here since we use the
    // kUnknownIndirectPointerTag above and so don't have any type guarantees.
    SBXCHECK(IsInterpreterData(data));
    return Cast<InterpreterData>(data)->bytecode_array();
  }
}

<<<<<<< HEAD
void SharedFunctionInfo::SetActiveBytecodeArray(BytecodeArray bytecode) {
=======
void SharedFunctionInfo::SetActiveBytecodeArray(Tagged<BytecodeArray> bytecode,
                                                IsolateForSandbox isolate) {
>>>>>>> 626889fb
  // We don't allow setting the active bytecode array on baseline-optimized
  // functions. They should have been flushed earlier.
  DCHECK(!HasBaselineCode());

<<<<<<< HEAD
  Object data = function_data(kAcquireLoad);
  if (data.IsBytecodeArray()) {
    set_function_data(bytecode, kReleaseStore);
=======
  if (HasInterpreterData(isolate)) {
    interpreter_data(isolate)->set_bytecode_array(bytecode);
>>>>>>> 626889fb
  } else {
    DCHECK(HasBytecodeArray());
    overwrite_bytecode_array(bytecode);
  }
}

<<<<<<< HEAD
void SharedFunctionInfo::set_bytecode_array(BytecodeArray bytecode) {
  DCHECK(function_data(kAcquireLoad) == Smi::FromEnum(Builtin::kCompileLazy) ||
=======
void SharedFunctionInfo::set_bytecode_array(Tagged<BytecodeArray> bytecode) {
  DCHECK(GetUntrustedData() == Smi::FromEnum(Builtin::kCompileLazy) ||
>>>>>>> 626889fb
         HasUncompiledData());
  SetTrustedData(bytecode);
}

void SharedFunctionInfo::overwrite_bytecode_array(
    Tagged<BytecodeArray> bytecode) {
  DCHECK(HasBytecodeArray());
  SetTrustedData(bytecode);
}

Tagged<Code> SharedFunctionInfo::InterpreterTrampoline(
    IsolateForSandbox isolate) const {
  DCHECK(HasInterpreterData(isolate));
  return interpreter_data(isolate)->interpreter_trampoline();
}

<<<<<<< HEAD
bool SharedFunctionInfo::ShouldFlushCode(
    base::EnumSet<CodeFlushMode> code_flush_mode) {
  if (IsFlushingDisabled(code_flush_mode)) return false;
=======
bool SharedFunctionInfo::HasInterpreterData(IsolateForSandbox isolate) const {
  Tagged<Object> data = GetTrustedData(isolate);
  if (IsCode(data)) {
    Tagged<Code> baseline_code = Cast<Code>(data);
    DCHECK_EQ(baseline_code->kind(), CodeKind::BASELINE);
    data = baseline_code->bytecode_or_interpreter_data();
  }
  return IsInterpreterData(data);
}
>>>>>>> 626889fb

Tagged<InterpreterData> SharedFunctionInfo::interpreter_data(
    IsolateForSandbox isolate) const {
  DCHECK(HasInterpreterData(isolate));
  Tagged<Object> data = GetTrustedData(isolate);
  if (IsCode(data)) {
    Tagged<Code> baseline_code = Cast<Code>(data);
    DCHECK_EQ(baseline_code->kind(), CodeKind::BASELINE);
    data = baseline_code->bytecode_or_interpreter_data();
  }
  SBXCHECK(IsInterpreterData(data));
  return Cast<InterpreterData>(data);
}

<<<<<<< HEAD
  // Get a snapshot of the function data field, and if it is a bytecode array,
  // check if it is old. Note, this is done this way since this function can be
  // called by the concurrent marker.
  Object data = function_data(kAcquireLoad);
  if (data.IsCode()) {
    Code baseline_code = Code::cast(data);
    DCHECK_EQ(baseline_code.kind(), CodeKind::BASELINE);
    // If baseline code flushing isn't enabled and we have baseline data on SFI
    // we cannot flush baseline / bytecode.
    if (!IsBaselineCodeFlushingEnabled(code_flush_mode)) return false;
    data = baseline_code.bytecode_or_interpreter_data();
  } else if (!IsByteCodeFlushingEnabled(code_flush_mode)) {
    // If bytecode flushing isn't enabled and there is no baseline code there is
    // nothing to flush.
    return false;
  }
  if (!data.IsBytecodeArray()) return false;

  if (IsStressFlushingEnabled(code_flush_mode)) return true;
=======
void SharedFunctionInfo::set_interpreter_data(
    Isolate* isolate, Tagged<InterpreterData> interpreter_data,
    WriteBarrierMode mode) {
  DCHECK(isolate->interpreted_frames_native_stack());
  DCHECK(!HasBaselineCode());
  SetTrustedData(interpreter_data, mode);
}

DEF_GETTER(SharedFunctionInfo, HasBaselineCode, bool) {
  Tagged<Object> data = GetTrustedData();
  if (IsCode(data, cage_base)) {
    DCHECK_EQ(Cast<Code>(data)->kind(), CodeKind::BASELINE);
    return true;
  }
  return false;
}

DEF_ACQUIRE_GETTER(SharedFunctionInfo, baseline_code, Tagged<Code>) {
  DCHECK(HasBaselineCode(cage_base));
  IsolateForSandbox isolate = GetIsolateForSandbox(*this);
  return GetTrustedData<Code, kCodeIndirectPointerTag>(isolate);
}
>>>>>>> 626889fb

void SharedFunctionInfo::set_baseline_code(Tagged<Code> baseline_code,
                                           ReleaseStoreTag tag,
                                           WriteBarrierMode mode) {
  DCHECK_EQ(baseline_code->kind(), CodeKind::BASELINE);
  SetTrustedData(baseline_code, mode);
}

void SharedFunctionInfo::FlushBaselineCode() {
  DCHECK(HasBaselineCode());
  Tagged<TrustedObject> new_data =
      baseline_code(kAcquireLoad)->bytecode_or_interpreter_data();
  DCHECK(IsBytecodeArray(new_data) || IsInterpreterData(new_data));
  SetTrustedData(Cast<ExposedTrustedObject>(new_data));
}

<<<<<<< HEAD
DEF_GETTER(SharedFunctionInfo, InterpreterTrampoline, Code) {
  DCHECK(HasInterpreterData(cage_base));
  return interpreter_data(cage_base).interpreter_trampoline(cage_base);
}

DEF_GETTER(SharedFunctionInfo, HasInterpreterData, bool) {
  Object data = function_data(cage_base, kAcquireLoad);
  if (data.IsCode(cage_base)) {
    Code baseline_code = Code::cast(data);
    DCHECK_EQ(baseline_code.kind(), CodeKind::BASELINE);
    data = baseline_code.bytecode_or_interpreter_data(cage_base);
  }
  return data.IsInterpreterData(cage_base);
}

DEF_GETTER(SharedFunctionInfo, interpreter_data, InterpreterData) {
  DCHECK(HasInterpreterData(cage_base));
  Object data = function_data(cage_base, kAcquireLoad);
  if (data.IsCode(cage_base)) {
    Code baseline_code = Code::cast(data);
    DCHECK_EQ(baseline_code.kind(), CodeKind::BASELINE);
    data = baseline_code.bytecode_or_interpreter_data(cage_base);
  }
  return InterpreterData::cast(data);
}

void SharedFunctionInfo::set_interpreter_data(
    InterpreterData interpreter_data) {
  DCHECK(v8_flags.interpreted_frames_native_stack);
  DCHECK(!HasBaselineCode());
  set_function_data(interpreter_data, kReleaseStore);
}

DEF_GETTER(SharedFunctionInfo, HasBaselineCode, bool) {
  Object data = function_data(cage_base, kAcquireLoad);
  if (data.IsCode(cage_base)) {
    DCHECK_EQ(Code::cast(data).kind(), CodeKind::BASELINE);
    return true;
  }
  return false;
}

DEF_ACQUIRE_GETTER(SharedFunctionInfo, baseline_code, Code) {
  DCHECK(HasBaselineCode(cage_base));
  return Code::cast(function_data(cage_base, kAcquireLoad));
}

void SharedFunctionInfo::set_baseline_code(Code baseline_code,
                                           ReleaseStoreTag tag,
                                           WriteBarrierMode mode) {
  DCHECK_EQ(baseline_code.kind(), CodeKind::BASELINE);
  set_function_data(baseline_code, tag, mode);
}

void SharedFunctionInfo::FlushBaselineCode() {
  DCHECK(HasBaselineCode());
  set_function_data(baseline_code(kAcquireLoad).bytecode_or_interpreter_data(),
                    kReleaseStore);
}

#if V8_ENABLE_WEBASSEMBLY
bool SharedFunctionInfo::HasAsmWasmData() const {
  return function_data(kAcquireLoad).IsAsmWasmData();
}

bool SharedFunctionInfo::HasWasmFunctionData() const {
  return function_data(kAcquireLoad).IsWasmFunctionData();
}

bool SharedFunctionInfo::HasWasmExportedFunctionData() const {
  return function_data(kAcquireLoad).IsWasmExportedFunctionData();
}

bool SharedFunctionInfo::HasWasmJSFunctionData() const {
  return function_data(kAcquireLoad).IsWasmJSFunctionData();
}

bool SharedFunctionInfo::HasWasmCapiFunctionData() const {
  return function_data(kAcquireLoad).IsWasmCapiFunctionData();
}

bool SharedFunctionInfo::HasWasmResumeData() const {
  return function_data(kAcquireLoad).IsWasmResumeData();
}

AsmWasmData SharedFunctionInfo::asm_wasm_data() const {
=======
#if V8_ENABLE_WEBASSEMBLY
bool SharedFunctionInfo::HasAsmWasmData() const {
  return IsAsmWasmData(GetUntrustedData());
}

bool SharedFunctionInfo::HasWasmFunctionData() const {
  return IsWasmFunctionData(GetTrustedData());
}

bool SharedFunctionInfo::HasWasmExportedFunctionData() const {
  return IsWasmExportedFunctionData(GetTrustedData());
}

bool SharedFunctionInfo::HasWasmJSFunctionData() const {
  return IsWasmJSFunctionData(GetTrustedData());
}

bool SharedFunctionInfo::HasWasmCapiFunctionData() const {
  return IsWasmCapiFunctionData(GetTrustedData());
}

bool SharedFunctionInfo::HasWasmResumeData() const {
  return IsWasmResumeData(GetUntrustedData());
}

DEF_GETTER(SharedFunctionInfo, asm_wasm_data, Tagged<AsmWasmData>) {
>>>>>>> 626889fb
  DCHECK(HasAsmWasmData());
  return Cast<AsmWasmData>(GetUntrustedData());
}

<<<<<<< HEAD
void SharedFunctionInfo::set_asm_wasm_data(AsmWasmData data) {
  DCHECK(function_data(kAcquireLoad) == Smi::FromEnum(Builtin::kCompileLazy) ||
=======
void SharedFunctionInfo::set_asm_wasm_data(Tagged<AsmWasmData> data,
                                           WriteBarrierMode mode) {
  DCHECK(GetUntrustedData() == Smi::FromEnum(Builtin::kCompileLazy) ||
>>>>>>> 626889fb
         HasUncompiledData() || HasAsmWasmData());
  SetUntrustedData(data, mode);
}

DEF_GETTER(SharedFunctionInfo, wasm_function_data, Tagged<WasmFunctionData>) {
  DCHECK(HasWasmFunctionData());
  // TODO(saelo): It would be nicer if the caller provided an IsolateForSandbox.
  return GetTrustedData<WasmFunctionData, kWasmFunctionDataIndirectPointerTag>(
      GetIsolateForSandbox(*this));
}

DEF_GETTER(SharedFunctionInfo, wasm_exported_function_data,
           Tagged<WasmExportedFunctionData>) {
  DCHECK(HasWasmExportedFunctionData());
  Tagged<WasmFunctionData> data = wasm_function_data();
  // TODO(saelo): the SBXCHECKs here and below are only needed because our type
  // tags don't currently support type hierarchies.
  SBXCHECK(IsWasmExportedFunctionData(data));
  return Cast<WasmExportedFunctionData>(data);
}

DEF_GETTER(SharedFunctionInfo, wasm_js_function_data,
           Tagged<WasmJSFunctionData>) {
  DCHECK(HasWasmJSFunctionData());
  Tagged<WasmFunctionData> data = wasm_function_data();
  SBXCHECK(IsWasmJSFunctionData(data));
  return Cast<WasmJSFunctionData>(data);
}

DEF_GETTER(SharedFunctionInfo, wasm_capi_function_data,
           Tagged<WasmCapiFunctionData>) {
  DCHECK(HasWasmCapiFunctionData());
  Tagged<WasmFunctionData> data = wasm_function_data();
  SBXCHECK(IsWasmCapiFunctionData(data));
  return Cast<WasmCapiFunctionData>(data);
}

DEF_GETTER(SharedFunctionInfo, wasm_resume_data, Tagged<WasmResumeData>) {
  DCHECK(HasWasmResumeData());
  return Cast<WasmResumeData>(GetUntrustedData());
}

<<<<<<< HEAD
const wasm::WasmModule* SharedFunctionInfo::wasm_module() const {
  if (!HasWasmExportedFunctionData()) return nullptr;
  const WasmExportedFunctionData& function_data = wasm_exported_function_data();
  const WasmInstanceObject& wasm_instance = function_data.instance();
  const WasmModuleObject& wasm_module_object = wasm_instance.module_object();
  return wasm_module_object.module();
}

const wasm::FunctionSig* SharedFunctionInfo::wasm_function_signature() const {
  const wasm::WasmModule* module = wasm_module();
  if (!module) return nullptr;
  const WasmExportedFunctionData& function_data = wasm_exported_function_data();
  DCHECK_LT(function_data.function_index(), module->functions.size());
  return module->functions[function_data.function_index()].sig;
}

int SharedFunctionInfo::wasm_function_index() const {
  if (!HasWasmExportedFunctionData()) return -1;
  const WasmExportedFunctionData& function_data = wasm_exported_function_data();
  DCHECK_GE(function_data.function_index(), 0);
  DCHECK_LT(function_data.function_index(), wasm_module()->functions.size());
  return function_data.function_index();
}

=======
>>>>>>> 626889fb
#endif  // V8_ENABLE_WEBASSEMBLY

bool SharedFunctionInfo::HasBuiltinId() const {
  Tagged<Object> data = GetUntrustedData();
  return IsSmi(data) && Builtins::IsBuiltinId(Smi::ToInt(data));
}

Builtin SharedFunctionInfo::builtin_id() const {
  DCHECK(HasBuiltinId());
<<<<<<< HEAD
  int id = Smi::ToInt(function_data(kAcquireLoad));
  DCHECK(Builtins::IsBuiltinId(id));
=======
  int id = Smi::ToInt(GetUntrustedData());
  // The builtin id is read from the heap and so must be assumed to be
  // untrusted in the sandbox attacker model. As it is considered trusted by
  // e.g. `GetCode` (when fetching the code for this SFI), we validate it here.
  SBXCHECK(Builtins::IsBuiltinId(id));
>>>>>>> 626889fb
  return Builtins::FromInt(id);
}

void SharedFunctionInfo::set_builtin_id(Builtin builtin) {
  DCHECK(Builtins::IsBuiltinId(builtin));
<<<<<<< HEAD
  set_function_data(Smi::FromInt(static_cast<int>(builtin)), kReleaseStore,
                    SKIP_WRITE_BARRIER);
=======
  SetUntrustedData(Smi::FromInt(static_cast<int>(builtin)), SKIP_WRITE_BARRIER);
>>>>>>> 626889fb
}

bool SharedFunctionInfo::HasUncompiledData() const {
  return IsUncompiledData(GetTrustedData());
}

Tagged<UncompiledData> SharedFunctionInfo::uncompiled_data(
    IsolateForSandbox isolate) const {
  DCHECK(HasUncompiledData());
  return GetTrustedData<UncompiledData, kUncompiledDataIndirectPointerTag>(
      isolate);
}

<<<<<<< HEAD
void SharedFunctionInfo::set_uncompiled_data(UncompiledData uncompiled_data) {
  DCHECK(function_data(kAcquireLoad) == Smi::FromEnum(Builtin::kCompileLazy) ||
         HasUncompiledData());
  DCHECK(uncompiled_data.IsUncompiledData());
  set_function_data(uncompiled_data, kReleaseStore);
=======
void SharedFunctionInfo::set_uncompiled_data(
    Tagged<UncompiledData> uncompiled_data, WriteBarrierMode mode) {
  DCHECK(IsUncompiledData(uncompiled_data));
  SetTrustedData(uncompiled_data, mode);
>>>>>>> 626889fb
}

bool SharedFunctionInfo::HasUncompiledDataWithPreparseData() const {
  return IsUncompiledDataWithPreparseData(GetTrustedData());
}

Tagged<UncompiledDataWithPreparseData>
SharedFunctionInfo::uncompiled_data_with_preparse_data(
    IsolateForSandbox isolate) const {
  DCHECK(HasUncompiledDataWithPreparseData());
  Tagged<UncompiledData> data = uncompiled_data(isolate);
  // TODO(saelo): this SBXCHECK is needed because our type tags don't currently
  // support type hierarchies.
  SBXCHECK(IsUncompiledDataWithPreparseData(data));
  return Cast<UncompiledDataWithPreparseData>(data);
}

void SharedFunctionInfo::set_uncompiled_data_with_preparse_data(
<<<<<<< HEAD
    UncompiledDataWithPreparseData uncompiled_data_with_preparse_data) {
  DCHECK(function_data(kAcquireLoad) == Smi::FromEnum(Builtin::kCompileLazy));
  DCHECK(uncompiled_data_with_preparse_data.IsUncompiledDataWithPreparseData());
  set_function_data(uncompiled_data_with_preparse_data, kReleaseStore);
=======
    Tagged<UncompiledDataWithPreparseData> uncompiled_data_with_preparse_data,
    WriteBarrierMode mode) {
  DCHECK_EQ(GetUntrustedData(), Smi::FromEnum(Builtin::kCompileLazy));
  DCHECK(IsUncompiledDataWithPreparseData(uncompiled_data_with_preparse_data));
  SetTrustedData(uncompiled_data_with_preparse_data, mode);
>>>>>>> 626889fb
}

bool SharedFunctionInfo::HasUncompiledDataWithoutPreparseData() const {
  return IsUncompiledDataWithoutPreparseData(GetTrustedData());
}

void SharedFunctionInfo::ClearUncompiledDataJobPointer(
    IsolateForSandbox isolate) {
  Tagged<UncompiledData> uncompiled_data = this->uncompiled_data(isolate);
  if (IsUncompiledDataWithPreparseDataAndJob(uncompiled_data)) {
    Cast<UncompiledDataWithPreparseDataAndJob>(uncompiled_data)
        ->set_job(kNullAddress);
  } else if (IsUncompiledDataWithoutPreparseDataWithJob(uncompiled_data)) {
    Cast<UncompiledDataWithoutPreparseDataWithJob>(uncompiled_data)
        ->set_job(kNullAddress);
  }
}

<<<<<<< HEAD
void SharedFunctionInfo::ClearUncompiledDataJobPointer() {
  UncompiledData uncompiled_data = this->uncompiled_data();
  if (uncompiled_data.IsUncompiledDataWithPreparseDataAndJob()) {
    UncompiledDataWithPreparseDataAndJob::cast(uncompiled_data)
        .set_job(kNullAddress);
  } else if (uncompiled_data.IsUncompiledDataWithoutPreparseDataWithJob()) {
    UncompiledDataWithoutPreparseDataWithJob::cast(uncompiled_data)
        .set_job(kNullAddress);
  }
}

void SharedFunctionInfo::ClearPreparseData() {
=======
void SharedFunctionInfo::ClearPreparseData(IsolateForSandbox isolate) {
>>>>>>> 626889fb
  DCHECK(HasUncompiledDataWithPreparseData());
  Tagged<UncompiledDataWithPreparseData> data =
      uncompiled_data_with_preparse_data(isolate);

  // Trim off the pre-parsed scope data from the uncompiled data by swapping the
  // map, leaving only an uncompiled data without pre-parsed scope.
  DisallowGarbageCollection no_gc;
  Heap* heap = GetHeapFromWritableObject(data);

  // We are basically trimming that object to its supertype, so recorded slots
  // within the object don't need to be invalidated.
<<<<<<< HEAD
  heap->NotifyObjectLayoutChange(data, no_gc, InvalidateRecordedSlots::kNo);
=======
  heap->NotifyObjectLayoutChange(data, no_gc, InvalidateRecordedSlots::kNo,
                                 InvalidateExternalPointerSlots::kNo);
>>>>>>> 626889fb
  static_assert(UncompiledDataWithoutPreparseData::kSize <
                UncompiledDataWithPreparseData::kSize);
  static_assert(UncompiledDataWithoutPreparseData::kSize ==
                UncompiledData::kHeaderSize);

  // Fill the remaining space with filler and clear slots in the trimmed area.
<<<<<<< HEAD
  heap->NotifyObjectSizeChange(data, UncompiledDataWithPreparseData::kSize,
=======
  int old_size = data->Size();
  DCHECK_LE(UncompiledDataWithPreparseData::kSize, old_size);
  heap->NotifyObjectSizeChange(data, old_size,
>>>>>>> 626889fb
                               UncompiledDataWithoutPreparseData::kSize,
                               ClearRecordedSlots::kYes);

  // Swap the map.
<<<<<<< HEAD
  data.set_map(GetReadOnlyRoots().uncompiled_data_without_preparse_data_map(),
               kReleaseStore);
=======
  data->set_map(heap->isolate(),
                GetReadOnlyRoots().uncompiled_data_without_preparse_data_map(),
                kReleaseStore);
>>>>>>> 626889fb

  // Ensure that the clear was successful.
  DCHECK(HasUncompiledDataWithoutPreparseData());
}

void UncompiledData::InitAfterBytecodeFlush(
    Isolate* isolate, Tagged<String> inferred_name, int start_position,
    int end_position,
    std::function<void(Tagged<HeapObject> object, ObjectSlot slot,
                       Tagged<HeapObject> target)>
        gc_notify_updated_slot) {
#ifdef V8_ENABLE_SANDBOX
  init_self_indirect_pointer(isolate);
#endif
  set_inferred_name(inferred_name);
  gc_notify_updated_slot(*this, RawField(UncompiledData::kInferredNameOffset),
                         inferred_name);
  set_start_position(start_position);
  set_end_position(end_position);
}

<<<<<<< HEAD
DEF_GETTER(SharedFunctionInfo, script, HeapObject) {
  HeapObject maybe_script = script_or_debug_info(cage_base, kAcquireLoad);
  if (maybe_script.IsDebugInfo(cage_base)) {
    return DebugInfo::cast(maybe_script).script();
  }
  return maybe_script;
}

void SharedFunctionInfo::set_script(HeapObject script) {
  HeapObject maybe_debug_info = script_or_debug_info(kAcquireLoad);
  if (maybe_debug_info.IsDebugInfo()) {
    DebugInfo::cast(maybe_debug_info).set_script(script);
  } else {
    set_script_or_debug_info(script, kReleaseStore);
  }
}

bool SharedFunctionInfo::is_repl_mode() const {
  return script().IsScript() && Script::cast(script()).is_repl_mode();
}

DEF_GETTER(SharedFunctionInfo, HasDebugInfo, bool) {
  return script_or_debug_info(cage_base, kAcquireLoad).IsDebugInfo(cage_base);
}

DEF_GETTER(SharedFunctionInfo, GetDebugInfo, DebugInfo) {
  auto debug_info = script_or_debug_info(cage_base, kAcquireLoad);
  DCHECK(debug_info.IsDebugInfo(cage_base));
  return DebugInfo::cast(debug_info);
}

void SharedFunctionInfo::SetDebugInfo(DebugInfo debug_info) {
  DCHECK(!HasDebugInfo());
  DCHECK_EQ(debug_info.script(), script_or_debug_info(kAcquireLoad));
  set_script_or_debug_info(debug_info, kReleaseStore);
=======
bool SharedFunctionInfo::is_repl_mode() const {
  return IsScript(script()) && Cast<Script>(script())->is_repl_mode();
>>>>>>> 626889fb
}

bool SharedFunctionInfo::HasInferredName() {
  Tagged<Object> scope_info = name_or_scope_info(kAcquireLoad);
  if (IsScopeInfo(scope_info)) {
    return Cast<ScopeInfo>(scope_info)->HasInferredFunctionName();
  }
  return HasUncompiledData();
}

<<<<<<< HEAD
String SharedFunctionInfo::inferred_name() const {
  Object maybe_scope_info = name_or_scope_info(kAcquireLoad);
  if (maybe_scope_info.IsScopeInfo()) {
    ScopeInfo scope_info = ScopeInfo::cast(maybe_scope_info);
    if (scope_info.HasInferredFunctionName()) {
      Object name = scope_info.InferredFunctionName();
      if (name.IsString()) return String::cast(name);
=======
DEF_GETTER(SharedFunctionInfo, inferred_name, Tagged<String>) {
  Tagged<Object> maybe_scope_info = name_or_scope_info(kAcquireLoad);
  if (IsScopeInfo(maybe_scope_info)) {
    Tagged<ScopeInfo> scope_info = Cast<ScopeInfo>(maybe_scope_info);
    if (scope_info->HasInferredFunctionName()) {
      Tagged<Object> name = scope_info->InferredFunctionName();
      if (IsString(name)) return Cast<String>(name);
>>>>>>> 626889fb
    }
  } else if (HasUncompiledData()) {
    return uncompiled_data(GetIsolateForSandbox(*this))
        ->inferred_name(cage_base);
  }
  return GetReadOnlyRoots().empty_string();
}

bool SharedFunctionInfo::IsUserJavaScript() const {
  Tagged<Object> script_obj = script();
  if (IsUndefined(script_obj)) return false;
  Tagged<Script> script = Cast<Script>(script_obj);
  return script->IsUserJavaScript();
}

bool SharedFunctionInfo::IsSubjectToDebugging() const {
#if V8_ENABLE_WEBASSEMBLY
  if (HasAsmWasmData()) return false;
<<<<<<< HEAD
=======
  if (HasWasmExportedFunctionData()) return false;
>>>>>>> 626889fb
#endif  // V8_ENABLE_WEBASSEMBLY
  return IsUserJavaScript();
}

bool SharedFunctionInfo::CanDiscardCompiled() const {
#if V8_ENABLE_WEBASSEMBLY
  if (HasAsmWasmData()) return true;
#endif  // V8_ENABLE_WEBASSEMBLY
  return HasBytecodeArray() || HasUncompiledDataWithPreparseData() ||
         HasBaselineCode();
}

bool SharedFunctionInfo::is_class_constructor() const {
  return IsClassConstructorBit::decode(flags(kRelaxedLoad));
}

void SharedFunctionInfo::set_are_properties_final(bool value) {
  if (is_class_constructor()) {
    set_properties_are_final(value);
  }
}

bool SharedFunctionInfo::are_properties_final() const {
  bool bit = properties_are_final();
  return bit && is_class_constructor();
}

OBJECT_CONSTRUCTORS_IMPL(SharedFunctionInfoWrapper, TrustedObject)

ACCESSORS(SharedFunctionInfoWrapper, shared_info, Tagged<SharedFunctionInfo>,
          kSharedInfoOffset)

}  // namespace v8::internal

#include "src/objects/object-macros-undef.h"

#endif  // V8_OBJECTS_SHARED_FUNCTION_INFO_INL_H_<|MERGE_RESOLUTION|>--- conflicted
+++ resolved
@@ -12,10 +12,7 @@
 
 #include "src/base/macros.h"
 #include "src/base/platform/mutex.h"
-<<<<<<< HEAD
-=======
 #include "src/builtins/builtins.h"
->>>>>>> 626889fb
 #include "src/codegen/optimized-compilation-info.h"
 #include "src/common/globals.h"
 #include "src/handles/handles-inl.h"
@@ -23,15 +20,6 @@
 #include "src/objects/abstract-code-inl.h"
 #include "src/objects/debug-objects-inl.h"
 #include "src/objects/feedback-vector-inl.h"
-<<<<<<< HEAD
-#include "src/objects/scope-info-inl.h"
-#include "src/objects/script-inl.h"
-#include "src/objects/shared-function-info.h"
-#include "src/objects/templates-inl.h"
-
-#if V8_ENABLE_WEBASSEMBLY
-#include "src/wasm/wasm-module.h"
-=======
 #include "src/objects/heap-object-inl.h"
 #include "src/objects/instance-type-inl.h"
 #include "src/objects/objects-inl.h"
@@ -41,7 +29,6 @@
 #include "src/objects/templates-inl.h"
 
 #if V8_ENABLE_WEBASSEMBLY
->>>>>>> 626889fb
 #include "src/wasm/wasm-objects.h"
 #endif  // V8_ENABLE_WEBASSEMBLY
 
@@ -116,12 +103,6 @@
 TQ_OBJECT_CONSTRUCTORS_IMPL(UncompiledDataWithPreparseData)
 TQ_OBJECT_CONSTRUCTORS_IMPL(UncompiledDataWithoutPreparseDataWithJob)
 TQ_OBJECT_CONSTRUCTORS_IMPL(UncompiledDataWithPreparseDataAndJob)
-<<<<<<< HEAD
-
-TQ_OBJECT_CONSTRUCTORS_IMPL(InterpreterData)
-TQ_OBJECT_CONSTRUCTORS_IMPL(SharedFunctionInfo)
-DEFINE_DEOPT_ELEMENT_ACCESSORS(SharedFunctionInfo, Object)
-=======
 
 TQ_OBJECT_CONSTRUCTORS_IMPL(InterpreterData)
 PROTECTED_POINTER_ACCESSORS(InterpreterData, bytecode_array, BytecodeArray,
@@ -151,7 +132,6 @@
   static_assert(!Builtins::IsBuiltinId(kClearedUntrustedFunctionDataValue));
   TaggedField<Object, kUntrustedFunctionDataOffset>::Release_Store(
       *this, Smi::FromInt(kClearedUntrustedFunctionDataValue));
->>>>>>> 626889fb
 
   CONDITIONAL_TRUSTED_POINTER_WRITE_BARRIER(*this, kTrustedFunctionDataOffset,
                                             kUnknownIndirectPointerTag, value,
@@ -167,14 +147,6 @@
   // use, so clear the trusted data field.
   ClearTrustedPointerField(kTrustedFunctionDataOffset, kReleaseStore);
 
-<<<<<<< HEAD
-RENAME_TORQUE_ACCESSORS(SharedFunctionInfo,
-                        raw_outer_scope_info_or_feedback_metadata,
-                        outer_scope_info_or_feedback_metadata, HeapObject)
-DEF_ACQUIRE_GETTER(SharedFunctionInfo,
-                   raw_outer_scope_info_or_feedback_metadata, HeapObject) {
-  HeapObject value =
-=======
   CONDITIONAL_WRITE_BARRIER(*this, kUntrustedFunctionDataOffset, value, mode);
 }
 
@@ -237,7 +209,6 @@
                    raw_outer_scope_info_or_feedback_metadata,
                    Tagged<HeapObject>) {
   Tagged<HeapObject> value =
->>>>>>> 626889fb
       TaggedField<HeapObject, kOuterScopeInfoOrFeedbackMetadataOffset>::
           Acquire_Load(cage_base, *this);
   return value;
@@ -266,11 +237,8 @@
                                   function_token_offset, uint16_t)
 
 RELAXED_INT32_ACCESSORS(SharedFunctionInfo, flags, kFlagsOffset)
-<<<<<<< HEAD
-=======
 RELAXED_INT32_ACCESSORS(SharedFunctionInfo, function_literal_id,
                         kFunctionLiteralIdOffset)
->>>>>>> 626889fb
 int32_t SharedFunctionInfo::relaxed_flags() const {
   return flags(kRelaxedLoad);
 }
@@ -313,29 +281,12 @@
 }
 
 bool SharedFunctionInfo::is_script() const {
-<<<<<<< HEAD
-  return scope_info(kAcquireLoad).is_script_scope() &&
-         Script::cast(script()).compilation_type() ==
-=======
   return scope_info(kAcquireLoad)->is_script_scope() &&
          Cast<Script>(script())->compilation_type() ==
->>>>>>> 626889fb
              Script::CompilationType::kHost;
 }
 
 bool SharedFunctionInfo::needs_script_context() const {
-<<<<<<< HEAD
-  return is_script() && scope_info(kAcquireLoad).ContextLocalCount() > 0;
-}
-
-AbstractCode SharedFunctionInfo::abstract_code(Isolate* isolate) {
-  // TODO(v8:11429): Decide if this return bytecode or baseline code, when the
-  // latter is present.
-  if (HasBytecodeArray(isolate)) {
-    return AbstractCode::cast(GetBytecodeArray(isolate));
-  } else {
-    return AbstractCode::cast(GetCode(isolate));
-=======
   return is_script() && scope_info(kAcquireLoad)->ContextLocalCount() > 0;
 }
 
@@ -346,7 +297,6 @@
     return Cast<AbstractCode>(GetBytecodeArray(isolate));
   } else {
     return Cast<AbstractCode>(GetCode(isolate));
->>>>>>> 626889fb
   }
 }
 
@@ -363,24 +313,15 @@
 bool SharedFunctionInfo::AreSourcePositionsAvailable(IsolateT* isolate) const {
   if (v8_flags.enable_lazy_source_positions) {
     return !HasBytecodeArray() ||
-<<<<<<< HEAD
-           GetBytecodeArray(isolate).HasSourcePositionTable();
-=======
            GetBytecodeArray(isolate)->HasSourcePositionTable();
->>>>>>> 626889fb
   }
   return true;
 }
 
 template <typename IsolateT>
 SharedFunctionInfo::Inlineability SharedFunctionInfo::GetInlineability(
-<<<<<<< HEAD
-    IsolateT* isolate) const {
-  if (!script().IsScript()) return kHasNoScript;
-=======
     CodeKind code_kind, IsolateT* isolate) const {
   if (!IsScript(script())) return kHasNoScript;
->>>>>>> 626889fb
 
   if (isolate->is_precise_binary_code_coverage() &&
       !has_reported_binary_coverage()) {
@@ -398,15 +339,6 @@
   // inline.
   if (!HasBytecodeArray()) return kHasNoBytecode;
 
-<<<<<<< HEAD
-  if (GetBytecodeArray(isolate).length() > v8_flags.max_inlined_bytecode_size) {
-    return kExceedsBytecodeLimit;
-  }
-
-  if (HasBreakInfo()) return kMayContainBreakPoints;
-
-  if (optimization_disabled()) return kHasOptimizationDisabled;
-=======
   if (GetBytecodeArray(isolate)->length() >
       v8_flags.max_inlined_bytecode_size) {
     return kExceedsBytecodeLimit;
@@ -421,7 +353,6 @@
   }
 
   if (optimization_disabled(code_kind)) return kHasOptimizationDisabled;
->>>>>>> 626889fb
 
   return kIsInlineable;
 }
@@ -439,14 +370,9 @@
 BIT_FIELD_ACCESSORS(SharedFunctionInfo, flags2, maglev_compilation_failed,
                     SharedFunctionInfo::MaglevCompilationFailedBit)
 
-<<<<<<< HEAD
-BIT_FIELD_ACCESSORS(SharedFunctionInfo, flags2, sparkplug_compiled,
-                    SharedFunctionInfo::SparkplugCompiledBit)
-=======
 BIT_FIELD_ACCESSORS(SharedFunctionInfo, flags2,
                     function_context_independent_compiled,
                     SharedFunctionInfo::FunctionContextIndependentCompiledBit)
->>>>>>> 626889fb
 
 BIT_FIELD_ACCESSORS(SharedFunctionInfo, relaxed_flags, syntax_kind,
                     SharedFunctionInfo::FunctionSyntaxKindBits)
@@ -494,13 +420,8 @@
   }
 }
 
-<<<<<<< HEAD
-bool SharedFunctionInfo::optimization_disabled() const {
-  return disabled_optimization_reason() != BailoutReason::kNoReason;
-=======
 bool SharedFunctionInfo::all_optimization_disabled() const {
   return IsTerminalBailoutReason(disabled_optimization_reason());
->>>>>>> 626889fb
 }
 
 BailoutReason SharedFunctionInfo::disabled_optimization_reason() const {
@@ -558,8 +479,6 @@
   int f = flags(kRelaxedLoad);
   f = ConstructAsBuiltinBit::update(f, uses_builtins_construct_stub);
   set_flags(f, kRelaxedStore);
-<<<<<<< HEAD
-=======
 }
 
 uint16_t SharedFunctionInfo::age() const {
@@ -575,7 +494,6 @@
   Address age_addr = address() + kAgeOffset;
   return base::AsAtomic16::Relaxed_CompareAndSwap(
       reinterpret_cast<base::Atomic16*>(age_addr), expected_age, new_age);
->>>>>>> 626889fb
 }
 
 int SharedFunctionInfo::function_map_index() const {
@@ -596,15 +514,7 @@
             kRelaxedStore);
 }
 
-<<<<<<< HEAD
-void SharedFunctionInfo::clear_padding() {
-#if V8_SFI_NEEDS_PADDING
-  set_optional_padding(0);
-#endif  // V8_SFI_NEEDS_PADDING
-}
-=======
 void SharedFunctionInfo::clear_padding() { set_padding(0); }
->>>>>>> 626889fb
 
 void SharedFunctionInfo::UpdateFunctionMapIndex() {
   int map_index =
@@ -617,20 +527,6 @@
   // TODO(leszeks): Revise this DCHECK now that the code field is gone.
   DCHECK(!HasWasmExportedFunctionData());
 #endif  // V8_ENABLE_WEBASSEMBLY
-<<<<<<< HEAD
-  TorqueGeneratedClass::set_formal_parameter_count(kDontAdaptArgumentsSentinel);
-}
-
-bool SharedFunctionInfo::IsDontAdaptArguments() const {
-  return TorqueGeneratedClass::formal_parameter_count() ==
-         kDontAdaptArgumentsSentinel;
-}
-
-DEF_ACQUIRE_GETTER(SharedFunctionInfo, scope_info, ScopeInfo) {
-  Object maybe_scope_info = name_or_scope_info(cage_base, kAcquireLoad);
-  if (maybe_scope_info.IsScopeInfo(cage_base)) {
-    return ScopeInfo::cast(maybe_scope_info);
-=======
   if (HasBuiltinId()) {
     Builtin builtin = builtin_id();
     if (Builtins::KindOf(builtin) == Builtins::TFJ) {
@@ -654,18 +550,10 @@
   Tagged<Object> maybe_scope_info = name_or_scope_info(cage_base, kAcquireLoad);
   if (IsScopeInfo(maybe_scope_info, cage_base)) {
     return Cast<ScopeInfo>(maybe_scope_info);
->>>>>>> 626889fb
   }
   return GetReadOnlyRoots().empty_scope_info();
 }
 
-<<<<<<< HEAD
-DEF_GETTER(SharedFunctionInfo, scope_info, ScopeInfo) {
-  return scope_info(cage_base, kAcquireLoad);
-}
-
-void SharedFunctionInfo::SetScopeInfo(ScopeInfo scope_info,
-=======
 DEF_GETTER(SharedFunctionInfo, scope_info, Tagged<ScopeInfo>) {
   return scope_info(cage_base, kAcquireLoad);
 }
@@ -681,7 +569,6 @@
 }
 
 void SharedFunctionInfo::SetScopeInfo(Tagged<ScopeInfo> scope_info,
->>>>>>> 626889fb
                                       WriteBarrierMode mode) {
   // Move the existing name onto the ScopeInfo.
   Tagged<NameOrScopeInfoT> name_or_scope_info =
@@ -714,11 +601,7 @@
   CONDITIONAL_WRITE_BARRIER(*this, kNameOrScopeInfoOffset, scope_info, mode);
 }
 
-<<<<<<< HEAD
-HeapObject SharedFunctionInfo::outer_scope_info() const {
-=======
 DEF_GETTER(SharedFunctionInfo, outer_scope_info, Tagged<HeapObject>) {
->>>>>>> 626889fb
   DCHECK(!is_compiled());
   DCHECK(!HasFeedbackMetadata());
   return raw_outer_scope_info_or_feedback_metadata(cage_base);
@@ -732,30 +615,17 @@
     if (!IsScopeInfo(outer_scope_info())) return false;
     outer_info = Cast<ScopeInfo>(outer_scope_info());
   } else {
-<<<<<<< HEAD
-    ScopeInfo info = scope_info(kAcquireLoad);
-    if (!info.HasOuterScopeInfo()) return false;
-    outer_info = info.OuterScopeInfo();
-  }
-  return !outer_info.IsEmpty();
-=======
     if (!info->HasOuterScopeInfo()) return false;
     outer_info = info->OuterScopeInfo();
   }
   return !outer_info->IsEmpty();
->>>>>>> 626889fb
 }
 
 Tagged<ScopeInfo> SharedFunctionInfo::GetOuterScopeInfo() const {
   DCHECK(HasOuterScopeInfo());
-<<<<<<< HEAD
-  if (!is_compiled()) return ScopeInfo::cast(outer_scope_info());
-  return scope_info(kAcquireLoad).OuterScopeInfo();
-=======
   Tagged<ScopeInfo> info = scope_info(kAcquireLoad);
   if (info->IsEmpty()) return Cast<ScopeInfo>(outer_scope_info());
   return info->OuterScopeInfo();
->>>>>>> 626889fb
 }
 
 void SharedFunctionInfo::set_outer_scope_info(Tagged<HeapObject> value,
@@ -772,22 +642,6 @@
 }
 
 bool SharedFunctionInfo::HasFeedbackMetadata(AcquireLoadTag tag) const {
-<<<<<<< HEAD
-  return raw_outer_scope_info_or_feedback_metadata(tag).IsFeedbackMetadata();
-}
-
-FeedbackMetadata SharedFunctionInfo::feedback_metadata() const {
-  DCHECK(HasFeedbackMetadata());
-  return FeedbackMetadata::cast(raw_outer_scope_info_or_feedback_metadata());
-}
-
-RELEASE_ACQUIRE_ACCESSORS_CHECKED2(SharedFunctionInfo, feedback_metadata,
-                                   FeedbackMetadata,
-                                   kOuterScopeInfoOrFeedbackMetadataOffset,
-                                   HasFeedbackMetadata(kAcquireLoad),
-                                   !HasFeedbackMetadata(kAcquireLoad) &&
-                                       value.IsFeedbackMetadata())
-=======
   return IsFeedbackMetadata(raw_outer_scope_info_or_feedback_metadata(tag));
 }
 
@@ -796,7 +650,6 @@
   return Cast<FeedbackMetadata>(
       raw_outer_scope_info_or_feedback_metadata(cage_base));
 }
->>>>>>> 626889fb
 
 RELEASE_ACQUIRE_ACCESSORS_CHECKED2(SharedFunctionInfo, feedback_metadata,
                                    Tagged<FeedbackMetadata>,
@@ -806,14 +659,8 @@
                                        IsFeedbackMetadata(value))
 
 bool SharedFunctionInfo::is_compiled() const {
-<<<<<<< HEAD
-  Object data = function_data(kAcquireLoad);
-  return data != Smi::FromEnum(Builtin::kCompileLazy) &&
-         !data.IsUncompiledData();
-=======
   return GetUntrustedData() != Smi::FromEnum(Builtin::kCompileLazy) &&
          !HasUncompiledData();
->>>>>>> 626889fb
 }
 
 template <typename IsolateT>
@@ -821,40 +668,6 @@
   return IsCompiledScope(*this, isolate);
 }
 
-<<<<<<< HEAD
-IsCompiledScope::IsCompiledScope(const SharedFunctionInfo shared,
-                                 Isolate* isolate)
-    : is_compiled_(shared.is_compiled()) {
-  if (shared.HasBaselineCode()) {
-    retain_code_ = handle(shared.baseline_code(kAcquireLoad), isolate);
-  } else if (shared.HasBytecodeArray()) {
-    retain_code_ = handle(shared.GetBytecodeArray(isolate), isolate);
-  } else {
-    retain_code_ = MaybeHandle<HeapObject>();
-  }
-
-  DCHECK_IMPLIES(!retain_code_.is_null(), is_compiled());
-}
-
-IsCompiledScope::IsCompiledScope(const SharedFunctionInfo shared,
-                                 LocalIsolate* isolate)
-    : is_compiled_(shared.is_compiled()) {
-  if (shared.HasBaselineCode()) {
-    retain_code_ = isolate->heap()->NewPersistentHandle(
-        shared.baseline_code(kAcquireLoad));
-  } else if (shared.HasBytecodeArray()) {
-    retain_code_ =
-        isolate->heap()->NewPersistentHandle(shared.GetBytecodeArray(isolate));
-  } else {
-    retain_code_ = MaybeHandle<HeapObject>();
-  }
-
-  DCHECK_IMPLIES(!retain_code_.is_null(), is_compiled());
-}
-
-bool SharedFunctionInfo::has_simple_parameters() {
-  return scope_info(kAcquireLoad).HasSimpleParameters();
-=======
 IsCompiledScope::IsCompiledScope(const Tagged<SharedFunctionInfo> shared,
                                  Isolate* isolate) {
   Tagged<Object> data_obj = shared->GetTrustedData();
@@ -939,16 +752,11 @@
 
 bool SharedFunctionInfo::has_simple_parameters() {
   return scope_info(kAcquireLoad)->HasSimpleParameters();
->>>>>>> 626889fb
 }
 
 bool SharedFunctionInfo::CanCollectSourcePosition(Isolate* isolate) {
   return v8_flags.enable_lazy_source_positions && HasBytecodeArray() &&
-<<<<<<< HEAD
-         !GetBytecodeArray(isolate).HasSourcePositionTable();
-=======
          !GetBytecodeArray(isolate)->HasSourcePositionTable();
->>>>>>> 626889fb
 }
 
 bool SharedFunctionInfo::IsApiFunction() const {
@@ -961,49 +769,24 @@
 }
 
 DEF_GETTER(SharedFunctionInfo, HasBytecodeArray, bool) {
-<<<<<<< HEAD
-  Object data = function_data(cage_base, kAcquireLoad);
-  if (!data.IsHeapObject()) return false;
-  InstanceType instance_type =
-      HeapObject::cast(data).map(cage_base).instance_type();
-=======
   Tagged<Object> data = GetTrustedData();
   // If the SFI has no trusted data, GetTrustedData() will return Smi::zero().
   if (IsSmi(data)) return false;
   InstanceType instance_type =
       Cast<HeapObject>(data)->map(cage_base)->instance_type();
->>>>>>> 626889fb
   return InstanceTypeChecker::IsBytecodeArray(instance_type) ||
          InstanceTypeChecker::IsInterpreterData(instance_type) ||
          InstanceTypeChecker::IsCode(instance_type);
 }
 
 template <typename IsolateT>
-<<<<<<< HEAD
-BytecodeArray SharedFunctionInfo::GetBytecodeArray(IsolateT* isolate) const {
-  SharedMutexGuardIfOffThread<IsolateT, base::kShared> mutex_guard(
-=======
 Tagged<BytecodeArray> SharedFunctionInfo::GetBytecodeArray(
     IsolateT* isolate) const {
   MutexGuardIfOffThread<IsolateT> mutex_guard(
->>>>>>> 626889fb
       isolate->shared_function_info_access(), isolate);
 
   DCHECK(HasBytecodeArray());
 
-<<<<<<< HEAD
-  return GetActiveBytecodeArray();
-}
-
-BytecodeArray SharedFunctionInfo::GetActiveBytecodeArray() const {
-  Object data = function_data(kAcquireLoad);
-  if (data.IsCode()) {
-    Code baseline_code = Code::cast(data);
-    data = baseline_code.bytecode_or_interpreter_data();
-  }
-  if (data.IsBytecodeArray()) {
-    return BytecodeArray::cast(data);
-=======
   Isolate* main_isolate = isolate->GetMainThreadIsolateUnsafe();
   std::optional<Tagged<DebugInfo>> debug_info = TryGetDebugInfo(main_isolate);
   if (debug_info.has_value() &&
@@ -1023,7 +806,6 @@
   }
   if (IsBytecodeArray(data)) {
     return Cast<BytecodeArray>(data);
->>>>>>> 626889fb
   } else {
     // We need an explicit check here since we use the
     // kUnknownIndirectPointerTag above and so don't have any type guarantees.
@@ -1032,37 +814,22 @@
   }
 }
 
-<<<<<<< HEAD
-void SharedFunctionInfo::SetActiveBytecodeArray(BytecodeArray bytecode) {
-=======
 void SharedFunctionInfo::SetActiveBytecodeArray(Tagged<BytecodeArray> bytecode,
                                                 IsolateForSandbox isolate) {
->>>>>>> 626889fb
   // We don't allow setting the active bytecode array on baseline-optimized
   // functions. They should have been flushed earlier.
   DCHECK(!HasBaselineCode());
 
-<<<<<<< HEAD
-  Object data = function_data(kAcquireLoad);
-  if (data.IsBytecodeArray()) {
-    set_function_data(bytecode, kReleaseStore);
-=======
   if (HasInterpreterData(isolate)) {
     interpreter_data(isolate)->set_bytecode_array(bytecode);
->>>>>>> 626889fb
   } else {
     DCHECK(HasBytecodeArray());
     overwrite_bytecode_array(bytecode);
   }
 }
 
-<<<<<<< HEAD
-void SharedFunctionInfo::set_bytecode_array(BytecodeArray bytecode) {
-  DCHECK(function_data(kAcquireLoad) == Smi::FromEnum(Builtin::kCompileLazy) ||
-=======
 void SharedFunctionInfo::set_bytecode_array(Tagged<BytecodeArray> bytecode) {
   DCHECK(GetUntrustedData() == Smi::FromEnum(Builtin::kCompileLazy) ||
->>>>>>> 626889fb
          HasUncompiledData());
   SetTrustedData(bytecode);
 }
@@ -1079,11 +846,6 @@
   return interpreter_data(isolate)->interpreter_trampoline();
 }
 
-<<<<<<< HEAD
-bool SharedFunctionInfo::ShouldFlushCode(
-    base::EnumSet<CodeFlushMode> code_flush_mode) {
-  if (IsFlushingDisabled(code_flush_mode)) return false;
-=======
 bool SharedFunctionInfo::HasInterpreterData(IsolateForSandbox isolate) const {
   Tagged<Object> data = GetTrustedData(isolate);
   if (IsCode(data)) {
@@ -1093,7 +855,6 @@
   }
   return IsInterpreterData(data);
 }
->>>>>>> 626889fb
 
 Tagged<InterpreterData> SharedFunctionInfo::interpreter_data(
     IsolateForSandbox isolate) const {
@@ -1108,27 +869,6 @@
   return Cast<InterpreterData>(data);
 }
 
-<<<<<<< HEAD
-  // Get a snapshot of the function data field, and if it is a bytecode array,
-  // check if it is old. Note, this is done this way since this function can be
-  // called by the concurrent marker.
-  Object data = function_data(kAcquireLoad);
-  if (data.IsCode()) {
-    Code baseline_code = Code::cast(data);
-    DCHECK_EQ(baseline_code.kind(), CodeKind::BASELINE);
-    // If baseline code flushing isn't enabled and we have baseline data on SFI
-    // we cannot flush baseline / bytecode.
-    if (!IsBaselineCodeFlushingEnabled(code_flush_mode)) return false;
-    data = baseline_code.bytecode_or_interpreter_data();
-  } else if (!IsByteCodeFlushingEnabled(code_flush_mode)) {
-    // If bytecode flushing isn't enabled and there is no baseline code there is
-    // nothing to flush.
-    return false;
-  }
-  if (!data.IsBytecodeArray()) return false;
-
-  if (IsStressFlushingEnabled(code_flush_mode)) return true;
-=======
 void SharedFunctionInfo::set_interpreter_data(
     Isolate* isolate, Tagged<InterpreterData> interpreter_data,
     WriteBarrierMode mode) {
@@ -1151,7 +891,6 @@
   IsolateForSandbox isolate = GetIsolateForSandbox(*this);
   return GetTrustedData<Code, kCodeIndirectPointerTag>(isolate);
 }
->>>>>>> 626889fb
 
 void SharedFunctionInfo::set_baseline_code(Tagged<Code> baseline_code,
                                            ReleaseStoreTag tag,
@@ -1168,94 +907,6 @@
   SetTrustedData(Cast<ExposedTrustedObject>(new_data));
 }
 
-<<<<<<< HEAD
-DEF_GETTER(SharedFunctionInfo, InterpreterTrampoline, Code) {
-  DCHECK(HasInterpreterData(cage_base));
-  return interpreter_data(cage_base).interpreter_trampoline(cage_base);
-}
-
-DEF_GETTER(SharedFunctionInfo, HasInterpreterData, bool) {
-  Object data = function_data(cage_base, kAcquireLoad);
-  if (data.IsCode(cage_base)) {
-    Code baseline_code = Code::cast(data);
-    DCHECK_EQ(baseline_code.kind(), CodeKind::BASELINE);
-    data = baseline_code.bytecode_or_interpreter_data(cage_base);
-  }
-  return data.IsInterpreterData(cage_base);
-}
-
-DEF_GETTER(SharedFunctionInfo, interpreter_data, InterpreterData) {
-  DCHECK(HasInterpreterData(cage_base));
-  Object data = function_data(cage_base, kAcquireLoad);
-  if (data.IsCode(cage_base)) {
-    Code baseline_code = Code::cast(data);
-    DCHECK_EQ(baseline_code.kind(), CodeKind::BASELINE);
-    data = baseline_code.bytecode_or_interpreter_data(cage_base);
-  }
-  return InterpreterData::cast(data);
-}
-
-void SharedFunctionInfo::set_interpreter_data(
-    InterpreterData interpreter_data) {
-  DCHECK(v8_flags.interpreted_frames_native_stack);
-  DCHECK(!HasBaselineCode());
-  set_function_data(interpreter_data, kReleaseStore);
-}
-
-DEF_GETTER(SharedFunctionInfo, HasBaselineCode, bool) {
-  Object data = function_data(cage_base, kAcquireLoad);
-  if (data.IsCode(cage_base)) {
-    DCHECK_EQ(Code::cast(data).kind(), CodeKind::BASELINE);
-    return true;
-  }
-  return false;
-}
-
-DEF_ACQUIRE_GETTER(SharedFunctionInfo, baseline_code, Code) {
-  DCHECK(HasBaselineCode(cage_base));
-  return Code::cast(function_data(cage_base, kAcquireLoad));
-}
-
-void SharedFunctionInfo::set_baseline_code(Code baseline_code,
-                                           ReleaseStoreTag tag,
-                                           WriteBarrierMode mode) {
-  DCHECK_EQ(baseline_code.kind(), CodeKind::BASELINE);
-  set_function_data(baseline_code, tag, mode);
-}
-
-void SharedFunctionInfo::FlushBaselineCode() {
-  DCHECK(HasBaselineCode());
-  set_function_data(baseline_code(kAcquireLoad).bytecode_or_interpreter_data(),
-                    kReleaseStore);
-}
-
-#if V8_ENABLE_WEBASSEMBLY
-bool SharedFunctionInfo::HasAsmWasmData() const {
-  return function_data(kAcquireLoad).IsAsmWasmData();
-}
-
-bool SharedFunctionInfo::HasWasmFunctionData() const {
-  return function_data(kAcquireLoad).IsWasmFunctionData();
-}
-
-bool SharedFunctionInfo::HasWasmExportedFunctionData() const {
-  return function_data(kAcquireLoad).IsWasmExportedFunctionData();
-}
-
-bool SharedFunctionInfo::HasWasmJSFunctionData() const {
-  return function_data(kAcquireLoad).IsWasmJSFunctionData();
-}
-
-bool SharedFunctionInfo::HasWasmCapiFunctionData() const {
-  return function_data(kAcquireLoad).IsWasmCapiFunctionData();
-}
-
-bool SharedFunctionInfo::HasWasmResumeData() const {
-  return function_data(kAcquireLoad).IsWasmResumeData();
-}
-
-AsmWasmData SharedFunctionInfo::asm_wasm_data() const {
-=======
 #if V8_ENABLE_WEBASSEMBLY
 bool SharedFunctionInfo::HasAsmWasmData() const {
   return IsAsmWasmData(GetUntrustedData());
@@ -1282,19 +933,13 @@
 }
 
 DEF_GETTER(SharedFunctionInfo, asm_wasm_data, Tagged<AsmWasmData>) {
->>>>>>> 626889fb
   DCHECK(HasAsmWasmData());
   return Cast<AsmWasmData>(GetUntrustedData());
 }
 
-<<<<<<< HEAD
-void SharedFunctionInfo::set_asm_wasm_data(AsmWasmData data) {
-  DCHECK(function_data(kAcquireLoad) == Smi::FromEnum(Builtin::kCompileLazy) ||
-=======
 void SharedFunctionInfo::set_asm_wasm_data(Tagged<AsmWasmData> data,
                                            WriteBarrierMode mode) {
   DCHECK(GetUntrustedData() == Smi::FromEnum(Builtin::kCompileLazy) ||
->>>>>>> 626889fb
          HasUncompiledData() || HasAsmWasmData());
   SetUntrustedData(data, mode);
 }
@@ -1337,33 +982,6 @@
   return Cast<WasmResumeData>(GetUntrustedData());
 }
 
-<<<<<<< HEAD
-const wasm::WasmModule* SharedFunctionInfo::wasm_module() const {
-  if (!HasWasmExportedFunctionData()) return nullptr;
-  const WasmExportedFunctionData& function_data = wasm_exported_function_data();
-  const WasmInstanceObject& wasm_instance = function_data.instance();
-  const WasmModuleObject& wasm_module_object = wasm_instance.module_object();
-  return wasm_module_object.module();
-}
-
-const wasm::FunctionSig* SharedFunctionInfo::wasm_function_signature() const {
-  const wasm::WasmModule* module = wasm_module();
-  if (!module) return nullptr;
-  const WasmExportedFunctionData& function_data = wasm_exported_function_data();
-  DCHECK_LT(function_data.function_index(), module->functions.size());
-  return module->functions[function_data.function_index()].sig;
-}
-
-int SharedFunctionInfo::wasm_function_index() const {
-  if (!HasWasmExportedFunctionData()) return -1;
-  const WasmExportedFunctionData& function_data = wasm_exported_function_data();
-  DCHECK_GE(function_data.function_index(), 0);
-  DCHECK_LT(function_data.function_index(), wasm_module()->functions.size());
-  return function_data.function_index();
-}
-
-=======
->>>>>>> 626889fb
 #endif  // V8_ENABLE_WEBASSEMBLY
 
 bool SharedFunctionInfo::HasBuiltinId() const {
@@ -1373,27 +991,17 @@
 
 Builtin SharedFunctionInfo::builtin_id() const {
   DCHECK(HasBuiltinId());
-<<<<<<< HEAD
-  int id = Smi::ToInt(function_data(kAcquireLoad));
-  DCHECK(Builtins::IsBuiltinId(id));
-=======
   int id = Smi::ToInt(GetUntrustedData());
   // The builtin id is read from the heap and so must be assumed to be
   // untrusted in the sandbox attacker model. As it is considered trusted by
   // e.g. `GetCode` (when fetching the code for this SFI), we validate it here.
   SBXCHECK(Builtins::IsBuiltinId(id));
->>>>>>> 626889fb
   return Builtins::FromInt(id);
 }
 
 void SharedFunctionInfo::set_builtin_id(Builtin builtin) {
   DCHECK(Builtins::IsBuiltinId(builtin));
-<<<<<<< HEAD
-  set_function_data(Smi::FromInt(static_cast<int>(builtin)), kReleaseStore,
-                    SKIP_WRITE_BARRIER);
-=======
   SetUntrustedData(Smi::FromInt(static_cast<int>(builtin)), SKIP_WRITE_BARRIER);
->>>>>>> 626889fb
 }
 
 bool SharedFunctionInfo::HasUncompiledData() const {
@@ -1407,18 +1015,10 @@
       isolate);
 }
 
-<<<<<<< HEAD
-void SharedFunctionInfo::set_uncompiled_data(UncompiledData uncompiled_data) {
-  DCHECK(function_data(kAcquireLoad) == Smi::FromEnum(Builtin::kCompileLazy) ||
-         HasUncompiledData());
-  DCHECK(uncompiled_data.IsUncompiledData());
-  set_function_data(uncompiled_data, kReleaseStore);
-=======
 void SharedFunctionInfo::set_uncompiled_data(
     Tagged<UncompiledData> uncompiled_data, WriteBarrierMode mode) {
   DCHECK(IsUncompiledData(uncompiled_data));
   SetTrustedData(uncompiled_data, mode);
->>>>>>> 626889fb
 }
 
 bool SharedFunctionInfo::HasUncompiledDataWithPreparseData() const {
@@ -1437,18 +1037,11 @@
 }
 
 void SharedFunctionInfo::set_uncompiled_data_with_preparse_data(
-<<<<<<< HEAD
-    UncompiledDataWithPreparseData uncompiled_data_with_preparse_data) {
-  DCHECK(function_data(kAcquireLoad) == Smi::FromEnum(Builtin::kCompileLazy));
-  DCHECK(uncompiled_data_with_preparse_data.IsUncompiledDataWithPreparseData());
-  set_function_data(uncompiled_data_with_preparse_data, kReleaseStore);
-=======
     Tagged<UncompiledDataWithPreparseData> uncompiled_data_with_preparse_data,
     WriteBarrierMode mode) {
   DCHECK_EQ(GetUntrustedData(), Smi::FromEnum(Builtin::kCompileLazy));
   DCHECK(IsUncompiledDataWithPreparseData(uncompiled_data_with_preparse_data));
   SetTrustedData(uncompiled_data_with_preparse_data, mode);
->>>>>>> 626889fb
 }
 
 bool SharedFunctionInfo::HasUncompiledDataWithoutPreparseData() const {
@@ -1467,22 +1060,7 @@
   }
 }
 
-<<<<<<< HEAD
-void SharedFunctionInfo::ClearUncompiledDataJobPointer() {
-  UncompiledData uncompiled_data = this->uncompiled_data();
-  if (uncompiled_data.IsUncompiledDataWithPreparseDataAndJob()) {
-    UncompiledDataWithPreparseDataAndJob::cast(uncompiled_data)
-        .set_job(kNullAddress);
-  } else if (uncompiled_data.IsUncompiledDataWithoutPreparseDataWithJob()) {
-    UncompiledDataWithoutPreparseDataWithJob::cast(uncompiled_data)
-        .set_job(kNullAddress);
-  }
-}
-
-void SharedFunctionInfo::ClearPreparseData() {
-=======
 void SharedFunctionInfo::ClearPreparseData(IsolateForSandbox isolate) {
->>>>>>> 626889fb
   DCHECK(HasUncompiledDataWithPreparseData());
   Tagged<UncompiledDataWithPreparseData> data =
       uncompiled_data_with_preparse_data(isolate);
@@ -1494,37 +1072,24 @@
 
   // We are basically trimming that object to its supertype, so recorded slots
   // within the object don't need to be invalidated.
-<<<<<<< HEAD
-  heap->NotifyObjectLayoutChange(data, no_gc, InvalidateRecordedSlots::kNo);
-=======
   heap->NotifyObjectLayoutChange(data, no_gc, InvalidateRecordedSlots::kNo,
                                  InvalidateExternalPointerSlots::kNo);
->>>>>>> 626889fb
   static_assert(UncompiledDataWithoutPreparseData::kSize <
                 UncompiledDataWithPreparseData::kSize);
   static_assert(UncompiledDataWithoutPreparseData::kSize ==
                 UncompiledData::kHeaderSize);
 
   // Fill the remaining space with filler and clear slots in the trimmed area.
-<<<<<<< HEAD
-  heap->NotifyObjectSizeChange(data, UncompiledDataWithPreparseData::kSize,
-=======
   int old_size = data->Size();
   DCHECK_LE(UncompiledDataWithPreparseData::kSize, old_size);
   heap->NotifyObjectSizeChange(data, old_size,
->>>>>>> 626889fb
                                UncompiledDataWithoutPreparseData::kSize,
                                ClearRecordedSlots::kYes);
 
   // Swap the map.
-<<<<<<< HEAD
-  data.set_map(GetReadOnlyRoots().uncompiled_data_without_preparse_data_map(),
-               kReleaseStore);
-=======
   data->set_map(heap->isolate(),
                 GetReadOnlyRoots().uncompiled_data_without_preparse_data_map(),
                 kReleaseStore);
->>>>>>> 626889fb
 
   // Ensure that the clear was successful.
   DCHECK(HasUncompiledDataWithoutPreparseData());
@@ -1546,46 +1111,8 @@
   set_end_position(end_position);
 }
 
-<<<<<<< HEAD
-DEF_GETTER(SharedFunctionInfo, script, HeapObject) {
-  HeapObject maybe_script = script_or_debug_info(cage_base, kAcquireLoad);
-  if (maybe_script.IsDebugInfo(cage_base)) {
-    return DebugInfo::cast(maybe_script).script();
-  }
-  return maybe_script;
-}
-
-void SharedFunctionInfo::set_script(HeapObject script) {
-  HeapObject maybe_debug_info = script_or_debug_info(kAcquireLoad);
-  if (maybe_debug_info.IsDebugInfo()) {
-    DebugInfo::cast(maybe_debug_info).set_script(script);
-  } else {
-    set_script_or_debug_info(script, kReleaseStore);
-  }
-}
-
-bool SharedFunctionInfo::is_repl_mode() const {
-  return script().IsScript() && Script::cast(script()).is_repl_mode();
-}
-
-DEF_GETTER(SharedFunctionInfo, HasDebugInfo, bool) {
-  return script_or_debug_info(cage_base, kAcquireLoad).IsDebugInfo(cage_base);
-}
-
-DEF_GETTER(SharedFunctionInfo, GetDebugInfo, DebugInfo) {
-  auto debug_info = script_or_debug_info(cage_base, kAcquireLoad);
-  DCHECK(debug_info.IsDebugInfo(cage_base));
-  return DebugInfo::cast(debug_info);
-}
-
-void SharedFunctionInfo::SetDebugInfo(DebugInfo debug_info) {
-  DCHECK(!HasDebugInfo());
-  DCHECK_EQ(debug_info.script(), script_or_debug_info(kAcquireLoad));
-  set_script_or_debug_info(debug_info, kReleaseStore);
-=======
 bool SharedFunctionInfo::is_repl_mode() const {
   return IsScript(script()) && Cast<Script>(script())->is_repl_mode();
->>>>>>> 626889fb
 }
 
 bool SharedFunctionInfo::HasInferredName() {
@@ -1596,15 +1123,6 @@
   return HasUncompiledData();
 }
 
-<<<<<<< HEAD
-String SharedFunctionInfo::inferred_name() const {
-  Object maybe_scope_info = name_or_scope_info(kAcquireLoad);
-  if (maybe_scope_info.IsScopeInfo()) {
-    ScopeInfo scope_info = ScopeInfo::cast(maybe_scope_info);
-    if (scope_info.HasInferredFunctionName()) {
-      Object name = scope_info.InferredFunctionName();
-      if (name.IsString()) return String::cast(name);
-=======
 DEF_GETTER(SharedFunctionInfo, inferred_name, Tagged<String>) {
   Tagged<Object> maybe_scope_info = name_or_scope_info(kAcquireLoad);
   if (IsScopeInfo(maybe_scope_info)) {
@@ -1612,7 +1130,6 @@
     if (scope_info->HasInferredFunctionName()) {
       Tagged<Object> name = scope_info->InferredFunctionName();
       if (IsString(name)) return Cast<String>(name);
->>>>>>> 626889fb
     }
   } else if (HasUncompiledData()) {
     return uncompiled_data(GetIsolateForSandbox(*this))
@@ -1631,10 +1148,7 @@
 bool SharedFunctionInfo::IsSubjectToDebugging() const {
 #if V8_ENABLE_WEBASSEMBLY
   if (HasAsmWasmData()) return false;
-<<<<<<< HEAD
-=======
   if (HasWasmExportedFunctionData()) return false;
->>>>>>> 626889fb
 #endif  // V8_ENABLE_WEBASSEMBLY
   return IsUserJavaScript();
 }
