// Copyright 2018 the V8 project authors. All rights reserved.
// Use of this source code is governed by a BSD-style license that can be
// found in the LICENSE file.

#ifndef V8_OBJECTS_JS_ARRAY_BUFFER_H_
#define V8_OBJECTS_JS_ARRAY_BUFFER_H_

<<<<<<< HEAD
=======
#include "include/v8-array-buffer.h"
>>>>>>> 626889fb
#include "include/v8-typed-array.h"
#include "src/handles/maybe-handles.h"
#include "src/objects/backing-store.h"
#include "src/objects/js-objects.h"
#include "torque-generated/bit-fields.h"

// Has to be the last include (doesn't have include guards):
#include "src/objects/object-macros.h"

namespace v8 {
namespace internal {

class ArrayBufferExtension;

#include "torque-generated/src/objects/js-array-buffer-tq.inc"

class JSArrayBuffer
    : public TorqueGeneratedJSArrayBuffer<JSArrayBuffer,
<<<<<<< HEAD
                                          JSObjectWithEmbedderSlots> {
=======
                                          JSAPIObjectWithEmbedderSlots> {
>>>>>>> 626889fb
 public:
// The maximum length for JSArrayBuffer's supported by V8.
// On 32-bit architectures we limit this to 2GiB, so that
// we can continue to use CheckBounds with the Unsigned31
// restriction for the length.
#if V8_ENABLE_SANDBOX
  static constexpr size_t kMaxByteLength = kMaxSafeBufferSizeForSandbox;
#elif V8_HOST_ARCH_32_BIT
  static constexpr size_t kMaxByteLength = kMaxInt;
#else
  static constexpr size_t kMaxByteLength = kMaxSafeInteger;
#endif

  // [byte_length]: length in bytes
  DECL_PRIMITIVE_ACCESSORS(byte_length, size_t)
  inline size_t byte_length_unchecked() const;

  // [max_byte_length]: maximum length in bytes
  DECL_PRIMITIVE_ACCESSORS(max_byte_length, size_t)

  // [max_byte_length]: maximum length in bytes
  DECL_PRIMITIVE_ACCESSORS(max_byte_length, size_t)

  // [backing_store]: backing memory for this array
  // It should not be assumed that this will be nullptr for empty ArrayBuffers.
  DECL_GETTER(backing_store, void*)
  inline void set_backing_store(Isolate* isolate, void* value);

  // [extension]: extension object used for GC
  DECL_PRIMITIVE_ACCESSORS(extension, ArrayBufferExtension*)
<<<<<<< HEAD
=======
  inline void init_extension();
>>>>>>> 626889fb

  // [bit_field]: boolean flags
  DECL_PRIMITIVE_ACCESSORS(bit_field, uint32_t)

  // Clear uninitialized padding space. This ensures that the snapshot content
  // is deterministic. Depending on the V8 build mode there could be no padding.
  V8_INLINE void clear_padding();

  // Bit positions for [bit_field].
  DEFINE_TORQUE_GENERATED_JS_ARRAY_BUFFER_FLAGS()

  // [is_external]: true indicates that the embedder is in charge of freeing the
  // backing_store, while is_external == false means that v8 will free the
  // memory block once all ArrayBuffers referencing it are collected by the GC.
  DECL_BOOLEAN_ACCESSORS(is_external)

  // [is_detachable]: false => this buffer cannot be detached.
  DECL_BOOLEAN_ACCESSORS(is_detachable)

  // [was_detached]: true => the buffer was previously detached.
  DECL_BOOLEAN_ACCESSORS(was_detached)

<<<<<<< HEAD
  // [is_asmjs_memory]: true => this buffer was once used as asm.js memory.
  DECL_BOOLEAN_ACCESSORS(is_asmjs_memory)

=======
>>>>>>> 626889fb
  // [is_shared]: true if this is a SharedArrayBuffer or a
  // GrowableSharedArrayBuffer.
  DECL_BOOLEAN_ACCESSORS(is_shared)

  // [is_resizable_by_js]: true if this is a ResizableArrayBuffer or a
  // GrowableSharedArrayBuffer.
  DECL_BOOLEAN_ACCESSORS(is_resizable_by_js)

  // An ArrayBuffer is empty if its BackingStore is empty or if there is none.
  // An empty ArrayBuffer will have a byte_length of zero but not necessarily a
  // nullptr backing_store. An ArrayBuffer with a byte_length of zero may not
  // necessarily be empty though, as it may be a GrowableSharedArrayBuffer.
  // An ArrayBuffer with a size greater than zero is never empty.
  DECL_GETTER(IsEmpty, bool)

<<<<<<< HEAD
  DECL_ACCESSORS(detach_key, Object)
=======
  DECL_ACCESSORS(detach_key, Tagged<Object>)
>>>>>>> 626889fb

  // Initializes the fields of the ArrayBuffer. The provided backing_store can
  // be nullptr. If it is not nullptr, then the function registers it with
  // src/heap/array-buffer-tracker.h.
  V8_EXPORT_PRIVATE void Setup(SharedFlag shared, ResizableFlag resizable,
                               std::shared_ptr<BackingStore> backing_store,
                               Isolate* isolate);

  // Detach the backing store from this array buffer if it is detachable.
  // This sets the internal pointer and length to 0 and unregisters the backing
  // store from the array buffer tracker. If the array buffer is not detachable,
  // this is a nop.
  //
  // Array buffers that wrap wasm memory objects are special in that they
  // are normally not detachable, but can become detached as a side effect
  // of growing the underlying memory object. The {force_for_wasm_memory} flag
  // is used by the implementation of Wasm memory growth in order to bypass the
  // non-detachable check.
  V8_EXPORT_PRIVATE V8_WARN_UNUSED_RESULT static Maybe<bool> Detach(
<<<<<<< HEAD
      Handle<JSArrayBuffer> buffer, bool force_for_wasm_memory = false,
      Handle<Object> key = Handle<Object>());
=======
      DirectHandle<JSArrayBuffer> buffer, bool force_for_wasm_memory = false,
      DirectHandle<Object> key = {});
>>>>>>> 626889fb

  // Get a reference to backing store of this array buffer, if there is a
  // backing store. Returns nullptr if there is no backing store (e.g. detached
  // or a zero-length array buffer).
  inline std::shared_ptr<BackingStore> GetBackingStore() const;

  inline size_t GetByteLength() const;

  static size_t GsabByteLength(Isolate* isolate, Address raw_array_buffer);

  static Maybe<bool> GetResizableBackingStorePageConfiguration(
      Isolate* isolate, size_t byte_length, size_t max_byte_length,
      ShouldThrow should_throw, size_t* page_size, size_t* initial_pages,
      size_t* max_pages);
<<<<<<< HEAD
=======

  static std::optional<MessageTemplate>
  GetResizableBackingStorePageConfigurationImpl(
      Isolate* isolate, size_t byte_length, size_t max_byte_length,
      size_t* page_size, size_t* initial_pages, size_t* max_pages);
>>>>>>> 626889fb

  // Allocates an ArrayBufferExtension for this array buffer. This is assumed to
  // be only called during setup as it always creates a new extension.
  V8_EXPORT_PRIVATE ArrayBufferExtension* CreateExtension(
      Isolate* isolate, std::shared_ptr<BackingStore> backing_store);

  // Frees the associated ArrayBufferExtension and returns its backing store.
  std::shared_ptr<BackingStore> RemoveExtension();

  // Marks ArrayBufferExtension
  void MarkExtension();
  void YoungMarkExtension();
  void YoungMarkExtensionPromoted();

  //
  // Serializer/deserializer support.
  //

  // Backing stores are serialized/deserialized separately. During serialization
  // the backing store reference is stored in the backing store field and upon
  // deserialization it is converted back to actual external (off-heap) pointer
  // value.
  inline uint32_t GetBackingStoreRefForDeserialization() const;
  inline void SetBackingStoreRefForSerialization(uint32_t ref);

  // Dispatched behavior.
  DECL_PRINTER(JSArrayBuffer)
  DECL_VERIFIER(JSArrayBuffer)

<<<<<<< HEAD
  static constexpr int kEndOfTaggedFieldsOffset = kRawByteLengthOffset;

  static const int kSizeWithEmbedderFields =
=======
  static constexpr int kSizeWithEmbedderFields =
>>>>>>> 626889fb
      kHeaderSize +
      v8::ArrayBuffer::kEmbedderFieldCount * kEmbedderDataSlotSize;
  static constexpr bool kContainsEmbedderFields =
      v8::ArrayBuffer::kEmbedderFieldCount > 0;

  class BodyDescriptor;

 private:
  void DetachInternal(bool force_for_wasm_memory, Isolate* isolate);

#if V8_COMPRESS_POINTERS
  // When pointer compression is enabled, the pointer to the extension is
  // stored in the external pointer table and the object itself only contains a
  // 32-bit external pointer handles. This simplifies alignment requirements
  // and is also necessary for the sandbox.
  inline ExternalPointerHandle* extension_handle_location() const;
#else
  inline ArrayBufferExtension** extension_location() const;
#endif  // V8_COMPRESS_POINTERS

  TQ_OBJECT_CONSTRUCTORS(JSArrayBuffer)
};

// Each JSArrayBuffer (with a backing store) has a corresponding native-heap
// allocated ArrayBufferExtension for GC purposes and storing the backing store.
// When marking a JSArrayBuffer, the GC also marks the native
// extension-object. The GC periodically iterates all extensions concurrently
// and frees unmarked ones.
// https://docs.google.com/document/d/1-ZrLdlFX1nXT3z-FAgLbKal1gI8Auiaya_My-a0UJ28/edit
<<<<<<< HEAD
class ArrayBufferExtension final : public Malloced {
 public:
  ArrayBufferExtension() : backing_store_(std::shared_ptr<BackingStore>()) {}
  explicit ArrayBufferExtension(std::shared_ptr<BackingStore> backing_store)
      : backing_store_(backing_store) {}
=======
class ArrayBufferExtension final
#ifdef V8_COMPRESS_POINTERS
    : public ExternalPointerTable::ManagedResource {
#else
    : public Malloced {
#endif  // V8_COMPRESS_POINTERS
 public:
  enum class Age : uint8_t { kYoung = 0, kOld = 1 };

  // Packs `accounting_length` and `age` into a single integer for consistent
  // accounting, allowing resize while concurrently sweeping.
  struct AccountingState final {
    size_t accounting_length() const {
      return AccountingLengthField::decode(value);
    }
    Age age() const { return static_cast<Age>(AgeField::decode(value)); }

    uint64_t value;
  };

  ArrayBufferExtension(std::shared_ptr<BackingStore> backing_store,
                       ArrayBufferExtension::Age age)
      : backing_store_(std::move(backing_store)),
        accounting_state_(AccountingLengthField::encode(static_cast<size_t>(
                              backing_store_->PerIsolateAccountingLength())) |
                          AgeField::encode(static_cast<uint8_t>(age))) {}
>>>>>>> 626889fb

  void Mark() { marked_.store(true, std::memory_order_relaxed); }
  void Unmark() { marked_.store(false, std::memory_order_relaxed); }
  bool IsMarked() const { return marked_.load(std::memory_order_relaxed); }

  void YoungMark() { set_young_gc_state(GcState::Copied); }
  void YoungMarkPromoted() { set_young_gc_state(GcState::Promoted); }
  void YoungUnmark() { set_young_gc_state(GcState::Dead); }
  bool IsYoungMarked() const { return young_gc_state() != GcState::Dead; }
<<<<<<< HEAD

  bool IsYoungPromoted() const { return young_gc_state() == GcState::Promoted; }

  std::shared_ptr<BackingStore> backing_store() { return backing_store_; }
  BackingStore* backing_store_raw() { return backing_store_.get(); }

  size_t accounting_length() const {
    return accounting_length_.load(std::memory_order_relaxed);
  }

  void set_accounting_length(size_t accounting_length) {
    accounting_length_.store(accounting_length, std::memory_order_relaxed);
  }

  size_t ClearAccountingLength() {
    return accounting_length_.exchange(0, std::memory_order_relaxed);
=======
  bool IsYoungPromoted() const { return young_gc_state() == GcState::Promoted; }

  std::shared_ptr<BackingStore> backing_store() { return backing_store_; }
  void set_backing_store(std::shared_ptr<BackingStore> backing_store) {
    backing_store_ = std::move(backing_store);
>>>>>>> 626889fb
  }
  std::shared_ptr<BackingStore> RemoveBackingStore() {
    return std::move(backing_store_);
  }

  size_t accounting_length() const {
    return AccountingState{accounting_state_.load(std::memory_order_relaxed)}
        .accounting_length();
  }
  // Applies `delta` to `accounting_length` and returns the AccountingState
  // before the update.
  AccountingState UpdateAccountingLength(int64_t delta) {
    if (delta >= 0) {
      return {accounting_state_.fetch_add(
          AccountingLengthField::encode(static_cast<size_t>(delta)),
          std::memory_order_relaxed)};
    }
    return {accounting_state_.fetch_sub(
        AccountingLengthField::encode(static_cast<size_t>(-delta)),
        std::memory_order_relaxed)};
  }
  // Clears `accounting_length` and returns the AccountingState before the
  // update.
  AccountingState ClearAccountingLength() {
    return {accounting_state_.fetch_and(AgeField::kMask,
                                        std::memory_order_relaxed)};
  }

<<<<<<< HEAD
  void reset_backing_store() { backing_store_.reset(); }

  ArrayBufferExtension* next() const { return next_; }
  void set_next(ArrayBufferExtension* extension) { next_ = extension; }

 private:
  enum class GcState : uint8_t { Dead = 0, Copied, Promoted };

  std::atomic<bool> marked_{false};
  std::atomic<GcState> young_gc_state_{GcState::Dead};
  std::shared_ptr<BackingStore> backing_store_;
  ArrayBufferExtension* next_ = nullptr;
  std::atomic<size_t> accounting_length_{0};
=======
  ArrayBufferExtension* next() const { return next_; }
  void set_next(ArrayBufferExtension* extension) { next_ = extension; }

  Age age() const {
    return AccountingState{accounting_state_.load(std::memory_order_relaxed)}
        .age();
  }
  // Updates `age` and returns the AccountingState before the update.
  AccountingState SetOld() {
    return {
        accounting_state_.fetch_or(AgeField::kMask, std::memory_order_relaxed)};
  }
  AccountingState SetYoung() {
    return {accounting_state_.fetch_and(~AgeField::kMask,
                                        std::memory_order_relaxed)};
  }

 private:
  enum class GcState : uint8_t { Dead = 0, Copied, Promoted };

  using AgeField = base::BitField<uint8_t, 0, 1, uint64_t>;
  using AccountingLengthField = AgeField::Next<size_t, 63>;
>>>>>>> 626889fb

  GcState young_gc_state() const {
    return young_gc_state_.load(std::memory_order_relaxed);
  }

  void set_young_gc_state(GcState value) {
    young_gc_state_.store(value, std::memory_order_relaxed);
  }
<<<<<<< HEAD
=======

  std::shared_ptr<BackingStore> backing_store_;
  ArrayBufferExtension* next_ = nullptr;
  std::atomic<uint64_t> accounting_state_;
  std::atomic<bool> marked_{false};
  std::atomic<GcState> young_gc_state_{GcState::Dead};
>>>>>>> 626889fb
};

class JSArrayBufferView
    : public TorqueGeneratedJSArrayBufferView<JSArrayBufferView,
<<<<<<< HEAD
                                              JSObjectWithEmbedderSlots> {
=======
                                              JSAPIObjectWithEmbedderSlots> {
>>>>>>> 626889fb
 public:
  class BodyDescriptor;

  // [byte_offset]: offset of typed array in bytes.
  DECL_PRIMITIVE_ACCESSORS(byte_offset, size_t)

  // [byte_length]: length of typed array in bytes.
  DECL_PRIMITIVE_ACCESSORS(byte_length, size_t)

  DECL_VERIFIER(JSArrayBufferView)

  // Bit positions for [bit_field].
  DEFINE_TORQUE_GENERATED_JS_ARRAY_BUFFER_VIEW_FLAGS()

  inline bool WasDetached() const;
  inline bool IsDetachedOrOutOfBounds() const;

  DECL_BOOLEAN_ACCESSORS(is_length_tracking)
  DECL_BOOLEAN_ACCESSORS(is_backed_by_rab)
  inline bool IsVariableLength() const;
<<<<<<< HEAD

  static constexpr int kEndOfTaggedFieldsOffset = kRawByteOffsetOffset;
=======
>>>>>>> 626889fb

  static_assert(IsAligned(kRawByteOffsetOffset, kUIntptrSize));
  static_assert(IsAligned(kRawByteLengthOffset, kUIntptrSize));

  TQ_OBJECT_CONSTRUCTORS(JSArrayBufferView)
};

class JSTypedArray
    : public TorqueGeneratedJSTypedArray<JSTypedArray, JSArrayBufferView> {
 public:
<<<<<<< HEAD
  // TODO(v8:4153): This should be equal to JSArrayBuffer::kMaxByteLength
  // eventually.
  static constexpr size_t kMaxLength = v8::TypedArray::kMaxLength;
  static_assert(kMaxLength <= JSArrayBuffer::kMaxByteLength);
=======
  static constexpr size_t kMaxByteLength = JSArrayBuffer::kMaxByteLength;
  static_assert(kMaxByteLength == v8::TypedArray::kMaxByteLength);
>>>>>>> 626889fb

  // [length]: length of typed array in elements.
  DECL_PRIMITIVE_GETTER(length, size_t)

<<<<<<< HEAD
  DECL_GETTER(base_pointer, Object)
  DECL_ACQUIRE_GETTER(base_pointer, Object)
=======
  DECL_GETTER(base_pointer, Tagged<Object>)
  DECL_ACQUIRE_GETTER(base_pointer, Tagged<Object>)
>>>>>>> 626889fb

  // ES6 9.4.5.3
  V8_WARN_UNUSED_RESULT static Maybe<bool> DefineOwnProperty(
      Isolate* isolate, DirectHandle<JSTypedArray> o, DirectHandle<Object> key,
      PropertyDescriptor* desc, Maybe<ShouldThrow> should_throw);

  ExternalArrayType type();
  V8_EXPORT_PRIVATE size_t element_size() const;

  V8_EXPORT_PRIVATE Handle<JSArrayBuffer> GetBuffer(Isolate* isolate);

  // The `DataPtr` is `base_ptr + external_pointer`, and `base_ptr` is nullptr
  // for off-heap typed arrays.
  static constexpr bool kOffHeapDataPtrEqualsExternalPointer = true;

  // Use with care: returns raw pointer into heap.
  inline void* DataPtr();

  inline void SetOffHeapDataPtr(Isolate* isolate, void* base, Address offset);

  // Whether the buffer's backing store is on-heap or off-heap.
  inline bool is_on_heap() const;
  inline bool is_on_heap(AcquireLoadTag tag) const;

  // Only valid to call when IsVariableLength() is true.
<<<<<<< HEAD
=======
  size_t GetVariableByteLengthOrOutOfBounds(bool& out_of_bounds) const;
>>>>>>> 626889fb
  size_t GetVariableLengthOrOutOfBounds(bool& out_of_bounds) const;

  inline size_t GetLengthOrOutOfBounds(bool& out_of_bounds) const;
  inline size_t GetLength() const;
  inline size_t GetByteLength() const;
  inline bool IsOutOfBounds() const;
<<<<<<< HEAD
  inline bool IsDetachedOrOutOfBounds() const;
=======
>>>>>>> 626889fb

  static inline void ForFixedTypedArray(ExternalArrayType array_type,
                                        size_t* element_size,
                                        ElementsKind* element_kind);

  static size_t LengthTrackingGsabBackedTypedArrayLength(Isolate* isolate,
                                                         Address raw_array);

  // Note: this is a pointer compression specific optimization.
  // Normally, on-heap typed arrays contain HeapObject value in |base_pointer|
  // field and an offset in |external_pointer|.
  // When pointer compression is enabled we want to combine decompression with
  // the offset addition. In order to do that we add an isolate root to the
  // |external_pointer| value and therefore the data pointer computation can
  // is a simple addition of a (potentially sign-extended) |base_pointer| loaded
  // as Tagged_t value and an |external_pointer| value.
  // For full-pointer mode the compensation value is zero.
  static inline Address ExternalPointerCompensationForOnHeapArray(
      PtrComprCageBase cage_base);

  //
  // Serializer/deserializer support.
  //

  // External backing stores are serialized/deserialized separately.
  // During serialization the backing store reference is stored in the typed
  // array object and upon deserialization it is converted back to actual
  // external (off-heap) pointer value.
  // The backing store reference is stored in the external_pointer field.
  inline uint32_t GetExternalBackingStoreRefForDeserialization() const;
  inline void SetExternalBackingStoreRefForSerialization(uint32_t ref);

  // Subtracts external pointer compensation from the external pointer value.
  inline void RemoveExternalPointerCompensationForSerialization(
      Isolate* isolate);
  // Adds external pointer compensation to the external pointer value.
  inline void AddExternalPointerCompensationForDeserialization(
      Isolate* isolate);

  static inline MaybeDirectHandle<JSTypedArray> Validate(
      Isolate* isolate, DirectHandle<Object> receiver, const char* method_name);

  // Dispatched behavior.
  DECL_PRINTER(JSTypedArray)
  DECL_VERIFIER(JSTypedArray)

  // TODO(v8:9287): Re-enable when GCMole stops mixing 32/64 bit configs.
  // static_assert(IsAligned(kLengthOffset, kTaggedSize));
  // static_assert(IsAligned(kExternalPointerOffset, kTaggedSize));

  static constexpr int kSizeWithEmbedderFields =
      kHeaderSize +
      v8::ArrayBufferView::kEmbedderFieldCount * kEmbedderDataSlotSize;
  static constexpr bool kContainsEmbedderFields =
      v8::ArrayBufferView::kEmbedderFieldCount > 0;

  class BodyDescriptor;

#ifdef V8_TYPED_ARRAY_MAX_SIZE_IN_HEAP
  static constexpr size_t kMaxSizeInHeap = V8_TYPED_ARRAY_MAX_SIZE_IN_HEAP;
#else
  static constexpr size_t kMaxSizeInHeap = 64;
#endif

 private:
  template <typename IsolateT>
  friend class Deserializer;
  friend class Factory;

  DECL_PRIMITIVE_SETTER(length, size_t)
  // Reads the "length" field, doesn't assert the TypedArray is not RAB / GSAB
  // backed.
  inline size_t LengthUnchecked() const;

  DECL_GETTER(external_pointer, Address)

<<<<<<< HEAD
  DECL_SETTER(base_pointer, Object)
  DECL_RELEASE_SETTER(base_pointer, Object)
=======
  DECL_SETTER(base_pointer, Tagged<Object>)
  DECL_RELEASE_SETTER(base_pointer, Tagged<Object>)
>>>>>>> 626889fb

  inline void set_external_pointer(Isolate* isolate, Address value);

  TQ_OBJECT_CONSTRUCTORS(JSTypedArray)
};

class JSDataViewOrRabGsabDataView
    : public TorqueGeneratedJSDataViewOrRabGsabDataView<
          JSDataViewOrRabGsabDataView, JSArrayBufferView> {
 public:
  // [data_pointer]: pointer to the actual data.
  DECL_GETTER(data_pointer, void*)
  inline void set_data_pointer(Isolate* isolate, void* value);

  // TODO(v8:9287): Re-enable when GCMole stops mixing 32/64 bit configs.
  // static_assert(IsAligned(kDataPointerOffset, kTaggedSize));
<<<<<<< HEAD
=======

  static constexpr int kSizeWithEmbedderFields =
      kHeaderSize +
      v8::ArrayBufferView::kEmbedderFieldCount * kEmbedderDataSlotSize;
  static constexpr bool kContainsEmbedderFields =
      v8::ArrayBufferView::kEmbedderFieldCount > 0;

  class BodyDescriptor;

  TQ_OBJECT_CONSTRUCTORS(JSDataViewOrRabGsabDataView)
};

class JSDataView
    : public TorqueGeneratedJSDataView<JSDataView,
                                       JSDataViewOrRabGsabDataView> {
 public:
  // Dispatched behavior.
  DECL_PRINTER(JSDataView)
  DECL_VERIFIER(JSDataView)

  TQ_OBJECT_CONSTRUCTORS(JSDataView)
};
>>>>>>> 626889fb

class JSRabGsabDataView
    : public TorqueGeneratedJSRabGsabDataView<JSRabGsabDataView,
                                              JSDataViewOrRabGsabDataView> {
 public:
  // Dispatched behavior.
  DECL_PRINTER(JSRabGsabDataView)
  DECL_VERIFIER(JSRabGsabDataView)

  inline size_t GetByteLength() const;
  inline bool IsOutOfBounds() const;

<<<<<<< HEAD
  TQ_OBJECT_CONSTRUCTORS(JSDataViewOrRabGsabDataView)
};

class JSDataView
    : public TorqueGeneratedJSDataView<JSDataView,
                                       JSDataViewOrRabGsabDataView> {
 public:
  // Dispatched behavior.
  DECL_PRINTER(JSDataView)
  DECL_VERIFIER(JSDataView)

  TQ_OBJECT_CONSTRUCTORS(JSDataView)
=======
  TQ_OBJECT_CONSTRUCTORS(JSRabGsabDataView)
>>>>>>> 626889fb
};

class JSRabGsabDataView
    : public TorqueGeneratedJSRabGsabDataView<JSRabGsabDataView,
                                              JSDataViewOrRabGsabDataView> {
 public:
  // Dispatched behavior.
  DECL_PRINTER(JSRabGsabDataView)
  DECL_VERIFIER(JSRabGsabDataView)

  inline size_t GetByteLength() const;
  inline bool IsOutOfBounds() const;

  TQ_OBJECT_CONSTRUCTORS(JSRabGsabDataView)
};

}  // namespace internal
}  // namespace v8

#include "src/objects/object-macros-undef.h"

#endif  // V8_OBJECTS_JS_ARRAY_BUFFER_H_<|MERGE_RESOLUTION|>--- conflicted
+++ resolved
@@ -5,10 +5,7 @@
 #ifndef V8_OBJECTS_JS_ARRAY_BUFFER_H_
 #define V8_OBJECTS_JS_ARRAY_BUFFER_H_
 
-<<<<<<< HEAD
-=======
 #include "include/v8-array-buffer.h"
->>>>>>> 626889fb
 #include "include/v8-typed-array.h"
 #include "src/handles/maybe-handles.h"
 #include "src/objects/backing-store.h"
@@ -27,11 +24,7 @@
 
 class JSArrayBuffer
     : public TorqueGeneratedJSArrayBuffer<JSArrayBuffer,
-<<<<<<< HEAD
-                                          JSObjectWithEmbedderSlots> {
-=======
                                           JSAPIObjectWithEmbedderSlots> {
->>>>>>> 626889fb
  public:
 // The maximum length for JSArrayBuffer's supported by V8.
 // On 32-bit architectures we limit this to 2GiB, so that
@@ -52,9 +45,6 @@
   // [max_byte_length]: maximum length in bytes
   DECL_PRIMITIVE_ACCESSORS(max_byte_length, size_t)
 
-  // [max_byte_length]: maximum length in bytes
-  DECL_PRIMITIVE_ACCESSORS(max_byte_length, size_t)
-
   // [backing_store]: backing memory for this array
   // It should not be assumed that this will be nullptr for empty ArrayBuffers.
   DECL_GETTER(backing_store, void*)
@@ -62,10 +52,7 @@
 
   // [extension]: extension object used for GC
   DECL_PRIMITIVE_ACCESSORS(extension, ArrayBufferExtension*)
-<<<<<<< HEAD
-=======
   inline void init_extension();
->>>>>>> 626889fb
 
   // [bit_field]: boolean flags
   DECL_PRIMITIVE_ACCESSORS(bit_field, uint32_t)
@@ -88,12 +75,6 @@
   // [was_detached]: true => the buffer was previously detached.
   DECL_BOOLEAN_ACCESSORS(was_detached)
 
-<<<<<<< HEAD
-  // [is_asmjs_memory]: true => this buffer was once used as asm.js memory.
-  DECL_BOOLEAN_ACCESSORS(is_asmjs_memory)
-
-=======
->>>>>>> 626889fb
   // [is_shared]: true if this is a SharedArrayBuffer or a
   // GrowableSharedArrayBuffer.
   DECL_BOOLEAN_ACCESSORS(is_shared)
@@ -109,11 +90,7 @@
   // An ArrayBuffer with a size greater than zero is never empty.
   DECL_GETTER(IsEmpty, bool)
 
-<<<<<<< HEAD
-  DECL_ACCESSORS(detach_key, Object)
-=======
   DECL_ACCESSORS(detach_key, Tagged<Object>)
->>>>>>> 626889fb
 
   // Initializes the fields of the ArrayBuffer. The provided backing_store can
   // be nullptr. If it is not nullptr, then the function registers it with
@@ -133,13 +110,8 @@
   // is used by the implementation of Wasm memory growth in order to bypass the
   // non-detachable check.
   V8_EXPORT_PRIVATE V8_WARN_UNUSED_RESULT static Maybe<bool> Detach(
-<<<<<<< HEAD
-      Handle<JSArrayBuffer> buffer, bool force_for_wasm_memory = false,
-      Handle<Object> key = Handle<Object>());
-=======
       DirectHandle<JSArrayBuffer> buffer, bool force_for_wasm_memory = false,
       DirectHandle<Object> key = {});
->>>>>>> 626889fb
 
   // Get a reference to backing store of this array buffer, if there is a
   // backing store. Returns nullptr if there is no backing store (e.g. detached
@@ -154,14 +126,11 @@
       Isolate* isolate, size_t byte_length, size_t max_byte_length,
       ShouldThrow should_throw, size_t* page_size, size_t* initial_pages,
       size_t* max_pages);
-<<<<<<< HEAD
-=======
 
   static std::optional<MessageTemplate>
   GetResizableBackingStorePageConfigurationImpl(
       Isolate* isolate, size_t byte_length, size_t max_byte_length,
       size_t* page_size, size_t* initial_pages, size_t* max_pages);
->>>>>>> 626889fb
 
   // Allocates an ArrayBufferExtension for this array buffer. This is assumed to
   // be only called during setup as it always creates a new extension.
@@ -191,13 +160,7 @@
   DECL_PRINTER(JSArrayBuffer)
   DECL_VERIFIER(JSArrayBuffer)
 
-<<<<<<< HEAD
-  static constexpr int kEndOfTaggedFieldsOffset = kRawByteLengthOffset;
-
-  static const int kSizeWithEmbedderFields =
-=======
   static constexpr int kSizeWithEmbedderFields =
->>>>>>> 626889fb
       kHeaderSize +
       v8::ArrayBuffer::kEmbedderFieldCount * kEmbedderDataSlotSize;
   static constexpr bool kContainsEmbedderFields =
@@ -227,13 +190,6 @@
 // extension-object. The GC periodically iterates all extensions concurrently
 // and frees unmarked ones.
 // https://docs.google.com/document/d/1-ZrLdlFX1nXT3z-FAgLbKal1gI8Auiaya_My-a0UJ28/edit
-<<<<<<< HEAD
-class ArrayBufferExtension final : public Malloced {
- public:
-  ArrayBufferExtension() : backing_store_(std::shared_ptr<BackingStore>()) {}
-  explicit ArrayBufferExtension(std::shared_ptr<BackingStore> backing_store)
-      : backing_store_(backing_store) {}
-=======
 class ArrayBufferExtension final
 #ifdef V8_COMPRESS_POINTERS
     : public ExternalPointerTable::ManagedResource {
@@ -260,7 +216,6 @@
         accounting_state_(AccountingLengthField::encode(static_cast<size_t>(
                               backing_store_->PerIsolateAccountingLength())) |
                           AgeField::encode(static_cast<uint8_t>(age))) {}
->>>>>>> 626889fb
 
   void Mark() { marked_.store(true, std::memory_order_relaxed); }
   void Unmark() { marked_.store(false, std::memory_order_relaxed); }
@@ -270,30 +225,11 @@
   void YoungMarkPromoted() { set_young_gc_state(GcState::Promoted); }
   void YoungUnmark() { set_young_gc_state(GcState::Dead); }
   bool IsYoungMarked() const { return young_gc_state() != GcState::Dead; }
-<<<<<<< HEAD
-
-  bool IsYoungPromoted() const { return young_gc_state() == GcState::Promoted; }
-
-  std::shared_ptr<BackingStore> backing_store() { return backing_store_; }
-  BackingStore* backing_store_raw() { return backing_store_.get(); }
-
-  size_t accounting_length() const {
-    return accounting_length_.load(std::memory_order_relaxed);
-  }
-
-  void set_accounting_length(size_t accounting_length) {
-    accounting_length_.store(accounting_length, std::memory_order_relaxed);
-  }
-
-  size_t ClearAccountingLength() {
-    return accounting_length_.exchange(0, std::memory_order_relaxed);
-=======
   bool IsYoungPromoted() const { return young_gc_state() == GcState::Promoted; }
 
   std::shared_ptr<BackingStore> backing_store() { return backing_store_; }
   void set_backing_store(std::shared_ptr<BackingStore> backing_store) {
     backing_store_ = std::move(backing_store);
->>>>>>> 626889fb
   }
   std::shared_ptr<BackingStore> RemoveBackingStore() {
     return std::move(backing_store_);
@@ -322,21 +258,6 @@
                                         std::memory_order_relaxed)};
   }
 
-<<<<<<< HEAD
-  void reset_backing_store() { backing_store_.reset(); }
-
-  ArrayBufferExtension* next() const { return next_; }
-  void set_next(ArrayBufferExtension* extension) { next_ = extension; }
-
- private:
-  enum class GcState : uint8_t { Dead = 0, Copied, Promoted };
-
-  std::atomic<bool> marked_{false};
-  std::atomic<GcState> young_gc_state_{GcState::Dead};
-  std::shared_ptr<BackingStore> backing_store_;
-  ArrayBufferExtension* next_ = nullptr;
-  std::atomic<size_t> accounting_length_{0};
-=======
   ArrayBufferExtension* next() const { return next_; }
   void set_next(ArrayBufferExtension* extension) { next_ = extension; }
 
@@ -359,7 +280,6 @@
 
   using AgeField = base::BitField<uint8_t, 0, 1, uint64_t>;
   using AccountingLengthField = AgeField::Next<size_t, 63>;
->>>>>>> 626889fb
 
   GcState young_gc_state() const {
     return young_gc_state_.load(std::memory_order_relaxed);
@@ -368,24 +288,17 @@
   void set_young_gc_state(GcState value) {
     young_gc_state_.store(value, std::memory_order_relaxed);
   }
-<<<<<<< HEAD
-=======
 
   std::shared_ptr<BackingStore> backing_store_;
   ArrayBufferExtension* next_ = nullptr;
   std::atomic<uint64_t> accounting_state_;
   std::atomic<bool> marked_{false};
   std::atomic<GcState> young_gc_state_{GcState::Dead};
->>>>>>> 626889fb
 };
 
 class JSArrayBufferView
     : public TorqueGeneratedJSArrayBufferView<JSArrayBufferView,
-<<<<<<< HEAD
-                                              JSObjectWithEmbedderSlots> {
-=======
                                               JSAPIObjectWithEmbedderSlots> {
->>>>>>> 626889fb
  public:
   class BodyDescriptor;
 
@@ -406,11 +319,6 @@
   DECL_BOOLEAN_ACCESSORS(is_length_tracking)
   DECL_BOOLEAN_ACCESSORS(is_backed_by_rab)
   inline bool IsVariableLength() const;
-<<<<<<< HEAD
-
-  static constexpr int kEndOfTaggedFieldsOffset = kRawByteOffsetOffset;
-=======
->>>>>>> 626889fb
 
   static_assert(IsAligned(kRawByteOffsetOffset, kUIntptrSize));
   static_assert(IsAligned(kRawByteLengthOffset, kUIntptrSize));
@@ -421,26 +329,14 @@
 class JSTypedArray
     : public TorqueGeneratedJSTypedArray<JSTypedArray, JSArrayBufferView> {
  public:
-<<<<<<< HEAD
-  // TODO(v8:4153): This should be equal to JSArrayBuffer::kMaxByteLength
-  // eventually.
-  static constexpr size_t kMaxLength = v8::TypedArray::kMaxLength;
-  static_assert(kMaxLength <= JSArrayBuffer::kMaxByteLength);
-=======
   static constexpr size_t kMaxByteLength = JSArrayBuffer::kMaxByteLength;
   static_assert(kMaxByteLength == v8::TypedArray::kMaxByteLength);
->>>>>>> 626889fb
 
   // [length]: length of typed array in elements.
   DECL_PRIMITIVE_GETTER(length, size_t)
 
-<<<<<<< HEAD
-  DECL_GETTER(base_pointer, Object)
-  DECL_ACQUIRE_GETTER(base_pointer, Object)
-=======
   DECL_GETTER(base_pointer, Tagged<Object>)
   DECL_ACQUIRE_GETTER(base_pointer, Tagged<Object>)
->>>>>>> 626889fb
 
   // ES6 9.4.5.3
   V8_WARN_UNUSED_RESULT static Maybe<bool> DefineOwnProperty(
@@ -466,20 +362,13 @@
   inline bool is_on_heap(AcquireLoadTag tag) const;
 
   // Only valid to call when IsVariableLength() is true.
-<<<<<<< HEAD
-=======
   size_t GetVariableByteLengthOrOutOfBounds(bool& out_of_bounds) const;
->>>>>>> 626889fb
   size_t GetVariableLengthOrOutOfBounds(bool& out_of_bounds) const;
 
   inline size_t GetLengthOrOutOfBounds(bool& out_of_bounds) const;
   inline size_t GetLength() const;
   inline size_t GetByteLength() const;
   inline bool IsOutOfBounds() const;
-<<<<<<< HEAD
-  inline bool IsDetachedOrOutOfBounds() const;
-=======
->>>>>>> 626889fb
 
   static inline void ForFixedTypedArray(ExternalArrayType array_type,
                                         size_t* element_size,
@@ -556,13 +445,8 @@
 
   DECL_GETTER(external_pointer, Address)
 
-<<<<<<< HEAD
-  DECL_SETTER(base_pointer, Object)
-  DECL_RELEASE_SETTER(base_pointer, Object)
-=======
   DECL_SETTER(base_pointer, Tagged<Object>)
   DECL_RELEASE_SETTER(base_pointer, Tagged<Object>)
->>>>>>> 626889fb
 
   inline void set_external_pointer(Isolate* isolate, Address value);
 
@@ -579,8 +463,6 @@
 
   // TODO(v8:9287): Re-enable when GCMole stops mixing 32/64 bit configs.
   // static_assert(IsAligned(kDataPointerOffset, kTaggedSize));
-<<<<<<< HEAD
-=======
 
   static constexpr int kSizeWithEmbedderFields =
       kHeaderSize +
@@ -603,7 +485,6 @@
 
   TQ_OBJECT_CONSTRUCTORS(JSDataView)
 };
->>>>>>> 626889fb
 
 class JSRabGsabDataView
     : public TorqueGeneratedJSRabGsabDataView<JSRabGsabDataView,
@@ -616,35 +497,6 @@
   inline size_t GetByteLength() const;
   inline bool IsOutOfBounds() const;
 
-<<<<<<< HEAD
-  TQ_OBJECT_CONSTRUCTORS(JSDataViewOrRabGsabDataView)
-};
-
-class JSDataView
-    : public TorqueGeneratedJSDataView<JSDataView,
-                                       JSDataViewOrRabGsabDataView> {
- public:
-  // Dispatched behavior.
-  DECL_PRINTER(JSDataView)
-  DECL_VERIFIER(JSDataView)
-
-  TQ_OBJECT_CONSTRUCTORS(JSDataView)
-=======
-  TQ_OBJECT_CONSTRUCTORS(JSRabGsabDataView)
->>>>>>> 626889fb
-};
-
-class JSRabGsabDataView
-    : public TorqueGeneratedJSRabGsabDataView<JSRabGsabDataView,
-                                              JSDataViewOrRabGsabDataView> {
- public:
-  // Dispatched behavior.
-  DECL_PRINTER(JSRabGsabDataView)
-  DECL_VERIFIER(JSRabGsabDataView)
-
-  inline size_t GetByteLength() const;
-  inline bool IsOutOfBounds() const;
-
   TQ_OBJECT_CONSTRUCTORS(JSRabGsabDataView)
 };
 
