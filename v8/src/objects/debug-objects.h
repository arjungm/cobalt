// Copyright 2017 the V8 project authors. All rights reserved.
// Use of this source code is governed by a BSD-style license that can be
// found in the LICENSE file.

#ifndef V8_OBJECTS_DEBUG_OBJECTS_H_
#define V8_OBJECTS_DEBUG_OBJECTS_H_

#include <memory>

#include "src/base/bit-field.h"
#include "src/objects/fixed-array.h"
#include "src/objects/objects.h"
#include "src/objects/struct.h"
#include "torque-generated/bit-fields.h"

// Has to be the last include (doesn't have include guards):
#include "src/objects/object-macros.h"

namespace v8 {
namespace internal {

class BreakPoint;
class BytecodeArray;
class StructBodyDescriptor;

#include "torque-generated/src/objects/debug-objects-tq.inc"

// The DebugInfo class holds additional information for a function being
// debugged.
class DebugInfo : public TorqueGeneratedDebugInfo<DebugInfo, Struct> {
 public:
  DEFINE_TORQUE_GENERATED_DEBUG_INFO_FLAGS()

  // DebugInfo can be detached from the SharedFunctionInfo iff it is empty.
  bool IsEmpty() const;

  // --- Debug execution ---
  // -----------------------

  enum ExecutionMode : uint8_t {
    kBreakpoints = 0,
    kSideEffects = kDebugExecutionMode
  };

  // Returns current debug execution mode. Debug execution mode defines by
  // applied to bytecode patching. False for breakpoints, true for side effect
  // checks.
  ExecutionMode DebugExecutionMode() const;
  void SetDebugExecutionMode(ExecutionMode value);

  // Specifies whether the associated function has an instrumented bytecode
  // array. If so, OriginalBytecodeArray returns the non-instrumented bytecode,
  // and DebugBytecodeArray returns the instrumented bytecode.
  inline bool HasInstrumentedBytecodeArray();

  inline Tagged<BytecodeArray> OriginalBytecodeArray(Isolate* isolate);
  inline Tagged<BytecodeArray> DebugBytecodeArray(Isolate* isolate);

  DECL_TRUSTED_POINTER_ACCESSORS(original_bytecode_array, BytecodeArray)
  DECL_TRUSTED_POINTER_ACCESSORS(debug_bytecode_array, BytecodeArray)

  // --- Break points ---
  // --------------------

  bool HasBreakInfo() const;

  // Clears all fields related to break points.
  V8_EXPORT_PRIVATE void ClearBreakInfo(Isolate* isolate);

  // Accessors to flag whether to break before entering the function.
  // This is used to break for functions with no source, e.g. builtins.
  void SetBreakAtEntry();
  void ClearBreakAtEntry();
  bool BreakAtEntry() const;

  // Check if there is a break point at a source position.
  bool HasBreakPoint(Isolate* isolate, int source_position);
  // Attempt to clear a break point. Return true if successful.
  static bool ClearBreakPoint(Isolate* isolate,
                              DirectHandle<DebugInfo> debug_info,
                              DirectHandle<BreakPoint> break_point);
  // Set a break point.
  static void SetBreakPoint(Isolate* isolate,
                            DirectHandle<DebugInfo> debug_info,
                            int source_position,
                            DirectHandle<BreakPoint> break_point);
  // Get the break point objects for a source position.
  DirectHandle<Object> GetBreakPoints(Isolate* isolate, int source_position);
  // Find the break point info holding this break point object.
  static DirectHandle<Object> FindBreakPointInfo(
      Isolate* isolate, DirectHandle<DebugInfo> debug_info,
      DirectHandle<BreakPoint> break_point);
  // Get the number of break points for this function.
  int GetBreakPointCount(Isolate* isolate);

  // Returns whether we should be able to break before entering the function.
  // This is true for functions with no source, e.g. builtins.
  bool CanBreakAtEntry() const;

  // --- Debugger hint flags ---
  // ---------------------------

  // Indicates that the function should be skipped during stepping.
  DECL_BOOLEAN_ACCESSORS(debug_is_blackboxed)

  // Indicates that |debug_is_blackboxed| has been computed and set.
  DECL_BOOLEAN_ACCESSORS(computed_debug_is_blackboxed)

  // Indicates the side effect state.
  DECL_INT_ACCESSORS(side_effect_state)

  enum SideEffectState {
    kNotComputed = 0,
    kHasSideEffects = 1,
    kRequiresRuntimeChecks = 2,
    kHasNoSideEffect = 3,
  };

  SideEffectState GetSideEffectState(Isolate* isolate);

  // Id assigned to the function for debugging.
  // This could also be implemented as a weak hash table.
  DECL_INT_ACCESSORS(debugging_id)

  // Bit positions in |debugger_hints|.
  DEFINE_TORQUE_GENERATED_DEBUGGER_HINTS()

  static const int kNoDebuggingId = 0;

  // --- Block Coverage ---
  // ----------------------

  bool HasCoverageInfo() const;

  // Clears all fields related to block coverage.
  void ClearCoverageInfo(Isolate* isolate);

  static const int kEstimatedNofBreakPointsInFunction = 4;

<<<<<<< HEAD
  using BodyDescriptor = StructBodyDescriptor;
=======
  class BodyDescriptor;
>>>>>>> 626889fb

 private:
  // Get the break point info object for a source position.
  Tagged<Object> GetBreakPointInfo(Isolate* isolate, int source_position);

  TQ_OBJECT_CONSTRUCTORS(DebugInfo)
};

// The BreakPointInfo class holds information for break points set in a
// function. The DebugInfo object holds a BreakPointInfo object for each code
// position with one or more break points.
class BreakPointInfo
    : public TorqueGeneratedBreakPointInfo<BreakPointInfo, Struct> {
 public:
  // Removes a break point.
  static void ClearBreakPoint(Isolate* isolate,
                              DirectHandle<BreakPointInfo> info,
                              DirectHandle<BreakPoint> break_point);
  // Set a break point.
  static void SetBreakPoint(Isolate* isolate, DirectHandle<BreakPointInfo> info,
                            DirectHandle<BreakPoint> break_point);
  // Check if break point info has this break point.
  static bool HasBreakPoint(Isolate* isolate, DirectHandle<BreakPointInfo> info,
                            DirectHandle<BreakPoint> break_point);
  // Check if break point info has break point with this id.
  static MaybeDirectHandle<BreakPoint> GetBreakPointById(
      Isolate* isolate, DirectHandle<BreakPointInfo> info, int breakpoint_id);
  // Get the number of break points for this code offset.
  int GetBreakPointCount(Isolate* isolate);

  int GetStatementPosition(Handle<DebugInfo> debug_info);

  using BodyDescriptor = StructBodyDescriptor;

  TQ_OBJECT_CONSTRUCTORS(BreakPointInfo)
};

// Holds information related to block code coverage.
class CoverageInfo
    : public TorqueGeneratedCoverageInfo<CoverageInfo, HeapObject> {
 public:
  void InitializeSlot(int slot_index, int start_pos, int end_pos);
  void ResetBlockCount(int slot_index);

  // Computes the size for a CoverageInfo instance of a given length.
  static int SizeFor(int slot_count) {
    return OBJECT_POINTER_ALIGN(kHeaderSize + slot_count * Slot::kSize);
  }

  // Print debug info.
  void CoverageInfoPrint(std::ostream& os,
                         std::unique_ptr<char[]> function_name = nullptr);

  class BodyDescriptor;  // GC visitor.

  // Description of layout within each slot.
  using Slot = TorqueGeneratedCoverageInfoSlotOffsets;

  TQ_OBJECT_CONSTRUCTORS(CoverageInfo)
};

// Holds breakpoint related information. This object is used by inspector.
class BreakPoint : public TorqueGeneratedBreakPoint<BreakPoint, Struct> {
 public:
  using BodyDescriptor = StructBodyDescriptor;

  TQ_OBJECT_CONSTRUCTORS(BreakPoint)
};

class StackFrameInfo
    : public TorqueGeneratedStackFrameInfo<StackFrameInfo, Struct> {
<<<<<<< HEAD
=======
 public:
  static int GetSourcePosition(DirectHandle<StackFrameInfo> info);

  // The script for the stack frame.
  inline Tagged<Script> script() const;

  // The bytecode offset or source position for the stack frame.
  DECL_INT_ACCESSORS(bytecode_offset_or_source_position)

  // Indicates that the frame corresponds to a 'new' invocation.
  DECL_BOOLEAN_ACCESSORS(is_constructor)

  // Dispatched behavior.
  DECL_VERIFIER(StackFrameInfo)

  // Bit positions in |flags|.
  DEFINE_TORQUE_GENERATED_STACK_FRAME_INFO_FLAGS()

  using BodyDescriptor = StructBodyDescriptor;

 private:
  TQ_OBJECT_CONSTRUCTORS(StackFrameInfo)
};

class StackTraceInfo
    : public TorqueGeneratedStackTraceInfo<StackTraceInfo, Struct> {
 public:
  // Access to the stack frames.
  int length() const;
  Tagged<StackFrameInfo> get(int index) const;

  // Dispatched behavior.
  DECL_VERIFIER(StackTraceInfo)

  using BodyDescriptor = StructBodyDescriptor;

 private:
  TQ_OBJECT_CONSTRUCTORS(StackTraceInfo)
};

class ErrorStackData
    : public TorqueGeneratedErrorStackData<ErrorStackData, Struct> {
>>>>>>> 626889fb
 public:
  inline bool HasFormattedStack() const;
  DECL_ACCESSORS(formatted_stack, Tagged<Object>)
  inline bool HasCallSiteInfos() const;
  DECL_GETTER(call_site_infos, Tagged<FixedArray>)

  DECL_VERIFIER(ErrorStackData)

  using BodyDescriptor = StructBodyDescriptor;

<<<<<<< HEAD
  static int GetSourcePosition(Handle<StackFrameInfo> info);

  // The script for the stack frame.
  inline Script script() const;

  // The bytecode offset or source position for the stack frame.
  DECL_INT_ACCESSORS(bytecode_offset_or_source_position)

  // Indicates that the frame corresponds to a 'new' invocation.
  DECL_BOOLEAN_ACCESSORS(is_constructor)

  // Dispatched behavior.
  DECL_VERIFIER(StackFrameInfo)

  // Bit positions in |flags|.
  DEFINE_TORQUE_GENERATED_STACK_FRAME_INFO_FLAGS()

  using BodyDescriptor = StructBodyDescriptor;

 private:
  TQ_OBJECT_CONSTRUCTORS(StackFrameInfo)
};

class ErrorStackData
    : public TorqueGeneratedErrorStackData<ErrorStackData, Struct> {
 public:
  NEVER_READ_ONLY_SPACE

  inline bool HasFormattedStack() const;
  DECL_ACCESSORS(formatted_stack, Object)
  inline bool HasCallSiteInfos() const;
  DECL_ACCESSORS(call_site_infos, FixedArray)

  static void EnsureStackFrameInfos(Isolate* isolate,
                                    Handle<ErrorStackData> error_stack);

  DECL_VERIFIER(ErrorStackData)

  using BodyDescriptor = StructBodyDescriptor;

  TQ_OBJECT_CONSTRUCTORS(ErrorStackData)
};

class PromiseOnStack
    : public TorqueGeneratedPromiseOnStack<PromiseOnStack, Struct> {
 public:
  NEVER_READ_ONLY_SPACE

  static MaybeHandle<JSObject> GetPromise(
      Handle<PromiseOnStack> promise_on_stack);

  class BodyDescriptor;

  TQ_OBJECT_CONSTRUCTORS(PromiseOnStack)
=======
  TQ_OBJECT_CONSTRUCTORS(ErrorStackData)
>>>>>>> 626889fb
};

}  // namespace internal
}  // namespace v8

#include "src/objects/object-macros-undef.h"

#endif  // V8_OBJECTS_DEBUG_OBJECTS_H_<|MERGE_RESOLUTION|>--- conflicted
+++ resolved
@@ -137,11 +137,7 @@
 
   static const int kEstimatedNofBreakPointsInFunction = 4;
 
-<<<<<<< HEAD
-  using BodyDescriptor = StructBodyDescriptor;
-=======
   class BodyDescriptor;
->>>>>>> 626889fb
 
  private:
   // Get the break point info object for a source position.
@@ -213,8 +209,6 @@
 
 class StackFrameInfo
     : public TorqueGeneratedStackFrameInfo<StackFrameInfo, Struct> {
-<<<<<<< HEAD
-=======
  public:
   static int GetSourcePosition(DirectHandle<StackFrameInfo> info);
 
@@ -257,7 +251,6 @@
 
 class ErrorStackData
     : public TorqueGeneratedErrorStackData<ErrorStackData, Struct> {
->>>>>>> 626889fb
  public:
   inline bool HasFormattedStack() const;
   DECL_ACCESSORS(formatted_stack, Tagged<Object>)
@@ -268,64 +261,7 @@
 
   using BodyDescriptor = StructBodyDescriptor;
 
-<<<<<<< HEAD
-  static int GetSourcePosition(Handle<StackFrameInfo> info);
-
-  // The script for the stack frame.
-  inline Script script() const;
-
-  // The bytecode offset or source position for the stack frame.
-  DECL_INT_ACCESSORS(bytecode_offset_or_source_position)
-
-  // Indicates that the frame corresponds to a 'new' invocation.
-  DECL_BOOLEAN_ACCESSORS(is_constructor)
-
-  // Dispatched behavior.
-  DECL_VERIFIER(StackFrameInfo)
-
-  // Bit positions in |flags|.
-  DEFINE_TORQUE_GENERATED_STACK_FRAME_INFO_FLAGS()
-
-  using BodyDescriptor = StructBodyDescriptor;
-
- private:
-  TQ_OBJECT_CONSTRUCTORS(StackFrameInfo)
-};
-
-class ErrorStackData
-    : public TorqueGeneratedErrorStackData<ErrorStackData, Struct> {
- public:
-  NEVER_READ_ONLY_SPACE
-
-  inline bool HasFormattedStack() const;
-  DECL_ACCESSORS(formatted_stack, Object)
-  inline bool HasCallSiteInfos() const;
-  DECL_ACCESSORS(call_site_infos, FixedArray)
-
-  static void EnsureStackFrameInfos(Isolate* isolate,
-                                    Handle<ErrorStackData> error_stack);
-
-  DECL_VERIFIER(ErrorStackData)
-
-  using BodyDescriptor = StructBodyDescriptor;
-
   TQ_OBJECT_CONSTRUCTORS(ErrorStackData)
-};
-
-class PromiseOnStack
-    : public TorqueGeneratedPromiseOnStack<PromiseOnStack, Struct> {
- public:
-  NEVER_READ_ONLY_SPACE
-
-  static MaybeHandle<JSObject> GetPromise(
-      Handle<PromiseOnStack> promise_on_stack);
-
-  class BodyDescriptor;
-
-  TQ_OBJECT_CONSTRUCTORS(PromiseOnStack)
-=======
-  TQ_OBJECT_CONSTRUCTORS(ErrorStackData)
->>>>>>> 626889fb
 };
 
 }  // namespace internal
