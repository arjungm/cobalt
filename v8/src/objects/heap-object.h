// Copyright 2018 the V8 project authors. All rights reserved.
// Use of this source code is governed by a BSD-style license that can be
// found in the LICENSE file.

#ifndef V8_OBJECTS_HEAP_OBJECT_H_
#define V8_OBJECTS_HEAP_OBJECT_H_

#include "src/base/macros.h"
#include "src/common/globals.h"
#include "src/objects/casting.h"
#include "src/objects/instance-type.h"
#include "src/objects/slots.h"
#include "src/objects/tagged-field.h"
<<<<<<< HEAD
#include "src/roots/roots.h"
#include "src/torque/runtime-macro-shims.h"
#include "src/torque/runtime-support.h"
=======
#include "src/sandbox/indirect-pointer-tag.h"
#include "src/sandbox/isolate.h"
>>>>>>> 626889fb

// Has to be the last include (doesn't have include guards):
#include "src/objects/object-macros.h"

namespace v8 {
namespace internal {

class Heap;
class PrimitiveHeapObject;
class ExternalPointerSlot;
class IndirectPointerSlot;
class ExposedTrustedObject;
class ObjectVisitor;
class WritableFreeSpace;

V8_OBJECT class HeapObjectLayout {
 public:
  HeapObjectLayout() = delete;

  // [map]: Contains a map which contains the object's reflective
  // information.
  inline Tagged<Map> map() const;
  inline Tagged<Map> map(AcquireLoadTag) const;

  inline MapWord map_word(RelaxedLoadTag) const;

  inline void set_map(Isolate* isolate, Tagged<Map> value);
  template <typename IsolateT>
  inline void set_map(IsolateT* isolate, Tagged<Map> value, ReleaseStoreTag);

  // This method behaves the same as `set_map` but marks the map transition as
  // safe for the concurrent marker (object layout doesn't change) during
  // verification.
  template <typename IsolateT>
  inline void set_map_safe_transition(IsolateT* isolate, Tagged<Map> value,
                                      ReleaseStoreTag);

  inline void set_map_safe_transition_no_write_barrier(
      Isolate* isolate, Tagged<Map> value, RelaxedStoreTag = kRelaxedStore);

  // Initialize the map immediately after the object is allocated.
  // Do not use this outside Heap.
  template <typename IsolateT>
  inline void set_map_after_allocation(
      IsolateT* isolate, Tagged<Map> value,
      WriteBarrierMode mode = UPDATE_WRITE_BARRIER);

  // The no-write-barrier version.  This is OK if the object is white and in
  // new space, or if the value is an immortal immutable object, like the maps
  // of primitive (non-JS) objects like strings, heap numbers etc.
  inline void set_map_no_write_barrier(Isolate* isolate, Tagged<Map> value,
                                       RelaxedStoreTag = kRelaxedStore);

  // Access the map word using acquire load and release store.
  inline void set_map_word_forwarded(Tagged<HeapObject> target_object,
                                     ReleaseStoreTag);

  // Set the map word using relaxed store.
  inline void set_map_word_forwarded(Tagged<HeapObject> target_object,
                                     RelaxedStoreTag);

  // Returns the tagged pointer to this HeapObject.
  // TODO(leszeks): Consider bottlenecking this through Tagged<>.
  inline Address ptr() const { return address() + kHeapObjectTag; }

  // Returns the address of this HeapObject.
  inline Address address() const { return reinterpret_cast<Address>(this); }

  // This is slower that GetReadOnlyRoots, but safe to call during
  // bootstrapping.
  inline ReadOnlyRoots EarlyGetReadOnlyRoots() const;

  // Returns the heap object's size in bytes
  inline int Size() const;

  // Given a heap object's map pointer, returns the heap size in bytes
  // Useful when the map pointer field is used for other purposes.
  // GC internal.
  V8_EXPORT_PRIVATE int SizeFromMap(Tagged<Map> map) const;

  // Return the write barrier mode for this. Callers of this function
  // must be able to present a reference to an DisallowGarbageCollection
  // object as a sign that they are not going to use this function
  // from code that allocates and thus invalidates the returned write
  // barrier mode.
  inline WriteBarrierMode GetWriteBarrierMode(
      const DisallowGarbageCollection& promise);

#ifdef OBJECT_PRINT
  void PrintHeader(std::ostream& os, const char* id);
#endif

 private:
  friend class HeapObject;
  friend class Heap;
  friend class CodeStubAssembler;

  // HeapObjects shouldn't be copied or moved by C++ code, only by the GC.
  // TODO(leszeks): Consider making these non-deleted if the GC starts using
  // HeapObjectLayout rather than manual per-byte access.
  HeapObjectLayout(HeapObjectLayout&&) V8_NOEXCEPT = delete;
  HeapObjectLayout(const HeapObjectLayout&) V8_NOEXCEPT = delete;
  HeapObjectLayout& operator=(HeapObjectLayout&&) V8_NOEXCEPT = delete;
  HeapObjectLayout& operator=(const HeapObjectLayout&) V8_NOEXCEPT = delete;

  TaggedMember<Map> map_;
} V8_OBJECT_END;

static_assert(sizeof(HeapObjectLayout) == kTaggedSize);

inline bool operator==(const HeapObjectLayout* obj, StrongTaggedBase ptr) {
  return Tagged<HeapObject>(obj) == ptr;
}
inline bool operator==(StrongTaggedBase ptr, const HeapObjectLayout* obj) {
  return ptr == Tagged<HeapObject>(obj);
}
inline bool operator!=(const HeapObjectLayout* obj, StrongTaggedBase ptr) {
  return Tagged<HeapObject>(obj) != ptr;
}
inline bool operator!=(StrongTaggedBase ptr, const HeapObjectLayout* obj) {
  return ptr != Tagged<HeapObject>(obj);
}

template <typename T>
struct ObjectTraits {
  using BodyDescriptor = typename T::BodyDescriptor;
};

enum InSharedSpace : bool { kInSharedSpace = true, kNotInSharedSpace = false };

// HeapObject is the superclass for all classes describing heap allocated
// objects.
class HeapObject : public TaggedImpl<HeapObjectReferenceType::STRONG, Address> {
 public:
  constexpr HeapObject() = default;

  // [map]: Contains a map which contains the object's reflective
  // information.
  DECL_GETTER(map, Tagged<Map>)
  inline void set_map(Isolate* isolate, Tagged<Map> value);

  // This method behaves the same as `set_map` but marks the map transition as
  // safe for the concurrent marker (object layout doesn't change) during
  // verification.
  template <typename IsolateT>
  inline void set_map_safe_transition(IsolateT* isolate, Tagged<Map> value);

  // This method behaves the same as `set_map` but marks the map transition as
  // safe for the concurrent marker (object layout doesn't change) during
  // verification.
  inline void set_map_safe_transition(Map value);

  inline ObjectSlot map_slot() const;

  // The no-write-barrier version.  This is OK if the object is white and in
  // new space, or if the value is an immortal immutable object, like the maps
  // of primitive (non-JS) objects like strings, heap numbers etc.
<<<<<<< HEAD
  inline void set_map_no_write_barrier(Map value,
                                       RelaxedStoreTag = kRelaxedStore);
  inline void set_map_no_write_barrier(Map value, ReleaseStoreTag);
  inline void set_map_safe_transition_no_write_barrier(
      Map value, RelaxedStoreTag = kRelaxedStore);
  inline void set_map_safe_transition_no_write_barrier(Map value,
                                                       ReleaseStoreTag);

  // Access the map using acquire load and release store.
  DECL_ACQUIRE_GETTER(map, Map)
  inline void set_map(Map value, ReleaseStoreTag);
  inline void set_map_safe_transition(Map value, ReleaseStoreTag);
=======
  inline void set_map_no_write_barrier(Isolate* isolate, Tagged<Map> value,
                                       RelaxedStoreTag = kRelaxedStore);
  inline void set_map_no_write_barrier(Isolate* isolate, Tagged<Map> value,
                                       ReleaseStoreTag);
  inline void set_map_safe_transition_no_write_barrier(
      Isolate* isolate, Tagged<Map> value, RelaxedStoreTag = kRelaxedStore);
  inline void set_map_safe_transition_no_write_barrier(Isolate* isolate,
                                                       Tagged<Map> value,
                                                       ReleaseStoreTag);

  // Access the map using acquire load and release store.
  DECL_ACQUIRE_GETTER(map, Tagged<Map>)
  template <typename IsolateT>
  inline void set_map(IsolateT* isolate, Tagged<Map> value, ReleaseStoreTag);
  template <typename IsolateT>
  inline void set_map_safe_transition(IsolateT* isolate, Tagged<Map> value,
                                      ReleaseStoreTag);
>>>>>>> 626889fb

  // Compare-and-swaps map word using release store, returns true if the map
  // word was actually swapped.
  inline bool release_compare_and_swap_map_word_forwarded(
<<<<<<< HEAD
      MapWord old_map_word, HeapObject new_target_object);
=======
      MapWord old_map_word, Tagged<HeapObject> new_target_object);

  // Compare-and-swaps map word using relaxed store, returns true if the map
  // word was actually swapped.
  inline bool relaxed_compare_and_swap_map_word_forwarded(
      MapWord old_map_word, Tagged<HeapObject> new_target_object);
>>>>>>> 626889fb

  // Initialize the map immediately after the object is allocated.
  // Do not use this outside Heap.
  template <typename IsolateT>
  inline void set_map_after_allocation(
      IsolateT* isolate, Tagged<Map> value,
      WriteBarrierMode mode = UPDATE_WRITE_BARRIER);

  static inline void SetFillerMap(const WritableFreeSpace& writable_page,
                                  Tagged<Map> value);

  // During garbage collection, the map word of a heap object does not
  // necessarily contain a map pointer.
  DECL_RELAXED_GETTER(map_word, MapWord)
<<<<<<< HEAD
  inline void set_map_word(Map map, RelaxedStoreTag);
  inline void set_map_word_forwarded(HeapObject target_object, RelaxedStoreTag);

  // Access the map word using acquire load and release store.
  DECL_ACQUIRE_GETTER(map_word, MapWord)
  inline void set_map_word(Map map, ReleaseStoreTag);
  inline void set_map_word_forwarded(HeapObject target_object, ReleaseStoreTag);

  // This method exists to help remove GetIsolate/GetHeap from HeapObject, in a
  // way that doesn't require passing Isolate/Heap down huge call chains or to
  // places where it might not be safe to access it.
  inline ReadOnlyRoots GetReadOnlyRoots() const;
  // This version is intended to be used for the isolate values produced by
  // i::GetPtrComprCageBase(HeapObject) function which may return nullptr.
  inline ReadOnlyRoots GetReadOnlyRoots(PtrComprCageBase cage_base) const;
  // This is slower, but safe to call during bootstrapping.
  inline ReadOnlyRoots EarlyGetReadOnlyRoots() const;

  // Whether the object is in the RO heap and the RO heap is shared, or in the
  // writable shared heap.
  V8_INLINE bool InAnySharedSpace() const;

  V8_INLINE bool InWritableSharedSpace() const;

  V8_INLINE bool InReadOnlySpace() const;

#define IS_TYPE_FUNCTION_DECL(Type) \
  V8_INLINE bool Is##Type() const;  \
  V8_INLINE bool Is##Type(PtrComprCageBase cage_base) const;
  HEAP_OBJECT_TYPE_LIST(IS_TYPE_FUNCTION_DECL)
  IS_TYPE_FUNCTION_DECL(HashTableBase)
  IS_TYPE_FUNCTION_DECL(SmallOrderedHashTable)
#undef IS_TYPE_FUNCTION_DECL

// Oddball checks are faster when they are raw pointer comparisons, so the
// isolate/read-only roots overloads should be preferred where possible.
#define IS_TYPE_FUNCTION_DECL(Type, Value, _)           \
  V8_INLINE bool Is##Type(Isolate* isolate) const;      \
  V8_INLINE bool Is##Type(LocalIsolate* isolate) const; \
  V8_INLINE bool Is##Type(ReadOnlyRoots roots) const;   \
  V8_INLINE bool Is##Type() const;
  ODDBALL_LIST(IS_TYPE_FUNCTION_DECL)
  IS_TYPE_FUNCTION_DECL(NullOrUndefined, , /* unused */)
#undef IS_TYPE_FUNCTION_DECL

#define DECL_STRUCT_PREDICATE(NAME, Name, name) \
  V8_INLINE bool Is##Name() const;              \
  V8_INLINE bool Is##Name(PtrComprCageBase cage_base) const;
  STRUCT_LIST(DECL_STRUCT_PREDICATE)
#undef DECL_STRUCT_PREDICATE
=======
  inline void set_map_word(Tagged<Map> map, RelaxedStoreTag);
  inline void set_map_word_forwarded(Tagged<HeapObject> target_object,
                                     RelaxedStoreTag);

  // Access the map word using acquire load and release store.
  DECL_ACQUIRE_GETTER(map_word, MapWord)
  inline void set_map_word(Tagged<Map> map, ReleaseStoreTag);
  inline void set_map_word_forwarded(Tagged<HeapObject> target_object,
                                     ReleaseStoreTag);

  // This is slower than GetReadOnlyRoots, but safe to call during
  // bootstrapping.
  inline ReadOnlyRoots EarlyGetReadOnlyRoots() const;
>>>>>>> 626889fb

  V8_INLINE bool IsJSObjectThatCanBeTrackedAsPrototype() const;

  // Converts an address to a HeapObject pointer.
  static inline Tagged<HeapObject> FromAddress(Address address) {
    DCHECK_TAG_ALIGNED(address);
    return Tagged<HeapObject>(address + kHeapObjectTag);
  }

  // Returns the address of this HeapObject.
  inline Address address() const { return ptr() - kHeapObjectTag; }

<<<<<<< HEAD
  // Iterates over pointers contained in the object (including the Map).
  // If it's not performance critical iteration use the non-templatized
  // version.
  void Iterate(PtrComprCageBase cage_base, ObjectVisitor* v);

  template <typename ObjectVisitor>
  inline void IterateFast(PtrComprCageBase cage_base, ObjectVisitor* v);

  template <typename ObjectVisitor>
  inline void IterateFast(Map map, ObjectVisitor* v);

  template <typename ObjectVisitor>
  inline void IterateFast(Map map, int object_size, ObjectVisitor* v);

  // Iterates over all pointers contained in the object except the
  // first map pointer.  The object type is given in the first
  // parameter. This function does not access the map pointer in the
  // object, and so is safe to call while the map pointer is modified.
  // If it's not performance critical iteration use the non-templatized
  // version.
  void IterateBody(PtrComprCageBase cage_base, ObjectVisitor* v);
  void IterateBody(Map map, int object_size, ObjectVisitor* v);

  template <typename ObjectVisitor>
  inline void IterateBodyFast(PtrComprCageBase cage_base, ObjectVisitor* v);

  template <typename ObjectVisitor>
  inline void IterateBodyFast(Map map, int object_size, ObjectVisitor* v);

  // Returns true if the object contains a tagged value at given offset.
  // It is used for invalid slots filtering. If the offset points outside
  // of the object or to the map word, the result is UNDEFINED (!!!).
  V8_EXPORT_PRIVATE bool IsValidSlot(Map map, int offset);

=======
>>>>>>> 626889fb
  // Returns the heap object's size in bytes
  DECL_GETTER(Size, int)

  // Given a heap object's map pointer, returns the heap size in bytes
  // Useful when the map pointer field is used for other purposes.
  // GC internal.
  V8_EXPORT_PRIVATE int SizeFromMap(Tagged<Map> map) const;

  template <class T>
  inline T ReadField(size_t offset) const
    requires(std::is_arithmetic_v<T> || std::is_enum_v<T> ||
             std::is_pointer_v<T>)
  {
    return ReadMaybeUnalignedValue<T>(field_address(offset));
  }

  template <class T>
  inline void WriteField(size_t offset, T value) const
    requires(std::is_arithmetic_v<T> || std::is_enum_v<T> ||
             std::is_pointer_v<T>)
  {
    return WriteMaybeUnalignedValue<T>(field_address(offset), value);
  }

  // Atomically reads a field using relaxed memory ordering. Can only be used
  // with integral types whose size is <= kTaggedSize (to guarantee alignment).
  template <class T>
  inline T Relaxed_ReadField(size_t offset) const
    requires((std::is_arithmetic_v<T> || std::is_enum_v<T>) &&
             !std::is_floating_point_v<T>);

  // Atomically writes a field using relaxed memory ordering. Can only be used
  // with integral types whose size is <= kTaggedSize (to guarantee alignment).
  template <class T>
  inline void Relaxed_WriteField(size_t offset, T value)
    requires((std::is_arithmetic_v<T> || std::is_enum_v<T>) &&
             !std::is_floating_point_v<T>);

  // Atomically reads a field using acquire memory ordering. Can only be used
  // with integral types whose size is <= kTaggedSize (to guarantee alignment).
  template <class T>
  inline T Acquire_ReadField(size_t offset) const
    requires((std::is_arithmetic_v<T> || std::is_enum_v<T>) &&
             !std::is_floating_point_v<T>);

  // Atomically compares and swaps a field using seq cst memory ordering.
  // Contains the required logic to properly handle number comparison.
  template <typename CompareAndSwapImpl>
  static Tagged<Object> SeqCst_CompareAndSwapField(
      Tagged<Object> expected_value, Tagged<Object> new_value,
      CompareAndSwapImpl compare_and_swap_impl);

  //
  // SandboxedPointer_t field accessors.
  //
  inline Address ReadSandboxedPointerField(size_t offset,
                                           PtrComprCageBase cage_base) const;
  inline void WriteSandboxedPointerField(size_t offset,
                                         PtrComprCageBase cage_base,
                                         Address value);
  inline void WriteSandboxedPointerField(size_t offset, Isolate* isolate,
                                         Address value);

  //
  // BoundedSize field accessors.
  //
  inline size_t ReadBoundedSizeField(size_t offset) const;
  inline void WriteBoundedSizeField(size_t offset, size_t value);

  //
  // ExternalPointer_t field accessors.
  //
  template <ExternalPointerTag tag>
  inline void InitExternalPointerField(
      size_t offset, IsolateForSandbox isolate, Address value,
      WriteBarrierMode mode = UPDATE_WRITE_BARRIER);
  template <ExternalPointerTagRange tag_range>
  inline Address ReadExternalPointerField(size_t offset,
                                          IsolateForSandbox isolate) const;
  // Similar to `ReadExternalPointerField()` but uses the CppHeapPointerTable.
  template <CppHeapPointerTag lower_bound, CppHeapPointerTag upper_bound>
  inline Address ReadCppHeapPointerField(
      size_t offset, IsolateForPointerCompression isolate) const;
  inline Address ReadCppHeapPointerField(
      size_t offset, IsolateForPointerCompression isolate,
      CppHeapPointerTagRange tag_range) const;
  template <ExternalPointerTag tag>
  inline void WriteExternalPointerField(size_t offset,
                                        IsolateForSandbox isolate,
                                        Address value);

  // Set up a lazily-initialized external pointer field. If the sandbox is
  // enabled, this will set the field to the kNullExternalPointerHandle. It will
  // *not* allocate an entry in the external pointer table. That will only
  // happen on the first call to WriteLazilyInitializedExternalPointerField. If
  // the sandbox is disabled, this is equivalent to InitExternalPointerField
  // with a nullptr value.
  inline void SetupLazilyInitializedExternalPointerField(size_t offset);

  // Returns true if the lazily-initializer external pointer field still
  // contains the initial value. If the sandbox is enabled, returns true if
  // the field is not equal to kNullExternalPointerHandle (this check will
  // *not* try to read the actual value from the table). If the sandbox
  // is disabled, returns true if the field is not equal to kNullAddress.
  inline bool IsLazilyInitializedExternalPointerFieldInitialized(
      size_t offset) const;

  // Writes and possibly initializes a lazily-initialized external pointer
  // field. When the sandbox is enabled, a lazily initialized external pointer
  // field initially contains the kNullExternalPointerHandle and will only be
  // properly initialized (i.e. allocate an entry in the external pointer table)
  // once a value is written into it for the first time. If the sandbox is
  // disabled, this is equivalent to WriteExternalPointerField.
  template <ExternalPointerTag tag>
  inline void WriteLazilyInitializedExternalPointerField(
      size_t offset, IsolateForSandbox isolate, Address value);

  inline void SetupLazilyInitializedCppHeapPointerField(size_t offset);
  template <CppHeapPointerTag tag>
  inline void WriteLazilyInitializedCppHeapPointerField(
      size_t offset, IsolateForPointerCompression isolate, Address value);
  inline void WriteLazilyInitializedCppHeapPointerField(
      size_t offset, IsolateForPointerCompression isolate, Address value,
      CppHeapPointerTag tag);

#if V8_ENABLE_SANDBOX
  //
  // Indirect pointers.
  //
  // These are only available when the sandbox is enabled, in which case they
  // are the under-the-hood implementation of trusted pointers.
  inline void InitSelfIndirectPointerField(
      size_t offset, IsolateForSandbox isolate,
      TrustedPointerPublishingScope* opt_publishing_scope);
#endif  // V8_ENABLE_SANDBOX

  // Trusted pointers.
  //
  // A pointer to a trusted object. When the sandbox is enabled, these are
  // indirect pointers using the the TrustedPointerTable (TPT). When the sandbox
  // is disabled, they are regular tagged pointers. They must always point to an
  // ExposedTrustedObject as (only) these objects can be referenced through the
  // trusted pointer table.
  template <IndirectPointerTag tag>
  inline Tagged<ExposedTrustedObject> ReadTrustedPointerField(
      size_t offset, IsolateForSandbox isolate) const;
  template <IndirectPointerTag tag>
  inline Tagged<ExposedTrustedObject> ReadTrustedPointerField(
      size_t offset, IsolateForSandbox isolate, AcquireLoadTag) const;
  // Like ReadTrustedPointerField, but if the field is cleared, this will
  // return Smi::zero().
  template <IndirectPointerTag tag>
  inline Tagged<Object> ReadMaybeEmptyTrustedPointerField(
      size_t offset, IsolateForSandbox isolate, AcquireLoadTag) const;

  template <IndirectPointerTag tag>
  inline void WriteTrustedPointerField(size_t offset,
                                       Tagged<ExposedTrustedObject> value);

  // Trusted pointer fields can be cleared/empty, in which case they no longer
  // point to any object. When the sandbox is enabled, this will set the fields
  // indirect pointer handle to the null handle (referencing the zeroth entry
  // in the TrustedPointerTable which just contains nullptr). When the sandbox
  // is disabled, this will set the field to Smi::zero().
  inline bool IsTrustedPointerFieldEmpty(size_t offset) const;
  inline bool IsTrustedPointerFieldUnpublished(size_t offset,
                                               IndirectPointerTag tag,
                                               IsolateForSandbox isolate) const;
  inline void ClearTrustedPointerField(size_t offest);
  inline void ClearTrustedPointerField(size_t offest, ReleaseStoreTag);

  // Code pointers.
  //
  // These are special versions of trusted pointers that always point to Code
  // objects. When the sandbox is enabled, they are indirect pointers using the
  // code pointer table (CPT) instead of the TrustedPointerTable. When the
  // sandbox is disabled, they are regular tagged pointers.
  inline Tagged<Code> ReadCodePointerField(size_t offset,
                                           IsolateForSandbox isolate) const;
  inline void WriteCodePointerField(size_t offset, Tagged<Code> value);

  inline bool IsCodePointerFieldEmpty(size_t offset) const;
  inline void ClearCodePointerField(size_t offest);

  inline Address ReadCodeEntrypointViaCodePointerField(
      size_t offset, CodeEntrypointTag tag) const;
  inline void WriteCodeEntrypointViaCodePointerField(size_t offset,
                                                     Address value,
                                                     CodeEntrypointTag tag);

  // JSDispatchHandles.
  //
  // These are references to entries in the JSDispatchTable, which contain the
  // current code for a function.
  template <typename ObjectType>
  static inline JSDispatchHandle AllocateAndInstallJSDispatchHandle(
      ObjectType host, size_t offset, Isolate* isolate,
      uint16_t parameter_count, DirectHandle<Code> code,
      WriteBarrierMode mode = WriteBarrierMode::UPDATE_WRITE_BARRIER);

  // Returns the field at offset in obj, as a read/write Object reference.
  // Does no checking, and is safe to use during GC, while maps are invalid.
  // Does not invoke write barrier, so should only be assigned to
  // during marking GC.
  inline ObjectSlot RawField(int byte_offset) const;
  inline MaybeObjectSlot RawMaybeWeakField(int byte_offset) const;
<<<<<<< HEAD
  inline CodeObjectSlot RawCodeField(int byte_offset) const;
  inline ExternalPointerSlot RawExternalPointerField(int byte_offset) const;

  DECL_CAST(HeapObject)
=======
  inline InstructionStreamSlot RawInstructionStreamField(int byte_offset) const;
  inline ExternalPointerSlot RawExternalPointerField(
      int byte_offset, ExternalPointerTagRange tag_range) const;
  inline CppHeapPointerSlot RawCppHeapPointerField(int byte_offset) const;
  inline IndirectPointerSlot RawIndirectPointerField(
      int byte_offset, IndirectPointerTag tag) const;
>>>>>>> 626889fb

  // Return the write barrier mode for this. Callers of this function
  // must be able to present a reference to an DisallowGarbageCollection
  // object as a sign that they are not going to use this function
  // from code that allocates and thus invalidates the returned write
  // barrier mode.
  inline WriteBarrierMode GetWriteBarrierMode(
      const DisallowGarbageCollection& promise);

  // Dispatched behavior.
  void HeapObjectShortPrint(std::ostream& os);
<<<<<<< HEAD
=======
  void Print();
  static void Print(Tagged<Object> obj);
  static void Print(Tagged<Object> obj, std::ostream& os);
>>>>>>> 626889fb
#ifdef OBJECT_PRINT
  void PrintHeader(std::ostream& os, const char* id);
#endif
  DECL_PRINTER(HeapObject)
  EXPORT_DECL_VERIFIER(HeapObject)
#ifdef VERIFY_HEAP
  inline void VerifyObjectField(Isolate* isolate, int offset);
  inline void VerifySmiField(int offset);
  inline void VerifyMaybeObjectField(Isolate* isolate, int offset);

  // Verify a pointer is a valid HeapObject pointer that points to object
  // areas in the heap.
<<<<<<< HEAD
  static void VerifyHeapPointer(Isolate* isolate, Object p);
  static void VerifyCodePointer(Isolate* isolate, Object p);
#endif

  static inline AllocationAlignment RequiredAlignment(Map map);
=======
  static void VerifyHeapPointer(Isolate* isolate, Tagged<Object> p);
  static void VerifyCodePointer(Isolate* isolate, Tagged<Object> p);
#endif

  static inline AllocationAlignment RequiredAlignment(
      InSharedSpace in_shared_space, Tagged<Map> map);
  static inline AllocationAlignment RequiredAlignment(
      AllocationSpace allocation_space, Tagged<Map> map);
>>>>>>> 626889fb
  bool inline CheckRequiredAlignment(PtrComprCageBase cage_base) const;

  // Whether the object needs rehashing. That is the case if the object's
  // content depends on v8_flags.hash_seed. When the object is deserialized into
  // a heap with a different hash seed, these objects need to adapt.
  bool NeedsRehashing(InstanceType instance_type) const;
  bool NeedsRehashing(PtrComprCageBase cage_base) const;

  // Rehashing support is not implemented for all objects that need rehashing.
  // With objects that need rehashing but cannot be rehashed, rehashing has to
  // be disabled.
  bool CanBeRehashed(PtrComprCageBase cage_base) const;

  // Rehash the object based on the layout inferred from its map.
  template <typename IsolateT>
  void RehashBasedOnMap(IsolateT* isolate);

  // Layout description.
  static constexpr int kMapOffset = offsetof(HeapObjectLayout, map_);
  static constexpr int kHeaderSize = sizeof(HeapObjectLayout);

<<<<<<< HEAD
  DEFINE_FIELD_OFFSET_CONSTANTS(Object::kHeaderSize, HEAP_OBJECT_FIELDS)
#undef HEAP_OBJECT_FIELDS

=======
>>>>>>> 626889fb
  static_assert(kMapOffset == Internals::kHeapObjectMapOffset);

  using MapField = TaggedField<MapWord, HeapObject::kMapOffset>;

  inline Address GetFieldAddress(int field_offset) const;

  HeapObject* operator->() { return this; }
  const HeapObject* operator->() const { return this; }

 protected:
  struct SkipTypeCheckTag {};
  friend class Tagged<HeapObject>;
  explicit V8_INLINE constexpr HeapObject(Address ptr,
                                          HeapObject::SkipTypeCheckTag)
      : TaggedImpl(ptr) {}
  explicit inline HeapObject(Address ptr);

  // Static overwrites of TaggedImpl's IsSmi/IsHeapObject, to avoid conflicts
  // with IsSmi(Tagged<HeapObject>) inside HeapObject subclasses' methods.
  template <typename T>
  static bool IsSmi(T obj);
  template <typename T>
  static bool IsHeapObject(T obj);

  inline Address field_address(size_t offset) const {
    return ptr() + offset - kHeapObjectTag;
  }

<<<<<<< HEAD
  OBJECT_CONSTRUCTORS(HeapObject, Object);

=======
>>>>>>> 626889fb
 private:
  enum class VerificationMode {
    kSafeMapTransition,
    kPotentialLayoutChange,
  };

  enum class EmitWriteBarrier {
    kYes,
    kNo,
  };

<<<<<<< HEAD
  template <EmitWriteBarrier emit_write_barrier, typename MemoryOrder>
  V8_INLINE void set_map(Map value, MemoryOrder order, VerificationMode mode);
=======
  template <EmitWriteBarrier emit_write_barrier, typename MemoryOrder,
            typename IsolateT>
  V8_INLINE void set_map(IsolateT* isolate, Tagged<Map> value,
                         MemoryOrder order, VerificationMode mode);
>>>>>>> 626889fb
};

inline HeapObject::HeapObject(Address ptr) : TaggedImpl(ptr) {
  IsHeapObject(*this);
}

template <typename T>
// static
bool HeapObject::IsSmi(T obj) {
  return i::IsSmi(obj);
}
template <typename T>
// static
bool HeapObject::IsHeapObject(T obj) {
  return i::IsHeapObject(obj);
}

// Define Tagged<HeapObject> now that HeapObject exists.
constexpr HeapObject Tagged<HeapObject>::operator*() const {
  return ToRawPtr();
}
constexpr detail::TaggedOperatorArrowRef<HeapObject>
Tagged<HeapObject>::operator->() const {
  return detail::TaggedOperatorArrowRef<HeapObject>{ToRawPtr()};
}
constexpr HeapObject Tagged<HeapObject>::ToRawPtr() const {
  return HeapObject(this->ptr(), HeapObject::SkipTypeCheckTag{});
}

// Overload Is* predicates for HeapObject.
#define IS_TYPE_FUNCTION_DECL(Type)                                            \
  V8_INLINE bool Is##Type(Tagged<HeapObject> obj);                             \
  V8_INLINE bool Is##Type(Tagged<HeapObject> obj, PtrComprCageBase cage_base); \
  V8_INLINE bool Is##Type(HeapObject obj);                                     \
  V8_INLINE bool Is##Type(HeapObject obj, PtrComprCageBase cage_base);         \
  V8_INLINE bool Is##Type(const HeapObjectLayout* obj);                        \
  V8_INLINE bool Is##Type(const HeapObjectLayout* obj,                         \
                          PtrComprCageBase cage_base);
HEAP_OBJECT_TYPE_LIST(IS_TYPE_FUNCTION_DECL)
IS_TYPE_FUNCTION_DECL(HashTableBase)
IS_TYPE_FUNCTION_DECL(SmallOrderedHashTable)
IS_TYPE_FUNCTION_DECL(PropertyDictionary)
#undef IS_TYPE_FUNCTION_DECL

// Most calls to Is<Oddball> should go via the Tagged<Object> overloads, withst
// an Isolate/LocalIsolate/ReadOnlyRoots parameter.
#define IS_TYPE_FUNCTION_DECL(Type, Value, _)                             \
  V8_INLINE bool Is##Type(Tagged<HeapObject> obj);                        \
  V8_INLINE bool Is##Type(HeapObject obj);                                \
  V8_INLINE bool Is##Type(const HeapObjectLayout* obj, Isolate* isolate); \
  V8_INLINE bool Is##Type(const HeapObjectLayout* obj);
ODDBALL_LIST(IS_TYPE_FUNCTION_DECL)
HOLE_LIST(IS_TYPE_FUNCTION_DECL)
IS_TYPE_FUNCTION_DECL(NullOrUndefined, , /* unused */)
#undef IS_TYPE_FUNCTION_DECL

#define DECL_STRUCT_PREDICATE(NAME, Name, name)                                \
  V8_INLINE bool Is##Name(Tagged<HeapObject> obj);                             \
  V8_INLINE bool Is##Name(Tagged<HeapObject> obj, PtrComprCageBase cage_base); \
  V8_INLINE bool Is##Name(HeapObject obj);                                     \
  V8_INLINE bool Is##Name(HeapObject obj, PtrComprCageBase cage_base);         \
  V8_INLINE bool Is##Name(const HeapObjectLayout* obj);                        \
  V8_INLINE bool Is##Name(const HeapObjectLayout* obj,                         \
                          PtrComprCageBase cage_base);
STRUCT_LIST(DECL_STRUCT_PREDICATE)
#undef DECL_STRUCT_PREDICATE

// Whether the object is located outside of the sandbox or in read-only
// space. Currently only needed due to Code objects. Once they are fully
// migrated into trusted space, this can be replaced by !InsideSandbox().
static_assert(!kAllCodeObjectsLiveInTrustedSpace);
V8_INLINE bool OutsideSandboxOrInReadonlySpace(Tagged<HeapObject> obj);

// Returns true if obj is guaranteed to be a read-only object or a specific
// (small) Smi. If the method returns false, we need more checks for RO space
// objects or Smis. This can be used for a fast RO space/Smi check which are
// objects for e.g. GC than can be exlucded for processing.
V8_INLINE constexpr bool FastInReadOnlySpaceOrSmallSmi(Tagged_t obj);
V8_INLINE constexpr bool FastInReadOnlySpaceOrSmallSmi(Tagged<MaybeObject> obj);

}  // namespace internal
}  // namespace v8

#include "src/objects/object-macros-undef.h"

#endif  // V8_OBJECTS_HEAP_OBJECT_H_<|MERGE_RESOLUTION|>--- conflicted
+++ resolved
@@ -11,14 +11,8 @@
 #include "src/objects/instance-type.h"
 #include "src/objects/slots.h"
 #include "src/objects/tagged-field.h"
-<<<<<<< HEAD
-#include "src/roots/roots.h"
-#include "src/torque/runtime-macro-shims.h"
-#include "src/torque/runtime-support.h"
-=======
 #include "src/sandbox/indirect-pointer-tag.h"
 #include "src/sandbox/isolate.h"
->>>>>>> 626889fb
 
 // Has to be the last include (doesn't have include guards):
 #include "src/objects/object-macros.h"
@@ -166,30 +160,11 @@
   template <typename IsolateT>
   inline void set_map_safe_transition(IsolateT* isolate, Tagged<Map> value);
 
-  // This method behaves the same as `set_map` but marks the map transition as
-  // safe for the concurrent marker (object layout doesn't change) during
-  // verification.
-  inline void set_map_safe_transition(Map value);
-
   inline ObjectSlot map_slot() const;
 
   // The no-write-barrier version.  This is OK if the object is white and in
   // new space, or if the value is an immortal immutable object, like the maps
   // of primitive (non-JS) objects like strings, heap numbers etc.
-<<<<<<< HEAD
-  inline void set_map_no_write_barrier(Map value,
-                                       RelaxedStoreTag = kRelaxedStore);
-  inline void set_map_no_write_barrier(Map value, ReleaseStoreTag);
-  inline void set_map_safe_transition_no_write_barrier(
-      Map value, RelaxedStoreTag = kRelaxedStore);
-  inline void set_map_safe_transition_no_write_barrier(Map value,
-                                                       ReleaseStoreTag);
-
-  // Access the map using acquire load and release store.
-  DECL_ACQUIRE_GETTER(map, Map)
-  inline void set_map(Map value, ReleaseStoreTag);
-  inline void set_map_safe_transition(Map value, ReleaseStoreTag);
-=======
   inline void set_map_no_write_barrier(Isolate* isolate, Tagged<Map> value,
                                        RelaxedStoreTag = kRelaxedStore);
   inline void set_map_no_write_barrier(Isolate* isolate, Tagged<Map> value,
@@ -207,21 +182,16 @@
   template <typename IsolateT>
   inline void set_map_safe_transition(IsolateT* isolate, Tagged<Map> value,
                                       ReleaseStoreTag);
->>>>>>> 626889fb
 
   // Compare-and-swaps map word using release store, returns true if the map
   // word was actually swapped.
   inline bool release_compare_and_swap_map_word_forwarded(
-<<<<<<< HEAD
-      MapWord old_map_word, HeapObject new_target_object);
-=======
       MapWord old_map_word, Tagged<HeapObject> new_target_object);
 
   // Compare-and-swaps map word using relaxed store, returns true if the map
   // word was actually swapped.
   inline bool relaxed_compare_and_swap_map_word_forwarded(
       MapWord old_map_word, Tagged<HeapObject> new_target_object);
->>>>>>> 626889fb
 
   // Initialize the map immediately after the object is allocated.
   // Do not use this outside Heap.
@@ -236,58 +206,6 @@
   // During garbage collection, the map word of a heap object does not
   // necessarily contain a map pointer.
   DECL_RELAXED_GETTER(map_word, MapWord)
-<<<<<<< HEAD
-  inline void set_map_word(Map map, RelaxedStoreTag);
-  inline void set_map_word_forwarded(HeapObject target_object, RelaxedStoreTag);
-
-  // Access the map word using acquire load and release store.
-  DECL_ACQUIRE_GETTER(map_word, MapWord)
-  inline void set_map_word(Map map, ReleaseStoreTag);
-  inline void set_map_word_forwarded(HeapObject target_object, ReleaseStoreTag);
-
-  // This method exists to help remove GetIsolate/GetHeap from HeapObject, in a
-  // way that doesn't require passing Isolate/Heap down huge call chains or to
-  // places where it might not be safe to access it.
-  inline ReadOnlyRoots GetReadOnlyRoots() const;
-  // This version is intended to be used for the isolate values produced by
-  // i::GetPtrComprCageBase(HeapObject) function which may return nullptr.
-  inline ReadOnlyRoots GetReadOnlyRoots(PtrComprCageBase cage_base) const;
-  // This is slower, but safe to call during bootstrapping.
-  inline ReadOnlyRoots EarlyGetReadOnlyRoots() const;
-
-  // Whether the object is in the RO heap and the RO heap is shared, or in the
-  // writable shared heap.
-  V8_INLINE bool InAnySharedSpace() const;
-
-  V8_INLINE bool InWritableSharedSpace() const;
-
-  V8_INLINE bool InReadOnlySpace() const;
-
-#define IS_TYPE_FUNCTION_DECL(Type) \
-  V8_INLINE bool Is##Type() const;  \
-  V8_INLINE bool Is##Type(PtrComprCageBase cage_base) const;
-  HEAP_OBJECT_TYPE_LIST(IS_TYPE_FUNCTION_DECL)
-  IS_TYPE_FUNCTION_DECL(HashTableBase)
-  IS_TYPE_FUNCTION_DECL(SmallOrderedHashTable)
-#undef IS_TYPE_FUNCTION_DECL
-
-// Oddball checks are faster when they are raw pointer comparisons, so the
-// isolate/read-only roots overloads should be preferred where possible.
-#define IS_TYPE_FUNCTION_DECL(Type, Value, _)           \
-  V8_INLINE bool Is##Type(Isolate* isolate) const;      \
-  V8_INLINE bool Is##Type(LocalIsolate* isolate) const; \
-  V8_INLINE bool Is##Type(ReadOnlyRoots roots) const;   \
-  V8_INLINE bool Is##Type() const;
-  ODDBALL_LIST(IS_TYPE_FUNCTION_DECL)
-  IS_TYPE_FUNCTION_DECL(NullOrUndefined, , /* unused */)
-#undef IS_TYPE_FUNCTION_DECL
-
-#define DECL_STRUCT_PREDICATE(NAME, Name, name) \
-  V8_INLINE bool Is##Name() const;              \
-  V8_INLINE bool Is##Name(PtrComprCageBase cage_base) const;
-  STRUCT_LIST(DECL_STRUCT_PREDICATE)
-#undef DECL_STRUCT_PREDICATE
-=======
   inline void set_map_word(Tagged<Map> map, RelaxedStoreTag);
   inline void set_map_word_forwarded(Tagged<HeapObject> target_object,
                                      RelaxedStoreTag);
@@ -301,9 +219,6 @@
   // This is slower than GetReadOnlyRoots, but safe to call during
   // bootstrapping.
   inline ReadOnlyRoots EarlyGetReadOnlyRoots() const;
->>>>>>> 626889fb
-
-  V8_INLINE bool IsJSObjectThatCanBeTrackedAsPrototype() const;
 
   // Converts an address to a HeapObject pointer.
   static inline Tagged<HeapObject> FromAddress(Address address) {
@@ -314,43 +229,6 @@
   // Returns the address of this HeapObject.
   inline Address address() const { return ptr() - kHeapObjectTag; }
 
-<<<<<<< HEAD
-  // Iterates over pointers contained in the object (including the Map).
-  // If it's not performance critical iteration use the non-templatized
-  // version.
-  void Iterate(PtrComprCageBase cage_base, ObjectVisitor* v);
-
-  template <typename ObjectVisitor>
-  inline void IterateFast(PtrComprCageBase cage_base, ObjectVisitor* v);
-
-  template <typename ObjectVisitor>
-  inline void IterateFast(Map map, ObjectVisitor* v);
-
-  template <typename ObjectVisitor>
-  inline void IterateFast(Map map, int object_size, ObjectVisitor* v);
-
-  // Iterates over all pointers contained in the object except the
-  // first map pointer.  The object type is given in the first
-  // parameter. This function does not access the map pointer in the
-  // object, and so is safe to call while the map pointer is modified.
-  // If it's not performance critical iteration use the non-templatized
-  // version.
-  void IterateBody(PtrComprCageBase cage_base, ObjectVisitor* v);
-  void IterateBody(Map map, int object_size, ObjectVisitor* v);
-
-  template <typename ObjectVisitor>
-  inline void IterateBodyFast(PtrComprCageBase cage_base, ObjectVisitor* v);
-
-  template <typename ObjectVisitor>
-  inline void IterateBodyFast(Map map, int object_size, ObjectVisitor* v);
-
-  // Returns true if the object contains a tagged value at given offset.
-  // It is used for invalid slots filtering. If the offset points outside
-  // of the object or to the map word, the result is UNDEFINED (!!!).
-  V8_EXPORT_PRIVATE bool IsValidSlot(Map map, int offset);
-
-=======
->>>>>>> 626889fb
   // Returns the heap object's size in bytes
   DECL_GETTER(Size, int)
 
@@ -557,19 +435,12 @@
   // during marking GC.
   inline ObjectSlot RawField(int byte_offset) const;
   inline MaybeObjectSlot RawMaybeWeakField(int byte_offset) const;
-<<<<<<< HEAD
-  inline CodeObjectSlot RawCodeField(int byte_offset) const;
-  inline ExternalPointerSlot RawExternalPointerField(int byte_offset) const;
-
-  DECL_CAST(HeapObject)
-=======
   inline InstructionStreamSlot RawInstructionStreamField(int byte_offset) const;
   inline ExternalPointerSlot RawExternalPointerField(
       int byte_offset, ExternalPointerTagRange tag_range) const;
   inline CppHeapPointerSlot RawCppHeapPointerField(int byte_offset) const;
   inline IndirectPointerSlot RawIndirectPointerField(
       int byte_offset, IndirectPointerTag tag) const;
->>>>>>> 626889fb
 
   // Return the write barrier mode for this. Callers of this function
   // must be able to present a reference to an DisallowGarbageCollection
@@ -581,12 +452,9 @@
 
   // Dispatched behavior.
   void HeapObjectShortPrint(std::ostream& os);
-<<<<<<< HEAD
-=======
   void Print();
   static void Print(Tagged<Object> obj);
   static void Print(Tagged<Object> obj, std::ostream& os);
->>>>>>> 626889fb
 #ifdef OBJECT_PRINT
   void PrintHeader(std::ostream& os, const char* id);
 #endif
@@ -599,13 +467,6 @@
 
   // Verify a pointer is a valid HeapObject pointer that points to object
   // areas in the heap.
-<<<<<<< HEAD
-  static void VerifyHeapPointer(Isolate* isolate, Object p);
-  static void VerifyCodePointer(Isolate* isolate, Object p);
-#endif
-
-  static inline AllocationAlignment RequiredAlignment(Map map);
-=======
   static void VerifyHeapPointer(Isolate* isolate, Tagged<Object> p);
   static void VerifyCodePointer(Isolate* isolate, Tagged<Object> p);
 #endif
@@ -614,7 +475,6 @@
       InSharedSpace in_shared_space, Tagged<Map> map);
   static inline AllocationAlignment RequiredAlignment(
       AllocationSpace allocation_space, Tagged<Map> map);
->>>>>>> 626889fb
   bool inline CheckRequiredAlignment(PtrComprCageBase cage_base) const;
 
   // Whether the object needs rehashing. That is the case if the object's
@@ -636,12 +496,6 @@
   static constexpr int kMapOffset = offsetof(HeapObjectLayout, map_);
   static constexpr int kHeaderSize = sizeof(HeapObjectLayout);
 
-<<<<<<< HEAD
-  DEFINE_FIELD_OFFSET_CONSTANTS(Object::kHeaderSize, HEAP_OBJECT_FIELDS)
-#undef HEAP_OBJECT_FIELDS
-
-=======
->>>>>>> 626889fb
   static_assert(kMapOffset == Internals::kHeapObjectMapOffset);
 
   using MapField = TaggedField<MapWord, HeapObject::kMapOffset>;
@@ -670,11 +524,6 @@
     return ptr() + offset - kHeapObjectTag;
   }
 
-<<<<<<< HEAD
-  OBJECT_CONSTRUCTORS(HeapObject, Object);
-
-=======
->>>>>>> 626889fb
  private:
   enum class VerificationMode {
     kSafeMapTransition,
@@ -686,15 +535,10 @@
     kNo,
   };
 
-<<<<<<< HEAD
-  template <EmitWriteBarrier emit_write_barrier, typename MemoryOrder>
-  V8_INLINE void set_map(Map value, MemoryOrder order, VerificationMode mode);
-=======
   template <EmitWriteBarrier emit_write_barrier, typename MemoryOrder,
             typename IsolateT>
   V8_INLINE void set_map(IsolateT* isolate, Tagged<Map> value,
                          MemoryOrder order, VerificationMode mode);
->>>>>>> 626889fb
 };
 
 inline HeapObject::HeapObject(Address ptr) : TaggedImpl(ptr) {
