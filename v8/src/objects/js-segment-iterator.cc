// Copyright 2018 the V8 project authors. All rights reserved.
// Use of this source code is governed by a BSD-style license that can be
// found in the LICENSE file.

#ifndef V8_INTL_SUPPORT
#error Internationalization is expected to be enabled.
#endif  // V8_INTL_SUPPORT

#include "src/objects/js-segment-iterator.h"

#include <map>
#include <memory>
#include <string>

#include "src/execution/isolate.h"
#include "src/heap/factory.h"
#include "src/objects/intl-objects.h"
#include "src/objects/js-segment-iterator-inl.h"
#include "src/objects/js-segments.h"
#include "src/objects/managed-inl.h"
#include "src/objects/objects-inl.h"
#include "unicode/brkiter.h"

namespace v8 {
namespace internal {

Handle<String> JSSegmentIterator::GranularityAsString(Isolate* isolate) const {
  return JSSegmenter::GetGranularityString(isolate, granularity());
}

// ecma402 #sec-createsegmentiterator
MaybeDirectHandle<JSSegmentIterator> JSSegmentIterator::Create(
    Isolate* isolate, DirectHandle<String> input_string,
    icu::BreakIterator* incoming_break_iterator,
    JSSegmenter::Granularity granularity) {
  // Clone a copy for both the ownership and not sharing with containing and
  // other calls to the iterator because icu::BreakIterator keep the iteration
  // position internally and cannot be shared across multiple calls to
  // JSSegmentIterator::Create and JSSegments::Containing.
  std::shared_ptr<icu::BreakIterator> break_iterator{
      incoming_break_iterator->clone()};
  DCHECK_NOT_NULL(break_iterator);
  DirectHandle<Map> map(isolate->native_context()->intl_segment_iterator_map(),
                        isolate);

  // 5. Set iterator.[[IteratedStringNextSegmentCodeUnitIndex]] to 0.
  break_iterator->first();
  DirectHandle<Managed<icu::BreakIterator>> managed_break_iterator =
      Managed<icu::BreakIterator>::From(isolate, 0, break_iterator);

  std::shared_ptr<icu::UnicodeString> string =
      std::make_shared<icu::UnicodeString>();
  break_iterator->getText().getText(*string);
  DirectHandle<Managed<icu::UnicodeString>> unicode_string =
      Managed<icu::UnicodeString>::From(isolate, 0, string);

  break_iterator->setText(*string);

  // Now all properties are ready, so we can allocate the result object.
<<<<<<< HEAD
  Handle<JSObject> result = isolate->factory()->NewJSObjectFromMap(map);
  DisallowGarbageCollection no_gc;
  Handle<JSSegmentIterator> segment_iterator =
      Handle<JSSegmentIterator>::cast(result);
=======
  DirectHandle<JSObject> result = isolate->factory()->NewJSObjectFromMap(map);
  DisallowGarbageCollection no_gc;
  DirectHandle<JSSegmentIterator> segment_iterator =
      Cast<JSSegmentIterator>(result);
>>>>>>> 626889fb

  segment_iterator->set_flags(0);
  segment_iterator->set_granularity(granularity);
  segment_iterator->set_icu_break_iterator(*managed_break_iterator);
  segment_iterator->set_raw_string(*input_string);
  segment_iterator->set_unicode_string(*unicode_string);

  return segment_iterator;
}

// ecma402 #sec-%segmentiteratorprototype%.next
MaybeDirectHandle<JSReceiver> JSSegmentIterator::Next(
    Isolate* isolate, DirectHandle<JSSegmentIterator> segment_iterator) {
  // Sketches of ideas for future performance improvements, roughly in order
  // of difficulty:
  // - Add a fast path for grapheme segmentation of one-byte strings that
  //   entirely skips calling into ICU.
  // - When we enter this function, perform a batch of calls into ICU and
  //   stash away the results, so the next couple of invocations can access
  //   them from a (Torque?) builtin without calling into C++.
  // - Implement compiler support for escape-analyzing the JSSegmentDataObject
  //   and avoid allocating it when possible.

  // TODO(v8:14681): We StackCheck here to break execution in the event of an
  // interrupt. Ordinarily in JS loops, this stack check should already be
  // occurring, however some loops implemented within CodeStubAssembler and
  // Torque builtins do not currently implement these checks. A preferable
  // solution which would benefit other iterators implemented in C++ include:
  //   1) Performing the stack check in CEntry, which would provide a solution
  //   for all methods implemented in C++.
  //
  //   2) Rewriting the loop to include an outer loop, which performs periodic
  //   stack checks every N loop bodies (where N is some arbitrary heuristic
  //   selected to allow short loop counts to run with few interruptions).
  STACK_CHECK(isolate, MaybeDirectHandle<JSReceiver>());

  Factory* factory = isolate->factory();
  icu::BreakIterator* icu_break_iterator =
      segment_iterator->icu_break_iterator()->raw();
  // 5. Let startIndex be iterator.[[IteratedStringNextSegmentCodeUnitIndex]].
  int32_t start_index = icu_break_iterator->current();
  // 6. Let endIndex be ! FindBoundary(segmenter, string, startIndex, after).
  int32_t end_index = icu_break_iterator->next();

  // 7. If endIndex is not finite, then
  if (end_index == icu::BreakIterator::DONE) {
    // a. Return ! CreateIterResultObject(undefined, true).
    return factory->NewJSIteratorResult(isolate->factory()->undefined_value(),
                                        true);
  }

  // 8. Set iterator.[[IteratedStringNextSegmentCodeUnitIndex]] to endIndex.

  // 9. Let segmentData be ! CreateSegmentDataObject(segmenter, string,
  // startIndex, endIndex).

  DirectHandle<JSSegmentDataObject> segment_data;
  if (segment_iterator->granularity() == JSSegmenter::Granularity::GRAPHEME &&
      start_index == end_index - 1) {
    // Fast path: use cached segment string and skip avoidable handle creations.
    DirectHandle<String> segment;
    uint16_t code = segment_iterator->raw_string()->Get(start_index);
    if (code > unibrow::Latin1::kMaxChar) {
      segment = factory->LookupSingleCharacterStringFromCode(code);
    }
    DirectHandle<Number> index;
    if (!Smi::IsValid(start_index)) index = factory->NewHeapNumber(start_index);
    DirectHandle<Map> map(
        isolate->native_context()->intl_segment_data_object_map(), isolate);
    segment_data = Cast<JSSegmentDataObject>(factory->NewJSObjectFromMap(map));
    Tagged<JSSegmentDataObject> raw = *segment_data;
    DisallowHeapAllocation no_gc;
    // We can skip write barriers because {segment_data} is the last object
    // that was allocated.
    raw->set_segment(code <= unibrow::Latin1::kMaxChar
                         ? ReadOnlyRoots(isolate).single_character_string(code)
                         : *segment,
                     SKIP_WRITE_BARRIER);
    raw->set_index(
        Smi::IsValid(start_index) ? Smi::FromInt(start_index) : *index,
        SKIP_WRITE_BARRIER);
    raw->set_input(segment_iterator->raw_string(), SKIP_WRITE_BARRIER);
  } else {
    ASSIGN_RETURN_ON_EXCEPTION(
        isolate, segment_data,
        JSSegments::CreateSegmentDataObject(
            isolate, segment_iterator->granularity(), icu_break_iterator,
            direct_handle(segment_iterator->raw_string(), isolate),
            *segment_iterator->unicode_string()->raw(), start_index,
            end_index));
  }

  // 10. Return ! CreateIterResultObject(segmentData, false).
  return factory->NewJSIteratorResult(segment_data, false);
}

}  // namespace internal
}  // namespace v8<|MERGE_RESOLUTION|>--- conflicted
+++ resolved
@@ -57,17 +57,10 @@
   break_iterator->setText(*string);
 
   // Now all properties are ready, so we can allocate the result object.
-<<<<<<< HEAD
-  Handle<JSObject> result = isolate->factory()->NewJSObjectFromMap(map);
-  DisallowGarbageCollection no_gc;
-  Handle<JSSegmentIterator> segment_iterator =
-      Handle<JSSegmentIterator>::cast(result);
-=======
   DirectHandle<JSObject> result = isolate->factory()->NewJSObjectFromMap(map);
   DisallowGarbageCollection no_gc;
   DirectHandle<JSSegmentIterator> segment_iterator =
       Cast<JSSegmentIterator>(result);
->>>>>>> 626889fb
 
   segment_iterator->set_flags(0);
   segment_iterator->set_granularity(granularity);
