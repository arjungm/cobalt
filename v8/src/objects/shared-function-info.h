// Copyright 2017 the V8 project authors. All rights reserved.
// Use of this source code is governed by a BSD-style license that can be
// found in the LICENSE file.

#ifndef V8_OBJECTS_SHARED_FUNCTION_INFO_H_
#define V8_OBJECTS_SHARED_FUNCTION_INFO_H_

#include <memory>
#include <optional>

#include "src/base/bit-field.h"
#include "src/builtins/builtins.h"
#include "src/codegen/bailout-reason.h"
#include "src/common/globals.h"
#include "src/objects/compressed-slots.h"
#include "src/objects/function-kind.h"
#include "src/objects/function-syntax-kind.h"
#include "src/objects/name.h"
#include "src/objects/objects.h"
#include "src/objects/script.h"
#include "src/objects/slots.h"
#include "src/objects/smi.h"
#include "src/objects/struct.h"
#include "src/roots/roots.h"
#include "testing/gtest/include/gtest/gtest_prod.h"  // nogncheck
#include "torque-generated/bit-fields.h"

// Has to be the last include (doesn't have include guards):
#include "src/objects/object-macros.h"

namespace v8::internal {

class AsmWasmData;
class BytecodeArray;
class CoverageInfo;
class DebugInfo;
class IsCompiledScope;
template <typename>
class Signature;
class WasmFunctionData;
class WasmCapiFunctionData;
class WasmExportedFunctionData;
class WasmJSFunctionData;
class WasmResumeData;

#if V8_ENABLE_WEBASSEMBLY
namespace wasm {
<<<<<<< HEAD
struct WasmModule;
class ValueType;
using FunctionSig = Signature<ValueType>;
=======
class CanonicalValueType;
struct WasmModule;
class ValueType;
>>>>>>> 626889fb
}  // namespace wasm
#endif

#include "torque-generated/src/objects/shared-function-info-tq.inc"

// Defines whether the source positions should be created during function
// compilation.
enum class CreateSourcePositions { kNo, kYes };

// Data collected by the pre-parser storing information about scopes and inner
// functions.
//
// PreparseData Layout:
// +-------------------------------+
// | data_length | children_length |
// +-------------------------------+
// | Scope Byte Data ...           |
// | ...                           |
// +-------------------------------+
// | [Padding]                     |
// +-------------------------------+
// | Inner PreparseData 1          |
// +-------------------------------+
// | ...                           |
// +-------------------------------+
// | Inner PreparseData N          |
// +-------------------------------+
class PreparseData
    : public TorqueGeneratedPreparseData<PreparseData, HeapObject> {
 public:
  inline int inner_start_offset() const;
  inline ObjectSlot inner_data_start() const;

  inline uint8_t get(int index) const;
  inline void set(int index, uint8_t value);
  inline void copy_in(int index, const uint8_t* buffer, int length);

  inline Tagged<PreparseData> get_child(int index) const;
  inline void set_child(int index, Tagged<PreparseData> value,
                        WriteBarrierMode mode = UPDATE_WRITE_BARRIER);

  // Clear uninitialized padding space.
  inline void clear_padding();

  DECL_PRINTER(PreparseData)
  DECL_VERIFIER(PreparseData)

  static const int kDataStartOffset = kSize;

  class BodyDescriptor;

  static int InnerOffset(int data_length) {
    return RoundUp(kDataStartOffset + data_length * kByteSize, kTaggedSize);
  }

  static int SizeFor(int data_length, int children_length) {
    return InnerOffset(data_length) + children_length * kTaggedSize;
  }

  TQ_OBJECT_CONSTRUCTORS(PreparseData)

 private:
  inline Tagged<Object> get_child_raw(int index) const;
};

// Abstract class representing extra data for an uncompiled function, which is
// not stored in the SharedFunctionInfo.
class UncompiledData
    : public TorqueGeneratedUncompiledData<UncompiledData,
                                           ExposedTrustedObject> {
 public:
  inline void InitAfterBytecodeFlush(
      Isolate* isolate, Tagged<String> inferred_name, int start_position,
      int end_position,
      std::function<void(Tagged<HeapObject> object, ObjectSlot slot,
                         Tagged<HeapObject> target)>
          gc_notify_updated_slot);

  TQ_OBJECT_CONSTRUCTORS(UncompiledData)
};

// Class representing data for an uncompiled function that does not have any
// data from the pre-parser, either because it's a leaf function or because the
// pre-parser bailed out.
class UncompiledDataWithoutPreparseData
    : public TorqueGeneratedUncompiledDataWithoutPreparseData<
          UncompiledDataWithoutPreparseData, UncompiledData> {
 public:
  class BodyDescriptor;

  TQ_OBJECT_CONSTRUCTORS(UncompiledDataWithoutPreparseData)
};

// Class representing data for an uncompiled function that has pre-parsed scope
// data.
class UncompiledDataWithPreparseData
    : public TorqueGeneratedUncompiledDataWithPreparseData<
          UncompiledDataWithPreparseData, UncompiledData> {
 public:
  class BodyDescriptor;

  TQ_OBJECT_CONSTRUCTORS(UncompiledDataWithPreparseData)
};

// Class representing data for an uncompiled function that does not have any
// data from the pre-parser, either because it's a leaf function or because the
// pre-parser bailed out, but has a job pointer.
class UncompiledDataWithoutPreparseDataWithJob
    : public TorqueGeneratedUncompiledDataWithoutPreparseDataWithJob<
          UncompiledDataWithoutPreparseDataWithJob,
          UncompiledDataWithoutPreparseData> {
 public:
  class BodyDescriptor;

  TQ_OBJECT_CONSTRUCTORS(UncompiledDataWithoutPreparseDataWithJob)
};

// Class representing data for an uncompiled function that has pre-parsed scope
// data and a job pointer.
class UncompiledDataWithPreparseDataAndJob
    : public TorqueGeneratedUncompiledDataWithPreparseDataAndJob<
          UncompiledDataWithPreparseDataAndJob,
          UncompiledDataWithPreparseData> {
 public:
  class BodyDescriptor;
<<<<<<< HEAD

  TQ_OBJECT_CONSTRUCTORS(UncompiledDataWithPreparseDataAndJob)
};

class InterpreterData
    : public TorqueGeneratedInterpreterData<InterpreterData, Struct> {
 public:
  using BodyDescriptor = StructBodyDescriptor;
=======

  TQ_OBJECT_CONSTRUCTORS(UncompiledDataWithPreparseDataAndJob)
};

class InterpreterData
    : public TorqueGeneratedInterpreterData<InterpreterData,
                                            ExposedTrustedObject> {
 public:
  DECL_PROTECTED_POINTER_ACCESSORS(bytecode_array, BytecodeArray)
  DECL_PROTECTED_POINTER_ACCESSORS(interpreter_trampoline, Code)

  class BodyDescriptor;
>>>>>>> 626889fb

 private:
  TQ_OBJECT_CONSTRUCTORS(InterpreterData)
};

using NameOrScopeInfoT = UnionOf<Smi, String, ScopeInfo>;

// SharedFunctionInfo describes the JSFunction information that can be
// shared by multiple instances of the function.
class SharedFunctionInfo
    : public TorqueGeneratedSharedFunctionInfo<SharedFunctionInfo, HeapObject> {
 public:
  DEFINE_TORQUE_GENERATED_SHARED_FUNCTION_INFO_FLAGS()
  DEFINE_TORQUE_GENERATED_SHARED_FUNCTION_INFO_FLAGS2()

  // This initializes the SharedFunctionInfo after allocation. It must
  // initialize all fields, and leave the SharedFunctionInfo in a state where
  // it is safe for the GC to visit it.
  //
  // Important: This function MUST not allocate.
  void Init(ReadOnlyRoots roots, int unique_id);

  V8_EXPORT_PRIVATE static constexpr Tagged<Smi> const kNoSharedNameSentinel =
      Smi::zero();

  // [name]: Returns shared name if it exists or an empty string otherwise.
  inline Tagged<String> Name() const;
  inline void SetName(Tagged<String> name);

  // Get the code object which represents the execution of this function.
<<<<<<< HEAD
  V8_EXPORT_PRIVATE Code GetCode(Isolate* isolate) const;

  // Get the abstract code associated with the function, which will either be
  // a Code object or a BytecodeArray.
  inline AbstractCode abstract_code(Isolate* isolate);
=======
  V8_EXPORT_PRIVATE Tagged<Code> GetCode(Isolate* isolate) const;

  // Get the abstract code associated with the function, which will either be
  // a Code object or a BytecodeArray.
  inline Tagged<AbstractCode> abstract_code(Isolate* isolate);
>>>>>>> 626889fb

  // Set up the link between shared function info and the script. The shared
  // function info is added to the list on the script.
  V8_EXPORT_PRIVATE void SetScript(IsolateForSandbox isolate,
                                   ReadOnlyRoots roots,
                                   Tagged<HeapObject> script_object,
                                   int function_literal_id,
                                   bool reset_preparsed_scope_data = true);

  // Copy the data from another SharedFunctionInfo. Used for copying data into
  // and out of a placeholder SharedFunctionInfo, for off-thread compilation
  // which is not allowed to touch a main-thread-visible SharedFunctionInfo.
<<<<<<< HEAD
  void CopyFrom(SharedFunctionInfo other);
=======
  void CopyFrom(Tagged<SharedFunctionInfo> other, IsolateForSandbox isolate);
>>>>>>> 626889fb

  // Layout description of the optimized code map.
  static const int kEntriesStart = 0;
  static const int kContextOffset = 0;
  static const int kCachedCodeOffset = 1;
  static const int kEntryLength = 2;
  static const int kInitialLength = kEntriesStart + kEntryLength;

  static const int kNotFound = -1;

<<<<<<< HEAD
  DECL_ACQUIRE_GETTER(scope_info, ScopeInfo)
  // Deprecated, use the ACQUIRE version instead.
  DECL_GETTER(scope_info, ScopeInfo)
=======
  static constexpr int kAgeSize = kAgeOffsetEnd - kAgeOffset + 1;
  static constexpr uint16_t kMaxAge = UINT16_MAX;

  DECL_ACQUIRE_GETTER(scope_info, Tagged<ScopeInfo>)
  // Deprecated, use the ACQUIRE version instead.
  DECL_GETTER(scope_info, Tagged<ScopeInfo>)
  // Slow but safe:
  inline Tagged<ScopeInfo> EarlyScopeInfo(AcquireLoadTag tag);
>>>>>>> 626889fb

  // Set scope_info without moving the existing name onto the ScopeInfo.
  inline void set_raw_scope_info(Tagged<ScopeInfo> scope_info,
                                 WriteBarrierMode mode = UPDATE_WRITE_BARRIER);

  inline void SetScopeInfo(Tagged<ScopeInfo> scope_info,
                           WriteBarrierMode mode = UPDATE_WRITE_BARRIER);

  inline bool is_script() const;
  inline bool needs_script_context() const;

  // End position of this function in the script source.
  V8_EXPORT_PRIVATE int EndPosition() const;

  // Start position of this function in the script source.
  V8_EXPORT_PRIVATE int StartPosition() const;

  V8_EXPORT_PRIVATE void UpdateFromFunctionLiteralForLiveEdit(
<<<<<<< HEAD
      FunctionLiteral* lit);

  // [outer scope info | feedback metadata] Shared storage for outer scope info
  // (on uncompiled functions) and feedback metadata (on compiled functions).
  DECL_ACCESSORS(raw_outer_scope_info_or_feedback_metadata, HeapObject)
  DECL_ACQUIRE_GETTER(raw_outer_scope_info_or_feedback_metadata, HeapObject)
=======
      IsolateForSandbox isolate, FunctionLiteral* lit);

  // [outer scope info | feedback metadata] Shared storage for outer scope info
  // (on uncompiled functions) and feedback metadata (on compiled functions).
  DECL_ACCESSORS(raw_outer_scope_info_or_feedback_metadata, Tagged<HeapObject>)
  DECL_ACQUIRE_GETTER(raw_outer_scope_info_or_feedback_metadata,
                      Tagged<HeapObject>)
>>>>>>> 626889fb
 private:
  using TorqueGeneratedSharedFunctionInfo::
      outer_scope_info_or_feedback_metadata;
  using TorqueGeneratedSharedFunctionInfo::
      set_outer_scope_info_or_feedback_metadata;

 public:
  // Get the outer scope info whether this function is compiled or not.
  inline bool HasOuterScopeInfo() const;
  inline Tagged<ScopeInfo> GetOuterScopeInfo() const;

  // [feedback metadata] Metadata template for feedback vectors of instances of
  // this function.
  inline bool HasFeedbackMetadata() const;
  inline bool HasFeedbackMetadata(AcquireLoadTag tag) const;
<<<<<<< HEAD
  inline FeedbackMetadata feedback_metadata() const;
  DECL_RELEASE_ACQUIRE_ACCESSORS(feedback_metadata, FeedbackMetadata)
=======
  DECL_GETTER(feedback_metadata, Tagged<FeedbackMetadata>)
  DECL_RELEASE_ACQUIRE_ACCESSORS(feedback_metadata, Tagged<FeedbackMetadata>)
>>>>>>> 626889fb

  // Returns if this function has been compiled yet. Note: with bytecode
  // flushing, any GC after this call is made could cause the function
  // to become uncompiled. If you need to ensure the function remains compiled
  // for some period of time, use IsCompiledScope instead.
  inline bool is_compiled() const;

  // Returns an IsCompiledScope which reports whether the function is compiled,
  // and if compiled, will avoid the function becoming uncompiled while it is
  // held.
  template <typename IsolateT>
  inline IsCompiledScope is_compiled_scope(IsolateT* isolate) const;

  // [internal formal parameter count]: The declared number of parameters.
  // For subclass constructors, also includes new.target.
<<<<<<< HEAD
  // The size of function's frame is
  // internal_formal_parameter_count_with_receiver.
=======
  //
  // NOTE: SharedFunctionInfo objects are located inside the sandbox, so an
  // attacker able to corrupt in-sandbox memory can change this field
  // arbitrarily. As such, it is not safe to use this field for invoking a
  // JSFunction or computing the size of stack frames (or similar use-cases
  // that involve accessing out-of-sandbox memory such as the stack). Instead,
  // for such purposes, a trusted parameter count must be used, the source of
  // which depends on the concrete use case. For example, a (trusted) parameter
  // count can be obtained from a BytecodeArray (e.g. for interpreting
  // bytecode), a Code object (e.g. for deoptimizing optimized code), or the
  // JSDispatchTable (e.g. for invoking a JSFunction).
>>>>>>> 626889fb
  inline void set_internal_formal_parameter_count(int value);
  inline uint16_t internal_formal_parameter_count_with_receiver() const;
  inline uint16_t internal_formal_parameter_count_without_receiver() const;

 private:
  using TorqueGeneratedSharedFunctionInfo::formal_parameter_count;
  using TorqueGeneratedSharedFunctionInfo::set_formal_parameter_count;

 public:
  // Set the formal parameter count so the function code will be
  // called without using argument adaptor frames.
  inline void DontAdaptArguments();
<<<<<<< HEAD
  inline bool IsDontAdaptArguments() const;

  // [function data]: This field holds some additional data for function.
  // Currently it has one of:
=======

  // Accessors for the data associated with this SFI.
  //
  // Currently it can be one of:
>>>>>>> 626889fb
  //  - a FunctionTemplateInfo to make benefit the API [IsApiFunction()].
  //  - a BytecodeArray for the interpreter [HasBytecodeArray()].
  //  - a InterpreterData with the BytecodeArray and a copy of the
  //    interpreter trampoline [HasInterpreterData()]
  //  - an AsmWasmData with Asm->Wasm conversion [HasAsmWasmData()].
  //  - a Smi containing the builtin id [HasBuiltinId()]
  //  - a UncompiledDataWithoutPreparseData for lazy compilation
  //    [HasUncompiledDataWithoutPreparseData()]
  //  - a UncompiledDataWithPreparseData for lazy compilation
  //    [HasUncompiledDataWithPreparseData()]
  //  - a WasmExportedFunctionData for Wasm [HasWasmExportedFunctionData()]
  //  - a WasmJSFunctionData for functions created with WebAssembly.Function
  //  - a WasmCapiFunctionData for Wasm C-API functions
  //  - a WasmResumeData for JSPI Wasm functions
  //
  // If the (expected) type of data is known, prefer to use the specialized
  // accessors (e.g. bytecode_array(), uncompiled_data(), etc.).
  inline Tagged<Object> GetTrustedData(IsolateForSandbox isolate) const;
  inline Tagged<Object> GetUntrustedData() const;

  // Helper function for use when a specific data type is expected.
  template <typename T, IndirectPointerTag tag>
  inline Tagged<T> GetTrustedData(IsolateForSandbox isolate) const;

  // Helper function when no Isolate is available. Prefer to use the variant
  // with an isolate parameter if possible.
  inline Tagged<Object> GetTrustedData() const;

  // Some code may encounter unreachable unusable objects and needs to skip
  // over them without crashing.
  inline bool HasUnpublishedTrustedData(IsolateForSandbox isolate) const;

 private:
  // For the sandbox, the function's data is split across two fields, with the
  // "trusted" part containing a trusted pointer and the regular/untrusted part
  // containing a tagged pointer. In that case, code accessing the data field
  // will first load the trusted data field. If that is empty (i.e.
  // kNullIndirectPointerHandle), it will then load the regular field. With
  // that, the only racy transition would be a tagged -> trusted transition
  // (one thread may first read the empty trusted pointer, then another thread
  // transitions to the trusted field, clearing the tagged field, and then the
  // first thread continues to load the tagged field). As such, this transition
  // is only allowed on the main thread. From a GC perspective, both fields
  // always contain a valid value and so can be processed unconditionally.
  // Only one of these two fields should be in use at any time and the other
  // field should be cleared. As such, when setting these fields use
  // SetTrustedData() and SetUntrustedData() which automatically clear the
  // inactive field.
  // TODO(chromium:1490564): try to merge these two fields back together, for
  // example by moving all data objects into trusted space.
  inline void SetTrustedData(Tagged<ExposedTrustedObject> value,
                             WriteBarrierMode mode = UPDATE_WRITE_BARRIER);
  inline void SetUntrustedData(Tagged<Object> value,
                               WriteBarrierMode mode = UPDATE_WRITE_BARRIER);

  inline bool HasTrustedData() const;
  inline bool HasUntrustedData() const;

 public:
  inline bool IsApiFunction() const;
  inline bool is_class_constructor() const;
<<<<<<< HEAD
  inline FunctionTemplateInfo get_api_func_data() const;
  inline void set_api_func_data(FunctionTemplateInfo data);
  DECL_GETTER(HasBytecodeArray, bool)
  template <typename IsolateT>
  inline BytecodeArray GetBytecodeArray(IsolateT* isolate) const;

  inline void set_bytecode_array(BytecodeArray bytecode);
  DECL_GETTER(InterpreterTrampoline, Code)
  DECL_GETTER(HasInterpreterData, bool)
  DECL_GETTER(interpreter_data, InterpreterData)
  inline void set_interpreter_data(InterpreterData interpreter_data);
  DECL_GETTER(HasBaselineCode, bool)
  DECL_RELEASE_ACQUIRE_ACCESSORS(baseline_code, Code)
  inline void FlushBaselineCode();
  inline BytecodeArray GetActiveBytecodeArray() const;
  inline void SetActiveBytecodeArray(BytecodeArray bytecode);
=======
  DECL_ACCESSORS(api_func_data, Tagged<FunctionTemplateInfo>)
  DECL_GETTER(HasBytecodeArray, bool)
  template <typename IsolateT>
  inline Tagged<BytecodeArray> GetBytecodeArray(IsolateT* isolate) const;

  // Sets the bytecode for this SFI. This is only allowed when this SFI has not
  // yet been compiled or if it has been "uncompiled", or in other words when
  // there is no existing bytecode yet.
  inline void set_bytecode_array(Tagged<BytecodeArray> bytecode);
  // Like set_bytecode_array but allows overwriting existing bytecode.
  inline void overwrite_bytecode_array(Tagged<BytecodeArray> bytecode);

  inline Tagged<Code> InterpreterTrampoline(IsolateForSandbox isolate) const;
  inline bool HasInterpreterData(IsolateForSandbox isolate) const;
  inline Tagged<InterpreterData> interpreter_data(
      IsolateForSandbox isolate) const;
  inline void set_interpreter_data(
      Isolate* isolate, Tagged<InterpreterData> interpreter_data,
      WriteBarrierMode mode = UPDATE_WRITE_BARRIER);
  DECL_GETTER(HasBaselineCode, bool)
  DECL_RELEASE_ACQUIRE_ACCESSORS(baseline_code, Tagged<Code>)
  inline void FlushBaselineCode();
  inline Tagged<BytecodeArray> GetActiveBytecodeArray(
      IsolateForSandbox isolate) const;
  inline void SetActiveBytecodeArray(Tagged<BytecodeArray> bytecode,
                                     IsolateForSandbox isolate);
>>>>>>> 626889fb

#if V8_ENABLE_WEBASSEMBLY
  inline bool HasAsmWasmData() const;
  inline bool HasWasmFunctionData() const;
  inline bool HasWasmExportedFunctionData() const;
  inline bool HasWasmJSFunctionData() const;
  inline bool HasWasmCapiFunctionData() const;
  inline bool HasWasmResumeData() const;
<<<<<<< HEAD
  inline AsmWasmData asm_wasm_data() const;
  inline void set_asm_wasm_data(AsmWasmData data);

  V8_EXPORT_PRIVATE WasmExportedFunctionData
  wasm_exported_function_data() const;
  WasmFunctionData wasm_function_data() const;
  WasmJSFunctionData wasm_js_function_data() const;
  WasmCapiFunctionData wasm_capi_function_data() const;
  WasmResumeData wasm_resume_data() const;

  inline const wasm::WasmModule* wasm_module() const;
  inline const wasm::FunctionSig* wasm_function_signature() const;
  inline int wasm_function_index() const;
=======
  DECL_ACCESSORS(asm_wasm_data, Tagged<AsmWasmData>)

  // Note: The accessors below will read a trusted pointer; when accessing it
  // again, you must assume that it might have been swapped out e.g. by a
  // concurrently running worker.
  DECL_GETTER(wasm_function_data, Tagged<WasmFunctionData>)
  DECL_GETTER(wasm_exported_function_data, Tagged<WasmExportedFunctionData>)
  DECL_GETTER(wasm_js_function_data, Tagged<WasmJSFunctionData>)
  DECL_GETTER(wasm_capi_function_data, Tagged<WasmCapiFunctionData>)

  DECL_GETTER(wasm_resume_data, Tagged<WasmResumeData>)
>>>>>>> 626889fb
#endif  // V8_ENABLE_WEBASSEMBLY

  // builtin corresponds to the auto-generated Builtin enum.
  inline bool HasBuiltinId() const;
<<<<<<< HEAD
  inline Builtin builtin_id() const;
  inline void set_builtin_id(Builtin builtin);
=======
  DECL_PRIMITIVE_ACCESSORS(builtin_id, Builtin)

>>>>>>> 626889fb
  inline bool HasUncompiledData() const;
  inline Tagged<UncompiledData> uncompiled_data(
      IsolateForSandbox isolate) const;
  inline void set_uncompiled_data(Tagged<UncompiledData> data,
                                  WriteBarrierMode mode = UPDATE_WRITE_BARRIER);
  inline bool HasUncompiledDataWithPreparseData() const;
  inline Tagged<UncompiledDataWithPreparseData>
  uncompiled_data_with_preparse_data(IsolateForSandbox isolate) const;
  inline void set_uncompiled_data_with_preparse_data(
      Tagged<UncompiledDataWithPreparseData> data,
      WriteBarrierMode mode = UPDATE_WRITE_BARRIER);
  inline bool HasUncompiledDataWithoutPreparseData() const;
<<<<<<< HEAD
  inline void ClearUncompiledDataJobPointer();
=======
  inline void ClearUncompiledDataJobPointer(IsolateForSandbox isolate);
>>>>>>> 626889fb

  // Clear out pre-parsed scope data from UncompiledDataWithPreparseData,
  // turning it into UncompiledDataWithoutPreparseData.
  inline void ClearPreparseData(IsolateForSandbox isolate);

  // The inferred_name is inferred from variable or property assignment of this
  // function. It is used to facilitate debugging and profiling of JavaScript
  // code written in OO style, where almost all functions are anonymous but are
  // assigned to object properties.
  inline bool HasInferredName();
<<<<<<< HEAD
  inline String inferred_name() const;

  // Break infos are contained in DebugInfo, this is a convenience method
  // to simplify access.
  V8_EXPORT_PRIVATE bool HasBreakInfo() const;
  bool BreakAtEntry() const;

  // Coverage infos are contained in DebugInfo, this is a convenience method
  // to simplify access.
  bool HasCoverageInfo() const;
  CoverageInfo GetCoverageInfo() const;
=======
  DECL_GETTER(inferred_name, Tagged<String>)

  // All DebugInfo accessors forward to the Debug object which stores DebugInfo
  // objects in a sidetable.
  bool HasDebugInfo(Isolate* isolate) const;
  V8_EXPORT_PRIVATE Tagged<DebugInfo> GetDebugInfo(Isolate* isolate) const;
  V8_EXPORT_PRIVATE std::optional<Tagged<DebugInfo>> TryGetDebugInfo(
      Isolate* isolate) const;
  V8_EXPORT_PRIVATE bool HasBreakInfo(Isolate* isolate) const;
  bool BreakAtEntry(Isolate* isolate) const;
  bool HasCoverageInfo(Isolate* isolate) const;
  Tagged<CoverageInfo> GetCoverageInfo(Isolate* isolate) const;
>>>>>>> 626889fb

  // The function's name if it is non-empty, otherwise the inferred name.
  std::unique_ptr<char[]> DebugNameCStr() const;
  static Handle<String> DebugName(Isolate* isolate,
<<<<<<< HEAD
                                  Handle<SharedFunctionInfo> shared);
=======
                                  DirectHandle<SharedFunctionInfo> shared);
>>>>>>> 626889fb

  // Used for flags such as --turbo-filter.
  bool PassesFilter(const char* raw_filter);

<<<<<<< HEAD
  // [script_or_debug_info]: One of:
  //  - Script from which the function originates.
  //  - a DebugInfo which holds the actual script [HasDebugInfo()].
  DECL_RELEASE_ACQUIRE_ACCESSORS(script_or_debug_info, HeapObject)

  DECL_GETTER(script, HeapObject)
  inline void set_script(HeapObject script);
=======
  // [script]: the Script from which the function originates, or undefined.
  DECL_RELEASE_ACQUIRE_ACCESSORS(script, Tagged<HeapObject>)
  // Use `raw_script` if deserialization of this SharedFunctionInfo may still
  // be in progress and thus the `script` field still equal to
  // Smi::uninitialized_deserialization_value.
  DECL_RELEASE_ACQUIRE_ACCESSORS(raw_script, Tagged<Object>)
  // TODO(jgruber): Remove these overloads and pass the kAcquireLoad tag
  // explicitly.
  inline Tagged<HeapObject> script() const;
  inline Tagged<HeapObject> script(PtrComprCageBase cage_base) const;
  inline bool has_script(AcquireLoadTag tag) const;
>>>>>>> 626889fb

  // True if the underlying script was parsed and compiled in REPL mode.
  inline bool is_repl_mode() const;

<<<<<<< HEAD
  // The function is subject to debugging if a debug info is attached.
  DECL_GETTER(HasDebugInfo, bool)
  DECL_GETTER(GetDebugInfo, DebugInfo)
  inline void SetDebugInfo(DebugInfo debug_info);

=======
>>>>>>> 626889fb
  // The offset of the 'function' token in the script source relative to the
  // start position. Can return kFunctionTokenOutOfRange if offset doesn't
  // fit in 16 bits.
  DECL_UINT16_ACCESSORS(raw_function_token_offset)
 private:
  using TorqueGeneratedSharedFunctionInfo::function_token_offset;
  using TorqueGeneratedSharedFunctionInfo::set_function_token_offset;

 public:
  // The position of the 'function' token in the script source. Can return
  // kNoSourcePosition if raw_function_token_offset() returns
  // kFunctionTokenOutOfRange.
  inline int function_token_position() const;

  // Returns true if the function has shared name.
  inline bool HasSharedName() const;

  // [flags] Bit field containing various flags about the function.
  DECL_RELAXED_INT32_ACCESSORS(flags)
<<<<<<< HEAD
=======
  DECL_RELAXED_INT32_ACCESSORS(function_literal_id)
>>>>>>> 626889fb
  DECL_UINT8_ACCESSORS(flags2)

  DECL_UINT16_ACCESSORS(age)

  // True if the outer class scope contains a private brand for
  // private instance methods.
  DECL_BOOLEAN_ACCESSORS(class_scope_has_private_brand)
  DECL_BOOLEAN_ACCESSORS(has_static_private_methods_or_accessors)

  DECL_BOOLEAN_ACCESSORS(is_sparkplug_compiling)
  DECL_BOOLEAN_ACCESSORS(maglev_compilation_failed)
<<<<<<< HEAD

  DECL_BOOLEAN_ACCESSORS(sparkplug_compiled)
=======

  CachedTieringDecision cached_tiering_decision();
  void set_cached_tiering_decision(CachedTieringDecision decision);

  DECL_BOOLEAN_ACCESSORS(function_context_independent_compiled)
>>>>>>> 626889fb

  // Is this function a top-level function (scripts, evals).
  DECL_BOOLEAN_ACCESSORS(is_toplevel)

  // Indicates if this function can be lazy compiled.
  DECL_BOOLEAN_ACCESSORS(allows_lazy_compilation)

  // Indicates the language mode.
  inline LanguageMode language_mode() const;
  inline void set_language_mode(LanguageMode language_mode);

  // How the function appears in source text.
  DECL_PRIMITIVE_ACCESSORS(syntax_kind, FunctionSyntaxKind)

  // Indicates whether the source is implicitly wrapped in a function.
  inline bool is_wrapped() const;

  // True if the function has any duplicated parameter names.
  DECL_BOOLEAN_ACCESSORS(has_duplicate_parameters)

  // Indicates whether the function is a native function.
  // These needs special treatment in .call and .apply since
  // null passed as the receiver should not be translated to the
  // global object.
  DECL_BOOLEAN_ACCESSORS(native)

#if V8_ENABLE_WEBASSEMBLY
  // Indicates that asm->wasm conversion failed and should not be re-attempted.
  DECL_BOOLEAN_ACCESSORS(is_asm_wasm_broken)
#endif  // V8_ENABLE_WEBASSEMBLY

  // Indicates that the function was created by the Function function.
  // Though it's anonymous, toString should treat it as if it had the name
  // "anonymous".  We don't set the name itself so that the system does not
  // see a binding for it.
  DECL_BOOLEAN_ACCESSORS(name_should_print_as_anonymous)

  // Whether or not the number of expected properties may change.
  DECL_BOOLEAN_ACCESSORS(are_properties_final)

  // Indicates that the function has been reported for binary code coverage.
  DECL_BOOLEAN_ACCESSORS(has_reported_binary_coverage)

  // Indicates that the private name lookups inside the function skips the
  // closest outer class scope.
  DECL_BOOLEAN_ACCESSORS(private_name_lookup_skips_outer_class)

  // Indicates that the shared function info was live-edited.
  DECL_BOOLEAN_ACCESSORS(live_edited)

  inline FunctionKind kind() const;

  int UniqueIdInScript() const;

  // Defines the index in a native context of closure's map instantiated using
  // this shared function info.
  DECL_INT_ACCESSORS(function_map_index)

  // Clear uninitialized padding space. This ensures that the snapshot content
  // is deterministic.
  inline void clear_padding();

  // Recalculates the |map_index| value after modifications of this shared info.
  inline void UpdateFunctionMapIndex();

  // Indicates whether optimizations have been disabled for this shared function
  // info. If we cannot optimize the function we disable optimization to avoid
  // spending time attempting to optimize it again.
  inline bool optimization_disabled(CodeKind kind) const;
  inline bool all_optimization_disabled() const;

  // The reason why optimization was disabled.
  inline BailoutReason disabled_optimization_reason() const;

  // Disable (further) attempted optimization of all functions sharing this
  // shared function info.
  void DisableOptimization(Isolate* isolate, BailoutReason reason);

  // This class constructor needs to call out to an instance fields
  // initializer. This flag is set when creating the
  // SharedFunctionInfo as a reminder to emit the initializer call
  // when generating code later.
  DECL_BOOLEAN_ACCESSORS(requires_instance_members_initializer)

  // [source code]: Source code for the function.
  bool HasSourceCode() const;
<<<<<<< HEAD
  static Handle<Object> GetSourceCode(Isolate* isolate,
                                      Handle<SharedFunctionInfo> shared);
  static Handle<Object> GetSourceCodeHarmony(Isolate* isolate,
                                             Handle<SharedFunctionInfo> shared);
=======
  static DirectHandle<Object> GetSourceCode(
      Isolate* isolate, DirectHandle<SharedFunctionInfo> shared);
  static Handle<Object> GetSourceCodeHarmony(
      Isolate* isolate, DirectHandle<SharedFunctionInfo> shared);
>>>>>>> 626889fb

  // Tells whether this function should be subject to debugging, e.g. for
  // - scope inspection
  // - internal break points
  // - coverage and type profile
  // - error stack trace
  inline bool IsSubjectToDebugging() const;

  // Whether this function is defined in user-provided JavaScript code.
  inline bool IsUserJavaScript() const;

  // True if one can flush compiled code from this function, in such a way that
  // it can later be re-compiled.
  inline bool CanDiscardCompiled() const;

  // Flush compiled data from this function, setting it back to CompileLazy and
  // clearing any compiled metadata.
  V8_EXPORT_PRIVATE static void DiscardCompiled(
      Isolate* isolate, DirectHandle<SharedFunctionInfo> shared_info);

  // Discard the compiled metadata. If called during GC then
  // |gc_notify_updated_slot| should be used to record any slot updates.
  void DiscardCompiledMetadata(
      Isolate* isolate,
      std::function<void(Tagged<HeapObject> object, ObjectSlot slot,
                         Tagged<HeapObject> target)>
          gc_notify_updated_slot = [](Tagged<HeapObject> object,
                                      ObjectSlot slot,
                                      Tagged<HeapObject> target) {});

  // Returns true if the function has old bytecode that could be flushed. This
  // function shouldn't access any flags as it is used by concurrent marker.
  // Hence it takes the mode as an argument.
  inline bool ShouldFlushCode(base::EnumSet<CodeFlushMode> code_flush_mode);

  enum Inlineability {
    // Different reasons for not being inlineable:
    kHasNoScript,
    kNeedsBinaryCoverage,
    kIsBuiltin,
    kIsNotUserCode,
    kHasNoBytecode,
    kExceedsBytecodeLimit,
    kMayContainBreakPoints,
    kHasOptimizationDisabled,
    // Actually inlineable!
    kIsInlineable,
  };
  // Returns the first value that applies (see enum definition for the order).
  template <typename IsolateT>
<<<<<<< HEAD
  Inlineability GetInlineability(IsolateT* isolate) const;
=======
  Inlineability GetInlineability(CodeKind code_kind, IsolateT* isolate) const;
>>>>>>> 626889fb

  // Source size of this function.
  int SourceSize();

  // Returns `false` if formal parameters include rest parameters, optional
  // parameters, or destructuring parameters.
  // TODO(caitp): make this a flag set during parsing
  inline bool has_simple_parameters();

  // Initialize a SharedFunctionInfo from a parsed or preparsed function
  // literal.
  template <typename IsolateT>
  static void InitFromFunctionLiteral(IsolateT* isolate,
<<<<<<< HEAD
                                      Handle<SharedFunctionInfo> shared_info,
=======
>>>>>>> 626889fb
                                      FunctionLiteral* lit, bool is_toplevel);

  template <typename IsolateT>
  static void CreateAndSetUncompiledData(IsolateT* isolate,
<<<<<<< HEAD
                                         Handle<SharedFunctionInfo> shared_info,
=======
>>>>>>> 626889fb
                                         FunctionLiteral* lit);

  // Updates the expected number of properties based on estimate from parser.
  void UpdateExpectedNofPropertiesFromEstimate(FunctionLiteral* literal);
  void UpdateAndFinalizeExpectedNofPropertiesFromEstimate(
      FunctionLiteral* literal);

  // Sets the FunctionTokenOffset field based on the given token position and
  // start position.
  void SetFunctionTokenPosition(int function_token_position,
                                int start_position);

  static void EnsureBytecodeArrayAvailable(
      Isolate* isolate, Handle<SharedFunctionInfo> shared_info,
      IsCompiledScope* is_compiled_scope,
      CreateSourcePositions flag = CreateSourcePositions::kNo);

  inline bool CanCollectSourcePosition(Isolate* isolate);
  static void EnsureSourcePositionsAvailable(
      Isolate* isolate, DirectHandle<SharedFunctionInfo> shared_info);

  template <typename IsolateT>
  bool AreSourcePositionsAvailable(IsolateT* isolate) const;

  // Hash based on function literal id and script id.
  V8_EXPORT_PRIVATE uint32_t Hash();

  inline bool construct_as_builtin() const;

  // Determines and sets the ConstructAsBuiltinBit in |flags|, based on the
  // |function_data|. Must be called when creating the SFI after other fields
  // are initialized. The ConstructAsBuiltinBit determines whether
  // JSBuiltinsConstructStub or JSConstructStubGeneric should be called to
  // construct this function.
  inline void CalculateConstructAsBuiltin();

  // Replaces the current age with a new value if the current value matches the
  // one expected. Returns the value before this operation.
  inline uint16_t CompareExchangeAge(uint16_t expected_age, uint16_t new_age);

  // Bytecode aging
  V8_EXPORT_PRIVATE static void EnsureOldForTesting(
      Tagged<SharedFunctionInfo> sfu);

  // Dispatched behavior.
  DECL_PRINTER(SharedFunctionInfo)
  DECL_VERIFIER(SharedFunctionInfo)
#ifdef VERIFY_HEAP
  void SharedFunctionInfoVerify(LocalIsolate* isolate);
#endif
#ifdef OBJECT_PRINT
  void PrintSourceCode(std::ostream& os);
#endif

  // Iterate over all shared function infos in a given script.
  class ScriptIterator {
   public:
    V8_EXPORT_PRIVATE ScriptIterator(Isolate* isolate, Tagged<Script> script);
    explicit ScriptIterator(Handle<WeakFixedArray> infos);
    ScriptIterator(const ScriptIterator&) = delete;
    ScriptIterator& operator=(const ScriptIterator&) = delete;
    V8_EXPORT_PRIVATE Tagged<SharedFunctionInfo> Next();
    int CurrentIndex() const { return index_ - 1; }

    // Reset the iterator to run on |script|.
    void Reset(Isolate* isolate, Tagged<Script> script);

   private:
    Handle<WeakFixedArray> infos_;
    int index_;
  };

  // Constants.
  static const int kMaximumFunctionTokenOffset = kMaxUInt16 - 1;
  static const uint16_t kFunctionTokenOutOfRange = static_cast<uint16_t>(-1);
  static_assert(kMaximumFunctionTokenOffset + 1 == kFunctionTokenOutOfRange);

  static_assert(kSize % kTaggedSize == 0);

  class BodyDescriptor;

  // Bailout reasons must fit in the DisabledOptimizationReason bitfield.
<<<<<<< HEAD
  static_assert(BailoutReason::kLastErrorMessage <=
                DisabledOptimizationReasonBits::kMax);

  static_assert(FunctionKind::kLastFunctionKind <= FunctionKindBits::kMax);
  static_assert(FunctionSyntaxKind::kLastFunctionSyntaxKind <=
                FunctionSyntaxKindBits::kMax);
=======
  static_assert(DisabledOptimizationReasonBits::is_valid(
      BailoutReason::kLastErrorMessage));

  static_assert(FunctionKindBits::is_valid(FunctionKind::kLastFunctionKind));
  static_assert(FunctionSyntaxKindBits::is_valid(
      FunctionSyntaxKind::kLastFunctionSyntaxKind));
>>>>>>> 626889fb

  // Sets the bytecode in {shared}'s DebugInfo as the bytecode to
  // be returned by following calls to GetActiveBytecodeArray. Stores a
  // reference to the original bytecode in the DebugInfo.
<<<<<<< HEAD
  static void InstallDebugBytecode(Handle<SharedFunctionInfo> shared,
                                   Isolate* isolate);
  // Removes the debug bytecode and restores the original bytecode to be
  // returned by following calls to GetActiveBytecodeArray.
  static void UninstallDebugBytecode(SharedFunctionInfo shared,
                                     Isolate* isolate);
=======
  static void InstallDebugBytecode(DirectHandle<SharedFunctionInfo> shared,
                                   Isolate* isolate);
  // Removes the debug bytecode and restores the original bytecode to be
  // returned by following calls to GetActiveBytecodeArray.
  static void UninstallDebugBytecode(Tagged<SharedFunctionInfo> shared,
                                     Isolate* isolate);

#ifdef DEBUG
  // Verifies that all SFI::unique_id values on the heap are unique, including
  // Isolate::new_unique_sfi_id_.
  static bool UniqueIdsAreUnique(Isolate* isolate);
#endif  // DEBUG
>>>>>>> 626889fb

 private:
#ifdef VERIFY_HEAP
  void SharedFunctionInfoVerify(ReadOnlyRoots roots);
#endif

  // [name_or_scope_info]: Function name string, kNoSharedNameSentinel or
  // ScopeInfo.
  DECL_RELEASE_ACQUIRE_ACCESSORS(name_or_scope_info, Tagged<NameOrScopeInfoT>)

  // [outer scope info] The outer scope info, needed to lazily parse this
  // function.
  DECL_ACCESSORS(outer_scope_info, Tagged<HeapObject>)

  // [properties_are_final]: This bit is used to track if we have finished
  // parsing its properties. The properties final bit is only used by
  // class constructors to handle lazily parsed properties.
  DECL_BOOLEAN_ACCESSORS(properties_are_final)

  inline void set_kind(FunctionKind kind);

  inline uint16_t get_property_estimate_from_literal(FunctionLiteral* literal);

  // For ease of use of the BITFIELD macro.
  inline int32_t relaxed_flags() const;
  inline void set_relaxed_flags(int32_t flags);

  template <typename Impl>
  friend class FactoryBase;
  friend class V8HeapExplorer;
  FRIEND_TEST(PreParserTest, LazyFunctionLength);

  TQ_OBJECT_CONSTRUCTORS(SharedFunctionInfo)
<<<<<<< HEAD
=======
};

std::ostream& operator<<(std::ostream& os, SharedFunctionInfo::Inlineability i);

// A SharedFunctionInfoWrapper wraps a SharedFunctionInfo from trusted space.
// It can be useful when a protected pointer reference to a SharedFunctionInfo
// is needed, for example for a ProtectedFixedArray.
class SharedFunctionInfoWrapper : public TrustedObject {
 public:
  DECL_ACCESSORS(shared_info, Tagged<SharedFunctionInfo>)

  DECL_PRINTER(SharedFunctionInfoWrapper)
  DECL_VERIFIER(SharedFunctionInfoWrapper)

#define FIELD_LIST(V)               \
  V(kSharedInfoOffset, kTaggedSize) \
  V(kHeaderSize, 0)                 \
  V(kSize, 0)

  DEFINE_FIELD_OFFSET_CONSTANTS(TrustedObject::kHeaderSize, FIELD_LIST)
#undef FIELD_LIST

  class BodyDescriptor;

  OBJECT_CONSTRUCTORS(SharedFunctionInfoWrapper, TrustedObject);
>>>>>>> 626889fb
};

static constexpr int kStaticRootsSFISize = 48;
#ifdef V8_STATIC_ROOTS
static_assert(SharedFunctionInfo::kSize == kStaticRootsSFISize);
#endif  // V8_STATIC_ROOTS

// Printing support.
struct SourceCodeOf {
  explicit SourceCodeOf(Tagged<SharedFunctionInfo> v, int max = -1)
      : value(v), max_length(max) {}
  const Tagged<SharedFunctionInfo> value;
  int max_length;
};

// IsCompiledScope enables a caller to check if a function is compiled, and
// ensure it remains compiled (i.e., doesn't have it's bytecode flushed) while
// the scope is retained.
class V8_NODISCARD IsCompiledScope {
 public:
  inline IsCompiledScope(const Tagged<SharedFunctionInfo> shared,
                         Isolate* isolate);
  inline IsCompiledScope(const Tagged<SharedFunctionInfo> shared,
                         LocalIsolate* isolate);
<<<<<<< HEAD
  inline IsCompiledScope() : retain_code_(), is_compiled_(false) {}
=======
  inline IsCompiledScope() = default;

  inline bool is_compiled() const { return is_compiled_; }

 private:
  MaybeHandle<HeapObject> retain_code_ = {};
  bool is_compiled_ = false;
};

// IsBaselineCompiledScope enables a caller to check if a function is baseline
// compiled, and ensure it remains compiled (i.e., doesn't have it's baseline
// code flushed) while the scope is retained.
class V8_NODISCARD IsBaselineCompiledScope {
 public:
  inline IsBaselineCompiledScope(const Tagged<SharedFunctionInfo> shared,
                                 Isolate* isolate);
  inline IsBaselineCompiledScope() = default;
>>>>>>> 626889fb

  inline bool is_compiled() const { return is_compiled_; }

 private:
<<<<<<< HEAD
  MaybeHandle<HeapObject> retain_code_;
  bool is_compiled_;
=======
  MaybeHandle<Code> retain_code_ = {};
  bool is_compiled_ = false;
>>>>>>> 626889fb
};

std::ostream& operator<<(std::ostream& os, const SourceCodeOf& v);

}  // namespace v8::internal

#include "src/objects/object-macros-undef.h"

#endif  // V8_OBJECTS_SHARED_FUNCTION_INFO_H_<|MERGE_RESOLUTION|>--- conflicted
+++ resolved
@@ -45,15 +45,9 @@
 
 #if V8_ENABLE_WEBASSEMBLY
 namespace wasm {
-<<<<<<< HEAD
-struct WasmModule;
-class ValueType;
-using FunctionSig = Signature<ValueType>;
-=======
 class CanonicalValueType;
 struct WasmModule;
 class ValueType;
->>>>>>> 626889fb
 }  // namespace wasm
 #endif
 
@@ -179,16 +173,6 @@
           UncompiledDataWithPreparseData> {
  public:
   class BodyDescriptor;
-<<<<<<< HEAD
-
-  TQ_OBJECT_CONSTRUCTORS(UncompiledDataWithPreparseDataAndJob)
-};
-
-class InterpreterData
-    : public TorqueGeneratedInterpreterData<InterpreterData, Struct> {
- public:
-  using BodyDescriptor = StructBodyDescriptor;
-=======
 
   TQ_OBJECT_CONSTRUCTORS(UncompiledDataWithPreparseDataAndJob)
 };
@@ -201,7 +185,6 @@
   DECL_PROTECTED_POINTER_ACCESSORS(interpreter_trampoline, Code)
 
   class BodyDescriptor;
->>>>>>> 626889fb
 
  private:
   TQ_OBJECT_CONSTRUCTORS(InterpreterData)
@@ -232,19 +215,11 @@
   inline void SetName(Tagged<String> name);
 
   // Get the code object which represents the execution of this function.
-<<<<<<< HEAD
-  V8_EXPORT_PRIVATE Code GetCode(Isolate* isolate) const;
-
-  // Get the abstract code associated with the function, which will either be
-  // a Code object or a BytecodeArray.
-  inline AbstractCode abstract_code(Isolate* isolate);
-=======
   V8_EXPORT_PRIVATE Tagged<Code> GetCode(Isolate* isolate) const;
 
   // Get the abstract code associated with the function, which will either be
   // a Code object or a BytecodeArray.
   inline Tagged<AbstractCode> abstract_code(Isolate* isolate);
->>>>>>> 626889fb
 
   // Set up the link between shared function info and the script. The shared
   // function info is added to the list on the script.
@@ -257,11 +232,7 @@
   // Copy the data from another SharedFunctionInfo. Used for copying data into
   // and out of a placeholder SharedFunctionInfo, for off-thread compilation
   // which is not allowed to touch a main-thread-visible SharedFunctionInfo.
-<<<<<<< HEAD
-  void CopyFrom(SharedFunctionInfo other);
-=======
   void CopyFrom(Tagged<SharedFunctionInfo> other, IsolateForSandbox isolate);
->>>>>>> 626889fb
 
   // Layout description of the optimized code map.
   static const int kEntriesStart = 0;
@@ -272,11 +243,6 @@
 
   static const int kNotFound = -1;
 
-<<<<<<< HEAD
-  DECL_ACQUIRE_GETTER(scope_info, ScopeInfo)
-  // Deprecated, use the ACQUIRE version instead.
-  DECL_GETTER(scope_info, ScopeInfo)
-=======
   static constexpr int kAgeSize = kAgeOffsetEnd - kAgeOffset + 1;
   static constexpr uint16_t kMaxAge = UINT16_MAX;
 
@@ -285,7 +251,6 @@
   DECL_GETTER(scope_info, Tagged<ScopeInfo>)
   // Slow but safe:
   inline Tagged<ScopeInfo> EarlyScopeInfo(AcquireLoadTag tag);
->>>>>>> 626889fb
 
   // Set scope_info without moving the existing name onto the ScopeInfo.
   inline void set_raw_scope_info(Tagged<ScopeInfo> scope_info,
@@ -304,14 +269,6 @@
   V8_EXPORT_PRIVATE int StartPosition() const;
 
   V8_EXPORT_PRIVATE void UpdateFromFunctionLiteralForLiveEdit(
-<<<<<<< HEAD
-      FunctionLiteral* lit);
-
-  // [outer scope info | feedback metadata] Shared storage for outer scope info
-  // (on uncompiled functions) and feedback metadata (on compiled functions).
-  DECL_ACCESSORS(raw_outer_scope_info_or_feedback_metadata, HeapObject)
-  DECL_ACQUIRE_GETTER(raw_outer_scope_info_or_feedback_metadata, HeapObject)
-=======
       IsolateForSandbox isolate, FunctionLiteral* lit);
 
   // [outer scope info | feedback metadata] Shared storage for outer scope info
@@ -319,7 +276,6 @@
   DECL_ACCESSORS(raw_outer_scope_info_or_feedback_metadata, Tagged<HeapObject>)
   DECL_ACQUIRE_GETTER(raw_outer_scope_info_or_feedback_metadata,
                       Tagged<HeapObject>)
->>>>>>> 626889fb
  private:
   using TorqueGeneratedSharedFunctionInfo::
       outer_scope_info_or_feedback_metadata;
@@ -335,13 +291,8 @@
   // this function.
   inline bool HasFeedbackMetadata() const;
   inline bool HasFeedbackMetadata(AcquireLoadTag tag) const;
-<<<<<<< HEAD
-  inline FeedbackMetadata feedback_metadata() const;
-  DECL_RELEASE_ACQUIRE_ACCESSORS(feedback_metadata, FeedbackMetadata)
-=======
   DECL_GETTER(feedback_metadata, Tagged<FeedbackMetadata>)
   DECL_RELEASE_ACQUIRE_ACCESSORS(feedback_metadata, Tagged<FeedbackMetadata>)
->>>>>>> 626889fb
 
   // Returns if this function has been compiled yet. Note: with bytecode
   // flushing, any GC after this call is made could cause the function
@@ -357,10 +308,6 @@
 
   // [internal formal parameter count]: The declared number of parameters.
   // For subclass constructors, also includes new.target.
-<<<<<<< HEAD
-  // The size of function's frame is
-  // internal_formal_parameter_count_with_receiver.
-=======
   //
   // NOTE: SharedFunctionInfo objects are located inside the sandbox, so an
   // attacker able to corrupt in-sandbox memory can change this field
@@ -372,7 +319,6 @@
   // count can be obtained from a BytecodeArray (e.g. for interpreting
   // bytecode), a Code object (e.g. for deoptimizing optimized code), or the
   // JSDispatchTable (e.g. for invoking a JSFunction).
->>>>>>> 626889fb
   inline void set_internal_formal_parameter_count(int value);
   inline uint16_t internal_formal_parameter_count_with_receiver() const;
   inline uint16_t internal_formal_parameter_count_without_receiver() const;
@@ -385,17 +331,10 @@
   // Set the formal parameter count so the function code will be
   // called without using argument adaptor frames.
   inline void DontAdaptArguments();
-<<<<<<< HEAD
-  inline bool IsDontAdaptArguments() const;
-
-  // [function data]: This field holds some additional data for function.
-  // Currently it has one of:
-=======
 
   // Accessors for the data associated with this SFI.
   //
   // Currently it can be one of:
->>>>>>> 626889fb
   //  - a FunctionTemplateInfo to make benefit the API [IsApiFunction()].
   //  - a BytecodeArray for the interpreter [HasBytecodeArray()].
   //  - a InterpreterData with the BytecodeArray and a copy of the
@@ -457,24 +396,6 @@
  public:
   inline bool IsApiFunction() const;
   inline bool is_class_constructor() const;
-<<<<<<< HEAD
-  inline FunctionTemplateInfo get_api_func_data() const;
-  inline void set_api_func_data(FunctionTemplateInfo data);
-  DECL_GETTER(HasBytecodeArray, bool)
-  template <typename IsolateT>
-  inline BytecodeArray GetBytecodeArray(IsolateT* isolate) const;
-
-  inline void set_bytecode_array(BytecodeArray bytecode);
-  DECL_GETTER(InterpreterTrampoline, Code)
-  DECL_GETTER(HasInterpreterData, bool)
-  DECL_GETTER(interpreter_data, InterpreterData)
-  inline void set_interpreter_data(InterpreterData interpreter_data);
-  DECL_GETTER(HasBaselineCode, bool)
-  DECL_RELEASE_ACQUIRE_ACCESSORS(baseline_code, Code)
-  inline void FlushBaselineCode();
-  inline BytecodeArray GetActiveBytecodeArray() const;
-  inline void SetActiveBytecodeArray(BytecodeArray bytecode);
-=======
   DECL_ACCESSORS(api_func_data, Tagged<FunctionTemplateInfo>)
   DECL_GETTER(HasBytecodeArray, bool)
   template <typename IsolateT>
@@ -501,7 +422,6 @@
       IsolateForSandbox isolate) const;
   inline void SetActiveBytecodeArray(Tagged<BytecodeArray> bytecode,
                                      IsolateForSandbox isolate);
->>>>>>> 626889fb
 
 #if V8_ENABLE_WEBASSEMBLY
   inline bool HasAsmWasmData() const;
@@ -510,21 +430,6 @@
   inline bool HasWasmJSFunctionData() const;
   inline bool HasWasmCapiFunctionData() const;
   inline bool HasWasmResumeData() const;
-<<<<<<< HEAD
-  inline AsmWasmData asm_wasm_data() const;
-  inline void set_asm_wasm_data(AsmWasmData data);
-
-  V8_EXPORT_PRIVATE WasmExportedFunctionData
-  wasm_exported_function_data() const;
-  WasmFunctionData wasm_function_data() const;
-  WasmJSFunctionData wasm_js_function_data() const;
-  WasmCapiFunctionData wasm_capi_function_data() const;
-  WasmResumeData wasm_resume_data() const;
-
-  inline const wasm::WasmModule* wasm_module() const;
-  inline const wasm::FunctionSig* wasm_function_signature() const;
-  inline int wasm_function_index() const;
-=======
   DECL_ACCESSORS(asm_wasm_data, Tagged<AsmWasmData>)
 
   // Note: The accessors below will read a trusted pointer; when accessing it
@@ -536,18 +441,12 @@
   DECL_GETTER(wasm_capi_function_data, Tagged<WasmCapiFunctionData>)
 
   DECL_GETTER(wasm_resume_data, Tagged<WasmResumeData>)
->>>>>>> 626889fb
 #endif  // V8_ENABLE_WEBASSEMBLY
 
   // builtin corresponds to the auto-generated Builtin enum.
   inline bool HasBuiltinId() const;
-<<<<<<< HEAD
-  inline Builtin builtin_id() const;
-  inline void set_builtin_id(Builtin builtin);
-=======
   DECL_PRIMITIVE_ACCESSORS(builtin_id, Builtin)
 
->>>>>>> 626889fb
   inline bool HasUncompiledData() const;
   inline Tagged<UncompiledData> uncompiled_data(
       IsolateForSandbox isolate) const;
@@ -560,11 +459,7 @@
       Tagged<UncompiledDataWithPreparseData> data,
       WriteBarrierMode mode = UPDATE_WRITE_BARRIER);
   inline bool HasUncompiledDataWithoutPreparseData() const;
-<<<<<<< HEAD
-  inline void ClearUncompiledDataJobPointer();
-=======
   inline void ClearUncompiledDataJobPointer(IsolateForSandbox isolate);
->>>>>>> 626889fb
 
   // Clear out pre-parsed scope data from UncompiledDataWithPreparseData,
   // turning it into UncompiledDataWithoutPreparseData.
@@ -575,19 +470,6 @@
   // code written in OO style, where almost all functions are anonymous but are
   // assigned to object properties.
   inline bool HasInferredName();
-<<<<<<< HEAD
-  inline String inferred_name() const;
-
-  // Break infos are contained in DebugInfo, this is a convenience method
-  // to simplify access.
-  V8_EXPORT_PRIVATE bool HasBreakInfo() const;
-  bool BreakAtEntry() const;
-
-  // Coverage infos are contained in DebugInfo, this is a convenience method
-  // to simplify access.
-  bool HasCoverageInfo() const;
-  CoverageInfo GetCoverageInfo() const;
-=======
   DECL_GETTER(inferred_name, Tagged<String>)
 
   // All DebugInfo accessors forward to the Debug object which stores DebugInfo
@@ -600,29 +482,15 @@
   bool BreakAtEntry(Isolate* isolate) const;
   bool HasCoverageInfo(Isolate* isolate) const;
   Tagged<CoverageInfo> GetCoverageInfo(Isolate* isolate) const;
->>>>>>> 626889fb
 
   // The function's name if it is non-empty, otherwise the inferred name.
   std::unique_ptr<char[]> DebugNameCStr() const;
   static Handle<String> DebugName(Isolate* isolate,
-<<<<<<< HEAD
-                                  Handle<SharedFunctionInfo> shared);
-=======
                                   DirectHandle<SharedFunctionInfo> shared);
->>>>>>> 626889fb
 
   // Used for flags such as --turbo-filter.
   bool PassesFilter(const char* raw_filter);
 
-<<<<<<< HEAD
-  // [script_or_debug_info]: One of:
-  //  - Script from which the function originates.
-  //  - a DebugInfo which holds the actual script [HasDebugInfo()].
-  DECL_RELEASE_ACQUIRE_ACCESSORS(script_or_debug_info, HeapObject)
-
-  DECL_GETTER(script, HeapObject)
-  inline void set_script(HeapObject script);
-=======
   // [script]: the Script from which the function originates, or undefined.
   DECL_RELEASE_ACQUIRE_ACCESSORS(script, Tagged<HeapObject>)
   // Use `raw_script` if deserialization of this SharedFunctionInfo may still
@@ -634,19 +502,10 @@
   inline Tagged<HeapObject> script() const;
   inline Tagged<HeapObject> script(PtrComprCageBase cage_base) const;
   inline bool has_script(AcquireLoadTag tag) const;
->>>>>>> 626889fb
 
   // True if the underlying script was parsed and compiled in REPL mode.
   inline bool is_repl_mode() const;
 
-<<<<<<< HEAD
-  // The function is subject to debugging if a debug info is attached.
-  DECL_GETTER(HasDebugInfo, bool)
-  DECL_GETTER(GetDebugInfo, DebugInfo)
-  inline void SetDebugInfo(DebugInfo debug_info);
-
-=======
->>>>>>> 626889fb
   // The offset of the 'function' token in the script source relative to the
   // start position. Can return kFunctionTokenOutOfRange if offset doesn't
   // fit in 16 bits.
@@ -666,10 +525,7 @@
 
   // [flags] Bit field containing various flags about the function.
   DECL_RELAXED_INT32_ACCESSORS(flags)
-<<<<<<< HEAD
-=======
   DECL_RELAXED_INT32_ACCESSORS(function_literal_id)
->>>>>>> 626889fb
   DECL_UINT8_ACCESSORS(flags2)
 
   DECL_UINT16_ACCESSORS(age)
@@ -681,16 +537,11 @@
 
   DECL_BOOLEAN_ACCESSORS(is_sparkplug_compiling)
   DECL_BOOLEAN_ACCESSORS(maglev_compilation_failed)
-<<<<<<< HEAD
-
-  DECL_BOOLEAN_ACCESSORS(sparkplug_compiled)
-=======
 
   CachedTieringDecision cached_tiering_decision();
   void set_cached_tiering_decision(CachedTieringDecision decision);
 
   DECL_BOOLEAN_ACCESSORS(function_context_independent_compiled)
->>>>>>> 626889fb
 
   // Is this function a top-level function (scripts, evals).
   DECL_BOOLEAN_ACCESSORS(is_toplevel)
@@ -777,17 +628,10 @@
 
   // [source code]: Source code for the function.
   bool HasSourceCode() const;
-<<<<<<< HEAD
-  static Handle<Object> GetSourceCode(Isolate* isolate,
-                                      Handle<SharedFunctionInfo> shared);
-  static Handle<Object> GetSourceCodeHarmony(Isolate* isolate,
-                                             Handle<SharedFunctionInfo> shared);
-=======
   static DirectHandle<Object> GetSourceCode(
       Isolate* isolate, DirectHandle<SharedFunctionInfo> shared);
   static Handle<Object> GetSourceCodeHarmony(
       Isolate* isolate, DirectHandle<SharedFunctionInfo> shared);
->>>>>>> 626889fb
 
   // Tells whether this function should be subject to debugging, e.g. for
   // - scope inspection
@@ -838,11 +682,7 @@
   };
   // Returns the first value that applies (see enum definition for the order).
   template <typename IsolateT>
-<<<<<<< HEAD
-  Inlineability GetInlineability(IsolateT* isolate) const;
-=======
   Inlineability GetInlineability(CodeKind code_kind, IsolateT* isolate) const;
->>>>>>> 626889fb
 
   // Source size of this function.
   int SourceSize();
@@ -856,18 +696,10 @@
   // literal.
   template <typename IsolateT>
   static void InitFromFunctionLiteral(IsolateT* isolate,
-<<<<<<< HEAD
-                                      Handle<SharedFunctionInfo> shared_info,
-=======
->>>>>>> 626889fb
                                       FunctionLiteral* lit, bool is_toplevel);
 
   template <typename IsolateT>
   static void CreateAndSetUncompiledData(IsolateT* isolate,
-<<<<<<< HEAD
-                                         Handle<SharedFunctionInfo> shared_info,
-=======
->>>>>>> 626889fb
                                          FunctionLiteral* lit);
 
   // Updates the expected number of properties based on estimate from parser.
@@ -950,33 +782,16 @@
   class BodyDescriptor;
 
   // Bailout reasons must fit in the DisabledOptimizationReason bitfield.
-<<<<<<< HEAD
-  static_assert(BailoutReason::kLastErrorMessage <=
-                DisabledOptimizationReasonBits::kMax);
-
-  static_assert(FunctionKind::kLastFunctionKind <= FunctionKindBits::kMax);
-  static_assert(FunctionSyntaxKind::kLastFunctionSyntaxKind <=
-                FunctionSyntaxKindBits::kMax);
-=======
   static_assert(DisabledOptimizationReasonBits::is_valid(
       BailoutReason::kLastErrorMessage));
 
   static_assert(FunctionKindBits::is_valid(FunctionKind::kLastFunctionKind));
   static_assert(FunctionSyntaxKindBits::is_valid(
       FunctionSyntaxKind::kLastFunctionSyntaxKind));
->>>>>>> 626889fb
 
   // Sets the bytecode in {shared}'s DebugInfo as the bytecode to
   // be returned by following calls to GetActiveBytecodeArray. Stores a
   // reference to the original bytecode in the DebugInfo.
-<<<<<<< HEAD
-  static void InstallDebugBytecode(Handle<SharedFunctionInfo> shared,
-                                   Isolate* isolate);
-  // Removes the debug bytecode and restores the original bytecode to be
-  // returned by following calls to GetActiveBytecodeArray.
-  static void UninstallDebugBytecode(SharedFunctionInfo shared,
-                                     Isolate* isolate);
-=======
   static void InstallDebugBytecode(DirectHandle<SharedFunctionInfo> shared,
                                    Isolate* isolate);
   // Removes the debug bytecode and restores the original bytecode to be
@@ -989,7 +804,6 @@
   // Isolate::new_unique_sfi_id_.
   static bool UniqueIdsAreUnique(Isolate* isolate);
 #endif  // DEBUG
->>>>>>> 626889fb
 
  private:
 #ifdef VERIFY_HEAP
@@ -1023,8 +837,6 @@
   FRIEND_TEST(PreParserTest, LazyFunctionLength);
 
   TQ_OBJECT_CONSTRUCTORS(SharedFunctionInfo)
-<<<<<<< HEAD
-=======
 };
 
 std::ostream& operator<<(std::ostream& os, SharedFunctionInfo::Inlineability i);
@@ -1050,7 +862,6 @@
   class BodyDescriptor;
 
   OBJECT_CONSTRUCTORS(SharedFunctionInfoWrapper, TrustedObject);
->>>>>>> 626889fb
 };
 
 static constexpr int kStaticRootsSFISize = 48;
@@ -1075,9 +886,6 @@
                          Isolate* isolate);
   inline IsCompiledScope(const Tagged<SharedFunctionInfo> shared,
                          LocalIsolate* isolate);
-<<<<<<< HEAD
-  inline IsCompiledScope() : retain_code_(), is_compiled_(false) {}
-=======
   inline IsCompiledScope() = default;
 
   inline bool is_compiled() const { return is_compiled_; }
@@ -1095,18 +903,12 @@
   inline IsBaselineCompiledScope(const Tagged<SharedFunctionInfo> shared,
                                  Isolate* isolate);
   inline IsBaselineCompiledScope() = default;
->>>>>>> 626889fb
 
   inline bool is_compiled() const { return is_compiled_; }
 
  private:
-<<<<<<< HEAD
-  MaybeHandle<HeapObject> retain_code_;
-  bool is_compiled_;
-=======
   MaybeHandle<Code> retain_code_ = {};
   bool is_compiled_ = false;
->>>>>>> 626889fb
 };
 
 std::ostream& operator<<(std::ostream& os, const SourceCodeOf& v);
