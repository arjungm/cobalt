--- conflicted
+++ resolved
@@ -13,10 +13,7 @@
   // Whether an instrumentation breakpoint is set for this script (wasm only).
   break_on_entry: bool: 1 bit;
   produce_compile_hints: bool: 1 bit;
-<<<<<<< HEAD
-=======
   deserialized: bool: 1 bit;
->>>>>>> 626889fb
 }
 
 extern class Script extends Struct {
@@ -56,10 +53,6 @@
   // the start positions of lazy functions which got compiled.
   compiled_lazy_function_positions: ArrayList|Undefined;
 
-  // [compiled_lazy_function_positions]: ArrayList containing SMIs marking
-  // the start positions of lazy functions which got compiled.
-  compiled_lazy_function_positions: ArrayList|Undefined;
-
   // [flags]: Holds an exciting bitfield.
   flags: SmiTagged<ScriptFlags>;
 
