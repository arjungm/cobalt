// Copyright 2018 the V8 project authors. All rights reserved.
// Use of this source code is governed by a BSD-style license that can be
// found in the LICENSE file.

#ifndef V8_OBJECTS_FREE_SPACE_H_
#define V8_OBJECTS_FREE_SPACE_H_

#include "src/objects/heap-object.h"

// Has to be the last include (doesn't have include guards):
#include "src/objects/object-macros.h"

namespace v8 {
namespace internal {

#include "torque-generated/src/objects/free-space-tq.inc"

// FreeSpace are fixed-size free memory blocks used by the heap and GC.
// They look like heap objects (are heap object tagged and have a map) so that
// the heap remains iterable.  They have a size and a next pointer.
// The next pointer is the raw address of the next FreeSpace object (or NULL)
// in the free list.
//
// When external code space is enabled next pointer is stored as Smi values
// representing a diff from current FreeSpace object address in kObjectAlignment
// chunks. Terminating FreeSpace value is represented as Smi zero.
// Such a representation has the following properties:
// a) it can hold both positive an negative diffs for full pointer compression
//    cage size (HeapObject address has only valuable 30 bits while Smis have
//    31 bits),
// b) it's independent of the pointer compression base and pointer compression
//    scheme.
class FreeSpace : public TorqueGeneratedFreeSpace<FreeSpace, HeapObject> {
 public:
  // [size]: size of the free space including the header.
<<<<<<< HEAD
  DECL_RELAXED_SMI_ACCESSORS(size)

  inline int Size();

  // Accessors for the next field.
  inline FreeSpace next() const;
  inline void set_next(FreeSpace next);

  inline static FreeSpace cast(HeapObject obj);
  inline static FreeSpace unchecked_cast(const Object obj);
=======
  DECL_RELAXED_INT_ACCESSORS(size)
  static inline void SetSize(const WritableFreeSpace& writable_free_space,
                             int size, RelaxedStoreTag);
  inline int Size();

  // Accessors for the next field.
  inline Tagged<FreeSpace> next() const;
  inline void SetNext(const WritableFreeSpace& writable_free_space,
                      Tagged<FreeSpace> next);
>>>>>>> 626889fb

  // Dispatched behavior.
  DECL_PRINTER(FreeSpace)

  class BodyDescriptor;

 private:
  inline bool IsValid() const;

  TQ_OBJECT_CONSTRUCTORS(FreeSpace)
};

}  // namespace internal
}  // namespace v8

#include "src/objects/object-macros-undef.h"

#endif  // V8_OBJECTS_FREE_SPACE_H_<|MERGE_RESOLUTION|>--- conflicted
+++ resolved
@@ -33,18 +33,6 @@
 class FreeSpace : public TorqueGeneratedFreeSpace<FreeSpace, HeapObject> {
  public:
   // [size]: size of the free space including the header.
-<<<<<<< HEAD
-  DECL_RELAXED_SMI_ACCESSORS(size)
-
-  inline int Size();
-
-  // Accessors for the next field.
-  inline FreeSpace next() const;
-  inline void set_next(FreeSpace next);
-
-  inline static FreeSpace cast(HeapObject obj);
-  inline static FreeSpace unchecked_cast(const Object obj);
-=======
   DECL_RELAXED_INT_ACCESSORS(size)
   static inline void SetSize(const WritableFreeSpace& writable_free_space,
                              int size, RelaxedStoreTag);
@@ -54,7 +42,6 @@
   inline Tagged<FreeSpace> next() const;
   inline void SetNext(const WritableFreeSpace& writable_free_space,
                       Tagged<FreeSpace> next);
->>>>>>> 626889fb
 
   // Dispatched behavior.
   DECL_PRINTER(FreeSpace)
