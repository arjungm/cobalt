// Copyright 2019 the V8 project authors. All rights reserved.
// Use of this source code is governed by a BSD-style license that can be
// found in the LICENSE file.

extern class AllocationSite extends HeapObject;

<<<<<<< HEAD
=======
@cppObjectLayoutDefinition
>>>>>>> 626889fb
extern class AllocationMemento extends Struct {
  allocation_site: AllocationSite;
}<|MERGE_RESOLUTION|>--- conflicted
+++ resolved
@@ -4,10 +4,7 @@
 
 extern class AllocationSite extends HeapObject;
 
-<<<<<<< HEAD
-=======
 @cppObjectLayoutDefinition
->>>>>>> 626889fb
 extern class AllocationMemento extends Struct {
   allocation_site: AllocationSite;
 }