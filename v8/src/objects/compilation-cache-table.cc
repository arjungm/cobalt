--- conflicted
+++ resolved
@@ -13,25 +13,12 @@
 
 namespace {
 
-<<<<<<< HEAD
-const int kLiteralEntryLength = 2;
-const int kLiteralInitialLength = 2;
-const int kLiteralContextOffset = 0;
-const int kLiteralLiteralsOffset = 1;
-
-int SearchLiteralsMapEntry(CompilationCacheTable cache,
-                           InternalIndex cache_entry, Context native_context) {
-  DisallowGarbageCollection no_gc;
-  DCHECK(native_context.IsNativeContext());
-  Object obj = cache.EvalFeedbackValueAt(cache_entry);
-=======
 Tagged<JSFunction> SearchLiteralsMap(Tagged<CompilationCacheTable> cache,
                                      InternalIndex cache_entry,
                                      Tagged<Context> native_context) {
   DisallowGarbageCollection no_gc;
   DCHECK(IsNativeContext(native_context));
   Tagged<Object> obj = cache->EvalJSFunctionsValueAt(cache_entry);
->>>>>>> 626889fb
 
   // Check that there's no confusion between FixedArray and WeakFixedArray (the
   // object used to be a FixedArray here).
@@ -51,19 +38,6 @@
   return {};
 }
 
-<<<<<<< HEAD
-void AddToFeedbackCellsMap(Handle<CompilationCacheTable> cache,
-                           InternalIndex cache_entry,
-                           Handle<Context> native_context,
-                           Handle<FeedbackCell> feedback_cell) {
-  Isolate* isolate = native_context->GetIsolate();
-  DCHECK(native_context->IsNativeContext());
-  static_assert(kLiteralEntryLength == 2);
-  Handle<WeakFixedArray> new_literals_map;
-  int entry;
-
-  Object obj = cache->EvalFeedbackValueAt(cache_entry);
-=======
 void AddToJSFunctionMap(DirectHandle<CompilationCacheTable> cache,
                         InternalIndex cache_entry,
                         DirectHandle<JSFunction> js_function) {
@@ -72,7 +46,6 @@
   int entry = -1;
 
   Tagged<Object> obj = cache->EvalJSFunctionsValueAt(cache_entry);
->>>>>>> 626889fb
 
   // Check that there's no confusion between FixedArray and WeakFixedArray (the
   // object used to be a FixedArray here).
@@ -112,41 +85,12 @@
                    IsJSFunction(object.GetHeapObjectAssumeWeak()));
   }
 #endif
-<<<<<<< HEAD
-
-  Object old_literals_map = cache->EvalFeedbackValueAt(cache_entry);
-  if (old_literals_map != *new_literals_map) {
-    cache->SetEvalFeedbackValueAt(cache_entry, *new_literals_map);
-  }
-}
-
-FeedbackCell SearchLiteralsMap(CompilationCacheTable cache,
-                               InternalIndex cache_entry,
-                               Context native_context) {
-  FeedbackCell result;
-  int entry = SearchLiteralsMapEntry(cache, cache_entry, native_context);
-  if (entry >= 0) {
-    WeakFixedArray literals_map =
-        WeakFixedArray::cast(cache.EvalFeedbackValueAt(cache_entry));
-    DCHECK_LE(entry + kLiteralEntryLength, literals_map.length());
-    MaybeObject object = literals_map.Get(entry + kLiteralLiteralsOffset);
-
-    if (!object->IsCleared()) {
-      result = FeedbackCell::cast(object->GetHeapObjectAssumeWeak());
-    }
-  }
-  DCHECK(result.is_null() || result.IsFeedbackCell());
-  return result;
-}
-
-=======
   Tagged<Object> old_js_functions = cache->EvalJSFunctionsValueAt(cache_entry);
   if (old_js_functions != *new_js_functions) {
     cache->SetEvalJSFunctionsValueAt(cache_entry, *new_js_functions);
   }
 }
 
->>>>>>> 626889fb
 // EvalCacheKeys are used as keys in the eval cache.
 class EvalCacheKey : public HashTableKey {
  public:
@@ -160,12 +104,8 @@
   // * When positive, position is the position in the source where eval is
   //   called. When negative, position is the negation of the position in the
   //   dynamic function's effective source where the ')' ends the parameters.
-<<<<<<< HEAD
-  EvalCacheKey(Handle<String> source, Handle<SharedFunctionInfo> shared,
-=======
   EvalCacheKey(DirectHandle<String> source,
                DirectHandle<SharedFunctionInfo> shared,
->>>>>>> 626889fb
                LanguageMode language_mode, int position)
       : HashTableKey(CompilationCacheShape::EvalHash(*source, *shared,
                                                      language_mode, position)),
@@ -174,26 +114,12 @@
         language_mode_(language_mode),
         position_(position) {}
 
-<<<<<<< HEAD
-  bool IsMatch(Object other) override {
-    DisallowGarbageCollection no_gc;
-    if (!other.IsFixedArray()) {
-      DCHECK(other.IsNumber());
-      uint32_t other_hash = static_cast<uint32_t>(other.Number());
-      return Hash() == other_hash;
-    }
-    FixedArray other_array = FixedArray::cast(other);
-    DCHECK(other_array.get(0).IsSharedFunctionInfo());
-    if (*shared_ != other_array.get(0)) return false;
-    int language_unchecked = Smi::ToInt(other_array.get(2));
-=======
   bool IsMatch(Tagged<Object> other) override {
     DisallowGarbageCollection no_gc;
     Tagged<FixedArray> other_array = Cast<FixedArray>(other);
     DCHECK(IsSharedFunctionInfo(other_array->get(0)));
     if (*shared_ != other_array->get(0)) return false;
     int language_unchecked = Smi::ToInt(other_array->get(2));
->>>>>>> 626889fb
     DCHECK(is_valid_language_mode(language_unchecked));
     LanguageMode language_mode = static_cast<LanguageMode>(language_unchecked);
     if (language_mode != language_mode_) return false;
@@ -259,17 +185,6 @@
   Handle<SharedFunctionInfo> key_;
 };
 
-<<<<<<< HEAD
-Smi ScriptHash(String source, MaybeHandle<Object> maybe_name, int line_offset,
-               int column_offset, v8::ScriptOriginOptions origin_options,
-               Isolate* isolate) {
-  DisallowGarbageCollection no_gc;
-  size_t hash = base::hash_combine(source.EnsureHash());
-  if (Handle<Object> name;
-      maybe_name.ToHandle(&name) && name->IsString(isolate)) {
-    hash =
-        base::hash_combine(hash, String::cast(*name).EnsureHash(), line_offset,
-=======
 Tagged<Smi> ScriptHash(Tagged<String> source,
                        MaybeDirectHandle<Object> maybe_name, int line_offset,
                        int column_offset,
@@ -281,7 +196,6 @@
       maybe_name.ToHandle(&name) && IsString(*name, isolate)) {
     hash =
         base::hash_combine(hash, Cast<String>(*name)->EnsureHash(), line_offset,
->>>>>>> 626889fb
                            column_offset, origin_options.Flags());
   }
   // The upper bits of the hash are discarded so that the value fits in a Smi.
@@ -290,42 +204,16 @@
 
 }  // namespace
 
-<<<<<<< HEAD
-// We only re-use a cached function for some script source code if the
-// script originates from the same place. This is to avoid issues
-// when reporting errors, etc.
-bool ScriptCacheKey::MatchesOrigin(Script script) {
-=======
 // We only reuse a cached function for some script source code if the
 // script originates from the same place. This is to avoid issues
 // when reporting errors, etc.
 bool ScriptCacheKey::MatchesScript(Tagged<Script> script) {
->>>>>>> 626889fb
   DisallowGarbageCollection no_gc;
 
   // If the script name isn't set, the boilerplate script should have
   // an undefined name to have the same origin.
   Handle<Object> name;
   if (!name_.ToHandle(&name)) {
-<<<<<<< HEAD
-    return script.name().IsUndefined(isolate_);
-  }
-  // Do the fast bailout checks first.
-  if (line_offset_ != script.line_offset()) return false;
-  if (column_offset_ != script.column_offset()) return false;
-  // Check that both names are strings. If not, no match.
-  if (!name->IsString(isolate_) || !script.name().IsString(isolate_))
-    return false;
-  // Are the origin_options same?
-  if (origin_options_.Flags() != script.origin_options().Flags()) {
-    return false;
-  }
-  // Compare the two name strings for equality.
-  if (!String::cast(*name).Equals(String::cast(script.name()))) {
-    return false;
-  }
-
-=======
     return IsUndefined(script->name(), isolate_);
   }
   // Do the fast bailout checks first.
@@ -374,25 +262,11 @@
           ReadOnlyRoots(isolate_).empty_fixed_array()) {
     return true;
   }
->>>>>>> 626889fb
   // TODO(cbruni, chromium:1244145): Remove once migrated to the context
   Handle<Object> maybe_host_defined_options;
   if (!host_defined_options_.ToHandle(&maybe_host_defined_options)) {
     maybe_host_defined_options = isolate_->factory()->empty_fixed_array();
   }
-<<<<<<< HEAD
-  FixedArray host_defined_options =
-      FixedArray::cast(*maybe_host_defined_options);
-  FixedArray script_options = FixedArray::cast(script.host_defined_options());
-  int length = host_defined_options.length();
-  if (length != script_options.length()) return false;
-
-  for (int i = 0; i < length; i++) {
-    // host-defined options is a v8::PrimitiveArray.
-    DCHECK(host_defined_options.get(i).IsPrimitive());
-    DCHECK(script_options.get(i).IsPrimitive());
-    if (!host_defined_options.get(i).StrictEquals(script_options.get(i))) {
-=======
   Tagged<FixedArray> host_defined_options =
       Cast<FixedArray>(*maybe_host_defined_options);
   Tagged<FixedArray> script_options =
@@ -406,7 +280,6 @@
     DCHECK(IsPrimitive(script_options->get(i)));
     if (!Object::StrictEquals(host_defined_options->get(i),
                               script_options->get(i))) {
->>>>>>> 626889fb
       return false;
     }
   }
@@ -419,21 +292,14 @@
     : ScriptCacheKey(source, script_details->name_obj,
                      script_details->line_offset, script_details->column_offset,
                      script_details->origin_options,
-<<<<<<< HEAD
-                     script_details->host_defined_options, isolate) {}
-=======
                      script_details->host_defined_options,
                      script_details->wrapped_arguments, isolate) {}
->>>>>>> 626889fb
 
 ScriptCacheKey::ScriptCacheKey(Handle<String> source, MaybeHandle<Object> name,
                                int line_offset, int column_offset,
                                v8::ScriptOriginOptions origin_options,
                                MaybeHandle<Object> host_defined_options,
-<<<<<<< HEAD
-=======
                                MaybeHandle<FixedArray> maybe_wrapped_arguments,
->>>>>>> 626889fb
                                Isolate* isolate)
     : HashTableKey(static_cast<uint32_t>(ScriptHash(*source, name, line_offset,
                                                     column_offset,
@@ -445,17 +311,6 @@
       column_offset_(column_offset),
       origin_options_(origin_options),
       host_defined_options_(host_defined_options),
-<<<<<<< HEAD
-      isolate_(isolate) {
-  DCHECK(Smi::IsValid(static_cast<int>(Hash())));
-}
-
-bool ScriptCacheKey::IsMatch(Object other) {
-  DisallowGarbageCollection no_gc;
-  DCHECK(other.IsWeakFixedArray());
-  WeakFixedArray other_array = WeakFixedArray::cast(other);
-  DCHECK_EQ(other_array.length(), kEnd);
-=======
       wrapped_arguments_(maybe_wrapped_arguments),
       isolate_(isolate) {
   DCHECK(Smi::IsValid(static_cast<int>(Hash())));
@@ -476,35 +331,10 @@
   DCHECK(IsWeakFixedArray(other));
   Tagged<WeakFixedArray> other_array = Cast<WeakFixedArray>(other);
   DCHECK_EQ(other_array->length(), kEnd);
->>>>>>> 626889fb
 
   // A hash check can quickly reject many non-matches, even though this step
   // isn't strictly necessary.
   uint32_t other_hash =
-<<<<<<< HEAD
-      static_cast<uint32_t>(other_array.Get(kHash).ToSmi().value());
-  if (other_hash != Hash()) return false;
-
-  HeapObject other_script_object;
-  if (!other_array.Get(kWeakScript).GetHeapObjectIfWeak(&other_script_object)) {
-    return false;
-  }
-  Script other_script = Script::cast(other_script_object);
-  String other_source = String::cast(other_script.source());
-  return other_source.Equals(*source_) && MatchesOrigin(other_script);
-}
-
-Handle<Object> ScriptCacheKey::AsHandle(Isolate* isolate,
-                                        Handle<SharedFunctionInfo> shared) {
-  Handle<WeakFixedArray> array = isolate->factory()->NewWeakFixedArray(kEnd);
-  // Any SharedFunctionInfo being stored in the script cache should have a
-  // Script.
-  DCHECK(shared->script().IsScript());
-  array->Set(kHash,
-             MaybeObject::FromObject(Smi::FromInt(static_cast<int>(Hash()))));
-  array->Set(kWeakScript,
-             MaybeObject::MakeWeak(MaybeObject::FromObject(shared->script())));
-=======
       static_cast<uint32_t>(other_array->get(kHash).ToSmi().value());
   if (other_hash != Hash()) return false;
 
@@ -528,7 +358,6 @@
   DCHECK(IsScript(shared->script()));
   array->set(kHash, Smi::FromInt(static_cast<int>(Hash())));
   array->set(kWeakScript, MakeWeak(shared->script()));
->>>>>>> 626889fb
   return array;
 }
 
@@ -553,11 +382,7 @@
     result.script_ = handle(raw.first, isolate);
   }
   if (!raw.second.is_null()) {
-<<<<<<< HEAD
-    result.is_compiled_scope_ = raw.second.is_compiled_scope(isolate);
-=======
     result.is_compiled_scope_ = raw.second->is_compiled_scope(isolate);
->>>>>>> 626889fb
     if (result.is_compiled_scope_.is_compiled()) {
       result.toplevel_sfi_ = handle(raw.second, isolate);
     }
@@ -566,11 +391,7 @@
 }
 
 CompilationCacheScriptLookupResult CompilationCacheTable::LookupScript(
-<<<<<<< HEAD
-    Handle<CompilationCacheTable> table, Handle<String> src,
-=======
     DirectHandle<CompilationCacheTable> table, Handle<String> src,
->>>>>>> 626889fb
     const ScriptDetails& script_details, Isolate* isolate) {
   src = String::Flatten(isolate, src);
   ScriptCacheKey key(src, &script_details, isolate);
@@ -578,18 +399,6 @@
   if (entry.is_not_found()) return {};
 
   DisallowGarbageCollection no_gc;
-<<<<<<< HEAD
-  Object key_in_table = table->KeyAt(entry);
-  Script script = Script::cast(WeakFixedArray::cast(key_in_table)
-                                   .Get(ScriptCacheKey::kWeakScript)
-                                   .GetHeapObjectAssumeWeak());
-
-  Object obj = table->PrimaryValueAt(entry);
-  SharedFunctionInfo toplevel_sfi;
-  if (!obj.IsUndefined(isolate)) {
-    toplevel_sfi = SharedFunctionInfo::cast(obj);
-    DCHECK_EQ(toplevel_sfi.script(), script);
-=======
   Tagged<Object> key_in_table = table->KeyAt(entry);
   Tagged<Script> script = Cast<Script>(Cast<WeakFixedArray>(key_in_table)
                                            ->get(ScriptCacheKey::kWeakScript)
@@ -600,7 +409,6 @@
   if (!IsUndefined(obj, isolate)) {
     toplevel_sfi = Cast<SharedFunctionInfo>(obj);
     DCHECK_EQ(toplevel_sfi->script(), script);
->>>>>>> 626889fb
   }
 
   return CompilationCacheScriptLookupResult::FromRawObjects(
@@ -620,26 +428,6 @@
   InternalIndex entry = table->FindEntry(isolate, &key);
   if (entry.is_not_found()) return empty_result;
 
-<<<<<<< HEAD
-  if (!table->KeyAt(entry).IsFixedArray()) return empty_result;
-  Object obj = table->PrimaryValueAt(entry);
-  if (!obj.IsSharedFunctionInfo()) return empty_result;
-
-  static_assert(CompilationCacheShape::kEntrySize == 3);
-  FeedbackCell feedback_cell =
-      SearchLiteralsMap(*table, entry, *native_context);
-  return InfoCellPair(isolate, SharedFunctionInfo::cast(obj), feedback_cell);
-}
-
-Handle<Object> CompilationCacheTable::LookupRegExp(Handle<String> src,
-                                                   JSRegExp::Flags flags) {
-  Isolate* isolate = GetIsolate();
-  DisallowGarbageCollection no_gc;
-  RegExpKey key(src, flags);
-  InternalIndex entry = FindEntry(isolate, &key);
-  if (entry.is_not_found()) return isolate->factory()->undefined_value();
-  return Handle<Object>(PrimaryValueAt(entry), isolate);
-=======
   if (!IsFixedArray(table->KeyAt(entry))) return empty_result;
   Tagged<Object> obj = table->PrimaryValueAt(entry);
   if (!IsSharedFunctionInfo(obj)) return empty_result;
@@ -658,7 +446,6 @@
   InternalIndex entry = FindEntry(isolate, &key);
   if (entry.is_not_found()) return isolate->factory()->undefined_value();
   return DirectHandle<Object>(PrimaryValueAt(entry), isolate);
->>>>>>> 626889fb
 }
 
 Handle<CompilationCacheTable> CompilationCacheTable::EnsureScriptTableCapacity(
@@ -670,21 +457,12 @@
   {
     DisallowGarbageCollection no_gc;
     for (InternalIndex entry : cache->IterateEntries()) {
-<<<<<<< HEAD
-      Object key;
-      if (!cache->ToKey(isolate, entry, &key)) continue;
-      if (WeakFixedArray::cast(key)
-              .Get(ScriptCacheKey::kWeakScript)
-              .IsCleared()) {
-        DCHECK(cache->PrimaryValueAt(entry).IsUndefined());
-=======
       Tagged<Object> key;
       if (!cache->ToKey(isolate, entry, &key)) continue;
       if (Cast<WeakFixedArray>(key)
               ->get(ScriptCacheKey::kWeakScript)
               .IsCleared()) {
         DCHECK(IsUndefined(cache->PrimaryValueAt(entry)));
->>>>>>> 626889fb
         cache->RemoveEntry(entry);
       }
     }
@@ -695,33 +473,20 @@
 
 DirectHandle<CompilationCacheTable> CompilationCacheTable::PutScript(
     Handle<CompilationCacheTable> cache, Handle<String> src,
-<<<<<<< HEAD
-    Handle<SharedFunctionInfo> value, Isolate* isolate) {
-  src = String::Flatten(isolate, src);
-  Handle<Script> script = handle(Script::cast(value->script()), isolate);
-  MaybeHandle<Object> script_name;
-  if (script->name().IsString(isolate)) {
-=======
     MaybeHandle<FixedArray> maybe_wrapped_arguments,
     DirectHandle<SharedFunctionInfo> value, Isolate* isolate) {
   src = String::Flatten(isolate, src);
   DirectHandle<Script> script(Cast<Script>(value->script()), isolate);
   MaybeHandle<Object> script_name;
   if (IsString(script->name(), isolate)) {
->>>>>>> 626889fb
     script_name = handle(script->name(), isolate);
   }
   Handle<FixedArray> host_defined_options(script->host_defined_options(),
                                           isolate);
   ScriptCacheKey key(src, script_name, script->line_offset(),
                      script->column_offset(), script->origin_options(),
-<<<<<<< HEAD
-                     host_defined_options, isolate);
-  Handle<Object> k = key.AsHandle(isolate, value);
-=======
                      host_defined_options, maybe_wrapped_arguments, isolate);
   DirectHandle<Object> k = key.AsHandle(isolate, value);
->>>>>>> 626889fb
 
   // Check whether there is already a matching entry. If so, we must overwrite
   // it. This allows an entry whose value is undefined to upgrade to contain a
@@ -738,11 +503,7 @@
   // fixing. Consider the following unlikely sequence of events:
   // 1. BackgroundMergeTask::SetUpOnMainThread finds a script S1 in the cache.
   // 2. DevTools is attached and clears the cache.
-<<<<<<< HEAD
-  // 3. DevTools is detached; the cache is reenabled.
-=======
   // 3. DevTools is detached; the cache is re-enabled.
->>>>>>> 626889fb
   // 4. A new instance of the script, S2, is compiled and placed into the cache.
   // 5. The merge from step 1 finishes on the main thread, still using S1, and
   //    places S1 into the cache, replacing S2.
@@ -761,26 +522,6 @@
     int position) {
   Isolate* isolate = Isolate::Current();
   src = String::Flatten(isolate, src);
-<<<<<<< HEAD
-  EvalCacheKey key(src, outer_info, value->language_mode(), position);
-
-  // This block handles 'real' insertions, i.e. the initial dummy insert
-  // (below) has already happened earlier.
-  {
-    Handle<Object> k = key.AsHandle(isolate);
-    InternalIndex entry = cache->FindEntry(isolate, &key);
-    if (entry.is_found()) {
-      cache->SetKeyAt(entry, *k);
-      cache->SetPrimaryValueAt(entry, *value);
-      // AddToFeedbackCellsMap may allocate a new sub-array to live in the
-      // entry, but it won't change the cache array. Therefore EntryToIndex
-      // and entry remains correct.
-      AddToFeedbackCellsMap(cache, entry, native_context, feedback_cell);
-      // Add hash again even on cache hit to avoid unnecessary cache delay in
-      // case of hash collisions.
-    }
-  }
-=======
 
   EvalCacheKey key(src, outer_info, language_mode, position);
   InternalIndex entry = table->FindEntry(isolate, &key);
@@ -800,17 +541,10 @@
   src = String::Flatten(isolate, src);
   EvalCacheKey key(src, outer_info, js_function->shared()->language_mode(),
                    position);
->>>>>>> 626889fb
 
   // Create a dummy entry to mark that this key has already been inserted once.
   cache = EnsureCapacity(isolate, cache);
   InternalIndex entry = cache->FindInsertionEntry(isolate, key.Hash());
-<<<<<<< HEAD
-  Handle<Object> k =
-      isolate->factory()->NewNumber(static_cast<double>(key.Hash()));
-  cache->SetKeyAt(entry, *k);
-  cache->SetPrimaryValueAt(entry, Smi::FromInt(kHashGenerations));
-=======
   DirectHandle<Object> k = key.AsHandle(isolate);
   cache->SetKeyAt(entry, *k);
   cache->SetPrimaryValueAt(entry, js_function->shared());
@@ -820,7 +554,6 @@
   // entry, but it won't change the cache array. Therefore EntryToIndex
   // and entry remains correct.
   AddToJSFunctionMap(cache, entry, js_function);
->>>>>>> 626889fb
   cache->ElementAdded();
   return cache;
 }
@@ -834,22 +567,13 @@
   InternalIndex entry = cache->FindInsertionEntry(isolate, key.Hash());
   // We store the value in the key slot, and compare the search key
   // to the stored value with a custom IsMatch function during lookups.
-<<<<<<< HEAD
-  cache->SetKeyAt(entry, *value);
-  cache->SetPrimaryValueAt(entry, *value);
-=======
   cache->SetKeyAt(entry, value->wrapper());
   cache->SetPrimaryValueAt(entry, value->wrapper());
->>>>>>> 626889fb
   cache->ElementAdded();
   return cache;
 }
 
-<<<<<<< HEAD
-void CompilationCacheTable::Remove(Object value) {
-=======
 void CompilationCacheTable::Remove(Tagged<Object> value) {
->>>>>>> 626889fb
   DisallowGarbageCollection no_gc;
   for (InternalIndex entry : IterateEntries()) {
     if (PrimaryValueAt(entry) == value) {
@@ -860,11 +584,7 @@
 
 void CompilationCacheTable::RemoveEntry(InternalIndex entry) {
   int entry_index = EntryToIndex(entry);
-<<<<<<< HEAD
-  Object the_hole_value = GetReadOnlyRoots().the_hole_value();
-=======
   Tagged<Object> the_hole_value = GetReadOnlyRoots().the_hole_value();
->>>>>>> 626889fb
   for (int i = 0; i < kEntrySize; i++) {
     this->set(entry_index + i, the_hole_value, SKIP_WRITE_BARRIER);
   }
