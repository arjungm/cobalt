// Copyright 2018 the V8 project authors. All rights reserved.
// Use of this source code is governed by a BSD-style license that can be
// found in the LICENSE file.

#ifndef V8_OBJECTS_API_CALLBACKS_H_
#define V8_OBJECTS_API_CALLBACKS_H_

#include "src/objects/struct.h"
#include "torque-generated/bit-fields.h"

// Has to be the last include (doesn't have include guards):
#include "src/objects/object-macros.h"

namespace v8 {
namespace internal {

<<<<<<< HEAD
=======
class Undefined;
>>>>>>> 626889fb
class StructBodyDescriptor;

#include "torque-generated/src/objects/api-callbacks-tq.inc"

// An accessor must have a getter, but can have no setter.
//
// When setting a property, V8 searches accessors in prototypes.
// If an accessor was found and it does not have a setter,
// the request is ignored.
//
// If the accessor in the prototype has the READ_ONLY property attribute, then
// a new value is added to the derived object when the property is set.
// This shadows the accessor in the prototype.
class AccessorInfo
    : public TorqueGeneratedAccessorInfo<AccessorInfo, HeapObject> {
 public:
  // This is a wrapper around |maybe_redirected_getter| accessor which
  // returns/accepts C function and converts the value from and to redirected
  // pointer.
<<<<<<< HEAD
  DECL_EXTERNAL_POINTER_ACCESSORS(getter, Address)
  inline void init_getter_redirection(i::Isolate* isolate);
  inline void remove_getter_redirection(i::Isolate* isolate);
  inline bool has_getter();

  // The field contains the address of the C function.
  DECL_EXTERNAL_POINTER_ACCESSORS(setter, Address)
  inline bool has_setter();

  DECL_BOOLEAN_ACCESSORS(all_can_read)
  DECL_BOOLEAN_ACCESSORS(all_can_write)
  DECL_BOOLEAN_ACCESSORS(is_special_data_property)
=======
  DECL_EXTERNAL_POINTER_ACCESSORS_MAYBE_READ_ONLY_HOST(getter, Address)
  inline void init_getter_redirection(IsolateForSandbox isolate);
  inline void remove_getter_redirection(IsolateForSandbox isolate);
  inline bool has_getter(Isolate* isolate);

  // The field contains the address of the C function.
  DECL_EXTERNAL_POINTER_ACCESSORS_MAYBE_READ_ONLY_HOST(setter, Address)
  inline bool has_setter(Isolate* isolate);

>>>>>>> 626889fb
  DECL_BOOLEAN_ACCESSORS(replace_on_access)
  DECL_BOOLEAN_ACCESSORS(is_sloppy)

  inline SideEffectType getter_side_effect_type() const;
  inline void set_getter_side_effect_type(SideEffectType type);

  inline SideEffectType setter_side_effect_type() const;
  inline void set_setter_side_effect_type(SideEffectType type);

  // The property attributes used when an API object template is instantiated
  // for the first time. Changing of this value afterwards does not affect
  // the actual attributes of a property.
  inline PropertyAttributes initial_property_attributes() const;
  inline void set_initial_property_attributes(PropertyAttributes attributes);

  // Checks whether the given receiver is compatible with this accessor.
  static bool IsCompatibleReceiverMap(Handle<AccessorInfo> info,
                                      Handle<Map> map);
  inline bool IsCompatibleReceiver(Tagged<Object> receiver);

  // Append all descriptors to the array that are not already there.
  // Return number added.
  static int AppendUnique(Isolate* isolate, DirectHandle<Object> descriptors,
                          DirectHandle<FixedArray> array,
                          int valid_descriptors);

  DECL_PRINTER(AccessorInfo)

  inline void clear_padding();

  class BodyDescriptor;

  DECL_PRINTER(AccessorInfo)

  inline void clear_padding();

  class BodyDescriptor;

 private:
  // When simulator is enabled the field stores the "redirected" address of the
  // C function (the one that's callabled from simulated compiled code), in
  // this case the original address of the C function has to be taken from the
  // redirection.
  // For native builds the field contains the address of the C function.
  // This field is initialized implicitly via respective |getter|-related
  // methods.
  DECL_EXTERNAL_POINTER_ACCESSORS(maybe_redirected_getter, Address)

  // Bit positions in |flags|.
  DEFINE_TORQUE_GENERATED_ACCESSOR_INFO_FLAGS()

  TQ_OBJECT_CONSTRUCTORS(AccessorInfo)
};

class AccessCheckInfo
    : public TorqueGeneratedAccessCheckInfo<AccessCheckInfo, Struct> {
 public:
  static Tagged<AccessCheckInfo> Get(Isolate* isolate,
                                     DirectHandle<JSObject> receiver);

  using BodyDescriptor = StructBodyDescriptor;

  using BodyDescriptor = StructBodyDescriptor;

  TQ_OBJECT_CONSTRUCTORS(AccessCheckInfo)
};

#define INTERCEPTOR_INFO_CALLBACK_LIST(V) \
  V(Getter, getter)                       \
  V(Setter, setter)                       \
  V(Query, query)                         \
  V(Descriptor, descriptor)               \
  V(Deleter, deleter)                     \
  V(Enumerator, enumerator)               \
  V(Definer, definer)

class InterceptorInfo
    : public TorqueGeneratedInterceptorInfo<InterceptorInfo, HeapObject> {
 public:
  // Convenient predicates without named/indexed prefix.
  inline bool has_getter() const;
  inline bool has_setter() const;
  inline bool has_query() const;
  inline bool has_descriptor() const;
  inline bool has_deleter() const;
  inline bool has_enumerator() const;
  inline bool has_definer() const;

  // Accessor callbacks for named interceptors.
  DECL_LAZY_EXTERNAL_POINTER_ACCESSORS_MAYBE_READ_ONLY_HOST(named_getter,
                                                            Address)
  DECL_LAZY_EXTERNAL_POINTER_ACCESSORS_MAYBE_READ_ONLY_HOST(named_setter,
                                                            Address)
  DECL_LAZY_EXTERNAL_POINTER_ACCESSORS_MAYBE_READ_ONLY_HOST(named_query,
                                                            Address)
  DECL_LAZY_EXTERNAL_POINTER_ACCESSORS_MAYBE_READ_ONLY_HOST(named_descriptor,
                                                            Address)
  DECL_LAZY_EXTERNAL_POINTER_ACCESSORS_MAYBE_READ_ONLY_HOST(named_deleter,
                                                            Address)
  DECL_LAZY_EXTERNAL_POINTER_ACCESSORS_MAYBE_READ_ONLY_HOST(named_enumerator,
                                                            Address)
  DECL_LAZY_EXTERNAL_POINTER_ACCESSORS_MAYBE_READ_ONLY_HOST(named_definer,
                                                            Address)

  // Accessor callbacks for indexed interceptors.
  DECL_LAZY_EXTERNAL_POINTER_ACCESSORS_MAYBE_READ_ONLY_HOST(indexed_getter,
                                                            Address)
  DECL_LAZY_EXTERNAL_POINTER_ACCESSORS_MAYBE_READ_ONLY_HOST(indexed_setter,
                                                            Address)
  DECL_LAZY_EXTERNAL_POINTER_ACCESSORS_MAYBE_READ_ONLY_HOST(indexed_query,
                                                            Address)
  DECL_LAZY_EXTERNAL_POINTER_ACCESSORS_MAYBE_READ_ONLY_HOST(indexed_descriptor,
                                                            Address)
  DECL_LAZY_EXTERNAL_POINTER_ACCESSORS_MAYBE_READ_ONLY_HOST(indexed_deleter,
                                                            Address)
  DECL_LAZY_EXTERNAL_POINTER_ACCESSORS_MAYBE_READ_ONLY_HOST(indexed_enumerator,
                                                            Address)
  DECL_LAZY_EXTERNAL_POINTER_ACCESSORS_MAYBE_READ_ONLY_HOST(indexed_definer,
                                                            Address)

  DECL_BOOLEAN_ACCESSORS(can_intercept_symbols)
  DECL_BOOLEAN_ACCESSORS(non_masking)
  DECL_BOOLEAN_ACCESSORS(is_named)
  DECL_BOOLEAN_ACCESSORS(has_no_side_effect)
  // TODO(ishell): remove support for old signatures once they go through
  // Api deprecation process.
  DECL_BOOLEAN_ACCESSORS(has_new_callbacks_signature)

  DEFINE_TORQUE_GENERATED_INTERCEPTOR_INFO_FLAGS()

<<<<<<< HEAD
  using BodyDescriptor = StructBodyDescriptor;

  TQ_OBJECT_CONSTRUCTORS(InterceptorInfo)
};

class CallHandlerInfo
    : public TorqueGeneratedCallHandlerInfo<CallHandlerInfo, HeapObject> {
 public:
  inline bool IsSideEffectFreeCallHandlerInfo() const;
  inline bool IsSideEffectCallHandlerInfo() const;
=======
  DECL_PRINTER(InterceptorInfo)

  inline void clear_padding();
>>>>>>> 626889fb

  class BodyDescriptor;

<<<<<<< HEAD
  // This is a wrapper around |maybe_redirected_callback| accessor which
  // returns/accepts C function and converts the value from and to redirected
  // pointer.
  DECL_EXTERNAL_POINTER_ACCESSORS(callback, Address)
  inline void init_callback_redirection(i::Isolate* isolate);
  inline void remove_callback_redirection(i::Isolate* isolate);

  class BodyDescriptor;

 private:
  // When simulator is enabled the field stores the "redirected" address of the
  // C function (the one that's callabled from simulated compiled code), in
  // this case the original address of the C function has to be taken from the
  // redirection.
  // For native builds the field contains the address of the C function.
  // This field is initialized implicitly via respective |callback|-related
  // methods.
  DECL_EXTERNAL_POINTER_ACCESSORS(maybe_redirected_callback, Address)
=======
 private:
  friend class Factory;

  inline void AllocateExternalPointerEntries(Isolate* isolate);
>>>>>>> 626889fb

  TQ_OBJECT_CONSTRUCTORS(InterceptorInfo)
};

}  // namespace internal
}  // namespace v8

#include "src/objects/object-macros-undef.h"

#endif  // V8_OBJECTS_API_CALLBACKS_H_<|MERGE_RESOLUTION|>--- conflicted
+++ resolved
@@ -14,10 +14,7 @@
 namespace v8 {
 namespace internal {
 
-<<<<<<< HEAD
-=======
 class Undefined;
->>>>>>> 626889fb
 class StructBodyDescriptor;
 
 #include "torque-generated/src/objects/api-callbacks-tq.inc"
@@ -37,20 +34,6 @@
   // This is a wrapper around |maybe_redirected_getter| accessor which
   // returns/accepts C function and converts the value from and to redirected
   // pointer.
-<<<<<<< HEAD
-  DECL_EXTERNAL_POINTER_ACCESSORS(getter, Address)
-  inline void init_getter_redirection(i::Isolate* isolate);
-  inline void remove_getter_redirection(i::Isolate* isolate);
-  inline bool has_getter();
-
-  // The field contains the address of the C function.
-  DECL_EXTERNAL_POINTER_ACCESSORS(setter, Address)
-  inline bool has_setter();
-
-  DECL_BOOLEAN_ACCESSORS(all_can_read)
-  DECL_BOOLEAN_ACCESSORS(all_can_write)
-  DECL_BOOLEAN_ACCESSORS(is_special_data_property)
-=======
   DECL_EXTERNAL_POINTER_ACCESSORS_MAYBE_READ_ONLY_HOST(getter, Address)
   inline void init_getter_redirection(IsolateForSandbox isolate);
   inline void remove_getter_redirection(IsolateForSandbox isolate);
@@ -60,7 +43,6 @@
   DECL_EXTERNAL_POINTER_ACCESSORS_MAYBE_READ_ONLY_HOST(setter, Address)
   inline bool has_setter(Isolate* isolate);
 
->>>>>>> 626889fb
   DECL_BOOLEAN_ACCESSORS(replace_on_access)
   DECL_BOOLEAN_ACCESSORS(is_sloppy)
 
@@ -93,12 +75,6 @@
 
   class BodyDescriptor;
 
-  DECL_PRINTER(AccessorInfo)
-
-  inline void clear_padding();
-
-  class BodyDescriptor;
-
  private:
   // When simulator is enabled the field stores the "redirected" address of the
   // C function (the one that's callabled from simulated compiled code), in
@@ -120,8 +96,6 @@
  public:
   static Tagged<AccessCheckInfo> Get(Isolate* isolate,
                                      DirectHandle<JSObject> receiver);
-
-  using BodyDescriptor = StructBodyDescriptor;
 
   using BodyDescriptor = StructBodyDescriptor;
 
@@ -191,50 +165,16 @@
 
   DEFINE_TORQUE_GENERATED_INTERCEPTOR_INFO_FLAGS()
 
-<<<<<<< HEAD
-  using BodyDescriptor = StructBodyDescriptor;
-
-  TQ_OBJECT_CONSTRUCTORS(InterceptorInfo)
-};
-
-class CallHandlerInfo
-    : public TorqueGeneratedCallHandlerInfo<CallHandlerInfo, HeapObject> {
- public:
-  inline bool IsSideEffectFreeCallHandlerInfo() const;
-  inline bool IsSideEffectCallHandlerInfo() const;
-=======
   DECL_PRINTER(InterceptorInfo)
 
   inline void clear_padding();
->>>>>>> 626889fb
-
-  class BodyDescriptor;
-
-<<<<<<< HEAD
-  // This is a wrapper around |maybe_redirected_callback| accessor which
-  // returns/accepts C function and converts the value from and to redirected
-  // pointer.
-  DECL_EXTERNAL_POINTER_ACCESSORS(callback, Address)
-  inline void init_callback_redirection(i::Isolate* isolate);
-  inline void remove_callback_redirection(i::Isolate* isolate);
 
   class BodyDescriptor;
 
  private:
-  // When simulator is enabled the field stores the "redirected" address of the
-  // C function (the one that's callabled from simulated compiled code), in
-  // this case the original address of the C function has to be taken from the
-  // redirection.
-  // For native builds the field contains the address of the C function.
-  // This field is initialized implicitly via respective |callback|-related
-  // methods.
-  DECL_EXTERNAL_POINTER_ACCESSORS(maybe_redirected_callback, Address)
-=======
- private:
   friend class Factory;
 
   inline void AllocateExternalPointerEntries(Isolate* isolate);
->>>>>>> 626889fb
 
   TQ_OBJECT_CONSTRUCTORS(InterceptorInfo)
 };
