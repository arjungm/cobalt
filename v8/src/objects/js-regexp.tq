// Copyright 2019 the V8 project authors. All rights reserved.
// Use of this source code is governed by a BSD-style license that can be
// found in the LICENSE file.

bitfield struct JSRegExpFlags extends uint31 {
  global: bool: 1 bit;
  ignore_case: bool: 1 bit;
  multiline: bool: 1 bit;
  sticky: bool: 1 bit;
  unicode: bool: 1 bit;
  dot_all: bool: 1 bit;
  linear: bool: 1 bit;
  has_indices: bool: 1 bit;
  unicode_sets: bool: 1 bit;
<<<<<<< HEAD
=======
}

@cppObjectDefinition
extern class RegExpData extends ExposedTrustedObject {
  type_tag: Smi;
  source: String;
  flags: Smi;
  wrapper: RegExpDataWrapper;
}

@cppObjectDefinition
extern class AtomRegExpData extends RegExpData {
  const pattern: String;
}

@cppObjectDefinition
extern class IrRegExpData extends RegExpData {
  // TODO(pthier): Change code pointers to ProtectedPointer<Code> once builtins
  // reside in trusted space.
  latin1_bytecode: ProtectedPointer<TrustedByteArray>;
  uc16_bytecode: ProtectedPointer<TrustedByteArray>;
  latin1_code: TrustedPointer<Code>;
  uc16_code: TrustedPointer<Code>;
  capture_name_map: FixedArray;
  max_register_count: Smi;
  capture_count: Smi;
  ticks_until_tier_up: Smi;
  backtrack_limit: Smi;
}

@cppObjectDefinition
extern class RegExpDataWrapper extends Struct {
  data: TrustedPointer<RegExpData>;
>>>>>>> 626889fb
}

extern class JSRegExp extends JSObject {
  data: TrustedPointer<RegExpData>;
  source: String|Undefined;
  flags: SmiTagged<JSRegExpFlags>|Undefined;
}

// Note: Although a condition for a FastJSRegExp is having a positive smi
// lastIndex (see RegExpBuiltinsAssembler::BranchIfFastRegExp), it is possible
// for this to change without transitioning the transient type. As a precaution,
// validate the lastIndex is positive smi when used in fast paths.
transient type FastJSRegExp extends JSRegExp;

<<<<<<< HEAD
extern operator '.global' macro
RegExpBuiltinsAssembler::FastFlagGetterGlobal(FastJSRegExp): bool;
extern operator '.unicode' macro
RegExpBuiltinsAssembler::FastFlagGetterUnicode(FastJSRegExp): bool;
extern operator '.unicodeSets' macro
RegExpBuiltinsAssembler::FastFlagGetterUnicodeSets(FastJSRegExp): bool;
extern operator '.lastIndex' macro
RegExpBuiltinsAssembler::FastLoadLastIndex(FastJSRegExp): Smi;
extern operator '.lastIndex=' macro
RegExpBuiltinsAssembler::FastStoreLastIndex(FastJSRegExp, Smi): void;
=======
extern operator '.global' macro RegExpBuiltinsAssembler::FastFlagGetterGlobal(
    FastJSRegExp): bool;
extern operator '.unicode' macro RegExpBuiltinsAssembler::FastFlagGetterUnicode(
    FastJSRegExp): bool;
extern operator '.unicodeSets' macro
    RegExpBuiltinsAssembler::FastFlagGetterUnicodeSets(FastJSRegExp): bool;
extern operator '.lastIndex' macro RegExpBuiltinsAssembler::FastLoadLastIndex(
    FastJSRegExp): Smi;
extern operator '.lastIndex=' macro RegExpBuiltinsAssembler::FastStoreLastIndex(
    FastJSRegExp, Smi): void;

@doNotGenerateCast
extern class JSRegExpConstructor extends JSFunction
    generates 'TNode<JSFunction>';
>>>>>>> 626889fb

@doNotGenerateCast
extern class JSRegExpConstructor extends JSFunction
    generates 'TNode<JSFunction>';

extern shape JSRegExpResult extends JSArray {
  // In-object properties:
  // The below fields are externally exposed.
  index: JSAny;
  input: JSAny;
  groups: JSAny;

  // The below fields are for internal use only.
  names: FixedArray|Undefined;
  regexp_input: String;
  regexp_last_index: Smi;
}

extern shape JSRegExpResultWithIndices extends JSRegExpResult {
  indices: JSAny;
}

extern shape JSRegExpResultIndices extends JSArray {
  // In-object properties:
  // The groups field is externally exposed.
  groups: JSAny;
}<|MERGE_RESOLUTION|>--- conflicted
+++ resolved
@@ -12,8 +12,6 @@
   linear: bool: 1 bit;
   has_indices: bool: 1 bit;
   unicode_sets: bool: 1 bit;
-<<<<<<< HEAD
-=======
 }
 
 @cppObjectDefinition
@@ -47,7 +45,6 @@
 @cppObjectDefinition
 extern class RegExpDataWrapper extends Struct {
   data: TrustedPointer<RegExpData>;
->>>>>>> 626889fb
 }
 
 extern class JSRegExp extends JSObject {
@@ -62,18 +59,6 @@
 // validate the lastIndex is positive smi when used in fast paths.
 transient type FastJSRegExp extends JSRegExp;
 
-<<<<<<< HEAD
-extern operator '.global' macro
-RegExpBuiltinsAssembler::FastFlagGetterGlobal(FastJSRegExp): bool;
-extern operator '.unicode' macro
-RegExpBuiltinsAssembler::FastFlagGetterUnicode(FastJSRegExp): bool;
-extern operator '.unicodeSets' macro
-RegExpBuiltinsAssembler::FastFlagGetterUnicodeSets(FastJSRegExp): bool;
-extern operator '.lastIndex' macro
-RegExpBuiltinsAssembler::FastLoadLastIndex(FastJSRegExp): Smi;
-extern operator '.lastIndex=' macro
-RegExpBuiltinsAssembler::FastStoreLastIndex(FastJSRegExp, Smi): void;
-=======
 extern operator '.global' macro RegExpBuiltinsAssembler::FastFlagGetterGlobal(
     FastJSRegExp): bool;
 extern operator '.unicode' macro RegExpBuiltinsAssembler::FastFlagGetterUnicode(
@@ -84,11 +69,6 @@
     FastJSRegExp): Smi;
 extern operator '.lastIndex=' macro RegExpBuiltinsAssembler::FastStoreLastIndex(
     FastJSRegExp, Smi): void;
-
-@doNotGenerateCast
-extern class JSRegExpConstructor extends JSFunction
-    generates 'TNode<JSFunction>';
->>>>>>> 626889fb
 
 @doNotGenerateCast
 extern class JSRegExpConstructor extends JSFunction
