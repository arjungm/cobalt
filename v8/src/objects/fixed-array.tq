--- conflicted
+++ resolved
@@ -3,10 +3,7 @@
 // found in the LICENSE file.
 
 @abstract
-<<<<<<< HEAD
-=======
-@cppObjectLayoutDefinition
->>>>>>> 626889fb
+@cppObjectLayoutDefinition
 extern class FixedArrayBase extends HeapObject {
   const length: Smi;
 }
@@ -19,8 +16,6 @@
 
 type EmptyFixedArray extends FixedArray;
 
-<<<<<<< HEAD
-=======
 @cppObjectLayoutDefinition
 extern class TrustedFixedArray extends TrustedObject {
   const length: Smi;
@@ -34,23 +29,16 @@
 }
 
 @cppObjectLayoutDefinition
->>>>>>> 626889fb
 extern class FixedDoubleArray extends FixedArrayBase {
   values[length]: float64_or_undefined_or_hole;
 }
 
-<<<<<<< HEAD
-@generateBodyDescriptor
-=======
-@cppObjectLayoutDefinition
->>>>>>> 626889fb
+@cppObjectLayoutDefinition
 extern class WeakFixedArray extends HeapObject {
   const length: Smi;
-  @cppRelaxedLoad objects[length]: MaybeObject;
-}
-
-<<<<<<< HEAD
-=======
+  objects[length]: MaybeObject;
+}
+
 @cppObjectLayoutDefinition
 extern class TrustedWeakFixedArray extends TrustedObject {
   const length: Smi;
@@ -66,21 +54,10 @@
 }
 
 @cppObjectLayoutDefinition
->>>>>>> 626889fb
 extern class ByteArray extends FixedArrayBase {
   values[length]: uint8;
 }
 
-<<<<<<< HEAD
-@hasSameInstanceTypeAsParent
-@doNotGenerateCast
-extern class ArrayList extends FixedArray {
-}
-
-@hasSameInstanceTypeAsParent
-@doNotGenerateCast
-extern class TemplateList extends FixedArray {
-=======
 @cppObjectLayoutDefinition
 extern class TrustedByteArray extends TrustedObject {
   const length: Smi;
@@ -94,18 +71,13 @@
   const capacity: Smi;
   length: Smi;
   objects[capacity]: Object;
->>>>>>> 626889fb
 }
 
 @generateBodyDescriptor
 extern class WeakArrayList extends HeapObject {
   const capacity: Smi;
   length: Smi;
-<<<<<<< HEAD
-  @cppRelaxedLoad objects[capacity]: MaybeObject;
-=======
   @cppRelaxedLoad @cppRelaxedStore objects[capacity]: MaybeObject;
->>>>>>> 626889fb
 }
 
 extern operator '.length_intptr' macro LoadAndUntagFixedArrayBaseLength(
@@ -153,11 +125,7 @@
   extern macro StoreFixedDoubleArrayUndefined(FixedDoubleArray, intptr): void;
 operator '[]=' macro StoreFixedDoubleArrayDirect(
     a: FixedDoubleArray, i: Smi, v: Number): void {
-<<<<<<< HEAD
-  a.floats[i] = Convert<float64_or_hole>(Convert<float64>(v));
-=======
   a.values[i] = Convert<float64_or_undefined_or_hole>(Convert<float64>(v));
->>>>>>> 626889fb
 }
 operator '[]=' macro StoreFixedArrayDirect(
     a: FixedArray, i: Smi, v: Object): void {
@@ -181,10 +149,7 @@
 extern macro FillFixedDoubleArrayWithZero(
     FixedDoubleArray, intptr, intptr): void;
 
-<<<<<<< HEAD
-=======
 extern macro AllocateFixedArrayWithHoles(intptr): FixedArray;
->>>>>>> 626889fb
 extern macro AllocateFixedArrayWithHoles(
     intptr, constexpr AllocationFlag): FixedArray;
 extern macro AllocateFixedDoubleArrayWithHoles(intptr): FixedDoubleArray;
@@ -198,13 +163,8 @@
     intptr, intptr, intptr): void;
 
 macro ExtractFixedArray(
-<<<<<<< HEAD
-    source: FixedArray, first: intptr, count: intptr,
-    capacity: intptr): FixedArray {
-=======
     source: FixedArray, first: intptr, count: intptr, capacity: intptr,
     initialElement: Hole): FixedArray {
->>>>>>> 626889fb
   // TODO(turbofan): This should be optimized to use memcpy for initialization.
   return NewFixedArray(
       capacity,
