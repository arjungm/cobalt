// Copyright 2018 the V8 project authors. All rights reserved.
// Use of this source code is governed by a BSD-style license that can be
// found in the LICENSE file.

#ifndef V8_OBJECTS_HEAP_NUMBER_INL_H_
#define V8_OBJECTS_HEAP_NUMBER_INL_H_

#include "src/objects/heap-number.h"
// Include the non-inl header before the rest of the headers.

#include "src/base/memory.h"
#include "src/objects/primitive-heap-object-inl.h"

// Has to be the last include (doesn't have include guards):
#include "src/objects/object-macros.h"

namespace v8 {
namespace internal {

<<<<<<< HEAD
#include "torque-generated/src/objects/heap-number-tq-inl.inc"

TQ_OBJECT_CONSTRUCTORS_IMPL(HeapNumber)

uint64_t HeapNumber::value_as_bits(RelaxedLoadTag) const {
  uint64_t value;
  base::Relaxed_Memcpy(
      reinterpret_cast<base::Atomic8*>(&value),
      reinterpret_cast<base::Atomic8*>(field_address(kValueOffset)),
      sizeof(uint64_t));
  // Bug(v8:8875): HeapNumber's double may be unaligned.
  return value;
}

void HeapNumber::set_value_as_bits(uint64_t bits, RelaxedStoreTag) {
  base::Relaxed_Memcpy(
      reinterpret_cast<base::Atomic8*>(field_address(kValueOffset)),
      reinterpret_cast<base::Atomic8*>(&bits), sizeof(uint64_t));
}
=======
double HeapNumber::value() const { return value_.value(); }
void HeapNumber::set_value(double value) {
  value_.set_value(value);
}

uint64_t HeapNumber::value_as_bits() const { return value_.value_as_bits(); }
>>>>>>> 626889fb

void HeapNumber::set_value_as_bits(uint64_t bits) {
  value_.set_value_as_bits(bits);
}

}  // namespace internal
}  // namespace v8

#include "src/objects/object-macros-undef.h"

#endif  // V8_OBJECTS_HEAP_NUMBER_INL_H_<|MERGE_RESOLUTION|>--- conflicted
+++ resolved
@@ -17,34 +17,12 @@
 namespace v8 {
 namespace internal {
 
-<<<<<<< HEAD
-#include "torque-generated/src/objects/heap-number-tq-inl.inc"
-
-TQ_OBJECT_CONSTRUCTORS_IMPL(HeapNumber)
-
-uint64_t HeapNumber::value_as_bits(RelaxedLoadTag) const {
-  uint64_t value;
-  base::Relaxed_Memcpy(
-      reinterpret_cast<base::Atomic8*>(&value),
-      reinterpret_cast<base::Atomic8*>(field_address(kValueOffset)),
-      sizeof(uint64_t));
-  // Bug(v8:8875): HeapNumber's double may be unaligned.
-  return value;
-}
-
-void HeapNumber::set_value_as_bits(uint64_t bits, RelaxedStoreTag) {
-  base::Relaxed_Memcpy(
-      reinterpret_cast<base::Atomic8*>(field_address(kValueOffset)),
-      reinterpret_cast<base::Atomic8*>(&bits), sizeof(uint64_t));
-}
-=======
 double HeapNumber::value() const { return value_.value(); }
 void HeapNumber::set_value(double value) {
   value_.set_value(value);
 }
 
 uint64_t HeapNumber::value_as_bits() const { return value_.value_as_bits(); }
->>>>>>> 626889fb
 
 void HeapNumber::set_value_as_bits(uint64_t bits) {
   value_.set_value_as_bits(bits);
