--- conflicted
+++ resolved
@@ -16,25 +16,6 @@
 namespace internal {
 
 namespace {
-<<<<<<< HEAD
-bool CachedTemplateMatches(Isolate* isolate, NativeContext native_context,
-                           JSArray entry, int function_literal_id, int slot_id,
-                           DisallowGarbageCollection& no_gc) {
-  if (native_context.is_js_array_template_literal_object_map(
-          entry.map(isolate))) {
-    TemplateLiteralObject template_object = TemplateLiteralObject::cast(entry);
-    return template_object.function_literal_id() == function_literal_id &&
-           template_object.slot_id() == slot_id;
-  }
-
-  Handle<JSArray> entry_handle(entry, isolate);
-  Smi cached_function_literal_id = Smi::cast(*JSReceiver::GetDataProperty(
-      isolate, entry_handle,
-      isolate->factory()->template_literal_function_literal_id_symbol()));
-  if (cached_function_literal_id.value() != function_literal_id) return false;
-
-  Smi cached_slot_id = Smi::cast(*JSReceiver::GetDataProperty(
-=======
 bool CachedTemplateMatches(Isolate* isolate,
                            Tagged<NativeContext> native_context,
                            Tagged<JSArray> entry, int function_literal_id,
@@ -55,7 +36,6 @@
   if (cached_function_literal_id.value() != function_literal_id) return false;
 
   Tagged<Smi> cached_slot_id = Cast<Smi>(*JSReceiver::GetDataProperty(
->>>>>>> 626889fb
       isolate, entry_handle,
       isolate->factory()->template_literal_slot_id_symbol()));
   if (cached_slot_id.value() != slot_id) return false;
@@ -65,21 +45,6 @@
 }  // namespace
 
 // static
-<<<<<<< HEAD
-Handle<JSArray> TemplateObjectDescription::GetTemplateObject(
-    Isolate* isolate, Handle<NativeContext> native_context,
-    Handle<TemplateObjectDescription> description,
-    Handle<SharedFunctionInfo> shared_info, int slot_id) {
-  int function_literal_id = shared_info->function_literal_id();
-
-  // Check the template weakmap to see if the template object already exists.
-  Handle<Script> script(Script::cast(shared_info->script(isolate)), isolate);
-  int32_t hash =
-      EphemeronHashTable::ShapeT::Hash(ReadOnlyRoots(isolate), script);
-  MaybeHandle<ArrayList> maybe_cached_templates;
-
-  if (!native_context->template_weakmap().IsUndefined(isolate)) {
-=======
 DirectHandle<JSArray> TemplateObjectDescription::GetTemplateObject(
     Isolate* isolate, DirectHandle<NativeContext> native_context,
     DirectHandle<TemplateObjectDescription> description,
@@ -94,21 +59,11 @@
   MaybeDirectHandle<ArrayList> maybe_cached_templates;
 
   if (!IsUndefined(native_context->template_weakmap(), isolate)) {
->>>>>>> 626889fb
     DisallowGarbageCollection no_gc;
     // The no_gc keeps this safe, and gcmole is confused because
     // CachedTemplateMatches calls JSReceiver::GetDataProperty.
     DisableGCMole no_gcmole;
     ReadOnlyRoots roots(isolate);
-<<<<<<< HEAD
-    EphemeronHashTable template_weakmap =
-        EphemeronHashTable::cast(native_context->template_weakmap());
-    Object cached_templates_lookup =
-        template_weakmap.Lookup(isolate, script, hash);
-    if (!cached_templates_lookup.IsTheHole(roots)) {
-      ArrayList cached_templates = ArrayList::cast(cached_templates_lookup);
-      maybe_cached_templates = handle(cached_templates, isolate);
-=======
     Tagged<EphemeronHashTable> template_weakmap =
         Cast<EphemeronHashTable>(native_context->template_weakmap());
     Tagged<Object> cached_templates_lookup =
@@ -117,50 +72,31 @@
       Tagged<ArrayList> cached_templates =
           Cast<ArrayList>(cached_templates_lookup);
       maybe_cached_templates = direct_handle(cached_templates, isolate);
->>>>>>> 626889fb
 
       // Linear search over the cached template array list for a template
       // object matching the given function_literal_id + slot_id.
       // TODO(leszeks): Consider keeping this list sorted for faster lookup.
-<<<<<<< HEAD
-      for (int i = 0; i < cached_templates.Length(); i++) {
-        JSArray template_object = JSArray::cast(cached_templates.Get(i));
-        if (CachedTemplateMatches(isolate, *native_context, template_object,
-                                  function_literal_id, slot_id, no_gc)) {
-          return handle(template_object, isolate);
-=======
       for (int i = 0; i < cached_templates->length(); i++) {
         Tagged<JSArray> template_object =
             Cast<JSArray>(cached_templates->get(i));
         if (CachedTemplateMatches(isolate, *native_context, template_object,
                                   function_literal_id, slot_id, no_gc)) {
           return direct_handle(template_object, isolate);
->>>>>>> 626889fb
         }
       }
     }
   }
 
   // Create the raw object from the {raw_strings}.
-<<<<<<< HEAD
-  Handle<FixedArray> raw_strings(description->raw_strings(), isolate);
-  Handle<FixedArray> cooked_strings(description->cooked_strings(), isolate);
-  Handle<JSArray> template_object =
-=======
   DirectHandle<FixedArray> raw_strings(description->raw_strings(), isolate);
   DirectHandle<FixedArray> cooked_strings(description->cooked_strings(),
                                           isolate);
   DirectHandle<JSArray> template_object =
->>>>>>> 626889fb
       isolate->factory()->NewJSArrayForTemplateLiteralArray(
           cooked_strings, raw_strings, function_literal_id, slot_id);
 
   // Insert the template object into the cached template array list.
-<<<<<<< HEAD
-  Handle<ArrayList> cached_templates;
-=======
   DirectHandle<ArrayList> cached_templates;
->>>>>>> 626889fb
   if (!maybe_cached_templates.ToHandle(&cached_templates)) {
     cached_templates = isolate->factory()->NewArrayList(1);
   }
@@ -168,18 +104,6 @@
 
   // Compare the cached_templates to the original maybe_cached_templates loaded
   // from the weakmap -- if it doesn't match, we need to update the weakmap.
-<<<<<<< HEAD
-  Handle<ArrayList> old_cached_templates;
-  if (!maybe_cached_templates.ToHandle(&old_cached_templates) ||
-      *old_cached_templates != *cached_templates) {
-    HeapObject maybe_template_weakmap = native_context->template_weakmap();
-    Handle<EphemeronHashTable> template_weakmap;
-    if (maybe_template_weakmap.IsUndefined()) {
-      template_weakmap = EphemeronHashTable::New(isolate, 1);
-    } else {
-      template_weakmap =
-          handle(EphemeronHashTable::cast(maybe_template_weakmap), isolate);
-=======
   DirectHandle<ArrayList> old_cached_templates;
   if (!maybe_cached_templates.ToHandle(&old_cached_templates) ||
       *old_cached_templates != *cached_templates) {
@@ -191,7 +115,6 @@
     } else {
       template_weakmap =
           handle(Cast<EphemeronHashTable>(maybe_template_weakmap), isolate);
->>>>>>> 626889fb
     }
     template_weakmap = EphemeronHashTable::Put(isolate, template_weakmap,
                                                script, cached_templates, hash);
@@ -200,17 +123,10 @@
 
   // Check that the list is in the appropriate location on the weakmap, and
   // that the appropriate entry is in the right location in this list.
-<<<<<<< HEAD
-  DCHECK_EQ(EphemeronHashTable::cast(native_context->template_weakmap())
-                .Lookup(isolate, script, hash),
-            *cached_templates);
-  DCHECK_EQ(cached_templates->Get(cached_templates->Length() - 1),
-=======
   DCHECK_EQ(Cast<EphemeronHashTable>(native_context->template_weakmap())
                 ->Lookup(isolate, script, hash),
             *cached_templates);
   DCHECK_EQ(cached_templates->get(cached_templates->length() - 1),
->>>>>>> 626889fb
             *template_object);
 
   return template_object;
