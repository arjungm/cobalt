// Copyright 2019 the V8 project authors. All rights reserved.
// Use of this source code is governed by a BSD-style license that can be
// found in the LICENSE file.

bitfield struct MapBitFields1 extends uint8 {
  has_non_instance_prototype: bool: 1 bit;
  is_callable: bool: 1 bit;
  has_named_interceptor: bool: 1 bit;
  has_indexed_interceptor: bool: 1 bit;
  is_undetectable: bool: 1 bit;
  is_access_check_needed: bool: 1 bit;
  is_constructor: bool: 1 bit;
  has_prototype_slot: bool: 1 bit;
}

bitfield struct MapBitFields2 extends uint8 {
  new_target_is_base: bool: 1 bit;
  is_immutable_prototype: bool: 1 bit;
  elements_kind: ElementsKind: 6 bit;
}

bitfield struct MapBitFields3 extends uint32 {
  enum_length: int32: 10 bit;
  number_of_own_descriptors: int32: 10 bit;
  is_prototype_map: bool: 1 bit;
  is_dictionary_map: bool: 1 bit;
  owns_descriptors: bool: 1 bit;
  is_in_retained_map_list: bool: 1 bit;
  is_deprecated: bool: 1 bit;
  is_unstable: bool: 1 bit;
  is_migration_target: bool: 1 bit;
  is_extensible: bool: 1 bit;
  may_have_interesting_properties: bool: 1 bit;
  construction_counter: int32: 3 bit;
}

extern class Map extends HeapObject {
  macro PrototypeInfo(): PrototypeInfo labels HasNoPrototypeInfo {
    typeswitch (this.transitions_or_prototype_info) {
      case (Weak<Map>): {
        goto HasNoPrototypeInfo;
      }
      case (Smi): {
        goto HasNoPrototypeInfo;
      }
      case (info: PrototypeInfo): {
        return info;
      }
      case (Map | TransitionArray): {
        goto HasNoPrototypeInfo;
      }
    }
  }

  macro IsUndetectable(): bool {
    return this.bit_field.is_undetectable;
  }

  instance_size_in_words: uint8;
  inobject_properties_start_or_constructor_function_index: uint8;
  used_or_unused_instance_size_in_words: uint8;
  visitor_id: uint8;
  instance_type: InstanceType;
  bit_field: MapBitFields1;
  bit_field2: MapBitFields2;
  bit_field3: MapBitFields3;

  @if(TAGGED_SIZE_8_BYTES) optional_padding: uint32;
  @ifnot(TAGGED_SIZE_8_BYTES) optional_padding: void;

  prototype: JSReceiver|Null;
  constructor_or_back_pointer_or_native_context: Object;
<<<<<<< HEAD
  instance_descriptors: DescriptorArray;
  dependent_code: DependentCode;
  prototype_validity_cell: Smi|Cell;
  transitions_or_prototype_info: Map|Weak<Map>|TransitionArray|PrototypeInfo|
      Smi;
=======
  @if(V8_ENABLE_WEBASSEMBLY) instance_descriptors: DescriptorArray
      |WasmStruct;
  @ifnot(V8_ENABLE_WEBASSEMBLY) instance_descriptors: DescriptorArray;
  dependent_code: DependentCode;
  prototype_validity_cell: Zero|Cell;
  transitions_or_prototype_info: Map|Weak<Map>|TransitionArray|PrototypeInfo|
      Zero;
>>>>>>> 626889fb
}

@export
macro LoadMapPrototypeInfo(m: Map): PrototypeInfo labels HasNoPrototypeInfo {
  return m.PrototypeInfo() otherwise HasNoPrototypeInfo;
}

// Returns true if the map corresponds to non-special fast or dictionary
// object.
@export
macro IsSimpleObjectMap(map: Map): bool {
  if (IsSpecialReceiverInstanceType(map.instance_type)) {
    return false;
  }
  const bitField = map.bit_field;
  // Using & instead of && enables Turbofan to merge the two checks into one.
  return !bitField.has_named_interceptor & !bitField.is_access_check_needed;
}

extern macro IsSpecialReceiverInstanceType(InstanceType): bool;<|MERGE_RESOLUTION|>--- conflicted
+++ resolved
@@ -70,13 +70,6 @@
 
   prototype: JSReceiver|Null;
   constructor_or_back_pointer_or_native_context: Object;
-<<<<<<< HEAD
-  instance_descriptors: DescriptorArray;
-  dependent_code: DependentCode;
-  prototype_validity_cell: Smi|Cell;
-  transitions_or_prototype_info: Map|Weak<Map>|TransitionArray|PrototypeInfo|
-      Smi;
-=======
   @if(V8_ENABLE_WEBASSEMBLY) instance_descriptors: DescriptorArray
       |WasmStruct;
   @ifnot(V8_ENABLE_WEBASSEMBLY) instance_descriptors: DescriptorArray;
@@ -84,7 +77,6 @@
   prototype_validity_cell: Zero|Cell;
   transitions_or_prototype_info: Map|Weak<Map>|TransitionArray|PrototypeInfo|
       Zero;
->>>>>>> 626889fb
 }
 
 @export
