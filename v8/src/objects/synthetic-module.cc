--- conflicted
+++ resolved
@@ -70,11 +70,7 @@
 // Implements Synthetic Module Record's Instantiate concrete method :
 // https://heycam.github.io/webidl/#smr-instantiate
 bool SyntheticModule::PrepareInstantiate(Isolate* isolate,
-<<<<<<< HEAD
-                                         Handle<SyntheticModule> module,
-=======
                                          DirectHandle<SyntheticModule> module,
->>>>>>> 626889fb
                                          v8::Local<v8::Context> context) {
   Handle<ObjectHashTable> exports(module->exports(), isolate);
   DirectHandle<FixedArray> export_names(module->export_names(), isolate);
@@ -82,15 +78,9 @@
   for (int i = 0, n = export_names->length(); i < n; ++i) {
     // Spec step 7.1: Create a new mutable binding for export_name.
     // Spec step 7.2: Initialize the new mutable binding to undefined.
-<<<<<<< HEAD
-    Handle<Cell> cell = isolate->factory()->NewCell();
-    Handle<String> name(String::cast(export_names->get(i)), isolate);
-    CHECK(exports->Lookup(name).IsTheHole(isolate));
-=======
     DirectHandle<Cell> cell = isolate->factory()->NewCell();
     DirectHandle<String> name(Cast<String>(export_names->get(i)), isolate);
     CHECK(IsTheHole(exports->Lookup(name), isolate));
->>>>>>> 626889fb
     exports = ObjectHashTable::Put(exports, name, cell);
   }
   module->set_exports(*exports);
@@ -101,11 +91,7 @@
 // as there are no imports or indirect exports to resolve;
 // just update status.
 bool SyntheticModule::FinishInstantiate(Isolate* isolate,
-<<<<<<< HEAD
-                                        Handle<SyntheticModule> module) {
-=======
                                         DirectHandle<SyntheticModule> module) {
->>>>>>> 626889fb
   module->SetStatus(kLinked);
   return true;
 }
@@ -123,31 +109,17 @@
   if (!evaluation_steps(Utils::ToLocal(isolate->native_context()),
                         Utils::ToLocal(Cast<Module>(module)))
            .ToLocal(&result)) {
-<<<<<<< HEAD
-    isolate->PromoteScheduledException();
-    module->RecordError(isolate, isolate->pending_exception());
-    return MaybeHandle<Object>();
-=======
     module->RecordError(isolate, isolate->exception());
     return MaybeDirectHandle<Object>();
->>>>>>> 626889fb
   }
 
   module->SetStatus(kEvaluated);
 
-<<<<<<< HEAD
-  Handle<Object> result_from_callback = Utils::OpenHandle(*result);
-
-  Handle<JSPromise> capability;
-  if (result_from_callback->IsJSPromise()) {
-    capability = Handle<JSPromise>::cast(result_from_callback);
-=======
   DirectHandle<Object> result_from_callback = Utils::OpenDirectHandle(*result);
 
   DirectHandle<JSPromise> capability;
   if (IsJSPromise(*result_from_callback)) {
     capability = Cast<JSPromise>(result_from_callback);
->>>>>>> 626889fb
   } else {
     // The host's evaluation steps should have returned a resolved Promise,
     // but as an allowance to hosts that have not yet finished the migration
