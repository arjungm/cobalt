--- conflicted
+++ resolved
@@ -44,15 +44,6 @@
   V(CONS_ONE_BYTE_STRING_TYPE)                           \
   V(EXTERNAL_ONE_BYTE_STRING_TYPE)                       \
   V(SLICED_ONE_BYTE_STRING_TYPE)                         \
-<<<<<<< HEAD
-  V(UNCACHED_EXTERNAL_STRING_TYPE)                       \
-  V(UNCACHED_EXTERNAL_ONE_BYTE_STRING_TYPE)              \
-  V(SHARED_STRING_TYPE)                                  \
-  V(SHARED_EXTERNAL_STRING_TYPE)                         \
-  V(SHARED_ONE_BYTE_STRING_TYPE)                         \
-  V(SHARED_EXTERNAL_ONE_BYTE_STRING_TYPE)                \
-  V(SHARED_UNCACHED_EXTERNAL_STRING_TYPE)                \
-=======
   V(THIN_ONE_BYTE_STRING_TYPE)                           \
   V(UNCACHED_EXTERNAL_TWO_BYTE_STRING_TYPE)              \
   V(UNCACHED_EXTERNAL_ONE_BYTE_STRING_TYPE)              \
@@ -61,7 +52,6 @@
   V(SHARED_SEQ_ONE_BYTE_STRING_TYPE)                     \
   V(SHARED_EXTERNAL_ONE_BYTE_STRING_TYPE)                \
   V(SHARED_UNCACHED_EXTERNAL_TWO_BYTE_STRING_TYPE)       \
->>>>>>> 626889fb
   V(SHARED_UNCACHED_EXTERNAL_ONE_BYTE_STRING_TYPE)
 
 #define INSTANCE_TYPE_LIST(V) \
@@ -127,41 +117,6 @@
     external_one_byte_string, ExternalOneByteString)                           \
   /* End external strings*/                                                    \
                                                                                \
-<<<<<<< HEAD
-  V(SHARED_EXTERNAL_STRING_TYPE, ExternalTwoByteString::kSize,                 \
-    shared_external_string, SharedExternalString)                              \
-  V(SHARED_EXTERNAL_ONE_BYTE_STRING_TYPE, ExternalOneByteString::kSize,        \
-    shared_external_one_byte_string, SharedExternalOneByteString)              \
-  V(SHARED_UNCACHED_EXTERNAL_STRING_TYPE,                                      \
-    ExternalTwoByteString::kUncachedSize, shared_uncached_external_string,     \
-    SharedUncachedExternalString)                                              \
-  V(SHARED_UNCACHED_EXTERNAL_ONE_BYTE_STRING_TYPE,                             \
-    ExternalOneByteString::kUncachedSize,                                      \
-    shared_uncached_external_one_byte_string,                                  \
-    SharedUncachedExternalOneByteString)                                       \
-                                                                               \
-  V(EXTERNAL_INTERNALIZED_STRING_TYPE, ExternalTwoByteString::kSize,           \
-    external_internalized_string, ExternalInternalizedString)                  \
-  V(EXTERNAL_ONE_BYTE_INTERNALIZED_STRING_TYPE, ExternalOneByteString::kSize,  \
-    external_one_byte_internalized_string, ExternalOneByteInternalizedString)  \
-  V(UNCACHED_EXTERNAL_INTERNALIZED_STRING_TYPE,                                \
-    ExternalTwoByteString::kUncachedSize,                                      \
-    uncached_external_internalized_string, UncachedExternalInternalizedString) \
-  V(UNCACHED_EXTERNAL_ONE_BYTE_INTERNALIZED_STRING_TYPE,                       \
-    ExternalOneByteString::kUncachedSize,                                      \
-    uncached_external_one_byte_internalized_string,                            \
-    UncachedExternalOneByteInternalizedString)                                 \
-                                                                               \
-  V(INTERNALIZED_STRING_TYPE, kVariableSizeSentinel, internalized_string,      \
-    InternalizedString)                                                        \
-  V(ONE_BYTE_INTERNALIZED_STRING_TYPE, kVariableSizeSentinel,                  \
-    one_byte_internalized_string, OneByteInternalizedString)                   \
-                                                                               \
-  V(THIN_STRING_TYPE, ThinString::kSize, thin_string, ThinString)              \
-  V(SHARED_STRING_TYPE, kVariableSizeSentinel, shared_string, SharedString)    \
-  V(SHARED_ONE_BYTE_STRING_TYPE, kVariableSizeSentinel,                        \
-    shared_one_byte_string, SharedOneByteString)
-=======
   V(CONS_TWO_BYTE_STRING_TYPE, sizeof(ConsString), cons_two_byte_string,       \
     ConsTwoByteString)                                                         \
   V(CONS_ONE_BYTE_STRING_TYPE, sizeof(ConsString), cons_one_byte_string,       \
@@ -174,68 +129,12 @@
     ThinTwoByteString)                                                         \
   V(THIN_ONE_BYTE_STRING_TYPE, sizeof(ThinString), thin_one_byte_string,       \
     ThinOneByteString)
->>>>>>> 626889fb
 
 // A struct is a simple object a set of object-valued fields.  Including an
 // object type in this causes the compiler to generate most of the boilerplate
 // code for the class including allocation and garbage collection routines,
 // casts and predicates.  All you need to define is the class, methods and
 // object verification routines.  Easy, no?
-<<<<<<< HEAD
-#define STRUCT_LIST_GENERATOR(V, _)                                            \
-  V(_, PROMISE_FULFILL_REACTION_JOB_TASK_TYPE, PromiseFulfillReactionJobTask,  \
-    promise_fulfill_reaction_job_task)                                         \
-  V(_, PROMISE_REJECT_REACTION_JOB_TASK_TYPE, PromiseRejectReactionJobTask,    \
-    promise_reject_reaction_job_task)                                          \
-  V(_, CALLABLE_TASK_TYPE, CallableTask, callable_task)                        \
-  V(_, CALLBACK_TASK_TYPE, CallbackTask, callback_task)                        \
-  V(_, PROMISE_RESOLVE_THENABLE_JOB_TASK_TYPE, PromiseResolveThenableJobTask,  \
-    promise_resolve_thenable_job_task)                                         \
-  V(_, FUNCTION_TEMPLATE_INFO_TYPE, FunctionTemplateInfo,                      \
-    function_template_info)                                                    \
-  V(_, OBJECT_TEMPLATE_INFO_TYPE, ObjectTemplateInfo, object_template_info)    \
-  V(_, ACCESS_CHECK_INFO_TYPE, AccessCheckInfo, access_check_info)             \
-  V(_, ACCESSOR_PAIR_TYPE, AccessorPair, accessor_pair)                        \
-  V(_, ALIASED_ARGUMENTS_ENTRY_TYPE, AliasedArgumentsEntry,                    \
-    aliased_arguments_entry)                                                   \
-  V(_, ALLOCATION_MEMENTO_TYPE, AllocationMemento, allocation_memento)         \
-  V(_, ARRAY_BOILERPLATE_DESCRIPTION_TYPE, ArrayBoilerplateDescription,        \
-    array_boilerplate_description)                                             \
-  IF_WASM(V, _, ASM_WASM_DATA_TYPE, AsmWasmData, asm_wasm_data)                \
-  V(_, ASYNC_GENERATOR_REQUEST_TYPE, AsyncGeneratorRequest,                    \
-    async_generator_request)                                                   \
-  V(_, BREAK_POINT_TYPE, BreakPoint, break_point)                              \
-  V(_, BREAK_POINT_INFO_TYPE, BreakPointInfo, break_point_info)                \
-  V(_, CALL_SITE_INFO_TYPE, CallSiteInfo, call_site_info)                      \
-  V(_, CLASS_POSITIONS_TYPE, ClassPositions, class_positions)                  \
-  V(_, DEBUG_INFO_TYPE, DebugInfo, debug_info)                                 \
-  V(_, ENUM_CACHE_TYPE, EnumCache, enum_cache)                                 \
-  V(_, ERROR_STACK_DATA_TYPE, ErrorStackData, error_stack_data)                \
-  V(_, FUNCTION_TEMPLATE_RARE_DATA_TYPE, FunctionTemplateRareData,             \
-    function_template_rare_data)                                               \
-  V(_, INTERCEPTOR_INFO_TYPE, InterceptorInfo, interceptor_info)               \
-  V(_, INTERPRETER_DATA_TYPE, InterpreterData, interpreter_data)               \
-  V(_, MODULE_REQUEST_TYPE, ModuleRequest, module_request)                     \
-  V(_, PROMISE_CAPABILITY_TYPE, PromiseCapability, promise_capability)         \
-  V(_, PROMISE_ON_STACK_TYPE, PromiseOnStack, promise_on_stack)                \
-  V(_, PROMISE_REACTION_TYPE, PromiseReaction, promise_reaction)               \
-  V(_, PROPERTY_DESCRIPTOR_OBJECT_TYPE, PropertyDescriptorObject,              \
-    property_descriptor_object)                                                \
-  V(_, PROTOTYPE_INFO_TYPE, PrototypeInfo, prototype_info)                     \
-  V(_, REG_EXP_BOILERPLATE_DESCRIPTION_TYPE, RegExpBoilerplateDescription,     \
-    regexp_boilerplate_description)                                            \
-  V(_, SCRIPT_TYPE, Script, script)                                            \
-  V(_, SCRIPT_OR_MODULE_TYPE, ScriptOrModule, script_or_module)                \
-  V(_, SOURCE_TEXT_MODULE_INFO_ENTRY_TYPE, SourceTextModuleInfoEntry,          \
-    module_info_entry)                                                         \
-  V(_, STACK_FRAME_INFO_TYPE, StackFrameInfo, stack_frame_info)                \
-  V(_, TEMPLATE_OBJECT_DESCRIPTION_TYPE, TemplateObjectDescription,            \
-    template_object_description)                                               \
-  V(_, TUPLE2_TYPE, Tuple2, tuple2)                                            \
-  IF_WASM(V, _, WASM_EXCEPTION_TAG_TYPE, WasmExceptionTag, wasm_exception_tag) \
-  IF_WASM(V, _, WASM_INDIRECT_FUNCTION_TABLE_TYPE, WasmIndirectFunctionTable,  \
-          wasm_indirect_function_table)
-=======
 #define STRUCT_LIST_GENERATOR(V, _)                                           \
   V(_, PROMISE_FULFILL_REACTION_JOB_TASK_TYPE, PromiseFulfillReactionJobTask, \
     promise_fulfill_reaction_job_task)                                        \
@@ -286,7 +185,6 @@
     template_object_description)                                              \
   V(_, TUPLE2_TYPE, Tuple2, tuple2)                                           \
   IF_WASM(V, _, WASM_EXCEPTION_TAG_TYPE, WasmExceptionTag, wasm_exception_tag)
->>>>>>> 626889fb
 
 // Adapts one STRUCT_LIST_GENERATOR entry to the STRUCT_LIST entry
 #define STRUCT_LIST_ADAPTER(V, NAME, Name, name) V(NAME, Name, name)
