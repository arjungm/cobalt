// Copyright 2018 the V8 project authors. All rights reserved.
// Use of this source code is governed by a BSD-style license that can be
// found in the LICENSE file.

#ifndef V8_OBJECTS_DICTIONARY_INL_H_
#define V8_OBJECTS_DICTIONARY_INL_H_

<<<<<<< HEAD
#include "src/base/optional.h"
=======
#include "src/objects/dictionary.h"
// Include the non-inl header before the rest of the headers.

#include <optional>

>>>>>>> 626889fb
#include "src/execution/isolate-utils-inl.h"
#include "src/numbers/hash-seed-inl.h"
#include "src/objects/hash-table-inl.h"
#include "src/objects/objects-inl.h"
#include "src/objects/oddball.h"
#include "src/objects/property-cell-inl.h"

// Has to be the last include (doesn't have include guards):
#include "src/objects/object-macros.h"

namespace v8::internal {

template <typename Derived, typename Shape>
Tagged<Object> Dictionary<Derived, Shape>::ValueAt(InternalIndex entry) {
  PtrComprCageBase cage_base = GetPtrComprCageBase();
  return ValueAt(cage_base, entry);
}

template <typename Derived, typename Shape>
Tagged<Object> Dictionary<Derived, Shape>::ValueAt(PtrComprCageBase cage_base,
                                                   InternalIndex entry) {
  return this->get(DerivedHashTable::EntryToIndex(entry) +
                   Derived::kEntryValueIndex);
}

template <typename Derived, typename Shape>
<<<<<<< HEAD
Object Dictionary<Derived, Shape>::ValueAt(InternalIndex entry) {
  PtrComprCageBase cage_base = GetPtrComprCageBase(*this);
  return ValueAt(cage_base, entry);
}

template <typename Derived, typename Shape>
Object Dictionary<Derived, Shape>::ValueAt(PtrComprCageBase cage_base,
                                           InternalIndex entry) {
  return this->get(cage_base, DerivedHashTable::EntryToIndex(entry) +
                                  Derived::kEntryValueIndex);
}

template <typename Derived, typename Shape>
Object Dictionary<Derived, Shape>::ValueAt(InternalIndex entry,
                                           SeqCstAccessTag tag) {
  PtrComprCageBase cage_base = GetPtrComprCageBase(*this);
  return ValueAt(cage_base, entry, tag);
}

template <typename Derived, typename Shape>
Object Dictionary<Derived, Shape>::ValueAt(PtrComprCageBase cage_base,
                                           InternalIndex entry,
                                           SeqCstAccessTag tag) {
  return this->get(
      cage_base,
=======
Tagged<Object> Dictionary<Derived, Shape>::ValueAt(InternalIndex entry,
                                                   SeqCstAccessTag tag) {
  PtrComprCageBase cage_base = GetPtrComprCageBase();
  return ValueAt(cage_base, entry, tag);
}

template <typename Derived, typename Shape>
Tagged<Object> Dictionary<Derived, Shape>::ValueAt(PtrComprCageBase cage_base,
                                                   InternalIndex entry,
                                                   SeqCstAccessTag tag) {
  return this->get(
>>>>>>> 626889fb
      DerivedHashTable::EntryToIndex(entry) + Derived::kEntryValueIndex, tag);
}

template <typename Derived, typename Shape>
<<<<<<< HEAD
base::Optional<Object> Dictionary<Derived, Shape>::TryValueAt(
    InternalIndex entry) {
#if DEBUG
  Isolate* isolate;
  GetIsolateFromHeapObject(*this, &isolate);
  DCHECK_NE(isolate, nullptr);
  SLOW_DCHECK(!isolate->heap()->IsPendingAllocation(*this));
=======
std::optional<Tagged<Object>> Dictionary<Derived, Shape>::TryValueAt(
    InternalIndex entry) {
#if DEBUG
  Isolate* isolate;
  GetIsolateFromHeapObject(this, &isolate);
  DCHECK_NE(isolate, nullptr);
  SLOW_DCHECK(!isolate->heap()->IsPendingAllocation(Tagged(this)));
>>>>>>> 626889fb
#endif  // DEBUG
  // We can read length() in a non-atomic way since we are reading an
  // initialized object which is not pending allocation.
  if (DerivedHashTable::EntryToIndex(entry) + Derived::kEntryValueIndex >=
      this->length()) {
    return {};
  }
  return ValueAt(entry);
}

template <typename Derived, typename Shape>
void Dictionary<Derived, Shape>::ValueAtPut(InternalIndex entry,
                                            Tagged<Object> value) {
  this->set(DerivedHashTable::EntryToIndex(entry) + Derived::kEntryValueIndex,
            value);
}

template <typename Derived, typename Shape>
<<<<<<< HEAD
void Dictionary<Derived, Shape>::ValueAtPut(InternalIndex entry, Object value,
=======
void Dictionary<Derived, Shape>::ValueAtPut(InternalIndex entry,
                                            Tagged<Object> value,
>>>>>>> 626889fb
                                            SeqCstAccessTag tag) {
  this->set(DerivedHashTable::EntryToIndex(entry) + Derived::kEntryValueIndex,
            value, tag);
}

template <typename Derived, typename Shape>
<<<<<<< HEAD
Object Dictionary<Derived, Shape>::ValueAtSwap(InternalIndex entry,
                                               Object value,
                                               SeqCstAccessTag tag) {
=======
Tagged<Object> Dictionary<Derived, Shape>::ValueAtSwap(InternalIndex entry,
                                                       Tagged<Object> value,
                                                       SeqCstAccessTag tag) {
>>>>>>> 626889fb
  return this->swap(
      DerivedHashTable::EntryToIndex(entry) + Derived::kEntryValueIndex, value,
      tag);
}

template <typename Derived, typename Shape>
<<<<<<< HEAD
=======
Tagged<Object> Dictionary<Derived, Shape>::ValueAtCompareAndSwap(
    InternalIndex entry, Tagged<Object> expected, Tagged<Object> value,
    SeqCstAccessTag tag) {
  return this->compare_and_swap(
      DerivedHashTable::EntryToIndex(entry) + Derived::kEntryValueIndex,
      expected, value, tag);
}

template <typename Derived, typename Shape>
>>>>>>> 626889fb
PropertyDetails Dictionary<Derived, Shape>::DetailsAt(InternalIndex entry) {
  return Shape::DetailsAt(Cast<Derived>(this), entry);
}

template <typename Derived, typename Shape>
void Dictionary<Derived, Shape>::DetailsAtPut(InternalIndex entry,
                                              PropertyDetails value) {
  Shape::DetailsAtPut(Cast<Derived>(this), entry, value);
}

template <typename Derived, typename Shape>
void BaseNameDictionary<Derived, Shape>::set_next_enumeration_index(int index) {
  DCHECK_LT(0, index);
  this->set(kNextEnumerationIndexIndex, Smi::FromInt(index));
}

template <typename Derived, typename Shape>
int BaseNameDictionary<Derived, Shape>::next_enumeration_index() {
  return Smi::ToInt(this->get(kNextEnumerationIndexIndex));
}

template <typename Derived, typename Shape>
void BaseNameDictionary<Derived, Shape>::SetHash(int hash) {
  DCHECK(PropertyArray::HashField::is_valid(hash));
  this->set(kObjectHashIndex, Smi::FromInt(hash));
}

template <typename Derived, typename Shape>
int BaseNameDictionary<Derived, Shape>::Hash() const {
  Tagged<Object> hash_obj = this->get(kObjectHashIndex);
  int hash = Smi::ToInt(hash_obj);
  DCHECK(PropertyArray::HashField::is_valid(hash));
  return hash;
}

bool NumberDictionary::requires_slow_elements() {
  Tagged<Object> max_index_object = get(kMaxNumberKeyIndex);
  if (!IsSmi(max_index_object)) return false;
  return 0 != (Smi::ToInt(max_index_object) & kRequiresSlowElementsMask);
}

uint32_t NumberDictionary::max_number_key() {
  DCHECK(!requires_slow_elements());
  Tagged<Object> max_index_object = get(kMaxNumberKeyIndex);
  if (!IsSmi(max_index_object)) return 0;
  uint32_t value = static_cast<uint32_t>(Smi::ToInt(max_index_object));
  return value >> kRequiresSlowElementsTagSize;
}

void NumberDictionary::set_requires_slow_elements() {
  set(kMaxNumberKeyIndex, Smi::FromInt(kRequiresSlowElementsMask));
}

template <typename Derived, typename Shape>
void Dictionary<Derived, Shape>::ClearEntry(InternalIndex entry) {
  Tagged<Object> the_hole = GetReadOnlyRoots().the_hole_value();
  PropertyDetails details = PropertyDetails::Empty();
  Cast<Derived>(this)->SetEntry(entry, the_hole, the_hole, details);
}

template <typename Derived, typename Shape>
void Dictionary<Derived, Shape>::SetEntry(InternalIndex entry,
                                          Tagged<Object> key,
                                          Tagged<Object> value,
                                          PropertyDetails details) {
  DCHECK(Dictionary::kEntrySize == 2 || Dictionary::kEntrySize == 3);
  DCHECK(!IsName(key) || details.dictionary_index() > 0 || !Shape::kHasDetails);
  int index = DerivedHashTable::EntryToIndex(entry);
  DisallowGarbageCollection no_gc;
  WriteBarrierMode mode = this->GetWriteBarrierMode(no_gc);
  this->set(index + Derived::kEntryKeyIndex, key, mode);
  this->set(index + Derived::kEntryValueIndex, value, mode);
  if (Shape::kHasDetails) DetailsAtPut(entry, details);
}

template <typename Derived, typename Shape>
ObjectSlot Dictionary<Derived, Shape>::RawFieldOfValueAt(InternalIndex entry) {
  return this->RawFieldOfElementAt(DerivedHashTable::EntryToIndex(entry) +
                                   Derived::kEntryValueIndex);
}

template <typename Key>
template <typename Dictionary>
PropertyDetails BaseDictionaryShape<Key>::DetailsAt(Tagged<Dictionary> dict,
                                                    InternalIndex entry) {
  static_assert(Dictionary::kEntrySize == 3);
  DCHECK(entry.is_found());
  return PropertyDetails(Cast<Smi>(dict->get(Dictionary::EntryToIndex(entry) +
                                             Dictionary::kEntryDetailsIndex)));
}

template <typename Key>
template <typename Dictionary>
void BaseDictionaryShape<Key>::DetailsAtPut(Tagged<Dictionary> dict,
                                            InternalIndex entry,
                                            PropertyDetails value) {
  static_assert(Dictionary::kEntrySize == 3);
<<<<<<< HEAD
  dict.set(Dictionary::EntryToIndex(entry) + Dictionary::kEntryDetailsIndex,
           value.AsSmi());
=======
  dict->set(Dictionary::EntryToIndex(entry) + Dictionary::kEntryDetailsIndex,
            value.AsSmi());
>>>>>>> 626889fb
}

Tagged<Object> GlobalDictionaryShape::Unwrap(Tagged<Object> object) {
  return Cast<PropertyCell>(object)->name();
}

DirectHandle<Map> GlobalDictionary::GetMap(RootsTable& roots) {
  return roots.global_dictionary_map();
}

<<<<<<< HEAD
Name NameDictionary::NameAt(InternalIndex entry) {
  PtrComprCageBase cage_base = GetPtrComprCageBase(*this);
  return NameAt(cage_base, entry);
}

Name NameDictionary::NameAt(PtrComprCageBase cage_base, InternalIndex entry) {
  return Name::cast(KeyAt(cage_base, entry));
=======
Tagged<Name> NameDictionary::NameAt(InternalIndex entry) {
  PtrComprCageBase cage_base = GetPtrComprCageBase();
  return NameAt(cage_base, entry);
}

Tagged<Name> NameDictionary::NameAt(PtrComprCageBase cage_base,
                                    InternalIndex entry) {
  return Cast<Name>(KeyAt(cage_base, entry));
>>>>>>> 626889fb
}

DirectHandle<Map> NameDictionary::GetMap(RootsTable& roots) {
  return roots.name_dictionary_map();
}

uint32_t NameDictionary::flags() const {
  return Smi::ToInt(this->get(kFlagsIndex));
<<<<<<< HEAD
}

void NameDictionary::set_flags(uint32_t flags) {
  this->set(kFlagsIndex, Smi::FromInt(flags));
}

BIT_FIELD_ACCESSORS(NameDictionary, flags, may_have_interesting_symbols,
                    NameDictionary::MayHaveInterestingSymbolsBit)

PropertyCell GlobalDictionary::CellAt(InternalIndex entry) {
  PtrComprCageBase cage_base = GetPtrComprCageBase(*this);
  return CellAt(cage_base, entry);
}

PropertyCell GlobalDictionary::CellAt(PtrComprCageBase cage_base,
                                      InternalIndex entry) {
  DCHECK(KeyAt(cage_base, entry).IsPropertyCell(cage_base));
  return PropertyCell::cast(KeyAt(cage_base, entry));
}

Name GlobalDictionary::NameAt(InternalIndex entry) {
  PtrComprCageBase cage_base = GetPtrComprCageBase(*this);
  return NameAt(cage_base, entry);
}

Name GlobalDictionary::NameAt(PtrComprCageBase cage_base, InternalIndex entry) {
  return CellAt(cage_base, entry).name(cage_base);
}

Object GlobalDictionary::ValueAt(InternalIndex entry) {
  PtrComprCageBase cage_base = GetPtrComprCageBase(*this);
  return ValueAt(cage_base, entry);
}

Object GlobalDictionary::ValueAt(PtrComprCageBase cage_base,
                                 InternalIndex entry) {
  return CellAt(cage_base, entry).value(cage_base);
=======
}

void NameDictionary::set_flags(uint32_t flags) {
  this->set(kFlagsIndex, Smi::FromInt(flags));
}

BIT_FIELD_ACCESSORS(NameDictionary, flags, may_have_interesting_properties,
                    NameDictionary::MayHaveInterestingPropertiesBit)

Tagged<PropertyCell> GlobalDictionary::CellAt(InternalIndex entry) {
  PtrComprCageBase cage_base = GetPtrComprCageBase();
  return CellAt(cage_base, entry);
}

Tagged<PropertyCell> GlobalDictionary::CellAt(PtrComprCageBase cage_base,
                                              InternalIndex entry) {
  DCHECK(IsPropertyCell(KeyAt(cage_base, entry), cage_base));
  return Cast<PropertyCell>(KeyAt(cage_base, entry));
}

Tagged<Name> GlobalDictionary::NameAt(InternalIndex entry) {
  PtrComprCageBase cage_base = GetPtrComprCageBase();
  return NameAt(cage_base, entry);
}

Tagged<Name> GlobalDictionary::NameAt(PtrComprCageBase cage_base,
                                      InternalIndex entry) {
  return CellAt(cage_base, entry)->name(cage_base);
}

Tagged<Object> GlobalDictionary::ValueAt(InternalIndex entry) {
  PtrComprCageBase cage_base = GetPtrComprCageBase();
  return ValueAt(cage_base, entry);
}

Tagged<Object> GlobalDictionary::ValueAt(PtrComprCageBase cage_base,
                                         InternalIndex entry) {
  return CellAt(cage_base, entry)->value(cage_base);
>>>>>>> 626889fb
}

void GlobalDictionary::SetEntry(InternalIndex entry, Tagged<Object> key,
                                Tagged<Object> value, PropertyDetails details) {
  DCHECK_EQ(key, Cast<PropertyCell>(value)->name());
  set(EntryToIndex(entry) + kEntryKeyIndex, value);
  DetailsAtPut(entry, details);
}

void GlobalDictionary::ClearEntry(InternalIndex entry) {
  Tagged<Hole> the_hole = GetReadOnlyRoots().the_hole_value();
  set(EntryToIndex(entry) + kEntryKeyIndex, the_hole);
}

void GlobalDictionary::ValueAtPut(InternalIndex entry, Tagged<Object> value) {
  set(EntryToIndex(entry), value);
}

bool NumberDictionaryBaseShape::IsMatch(uint32_t key, Tagged<Object> other) {
  return key == static_cast<uint32_t>(Object::NumberValue(Cast<Number>(other)));
}

uint32_t NumberDictionaryBaseShape::Hash(ReadOnlyRoots roots, uint32_t key) {
  return ComputeSeededHash(key, HashSeed(roots));
}

uint32_t NumberDictionaryBaseShape::HashForObject(ReadOnlyRoots roots,
                                                  Tagged<Object> other) {
  DCHECK(IsNumber(other));
  return ComputeSeededHash(
      static_cast<uint32_t>(Object::NumberValue(Cast<Number>(other))),
      HashSeed(roots));
}

template <AllocationType allocation>
<<<<<<< HEAD
Handle<Object> NumberDictionaryBaseShape::AsHandle(Isolate* isolate,
                                                   uint32_t key) {
=======
DirectHandle<Object> NumberDictionaryBaseShape::AsHandle(Isolate* isolate,
                                                         uint32_t key) {
>>>>>>> 626889fb
  return isolate->factory()->NewNumberFromUint<allocation>(key);
}

template <AllocationType allocation>
<<<<<<< HEAD
Handle<Object> NumberDictionaryBaseShape::AsHandle(LocalIsolate* isolate,
                                                   uint32_t key) {
=======
DirectHandle<Object> NumberDictionaryBaseShape::AsHandle(LocalIsolate* isolate,
                                                         uint32_t key) {
>>>>>>> 626889fb
  return isolate->factory()->NewNumberFromUint<allocation>(key);
}

DirectHandle<Map> NumberDictionary::GetMap(RootsTable& roots) {
  return roots.number_dictionary_map();
}

DirectHandle<Map> SimpleNameDictionary::GetMap(RootsTable& roots) {
  return roots.simple_name_dictionary_map();
}

<<<<<<< HEAD
bool BaseNameDictionaryShape::IsMatch(Handle<Name> key, Object other) {
  DCHECK(other.IsTheHole() || Name::cast(other).IsUniqueName());
  DCHECK(key->IsUniqueName());
  return *key == other;
}

uint32_t BaseNameDictionaryShape::Hash(ReadOnlyRoots roots, Handle<Name> key) {
  DCHECK(key->IsUniqueName());
=======
DirectHandle<Map> SimpleNumberDictionary::GetMap(RootsTable& roots) {
  return roots.simple_number_dictionary_map();
}

bool BaseNameDictionaryShape::IsMatch(DirectHandle<Name> key,
                                      Tagged<Object> other) {
  DCHECK(IsTheHole(other) || IsUniqueName(Cast<Name>(other)));
  DCHECK(IsUniqueName(*key));
  return *key == other;
}

uint32_t BaseNameDictionaryShape::Hash(ReadOnlyRoots roots,
                                       DirectHandle<Name> key) {
  DCHECK(IsUniqueName(*key));
>>>>>>> 626889fb
  return key->hash();
}

uint32_t BaseNameDictionaryShape::HashForObject(ReadOnlyRoots roots,
<<<<<<< HEAD
                                                Object other) {
  DCHECK(other.IsUniqueName());
  return Name::cast(other).hash();
}

bool GlobalDictionaryShape::IsMatch(Handle<Name> key, Object other) {
  DCHECK(key->IsUniqueName());
  DCHECK(PropertyCell::cast(other).name().IsUniqueName());
  return *key == PropertyCell::cast(other).name();
}

uint32_t GlobalDictionaryShape::HashForObject(ReadOnlyRoots roots,
                                              Object other) {
  return PropertyCell::cast(other).name().hash();
}

template <AllocationType allocation>
Handle<Object> BaseNameDictionaryShape::AsHandle(Isolate* isolate,
                                                 Handle<Name> key) {
  DCHECK(key->IsUniqueName());
=======
                                                Tagged<Object> other) {
  DCHECK(IsUniqueName(other));
  return Cast<Name>(other)->hash();
}

bool GlobalDictionaryShape::IsMatch(DirectHandle<Name> key,
                                    Tagged<Object> other) {
  DCHECK(IsUniqueName(*key));
  DCHECK(IsUniqueName(Cast<PropertyCell>(other)->name()));
  return *key == Cast<PropertyCell>(other)->name();
}

uint32_t GlobalDictionaryShape::HashForObject(ReadOnlyRoots roots,
                                              Tagged<Object> other) {
  return Cast<PropertyCell>(other)->name()->hash();
}

template <AllocationType allocation>
DirectHandle<Object> BaseNameDictionaryShape::AsHandle(Isolate* isolate,
                                                       DirectHandle<Name> key) {
  DCHECK(IsUniqueName(*key));
>>>>>>> 626889fb
  return key;
}

template <AllocationType allocation>
<<<<<<< HEAD
Handle<Object> BaseNameDictionaryShape::AsHandle(LocalIsolate* isolate,
                                                 Handle<Name> key) {
  DCHECK(key->IsUniqueName());
=======
DirectHandle<Object> BaseNameDictionaryShape::AsHandle(LocalIsolate* isolate,
                                                       DirectHandle<Name> key) {
  DCHECK(IsUniqueName(*key));
>>>>>>> 626889fb
  return key;
}

template <typename Dictionary>
PropertyDetails GlobalDictionaryShape::DetailsAt(Tagged<Dictionary> dict,
                                                 InternalIndex entry) {
  DCHECK(entry.is_found());
  return dict->CellAt(entry)->property_details();
}

template <typename Dictionary>
void GlobalDictionaryShape::DetailsAtPut(Tagged<Dictionary> dict,
                                         InternalIndex entry,
                                         PropertyDetails value) {
  DCHECK(entry.is_found());
<<<<<<< HEAD
  dict.CellAt(entry).UpdatePropertyDetailsExceptCellType(value);
=======
  dict->CellAt(entry)->UpdatePropertyDetailsExceptCellType(value);
>>>>>>> 626889fb
}

}  // namespace v8::internal

#include "src/objects/object-macros-undef.h"

#endif  // V8_OBJECTS_DICTIONARY_INL_H_<|MERGE_RESOLUTION|>--- conflicted
+++ resolved
@@ -5,15 +5,11 @@
 #ifndef V8_OBJECTS_DICTIONARY_INL_H_
 #define V8_OBJECTS_DICTIONARY_INL_H_
 
-<<<<<<< HEAD
-#include "src/base/optional.h"
-=======
 #include "src/objects/dictionary.h"
 // Include the non-inl header before the rest of the headers.
 
 #include <optional>
 
->>>>>>> 626889fb
 #include "src/execution/isolate-utils-inl.h"
 #include "src/numbers/hash-seed-inl.h"
 #include "src/objects/hash-table-inl.h"
@@ -40,33 +36,6 @@
 }
 
 template <typename Derived, typename Shape>
-<<<<<<< HEAD
-Object Dictionary<Derived, Shape>::ValueAt(InternalIndex entry) {
-  PtrComprCageBase cage_base = GetPtrComprCageBase(*this);
-  return ValueAt(cage_base, entry);
-}
-
-template <typename Derived, typename Shape>
-Object Dictionary<Derived, Shape>::ValueAt(PtrComprCageBase cage_base,
-                                           InternalIndex entry) {
-  return this->get(cage_base, DerivedHashTable::EntryToIndex(entry) +
-                                  Derived::kEntryValueIndex);
-}
-
-template <typename Derived, typename Shape>
-Object Dictionary<Derived, Shape>::ValueAt(InternalIndex entry,
-                                           SeqCstAccessTag tag) {
-  PtrComprCageBase cage_base = GetPtrComprCageBase(*this);
-  return ValueAt(cage_base, entry, tag);
-}
-
-template <typename Derived, typename Shape>
-Object Dictionary<Derived, Shape>::ValueAt(PtrComprCageBase cage_base,
-                                           InternalIndex entry,
-                                           SeqCstAccessTag tag) {
-  return this->get(
-      cage_base,
-=======
 Tagged<Object> Dictionary<Derived, Shape>::ValueAt(InternalIndex entry,
                                                    SeqCstAccessTag tag) {
   PtrComprCageBase cage_base = GetPtrComprCageBase();
@@ -78,20 +47,10 @@
                                                    InternalIndex entry,
                                                    SeqCstAccessTag tag) {
   return this->get(
->>>>>>> 626889fb
       DerivedHashTable::EntryToIndex(entry) + Derived::kEntryValueIndex, tag);
 }
 
 template <typename Derived, typename Shape>
-<<<<<<< HEAD
-base::Optional<Object> Dictionary<Derived, Shape>::TryValueAt(
-    InternalIndex entry) {
-#if DEBUG
-  Isolate* isolate;
-  GetIsolateFromHeapObject(*this, &isolate);
-  DCHECK_NE(isolate, nullptr);
-  SLOW_DCHECK(!isolate->heap()->IsPendingAllocation(*this));
-=======
 std::optional<Tagged<Object>> Dictionary<Derived, Shape>::TryValueAt(
     InternalIndex entry) {
 #if DEBUG
@@ -99,7 +58,6 @@
   GetIsolateFromHeapObject(this, &isolate);
   DCHECK_NE(isolate, nullptr);
   SLOW_DCHECK(!isolate->heap()->IsPendingAllocation(Tagged(this)));
->>>>>>> 626889fb
 #endif  // DEBUG
   // We can read length() in a non-atomic way since we are reading an
   // initialized object which is not pending allocation.
@@ -118,35 +76,23 @@
 }
 
 template <typename Derived, typename Shape>
-<<<<<<< HEAD
-void Dictionary<Derived, Shape>::ValueAtPut(InternalIndex entry, Object value,
-=======
 void Dictionary<Derived, Shape>::ValueAtPut(InternalIndex entry,
                                             Tagged<Object> value,
->>>>>>> 626889fb
                                             SeqCstAccessTag tag) {
   this->set(DerivedHashTable::EntryToIndex(entry) + Derived::kEntryValueIndex,
             value, tag);
 }
 
 template <typename Derived, typename Shape>
-<<<<<<< HEAD
-Object Dictionary<Derived, Shape>::ValueAtSwap(InternalIndex entry,
-                                               Object value,
-                                               SeqCstAccessTag tag) {
-=======
 Tagged<Object> Dictionary<Derived, Shape>::ValueAtSwap(InternalIndex entry,
                                                        Tagged<Object> value,
                                                        SeqCstAccessTag tag) {
->>>>>>> 626889fb
   return this->swap(
       DerivedHashTable::EntryToIndex(entry) + Derived::kEntryValueIndex, value,
       tag);
 }
 
 template <typename Derived, typename Shape>
-<<<<<<< HEAD
-=======
 Tagged<Object> Dictionary<Derived, Shape>::ValueAtCompareAndSwap(
     InternalIndex entry, Tagged<Object> expected, Tagged<Object> value,
     SeqCstAccessTag tag) {
@@ -156,7 +102,6 @@
 }
 
 template <typename Derived, typename Shape>
->>>>>>> 626889fb
 PropertyDetails Dictionary<Derived, Shape>::DetailsAt(InternalIndex entry) {
   return Shape::DetailsAt(Cast<Derived>(this), entry);
 }
@@ -254,13 +199,8 @@
                                             InternalIndex entry,
                                             PropertyDetails value) {
   static_assert(Dictionary::kEntrySize == 3);
-<<<<<<< HEAD
-  dict.set(Dictionary::EntryToIndex(entry) + Dictionary::kEntryDetailsIndex,
-           value.AsSmi());
-=======
   dict->set(Dictionary::EntryToIndex(entry) + Dictionary::kEntryDetailsIndex,
             value.AsSmi());
->>>>>>> 626889fb
 }
 
 Tagged<Object> GlobalDictionaryShape::Unwrap(Tagged<Object> object) {
@@ -271,15 +211,6 @@
   return roots.global_dictionary_map();
 }
 
-<<<<<<< HEAD
-Name NameDictionary::NameAt(InternalIndex entry) {
-  PtrComprCageBase cage_base = GetPtrComprCageBase(*this);
-  return NameAt(cage_base, entry);
-}
-
-Name NameDictionary::NameAt(PtrComprCageBase cage_base, InternalIndex entry) {
-  return Name::cast(KeyAt(cage_base, entry));
-=======
 Tagged<Name> NameDictionary::NameAt(InternalIndex entry) {
   PtrComprCageBase cage_base = GetPtrComprCageBase();
   return NameAt(cage_base, entry);
@@ -288,7 +219,6 @@
 Tagged<Name> NameDictionary::NameAt(PtrComprCageBase cage_base,
                                     InternalIndex entry) {
   return Cast<Name>(KeyAt(cage_base, entry));
->>>>>>> 626889fb
 }
 
 DirectHandle<Map> NameDictionary::GetMap(RootsTable& roots) {
@@ -297,45 +227,6 @@
 
 uint32_t NameDictionary::flags() const {
   return Smi::ToInt(this->get(kFlagsIndex));
-<<<<<<< HEAD
-}
-
-void NameDictionary::set_flags(uint32_t flags) {
-  this->set(kFlagsIndex, Smi::FromInt(flags));
-}
-
-BIT_FIELD_ACCESSORS(NameDictionary, flags, may_have_interesting_symbols,
-                    NameDictionary::MayHaveInterestingSymbolsBit)
-
-PropertyCell GlobalDictionary::CellAt(InternalIndex entry) {
-  PtrComprCageBase cage_base = GetPtrComprCageBase(*this);
-  return CellAt(cage_base, entry);
-}
-
-PropertyCell GlobalDictionary::CellAt(PtrComprCageBase cage_base,
-                                      InternalIndex entry) {
-  DCHECK(KeyAt(cage_base, entry).IsPropertyCell(cage_base));
-  return PropertyCell::cast(KeyAt(cage_base, entry));
-}
-
-Name GlobalDictionary::NameAt(InternalIndex entry) {
-  PtrComprCageBase cage_base = GetPtrComprCageBase(*this);
-  return NameAt(cage_base, entry);
-}
-
-Name GlobalDictionary::NameAt(PtrComprCageBase cage_base, InternalIndex entry) {
-  return CellAt(cage_base, entry).name(cage_base);
-}
-
-Object GlobalDictionary::ValueAt(InternalIndex entry) {
-  PtrComprCageBase cage_base = GetPtrComprCageBase(*this);
-  return ValueAt(cage_base, entry);
-}
-
-Object GlobalDictionary::ValueAt(PtrComprCageBase cage_base,
-                                 InternalIndex entry) {
-  return CellAt(cage_base, entry).value(cage_base);
-=======
 }
 
 void NameDictionary::set_flags(uint32_t flags) {
@@ -374,7 +265,6 @@
 Tagged<Object> GlobalDictionary::ValueAt(PtrComprCageBase cage_base,
                                          InternalIndex entry) {
   return CellAt(cage_base, entry)->value(cage_base);
->>>>>>> 626889fb
 }
 
 void GlobalDictionary::SetEntry(InternalIndex entry, Tagged<Object> key,
@@ -410,24 +300,14 @@
 }
 
 template <AllocationType allocation>
-<<<<<<< HEAD
-Handle<Object> NumberDictionaryBaseShape::AsHandle(Isolate* isolate,
-                                                   uint32_t key) {
-=======
 DirectHandle<Object> NumberDictionaryBaseShape::AsHandle(Isolate* isolate,
                                                          uint32_t key) {
->>>>>>> 626889fb
   return isolate->factory()->NewNumberFromUint<allocation>(key);
 }
 
 template <AllocationType allocation>
-<<<<<<< HEAD
-Handle<Object> NumberDictionaryBaseShape::AsHandle(LocalIsolate* isolate,
-                                                   uint32_t key) {
-=======
 DirectHandle<Object> NumberDictionaryBaseShape::AsHandle(LocalIsolate* isolate,
                                                          uint32_t key) {
->>>>>>> 626889fb
   return isolate->factory()->NewNumberFromUint<allocation>(key);
 }
 
@@ -439,16 +319,6 @@
   return roots.simple_name_dictionary_map();
 }
 
-<<<<<<< HEAD
-bool BaseNameDictionaryShape::IsMatch(Handle<Name> key, Object other) {
-  DCHECK(other.IsTheHole() || Name::cast(other).IsUniqueName());
-  DCHECK(key->IsUniqueName());
-  return *key == other;
-}
-
-uint32_t BaseNameDictionaryShape::Hash(ReadOnlyRoots roots, Handle<Name> key) {
-  DCHECK(key->IsUniqueName());
-=======
 DirectHandle<Map> SimpleNumberDictionary::GetMap(RootsTable& roots) {
   return roots.simple_number_dictionary_map();
 }
@@ -463,33 +333,10 @@
 uint32_t BaseNameDictionaryShape::Hash(ReadOnlyRoots roots,
                                        DirectHandle<Name> key) {
   DCHECK(IsUniqueName(*key));
->>>>>>> 626889fb
   return key->hash();
 }
 
 uint32_t BaseNameDictionaryShape::HashForObject(ReadOnlyRoots roots,
-<<<<<<< HEAD
-                                                Object other) {
-  DCHECK(other.IsUniqueName());
-  return Name::cast(other).hash();
-}
-
-bool GlobalDictionaryShape::IsMatch(Handle<Name> key, Object other) {
-  DCHECK(key->IsUniqueName());
-  DCHECK(PropertyCell::cast(other).name().IsUniqueName());
-  return *key == PropertyCell::cast(other).name();
-}
-
-uint32_t GlobalDictionaryShape::HashForObject(ReadOnlyRoots roots,
-                                              Object other) {
-  return PropertyCell::cast(other).name().hash();
-}
-
-template <AllocationType allocation>
-Handle<Object> BaseNameDictionaryShape::AsHandle(Isolate* isolate,
-                                                 Handle<Name> key) {
-  DCHECK(key->IsUniqueName());
-=======
                                                 Tagged<Object> other) {
   DCHECK(IsUniqueName(other));
   return Cast<Name>(other)->hash();
@@ -511,20 +358,13 @@
 DirectHandle<Object> BaseNameDictionaryShape::AsHandle(Isolate* isolate,
                                                        DirectHandle<Name> key) {
   DCHECK(IsUniqueName(*key));
->>>>>>> 626889fb
   return key;
 }
 
 template <AllocationType allocation>
-<<<<<<< HEAD
-Handle<Object> BaseNameDictionaryShape::AsHandle(LocalIsolate* isolate,
-                                                 Handle<Name> key) {
-  DCHECK(key->IsUniqueName());
-=======
 DirectHandle<Object> BaseNameDictionaryShape::AsHandle(LocalIsolate* isolate,
                                                        DirectHandle<Name> key) {
   DCHECK(IsUniqueName(*key));
->>>>>>> 626889fb
   return key;
 }
 
@@ -540,11 +380,7 @@
                                          InternalIndex entry,
                                          PropertyDetails value) {
   DCHECK(entry.is_found());
-<<<<<<< HEAD
-  dict.CellAt(entry).UpdatePropertyDetailsExceptCellType(value);
-=======
   dict->CellAt(entry)->UpdatePropertyDetailsExceptCellType(value);
->>>>>>> 626889fb
 }
 
 }  // namespace v8::internal
