// Copyright 2018 the V8 project authors. All rights reserved.
// Use of this source code is governed by a BSD-style license that can be
// found in the LICENSE file.

#ifndef V8_OBJECTS_ELEMENTS_INL_H_
#define V8_OBJECTS_ELEMENTS_INL_H_

#include "src/objects/elements.h"
// Include the non-inl header before the rest of the headers.

#include "src/common/globals.h"
#include "src/handles/handles-inl.h"
#include "src/objects/objects-inl.h"

namespace v8 {
namespace internal {

V8_WARN_UNUSED_RESULT inline ExceptionStatus
ElementsAccessor::CollectElementIndices(DirectHandle<JSObject> object,
                                        KeyAccumulator* keys) {
  return CollectElementIndices(
      object, direct_handle(object->elements(), keys->isolate()), keys);
}

inline MaybeHandle<FixedArray> ElementsAccessor::PrependElementIndices(
<<<<<<< HEAD
    Isolate* isolate, Handle<JSObject> object, Handle<FixedArray> keys,
    GetKeysConversion convert, PropertyFilter filter) {
  return PrependElementIndices(isolate, object,
                               handle(object->elements(), isolate), keys,
=======
    Isolate* isolate, DirectHandle<JSObject> object,
    DirectHandle<FixedArray> keys, GetKeysConversion convert,
    PropertyFilter filter) {
  return PrependElementIndices(isolate, object,
                               direct_handle(object->elements(), isolate), keys,
>>>>>>> 626889fb
                               convert, filter);
}

inline bool ElementsAccessor::HasElement(Isolate* isolate,
                                         Tagged<JSObject> holder,
                                         uint32_t index,
                                         PropertyFilter filter) {
  return HasElement(isolate, holder, index, holder->elements(), filter);
}

}  // namespace internal
}  // namespace v8

#endif  // V8_OBJECTS_ELEMENTS_INL_H_<|MERGE_RESOLUTION|>--- conflicted
+++ resolved
@@ -23,18 +23,11 @@
 }
 
 inline MaybeHandle<FixedArray> ElementsAccessor::PrependElementIndices(
-<<<<<<< HEAD
-    Isolate* isolate, Handle<JSObject> object, Handle<FixedArray> keys,
-    GetKeysConversion convert, PropertyFilter filter) {
-  return PrependElementIndices(isolate, object,
-                               handle(object->elements(), isolate), keys,
-=======
     Isolate* isolate, DirectHandle<JSObject> object,
     DirectHandle<FixedArray> keys, GetKeysConversion convert,
     PropertyFilter filter) {
   return PrependElementIndices(isolate, object,
                                direct_handle(object->elements(), isolate), keys,
->>>>>>> 626889fb
                                convert, filter);
 }
 
