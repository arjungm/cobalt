// Copyright 2018 the V8 project authors. All rights reserved.
// Use of this source code is governed by a BSD-style license that can be
// found in the LICENSE file.

#ifndef V8_OBJECTS_JS_PROXY_INL_H_
#define V8_OBJECTS_JS_PROXY_INL_H_

#include "src/objects/instance-type-inl.h"
#include "src/objects/js-objects-inl.h"
#include "src/objects/js-proxy.h"
<<<<<<< HEAD
=======
// Include the non-inl header before the rest of the headers.

#include "src/objects/instance-type-inl.h"
#include "src/objects/js-objects-inl.h"
>>>>>>> 626889fb
#include "src/objects/objects-inl.h"  // Needed for write barriers

// Has to be the last include (doesn't have include guards):
#include "src/objects/object-macros.h"

namespace v8 {
namespace internal {

#include "torque-generated/src/objects/js-proxy-tq-inl.inc"

TQ_OBJECT_CONSTRUCTORS_IMPL(JSProxy)

bool JSProxy::IsRevoked() const { return !IsJSReceiver(handler()); }

}  // namespace internal
}  // namespace v8

#include "src/objects/object-macros-undef.h"

#endif  // V8_OBJECTS_JS_PROXY_INL_H_<|MERGE_RESOLUTION|>--- conflicted
+++ resolved
@@ -5,16 +5,11 @@
 #ifndef V8_OBJECTS_JS_PROXY_INL_H_
 #define V8_OBJECTS_JS_PROXY_INL_H_
 
-#include "src/objects/instance-type-inl.h"
-#include "src/objects/js-objects-inl.h"
 #include "src/objects/js-proxy.h"
-<<<<<<< HEAD
-=======
 // Include the non-inl header before the rest of the headers.
 
 #include "src/objects/instance-type-inl.h"
 #include "src/objects/js-objects-inl.h"
->>>>>>> 626889fb
 #include "src/objects/objects-inl.h"  // Needed for write barriers
 
 // Has to be the last include (doesn't have include guards):
