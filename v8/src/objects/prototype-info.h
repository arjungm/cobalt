// Copyright 2018 the V8 project authors. All rights reserved.
// Use of this source code is governed by a BSD-style license that can be
// found in the LICENSE file.

#ifndef V8_OBJECTS_PROTOTYPE_INFO_H_
#define V8_OBJECTS_PROTOTYPE_INFO_H_

#include "src/objects/fixed-array.h"
#include "src/objects/objects.h"
#include "src/objects/struct.h"
#include "torque-generated/bit-fields.h"

// Has to be the last include (doesn't have include guards):
#include "src/objects/object-macros.h"

namespace v8 {
namespace internal {

#include "torque-generated/src/objects/prototype-info-tq.inc"

// Container for metadata stored on each prototype map.
class PrototypeInfo
    : public TorqueGeneratedPrototypeInfo<PrototypeInfo, Struct> {
 public:
  // Cached most commonly used load-non-existent handlers.
  enum CachedHandlerIndex {
    // No access check, no lookup on receiver.
    kLoadNonExistentHandlerDefault = 0,
    kLoadNonExistentHandlerWithLookupOnReceiver,

    kCachedHandlerCount,
  };

  static constexpr int kSize =
      kCachedHandlerOffset + kCachedHandlerCount * kTaggedSize;

  static const int UNREGISTERED = -1;

<<<<<<< HEAD
  // [object_create_map]: A field caching the map for Object.create(prototype).
  DECL_GETTER(object_create_map, MaybeObject)
  DECL_RELEASE_ACQUIRE_WEAK_ACCESSORS(object_create_map)

  static inline void SetObjectCreateMap(Handle<PrototypeInfo> info,
                                        Handle<Map> map);
  inline Map ObjectCreateMap();
  inline bool HasObjectCreateMap();
=======
  // For caching derived maps for Object.create, Reflect.construct and proxies.
  DECL_GETTER(derived_maps, Tagged<HeapObject>)
  DECL_RELEASE_ACQUIRE_ACCESSORS(derived_maps, Tagged<HeapObject>)

  static inline void SetObjectCreateMap(DirectHandle<PrototypeInfo> info,
                                        DirectHandle<Map> map,
                                        Isolate* isolate);
  inline Tagged<MaybeObject> ObjectCreateMap(AcquireLoadTag);
  inline Tagged<MaybeObject> ObjectCreateMap();

  static inline void AddDerivedMap(DirectHandle<PrototypeInfo> info,
                                   DirectHandle<Map> to, Isolate* isolate);
  inline Tagged<MaybeObject> GetDerivedMap(DirectHandle<Map> from);

  static inline bool IsPrototypeInfoFast(Tagged<Object> object);
>>>>>>> 626889fb

  static inline bool IsPrototypeInfoFast(Object object);

  DECL_BOOLEAN_ACCESSORS(should_be_fast_map)

  // Dispatched behavior.
  DECL_PRINTER(PrototypeInfo)
  DECL_VERIFIER(PrototypeInfo)

  // Bit field usage.
  DEFINE_TORQUE_GENERATED_PROTOTYPE_INFO_FLAGS()

  class BodyDescriptor;

  TQ_OBJECT_CONSTRUCTORS(PrototypeInfo)
};

// A growing array with an additional API for marking slots "empty". When adding
// new elements, we reuse the empty slots instead of growing the array.
class V8_EXPORT_PRIVATE PrototypeUsers : public WeakArrayList {
 public:
  static Handle<WeakArrayList> Add(Isolate* isolate,
                                   Handle<WeakArrayList> array,
                                   DirectHandle<Map> value,
                                   int* assigned_index);

  static inline void MarkSlotEmpty(Tagged<WeakArrayList> array, int index);

  // The callback is called when a weak pointer to HeapObject "object" is moved
  // from index "from_index" to index "to_index" during compaction. The callback
  // must not cause GC.
  using CompactionCallback = void (*)(Tagged<HeapObject> object, int from_index,
                                      int to_index);
  static Tagged<WeakArrayList> Compact(
      DirectHandle<WeakArrayList> array, Heap* heap,
      CompactionCallback callback,
      AllocationType allocation = AllocationType::kYoung);

#ifdef VERIFY_HEAP
  static void Verify(Tagged<WeakArrayList> array);
#endif  // VERIFY_HEAP

  static const int kEmptySlotIndex = 0;
  static const int kFirstIndex = 1;

  static const int kNoEmptySlotsMarker = 0;

 private:
  static inline Tagged<Smi> empty_slot_index(Tagged<WeakArrayList> array);
  static inline void set_empty_slot_index(Tagged<WeakArrayList> array,
                                          int index);

  static void ScanForEmptySlots(Tagged<WeakArrayList> array);

  DISALLOW_IMPLICIT_CONSTRUCTORS(PrototypeUsers);
};

}  // namespace internal
}  // namespace v8

#include "src/objects/object-macros-undef.h"

#endif  // V8_OBJECTS_PROTOTYPE_INFO_H_<|MERGE_RESOLUTION|>--- conflicted
+++ resolved
@@ -36,16 +36,6 @@
 
   static const int UNREGISTERED = -1;
 
-<<<<<<< HEAD
-  // [object_create_map]: A field caching the map for Object.create(prototype).
-  DECL_GETTER(object_create_map, MaybeObject)
-  DECL_RELEASE_ACQUIRE_WEAK_ACCESSORS(object_create_map)
-
-  static inline void SetObjectCreateMap(Handle<PrototypeInfo> info,
-                                        Handle<Map> map);
-  inline Map ObjectCreateMap();
-  inline bool HasObjectCreateMap();
-=======
   // For caching derived maps for Object.create, Reflect.construct and proxies.
   DECL_GETTER(derived_maps, Tagged<HeapObject>)
   DECL_RELEASE_ACQUIRE_ACCESSORS(derived_maps, Tagged<HeapObject>)
@@ -61,9 +51,6 @@
   inline Tagged<MaybeObject> GetDerivedMap(DirectHandle<Map> from);
 
   static inline bool IsPrototypeInfoFast(Tagged<Object> object);
->>>>>>> 626889fb
-
-  static inline bool IsPrototypeInfoFast(Object object);
 
   DECL_BOOLEAN_ACCESSORS(should_be_fast_map)
 
