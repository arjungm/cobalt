// Copyright 2012 the V8 project authors. All rights reserved.
// Use of this source code is governed by a BSD-style license that can be
// found in the LICENSE file.

#ifndef V8_OBJECTS_TRANSITIONS_H_
#define V8_OBJECTS_TRANSITIONS_H_

#include <optional>

#include "src/common/checks.h"
#include "src/execution/isolate.h"
#include "src/objects/descriptor-array.h"
#include "src/objects/elements-kind.h"
#include "src/objects/map.h"
#include "src/objects/maybe-object.h"
#include "src/objects/name.h"
#include "src/objects/objects.h"

// Has to be the last include (doesn't have include guards):
#include "src/objects/object-macros.h"

namespace v8::internal {

// Find all transitions with given name and calls the callback.
using ForEachTransitionCallback = std::function<void(Tagged<Map>)>;

// Descriptor for the contents of special side-step transition arrays.
// Side-step transitions are accessed through the TransitionsAccessor which
// enforces adherence to this format. The entries are either weak, Empty, or
// Unreachable.
struct SideStepTransition {
  enum class Kind : uint32_t {
    kCloneObject,
    kObjectAssign,
    kObjectAssignValidityCell,
  };
  static constexpr uint32_t kSize =
      static_cast<uint32_t>(Kind::kObjectAssignValidityCell) + 1;

  static constexpr Tagged<Smi> Empty = Smi::FromInt(0);
  static constexpr Tagged<Smi> Unreachable = Smi::FromInt(1);

 private:
  static constexpr int index_of(Kind kind) {
    return static_cast<uint32_t>(kind);
  }
  static constexpr uint32_t kFirstMapIdx =
      static_cast<uint32_t>(Kind::kCloneObject);
  static constexpr uint32_t kLastMapIdx =
      static_cast<uint32_t>(Kind::kObjectAssign);
  friend class TransitionsAccessor;
  friend class TransitionArray;
  friend class ObjectAssignAssembler;
};

std::ostream& operator<<(std::ostream& os, SideStepTransition::Kind sidestep);

namespace third_party_heap {
class Impl;
}

// Find all transitions with given name and calls the callback.
using ForEachTransitionCallback = std::function<void(Map)>;

// TransitionsAccessor is a helper class to encapsulate access to the various
// ways a Map can store transitions to other maps in its respective field at
// Map::kTransitionsOrPrototypeInfo.
// It caches state information internally, which becomes stale when a Map's
// transitions storage changes or when a GC cycle clears dead transitions;
// so while a TransitionsAccessor instance can be used for several read-only
// operations in a row (provided no GC happens between them), it must be
// discarded and recreated after "Insert" and "UpdateHandler" operations.
//
// Internal details: a Map's field either holds an in-place weak reference to a
// transition target, or a StoreIC handler for a transitioning store (which in
// turn points to its target map), or a TransitionArray for several target maps
// and/or handlers as well as prototype and ElementsKind transitions.  Property
// details (and in case of inline target storage, the key) are retrieved from
// the target map's descriptor array.  Stored transitions are weak in the GC
// sense: both single transitions stored inline and TransitionArray fields are
// cleared when the map they refer to is not otherwise reachable.
class V8_EXPORT_PRIVATE TransitionsAccessor {
 public:
  // {concurrent_access} signals that the TransitionsAccessor will only be used
  // in background threads. It acquires a reader lock for critical paths, as
  // well as blocking the accessor from modifying the TransitionsArray.
<<<<<<< HEAD
  inline TransitionsAccessor(Isolate* isolate, Map map,
=======
  inline TransitionsAccessor(Isolate* isolate, Tagged<Map> map,
>>>>>>> 626889fb
                             bool concurrent_access = false);

  // Insert a new transition into |map|'s transition array, extending it
  // as necessary. This can trigger GC.
<<<<<<< HEAD
  static void Insert(Isolate* isolate, Handle<Map> map, Handle<Name> name,
                     Handle<Map> target, SimpleTransitionFlag flag);

  Map SearchTransition(Name name, PropertyKind kind,
                       PropertyAttributes attributes);
  static inline MaybeHandle<Map> SearchTransition(
      Isolate* isolate, Handle<Map> map, Name name, PropertyKind kind,
      PropertyAttributes attributes);

  Map SearchSpecial(Symbol name);
  static inline MaybeHandle<Map> SearchSpecial(Isolate* isolate,
                                               Handle<Map> map, Symbol name);

=======
  static void Insert(Isolate* isolate, DirectHandle<Map> map,
                     DirectHandle<Name> name, DirectHandle<Map> target,
                     TransitionKindFlag flag) {
    InsertHelper(isolate, map, name, DirectHandle<Map>(target), flag);
  }
  static void InsertNoneSentinel(Isolate* isolate, DirectHandle<Map> map,
                                 DirectHandle<Name> name) {
    InsertHelper(isolate, map, name, DirectHandle<Map>(),
                 TransitionKindFlag::SPECIAL_TRANSITION);
  }

  Tagged<Map> SearchTransition(Tagged<Name> name, PropertyKind kind,
                               PropertyAttributes attributes);
  static inline MaybeHandle<Map> SearchTransition(
      Isolate* isolate, DirectHandle<Map> map, Tagged<Name> name,
      PropertyKind kind, PropertyAttributes attributes);

  // Searches for a transition with a special symbol.
  Tagged<Map> SearchSpecial(Tagged<Symbol> name);
  static inline MaybeHandle<Map> SearchSpecial(Isolate* isolate,
                                               DirectHandle<Map> map,
                                               Tagged<Symbol> name);

>>>>>>> 626889fb
  // Returns true for non-property transitions like elements kind, or
  // or frozen/sealed transitions.
  static bool IsSpecialTransition(ReadOnlyRoots roots, Tagged<Name> name);

  MaybeHandle<Map> FindTransitionToField(DirectHandle<String> name);

  // Find all transitions with given name and calls the callback.
  // Neither GCs nor operations requiring Isolate::full_transition_array_access
  // lock are allowed inside the callback.
  // If any of the GC- or lock-requiring processing is necessary, it has to be
  // done outside of the callback.
  void ForEachTransitionTo(Tagged<Name> name,
                           const ForEachTransitionCallback& callback,
                           DisallowGarbageCollection* no_gc);

  template <typename Char>
  inline bool IsExpectedTransition(Tagged<Name> transition_name,
                                   Tagged<Map> transition_target,
                                   base::Vector<const Char> key_chars);

  template <typename Char>
  inline std::pair<Handle<String>, Handle<Map>> ExpectedTransition(
      base::Vector<const Char> key_chars);

  template <typename Callback, typename ProtoCallback,
            typename SideStepCallback>
  void ForEachTransition(DisallowGarbageCollection* no_gc, Callback callback,
                         ProtoCallback proto_transition_callback,
                         SideStepCallback side_step_transition_callback) {
    ForEachTransitionWithKey<Callback, ProtoCallback, SideStepCallback, false>(
        no_gc, callback, proto_transition_callback,
        side_step_transition_callback);
  }

<<<<<<< HEAD
  // Find all transitions with given name and calls the callback.
  // Neither GCs nor operations requiring Isolate::full_transition_array_access
  // lock are allowed inside the callback.
  // If any of the GC- or lock-requiring processing is necessary, it has to be
  // done outside of the callback.
  void ForEachTransitionTo(Name name, const ForEachTransitionCallback& callback,
                           DisallowGarbageCollection* no_gc);

  inline Handle<String> ExpectedTransitionKey();
  inline Handle<Map> ExpectedTransitionTarget();
=======
  template <typename Callback, typename ProtoCallback,
            typename SideStepCallback, bool with_key = true>
  void ForEachTransitionWithKey(DisallowGarbageCollection* no_gc,
                                Callback callback,
                                ProtoCallback proto_transition_callback,
                                SideStepCallback side_step_transition_callback);
>>>>>>> 626889fb

  int NumberOfTransitions();
  // The size of transition arrays are limited so they do not end up in large
  // object space. Otherwise ClearNonLiveReferences would leak memory while
  // applying in-place right trimming.
  static const int kMaxNumberOfTransitions = 1024 + 512;
<<<<<<< HEAD
  inline Name GetKey(int transition_number);
  inline Map GetTarget(int transition_number);
  static inline PropertyDetails GetTargetDetails(Name name, Map target);

  static bool CanHaveMoreTransitions(Isolate* isolate, Handle<Map> map);

  static bool IsMatchingMap(Map target, Name name, PropertyKind kind,
                            PropertyAttributes attributes);
=======
  inline Tagged<Name> GetKey(int transition_number);
  inline Tagged<Map> GetTarget(int transition_number);
  static inline PropertyDetails GetTargetDetails(Tagged<Name> name,
                                                 Tagged<Map> target);

  static bool CanHaveMoreTransitions(Isolate* isolate, DirectHandle<Map> map);

  static bool IsMatchingMap(Tagged<Map> target, Tagged<Name> name,
                            PropertyKind kind, PropertyAttributes attributes);
>>>>>>> 626889fb

  bool HasIntegrityLevelTransitionTo(
      Tagged<Map> to, Tagged<Symbol>* out_symbol = nullptr,
      PropertyAttributes* out_integrity_level = nullptr);

  // ===== ITERATION =====
<<<<<<< HEAD
  using TraverseCallback = std::function<void(Map)>;
=======
  using TraverseCallback = std::function<void(Tagged<Map>)>;
>>>>>>> 626889fb

  // Traverse the transition tree in preorder.
  void TraverseTransitionTree(const TraverseCallback& callback) {
    // Make sure that we do not allocate in the callback.
    DisallowGarbageCollection no_gc;
<<<<<<< HEAD
    base::SharedMutexGuardIf<base::kShared> scope(
        isolate_->full_transition_array_access(), concurrent_access_);
=======
    base::MutexGuardIf mutex_guard(isolate_->full_transition_array_access(),
                                   concurrent_access_);
>>>>>>> 626889fb
    TraverseTransitionTreeInternal(callback, &no_gc);
  }

  // ===== PROTOTYPE TRANSITIONS =====
  // When you set the prototype of an object using the __proto__ accessor you
  // need a new map for the object (the prototype is stored in the map).  In
  // order not to multiply maps unnecessarily we store these as transitions in
  // the original map.  That way we can transition to the same map if the same
  // prototype is set, rather than creating a new map every time.  The
  // transitions are in the form of a map where the keys are prototype objects
  // and the values are the maps they transition to.
  // PutPrototypeTransition can trigger GC.
<<<<<<< HEAD
  static void PutPrototypeTransition(Isolate* isolate, Handle<Map>,
                                     Handle<Object> prototype,
                                     Handle<Map> target_map);
  static Handle<Map> GetPrototypeTransition(Isolate* isolate, Handle<Map> map,
                                            Handle<Object> prototype);
=======
  static bool PutPrototypeTransition(Isolate* isolate, DirectHandle<Map>,
                                     DirectHandle<Object> prototype,
                                     DirectHandle<Map> target_map);
  static std::optional<Tagged<Map>> GetPrototypeTransition(
      Isolate* isolate, Tagged<Map> map, Tagged<Object> prototype);
  bool HasPrototypeTransitions();
>>>>>>> 626889fb

  // During the first-time Map::Update and Map::TryUpdate, the migration target
  // map could be cached in the raw_transitions slot of the old map that is
  // deprecated from the map transition tree. The next time old map is updated,
  // we will check this cache slot as a shortcut to get the migration target
  // map.
<<<<<<< HEAD
  static void SetMigrationTarget(Isolate* isolate, Handle<Map> map,
                                 Map migration_target);
  Map GetMigrationTarget();
=======
  static void SetMigrationTarget(Isolate* isolate, DirectHandle<Map> map,
                                 Tagged<Map> migration_target);
  Tagged<Map> GetMigrationTarget();

  inline bool HasSideStepTransitions();
  static void EnsureHasSideStepTransitions(Isolate* isolate,
                                           DirectHandle<Map> map);
  inline Tagged<Object> GetSideStepTransition(SideStepTransition::Kind i);
  inline void SetSideStepTransition(SideStepTransition::Kind i,
                                    Tagged<Object> target);
>>>>>>> 626889fb

#if DEBUG || OBJECT_PRINT
  void PrintTransitions(std::ostream& os);
  static void PrintOneTransition(std::ostream& os, Tagged<Name> key,
                                 Tagged<Map> target);
  void PrintTransitionTree();
  void PrintTransitionTree(std::ostream& os, int level,
                           DisallowGarbageCollection* no_gc);
#endif
#if DEBUG
  static void CheckNewTransitionsAreConsistent(Isolate* isolate,
<<<<<<< HEAD
                                               Handle<Map> map,
                                               Object transitions);
=======
                                               DirectHandle<Map> map,
                                               Tagged<Object> transitions);
>>>>>>> 626889fb
  bool IsConsistentWithBackPointers();
  bool IsSortedNoDuplicates();
#endif

 protected:
  // Allow tests to use inheritance to access internals.
  enum Encoding {
    kPrototypeInfo,
    kUninitialized,
    kMigrationTarget,
    kWeakRef,
    kFullTransitionArray,
  };

  inline Encoding encoding() { return encoding_; }

  inline int Capacity();

  inline Tagged<TransitionArray> transitions();

  DISALLOW_GARBAGE_COLLECTION(no_gc_)

  DISALLOW_GARBAGE_COLLECTION(no_gc_)

 private:
  friend class MarkCompactCollector;  // For HasSimpleTransitionTo.
  friend class third_party_heap::Impl;
  friend class TransitionArray;

  static inline Encoding GetEncoding(Isolate* isolate,
<<<<<<< HEAD
                                     MaybeObject raw_transitions);
  static inline Encoding GetEncoding(Isolate* isolate, TransitionArray array);
  static inline Encoding GetEncoding(Isolate* isolate, Handle<Map> map);

  static inline TransitionArray GetTransitionArray(Isolate* isolate,
                                                   MaybeObject raw_transitions);
  static inline TransitionArray GetTransitionArray(Isolate* isolate,
                                                   Handle<Map> map);

  static inline Map GetSimpleTransition(Isolate* isolate, Handle<Map> map);
  static inline Name GetSimpleTransitionKey(Map transition);
  inline PropertyDetails GetSimpleTargetDetails(Map transition);
=======
                                     Tagged<MaybeObject> raw_transitions);
  static inline Encoding GetEncoding(Isolate* isolate,
                                     Tagged<TransitionArray> array);
  static inline Encoding GetEncoding(Isolate* isolate, DirectHandle<Map> map);

  static inline Tagged<TransitionArray> GetTransitionArray(
      Isolate* isolate, Tagged<MaybeObject> raw_transitions);
  static inline Tagged<TransitionArray> GetTransitionArray(
      Isolate* isolate, DirectHandle<Map> map);
>>>>>>> 626889fb

  static inline Tagged<Map> GetSimpleTransition(Isolate* isolate,
                                                DirectHandle<Map> map);
  static inline Tagged<Name> GetSimpleTransitionKey(Tagged<Map> transition);
  inline PropertyDetails GetSimpleTargetDetails(Tagged<Map> transition);

<<<<<<< HEAD
  static void EnsureHasFullTransitionArray(Isolate* isolate, Handle<Map> map);
  static void SetPrototypeTransitions(Isolate* isolate, Handle<Map> map,
                                      Handle<WeakFixedArray> proto_transitions);
  static WeakFixedArray GetPrototypeTransitions(Isolate* isolate,
                                                Handle<Map> map);

  static inline void ReplaceTransitions(Isolate* isolate, Handle<Map> map,
                                        MaybeObject new_transitions);
  static inline void ReplaceTransitions(
      Isolate* isolate, Handle<Map> map,
      Handle<TransitionArray> new_transitions);

  bool HasSimpleTransitionTo(Map map);

  inline Map GetTargetMapFromWeakRef();

=======
  static inline Tagged<Map> GetTargetFromRaw(Tagged<MaybeObject> raw);

  static void EnsureHasFullTransitionArray(Isolate* isolate,
                                           DirectHandle<Map> map);
  static void SetPrototypeTransitions(
      Isolate* isolate, DirectHandle<Map> map,
      DirectHandle<WeakFixedArray> proto_transitions);
  static Tagged<WeakFixedArray> GetPrototypeTransitions(Isolate* isolate,
                                                        Tagged<Map> map);

  static void InsertHelper(Isolate* isolate, DirectHandle<Map> map,
                           DirectHandle<Name> name, DirectHandle<Map> target,
                           TransitionKindFlag flag);

  static inline void ReplaceTransitions(
      Isolate* isolate, DirectHandle<Map> map,
      Tagged<UnionOf<TransitionArray, MaybeWeak<Map>>> new_transitions);
  static inline void ReplaceTransitions(
      Isolate* isolate, DirectHandle<Map> map,
      DirectHandle<TransitionArray> new_transitions);

  bool HasSimpleTransitionTo(Tagged<Map> map);

  inline Tagged<Map> GetTargetMapFromWeakRef();

>>>>>>> 626889fb
  void TraverseTransitionTreeInternal(const TraverseCallback& callback,
                                      DisallowGarbageCollection* no_gc);

  Isolate* isolate_;
<<<<<<< HEAD
  Map map_;
  MaybeObject raw_transitions_;
=======
  Tagged<Map> map_;
  Tagged<MaybeObject> raw_transitions_;
>>>>>>> 626889fb
  Encoding encoding_;
  bool concurrent_access_;

  DISALLOW_IMPLICIT_CONSTRUCTORS(TransitionsAccessor);
};

// TransitionArrays are fixed arrays used to hold map transitions for property,
// constant, and element changes.
// The TransitionArray class exposes a very low-level interface. Most clients
// should use TransitionsAccessors.
// TransitionArrays have the following format:
// [0] Tagged<Smi>(0) or WeakFixedArray of prototype transitions (strong ref)
// [1] Tagged<Smi>(0) or WeakFixedArray of side-step transitions (strong ref)
// [2] Number of transitions (can be zero after trimming)
// [3] First transition key (strong ref)
// [4] First transition target (weak ref)
// ...
// [4 + number of transitions * kTransitionSize]: start of slack
// TODO(olivf): The slots for prototype transitions and side-steps could be
// shared.
class TransitionArray : public WeakFixedArray {
 public:
  inline int number_of_transitions() const;

  inline Tagged<WeakFixedArray> GetPrototypeTransitions();
  inline bool HasPrototypeTransitions();

  // Accessors for fetching instance transition at transition number.
  inline void SetKey(int transition_number, Tagged<Name> value);
  inline Tagged<Name> GetKey(int transition_number);
  inline HeapObjectSlot GetKeySlot(int transition_number);

  inline Tagged<Map> GetTarget(int transition_number);
  inline void SetRawTarget(int transition_number, Tagged<MaybeObject> target);
  inline Tagged<MaybeObject> GetRawTarget(int transition_number);
  inline HeapObjectSlot GetTargetSlot(int transition_number);
  inline bool GetTargetIfExists(int transition_number, Isolate* isolate,
                                Tagged<Map>* target);

  static constexpr int kNotFound = -1;

#ifdef DEBUG
  V8_EXPORT_PRIVATE bool IsSortedNoDuplicates();
#endif

  V8_EXPORT_PRIVATE void Sort();

  void PrintInternal(std::ostream& os);

  DECL_PRINTER(TransitionArray)
  DECL_VERIFIER(TransitionArray)

  // Layout for full transition arrays.
  static const int kPrototypeTransitionsIndex = 0;
  static const int kSideStepTransitionsIndex = 1;
  static const int kTransitionLengthIndex = 2;
  static const int kFirstIndex = 3;

  // Layout of map transition entries in full transition arrays.
  static const int kEntryKeyIndex = 0;
  static const int kEntryTargetIndex = 1;
  static const int kEntrySize = 2;

  // Conversion from transition number to array indices.
  static int ToKeyIndex(int transition_number) {
    return kFirstIndex + (transition_number * kEntrySize) + kEntryKeyIndex;
  }

  static int ToTargetIndex(int transition_number) {
    return kFirstIndex + (transition_number * kEntrySize) + kEntryTargetIndex;
  }

  inline int SearchNameForTesting(Tagged<Name> name,
                                  int* out_insertion_index = nullptr);

  inline Tagged<Map> SearchAndGetTargetForTesting(
      PropertyKind kind, Tagged<Name> name, PropertyAttributes attributes);

  // Accessors for side-step transitions.
  inline bool HasSideStepTransitions();
  static void CreateSideStepTransitions(
      Isolate* isolate, DirectHandle<TransitionArray> transitions);

 private:
  friend class Factory;
  friend class MarkCompactCollector;
  friend class third_party_heap::Impl;
  friend class TransitionsAccessor;

  inline void SetNumberOfTransitions(int number_of_transitions);

  inline int Capacity();

  // ===== PROTOTYPE TRANSITIONS =====
  // Cache format:
  //    0: finger - index of the first free cell in the cache
  //    1 + i: target map
  static const int kProtoTransitionHeaderSize = 1;
  static const int kMaxCachedPrototypeTransitions = 256;

  inline void SetPrototypeTransitions(
      Tagged<WeakFixedArray> prototype_transitions);

  static inline int NumberOfPrototypeTransitions(
      Tagged<WeakFixedArray> proto_transitions);
  static void SetNumberOfPrototypeTransitions(
      Tagged<WeakFixedArray> proto_transitions, int value);

  static const int kProtoTransitionNumberOfEntriesOffset = 0;
  static_assert(kProtoTransitionHeaderSize == 1);

  // Returns the fixed array length required to hold number_of_transitions
  // transitions.
  static int LengthFor(int number_of_transitions) {
    return ToKeyIndex(number_of_transitions);
  }

  // Search a  transition for a given kind, property name and attributes.
  int Search(PropertyKind kind, Tagged<Name> name,
             PropertyAttributes attributes, int* out_insertion_index = nullptr);

  V8_EXPORT_PRIVATE Tagged<Map> SearchAndGetTarget(
      PropertyKind kind, Tagged<Name> name, PropertyAttributes attributes);

  // Search a non-property transition (like elements kind, observe or frozen
  // transitions).
<<<<<<< HEAD
  inline int SearchSpecial(Symbol symbol, bool concurrent_search = false,
                           int* out_insertion_index = nullptr);
  // Search a first transition for a given property name.
  inline int SearchName(Name name, bool concurrent_search = false,
=======
  inline int SearchSpecial(Tagged<Symbol> symbol,
                           bool concurrent_search = false,
                           int* out_insertion_index = nullptr);
  // Search a first transition for a given property name.
  inline int SearchName(Tagged<Name> name, bool concurrent_search = false,
>>>>>>> 626889fb
                        int* out_insertion_index = nullptr);
  int SearchDetails(int transition, PropertyKind kind,
                    PropertyAttributes attributes, int* out_insertion_index);
  Tagged<Map> SearchDetailsAndGetTarget(int transition, PropertyKind kind,
                                        PropertyAttributes attributes);

<<<<<<< HEAD
  // Find all transitions with given name and calls the callback.
  void ForEachTransitionTo(Name name,
                           const ForEachTransitionCallback& callback);

  inline int number_of_transitions() const;
=======
  inline int LinearSearchName(Tagged<Name> name, int* out_insertion_index);
  inline int BinarySearchName(Tagged<Name> name, int* out_insertion_index);

  // Find all transitions with given name and calls the callback.
  void ForEachTransitionTo(Tagged<Name> name,
                           const ForEachTransitionCallback& callback);
>>>>>>> 626889fb

  static bool CompactPrototypeTransitionArray(Isolate* isolate,
                                              Tagged<WeakFixedArray> array);

  static DirectHandle<WeakFixedArray> GrowPrototypeTransitionArray(
      DirectHandle<WeakFixedArray> array, int new_capacity, Isolate* isolate);

  // Compares two tuples <key, kind, attributes>, returns -1 if
  // tuple1 is "less" than tuple2, 0 if tuple1 equal to tuple2 and 1 otherwise.
  static inline int CompareKeys(Tagged<Name> key1, uint32_t hash1,
                                PropertyKind kind1,
                                PropertyAttributes attributes1,
                                Tagged<Name> key2, uint32_t hash2,
                                PropertyKind kind2,
                                PropertyAttributes attributes2);

  // Compares keys, returns -1 if key1 is "less" than key2,
  // 0 if key1 equal to key2 and 1 otherwise.
  static inline int CompareNames(Tagged<Name> key1, uint32_t hash1,
                                 Tagged<Name> key2, uint32_t hash2);

  // Compares two details, returns -1 if details1 is "less" than details2,
  // 0 if details1 equal to details2 and 1 otherwise.
  static inline int CompareDetails(PropertyKind kind1,
                                   PropertyAttributes attributes1,
                                   PropertyKind kind2,
                                   PropertyAttributes attributes2);

  inline void Set(int transition_number, Tagged<Name> key,
                  Tagged<MaybeObject> target);

  inline Tagged<WeakFixedArray> GetSideStepTransitions();
  inline void SetSideStepTransitions(Tagged<WeakFixedArray> transitions);
};

}  // namespace v8::internal

#include "src/objects/object-macros-undef.h"

#endif  // V8_OBJECTS_TRANSITIONS_H_<|MERGE_RESOLUTION|>--- conflicted
+++ resolved
@@ -54,13 +54,6 @@
 };
 
 std::ostream& operator<<(std::ostream& os, SideStepTransition::Kind sidestep);
-
-namespace third_party_heap {
-class Impl;
-}
-
-// Find all transitions with given name and calls the callback.
-using ForEachTransitionCallback = std::function<void(Map)>;
 
 // TransitionsAccessor is a helper class to encapsulate access to the various
 // ways a Map can store transitions to other maps in its respective field at
@@ -84,30 +77,11 @@
   // {concurrent_access} signals that the TransitionsAccessor will only be used
   // in background threads. It acquires a reader lock for critical paths, as
   // well as blocking the accessor from modifying the TransitionsArray.
-<<<<<<< HEAD
-  inline TransitionsAccessor(Isolate* isolate, Map map,
-=======
   inline TransitionsAccessor(Isolate* isolate, Tagged<Map> map,
->>>>>>> 626889fb
                              bool concurrent_access = false);
 
   // Insert a new transition into |map|'s transition array, extending it
   // as necessary. This can trigger GC.
-<<<<<<< HEAD
-  static void Insert(Isolate* isolate, Handle<Map> map, Handle<Name> name,
-                     Handle<Map> target, SimpleTransitionFlag flag);
-
-  Map SearchTransition(Name name, PropertyKind kind,
-                       PropertyAttributes attributes);
-  static inline MaybeHandle<Map> SearchTransition(
-      Isolate* isolate, Handle<Map> map, Name name, PropertyKind kind,
-      PropertyAttributes attributes);
-
-  Map SearchSpecial(Symbol name);
-  static inline MaybeHandle<Map> SearchSpecial(Isolate* isolate,
-                                               Handle<Map> map, Symbol name);
-
-=======
   static void Insert(Isolate* isolate, DirectHandle<Map> map,
                      DirectHandle<Name> name, DirectHandle<Map> target,
                      TransitionKindFlag flag) {
@@ -131,7 +105,6 @@
                                                DirectHandle<Map> map,
                                                Tagged<Symbol> name);
 
->>>>>>> 626889fb
   // Returns true for non-property transitions like elements kind, or
   // or frozen/sealed transitions.
   static bool IsSpecialTransition(ReadOnlyRoots roots, Tagged<Name> name);
@@ -166,41 +139,18 @@
         side_step_transition_callback);
   }
 
-<<<<<<< HEAD
-  // Find all transitions with given name and calls the callback.
-  // Neither GCs nor operations requiring Isolate::full_transition_array_access
-  // lock are allowed inside the callback.
-  // If any of the GC- or lock-requiring processing is necessary, it has to be
-  // done outside of the callback.
-  void ForEachTransitionTo(Name name, const ForEachTransitionCallback& callback,
-                           DisallowGarbageCollection* no_gc);
-
-  inline Handle<String> ExpectedTransitionKey();
-  inline Handle<Map> ExpectedTransitionTarget();
-=======
   template <typename Callback, typename ProtoCallback,
             typename SideStepCallback, bool with_key = true>
   void ForEachTransitionWithKey(DisallowGarbageCollection* no_gc,
                                 Callback callback,
                                 ProtoCallback proto_transition_callback,
                                 SideStepCallback side_step_transition_callback);
->>>>>>> 626889fb
 
   int NumberOfTransitions();
   // The size of transition arrays are limited so they do not end up in large
   // object space. Otherwise ClearNonLiveReferences would leak memory while
   // applying in-place right trimming.
   static const int kMaxNumberOfTransitions = 1024 + 512;
-<<<<<<< HEAD
-  inline Name GetKey(int transition_number);
-  inline Map GetTarget(int transition_number);
-  static inline PropertyDetails GetTargetDetails(Name name, Map target);
-
-  static bool CanHaveMoreTransitions(Isolate* isolate, Handle<Map> map);
-
-  static bool IsMatchingMap(Map target, Name name, PropertyKind kind,
-                            PropertyAttributes attributes);
-=======
   inline Tagged<Name> GetKey(int transition_number);
   inline Tagged<Map> GetTarget(int transition_number);
   static inline PropertyDetails GetTargetDetails(Tagged<Name> name,
@@ -210,30 +160,20 @@
 
   static bool IsMatchingMap(Tagged<Map> target, Tagged<Name> name,
                             PropertyKind kind, PropertyAttributes attributes);
->>>>>>> 626889fb
 
   bool HasIntegrityLevelTransitionTo(
       Tagged<Map> to, Tagged<Symbol>* out_symbol = nullptr,
       PropertyAttributes* out_integrity_level = nullptr);
 
   // ===== ITERATION =====
-<<<<<<< HEAD
-  using TraverseCallback = std::function<void(Map)>;
-=======
   using TraverseCallback = std::function<void(Tagged<Map>)>;
->>>>>>> 626889fb
 
   // Traverse the transition tree in preorder.
   void TraverseTransitionTree(const TraverseCallback& callback) {
     // Make sure that we do not allocate in the callback.
     DisallowGarbageCollection no_gc;
-<<<<<<< HEAD
-    base::SharedMutexGuardIf<base::kShared> scope(
-        isolate_->full_transition_array_access(), concurrent_access_);
-=======
     base::MutexGuardIf mutex_guard(isolate_->full_transition_array_access(),
                                    concurrent_access_);
->>>>>>> 626889fb
     TraverseTransitionTreeInternal(callback, &no_gc);
   }
 
@@ -246,31 +186,18 @@
   // transitions are in the form of a map where the keys are prototype objects
   // and the values are the maps they transition to.
   // PutPrototypeTransition can trigger GC.
-<<<<<<< HEAD
-  static void PutPrototypeTransition(Isolate* isolate, Handle<Map>,
-                                     Handle<Object> prototype,
-                                     Handle<Map> target_map);
-  static Handle<Map> GetPrototypeTransition(Isolate* isolate, Handle<Map> map,
-                                            Handle<Object> prototype);
-=======
   static bool PutPrototypeTransition(Isolate* isolate, DirectHandle<Map>,
                                      DirectHandle<Object> prototype,
                                      DirectHandle<Map> target_map);
   static std::optional<Tagged<Map>> GetPrototypeTransition(
       Isolate* isolate, Tagged<Map> map, Tagged<Object> prototype);
   bool HasPrototypeTransitions();
->>>>>>> 626889fb
 
   // During the first-time Map::Update and Map::TryUpdate, the migration target
   // map could be cached in the raw_transitions slot of the old map that is
   // deprecated from the map transition tree. The next time old map is updated,
   // we will check this cache slot as a shortcut to get the migration target
   // map.
-<<<<<<< HEAD
-  static void SetMigrationTarget(Isolate* isolate, Handle<Map> map,
-                                 Map migration_target);
-  Map GetMigrationTarget();
-=======
   static void SetMigrationTarget(Isolate* isolate, DirectHandle<Map> map,
                                  Tagged<Map> migration_target);
   Tagged<Map> GetMigrationTarget();
@@ -281,7 +208,6 @@
   inline Tagged<Object> GetSideStepTransition(SideStepTransition::Kind i);
   inline void SetSideStepTransition(SideStepTransition::Kind i,
                                     Tagged<Object> target);
->>>>>>> 626889fb
 
 #if DEBUG || OBJECT_PRINT
   void PrintTransitions(std::ostream& os);
@@ -293,13 +219,8 @@
 #endif
 #if DEBUG
   static void CheckNewTransitionsAreConsistent(Isolate* isolate,
-<<<<<<< HEAD
-                                               Handle<Map> map,
-                                               Object transitions);
-=======
                                                DirectHandle<Map> map,
                                                Tagged<Object> transitions);
->>>>>>> 626889fb
   bool IsConsistentWithBackPointers();
   bool IsSortedNoDuplicates();
 #endif
@@ -322,28 +243,11 @@
 
   DISALLOW_GARBAGE_COLLECTION(no_gc_)
 
-  DISALLOW_GARBAGE_COLLECTION(no_gc_)
-
  private:
   friend class MarkCompactCollector;  // For HasSimpleTransitionTo.
-  friend class third_party_heap::Impl;
   friend class TransitionArray;
 
   static inline Encoding GetEncoding(Isolate* isolate,
-<<<<<<< HEAD
-                                     MaybeObject raw_transitions);
-  static inline Encoding GetEncoding(Isolate* isolate, TransitionArray array);
-  static inline Encoding GetEncoding(Isolate* isolate, Handle<Map> map);
-
-  static inline TransitionArray GetTransitionArray(Isolate* isolate,
-                                                   MaybeObject raw_transitions);
-  static inline TransitionArray GetTransitionArray(Isolate* isolate,
-                                                   Handle<Map> map);
-
-  static inline Map GetSimpleTransition(Isolate* isolate, Handle<Map> map);
-  static inline Name GetSimpleTransitionKey(Map transition);
-  inline PropertyDetails GetSimpleTargetDetails(Map transition);
-=======
                                      Tagged<MaybeObject> raw_transitions);
   static inline Encoding GetEncoding(Isolate* isolate,
                                      Tagged<TransitionArray> array);
@@ -353,31 +257,12 @@
       Isolate* isolate, Tagged<MaybeObject> raw_transitions);
   static inline Tagged<TransitionArray> GetTransitionArray(
       Isolate* isolate, DirectHandle<Map> map);
->>>>>>> 626889fb
 
   static inline Tagged<Map> GetSimpleTransition(Isolate* isolate,
                                                 DirectHandle<Map> map);
   static inline Tagged<Name> GetSimpleTransitionKey(Tagged<Map> transition);
   inline PropertyDetails GetSimpleTargetDetails(Tagged<Map> transition);
 
-<<<<<<< HEAD
-  static void EnsureHasFullTransitionArray(Isolate* isolate, Handle<Map> map);
-  static void SetPrototypeTransitions(Isolate* isolate, Handle<Map> map,
-                                      Handle<WeakFixedArray> proto_transitions);
-  static WeakFixedArray GetPrototypeTransitions(Isolate* isolate,
-                                                Handle<Map> map);
-
-  static inline void ReplaceTransitions(Isolate* isolate, Handle<Map> map,
-                                        MaybeObject new_transitions);
-  static inline void ReplaceTransitions(
-      Isolate* isolate, Handle<Map> map,
-      Handle<TransitionArray> new_transitions);
-
-  bool HasSimpleTransitionTo(Map map);
-
-  inline Map GetTargetMapFromWeakRef();
-
-=======
   static inline Tagged<Map> GetTargetFromRaw(Tagged<MaybeObject> raw);
 
   static void EnsureHasFullTransitionArray(Isolate* isolate,
@@ -403,18 +288,12 @@
 
   inline Tagged<Map> GetTargetMapFromWeakRef();
 
->>>>>>> 626889fb
   void TraverseTransitionTreeInternal(const TraverseCallback& callback,
                                       DisallowGarbageCollection* no_gc);
 
   Isolate* isolate_;
-<<<<<<< HEAD
-  Map map_;
-  MaybeObject raw_transitions_;
-=======
   Tagged<Map> map_;
   Tagged<MaybeObject> raw_transitions_;
->>>>>>> 626889fb
   Encoding encoding_;
   bool concurrent_access_;
 
@@ -501,7 +380,6 @@
  private:
   friend class Factory;
   friend class MarkCompactCollector;
-  friend class third_party_heap::Impl;
   friend class TransitionsAccessor;
 
   inline void SetNumberOfTransitions(int number_of_transitions);
@@ -541,38 +419,23 @@
 
   // Search a non-property transition (like elements kind, observe or frozen
   // transitions).
-<<<<<<< HEAD
-  inline int SearchSpecial(Symbol symbol, bool concurrent_search = false,
-                           int* out_insertion_index = nullptr);
-  // Search a first transition for a given property name.
-  inline int SearchName(Name name, bool concurrent_search = false,
-=======
   inline int SearchSpecial(Tagged<Symbol> symbol,
                            bool concurrent_search = false,
                            int* out_insertion_index = nullptr);
   // Search a first transition for a given property name.
   inline int SearchName(Tagged<Name> name, bool concurrent_search = false,
->>>>>>> 626889fb
                         int* out_insertion_index = nullptr);
   int SearchDetails(int transition, PropertyKind kind,
                     PropertyAttributes attributes, int* out_insertion_index);
   Tagged<Map> SearchDetailsAndGetTarget(int transition, PropertyKind kind,
                                         PropertyAttributes attributes);
 
-<<<<<<< HEAD
-  // Find all transitions with given name and calls the callback.
-  void ForEachTransitionTo(Name name,
-                           const ForEachTransitionCallback& callback);
-
-  inline int number_of_transitions() const;
-=======
   inline int LinearSearchName(Tagged<Name> name, int* out_insertion_index);
   inline int BinarySearchName(Tagged<Name> name, int* out_insertion_index);
 
   // Find all transitions with given name and calls the callback.
   void ForEachTransitionTo(Tagged<Name> name,
                            const ForEachTransitionCallback& callback);
->>>>>>> 626889fb
 
   static bool CompactPrototypeTransitionArray(Isolate* isolate,
                                               Tagged<WeakFixedArray> array);
