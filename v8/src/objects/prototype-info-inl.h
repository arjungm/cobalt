// Copyright 2018 the V8 project authors. All rights reserved.
// Use of this source code is governed by a BSD-style license that can be
// found in the LICENSE file.

#ifndef V8_OBJECTS_PROTOTYPE_INFO_INL_H_
#define V8_OBJECTS_PROTOTYPE_INFO_INL_H_

#include "src/objects/prototype-info.h"
// Include the non-inl header before the rest of the headers.

#include "src/heap/heap-write-barrier-inl.h"
#include "src/ic/handler-configuration.h"
#include "src/objects/fixed-array-inl.h"
#include "src/objects/map-inl.h"
#include "src/objects/maybe-object.h"
#include "src/objects/objects-inl.h"
#include "src/objects/struct-inl.h"
#include "src/torque/runtime-macro-shims.h"
#include "src/torque/runtime-support.h"

// Has to be the last include (doesn't have include guards):
#include "src/objects/object-macros.h"

namespace v8 {
namespace internal {

#include "torque-generated/src/objects/prototype-info-tq-inl.inc"

TQ_OBJECT_CONSTRUCTORS_IMPL(PrototypeInfo)

<<<<<<< HEAD
DEF_GETTER(PrototypeInfo, object_create_map, MaybeObject) {
  return TaggedField<MaybeObject, kObjectCreateMapOffset>::load(cage_base,
                                                                *this);
}
RELEASE_ACQUIRE_WEAK_ACCESSORS(PrototypeInfo, object_create_map,
                               kObjectCreateMapOffset)

Map PrototypeInfo::ObjectCreateMap() {
  return Map::cast(object_create_map()->GetHeapObjectAssumeWeak());
}

// static
void PrototypeInfo::SetObjectCreateMap(Handle<PrototypeInfo> info,
                                       Handle<Map> map) {
  info->set_object_create_map(HeapObjectReference::Weak(*map), kReleaseStore);
=======
DEF_GETTER(PrototypeInfo, derived_maps, Tagged<HeapObject>) {
  return TaggedField<HeapObject, kDerivedMapsOffset>::load(cage_base, *this);
}
RELEASE_ACQUIRE_ACCESSORS(PrototypeInfo, derived_maps, Tagged<HeapObject>,
                          kDerivedMapsOffset)

Tagged<MaybeObject> PrototypeInfo::ObjectCreateMap() {
  auto derived = derived_maps();
  if (IsUndefined(derived)) {
    return Tagged<MaybeObject>();
  }
  // Index 0 is the map for object create
  Tagged<WeakArrayList> derived_list = Cast<WeakArrayList>(derived);
  DCHECK_GT(derived_list->length(), 0);
  Tagged<MaybeObject> el = derived_list->Get(0);
  DCHECK(el.IsWeakOrCleared());
  return el;
}

Tagged<MaybeObject> PrototypeInfo::ObjectCreateMap(AcquireLoadTag tag) {
  auto derived = derived_maps(tag);
  if (IsUndefined(derived)) {
    return Tagged<MaybeObject>();
  }
  // Index 0 is the map for object create
  Tagged<WeakArrayList> derived_list = Cast<WeakArrayList>(derived);
  DCHECK_GT(derived_list->length(), 0);
  Tagged<MaybeObject> el = derived_list->Get(0);
  DCHECK(el.IsWeakOrCleared());
  return el;
}

// static
void PrototypeInfo::SetObjectCreateMap(DirectHandle<PrototypeInfo> info,
                                       DirectHandle<Map> map,
                                       Isolate* isolate) {
  if (IsUndefined(info->derived_maps())) {
    Tagged<WeakArrayList> derived = *isolate->factory()->NewWeakArrayList(1);
    derived->Set(0, MakeWeak(*map));
    derived->set_length(1);
    info->set_derived_maps(derived, kReleaseStore);
  } else {
    Tagged<WeakArrayList> derived = Cast<WeakArrayList>(info->derived_maps());
    DCHECK(derived->Get(0).IsCleared());
    DCHECK_GT(derived->length(), 0);
    derived->Set(0, MakeWeak(*map));
  }
}

Tagged<MaybeObject> PrototypeInfo::GetDerivedMap(DirectHandle<Map> from) {
  if (IsUndefined(derived_maps())) {
    return Tagged<MaybeObject>();
  }
  auto derived = Cast<WeakArrayList>(derived_maps());
  // Index 0 is the map for object create
  for (int i = 1; i < derived->length(); ++i) {
    Tagged<MaybeObject> el = derived->Get(i);
    Tagged<Map> map_obj;
    if (el.GetHeapObjectIfWeak(&map_obj)) {
      Tagged<Map> to = Cast<Map>(map_obj);
      if (to->GetConstructor() == from->GetConstructor() &&
          to->instance_type() == from->instance_type()) {
        return el;
      }
    }
  }
  return Tagged<MaybeObject>();
}

// static
void PrototypeInfo::AddDerivedMap(DirectHandle<PrototypeInfo> info,
                                  DirectHandle<Map> to, Isolate* isolate) {
  if (IsUndefined(info->derived_maps())) {
    // Index 0 is the map for object create
    Tagged<WeakArrayList> derived = *isolate->factory()->NewWeakArrayList(2);
    // GetConstructMap assumes a weak pointer.
    derived->Set(0, ClearedValue(isolate));
    derived->Set(1, MakeWeak(*to));
    derived->set_length(2);
    info->set_derived_maps(derived, kReleaseStore);
    return;
  }
  auto derived = handle(Cast<WeakArrayList>(info->derived_maps()), isolate);
  // Index 0 is the map for object create
  int i = 1;
  for (; i < derived->length(); ++i) {
    Tagged<MaybeObject> el = derived->Get(i);
    if (el.IsCleared()) {
      derived->Set(i, MakeWeak(*to));
      return;
    }
  }

  auto bigger = WeakArrayList::EnsureSpace(isolate, derived, i + 1);
  bigger->Set(i, MakeWeak(*to));
  bigger->set_length(i + 1);
  if (*bigger != *derived) {
    info->set_derived_maps(*bigger, kReleaseStore);
  }
>>>>>>> 626889fb
}

bool PrototypeInfo::IsPrototypeInfoFast(Tagged<Object> object) {
  bool is_proto_info = object != Smi::zero();
  DCHECK_EQ(is_proto_info, IsPrototypeInfo(object));
  return is_proto_info;
}

bool PrototypeInfo::IsPrototypeInfoFast(Object object) {
  bool is_proto_info = object != Smi::zero();
  DCHECK_EQ(is_proto_info, object.IsPrototypeInfo());
  return is_proto_info;
}

BOOL_ACCESSORS(PrototypeInfo, bit_field, should_be_fast_map,
               ShouldBeFastBit::kShift)

void PrototypeUsers::MarkSlotEmpty(Tagged<WeakArrayList> array, int index) {
  DCHECK_GT(index, 0);
  DCHECK_LT(index, array->length());
  // Chain the empty slots into a linked list (each empty slot contains the
  // index of the next empty slot).
  array->Set(index, empty_slot_index(array));
  set_empty_slot_index(array, index);
}

Tagged<Smi> PrototypeUsers::empty_slot_index(Tagged<WeakArrayList> array) {
  return array->Get(kEmptySlotIndex).ToSmi();
}

void PrototypeUsers::set_empty_slot_index(Tagged<WeakArrayList> array,
                                          int index) {
  array->Set(kEmptySlotIndex, Smi::FromInt(index));
}

}  // namespace internal
}  // namespace v8

#include "src/objects/object-macros-undef.h"

#endif  // V8_OBJECTS_PROTOTYPE_INFO_INL_H_<|MERGE_RESOLUTION|>--- conflicted
+++ resolved
@@ -28,23 +28,6 @@
 
 TQ_OBJECT_CONSTRUCTORS_IMPL(PrototypeInfo)
 
-<<<<<<< HEAD
-DEF_GETTER(PrototypeInfo, object_create_map, MaybeObject) {
-  return TaggedField<MaybeObject, kObjectCreateMapOffset>::load(cage_base,
-                                                                *this);
-}
-RELEASE_ACQUIRE_WEAK_ACCESSORS(PrototypeInfo, object_create_map,
-                               kObjectCreateMapOffset)
-
-Map PrototypeInfo::ObjectCreateMap() {
-  return Map::cast(object_create_map()->GetHeapObjectAssumeWeak());
-}
-
-// static
-void PrototypeInfo::SetObjectCreateMap(Handle<PrototypeInfo> info,
-                                       Handle<Map> map) {
-  info->set_object_create_map(HeapObjectReference::Weak(*map), kReleaseStore);
-=======
 DEF_GETTER(PrototypeInfo, derived_maps, Tagged<HeapObject>) {
   return TaggedField<HeapObject, kDerivedMapsOffset>::load(cage_base, *this);
 }
@@ -144,18 +127,11 @@
   if (*bigger != *derived) {
     info->set_derived_maps(*bigger, kReleaseStore);
   }
->>>>>>> 626889fb
 }
 
 bool PrototypeInfo::IsPrototypeInfoFast(Tagged<Object> object) {
   bool is_proto_info = object != Smi::zero();
   DCHECK_EQ(is_proto_info, IsPrototypeInfo(object));
-  return is_proto_info;
-}
-
-bool PrototypeInfo::IsPrototypeInfoFast(Object object) {
-  bool is_proto_info = object != Smi::zero();
-  DCHECK_EQ(is_proto_info, object.IsPrototypeInfo());
   return is_proto_info;
 }
 
