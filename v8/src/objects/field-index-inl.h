// Copyright 2014 the V8 project authors. All rights reserved.
// Use of this source code is governed by a BSD-style license that can be
// found in the LICENSE file.

#ifndef V8_OBJECTS_FIELD_INDEX_INL_H_
#define V8_OBJECTS_FIELD_INDEX_INL_H_

<<<<<<< HEAD
#include "src/ic/handler-configuration.h"
#include "src/objects/descriptor-array-inl.h"
#include "src/objects/field-index.h"
=======
#include "src/objects/field-index.h"
// Include the non-inl header before the rest of the headers.

#include "src/ic/handler-configuration.h"
#include "src/objects/descriptor-array-inl.h"
>>>>>>> 626889fb
#include "src/objects/map-inl.h"
#include "src/objects/objects-inl.h"
#include "src/objects/tagged-field.h"

namespace v8 {
namespace internal {

FieldIndex FieldIndex::ForInObjectOffset(int offset, Encoding encoding) {
  DCHECK_IMPLIES(encoding == kWord32, IsAligned(offset, kInt32Size));
  DCHECK_IMPLIES(encoding == kTagged, IsAligned(offset, kTaggedSize));
  DCHECK_IMPLIES(encoding == kDouble, IsAligned(offset, kDoubleSize));
  return FieldIndex(true, offset, encoding, 0, 0);
}

<<<<<<< HEAD
FieldIndex FieldIndex::ForSmiLoadHandler(Map map, int32_t handler) {
  DCHECK_EQ(LoadHandler::KindBits::decode(handler), LoadHandler::Kind::kField);

  bool is_inobject = LoadHandler::IsInobjectBits::decode(handler);
  int inobject_properties = map.GetInObjectProperties();
  int first_inobject_offset;
  if (is_inobject) {
    first_inobject_offset = map.GetInObjectPropertyOffset(0);
  } else {
    first_inobject_offset = FixedArray::kHeaderSize;
=======
FieldIndex FieldIndex::ForSmiLoadHandler(Tagged<Map> map, int32_t handler) {
  DCHECK_EQ(LoadHandler::KindBits::decode(handler), LoadHandler::Kind::kField);

  bool is_inobject = LoadHandler::IsInobjectBits::decode(handler);
  int inobject_properties = map->GetInObjectProperties();
  int first_inobject_offset;
  if (is_inobject) {
    first_inobject_offset = map->GetInObjectPropertyOffset(0);
  } else {
    first_inobject_offset = OFFSET_OF_DATA_START(FixedArray);
>>>>>>> 626889fb
  }
  return FieldIndex(
      is_inobject, LoadHandler::FieldIndexBits::decode(handler) * kTaggedSize,
      LoadHandler::IsDoubleBits::decode(handler) ? kDouble : kTagged,
      inobject_properties, first_inobject_offset);
}

<<<<<<< HEAD
FieldIndex FieldIndex::ForPropertyIndex(Map map, int property_index,
=======
FieldIndex FieldIndex::ForPropertyIndex(Tagged<Map> map, int property_index,
>>>>>>> 626889fb
                                        Representation representation) {
  DCHECK(map->instance_type() >= FIRST_NONSTRING_TYPE);
  int inobject_properties = map->GetInObjectProperties();
  bool is_inobject = property_index < inobject_properties;
  int first_inobject_offset;
  int offset;
  if (is_inobject) {
    first_inobject_offset = map->GetInObjectPropertyOffset(0);
    offset = map->GetInObjectPropertyOffset(property_index);
  } else {
    first_inobject_offset = OFFSET_OF_DATA_START(FixedArray);
    property_index -= inobject_properties;
    offset = PropertyArray::OffsetOfElementAt(property_index);
  }
  Encoding encoding = FieldEncoding(representation);
  return FieldIndex(is_inobject, offset, encoding, inobject_properties,
                    first_inobject_offset);
}

// Returns the index format accepted by the LoadFieldByIndex instruction.
// (In-object: zero-based from (object start + JSObject::kHeaderSize),
// out-of-object: zero-based from OFFSET_OF_DATA_START(FixedArray).)
int FieldIndex::GetLoadByFieldIndex() const {
  // For efficiency, the LoadByFieldIndex instruction takes an index that is
  // optimized for quick access. If the property is inline, the index is
  // positive. If it's out-of-line, the encoded index is -raw_index - 1 to
  // disambiguate the zero out-of-line index from the zero inobject case.
  // The index itself is shifted up by one bit, the lower-most bit
  // signifying if the field is a mutable double box (1) or not (0).
  int result = index();
  if (is_inobject()) {
    result -= JSObject::kHeaderSize / kTaggedSize;
  } else {
    result -= OFFSET_OF_DATA_START(FixedArray) / kTaggedSize;
    result = -result - 1;
  }
  result = static_cast<uint32_t>(result) << 1;
  return is_double() ? (result | 1) : result;
}

<<<<<<< HEAD
FieldIndex FieldIndex::ForDescriptor(Map map, InternalIndex descriptor_index) {
=======
FieldIndex FieldIndex::ForDescriptor(Tagged<Map> map,
                                     InternalIndex descriptor_index) {
>>>>>>> 626889fb
  PtrComprCageBase cage_base = GetPtrComprCageBase(map);
  return ForDescriptor(cage_base, map, descriptor_index);
}

<<<<<<< HEAD
FieldIndex FieldIndex::ForDescriptor(PtrComprCageBase cage_base, Map map,
                                     InternalIndex descriptor_index) {
  PropertyDetails details = map.instance_descriptors(cage_base, kRelaxedLoad)
                                .GetDetails(descriptor_index);
  return ForDetails(map, details);
}

FieldIndex FieldIndex::ForDetails(Map map, PropertyDetails details) {
=======
FieldIndex FieldIndex::ForDescriptor(PtrComprCageBase cage_base,
                                     Tagged<Map> map,
                                     InternalIndex descriptor_index) {
  PropertyDetails details = map->instance_descriptors(cage_base, kRelaxedLoad)
                                ->GetDetails(descriptor_index);
  return ForDetails(map, details);
}

FieldIndex FieldIndex::ForDetails(Tagged<Map> map, PropertyDetails details) {
>>>>>>> 626889fb
  int field_index = details.field_index();
  return ForPropertyIndex(map, field_index, details.representation());
}

}  // namespace internal
}  // namespace v8

#endif  // V8_OBJECTS_FIELD_INDEX_INL_H_<|MERGE_RESOLUTION|>--- conflicted
+++ resolved
@@ -5,17 +5,11 @@
 #ifndef V8_OBJECTS_FIELD_INDEX_INL_H_
 #define V8_OBJECTS_FIELD_INDEX_INL_H_
 
-<<<<<<< HEAD
-#include "src/ic/handler-configuration.h"
-#include "src/objects/descriptor-array-inl.h"
-#include "src/objects/field-index.h"
-=======
 #include "src/objects/field-index.h"
 // Include the non-inl header before the rest of the headers.
 
 #include "src/ic/handler-configuration.h"
 #include "src/objects/descriptor-array-inl.h"
->>>>>>> 626889fb
 #include "src/objects/map-inl.h"
 #include "src/objects/objects-inl.h"
 #include "src/objects/tagged-field.h"
@@ -30,18 +24,6 @@
   return FieldIndex(true, offset, encoding, 0, 0);
 }
 
-<<<<<<< HEAD
-FieldIndex FieldIndex::ForSmiLoadHandler(Map map, int32_t handler) {
-  DCHECK_EQ(LoadHandler::KindBits::decode(handler), LoadHandler::Kind::kField);
-
-  bool is_inobject = LoadHandler::IsInobjectBits::decode(handler);
-  int inobject_properties = map.GetInObjectProperties();
-  int first_inobject_offset;
-  if (is_inobject) {
-    first_inobject_offset = map.GetInObjectPropertyOffset(0);
-  } else {
-    first_inobject_offset = FixedArray::kHeaderSize;
-=======
 FieldIndex FieldIndex::ForSmiLoadHandler(Tagged<Map> map, int32_t handler) {
   DCHECK_EQ(LoadHandler::KindBits::decode(handler), LoadHandler::Kind::kField);
 
@@ -52,7 +34,6 @@
     first_inobject_offset = map->GetInObjectPropertyOffset(0);
   } else {
     first_inobject_offset = OFFSET_OF_DATA_START(FixedArray);
->>>>>>> 626889fb
   }
   return FieldIndex(
       is_inobject, LoadHandler::FieldIndexBits::decode(handler) * kTaggedSize,
@@ -60,11 +41,7 @@
       inobject_properties, first_inobject_offset);
 }
 
-<<<<<<< HEAD
-FieldIndex FieldIndex::ForPropertyIndex(Map map, int property_index,
-=======
 FieldIndex FieldIndex::ForPropertyIndex(Tagged<Map> map, int property_index,
->>>>>>> 626889fb
                                         Representation representation) {
   DCHECK(map->instance_type() >= FIRST_NONSTRING_TYPE);
   int inobject_properties = map->GetInObjectProperties();
@@ -105,26 +82,12 @@
   return is_double() ? (result | 1) : result;
 }
 
-<<<<<<< HEAD
-FieldIndex FieldIndex::ForDescriptor(Map map, InternalIndex descriptor_index) {
-=======
 FieldIndex FieldIndex::ForDescriptor(Tagged<Map> map,
                                      InternalIndex descriptor_index) {
->>>>>>> 626889fb
   PtrComprCageBase cage_base = GetPtrComprCageBase(map);
   return ForDescriptor(cage_base, map, descriptor_index);
 }
 
-<<<<<<< HEAD
-FieldIndex FieldIndex::ForDescriptor(PtrComprCageBase cage_base, Map map,
-                                     InternalIndex descriptor_index) {
-  PropertyDetails details = map.instance_descriptors(cage_base, kRelaxedLoad)
-                                .GetDetails(descriptor_index);
-  return ForDetails(map, details);
-}
-
-FieldIndex FieldIndex::ForDetails(Map map, PropertyDetails details) {
-=======
 FieldIndex FieldIndex::ForDescriptor(PtrComprCageBase cage_base,
                                      Tagged<Map> map,
                                      InternalIndex descriptor_index) {
@@ -134,7 +97,6 @@
 }
 
 FieldIndex FieldIndex::ForDetails(Tagged<Map> map, PropertyDetails details) {
->>>>>>> 626889fb
   int field_index = details.field_index();
   return ForPropertyIndex(map, field_index, details.representation());
 }
