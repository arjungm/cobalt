// Copyright 2018 the V8 project authors. All rights reserved.
// Use of this source code is governed by a BSD-style license that can be
// found in the LICENSE file.

#ifndef V8_OBJECTS_PROPERTY_CELL_INL_H_
#define V8_OBJECTS_PROPERTY_CELL_INL_H_

<<<<<<< HEAD
#include "src/heap/heap-write-barrier-inl.h"
#include "src/objects/dependent-code-inl.h"
#include "src/objects/objects-inl.h"
#include "src/objects/property-cell.h"
=======
#include "src/objects/property-cell.h"
// Include the non-inl header before the rest of the headers.

#include "src/heap/heap-write-barrier-inl.h"
#include "src/objects/dependent-code-inl.h"
#include "src/objects/objects-inl.h"
>>>>>>> 626889fb

// Has to be the last include (doesn't have include guards):
#include "src/objects/object-macros.h"

namespace v8 {
namespace internal {

#include "torque-generated/src/objects/property-cell-tq-inl.inc"
<<<<<<< HEAD

TQ_OBJECT_CONSTRUCTORS_IMPL(PropertyCell)

ACCESSORS(PropertyCell, dependent_code, DependentCode, kDependentCodeOffset)
ACCESSORS(PropertyCell, name, Name, kNameOffset)
ACCESSORS(PropertyCell, property_details_raw, Smi, kPropertyDetailsRawOffset)
RELEASE_ACQUIRE_ACCESSORS(PropertyCell, property_details_raw, Smi,
                          kPropertyDetailsRawOffset)
ACCESSORS(PropertyCell, value, Object, kValueOffset)
RELEASE_ACQUIRE_ACCESSORS(PropertyCell, value, Object, kValueOffset)
=======

TQ_OBJECT_CONSTRUCTORS_IMPL(PropertyCell)

ACCESSORS(PropertyCell, dependent_code, Tagged<DependentCode>,
          kDependentCodeOffset)
ACCESSORS(PropertyCell, name, Tagged<Name>, kNameOffset)
ACCESSORS(PropertyCell, property_details_raw, Tagged<Smi>,
          kPropertyDetailsRawOffset)
RELEASE_ACQUIRE_ACCESSORS(PropertyCell, property_details_raw, Tagged<Smi>,
                          kPropertyDetailsRawOffset)
ACCESSORS(PropertyCell, value, Tagged<Object>, kValueOffset)
RELEASE_ACQUIRE_ACCESSORS(PropertyCell, value, Tagged<Object>, kValueOffset)
>>>>>>> 626889fb

PropertyDetails PropertyCell::property_details() const {
  return PropertyDetails(Cast<Smi>(property_details_raw()));
}

PropertyDetails PropertyCell::property_details(AcquireLoadTag tag) const {
  return PropertyDetails(Cast<Smi>(property_details_raw(tag)));
}

void PropertyCell::UpdatePropertyDetailsExceptCellType(
    PropertyDetails details) {
  DCHECK(CheckDataIsCompatible(details, value()));
  PropertyDetails old_details = property_details();
  CHECK_EQ(old_details.cell_type(), details.cell_type());
  set_property_details_raw(details.AsSmi(), kReleaseStore);
  // Deopt when making a writable property read-only. The reverse direction
  // is uninteresting because Turbofan does not currently rely on read-only
  // unless the property is also configurable, in which case it will stay
  // read-only forever.
  if (!old_details.IsReadOnly() && details.IsReadOnly()) {
    // TODO(11527): pass Isolate as an argument.
    Isolate* isolate = GetIsolateFromWritableObject(*this);
    DependentCode::DeoptimizeDependencyGroups(
        isolate, *this, DependentCode::kPropertyCellChangedGroup);
  }
}

<<<<<<< HEAD
PropertyDetails PropertyCell::property_details(AcquireLoadTag tag) const {
  return PropertyDetails(Smi::cast(property_details_raw(tag)));
}

void PropertyCell::UpdatePropertyDetailsExceptCellType(
    PropertyDetails details) {
  DCHECK(CheckDataIsCompatible(details, value()));
  PropertyDetails old_details = property_details();
  CHECK_EQ(old_details.cell_type(), details.cell_type());
  set_property_details_raw(details.AsSmi(), kReleaseStore);
  // Deopt when making a writable property read-only. The reverse direction
  // is uninteresting because Turbofan does not currently rely on read-only
  // unless the property is also configurable, in which case it will stay
  // read-only forever.
  if (!old_details.IsReadOnly() && details.IsReadOnly()) {
    // TODO(11527): pass Isolate as an argument.
    Isolate* isolate = GetIsolateFromWritableObject(*this);
    DependentCode::DeoptimizeDependencyGroups(
        isolate, *this, DependentCode::kPropertyCellChangedGroup);
  }
}

void PropertyCell::Transition(PropertyDetails new_details,
                              Handle<Object> new_value) {
=======
void PropertyCell::Transition(PropertyDetails new_details,
                              DirectHandle<Object> new_value) {
>>>>>>> 626889fb
  DCHECK(CanTransitionTo(new_details, *new_value));
  // This code must be in sync with its counterpart in
  // PropertyCellData::Serialize.
  PropertyDetails transition_marker = new_details;
  transition_marker.set_cell_type(PropertyCellType::kInTransition);
  set_property_details_raw(transition_marker.AsSmi(), kReleaseStore);
  set_value(*new_value, kReleaseStore);
  set_property_details_raw(new_details.AsSmi(), kReleaseStore);
}

}  // namespace internal
}  // namespace v8

#include "src/objects/object-macros-undef.h"

#endif  // V8_OBJECTS_PROPERTY_CELL_INL_H_<|MERGE_RESOLUTION|>--- conflicted
+++ resolved
@@ -5,19 +5,12 @@
 #ifndef V8_OBJECTS_PROPERTY_CELL_INL_H_
 #define V8_OBJECTS_PROPERTY_CELL_INL_H_
 
-<<<<<<< HEAD
-#include "src/heap/heap-write-barrier-inl.h"
-#include "src/objects/dependent-code-inl.h"
-#include "src/objects/objects-inl.h"
-#include "src/objects/property-cell.h"
-=======
 #include "src/objects/property-cell.h"
 // Include the non-inl header before the rest of the headers.
 
 #include "src/heap/heap-write-barrier-inl.h"
 #include "src/objects/dependent-code-inl.h"
 #include "src/objects/objects-inl.h"
->>>>>>> 626889fb
 
 // Has to be the last include (doesn't have include guards):
 #include "src/objects/object-macros.h"
@@ -26,18 +19,6 @@
 namespace internal {
 
 #include "torque-generated/src/objects/property-cell-tq-inl.inc"
-<<<<<<< HEAD
-
-TQ_OBJECT_CONSTRUCTORS_IMPL(PropertyCell)
-
-ACCESSORS(PropertyCell, dependent_code, DependentCode, kDependentCodeOffset)
-ACCESSORS(PropertyCell, name, Name, kNameOffset)
-ACCESSORS(PropertyCell, property_details_raw, Smi, kPropertyDetailsRawOffset)
-RELEASE_ACQUIRE_ACCESSORS(PropertyCell, property_details_raw, Smi,
-                          kPropertyDetailsRawOffset)
-ACCESSORS(PropertyCell, value, Object, kValueOffset)
-RELEASE_ACQUIRE_ACCESSORS(PropertyCell, value, Object, kValueOffset)
-=======
 
 TQ_OBJECT_CONSTRUCTORS_IMPL(PropertyCell)
 
@@ -50,7 +31,6 @@
                           kPropertyDetailsRawOffset)
 ACCESSORS(PropertyCell, value, Tagged<Object>, kValueOffset)
 RELEASE_ACQUIRE_ACCESSORS(PropertyCell, value, Tagged<Object>, kValueOffset)
->>>>>>> 626889fb
 
 PropertyDetails PropertyCell::property_details() const {
   return PropertyDetails(Cast<Smi>(property_details_raw()));
@@ -78,35 +58,8 @@
   }
 }
 
-<<<<<<< HEAD
-PropertyDetails PropertyCell::property_details(AcquireLoadTag tag) const {
-  return PropertyDetails(Smi::cast(property_details_raw(tag)));
-}
-
-void PropertyCell::UpdatePropertyDetailsExceptCellType(
-    PropertyDetails details) {
-  DCHECK(CheckDataIsCompatible(details, value()));
-  PropertyDetails old_details = property_details();
-  CHECK_EQ(old_details.cell_type(), details.cell_type());
-  set_property_details_raw(details.AsSmi(), kReleaseStore);
-  // Deopt when making a writable property read-only. The reverse direction
-  // is uninteresting because Turbofan does not currently rely on read-only
-  // unless the property is also configurable, in which case it will stay
-  // read-only forever.
-  if (!old_details.IsReadOnly() && details.IsReadOnly()) {
-    // TODO(11527): pass Isolate as an argument.
-    Isolate* isolate = GetIsolateFromWritableObject(*this);
-    DependentCode::DeoptimizeDependencyGroups(
-        isolate, *this, DependentCode::kPropertyCellChangedGroup);
-  }
-}
-
-void PropertyCell::Transition(PropertyDetails new_details,
-                              Handle<Object> new_value) {
-=======
 void PropertyCell::Transition(PropertyDetails new_details,
                               DirectHandle<Object> new_value) {
->>>>>>> 626889fb
   DCHECK(CanTransitionTo(new_details, *new_value));
   // This code must be in sync with its counterpart in
   // PropertyCellData::Serialize.
