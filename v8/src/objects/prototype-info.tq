// Copyright 2019 the V8 project authors. All rights reserved.
// Use of this source code is governed by a BSD-style license that can be
// found in the LICENSE file.

bitfield struct PrototypeInfoFlags extends uint31 {
  should_be_fast: bool: 1 bit;
}

<<<<<<< HEAD
=======
const kPrototypeInfoCachedHandlerCount: constexpr int31
    generates 'PrototypeInfo::kCachedHandlerCount';

>>>>>>> 626889fb
extern class PrototypeInfo extends Struct {
  // [module_namespace]: A backpointer to JSModuleNamespace from its
  // PrototypeInfo (or undefined). This field is only used for JSModuleNamespace
  // maps.  TODO(jkummerow): Figure out if there's a way to store the namespace
  // pointer elsewhere to save memory.
  module_namespace: JSModuleNamespace|Undefined;

  // [prototype_users]: WeakArrayList containing weak references to maps using
  // this prototype, or Smi(0) if uninitialized.
  prototype_users: WeakArrayList|Zero;

  prototype_chain_enum_cache: FixedArray|Zero|Undefined;

  // [registry_slot]: Slot in prototype's user registry where this user
  // is stored. Returns UNREGISTERED if this prototype has not been registered.
  registry_slot: Smi;

  bit_field: SmiTagged<PrototypeInfoFlags>;

<<<<<<< HEAD
  // [object_create_map]: A field caching the map for Object.create(prototype).
  object_create_map: Weak<Map>|Undefined;
=======
  // [derived_maps]: A field caching derived maps. The first entry is the map
  // for Object.create. The following contain entries used by GetDerivedMap
  // which feeds Reflect.construct, proxies and similar.
  derived_maps: WeakArrayList|Undefined;

  // Cached handler for loads of non-existent properties through this
  // prototype object.
  cached_handler[kPrototypeInfoCachedHandlerCount]: LoadHandler|Zero;
>>>>>>> 626889fb
}<|MERGE_RESOLUTION|>--- conflicted
+++ resolved
@@ -6,12 +6,9 @@
   should_be_fast: bool: 1 bit;
 }
 
-<<<<<<< HEAD
-=======
 const kPrototypeInfoCachedHandlerCount: constexpr int31
     generates 'PrototypeInfo::kCachedHandlerCount';
 
->>>>>>> 626889fb
 extern class PrototypeInfo extends Struct {
   // [module_namespace]: A backpointer to JSModuleNamespace from its
   // PrototypeInfo (or undefined). This field is only used for JSModuleNamespace
@@ -31,10 +28,6 @@
 
   bit_field: SmiTagged<PrototypeInfoFlags>;
 
-<<<<<<< HEAD
-  // [object_create_map]: A field caching the map for Object.create(prototype).
-  object_create_map: Weak<Map>|Undefined;
-=======
   // [derived_maps]: A field caching derived maps. The first entry is the map
   // for Object.create. The following contain entries used by GetDerivedMap
   // which feeds Reflect.construct, proxies and similar.
@@ -43,5 +36,4 @@
   // Cached handler for loads of non-existent properties through this
   // prototype object.
   cached_handler[kPrototypeInfoCachedHandlerCount]: LoadHandler|Zero;
->>>>>>> 626889fb
 }