// Copyright 2018 the V8 project authors. All rights reserved.
// Use of this source code is governed by a BSD-style license that can be
// found in the LICENSE file.

#ifndef V8_OBJECTS_JS_WEAK_REFS_H_
#define V8_OBJECTS_JS_WEAK_REFS_H_

#include "src/objects/js-objects.h"
#include "torque-generated/bit-fields.h"

// Has to be the last include (doesn't have include guards):
#include "src/objects/object-macros.h"

namespace v8 {
namespace internal {

class NativeContext;
class WeakCell;

#include "torque-generated/src/objects/js-weak-refs-tq.inc"

// FinalizationRegistry object from the JS Weak Refs spec proposal:
// https://github.com/tc39/proposal-weakrefs
class JSFinalizationRegistry
    : public TorqueGeneratedJSFinalizationRegistry<JSFinalizationRegistry,
                                                   JSObject> {
 public:
  DECL_PRINTER(JSFinalizationRegistry)
  EXPORT_DECL_VERIFIER(JSFinalizationRegistry)

  DECL_BOOLEAN_ACCESSORS(scheduled_for_cleanup)

  class BodyDescriptor;

  inline static void RegisterWeakCellWithUnregisterToken(
      DirectHandle<JSFinalizationRegistry> finalization_registry,
      DirectHandle<WeakCell> weak_cell, Isolate* isolate);
  inline static bool Unregister(
<<<<<<< HEAD
      Handle<JSFinalizationRegistry> finalization_registry,
      Handle<HeapObject> unregister_token, Isolate* isolate);
=======
      DirectHandle<JSFinalizationRegistry> finalization_registry,
      DirectHandle<HeapObject> unregister_token, Isolate* isolate);
>>>>>>> 626889fb

  // RemoveUnregisterToken is called from both Unregister and during GC. Since
  // it modifies slots in key_map and WeakCells and the normal write barrier is
  // disabled during GC, we need to tell the GC about the modified slots via the
  // gc_notify_updated_slot function.
  enum RemoveUnregisterTokenMode {
    kRemoveMatchedCellsFromRegistry,
    kKeepMatchedCellsInRegistry
  };
  template <typename GCNotifyUpdatedSlotCallback>
  inline bool RemoveUnregisterToken(
<<<<<<< HEAD
      HeapObject unregister_token, Isolate* isolate,
=======
      Tagged<HeapObject> unregister_token, Isolate* isolate,
>>>>>>> 626889fb
      RemoveUnregisterTokenMode removal_mode,
      GCNotifyUpdatedSlotCallback gc_notify_updated_slot);

  // Returns true if the cleared_cells list is non-empty.
  inline bool NeedsCleanup() const;

  V8_EXPORT_PRIVATE Tagged<WeakCell> PopClearedCell(
      Isolate* isolate, bool* key_map_may_need_shrink);

  static void ShrinkKeyMap(
      Isolate* isolate,
      DirectHandle<JSFinalizationRegistry> finalization_registry);

  // Pop cleared cells and call their finalizers.
  static Maybe<bool> Cleanup(
      Isolate* isolate,
      DirectHandle<JSFinalizationRegistry> finalization_registry);

  // Remove the already-popped weak_cell from its unregister token linked list,
  // as well as removing the entry from the key map if it is the only WeakCell
  // with its unregister token. This method cannot GC and does not shrink the
  // key map. Asserts that weak_cell has a non-undefined unregister token.
<<<<<<< HEAD
  //
  // It takes raw Addresses because it is called from CSA and Torque.
  V8_EXPORT_PRIVATE static void RemoveCellFromUnregisterTokenMap(
      Isolate* isolate, Address raw_finalization_registry,
      Address raw_weak_cell);
=======
  V8_EXPORT_PRIVATE void RemoveCellFromUnregisterTokenMap(
      Isolate* isolate, Tagged<WeakCell> weak_cell);
>>>>>>> 626889fb

  // Bitfields in flags.
  DEFINE_TORQUE_GENERATED_FINALIZATION_REGISTRY_FLAGS()

  TQ_OBJECT_CONSTRUCTORS(JSFinalizationRegistry)
};

// Internal object for storing weak references in JSFinalizationRegistry.
class WeakCell : public TorqueGeneratedWeakCell<WeakCell, HeapObject> {
 public:
  EXPORT_DECL_VERIFIER(WeakCell)

  class BodyDescriptor;

  // Provide relaxed load access to target field.
  inline Tagged<HeapObject> relaxed_target() const;

  // Provide relaxed load access to the unregister token field.
  inline Tagged<HeapObject> relaxed_unregister_token() const;

  // Provide relaxed load access to the unregister token field.
  inline HeapObject relaxed_unregister_token() const;

  // Nullify is called during GC and it modifies the pointers in WeakCell and
  // JSFinalizationRegistry. Thus we need to tell the GC about the modified
  // slots via the gc_notify_updated_slot function. The normal write barrier is
  // not enough, since it's disabled before GC.
  template <typename GCNotifyUpdatedSlotCallback>
  inline void Nullify(Isolate* isolate,
                      GCNotifyUpdatedSlotCallback gc_notify_updated_slot);

  inline void RemoveFromFinalizationRegistryCells(Isolate* isolate);

  TQ_OBJECT_CONSTRUCTORS(WeakCell)
};

class JSWeakRef : public TorqueGeneratedJSWeakRef<JSWeakRef, JSObject> {
 public:
  DECL_PRINTER(JSWeakRef)
  EXPORT_DECL_VERIFIER(JSWeakRef)

  class BodyDescriptor;

  TQ_OBJECT_CONSTRUCTORS(JSWeakRef)
};

}  // namespace internal
}  // namespace v8

#include "src/objects/object-macros-undef.h"

#endif  // V8_OBJECTS_JS_WEAK_REFS_H_<|MERGE_RESOLUTION|>--- conflicted
+++ resolved
@@ -36,13 +36,8 @@
       DirectHandle<JSFinalizationRegistry> finalization_registry,
       DirectHandle<WeakCell> weak_cell, Isolate* isolate);
   inline static bool Unregister(
-<<<<<<< HEAD
-      Handle<JSFinalizationRegistry> finalization_registry,
-      Handle<HeapObject> unregister_token, Isolate* isolate);
-=======
       DirectHandle<JSFinalizationRegistry> finalization_registry,
       DirectHandle<HeapObject> unregister_token, Isolate* isolate);
->>>>>>> 626889fb
 
   // RemoveUnregisterToken is called from both Unregister and during GC. Since
   // it modifies slots in key_map and WeakCells and the normal write barrier is
@@ -54,11 +49,7 @@
   };
   template <typename GCNotifyUpdatedSlotCallback>
   inline bool RemoveUnregisterToken(
-<<<<<<< HEAD
-      HeapObject unregister_token, Isolate* isolate,
-=======
       Tagged<HeapObject> unregister_token, Isolate* isolate,
->>>>>>> 626889fb
       RemoveUnregisterTokenMode removal_mode,
       GCNotifyUpdatedSlotCallback gc_notify_updated_slot);
 
@@ -81,16 +72,8 @@
   // as well as removing the entry from the key map if it is the only WeakCell
   // with its unregister token. This method cannot GC and does not shrink the
   // key map. Asserts that weak_cell has a non-undefined unregister token.
-<<<<<<< HEAD
-  //
-  // It takes raw Addresses because it is called from CSA and Torque.
-  V8_EXPORT_PRIVATE static void RemoveCellFromUnregisterTokenMap(
-      Isolate* isolate, Address raw_finalization_registry,
-      Address raw_weak_cell);
-=======
   V8_EXPORT_PRIVATE void RemoveCellFromUnregisterTokenMap(
       Isolate* isolate, Tagged<WeakCell> weak_cell);
->>>>>>> 626889fb
 
   // Bitfields in flags.
   DEFINE_TORQUE_GENERATED_FINALIZATION_REGISTRY_FLAGS()
@@ -110,9 +93,6 @@
 
   // Provide relaxed load access to the unregister token field.
   inline Tagged<HeapObject> relaxed_unregister_token() const;
-
-  // Provide relaxed load access to the unregister token field.
-  inline HeapObject relaxed_unregister_token() const;
 
   // Nullify is called during GC and it modifies the pointers in WeakCell and
   // JSFinalizationRegistry. Thus we need to tell the GC about the modified
