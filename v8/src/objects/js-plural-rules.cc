--- conflicted
+++ resolved
@@ -14,11 +14,8 @@
 #include "src/objects/js-plural-rules-inl.h"
 #include "src/objects/managed-inl.h"
 #include "src/objects/option-utils.h"
-<<<<<<< HEAD
-=======
 #pragma GCC diagnostic push
 #pragma GCC diagnostic ignored "-Wshadow"
->>>>>>> 626889fb
 #include "unicode/locid.h"
 #include "unicode/numberformatter.h"
 #include "unicode/numberrangeformatter.h"
@@ -80,29 +77,17 @@
       maybe_requested_locales.FromJust();
 
   // 2. Set options to ? CoerceOptionsToObject(options).
-<<<<<<< HEAD
-  Handle<JSReceiver> options;
-  const char* service = "Intl.PluralRules";
-  ASSIGN_RETURN_ON_EXCEPTION(
-      isolate, options, CoerceOptionsToObject(isolate, options_obj, service),
-      JSPluralRules);
-=======
   DirectHandle<JSReceiver> options;
   const char* service = "Intl.PluralRules";
   ASSIGN_RETURN_ON_EXCEPTION(
       isolate, options, CoerceOptionsToObject(isolate, options_obj, service));
->>>>>>> 626889fb
 
   // 5. Let matcher be ? GetOption(options, "localeMatcher", "string",
   // « "lookup", "best fit" », "best fit").
   // 6. Set opt.[[localeMatcher]] to matcher.
   Maybe<Intl::MatcherOption> maybe_locale_matcher =
       Intl::GetLocaleMatcher(isolate, options, service);
-<<<<<<< HEAD
-  MAYBE_RETURN(maybe_locale_matcher, MaybeHandle<JSPluralRules>());
-=======
   MAYBE_RETURN(maybe_locale_matcher, MaybeDirectHandle<JSPluralRules>());
->>>>>>> 626889fb
   Intl::MatcherOption matcher = maybe_locale_matcher.FromJust();
 
   // 7. Let t be ? GetOption(options, "type", "string", « "cardinal",
@@ -155,13 +140,8 @@
       Intl::SetNumberFormatDigitOptions(isolate, options, 0, 3, false, service);
   MAYBE_RETURN(maybe_digit_options, MaybeDirectHandle<JSPluralRules>());
   Intl::NumberFormatDigitOptions digit_options = maybe_digit_options.FromJust();
-<<<<<<< HEAD
-  settings = JSNumberFormat::SetDigitOptionsToFormatter(
-      settings, digit_options, 1, JSNumberFormat::ShowTrailingZeros::kShow);
-=======
   settings =
       JSNumberFormat::SetDigitOptionsToFormatter(settings, digit_options);
->>>>>>> 626889fb
 
   icu::number::LocalizedNumberFormatter icu_number_formatter =
       settings.locale(icu_locale);
@@ -216,28 +196,17 @@
   return Intl::ToString(isolate, result);
 }
 
-<<<<<<< HEAD
-MaybeHandle<String> JSPluralRules::ResolvePluralRange(
-    Isolate* isolate, Handle<JSPluralRules> plural_rules, double x, double y) {
-  icu::PluralRules* icu_plural_rules = plural_rules->icu_plural_rules().raw();
-=======
 MaybeDirectHandle<String> JSPluralRules::ResolvePluralRange(
     Isolate* isolate, DirectHandle<JSPluralRules> plural_rules, double x,
     double y) {
   icu::PluralRules* icu_plural_rules = plural_rules->icu_plural_rules()->raw();
->>>>>>> 626889fb
   DCHECK_NOT_NULL(icu_plural_rules);
 
   Maybe<icu::number::LocalizedNumberRangeFormatter> maybe_range_formatter =
       JSNumberFormat::GetRangeFormatter(
           isolate, plural_rules->locale(),
-<<<<<<< HEAD
-          *plural_rules->icu_number_formatter().raw());
-  MAYBE_RETURN(maybe_range_formatter, MaybeHandle<String>());
-=======
           *plural_rules->icu_number_formatter()->raw());
   MAYBE_RETURN(maybe_range_formatter, MaybeDirectHandle<String>());
->>>>>>> 626889fb
 
   icu::number::LocalizedNumberRangeFormatter nrfmt =
       maybe_range_formatter.FromJust();
