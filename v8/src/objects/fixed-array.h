// Copyright 2017 the V8 project authors. All rights reserved.
// Use of this source code is governed by a BSD-style license that can be
// found in the LICENSE file.

#ifndef V8_OBJECTS_FIXED_ARRAY_H_
#define V8_OBJECTS_FIXED_ARRAY_H_

#include <optional>

#include "src/common/globals.h"
#include "src/handles/maybe-handles.h"
#include "src/objects/heap-object.h"
#include "src/objects/instance-type.h"
#include "src/objects/maybe-object.h"
#include "src/objects/objects.h"
#include "src/objects/smi.h"
#include "src/objects/tagged.h"
#include "src/objects/trusted-object.h"
#include "src/roots/roots.h"
#include "src/utils/memcopy.h"

// Has to be the last include (doesn't have include guards):
#include "src/objects/object-macros.h"

<<<<<<< HEAD
namespace v8 {
namespace internal {

#define FIXED_ARRAY_SUB_INSTANCE_TYPE_LIST(V)    \
  V(BYTECODE_ARRAY_CONSTANT_POOL_SUB_TYPE)       \
  V(BYTECODE_ARRAY_HANDLER_TABLE_SUB_TYPE)       \
  V(CODE_STUBS_TABLE_SUB_TYPE)                   \
  V(COMPILATION_CACHE_TABLE_SUB_TYPE)            \
  V(CONTEXT_SUB_TYPE)                            \
  V(COPY_ON_WRITE_SUB_TYPE)                      \
  V(DEOPTIMIZATION_DATA_SUB_TYPE)                \
  V(DESCRIPTOR_ARRAY_SUB_TYPE)                   \
  V(EMBEDDED_OBJECT_SUB_TYPE)                    \
  V(ENUM_CACHE_SUB_TYPE)                         \
  V(ENUM_INDICES_CACHE_SUB_TYPE)                 \
  V(DEPENDENT_CODE_SUB_TYPE)                     \
  V(DICTIONARY_ELEMENTS_SUB_TYPE)                \
  V(DICTIONARY_PROPERTIES_SUB_TYPE)              \
  V(EMPTY_PROPERTIES_DICTIONARY_SUB_TYPE)        \
  V(PACKED_ELEMENTS_SUB_TYPE)                    \
  V(FAST_PROPERTIES_SUB_TYPE)                    \
  V(FAST_TEMPLATE_INSTANTIATIONS_CACHE_SUB_TYPE) \
  V(HANDLER_TABLE_SUB_TYPE)                      \
  V(JS_COLLECTION_SUB_TYPE)                      \
  V(JS_WEAK_COLLECTION_SUB_TYPE)                 \
  V(NOSCRIPT_SHARED_FUNCTION_INFOS_SUB_TYPE)     \
  V(NUMBER_STRING_CACHE_SUB_TYPE)                \
  V(OBJECT_TO_CODE_SUB_TYPE)                     \
  V(OPTIMIZED_CODE_LITERALS_SUB_TYPE)            \
  V(OPTIMIZED_CODE_MAP_SUB_TYPE)                 \
  V(PROTOTYPE_USERS_SUB_TYPE)                    \
  V(REGEXP_MULTIPLE_CACHE_SUB_TYPE)              \
  V(RETAINED_MAPS_SUB_TYPE)                      \
  V(SCOPE_INFO_SUB_TYPE)                         \
  V(SCRIPT_LIST_SUB_TYPE)                        \
  V(SERIALIZED_OBJECTS_SUB_TYPE)                 \
  V(SHARED_FUNCTION_INFOS_SUB_TYPE)              \
  V(SINGLE_CHARACTER_STRING_TABLE_SUB_TYPE)      \
  V(SLOW_TEMPLATE_INSTANTIATIONS_CACHE_SUB_TYPE) \
  V(STRING_SPLIT_CACHE_SUB_TYPE)                 \
  V(TEMPLATE_INFO_SUB_TYPE)                      \
  V(FEEDBACK_METADATA_SUB_TYPE)                  \
  V(WEAK_NEW_SPACE_OBJECT_TO_CODE_SUB_TYPE)

enum FixedArraySubInstanceType {
#define DEFINE_FIXED_ARRAY_SUB_INSTANCE_TYPE(name) name,
  FIXED_ARRAY_SUB_INSTANCE_TYPE_LIST(DEFINE_FIXED_ARRAY_SUB_INSTANCE_TYPE)
#undef DEFINE_FIXED_ARRAY_SUB_INSTANCE_TYPE
      LAST_FIXED_ARRAY_SUB_TYPE = WEAK_NEW_SPACE_OBJECT_TO_CODE_SUB_TYPE
};
=======
namespace v8::internal {
>>>>>>> 626889fb

#include "torque-generated/src/objects/fixed-array-tq.inc"

// Limit all fixed arrays to the same max capacity, so that non-resizing
// transitions between different elements kinds (like Smi to Double) will not
// error.
static constexpr int kMaxFixedArrayCapacity =
    V8_LOWER_LIMITS_MODE_BOOL ? (16 * 1024 * 1024) : (64 * 1024 * 1024);

namespace detail {
template <class Super, bool kLengthEqualsCapacity>
class ArrayHeaderBase;

V8_OBJECT template <class Super>
class ArrayHeaderBase<Super, false> : public Super {
 public:
<<<<<<< HEAD
  // Forward declare the non-atomic (set_)length defined in torque.
  using TorqueGeneratedFixedArrayBase::length;
  using TorqueGeneratedFixedArrayBase::set_length;
  DECL_RELEASE_ACQUIRE_INT_ACCESSORS(length)

  inline Object unchecked_length(AcquireLoadTag) const;
=======
  inline int capacity() const;
  inline int capacity(AcquireLoadTag tag) const;
  inline void set_capacity(int value);
  inline void set_capacity(int value, ReleaseStoreTag tag);

  // TODO(leszeks): Make this private.
 public:
  TaggedMember<Smi> capacity_;
} V8_OBJECT_END;
>>>>>>> 626889fb

V8_OBJECT template <class Super>
class ArrayHeaderBase<Super, true> : public Super {
 public:
  inline int length() const;
  inline int length(AcquireLoadTag tag) const;
  inline void set_length(int value);
  inline void set_length(int value, ReleaseStoreTag tag);

  inline int capacity() const;
  inline int capacity(AcquireLoadTag tag) const;
  inline void set_capacity(int value);
  inline void set_capacity(int value, ReleaseStoreTag tag);

<<<<<<< HEAD
  // Maximal allowed size, in bytes, of a single FixedArrayBase.
  // Prevents overflowing size computations, as well as extreme memory
  // consumption. It's either (512Mb - kTaggedSize) or (1024Mb - kTaggedSize).
  // -kTaggedSize is here to ensure that this max size always fits into Smi
  // which is necessary for being able to create a free space filler for the
  // whole array of kMaxSize.
  static const int kMaxSize = 128 * kTaggedSize * MB - kTaggedSize;
  static_assert(Smi::IsValid(kMaxSize));
=======
  // TODO(leszeks): Make this private.
 public:
  TaggedMember<Smi> length_;
} V8_OBJECT_END;
>>>>>>> 626889fb

template <class Shape, class Super, typename = void>
struct TaggedArrayHeaderHelper {
  using type = ArrayHeaderBase<Super, Shape::kLengthEqualsCapacity>;
};
template <class Shape, class Super>
struct TaggedArrayHeaderHelper<
    Shape, Super, std::void_t<typename Shape::template ExtraFields<Super>>> {
  using BaseHeader = ArrayHeaderBase<Super, Shape::kLengthEqualsCapacity>;
  using type = typename Shape::template ExtraFields<BaseHeader>;
  static_assert(std::is_base_of_v<BaseHeader, type>);
};
template <class Shape, class Super>
using TaggedArrayHeader = typename TaggedArrayHeaderHelper<Shape, Super>::type;
}  // namespace detail

<<<<<<< HEAD
// FixedArray describes fixed-sized arrays with element type Object.
class FixedArray
    : public TorqueGeneratedFixedArray<FixedArray, FixedArrayBase> {
 public:
  // Setter and getter for elements.
  inline Object get(int index) const;
  inline Object get(PtrComprCageBase cage_base, int index) const;
=======
#define V8_ARRAY_EXTRA_FIELDS(...)    \
  V8_OBJECT template <typename Super> \
  struct ExtraFields : public Super __VA_ARGS__ V8_OBJECT_END
>>>>>>> 626889fb

// Derived: must not have any fields - extra fields can be specified in the
// Shap using V8_ARRAY_EXTRA_FIELDS.
V8_OBJECT template <class Derived, class ShapeT, class Super = HeapObjectLayout>
class TaggedArrayBase : public detail::TaggedArrayHeader<ShapeT, Super> {
  static_assert(std::is_base_of_v<HeapObjectLayout, Super>);
  using ElementT = typename ShapeT::ElementT;

<<<<<<< HEAD
  // Return a grown copy if the index is bigger than the array's length.
  V8_EXPORT_PRIVATE static Handle<FixedArray> SetAndGrow(
      Isolate* isolate, Handle<FixedArray> array, int index,
      Handle<Object> value);

  // Relaxed accessors.
  inline Object get(int index, RelaxedLoadTag) const;
  inline Object get(PtrComprCageBase cage_base, int index,
                    RelaxedLoadTag) const;
  inline void set(int index, Object value, RelaxedStoreTag,
                  WriteBarrierMode mode = UPDATE_WRITE_BARRIER);
  inline void set(int index, Smi value, RelaxedStoreTag);

  // SeqCst accessors.
  inline Object get(int index, SeqCstAccessTag) const;
  inline Object get(PtrComprCageBase cage_base, int index,
                    SeqCstAccessTag) const;
  inline void set(int index, Object value, SeqCstAccessTag,
                  WriteBarrierMode mode = UPDATE_WRITE_BARRIER);
  inline void set(int index, Smi value, SeqCstAccessTag);

  // Acquire/release accessors.
  inline Object get(int index, AcquireLoadTag) const;
  inline Object get(PtrComprCageBase cage_base, int index,
                    AcquireLoadTag) const;
  inline void set(int index, Object value, ReleaseStoreTag,
                  WriteBarrierMode mode = UPDATE_WRITE_BARRIER);
  inline void set(int index, Smi value, ReleaseStoreTag);

  // Setter that uses write barrier.
  inline void set(int index, Object value);
  inline bool is_the_hole(Isolate* isolate, int index);
=======
  static_assert(sizeof(TaggedMember<ElementT>) == kTaggedSize);
  static_assert(is_subtype_v<ElementT, MaybeObject>);
>>>>>>> 626889fb

  using ElementMemberT =
      TaggedMember<ElementT, typename ShapeT::CompressionScheme>;

<<<<<<< HEAD
  // Atomic swap that doesn't need write barrier.
  inline Object swap(int index, Smi value, SeqCstAccessTag);
  // Atomic swap with explicit barrier mode.
  inline Object swap(int index, Object value, SeqCstAccessTag,
                     WriteBarrierMode mode = UPDATE_WRITE_BARRIER);

  // Setters for frequently used oddballs located in old space.
  inline void set_undefined(int index);
  inline void set_undefined(Isolate* isolate, int index);
  inline void set_undefined(ReadOnlyRoots ro_roots, int index);
  inline void set_null(int index);
  inline void set_null(Isolate* isolate, int index);
  inline void set_null(ReadOnlyRoots ro_roots, int index);
  inline void set_the_hole(int index);
  inline void set_the_hole(Isolate* isolate, int index);
  inline void set_the_hole(ReadOnlyRoots ro_roots, int index);
=======
  template <typename ElementT>
  static constexpr bool kSupportsSmiElements =
      std::is_convertible_v<Smi, ElementT>;
>>>>>>> 626889fb

  static constexpr WriteBarrierMode kDefaultMode =
      std::is_same_v<ElementT, Smi> ? SKIP_WRITE_BARRIER : UPDATE_WRITE_BARRIER;

 public:
  using Header = detail::TaggedArrayHeader<ShapeT, Super>;
  static constexpr bool kElementsAreMaybeObject = is_maybe_weak_v<ElementT>;
  static constexpr int kElementSize = kTaggedSize;

 private:
  using SlotType =
      std::conditional_t<kElementsAreMaybeObject, MaybeObjectSlot, ObjectSlot>;

 public:
  using Shape = ShapeT;

  inline Tagged<ElementT> get(int index) const;
  inline Tagged<ElementT> get(int index, RelaxedLoadTag) const;
  inline Tagged<ElementT> get(int index, AcquireLoadTag) const;
  inline Tagged<ElementT> get(int index, SeqCstAccessTag) const;

  inline void set(int index, Tagged<ElementT> value,
                  WriteBarrierMode mode = kDefaultMode);
  template <typename T = ElementT,
            typename = std::enable_if<kSupportsSmiElements<T>>>
  inline void set(int index, Tagged<Smi> value);
  inline void set(int index, Tagged<ElementT> value, RelaxedStoreTag,
                  WriteBarrierMode mode = kDefaultMode);
  template <typename T = ElementT,
            typename = std::enable_if<kSupportsSmiElements<T>>>
  inline void set(int index, Tagged<Smi> value, RelaxedStoreTag);
  inline void set(int index, Tagged<ElementT> value, ReleaseStoreTag,
                  WriteBarrierMode mode = kDefaultMode);
  template <typename T = ElementT,
            typename = std::enable_if<kSupportsSmiElements<T>>>
  inline void set(int index, Tagged<Smi> value, ReleaseStoreTag);
  inline void set(int index, Tagged<ElementT> value, SeqCstAccessTag,
                  WriteBarrierMode mode = kDefaultMode);
  template <typename T = ElementT,
            typename = std::enable_if<kSupportsSmiElements<T>>>
  inline void set(int index, Tagged<Smi> value, SeqCstAccessTag);

  inline Tagged<ElementT> swap(int index, Tagged<ElementT> value,
                               SeqCstAccessTag,
                               WriteBarrierMode mode = kDefaultMode);
  inline Tagged<ElementT> compare_and_swap(
      int index, Tagged<ElementT> expected, Tagged<ElementT> value,
      SeqCstAccessTag, WriteBarrierMode mode = kDefaultMode);

  // Move vs. Copy behaves like memmove vs. memcpy: for Move, the memory
  // regions may overlap, for Copy they must not overlap.
  inline static void MoveElements(Isolate* isolate, Tagged<Derived> dst,
                                  int dst_index, Tagged<Derived> src,
                                  int src_index, int len,
                                  WriteBarrierMode mode = kDefaultMode);
  inline static void CopyElements(Isolate* isolate, Tagged<Derived> dst,
                                  int dst_index, Tagged<Derived> src,
                                  int src_index, int len,
                                  WriteBarrierMode mode = kDefaultMode);

  // Right-trim the array.
  // Invariant: 0 < new_length <= length()
  inline void RightTrim(Isolate* isolate, int new_capacity);

  inline int AllocatedSize() const;
  static inline constexpr int SizeFor(int capacity) {
    return sizeof(Header) + capacity * kElementSize;
  }
  static inline constexpr int OffsetOfElementAt(int index) {
    return SizeFor(index);
  }

  // Gives access to raw memory which stores the array's data.
  inline SlotType RawFieldOfFirstElement() const;
  inline SlotType RawFieldOfElementAt(int index) const;

  // Maximal allowed capacity, in number of elements. Chosen s.t. the byte size
  // fits into a Smi which is necessary for being able to create a free space
  // filler.
  // TODO(jgruber): The kMaxCapacity could be larger (`(Smi::kMaxValue -
  // Shape::kHeaderSize) / kElementSize`), but our tests rely on a
  // smaller maximum to avoid timeouts.
  static constexpr int kMaxCapacity = kMaxFixedArrayCapacity;
  static_assert(Smi::IsValid(SizeFor(kMaxCapacity)));

  // Maximally allowed length for regular (non large object space) object.
  static constexpr int kMaxRegularCapacity =
      (kMaxRegularHeapObjectSize - sizeof(Header)) / kElementSize;
  static_assert(kMaxRegularCapacity < kMaxCapacity);

 protected:
  template <class IsolateT>
  static Handle<Derived> Allocate(
      IsolateT* isolate, int capacity,
      std::optional<DisallowGarbageCollection>* no_gc_out,
      AllocationType allocation = AllocationType::kYoung);

  static constexpr int NewCapacityForIndex(int index, int old_capacity);

  inline bool IsInBounds(int index) const;
  inline bool IsCowArray() const;

  FLEXIBLE_ARRAY_MEMBER(ElementMemberT, objects);
} V8_OBJECT_END;

class TaggedArrayShape final : public AllStatic {
 public:
  using ElementT = Object;
  using CompressionScheme = V8HeapCompressionScheme;
  static constexpr RootIndex kMapRootIndex = RootIndex::kFixedArrayMap;
  static constexpr bool kLengthEqualsCapacity = true;
};

// FixedArray describes fixed-sized arrays with element type Object.
V8_OBJECT class FixedArray
    : public TaggedArrayBase<FixedArray, TaggedArrayShape> {
  using Super = TaggedArrayBase<FixedArray, TaggedArrayShape>;

 public:
  template <class IsolateT>
  static inline Handle<FixedArray> New(
      IsolateT* isolate, int capacity,
      AllocationType allocation = AllocationType::kYoung);

  using Super::CopyElements;
  using Super::MoveElements;

  // TODO(jgruber): Only needed for FixedArrays used as JSObject elements.
  inline void MoveElements(Isolate* isolate, int dst_index, int src_index,
                           int len, WriteBarrierMode mode);
  inline void CopyElements(Isolate* isolate, int dst_index,
                           Tagged<FixedArray> src, int src_index, int len,
                           WriteBarrierMode mode);

  // Return a grown copy if the index is bigger than the array's length.
  template <template <typename> typename HandleType>
    requires(
        std::is_convertible_v<HandleType<FixedArray>, DirectHandle<FixedArray>>)
  V8_EXPORT_PRIVATE static HandleType<FixedArray> SetAndGrow(
      Isolate* isolate, HandleType<FixedArray> array, int index,
      DirectHandle<Object> value);

  // Right-trim the array.
  // Invariant: 0 < new_length <= length()
  V8_EXPORT_PRIVATE void RightTrim(Isolate* isolate, int new_capacity);
  // Right-trims the array, and canonicalizes length 0 to empty_fixed_array.
  template <template <typename> typename HandleType>
    requires(
        std::is_convertible_v<HandleType<FixedArray>, DirectHandle<FixedArray>>)
  static HandleType<FixedArray> RightTrimOrEmpty(Isolate* isolate,
                                                 HandleType<FixedArray> array,
                                                 int new_length);

  // TODO(jgruber): Only needed for FixedArrays used as JSObject elements.
  inline void FillWithHoles(int from, int to);

  // For compatibility with FixedDoubleArray:
  // TODO(jgruber): Only needed for FixedArrays used as JSObject elements.
  inline bool is_the_hole(Isolate* isolate, int index);
  inline void set_the_hole(Isolate* isolate, int index);
  inline void set_the_hole(ReadOnlyRoots ro_roots, int index);

<<<<<<< HEAD
  // Code Generation support.
  static constexpr int OffsetOfElementAt(int index) {
    static_assert(kObjectsOffset == SizeFor(0));
    return SizeFor(index);
  }
=======
  DECL_PRINTER(FixedArray)
  DECL_VERIFIER(FixedArray)
>>>>>>> 626889fb

  class BodyDescriptor;

  static constexpr int kMaxLength = FixedArray::kMaxCapacity;
  static constexpr int kMaxRegularLength = FixedArray::kMaxRegularCapacity;

<<<<<<< HEAD
  // Maximally allowed length for regular (non large object space) object.
  static_assert(kMaxRegularHeapObjectSize < kMaxSize);
  static const int kMaxRegularLength =
      (kMaxRegularHeapObjectSize - kHeaderSize) / kTaggedSize;

  // Dispatched behavior.
  DECL_PRINTER(FixedArray)
  DECL_VERIFIER(FixedArray)
=======
 private:
  inline static Handle<FixedArray> Resize(
      Isolate* isolate, DirectHandle<FixedArray> xs, int new_capacity,
      AllocationType allocation = AllocationType::kYoung,
      WriteBarrierMode mode = UPDATE_WRITE_BARRIER);
} V8_OBJECT_END;

static_assert(sizeof(FixedArray) == Internals::kFixedArrayHeaderSize);
>>>>>>> 626889fb

class TrustedArrayShape final : public AllStatic {
 public:
  using ElementT = Object;
  // The elements in a TrustedFixedArray are pointers into the main cage!
  using CompressionScheme = V8HeapCompressionScheme;
  static constexpr RootIndex kMapRootIndex = RootIndex::kTrustedFixedArrayMap;
  static constexpr bool kLengthEqualsCapacity = true;
};

// A FixedArray in trusted space and with a unique instance type.
//
// Note: while the array itself is trusted, it contains tagged pointers into
// the main pointer compression heap and therefore to _untrusted_ objects.
// If you are storing references to other trusted object (i.e. protected
// pointers), use ProtectedFixedArray.
V8_OBJECT class TrustedFixedArray
    : public TaggedArrayBase<TrustedFixedArray, TrustedArrayShape,
                             TrustedObjectLayout> {
  using Super = TaggedArrayBase<TrustedFixedArray, TrustedArrayShape,
                                TrustedObjectLayout>;

 public:
  template <class IsolateT>
  static inline Handle<TrustedFixedArray> New(
      IsolateT* isolate, int capacity,
      AllocationType allocation = AllocationType::kTrusted);

  DECL_PRINTER(TrustedFixedArray)
  DECL_VERIFIER(TrustedFixedArray)

<<<<<<< HEAD
 private:
  static_assert(kHeaderSize == Internals::kFixedArrayHeaderSize);
=======
  class BodyDescriptor;

  static constexpr int kMaxLength = TrustedFixedArray::kMaxCapacity;
  static constexpr int kMaxRegularLength =
      TrustedFixedArray::kMaxRegularCapacity;
} V8_OBJECT_END;
>>>>>>> 626889fb

class ProtectedArrayShape final : public AllStatic {
 public:
  using ElementT = Union<TrustedObject, Smi>;
  using CompressionScheme = TrustedSpaceCompressionScheme;
  static constexpr RootIndex kMapRootIndex = RootIndex::kProtectedFixedArrayMap;
  static constexpr bool kLengthEqualsCapacity = true;
};

// A FixedArray in trusted space, holding protected pointers (to other trusted
// objects). If you want to store JS-heap references, use TrustedFixedArray.
// ProtectedFixedArray has a unique instance type.
V8_OBJECT class ProtectedFixedArray
    : public TaggedArrayBase<ProtectedFixedArray, ProtectedArrayShape,
                             TrustedObjectLayout> {
  using Super = TaggedArrayBase<ProtectedFixedArray, ProtectedArrayShape,
                                TrustedObjectLayout>;

 public:
  // Allocate a new ProtectedFixedArray of the given capacity, initialized with
  // Smi::zero().
  template <class IsolateT>
  static inline Handle<ProtectedFixedArray> New(IsolateT* isolate, int capacity,
                                                bool shared = false);

  DECL_PRINTER(ProtectedFixedArray)
  DECL_VERIFIER(ProtectedFixedArray)

  class BodyDescriptor;

  static constexpr int kMaxLength = Super::kMaxCapacity;
  static constexpr int kMaxRegularLength =
      ProtectedFixedArray::kMaxRegularCapacity;
} V8_OBJECT_END;

// FixedArray alias added only because of IsFixedArrayExact() predicate, which
// checks for the exact instance type FIXED_ARRAY_TYPE instead of a range
// check: [FIRST_FIXED_ARRAY_TYPE, LAST_FIXED_ARRAY_TYPE].
V8_OBJECT
class FixedArrayExact final : public FixedArray {
} V8_OBJECT_END;

// Common superclass for FixedArrays that allow implementations to share common
// accessors and some code paths. Note that due to single-inheritance
// restrictions, it is not part of the actual type hierarchy. Instead, we slot
// it in with manual is_subtype specializations in tagged.h.
// TODO(jgruber): This class is really specific to FixedArrays used as
// elements backing stores and should not be part of the common FixedArray
// hierarchy.
V8_OBJECT
class FixedArrayBase : public detail::ArrayHeaderBase<HeapObjectLayout, true> {
 public:
  static constexpr int kLengthOffset = HeapObject::kHeaderSize;
  static constexpr int kHeaderSize = kLengthOffset + kTaggedSize;
  static constexpr int kMaxLength = FixedArray::kMaxCapacity;
  static constexpr int kMaxRegularLength = FixedArray::kMaxRegularCapacity;

  static int GetMaxLengthForNewSpaceAllocation(ElementsKind kind);

  V8_EXPORT_PRIVATE bool IsCowArray() const;

  DECL_VERIFIER(FixedArrayBase)
} V8_OBJECT_END;

V8_OBJECT
template <class Derived, class ShapeT, class Super = HeapObjectLayout>
class PrimitiveArrayBase : public detail::ArrayHeaderBase<Super, true> {
  static_assert(std::is_base_of_v<HeapObjectLayout, Super>);

  using ElementT = typename ShapeT::ElementT;
  static_assert(!is_subtype_v<ElementT, Object>);

  // Bug(v8:8875): Doubles may be unaligned.
  using ElementMemberT = std::conditional_t<std::is_same_v<ElementT, double>,
                                            UnalignedDoubleMember, ElementT>;
  static_assert(alignof(ElementMemberT) <= alignof(Tagged_t));

 public:
  using Shape = ShapeT;
  static constexpr bool kElementsAreMaybeObject = false;
  static constexpr int kElementSize = sizeof(ElementMemberT);
  using Header = detail::ArrayHeaderBase<Super, true>;

  inline ElementMemberT get(int index) const;
  inline void set(int index, ElementMemberT value);

  inline int AllocatedSize() const;
  static inline constexpr int SizeFor(int length) {
    return OBJECT_POINTER_ALIGN(OffsetOfElementAt(length));
  }
  static inline constexpr int OffsetOfElementAt(int index) {
    return sizeof(Header) + index * kElementSize;
  }

  // Gives access to raw memory which stores the array's data.
  // Note that on 32-bit archs and on 64-bit platforms with pointer compression
  // the pointers to 8-byte size elements are not guaranteed to be aligned.
  inline ElementMemberT* begin();
  inline const ElementMemberT* begin() const;
  inline ElementMemberT* end();
  inline const ElementMemberT* end() const;
  inline int DataSize() const;

  static inline Tagged<Derived> FromAddressOfFirstElement(Address address);

  // Maximal allowed length, in number of elements. Chosen s.t. the byte size
  // fits into a Smi which is necessary for being able to create a free space
  // filler.
  // TODO(jgruber): The kMaxLength could be larger (`(Smi::kMaxValue -
  // sizeof(Header)) / kElementSize`), but our tests rely on a
  // smaller maximum to avoid timeouts.
  static constexpr int kMaxLength = kMaxFixedArrayCapacity;
  static_assert(Smi::IsValid(SizeFor(kMaxLength)));

  // Maximally allowed length for regular (non large object space) object.
  static constexpr int kMaxRegularLength =
      (kMaxRegularHeapObjectSize - sizeof(Header)) / kElementSize;
  static_assert(kMaxRegularLength < kMaxLength);

 protected:
  template <class IsolateT>
  static Handle<Derived> Allocate(
      IsolateT* isolate, int length,
      std::optional<DisallowGarbageCollection>* no_gc_out,
      AllocationType allocation = AllocationType::kYoung);

  inline bool IsInBounds(int index) const;

  FLEXIBLE_ARRAY_MEMBER(ElementMemberT, values);
} V8_OBJECT_END;

class FixedDoubleArrayShape final : public AllStatic {
 public:
  using ElementT = double;
  static constexpr RootIndex kMapRootIndex = RootIndex::kFixedDoubleArrayMap;
};

// FixedDoubleArray describes fixed-sized arrays with element type double.
V8_OBJECT class FixedDoubleArray
    : public PrimitiveArrayBase<FixedDoubleArray, FixedDoubleArrayShape> {
  using Super = PrimitiveArrayBase<FixedDoubleArray, FixedDoubleArrayShape>;

 public:
  // Note this returns FixedArrayBase due to canonicalization to
  // empty_fixed_array.
  template <class IsolateT>
  static inline Handle<FixedArrayBase> New(
      IsolateT* isolate, int capacity,
      AllocationType allocation = AllocationType::kYoung);

  // Setter and getter for elements.
  inline double get_scalar(int index);
  inline uint64_t get_representation(int index);
  static inline Handle<Object> get(Tagged<FixedDoubleArray> array, int index,
                                   Isolate* isolate);
  inline void set(int index, double value);
#ifdef V8_ENABLE_EXPERIMENTAL_UNDEFINED_DOUBLE
  inline void set_undefined(int index);
  inline bool is_undefined(int index);
#endif  // V8_ENABLE_EXPERIMENTAL_UNDEFINED_DOUBLE

  inline void set_the_hole(Isolate* isolate, int index);
  inline void set_the_hole(int index);
  inline bool is_the_hole(Isolate* isolate, int index);
  inline bool is_the_hole(int index);

  inline void MoveElements(Isolate* isolate, int dst_index, int src_index,
                           int len, WriteBarrierMode /* unused */);

  inline void FillWithHoles(int from, int to);

  DECL_PRINTER(FixedDoubleArray)
  DECL_VERIFIER(FixedDoubleArray)

  class BodyDescriptor;
} V8_OBJECT_END;

static_assert(FixedDoubleArray::kMaxLength == FixedArray::kMaxLength);

class WeakFixedArrayShape final : public AllStatic {
 public:
<<<<<<< HEAD
  inline MaybeObject Get(int index) const;
  inline MaybeObject Get(PtrComprCageBase cage_base, int index) const;

  inline void Set(
      int index, MaybeObject value,
      WriteBarrierMode mode = WriteBarrierMode::UPDATE_WRITE_BARRIER);

  static inline Handle<WeakFixedArray> EnsureSpace(Isolate* isolate,
                                                   Handle<WeakFixedArray> array,
                                                   int length);

  // Forward declare the non-atomic (set_)length defined in torque.
  using TorqueGeneratedWeakFixedArray::length;
  using TorqueGeneratedWeakFixedArray::set_length;
  DECL_RELEASE_ACQUIRE_INT_ACCESSORS(length)

  // Gives access to raw memory which stores the array's data.
  inline MaybeObjectSlot data_start();
=======
  using ElementT = MaybeObject;
  using CompressionScheme = V8HeapCompressionScheme;
  static constexpr RootIndex kMapRootIndex = RootIndex::kWeakFixedArrayMap;
  static constexpr bool kLengthEqualsCapacity = true;
};
>>>>>>> 626889fb

// WeakFixedArray describes fixed-sized arrays with element type
// Tagged<MaybeObject>.
V8_OBJECT class WeakFixedArray
    : public TaggedArrayBase<WeakFixedArray, WeakFixedArrayShape> {
  using Super = TaggedArrayBase<WeakFixedArray, WeakFixedArrayShape>;

 public:
  template <class IsolateT>
  static inline Handle<WeakFixedArray> New(
      IsolateT* isolate, int capacity,
      AllocationType allocation = AllocationType::kYoung,
      MaybeDirectHandle<Object> initial_value = {});

  DECL_PRINTER(WeakFixedArray)
  DECL_VERIFIER(WeakFixedArray)

  class BodyDescriptor;
} V8_OBJECT_END;

class TrustedWeakFixedArrayShape final : public AllStatic {
 public:
  using ElementT = MaybeObject;
  using CompressionScheme = V8HeapCompressionScheme;
  static constexpr RootIndex kMapRootIndex =
      RootIndex::kTrustedWeakFixedArrayMap;
  static constexpr bool kLengthEqualsCapacity = true;
};

// A WeakFixedArray in trusted space holding pointers into the main cage.
V8_OBJECT class TrustedWeakFixedArray
    : public TaggedArrayBase<TrustedWeakFixedArray, TrustedWeakFixedArrayShape,
                             TrustedObjectLayout> {
  using Super =
      TaggedArrayBase<TrustedWeakFixedArray, TrustedWeakFixedArrayShape>;

<<<<<<< HEAD
  static int OffsetOfElementAt(int index) {
    static_assert(kHeaderSize == SizeFor(0));
    return SizeFor(index);
  }
=======
 public:
  template <class IsolateT>
  static inline Handle<TrustedWeakFixedArray> New(IsolateT* isolate,
                                                  int capacity);
>>>>>>> 626889fb

  DECL_PRINTER(TrustedWeakFixedArray)
  DECL_VERIFIER(TrustedWeakFixedArray)

  class BodyDescriptor;
} V8_OBJECT_END;

class ProtectedWeakFixedArrayShape final : public AllStatic {
 public:
  using ElementT = Union<MaybeWeak<TrustedObject>, Smi>;
  using CompressionScheme = TrustedSpaceCompressionScheme;
  static constexpr RootIndex kMapRootIndex =
      RootIndex::kProtectedWeakFixedArrayMap;
  static constexpr bool kLengthEqualsCapacity = true;
};

// A WeakFixedArray in trusted space, containing weak pointers to other
// trusted objects (or smis).
V8_OBJECT class ProtectedWeakFixedArray
    : public TaggedArrayBase<ProtectedWeakFixedArray,
                             ProtectedWeakFixedArrayShape,
                             TrustedObjectLayout> {
  using Super =
      TaggedArrayBase<ProtectedWeakFixedArray, ProtectedWeakFixedArrayShape,
                      TrustedObjectLayout>;

 public:
  template <class IsolateT>
  static inline Handle<ProtectedWeakFixedArray> New(IsolateT* isolate,
                                                    int capacity);
  DECL_PRINTER(ProtectedWeakFixedArray)
  DECL_VERIFIER(ProtectedWeakFixedArray)

  class BodyDescriptor;
} V8_OBJECT_END;

// WeakArrayList is like a WeakFixedArray with static convenience methods for
// adding more elements. length() returns the number of elements in the list and
// capacity() returns the allocated size. The number of elements is stored at
// kLengthOffset and is updated with every insertion. The array grows
// dynamically with O(1) amortized insertion.
class WeakArrayList
    : public TorqueGeneratedWeakArrayList<WeakArrayList, HeapObject> {
 public:
  DECL_PRINTER(WeakArrayList)

  V8_EXPORT_PRIVATE static Handle<WeakArrayList> AddToEnd(
      Isolate* isolate, Handle<WeakArrayList> array,
      MaybeObjectDirectHandle value);

  // A version that adds two elements. This ensures that the elements are
  // inserted atomically w.r.t GC.
  V8_EXPORT_PRIVATE static Handle<WeakArrayList> AddToEnd(
      Isolate* isolate, Handle<WeakArrayList> array,
<<<<<<< HEAD
      const MaybeObjectHandle& value1, Smi value2);
=======
      MaybeObjectDirectHandle value1, Tagged<Smi> value2);
>>>>>>> 626889fb

  // Appends an element to the array and possibly compacts and shrinks live weak
  // references to the start of the collection. Only use this method when
  // indices to elements can change.
  static V8_WARN_UNUSED_RESULT DirectHandle<WeakArrayList> Append(
      Isolate* isolate, DirectHandle<WeakArrayList> array,
      MaybeObjectDirectHandle value,
      AllocationType allocation = AllocationType::kYoung);

  // Compact weak references to the beginning of the array.
  V8_EXPORT_PRIVATE void Compact(Isolate* isolate);

<<<<<<< HEAD
  inline MaybeObject Get(int index) const;
  inline MaybeObject Get(PtrComprCageBase cage_base, int index) const;
=======
  inline Tagged<MaybeObject> Get(int index) const;
  inline Tagged<MaybeObject> Get(PtrComprCageBase cage_base, int index) const;
  // TODO(jgruber): Remove this once it's no longer needed for compatibility
  // with WeakFixedArray.
  inline Tagged<MaybeObject> get(int index) const;
>>>>>>> 626889fb

  // Set the element at index to obj. The underlying array must be large enough.
  // If you need to grow the WeakArrayList, use the static AddToEnd() method
  // instead.
  inline void Set(int index, Tagged<MaybeObject> value,
                  WriteBarrierMode mode = UPDATE_WRITE_BARRIER);
<<<<<<< HEAD
  inline void Set(int index, Smi value);
=======
  inline void Set(int index, Tagged<Smi> value);

  using TorqueGeneratedWeakArrayList<WeakArrayList, HeapObject>::capacity;
  inline int capacity(RelaxedLoadTag) const;
>>>>>>> 626889fb

  static constexpr int SizeForCapacity(int capacity) {
    return SizeFor(capacity);
  }

  static constexpr int CapacityForLength(int length) {
    return length + std::max(length / 2, 2);
  }

  // Gives access to raw memory which stores the array's data.
  inline MaybeObjectSlot data_start();

<<<<<<< HEAD
  inline void CopyElements(Isolate* isolate, int dst_index, WeakArrayList src,
                           int src_index, int len, WriteBarrierMode mode);
=======
  inline void CopyElements(Isolate* isolate, int dst_index,
                           Tagged<WeakArrayList> src, int src_index, int len,
                           WriteBarrierMode mode);
>>>>>>> 626889fb

  V8_EXPORT_PRIVATE bool IsFull() const;

  inline int AllocatedSize() const;

  class BodyDescriptor;

  // Maximal allowed length, in number of elements. Chosen s.t. the byte size
  // fits into a Smi which is necessary for being able to create a free space
  // filler.
  // TODO(jgruber): The kMaxLength could be larger (`(Smi::kMaxValue -
  // sizeof(Header)) / kElementSize`), but our tests rely on a
  // smaller maximum to avoid timeouts.
  static constexpr int kMaxCapacity = kMaxFixedArrayCapacity;
  static_assert(Smi::IsValid(SizeFor(kMaxCapacity)));

  static Handle<WeakArrayList> EnsureSpace(
      Isolate* isolate, Handle<WeakArrayList> array, int length,
      AllocationType allocation = AllocationType::kYoung);

  // Returns the number of non-cleaned weak references in the array.
  int CountLiveWeakReferences() const;

  // Returns the number of non-cleaned elements in the array.
  int CountLiveElements() const;

  // Returns whether an entry was found and removed. Will move the elements
  // around in the array - this method can only be used in cases where the user
  // doesn't care about the indices! Users should make sure there are no
  // duplicates.
  V8_EXPORT_PRIVATE bool RemoveOne(MaybeObjectDirectHandle value);

  // Searches the array (linear time) and returns whether it contains the value.
  V8_EXPORT_PRIVATE bool Contains(Tagged<MaybeObject> value);

  // Searches the array (linear time) and returns whether it contains the value.
  V8_EXPORT_PRIVATE bool Contains(MaybeObject value);

  class Iterator;

 private:
  static int OffsetOfElementAt(int index) {
    return kHeaderSize + index * kTaggedSize;
  }

  TQ_OBJECT_CONSTRUCTORS(WeakArrayList)
};

class WeakArrayList::Iterator {
 public:
  explicit Iterator(Tagged<WeakArrayList> array) : index_(0), array_(array) {}
  Iterator(const Iterator&) = delete;
  Iterator& operator=(const Iterator&) = delete;

  inline Tagged<HeapObject> Next();

 private:
  int index_;
<<<<<<< HEAD
  WeakArrayList array_;
  DISALLOW_GARBAGE_COLLECTION(no_gc_)
};

// Generic array grows dynamically with O(1) amortized insertion.
//
// ArrayList is a FixedArray with static convenience methods for adding more
// elements. The Length() method returns the number of elements in the list, not
// the allocated size. The number of elements is stored at kLengthIndex and is
// updated with every insertion. The elements of the ArrayList are stored in the
// underlying FixedArray starting at kFirstIndex.
class ArrayList : public TorqueGeneratedArrayList<ArrayList, FixedArray> {
 public:
  V8_EXPORT_PRIVATE static Handle<ArrayList> Add(
      Isolate* isolate, Handle<ArrayList> array, Handle<Object> obj,
      AllocationType allocation = AllocationType::kYoung);
  V8_EXPORT_PRIVATE static Handle<ArrayList> Add(Isolate* isolate,
                                                 Handle<ArrayList> array,
                                                 Handle<Object> obj1,
                                                 Handle<Object> obj2);
  V8_EXPORT_PRIVATE static Handle<ArrayList> Add(Isolate* isolate,
                                                 Handle<ArrayList> array,
                                                 Smi obj1);
  V8_EXPORT_PRIVATE static Handle<ArrayList> Add(Isolate* isolate,
                                                 Handle<ArrayList> array,
                                                 Handle<Object> obj1, Smi obj2,
                                                 Smi obj3, Smi obj4);
  static Handle<ArrayList> New(Isolate* isolate, int size);

  // Returns the number of elements in the list, not the allocated size, which
  // is length(). Lower and upper case length() return different results!
  inline int Length() const;

  // Sets the Length() as used by Elements(). Does not change the underlying
  // storage capacity, i.e., length().
  inline void SetLength(int length);
  inline Object Get(int index) const;
  inline Object Get(PtrComprCageBase cage_base, int index) const;
  inline ObjectSlot Slot(int index);
=======
  Tagged<WeakArrayList> array_;
  DISALLOW_GARBAGE_COLLECTION(no_gc_)
};

class ArrayListShape final : public AllStatic {
 public:
  using ElementT = Object;
  using CompressionScheme = V8HeapCompressionScheme;
  static constexpr RootIndex kMapRootIndex = RootIndex::kArrayListMap;
  static constexpr bool kLengthEqualsCapacity = false;
>>>>>>> 626889fb

  V8_ARRAY_EXTRA_FIELDS({ TaggedMember<Smi> length_; });
};

<<<<<<< HEAD
  inline void Set(int index, Smi obj);

  // Set the element at index to undefined. This does not change the Length().
  inline void Clear(int index, Object undefined);
=======
// A generic array that grows dynamically with O(1) amortized insertion.
V8_OBJECT class ArrayList : public TaggedArrayBase<ArrayList, ArrayListShape> {
  using Super = TaggedArrayBase<ArrayList, ArrayListShape>;
>>>>>>> 626889fb

 public:
  using Shape = ArrayListShape;

  template <class IsolateT>
  static inline DirectHandle<ArrayList> New(
      IsolateT* isolate, int capacity,
      AllocationType allocation = AllocationType::kYoung);

  inline int length() const;
  inline void set_length(int value);

  V8_EXPORT_PRIVATE static DirectHandle<ArrayList> Add(
      Isolate* isolate, DirectHandle<ArrayList> array, Tagged<Smi> obj,
      AllocationType allocation = AllocationType::kYoung);
  V8_EXPORT_PRIVATE static DirectHandle<ArrayList> Add(
      Isolate* isolate, DirectHandle<ArrayList> array, DirectHandle<Object> obj,
      AllocationType allocation = AllocationType::kYoung);
  V8_EXPORT_PRIVATE static DirectHandle<ArrayList> Add(
      Isolate* isolate, DirectHandle<ArrayList> array,
      DirectHandle<Object> obj0, DirectHandle<Object> obj1,
      AllocationType allocation = AllocationType::kYoung);

  V8_EXPORT_PRIVATE static DirectHandle<FixedArray> ToFixedArray(
      Isolate* isolate, DirectHandle<ArrayList> array,
      AllocationType allocation = AllocationType::kYoung);

  // Right-trim the array.
  // Invariant: 0 < new_length <= length()
  void RightTrim(Isolate* isolate, int new_capacity);

  DECL_PRINTER(ArrayList)
  DECL_VERIFIER(ArrayList)

  class BodyDescriptor;

<<<<<<< HEAD
  static const int kLengthIndex = 0;
  static const int kFirstIndex = 1;
  static_assert(kHeaderFields == kFirstIndex);

  DECL_VERIFIER(ArrayList)

 private:
  static Handle<ArrayList> EnsureSpace(
      Isolate* isolate, Handle<ArrayList> array, int length,
      AllocationType allocation = AllocationType::kYoung);
  TQ_OBJECT_CONSTRUCTORS(ArrayList)
};
=======
 private:
  static DirectHandle<ArrayList> EnsureSpace(
      Isolate* isolate, DirectHandle<ArrayList> array, int length,
      AllocationType allocation = AllocationType::kYoung);
} V8_OBJECT_END;
>>>>>>> 626889fb

class ByteArrayShape final : public AllStatic {
 public:
  static constexpr int kElementSize = kUInt8Size;
  using ElementT = uint8_t;
  static constexpr RootIndex kMapRootIndex = RootIndex::kByteArrayMap;
  static constexpr bool kLengthEqualsCapacity = true;
};

// ByteArray represents fixed sized arrays containing raw bytes that will not
// be scanned by the garbage collector.
V8_OBJECT class ByteArray
    : public PrimitiveArrayBase<ByteArray, ByteArrayShape> {
  using Super = PrimitiveArrayBase<ByteArray, ByteArrayShape>;

<<<<<<< HEAD
// ByteArray represents fixed sized arrays containing raw bytes that will not
// be scanned by the garbage collector.
class ByteArray : public TorqueGeneratedByteArray<ByteArray, FixedArrayBase> {
=======
>>>>>>> 626889fb
 public:
  using Shape = ByteArrayShape;

<<<<<<< HEAD
  // Get/set the contents of this array.
  inline byte get(int offset) const;
  inline void set(int offset, byte value);

  inline int get_int(int offset) const;
  inline void set_int(int offset, int value);

  inline Address get_sandboxed_pointer(int offset) const;
  inline void set_sandboxed_pointer(int offset, Address value);

  // Copy in / copy out whole byte slices.
  inline void copy_out(int index, byte* buffer, int slice_length);
  inline void copy_in(int index, const byte* buffer, int slice_length);
=======
  template <class IsolateT>
  static inline Handle<ByteArray> New(
      IsolateT* isolate, int capacity,
      AllocationType allocation = AllocationType::kYoung);

  inline uint32_t get_int(int offset) const;
  inline void set_int(int offset, uint32_t value);

  // Given the full object size in bytes, return the length that should be
  // passed to New s.t. an object of the same size is created.
  static constexpr int LengthFor(int size_in_bytes) {
    DCHECK(IsAligned(size_in_bytes, kTaggedSize));
    DCHECK_GE(size_in_bytes, sizeof(Header));
    return size_in_bytes - sizeof(Header);
  }

  DECL_PRINTER(ByteArray)
  DECL_VERIFIER(ByteArray)

  class BodyDescriptor;
} V8_OBJECT_END;
>>>>>>> 626889fb

class TrustedByteArrayShape final : public AllStatic {
 public:
  static constexpr int kElementSize = kUInt8Size;
  using ElementT = uint8_t;
  static constexpr RootIndex kMapRootIndex = RootIndex::kTrustedByteArrayMap;
  static constexpr bool kLengthEqualsCapacity = true;
};

// A ByteArray in trusted space.
V8_OBJECT
class TrustedByteArray
    : public PrimitiveArrayBase<TrustedByteArray, TrustedByteArrayShape,
                                TrustedObjectLayout> {
  using Super = PrimitiveArrayBase<TrustedByteArray, TrustedByteArrayShape,
                                   TrustedObjectLayout>;

 public:
  using Shape = TrustedByteArrayShape;

  template <class IsolateT>
  static inline Handle<TrustedByteArray> New(
      IsolateT* isolate, int capacity,
      AllocationType allocation_type = AllocationType::kTrusted);

  inline uint32_t get_int(int offset) const;
  inline void set_int(int offset, uint32_t value);

  // Given the full object size in bytes, return the length that should be
  // passed to New s.t. an object of the same size is created.
  static constexpr int LengthFor(int size_in_bytes) {
    DCHECK(IsAligned(size_in_bytes, kTaggedSize));
    DCHECK_GE(size_in_bytes, sizeof(Header));
    return size_in_bytes - sizeof(Header);
  }

  DECL_PRINTER(TrustedByteArray)
  DECL_VERIFIER(TrustedByteArray)

  class BodyDescriptor;
} V8_OBJECT_END;

// Convenience class for treating a ByteArray / TrustedByteArray as array of
// fixed-size integers.
V8_OBJECT
template <typename T, typename Base>
class FixedIntegerArrayBase : public Base {
  static_assert(std::is_integral_v<T>);

<<<<<<< HEAD
  // Code Generation support.
  static int OffsetOfElementAt(int index) { return kHeaderSize + index; }

  // Dispatched behavior.
  DECL_PRINTER(ByteArray)
=======
 public:
  // {MoreArgs...} allows passing the `AllocationType` if `Base` is `ByteArray`.
  template <typename... MoreArgs>
  static Handle<FixedIntegerArrayBase<T, Base>> New(Isolate* isolate,
                                                    int length,
                                                    MoreArgs&&... more_args);
>>>>>>> 626889fb

  // Get/set the contents of this array.
  T get(int index) const;
  void set(int index, T value);

  // Code Generation support.
  static constexpr int OffsetOfElementAt(int index) {
    return sizeof(typename Base::Header) + index * sizeof(T);
  }

  inline int length() const;

 protected:
  Address get_element_address(int index) const;
} V8_OBJECT_END;

using FixedInt8Array = FixedIntegerArrayBase<int8_t, ByteArray>;
using FixedUInt8Array = FixedIntegerArrayBase<uint8_t, ByteArray>;
using FixedInt16Array = FixedIntegerArrayBase<int16_t, ByteArray>;
using FixedUInt16Array = FixedIntegerArrayBase<uint16_t, ByteArray>;
using FixedInt32Array = FixedIntegerArrayBase<int32_t, ByteArray>;
using FixedUInt32Array = FixedIntegerArrayBase<uint32_t, ByteArray>;
using FixedInt64Array = FixedIntegerArrayBase<int64_t, ByteArray>;
using FixedUInt64Array = FixedIntegerArrayBase<uint64_t, ByteArray>;

// Use with care! Raw addresses on the heap are not safe in combination with
// the sandbox. However, this can for example be used to store sandboxed
// pointers, which is safe.
V8_OBJECT
template <typename Base>
class FixedAddressArrayBase : public FixedIntegerArrayBase<Address, Base> {
  using Underlying = FixedIntegerArrayBase<Address, Base>;

<<<<<<< HEAD
// Convenience class for treating a ByteArray as array of fixed-size integers.
template <typename T>
class FixedIntegerArray : public ByteArray {
  static_assert(std::is_integral<T>::value);

 public:
  static Handle<FixedIntegerArray<T>> New(
      Isolate* isolate, int length,
      AllocationType allocation = AllocationType::kYoung);

  // Get/set the contents of this array.
  T get(int index) const;
  void set(int index, T value);

  // Code Generation support.
  static constexpr int OffsetOfElementAt(int index) {
    return kHeaderSize + index * sizeof(T);
  }

  inline int length() const;

  DECL_CAST(FixedIntegerArray<T>)

  OBJECT_CONSTRUCTORS(FixedIntegerArray<T>, ByteArray);
};

using FixedInt8Array = FixedIntegerArray<int8_t>;
using FixedUInt8Array = FixedIntegerArray<uint8_t>;
using FixedInt16Array = FixedIntegerArray<int16_t>;
using FixedUInt16Array = FixedIntegerArray<uint16_t>;
using FixedInt32Array = FixedIntegerArray<int32_t>;
using FixedUInt32Array = FixedIntegerArray<uint32_t>;
using FixedInt64Array = FixedIntegerArray<int64_t>;
using FixedUInt64Array = FixedIntegerArray<uint64_t>;
// Use with care! Raw addresses on the heap are not safe in combination with
// the sandbox. However, this can for example be used to store sandboxed
// pointers, which is safe.
using FixedAddressArray = FixedIntegerArray<Address>;

// Wrapper class for ByteArray which can store arbitrary C++ classes, as long
// as they can be copied with memcpy.
template <class T>
class PodArray : public ByteArray {
=======
>>>>>>> 626889fb
 public:
  // Get/set a sandboxed pointer from this array.
  inline Address get_sandboxed_pointer(int index) const;
  inline void set_sandboxed_pointer(int index, Address value);

  // {MoreArgs...} allows passing the `AllocationType` if `Base` is `ByteArray`.
  template <typename... MoreArgs>
  static inline DirectHandle<FixedAddressArrayBase> New(
      Isolate* isolate, int length, MoreArgs&&... more_args);
} V8_OBJECT_END;

using FixedAddressArray = FixedAddressArrayBase<ByteArray>;
using TrustedFixedAddressArray = FixedAddressArrayBase<TrustedByteArray>;

V8_OBJECT
template <class T, class Super>
class PodArrayBase : public Super {
 public:
  void copy_out(int index, T* result, int length) {
    MemCopy(result, &this->values()[index * sizeof(T)], length * sizeof(T));
  }

  void copy_in(int index, const T* buffer, int length) {
    MemCopy(&this->values()[index * sizeof(T)], buffer, length * sizeof(T));
  }

  bool matches(const T* buffer, int length) {
    DCHECK_LE(length, this->length());
    return memcmp(this->begin(), buffer, length * sizeof(T)) == 0;
  }

  bool matches(int offset, const T* buffer, int length) {
    DCHECK_LE(offset, this->length());
    DCHECK_LE(offset + length, this->length());
    return memcmp(this->begin() + sizeof(T) * offset, buffer,
                  length * sizeof(T)) == 0;
  }

  bool matches(int offset, const T* buffer, int length) {
    DCHECK_LE(offset, this->length());
    DCHECK_LE(offset + length, this->length());
    return memcmp(GetDataStartAddress() + sizeof(T) * offset, buffer,
                  length * sizeof(T)) == 0;
  }

  T get(int index) {
    T result;
    copy_out(index, &result, 1);
    return result;
  }

  void set(int index, const T& value) { copy_in(index, &value, 1); }

  inline int length() const;
} V8_OBJECT_END;

// Wrapper class for ByteArray which can store arbitrary C++ classes, as long
// as they can be copied with memcpy.
V8_OBJECT
template <class T>
class PodArray : public PodArrayBase<T, ByteArray> {
 public:
<<<<<<< HEAD
  static Handle<TemplateList> New(Isolate* isolate, int size);
  inline int length() const;
  inline Object get(int index) const;
  inline Object get(PtrComprCageBase cage_base, int index) const;
  inline void set(int index, Object value);
  static Handle<TemplateList> Add(Isolate* isolate, Handle<TemplateList> list,
                                  Handle<Object> value);
 private:
  static const int kLengthIndex = 0;
  static const int kFirstElementIndex = kLengthIndex + 1;
=======
  static Handle<PodArray<T>> New(
      Isolate* isolate, int length,
      AllocationType allocation = AllocationType::kYoung);
  static Handle<PodArray<T>> New(
      LocalIsolate* isolate, int length,
      AllocationType allocation = AllocationType::kOld);
} V8_OBJECT_END;
>>>>>>> 626889fb

V8_OBJECT
template <class T>
class TrustedPodArray : public PodArrayBase<T, TrustedByteArray> {
 public:
  static DirectHandle<TrustedPodArray<T>> New(Isolate* isolate, int length);
  static DirectHandle<TrustedPodArray<T>> New(LocalIsolate* isolate,
                                              int length);
} V8_OBJECT_END;

}  // namespace v8::internal

#include "src/objects/object-macros-undef.h"

#endif  // V8_OBJECTS_FIXED_ARRAY_H_<|MERGE_RESOLUTION|>--- conflicted
+++ resolved
@@ -22,60 +22,7 @@
 // Has to be the last include (doesn't have include guards):
 #include "src/objects/object-macros.h"
 
-<<<<<<< HEAD
-namespace v8 {
-namespace internal {
-
-#define FIXED_ARRAY_SUB_INSTANCE_TYPE_LIST(V)    \
-  V(BYTECODE_ARRAY_CONSTANT_POOL_SUB_TYPE)       \
-  V(BYTECODE_ARRAY_HANDLER_TABLE_SUB_TYPE)       \
-  V(CODE_STUBS_TABLE_SUB_TYPE)                   \
-  V(COMPILATION_CACHE_TABLE_SUB_TYPE)            \
-  V(CONTEXT_SUB_TYPE)                            \
-  V(COPY_ON_WRITE_SUB_TYPE)                      \
-  V(DEOPTIMIZATION_DATA_SUB_TYPE)                \
-  V(DESCRIPTOR_ARRAY_SUB_TYPE)                   \
-  V(EMBEDDED_OBJECT_SUB_TYPE)                    \
-  V(ENUM_CACHE_SUB_TYPE)                         \
-  V(ENUM_INDICES_CACHE_SUB_TYPE)                 \
-  V(DEPENDENT_CODE_SUB_TYPE)                     \
-  V(DICTIONARY_ELEMENTS_SUB_TYPE)                \
-  V(DICTIONARY_PROPERTIES_SUB_TYPE)              \
-  V(EMPTY_PROPERTIES_DICTIONARY_SUB_TYPE)        \
-  V(PACKED_ELEMENTS_SUB_TYPE)                    \
-  V(FAST_PROPERTIES_SUB_TYPE)                    \
-  V(FAST_TEMPLATE_INSTANTIATIONS_CACHE_SUB_TYPE) \
-  V(HANDLER_TABLE_SUB_TYPE)                      \
-  V(JS_COLLECTION_SUB_TYPE)                      \
-  V(JS_WEAK_COLLECTION_SUB_TYPE)                 \
-  V(NOSCRIPT_SHARED_FUNCTION_INFOS_SUB_TYPE)     \
-  V(NUMBER_STRING_CACHE_SUB_TYPE)                \
-  V(OBJECT_TO_CODE_SUB_TYPE)                     \
-  V(OPTIMIZED_CODE_LITERALS_SUB_TYPE)            \
-  V(OPTIMIZED_CODE_MAP_SUB_TYPE)                 \
-  V(PROTOTYPE_USERS_SUB_TYPE)                    \
-  V(REGEXP_MULTIPLE_CACHE_SUB_TYPE)              \
-  V(RETAINED_MAPS_SUB_TYPE)                      \
-  V(SCOPE_INFO_SUB_TYPE)                         \
-  V(SCRIPT_LIST_SUB_TYPE)                        \
-  V(SERIALIZED_OBJECTS_SUB_TYPE)                 \
-  V(SHARED_FUNCTION_INFOS_SUB_TYPE)              \
-  V(SINGLE_CHARACTER_STRING_TABLE_SUB_TYPE)      \
-  V(SLOW_TEMPLATE_INSTANTIATIONS_CACHE_SUB_TYPE) \
-  V(STRING_SPLIT_CACHE_SUB_TYPE)                 \
-  V(TEMPLATE_INFO_SUB_TYPE)                      \
-  V(FEEDBACK_METADATA_SUB_TYPE)                  \
-  V(WEAK_NEW_SPACE_OBJECT_TO_CODE_SUB_TYPE)
-
-enum FixedArraySubInstanceType {
-#define DEFINE_FIXED_ARRAY_SUB_INSTANCE_TYPE(name) name,
-  FIXED_ARRAY_SUB_INSTANCE_TYPE_LIST(DEFINE_FIXED_ARRAY_SUB_INSTANCE_TYPE)
-#undef DEFINE_FIXED_ARRAY_SUB_INSTANCE_TYPE
-      LAST_FIXED_ARRAY_SUB_TYPE = WEAK_NEW_SPACE_OBJECT_TO_CODE_SUB_TYPE
-};
-=======
 namespace v8::internal {
->>>>>>> 626889fb
 
 #include "torque-generated/src/objects/fixed-array-tq.inc"
 
@@ -92,14 +39,6 @@
 V8_OBJECT template <class Super>
 class ArrayHeaderBase<Super, false> : public Super {
  public:
-<<<<<<< HEAD
-  // Forward declare the non-atomic (set_)length defined in torque.
-  using TorqueGeneratedFixedArrayBase::length;
-  using TorqueGeneratedFixedArrayBase::set_length;
-  DECL_RELEASE_ACQUIRE_INT_ACCESSORS(length)
-
-  inline Object unchecked_length(AcquireLoadTag) const;
-=======
   inline int capacity() const;
   inline int capacity(AcquireLoadTag tag) const;
   inline void set_capacity(int value);
@@ -109,7 +48,6 @@
  public:
   TaggedMember<Smi> capacity_;
 } V8_OBJECT_END;
->>>>>>> 626889fb
 
 V8_OBJECT template <class Super>
 class ArrayHeaderBase<Super, true> : public Super {
@@ -124,21 +62,10 @@
   inline void set_capacity(int value);
   inline void set_capacity(int value, ReleaseStoreTag tag);
 
-<<<<<<< HEAD
-  // Maximal allowed size, in bytes, of a single FixedArrayBase.
-  // Prevents overflowing size computations, as well as extreme memory
-  // consumption. It's either (512Mb - kTaggedSize) or (1024Mb - kTaggedSize).
-  // -kTaggedSize is here to ensure that this max size always fits into Smi
-  // which is necessary for being able to create a free space filler for the
-  // whole array of kMaxSize.
-  static const int kMaxSize = 128 * kTaggedSize * MB - kTaggedSize;
-  static_assert(Smi::IsValid(kMaxSize));
-=======
   // TODO(leszeks): Make this private.
  public:
   TaggedMember<Smi> length_;
 } V8_OBJECT_END;
->>>>>>> 626889fb
 
 template <class Shape, class Super, typename = void>
 struct TaggedArrayHeaderHelper {
@@ -155,19 +82,9 @@
 using TaggedArrayHeader = typename TaggedArrayHeaderHelper<Shape, Super>::type;
 }  // namespace detail
 
-<<<<<<< HEAD
-// FixedArray describes fixed-sized arrays with element type Object.
-class FixedArray
-    : public TorqueGeneratedFixedArray<FixedArray, FixedArrayBase> {
- public:
-  // Setter and getter for elements.
-  inline Object get(int index) const;
-  inline Object get(PtrComprCageBase cage_base, int index) const;
-=======
 #define V8_ARRAY_EXTRA_FIELDS(...)    \
   V8_OBJECT template <typename Super> \
   struct ExtraFields : public Super __VA_ARGS__ V8_OBJECT_END
->>>>>>> 626889fb
 
 // Derived: must not have any fields - extra fields can be specified in the
 // Shap using V8_ARRAY_EXTRA_FIELDS.
@@ -176,69 +93,15 @@
   static_assert(std::is_base_of_v<HeapObjectLayout, Super>);
   using ElementT = typename ShapeT::ElementT;
 
-<<<<<<< HEAD
-  // Return a grown copy if the index is bigger than the array's length.
-  V8_EXPORT_PRIVATE static Handle<FixedArray> SetAndGrow(
-      Isolate* isolate, Handle<FixedArray> array, int index,
-      Handle<Object> value);
-
-  // Relaxed accessors.
-  inline Object get(int index, RelaxedLoadTag) const;
-  inline Object get(PtrComprCageBase cage_base, int index,
-                    RelaxedLoadTag) const;
-  inline void set(int index, Object value, RelaxedStoreTag,
-                  WriteBarrierMode mode = UPDATE_WRITE_BARRIER);
-  inline void set(int index, Smi value, RelaxedStoreTag);
-
-  // SeqCst accessors.
-  inline Object get(int index, SeqCstAccessTag) const;
-  inline Object get(PtrComprCageBase cage_base, int index,
-                    SeqCstAccessTag) const;
-  inline void set(int index, Object value, SeqCstAccessTag,
-                  WriteBarrierMode mode = UPDATE_WRITE_BARRIER);
-  inline void set(int index, Smi value, SeqCstAccessTag);
-
-  // Acquire/release accessors.
-  inline Object get(int index, AcquireLoadTag) const;
-  inline Object get(PtrComprCageBase cage_base, int index,
-                    AcquireLoadTag) const;
-  inline void set(int index, Object value, ReleaseStoreTag,
-                  WriteBarrierMode mode = UPDATE_WRITE_BARRIER);
-  inline void set(int index, Smi value, ReleaseStoreTag);
-
-  // Setter that uses write barrier.
-  inline void set(int index, Object value);
-  inline bool is_the_hole(Isolate* isolate, int index);
-=======
   static_assert(sizeof(TaggedMember<ElementT>) == kTaggedSize);
   static_assert(is_subtype_v<ElementT, MaybeObject>);
->>>>>>> 626889fb
 
   using ElementMemberT =
       TaggedMember<ElementT, typename ShapeT::CompressionScheme>;
 
-<<<<<<< HEAD
-  // Atomic swap that doesn't need write barrier.
-  inline Object swap(int index, Smi value, SeqCstAccessTag);
-  // Atomic swap with explicit barrier mode.
-  inline Object swap(int index, Object value, SeqCstAccessTag,
-                     WriteBarrierMode mode = UPDATE_WRITE_BARRIER);
-
-  // Setters for frequently used oddballs located in old space.
-  inline void set_undefined(int index);
-  inline void set_undefined(Isolate* isolate, int index);
-  inline void set_undefined(ReadOnlyRoots ro_roots, int index);
-  inline void set_null(int index);
-  inline void set_null(Isolate* isolate, int index);
-  inline void set_null(ReadOnlyRoots ro_roots, int index);
-  inline void set_the_hole(int index);
-  inline void set_the_hole(Isolate* isolate, int index);
-  inline void set_the_hole(ReadOnlyRoots ro_roots, int index);
-=======
   template <typename ElementT>
   static constexpr bool kSupportsSmiElements =
       std::is_convertible_v<Smi, ElementT>;
->>>>>>> 626889fb
 
   static constexpr WriteBarrierMode kDefaultMode =
       std::is_same_v<ElementT, Smi> ? SKIP_WRITE_BARRIER : UPDATE_WRITE_BARRIER;
@@ -401,32 +264,14 @@
   inline void set_the_hole(Isolate* isolate, int index);
   inline void set_the_hole(ReadOnlyRoots ro_roots, int index);
 
-<<<<<<< HEAD
-  // Code Generation support.
-  static constexpr int OffsetOfElementAt(int index) {
-    static_assert(kObjectsOffset == SizeFor(0));
-    return SizeFor(index);
-  }
-=======
   DECL_PRINTER(FixedArray)
   DECL_VERIFIER(FixedArray)
->>>>>>> 626889fb
 
   class BodyDescriptor;
 
   static constexpr int kMaxLength = FixedArray::kMaxCapacity;
   static constexpr int kMaxRegularLength = FixedArray::kMaxRegularCapacity;
 
-<<<<<<< HEAD
-  // Maximally allowed length for regular (non large object space) object.
-  static_assert(kMaxRegularHeapObjectSize < kMaxSize);
-  static const int kMaxRegularLength =
-      (kMaxRegularHeapObjectSize - kHeaderSize) / kTaggedSize;
-
-  // Dispatched behavior.
-  DECL_PRINTER(FixedArray)
-  DECL_VERIFIER(FixedArray)
-=======
  private:
   inline static Handle<FixedArray> Resize(
       Isolate* isolate, DirectHandle<FixedArray> xs, int new_capacity,
@@ -435,7 +280,6 @@
 } V8_OBJECT_END;
 
 static_assert(sizeof(FixedArray) == Internals::kFixedArrayHeaderSize);
->>>>>>> 626889fb
 
 class TrustedArrayShape final : public AllStatic {
  public:
@@ -467,17 +311,12 @@
   DECL_PRINTER(TrustedFixedArray)
   DECL_VERIFIER(TrustedFixedArray)
 
-<<<<<<< HEAD
- private:
-  static_assert(kHeaderSize == Internals::kFixedArrayHeaderSize);
-=======
   class BodyDescriptor;
 
   static constexpr int kMaxLength = TrustedFixedArray::kMaxCapacity;
   static constexpr int kMaxRegularLength =
       TrustedFixedArray::kMaxRegularCapacity;
 } V8_OBJECT_END;
->>>>>>> 626889fb
 
 class ProtectedArrayShape final : public AllStatic {
  public:
@@ -659,32 +498,11 @@
 
 class WeakFixedArrayShape final : public AllStatic {
  public:
-<<<<<<< HEAD
-  inline MaybeObject Get(int index) const;
-  inline MaybeObject Get(PtrComprCageBase cage_base, int index) const;
-
-  inline void Set(
-      int index, MaybeObject value,
-      WriteBarrierMode mode = WriteBarrierMode::UPDATE_WRITE_BARRIER);
-
-  static inline Handle<WeakFixedArray> EnsureSpace(Isolate* isolate,
-                                                   Handle<WeakFixedArray> array,
-                                                   int length);
-
-  // Forward declare the non-atomic (set_)length defined in torque.
-  using TorqueGeneratedWeakFixedArray::length;
-  using TorqueGeneratedWeakFixedArray::set_length;
-  DECL_RELEASE_ACQUIRE_INT_ACCESSORS(length)
-
-  // Gives access to raw memory which stores the array's data.
-  inline MaybeObjectSlot data_start();
-=======
   using ElementT = MaybeObject;
   using CompressionScheme = V8HeapCompressionScheme;
   static constexpr RootIndex kMapRootIndex = RootIndex::kWeakFixedArrayMap;
   static constexpr bool kLengthEqualsCapacity = true;
 };
->>>>>>> 626889fb
 
 // WeakFixedArray describes fixed-sized arrays with element type
 // Tagged<MaybeObject>.
@@ -721,17 +539,10 @@
   using Super =
       TaggedArrayBase<TrustedWeakFixedArray, TrustedWeakFixedArrayShape>;
 
-<<<<<<< HEAD
-  static int OffsetOfElementAt(int index) {
-    static_assert(kHeaderSize == SizeFor(0));
-    return SizeFor(index);
-  }
-=======
  public:
   template <class IsolateT>
   static inline Handle<TrustedWeakFixedArray> New(IsolateT* isolate,
                                                   int capacity);
->>>>>>> 626889fb
 
   DECL_PRINTER(TrustedWeakFixedArray)
   DECL_VERIFIER(TrustedWeakFixedArray)
@@ -786,11 +597,7 @@
   // inserted atomically w.r.t GC.
   V8_EXPORT_PRIVATE static Handle<WeakArrayList> AddToEnd(
       Isolate* isolate, Handle<WeakArrayList> array,
-<<<<<<< HEAD
-      const MaybeObjectHandle& value1, Smi value2);
-=======
       MaybeObjectDirectHandle value1, Tagged<Smi> value2);
->>>>>>> 626889fb
 
   // Appends an element to the array and possibly compacts and shrinks live weak
   // references to the start of the collection. Only use this method when
@@ -803,30 +610,21 @@
   // Compact weak references to the beginning of the array.
   V8_EXPORT_PRIVATE void Compact(Isolate* isolate);
 
-<<<<<<< HEAD
-  inline MaybeObject Get(int index) const;
-  inline MaybeObject Get(PtrComprCageBase cage_base, int index) const;
-=======
   inline Tagged<MaybeObject> Get(int index) const;
   inline Tagged<MaybeObject> Get(PtrComprCageBase cage_base, int index) const;
   // TODO(jgruber): Remove this once it's no longer needed for compatibility
   // with WeakFixedArray.
   inline Tagged<MaybeObject> get(int index) const;
->>>>>>> 626889fb
 
   // Set the element at index to obj. The underlying array must be large enough.
   // If you need to grow the WeakArrayList, use the static AddToEnd() method
   // instead.
   inline void Set(int index, Tagged<MaybeObject> value,
                   WriteBarrierMode mode = UPDATE_WRITE_BARRIER);
-<<<<<<< HEAD
-  inline void Set(int index, Smi value);
-=======
   inline void Set(int index, Tagged<Smi> value);
 
   using TorqueGeneratedWeakArrayList<WeakArrayList, HeapObject>::capacity;
   inline int capacity(RelaxedLoadTag) const;
->>>>>>> 626889fb
 
   static constexpr int SizeForCapacity(int capacity) {
     return SizeFor(capacity);
@@ -839,14 +637,9 @@
   // Gives access to raw memory which stores the array's data.
   inline MaybeObjectSlot data_start();
 
-<<<<<<< HEAD
-  inline void CopyElements(Isolate* isolate, int dst_index, WeakArrayList src,
-                           int src_index, int len, WriteBarrierMode mode);
-=======
   inline void CopyElements(Isolate* isolate, int dst_index,
                            Tagged<WeakArrayList> src, int src_index, int len,
                            WriteBarrierMode mode);
->>>>>>> 626889fb
 
   V8_EXPORT_PRIVATE bool IsFull() const;
 
@@ -882,9 +675,6 @@
   // Searches the array (linear time) and returns whether it contains the value.
   V8_EXPORT_PRIVATE bool Contains(Tagged<MaybeObject> value);
 
-  // Searches the array (linear time) and returns whether it contains the value.
-  V8_EXPORT_PRIVATE bool Contains(MaybeObject value);
-
   class Iterator;
 
  private:
@@ -905,47 +695,6 @@
 
  private:
   int index_;
-<<<<<<< HEAD
-  WeakArrayList array_;
-  DISALLOW_GARBAGE_COLLECTION(no_gc_)
-};
-
-// Generic array grows dynamically with O(1) amortized insertion.
-//
-// ArrayList is a FixedArray with static convenience methods for adding more
-// elements. The Length() method returns the number of elements in the list, not
-// the allocated size. The number of elements is stored at kLengthIndex and is
-// updated with every insertion. The elements of the ArrayList are stored in the
-// underlying FixedArray starting at kFirstIndex.
-class ArrayList : public TorqueGeneratedArrayList<ArrayList, FixedArray> {
- public:
-  V8_EXPORT_PRIVATE static Handle<ArrayList> Add(
-      Isolate* isolate, Handle<ArrayList> array, Handle<Object> obj,
-      AllocationType allocation = AllocationType::kYoung);
-  V8_EXPORT_PRIVATE static Handle<ArrayList> Add(Isolate* isolate,
-                                                 Handle<ArrayList> array,
-                                                 Handle<Object> obj1,
-                                                 Handle<Object> obj2);
-  V8_EXPORT_PRIVATE static Handle<ArrayList> Add(Isolate* isolate,
-                                                 Handle<ArrayList> array,
-                                                 Smi obj1);
-  V8_EXPORT_PRIVATE static Handle<ArrayList> Add(Isolate* isolate,
-                                                 Handle<ArrayList> array,
-                                                 Handle<Object> obj1, Smi obj2,
-                                                 Smi obj3, Smi obj4);
-  static Handle<ArrayList> New(Isolate* isolate, int size);
-
-  // Returns the number of elements in the list, not the allocated size, which
-  // is length(). Lower and upper case length() return different results!
-  inline int Length() const;
-
-  // Sets the Length() as used by Elements(). Does not change the underlying
-  // storage capacity, i.e., length().
-  inline void SetLength(int length);
-  inline Object Get(int index) const;
-  inline Object Get(PtrComprCageBase cage_base, int index) const;
-  inline ObjectSlot Slot(int index);
-=======
   Tagged<WeakArrayList> array_;
   DISALLOW_GARBAGE_COLLECTION(no_gc_)
 };
@@ -956,21 +705,13 @@
   using CompressionScheme = V8HeapCompressionScheme;
   static constexpr RootIndex kMapRootIndex = RootIndex::kArrayListMap;
   static constexpr bool kLengthEqualsCapacity = false;
->>>>>>> 626889fb
 
   V8_ARRAY_EXTRA_FIELDS({ TaggedMember<Smi> length_; });
 };
 
-<<<<<<< HEAD
-  inline void Set(int index, Smi obj);
-
-  // Set the element at index to undefined. This does not change the Length().
-  inline void Clear(int index, Object undefined);
-=======
 // A generic array that grows dynamically with O(1) amortized insertion.
 V8_OBJECT class ArrayList : public TaggedArrayBase<ArrayList, ArrayListShape> {
   using Super = TaggedArrayBase<ArrayList, ArrayListShape>;
->>>>>>> 626889fb
 
  public:
   using Shape = ArrayListShape;
@@ -1007,26 +748,11 @@
 
   class BodyDescriptor;
 
-<<<<<<< HEAD
-  static const int kLengthIndex = 0;
-  static const int kFirstIndex = 1;
-  static_assert(kHeaderFields == kFirstIndex);
-
-  DECL_VERIFIER(ArrayList)
-
- private:
-  static Handle<ArrayList> EnsureSpace(
-      Isolate* isolate, Handle<ArrayList> array, int length,
-      AllocationType allocation = AllocationType::kYoung);
-  TQ_OBJECT_CONSTRUCTORS(ArrayList)
-};
-=======
  private:
   static DirectHandle<ArrayList> EnsureSpace(
       Isolate* isolate, DirectHandle<ArrayList> array, int length,
       AllocationType allocation = AllocationType::kYoung);
 } V8_OBJECT_END;
->>>>>>> 626889fb
 
 class ByteArrayShape final : public AllStatic {
  public:
@@ -1042,30 +768,9 @@
     : public PrimitiveArrayBase<ByteArray, ByteArrayShape> {
   using Super = PrimitiveArrayBase<ByteArray, ByteArrayShape>;
 
-<<<<<<< HEAD
-// ByteArray represents fixed sized arrays containing raw bytes that will not
-// be scanned by the garbage collector.
-class ByteArray : public TorqueGeneratedByteArray<ByteArray, FixedArrayBase> {
-=======
->>>>>>> 626889fb
  public:
   using Shape = ByteArrayShape;
 
-<<<<<<< HEAD
-  // Get/set the contents of this array.
-  inline byte get(int offset) const;
-  inline void set(int offset, byte value);
-
-  inline int get_int(int offset) const;
-  inline void set_int(int offset, int value);
-
-  inline Address get_sandboxed_pointer(int offset) const;
-  inline void set_sandboxed_pointer(int offset, Address value);
-
-  // Copy in / copy out whole byte slices.
-  inline void copy_out(int index, byte* buffer, int slice_length);
-  inline void copy_in(int index, const byte* buffer, int slice_length);
-=======
   template <class IsolateT>
   static inline Handle<ByteArray> New(
       IsolateT* isolate, int capacity,
@@ -1087,7 +792,6 @@
 
   class BodyDescriptor;
 } V8_OBJECT_END;
->>>>>>> 626889fb
 
 class TrustedByteArrayShape final : public AllStatic {
  public:
@@ -1137,20 +841,12 @@
 class FixedIntegerArrayBase : public Base {
   static_assert(std::is_integral_v<T>);
 
-<<<<<<< HEAD
-  // Code Generation support.
-  static int OffsetOfElementAt(int index) { return kHeaderSize + index; }
-
-  // Dispatched behavior.
-  DECL_PRINTER(ByteArray)
-=======
  public:
   // {MoreArgs...} allows passing the `AllocationType` if `Base` is `ByteArray`.
   template <typename... MoreArgs>
   static Handle<FixedIntegerArrayBase<T, Base>> New(Isolate* isolate,
                                                     int length,
                                                     MoreArgs&&... more_args);
->>>>>>> 626889fb
 
   // Get/set the contents of this array.
   T get(int index) const;
@@ -1184,52 +880,6 @@
 class FixedAddressArrayBase : public FixedIntegerArrayBase<Address, Base> {
   using Underlying = FixedIntegerArrayBase<Address, Base>;
 
-<<<<<<< HEAD
-// Convenience class for treating a ByteArray as array of fixed-size integers.
-template <typename T>
-class FixedIntegerArray : public ByteArray {
-  static_assert(std::is_integral<T>::value);
-
- public:
-  static Handle<FixedIntegerArray<T>> New(
-      Isolate* isolate, int length,
-      AllocationType allocation = AllocationType::kYoung);
-
-  // Get/set the contents of this array.
-  T get(int index) const;
-  void set(int index, T value);
-
-  // Code Generation support.
-  static constexpr int OffsetOfElementAt(int index) {
-    return kHeaderSize + index * sizeof(T);
-  }
-
-  inline int length() const;
-
-  DECL_CAST(FixedIntegerArray<T>)
-
-  OBJECT_CONSTRUCTORS(FixedIntegerArray<T>, ByteArray);
-};
-
-using FixedInt8Array = FixedIntegerArray<int8_t>;
-using FixedUInt8Array = FixedIntegerArray<uint8_t>;
-using FixedInt16Array = FixedIntegerArray<int16_t>;
-using FixedUInt16Array = FixedIntegerArray<uint16_t>;
-using FixedInt32Array = FixedIntegerArray<int32_t>;
-using FixedUInt32Array = FixedIntegerArray<uint32_t>;
-using FixedInt64Array = FixedIntegerArray<int64_t>;
-using FixedUInt64Array = FixedIntegerArray<uint64_t>;
-// Use with care! Raw addresses on the heap are not safe in combination with
-// the sandbox. However, this can for example be used to store sandboxed
-// pointers, which is safe.
-using FixedAddressArray = FixedIntegerArray<Address>;
-
-// Wrapper class for ByteArray which can store arbitrary C++ classes, as long
-// as they can be copied with memcpy.
-template <class T>
-class PodArray : public ByteArray {
-=======
->>>>>>> 626889fb
  public:
   // Get/set a sandboxed pointer from this array.
   inline Address get_sandboxed_pointer(int index) const;
@@ -1268,13 +918,6 @@
                   length * sizeof(T)) == 0;
   }
 
-  bool matches(int offset, const T* buffer, int length) {
-    DCHECK_LE(offset, this->length());
-    DCHECK_LE(offset + length, this->length());
-    return memcmp(GetDataStartAddress() + sizeof(T) * offset, buffer,
-                  length * sizeof(T)) == 0;
-  }
-
   T get(int index) {
     T result;
     copy_out(index, &result, 1);
@@ -1292,18 +935,6 @@
 template <class T>
 class PodArray : public PodArrayBase<T, ByteArray> {
  public:
-<<<<<<< HEAD
-  static Handle<TemplateList> New(Isolate* isolate, int size);
-  inline int length() const;
-  inline Object get(int index) const;
-  inline Object get(PtrComprCageBase cage_base, int index) const;
-  inline void set(int index, Object value);
-  static Handle<TemplateList> Add(Isolate* isolate, Handle<TemplateList> list,
-                                  Handle<Object> value);
- private:
-  static const int kLengthIndex = 0;
-  static const int kFirstElementIndex = kLengthIndex + 1;
-=======
   static Handle<PodArray<T>> New(
       Isolate* isolate, int length,
       AllocationType allocation = AllocationType::kYoung);
@@ -1311,7 +942,6 @@
       LocalIsolate* isolate, int length,
       AllocationType allocation = AllocationType::kOld);
 } V8_OBJECT_END;
->>>>>>> 626889fb
 
 V8_OBJECT
 template <class T>
