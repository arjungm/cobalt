--- conflicted
+++ resolved
@@ -15,10 +15,7 @@
 namespace v8 {
 namespace internal {
 
-<<<<<<< HEAD
-=======
 class Oddball;
->>>>>>> 626889fb
 class StructBodyDescriptor;
 
 #include "torque-generated/src/objects/template-objects-tq.inc"
@@ -37,8 +34,6 @@
 
   using BodyDescriptor = StructBodyDescriptor;
 
-  using BodyDescriptor = StructBodyDescriptor;
-
   TQ_OBJECT_CONSTRUCTORS(TemplateObjectDescription)
 };
 
