--- conflicted
+++ resolved
@@ -21,14 +21,6 @@
   return key->Equals(Cast<String>(value));
 }
 
-<<<<<<< HEAD
-uint32_t StringSetShape::Hash(ReadOnlyRoots roots, String key) {
-  return key.EnsureHash();
-}
-
-uint32_t StringSetShape::HashForObject(ReadOnlyRoots roots, Object object) {
-  return String::cast(object).EnsureHash();
-=======
 uint32_t StringSetShape::Hash(ReadOnlyRoots roots, Tagged<String> key) {
   return key->EnsureHash();
 }
@@ -36,7 +28,6 @@
 uint32_t StringSetShape::HashForObject(ReadOnlyRoots roots,
                                        Tagged<Object> object) {
   return Cast<String>(object)->EnsureHash();
->>>>>>> 626889fb
 }
 
 }  // namespace internal
