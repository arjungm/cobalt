// Copyright 2018 the V8 project authors. All rights reserved.
// Use of this source code is governed by a BSD-style license that can be
// found in the LICENSE file.

#ifndef V8_OBJECTS_API_CALLBACKS_INL_H_
#define V8_OBJECTS_API_CALLBACKS_INL_H_

#include "src/objects/api-callbacks.h"
// Include the non-inl header before the rest of the headers.

#include "src/heap/heap-write-barrier-inl.h"
#include "src/heap/heap-write-barrier.h"
#include "src/objects/foreign-inl.h"
#include "src/objects/js-objects-inl.h"
#include "src/objects/name.h"
#include "src/objects/oddball.h"
#include "src/objects/templates.h"

// Has to be the last include (doesn't have include guards):
#include "src/objects/object-macros.h"

namespace v8 {
namespace internal {

#include "torque-generated/src/objects/api-callbacks-tq-inl.inc"

TQ_OBJECT_CONSTRUCTORS_IMPL(AccessCheckInfo)
TQ_OBJECT_CONSTRUCTORS_IMPL(AccessorInfo)
TQ_OBJECT_CONSTRUCTORS_IMPL(InterceptorInfo)

EXTERNAL_POINTER_ACCESSORS_MAYBE_READ_ONLY_HOST(AccessorInfo,
                                                maybe_redirected_getter,
                                                Address,
                                                kMaybeRedirectedGetterOffset,
                                                kAccessorInfoGetterTag)
EXTERNAL_POINTER_ACCESSORS_MAYBE_READ_ONLY_HOST(AccessorInfo, setter, Address,
                                                kSetterOffset,
                                                kAccessorInfoSetterTag)

Address AccessorInfo::getter(i::IsolateForSandbox isolate) const {
  Address result = maybe_redirected_getter(isolate);
  if (!USE_SIMULATOR_BOOL) return result;
  if (result == kNullAddress) return kNullAddress;
  return ExternalReference::UnwrapRedirection(result);
}

void AccessorInfo::init_getter(i::IsolateForSandbox isolate,
                               Address initial_value) {
  init_maybe_redirected_getter(isolate, initial_value);
  if (USE_SIMULATOR_BOOL) {
    init_getter_redirection(isolate);
  }
}

void AccessorInfo::set_getter(i::IsolateForSandbox isolate, Address value) {
  set_maybe_redirected_getter(isolate, value);
  if (USE_SIMULATOR_BOOL) {
    init_getter_redirection(isolate);
  }
}

<<<<<<< HEAD
EXTERNAL_POINTER_ACCESSORS(AccessorInfo, maybe_redirected_getter, Address,
                           kMaybeRedirectedGetterOffset, kAccessorInfoGetterTag)
EXTERNAL_POINTER_ACCESSORS(AccessorInfo, setter, Address, kSetterOffset,
                           kAccessorInfoSetterTag)

Address AccessorInfo::getter() const {
  i::Isolate* isolate_for_sandbox = GetIsolateForSandbox(*this);
  return AccessorInfo::getter(isolate_for_sandbox);
}

Address AccessorInfo::getter(i::Isolate* isolate_for_sandbox) const {
  Address result = maybe_redirected_getter(isolate_for_sandbox);
  if (!USE_SIMULATOR_BOOL) return result;
  if (result == kNullAddress) return kNullAddress;
  return ExternalReference::UnwrapRedirection(result);
}

void AccessorInfo::init_getter(i::Isolate* isolate, Address initial_value) {
  init_maybe_redirected_getter(isolate, initial_value);
  if (USE_SIMULATOR_BOOL) {
    init_getter_redirection(isolate);
  }
}

void AccessorInfo::set_getter(i::Isolate* isolate, Address value) {
  set_maybe_redirected_getter(isolate, value);
  if (USE_SIMULATOR_BOOL) {
    init_getter_redirection(isolate);
  }
}

void AccessorInfo::init_getter_redirection(i::Isolate* isolate) {
  CHECK(USE_SIMULATOR_BOOL);
  Address value = maybe_redirected_getter(isolate);
  if (value == kNullAddress) return;
  value =
      ExternalReference::Redirect(value, ExternalReference::DIRECT_GETTER_CALL);
  set_maybe_redirected_getter(isolate, value);
}

void AccessorInfo::remove_getter_redirection(i::Isolate* isolate) {
  CHECK(USE_SIMULATOR_BOOL);
  Address value = getter(isolate);
  set_maybe_redirected_getter(isolate, value);
}

bool AccessorInfo::has_getter() {
  return maybe_redirected_getter() != kNullAddress;
}

bool AccessorInfo::has_setter() { return setter() != kNullAddress; }

BIT_FIELD_ACCESSORS(AccessorInfo, flags, all_can_read,
                    AccessorInfo::AllCanReadBit)
BIT_FIELD_ACCESSORS(AccessorInfo, flags, all_can_write,
                    AccessorInfo::AllCanWriteBit)
BIT_FIELD_ACCESSORS(AccessorInfo, flags, is_special_data_property,
                    AccessorInfo::IsSpecialDataPropertyBit)
=======
void AccessorInfo::init_getter_redirection(i::IsolateForSandbox isolate) {
  CHECK(USE_SIMULATOR_BOOL);
  Address value = maybe_redirected_getter(isolate);
  if (value == kNullAddress) return;
  value =
      ExternalReference::Redirect(value, ExternalReference::DIRECT_GETTER_CALL);
  set_maybe_redirected_getter(isolate, value);
}

void AccessorInfo::remove_getter_redirection(i::IsolateForSandbox isolate) {
  CHECK(USE_SIMULATOR_BOOL);
  Address value = getter(isolate);
  set_maybe_redirected_getter(isolate, value);
}

bool AccessorInfo::has_getter(Isolate* isolate) {
  return maybe_redirected_getter(isolate) != kNullAddress;
}

bool AccessorInfo::has_setter(Isolate* isolate) {
  return setter(isolate) != kNullAddress;
}

>>>>>>> 626889fb
BIT_FIELD_ACCESSORS(AccessorInfo, flags, replace_on_access,
                    AccessorInfo::ReplaceOnAccessBit)
BIT_FIELD_ACCESSORS(AccessorInfo, flags, is_sloppy, AccessorInfo::IsSloppyBit)
BIT_FIELD_ACCESSORS(AccessorInfo, flags, getter_side_effect_type,
                    AccessorInfo::GetterSideEffectTypeBits)

SideEffectType AccessorInfo::setter_side_effect_type() const {
  return SetterSideEffectTypeBits::decode(flags());
}

void AccessorInfo::set_setter_side_effect_type(SideEffectType value) {
  // We do not support describing setters as having no side effect, since
  // calling set accessors must go through a store bytecode. Store bytecodes
  // support checking receivers for temporary objects, but still expect
  // the receiver to be written to.
  CHECK_NE(value, SideEffectType::kHasNoSideEffect);
  set_flags(SetterSideEffectTypeBits::update(flags(), value));
}

BIT_FIELD_ACCESSORS(AccessorInfo, flags, initial_property_attributes,
                    AccessorInfo::InitialAttributesBits)

void AccessorInfo::clear_padding() {
  if (FIELD_SIZE(kOptionalPaddingOffset) == 0) return;
  memset(reinterpret_cast<void*>(address() + kOptionalPaddingOffset), 0,
         FIELD_SIZE(kOptionalPaddingOffset));
}
<<<<<<< HEAD
=======

// For the purpose of checking whether the respective callback field is
// initialized we can use any of the named/indexed versions.
#define INTERCEPTOR_INFO_HAS_GETTER(name) \
  bool InterceptorInfo::has_##name() const { return has_named_##name(); }

INTERCEPTOR_INFO_HAS_GETTER(getter)
INTERCEPTOR_INFO_HAS_GETTER(setter)
INTERCEPTOR_INFO_HAS_GETTER(query)
INTERCEPTOR_INFO_HAS_GETTER(descriptor)
INTERCEPTOR_INFO_HAS_GETTER(deleter)
INTERCEPTOR_INFO_HAS_GETTER(definer)
INTERCEPTOR_INFO_HAS_GETTER(enumerator)

#undef INTERCEPTOR_INFO_HAS_GETTER

LAZY_EXTERNAL_POINTER_ACCESSORS_MAYBE_READ_ONLY_HOST_CHECKED2(
    InterceptorInfo, named_getter, Address, kGetterOffset,
    kApiNamedPropertyGetterCallbackTag, is_named(),
    is_named() && (value != kNullAddress))
LAZY_EXTERNAL_POINTER_ACCESSORS_MAYBE_READ_ONLY_HOST_CHECKED2(
    InterceptorInfo, named_setter, Address, kSetterOffset,
    kApiNamedPropertySetterCallbackTag, is_named(),
    is_named() && (value != kNullAddress))
LAZY_EXTERNAL_POINTER_ACCESSORS_MAYBE_READ_ONLY_HOST_CHECKED2(
    InterceptorInfo, named_query, Address, kQueryOffset,
    kApiNamedPropertyQueryCallbackTag, is_named(),
    is_named() && (value != kNullAddress))
LAZY_EXTERNAL_POINTER_ACCESSORS_MAYBE_READ_ONLY_HOST_CHECKED2(
    InterceptorInfo, named_descriptor, Address, kDescriptorOffset,
    kApiNamedPropertyDescriptorCallbackTag, is_named(),
    is_named() && (value != kNullAddress))
LAZY_EXTERNAL_POINTER_ACCESSORS_MAYBE_READ_ONLY_HOST_CHECKED2(
    InterceptorInfo, named_deleter, Address, kDeleterOffset,
    kApiNamedPropertyDeleterCallbackTag, is_named(),
    is_named() && (value != kNullAddress))
LAZY_EXTERNAL_POINTER_ACCESSORS_MAYBE_READ_ONLY_HOST_CHECKED2(
    InterceptorInfo, named_enumerator, Address, kEnumeratorOffset,
    kApiNamedPropertyEnumeratorCallbackTag, is_named(),
    is_named() && (value != kNullAddress))
LAZY_EXTERNAL_POINTER_ACCESSORS_MAYBE_READ_ONLY_HOST_CHECKED2(
    InterceptorInfo, named_definer, Address, kDefinerOffset,
    kApiNamedPropertyDefinerCallbackTag, is_named(),
    is_named() && (value != kNullAddress))

LAZY_EXTERNAL_POINTER_ACCESSORS_MAYBE_READ_ONLY_HOST_CHECKED2(
    InterceptorInfo, indexed_getter, Address, kGetterOffset,
    kApiIndexedPropertyGetterCallbackTag, !is_named(),
    !is_named() && (value != kNullAddress))
LAZY_EXTERNAL_POINTER_ACCESSORS_MAYBE_READ_ONLY_HOST_CHECKED2(
    InterceptorInfo, indexed_setter, Address, kSetterOffset,
    kApiIndexedPropertySetterCallbackTag, !is_named(),
    !is_named() && (value != kNullAddress))
LAZY_EXTERNAL_POINTER_ACCESSORS_MAYBE_READ_ONLY_HOST_CHECKED2(
    InterceptorInfo, indexed_query, Address, kQueryOffset,
    kApiIndexedPropertyQueryCallbackTag, !is_named(),
    !is_named() && (value != kNullAddress))
LAZY_EXTERNAL_POINTER_ACCESSORS_MAYBE_READ_ONLY_HOST_CHECKED2(
    InterceptorInfo, indexed_descriptor, Address, kDescriptorOffset,
    kApiIndexedPropertyDescriptorCallbackTag, !is_named(),
    !is_named() && (value != kNullAddress))
LAZY_EXTERNAL_POINTER_ACCESSORS_MAYBE_READ_ONLY_HOST_CHECKED2(
    InterceptorInfo, indexed_deleter, Address, kDeleterOffset,
    kApiIndexedPropertyDeleterCallbackTag, !is_named(),
    !is_named() && (value != kNullAddress))
LAZY_EXTERNAL_POINTER_ACCESSORS_MAYBE_READ_ONLY_HOST_CHECKED2(
    InterceptorInfo, indexed_enumerator, Address, kEnumeratorOffset,
    kApiIndexedPropertyEnumeratorCallbackTag, !is_named(),
    !is_named() && (value != kNullAddress))
LAZY_EXTERNAL_POINTER_ACCESSORS_MAYBE_READ_ONLY_HOST_CHECKED2(
    InterceptorInfo, indexed_definer, Address, kDefinerOffset,
    kApiIndexedPropertyDefinerCallbackTag, !is_named(),
    !is_named() && (value != kNullAddress))
>>>>>>> 626889fb

BOOL_ACCESSORS(InterceptorInfo, flags, can_intercept_symbols,
               CanInterceptSymbolsBit::kShift)
BOOL_ACCESSORS(InterceptorInfo, flags, non_masking, NonMaskingBit::kShift)
BOOL_ACCESSORS(InterceptorInfo, flags, is_named, NamedBit::kShift)
BOOL_ACCESSORS(InterceptorInfo, flags, has_no_side_effect,
               HasNoSideEffectBit::kShift)
<<<<<<< HEAD

bool CallHandlerInfo::IsSideEffectFreeCallHandlerInfo() const {
  ReadOnlyRoots roots = GetReadOnlyRoots();
  DCHECK(map() == roots.side_effect_call_handler_info_map() ||
         map() == roots.side_effect_free_call_handler_info_map());
  return map() == roots.side_effect_free_call_handler_info_map();
}

bool CallHandlerInfo::IsSideEffectCallHandlerInfo() const {
  ReadOnlyRoots roots = GetReadOnlyRoots();
  DCHECK(map() == roots.side_effect_call_handler_info_map() ||
         map() == roots.side_effect_free_call_handler_info_map());
  return map() == roots.side_effect_call_handler_info_map();
}

EXTERNAL_POINTER_ACCESSORS(CallHandlerInfo, maybe_redirected_callback, Address,
                           kMaybeRedirectedCallbackOffset,
                           kCallHandlerInfoCallbackTag)

Address CallHandlerInfo::callback() const {
  i::Isolate* isolate_for_sandbox = GetIsolateForSandbox(*this);
  return CallHandlerInfo::callback(isolate_for_sandbox);
}

Address CallHandlerInfo::callback(i::Isolate* isolate_for_sandbox) const {
  Address result = maybe_redirected_callback(isolate_for_sandbox);
  if (!USE_SIMULATOR_BOOL) return result;
  if (result == kNullAddress) return kNullAddress;
  return ExternalReference::UnwrapRedirection(result);
}

void CallHandlerInfo::init_callback(i::Isolate* isolate,
                                    Address initial_value) {
  init_maybe_redirected_callback(isolate, initial_value);
  if (USE_SIMULATOR_BOOL) {
    init_callback_redirection(isolate);
  }
}

void CallHandlerInfo::set_callback(i::Isolate* isolate, Address value) {
  set_maybe_redirected_callback(isolate, value);
  if (USE_SIMULATOR_BOOL) {
    init_callback_redirection(isolate);
  }
}

void CallHandlerInfo::init_callback_redirection(i::Isolate* isolate) {
  CHECK(USE_SIMULATOR_BOOL);
  Address value = maybe_redirected_callback(isolate);
  if (value == kNullAddress) return;
  value =
      ExternalReference::Redirect(value, ExternalReference::DIRECT_API_CALL);
  set_maybe_redirected_callback(isolate, value);
}

void CallHandlerInfo::remove_callback_redirection(i::Isolate* isolate) {
  CHECK(USE_SIMULATOR_BOOL);
  Address value = callback(isolate);
  set_maybe_redirected_callback(isolate, value);
=======
// TODO(ishell): remove once all the Api changes are done.
BOOL_ACCESSORS(InterceptorInfo, flags, has_new_callbacks_signature,
               HasNewCallbacksSignatureBit::kShift)

void InterceptorInfo::clear_padding() {
  if (FIELD_SIZE(kOptionalPaddingOffset) == 0) return;
  memset(reinterpret_cast<void*>(address() + kOptionalPaddingOffset), 0,
         FIELD_SIZE(kOptionalPaddingOffset));
>>>>>>> 626889fb
}

}  // namespace internal
}  // namespace v8

#include "src/objects/object-macros-undef.h"

#endif  // V8_OBJECTS_API_CALLBACKS_INL_H_<|MERGE_RESOLUTION|>--- conflicted
+++ resolved
@@ -59,66 +59,6 @@
   }
 }
 
-<<<<<<< HEAD
-EXTERNAL_POINTER_ACCESSORS(AccessorInfo, maybe_redirected_getter, Address,
-                           kMaybeRedirectedGetterOffset, kAccessorInfoGetterTag)
-EXTERNAL_POINTER_ACCESSORS(AccessorInfo, setter, Address, kSetterOffset,
-                           kAccessorInfoSetterTag)
-
-Address AccessorInfo::getter() const {
-  i::Isolate* isolate_for_sandbox = GetIsolateForSandbox(*this);
-  return AccessorInfo::getter(isolate_for_sandbox);
-}
-
-Address AccessorInfo::getter(i::Isolate* isolate_for_sandbox) const {
-  Address result = maybe_redirected_getter(isolate_for_sandbox);
-  if (!USE_SIMULATOR_BOOL) return result;
-  if (result == kNullAddress) return kNullAddress;
-  return ExternalReference::UnwrapRedirection(result);
-}
-
-void AccessorInfo::init_getter(i::Isolate* isolate, Address initial_value) {
-  init_maybe_redirected_getter(isolate, initial_value);
-  if (USE_SIMULATOR_BOOL) {
-    init_getter_redirection(isolate);
-  }
-}
-
-void AccessorInfo::set_getter(i::Isolate* isolate, Address value) {
-  set_maybe_redirected_getter(isolate, value);
-  if (USE_SIMULATOR_BOOL) {
-    init_getter_redirection(isolate);
-  }
-}
-
-void AccessorInfo::init_getter_redirection(i::Isolate* isolate) {
-  CHECK(USE_SIMULATOR_BOOL);
-  Address value = maybe_redirected_getter(isolate);
-  if (value == kNullAddress) return;
-  value =
-      ExternalReference::Redirect(value, ExternalReference::DIRECT_GETTER_CALL);
-  set_maybe_redirected_getter(isolate, value);
-}
-
-void AccessorInfo::remove_getter_redirection(i::Isolate* isolate) {
-  CHECK(USE_SIMULATOR_BOOL);
-  Address value = getter(isolate);
-  set_maybe_redirected_getter(isolate, value);
-}
-
-bool AccessorInfo::has_getter() {
-  return maybe_redirected_getter() != kNullAddress;
-}
-
-bool AccessorInfo::has_setter() { return setter() != kNullAddress; }
-
-BIT_FIELD_ACCESSORS(AccessorInfo, flags, all_can_read,
-                    AccessorInfo::AllCanReadBit)
-BIT_FIELD_ACCESSORS(AccessorInfo, flags, all_can_write,
-                    AccessorInfo::AllCanWriteBit)
-BIT_FIELD_ACCESSORS(AccessorInfo, flags, is_special_data_property,
-                    AccessorInfo::IsSpecialDataPropertyBit)
-=======
 void AccessorInfo::init_getter_redirection(i::IsolateForSandbox isolate) {
   CHECK(USE_SIMULATOR_BOOL);
   Address value = maybe_redirected_getter(isolate);
@@ -142,7 +82,6 @@
   return setter(isolate) != kNullAddress;
 }
 
->>>>>>> 626889fb
 BIT_FIELD_ACCESSORS(AccessorInfo, flags, replace_on_access,
                     AccessorInfo::ReplaceOnAccessBit)
 BIT_FIELD_ACCESSORS(AccessorInfo, flags, is_sloppy, AccessorInfo::IsSloppyBit)
@@ -170,8 +109,6 @@
   memset(reinterpret_cast<void*>(address() + kOptionalPaddingOffset), 0,
          FIELD_SIZE(kOptionalPaddingOffset));
 }
-<<<<<<< HEAD
-=======
 
 // For the purpose of checking whether the respective callback field is
 // initialized we can use any of the named/indexed versions.
@@ -245,7 +182,6 @@
     InterceptorInfo, indexed_definer, Address, kDefinerOffset,
     kApiIndexedPropertyDefinerCallbackTag, !is_named(),
     !is_named() && (value != kNullAddress))
->>>>>>> 626889fb
 
 BOOL_ACCESSORS(InterceptorInfo, flags, can_intercept_symbols,
                CanInterceptSymbolsBit::kShift)
@@ -253,67 +189,6 @@
 BOOL_ACCESSORS(InterceptorInfo, flags, is_named, NamedBit::kShift)
 BOOL_ACCESSORS(InterceptorInfo, flags, has_no_side_effect,
                HasNoSideEffectBit::kShift)
-<<<<<<< HEAD
-
-bool CallHandlerInfo::IsSideEffectFreeCallHandlerInfo() const {
-  ReadOnlyRoots roots = GetReadOnlyRoots();
-  DCHECK(map() == roots.side_effect_call_handler_info_map() ||
-         map() == roots.side_effect_free_call_handler_info_map());
-  return map() == roots.side_effect_free_call_handler_info_map();
-}
-
-bool CallHandlerInfo::IsSideEffectCallHandlerInfo() const {
-  ReadOnlyRoots roots = GetReadOnlyRoots();
-  DCHECK(map() == roots.side_effect_call_handler_info_map() ||
-         map() == roots.side_effect_free_call_handler_info_map());
-  return map() == roots.side_effect_call_handler_info_map();
-}
-
-EXTERNAL_POINTER_ACCESSORS(CallHandlerInfo, maybe_redirected_callback, Address,
-                           kMaybeRedirectedCallbackOffset,
-                           kCallHandlerInfoCallbackTag)
-
-Address CallHandlerInfo::callback() const {
-  i::Isolate* isolate_for_sandbox = GetIsolateForSandbox(*this);
-  return CallHandlerInfo::callback(isolate_for_sandbox);
-}
-
-Address CallHandlerInfo::callback(i::Isolate* isolate_for_sandbox) const {
-  Address result = maybe_redirected_callback(isolate_for_sandbox);
-  if (!USE_SIMULATOR_BOOL) return result;
-  if (result == kNullAddress) return kNullAddress;
-  return ExternalReference::UnwrapRedirection(result);
-}
-
-void CallHandlerInfo::init_callback(i::Isolate* isolate,
-                                    Address initial_value) {
-  init_maybe_redirected_callback(isolate, initial_value);
-  if (USE_SIMULATOR_BOOL) {
-    init_callback_redirection(isolate);
-  }
-}
-
-void CallHandlerInfo::set_callback(i::Isolate* isolate, Address value) {
-  set_maybe_redirected_callback(isolate, value);
-  if (USE_SIMULATOR_BOOL) {
-    init_callback_redirection(isolate);
-  }
-}
-
-void CallHandlerInfo::init_callback_redirection(i::Isolate* isolate) {
-  CHECK(USE_SIMULATOR_BOOL);
-  Address value = maybe_redirected_callback(isolate);
-  if (value == kNullAddress) return;
-  value =
-      ExternalReference::Redirect(value, ExternalReference::DIRECT_API_CALL);
-  set_maybe_redirected_callback(isolate, value);
-}
-
-void CallHandlerInfo::remove_callback_redirection(i::Isolate* isolate) {
-  CHECK(USE_SIMULATOR_BOOL);
-  Address value = callback(isolate);
-  set_maybe_redirected_callback(isolate, value);
-=======
 // TODO(ishell): remove once all the Api changes are done.
 BOOL_ACCESSORS(InterceptorInfo, flags, has_new_callbacks_signature,
                HasNewCallbacksSignatureBit::kShift)
@@ -322,7 +197,6 @@
   if (FIELD_SIZE(kOptionalPaddingOffset) == 0) return;
   memset(reinterpret_cast<void*>(address() + kOptionalPaddingOffset), 0,
          FIELD_SIZE(kOptionalPaddingOffset));
->>>>>>> 626889fb
 }
 
 }  // namespace internal
