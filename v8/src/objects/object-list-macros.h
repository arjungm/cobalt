// Copyright 2019 the V8 project authors. All rights reserved.
// Use of this source code is governed by a BSD-style license that can be
// found in the LICENSE file.

#ifndef V8_OBJECTS_OBJECT_LIST_MACROS_H_
#define V8_OBJECTS_OBJECT_LIST_MACROS_H_

#include "src/base/macros.h"  // For IF_WASM.
#include "torque-generated/instance-types.h"

namespace v8 {
namespace internal {

<<<<<<< HEAD
class AbstractCode;
class AccessorPair;
class AccessCheckInfo;
class AllocationSite;
class ByteArray;
class Cell;
class ClosureFeedbackCellArray;
class ConsString;
class DependentCode;
class ElementsAccessor;
class EnumCache;
class FixedArrayBase;
class FixedDoubleArray;
class FreeSpace;
class FunctionLiteral;
class FunctionTemplateInfo;
class JSAsyncGeneratorObject;
class JSGlobalProxy;
class SourceTextModule;
class JSPromise;
class JSProxy;
class JSProxyRevocableResult;
class KeyAccumulator;
class LookupIterator;
class FieldType;
class Module;
class SourceTextModuleInfoEntry;
class HeapNumber;
class ObjectHashTable;
class ObjectTemplateInfo;
class ObjectVisitor;
class OSROptimizedCodeCache;
class PreparseData;
class PropertyArray;
class PropertyCell;
class PropertyDescriptor;
class PrototypeInfo;
class ReadOnlyRoots;
class RegExpMatchInfo;
class RootVisitor;
class SafepointEntry;
class ScriptContextTable;
class SharedFunctionInfo;
class StringStream;
class Symbol;
class SyntheticModule;
class FeedbackCell;
class FeedbackMetadata;
class FeedbackVector;
class UncompiledData;
class TemplateInfo;
class TransitionArray;
class TemplateList;
class WasmInstanceObject;
class WasmMemoryObject;
template <typename T>
class ZoneForwardList;

#define OBJECT_TYPE_LIST(V) \
  V(Primitive)              \
  V(Number)                 \
  V(Numeric)

#define HEAP_OBJECT_ORDINARY_TYPE_LIST_BASE(V)  \
  V(AbstractCode)                               \
  V(AccessCheckNeeded)                          \
  V(AccessorInfo)                               \
  V(AllocationSite)                             \
  V(AlwaysSharedSpaceJSObject)                  \
  V(ArrayList)                                  \
  V(BigInt)                                     \
  V(BigIntBase)                                 \
  V(BigIntWrapper)                              \
  V(ObjectBoilerplateDescription)               \
  V(Boolean)                                    \
  V(BooleanWrapper)                             \
  V(ByteArray)                                  \
  V(BytecodeArray)                              \
  V(CallHandlerInfo)                            \
  V(Callable)                                   \
  V(Cell)                                       \
  V(ClassBoilerplate)                           \
  V(InstructionStream)                          \
  V(Code)                                       \
  V(CompilationCacheTable)                      \
  V(ConsString)                                 \
  V(Constructor)                                \
  V(Context)                                    \
  V(CoverageInfo)                               \
  V(ClosureFeedbackCellArray)                   \
=======
// SIMPLE_HEAP_OBJECT_LIST1 and SIMPLE_HEAP_OBJECT_LIST2 are intended to
// simplify type-related boilerplate. How to use these lists: add types here,
// and don't add them in other related macro lists below (e.g.
// HEAP_OBJECT_ORDINARY_TYPE_LIST), and don't add them in various other spots
// (e.g. Map::GetVisitorId). Easy.
//
// All types in these lists, the 'simple' types, must satisfy the following
// conditions. They:
//
// - are an 'ordinary type' (HEAP_OBJECT_ORDINARY_TYPE_LIST)
// - define TypeCamelCase::AllocatedSize()
// - define TypeCamelCase::BodyDescriptor
// - have an associated visitor id kVisit##TypeCamelCase
// - have an associated instance type TYPE_UPPER_CASE##_TYPE
//
// Also don't forget about DYNAMICALLY_SIZED_HEAP_OBJECT_LIST.
//
// Note these lists are split into multiple lists for historic/pragmatic
// reasons since many users pass a macro `V` that expects exactly one argument.
//
// TODO(jgruber): Extend this list. There's more we can move here from
// HEAP_OBJECT_ORDINARY_TYPE_LIST.
// TODO(jgruber): Consider merging this file with objects-definitions.h.
#define SIMPLE_HEAP_OBJECT_LIST_GENERATOR(APPLY, V)                      \
  APPLY(V, ArrayList, ARRAY_LIST)                                        \
  APPLY(V, ByteArray, BYTE_ARRAY)                                        \
  APPLY(V, ClosureFeedbackCellArray, CLOSURE_FEEDBACK_CELL_ARRAY)        \
  APPLY(V, FixedArray, FIXED_ARRAY)                                      \
  APPLY(V, FixedDoubleArray, FIXED_DOUBLE_ARRAY)                         \
  APPLY(V, ObjectBoilerplateDescription, OBJECT_BOILERPLATE_DESCRIPTION) \
  APPLY(V, RegExpMatchInfo, REG_EXP_MATCH_INFO)                          \
  APPLY(V, ScriptContextTable, SCRIPT_CONTEXT_TABLE)                     \
  APPLY(V, WeakFixedArray, WEAK_FIXED_ARRAY)

// The SIMPLE_HEAP_OBJECT_LIST1 format is:
//   V(TypeCamelCase)
//
#define SIMPLE_HEAP_OBJECT_LIST1_ADAPTER(V, Name, NAME) V(Name)
#define SIMPLE_HEAP_OBJECT_LIST1(V) \
  SIMPLE_HEAP_OBJECT_LIST_GENERATOR(SIMPLE_HEAP_OBJECT_LIST1_ADAPTER, V)

// The SIMPLE_HEAP_OBJECT_LIST2 format is:
//   V(TypeCamelCase, TYPE_UPPER_CASE)
//
#define SIMPLE_HEAP_OBJECT_LIST2_ADAPTER(V, Name, NAME) V(Name, NAME)
#define SIMPLE_HEAP_OBJECT_LIST2(V) \
  SIMPLE_HEAP_OBJECT_LIST_GENERATOR(SIMPLE_HEAP_OBJECT_LIST2_ADAPTER, V)

// Types in this list may be allocated in large object spaces.
#define DYNAMICALLY_SIZED_HEAP_OBJECT_LIST(V) \
  V(ArrayList)                                \
  V(BigInt)                                   \
  V(ByteArray)                                \
  V(BytecodeArray)                            \
  V(ClosureFeedbackCellArray)                 \
  V(Code)                                     \
  V(Context)                                  \
  V(DoubleStringCache)                        \
  V(ExternalString)                           \
  V(FeedbackMetadata)                         \
  V(FeedbackVector)                           \
  V(FixedArray)                               \
  V(FixedDoubleArray)                         \
  V(FreeSpace)                                \
  V(InstructionStream)                        \
  V(ObjectBoilerplateDescription)             \
  V(PreparseData)                             \
  V(PropertyArray)                            \
  V(ProtectedFixedArray)                      \
  V(ProtectedWeakFixedArray)                  \
  V(RegExpMatchInfo)                          \
  V(ScopeInfo)                                \
  V(ScriptContextTable)                       \
  V(SeqString)                                \
  V(SloppyArgumentsElements)                  \
  V(SwissNameDictionary)                      \
  V(ThinString)                               \
  V(TrustedByteArray)                         \
  V(TrustedFixedArray)                        \
  V(TrustedWeakFixedArray)                    \
  V(UncompiledDataWithoutPreparseData)        \
  V(WeakArrayList)                            \
  V(WeakFixedArray)                           \
  IF_WASM(V, WasmArray)                       \
  IF_WASM(V, WasmDispatchTable)               \
  IF_WASM(V, WasmStruct)

// TODO(jgruber): Move more types to SIMPLE_HEAP_OBJECT_LIST_GENERATOR.
#define HEAP_OBJECT_ORDINARY_TYPE_LIST_BASE(V)  \
  V(AbstractCode)                               \
  V(AccessorInfo)                               \
  V(AllocationSite)                             \
  V(BigInt)                                     \
  V(BigIntBase)                                 \
  V(Boolean)                                    \
  V(Cell)                                       \
  V(CompilationCacheTable)                      \
  V(ConsString)                                 \
  V(Context)                                    \
  V(ContextCell)                                \
  V(CoverageInfo)                               \
  V(CppHeapExternalObject)                      \
>>>>>>> 626889fb
  V(DataHandler)                                \
  V(DeoptimizationData)                         \
  V(DependentCode)                              \
  V(DescriptorArray)                            \
<<<<<<< HEAD
=======
  V(DictionaryTemplateInfo)                     \
  V(DoubleStringCache)                          \
>>>>>>> 626889fb
  V(EmbedderDataArray)                          \
  V(EphemeronHashTable)                         \
  V(ExternalOneByteString)                      \
  V(ExternalString)                             \
  V(ExternalTwoByteString)                      \
  V(FeedbackCell)                               \
  V(FeedbackMetadata)                           \
  V(FeedbackVector)                             \
<<<<<<< HEAD
  V(Filler)                                     \
  V(FixedArray)                                 \
  V(FixedArrayBase)                             \
  V(FixedArrayExact)                            \
  V(FixedDoubleArray)                           \
  V(Foreign)                                    \
  V(FreeSpace)                                  \
  V(Function)                                   \
  V(GcSafeCode)                                 \
  V(GlobalDictionary)                           \
  V(HandlerTable)                               \
  V(HeapNumber)                                 \
=======
  V(FunctionTemplateInfo)                       \
  V(FixedArrayBase)                             \
  V(FixedArrayExact)                            \
  V(Foreign)                                    \
  V(FreeSpace)                                  \
  V(GcSafeCode)                                 \
  V(GlobalDictionary)                           \
  V(HeapNumber)                                 \
  V(InterceptorInfo)                            \
>>>>>>> 626889fb
  V(InternalizedString)                         \
  V(JSArgumentsObject)                          \
  V(JSArray)                                    \
  V(JSArrayBuffer)                              \
  V(JSArrayBufferView)                          \
  V(JSArrayIterator)                            \
  V(JSAsyncFromSyncIterator)                    \
  V(JSAsyncFunctionObject)                      \
  V(JSAsyncGeneratorObject)                     \
  V(JSAtomicsCondition)                         \
  V(JSAtomicsMutex)                             \
  V(JSBoundFunction)                            \
  V(JSCollection)                               \
  V(JSCollectionIterator)                       \
<<<<<<< HEAD
  V(JSContextExtensionObject)                   \
=======
>>>>>>> 626889fb
  V(JSCustomElementsObject)                     \
  V(JSDataView)                                 \
  V(JSDataViewOrRabGsabDataView)                \
  V(JSDate)                                     \
<<<<<<< HEAD
  V(JSError)                                    \
=======
  V(JSDisposableStackBase)                      \
  V(JSSyncDisposableStack)                      \
  V(JSAsyncDisposableStack)                     \
>>>>>>> 626889fb
  V(JSExternalObject)                           \
  V(JSFinalizationRegistry)                     \
  V(JSFunction)                                 \
  V(JSFunctionOrBoundFunctionOrWrappedFunction) \
  V(JSGeneratorObject)                          \
  V(JSGlobalObject)                             \
  V(JSGlobalProxy)                              \
  V(JSIteratorHelper)                           \
  V(JSIteratorFilterHelper)                     \
  V(JSIteratorMapHelper)                        \
  V(JSIteratorTakeHelper)                       \
  V(JSIteratorDropHelper)                       \
  V(JSIteratorFlatMapHelper)                    \
  V(JSMap)                                      \
  V(JSMapIterator)                              \
  V(JSMessageObject)                            \
  V(JSModuleNamespace)                          \
  V(JSObject)                                   \
<<<<<<< HEAD
=======
  V(JSAPIObjectWithEmbedderSlots)               \
>>>>>>> 626889fb
  V(JSObjectWithEmbedderSlots)                  \
  V(JSPrimitiveWrapper)                         \
  V(JSPromise)                                  \
  V(JSProxy)                                    \
  V(JSRabGsabDataView)                          \
  V(JSRawJson)                                  \
  V(JSReceiver)                                 \
  V(JSRegExp)                                   \
  V(JSRegExpStringIterator)                     \
  V(JSSet)                                      \
  V(JSSetIterator)                              \
  V(JSShadowRealm)                              \
  V(JSSharedArray)                              \
  V(JSSharedStruct)                             \
  V(JSSpecialObject)                            \
  V(JSStringIterator)                           \
  V(JSSynchronizationPrimitive)                 \
<<<<<<< HEAD
  V(JSTemporalCalendar)                         \
  V(JSTemporalDuration)                         \
  V(JSTemporalInstant)                          \
  V(JSTemporalPlainDate)                        \
  V(JSTemporalPlainTime)                        \
  V(JSTemporalPlainDateTime)                    \
  V(JSTemporalPlainMonthDay)                    \
  V(JSTemporalPlainYearMonth)                   \
  V(JSTemporalTimeZone)                         \
  V(JSTemporalZonedDateTime)                    \
=======
>>>>>>> 626889fb
  V(JSTypedArray)                               \
  V(JSValidIteratorWrapper)                     \
  V(JSWeakCollection)                           \
  V(JSWeakRef)                                  \
  V(JSWeakMap)                                  \
  V(JSWeakSet)                                  \
  V(JSWrappedFunction)                          \
  V(LoadHandler)                                \
  V(Map)                                        \
<<<<<<< HEAD
  V(MapCache)                                   \
=======
>>>>>>> 626889fb
  V(MegaDomHandler)                             \
  V(Module)                                     \
  V(Microtask)                                  \
  V(Name)                                       \
  V(NameDictionary)                             \
  V(NameToIndexHashTable)                       \
  V(NativeContext)                              \
  V(NormalizedMapCache)                         \
  V(NumberDictionary)                           \
<<<<<<< HEAD
  V(NumberWrapper)                              \
  V(ObjectHashSet)                              \
  V(ObjectHashTable)                            \
  V(ObjectTwoHashTable)                         \
  V(Oddball)                                    \
  V(OrderedHashMap)                             \
  V(OrderedHashSet)                             \
  V(OrderedNameDictionary)                      \
  V(OSROptimizedCodeCache)                      \
=======
  V(ObjectHashSet)                              \
  V(ObjectHashTable)                            \
  V(ObjectTemplateInfo)                         \
  V(ObjectTwoHashTable)                         \
  V(Oddball)                                    \
  V(Hole)                                       \
  V(OrderedHashMap)                             \
  V(OrderedHashSet)                             \
  V(OrderedNameDictionary)                      \
>>>>>>> 626889fb
  V(PreparseData)                               \
  V(PrimitiveHeapObject)                        \
  V(PromiseReactionJobTask)                     \
  V(PropertyArray)                              \
  V(PropertyCell)                               \
<<<<<<< HEAD
  V(RegExpMatchInfo)                            \
  V(ScopeInfo)                                  \
  V(ScriptContextTable)                         \
  V(ScriptWrapper)                              \
=======
  V(ScopeInfo)                                  \
>>>>>>> 626889fb
  V(SeqOneByteString)                           \
  V(SeqString)                                  \
  V(SeqTwoByteString)                           \
  V(SharedFunctionInfo)                         \
<<<<<<< HEAD
=======
  V(SimpleNameDictionary)                       \
>>>>>>> 626889fb
  V(SimpleNumberDictionary)                     \
  V(SlicedString)                               \
  V(SmallOrderedHashMap)                        \
  V(SmallOrderedHashSet)                        \
  V(SmallOrderedNameDictionary)                 \
  V(SourceTextModule)                           \
  V(SourceTextModuleInfo)                       \
  V(StoreHandler)                               \
  V(String)                                     \
  V(StringSet)                                  \
  V(RegisteredSymbolTable)                      \
<<<<<<< HEAD
  V(StringWrapper)                              \
  V(Struct)                                     \
  V(SwissNameDictionary)                        \
  V(Symbol)                                     \
  V(SymbolWrapper)                              \
  V(SyntheticModule)                            \
  V(TemplateInfo)                               \
  V(TemplateList)                               \
=======
  V(Struct)                                     \
  V(SwissNameDictionary)                        \
  V(Symbol)                                     \
  V(SyntheticModule)                            \
  V(TemplateInfo)                               \
  V(TemplateInfoWithProperties)                 \
>>>>>>> 626889fb
  V(TemplateLiteralObject)                      \
  V(ThinString)                                 \
  V(TransitionArray)                            \
  V(TurboshaftFloat64RangeType)                 \
  V(TurboshaftFloat64SetType)                   \
  V(TurboshaftFloat64Type)                      \
  V(TurboshaftType)                             \
  V(TurboshaftWord32RangeType)                  \
  V(TurboshaftWord32SetType)                    \
  V(TurboshaftWord32Type)                       \
  V(TurboshaftWord64RangeType)                  \
  V(TurboshaftWord64SetType)                    \
  V(TurboshaftWord64Type)                       \
<<<<<<< HEAD
  V(UncompiledData)                             \
  V(UncompiledDataWithPreparseData)             \
  V(UncompiledDataWithoutPreparseData)          \
  V(UncompiledDataWithPreparseDataAndJob)       \
  V(UncompiledDataWithoutPreparseDataWithJob)   \
  V(Undetectable)                               \
  V(UniqueName)                                 \
  IF_WASM(V, WasmApiFunctionRef)                \
  IF_WASM(V, WasmArray)                         \
  IF_WASM(V, WasmCapiFunctionData)              \
  IF_WASM(V, WasmTagObject)                     \
  IF_WASM(V, WasmExceptionPackage)              \
  IF_WASM(V, WasmExportedFunctionData)          \
  IF_WASM(V, WasmFunctionData)                  \
  IF_WASM(V, WasmGlobalObject)                  \
  IF_WASM(V, WasmInternalFunction)              \
  IF_WASM(V, WasmInstanceObject)                \
  IF_WASM(V, WasmJSFunctionData)                \
  IF_WASM(V, WasmMemoryObject)                  \
  IF_WASM(V, WasmModuleObject)                  \
  IF_WASM(V, WasmObject)                        \
  IF_WASM(V, WasmResumeData)                    \
  IF_WASM(V, WasmStruct)                        \
  IF_WASM(V, WasmTypeInfo)                      \
  IF_WASM(V, WasmTableObject)                   \
  IF_WASM(V, WasmValueObject)                   \
  IF_WASM(V, WasmSuspenderObject)               \
  IF_WASM(V, WasmContinuationObject)            \
  IF_WASM(V, WasmNull)                          \
  V(WeakFixedArray)                             \
  V(WeakArrayList)                              \
  V(WeakCell)                                   \
  TORQUE_DEFINED_CLASS_LIST(V)

#ifdef V8_INTL_SUPPORT
#define HEAP_OBJECT_ORDINARY_TYPE_LIST(V) \
  HEAP_OBJECT_ORDINARY_TYPE_LIST_BASE(V)  \
  V(JSV8BreakIterator)                    \
  V(JSCollator)                           \
  V(JSDateTimeFormat)                     \
  V(JSDisplayNames)                       \
  V(JSDurationFormat)                     \
  V(JSListFormat)                         \
  V(JSLocale)                             \
  V(JSNumberFormat)                       \
  V(JSPluralRules)                        \
  V(JSRelativeTimeFormat)                 \
  V(JSSegmentIterator)                    \
  V(JSSegmenter)                          \
=======
  IF_WASM(V, WasmArray)                         \
  IF_WASM(V, WasmExceptionPackage)              \
  IF_WASM(V, WasmFuncRef)                       \
  IF_WASM(V, WasmGlobalObject)                  \
  IF_WASM(V, WasmInstanceObject)                \
  IF_WASM(V, WasmMemoryObject)                  \
  IF_WASM(V, WasmMemoryMapDescriptor)           \
  IF_WASM(V, WasmModuleObject)                  \
  IF_WASM(V, WasmNull)                          \
  IF_WASM(V, WasmObject)                        \
  IF_WASM(V, WasmResumeData)                    \
  IF_WASM(V, WasmStruct)                        \
  IF_WASM(V, WasmDescriptorOptions)             \
  IF_WASM(V, WasmSuspenderObject)               \
  IF_WASM(V, WasmSuspendingObject)              \
  IF_WASM(V, WasmContinuationObject)            \
  IF_WASM(V, WasmTableObject)                   \
  IF_WASM(V, WasmTagObject)                     \
  IF_WASM(V, WasmTypeInfo)                      \
  IF_WASM(V, WasmValueObject)                   \
  V(WeakArrayList)                              \
  V(WeakCell)                                   \
  TORQUE_DEFINED_CLASS_LIST(V)                  \
  SIMPLE_HEAP_OBJECT_LIST1(V)

// These are artificial object types which don't have properly defined classes
// but exist for the sake of type checking, for example IsCallable().
#define VIRTUAL_OBJECT_TYPE_LIST(V) \
  V(AccessCheckNeeded)              \
  V(AlwaysSharedSpaceJSObject)      \
  V(BigIntWrapper)                  \
  V(BooleanWrapper)                 \
  V(Callable)                       \
  V(Constructor)                    \
  V(Filler)                         \
  V(HandlerTable)                   \
  V(JSContextExtensionObject)       \
  V(JSError)                        \
  V(MapCache)                       \
  V(NumberWrapper)                  \
  V(OSROptimizedCodeCache)          \
  V(ScriptWrapper)                  \
  V(SmiStringCache)                 \
  V(StringWrapper)                  \
  V(SymbolWrapper)                  \
  V(UniqueName)                     \
  V(Undetectable)

#ifdef V8_INTL_SUPPORT
#define HEAP_OBJECT_ORDINARY_TYPE_LIST_BASE_AND_INTL(V) \
  HEAP_OBJECT_ORDINARY_TYPE_LIST_BASE(V)                \
  V(JSV8BreakIterator)                                  \
  V(JSCollator)                                         \
  V(JSDateTimeFormat)                                   \
  V(JSDisplayNames)                                     \
  V(JSDurationFormat)                                   \
  V(JSListFormat)                                       \
  V(JSLocale)                                           \
  V(JSNumberFormat)                                     \
  V(JSPluralRules)                                      \
  V(JSRelativeTimeFormat)                               \
  V(JSSegmentDataObject)                                \
  V(JSSegmentDataObjectWithIsWordLike)                  \
  V(JSSegmentIterator)                                  \
  V(JSSegmenter)                                        \
>>>>>>> 626889fb
  V(JSSegments)
#else
#define HEAP_OBJECT_ORDINARY_TYPE_LIST_BASE_AND_INTL(V) \
  HEAP_OBJECT_ORDINARY_TYPE_LIST_BASE(V)
#endif  // V8_INTL_SUPPORT

#ifdef V8_TEMPORAL_SUPPORT
#define HEAP_OBJECT_ORDINARY_TYPE_LIST(V)         \
  HEAP_OBJECT_ORDINARY_TYPE_LIST_BASE_AND_INTL(V) \
  V(JSTemporalDuration)                           \
  V(JSTemporalInstant)                            \
  V(JSTemporalPlainDate)                          \
  V(JSTemporalPlainTime)                          \
  V(JSTemporalPlainDateTime)                      \
  V(JSTemporalPlainMonthDay)                      \
  V(JSTemporalPlainYearMonth)                     \
  V(JSTemporalTimeZone)                           \
  V(JSTemporalZonedDateTime)
#else
#define HEAP_OBJECT_ORDINARY_TYPE_LIST(V) \
  HEAP_OBJECT_ORDINARY_TYPE_LIST_BASE_AND_INTL(V)
#endif  // V8_TEMPORAL_SUPPORT

//
// Trusted Objects.
//
// Objects that are considered trusted. They must inherit from TrustedObject
// and live in trusted space, outside of the sandbox.
//

#define ABSTRACT_TRUSTED_OBJECT_LIST_GENERATOR(APPLY, V) \
  APPLY(V, TrustedObject, TRUSTED_OBJECT)                \
  APPLY(V, ExposedTrustedObject, EXPOSED_TRUSTED_OBJECT) \
  APPLY(V, UncompiledData, UNCOMPILED_DATA)              \
  IF_WASM(APPLY, V, WasmFunctionData, WASM_FUNCTION_DATA)

// Concrete trusted objects. These must:
// - (Transitively) inherit from TrustedObject
// - Have a unique instance type
// - Define a custom body descriptor
#define CONCRETE_TRUSTED_OBJECT_LIST_GENERATOR(APPLY, V)                       \
  APPLY(V, BytecodeArray, BYTECODE_ARRAY)                                      \
  APPLY(V, Code, CODE)                                                         \
  APPLY(V, InstructionStream, INSTRUCTION_STREAM)                              \
  APPLY(V, InterpreterData, INTERPRETER_DATA)                                  \
  APPLY(V, UncompiledDataWithPreparseData, UNCOMPILED_DATA_WITH_PREPARSE_DATA) \
  APPLY(V, UncompiledDataWithoutPreparseData,                                  \
        UNCOMPILED_DATA_WITHOUT_PREPARSE_DATA)                                 \
  APPLY(V, UncompiledDataWithPreparseDataAndJob,                               \
        UNCOMPILED_DATA_WITH_PREPARSE_DATA_AND_JOB)                            \
  APPLY(V, UncompiledDataWithoutPreparseDataWithJob,                           \
        UNCOMPILED_DATA_WITHOUT_PREPARSE_DATA_WITH_JOB)                        \
  APPLY(V, SharedFunctionInfoWrapper, SHARED_FUNCTION_INFO_WRAPPER)            \
  APPLY(V, ProtectedFixedArray, PROTECTED_FIXED_ARRAY)                         \
  APPLY(V, ProtectedWeakFixedArray, PROTECTED_WEAK_FIXED_ARRAY)                \
  APPLY(V, TrustedByteArray, TRUSTED_BYTE_ARRAY)                               \
  APPLY(V, TrustedFixedArray, TRUSTED_FIXED_ARRAY)                             \
  APPLY(V, TrustedForeign, TRUSTED_FOREIGN)                                    \
  APPLY(V, TrustedWeakFixedArray, TRUSTED_WEAK_FIXED_ARRAY)                    \
  APPLY(V, AtomRegExpData, ATOM_REG_EXP_DATA)                                  \
  APPLY(V, IrRegExpData, IR_REG_EXP_DATA)                                      \
  APPLY(V, RegExpData, REG_EXP_DATA)                                           \
  IF_WASM(APPLY, V, WasmImportData, WASM_IMPORT_DATA)                          \
  IF_WASM(APPLY, V, WasmCapiFunctionData, WASM_CAPI_FUNCTION_DATA)             \
  IF_WASM(APPLY, V, WasmDispatchTable, WASM_DISPATCH_TABLE)                    \
  IF_WASM(APPLY, V, WasmExportedFunctionData, WASM_EXPORTED_FUNCTION_DATA)     \
  IF_WASM(APPLY, V, WasmJSFunctionData, WASM_JS_FUNCTION_DATA)                 \
  IF_WASM(APPLY, V, WasmInternalFunction, WASM_INTERNAL_FUNCTION)              \
  IF_WASM(APPLY, V, WasmTrustedInstanceData, WASM_TRUSTED_INSTANCE_DATA)

#define TRUSTED_OBJECT_LIST1_ADAPTER(V, Name, NAME) V(Name)
#define TRUSTED_OBJECT_LIST2_ADAPTER(V, Name, NAME) V(Name, NAME)

// The format is:
//   V(TypeCamelCase)
#define CONCRETE_TRUSTED_OBJECT_TYPE_LIST1(V) \
  CONCRETE_TRUSTED_OBJECT_LIST_GENERATOR(TRUSTED_OBJECT_LIST1_ADAPTER, V)
// The format is:
//   V(TypeCamelCase, TYPE_UPPER_CASE)
#define CONCRETE_TRUSTED_OBJECT_TYPE_LIST2(V) \
  CONCRETE_TRUSTED_OBJECT_LIST_GENERATOR(TRUSTED_OBJECT_LIST2_ADAPTER, V)

// The format is:
//   V(TypeCamelCase)
#define HEAP_OBJECT_TRUSTED_TYPE_LIST(V)                                  \
  ABSTRACT_TRUSTED_OBJECT_LIST_GENERATOR(TRUSTED_OBJECT_LIST1_ADAPTER, V) \
  CONCRETE_TRUSTED_OBJECT_LIST_GENERATOR(TRUSTED_OBJECT_LIST1_ADAPTER, V)

#define HEAP_OBJECT_TEMPLATE_TYPE_LIST(V) V(HashTable)

// Logical sub-types of heap objects that don't correspond to a C++ class but
// represent some specialization in terms of additional constraints.
#define HEAP_OBJECT_SPECIALIZED_TYPE_LIST(V) \
  V(AwaitContext)                            \
  V(BlockContext)                            \
  V(CallableApiObject)                       \
  V(CallableJSFunction)                      \
  V(CallableJSProxy)                         \
  V(CatchContext)                            \
  V(CppHeapPointerWrapperObject)             \
  V(DebugEvaluateContext)                    \
  V(EvalContext)                             \
  V(FreeSpaceOrFiller)                       \
  V(FunctionContext)                         \
  V(JSApiObject)                             \
<<<<<<< HEAD
=======
  V(JSApiWrapperObject)                      \
>>>>>>> 626889fb
  V(JSClassConstructor)                      \
  V(JSLastDummyApiObject)                    \
  V(JSPromiseConstructor)                    \
  V(JSArrayConstructor)                      \
  V(JSRegExpConstructor)                     \
  V(JSMapKeyIterator)                        \
  V(JSMapKeyValueIterator)                   \
  V(JSMapValueIterator)                      \
  V(JSSetKeyValueIterator)                   \
  V(JSSetValueIterator)                      \
  V(JSSpecialApiObject)                      \
  V(MaybeReadOnlyJSObject)                   \
  V(ModuleContext)                           \
  V(NonNullForeign)                          \
  V(ScriptContext)                           \
  V(WithContext)                             \
<<<<<<< HEAD
  V(JSPrototype)                             \
=======
  V(JSInternalPrototypeBase)                 \
>>>>>>> 626889fb
  V(JSObjectPrototype)                       \
  V(JSRegExpPrototype)                       \
  V(JSPromisePrototype)                      \
  V(JSSetPrototype)                          \
  V(JSIteratorPrototype)                     \
  V(JSArrayIteratorPrototype)                \
  V(JSMapIteratorPrototype)                  \
  V(JSTypedArrayPrototype)                   \
  V(JSSetIteratorPrototype)                  \
  V(JSStringIteratorPrototype)               \
  V(TypedArrayConstructor)                   \
  V(Uint8TypedArrayConstructor)              \
  V(Int8TypedArrayConstructor)               \
  V(Uint16TypedArrayConstructor)             \
  V(Int16TypedArrayConstructor)              \
  V(Uint32TypedArrayConstructor)             \
  V(Int32TypedArrayConstructor)              \
<<<<<<< HEAD
=======
  V(Float16TypedArrayConstructor)            \
>>>>>>> 626889fb
  V(Float32TypedArrayConstructor)            \
  V(Float64TypedArrayConstructor)            \
  V(Uint8ClampedTypedArrayConstructor)       \
  V(Biguint64TypedArrayConstructor)          \
  V(Bigint64TypedArrayConstructor)

#define HEAP_OBJECT_TYPE_LIST(V)    \
  HEAP_OBJECT_ORDINARY_TYPE_LIST(V) \
  VIRTUAL_OBJECT_TYPE_LIST(V)       \
  HEAP_OBJECT_TRUSTED_TYPE_LIST(V)  \
  HEAP_OBJECT_TEMPLATE_TYPE_LIST(V) \
  HEAP_OBJECT_SPECIALIZED_TYPE_LIST(V)

<<<<<<< HEAD
#define ODDBALL_LIST(V)                                     \
  V(Undefined, undefined_value, UndefinedValue)             \
  V(Null, null_value, NullValue)                            \
  V(TheHole, the_hole_value, TheHoleValue)                  \
  V(Exception, exception, Exception)                        \
  V(Uninitialized, uninitialized_value, UninitializedValue) \
  V(True, true_value, TrueValue)                            \
  V(False, false_value, FalseValue)                         \
  V(ArgumentsMarker, arguments_marker, ArgumentsMarker)     \
  V(OptimizedOut, optimized_out, OptimizedOut)              \
  V(StaleRegister, stale_register, StaleRegister)
=======
#define ODDBALL_LIST(V)                         \
  V(Undefined, undefined_value, UndefinedValue) \
  V(Null, null_value, NullValue)                \
  V(True, true_value, TrueValue)                \
  V(False, false_value, FalseValue)

#define HOLE_LIST(V)                                                   \
  V(TheHole, the_hole_value, TheHoleValue)                             \
  V(PropertyCellHole, property_cell_hole_value, PropertyCellHoleValue) \
  V(HashTableHole, hash_table_hole_value, HashTableHoleValue)          \
  V(PromiseHole, promise_hole_value, PromiseHoleValue)                 \
  V(Exception, exception, Exception)                                   \
  V(TerminationException, termination_exception, TerminationException) \
  V(Uninitialized, uninitialized_value, UninitializedValue)            \
  V(ArgumentsMarker, arguments_marker, ArgumentsMarker)                \
  V(OptimizedOut, optimized_out, OptimizedOut)                         \
  V(StaleRegister, stale_register, StaleRegister)                      \
  V(SelfReferenceMarker, self_reference_marker, SelfReferenceMarker)   \
  V(BasicBlockCountersMarker, basic_block_counters_marker,             \
    BasicBlockCountersMarker)                                          \
  V(UndefinedContextCell, undefined_context_cell, UndefinedContextCell)

#define OBJECT_TYPE_LIST(V) \
  V(Primitive)              \
  V(Number)                 \
  V(Numeric)

// These forward-declarations expose heap object types to most of our codebase.
#define DEF_FWD_DECLARATION(Type) class Type;
HEAP_OBJECT_ORDINARY_TYPE_LIST(DEF_FWD_DECLARATION)
HEAP_OBJECT_TRUSTED_TYPE_LIST(DEF_FWD_DECLARATION)
HEAP_OBJECT_SPECIALIZED_TYPE_LIST(DEF_FWD_DECLARATION)
VIRTUAL_OBJECT_TYPE_LIST(DEF_FWD_DECLARATION)
#undef DEF_FWD_DECLARATION
>>>>>>> 626889fb

}  // namespace internal
}  // namespace v8

#endif  // V8_OBJECTS_OBJECT_LIST_MACROS_H_<|MERGE_RESOLUTION|>--- conflicted
+++ resolved
@@ -11,98 +11,6 @@
 namespace v8 {
 namespace internal {
 
-<<<<<<< HEAD
-class AbstractCode;
-class AccessorPair;
-class AccessCheckInfo;
-class AllocationSite;
-class ByteArray;
-class Cell;
-class ClosureFeedbackCellArray;
-class ConsString;
-class DependentCode;
-class ElementsAccessor;
-class EnumCache;
-class FixedArrayBase;
-class FixedDoubleArray;
-class FreeSpace;
-class FunctionLiteral;
-class FunctionTemplateInfo;
-class JSAsyncGeneratorObject;
-class JSGlobalProxy;
-class SourceTextModule;
-class JSPromise;
-class JSProxy;
-class JSProxyRevocableResult;
-class KeyAccumulator;
-class LookupIterator;
-class FieldType;
-class Module;
-class SourceTextModuleInfoEntry;
-class HeapNumber;
-class ObjectHashTable;
-class ObjectTemplateInfo;
-class ObjectVisitor;
-class OSROptimizedCodeCache;
-class PreparseData;
-class PropertyArray;
-class PropertyCell;
-class PropertyDescriptor;
-class PrototypeInfo;
-class ReadOnlyRoots;
-class RegExpMatchInfo;
-class RootVisitor;
-class SafepointEntry;
-class ScriptContextTable;
-class SharedFunctionInfo;
-class StringStream;
-class Symbol;
-class SyntheticModule;
-class FeedbackCell;
-class FeedbackMetadata;
-class FeedbackVector;
-class UncompiledData;
-class TemplateInfo;
-class TransitionArray;
-class TemplateList;
-class WasmInstanceObject;
-class WasmMemoryObject;
-template <typename T>
-class ZoneForwardList;
-
-#define OBJECT_TYPE_LIST(V) \
-  V(Primitive)              \
-  V(Number)                 \
-  V(Numeric)
-
-#define HEAP_OBJECT_ORDINARY_TYPE_LIST_BASE(V)  \
-  V(AbstractCode)                               \
-  V(AccessCheckNeeded)                          \
-  V(AccessorInfo)                               \
-  V(AllocationSite)                             \
-  V(AlwaysSharedSpaceJSObject)                  \
-  V(ArrayList)                                  \
-  V(BigInt)                                     \
-  V(BigIntBase)                                 \
-  V(BigIntWrapper)                              \
-  V(ObjectBoilerplateDescription)               \
-  V(Boolean)                                    \
-  V(BooleanWrapper)                             \
-  V(ByteArray)                                  \
-  V(BytecodeArray)                              \
-  V(CallHandlerInfo)                            \
-  V(Callable)                                   \
-  V(Cell)                                       \
-  V(ClassBoilerplate)                           \
-  V(InstructionStream)                          \
-  V(Code)                                       \
-  V(CompilationCacheTable)                      \
-  V(ConsString)                                 \
-  V(Constructor)                                \
-  V(Context)                                    \
-  V(CoverageInfo)                               \
-  V(ClosureFeedbackCellArray)                   \
-=======
 // SIMPLE_HEAP_OBJECT_LIST1 and SIMPLE_HEAP_OBJECT_LIST2 are intended to
 // simplify type-related boilerplate. How to use these lists: add types here,
 // and don't add them in other related macro lists below (e.g.
@@ -205,16 +113,12 @@
   V(ContextCell)                                \
   V(CoverageInfo)                               \
   V(CppHeapExternalObject)                      \
->>>>>>> 626889fb
   V(DataHandler)                                \
   V(DeoptimizationData)                         \
   V(DependentCode)                              \
   V(DescriptorArray)                            \
-<<<<<<< HEAD
-=======
   V(DictionaryTemplateInfo)                     \
   V(DoubleStringCache)                          \
->>>>>>> 626889fb
   V(EmbedderDataArray)                          \
   V(EphemeronHashTable)                         \
   V(ExternalOneByteString)                      \
@@ -223,20 +127,6 @@
   V(FeedbackCell)                               \
   V(FeedbackMetadata)                           \
   V(FeedbackVector)                             \
-<<<<<<< HEAD
-  V(Filler)                                     \
-  V(FixedArray)                                 \
-  V(FixedArrayBase)                             \
-  V(FixedArrayExact)                            \
-  V(FixedDoubleArray)                           \
-  V(Foreign)                                    \
-  V(FreeSpace)                                  \
-  V(Function)                                   \
-  V(GcSafeCode)                                 \
-  V(GlobalDictionary)                           \
-  V(HandlerTable)                               \
-  V(HeapNumber)                                 \
-=======
   V(FunctionTemplateInfo)                       \
   V(FixedArrayBase)                             \
   V(FixedArrayExact)                            \
@@ -246,7 +136,6 @@
   V(GlobalDictionary)                           \
   V(HeapNumber)                                 \
   V(InterceptorInfo)                            \
->>>>>>> 626889fb
   V(InternalizedString)                         \
   V(JSArgumentsObject)                          \
   V(JSArray)                                    \
@@ -261,21 +150,13 @@
   V(JSBoundFunction)                            \
   V(JSCollection)                               \
   V(JSCollectionIterator)                       \
-<<<<<<< HEAD
-  V(JSContextExtensionObject)                   \
-=======
->>>>>>> 626889fb
   V(JSCustomElementsObject)                     \
   V(JSDataView)                                 \
   V(JSDataViewOrRabGsabDataView)                \
   V(JSDate)                                     \
-<<<<<<< HEAD
-  V(JSError)                                    \
-=======
   V(JSDisposableStackBase)                      \
   V(JSSyncDisposableStack)                      \
   V(JSAsyncDisposableStack)                     \
->>>>>>> 626889fb
   V(JSExternalObject)                           \
   V(JSFinalizationRegistry)                     \
   V(JSFunction)                                 \
@@ -294,10 +175,7 @@
   V(JSMessageObject)                            \
   V(JSModuleNamespace)                          \
   V(JSObject)                                   \
-<<<<<<< HEAD
-=======
   V(JSAPIObjectWithEmbedderSlots)               \
->>>>>>> 626889fb
   V(JSObjectWithEmbedderSlots)                  \
   V(JSPrimitiveWrapper)                         \
   V(JSPromise)                                  \
@@ -315,19 +193,6 @@
   V(JSSpecialObject)                            \
   V(JSStringIterator)                           \
   V(JSSynchronizationPrimitive)                 \
-<<<<<<< HEAD
-  V(JSTemporalCalendar)                         \
-  V(JSTemporalDuration)                         \
-  V(JSTemporalInstant)                          \
-  V(JSTemporalPlainDate)                        \
-  V(JSTemporalPlainTime)                        \
-  V(JSTemporalPlainDateTime)                    \
-  V(JSTemporalPlainMonthDay)                    \
-  V(JSTemporalPlainYearMonth)                   \
-  V(JSTemporalTimeZone)                         \
-  V(JSTemporalZonedDateTime)                    \
-=======
->>>>>>> 626889fb
   V(JSTypedArray)                               \
   V(JSValidIteratorWrapper)                     \
   V(JSWeakCollection)                           \
@@ -337,10 +202,6 @@
   V(JSWrappedFunction)                          \
   V(LoadHandler)                                \
   V(Map)                                        \
-<<<<<<< HEAD
-  V(MapCache)                                   \
-=======
->>>>>>> 626889fb
   V(MegaDomHandler)                             \
   V(Module)                                     \
   V(Microtask)                                  \
@@ -350,17 +211,6 @@
   V(NativeContext)                              \
   V(NormalizedMapCache)                         \
   V(NumberDictionary)                           \
-<<<<<<< HEAD
-  V(NumberWrapper)                              \
-  V(ObjectHashSet)                              \
-  V(ObjectHashTable)                            \
-  V(ObjectTwoHashTable)                         \
-  V(Oddball)                                    \
-  V(OrderedHashMap)                             \
-  V(OrderedHashSet)                             \
-  V(OrderedNameDictionary)                      \
-  V(OSROptimizedCodeCache)                      \
-=======
   V(ObjectHashSet)                              \
   V(ObjectHashTable)                            \
   V(ObjectTemplateInfo)                         \
@@ -370,28 +220,17 @@
   V(OrderedHashMap)                             \
   V(OrderedHashSet)                             \
   V(OrderedNameDictionary)                      \
->>>>>>> 626889fb
   V(PreparseData)                               \
   V(PrimitiveHeapObject)                        \
   V(PromiseReactionJobTask)                     \
   V(PropertyArray)                              \
   V(PropertyCell)                               \
-<<<<<<< HEAD
-  V(RegExpMatchInfo)                            \
   V(ScopeInfo)                                  \
-  V(ScriptContextTable)                         \
-  V(ScriptWrapper)                              \
-=======
-  V(ScopeInfo)                                  \
->>>>>>> 626889fb
   V(SeqOneByteString)                           \
   V(SeqString)                                  \
   V(SeqTwoByteString)                           \
   V(SharedFunctionInfo)                         \
-<<<<<<< HEAD
-=======
   V(SimpleNameDictionary)                       \
->>>>>>> 626889fb
   V(SimpleNumberDictionary)                     \
   V(SlicedString)                               \
   V(SmallOrderedHashMap)                        \
@@ -403,23 +242,12 @@
   V(String)                                     \
   V(StringSet)                                  \
   V(RegisteredSymbolTable)                      \
-<<<<<<< HEAD
-  V(StringWrapper)                              \
-  V(Struct)                                     \
-  V(SwissNameDictionary)                        \
-  V(Symbol)                                     \
-  V(SymbolWrapper)                              \
-  V(SyntheticModule)                            \
-  V(TemplateInfo)                               \
-  V(TemplateList)                               \
-=======
   V(Struct)                                     \
   V(SwissNameDictionary)                        \
   V(Symbol)                                     \
   V(SyntheticModule)                            \
   V(TemplateInfo)                               \
   V(TemplateInfoWithProperties)                 \
->>>>>>> 626889fb
   V(TemplateLiteralObject)                      \
   V(ThinString)                                 \
   V(TransitionArray)                            \
@@ -433,57 +261,6 @@
   V(TurboshaftWord64RangeType)                  \
   V(TurboshaftWord64SetType)                    \
   V(TurboshaftWord64Type)                       \
-<<<<<<< HEAD
-  V(UncompiledData)                             \
-  V(UncompiledDataWithPreparseData)             \
-  V(UncompiledDataWithoutPreparseData)          \
-  V(UncompiledDataWithPreparseDataAndJob)       \
-  V(UncompiledDataWithoutPreparseDataWithJob)   \
-  V(Undetectable)                               \
-  V(UniqueName)                                 \
-  IF_WASM(V, WasmApiFunctionRef)                \
-  IF_WASM(V, WasmArray)                         \
-  IF_WASM(V, WasmCapiFunctionData)              \
-  IF_WASM(V, WasmTagObject)                     \
-  IF_WASM(V, WasmExceptionPackage)              \
-  IF_WASM(V, WasmExportedFunctionData)          \
-  IF_WASM(V, WasmFunctionData)                  \
-  IF_WASM(V, WasmGlobalObject)                  \
-  IF_WASM(V, WasmInternalFunction)              \
-  IF_WASM(V, WasmInstanceObject)                \
-  IF_WASM(V, WasmJSFunctionData)                \
-  IF_WASM(V, WasmMemoryObject)                  \
-  IF_WASM(V, WasmModuleObject)                  \
-  IF_WASM(V, WasmObject)                        \
-  IF_WASM(V, WasmResumeData)                    \
-  IF_WASM(V, WasmStruct)                        \
-  IF_WASM(V, WasmTypeInfo)                      \
-  IF_WASM(V, WasmTableObject)                   \
-  IF_WASM(V, WasmValueObject)                   \
-  IF_WASM(V, WasmSuspenderObject)               \
-  IF_WASM(V, WasmContinuationObject)            \
-  IF_WASM(V, WasmNull)                          \
-  V(WeakFixedArray)                             \
-  V(WeakArrayList)                              \
-  V(WeakCell)                                   \
-  TORQUE_DEFINED_CLASS_LIST(V)
-
-#ifdef V8_INTL_SUPPORT
-#define HEAP_OBJECT_ORDINARY_TYPE_LIST(V) \
-  HEAP_OBJECT_ORDINARY_TYPE_LIST_BASE(V)  \
-  V(JSV8BreakIterator)                    \
-  V(JSCollator)                           \
-  V(JSDateTimeFormat)                     \
-  V(JSDisplayNames)                       \
-  V(JSDurationFormat)                     \
-  V(JSListFormat)                         \
-  V(JSLocale)                             \
-  V(JSNumberFormat)                       \
-  V(JSPluralRules)                        \
-  V(JSRelativeTimeFormat)                 \
-  V(JSSegmentIterator)                    \
-  V(JSSegmenter)                          \
-=======
   IF_WASM(V, WasmArray)                         \
   IF_WASM(V, WasmExceptionPackage)              \
   IF_WASM(V, WasmFuncRef)                       \
@@ -549,7 +326,6 @@
   V(JSSegmentDataObjectWithIsWordLike)                  \
   V(JSSegmentIterator)                                  \
   V(JSSegmenter)                                        \
->>>>>>> 626889fb
   V(JSSegments)
 #else
 #define HEAP_OBJECT_ORDINARY_TYPE_LIST_BASE_AND_INTL(V) \
@@ -655,10 +431,7 @@
   V(FreeSpaceOrFiller)                       \
   V(FunctionContext)                         \
   V(JSApiObject)                             \
-<<<<<<< HEAD
-=======
   V(JSApiWrapperObject)                      \
->>>>>>> 626889fb
   V(JSClassConstructor)                      \
   V(JSLastDummyApiObject)                    \
   V(JSPromiseConstructor)                    \
@@ -675,11 +448,7 @@
   V(NonNullForeign)                          \
   V(ScriptContext)                           \
   V(WithContext)                             \
-<<<<<<< HEAD
-  V(JSPrototype)                             \
-=======
   V(JSInternalPrototypeBase)                 \
->>>>>>> 626889fb
   V(JSObjectPrototype)                       \
   V(JSRegExpPrototype)                       \
   V(JSPromisePrototype)                      \
@@ -697,10 +466,7 @@
   V(Int16TypedArrayConstructor)              \
   V(Uint32TypedArrayConstructor)             \
   V(Int32TypedArrayConstructor)              \
-<<<<<<< HEAD
-=======
   V(Float16TypedArrayConstructor)            \
->>>>>>> 626889fb
   V(Float32TypedArrayConstructor)            \
   V(Float64TypedArrayConstructor)            \
   V(Uint8ClampedTypedArrayConstructor)       \
@@ -714,19 +480,6 @@
   HEAP_OBJECT_TEMPLATE_TYPE_LIST(V) \
   HEAP_OBJECT_SPECIALIZED_TYPE_LIST(V)
 
-<<<<<<< HEAD
-#define ODDBALL_LIST(V)                                     \
-  V(Undefined, undefined_value, UndefinedValue)             \
-  V(Null, null_value, NullValue)                            \
-  V(TheHole, the_hole_value, TheHoleValue)                  \
-  V(Exception, exception, Exception)                        \
-  V(Uninitialized, uninitialized_value, UninitializedValue) \
-  V(True, true_value, TrueValue)                            \
-  V(False, false_value, FalseValue)                         \
-  V(ArgumentsMarker, arguments_marker, ArgumentsMarker)     \
-  V(OptimizedOut, optimized_out, OptimizedOut)              \
-  V(StaleRegister, stale_register, StaleRegister)
-=======
 #define ODDBALL_LIST(V)                         \
   V(Undefined, undefined_value, UndefinedValue) \
   V(Null, null_value, NullValue)                \
@@ -761,7 +514,6 @@
 HEAP_OBJECT_SPECIALIZED_TYPE_LIST(DEF_FWD_DECLARATION)
 VIRTUAL_OBJECT_TYPE_LIST(DEF_FWD_DECLARATION)
 #undef DEF_FWD_DECLARATION
->>>>>>> 626889fb
 
 }  // namespace internal
 }  // namespace v8
