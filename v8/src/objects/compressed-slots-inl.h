--- conflicted
+++ resolved
@@ -8,13 +8,10 @@
 #ifdef V8_COMPRESS_POINTERS
 
 #include "src/objects/compressed-slots.h"
-<<<<<<< HEAD
-=======
 // Include the non-inl header before the rest of the headers.
 
 #include "src/common/ptr-compr-inl.h"
 #include "src/objects/casting.h"
->>>>>>> 626889fb
 #include "src/objects/maybe-object-inl.h"
 
 namespace v8::internal {
@@ -40,41 +37,6 @@
          static_cast<uint32_t>(static_cast<Tagged_t>(raw_value));
 }
 
-<<<<<<< HEAD
-bool CompressedObjectSlot::contains_map_value(Address raw_value) const {
-  // Simply forward to contains_value because map packing is not supported with
-  // pointer compression.
-  DCHECK(!V8_MAP_PACKING_BOOL);
-  return contains_value(raw_value);
-}
-
-Object CompressedObjectSlot::operator*() const {
-  Tagged_t value = *location();
-  return Object(TCompressionScheme::DecompressTagged(address(), value));
-}
-
-Object CompressedObjectSlot::load(PtrComprCageBase cage_base) const {
-  Tagged_t value = *location();
-  return Object(TCompressionScheme::DecompressTagged(cage_base, value));
-}
-
-void CompressedObjectSlot::store(Object value) const {
-  *location() = TCompressionScheme::CompressObject(value.ptr());
-}
-
-void CompressedObjectSlot::store_map(Map map) const {
-  // Simply forward to store because map packing is not supported with pointer
-  // compression.
-  DCHECK(!V8_MAP_PACKING_BOOL);
-  store(map);
-}
-
-Map CompressedObjectSlot::load_map() const {
-  // Simply forward to Relaxed_Load because map packing is not supported with
-  // pointer compression.
-  DCHECK(!V8_MAP_PACKING_BOOL);
-  return Map::unchecked_cast(Relaxed_Load());
-=======
 Tagged<Object> CompressedObjectSlot::operator*() const {
   Tagged_t value = *location();
   return Tagged<Object>(TCompressionScheme::DecompressTagged(value));
@@ -92,7 +54,6 @@
 
 void CompressedObjectSlot::store(Tagged<Object> value) const {
   *location() = TCompressionScheme::CompressObject(value.ptr());
->>>>>>> 626889fb
 }
 
 void CompressedObjectSlot::store_map(Tagged<Map> map) const {
@@ -111,26 +72,11 @@
 
 Tagged<Object> CompressedObjectSlot::Acquire_Load() const {
   AtomicTagged_t value = AsAtomicTagged::Acquire_Load(location());
-<<<<<<< HEAD
-  return Object(TCompressionScheme::DecompressTagged(address(), value));
-=======
-  return Tagged<Object>(TCompressionScheme::DecompressTagged(value));
->>>>>>> 626889fb
+  return Tagged<Object>(TCompressionScheme::DecompressTagged(value));
 }
 
 Tagged<Object> CompressedObjectSlot::Relaxed_Load() const {
   AtomicTagged_t value = AsAtomicTagged::Relaxed_Load(location());
-<<<<<<< HEAD
-  return Object(TCompressionScheme::DecompressTagged(address(), value));
-}
-
-Object CompressedObjectSlot::Relaxed_Load(PtrComprCageBase cage_base) const {
-  AtomicTagged_t value = AsAtomicTagged::Relaxed_Load(location());
-  return Object(TCompressionScheme::DecompressTagged(cage_base, value));
-}
-
-void CompressedObjectSlot::Relaxed_Store(Object value) const {
-=======
   return Tagged<Object>(TCompressionScheme::DecompressTagged(value));
 }
 
@@ -151,36 +97,22 @@
 }
 
 void CompressedObjectSlot::Relaxed_Store(Tagged<Object> value) const {
->>>>>>> 626889fb
   Tagged_t ptr = TCompressionScheme::CompressObject(value.ptr());
   AsAtomicTagged::Relaxed_Store(location(), ptr);
 }
 
-<<<<<<< HEAD
-void CompressedObjectSlot::Release_Store(Object value) const {
-=======
 void CompressedObjectSlot::Release_Store(Tagged<Object> value) const {
->>>>>>> 626889fb
   Tagged_t ptr = TCompressionScheme::CompressObject(value.ptr());
   AsAtomicTagged::Release_Store(location(), ptr);
 }
 
-<<<<<<< HEAD
-Object CompressedObjectSlot::Release_CompareAndSwap(Object old,
-                                                    Object target) const {
-=======
 Tagged<Object> CompressedObjectSlot::Release_CompareAndSwap(
     Tagged<Object> old, Tagged<Object> target) const {
->>>>>>> 626889fb
   Tagged_t old_ptr = TCompressionScheme::CompressObject(old.ptr());
   Tagged_t target_ptr = TCompressionScheme::CompressObject(target.ptr());
   Tagged_t result =
       AsAtomicTagged::Release_CompareAndSwap(location(), old_ptr, target_ptr);
-<<<<<<< HEAD
-  return Object(TCompressionScheme::DecompressTagged(address(), result));
-=======
   return Tagged<Object>(TCompressionScheme::DecompressTagged(result));
->>>>>>> 626889fb
 }
 
 //
@@ -194,18 +126,6 @@
 
 Tagged<MaybeObject> CompressedMaybeObjectSlot::load() const {
   Tagged_t value = *location();
-<<<<<<< HEAD
-  return MaybeObject(TCompressionScheme::DecompressTagged(address(), value));
-}
-
-MaybeObject CompressedMaybeObjectSlot::load(PtrComprCageBase cage_base) const {
-  Tagged_t value = *location();
-  return MaybeObject(TCompressionScheme::DecompressTagged(cage_base, value));
-}
-
-void CompressedMaybeObjectSlot::store(MaybeObject value) const {
-  *location() = TCompressionScheme::CompressAny(value.ptr());
-=======
   return Tagged<MaybeObject>(TCompressionScheme::DecompressTagged(value));
 }
 
@@ -217,24 +137,10 @@
 
 void CompressedMaybeObjectSlot::store(Tagged<MaybeObject> value) const {
   *location() = TCompressionScheme::CompressObject(value.ptr());
->>>>>>> 626889fb
 }
 
 Tagged<MaybeObject> CompressedMaybeObjectSlot::Relaxed_Load() const {
   AtomicTagged_t value = AsAtomicTagged::Relaxed_Load(location());
-<<<<<<< HEAD
-  return MaybeObject(TCompressionScheme::DecompressTagged(address(), value));
-}
-
-MaybeObject CompressedMaybeObjectSlot::Relaxed_Load(
-    PtrComprCageBase cage_base) const {
-  AtomicTagged_t value = AsAtomicTagged::Relaxed_Load(location());
-  return MaybeObject(TCompressionScheme::DecompressTagged(cage_base, value));
-}
-
-void CompressedMaybeObjectSlot::Relaxed_Store(MaybeObject value) const {
-  Tagged_t ptr = TCompressionScheme::CompressAny(value.ptr());
-=======
   return Tagged<MaybeObject>(TCompressionScheme::DecompressTagged(value));
 }
 
@@ -256,20 +162,13 @@
 
 void CompressedMaybeObjectSlot::Relaxed_Store(Tagged<MaybeObject> value) const {
   Tagged_t ptr = TCompressionScheme::CompressObject(value.ptr());
->>>>>>> 626889fb
   AsAtomicTagged::Relaxed_Store(location(), ptr);
 }
 
 void CompressedMaybeObjectSlot::Release_CompareAndSwap(
-<<<<<<< HEAD
-    MaybeObject old, MaybeObject target) const {
-  Tagged_t old_ptr = TCompressionScheme::CompressAny(old.ptr());
-  Tagged_t target_ptr = TCompressionScheme::CompressAny(target.ptr());
-=======
     Tagged<MaybeObject> old, Tagged<MaybeObject> target) const {
   Tagged_t old_ptr = TCompressionScheme::CompressObject(old.ptr());
   Tagged_t target_ptr = TCompressionScheme::CompressObject(target.ptr());
->>>>>>> 626889fb
   AsAtomicTagged::Release_CompareAndSwap(location(), old_ptr, target_ptr);
 }
 
@@ -279,20 +178,6 @@
 
 Tagged<HeapObjectReference> CompressedHeapObjectSlot::operator*() const {
   Tagged_t value = *location();
-<<<<<<< HEAD
-  return HeapObjectReference(
-      TCompressionScheme::DecompressTagged(address(), value));
-}
-
-HeapObjectReference CompressedHeapObjectSlot::load(
-    PtrComprCageBase cage_base) const {
-  Tagged_t value = *location();
-  return HeapObjectReference(
-      TCompressionScheme::DecompressTagged(cage_base, value));
-}
-
-void CompressedHeapObjectSlot::store(HeapObjectReference value) const {
-=======
   return Cast<HeapObjectReference>(
       Tagged<MaybeObject>(TCompressionScheme::DecompressTagged(value)));
 }
@@ -305,26 +190,17 @@
 }
 
 void CompressedHeapObjectSlot::store(Tagged<HeapObjectReference> value) const {
->>>>>>> 626889fb
   *location() = TCompressionScheme::CompressObject(value.ptr());
 }
 
 Tagged<HeapObject> CompressedHeapObjectSlot::ToHeapObject() const {
   Tagged_t value = *location();
   DCHECK(HAS_STRONG_HEAP_OBJECT_TAG(value));
-<<<<<<< HEAD
-  return HeapObject::cast(
-      Object(TCompressionScheme::DecompressTagged(address(), value)));
-}
-
-void CompressedHeapObjectSlot::StoreHeapObject(HeapObject value) const {
-=======
   return Cast<HeapObject>(
       Tagged<Object>(TCompressionScheme::DecompressTagged(value)));
 }
 
 void CompressedHeapObjectSlot::StoreHeapObject(Tagged<HeapObject> value) const {
->>>>>>> 626889fb
   *location() = TCompressionScheme::CompressObject(value.ptr());
 }
 
@@ -332,51 +208,6 @@
 // OffHeapCompressedObjectSlot/OffHeapCompressedMaybeObjectSlot implementation.
 //
 
-<<<<<<< HEAD
-template <typename CompressionScheme>
-Object OffHeapCompressedObjectSlot<CompressionScheme>::load(
-    PtrComprCageBase cage_base) const {
-  Tagged_t value = *TSlotBase::location();
-  return Object(CompressionScheme::DecompressTagged(cage_base, value));
-}
-
-template <typename CompressionScheme>
-void OffHeapCompressedObjectSlot<CompressionScheme>::store(Object value) const {
-  *TSlotBase::location() = CompressionScheme::CompressObject(value.ptr());
-}
-
-template <typename CompressionScheme>
-Object OffHeapCompressedObjectSlot<CompressionScheme>::Relaxed_Load(
-    PtrComprCageBase cage_base) const {
-  AtomicTagged_t value = AsAtomicTagged::Relaxed_Load(TSlotBase::location());
-  return Object(CompressionScheme::DecompressTagged(cage_base, value));
-}
-
-template <typename CompressionScheme>
-Object OffHeapCompressedObjectSlot<CompressionScheme>::Acquire_Load(
-    PtrComprCageBase cage_base) const {
-  AtomicTagged_t value = AsAtomicTagged::Acquire_Load(TSlotBase::location());
-  return Object(CompressionScheme::DecompressTagged(cage_base, value));
-}
-
-template <typename CompressionScheme>
-void OffHeapCompressedObjectSlot<CompressionScheme>::Relaxed_Store(
-    Object value) const {
-  Tagged_t ptr = CompressionScheme::CompressObject(value.ptr());
-  AsAtomicTagged::Relaxed_Store(TSlotBase::location(), ptr);
-}
-
-template <typename CompressionScheme>
-void OffHeapCompressedObjectSlot<CompressionScheme>::Release_Store(
-    Object value) const {
-  Tagged_t ptr = CompressionScheme::CompressObject(value.ptr());
-  AsAtomicTagged::Release_Store(TSlotBase::location(), ptr);
-}
-
-template <typename CompressionScheme>
-void OffHeapCompressedObjectSlot<CompressionScheme>::Release_CompareAndSwap(
-    Object old, Object target) const {
-=======
 template <typename CompressionScheme, typename TObject, typename Subclass>
 TObject OffHeapCompressedObjectSlotBase<CompressionScheme, TObject,
                                         Subclass>::load() const {
@@ -458,7 +289,6 @@
 template <typename CompressionScheme, typename TObject, typename Subclass>
 void OffHeapCompressedObjectSlotBase<CompressionScheme, TObject, Subclass>::
     Release_CompareAndSwap(TObject old, TObject target) const {
->>>>>>> 626889fb
   Tagged_t old_ptr = CompressionScheme::CompressObject(old.ptr());
   Tagged_t target_ptr = CompressionScheme::CompressObject(target.ptr());
   AsAtomicTagged::Release_CompareAndSwap(TSlotBase::location(), old_ptr,
