// Copyright 2020 the V8 project authors. All rights reserved.
// Use of this source code is governed by a BSD-style license that can be
// found in the LICENSE file.

#ifndef V8_OBJECTS_JS_FUNCTION_H_
#define V8_OBJECTS_JS_FUNCTION_H_

#include <optional>

#include "src/objects/code-kind.h"
#include "src/objects/js-objects.h"

// Has to be the last include (doesn't have include guards):
#include "src/objects/object-macros.h"

namespace v8::internal {

class AbstractCode;
class ClosureFeedbackCellArray;

#include "torque-generated/src/objects/js-function-tq.inc"

// An abstract superclass for classes representing JavaScript function values.
// It doesn't carry any functionality but allows function classes to be
// identified in the type system.
class JSFunctionOrBoundFunctionOrWrappedFunction
    : public TorqueGeneratedJSFunctionOrBoundFunctionOrWrappedFunction<
          JSFunctionOrBoundFunctionOrWrappedFunction, JSObject> {
 public:
  static const int kLengthDescriptorIndex = 0;
  static const int kNameDescriptorIndex = 1;

  // https://tc39.es/proposal-shadowrealm/#sec-copynameandlength
  static Maybe<bool> CopyNameAndLength(
      Isolate* isolate,
<<<<<<< HEAD
      Handle<JSFunctionOrBoundFunctionOrWrappedFunction> function,
      Handle<JSReceiver> target, Handle<String> prefix, int arg_count);
=======
      DirectHandle<JSFunctionOrBoundFunctionOrWrappedFunction> function,
      DirectHandle<JSReceiver> target, DirectHandle<String> prefix,
      int arg_count);
>>>>>>> 626889fb

  static_assert(kHeaderSize == JSObject::kHeaderSize);
  TQ_OBJECT_CONSTRUCTORS(JSFunctionOrBoundFunctionOrWrappedFunction)
};

// JSBoundFunction describes a bound function exotic object.
class JSBoundFunction
    : public TorqueGeneratedJSBoundFunction<
          JSBoundFunction, JSFunctionOrBoundFunctionOrWrappedFunction> {
 public:
  static MaybeHandle<String> GetName(Isolate* isolate,
                                     DirectHandle<JSBoundFunction> function);
  static Maybe<int> GetLength(Isolate* isolate,
<<<<<<< HEAD
                              Handle<JSBoundFunction> function);
=======
                              DirectHandle<JSBoundFunction> function);
>>>>>>> 626889fb

  // Dispatched behavior.
  DECL_PRINTER(JSBoundFunction)
  DECL_VERIFIER(JSBoundFunction)

  // The bound function's string representation implemented according
  // to ES6 section 19.2.3.5 Function.prototype.toString ( ).
  static DirectHandle<String> ToString(Isolate* isolate,
                                       DirectHandle<JSBoundFunction> function);

  TQ_OBJECT_CONSTRUCTORS(JSBoundFunction)
};

// JSWrappedFunction describes a wrapped function exotic object.
class JSWrappedFunction
    : public TorqueGeneratedJSWrappedFunction<
          JSWrappedFunction, JSFunctionOrBoundFunctionOrWrappedFunction> {
 public:
  static MaybeHandle<String> GetName(Isolate* isolate,
<<<<<<< HEAD
                                     Handle<JSWrappedFunction> function);
  static Maybe<int> GetLength(Isolate* isolate,
                              Handle<JSWrappedFunction> function);
  // https://tc39.es/proposal-shadowrealm/#sec-wrappedfunctioncreate
  static MaybeHandle<Object> Create(Isolate* isolate,
                                    Handle<NativeContext> creation_context,
                                    Handle<JSReceiver> value);
=======
                                     DirectHandle<JSWrappedFunction> function);
  static Maybe<int> GetLength(Isolate* isolate,
                              DirectHandle<JSWrappedFunction> function);
  // https://tc39.es/proposal-shadowrealm/#sec-wrappedfunctioncreate
  static MaybeDirectHandle<Object> Create(
      Isolate* isolate, DirectHandle<NativeContext> creation_context,
      DirectHandle<JSReceiver> value);
>>>>>>> 626889fb

  // Dispatched behavior.
  DECL_PRINTER(JSWrappedFunction)
  DECL_VERIFIER(JSWrappedFunction)

  // The wrapped function's string representation implemented according
  // to ES6 section 19.2.3.5 Function.prototype.toString ( ).
<<<<<<< HEAD
  static Handle<String> ToString(Handle<JSWrappedFunction> function);
=======
  static DirectHandle<String> ToString(
      Isolate* isolate, DirectHandle<JSWrappedFunction> function);
>>>>>>> 626889fb

  TQ_OBJECT_CONSTRUCTORS(JSWrappedFunction)
};

<<<<<<< HEAD
=======
enum class BudgetModification { kReduce, kRaise, kReset };

>>>>>>> 626889fb
// JSFunction describes JavaScript functions.
class JSFunction : public TorqueGeneratedJSFunction<
                       JSFunction, JSFunctionOrBoundFunctionOrWrappedFunction> {
 public:
  // [prototype_or_initial_map]:
<<<<<<< HEAD
  DECL_RELEASE_ACQUIRE_ACCESSORS(prototype_or_initial_map, HeapObject)

  // [shared]: The information about the function that can be shared by
  // instances.
  DECL_ACCESSORS(shared, SharedFunctionInfo)
  DECL_RELAXED_GETTER(shared, SharedFunctionInfo)
=======
  DECL_RELEASE_ACQUIRE_ACCESSORS(prototype_or_initial_map,
                                 Tagged<UnionOf<JSPrototype, Map, Hole>>)

  void TraceOptimizationStatus(const char* reason, ...);

  // [shared]: The information about the function that can be shared by
  // instances.
  DECL_ACCESSORS(shared, Tagged<SharedFunctionInfo>)
  DECL_RELAXED_GETTER(shared, Tagged<SharedFunctionInfo>)
>>>>>>> 626889fb

  // Fast binding requires length and name accessors.
  static const int kMinDescriptorsForFastBindAndWrap = 2;

  // [context]: The context for this function.
<<<<<<< HEAD
  inline Context context();
  DECL_RELAXED_GETTER(context, Context)
  inline bool has_context() const;
  using TorqueGeneratedClass::context;
  using TorqueGeneratedClass::set_context;
  DECL_RELEASE_ACQUIRE_ACCESSORS(context, Context)
  inline JSGlobalProxy global_proxy();
  inline NativeContext native_context();
  inline int length();

  static Handle<String> GetName(Isolate* isolate, Handle<JSFunction> function);
=======
  inline Tagged<Context> context();
  DECL_RELAXED_GETTER(context, Tagged<Context>)
  inline bool has_context() const;
  using TorqueGeneratedClass::context;
  using TorqueGeneratedClass::set_context;
  DECL_RELEASE_ACQUIRE_ACCESSORS(context, Tagged<Context>)
  inline Tagged<JSGlobalProxy> global_proxy();
  inline Tagged<NativeContext> native_context();
  inline int length();

  static Handle<String> GetName(Isolate* isolate,
                                DirectHandle<JSFunction> function);
>>>>>>> 626889fb

  // [code]: The generated code object for this function.  Executed
  // when the function is invoked, e.g. foo() or new foo(). See
  // [[Call]] and [[Construct]] description in ECMA-262, section
  // 8.6.2, page 27.
  // Release/Acquire accessors are used when storing a newly-created
  // optimized code object, or when reading from the background thread.
  // Storing a builtin doesn't require release semantics because these objects
  // are fully initialized.
<<<<<<< HEAD
  DECL_ACCESSORS(code, Code)
  DECL_RELEASE_ACQUIRE_ACCESSORS(code, Code)

  // Returns the address of the function code's instruction start.
  inline Address instruction_start() const;

  // Get the abstract code associated with the function, which will either be
  // a InstructionStream object or a BytecodeArray.
  template <typename IsolateT>
  inline AbstractCode abstract_code(IsolateT* isolate);
=======
  DECL_TRUSTED_POINTER_GETTERS(code, Code)

  inline void UpdateOptimizedCode(
      Isolate* isolate, Tagged<Code> code,
      WriteBarrierMode mode = WriteBarrierMode::UPDATE_WRITE_BARRIER);
  inline void UpdateCode(
      Isolate* isolate, Tagged<Code> code,
      WriteBarrierMode mode = WriteBarrierMode::UPDATE_WRITE_BARRIER);
  inline void UpdateCodeKeepTieringRequests(
      Isolate* isolate, Tagged<Code> code,
      WriteBarrierMode mode = WriteBarrierMode::UPDATE_WRITE_BARRIER);

  // Returns the raw content of the Code field. When reading from a background
  // thread, the code field may still be uninitialized, in which case the field
  // contains Smi::zero().
  inline Tagged<Object> raw_code(IsolateForSandbox isolate) const;
  inline Tagged<Object> raw_code(IsolateForSandbox isolate,
                                 AcquireLoadTag) const;

  // Returns the address of the function code's instruction start.
  inline Address instruction_start(IsolateForSandbox isolate) const;

  // Get the abstract code associated with the function, which will either be
  // an InstructionStream object or a BytecodeArray.
  template <typename IsolateT>
  inline Tagged<AbstractCode> abstract_code(IsolateT* isolate);

#ifdef V8_ENABLE_LEAPTIERING
  static inline JSDispatchHandle AllocateDispatchHandle(
      Handle<JSFunction> function, Isolate* isolate, uint16_t parameter_count,
      DirectHandle<Code> code,
      WriteBarrierMode mode = WriteBarrierMode::UPDATE_WRITE_BARRIER);
  inline void clear_dispatch_handle();
  inline JSDispatchHandle dispatch_handle() const;
  inline JSDispatchHandle dispatch_handle(AcquireLoadTag) const;
  inline void set_dispatch_handle(
      JSDispatchHandle handle,
      WriteBarrierMode mode = WriteBarrierMode::UPDATE_WRITE_BARRIER);
#endif  // V8_ENABLE_LEAPTIERING
>>>>>>> 626889fb

  // The predicates for querying code kinds related to this function have
  // specific terminology:
  //
  // - Attached: all code kinds that are directly attached to this JSFunction
  //   object.
  // - Available: all code kinds that are either attached or available through
  //   indirect means such as the feedback vector's optimized code cache.
  // - Active: the single code kind that would be executed if this function
  //   were called in its current state. Note that there may not be an active
  //   code kind if the function is not compiled. Also, asm/wasm functions are
  //   currently not supported.
  //
  // Note: code objects that are marked_for_deoptimization are not part of the
  // attached/available/active sets. This is because the JSFunction might have
  // been already deoptimized but its code() still needs to be unlinked, which
  // will happen on its next activation.

<<<<<<< HEAD
  bool HasAvailableHigherTierCodeThan(CodeKind kind) const;
  // As above but only considers available code kinds passing the filter mask.
  bool HasAvailableHigherTierCodeThanWithFilter(CodeKind kind,
                                                CodeKinds filter_mask) const;

  // True, iff any generated code kind is attached/available to this function.
  V8_EXPORT_PRIVATE bool HasAttachedOptimizedCode() const;
  bool HasAvailableOptimizedCode() const;

  bool HasAttachedCodeKind(CodeKind kind) const;
  bool HasAvailableCodeKind(CodeKind kind) const;

  base::Optional<CodeKind> GetActiveTier() const;
  V8_EXPORT_PRIVATE bool ActiveTierIsIgnition() const;
  bool ActiveTierIsBaseline() const;
  bool ActiveTierIsMaglev() const;
  bool ActiveTierIsTurbofan() const;
=======
  bool HasAvailableHigherTierCodeThan(IsolateForSandbox isolate,
                                      CodeKind kind) const;
  // As above but only considers available code kinds passing the filter mask.
  bool HasAvailableHigherTierCodeThanWithFilter(IsolateForSandbox isolate,
                                                CodeKind kind,
                                                CodeKinds filter_mask) const;

  // True, iff any generated code kind is attached/available to this function.
  V8_EXPORT_PRIVATE bool HasAttachedOptimizedCode(
      IsolateForSandbox isolate) const;
  bool HasAvailableOptimizedCode(IsolateForSandbox isolate) const;

  bool HasAttachedCodeKind(IsolateForSandbox isolate, CodeKind kind) const;
  bool HasAvailableCodeKind(IsolateForSandbox isolate, CodeKind kind) const;

  std::optional<CodeKind> GetActiveTier(IsolateForSandbox isolate) const;
  V8_EXPORT_PRIVATE bool ActiveTierIsIgnition(IsolateForSandbox isolate) const;
  bool ActiveTierIsBaseline(IsolateForSandbox isolate) const;
  bool ActiveTierIsMaglev(IsolateForSandbox isolate) const;
  bool ActiveTierIsTurbofan(IsolateForSandbox isolate) const;
>>>>>>> 626889fb

  // Similar to SharedFunctionInfo::CanDiscardCompiled. Returns true, if the
  // attached code can be recreated at a later point by replacing it with
  // CompileLazy.
<<<<<<< HEAD
  bool CanDiscardCompiled() const;

  // Tells whether function's code object checks its tiering state (some code
  // kinds, e.g. TURBOFAN, ignore the tiering state).
  inline bool ChecksTieringState();

  inline TieringState tiering_state() const;
  inline void set_tiering_state(TieringState state);
  inline void reset_tiering_state();

  // Mark this function for lazy recompilation. The function will be recompiled
  // the next time it is executed.
  void MarkForOptimization(Isolate* isolate, CodeKind target_kind,
                           ConcurrencyMode mode);

  inline TieringState osr_tiering_state();
  inline void set_osr_tiering_state(TieringState marker);

  // Sets the interrupt budget based on whether the function has a feedback
  // vector and any optimized code.
  void SetInterruptBudget(Isolate* isolate);
=======
  bool CanDiscardCompiled(IsolateForSandbox isolate) const;

  // Tells whether function's code object checks its tiering state (some code
  // kinds, e.g. TURBOFAN, ignore the tiering state).
  inline bool ChecksTieringState(IsolateForSandbox isolate);

#ifndef V8_ENABLE_LEAPTIERING
  inline TieringState tiering_state() const;
#endif  // !V8_ENABLE_LEAPTIERING

  // Tiering up a function happens as follows:
  // 1. RequestOptimization is called
  //    -> From now on `IsOptimizationRequested` and also
  //    `IsTieringRequestedOrInProgress` return true.
  // 2. On the next function invocation the optimization is triggered. While the
  //    optimization progresses in the background both
  //    `IsTieringRequestedOrInProgress` and `tiering_in_progress` return
  //    true. It also means the optimization is no longer requested (i.e.,
  //    `IsOptimizationRequested` returns false).
  // 3. Once the compilation job is finalized the functions code is installed
  //    via `UpdateCode` and any remaining flags cleared by
  //    `ResetTieringRequests`.
  // NB: Osr tiering state is tracked separately from these.

  // Mark this function for optimization. The function will be recompiled
  // the next time it is executed.
  void RequestOptimization(Isolate* isolate, CodeKind target_kind,
                           ConcurrencyMode mode = ConcurrencyMode::kConcurrent);

  inline bool IsLoggingRequested(Isolate* isolate) const;
  inline bool IsOptimizationRequested(Isolate* isolate) const;
  inline bool IsMaglevRequested(Isolate* isolate) const;
  inline bool IsTurbofanRequested(Isolate* isolate) const;
  V8_INLINE std::optional<CodeKind> GetRequestedOptimizationIfAny(
      Isolate* isolate,
      ConcurrencyMode mode = ConcurrencyMode::kConcurrent) const;

  inline bool tiering_in_progress() const;
  // NB: Tiering includes Optimization and Logging requests.
  inline bool IsTieringRequestedOrInProgress() const;

  inline void SetTieringInProgress(
      Isolate* isolate, bool in_progress,
      BytecodeOffset osr_offset = BytecodeOffset::None());
  inline void ResetTieringRequests();

  inline bool osr_tiering_in_progress();

  // Sets the interrupt budget based on whether the function has a feedback
  // vector and any optimized code.
  void SetInterruptBudget(Isolate* isolate, BudgetModification kind,
                          std::optional<CodeKind> override_active_tier = {});
>>>>>>> 626889fb

  // If slack tracking is active, it computes instance size of the initial map
  // with minimum permissible object slack.  If it is not active, it simply
  // returns the initial map's instance size.
  int ComputeInstanceSizeWithMinSlack(Isolate* isolate);

  // Completes inobject slack tracking on initial map if it is active.
  inline void CompleteInobjectSlackTrackingIfActive(Isolate* isolate);

  // [raw_feedback_cell]: Gives raw access to the FeedbackCell used to hold the
  /// FeedbackVector eventually. Generally this shouldn't be used to get the
  // feedback_vector, instead use feedback_vector() which correctly deals with
  // the JSFunction's bytecode being flushed.
  DECL_ACCESSORS(raw_feedback_cell, Tagged<FeedbackCell>)

  // [raw_feedback_cell] (synchronized version) When this is initialized from a
  // newly allocated object (instead of a root sentinel), it should
  // be written with release store semantics.
  DECL_RELEASE_ACQUIRE_ACCESSORS(raw_feedback_cell, Tagged<FeedbackCell>)

  // [raw_feedback_cell] (synchronized version) When this is initialized from a
  // newly allocated object (instead of a root sentinel), it should
  // be written with release store semantics.
  DECL_RELEASE_ACQUIRE_ACCESSORS(raw_feedback_cell, FeedbackCell)

  // Functions related to feedback vector. feedback_vector() can be used once
  // the function has feedback vectors allocated. feedback vectors may not be
  // available after compile when lazily allocating feedback vectors.
<<<<<<< HEAD
  DECL_GETTER(feedback_vector, FeedbackVector)
  DECL_GETTER(has_feedback_vector, bool)
  V8_EXPORT_PRIVATE static void EnsureFeedbackVector(
      Isolate* isolate, Handle<JSFunction> function,
      IsCompiledScope* compiled_scope);
  static void CreateAndAttachFeedbackVector(Isolate* isolate,
                                            Handle<JSFunction> function,
=======
  DECL_GETTER(feedback_vector, Tagged<FeedbackVector>)
  DECL_GETTER(has_feedback_vector, bool)
  V8_EXPORT_PRIVATE static void EnsureFeedbackVector(
      Isolate* isolate, DirectHandle<JSFunction> function,
      IsCompiledScope* compiled_scope);
  static void CreateAndAttachFeedbackVector(Isolate* isolate,
                                            DirectHandle<JSFunction> function,
>>>>>>> 626889fb
                                            IsCompiledScope* compiled_scope);

  // Functions related to closure feedback cell array that holds feedback cells
  // used to create closures from this function. We allocate closure feedback
  // cell arrays after compile, when we want to allocate feedback vectors
  // lazily.
  inline bool has_closure_feedback_cell_array() const;
<<<<<<< HEAD
  inline ClosureFeedbackCellArray closure_feedback_cell_array() const;
  static void EnsureClosureFeedbackCellArray(
      Handle<JSFunction> function, bool reset_budget_for_feedback_allocation);
=======
  inline Tagged<ClosureFeedbackCellArray> closure_feedback_cell_array() const;
  static void EnsureClosureFeedbackCellArray(Isolate* isolate,
                                             DirectHandle<JSFunction> function);
>>>>>>> 626889fb

  // Initializes the feedback cell of |function|. In lite mode, this would be
  // initialized to the closure feedback cell array that holds the feedback
  // cells for create closure calls from this function. In the regular mode,
  // this allocates feedback vector.
<<<<<<< HEAD
  static void InitializeFeedbackCell(Handle<JSFunction> function,
=======
  static void InitializeFeedbackCell(Isolate* isolate,
                                     DirectHandle<JSFunction> function,
>>>>>>> 626889fb
                                     IsCompiledScope* compiled_scope,
                                     bool reset_budget_for_feedback_allocation);

  // Unconditionally clear the type feedback vector, even those that we usually
  // keep (e.g.: BinaryOp feedback).
<<<<<<< HEAD
  void ClearAllTypeFeedbackInfoForTesting();

  // Resets function to clear compiled data after bytecode has been flushed.
  inline bool NeedsResetDueToFlushedBytecode();
  inline void ResetIfCodeFlushed(
      base::Optional<std::function<void(HeapObject object, ObjectSlot slot,
                                        HeapObject target)>>
          gc_notify_updated_slot = base::nullopt);
=======
  void ClearAllTypeFeedbackInfoForTesting(Isolate* isolate);

  // Resets function to clear compiled data after bytecode has been flushed.
  inline bool NeedsResetDueToFlushedBytecode(Isolate* isolate);
  inline void ResetIfCodeFlushed(
      Isolate* isolate,
      std::optional<
          std::function<void(Tagged<HeapObject> object, ObjectSlot slot,
                             Tagged<HeapObject> target)>>
          gc_notify_updated_slot = std::nullopt);

  // Returns if the closure's code field has to be updated because it has
  // stale baseline code.
  inline bool NeedsResetDueToFlushedBaselineCode(IsolateForSandbox isolate);

  // Returns if baseline code is a candidate for flushing. This method is called
  // from concurrent marking so we should be careful when accessing data fields.
  inline bool ShouldFlushBaselineCode(
      base::EnumSet<CodeFlushMode> code_flush_mode);
>>>>>>> 626889fb

  // Returns if the closure's code field has to be updated because it has
  // stale baseline code.
  inline bool NeedsResetDueToFlushedBaselineCode();

  // Returns if baseline code is a candidate for flushing. This method is called
  // from concurrent marking so we should be careful when accessing data fields.
  inline bool ShouldFlushBaselineCode(
      base::EnumSet<CodeFlushMode> code_flush_mode);

  DECL_GETTER(has_prototype_slot, bool)

  // The initial map for an object created by this constructor.
  DECL_GETTER(initial_map, Tagged<Map>)

  static void SetInitialMap(Isolate* isolate, DirectHandle<JSFunction> function,
                            DirectHandle<Map> map,
                            DirectHandle<JSPrototype> prototype);
  static void SetInitialMap(Isolate* isolate, DirectHandle<JSFunction> function,
                            DirectHandle<Map> map,
                            DirectHandle<JSPrototype> prototype,
                            DirectHandle<JSFunction> constructor);

<<<<<<< HEAD
  static void SetInitialMap(Isolate* isolate, Handle<JSFunction> function,
                            Handle<Map> map, Handle<HeapObject> prototype);
  static void SetInitialMap(Isolate* isolate, Handle<JSFunction> function,
                            Handle<Map> map, Handle<HeapObject> prototype,
                            Handle<HeapObject> constructor);
=======
>>>>>>> 626889fb
  DECL_GETTER(has_initial_map, bool)
  V8_EXPORT_PRIVATE static void EnsureHasInitialMap(
      Isolate* isolate, DirectHandle<JSFunction> function);

  // Creates a map that matches the constructor's initial map, but with
  // [[prototype]] being new.target.prototype. Because new.target can be a
  // JSProxy, this can call back into JavaScript.
  V8_EXPORT_PRIVATE static V8_WARN_UNUSED_RESULT MaybeHandle<Map> GetDerivedMap(
<<<<<<< HEAD
      Isolate* isolate, Handle<JSFunction> constructor,
      Handle<JSReceiver> new_target);
=======
      Isolate* isolate, DirectHandle<JSFunction> constructor,
      DirectHandle<JSReceiver> new_target);

  // Like GetDerivedMap, but returns a map with a RAB / GSAB ElementsKind.
  static V8_WARN_UNUSED_RESULT MaybeDirectHandle<Map>
  GetDerivedRabGsabTypedArrayMap(Isolate* isolate,
                                 DirectHandle<JSFunction> constructor,
                                 DirectHandle<JSReceiver> new_target);

  // Like GetDerivedMap, but can be used for DataViews for retrieving / creating
  // a map with a JS_RAB_GSAB_DATA_VIEW instance type.
  static V8_WARN_UNUSED_RESULT MaybeDirectHandle<Map>
  GetDerivedRabGsabDataViewMap(Isolate* isolate,
                               DirectHandle<JSReceiver> new_target);
>>>>>>> 626889fb

  // Like GetDerivedMap, but returns a map with a RAB / GSAB ElementsKind.
  static V8_WARN_UNUSED_RESULT MaybeHandle<Map> GetDerivedRabGsabTypedArrayMap(
      Isolate* isolate, Handle<JSFunction> constructor,
      Handle<JSReceiver> new_target);

  // Like GetDerivedMap, but can be used for DataViews for retrieving / creating
  // a map with a JS_RAB_GSAB_DATA_VIEW instance type.
  static V8_WARN_UNUSED_RESULT MaybeHandle<Map> GetDerivedRabGsabDataViewMap(
      Isolate* isolate, Handle<JSReceiver> new_target);

  // Get and set the prototype property on a JSFunction. If the
  // function has an initial map the prototype is set on the initial
  // map. Otherwise, the prototype is put in the initial map field
  // until an initial map is needed.
  DECL_GETTER(has_prototype, bool)
  DECL_GETTER(has_instance_prototype, bool)
  DECL_GETTER(prototype, Tagged<Object>)
  DECL_GETTER(instance_prototype, Tagged<JSPrototype>)
  DECL_GETTER(has_prototype_property, bool)
  DECL_GETTER(PrototypeRequiresRuntimeLookup, bool)
  static void SetPrototype(Isolate* isolate, DirectHandle<JSFunction> function,
                           DirectHandle<Object> value);

  // Returns if this function has been compiled to native code yet.
  inline bool is_compiled(IsolateForSandbox isolate) const;

  static int GetHeaderSize(bool function_has_prototype_slot) {
    return function_has_prototype_slot ? JSFunction::kSizeWithPrototype
                                       : JSFunction::kSizeWithoutPrototype;
  }

  std::unique_ptr<char[]> DebugNameCStr();
  void PrintName(FILE* out = stdout);

  // Calculate the instance size and in-object properties count.
  // {CalculateExpectedNofProperties} can trigger compilation.
  static V8_WARN_UNUSED_RESULT int CalculateExpectedNofProperties(
      Isolate* isolate, DirectHandle<JSFunction> function);
  static void CalculateInstanceSizeHelper(InstanceType instance_type,
                                          bool has_prototype_slot,
                                          int requested_embedder_fields,
                                          int requested_in_object_properties,
                                          int* instance_size,
                                          int* in_object_properties);

  // Dispatched behavior.
  DECL_PRINTER(JSFunction)
  DECL_VERIFIER(JSFunction)

<<<<<<< HEAD
  static Handle<String> GetName(Handle<JSFunction> function);
=======
  static DirectHandle<String> GetName(DirectHandle<JSFunction> function);
>>>>>>> 626889fb

  // ES6 section 9.2.11 SetFunctionName
  // Because of the way this abstract operation is used in the spec,
  // it should never fail, but in practice it will fail if the generated
  // function name's length exceeds String::kMaxLength.
  static V8_WARN_UNUSED_RESULT bool SetName(Isolate* isolate,
                                            DirectHandle<JSFunction> function,
                                            DirectHandle<Name> name,
                                            DirectHandle<String> prefix);

  // The function's name if it is configured, otherwise shared function info
  // debug name.
  static DirectHandle<String> GetDebugName(Isolate* isolate,
                                           DirectHandle<JSFunction> function);

  // The function's string representation implemented according to
  // ES6 section 19.2.3.5 Function.prototype.toString ( ).
<<<<<<< HEAD
  static Handle<String> ToString(Handle<JSFunction> function);

  class BodyDescriptor;
=======
  static DirectHandle<String> ToString(Isolate* isolate,
                                       DirectHandle<JSFunction> function);

  class BodyDescriptor;

  // Returns the set of code kinds of compilation artifacts (bytecode,
  // generated code) attached to this JSFunction.
  // Note that attached code objects that are marked_for_deoptimization are not
  // included in this set.
  // Also considers locations outside of this JSFunction. For example the
  // optimized code cache slot in the feedback vector, and the shared function
  // info.
  CodeKinds GetAvailableCodeKinds(IsolateForSandbox isolate) const;
>>>>>>> 626889fb

 private:
  // JSFunction doesn't have a fixed header size:
  // Hide TorqueGeneratedClass::kHeaderSize to avoid confusion.
  static const int kHeaderSize;

<<<<<<< HEAD
  // Hide generated accessors; custom accessors are called "shared".
  DECL_ACCESSORS(shared_function_info, SharedFunctionInfo)

  // Hide generated accessors; custom accessors are called "raw_feedback_cell".
  DECL_ACCESSORS(feedback_cell, FeedbackCell)
=======
#ifndef V8_ENABLE_LEAPTIERING
  inline void set_tiering_state(IsolateForSandbox isolate, TieringState state);
#endif  // !V8_ENABLE_LEAPTIERING

  inline void UpdateCodeImpl(Isolate* isolate, Tagged<Code> code,
                             WriteBarrierMode mode, bool keep_tiering_request);

  // Updates the Code in this function's dispatch table entry.
  inline void UpdateDispatchEntry(
      Tagged<Code> new_code,
      WriteBarrierMode mode = WriteBarrierMode::UPDATE_WRITE_BARRIER);
  inline void UpdateDispatchEntryKeepTieringRequest(
      Tagged<Code> new_code,
      WriteBarrierMode mode = WriteBarrierMode::UPDATE_WRITE_BARRIER);

  // Hide generated accessors; custom accessors are called "shared".
  DECL_ACCESSORS(shared_function_info, Tagged<SharedFunctionInfo>)

  // Hide generated accessors; custom accessors are called "raw_feedback_cell".
  DECL_ACCESSORS(feedback_cell, Tagged<FeedbackCell>)
>>>>>>> 626889fb

  // Returns the set of code kinds of compilation artifacts (bytecode,
  // generated code) attached to this JSFunction.
  // Note that attached code objects that are marked_for_deoptimization are not
  // included in this set.
  // TODO(jgruber): Currently at most one code kind can be attached. Consider
  // adding a NOT_COMPILED kind and changing this function to simply return the
  // kind if this becomes more convenient in the future.
  CodeKinds GetAttachedCodeKinds(IsolateForSandbox isolate) const;

 public:
  static constexpr int kSizeWithoutPrototype = kPrototypeOrInitialMapOffset;
  static constexpr int kSizeWithPrototype = TorqueGeneratedClass::kHeaderSize;

  TQ_OBJECT_CONSTRUCTORS(JSFunction)
};

}  // namespace v8::internal

#include "src/objects/object-macros-undef.h"

#endif  // V8_OBJECTS_JS_FUNCTION_H_<|MERGE_RESOLUTION|>--- conflicted
+++ resolved
@@ -33,14 +33,9 @@
   // https://tc39.es/proposal-shadowrealm/#sec-copynameandlength
   static Maybe<bool> CopyNameAndLength(
       Isolate* isolate,
-<<<<<<< HEAD
-      Handle<JSFunctionOrBoundFunctionOrWrappedFunction> function,
-      Handle<JSReceiver> target, Handle<String> prefix, int arg_count);
-=======
       DirectHandle<JSFunctionOrBoundFunctionOrWrappedFunction> function,
       DirectHandle<JSReceiver> target, DirectHandle<String> prefix,
       int arg_count);
->>>>>>> 626889fb
 
   static_assert(kHeaderSize == JSObject::kHeaderSize);
   TQ_OBJECT_CONSTRUCTORS(JSFunctionOrBoundFunctionOrWrappedFunction)
@@ -54,11 +49,7 @@
   static MaybeHandle<String> GetName(Isolate* isolate,
                                      DirectHandle<JSBoundFunction> function);
   static Maybe<int> GetLength(Isolate* isolate,
-<<<<<<< HEAD
-                              Handle<JSBoundFunction> function);
-=======
                               DirectHandle<JSBoundFunction> function);
->>>>>>> 626889fb
 
   // Dispatched behavior.
   DECL_PRINTER(JSBoundFunction)
@@ -78,15 +69,6 @@
           JSWrappedFunction, JSFunctionOrBoundFunctionOrWrappedFunction> {
  public:
   static MaybeHandle<String> GetName(Isolate* isolate,
-<<<<<<< HEAD
-                                     Handle<JSWrappedFunction> function);
-  static Maybe<int> GetLength(Isolate* isolate,
-                              Handle<JSWrappedFunction> function);
-  // https://tc39.es/proposal-shadowrealm/#sec-wrappedfunctioncreate
-  static MaybeHandle<Object> Create(Isolate* isolate,
-                                    Handle<NativeContext> creation_context,
-                                    Handle<JSReceiver> value);
-=======
                                      DirectHandle<JSWrappedFunction> function);
   static Maybe<int> GetLength(Isolate* isolate,
                               DirectHandle<JSWrappedFunction> function);
@@ -94,7 +76,6 @@
   static MaybeDirectHandle<Object> Create(
       Isolate* isolate, DirectHandle<NativeContext> creation_context,
       DirectHandle<JSReceiver> value);
->>>>>>> 626889fb
 
   // Dispatched behavior.
   DECL_PRINTER(JSWrappedFunction)
@@ -102,34 +83,19 @@
 
   // The wrapped function's string representation implemented according
   // to ES6 section 19.2.3.5 Function.prototype.toString ( ).
-<<<<<<< HEAD
-  static Handle<String> ToString(Handle<JSWrappedFunction> function);
-=======
   static DirectHandle<String> ToString(
       Isolate* isolate, DirectHandle<JSWrappedFunction> function);
->>>>>>> 626889fb
 
   TQ_OBJECT_CONSTRUCTORS(JSWrappedFunction)
 };
 
-<<<<<<< HEAD
-=======
 enum class BudgetModification { kReduce, kRaise, kReset };
 
->>>>>>> 626889fb
 // JSFunction describes JavaScript functions.
 class JSFunction : public TorqueGeneratedJSFunction<
                        JSFunction, JSFunctionOrBoundFunctionOrWrappedFunction> {
  public:
   // [prototype_or_initial_map]:
-<<<<<<< HEAD
-  DECL_RELEASE_ACQUIRE_ACCESSORS(prototype_or_initial_map, HeapObject)
-
-  // [shared]: The information about the function that can be shared by
-  // instances.
-  DECL_ACCESSORS(shared, SharedFunctionInfo)
-  DECL_RELAXED_GETTER(shared, SharedFunctionInfo)
-=======
   DECL_RELEASE_ACQUIRE_ACCESSORS(prototype_or_initial_map,
                                  Tagged<UnionOf<JSPrototype, Map, Hole>>)
 
@@ -139,25 +105,11 @@
   // instances.
   DECL_ACCESSORS(shared, Tagged<SharedFunctionInfo>)
   DECL_RELAXED_GETTER(shared, Tagged<SharedFunctionInfo>)
->>>>>>> 626889fb
 
   // Fast binding requires length and name accessors.
   static const int kMinDescriptorsForFastBindAndWrap = 2;
 
   // [context]: The context for this function.
-<<<<<<< HEAD
-  inline Context context();
-  DECL_RELAXED_GETTER(context, Context)
-  inline bool has_context() const;
-  using TorqueGeneratedClass::context;
-  using TorqueGeneratedClass::set_context;
-  DECL_RELEASE_ACQUIRE_ACCESSORS(context, Context)
-  inline JSGlobalProxy global_proxy();
-  inline NativeContext native_context();
-  inline int length();
-
-  static Handle<String> GetName(Isolate* isolate, Handle<JSFunction> function);
-=======
   inline Tagged<Context> context();
   DECL_RELAXED_GETTER(context, Tagged<Context>)
   inline bool has_context() const;
@@ -170,7 +122,6 @@
 
   static Handle<String> GetName(Isolate* isolate,
                                 DirectHandle<JSFunction> function);
->>>>>>> 626889fb
 
   // [code]: The generated code object for this function.  Executed
   // when the function is invoked, e.g. foo() or new foo(). See
@@ -180,18 +131,6 @@
   // optimized code object, or when reading from the background thread.
   // Storing a builtin doesn't require release semantics because these objects
   // are fully initialized.
-<<<<<<< HEAD
-  DECL_ACCESSORS(code, Code)
-  DECL_RELEASE_ACQUIRE_ACCESSORS(code, Code)
-
-  // Returns the address of the function code's instruction start.
-  inline Address instruction_start() const;
-
-  // Get the abstract code associated with the function, which will either be
-  // a InstructionStream object or a BytecodeArray.
-  template <typename IsolateT>
-  inline AbstractCode abstract_code(IsolateT* isolate);
-=======
   DECL_TRUSTED_POINTER_GETTERS(code, Code)
 
   inline void UpdateOptimizedCode(
@@ -231,7 +170,6 @@
       JSDispatchHandle handle,
       WriteBarrierMode mode = WriteBarrierMode::UPDATE_WRITE_BARRIER);
 #endif  // V8_ENABLE_LEAPTIERING
->>>>>>> 626889fb
 
   // The predicates for querying code kinds related to this function have
   // specific terminology:
@@ -250,25 +188,6 @@
   // been already deoptimized but its code() still needs to be unlinked, which
   // will happen on its next activation.
 
-<<<<<<< HEAD
-  bool HasAvailableHigherTierCodeThan(CodeKind kind) const;
-  // As above but only considers available code kinds passing the filter mask.
-  bool HasAvailableHigherTierCodeThanWithFilter(CodeKind kind,
-                                                CodeKinds filter_mask) const;
-
-  // True, iff any generated code kind is attached/available to this function.
-  V8_EXPORT_PRIVATE bool HasAttachedOptimizedCode() const;
-  bool HasAvailableOptimizedCode() const;
-
-  bool HasAttachedCodeKind(CodeKind kind) const;
-  bool HasAvailableCodeKind(CodeKind kind) const;
-
-  base::Optional<CodeKind> GetActiveTier() const;
-  V8_EXPORT_PRIVATE bool ActiveTierIsIgnition() const;
-  bool ActiveTierIsBaseline() const;
-  bool ActiveTierIsMaglev() const;
-  bool ActiveTierIsTurbofan() const;
-=======
   bool HasAvailableHigherTierCodeThan(IsolateForSandbox isolate,
                                       CodeKind kind) const;
   // As above but only considers available code kinds passing the filter mask.
@@ -289,34 +208,10 @@
   bool ActiveTierIsBaseline(IsolateForSandbox isolate) const;
   bool ActiveTierIsMaglev(IsolateForSandbox isolate) const;
   bool ActiveTierIsTurbofan(IsolateForSandbox isolate) const;
->>>>>>> 626889fb
 
   // Similar to SharedFunctionInfo::CanDiscardCompiled. Returns true, if the
   // attached code can be recreated at a later point by replacing it with
   // CompileLazy.
-<<<<<<< HEAD
-  bool CanDiscardCompiled() const;
-
-  // Tells whether function's code object checks its tiering state (some code
-  // kinds, e.g. TURBOFAN, ignore the tiering state).
-  inline bool ChecksTieringState();
-
-  inline TieringState tiering_state() const;
-  inline void set_tiering_state(TieringState state);
-  inline void reset_tiering_state();
-
-  // Mark this function for lazy recompilation. The function will be recompiled
-  // the next time it is executed.
-  void MarkForOptimization(Isolate* isolate, CodeKind target_kind,
-                           ConcurrencyMode mode);
-
-  inline TieringState osr_tiering_state();
-  inline void set_osr_tiering_state(TieringState marker);
-
-  // Sets the interrupt budget based on whether the function has a feedback
-  // vector and any optimized code.
-  void SetInterruptBudget(Isolate* isolate);
-=======
   bool CanDiscardCompiled(IsolateForSandbox isolate) const;
 
   // Tells whether function's code object checks its tiering state (some code
@@ -369,7 +264,6 @@
   // vector and any optimized code.
   void SetInterruptBudget(Isolate* isolate, BudgetModification kind,
                           std::optional<CodeKind> override_active_tier = {});
->>>>>>> 626889fb
 
   // If slack tracking is active, it computes instance size of the initial map
   // with minimum permissible object slack.  If it is not active, it simply
@@ -390,23 +284,9 @@
   // be written with release store semantics.
   DECL_RELEASE_ACQUIRE_ACCESSORS(raw_feedback_cell, Tagged<FeedbackCell>)
 
-  // [raw_feedback_cell] (synchronized version) When this is initialized from a
-  // newly allocated object (instead of a root sentinel), it should
-  // be written with release store semantics.
-  DECL_RELEASE_ACQUIRE_ACCESSORS(raw_feedback_cell, FeedbackCell)
-
   // Functions related to feedback vector. feedback_vector() can be used once
   // the function has feedback vectors allocated. feedback vectors may not be
   // available after compile when lazily allocating feedback vectors.
-<<<<<<< HEAD
-  DECL_GETTER(feedback_vector, FeedbackVector)
-  DECL_GETTER(has_feedback_vector, bool)
-  V8_EXPORT_PRIVATE static void EnsureFeedbackVector(
-      Isolate* isolate, Handle<JSFunction> function,
-      IsCompiledScope* compiled_scope);
-  static void CreateAndAttachFeedbackVector(Isolate* isolate,
-                                            Handle<JSFunction> function,
-=======
   DECL_GETTER(feedback_vector, Tagged<FeedbackVector>)
   DECL_GETTER(has_feedback_vector, bool)
   V8_EXPORT_PRIVATE static void EnsureFeedbackVector(
@@ -414,7 +294,6 @@
       IsCompiledScope* compiled_scope);
   static void CreateAndAttachFeedbackVector(Isolate* isolate,
                                             DirectHandle<JSFunction> function,
->>>>>>> 626889fb
                                             IsCompiledScope* compiled_scope);
 
   // Functions related to closure feedback cell array that holds feedback cells
@@ -422,41 +301,21 @@
   // cell arrays after compile, when we want to allocate feedback vectors
   // lazily.
   inline bool has_closure_feedback_cell_array() const;
-<<<<<<< HEAD
-  inline ClosureFeedbackCellArray closure_feedback_cell_array() const;
-  static void EnsureClosureFeedbackCellArray(
-      Handle<JSFunction> function, bool reset_budget_for_feedback_allocation);
-=======
   inline Tagged<ClosureFeedbackCellArray> closure_feedback_cell_array() const;
   static void EnsureClosureFeedbackCellArray(Isolate* isolate,
                                              DirectHandle<JSFunction> function);
->>>>>>> 626889fb
 
   // Initializes the feedback cell of |function|. In lite mode, this would be
   // initialized to the closure feedback cell array that holds the feedback
   // cells for create closure calls from this function. In the regular mode,
   // this allocates feedback vector.
-<<<<<<< HEAD
-  static void InitializeFeedbackCell(Handle<JSFunction> function,
-=======
   static void InitializeFeedbackCell(Isolate* isolate,
                                      DirectHandle<JSFunction> function,
->>>>>>> 626889fb
                                      IsCompiledScope* compiled_scope,
                                      bool reset_budget_for_feedback_allocation);
 
   // Unconditionally clear the type feedback vector, even those that we usually
   // keep (e.g.: BinaryOp feedback).
-<<<<<<< HEAD
-  void ClearAllTypeFeedbackInfoForTesting();
-
-  // Resets function to clear compiled data after bytecode has been flushed.
-  inline bool NeedsResetDueToFlushedBytecode();
-  inline void ResetIfCodeFlushed(
-      base::Optional<std::function<void(HeapObject object, ObjectSlot slot,
-                                        HeapObject target)>>
-          gc_notify_updated_slot = base::nullopt);
-=======
   void ClearAllTypeFeedbackInfoForTesting(Isolate* isolate);
 
   // Resets function to clear compiled data after bytecode has been flushed.
@@ -476,16 +335,6 @@
   // from concurrent marking so we should be careful when accessing data fields.
   inline bool ShouldFlushBaselineCode(
       base::EnumSet<CodeFlushMode> code_flush_mode);
->>>>>>> 626889fb
-
-  // Returns if the closure's code field has to be updated because it has
-  // stale baseline code.
-  inline bool NeedsResetDueToFlushedBaselineCode();
-
-  // Returns if baseline code is a candidate for flushing. This method is called
-  // from concurrent marking so we should be careful when accessing data fields.
-  inline bool ShouldFlushBaselineCode(
-      base::EnumSet<CodeFlushMode> code_flush_mode);
 
   DECL_GETTER(has_prototype_slot, bool)
 
@@ -500,14 +349,6 @@
                             DirectHandle<JSPrototype> prototype,
                             DirectHandle<JSFunction> constructor);
 
-<<<<<<< HEAD
-  static void SetInitialMap(Isolate* isolate, Handle<JSFunction> function,
-                            Handle<Map> map, Handle<HeapObject> prototype);
-  static void SetInitialMap(Isolate* isolate, Handle<JSFunction> function,
-                            Handle<Map> map, Handle<HeapObject> prototype,
-                            Handle<HeapObject> constructor);
-=======
->>>>>>> 626889fb
   DECL_GETTER(has_initial_map, bool)
   V8_EXPORT_PRIVATE static void EnsureHasInitialMap(
       Isolate* isolate, DirectHandle<JSFunction> function);
@@ -516,10 +357,6 @@
   // [[prototype]] being new.target.prototype. Because new.target can be a
   // JSProxy, this can call back into JavaScript.
   V8_EXPORT_PRIVATE static V8_WARN_UNUSED_RESULT MaybeHandle<Map> GetDerivedMap(
-<<<<<<< HEAD
-      Isolate* isolate, Handle<JSFunction> constructor,
-      Handle<JSReceiver> new_target);
-=======
       Isolate* isolate, DirectHandle<JSFunction> constructor,
       DirectHandle<JSReceiver> new_target);
 
@@ -534,17 +371,6 @@
   static V8_WARN_UNUSED_RESULT MaybeDirectHandle<Map>
   GetDerivedRabGsabDataViewMap(Isolate* isolate,
                                DirectHandle<JSReceiver> new_target);
->>>>>>> 626889fb
-
-  // Like GetDerivedMap, but returns a map with a RAB / GSAB ElementsKind.
-  static V8_WARN_UNUSED_RESULT MaybeHandle<Map> GetDerivedRabGsabTypedArrayMap(
-      Isolate* isolate, Handle<JSFunction> constructor,
-      Handle<JSReceiver> new_target);
-
-  // Like GetDerivedMap, but can be used for DataViews for retrieving / creating
-  // a map with a JS_RAB_GSAB_DATA_VIEW instance type.
-  static V8_WARN_UNUSED_RESULT MaybeHandle<Map> GetDerivedRabGsabDataViewMap(
-      Isolate* isolate, Handle<JSReceiver> new_target);
 
   // Get and set the prototype property on a JSFunction. If the
   // function has an initial map the prototype is set on the initial
@@ -585,11 +411,7 @@
   DECL_PRINTER(JSFunction)
   DECL_VERIFIER(JSFunction)
 
-<<<<<<< HEAD
-  static Handle<String> GetName(Handle<JSFunction> function);
-=======
   static DirectHandle<String> GetName(DirectHandle<JSFunction> function);
->>>>>>> 626889fb
 
   // ES6 section 9.2.11 SetFunctionName
   // Because of the way this abstract operation is used in the spec,
@@ -607,11 +429,6 @@
 
   // The function's string representation implemented according to
   // ES6 section 19.2.3.5 Function.prototype.toString ( ).
-<<<<<<< HEAD
-  static Handle<String> ToString(Handle<JSFunction> function);
-
-  class BodyDescriptor;
-=======
   static DirectHandle<String> ToString(Isolate* isolate,
                                        DirectHandle<JSFunction> function);
 
@@ -625,20 +442,12 @@
   // optimized code cache slot in the feedback vector, and the shared function
   // info.
   CodeKinds GetAvailableCodeKinds(IsolateForSandbox isolate) const;
->>>>>>> 626889fb
 
  private:
   // JSFunction doesn't have a fixed header size:
   // Hide TorqueGeneratedClass::kHeaderSize to avoid confusion.
   static const int kHeaderSize;
 
-<<<<<<< HEAD
-  // Hide generated accessors; custom accessors are called "shared".
-  DECL_ACCESSORS(shared_function_info, SharedFunctionInfo)
-
-  // Hide generated accessors; custom accessors are called "raw_feedback_cell".
-  DECL_ACCESSORS(feedback_cell, FeedbackCell)
-=======
 #ifndef V8_ENABLE_LEAPTIERING
   inline void set_tiering_state(IsolateForSandbox isolate, TieringState state);
 #endif  // !V8_ENABLE_LEAPTIERING
@@ -659,7 +468,6 @@
 
   // Hide generated accessors; custom accessors are called "raw_feedback_cell".
   DECL_ACCESSORS(feedback_cell, Tagged<FeedbackCell>)
->>>>>>> 626889fb
 
   // Returns the set of code kinds of compilation artifacts (bytecode,
   // generated code) attached to this JSFunction.
