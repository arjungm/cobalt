--- conflicted
+++ resolved
@@ -10,53 +10,17 @@
   // in a way that it gets the first scope type in line, see
   // Heap::CreateInitialMaps(). It's always guarded with the IsEmpty
   // bit, so it doesn't matter what scope type it gets.
-<<<<<<< HEAD
-=======
   SCRIPT_SCOPE,
   REPL_MODE_SCOPE,
->>>>>>> 626889fb
   CLASS_SCOPE,
   EVAL_SCOPE,
   FUNCTION_SCOPE,
   MODULE_SCOPE,
-<<<<<<< HEAD
-  SCRIPT_SCOPE,
-=======
->>>>>>> 626889fb
   CATCH_SCOPE,
   BLOCK_SCOPE,
   WITH_SCOPE,
   SHADOW_REALM_SCOPE
 }
-<<<<<<< HEAD
-
-extern enum VariableAllocationInfo extends uint32 {
-  NONE,
-  STACK,
-  CONTEXT,
-  UNUSED
-}
-
-extern enum VariableMode extends uint32 {
-  kLet,
-  kConst,
-  kVar,
-  kTemporary,
-  kDynamic,
-  kDynamicGlobal,
-  kDynamicLocal,
-  kPrivateMethod,
-  kPrivateSetterOnly,
-  kPrivateGetterOnly,
-  kPrivateGetterAndSetter
-}
-
-extern enum InitializationFlag extends uint32 {
-  kNeedsInitialization,
-  kCreatedInitialized
-}
-
-=======
 
 extern enum VariableAllocationInfo extends uint32 {
   NONE,
@@ -86,13 +50,12 @@
   kCreatedInitialized
 }
 
->>>>>>> 626889fb
 extern enum IsStaticFlag extends uint32 { kNotStatic, kStatic }
 
 extern enum MaybeAssignedFlag extends uint32 { kNotAssigned, kMaybeAssigned }
 
 // Properties of scopes.
-bitfield struct ScopeFlags extends uint31 {
+bitfield struct ScopeFlags extends uint32 {
   scope_type: ScopeType: 4 bit;
   sloppy_eval_can_extend_vars: bool: 1 bit;
   language_mode: LanguageMode: 1 bit;
@@ -117,11 +80,6 @@
   private_name_lookup_skips_outer_class: bool: 1 bit;
   // Indicates that the context has a context extension slot.
   has_context_extension_slot: bool: 1 bit;
-<<<<<<< HEAD
-  is_repl_mode_scope: bool: 1 bit;
-  has_locals_block_list: bool: 1 bit;
-  is_empty: bool: 1 bit;
-=======
   // Indicates that there are contexts with a context extension (meaningful
   // only for contexts with "sloppy_eval_can_extend_vars" flag set).
   some_context_has_extension: bool: 1 bit;
@@ -129,7 +87,6 @@
   is_empty: bool: 1 bit;
   is_wrapped_function: bool: 1 bit;
   has_context_cells: bool: 1 bit;
->>>>>>> 626889fb
 }
 
 struct PositionInfo {
@@ -161,14 +118,10 @@
 
 @generateBodyDescriptor
 extern class ScopeInfo extends HeapObject {
-<<<<<<< HEAD
-  const flags: SmiTagged<ScopeFlags>;
-=======
   @cppRelaxedLoad @cppRelaxedStore const flags: ScopeFlags;
 
   @if(TAGGED_SIZE_8_BYTES) optional_padding: uint32;
   @ifnot(TAGGED_SIZE_8_BYTES) optional_padding: void;
->>>>>>> 626889fb
 
   // The number of parameters. For non-function scopes this is 0.
   parameter_count: Smi;
@@ -177,8 +130,6 @@
   // context.
   const context_local_count: Smi;
 
-<<<<<<< HEAD
-=======
   // Contains two slots with a) the startPosition and b) the endPosition.
   position_info: PositionInfo;
 
@@ -188,7 +139,6 @@
   const module_variable_count?
       [flags.scope_type == ScopeType::MODULE_SCOPE]: Smi;
 
->>>>>>> 626889fb
   // Contains the names of inlined local variables and parameters that are
   // allocated in the context. They are stored in increasing order of the
   // context slot index starting with Context::MIN_CONTEXT_SLOTS.
@@ -207,14 +157,8 @@
 
   // If the scope is a class scope and it has static private methods that
   // may be accessed directly or through eval, one slot is reserved to hold
-<<<<<<< HEAD
-  // the offset in the field storage of the hash table (or the slot index if
-  // local names are inlined) for the class variable.
-  saved_class_variable_info?[flags.has_saved_class_variable]: Smi;
-=======
   // the name of the class variable or the slot index if locals are inlined.
   saved_class_variable_info?[flags.has_saved_class_variable]: Smi|Name;
->>>>>>> 626889fb
 
   // If the scope belongs to a named function expression this part contains
   // information about the function variable. It always occupies two array
@@ -227,35 +171,6 @@
 
   inferred_function_name?[flags.has_inferred_function_name]: String|Undefined;
 
-<<<<<<< HEAD
-  // Contains two slots with a) the startPosition and b) the endPosition if
-  // the scope belongs to a function or script.
-  position_info?
-      [flags.scope_type == ScopeType::FUNCTION_SCOPE ||
-       flags.scope_type == ScopeType::SCRIPT_SCOPE ||
-       flags.scope_type == ScopeType::EVAL_SCOPE ||
-       flags.scope_type == ScopeType::MODULE_SCOPE ||
-       flags.scope_type == ScopeType::SHADOW_REALM_SCOPE ||
-       (flags.is_empty ? false : flags.scope_type == ScopeType::CLASS_SCOPE)]:
-          PositionInfo;
-
-  outer_scope_info?[flags.has_outer_scope_info]: ScopeInfo|TheHole;
-
-  // List of stack allocated local variables. Used by debug evaluate to properly
-  // abort variable lookup when a name clashes with a stack allocated local that
-  // can't be materialized.
-  locals_block_list?[flags.has_locals_block_list]: HashTable;
-
-  // For a module scope, this part contains the SourceTextModuleInfo, the
-  // number of MODULE-allocated variables, and the metadata of those
-  // variables.  For non-module scopes it is empty.
-  module_info?
-      [flags.scope_type == ScopeType::MODULE_SCOPE]: SourceTextModuleInfo;
-  const module_variable_count?
-      [flags.scope_type == ScopeType::MODULE_SCOPE]: Smi;
-  module_variables[flags.scope_type == ScopeType::MODULE_SCOPE ? module_variable_count : 0]:
-      ModuleVariable;
-=======
   outer_scope_info?[flags.has_outer_scope_info]: ScopeInfo|TheHole;
 
   // For a module scope, this part contains the SourceTextModuleInfo and the
@@ -267,7 +182,6 @@
 
   // EmptyContextExtension-dependent code objects.
   dependent_code?[flags.sloppy_eval_can_extend_vars]: DependentCode;
->>>>>>> 626889fb
 }
 
 extern macro NameToIndexHashTableLookup(
@@ -287,13 +201,8 @@
 // Returns the index of the named local in a ScopeInfo.
 // Assumes that the given name is internalized; uses pointer comparisons.
 @export
-<<<<<<< HEAD
-macro IndexOfLocalName(scopeInfo: ScopeInfo, name: Name):
-    intptr labels NotFound {
-=======
 macro IndexOfLocalName(
     scopeInfo: ScopeInfo, name: Name): intptr labels NotFound {
->>>>>>> 626889fb
   const count: intptr = Convert<intptr>(scopeInfo.context_local_count);
   if (count < kMaxInlinedLocalNamesSize) {
     return IndexOfInlinedLocalName(scopeInfo, name) otherwise goto NotFound;
@@ -301,8 +210,6 @@
     return NameToIndexHashTableLookup(
         scopeInfo.context_local_names_hashtable, name) otherwise goto NotFound;
   }
-<<<<<<< HEAD
-=======
 }
 
 @export
@@ -314,5 +221,4 @@
     return UndefinedContextCellConstant();
   }
   return Undefined;
->>>>>>> 626889fb
 }