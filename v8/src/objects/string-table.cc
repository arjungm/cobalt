// Copyright 2020 the V8 project authors. All rights reserved.
// Use of this source code is governed by a BSD-style license that can be
// found in the LICENSE file.

#include "src/objects/string-table.h"

#include <atomic>

#include "src/base/atomicops.h"
#include "src/base/macros.h"
#include "src/common/assert-scope.h"
#include "src/common/globals.h"
#include "src/common/ptr-compr-inl.h"
#include "src/execution/isolate-utils-inl.h"
#include "src/heap/heap-layout-inl.h"
#include "src/heap/safepoint.h"
#include "src/objects/internal-index.h"
#include "src/objects/object-list-macros.h"
#include "src/objects/off-heap-hash-table-inl.h"
#include "src/objects/slots-inl.h"
#include "src/objects/slots.h"
#include "src/objects/string-inl.h"
#include "src/objects/string-table-inl.h"
#include "src/snapshot/deserializer.h"
#include "src/utils/allocation.h"
#include "src/utils/ostreams.h"

namespace v8 {
namespace internal {

class StringTable::OffHeapStringHashSet
    : public OffHeapHashTableBase<OffHeapStringHashSet> {
 public:
  static constexpr int kEntrySize = 1;
  static constexpr int kMaxEmptyFactor = 4;
  static constexpr int kMinCapacity = 2048;

  explicit OffHeapStringHashSet(int capacity)
      : OffHeapHashTableBase<OffHeapStringHashSet>(capacity) {}

  static uint32_t Hash(PtrComprCageBase, Tagged<Object> key) {
    return Cast<String>(key)->hash();
  }

  template <typename IsolateT, typename StringTableKey>
  static bool KeyIsMatch(IsolateT* isolate, StringTableKey* key,
                         Tagged<Object> obj) {
    auto string = Cast<String>(obj);
    if (string->hash() != key->hash()) return false;
    if (string->length() != key->length()) return false;
    return key->IsMatch(isolate, string);
  }

<<<<<<< HEAD
template <typename IsolateT, typename StringTableKey>
bool KeyIsMatch(IsolateT* isolate, StringTableKey* key, String string) {
  if (string.hash() != key->hash()) return false;
  if (string.length() != key->length()) return false;
  return key->IsMatch(isolate, string);
}
=======
  Tagged<Object> GetKey(PtrComprCageBase cage_base, InternalIndex index) const {
    return slot(index).Acquire_Load(cage_base);
  }
>>>>>>> 626889fb

  void SetKey(InternalIndex index, Tagged<Object> key) {
    DCHECK(IsString(key));
    slot(index).Release_Store(key);
  }
  void Set(InternalIndex index, Tagged<String> key) { SetKey(index, key); }

  void CopyEntryExcludingKeyInto(PtrComprCageBase, InternalIndex,
                                 OffHeapStringHashSet*, InternalIndex) {
    // Do nothing, since the entry size is 1 (just the key).
  }

 private:
  friend class StringTable::Data;
};

// Data holds the actual data of the string table, including capacity and number
// of elements.
//
// It is a variable sized structure, with a "header" followed directly in memory
// by the elements themselves. These are accessed as offsets from the elements_
// field, which itself provides storage for the first element.
//
// The elements themselves are stored as an open-addressed hash table, with
// quadratic probing and Smi 0 and Smi 1 as the empty and deleted sentinels,
// respectively.
class StringTable::Data {
 public:
  static std::unique_ptr<Data> New(int capacity);
  static std::unique_ptr<Data> Resize(PtrComprCageBase cage_base,
                                      std::unique_ptr<Data> data, int capacity);

<<<<<<< HEAD
  OffHeapObjectSlot slot(InternalIndex index) const {
    return OffHeapObjectSlot(&elements_[index.as_uint32()]);
  }

  Object Get(PtrComprCageBase cage_base, InternalIndex index) const {
    return slot(index).Acquire_Load(cage_base);
  }

  void Set(InternalIndex index, String entry) {
    slot(index).Release_Store(entry);
  }

  void ElementAdded() {
    DCHECK_LT(number_of_elements_ + 1, capacity());
    DCHECK(StringTableHasSufficientCapacityToAdd(
        capacity(), number_of_elements(), number_of_deleted_elements(), 1));

    number_of_elements_++;
  }
  void DeletedElementOverwritten() {
    DCHECK_LT(number_of_elements_ + 1, capacity());
    DCHECK(StringTableHasSufficientCapacityToAdd(
        capacity(), number_of_elements(), number_of_deleted_elements() - 1, 1));

    number_of_elements_++;
    number_of_deleted_elements_--;
  }
  void ElementsRemoved(int count) {
    DCHECK_LE(count, number_of_elements_);
    number_of_elements_ -= count;
    number_of_deleted_elements_ += count;
  }

=======
>>>>>>> 626889fb
  void* operator new(size_t size, int capacity);
  void* operator new(size_t size) = delete;
  void operator delete(void* description);

<<<<<<< HEAD
  int capacity() const { return capacity_; }
  int number_of_elements() const { return number_of_elements_; }
  int number_of_deleted_elements() const { return number_of_deleted_elements_; }

  template <typename IsolateT, typename StringTableKey>
  InternalIndex FindEntry(IsolateT* isolate, StringTableKey* key,
                          uint32_t hash) const;

  InternalIndex FindInsertionEntry(PtrComprCageBase cage_base,
                                   uint32_t hash) const;

  template <typename IsolateT, typename StringTableKey>
  InternalIndex FindEntryOrInsertionEntry(IsolateT* isolate,
                                          StringTableKey* key,
                                          uint32_t hash) const;
=======
  OffHeapStringHashSet& table() { return table_; }
  const OffHeapStringHashSet& table() const { return table_; }
>>>>>>> 626889fb

  // Helper method for StringTable::TryStringToIndexOrLookupExisting.
  template <typename Char>
  static Address TryStringToIndexOrLookupExisting(Isolate* isolate,
                                                  Tagged<String> string,
                                                  Tagged<String> source,
                                                  size_t start);

  void IterateElements(RootVisitor* visitor) {
    table_.IterateElements(Root::kStringTable, visitor);
  }

  Data* PreviousData() { return previous_data_.get(); }
  void DropPreviousData() { previous_data_.reset(); }

  void Print(PtrComprCageBase cage_base) const;
  size_t GetCurrentMemoryUsage() const;

 private:
  explicit Data(int capacity) : table_(capacity) {}

  std::unique_ptr<Data> previous_data_;
  OffHeapStringHashSet table_;
};

void* StringTable::Data::operator new(size_t size, int capacity) {
  // Make sure the size given is the size of the Data structure.
  DCHECK_EQ(size, sizeof(StringTable::Data));
<<<<<<< HEAD
  // Make sure that the elements_ array is at the end of Data, with no padding,
  // so that subsequent elements can be accessed as offsets from elements_.
  static_assert(offsetof(StringTable::Data, elements_) ==
                sizeof(StringTable::Data) - sizeof(Tagged_t));
  // Make sure that elements_ is aligned when StringTable::Data is aligned.
  static_assert(
      (alignof(StringTable::Data) + offsetof(StringTable::Data, elements_)) %
          kTaggedSize ==
      0);

  // Subtract 1 from capacity, as the member elements_ already supplies the
  // storage for the first element.
  return AlignedAllocWithRetry(size + (capacity - 1) * sizeof(Tagged_t),
                               alignof(StringTable::Data));
=======
  return OffHeapStringHashSet::Allocate<Data, offsetof(Data, table_.elements_)>(
      capacity);
>>>>>>> 626889fb
}

void StringTable::Data::operator delete(void* table) {
  OffHeapStringHashSet::Free(table);
}

size_t StringTable::Data::GetCurrentMemoryUsage() const {
  size_t usage = sizeof(*this) + table_.GetSizeExcludingHeader();
  if (previous_data_) {
    usage += previous_data_->GetCurrentMemoryUsage();
  }
  return usage;
}

std::unique_ptr<StringTable::Data> StringTable::Data::New(int capacity) {
  return std::unique_ptr<Data>(new (capacity) Data(capacity));
}

std::unique_ptr<StringTable::Data> StringTable::Data::Resize(
    PtrComprCageBase cage_base, std::unique_ptr<Data> data, int capacity) {
  std::unique_ptr<Data> new_data(new (capacity) Data(capacity));
<<<<<<< HEAD

  DCHECK_LT(data->number_of_elements(), new_data->capacity());
  DCHECK(StringTableHasSufficientCapacityToAdd(
      new_data->capacity(), new_data->number_of_elements(),
      new_data->number_of_deleted_elements(), data->number_of_elements()));

  // Rehash the elements.
  for (InternalIndex i : InternalIndex::Range(data->capacity())) {
    Object element = data->Get(cage_base, i);
    if (element == empty_element() || element == deleted_element()) continue;
    String string = String::cast(element);
    uint32_t hash = string.hash();
    InternalIndex insertion_index =
        new_data->FindInsertionEntry(cage_base, hash);
    new_data->Set(insertion_index, string);
  }
  new_data->number_of_elements_ = data->number_of_elements();

=======
  data->table_.RehashInto(cage_base, &new_data->table_);
>>>>>>> 626889fb
  new_data->previous_data_ = std::move(data);
  return new_data;
}

<<<<<<< HEAD
template <typename IsolateT, typename StringTableKey>
InternalIndex StringTable::Data::FindEntry(IsolateT* isolate,
                                           StringTableKey* key,
                                           uint32_t hash) const {
  uint32_t count = 1;
  // EnsureCapacity will guarantee the hash table is never full.
  for (InternalIndex entry = FirstProbe(hash, capacity_);;
       entry = NextProbe(entry, count++, capacity_)) {
    // TODO(leszeks): Consider delaying the decompression until after the
    // comparisons against empty/deleted.
    Object element = Get(isolate, entry);
    if (element == empty_element()) return InternalIndex::NotFound();
    if (element == deleted_element()) continue;
    String string = String::cast(element);
    if (KeyIsMatch(isolate, key, string)) return entry;
  }
}

InternalIndex StringTable::Data::FindInsertionEntry(PtrComprCageBase cage_base,
                                                    uint32_t hash) const {
  uint32_t count = 1;
  // EnsureCapacity will guarantee the hash table is never full.
  for (InternalIndex entry = FirstProbe(hash, capacity_);;
       entry = NextProbe(entry, count++, capacity_)) {
    // TODO(leszeks): Consider delaying the decompression until after the
    // comparisons against empty/deleted.
    Object element = Get(cage_base, entry);
    if (element == empty_element() || element == deleted_element())
      return entry;
  }
}

template <typename IsolateT, typename StringTableKey>
InternalIndex StringTable::Data::FindEntryOrInsertionEntry(
    IsolateT* isolate, StringTableKey* key, uint32_t hash) const {
  InternalIndex insertion_entry = InternalIndex::NotFound();
  uint32_t count = 1;
  // EnsureCapacity will guarantee the hash table is never full.
  for (InternalIndex entry = FirstProbe(hash, capacity_);;
       entry = NextProbe(entry, count++, capacity_)) {
    // TODO(leszeks): Consider delaying the decompression until after the
    // comparisons against empty/deleted.
    Object element = Get(isolate, entry);
    if (element == empty_element()) {
      // Empty entry, it's our insertion entry if there was no previous Hole.
      if (insertion_entry.is_not_found()) return entry;
      return insertion_entry;
    }

    if (element == deleted_element()) {
      // Holes are potential insertion candidates, but we continue the search
      // in case we find the actual matching entry.
      if (insertion_entry.is_not_found()) insertion_entry = entry;
      continue;
    }

    String string = String::cast(element);
    if (KeyIsMatch(isolate, key, string)) return entry;
  }
}

void StringTable::Data::IterateElements(RootVisitor* visitor) {
  OffHeapObjectSlot first_slot = slot(InternalIndex(0));
  OffHeapObjectSlot end_slot = slot(InternalIndex(capacity_));
  visitor->VisitRootPointers(Root::kStringTable, nullptr, first_slot, end_slot);
}

void StringTable::Data::Print(PtrComprCageBase cage_base) const {
  OFStream os(stdout);
  os << "StringTable {" << std::endl;
  for (InternalIndex i : InternalIndex::Range(capacity_)) {
    os << "  " << i.as_uint32() << ": " << Brief(Get(cage_base, i))
=======
void StringTable::Data::Print(PtrComprCageBase cage_base) const {
  OFStream os(stdout);
  os << "StringTable {" << std::endl;
  for (InternalIndex i : InternalIndex::Range(table_.capacity())) {
    os << "  " << i.as_uint32() << ": " << Brief(table_.GetKey(cage_base, i))
>>>>>>> 626889fb
       << std::endl;
  }
  os << "}" << std::endl;
}

StringTable::StringTable(Isolate* isolate)
<<<<<<< HEAD
    : data_(Data::New(kStringTableMinCapacity).release()), isolate_(isolate) {}
=======
    : data_(Data::New(OffHeapStringHashSet::kMinCapacity).release()),
      isolate_(isolate) {
  DCHECK_EQ(empty_element(), OffHeapStringHashSet::empty_element());
  DCHECK_EQ(deleted_element(), OffHeapStringHashSet::deleted_element());
}
>>>>>>> 626889fb

StringTable::~StringTable() { delete data_; }

int StringTable::Capacity() const {
  return data_.load(std::memory_order_acquire)->table().capacity();
}
int StringTable::NumberOfElements() const {
  {
    base::MutexGuard table_write_guard(&write_mutex_);
    return data_.load(std::memory_order_relaxed)->table().number_of_elements();
  }
}

// InternalizedStringKey carries a string/internalized-string object as key.
class InternalizedStringKey final : public StringTableKey {
 public:
<<<<<<< HEAD
  explicit InternalizedStringKey(Handle<String> string, uint32_t hash)
=======
  explicit InternalizedStringKey(DirectHandle<String> string, uint32_t hash)
>>>>>>> 626889fb
      : StringTableKey(hash, string->length()), string_(string) {
    // When sharing the string table, it's possible that another thread already
    // internalized the key, in which case StringTable::LookupKey will perform a
    // redundant lookup and return the already internalized copy.
    DCHECK_IMPLIES(!v8_flags.shared_string_table,
<<<<<<< HEAD
                   !string->IsInternalizedString());
=======
                   !IsInternalizedString(*string));
>>>>>>> 626889fb
    DCHECK(string->IsFlat());
    DCHECK(String::IsHashFieldComputed(hash));
  }

<<<<<<< HEAD
  bool IsMatch(Isolate* isolate, String string) {
=======
  bool IsMatch(Isolate* isolate, Tagged<String> string) {
>>>>>>> 626889fb
    DCHECK(!SharedStringAccessGuardIfNeeded::IsNeeded(string));
    return string_->SlowEquals(string);
  }

  void PrepareForInsertion(Isolate* isolate) {
    StringTransitionStrategy strategy =
        isolate->factory()->ComputeInternalizationStrategyForString(
            string_, &maybe_internalized_map_);
    switch (strategy) {
      case StringTransitionStrategy::kCopy:
        break;
      case StringTransitionStrategy::kInPlace:
        // In-place transition will be done in GetHandleForInsertion, when we
        // are sure that we are going to insert the string into the table.
        return;
      case StringTransitionStrategy::kAlreadyTransitioned:
        // We can see already internalized strings here only when sharing the
        // string table and allowing concurrent internalization.
        DCHECK(v8_flags.shared_string_table);
        internalized_string_ = string_;
        return;
<<<<<<< HEAD
    }

    // Copying the string here is always threadsafe, as no instance type
    // requiring a copy can transition any further.
    StringShape shape(*string_);
    // External strings get special treatment, to avoid copying their
    // contents as long as they are not uncached or the string table is shared.
    // If the string table is shared, another thread could lookup a string with
    // the same content before this thread completes MakeThin (which sets the
    // resource), resulting in a string table hit returning the string we just
    // created that is not correctly initialized.
    const bool can_avoid_copy =
        !v8_flags.shared_string_table && !shape.IsUncachedExternal();
    if (can_avoid_copy && shape.IsExternalOneByte()) {
      // Shared external strings are always in-place internalizable.
      // If this assumption is invalidated in the future, make sure that we
      // fully initialize (copy contents) for shared external strings, as the
      // original string is not transitioned to a ThinString (setting the
      // resource) immediately.
      DCHECK(!shape.IsShared());
      internalized_string_ =
          isolate->factory()->InternalizeExternalString<ExternalOneByteString>(
              string_);
    } else if (can_avoid_copy && shape.IsExternalTwoByte()) {
      // Shared external strings are always in-place internalizable.
      // If this assumption is invalidated in the future, make sure that we
      // fully initialize (copy contents) for shared external strings, as the
      // original string is not transitioned to a ThinString (setting the
      // resource) immediately.
      DCHECK(!shape.IsShared());
      internalized_string_ =
          isolate->factory()->InternalizeExternalString<ExternalTwoByteString>(
              string_);
    } else {
      // Otherwise allocate a new internalized string.
      internalized_string_ = isolate->factory()->NewInternalizedStringImpl(
          string_, length(), raw_hash_field());
    }
  }

  Handle<String> GetHandleForInsertion() {
    Handle<Map> internalized_map;
    // When preparing the string, the strategy was to in-place migrate it.
    if (maybe_internalized_map_.ToHandle(&internalized_map)) {
      // It is always safe to overwrite the map. The only transition possible
      // is another thread migrated the string to internalized already.
      // Migrations to thin are impossible, as we only call this method on table
      // misses inside the critical section.
      string_->set_map_safe_transition_no_write_barrier(*internalized_map);
      DCHECK(string_->IsInternalizedString());
      return string_;
    }
=======
    }

    // Copying the string here is always threadsafe, as no instance type
    // requiring a copy can transition any further.
    StringShape shape(*string_);
    // External strings get special treatment, to avoid copying their
    // contents as long as they are not uncached or the string table is shared.
    // If the string table is shared, another thread could lookup a string with
    // the same content before this thread completes MakeThin (which sets the
    // resource), resulting in a string table hit returning the string we just
    // created that is not correctly initialized.
    const bool can_move_resource =
        !v8_flags.shared_string_table && !shape.IsUncachedExternal();
    if (can_move_resource && shape.IsExternalOneByte()) {
      // Shared external strings are always in-place internalizable.
      // If this assumption is invalidated in the future, make sure that we
      // fully initialize (copy contents) for shared external strings, as the
      // original string is not transitioned to a ThinString (setting the
      // resource) immediately.
      DCHECK(!shape.IsShared());
      internalized_string_ =
          isolate->factory()->InternalizeExternalString<ExternalOneByteString>(
              string_);
    } else if (can_move_resource && shape.IsExternalTwoByte()) {
      // Shared external strings are always in-place internalizable.
      // If this assumption is invalidated in the future, make sure that we
      // fully initialize (copy contents) for shared external strings, as the
      // original string is not transitioned to a ThinString (setting the
      // resource) immediately.
      DCHECK(!shape.IsShared());
      internalized_string_ =
          isolate->factory()->InternalizeExternalString<ExternalTwoByteString>(
              string_);
    } else {
      // Otherwise allocate a new internalized string.
      internalized_string_ = isolate->factory()->NewInternalizedStringImpl(
          string_, length(), raw_hash_field());
    }
  }

  DirectHandle<String> GetHandleForInsertion(Isolate* isolate) {
    DirectHandle<Map> internalized_map;
    // When preparing the string, the strategy was to in-place migrate it.
    if (maybe_internalized_map_.ToHandle(&internalized_map)) {
      // It is always safe to overwrite the map. The only transition possible
      // is another thread migrated the string to internalized already.
      // Migrations to thin are impossible, as we only call this method on table
      // misses inside the critical section.
      string_->set_map_safe_transition_no_write_barrier(isolate,
                                                        *internalized_map);
      DCHECK(IsInternalizedString(*string_));
      return string_;
    }
>>>>>>> 626889fb
    // We prepared an internalized copy for the string or the string was already
    // internalized.
    // In theory we could have created a copy of a SeqString in young generation
    // that has been promoted to old space by now. In that case we could
    // in-place migrate the original string instead of internalizing the copy
    // and migrating the original string to a ThinString. This scenario doesn't
    // seem to be common enough to justify re-computing the strategy here.
    return internalized_string_.ToHandleChecked();
  }

 private:
<<<<<<< HEAD
  Handle<String> string_;
=======
  DirectHandle<String> string_;
>>>>>>> 626889fb
  // Copy of the string to be internalized (only set if the string is not
  // in-place internalizable). We can't override the original string, as
  // internalized external strings don't set the resource directly (deferred to
  // MakeThin to ensure unique ownership of the resource), and thus would break
  // equality checks in case of hash collisions.
<<<<<<< HEAD
  MaybeHandle<String> internalized_string_;
  MaybeHandle<Map> maybe_internalized_map_;
=======
  MaybeDirectHandle<String> internalized_string_;
  MaybeDirectHandle<Map> maybe_internalized_map_;
>>>>>>> 626889fb
};

namespace {

<<<<<<< HEAD
void SetInternalizedReference(Isolate* isolate, String string,
                              String internalized) {
  DCHECK(!string.IsThinString());
  DCHECK(!string.IsInternalizedString());
  DCHECK(internalized.IsInternalizedString());
  DCHECK(!internalized.HasInternalizedForwardingIndex(kAcquireLoad));
  if (string.IsShared() || v8_flags.always_use_string_forwarding_table) {
    uint32_t field = string.raw_hash_field(kAcquireLoad);
=======
void SetInternalizedReference(Isolate* isolate, Tagged<String> string,
                              Tagged<String> internalized) {
  DCHECK(!IsThinString(string));
  DCHECK(!IsInternalizedString(string));
  DCHECK(IsInternalizedString(internalized));
  DCHECK(!internalized->HasInternalizedForwardingIndex(kAcquireLoad));
  if (string->IsShared() || v8_flags.always_use_string_forwarding_table) {
    uint32_t field = string->raw_hash_field(kAcquireLoad);
>>>>>>> 626889fb
    // Don't use the forwarding table for strings that have an integer index.
    // Using the hash field for the integer index is more beneficial than
    // using it to store the forwarding index to the internalized string.
    if (Name::IsIntegerIndex(field)) return;
    // Check one last time if we already have an internalized forwarding index
    // to prevent too many copies of the string in the forwarding table.
    if (Name::IsInternalizedForwardingIndex(field)) return;

    // If we already have an entry for an external resource in the table, update
    // the entry instead of creating a new one. There is no guarantee that we
    // will always update existing records instead of creating new ones, but
    // races should be rare.
    if (Name::IsForwardingIndex(field)) {
      const int forwarding_index =
          Name::ForwardingIndexValueBits::decode(field);
      isolate->string_forwarding_table()->UpdateForwardString(forwarding_index,
                                                              internalized);
      // Update the forwarding index type to include internalized.
      field = Name::IsInternalizedForwardingIndexBit::update(field, true);
<<<<<<< HEAD
      string.set_raw_hash_field(field, kReleaseStore);
=======
      string->set_raw_hash_field(field, kReleaseStore);
>>>>>>> 626889fb
    } else {
      const int forwarding_index =
          isolate->string_forwarding_table()->AddForwardString(string,
                                                               internalized);
<<<<<<< HEAD
      string.set_raw_hash_field(
=======
      string->set_raw_hash_field(
>>>>>>> 626889fb
          String::CreateInternalizedForwardingIndex(forwarding_index),
          kReleaseStore);
    }
  } else {
<<<<<<< HEAD
    DCHECK(!string.HasForwardingIndex(kAcquireLoad));
    string.MakeThin(isolate, internalized);
=======
    DCHECK(!string->HasForwardingIndex(kAcquireLoad));
    string->MakeThin(isolate, internalized);
>>>>>>> 626889fb
  }
}

}  // namespace

<<<<<<< HEAD
Handle<String> StringTable::LookupString(Isolate* isolate,
                                         Handle<String> string) {
=======
DirectHandle<String> StringTable::LookupString(Isolate* isolate,
                                               DirectHandle<String> string) {
>>>>>>> 626889fb
  // When sharing the string table, internalization is allowed to be concurrent
  // from multiple Isolates, assuming that:
  //
  //  - All in-place internalizable strings (i.e. old-generation flat strings)
  //    and internalized strings are in the shared heap.
  //  - LookupKey supports concurrent access (see comment below).
  //
  // These assumptions guarantee the following properties:
  //
  //  - String::Flatten is not threadsafe but is only called on non-shared
  //    strings, since non-flat strings are not shared.
  //
  //  - String::ComputeAndSetRawHash is threadsafe on flat strings. This is safe
  //    because the characters are immutable and the same hash will be
  //    computed. The hash field is set with relaxed memory order. A thread that
  //    doesn't see the hash may do redundant work but will not be incorrect.
  //
  //  - In-place internalizable strings do not incur a copy regardless of string
  //    table sharing. The map mutation is threadsafe even with relaxed memory
  //    order, because for concurrent table lookups, the "losing" thread will be
  //    correctly ordered by LookupKey's write mutex and see the updated map
  //    during the re-lookup.
  //
  // For lookup misses, the internalized string map is the same map in RO space
  // regardless of which thread is doing the lookup.
  //
  // For lookup hits, we use the StringForwardingTable for shared strings to
  // delay the transition into a ThinString to the next stop-the-world GC.
<<<<<<< HEAD
  Handle<String> result = String::Flatten(isolate, string);
  if (!result->IsInternalizedString()) {
=======
  DirectHandle<String> result =
      String::Flatten(isolate, indirect_handle(string, isolate));
  if (!IsInternalizedString(*result)) {
>>>>>>> 626889fb
    uint32_t raw_hash_field = result->raw_hash_field(kAcquireLoad);

    if (String::IsInternalizedForwardingIndex(raw_hash_field)) {
      const int index =
          String::ForwardingIndexValueBits::decode(raw_hash_field);
<<<<<<< HEAD
      result = handle(
=======
      result = direct_handle(
>>>>>>> 626889fb
          isolate->string_forwarding_table()->GetForwardString(isolate, index),
          isolate);
    } else {
      if (!Name::IsHashFieldComputed(raw_hash_field)) {
        raw_hash_field = result->EnsureRawHash();
      }
      InternalizedStringKey key(result, raw_hash_field);
      result = LookupKey(isolate, &key);
    }
  }
<<<<<<< HEAD
  if (*string != *result && !string->IsThinString()) {
=======
  if (*string != *result && !IsThinString(*string)) {
>>>>>>> 626889fb
    SetInternalizedReference(isolate, *string, *result);
  }
  return result;
}

template <typename StringTableKey, typename IsolateT>
<<<<<<< HEAD
Handle<String> StringTable::LookupKey(IsolateT* isolate, StringTableKey* key) {
=======
DirectHandle<String> StringTable::LookupKey(IsolateT* isolate,
                                            StringTableKey* key) {
>>>>>>> 626889fb
  // String table lookups are allowed to be concurrent, assuming that:
  //
  //   - The Heap access is allowed to be concurrent (using LocalHeap or
  //     similar),
  //   - All writes to the string table are guarded by the Isolate string table
  //     mutex,
  //   - Resizes of the string table first copies the old contents to the new
  //     table, and only then sets the new string table pointer to the new
  //     table,
  //   - Only GCs can remove elements from the string table.
  //
  // These assumptions allow us to make the following statement:
  //
  //   "Reads are allowed when not holding the lock, as long as false negatives
  //    (misses) are ok. We will never get a false positive (hit of an entry no
  //    longer in the table)"
  //
  // This is because we _know_ that if we find an entry in the string table, any
  // entry will also be in all reallocations of that tables. This is required
  // for strong consistency of internalized string equality implying reference
  // equality.
  //
  // We therefore try to optimistically read from the string table without
  // taking the lock (both here and in the NoAllocate version of the lookup),
  // and on a miss we take the lock and try to write the entry, with a second
  // read lookup in case the non-locked read missed a write.
  //
  // One complication is allocation -- we don't want to allocate while holding
  // the string table lock. This applies to both allocation of new strings, and
  // re-allocation of the string table on resize. So, we optimistically allocate
  // (without copying values) outside the lock, and potentially discard the
  // allocation if another write also did an allocation. This assumes that
  // writes are rarer than reads.

  // Load the current string table data, in case another thread updates the
  // data while we're reading.
<<<<<<< HEAD
  const Data* current_data = data_.load(std::memory_order_acquire);
=======
  Data* const current_data = data_.load(std::memory_order_acquire);
  OffHeapStringHashSet& current_table = current_data->table();
>>>>>>> 626889fb

  // First try to find the string in the table. This is safe to do even if the
  // table is now reallocated; we won't find a stale entry in the old table
  // because the new table won't delete it's corresponding entry until the
  // string is dead, in which case it will die in this table too and worst
  // case we'll have a false miss.
<<<<<<< HEAD
  InternalIndex entry = current_data->FindEntry(isolate, key, key->hash());
  if (entry.is_found()) {
    Handle<String> result(String::cast(current_data->Get(isolate, entry)),
                          isolate);
    DCHECK_IMPLIES(v8_flags.shared_string_table, result->InSharedHeap());
=======
  InternalIndex entry = current_table.FindEntry(isolate, key, key->hash());
  if (entry.is_found()) {
    DirectHandle<String> result(
        Cast<String>(current_table.GetKey(isolate, entry)), isolate);
    DCHECK_IMPLIES(v8_flags.shared_string_table,
                   HeapLayout::InAnySharedSpace(*result));
>>>>>>> 626889fb
    return result;
  }

  // No entry found, so adding new string.
  key->PrepareForInsertion(isolate);
  {
    base::MutexGuard table_write_guard(&write_mutex_);

    Data* data = EnsureCapacity(isolate, 1);
<<<<<<< HEAD

    // Check one last time if the key is present in the table, in case it was
    // added after the check.
    entry = data->FindEntryOrInsertionEntry(isolate, key, key->hash());

    Object element = data->Get(isolate, entry);
    if (element == empty_element()) {
      // This entry is empty, so write it and register that we added an
      // element.
      Handle<String> new_string = key->GetHandleForInsertion();
      DCHECK_IMPLIES(v8_flags.shared_string_table, new_string->IsShared());
      data->Set(entry, *new_string);
      data->ElementAdded();
      return new_string;
    } else if (element == deleted_element()) {
      // This entry was deleted, so overwrite it and register that we
      // overwrote a deleted element.
      Handle<String> new_string = key->GetHandleForInsertion();
      DCHECK_IMPLIES(v8_flags.shared_string_table, new_string->IsShared());
      data->Set(entry, *new_string);
      data->DeletedElementOverwritten();
      return new_string;
    } else {
      // Return the existing string as a handle.
      return handle(String::cast(element), isolate);
    }
  }
}

template Handle<String> StringTable::LookupKey(Isolate* isolate,
                                               OneByteStringKey* key);
template Handle<String> StringTable::LookupKey(Isolate* isolate,
                                               TwoByteStringKey* key);
template Handle<String> StringTable::LookupKey(Isolate* isolate,
                                               SeqOneByteSubStringKey* key);
template Handle<String> StringTable::LookupKey(Isolate* isolate,
                                               SeqTwoByteSubStringKey* key);

template Handle<String> StringTable::LookupKey(LocalIsolate* isolate,
                                               OneByteStringKey* key);
template Handle<String> StringTable::LookupKey(LocalIsolate* isolate,
                                               TwoByteStringKey* key);

template Handle<String> StringTable::LookupKey(Isolate* isolate,
                                               StringTableInsertionKey* key);
template Handle<String> StringTable::LookupKey(LocalIsolate* isolate,
                                               StringTableInsertionKey* key);
=======
    OffHeapStringHashSet& table = data->table();

    // Check one last time if the key is present in the table, in case it was
    // added after the check.
    entry = table.FindEntryOrInsertionEntry(isolate, key, key->hash());

    Tagged<Object> element = table.GetKey(isolate, entry);
    if (element == OffHeapStringHashSet::empty_element()) {
      // This entry is empty, so write it and register that we added an
      // element.
      DirectHandle<String> new_string = key->GetHandleForInsertion(isolate_);
      DCHECK_IMPLIES(v8_flags.shared_string_table, new_string->IsShared());
      table.AddAt(isolate, entry, *new_string);
      return new_string;
    } else if (element == OffHeapStringHashSet::deleted_element()) {
      // This entry was deleted, so overwrite it and register that we
      // overwrote a deleted element.
      DirectHandle<String> new_string = key->GetHandleForInsertion(isolate_);
      DCHECK_IMPLIES(v8_flags.shared_string_table, new_string->IsShared());
      table.OverwriteDeletedAt(isolate, entry, *new_string);
      return new_string;
    } else {
      // Return the existing string as a handle.
      return direct_handle(Cast<String>(element), isolate);
    }
  }
}

template DirectHandle<String> StringTable::LookupKey(Isolate* isolate,
                                                     OneByteStringKey* key);
template DirectHandle<String> StringTable::LookupKey(Isolate* isolate,
                                                     TwoByteStringKey* key);
template DirectHandle<String> StringTable::LookupKey(
    Isolate* isolate, SeqOneByteSubStringKey* key);
template DirectHandle<String> StringTable::LookupKey(
    Isolate* isolate, SeqTwoByteSubStringKey* key);

template DirectHandle<String> StringTable::LookupKey(LocalIsolate* isolate,
                                                     OneByteStringKey* key);
template DirectHandle<String> StringTable::LookupKey(LocalIsolate* isolate,
                                                     TwoByteStringKey* key);

template DirectHandle<String> StringTable::LookupKey(
    Isolate* isolate, StringTableInsertionKey* key);
template DirectHandle<String> StringTable::LookupKey(
    LocalIsolate* isolate, StringTableInsertionKey* key);
>>>>>>> 626889fb

StringTable::Data* StringTable::EnsureCapacity(PtrComprCageBase cage_base,
                                               int additional_elements) {
  // This call is only allowed while the write mutex is held.
  write_mutex_.AssertHeld();

  // This load can be relaxed as the table pointer can only be modified while
  // the lock is held.
  Data* data = data_.load(std::memory_order_relaxed);

  int new_capacity;
  if (data->table().ShouldResizeToAdd(additional_elements, &new_capacity)) {
    std::unique_ptr<Data> new_data =
        Data::Resize(cage_base, std::unique_ptr<Data>(data), new_capacity);
    // `new_data` is the new owner of `data`.
    DCHECK_EQ(new_data->PreviousData(), data);
    // Release-store the new data pointer as `data_`, so that it can be
    // acquire-loaded by other threads. This string table becomes the owner of
    // the pointer.
    data = new_data.release();
    data_.store(data, std::memory_order_release);
  }

  return data;
}

namespace {
template <typename Char>
class CharBuffer {
 public:
  void Reset(size_t length) {
    if (length >= kInlinedBufferSize)
      outofline_ = std::make_unique<Char[]>(length);
  }

  Char* Data() {
    if (outofline_)
      return outofline_.get();
    else
      return inlined_;
  }

 private:
  static constexpr size_t kInlinedBufferSize = 256;
  Char inlined_[kInlinedBufferSize];
  std::unique_ptr<Char[]> outofline_;
};
}  // namespace

// static
template <typename Char>
Address StringTable::Data::TryStringToIndexOrLookupExisting(
    Isolate* isolate, Tagged<String> string, Tagged<String> source,
    size_t start) {
  // TODO(leszeks): This method doesn't really belong on StringTable::Data.
  // Ideally it would be a free function in an anonymous namespace, but that
  // causes issues around method and class visibility.

  DisallowGarbageCollection no_gc;
<<<<<<< HEAD

  int length = string.length();
  // The source hash is usable if it is not from a sliced string.
  // For sliced strings we need to recalculate the hash from the given offset
  // with the correct length.
  const bool is_source_hash_usable = start == 0 && length == source.length();

  // First check if the string constains a forwarding index.
  uint32_t raw_hash_field = source.raw_hash_field(kAcquireLoad);
  if (Name::IsInternalizedForwardingIndex(raw_hash_field) &&
      is_source_hash_usable) {
    const int index = Name::ForwardingIndexValueBits::decode(raw_hash_field);
    String internalized =
        isolate->string_forwarding_table()->GetForwardString(isolate, index);
    return internalized.ptr();
  }

=======

  uint32_t length = string->length();
  // The source hash is usable if it is not from a sliced string.
  // For sliced strings we need to recalculate the hash from the given offset
  // with the correct length.
  const bool is_source_hash_usable = start == 0 && length == source->length();

  // First check if the string constains a forwarding index.
  uint32_t raw_hash_field = source->raw_hash_field(kAcquireLoad);
  if (Name::IsInternalizedForwardingIndex(raw_hash_field) &&
      is_source_hash_usable) {
    const int index = Name::ForwardingIndexValueBits::decode(raw_hash_field);
    Tagged<String> internalized =
        isolate->string_forwarding_table()->GetForwardString(isolate, index);
    return internalized.ptr();
  }

>>>>>>> 626889fb
  uint64_t seed = HashSeed(isolate);

  CharBuffer<Char> buffer;
  const Char* chars;

  SharedStringAccessGuardIfNeeded access_guard(isolate);
<<<<<<< HEAD
  if (source.IsConsString(isolate)) {
    DCHECK(!source.IsFlat(isolate));
    buffer.reset(new Char[length]);
    String::WriteToFlat(source, buffer.get(), 0, length, isolate, access_guard);
    chars = buffer.get();
  } else {
    chars =
        source.GetDirectStringChars<Char>(isolate, no_gc, access_guard) + start;
=======
  if (IsConsString(source, isolate)) {
    DCHECK(!source->IsFlat());
    buffer.Reset(length);
    String::WriteToFlat(source, buffer.Data(), 0, length, access_guard);
    chars = buffer.Data();
  } else {
    chars = source->GetDirectStringChars<Char>(no_gc, access_guard) + start;
>>>>>>> 626889fb
  }

  if (!Name::IsHashFieldComputed(raw_hash_field) || !is_source_hash_usable) {
    raw_hash_field =
        StringHasher::HashSequentialString<Char>(chars, length, seed);
  }
  // TODO(verwaest): Internalize to one-byte when possible.
  SequentialStringKey<Char> key(raw_hash_field,
                                base::Vector<const Char>(chars, length), seed);

  // String could be an array index.
  if (Name::ContainsCachedArrayIndex(raw_hash_field)) {
    return Smi::FromInt(String::ArrayIndexValueBits::decode(raw_hash_field))
        .ptr();
  }

  if (Name::IsIntegerIndex(raw_hash_field)) {
    // It is an index, but it's not cached.
    return Smi::FromInt(ResultSentinel::kUnsupported).ptr();
  }

  Data* string_table_data =
      isolate->string_table()->data_.load(std::memory_order_acquire);

  InternalIndex entry =
      string_table_data->table().FindEntry(isolate, &key, key.hash());
  if (entry.is_not_found()) {
    // A string that's not an array index, and not in the string table,
    // cannot have been used as a property name before.
    return Smi::FromInt(ResultSentinel::kNotFound).ptr();
  }

<<<<<<< HEAD
  String internalized = String::cast(string_table_data->Get(isolate, entry));
=======
  Tagged<String> internalized =
      Cast<String>(string_table_data->table().GetKey(isolate, entry));
>>>>>>> 626889fb
  // string can be internalized here, if another thread internalized it.
  // If we found and entry in the string table and string is not internalized,
  // there is no way that it can transition to internalized later on. So a last
  // check here is sufficient.
<<<<<<< HEAD
  if (!string.IsInternalizedString()) {
=======
  if (!IsInternalizedString(string)) {
>>>>>>> 626889fb
    SetInternalizedReference(isolate, string, internalized);
  } else {
    DCHECK(v8_flags.shared_string_table);
  }
  return internalized.ptr();
}

// static
Address StringTable::TryStringToIndexOrLookupExisting(Isolate* isolate,
                                                      Address raw_string) {
<<<<<<< HEAD
  String string = String::cast(Object(raw_string));
  if (string.IsInternalizedString()) {
=======
  Tagged<String> string = Cast<String>(Tagged<Object>(raw_string));
  if (IsInternalizedString(string)) {
>>>>>>> 626889fb
    // string could be internalized, if the string table is shared and another
    // thread internalized it.
    DCHECK(v8_flags.shared_string_table);
    return raw_string;
  }

  // Valid array indices are >= 0, so they cannot be mixed up with any of
  // the result sentinels, which are negative.
  static_assert(
      !String::ArrayIndexValueBits::is_valid(ResultSentinel::kUnsupported));
  static_assert(
      !String::ArrayIndexValueBits::is_valid(ResultSentinel::kNotFound));

  size_t start = 0;
  Tagged<String> source = string;
  if (IsSlicedString(source)) {
    Tagged<SlicedString> sliced = Cast<SlicedString>(source);
    start = sliced->offset();
    source = sliced->parent();
  } else if (IsConsString(source) && source->IsFlat()) {
    source = Cast<ConsString>(source)->first();
  }
  if (IsThinString(source)) {
    source = Cast<ThinString>(source)->actual();
    if (string->length() == source->length()) {
      return source.ptr();
    }
  }

  if (source->IsOneByteRepresentation()) {
    return StringTable::Data::TryStringToIndexOrLookupExisting<uint8_t>(
        isolate, string, source, start);
  }
  return StringTable::Data::TryStringToIndexOrLookupExisting<uint16_t>(
      isolate, string, source, start);
}

<<<<<<< HEAD
=======
void StringTable::InsertForIsolateDeserialization(
    Isolate* isolate, const base::Vector<DirectHandle<String>>& strings) {
  DCHECK_EQ(NumberOfElements(), 0);

  const int length = static_cast<int>(strings.size());
  {
    base::MutexGuard table_write_guard(&write_mutex_);

    Data* const data = EnsureCapacity(isolate, length);

    for (const DirectHandle<String>& s : strings) {
      StringTableInsertionKey key(
          isolate, s, DeserializingUserCodeOption::kNotDeserializingUserCode);
      InternalIndex entry =
          data->table().FindEntryOrInsertionEntry(isolate, &key, key.hash());

      DirectHandle<String> inserted_string = key.GetHandleForInsertion(isolate);
      DCHECK_IMPLIES(v8_flags.shared_string_table, inserted_string->IsShared());
      data->table().AddAt(isolate, entry, *inserted_string);
    }
  }

  DCHECK_EQ(NumberOfElements(), length);
}

void StringTable::InsertEmptyStringForBootstrapping(Isolate* isolate) {
  DCHECK_EQ(NumberOfElements(), 0);
  {
    base::MutexGuard table_write_guard(&write_mutex_);

    Data* const data = EnsureCapacity(isolate, 1);

    DirectHandle<String> empty_string = isolate->factory()->empty_string();
    uint32_t hash = empty_string->EnsureHash();

    InternalIndex entry = data->table().FindInsertionEntry(isolate, hash);

    DCHECK_IMPLIES(v8_flags.shared_string_table, empty_string->IsShared());
    data->table().AddAt(isolate, entry, *empty_string);
  }
  DCHECK_EQ(NumberOfElements(), 1);
}

>>>>>>> 626889fb
void StringTable::Print(PtrComprCageBase cage_base) const {
  data_.load(std::memory_order_acquire)->Print(cage_base);
}

size_t StringTable::GetCurrentMemoryUsage() const {
  return sizeof(*this) +
         data_.load(std::memory_order_acquire)->GetCurrentMemoryUsage();
}

void StringTable::IterateElements(RootVisitor* visitor) {
  // This should only happen during garbage collection when background threads
  // are paused, so the load can be relaxed.
  isolate_->heap()->safepoint()->AssertActive();
  data_.load(std::memory_order_relaxed)->IterateElements(visitor);
}

void StringTable::DropOldData() {
  // This should only happen during garbage collection when background threads
  // are paused, so the load can be relaxed.
  isolate_->heap()->safepoint()->AssertActive();
  DCHECK_NE(isolate_->heap()->gc_state(), Heap::NOT_IN_GC);
  data_.load(std::memory_order_relaxed)->DropPreviousData();
}

void StringTable::NotifyElementsRemoved(int count) {
  // This should only happen during garbage collection when background threads
  // are paused, so the load can be relaxed.
  isolate_->heap()->safepoint()->AssertActive();
  DCHECK_NE(isolate_->heap()->gc_state(), Heap::NOT_IN_GC);
  data_.load(std::memory_order_relaxed)->table().ElementsRemoved(count);
}

}  // namespace internal
}  // namespace v8<|MERGE_RESOLUTION|>--- conflicted
+++ resolved
@@ -51,18 +51,9 @@
     return key->IsMatch(isolate, string);
   }
 
-<<<<<<< HEAD
-template <typename IsolateT, typename StringTableKey>
-bool KeyIsMatch(IsolateT* isolate, StringTableKey* key, String string) {
-  if (string.hash() != key->hash()) return false;
-  if (string.length() != key->length()) return false;
-  return key->IsMatch(isolate, string);
-}
-=======
   Tagged<Object> GetKey(PtrComprCageBase cage_base, InternalIndex index) const {
     return slot(index).Acquire_Load(cage_base);
   }
->>>>>>> 626889fb
 
   void SetKey(InternalIndex index, Tagged<Object> key) {
     DCHECK(IsString(key));
@@ -95,66 +86,12 @@
   static std::unique_ptr<Data> Resize(PtrComprCageBase cage_base,
                                       std::unique_ptr<Data> data, int capacity);
 
-<<<<<<< HEAD
-  OffHeapObjectSlot slot(InternalIndex index) const {
-    return OffHeapObjectSlot(&elements_[index.as_uint32()]);
-  }
-
-  Object Get(PtrComprCageBase cage_base, InternalIndex index) const {
-    return slot(index).Acquire_Load(cage_base);
-  }
-
-  void Set(InternalIndex index, String entry) {
-    slot(index).Release_Store(entry);
-  }
-
-  void ElementAdded() {
-    DCHECK_LT(number_of_elements_ + 1, capacity());
-    DCHECK(StringTableHasSufficientCapacityToAdd(
-        capacity(), number_of_elements(), number_of_deleted_elements(), 1));
-
-    number_of_elements_++;
-  }
-  void DeletedElementOverwritten() {
-    DCHECK_LT(number_of_elements_ + 1, capacity());
-    DCHECK(StringTableHasSufficientCapacityToAdd(
-        capacity(), number_of_elements(), number_of_deleted_elements() - 1, 1));
-
-    number_of_elements_++;
-    number_of_deleted_elements_--;
-  }
-  void ElementsRemoved(int count) {
-    DCHECK_LE(count, number_of_elements_);
-    number_of_elements_ -= count;
-    number_of_deleted_elements_ += count;
-  }
-
-=======
->>>>>>> 626889fb
   void* operator new(size_t size, int capacity);
   void* operator new(size_t size) = delete;
   void operator delete(void* description);
 
-<<<<<<< HEAD
-  int capacity() const { return capacity_; }
-  int number_of_elements() const { return number_of_elements_; }
-  int number_of_deleted_elements() const { return number_of_deleted_elements_; }
-
-  template <typename IsolateT, typename StringTableKey>
-  InternalIndex FindEntry(IsolateT* isolate, StringTableKey* key,
-                          uint32_t hash) const;
-
-  InternalIndex FindInsertionEntry(PtrComprCageBase cage_base,
-                                   uint32_t hash) const;
-
-  template <typename IsolateT, typename StringTableKey>
-  InternalIndex FindEntryOrInsertionEntry(IsolateT* isolate,
-                                          StringTableKey* key,
-                                          uint32_t hash) const;
-=======
   OffHeapStringHashSet& table() { return table_; }
   const OffHeapStringHashSet& table() const { return table_; }
->>>>>>> 626889fb
 
   // Helper method for StringTable::TryStringToIndexOrLookupExisting.
   template <typename Char>
@@ -183,25 +120,8 @@
 void* StringTable::Data::operator new(size_t size, int capacity) {
   // Make sure the size given is the size of the Data structure.
   DCHECK_EQ(size, sizeof(StringTable::Data));
-<<<<<<< HEAD
-  // Make sure that the elements_ array is at the end of Data, with no padding,
-  // so that subsequent elements can be accessed as offsets from elements_.
-  static_assert(offsetof(StringTable::Data, elements_) ==
-                sizeof(StringTable::Data) - sizeof(Tagged_t));
-  // Make sure that elements_ is aligned when StringTable::Data is aligned.
-  static_assert(
-      (alignof(StringTable::Data) + offsetof(StringTable::Data, elements_)) %
-          kTaggedSize ==
-      0);
-
-  // Subtract 1 from capacity, as the member elements_ already supplies the
-  // storage for the first element.
-  return AlignedAllocWithRetry(size + (capacity - 1) * sizeof(Tagged_t),
-                               alignof(StringTable::Data));
-=======
   return OffHeapStringHashSet::Allocate<Data, offsetof(Data, table_.elements_)>(
       capacity);
->>>>>>> 626889fb
 }
 
 void StringTable::Data::operator delete(void* table) {
@@ -223,127 +143,27 @@
 std::unique_ptr<StringTable::Data> StringTable::Data::Resize(
     PtrComprCageBase cage_base, std::unique_ptr<Data> data, int capacity) {
   std::unique_ptr<Data> new_data(new (capacity) Data(capacity));
-<<<<<<< HEAD
-
-  DCHECK_LT(data->number_of_elements(), new_data->capacity());
-  DCHECK(StringTableHasSufficientCapacityToAdd(
-      new_data->capacity(), new_data->number_of_elements(),
-      new_data->number_of_deleted_elements(), data->number_of_elements()));
-
-  // Rehash the elements.
-  for (InternalIndex i : InternalIndex::Range(data->capacity())) {
-    Object element = data->Get(cage_base, i);
-    if (element == empty_element() || element == deleted_element()) continue;
-    String string = String::cast(element);
-    uint32_t hash = string.hash();
-    InternalIndex insertion_index =
-        new_data->FindInsertionEntry(cage_base, hash);
-    new_data->Set(insertion_index, string);
-  }
-  new_data->number_of_elements_ = data->number_of_elements();
-
-=======
   data->table_.RehashInto(cage_base, &new_data->table_);
->>>>>>> 626889fb
   new_data->previous_data_ = std::move(data);
   return new_data;
 }
 
-<<<<<<< HEAD
-template <typename IsolateT, typename StringTableKey>
-InternalIndex StringTable::Data::FindEntry(IsolateT* isolate,
-                                           StringTableKey* key,
-                                           uint32_t hash) const {
-  uint32_t count = 1;
-  // EnsureCapacity will guarantee the hash table is never full.
-  for (InternalIndex entry = FirstProbe(hash, capacity_);;
-       entry = NextProbe(entry, count++, capacity_)) {
-    // TODO(leszeks): Consider delaying the decompression until after the
-    // comparisons against empty/deleted.
-    Object element = Get(isolate, entry);
-    if (element == empty_element()) return InternalIndex::NotFound();
-    if (element == deleted_element()) continue;
-    String string = String::cast(element);
-    if (KeyIsMatch(isolate, key, string)) return entry;
-  }
-}
-
-InternalIndex StringTable::Data::FindInsertionEntry(PtrComprCageBase cage_base,
-                                                    uint32_t hash) const {
-  uint32_t count = 1;
-  // EnsureCapacity will guarantee the hash table is never full.
-  for (InternalIndex entry = FirstProbe(hash, capacity_);;
-       entry = NextProbe(entry, count++, capacity_)) {
-    // TODO(leszeks): Consider delaying the decompression until after the
-    // comparisons against empty/deleted.
-    Object element = Get(cage_base, entry);
-    if (element == empty_element() || element == deleted_element())
-      return entry;
-  }
-}
-
-template <typename IsolateT, typename StringTableKey>
-InternalIndex StringTable::Data::FindEntryOrInsertionEntry(
-    IsolateT* isolate, StringTableKey* key, uint32_t hash) const {
-  InternalIndex insertion_entry = InternalIndex::NotFound();
-  uint32_t count = 1;
-  // EnsureCapacity will guarantee the hash table is never full.
-  for (InternalIndex entry = FirstProbe(hash, capacity_);;
-       entry = NextProbe(entry, count++, capacity_)) {
-    // TODO(leszeks): Consider delaying the decompression until after the
-    // comparisons against empty/deleted.
-    Object element = Get(isolate, entry);
-    if (element == empty_element()) {
-      // Empty entry, it's our insertion entry if there was no previous Hole.
-      if (insertion_entry.is_not_found()) return entry;
-      return insertion_entry;
-    }
-
-    if (element == deleted_element()) {
-      // Holes are potential insertion candidates, but we continue the search
-      // in case we find the actual matching entry.
-      if (insertion_entry.is_not_found()) insertion_entry = entry;
-      continue;
-    }
-
-    String string = String::cast(element);
-    if (KeyIsMatch(isolate, key, string)) return entry;
-  }
-}
-
-void StringTable::Data::IterateElements(RootVisitor* visitor) {
-  OffHeapObjectSlot first_slot = slot(InternalIndex(0));
-  OffHeapObjectSlot end_slot = slot(InternalIndex(capacity_));
-  visitor->VisitRootPointers(Root::kStringTable, nullptr, first_slot, end_slot);
-}
-
-void StringTable::Data::Print(PtrComprCageBase cage_base) const {
-  OFStream os(stdout);
-  os << "StringTable {" << std::endl;
-  for (InternalIndex i : InternalIndex::Range(capacity_)) {
-    os << "  " << i.as_uint32() << ": " << Brief(Get(cage_base, i))
-=======
 void StringTable::Data::Print(PtrComprCageBase cage_base) const {
   OFStream os(stdout);
   os << "StringTable {" << std::endl;
   for (InternalIndex i : InternalIndex::Range(table_.capacity())) {
     os << "  " << i.as_uint32() << ": " << Brief(table_.GetKey(cage_base, i))
->>>>>>> 626889fb
        << std::endl;
   }
   os << "}" << std::endl;
 }
 
 StringTable::StringTable(Isolate* isolate)
-<<<<<<< HEAD
-    : data_(Data::New(kStringTableMinCapacity).release()), isolate_(isolate) {}
-=======
     : data_(Data::New(OffHeapStringHashSet::kMinCapacity).release()),
       isolate_(isolate) {
   DCHECK_EQ(empty_element(), OffHeapStringHashSet::empty_element());
   DCHECK_EQ(deleted_element(), OffHeapStringHashSet::deleted_element());
 }
->>>>>>> 626889fb
 
 StringTable::~StringTable() { delete data_; }
 
@@ -360,30 +180,18 @@
 // InternalizedStringKey carries a string/internalized-string object as key.
 class InternalizedStringKey final : public StringTableKey {
  public:
-<<<<<<< HEAD
-  explicit InternalizedStringKey(Handle<String> string, uint32_t hash)
-=======
   explicit InternalizedStringKey(DirectHandle<String> string, uint32_t hash)
->>>>>>> 626889fb
       : StringTableKey(hash, string->length()), string_(string) {
     // When sharing the string table, it's possible that another thread already
     // internalized the key, in which case StringTable::LookupKey will perform a
     // redundant lookup and return the already internalized copy.
     DCHECK_IMPLIES(!v8_flags.shared_string_table,
-<<<<<<< HEAD
-                   !string->IsInternalizedString());
-=======
                    !IsInternalizedString(*string));
->>>>>>> 626889fb
     DCHECK(string->IsFlat());
     DCHECK(String::IsHashFieldComputed(hash));
   }
 
-<<<<<<< HEAD
-  bool IsMatch(Isolate* isolate, String string) {
-=======
   bool IsMatch(Isolate* isolate, Tagged<String> string) {
->>>>>>> 626889fb
     DCHECK(!SharedStringAccessGuardIfNeeded::IsNeeded(string));
     return string_->SlowEquals(string);
   }
@@ -405,60 +213,6 @@
         DCHECK(v8_flags.shared_string_table);
         internalized_string_ = string_;
         return;
-<<<<<<< HEAD
-    }
-
-    // Copying the string here is always threadsafe, as no instance type
-    // requiring a copy can transition any further.
-    StringShape shape(*string_);
-    // External strings get special treatment, to avoid copying their
-    // contents as long as they are not uncached or the string table is shared.
-    // If the string table is shared, another thread could lookup a string with
-    // the same content before this thread completes MakeThin (which sets the
-    // resource), resulting in a string table hit returning the string we just
-    // created that is not correctly initialized.
-    const bool can_avoid_copy =
-        !v8_flags.shared_string_table && !shape.IsUncachedExternal();
-    if (can_avoid_copy && shape.IsExternalOneByte()) {
-      // Shared external strings are always in-place internalizable.
-      // If this assumption is invalidated in the future, make sure that we
-      // fully initialize (copy contents) for shared external strings, as the
-      // original string is not transitioned to a ThinString (setting the
-      // resource) immediately.
-      DCHECK(!shape.IsShared());
-      internalized_string_ =
-          isolate->factory()->InternalizeExternalString<ExternalOneByteString>(
-              string_);
-    } else if (can_avoid_copy && shape.IsExternalTwoByte()) {
-      // Shared external strings are always in-place internalizable.
-      // If this assumption is invalidated in the future, make sure that we
-      // fully initialize (copy contents) for shared external strings, as the
-      // original string is not transitioned to a ThinString (setting the
-      // resource) immediately.
-      DCHECK(!shape.IsShared());
-      internalized_string_ =
-          isolate->factory()->InternalizeExternalString<ExternalTwoByteString>(
-              string_);
-    } else {
-      // Otherwise allocate a new internalized string.
-      internalized_string_ = isolate->factory()->NewInternalizedStringImpl(
-          string_, length(), raw_hash_field());
-    }
-  }
-
-  Handle<String> GetHandleForInsertion() {
-    Handle<Map> internalized_map;
-    // When preparing the string, the strategy was to in-place migrate it.
-    if (maybe_internalized_map_.ToHandle(&internalized_map)) {
-      // It is always safe to overwrite the map. The only transition possible
-      // is another thread migrated the string to internalized already.
-      // Migrations to thin are impossible, as we only call this method on table
-      // misses inside the critical section.
-      string_->set_map_safe_transition_no_write_barrier(*internalized_map);
-      DCHECK(string_->IsInternalizedString());
-      return string_;
-    }
-=======
     }
 
     // Copying the string here is always threadsafe, as no instance type
@@ -512,7 +266,6 @@
       DCHECK(IsInternalizedString(*string_));
       return string_;
     }
->>>>>>> 626889fb
     // We prepared an internalized copy for the string or the string was already
     // internalized.
     // In theory we could have created a copy of a SeqString in young generation
@@ -524,37 +277,18 @@
   }
 
  private:
-<<<<<<< HEAD
-  Handle<String> string_;
-=======
   DirectHandle<String> string_;
->>>>>>> 626889fb
   // Copy of the string to be internalized (only set if the string is not
   // in-place internalizable). We can't override the original string, as
   // internalized external strings don't set the resource directly (deferred to
   // MakeThin to ensure unique ownership of the resource), and thus would break
   // equality checks in case of hash collisions.
-<<<<<<< HEAD
-  MaybeHandle<String> internalized_string_;
-  MaybeHandle<Map> maybe_internalized_map_;
-=======
   MaybeDirectHandle<String> internalized_string_;
   MaybeDirectHandle<Map> maybe_internalized_map_;
->>>>>>> 626889fb
 };
 
 namespace {
 
-<<<<<<< HEAD
-void SetInternalizedReference(Isolate* isolate, String string,
-                              String internalized) {
-  DCHECK(!string.IsThinString());
-  DCHECK(!string.IsInternalizedString());
-  DCHECK(internalized.IsInternalizedString());
-  DCHECK(!internalized.HasInternalizedForwardingIndex(kAcquireLoad));
-  if (string.IsShared() || v8_flags.always_use_string_forwarding_table) {
-    uint32_t field = string.raw_hash_field(kAcquireLoad);
-=======
 void SetInternalizedReference(Isolate* isolate, Tagged<String> string,
                               Tagged<String> internalized) {
   DCHECK(!IsThinString(string));
@@ -563,7 +297,6 @@
   DCHECK(!internalized->HasInternalizedForwardingIndex(kAcquireLoad));
   if (string->IsShared() || v8_flags.always_use_string_forwarding_table) {
     uint32_t field = string->raw_hash_field(kAcquireLoad);
->>>>>>> 626889fb
     // Don't use the forwarding table for strings that have an integer index.
     // Using the hash field for the integer index is more beneficial than
     // using it to store the forwarding index to the internalized string.
@@ -583,43 +316,25 @@
                                                               internalized);
       // Update the forwarding index type to include internalized.
       field = Name::IsInternalizedForwardingIndexBit::update(field, true);
-<<<<<<< HEAD
-      string.set_raw_hash_field(field, kReleaseStore);
-=======
       string->set_raw_hash_field(field, kReleaseStore);
->>>>>>> 626889fb
     } else {
       const int forwarding_index =
           isolate->string_forwarding_table()->AddForwardString(string,
                                                                internalized);
-<<<<<<< HEAD
-      string.set_raw_hash_field(
-=======
       string->set_raw_hash_field(
->>>>>>> 626889fb
           String::CreateInternalizedForwardingIndex(forwarding_index),
           kReleaseStore);
     }
   } else {
-<<<<<<< HEAD
-    DCHECK(!string.HasForwardingIndex(kAcquireLoad));
-    string.MakeThin(isolate, internalized);
-=======
     DCHECK(!string->HasForwardingIndex(kAcquireLoad));
     string->MakeThin(isolate, internalized);
->>>>>>> 626889fb
   }
 }
 
 }  // namespace
 
-<<<<<<< HEAD
-Handle<String> StringTable::LookupString(Isolate* isolate,
-                                         Handle<String> string) {
-=======
 DirectHandle<String> StringTable::LookupString(Isolate* isolate,
                                                DirectHandle<String> string) {
->>>>>>> 626889fb
   // When sharing the string table, internalization is allowed to be concurrent
   // from multiple Isolates, assuming that:
   //
@@ -648,24 +363,15 @@
   //
   // For lookup hits, we use the StringForwardingTable for shared strings to
   // delay the transition into a ThinString to the next stop-the-world GC.
-<<<<<<< HEAD
-  Handle<String> result = String::Flatten(isolate, string);
-  if (!result->IsInternalizedString()) {
-=======
   DirectHandle<String> result =
       String::Flatten(isolate, indirect_handle(string, isolate));
   if (!IsInternalizedString(*result)) {
->>>>>>> 626889fb
     uint32_t raw_hash_field = result->raw_hash_field(kAcquireLoad);
 
     if (String::IsInternalizedForwardingIndex(raw_hash_field)) {
       const int index =
           String::ForwardingIndexValueBits::decode(raw_hash_field);
-<<<<<<< HEAD
-      result = handle(
-=======
       result = direct_handle(
->>>>>>> 626889fb
           isolate->string_forwarding_table()->GetForwardString(isolate, index),
           isolate);
     } else {
@@ -676,23 +382,15 @@
       result = LookupKey(isolate, &key);
     }
   }
-<<<<<<< HEAD
-  if (*string != *result && !string->IsThinString()) {
-=======
   if (*string != *result && !IsThinString(*string)) {
->>>>>>> 626889fb
     SetInternalizedReference(isolate, *string, *result);
   }
   return result;
 }
 
 template <typename StringTableKey, typename IsolateT>
-<<<<<<< HEAD
-Handle<String> StringTable::LookupKey(IsolateT* isolate, StringTableKey* key) {
-=======
 DirectHandle<String> StringTable::LookupKey(IsolateT* isolate,
                                             StringTableKey* key) {
->>>>>>> 626889fb
   // String table lookups are allowed to be concurrent, assuming that:
   //
   //   - The Heap access is allowed to be concurrent (using LocalHeap or
@@ -729,32 +427,20 @@
 
   // Load the current string table data, in case another thread updates the
   // data while we're reading.
-<<<<<<< HEAD
-  const Data* current_data = data_.load(std::memory_order_acquire);
-=======
   Data* const current_data = data_.load(std::memory_order_acquire);
   OffHeapStringHashSet& current_table = current_data->table();
->>>>>>> 626889fb
 
   // First try to find the string in the table. This is safe to do even if the
   // table is now reallocated; we won't find a stale entry in the old table
   // because the new table won't delete it's corresponding entry until the
   // string is dead, in which case it will die in this table too and worst
   // case we'll have a false miss.
-<<<<<<< HEAD
-  InternalIndex entry = current_data->FindEntry(isolate, key, key->hash());
-  if (entry.is_found()) {
-    Handle<String> result(String::cast(current_data->Get(isolate, entry)),
-                          isolate);
-    DCHECK_IMPLIES(v8_flags.shared_string_table, result->InSharedHeap());
-=======
   InternalIndex entry = current_table.FindEntry(isolate, key, key->hash());
   if (entry.is_found()) {
     DirectHandle<String> result(
         Cast<String>(current_table.GetKey(isolate, entry)), isolate);
     DCHECK_IMPLIES(v8_flags.shared_string_table,
                    HeapLayout::InAnySharedSpace(*result));
->>>>>>> 626889fb
     return result;
   }
 
@@ -764,55 +450,6 @@
     base::MutexGuard table_write_guard(&write_mutex_);
 
     Data* data = EnsureCapacity(isolate, 1);
-<<<<<<< HEAD
-
-    // Check one last time if the key is present in the table, in case it was
-    // added after the check.
-    entry = data->FindEntryOrInsertionEntry(isolate, key, key->hash());
-
-    Object element = data->Get(isolate, entry);
-    if (element == empty_element()) {
-      // This entry is empty, so write it and register that we added an
-      // element.
-      Handle<String> new_string = key->GetHandleForInsertion();
-      DCHECK_IMPLIES(v8_flags.shared_string_table, new_string->IsShared());
-      data->Set(entry, *new_string);
-      data->ElementAdded();
-      return new_string;
-    } else if (element == deleted_element()) {
-      // This entry was deleted, so overwrite it and register that we
-      // overwrote a deleted element.
-      Handle<String> new_string = key->GetHandleForInsertion();
-      DCHECK_IMPLIES(v8_flags.shared_string_table, new_string->IsShared());
-      data->Set(entry, *new_string);
-      data->DeletedElementOverwritten();
-      return new_string;
-    } else {
-      // Return the existing string as a handle.
-      return handle(String::cast(element), isolate);
-    }
-  }
-}
-
-template Handle<String> StringTable::LookupKey(Isolate* isolate,
-                                               OneByteStringKey* key);
-template Handle<String> StringTable::LookupKey(Isolate* isolate,
-                                               TwoByteStringKey* key);
-template Handle<String> StringTable::LookupKey(Isolate* isolate,
-                                               SeqOneByteSubStringKey* key);
-template Handle<String> StringTable::LookupKey(Isolate* isolate,
-                                               SeqTwoByteSubStringKey* key);
-
-template Handle<String> StringTable::LookupKey(LocalIsolate* isolate,
-                                               OneByteStringKey* key);
-template Handle<String> StringTable::LookupKey(LocalIsolate* isolate,
-                                               TwoByteStringKey* key);
-
-template Handle<String> StringTable::LookupKey(Isolate* isolate,
-                                               StringTableInsertionKey* key);
-template Handle<String> StringTable::LookupKey(LocalIsolate* isolate,
-                                               StringTableInsertionKey* key);
-=======
     OffHeapStringHashSet& table = data->table();
 
     // Check one last time if the key is present in the table, in case it was
@@ -859,7 +496,6 @@
     Isolate* isolate, StringTableInsertionKey* key);
 template DirectHandle<String> StringTable::LookupKey(
     LocalIsolate* isolate, StringTableInsertionKey* key);
->>>>>>> 626889fb
 
 StringTable::Data* StringTable::EnsureCapacity(PtrComprCageBase cage_base,
                                                int additional_elements) {
@@ -919,25 +555,6 @@
   // causes issues around method and class visibility.
 
   DisallowGarbageCollection no_gc;
-<<<<<<< HEAD
-
-  int length = string.length();
-  // The source hash is usable if it is not from a sliced string.
-  // For sliced strings we need to recalculate the hash from the given offset
-  // with the correct length.
-  const bool is_source_hash_usable = start == 0 && length == source.length();
-
-  // First check if the string constains a forwarding index.
-  uint32_t raw_hash_field = source.raw_hash_field(kAcquireLoad);
-  if (Name::IsInternalizedForwardingIndex(raw_hash_field) &&
-      is_source_hash_usable) {
-    const int index = Name::ForwardingIndexValueBits::decode(raw_hash_field);
-    String internalized =
-        isolate->string_forwarding_table()->GetForwardString(isolate, index);
-    return internalized.ptr();
-  }
-
-=======
 
   uint32_t length = string->length();
   // The source hash is usable if it is not from a sliced string.
@@ -955,23 +572,12 @@
     return internalized.ptr();
   }
 
->>>>>>> 626889fb
   uint64_t seed = HashSeed(isolate);
 
   CharBuffer<Char> buffer;
   const Char* chars;
 
   SharedStringAccessGuardIfNeeded access_guard(isolate);
-<<<<<<< HEAD
-  if (source.IsConsString(isolate)) {
-    DCHECK(!source.IsFlat(isolate));
-    buffer.reset(new Char[length]);
-    String::WriteToFlat(source, buffer.get(), 0, length, isolate, access_guard);
-    chars = buffer.get();
-  } else {
-    chars =
-        source.GetDirectStringChars<Char>(isolate, no_gc, access_guard) + start;
-=======
   if (IsConsString(source, isolate)) {
     DCHECK(!source->IsFlat());
     buffer.Reset(length);
@@ -979,7 +585,6 @@
     chars = buffer.Data();
   } else {
     chars = source->GetDirectStringChars<Char>(no_gc, access_guard) + start;
->>>>>>> 626889fb
   }
 
   if (!Name::IsHashFieldComputed(raw_hash_field) || !is_source_hash_usable) {
@@ -1012,21 +617,13 @@
     return Smi::FromInt(ResultSentinel::kNotFound).ptr();
   }
 
-<<<<<<< HEAD
-  String internalized = String::cast(string_table_data->Get(isolate, entry));
-=======
   Tagged<String> internalized =
       Cast<String>(string_table_data->table().GetKey(isolate, entry));
->>>>>>> 626889fb
   // string can be internalized here, if another thread internalized it.
   // If we found and entry in the string table and string is not internalized,
   // there is no way that it can transition to internalized later on. So a last
   // check here is sufficient.
-<<<<<<< HEAD
-  if (!string.IsInternalizedString()) {
-=======
   if (!IsInternalizedString(string)) {
->>>>>>> 626889fb
     SetInternalizedReference(isolate, string, internalized);
   } else {
     DCHECK(v8_flags.shared_string_table);
@@ -1037,13 +634,8 @@
 // static
 Address StringTable::TryStringToIndexOrLookupExisting(Isolate* isolate,
                                                       Address raw_string) {
-<<<<<<< HEAD
-  String string = String::cast(Object(raw_string));
-  if (string.IsInternalizedString()) {
-=======
   Tagged<String> string = Cast<String>(Tagged<Object>(raw_string));
   if (IsInternalizedString(string)) {
->>>>>>> 626889fb
     // string could be internalized, if the string table is shared and another
     // thread internalized it.
     DCHECK(v8_flags.shared_string_table);
@@ -1081,8 +673,6 @@
       isolate, string, source, start);
 }
 
-<<<<<<< HEAD
-=======
 void StringTable::InsertForIsolateDeserialization(
     Isolate* isolate, const base::Vector<DirectHandle<String>>& strings) {
   DCHECK_EQ(NumberOfElements(), 0);
@@ -1126,7 +716,6 @@
   DCHECK_EQ(NumberOfElements(), 1);
 }
 
->>>>>>> 626889fb
 void StringTable::Print(PtrComprCageBase cage_base) const {
   data_.load(std::memory_order_acquire)->Print(cage_base);
 }
