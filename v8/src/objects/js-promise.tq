--- conflicted
+++ resolved
@@ -5,14 +5,8 @@
 bitfield struct JSPromiseFlags extends uint31 {
   status: PromiseState: 2 bit;
   has_handler: bool: 1 bit;
-<<<<<<< HEAD
-  handled_hint: bool: 1 bit;
-  is_silent: bool: 1 bit;
-  async_task_id: int32: 22 bit;
-=======
   is_silent: bool: 1 bit;
   async_task_id: uint32: 27 bit;
->>>>>>> 626889fb
 }
 
 extern class JSPromise extends JSObjectWithEmbedderSlots {
