--- conflicted
+++ resolved
@@ -5,13 +5,8 @@
 type SourceTextModuleInfo extends FixedArray;
 
 bitfield struct SourceTextModuleFlags extends uint31 {
-<<<<<<< HEAD
-  async: bool: 1 bit;
-  async_evaluating_ordinal: uint32: 30 bit;
-=======
   has_toplevel_await: bool: 1 bit;
   async_evaluation_ordinal: uint32: 30 bit;
->>>>>>> 626889fb
 }
 
 extern class SourceTextModule extends Module {
@@ -52,8 +47,6 @@
   flags: SmiTagged<SourceTextModuleFlags>;
 }
 
-<<<<<<< HEAD
-=======
 type ModuleImportPhase extends uint32 constexpr 'ModuleImportPhase';
 bitfield struct ModuleRequestFlags extends uint31 {
   // Phase of the module request.
@@ -62,22 +55,14 @@
   position: uint32: 30 bit;
 }
 
->>>>>>> 626889fb
 extern class ModuleRequest extends Struct {
   specifier: String;
 
   // Import attributes are stored in this array in the form:
   // [key1, value1, location1, key2, value2, location2, ...]
-<<<<<<< HEAD
-  import_assertions: FixedArray;
-
-  // Source text position of the module request
-  position: Smi;
-=======
   import_attributes: FixedArray;
 
   flags: SmiTagged<ModuleRequestFlags>;
->>>>>>> 626889fb
 }
 
 extern class SourceTextModuleInfoEntry extends Struct {
