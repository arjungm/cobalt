--- conflicted
+++ resolved
@@ -10,10 +10,7 @@
 
 #include "src/base/bits.h"
 #include "src/base/export-template.h"
-<<<<<<< HEAD
-=======
 #include "src/base/small-vector.h"
->>>>>>> 626889fb
 #include "src/base/strings.h"
 #include "src/common/globals.h"
 #include "src/heap/heap.h"
@@ -24,10 +21,7 @@
 #include "src/objects/tagged.h"
 #include "src/sandbox/external-pointer.h"
 #include "src/strings/unicode-decoder.h"
-<<<<<<< HEAD
-=======
 #include "third_party/simdutf/simdutf.h"
->>>>>>> 626889fb
 
 // Has to be the last include (doesn't have include guards):
 #include "src/objects/object-macros.h"
@@ -63,17 +57,10 @@
 // concrete performance benefit at that particular point in the code.
 class StringShape {
  public:
-<<<<<<< HEAD
-  V8_INLINE explicit StringShape(const String s);
-  V8_INLINE explicit StringShape(const String s, PtrComprCageBase cage_base);
-  V8_INLINE explicit StringShape(Map s);
-  V8_INLINE explicit StringShape(InstanceType t);
-=======
   V8_INLINE explicit StringShape(const Tagged<String> s);
   V8_INLINE explicit StringShape(Tagged<Map> s);
   V8_INLINE bool IsOneByte() const;
   V8_INLINE bool IsTwoByte() const;
->>>>>>> 626889fb
   V8_INLINE bool IsSequential() const;
   V8_INLINE bool IsExternal() const;
   V8_INLINE bool IsCons() const;
@@ -88,17 +75,8 @@
   V8_INLINE bool IsSequentialTwoByte() const;
   V8_INLINE bool IsInternalized() const;
   V8_INLINE bool IsShared() const;
-<<<<<<< HEAD
-  V8_INLINE StringRepresentationTag representation_tag() const;
-  V8_INLINE uint32_t encoding_tag() const;
-  V8_INLINE uint32_t representation_and_encoding_tag() const;
-  V8_INLINE uint32_t representation_encoding_and_shared_tag() const;
-#ifdef DEBUG
-  inline uint32_t type() const { return type_; }
-=======
   V8_INLINE uint32_t encoding_tag() const;
 #ifdef DEBUG
->>>>>>> 626889fb
   inline void invalidate() { valid_ = false; }
   inline bool valid() const { return valid_; }
 #else
@@ -174,11 +152,7 @@
       return base::Vector<const base::uc16>(twobyte_start, length_);
     }
 
-<<<<<<< HEAD
-    base::uc16 Get(int i) const {
-=======
     base::uc16 Get(uint32_t i) const {
->>>>>>> 626889fb
       DCHECK(i < length_);
       DCHECK(state_ != NON_FLAT);
       if (state_ == ONE_BYTE) return onebyte_start[i];
@@ -200,25 +174,15 @@
 #endif
     }
 
-<<<<<<< HEAD
-    int length() const { return length_; }
-=======
     uint32_t length() const { return length_; }
->>>>>>> 626889fb
 
    private:
     enum State { NON_FLAT, ONE_BYTE, TWO_BYTE };
 
     // Constructors only used by String::GetFlatContent().
-<<<<<<< HEAD
-    inline FlatContent(const uint8_t* start, int length,
-                       const DisallowGarbageCollection& no_gc);
-    inline FlatContent(const base::uc16* start, int length,
-=======
     inline FlatContent(const uint8_t* start, uint32_t length,
                        const DisallowGarbageCollection& no_gc);
     inline FlatContent(const base::uc16* start, uint32_t length,
->>>>>>> 626889fb
                        const DisallowGarbageCollection& no_gc);
     explicit FlatContent(const DisallowGarbageCollection& no_gc)
         : onebyte_start(nullptr), length_(0), state_(NON_FLAT), no_gc_(no_gc) {}
@@ -245,13 +209,7 @@
 
   template <typename IsolateT>
   EXPORT_TEMPLATE_DECLARE(V8_EXPORT_PRIVATE)
-<<<<<<< HEAD
-  void MakeThin(IsolateT* isolate, String canonical,
-                UpdateInvalidatedObjectSize update_invalidated_object_size =
-                    UpdateInvalidatedObjectSize::kYes);
-=======
   void MakeThin(IsolateT* isolate, Tagged<String> canonical);
->>>>>>> 626889fb
 
   template <typename Char>
   V8_INLINE base::Vector<const Char> GetCharVector(
@@ -262,33 +220,16 @@
   // read-only strings).
   template <typename Char>
   inline const Char* GetDirectStringChars(
-<<<<<<< HEAD
-      PtrComprCageBase cage_base, const DisallowGarbageCollection& no_gc) const;
-=======
       const DisallowGarbageCollection& no_gc) const;
->>>>>>> 626889fb
 
   // Get chars from sequential or external strings.
   template <typename Char>
   inline const Char* GetDirectStringChars(
-<<<<<<< HEAD
-      PtrComprCageBase cage_base, const DisallowGarbageCollection& no_gc,
-=======
       const DisallowGarbageCollection& no_gc,
->>>>>>> 626889fb
       const SharedStringAccessGuardIfNeeded& access_guard) const;
 
   // Returns the address of the character at an offset into this string.
   // Requires: this->IsFlat()
-<<<<<<< HEAD
-  const byte* AddressOfCharacterAt(int start_index,
-                                   const DisallowGarbageCollection& no_gc);
-
-  // Forward declare the non-atomic (set_)length defined in torque.
-  using TorqueGeneratedString::length;
-  using TorqueGeneratedString::set_length;
-  DECL_RELEASE_ACQUIRE_INT_ACCESSORS(length)
-=======
   const uint8_t* AddressOfCharacterAt(uint32_t start_index,
                                       const DisallowGarbageCollection& no_gc);
 
@@ -297,7 +238,6 @@
 
   inline void set_length(uint32_t hash);
   inline void set_length(uint32_t hash, ReleaseStoreTag);
->>>>>>> 626889fb
 
   // Returns whether this string has only one-byte chars, i.e. all of them can
   // be one-byte encoded.  This might be the case even if the string is
@@ -318,24 +258,14 @@
   // to this method are not efficient unless the string is flat.
   // If it is called from a background thread, the LocalIsolate version should
   // be used.
-<<<<<<< HEAD
-  V8_INLINE uint16_t Get(int index) const;
-  V8_INLINE uint16_t Get(int index, Isolate* isolate) const;
-  V8_INLINE uint16_t Get(int index, LocalIsolate* local_isolate) const;
-=======
   V8_INLINE uint16_t Get(uint32_t index) const;
   V8_INLINE uint16_t Get(uint32_t index, Isolate* isolate) const;
   V8_INLINE uint16_t Get(uint32_t index, LocalIsolate* local_isolate) const;
->>>>>>> 626889fb
   // Method to pass down the access_guard. Useful for recursive calls such as
   // ThinStrings where we go String::Get into ThinString::Get into String::Get
   // again for the internalized string.
   V8_INLINE uint16_t
-<<<<<<< HEAD
-  Get(int index, PtrComprCageBase cage_base,
-=======
   Get(uint32_t index,
->>>>>>> 626889fb
       const SharedStringAccessGuardIfNeeded& access_guard) const;
 
   // ES6 section 7.1.3.1 ToNumber Applied to the String Type
@@ -361,13 +291,6 @@
   // Degenerate cons strings are handled specially by the garbage
   // collector (see IsShortcutCandidate).
 
-<<<<<<< HEAD
-  static V8_INLINE Handle<String> Flatten(
-      Isolate* isolate, Handle<String> string,
-      AllocationType allocation = AllocationType::kYoung);
-  static V8_INLINE Handle<String> Flatten(
-      LocalIsolate* isolate, Handle<String> string,
-=======
   template <typename T, template <typename> typename HandleType>
     requires(std::is_convertible_v<HandleType<T>, DirectHandle<String>>)
   static V8_INLINE HandleType<String> Flatten(
@@ -377,7 +300,6 @@
     requires(std::is_convertible_v<HandleType<T>, DirectHandle<String>>)
   static V8_INLINE HandleType<String> Flatten(
       LocalIsolate* isolate, HandleType<T> string,
->>>>>>> 626889fb
       AllocationType allocation = AllocationType::kYoung);
 
   // Tries to return the content of a flat string as a structure holding either
@@ -395,23 +317,15 @@
 
   // Returns the parent of a sliced string or first part of a flat cons string.
   // Requires: StringShape(this).IsIndirect() && this->IsFlat()
-<<<<<<< HEAD
-  inline String GetUnderlying() const;
-=======
   inline Tagged<String> GetUnderlying() const;
->>>>>>> 626889fb
 
   // Shares the string. Checks inline if the string is already shared or can be
   // shared by transitioning its map in-place. If neither is possible, flattens
   // and copies into a new shared sequential string.
-<<<<<<< HEAD
-  static inline Handle<String> Share(Isolate* isolate, Handle<String> string);
-=======
   template <typename T, template <typename> typename HandleType>
     requires(std::is_convertible_v<HandleType<T>, DirectHandle<String>>)
   static inline HandleType<String> Share(Isolate* isolate,
                                          HandleType<T> string);
->>>>>>> 626889fb
 
   // String relational comparison, implemented according to ES6 section 7.2.11
   // Abstract Relational Comparison (step 5): The comparison of Strings uses a
@@ -476,56 +390,6 @@
       uint32_t start_index = 0);
 
   // String equality operations.
-<<<<<<< HEAD
-  inline bool Equals(String other) const;
-  inline static bool Equals(Isolate* isolate, Handle<String> one,
-                            Handle<String> two);
-
-  enum class EqualityType { kWholeString, kPrefix, kNoLengthCheck };
-
-  // Check if this string matches the given vector of characters, either as a
-  // whole string or just a prefix.
-  //
-  // The Isolate is passed as "evidence" that this call is on the main thread,
-  // and to distiguish from the LocalIsolate overload.
-  template <EqualityType kEqType = EqualityType::kWholeString, typename Char>
-  inline bool IsEqualTo(base::Vector<const Char> str, Isolate* isolate) const;
-
-  // Check if this string matches the given vector of characters, either as a
-  // whole string or just a prefix.
-  //
-  // This is main-thread only, like the Isolate* overload, but additionally
-  // computes the PtrComprCageBase for IsEqualToImpl.
-  template <EqualityType kEqType = EqualityType::kWholeString, typename Char>
-  inline bool IsEqualTo(base::Vector<const Char> str) const;
-
-  // Check if this string matches the given vector of characters, either as a
-  // whole string or just a prefix.
-  //
-  // The LocalIsolate is passed to provide access to the string access lock,
-  // which is taken when reading the string's contents on a background thread.
-  template <EqualityType kEqType = EqualityType::kWholeString, typename Char>
-  inline bool IsEqualTo(base::Vector<const Char> str,
-                        LocalIsolate* isolate) const;
-
-  V8_EXPORT_PRIVATE bool HasOneBytePrefix(base::Vector<const char> str);
-  V8_EXPORT_PRIVATE inline bool IsOneByteEqualTo(base::Vector<const char> str);
-
-  // Returns true if the |str| is a valid ECMAScript identifier.
-  static bool IsIdentifier(Isolate* isolate, Handle<String> str);
-
-  // Return a UTF8 representation of the string.  The string is null
-  // terminated but may optionally contain nulls.  Length is returned
-  // in length_output if length_output is not a null pointer  The string
-  // should be nearly flat, otherwise the performance of this method may
-  // be very slow (quadratic in the length).  Setting robustness_flag to
-  // ROBUST_STRING_TRAVERSAL invokes behaviour that is robust  This means it
-  // handles unexpected data without causing assert failures and it does not
-  // do any heap allocations.  This is useful when printing stack traces.
-  std::unique_ptr<char[]> ToCString(AllowNullsFlag allow_nulls,
-                                    RobustnessFlag robustness_flag, int offset,
-                                    int length, int* length_output = nullptr);
-=======
   inline bool Equals(Tagged<String> other) const;
   inline static bool Equals(Isolate* isolate, DirectHandle<String> one,
                             DirectHandle<String> two);
@@ -573,7 +437,6 @@
   std::unique_ptr<char[]> ToCString(uint32_t offset, uint32_t length,
                                     size_t* length_output = nullptr);
 
->>>>>>> 626889fb
   V8_EXPORT_PRIVATE std::unique_ptr<char[]> ToCString(
       size_t* length_output = nullptr);
 
@@ -586,14 +449,7 @@
   V8_EXPORT_PRIVATE bool MakeExternal(
       Isolate* isolate, v8::String::ExternalStringResource* resource);
   V8_EXPORT_PRIVATE bool MakeExternal(
-<<<<<<< HEAD
-      v8::String::ExternalOneByteStringResource* resource);
-  // TODO(pthier, v8:13785): Remove once v8::String::CanMakeExternal without
-  // encoding is removed.
-  bool SupportsExternalization();
-=======
       Isolate* isolate, v8::String::ExternalOneByteStringResource* resource);
->>>>>>> 626889fb
   bool SupportsExternalization(v8::String::Encoding);
 
   // Conversion.
@@ -621,12 +477,6 @@
 
   V8_EXPORT_PRIVATE void PrintOn(FILE* out);
   V8_EXPORT_PRIVATE void PrintOn(std::ostream& out);
-<<<<<<< HEAD
-
-  // For use during stack traces.  Performs rudimentary sanity check.
-  bool LooksValid();
-=======
->>>>>>> 626889fb
 
   // Printing utility functions.
   // - PrintUC16 prints the raw string contents to the given stream.
@@ -649,14 +499,7 @@
   DECL_VERIFIER(String)
 
   inline bool IsFlat() const;
-<<<<<<< HEAD
-  inline bool IsFlat(PtrComprCageBase cage_base) const;
-
   inline bool IsShared() const;
-  inline bool IsShared(PtrComprCageBase cage_base) const;
-=======
-  inline bool IsShared() const;
->>>>>>> 626889fb
 
   // Max char codes.
   static const int32_t kMaxOneByteCharCode = unibrow::Latin1::kMaxChar;
@@ -702,17 +545,6 @@
   // starting at index 0.
   template <typename SinkCharT>
   EXPORT_TEMPLATE_DECLARE(V8_EXPORT_PRIVATE)
-<<<<<<< HEAD
-  static void WriteToFlat(String source, sinkchar* sink, int from, int to);
-  template <typename sinkchar>
-  static void WriteToFlat(String source, sinkchar* sink, int from, int to,
-                          PtrComprCageBase cage_base,
-                          const SharedStringAccessGuardIfNeeded&);
-
-  // Returns true if this string has no unpaired surrogates and false otherwise.
-  static inline bool IsWellFormedUnicode(Isolate* isolate,
-                                         Handle<String> string);
-=======
   static void WriteToFlat2(SinkCharT* dst, Tagged<ConsString> src,
                            uint32_t src_index, uint32_t length,
                            const SharedStringAccessGuardIfNeeded& aguard,
@@ -724,7 +556,6 @@
   // this operation to improve the performance of utf8 encoding.
   static inline size_t Utf8Length(Isolate* isolate,
                                   DirectHandle<String> string);
->>>>>>> 626889fb
 
   // Encodes the given string as Utf8 into the provided buffer.
   //
@@ -760,14 +591,10 @@
                                    length);
   }
 
-<<<<<<< HEAD
-  static inline int NonOneByteStart(const base::uc16* chars, int length) {
-=======
   static bool DoesNotContainEscapeCharacters(Tagged<String> string);
 
   static inline uint32_t NonOneByteStart(const base::uc16* chars,
                                          uint32_t length) {
->>>>>>> 626889fb
     DCHECK(IsAligned(reinterpret_cast<Address>(chars), sizeof(base::uc16)));
     const uint16_t* start = chars;
     const uint16_t* limit = chars + length;
@@ -807,11 +634,7 @@
     return static_cast<uint32_t>(chars - start);
   }
 
-<<<<<<< HEAD
-  static inline bool IsOneByte(const base::uc16* chars, int length) {
-=======
   static inline bool IsOneByte(const base::uc16* chars, uint32_t length) {
->>>>>>> 626889fb
     return NonOneByteStart(chars, length) >= length;
   }
 
@@ -827,16 +650,6 @@
       Visitor* visitor, Tagged<String> string, int offset,
       const SharedStringAccessGuardIfNeeded& access_guard);
 
-<<<<<<< HEAD
-  template <class Visitor>
-  static inline ConsString VisitFlat(
-      Visitor* visitor, String string, int offset,
-      const SharedStringAccessGuardIfNeeded& access_guard);
-
-  template <typename IsolateT>
-  static Handle<FixedArray> CalculateLineEnds(IsolateT* isolate,
-                                              Handle<String> string,
-=======
   static uint32_t constexpr kInlineLineEndsSize = 32;
   using LineEndsVector = base::SmallVector<int32_t, kInlineLineEndsSize>;
 
@@ -848,24 +661,17 @@
   template <typename IsolateT>
   static Handle<FixedArray> CalculateLineEnds(IsolateT* isolate,
                                               DirectHandle<String> string,
->>>>>>> 626889fb
                                               bool include_ending_line);
 
   // Returns true if string can be internalized without copying. In such cases
   // the string is inserted into the string table and its map is changed to an
   // internalized equivalent.
-<<<<<<< HEAD
-  static inline bool IsInPlaceInternalizable(String string);
-=======
   static inline bool IsInPlaceInternalizable(Tagged<String> string);
->>>>>>> 626889fb
   static inline bool IsInPlaceInternalizable(InstanceType instance_type);
 
   static inline bool IsInPlaceInternalizableExcludingExternal(
       InstanceType instance_type);
 
-<<<<<<< HEAD
-=======
   // Run different behavior for each concrete string class type, to a
   // dispatcher which is overloaded on that class.
   template <typename TDispatcher>
@@ -879,19 +685,11 @@
   static inline auto DispatchToSpecificTypeWithoutCast(
       InstanceType instance_type, TArgs&&... args);
 
->>>>>>> 626889fb
  private:
   friend class Name;
   friend class CodeStubAssembler;
   friend class StringTableInsertionKey;
   friend class SharedStringTableInsertionKey;
-<<<<<<< HEAD
-  friend class InternalizedStringKey;
-
-  // Implementation of the Get() public methods. Do not use directly.
-  V8_INLINE uint16_t
-  GetImpl(int index, PtrComprCageBase cage_base,
-=======
   friend class SandboxTesting;
   friend class InternalizedStringKey;
 
@@ -907,30 +705,17 @@
   // Implementation of the Get() public methods. Do not use directly.
   V8_INLINE uint16_t
   GetImpl(uint32_t index,
->>>>>>> 626889fb
           const SharedStringAccessGuardIfNeeded& access_guard) const;
 
   // Implementation of the IsEqualTo() public methods. Do not use directly.
   template <EqualityType kEqType, typename Char>
   V8_INLINE bool IsEqualToImpl(
-<<<<<<< HEAD
-      base::Vector<const Char> str, PtrComprCageBase cage_base,
-=======
       base::Vector<const Char> str,
->>>>>>> 626889fb
       const SharedStringAccessGuardIfNeeded& access_guard) const;
 
   // Out-of-line IsEqualToImpl for ConsString.
   template <typename Char>
   V8_NOINLINE static bool IsConsStringEqualToImpl(
-<<<<<<< HEAD
-      ConsString string, base::Vector<const Char> str,
-      PtrComprCageBase cage_base,
-      const SharedStringAccessGuardIfNeeded& access_guard);
-
-  V8_EXPORT_PRIVATE static Handle<String> SlowFlatten(
-      Isolate* isolate, Handle<ConsString> cons, AllocationType allocation);
-=======
       Tagged<ConsString> string, base::Vector<const Char> str,
       const SharedStringAccessGuardIfNeeded& access_guard);
 
@@ -954,31 +739,12 @@
     requires(std::is_convertible_v<HandleType<String>, DirectHandle<String>>)
   EXPORT_TEMPLATE_DECLARE(V8_EXPORT_PRIVATE) static HandleType<
       String> SlowShare(Isolate* isolate, HandleType<String> source);
->>>>>>> 626889fb
-
-  V8_EXPORT_PRIVATE V8_INLINE static base::Optional<FlatContent>
-  TryGetFlatContentFromDirectString(PtrComprCageBase cage_base,
-                                    const DisallowGarbageCollection& no_gc,
-                                    String string, int offset, int length,
-                                    const SharedStringAccessGuardIfNeeded&);
-  V8_EXPORT_PRIVATE FlatContent
-  SlowGetFlatContent(const DisallowGarbageCollection& no_gc,
-                     const SharedStringAccessGuardIfNeeded&);
-
-  V8_EXPORT_PRIVATE static Handle<String> SlowShare(Isolate* isolate,
-                                                    Handle<String> source);
 
   // Slow case of String::Equals.  This implementation works on any strings
   // but it is most efficient on strings that are almost flat.
-<<<<<<< HEAD
-  V8_EXPORT_PRIVATE bool SlowEquals(String other) const;
-  V8_EXPORT_PRIVATE bool SlowEquals(
-      String other, const SharedStringAccessGuardIfNeeded&) const;
-=======
   V8_EXPORT_PRIVATE bool SlowEquals(Tagged<String> other) const;
   V8_EXPORT_PRIVATE bool SlowEquals(
       Tagged<String> other, const SharedStringAccessGuardIfNeeded&) const;
->>>>>>> 626889fb
 
   V8_EXPORT_PRIVATE static bool SlowEquals(Isolate* isolate,
                                            DirectHandle<String> one,
@@ -1024,19 +790,6 @@
 
 // clang-format off
 extern template EXPORT_TEMPLATE_DECLARE(V8_EXPORT_PRIVATE)
-<<<<<<< HEAD
-void String::WriteToFlat(String source, uint8_t* sink, int from, int to);
-extern template EXPORT_TEMPLATE_DECLARE(V8_EXPORT_PRIVATE)
-void String::WriteToFlat(String source, uint16_t* sink, int from, int to);
-extern template EXPORT_TEMPLATE_DECLARE(V8_EXPORT_PRIVATE)
-void String::WriteToFlat(String source, uint8_t* sink, int from, int to,
-                         PtrComprCageBase cage_base,
-                         const SharedStringAccessGuardIfNeeded&);
-extern template EXPORT_TEMPLATE_DECLARE(V8_EXPORT_PRIVATE)
-void String::WriteToFlat(String source, uint16_t* sink, int from, int to,
-                         PtrComprCageBase cage_base,
-                         const SharedStringAccessGuardIfNeeded&);
-=======
   void String::WriteToFlat(Tagged<String> source, uint8_t* sink, uint32_t from,
                            uint32_t to);
 extern template EXPORT_TEMPLATE_DECLARE(V8_EXPORT_PRIVATE)
@@ -1048,19 +801,13 @@
 extern template EXPORT_TEMPLATE_DECLARE(V8_EXPORT_PRIVATE)
   void String::WriteToFlat(Tagged<String> source, uint16_t* sink, uint32_t from,
                            uint32_t to, const SharedStringAccessGuardIfNeeded&);
->>>>>>> 626889fb
 // clang-format on
 
 class SubStringRange {
  public:
-<<<<<<< HEAD
-  inline SubStringRange(String string, const DisallowGarbageCollection& no_gc,
-                        int first = 0, int length = -1);
-=======
   inline SubStringRange(Tagged<String> string,
                         const DisallowGarbageCollection& no_gc, int first = 0,
                         int length = -1);
->>>>>>> 626889fb
   class iterator;
   inline iterator begin();
   inline iterator end();
@@ -1080,8 +827,7 @@
   // truncating the original string.
   V8_WARN_UNUSED_RESULT static Handle<String> Truncate(Isolate* isolate,
                                                        Handle<SeqString> string,
-<<<<<<< HEAD
-                                                       int new_length);
+                                                       uint32_t new_length);
 
   struct DataAndPaddingSizes {
     const int data_size;
@@ -1095,28 +841,7 @@
   // Zero out only the padding bytes of this string.
   void ClearPadding();
 
-#ifdef VERIFY_HEAP
-  V8_EXPORT_PRIVATE void SeqStringVerify(Isolate* isolate);
-#endif
-
-  TQ_OBJECT_CONSTRUCTORS(SeqString)
-=======
-                                                       uint32_t new_length);
-
-  struct DataAndPaddingSizes {
-    const int data_size;
-    const int padding_size;
-    bool operator==(const DataAndPaddingSizes& other) const {
-      return data_size == other.data_size && padding_size == other.padding_size;
-    }
-  };
-  DataAndPaddingSizes GetDataAndPaddingSizes() const;
-
-  // Zero out only the padding bytes of this string.
-  void ClearPadding();
-
   EXPORT_DECL_VERIFIER(SeqString)
->>>>>>> 626889fb
 };
 
 V8_OBJECT class InternalizedString : public String {
@@ -1130,17 +855,6 @@
   static const bool kHasOneByteEncoding = true;
   using Char = uint8_t;
 
-<<<<<<< HEAD
-  // Dispatched behavior. The non SharedStringAccessGuardIfNeeded method is also
-  // defined for convenience and it will check that the access guard is not
-  // needed.
-  inline uint8_t Get(int index) const;
-  inline uint8_t Get(int index, PtrComprCageBase cage_base,
-                     const SharedStringAccessGuardIfNeeded& access_guard) const;
-  inline void SeqOneByteStringSet(int index, uint16_t value);
-  inline void SeqOneByteStringSetChars(int index, const uint8_t* string,
-                                       int length);
-=======
   V8_INLINE static constexpr int32_t DataSizeFor(int32_t length);
   V8_INLINE static constexpr int32_t SizeFor(int32_t length);
 
@@ -1153,7 +867,6 @@
   inline void SeqOneByteStringSet(uint32_t index, uint16_t value);
   inline void SeqOneByteStringSetChars(uint32_t index, const uint8_t* string,
                                        uint32_t length);
->>>>>>> 626889fb
 
   // Get the address of the characters in this string.
   inline Address GetCharsAddress() const;
@@ -1161,46 +874,25 @@
   // Get a pointer to the characters of the string. May only be called when a
   // SharedStringAccessGuard is not needed (i.e. on the main thread or on
   // read-only strings).
-<<<<<<< HEAD
-  inline uint8_t* GetChars(const DisallowGarbageCollection& no_gc) const;
-
-  // Get a pointer to the characters of the string.
-  inline uint8_t* GetChars(
-      const DisallowGarbageCollection& no_gc,
-      const SharedStringAccessGuardIfNeeded& access_guard) const;
-=======
   V8_INLINE uint8_t* GetChars(const DisallowGarbageCollection& no_gc);
 
   // Get a pointer to the characters of the string.
   V8_INLINE uint8_t* GetChars(
       const DisallowGarbageCollection& no_gc,
       const SharedStringAccessGuardIfNeeded& access_guard);
->>>>>>> 626889fb
 
   DataAndPaddingSizes GetDataAndPaddingSizes() const;
 
   // Initializes padding bytes. Potentially zeros tail of the payload too!
-<<<<<<< HEAD
-  inline void clear_padding_destructively(int length);
-
-  // Maximal memory usage for a single sequential one-byte string.
-  static const int kMaxCharsSize = kMaxLength;
-  static const int kMaxSize = OBJECT_POINTER_ALIGN(kMaxCharsSize + kHeaderSize);
-  static_assert((kMaxSize - kHeaderSize) >= String::kMaxLength);
-=======
   inline void clear_padding_destructively(uint32_t length);
 
   // Maximal memory usage for a single sequential one-byte string.
   static const uint32_t kMaxCharsSize = kMaxLength;
 
   inline int AllocatedSize() const;
->>>>>>> 626889fb
 
   // A SeqOneByteString have different maps depending on whether it is shared.
   static inline bool IsCompatibleMap(Tagged<Map> map, ReadOnlyRoots roots);
-
-  // A SeqOneByteString have different maps depending on whether it is shared.
-  static inline bool IsCompatibleMap(Map map, ReadOnlyRoots roots);
 
   class BodyDescriptor;
 
@@ -1244,15 +936,9 @@
 
   // Dispatched behavior.
   inline uint16_t Get(
-<<<<<<< HEAD
-      int index, PtrComprCageBase cage_base,
-      const SharedStringAccessGuardIfNeeded& access_guard) const;
-  inline void SeqTwoByteStringSet(int index, uint16_t value);
-=======
       uint32_t index,
       const SharedStringAccessGuardIfNeeded& access_guard) const;
   inline void SeqTwoByteStringSet(uint32_t index, uint16_t value);
->>>>>>> 626889fb
 
   // Get the address of the characters in this string.
   inline Address GetCharsAddress() const;
@@ -1260,46 +946,25 @@
   // Get a pointer to the characters of the string. May only be called when a
   // SharedStringAccessGuard is not needed (i.e. on the main thread or on
   // read-only strings).
-<<<<<<< HEAD
-  inline base::uc16* GetChars(const DisallowGarbageCollection& no_gc) const;
-=======
   inline base::uc16* GetChars(const DisallowGarbageCollection& no_gc);
->>>>>>> 626889fb
 
   // Get a pointer to the characters of the string.
   inline base::uc16* GetChars(
       const DisallowGarbageCollection& no_gc,
-<<<<<<< HEAD
-      const SharedStringAccessGuardIfNeeded& access_guard) const;
-=======
       const SharedStringAccessGuardIfNeeded& access_guard);
->>>>>>> 626889fb
 
   DataAndPaddingSizes GetDataAndPaddingSizes() const;
 
   // Initializes padding bytes. Potentially zeros tail of the payload too!
-<<<<<<< HEAD
-  inline void clear_padding_destructively(int length);
-
-  // Maximal memory usage for a single sequential two-byte string.
-  static const int kMaxCharsSize = kMaxLength * 2;
-  static const int kMaxSize = OBJECT_POINTER_ALIGN(kMaxCharsSize + kHeaderSize);
-  static_assert(static_cast<int>((kMaxSize - kHeaderSize) / sizeof(uint16_t)) >=
-                String::kMaxLength);
-=======
   inline void clear_padding_destructively(uint32_t length);
 
   // Maximal memory usage for a single sequential two-byte string.
   static const uint32_t kMaxCharsSize = kMaxLength * sizeof(Char);
->>>>>>> 626889fb
 
   inline int AllocatedSize() const;
 
   // A SeqTwoByteString have different maps depending on whether it is shared.
   static inline bool IsCompatibleMap(Tagged<Map> map, ReadOnlyRoots roots);
-
-  // A SeqTwoByteString have different maps depending on whether it is shared.
-  static inline bool IsCompatibleMap(Map map, ReadOnlyRoots roots);
 
   class BodyDescriptor;
 
@@ -1351,19 +1016,6 @@
 
   // Doesn't check that the result is a string, even in debug mode.  This is
   // useful during GC where the mark bits confuse the checks.
-<<<<<<< HEAD
-  inline Object unchecked_first() const;
-
-  // Doesn't check that the result is a string, even in debug mode.  This is
-  // useful during GC where the mark bits confuse the checks.
-  inline Object unchecked_second() const;
-
-  V8_INLINE bool IsFlat(PtrComprCageBase cage_base) const;
-
-  // Dispatched behavior.
-  V8_EXPORT_PRIVATE uint16_t
-  Get(int index, PtrComprCageBase cage_base,
-=======
   inline Tagged<Object> unchecked_first() const;
 
   // Doesn't check that the result is a string, even in debug mode.  This is
@@ -1375,7 +1027,6 @@
   // Dispatched behavior.
   V8_EXPORT_PRIVATE uint16_t
   Get(uint32_t index,
->>>>>>> 626889fb
       const SharedStringAccessGuardIfNeeded& access_guard) const;
 
   // Prints the entire cons tree.
@@ -1428,11 +1079,7 @@
   inline Tagged<HeapObject> unchecked_actual() const;
 
   V8_EXPORT_PRIVATE uint16_t
-<<<<<<< HEAD
-  Get(int index, PtrComprCageBase cage_base,
-=======
   Get(uint32_t index,
->>>>>>> 626889fb
       const SharedStringAccessGuardIfNeeded& access_guard) const;
 
   DECL_VERIFIER(ThinString)
@@ -1483,11 +1130,7 @@
 
   // Dispatched behavior.
   V8_EXPORT_PRIVATE uint16_t
-<<<<<<< HEAD
-  Get(int index, PtrComprCageBase cage_base,
-=======
   Get(uint32_t index,
->>>>>>> 626889fb
       const SharedStringAccessGuardIfNeeded& access_guard) const;
 
   // Minimum length for a sliced string.
@@ -1533,27 +1176,14 @@
 //
 // The API expects that all ExternalStrings are created through the
 // API.  Therefore, ExternalStrings should not be used internally.
-<<<<<<< HEAD
-class ExternalString
-    : public TorqueGeneratedExternalString<ExternalString, String> {
- public:
-  class BodyDescriptor;
-
-  DECL_VERIFIER(ExternalString)
-=======
 V8_OBJECT class ExternalString : public UncachedExternalString {
  public:
   class BodyDescriptor;
->>>>>>> 626889fb
 
   DECL_VERIFIER(ExternalString)
 
   inline void InitExternalPointerFields(Isolate* isolate);
-<<<<<<< HEAD
-  inline void VisitExternalPointers(ObjectVisitor* visitor) const;
-=======
   inline void VisitExternalPointers(ObjectVisitor* visitor);
->>>>>>> 626889fb
 
   // Return whether the external string data pointer is not cached.
   inline bool is_uncached() const;
@@ -1569,17 +1199,6 @@
   // Disposes string's resource object if it has not already been disposed.
   inline void DisposeResource(Isolate* isolate);
 
-<<<<<<< HEAD
-  static_assert(kResourceOffset == Internals::kStringResourceOffset);
-  static const int kSizeOfAllExternalStrings = kHeaderSize;
-
- private:
-  // Hide generated accessors.
-  DECL_ACCESSORS(resource, void*)
-  DECL_ACCESSORS(resource_data, void*)
-
-  TQ_OBJECT_CONSTRUCTORS(ExternalString)
-=======
   void InitExternalPointerFieldsDuringExternalization(Tagged<Map> new_map,
                                                       Isolate* isolate);
 
@@ -1600,18 +1219,11 @@
 
   static_assert(offsetof(ExternalString, resource_) ==
                 Internals::kStringResourceOffset);
->>>>>>> 626889fb
 };
 
 // The ExternalOneByteString class is an external string backed by an
 // one-byte string.
-<<<<<<< HEAD
-class ExternalOneByteString
-    : public TorqueGeneratedExternalOneByteString<ExternalOneByteString,
-                                                  ExternalString> {
-=======
 V8_OBJECT class ExternalOneByteString : public ExternalString {
->>>>>>> 626889fb
  public:
   static const bool kHasOneByteEncoding = true;
   using Char = uint8_t;
@@ -1634,28 +1246,6 @@
   // which the pointer cache has to be refreshed.
   inline void update_data_cache(Isolate* isolate);
 
-<<<<<<< HEAD
-  inline const uint8_t* GetChars(PtrComprCageBase cage_base) const;
-
-  // Dispatched behavior.
-  inline uint8_t Get(int index, PtrComprCageBase cage_base,
-                     const SharedStringAccessGuardIfNeeded& access_guard) const;
-
-  static_assert(kSize == kSizeOfAllExternalStrings);
-
-  TQ_OBJECT_CONSTRUCTORS(ExternalOneByteString)
-
- private:
-  // The underlying resource as a non-const pointer.
-  DECL_GETTER(mutable_resource, Resource*)
-};
-
-// The ExternalTwoByteString class is an external string backed by a UTF-16
-// encoded string.
-class ExternalTwoByteString
-    : public TorqueGeneratedExternalTwoByteString<ExternalTwoByteString,
-                                                  ExternalString> {
-=======
   inline const uint8_t* GetChars() const;
 
   // Dispatched behavior.
@@ -1672,7 +1262,6 @@
 // The ExternalTwoByteString class is an external string backed by a UTF-16
 // encoded string.
 V8_OBJECT class ExternalTwoByteString : public ExternalString {
->>>>>>> 626889fb
  public:
   static const bool kHasOneByteEncoding = false;
   using Char = uint16_t;
@@ -1695,26 +1284,6 @@
   // which the pointer cache has to be refreshed.
   inline void update_data_cache(Isolate* isolate);
 
-<<<<<<< HEAD
-  inline const uint16_t* GetChars(PtrComprCageBase cage_base) const;
-
-  // Dispatched behavior.
-  inline uint16_t Get(
-      int index, PtrComprCageBase cage_base,
-      const SharedStringAccessGuardIfNeeded& access_guard) const;
-
-  // For regexp code.
-  inline const uint16_t* ExternalTwoByteStringGetData(unsigned start);
-
-  static_assert(kSize == kSizeOfAllExternalStrings);
-
-  TQ_OBJECT_CONSTRUCTORS(ExternalTwoByteString)
-
- private:
-  // The underlying resource as a non-const pointer.
-  DECL_GETTER(mutable_resource, Resource*)
-};
-=======
   inline const uint16_t* GetChars() const;
 
   // Dispatched behavior.
@@ -1731,7 +1300,6 @@
 } V8_OBJECT_END;
 
 static_assert(sizeof(ExternalTwoByteString) == sizeof(ExternalString));
->>>>>>> 626889fb
 
 // A flat string reader provides random access to the contents of a
 // string independent of the character width of the string. The handle
@@ -1741,26 +1309,15 @@
  public:
   FlatStringReader(Isolate* isolate, DirectHandle<String> str);
   void PostGarbageCollection() override;
-<<<<<<< HEAD
-  inline base::uc32 Get(int index) const;
-  template <typename Char>
-  inline Char Get(int index) const;
-  int length() const { return length_; }
-=======
   inline base::uc32 Get(uint32_t index) const;
   template <typename Char>
   inline Char Get(uint32_t index) const;
   uint32_t length() const { return length_; }
->>>>>>> 626889fb
 
  private:
   DirectHandle<String> str_;
   bool is_one_byte_;
-<<<<<<< HEAD
-  int const length_;
-=======
   uint32_t const length_;
->>>>>>> 626889fb
   const void* start_;
 };
 
@@ -1787,11 +1344,7 @@
   // to match the offset passed into the constructor or Reset -- this will only
   // be non-zero immediately after construction or Reset, and only if those had
   // a non-zero offset.
-<<<<<<< HEAD
-  inline String Next(int* offset_out) {
-=======
   inline Tagged<String> Next(int* offset_out) {
->>>>>>> 626889fb
     *offset_out = 0;
     if (depth_ == 0) return Tagged<String>();
     return Continue(offset_out);
