// Copyright 2018 the V8 project authors. All rights reserved.
// Use of this source code is governed by a BSD-style license that can be
// found in the LICENSE file.

#ifndef V8_OBJECTS_JS_DATE_TIME_FORMAT_H_
#define V8_OBJECTS_JS_DATE_TIME_FORMAT_H_

#ifndef V8_INTL_SUPPORT
#error Internationalization is expected to be enabled.
#endif  // V8_INTL_SUPPORT

#include <set>
#include <string>

#include "src/base/bit-field.h"
#include "src/execution/isolate.h"
#include "src/objects/intl-objects.h"
#include "src/objects/managed.h"
#include "unicode/uversion.h"

// Has to be the last include (doesn't have include guards):
#include "src/objects/object-macros.h"

namespace U_ICU_NAMESPACE {
class DateIntervalFormat;
class Locale;
class SimpleDateFormat;
class TimeZone;
}  // namespace U_ICU_NAMESPACE

namespace v8 {
namespace internal {

#include "torque-generated/src/objects/js-date-time-format-tq.inc"

class JSDateTimeFormat
    : public TorqueGeneratedJSDateTimeFormat<JSDateTimeFormat, JSObject> {
 public:
  // ecma-402/#sec-todatetimeoptions
  enum class RequiredOption { kDate, kTime, kAny };
  enum class DefaultsOption { kDate, kTime, kAll };

  V8_WARN_UNUSED_RESULT static MaybeDirectHandle<JSDateTimeFormat> New(
      Isolate* isolate, DirectHandle<Map> map, DirectHandle<Object> locales,
      DirectHandle<Object> options, const char* service);

  V8_WARN_UNUSED_RESULT static MaybeDirectHandle<JSDateTimeFormat>
  CreateDateTimeFormat(Isolate* isolate, DirectHandle<Map> map,
                       DirectHandle<Object> locales,
                       DirectHandle<Object> options, RequiredOption required,
                       DefaultsOption defaults, const char* service);

  V8_WARN_UNUSED_RESULT static MaybeDirectHandle<JSObject> ResolvedOptions(
      Isolate* isolate, DirectHandle<JSDateTimeFormat> date_time_format);

  V8_WARN_UNUSED_RESULT static DirectHandle<String> Calendar(
      Isolate* isolate, DirectHandle<JSDateTimeFormat> date_time_format);

  V8_WARN_UNUSED_RESULT static DirectHandle<Object> TimeZone(
      Isolate* isolate, DirectHandle<JSDateTimeFormat> date_time_format);

  V8_WARN_UNUSED_RESULT static Handle<String> Calendar(
      Isolate* isolate, Handle<JSDateTimeFormat> date_time_format);

  V8_WARN_UNUSED_RESULT static Handle<Object> TimeZone(
      Isolate* isolate, Handle<JSDateTimeFormat> date_time_format);

  // ecma402/#sec-unwrapdatetimeformat
  V8_WARN_UNUSED_RESULT static MaybeDirectHandle<JSDateTimeFormat>
  UnwrapDateTimeFormat(Isolate* isolate, Handle<JSReceiver> format_holder);

  // ecma402/#sec-datetime-format-functions
  // DateTime Format Functions
<<<<<<< HEAD
  V8_WARN_UNUSED_RESULT static MaybeHandle<String> DateTimeFormat(
      Isolate* isolate, Handle<JSDateTimeFormat> date_time_format,
      Handle<Object> date, const char* method_name);

  // ecma402/#sec-Intl.DateTimeFormat.prototype.formatToParts
  V8_WARN_UNUSED_RESULT static MaybeHandle<JSArray> FormatToParts(
      Isolate* isolate, Handle<JSDateTimeFormat> date_time_format,
      Handle<Object> x, bool output_source, const char* method_name);

  // ecma402/#sec-intl.datetimeformat.prototype.formatRange
  V8_WARN_UNUSED_RESULT static MaybeHandle<String> FormatRange(
      Isolate* isolate, Handle<JSDateTimeFormat> date_time_format,
      Handle<Object> x_date_value, Handle<Object> y_date_value,
      const char* method_name);

  // ecma402/sec-Intl.DateTimeFormat.prototype.formatRangeToParts
  V8_WARN_UNUSED_RESULT static MaybeHandle<JSArray> FormatRangeToParts(
      Isolate* isolate, Handle<JSDateTimeFormat> date_time_format,
      Handle<Object> x_date_value, Handle<Object> y_date_value,
=======
  V8_WARN_UNUSED_RESULT static MaybeDirectHandle<String> DateTimeFormat(
      Isolate* isolate, DirectHandle<JSDateTimeFormat> date_time_format,
      DirectHandle<Object> date, const char* method_name);

  // ecma402/#sec-Intl.DateTimeFormat.prototype.formatToParts
  V8_WARN_UNUSED_RESULT static MaybeDirectHandle<JSArray> FormatToParts(
      Isolate* isolate, DirectHandle<JSDateTimeFormat> date_time_format,
      DirectHandle<Object> x, bool output_source, const char* method_name);

  // ecma402/#sec-intl.datetimeformat.prototype.formatRange
  V8_WARN_UNUSED_RESULT static MaybeDirectHandle<String> FormatRange(
      Isolate* isolate, DirectHandle<JSDateTimeFormat> date_time_format,
      DirectHandle<Object> x_date_value, DirectHandle<Object> y_date_value,
      const char* method_name);

  // ecma402/sec-Intl.DateTimeFormat.prototype.formatRangeToParts
  V8_WARN_UNUSED_RESULT static MaybeDirectHandle<JSArray> FormatRangeToParts(
      Isolate* isolate, DirectHandle<JSDateTimeFormat> date_time_format,
      DirectHandle<Object> x_date_value, DirectHandle<Object> y_date_value,
      const char* method_name);

  V8_WARN_UNUSED_RESULT static MaybeDirectHandle<String> ToLocaleDateTime(
      Isolate* isolate, DirectHandle<Object> date, DirectHandle<Object> locales,
      DirectHandle<Object> options, RequiredOption required,
      DefaultsOption defaults, const char* method_name);

  // Function to support Temporal
  V8_WARN_UNUSED_RESULT static MaybeDirectHandle<String> TemporalToLocaleString(
      Isolate* isolate, DirectHandle<JSReceiver> temporal,
      DirectHandle<Object> locales, DirectHandle<Object> options,
>>>>>>> 626889fb
      const char* method_name);

  V8_EXPORT_PRIVATE static const std::set<std::string>& GetAvailableLocales();

<<<<<<< HEAD
  V8_WARN_UNUSED_RESULT static MaybeHandle<String> ToLocaleDateTime(
      Isolate* isolate, Handle<Object> date, Handle<Object> locales,
      Handle<Object> options, RequiredOption required, DefaultsOption defaults,
      const char* method_name);

  // Function to support Temporal
  V8_WARN_UNUSED_RESULT static MaybeHandle<String> TemporalToLocaleString(
      Isolate* isolate, Handle<JSReceiver> temporal, Handle<Object> locales,
      Handle<Object> options, const char* method_name);
=======
  DirectHandle<Object> static TimeZoneId(Isolate* isolate,
                                         const icu::TimeZone& tz);
  V8_WARN_UNUSED_RESULT static MaybeHandle<String> TimeZoneIdToString(
      Isolate* isolate, const icu::UnicodeString& id);
>>>>>>> 626889fb

  std::unique_ptr<icu::TimeZone> static CreateTimeZone(
      Isolate* isolate, DirectHandle<String> time_zone);

  V8_EXPORT_PRIVATE static std::string CanonicalizeTimeZoneID(
      const std::string& input);

<<<<<<< HEAD
  Handle<Object> static TimeZoneId(Isolate* isolate, const icu::TimeZone& tz);
  V8_WARN_UNUSED_RESULT static MaybeHandle<String> TimeZoneIdToString(
      Isolate* isolate, const icu::UnicodeString& id);

  std::unique_ptr<icu::TimeZone> static CreateTimeZone(const char* timezone);

  V8_EXPORT_PRIVATE static std::string CanonicalizeTimeZoneID(
      const std::string& input);

  Handle<String> HourCycleAsString() const;
=======
  Handle<String> HourCycleAsString(Isolate* isolate) const;
>>>>>>> 626889fb

  // ecma-402/#sec-properties-of-intl-datetimeformat-instances
  enum class DateTimeStyle { kUndefined, kFull, kLong, kMedium, kShort };

  // enum for "hourCycle" option.
  enum class HourCycle { kUndefined, kH11, kH12, kH23, kH24 };

  inline void set_hour_cycle(HourCycle hour_cycle);
  inline HourCycle hour_cycle() const;

  inline void set_date_style(DateTimeStyle date_style);
  inline DateTimeStyle date_style() const;

  inline void set_time_style(DateTimeStyle time_style);
  inline DateTimeStyle time_style() const;

  // Bit positions in |flags|.
  DEFINE_TORQUE_GENERATED_JS_DATE_TIME_FORMAT_FLAGS()

<<<<<<< HEAD
  static_assert(HourCycle::kUndefined <= HourCycleBits::kMax);
  static_assert(HourCycle::kH11 <= HourCycleBits::kMax);
  static_assert(HourCycle::kH12 <= HourCycleBits::kMax);
  static_assert(HourCycle::kH23 <= HourCycleBits::kMax);
  static_assert(HourCycle::kH24 <= HourCycleBits::kMax);

  static_assert(DateTimeStyle::kUndefined <= DateStyleBits::kMax);
  static_assert(DateTimeStyle::kFull <= DateStyleBits::kMax);
  static_assert(DateTimeStyle::kLong <= DateStyleBits::kMax);
  static_assert(DateTimeStyle::kMedium <= DateStyleBits::kMax);
  static_assert(DateTimeStyle::kShort <= DateStyleBits::kMax);

  static_assert(DateTimeStyle::kUndefined <= TimeStyleBits::kMax);
  static_assert(DateTimeStyle::kFull <= TimeStyleBits::kMax);
  static_assert(DateTimeStyle::kLong <= TimeStyleBits::kMax);
  static_assert(DateTimeStyle::kMedium <= TimeStyleBits::kMax);
  static_assert(DateTimeStyle::kShort <= TimeStyleBits::kMax);

  DECL_ACCESSORS(icu_locale, Managed<icu::Locale>)
  DECL_ACCESSORS(icu_simple_date_format, Managed<icu::SimpleDateFormat>)
  DECL_ACCESSORS(icu_date_interval_format, Managed<icu::DateIntervalFormat>)
=======
  static_assert(HourCycleBits::is_valid(HourCycle::kUndefined));
  static_assert(HourCycleBits::is_valid(HourCycle::kH11));
  static_assert(HourCycleBits::is_valid(HourCycle::kH12));
  static_assert(HourCycleBits::is_valid(HourCycle::kH23));
  static_assert(HourCycleBits::is_valid(HourCycle::kH24));

  static_assert(DateStyleBits::is_valid(DateTimeStyle::kUndefined));
  static_assert(DateStyleBits::is_valid(DateTimeStyle::kFull));
  static_assert(DateStyleBits::is_valid(DateTimeStyle::kLong));
  static_assert(DateStyleBits::is_valid(DateTimeStyle::kMedium));
  static_assert(DateStyleBits::is_valid(DateTimeStyle::kShort));

  static_assert(TimeStyleBits::is_valid(DateTimeStyle::kUndefined));
  static_assert(TimeStyleBits::is_valid(DateTimeStyle::kFull));
  static_assert(TimeStyleBits::is_valid(DateTimeStyle::kLong));
  static_assert(TimeStyleBits::is_valid(DateTimeStyle::kMedium));
  static_assert(TimeStyleBits::is_valid(DateTimeStyle::kShort));

  DECL_ACCESSORS(icu_locale, Tagged<Managed<icu::Locale>>)
  DECL_ACCESSORS(icu_simple_date_format, Tagged<Managed<icu::SimpleDateFormat>>)
  DECL_ACCESSORS(icu_date_interval_format,
                 Tagged<Managed<icu::DateIntervalFormat>>)
>>>>>>> 626889fb

  DECL_BOOLEAN_ACCESSORS(alt_calendar)

  DECL_PRINTER(JSDateTimeFormat)

  TQ_OBJECT_CONSTRUCTORS(JSDateTimeFormat)
};

}  // namespace internal
}  // namespace v8

#include "src/objects/object-macros-undef.h"

#endif  // V8_OBJECTS_JS_DATE_TIME_FORMAT_H_<|MERGE_RESOLUTION|>--- conflicted
+++ resolved
@@ -59,39 +59,12 @@
   V8_WARN_UNUSED_RESULT static DirectHandle<Object> TimeZone(
       Isolate* isolate, DirectHandle<JSDateTimeFormat> date_time_format);
 
-  V8_WARN_UNUSED_RESULT static Handle<String> Calendar(
-      Isolate* isolate, Handle<JSDateTimeFormat> date_time_format);
-
-  V8_WARN_UNUSED_RESULT static Handle<Object> TimeZone(
-      Isolate* isolate, Handle<JSDateTimeFormat> date_time_format);
-
   // ecma402/#sec-unwrapdatetimeformat
   V8_WARN_UNUSED_RESULT static MaybeDirectHandle<JSDateTimeFormat>
   UnwrapDateTimeFormat(Isolate* isolate, Handle<JSReceiver> format_holder);
 
   // ecma402/#sec-datetime-format-functions
   // DateTime Format Functions
-<<<<<<< HEAD
-  V8_WARN_UNUSED_RESULT static MaybeHandle<String> DateTimeFormat(
-      Isolate* isolate, Handle<JSDateTimeFormat> date_time_format,
-      Handle<Object> date, const char* method_name);
-
-  // ecma402/#sec-Intl.DateTimeFormat.prototype.formatToParts
-  V8_WARN_UNUSED_RESULT static MaybeHandle<JSArray> FormatToParts(
-      Isolate* isolate, Handle<JSDateTimeFormat> date_time_format,
-      Handle<Object> x, bool output_source, const char* method_name);
-
-  // ecma402/#sec-intl.datetimeformat.prototype.formatRange
-  V8_WARN_UNUSED_RESULT static MaybeHandle<String> FormatRange(
-      Isolate* isolate, Handle<JSDateTimeFormat> date_time_format,
-      Handle<Object> x_date_value, Handle<Object> y_date_value,
-      const char* method_name);
-
-  // ecma402/sec-Intl.DateTimeFormat.prototype.formatRangeToParts
-  V8_WARN_UNUSED_RESULT static MaybeHandle<JSArray> FormatRangeToParts(
-      Isolate* isolate, Handle<JSDateTimeFormat> date_time_format,
-      Handle<Object> x_date_value, Handle<Object> y_date_value,
-=======
   V8_WARN_UNUSED_RESULT static MaybeDirectHandle<String> DateTimeFormat(
       Isolate* isolate, DirectHandle<JSDateTimeFormat> date_time_format,
       DirectHandle<Object> date, const char* method_name);
@@ -122,27 +95,14 @@
   V8_WARN_UNUSED_RESULT static MaybeDirectHandle<String> TemporalToLocaleString(
       Isolate* isolate, DirectHandle<JSReceiver> temporal,
       DirectHandle<Object> locales, DirectHandle<Object> options,
->>>>>>> 626889fb
       const char* method_name);
 
   V8_EXPORT_PRIVATE static const std::set<std::string>& GetAvailableLocales();
 
-<<<<<<< HEAD
-  V8_WARN_UNUSED_RESULT static MaybeHandle<String> ToLocaleDateTime(
-      Isolate* isolate, Handle<Object> date, Handle<Object> locales,
-      Handle<Object> options, RequiredOption required, DefaultsOption defaults,
-      const char* method_name);
-
-  // Function to support Temporal
-  V8_WARN_UNUSED_RESULT static MaybeHandle<String> TemporalToLocaleString(
-      Isolate* isolate, Handle<JSReceiver> temporal, Handle<Object> locales,
-      Handle<Object> options, const char* method_name);
-=======
   DirectHandle<Object> static TimeZoneId(Isolate* isolate,
                                          const icu::TimeZone& tz);
   V8_WARN_UNUSED_RESULT static MaybeHandle<String> TimeZoneIdToString(
       Isolate* isolate, const icu::UnicodeString& id);
->>>>>>> 626889fb
 
   std::unique_ptr<icu::TimeZone> static CreateTimeZone(
       Isolate* isolate, DirectHandle<String> time_zone);
@@ -150,20 +110,7 @@
   V8_EXPORT_PRIVATE static std::string CanonicalizeTimeZoneID(
       const std::string& input);
 
-<<<<<<< HEAD
-  Handle<Object> static TimeZoneId(Isolate* isolate, const icu::TimeZone& tz);
-  V8_WARN_UNUSED_RESULT static MaybeHandle<String> TimeZoneIdToString(
-      Isolate* isolate, const icu::UnicodeString& id);
-
-  std::unique_ptr<icu::TimeZone> static CreateTimeZone(const char* timezone);
-
-  V8_EXPORT_PRIVATE static std::string CanonicalizeTimeZoneID(
-      const std::string& input);
-
-  Handle<String> HourCycleAsString() const;
-=======
   Handle<String> HourCycleAsString(Isolate* isolate) const;
->>>>>>> 626889fb
 
   // ecma-402/#sec-properties-of-intl-datetimeformat-instances
   enum class DateTimeStyle { kUndefined, kFull, kLong, kMedium, kShort };
@@ -183,29 +130,6 @@
   // Bit positions in |flags|.
   DEFINE_TORQUE_GENERATED_JS_DATE_TIME_FORMAT_FLAGS()
 
-<<<<<<< HEAD
-  static_assert(HourCycle::kUndefined <= HourCycleBits::kMax);
-  static_assert(HourCycle::kH11 <= HourCycleBits::kMax);
-  static_assert(HourCycle::kH12 <= HourCycleBits::kMax);
-  static_assert(HourCycle::kH23 <= HourCycleBits::kMax);
-  static_assert(HourCycle::kH24 <= HourCycleBits::kMax);
-
-  static_assert(DateTimeStyle::kUndefined <= DateStyleBits::kMax);
-  static_assert(DateTimeStyle::kFull <= DateStyleBits::kMax);
-  static_assert(DateTimeStyle::kLong <= DateStyleBits::kMax);
-  static_assert(DateTimeStyle::kMedium <= DateStyleBits::kMax);
-  static_assert(DateTimeStyle::kShort <= DateStyleBits::kMax);
-
-  static_assert(DateTimeStyle::kUndefined <= TimeStyleBits::kMax);
-  static_assert(DateTimeStyle::kFull <= TimeStyleBits::kMax);
-  static_assert(DateTimeStyle::kLong <= TimeStyleBits::kMax);
-  static_assert(DateTimeStyle::kMedium <= TimeStyleBits::kMax);
-  static_assert(DateTimeStyle::kShort <= TimeStyleBits::kMax);
-
-  DECL_ACCESSORS(icu_locale, Managed<icu::Locale>)
-  DECL_ACCESSORS(icu_simple_date_format, Managed<icu::SimpleDateFormat>)
-  DECL_ACCESSORS(icu_date_interval_format, Managed<icu::DateIntervalFormat>)
-=======
   static_assert(HourCycleBits::is_valid(HourCycle::kUndefined));
   static_assert(HourCycleBits::is_valid(HourCycle::kH11));
   static_assert(HourCycleBits::is_valid(HourCycle::kH12));
@@ -228,9 +152,6 @@
   DECL_ACCESSORS(icu_simple_date_format, Tagged<Managed<icu::SimpleDateFormat>>)
   DECL_ACCESSORS(icu_date_interval_format,
                  Tagged<Managed<icu::DateIntervalFormat>>)
->>>>>>> 626889fb
-
-  DECL_BOOLEAN_ACCESSORS(alt_calendar)
 
   DECL_PRINTER(JSDateTimeFormat)
 
