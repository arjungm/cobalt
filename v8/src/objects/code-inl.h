--- conflicted
+++ resolved
@@ -5,14 +5,6 @@
 #ifndef V8_OBJECTS_CODE_INL_H_
 #define V8_OBJECTS_CODE_INL_H_
 
-<<<<<<< HEAD
-#include "src/baseline/bytecode-offset-iterator.h"
-#include "src/codegen/code-desc.h"
-#include "src/heap/heap-write-barrier-inl.h"
-#include "src/objects/code.h"
-#include "src/objects/deoptimization-data-inl.h"
-#include "src/objects/instruction-stream-inl.h"
-=======
 #include "src/objects/code.h"
 // Include the non-inl header before the rest of the headers.
 
@@ -25,7 +17,6 @@
 #include "src/objects/instance-type-inl.h"
 #include "src/objects/instruction-stream-inl.h"
 #include "src/objects/trusted-object-inl.h"
->>>>>>> 626889fb
 #include "src/snapshot/embedded/embedded-data-inl.h"
 
 // Has to be the last include (doesn't have include guards):
@@ -34,111 +25,6 @@
 namespace v8 {
 namespace internal {
 
-<<<<<<< HEAD
-OBJECT_CONSTRUCTORS_IMPL(Code, HeapObject)
-OBJECT_CONSTRUCTORS_IMPL(GcSafeCode, HeapObject)
-
-CAST_ACCESSOR(GcSafeCode)
-CAST_ACCESSOR(Code)
-
-Code GcSafeCode::UnsafeCastToCode() const {
-  return Code::unchecked_cast(*this);
-}
-
-#define GCSAFE_CODE_FWD_ACCESSOR(ReturnType, Name) \
-  ReturnType GcSafeCode::Name() const { return UnsafeCastToCode().Name(); }
-GCSAFE_CODE_FWD_ACCESSOR(Address, instruction_start)
-GCSAFE_CODE_FWD_ACCESSOR(Address, instruction_end)
-GCSAFE_CODE_FWD_ACCESSOR(bool, is_builtin)
-GCSAFE_CODE_FWD_ACCESSOR(Builtin, builtin_id)
-GCSAFE_CODE_FWD_ACCESSOR(CodeKind, kind)
-GCSAFE_CODE_FWD_ACCESSOR(bool, is_interpreter_trampoline_builtin)
-GCSAFE_CODE_FWD_ACCESSOR(bool, is_baseline_trampoline_builtin)
-GCSAFE_CODE_FWD_ACCESSOR(bool, is_baseline_leave_frame_builtin)
-GCSAFE_CODE_FWD_ACCESSOR(bool, has_instruction_stream)
-GCSAFE_CODE_FWD_ACCESSOR(bool, is_maglevved)
-GCSAFE_CODE_FWD_ACCESSOR(bool, is_turbofanned)
-GCSAFE_CODE_FWD_ACCESSOR(bool, has_tagged_outgoing_params)
-GCSAFE_CODE_FWD_ACCESSOR(bool, marked_for_deoptimization)
-GCSAFE_CODE_FWD_ACCESSOR(Object, raw_instruction_stream)
-GCSAFE_CODE_FWD_ACCESSOR(int, stack_slots)
-GCSAFE_CODE_FWD_ACCESSOR(Address, constant_pool)
-GCSAFE_CODE_FWD_ACCESSOR(Address, safepoint_table_address)
-#undef GCSAFE_CODE_FWD_ACCESSOR
-
-int GcSafeCode::GetOffsetFromInstructionStart(Isolate* isolate,
-                                              Address pc) const {
-  return UnsafeCastToCode().GetOffsetFromInstructionStart(isolate, pc);
-}
-
-Address GcSafeCode::InstructionStart(Isolate* isolate, Address pc) const {
-  return UnsafeCastToCode().InstructionStart(isolate, pc);
-}
-
-Address GcSafeCode::InstructionEnd(Isolate* isolate, Address pc) const {
-  return UnsafeCastToCode().InstructionEnd(isolate, pc);
-}
-
-Address GcSafeCode::constant_pool(InstructionStream istream) const {
-  return UnsafeCastToCode().constant_pool(istream);
-}
-
-bool GcSafeCode::CanDeoptAt(Isolate* isolate, Address pc) const {
-  DeoptimizationData deopt_data = DeoptimizationData::unchecked_cast(
-      UnsafeCastToCode().unchecked_deoptimization_data());
-  Address code_start_address = instruction_start();
-  for (int i = 0; i < deopt_data.DeoptCount(); i++) {
-    if (deopt_data.Pc(i).value() == -1) continue;
-    Address address = code_start_address + deopt_data.Pc(i).value();
-    if (address == pc &&
-        deopt_data.GetBytecodeOffset(i) != BytecodeOffset::None()) {
-      return true;
-    }
-  }
-  return false;
-}
-
-Object GcSafeCode::raw_instruction_stream(
-    PtrComprCageBase code_cage_base) const {
-  return UnsafeCastToCode().raw_instruction_stream(code_cage_base);
-}
-
-INT_ACCESSORS(Code, instruction_size, kInstructionSizeOffset)
-INT_ACCESSORS(Code, metadata_size, kMetadataSizeOffset)
-INT_ACCESSORS(Code, handler_table_offset, kHandlerTableOffsetOffset)
-INT_ACCESSORS(Code, code_comments_offset, kCodeCommentsOffsetOffset)
-INT32_ACCESSORS(Code, unwinding_info_offset, kUnwindingInfoOffsetOffset)
-ACCESSORS_CHECKED2(Code, deoptimization_data, FixedArray,
-                   kDeoptimizationDataOrInterpreterDataOffset,
-                   kind() != CodeKind::BASELINE,
-                   kind() != CodeKind::BASELINE &&
-                       !ObjectInYoungGeneration(value))
-ACCESSORS_CHECKED2(Code, bytecode_or_interpreter_data, HeapObject,
-                   kDeoptimizationDataOrInterpreterDataOffset,
-                   kind() == CodeKind::BASELINE,
-                   kind() == CodeKind::BASELINE &&
-                       !ObjectInYoungGeneration(value))
-ACCESSORS_CHECKED2(Code, source_position_table, ByteArray, kPositionTableOffset,
-                   kind() != CodeKind::BASELINE,
-                   kind() != CodeKind::BASELINE &&
-                       !ObjectInYoungGeneration(value))
-ACCESSORS_CHECKED2(Code, bytecode_offset_table, ByteArray, kPositionTableOffset,
-                   kind() == CodeKind::BASELINE,
-                   kind() == CodeKind::BASELINE &&
-                       !ObjectInYoungGeneration(value))
-
-ByteArray Code::SourcePositionTable(Isolate* isolate,
-                                    SharedFunctionInfo sfi) const {
-  if (!has_instruction_stream()) {
-    return GetReadOnlyRoots().empty_byte_array();
-  }
-
-  DisallowGarbageCollection no_gc;
-  if (kind() == CodeKind::BASELINE) {
-    return sfi.GetBytecodeArray(isolate).SourcePositionTable(isolate);
-  }
-  return source_position_table(isolate);
-=======
 OBJECT_CONSTRUCTORS_IMPL(Code, ExposedTrustedObject)
 OBJECT_CONSTRUCTORS_IMPL(GcSafeCode, HeapObject)
 
@@ -329,7 +215,6 @@
   }
 
   return source_position_table();
->>>>>>> 626889fb
 }
 
 Address Code::body_start() const { return instruction_start(); }
@@ -410,23 +295,6 @@
 
 bool Code::has_constant_pool() const { return constant_pool_size() > 0; }
 
-<<<<<<< HEAD
-FixedArray Code::unchecked_deoptimization_data() const {
-  return FixedArray::unchecked_cast(
-      TaggedField<HeapObject, kDeoptimizationDataOrInterpreterDataOffset>::load(
-          *this));
-}
-
-byte* Code::relocation_start() const {
-  return V8_LIKELY(has_instruction_stream())
-             ? instruction_stream().relocation_start()
-             : nullptr;
-}
-
-byte* Code::relocation_end() const {
-  return V8_LIKELY(has_instruction_stream())
-             ? instruction_stream().relocation_end()
-=======
 Tagged<ProtectedFixedArray> Code::unchecked_deoptimization_data() const {
   return UncheckedCast<ProtectedFixedArray>(
       ReadProtectedPointerField(kDeoptimizationDataOrInterpreterDataOffset));
@@ -441,17 +309,12 @@
 uint8_t* Code::relocation_end() const {
   return V8_LIKELY(has_instruction_stream())
              ? instruction_stream()->relocation_end()
->>>>>>> 626889fb
              : nullptr;
 }
 
 int Code::relocation_size() const {
   return V8_LIKELY(has_instruction_stream())
-<<<<<<< HEAD
-             ? instruction_stream().relocation_size()
-=======
              ? instruction_stream()->relocation_size()
->>>>>>> 626889fb
              : 0;
 }
 
@@ -468,13 +331,8 @@
 int Code::SizeIncludingMetadata() const {
   int size = InstructionStreamObjectSize();
   size += relocation_size();
-<<<<<<< HEAD
-  if (kind() != CodeKind::BASELINE) {
-    size += deoptimization_data().Size();
-=======
   if (uses_deoptimization_data()) {
     size += deoptimization_data()->Size();
->>>>>>> 626889fb
   }
   return size;
 }
@@ -482,35 +340,18 @@
 CodeKind Code::kind() const { return KindField::decode(flags(kRelaxedLoad)); }
 
 int Code::GetBytecodeOffsetForBaselinePC(Address baseline_pc,
-<<<<<<< HEAD
-                                         BytecodeArray bytecodes) {
-=======
                                          Tagged<BytecodeArray> bytecodes) {
->>>>>>> 626889fb
   DisallowGarbageCollection no_gc;
   CHECK(!is_baseline_trampoline_builtin());
   if (is_baseline_leave_frame_builtin()) return kFunctionExitBytecodeOffset;
   CHECK_EQ(kind(), CodeKind::BASELINE);
   baseline::BytecodeOffsetIterator offset_iterator(
-<<<<<<< HEAD
-      ByteArray::cast(bytecode_offset_table()), bytecodes);
-=======
       Cast<TrustedByteArray>(bytecode_offset_table()), bytecodes);
->>>>>>> 626889fb
   Address pc = baseline_pc - instruction_start();
   offset_iterator.AdvanceToPCOffset(pc);
   return offset_iterator.current_bytecode_offset();
 }
 
-<<<<<<< HEAD
-uintptr_t Code::GetBaselinePCForBytecodeOffset(int bytecode_offset,
-                                               BytecodeToPCPosition position,
-                                               BytecodeArray bytecodes) {
-  DisallowGarbageCollection no_gc;
-  CHECK_EQ(kind(), CodeKind::BASELINE);
-  baseline::BytecodeOffsetIterator offset_iterator(
-      ByteArray::cast(bytecode_offset_table()), bytecodes);
-=======
 uintptr_t Code::GetBaselinePCForBytecodeOffset(
     int bytecode_offset, BytecodeToPCPosition position,
     Tagged<BytecodeArray> bytecodes) {
@@ -530,7 +371,6 @@
   }
   baseline::BytecodeOffsetIterator offset_iterator(
       Cast<TrustedByteArray>(bytecode_offset_table()), bytecodes);
->>>>>>> 626889fb
   offset_iterator.AdvanceToBytecodeOffset(bytecode_offset);
   uintptr_t pc = 0;
   if (position == kPcAtStartOfBytecode) {
@@ -542,43 +382,24 @@
   return pc;
 }
 
-<<<<<<< HEAD
-uintptr_t Code::GetBaselineStartPCForBytecodeOffset(int bytecode_offset,
-                                                    BytecodeArray bytecodes) {
-=======
 uintptr_t Code::GetBaselineStartPCForBytecodeOffset(
     int bytecode_offset, Tagged<BytecodeArray> bytecodes) {
->>>>>>> 626889fb
   return GetBaselinePCForBytecodeOffset(bytecode_offset, kPcAtStartOfBytecode,
                                         bytecodes);
 }
 
-<<<<<<< HEAD
-uintptr_t Code::GetBaselineEndPCForBytecodeOffset(int bytecode_offset,
-                                                  BytecodeArray bytecodes) {
-=======
 uintptr_t Code::GetBaselineEndPCForBytecodeOffset(
     int bytecode_offset, Tagged<BytecodeArray> bytecodes) {
->>>>>>> 626889fb
   return GetBaselinePCForBytecodeOffset(bytecode_offset, kPcAtEndOfBytecode,
                                         bytecodes);
 }
 
-<<<<<<< HEAD
-uintptr_t Code::GetBaselinePCForNextExecutedBytecode(int bytecode_offset,
-                                                     BytecodeArray bytecodes) {
-  DisallowGarbageCollection no_gc;
-  CHECK_EQ(kind(), CodeKind::BASELINE);
-  baseline::BytecodeOffsetIterator offset_iterator(
-      ByteArray::cast(bytecode_offset_table()), bytecodes);
-=======
 uintptr_t Code::GetBaselinePCForNextExecutedBytecode(
     int bytecode_offset, Tagged<BytecodeArray> bytecodes) {
   DisallowGarbageCollection no_gc;
   CHECK_EQ(kind(), CodeKind::BASELINE);
   baseline::BytecodeOffsetIterator offset_iterator(
       Cast<TrustedByteArray>(bytecode_offset_table()), bytecodes);
->>>>>>> 626889fb
   Handle<BytecodeArray> bytecodes_handle(
       reinterpret_cast<Address*>(&bytecodes));
   interpreter::BytecodeArrayIterator bytecode_iterator(bytecodes_handle,
@@ -606,34 +427,6 @@
 inline constexpr bool CodeKindHasTaggedOutgoingParams(CodeKind kind) {
   return kind != CodeKind::JS_TO_WASM_FUNCTION &&
          kind != CodeKind::C_WASM_ENTRY && kind != CodeKind::WASM_FUNCTION;
-<<<<<<< HEAD
-}
-
-inline bool Code::has_tagged_outgoing_params() const {
-#if V8_ENABLE_WEBASSEMBLY
-  return CodeKindHasTaggedOutgoingParams(kind()) &&
-         builtin_id() != Builtin::kWasmCompileLazy;
-#else
-  return CodeKindHasTaggedOutgoingParams(kind());
-#endif
-}
-
-inline bool Code::is_turbofanned() const {
-  return IsTurbofannedField::decode(flags(kRelaxedLoad));
-}
-
-inline bool Code::is_maglevved() const { return kind() == CodeKind::MAGLEV; }
-
-unsigned Code::inlined_bytecode_size() const {
-  unsigned size = RELAXED_READ_UINT_FIELD(*this, kInlinedBytecodeSizeOffset);
-  DCHECK(CodeKindIsOptimizedJSFunction(kind()) || size == 0);
-  return size;
-}
-
-void Code::set_inlined_bytecode_size(unsigned size) {
-  DCHECK(CodeKindIsOptimizedJSFunction(kind()) || size == 0);
-  RELAXED_WRITE_UINT_FIELD(*this, kInlinedBytecodeSizeOffset, size);
-=======
 }
 
 inline bool Code::has_tagged_outgoing_params() const {
@@ -689,7 +482,6 @@
 uint16_t Code::wasm_js_first_tagged_parameter() const {
   DCHECK_EQ(kind(), CodeKind::WASM_TO_JS_FUNCTION);
   return RELAXED_READ_UINT16_FIELD(*this, kInlinedBytecodeSizeOffset + 2);
->>>>>>> 626889fb
 }
 
 BytecodeOffset Code::osr_offset() const {
@@ -704,12 +496,6 @@
   return is_turbofanned() || is_maglevved() || is_wasm_code();
 }
 
-<<<<<<< HEAD
-int Code::stack_slots() const {
-  const int slots = StackSlotsField::decode(flags(kRelaxedLoad));
-  DCHECK_IMPLIES(!uses_safepoint_table(), slots == 0);
-  return slots;
-=======
 uint32_t Code::stack_slots() const {
   DCHECK_IMPLIES(safepoint_table_size() > 0, uses_safepoint_table());
   if (safepoint_table_size() == 0) return 0;
@@ -718,7 +504,6 @@
   static_assert(kSafepointTableStackSlotsOffset == 0);
   return base::Memory<SafepointTableStackSlotsField_t>(
       safepoint_table_address() + kSafepointTableStackSlotsOffset);
->>>>>>> 626889fb
 }
 
 bool Code::marked_for_deoptimization() const {
@@ -731,8 +516,6 @@
   int32_t previous = flags(kRelaxedLoad);
   int32_t updated = MarkedForDeoptimizationField::update(previous, flag);
   set_flags(updated, kRelaxedStore);
-<<<<<<< HEAD
-=======
 }
 
 inline void Code::SetMarkedForDeoptimization(Isolate* isolate,
@@ -794,7 +577,6 @@
     set_js_dispatch_handle(kNullJSDispatchHandle);
   }
 #endif
->>>>>>> 626889fb
 }
 
 bool Code::embedded_objects_cleared() const {
@@ -840,16 +622,6 @@
 Address Code::constant_pool() const {
   if (!has_constant_pool()) return kNullAddress;
   return metadata_start() + constant_pool_offset();
-<<<<<<< HEAD
-}
-
-Address Code::constant_pool(InstructionStream instruction_stream) const {
-  if (!has_constant_pool()) return kNullAddress;
-  static_assert(InstructionStream::kOnHeapBodyIsContiguous);
-  return instruction_stream.instruction_start() + instruction_size() +
-         constant_pool_offset();
-=======
->>>>>>> 626889fb
 }
 
 Address Code::code_comments() const {
@@ -857,17 +629,11 @@
 }
 
 int Code::code_comments_size() const {
-<<<<<<< HEAD
-  return unwinding_info_offset() - code_comments_offset();
-=======
   return jump_table_info_offset() - code_comments_offset();
->>>>>>> 626889fb
 }
 
 bool Code::has_code_comments() const { return code_comments_size() > 0; }
 
-<<<<<<< HEAD
-=======
 int32_t Code::jump_table_info_offset() const {
   if constexpr (!V8_JUMP_TABLE_INFO_BOOL) {
     // Redirection needed since the field doesn't exist in this case.
@@ -895,7 +661,6 @@
 
 bool Code::has_jump_table_info() const { return jump_table_info_size() > 0; }
 
->>>>>>> 626889fb
 Address Code::unwinding_info_start() const {
   return metadata_start() + unwinding_info_offset();
 }
@@ -909,13 +674,8 @@
 bool Code::has_unwinding_info() const { return unwinding_info_size() > 0; }
 
 // static
-<<<<<<< HEAD
-Code Code::FromTargetAddress(Address address) {
-  return InstructionStream::FromTargetAddress(address).code(kAcquireLoad);
-=======
 Tagged<Code> Code::FromTargetAddress(Address address) {
   return InstructionStream::FromTargetAddress(address)->code(kAcquireLoad);
->>>>>>> 626889fb
 }
 
 bool Code::CanContainWeakObjects() {
@@ -926,218 +686,14 @@
   return (CanContainWeakObjects() && IsWeakObjectInOptimizedCode(object));
 }
 
-<<<<<<< HEAD
-bool Code::IsWeakObjectInOptimizedCode(HeapObject object) {
-  Map map_object = object.map(kAcquireLoad);
-  if (InstanceTypeChecker::IsMap(map_object)) {
-    return Map::cast(object).CanTransition();
-=======
 bool Code::IsWeakObjectInOptimizedCode(Tagged<HeapObject> object) {
   Tagged<Map> map_object = object->map(kAcquireLoad);
   if (InstanceTypeChecker::IsMap(map_object)) {
     return Cast<Map>(object)->CanTransition();
->>>>>>> 626889fb
   }
   return InstanceTypeChecker::IsPropertyCell(map_object) ||
          InstanceTypeChecker::IsJSReceiver(map_object) ||
          InstanceTypeChecker::IsContext(map_object);
-<<<<<<< HEAD
-}
-
-bool Code::IsWeakObjectInDeoptimizationLiteralArray(Object object) {
-  // Maps must be strong because they can be used as part of the description for
-  // how to materialize an object upon deoptimization, in which case it is
-  // possible to reach the code that requires the Map without anything else
-  // holding a strong pointer to that Map.
-  return object.IsHeapObject() && !object.IsMap() &&
-         Code::IsWeakObjectInOptimizedCode(HeapObject::cast(object));
-}
-
-void Code::IterateDeoptimizationLiterals(RootVisitor* v) {
-  if (kind() == CodeKind::BASELINE) return;
-
-  auto deopt_data = DeoptimizationData::cast(deoptimization_data());
-  if (deopt_data.length() == 0) return;
-
-  DeoptimizationLiteralArray literals = deopt_data.LiteralArray();
-  const int literals_length = literals.length();
-  for (int i = 0; i < literals_length; ++i) {
-    MaybeObject maybe_literal = literals.Get(i);
-    HeapObject heap_literal;
-    if (maybe_literal.GetHeapObject(&heap_literal)) {
-      v->VisitRootPointer(Root::kStackRoots, "deoptimization literal",
-                          FullObjectSlot(&heap_literal));
-    }
-  }
-}
-
-Object Code::raw_instruction_stream() const {
-  PtrComprCageBase cage_base = code_cage_base();
-  return Code::raw_instruction_stream(cage_base);
-}
-
-Object Code::raw_instruction_stream(PtrComprCageBase cage_base) const {
-  return ExternalCodeField<Object>::load(cage_base, *this);
-}
-
-void Code::set_raw_instruction_stream(Object value, WriteBarrierMode mode) {
-  ExternalCodeField<Object>::Release_Store(*this, value);
-  CONDITIONAL_WRITE_BARRIER(*this, kInstructionStreamOffset, value, mode);
-}
-
-bool Code::has_instruction_stream() const {
-  const uint32_t value = ReadField<uint32_t>(kInstructionStreamOffset);
-  SLOW_DCHECK(value == 0 || !InReadOnlySpace());
-  return value != 0;
-}
-
-bool Code::has_instruction_stream(RelaxedLoadTag tag) const {
-  const uint32_t value =
-      RELAXED_READ_INT32_FIELD(*this, kInstructionStreamOffset);
-  SLOW_DCHECK(value == 0 || !InReadOnlySpace());
-  return value != 0;
-}
-
-PtrComprCageBase Code::code_cage_base() const {
-#ifdef V8_EXTERNAL_CODE_SPACE
-  return PtrComprCageBase(ExternalCodeCompressionScheme::base());
-#else   // V8_EXTERNAL_CODE_SPACE
-  // Without external code space: `code_cage_base == main_cage_base`. We can
-  // get the main cage base from any heap object, including objects in RO
-  // space.
-  return GetPtrComprCageBase(*this);
-#endif  // V8_EXTERNAL_CODE_SPACE
-}
-
-InstructionStream Code::instruction_stream() const {
-  PtrComprCageBase cage_base = code_cage_base();
-  return Code::instruction_stream(cage_base);
-}
-
-InstructionStream Code::unchecked_instruction_stream() const {
-  return InstructionStream::unchecked_cast(raw_instruction_stream());
-}
-
-InstructionStream Code::instruction_stream(PtrComprCageBase cage_base) const {
-  DCHECK(has_instruction_stream());
-  return ExternalCodeField<InstructionStream>::load(cage_base, *this);
-}
-
-InstructionStream Code::instruction_stream(RelaxedLoadTag tag) const {
-  PtrComprCageBase cage_base = code_cage_base();
-  return Code::instruction_stream(cage_base, tag);
-}
-
-InstructionStream Code::instruction_stream(PtrComprCageBase cage_base,
-                                           RelaxedLoadTag tag) const {
-  DCHECK(has_instruction_stream());
-  return ExternalCodeField<InstructionStream>::Relaxed_Load(cage_base, *this);
-}
-
-Object Code::raw_instruction_stream(RelaxedLoadTag tag) const {
-  PtrComprCageBase cage_base = code_cage_base();
-  return Code::raw_instruction_stream(cage_base, tag);
-}
-
-Object Code::raw_instruction_stream(PtrComprCageBase cage_base,
-                                    RelaxedLoadTag tag) const {
-  return ExternalCodeField<Object>::Relaxed_Load(cage_base, *this);
-}
-
-DEF_GETTER(Code, instruction_start, Address) {
-  return ReadField<Address>(kInstructionStartOffset);
-}
-
-void Code::init_instruction_start(Isolate* isolate, Address value) {
-  set_instruction_start(isolate, value);
-}
-
-void Code::set_instruction_start(Isolate* isolate, Address value) {
-  WriteField<Address>(kInstructionStartOffset, value);
-}
-
-void Code::SetInstructionStreamAndInstructionStart(Isolate* isolate_for_sandbox,
-                                                   InstructionStream code,
-                                                   WriteBarrierMode mode) {
-  set_raw_instruction_stream(code, mode);
-  set_instruction_start(isolate_for_sandbox, code.instruction_start());
-}
-
-void Code::SetInstructionStartForOffHeapBuiltin(Isolate* isolate_for_sandbox,
-                                                Address entry) {
-  DCHECK(!has_instruction_stream());
-  set_instruction_start(isolate_for_sandbox, entry);
-}
-
-void Code::SetInstructionStartForSerialization(Isolate* isolate,
-                                               Address entry) {
-  set_instruction_start(isolate, entry);
-}
-
-void Code::UpdateInstructionStart(Isolate* isolate_for_sandbox,
-                                  InstructionStream istream) {
-  DCHECK_EQ(raw_instruction_stream(), istream);
-  set_instruction_start(isolate_for_sandbox, istream.instruction_start());
-}
-
-void Code::clear_padding() {
-  memset(reinterpret_cast<void*>(address() + kUnalignedSize), 0,
-         kSize - kUnalignedSize);
-}
-
-RELAXED_UINT32_ACCESSORS(Code, flags, kFlagsOffset)
-
-void Code::initialize_flags(CodeKind kind, bool is_turbofanned,
-                            int stack_slots) {
-  CHECK(0 <= stack_slots && stack_slots < StackSlotsField::kMax);
-  DCHECK(!CodeKindIsInterpretedJSFunction(kind));
-  uint32_t value = KindField::encode(kind) |
-                   IsTurbofannedField::encode(is_turbofanned) |
-                   StackSlotsField::encode(stack_slots);
-  static_assert(FIELD_SIZE(kFlagsOffset) == kInt32Size);
-  set_flags(value, kRelaxedStore);
-  DCHECK_IMPLIES(stack_slots != 0, uses_safepoint_table());
-  DCHECK_IMPLIES(!uses_safepoint_table(), stack_slots == 0);
-}
-
-// Ensure builtin_id field fits into int16_t, so that we can rely on sign
-// extension to convert int16_t{-1} to kNoBuiltinId.
-// If the asserts fail, update the code that use kBuiltinIdOffset below.
-static_assert(static_cast<int>(Builtin::kNoBuiltinId) == -1);
-static_assert(Builtins::kBuiltinCount < std::numeric_limits<int16_t>::max());
-
-void Code::set_builtin_id(Builtin builtin_id) {
-  static_assert(FIELD_SIZE(kBuiltinIdOffset) == kInt16Size);
-  WriteField<int16_t>(kBuiltinIdOffset, static_cast<int16_t>(builtin_id));
-}
-
-Builtin Code::builtin_id() const {
-  // Rely on sign-extension when converting int16_t to int to preserve
-  // kNoBuiltinId value.
-  static_assert(FIELD_SIZE(kBuiltinIdOffset) == kInt16Size);
-  static_assert(static_cast<int>(static_cast<int16_t>(Builtin::kNoBuiltinId)) ==
-                static_cast<int>(Builtin::kNoBuiltinId));
-  int value = ReadField<int16_t>(kBuiltinIdOffset);
-  return static_cast<Builtin>(value);
-}
-
-bool Code::is_builtin() const { return builtin_id() != Builtin::kNoBuiltinId; }
-
-bool Code::is_optimized_code() const {
-  return CodeKindIsOptimizedJSFunction(kind());
-}
-
-inline bool Code::is_interpreter_trampoline_builtin() const {
-  return IsInterpreterTrampolineBuiltin(builtin_id());
-}
-
-inline bool Code::is_baseline_trampoline_builtin() const {
-  return IsBaselineTrampolineBuiltin(builtin_id());
-}
-
-inline bool Code::is_baseline_leave_frame_builtin() const {
-  return builtin_id() == Builtin::kBaselineLeaveFrame;
-=======
 }
 
 bool Code::IsWeakObjectInDeoptimizationLiteralArray(Tagged<Object> object) {
@@ -1388,7 +944,6 @@
 inline void Code::set_js_dispatch_handle(JSDispatchHandle handle) {
   Relaxed_WriteField<JSDispatchHandle::underlying_type>(kDispatchHandleOffset,
                                                         handle.value());
->>>>>>> 626889fb
 }
 #endif  // V8_ENABLE_LEAPTIERING
 
