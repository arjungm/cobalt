--- conflicted
+++ resolved
@@ -8,7 +8,6 @@
 #include <optional>
 
 #include "src/base/export-template.h"
-#include "src/base/optional.h"
 #include "src/common/globals.h"
 #include "src/objects/hash-table.h"
 #include "src/objects/property-array.h"
@@ -18,9 +17,7 @@
 // Has to be the last include (doesn't have include guards):
 #include "src/objects/object-macros.h"
 
-<<<<<<< HEAD
-namespace v8 {
-namespace internal {
+namespace v8::internal {
 
 #ifdef V8_ENABLE_SWISS_NAME_DICTIONARY
 class SwissNameDictionary;
@@ -29,42 +26,12 @@
 using PropertyDictionary = NameDictionary;
 #endif
 
-template <typename T>
-class Handle;
-=======
-namespace v8::internal {
->>>>>>> 626889fb
-
-#ifdef V8_ENABLE_SWISS_NAME_DICTIONARY
-class SwissNameDictionary;
-using PropertyDictionary = SwissNameDictionary;
-#else
-using PropertyDictionary = NameDictionary;
-#endif
-
 template <typename Derived, typename Shape>
 class EXPORT_TEMPLATE_DECLARE(V8_EXPORT_PRIVATE) Dictionary
     : public HashTable<Derived, Shape> {
   using DerivedHashTable = HashTable<Derived, Shape>;
 
  public:
-<<<<<<< HEAD
-  using Key = typename Shape::Key;
-  inline Object ValueAt(InternalIndex entry);
-  inline Object ValueAt(PtrComprCageBase cage_base, InternalIndex entry);
-  inline Object ValueAt(InternalIndex entry, SeqCstAccessTag);
-  inline Object ValueAt(PtrComprCageBase cage_base, InternalIndex entry,
-                        SeqCstAccessTag);
-  // Returns {} if we would be reading out of the bounds of the object.
-  inline base::Optional<Object> TryValueAt(InternalIndex entry);
-
-  // Set the value for entry.
-  inline void ValueAtPut(InternalIndex entry, Object value);
-  inline void ValueAtPut(InternalIndex entry, Object value, SeqCstAccessTag);
-
-  // Swap the value for the entry.
-  inline Object ValueAtSwap(InternalIndex entry, Object value, SeqCstAccessTag);
-=======
   using TodoShape = Shape;
   using Key = typename TodoShape::Key;
   inline Tagged<Object> ValueAt(InternalIndex entry);
@@ -90,7 +57,6 @@
                                               Tagged<Object> expected,
                                               Tagged<Object> value,
                                               SeqCstAccessTag);
->>>>>>> 626889fb
 
   // Returns the property details for the property at entry.
   inline PropertyDetails DetailsAt(InternalIndex entry);
@@ -123,26 +89,12 @@
   inline void ClearEntry(InternalIndex entry);
 
   // Sets the entry to (key, value) pair.
-<<<<<<< HEAD
-  inline void SetEntry(InternalIndex entry, Object key, Object value,
-                       PropertyDetails details);
-=======
   inline void SetEntry(InternalIndex entry, Tagged<Object> key,
                        Tagged<Object> value, PropertyDetails details);
->>>>>>> 626889fb
 
   // Garbage collection support.
   inline ObjectSlot RawFieldOfValueAt(InternalIndex entry);
 
-<<<<<<< HEAD
-  template <typename IsolateT, AllocationType key_allocation =
-                                   std::is_same<IsolateT, Isolate>::value
-                                       ? AllocationType::kYoung
-                                       : AllocationType::kOld>
-  V8_WARN_UNUSED_RESULT static Handle<Derived> Add(
-      IsolateT* isolate, Handle<Derived> dictionary, Key key,
-      Handle<Object> value, PropertyDetails details,
-=======
   template <typename IsolateT, template <typename> typename HandleType,
             AllocationType key_allocation = std::is_same_v<IsolateT, Isolate>
                                                 ? AllocationType::kYoung
@@ -151,25 +103,12 @@
   V8_WARN_UNUSED_RESULT static HandleType<Derived> Add(
       IsolateT* isolate, HandleType<Derived> dictionary, Key key,
       DirectHandle<Object> value, PropertyDetails details,
->>>>>>> 626889fb
       InternalIndex* entry_out = nullptr);
 
   // This method is only safe to use when it is guaranteed that the dictionary
   // doesn't need to grow.
   // The number of elements stored is not updated. Use
   // |SetInitialNumberOfElements| to update the number in one go.
-<<<<<<< HEAD
-  template <typename IsolateT, AllocationType key_allocation =
-                                   std::is_same<IsolateT, Isolate>::value
-                                       ? AllocationType::kYoung
-                                       : AllocationType::kOld>
-  static void UncheckedAdd(IsolateT* isolate, Handle<Derived> dictionary,
-                           Key key, Handle<Object> value,
-                           PropertyDetails details);
-
-  static Handle<Derived> ShallowCopy(
-      Isolate* isolate, Handle<Derived> dictionary,
-=======
   template <typename IsolateT, template <typename> typename HandleType,
             AllocationType key_allocation = std::is_same_v<IsolateT, Isolate>
                                                 ? AllocationType::kYoung
@@ -181,23 +120,10 @@
 
   static Handle<Derived> ShallowCopy(
       Isolate* isolate, DirectHandle<Derived> dictionary,
->>>>>>> 626889fb
       AllocationType allocation = AllocationType::kYoung);
 
  protected:
   // Generic at put operation.
-<<<<<<< HEAD
-  V8_WARN_UNUSED_RESULT static Handle<Derived> AtPut(Isolate* isolate,
-                                                     Handle<Derived> dictionary,
-                                                     Key key,
-                                                     Handle<Object> value,
-                                                     PropertyDetails details);
-  static void UncheckedAtPut(Isolate* isolate, Handle<Derived> dictionary,
-                             Key key, Handle<Object> value,
-                             PropertyDetails details);
-
-  OBJECT_CONSTRUCTORS(Dictionary, HashTable<Derived, Shape>);
-=======
   template <template <typename> typename HandleType>
     requires(std::is_convertible_v<HandleType<Derived>, DirectHandle<Derived>>)
   V8_WARN_UNUSED_RESULT static HandleType<Derived> AtPut(
@@ -206,7 +132,6 @@
   static void UncheckedAtPut(Isolate* isolate, DirectHandle<Derived> dictionary,
                              Key key, DirectHandle<Object> value,
                              PropertyDetails details);
->>>>>>> 626889fb
 };
 
 #define EXTERN_DECLARE_DICTIONARY(DERIVED, SHAPE)                  \
@@ -229,18 +154,6 @@
   static const uint32_t kHashBits = 0;
 };
 
-<<<<<<< HEAD
-class BaseNameDictionaryShape : public BaseDictionaryShape<Handle<Name>> {
- public:
-  static inline bool IsMatch(Handle<Name> key, Object other);
-  static inline uint32_t Hash(ReadOnlyRoots roots, Handle<Name> key);
-  static inline uint32_t HashForObject(ReadOnlyRoots roots, Object object);
-  template <AllocationType allocation = AllocationType::kYoung>
-  static inline Handle<Object> AsHandle(Isolate* isolate, Handle<Name> key);
-  template <AllocationType allocation = AllocationType::kOld>
-  static inline Handle<Object> AsHandle(LocalIsolate* isolate,
-                                        Handle<Name> key);
-=======
 class BaseNameDictionaryShape : public BaseDictionaryShape<DirectHandle<Name>> {
  public:
   static inline bool IsMatch(DirectHandle<Name> key, Tagged<Object> other);
@@ -253,7 +166,6 @@
   template <AllocationType allocation = AllocationType::kOld>
   static inline DirectHandle<Object> AsHandle(LocalIsolate* isolate,
                                               DirectHandle<Name> key);
->>>>>>> 626889fb
   static const int kEntryValueIndex = 1;
 };
 
@@ -294,15 +206,6 @@
   inline void set_next_enumeration_index(int index);
 
   // Return the key indices sorted by its enumeration index.
-<<<<<<< HEAD
-  static Handle<FixedArray> IterationIndices(Isolate* isolate,
-                                             Handle<Derived> dictionary);
-
-  template <typename IsolateT>
-  V8_WARN_UNUSED_RESULT static Handle<Derived> AddNoUpdateNextEnumerationIndex(
-      IsolateT* isolate, Handle<Derived> dictionary, Key key,
-      Handle<Object> value, PropertyDetails details,
-=======
   static DirectHandle<FixedArray> IterationIndices(
       Isolate* isolate, DirectHandle<Derived> dictionary);
 
@@ -320,7 +223,6 @@
   V8_WARN_UNUSED_RESULT static HandleType<Derived> Add(
       Isolate* isolate, HandleType<Derived> dictionary, Key key,
       DirectHandle<Object> value, PropertyDetails details,
->>>>>>> 626889fb
       InternalIndex* entry_out = nullptr);
 
   // Exposed for NameDictionaryLookupForwardedString slow path for forwarded
@@ -362,16 +264,10 @@
 
   // Exposed for NameDictionaryLookupForwardedString slow path for forwarded
   // strings.
-<<<<<<< HEAD
-  using Dictionary<Derived, Shape>::FindInsertionEntry;
-
-  OBJECT_CONSTRUCTORS(BaseNameDictionary, Dictionary<Derived, Shape>);
-=======
   using HashTable<SimpleNameDictionary,
                   SimpleNameDictionaryShape>::FindInsertionEntry;
 
   static const int kEntryValueIndex = 1;
->>>>>>> 626889fb
 };
 
 #define EXTERN_DECLARE_BASE_NAME_DICTIONARY(DERIVED, SHAPE)        \
@@ -386,10 +282,6 @@
  public:
   static inline DirectHandle<Map> GetMap(RootsTable& roots);
 
-<<<<<<< HEAD
-  DECL_CAST(NameDictionary)
-=======
->>>>>>> 626889fb
   DECL_PRINTER(NameDictionary)
 
   static const int kFlagsIndex = kObjectHashIndex + 1;
@@ -397,25 +289,15 @@
   static const int kEntryDetailsIndex = 2;
   static const int kInitialCapacity = 2;
 
-<<<<<<< HEAD
-  inline Name NameAt(InternalIndex entry);
-  inline Name NameAt(PtrComprCageBase cage_base, InternalIndex entry);
-=======
   inline Tagged<Name> NameAt(InternalIndex entry);
   inline Tagged<Name> NameAt(PtrComprCageBase cage_base, InternalIndex entry);
->>>>>>> 626889fb
 
   inline void set_hash(int hash);
   inline int hash() const;
 
   // Note: Flags are stored as smi, so only 31 bits are usable.
-<<<<<<< HEAD
-  using MayHaveInterestingSymbolsBit = base::BitField<bool, 0, 1, uint32_t>;
-  DECL_BOOLEAN_ACCESSORS(may_have_interesting_symbols)
-=======
   using MayHaveInterestingPropertiesBit = base::BitField<bool, 0, 1, uint32_t>;
   DECL_BOOLEAN_ACCESSORS(may_have_interesting_properties)
->>>>>>> 626889fb
 
   static constexpr int kFlagsDefault = 0;
 
@@ -428,12 +310,6 @@
       IsolateT* isolate, int at_least_space_for,
       AllocationType allocation = AllocationType::kYoung,
       MinimumCapacity capacity_option = USE_DEFAULT_MINIMUM_CAPACITY);
-<<<<<<< HEAD
-
-  OBJECT_CONSTRUCTORS(NameDictionary,
-                      BaseNameDictionary<NameDictionary, NameDictionaryShape>);
-=======
->>>>>>> 626889fb
 };
 
 class V8_EXPORT_PRIVATE GlobalDictionaryShape : public BaseNameDictionaryShape {
@@ -462,30 +338,6 @@
 class V8_EXPORT_PRIVATE GlobalDictionary
     : public BaseNameDictionary<GlobalDictionary, GlobalDictionaryShape> {
  public:
-<<<<<<< HEAD
-  static inline Handle<Map> GetMap(ReadOnlyRoots roots);
-
-  DECL_CAST(GlobalDictionary)
-  DECL_PRINTER(GlobalDictionary)
-
-  inline Object ValueAt(InternalIndex entry);
-  inline Object ValueAt(PtrComprCageBase cage_base, InternalIndex entry);
-  inline PropertyCell CellAt(InternalIndex entry);
-  inline PropertyCell CellAt(PtrComprCageBase cage_base, InternalIndex entry);
-  inline void SetEntry(InternalIndex entry, Object key, Object value,
-                       PropertyDetails details);
-  inline void ClearEntry(InternalIndex entry);
-  inline Name NameAt(InternalIndex entry);
-  inline Name NameAt(PtrComprCageBase cage_base, InternalIndex entry);
-  inline void ValueAtPut(InternalIndex entry, Object value);
-
-  base::Optional<PropertyCell> TryFindPropertyCellForConcurrentLookupIterator(
-      Isolate* isolate, Handle<Name> name, RelaxedLoadTag tag);
-
-  OBJECT_CONSTRUCTORS(
-      GlobalDictionary,
-      BaseNameDictionary<GlobalDictionary, GlobalDictionaryShape>);
-=======
   static inline DirectHandle<Map> GetMap(RootsTable& roots);
 
   DECL_PRINTER(GlobalDictionary)
@@ -507,25 +359,16 @@
   TryFindPropertyCellForConcurrentLookupIterator(Isolate* isolate,
                                                  DirectHandle<Name> name,
                                                  RelaxedLoadTag tag);
->>>>>>> 626889fb
 };
 
 class NumberDictionaryBaseShape : public BaseDictionaryShape<uint32_t> {
  public:
-<<<<<<< HEAD
-  static inline bool IsMatch(uint32_t key, Object other);
-  template <AllocationType allocation = AllocationType::kYoung>
-  static inline Handle<Object> AsHandle(Isolate* isolate, uint32_t key);
-  template <AllocationType allocation = AllocationType::kOld>
-  static inline Handle<Object> AsHandle(LocalIsolate* isolate, uint32_t key);
-=======
   static inline bool IsMatch(uint32_t key, Tagged<Object> other);
   template <AllocationType allocation = AllocationType::kYoung>
   static inline DirectHandle<Object> AsHandle(Isolate* isolate, uint32_t key);
   template <AllocationType allocation = AllocationType::kOld>
   static inline DirectHandle<Object> AsHandle(LocalIsolate* isolate,
                                               uint32_t key);
->>>>>>> 626889fb
 
   static inline uint32_t Hash(ReadOnlyRoots roots, uint32_t key);
   static inline uint32_t HashForObject(ReadOnlyRoots roots,
@@ -601,13 +444,8 @@
   // |SetInitialNumberOfElements| and |UpdateMaxNumberKey| to update the number
   // in one go.
   static void UncheckedSet(Isolate* isolate,
-<<<<<<< HEAD
-                           Handle<NumberDictionary> dictionary, uint32_t key,
-                           Handle<Object> value);
-=======
                            DirectHandle<NumberDictionary> dictionary,
                            uint32_t key, DirectHandle<Object> value);
->>>>>>> 626889fb
 
   static const int kMaxNumberKeyIndex = kPrefixStartIndex;
   void UpdateMaxNumberKey(uint32_t key,
