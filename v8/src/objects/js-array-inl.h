// Copyright 2017 the V8 project authors. All rights reserved.
// Use of this source code is governed by a BSD-style license that can be
// found in the LICENSE file.

#ifndef V8_OBJECTS_JS_ARRAY_INL_H_
#define V8_OBJECTS_JS_ARRAY_INL_H_

#include "src/objects/js-array.h"
// Include the non-inl header before the rest of the headers.

#include "src/objects/objects-inl.h"  // Needed for write barriers

// Has to be the last include (doesn't have include guards):
#include "src/objects/object-macros.h"

namespace v8 {
namespace internal {

#include "torque-generated/src/objects/js-array-tq-inl.inc"

TQ_OBJECT_CONSTRUCTORS_IMPL(JSArray)
TQ_OBJECT_CONSTRUCTORS_IMPL(JSArrayIterator)
TQ_OBJECT_CONSTRUCTORS_IMPL(TemplateLiteralObject)

<<<<<<< HEAD
DEF_GETTER(JSArray, length, Object) {
  return TaggedField<Object, kLengthOffset>::load(cage_base, *this);
}

void JSArray::set_length(Object value, WriteBarrierMode mode) {
  // Note the relaxed atomic store.
  TaggedField<Object, kLengthOffset>::Relaxed_Store(*this, value);
  CONDITIONAL_WRITE_BARRIER(*this, kLengthOffset, value, mode);
}

Object JSArray::length(PtrComprCageBase cage_base, RelaxedLoadTag tag) const {
  return TaggedField<Object, kLengthOffset>::Relaxed_Load(cage_base, *this);
=======
DEF_GETTER(JSArray, length, Tagged<Number>) {
  return TaggedField<Number, kLengthOffset>::load(cage_base, *this);
}

void JSArray::set_length(Tagged<Number> value, WriteBarrierMode mode) {
  // Note the relaxed atomic store.
  TaggedField<Number, kLengthOffset>::Relaxed_Store(*this, value);
  CONDITIONAL_WRITE_BARRIER(*this, kLengthOffset, value, mode);
}

Tagged<Number> JSArray::length(PtrComprCageBase cage_base,
                               RelaxedLoadTag tag) const {
  return TaggedField<Number, kLengthOffset>::Relaxed_Load(cage_base, *this);
>>>>>>> 626889fb
}

void JSArray::set_length(Tagged<Smi> length) {
  // Don't need a write barrier for a Smi.
  set_length(Tagged<Number>(length), SKIP_WRITE_BARRIER);
}

bool JSArray::SetLengthWouldNormalize(Heap* heap, uint32_t new_length) {
  return new_length > kMaxFastArrayLength;
}

<<<<<<< HEAD
void JSArray::SetContent(Handle<JSArray> array,
                         Handle<FixedArrayBase> storage) {
  EnsureCanContainElements(array, storage, storage->length(),
=======
void JSArray::SetContent(Isolate* isolate, DirectHandle<JSArray> array,
                         DirectHandle<FixedArrayBase> storage) {
  EnsureCanContainElements(isolate, array, storage, storage->length(),
>>>>>>> 626889fb
                           ALLOW_COPIED_DOUBLE_ELEMENTS);
#ifdef DEBUG
  ReadOnlyRoots roots = GetReadOnlyRoots();
  Tagged<Map> map = storage->map();
  if (map == roots.fixed_double_array_map()) {
    DCHECK(IsDoubleElementsKind(array->GetElementsKind()));
  } else {
    DCHECK_NE(map, roots.fixed_double_array_map());
    if (IsSmiElementsKind(array->GetElementsKind())) {
      auto elems = Cast<FixedArray>(storage);
      Tagged<Object> the_hole = roots.the_hole_value();
      for (int i = 0; i < elems->length(); i++) {
        Tagged<Object> candidate = elems->get(i);
        DCHECK(IsSmi(candidate) || candidate == the_hole);
      }
    } else {
      DCHECK(IsObjectElementsKind(array->GetElementsKind()));
    }
  }
#endif  // DEBUG
  array->set_elements(*storage);
  array->set_length(Smi::FromInt(storage->length()));
}

bool JSArray::HasArrayPrototype(Isolate* isolate) {
  return map()->prototype() == *isolate->initial_array_prototype();
}

SMI_ACCESSORS(JSArrayIterator, raw_kind, kKindOffset)

IterationKind JSArrayIterator::kind() const {
  return static_cast<IterationKind>(raw_kind());
}

void JSArrayIterator::set_kind(IterationKind kind) {
  set_raw_kind(static_cast<int>(kind));
}

CAST_ACCESSOR(TemplateLiteralObject)

}  // namespace internal
}  // namespace v8

#include "src/objects/object-macros-undef.h"

#endif  // V8_OBJECTS_JS_ARRAY_INL_H_<|MERGE_RESOLUTION|>--- conflicted
+++ resolved
@@ -22,20 +22,6 @@
 TQ_OBJECT_CONSTRUCTORS_IMPL(JSArrayIterator)
 TQ_OBJECT_CONSTRUCTORS_IMPL(TemplateLiteralObject)
 
-<<<<<<< HEAD
-DEF_GETTER(JSArray, length, Object) {
-  return TaggedField<Object, kLengthOffset>::load(cage_base, *this);
-}
-
-void JSArray::set_length(Object value, WriteBarrierMode mode) {
-  // Note the relaxed atomic store.
-  TaggedField<Object, kLengthOffset>::Relaxed_Store(*this, value);
-  CONDITIONAL_WRITE_BARRIER(*this, kLengthOffset, value, mode);
-}
-
-Object JSArray::length(PtrComprCageBase cage_base, RelaxedLoadTag tag) const {
-  return TaggedField<Object, kLengthOffset>::Relaxed_Load(cage_base, *this);
-=======
 DEF_GETTER(JSArray, length, Tagged<Number>) {
   return TaggedField<Number, kLengthOffset>::load(cage_base, *this);
 }
@@ -49,7 +35,6 @@
 Tagged<Number> JSArray::length(PtrComprCageBase cage_base,
                                RelaxedLoadTag tag) const {
   return TaggedField<Number, kLengthOffset>::Relaxed_Load(cage_base, *this);
->>>>>>> 626889fb
 }
 
 void JSArray::set_length(Tagged<Smi> length) {
@@ -61,15 +46,9 @@
   return new_length > kMaxFastArrayLength;
 }
 
-<<<<<<< HEAD
-void JSArray::SetContent(Handle<JSArray> array,
-                         Handle<FixedArrayBase> storage) {
-  EnsureCanContainElements(array, storage, storage->length(),
-=======
 void JSArray::SetContent(Isolate* isolate, DirectHandle<JSArray> array,
                          DirectHandle<FixedArrayBase> storage) {
   EnsureCanContainElements(isolate, array, storage, storage->length(),
->>>>>>> 626889fb
                            ALLOW_COPIED_DOUBLE_ELEMENTS);
 #ifdef DEBUG
   ReadOnlyRoots roots = GetReadOnlyRoots();
@@ -108,8 +87,6 @@
   set_raw_kind(static_cast<int>(kind));
 }
 
-CAST_ACCESSOR(TemplateLiteralObject)
-
 }  // namespace internal
 }  // namespace v8
 
