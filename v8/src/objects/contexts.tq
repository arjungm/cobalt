// Copyright 2019 the V8 project authors. All rights reserved.
// Use of this source code is governed by a BSD-style license that can be
// found in the LICENSE file.

@abstract
// We normally don't generate a BodyDescriptor for an abstact class, but here we
// do since all context classes share the same BodyDescriptor.
@generateBodyDescriptor
extern class Context extends HeapObject {
  macro GetScopeInfo(): ScopeInfo {
    return *ContextSlot(this, ContextSlot::SCOPE_INFO_INDEX);
  }
  const length: Smi;
  elements[length]: Object;
}

@cppObjectLayoutDefinition
extern class ScriptContextTable extends HeapObject {
  const capacity: Smi;
  length: Smi;
  names_to_context_index: NameToIndexHashTable;
  objects[capacity]: Context;
}

@cppObjectLayoutDefinition
extern class ContextCell extends HeapObject {
  // TODO(victorgomes): Change the type of tagged_value to JSAny.
  tagged_value: Object;
  dependent_code: DependentCode;
  state: int32;
  @if(TAGGED_SIZE_8_BYTES) optional_padding: uint32;
  double_value: float64;
}

extern enum ContextMode extends uint32 { kNoContextCells, kHasContextCells }

extern operator '.int32_value' macro LoadContextCellInt32Value(ContextCell):
    int32;
extern operator '.int32_value=' macro StoreContextCellInt32Value(
    ContextCell, int32): void;

const kContextCellConst: constexpr int32 generates 'ContextCell::kConst';
const kContextCellSmi: constexpr int32 generates 'ContextCell::kSmi';
const kContextCellInt32: constexpr int32 generates 'ContextCell::kInt32';
const kContextCellFloat64:
    constexpr int32 generates 'ContextCell::kFloat64';
const kContextCellDetached:
    constexpr int32 generates 'ContextCell::kDetached';

extern class AwaitContext extends Context generates 'TNode<Context>';
extern class BlockContext extends Context generates 'TNode<Context>';
extern class CatchContext extends Context generates 'TNode<Context>';
extern class DebugEvaluateContext extends Context
    generates 'TNode<Context>';
extern class EvalContext extends Context generates 'TNode<Context>';
extern class ModuleContext extends Context generates 'TNode<Context>';
extern class ScriptContext extends Context generates 'TNode<Context>';
extern class WithContext extends Context generates 'TNode<Context>';

extern class FunctionContext extends Context generates 'TNode<Context>';

extern macro IsEmptyDependentCode(Object): bool;
extern macro IsUndefinedContextCell(Object): bool;
extern macro TryFloat64ToInt32(float64): int32 labels Failed;
const kInitialContextSlotValue: Smi = 0;

@export
macro AllocateSyntheticFunctionContext(
    nativeContext: NativeContext, slots: constexpr int31): FunctionContext {
  return AllocateSyntheticFunctionContext(
      nativeContext, Convert<intptr>(slots));
}

macro AllocateSyntheticFunctionContext(
    nativeContext: NativeContext, slots: intptr): FunctionContext {
  static_assert(slots >= ContextSlot::MIN_CONTEXT_SLOTS);
  const map =
      *ContextSlot(nativeContext, ContextSlot::FUNCTION_CONTEXT_MAP_INDEX);
  const result = new FunctionContext{
    map,
    length: Convert<Smi>(slots),
    elements: ...ConstantIterator<Smi>(kInitialContextSlotValue)
  };
  InitContextSlot(result, ContextSlot::SCOPE_INFO_INDEX, kEmptyScopeInfo);
  InitContextSlot(result, ContextSlot::PREVIOUS_INDEX, Undefined);
  return result;
}

macro HasContextCells(c: Context): bool {
  return c.GetScopeInfo().flags.has_context_cells;
}

extern class NativeContext extends Context;

type Slot<Container : type extends Context, T : type extends Object> extends
    intptr;

// We cannot use ContextSlot() for initialization since that one asserts the
// slot has the right type already.
macro InitContextSlot<
    ArgumentContext: type, AnnotatedContext: type, T: type, U: type>(
    context: ArgumentContext, index: Slot<AnnotatedContext, T>,
    value: U): void {
  // Make sure the arguments have the right type.
  const context: AnnotatedContext = context;
  const value: T = value;
  dcheck(TaggedEqual(context.elements[index], kInitialContextSlotValue));
  context.elements[index] = value;
}

macro ContextSlot<ArgumentContext: type, AnnotatedContext: type, T: type>(
    context: ArgumentContext, index: Slot<AnnotatedContext, T>):&T {
  const context: AnnotatedContext = context;
  return torque_internal::unsafe::ReferenceCast<T>(&context.elements[index]);
}

macro NativeContextSlot<T: type>(
    context: NativeContext, index: Slot<NativeContext, T>):&T {
  return ContextSlot(context, index);
}
macro NativeContextSlot<T: type>(
    context: Context, index: Slot<NativeContext, T>):&T {
  return ContextSlot(LoadNativeContext(context), index);
}
macro NativeContextSlot<C: type, T: type>(
    implicit context: C)(index: Slot<NativeContext, T>):&T {
  return NativeContextSlot(context, index);
}

extern enum ContextSlot extends intptr constexpr 'Context::Field' {
  SCOPE_INFO_INDEX: Slot<Context, ScopeInfo>,
  // Zero is used for the NativeContext, Undefined is used for synthetic
  // function contexts.
  PREVIOUS_INDEX: Slot<Context, Context|Zero|Undefined>,

  AGGREGATE_ERROR_FUNCTION_INDEX: Slot<NativeContext, JSFunction>,
  ARRAY_BUFFER_FUN_INDEX: Slot<NativeContext, Constructor>,
  ARRAY_BUFFER_NOINIT_FUN_INDEX: Slot<NativeContext, JSFunction>,
  ARRAY_BUFFER_MAP_INDEX: Slot<NativeContext, Map>,
  ARRAY_FUNCTION_INDEX: Slot<NativeContext, JSFunction>,
  ARRAY_JOIN_STACK_INDEX: Slot<NativeContext, Undefined|FixedArray>,
  OBJECT_FUNCTION_INDEX: Slot<NativeContext, JSFunction>,
  ITERATOR_RESULT_MAP_INDEX: Slot<NativeContext, Map>,
  ITERATOR_MAP_HELPER_MAP_INDEX: Slot<NativeContext, Map>,
  ITERATOR_FILTER_HELPER_MAP_INDEX: Slot<NativeContext, Map>,
  ITERATOR_TAKE_HELPER_MAP_INDEX: Slot<NativeContext, Map>,
  ITERATOR_DROP_HELPER_MAP_INDEX: Slot<NativeContext, Map>,
  ITERATOR_FLAT_MAP_HELPER_MAP_INDEX: Slot<NativeContext, Map>,
  ITERATOR_FUNCTION_INDEX: Slot<NativeContext, JSFunction>,
  VALID_ITERATOR_WRAPPER_MAP_INDEX: Slot<NativeContext, Map>,
  JS_ARRAY_PACKED_ELEMENTS_MAP_INDEX: Slot<NativeContext, Map>,
  JS_ARRAY_PACKED_SMI_ELEMENTS_MAP_INDEX: Slot<NativeContext, Map>,
  JS_MAP_MAP_INDEX: Slot<NativeContext, Map>,
  JS_SET_MAP_INDEX: Slot<NativeContext, Map>,
  MATH_RANDOM_CACHE_INDEX: Slot<NativeContext, FixedDoubleArray>,
  MATH_RANDOM_INDEX_INDEX: Slot<NativeContext, Smi>,
  NUMBER_FUNCTION_INDEX: Slot<NativeContext, JSFunction>,
  PROXY_REVOCABLE_RESULT_MAP_INDEX: Slot<NativeContext, Map>,
  REFLECT_APPLY_INDEX: Slot<NativeContext, Callable>,
  REGEXP_FUNCTION_INDEX: Slot<NativeContext, JSFunction>,
  REGEXP_LAST_MATCH_INFO_INDEX: Slot<NativeContext, RegExpMatchInfo>,
  INITIAL_STRING_ITERATOR_MAP_INDEX: Slot<NativeContext, Map>,
  INITIAL_ARRAY_ITERATOR_MAP_INDEX: Slot<NativeContext, Map>,
  INITIAL_ITERATOR_PROTOTYPE_INDEX: Slot<NativeContext, JSObject>,
  SLOW_OBJECT_WITH_NULL_PROTOTYPE_MAP: Slot<NativeContext, Map>,
  STRICT_ARGUMENTS_MAP_INDEX: Slot<NativeContext, Map>,
  SLOPPY_ARGUMENTS_MAP_INDEX: Slot<NativeContext, Map>,
  FAST_ALIASED_ARGUMENTS_MAP_INDEX: Slot<NativeContext, Map>,
  FUNCTION_CONTEXT_MAP_INDEX: Slot<NativeContext, Map>,
  FUNCTION_PROTOTYPE_APPLY_INDEX: Slot<NativeContext, JSFunction>,
<<<<<<< HEAD
=======
  STRING_FUNCTION_INDEX: Slot<NativeContext, JSFunction>,
>>>>>>> 626889fb

  UINT8_ARRAY_FUN_INDEX: Slot<NativeContext, JSFunction>,
  INT8_ARRAY_FUN_INDEX: Slot<NativeContext, JSFunction>,
  UINT16_ARRAY_FUN_INDEX: Slot<NativeContext, JSFunction>,
  INT16_ARRAY_FUN_INDEX: Slot<NativeContext, JSFunction>,
  UINT32_ARRAY_FUN_INDEX: Slot<NativeContext, JSFunction>,
  INT32_ARRAY_FUN_INDEX: Slot<NativeContext, JSFunction>,
<<<<<<< HEAD
=======
  FLOAT16_ARRAY_FUN_INDEX: Slot<NativeContext, JSFunction>,
>>>>>>> 626889fb
  FLOAT32_ARRAY_FUN_INDEX: Slot<NativeContext, JSFunction>,
  FLOAT64_ARRAY_FUN_INDEX: Slot<NativeContext, JSFunction>,
  UINT8_CLAMPED_ARRAY_FUN_INDEX: Slot<NativeContext, JSFunction>,
  BIGUINT64_ARRAY_FUN_INDEX: Slot<NativeContext, JSFunction>,
  BIGINT64_ARRAY_FUN_INDEX: Slot<NativeContext, JSFunction>,

  RAB_GSAB_UINT8_ARRAY_MAP_INDEX: Slot<NativeContext, Map>,
  RAB_GSAB_INT8_ARRAY_MAP_INDEX: Slot<NativeContext, Map>,
  RAB_GSAB_UINT16_ARRAY_MAP_INDEX: Slot<NativeContext, Map>,
  RAB_GSAB_INT16_ARRAY_MAP_INDEX: Slot<NativeContext, Map>,
  RAB_GSAB_UINT32_ARRAY_MAP_INDEX: Slot<NativeContext, Map>,
  RAB_GSAB_INT32_ARRAY_MAP_INDEX: Slot<NativeContext, Map>,
<<<<<<< HEAD
=======
  RAB_GSAB_FLOAT16_ARRAY_MAP_INDEX: Slot<NativeContext, Map>,
>>>>>>> 626889fb
  RAB_GSAB_FLOAT32_ARRAY_MAP_INDEX: Slot<NativeContext, Map>,
  RAB_GSAB_FLOAT64_ARRAY_MAP_INDEX: Slot<NativeContext, Map>,
  RAB_GSAB_UINT8_CLAMPED_ARRAY_MAP_INDEX: Slot<NativeContext, Map>,
  RAB_GSAB_BIGUINT64_ARRAY_MAP_INDEX: Slot<NativeContext, Map>,
  RAB_GSAB_BIGINT64_ARRAY_MAP_INDEX: Slot<NativeContext, Map>,

  ACCESSOR_PROPERTY_DESCRIPTOR_MAP_INDEX: Slot<NativeContext, Map>,
  DATA_PROPERTY_DESCRIPTOR_MAP_INDEX: Slot<NativeContext, Map>,

  PROMISE_FUNCTION_INDEX: Slot<NativeContext, JSFunction>,
  PROMISE_THEN_INDEX: Slot<NativeContext, JSFunction>,
  PROMISE_PROTOTYPE_INDEX: Slot<NativeContext, JSObject>,
  STRICT_FUNCTION_WITHOUT_PROTOTYPE_MAP_INDEX: Slot<NativeContext, Map>,

  PROMISE_HOOK_INIT_FUNCTION_INDEX: Slot<NativeContext, Undefined|Callable>,
  PROMISE_HOOK_BEFORE_FUNCTION_INDEX: Slot<NativeContext, Undefined|Callable>,
  PROMISE_HOOK_AFTER_FUNCTION_INDEX: Slot<NativeContext, Undefined|Callable>,
  PROMISE_HOOK_RESOLVE_FUNCTION_INDEX: Slot<NativeContext, Undefined|Callable>,

<<<<<<< HEAD
=======
  // @if(V8_ENABLE_CONTINUATION_PRESERVED_EMBEDDER_DATA)
>>>>>>> 626889fb
  CONTINUATION_PRESERVED_EMBEDDER_DATA_INDEX: Slot<NativeContext, HeapObject>,

  BOUND_FUNCTION_WITH_CONSTRUCTOR_MAP_INDEX: Slot<NativeContext, Map>,
  BOUND_FUNCTION_WITHOUT_CONSTRUCTOR_MAP_INDEX: Slot<NativeContext, Map>,

  WRAPPED_FUNCTION_MAP_INDEX: Slot<NativeContext, Map>,

  MIN_CONTEXT_SLOTS,
  ...
}

@export
macro LoadContextElementNoCell(c: Context, i: intptr): Object {
  return LoadContextElementNoCellImpl(c, i);
}

@export
macro LoadContextElementNoCell(c: Context, i: Smi): Object {
  return LoadContextElementNoCellImpl(c, SmiUntag(i));
}

@export
macro LoadContextElementNoCell(c: Context, i: constexpr int32): Object {
  return LoadContextElementNoCellImpl(c, i);
}

@export
macro LoadContextElement(c: Context, i: intptr): Object {
  return LoadContextElementImpl(c, i);
}

@export
macro LoadContextElement(c: Context, i: Smi): Object {
  return LoadContextElementImpl(c, SmiUntag(i));
}

@export
macro LoadContextElement(c: Context, i: constexpr int32): Object {
  return LoadContextElementImpl(c, i);
}

@export
<<<<<<< HEAD
macro StoreContextElement(c: Context, i: intptr, o: Object): void {
  c.elements[i] = o;
}

@export
macro StoreContextElement(c: Context, i: Smi, o: Object): void {
  c.elements[i] = o;
}

@export
macro StoreContextElement(c: Context, i: constexpr int32, o: Object): void {
=======
macro StoreContextElementNoCell(c: Context, i: intptr, o: Object): void {
  StoreContextElementNoCellImpl(c, i, o);
}

@export
macro StoreContextElementNoCell(c: Context, i: Smi, o: Object): void {
  StoreContextElementNoCellImpl(c, SmiUntag(i), o);
}

@export
macro StoreContextElementNoCell(
    c: Context, i: constexpr int32, o: Object): void {
  StoreContextElementNoCellImpl(c, i, o);
}

@export
macro StoreContextElement(c: Context, i: intptr, o: Object): void {
  StoreScriptContextElementImpl(c, i, o);
}

@export
macro StoreContextElement(c: Context, i: constexpr int32, o: Object): void {
  StoreScriptContextElementImpl(c, i, o);
}

macro LoadContextElementNoCellImpl(c: Context, i: intptr): Object {
  const val = c.elements[i];
  dcheck(!Is<ContextCell>(val));
  return val;
}

macro StoreContextElementNoCellImpl(c: Context, i: intptr, o: Object): void {
  dcheck(!Is<ContextCell>(c.elements[i]));
>>>>>>> 626889fb
  c.elements[i] = o;
}

builtin LoadFromContextCell(_n: Object, c: Object, i: Smi): Object {
  const context = UnsafeCast<Context>(c);
  const index = SmiUntag(i);
  return LoadContextElementImpl(context, index);
}

builtin StoreCurrentContextElementBaseline(o: Object, i: Smi): JSAny {
  const context = internal::LoadContextFromBaseline();
  const index = SmiUntag(i);
  StoreScriptContextElementImpl(context, index, o);
  return Undefined;
}

builtin StoreContextElementBaseline(
    c: Object, o: Object, i: Smi, d: TaggedIndex): JSAny {
  let context = UnsafeCast<Context>(c);
  let depth = TaggedIndexToIntPtr(d);
  while (depth > 0) {
    --depth;
    context =
        UnsafeCast<Context>(context.elements[ContextSlot::PREVIOUS_INDEX]);
  }

  const index = SmiUntag(i);
  StoreScriptContextElementImpl(context, index, o);
  return Undefined;
}

builtin DetachContextCell(
    theContext: Object, newValue: JSAny, i: intptr): Object {
  // We should only call this builtin if the slot contains a context cell.
  const c = UnsafeCast<Context>(theContext);
  const cell = Cast<ContextCell>(c.elements[i]) otherwise unreachable;
  if (IsUndefinedContextCell(cell)) {
    c.elements[i] = newValue;
    return Undefined;
  }
  NotifyContextCellStateWillChange(cell);
  cell.tagged_value = kZero;
  c.elements[i] = newValue;
  cell.state = kContextCellDetached;
  return Undefined;
}

namespace runtime {
extern runtime NotifyContextCellStateWillChange(NoContext, ContextCell): JSAny;
}  // namespace runtime

macro NotifyContextCellStateWillChange(cell: ContextCell): void {
  if (!IsEmptyDependentCode(cell.dependent_code)) deferred {
      runtime::NotifyContextCellStateWillChange(kNoContext, cell);
    }
}

macro TransitionContextCellToUntagged(
    heapNumber: HeapNumber, cell: ContextCell,
    currentState: constexpr int32): void {
  try {
    const int32Value = TryFloat64ToInt32(heapNumber.value) otherwise NotInt32;
    cell.int32_value = int32Value;
    cell.state = kContextCellInt32;
  } label NotInt32 {
    if constexpr (currentState == kContextCellInt32) {
      // For states kConst and kSmi, we notify the change before calling
      // TransitionContextCellToUntagged.
      NotifyContextCellStateWillChange(cell);
    }
    cell.double_value = heapNumber.value;
    cell.state = kContextCellFloat64;
  }
}

macro StoreScriptContextElementImpl(
    c: Context, index: intptr, newValue: Object): void {
  const oldValue = c.elements[index];

  if (oldValue == TheHole && HasContextCells(c)) {
    // Setting the initial value.
    c.elements[index] = AllocateContextCell(newValue);
    return;
  }

  if (!Is<ContextCell>(oldValue)) {
    c.elements[index] = newValue;
    return;
  }

  if (IsUndefinedContextCell(oldValue)) {
    if (newValue == Undefined) return;
    if (newValue == TheHole) {
      c.elements[index] = newValue;
      return;
    }
    c.elements[index] = AllocateContextCell(newValue);
    return;
  }

  const cell = Cast<ContextCell>(oldValue) otherwise unreachable;
  if (cell.state == kContextCellConst) {
    const constValue = cell.tagged_value;
    // If we are assigning the same value, the property won't change.
    if (TaggedEqual(constValue, newValue)) {
      return;
    }
    // If both values are HeapNumbers with the same double value, the property
    // won't change either.
    if (Is<HeapNumber>(constValue) && Is<HeapNumber>(newValue)) {
      const oldNumber = Cast<HeapNumber>(constValue) otherwise unreachable;
      const newNumber = Cast<HeapNumber>(newValue) otherwise unreachable;
      if (oldNumber.value == newNumber.value && oldNumber.value != 0) {
        return;
      }
    }
    NotifyContextCellStateWillChange(cell);
    typeswitch (newValue) {
      case (smiNumber: Smi): {
        cell.state = kContextCellSmi;
        cell.tagged_value = smiNumber;
      }
      case (heapNumber: HeapNumber): {
        TransitionContextCellToUntagged(heapNumber, cell, kContextCellConst);
        cell.tagged_value = kZero;
      }
      case (Object): {
        c.elements[index] = newValue;
        cell.tagged_value = kZero;
        cell.state = kContextCellDetached;
      }
    }
    return;
  }

  if (cell.state == kContextCellSmi) {
    typeswitch (newValue) {
      case (smiNumber: Smi): {
        cell.tagged_value = smiNumber;
      }
      case (heapNumber: HeapNumber): {
        NotifyContextCellStateWillChange(cell);
        TransitionContextCellToUntagged(heapNumber, cell, kContextCellSmi);
        cell.tagged_value = kZero;
      }
      case (Object): {
        NotifyContextCellStateWillChange(cell);
        c.elements[index] = newValue;
        cell.tagged_value = kZero;
        cell.state = kContextCellDetached;
      }
    }
    return;
  }

  if (cell.state == kContextCellInt32) {
    typeswitch (newValue) {
      case (smiNumber: Smi): {
        cell.int32_value = SmiToInt32(smiNumber);
      }
      case (heapNumber: HeapNumber): {
        TransitionContextCellToUntagged(heapNumber, cell, kContextCellInt32);
      }
      case (Object): {
        NotifyContextCellStateWillChange(cell);
        c.elements[index] = newValue;
        cell.state = kContextCellDetached;
      }
    }
    return;
  }

  dcheck(cell.state == kContextCellFloat64);
  typeswitch (newValue) {
    case (smiNumber: Smi): {
      cell.double_value = SmiToFloat64(smiNumber);
    }
    case (heapNumber: HeapNumber): {
      cell.double_value = heapNumber.value;
    }
    case (Object): {
      NotifyContextCellStateWillChange(cell);
      c.elements[index] = newValue;
      cell.state = kContextCellDetached;
    }
  }
}

macro LoadContextElementImpl(c: Context, i: intptr): Object {
  const val = c.elements[i];
  const cell = Cast<ContextCell>(val) otherwise return val;
  dcheck(HasContextCells(c));
  dcheck(kContextCellConst == 0);
  dcheck(kContextCellSmi == 1);
  if (cell.state <= kContextCellSmi) {
    return cell.tagged_value;
  } else if (cell.state == kContextCellInt32) {
    // TODO(victorgomes): maybe this has a smi value, so we don't need to
    // allocate a heap number.
    return AllocateHeapNumberWithValue(ChangeInt32ToFloat64(cell.int32_value));
  } else {
    dcheck(cell.state == kContextCellFloat64);
    // TODO(victorgomes): and in this case tagged_value could have contained the
    // HeapNumber from which this double_value value was initialized.
    return AllocateHeapNumberWithValue(cell.double_value);
  }
}

// A dummy used instead of a context constant for runtime calls that don't need
// a context.
type NoContext extends Smi;
extern macro NoContextConstant(): NoContext;
const kNoContext: NoContext = NoContextConstant();<|MERGE_RESOLUTION|>--- conflicted
+++ resolved
@@ -168,10 +168,7 @@
   FAST_ALIASED_ARGUMENTS_MAP_INDEX: Slot<NativeContext, Map>,
   FUNCTION_CONTEXT_MAP_INDEX: Slot<NativeContext, Map>,
   FUNCTION_PROTOTYPE_APPLY_INDEX: Slot<NativeContext, JSFunction>,
-<<<<<<< HEAD
-=======
   STRING_FUNCTION_INDEX: Slot<NativeContext, JSFunction>,
->>>>>>> 626889fb
 
   UINT8_ARRAY_FUN_INDEX: Slot<NativeContext, JSFunction>,
   INT8_ARRAY_FUN_INDEX: Slot<NativeContext, JSFunction>,
@@ -179,10 +176,7 @@
   INT16_ARRAY_FUN_INDEX: Slot<NativeContext, JSFunction>,
   UINT32_ARRAY_FUN_INDEX: Slot<NativeContext, JSFunction>,
   INT32_ARRAY_FUN_INDEX: Slot<NativeContext, JSFunction>,
-<<<<<<< HEAD
-=======
   FLOAT16_ARRAY_FUN_INDEX: Slot<NativeContext, JSFunction>,
->>>>>>> 626889fb
   FLOAT32_ARRAY_FUN_INDEX: Slot<NativeContext, JSFunction>,
   FLOAT64_ARRAY_FUN_INDEX: Slot<NativeContext, JSFunction>,
   UINT8_CLAMPED_ARRAY_FUN_INDEX: Slot<NativeContext, JSFunction>,
@@ -195,10 +189,7 @@
   RAB_GSAB_INT16_ARRAY_MAP_INDEX: Slot<NativeContext, Map>,
   RAB_GSAB_UINT32_ARRAY_MAP_INDEX: Slot<NativeContext, Map>,
   RAB_GSAB_INT32_ARRAY_MAP_INDEX: Slot<NativeContext, Map>,
-<<<<<<< HEAD
-=======
   RAB_GSAB_FLOAT16_ARRAY_MAP_INDEX: Slot<NativeContext, Map>,
->>>>>>> 626889fb
   RAB_GSAB_FLOAT32_ARRAY_MAP_INDEX: Slot<NativeContext, Map>,
   RAB_GSAB_FLOAT64_ARRAY_MAP_INDEX: Slot<NativeContext, Map>,
   RAB_GSAB_UINT8_CLAMPED_ARRAY_MAP_INDEX: Slot<NativeContext, Map>,
@@ -218,10 +209,7 @@
   PROMISE_HOOK_AFTER_FUNCTION_INDEX: Slot<NativeContext, Undefined|Callable>,
   PROMISE_HOOK_RESOLVE_FUNCTION_INDEX: Slot<NativeContext, Undefined|Callable>,
 
-<<<<<<< HEAD
-=======
   // @if(V8_ENABLE_CONTINUATION_PRESERVED_EMBEDDER_DATA)
->>>>>>> 626889fb
   CONTINUATION_PRESERVED_EMBEDDER_DATA_INDEX: Slot<NativeContext, HeapObject>,
 
   BOUND_FUNCTION_WITH_CONSTRUCTOR_MAP_INDEX: Slot<NativeContext, Map>,
@@ -264,19 +252,6 @@
 }
 
 @export
-<<<<<<< HEAD
-macro StoreContextElement(c: Context, i: intptr, o: Object): void {
-  c.elements[i] = o;
-}
-
-@export
-macro StoreContextElement(c: Context, i: Smi, o: Object): void {
-  c.elements[i] = o;
-}
-
-@export
-macro StoreContextElement(c: Context, i: constexpr int32, o: Object): void {
-=======
 macro StoreContextElementNoCell(c: Context, i: intptr, o: Object): void {
   StoreContextElementNoCellImpl(c, i, o);
 }
@@ -310,7 +285,6 @@
 
 macro StoreContextElementNoCellImpl(c: Context, i: intptr, o: Object): void {
   dcheck(!Is<ContextCell>(c.elements[i]));
->>>>>>> 626889fb
   c.elements[i] = o;
 }
 
