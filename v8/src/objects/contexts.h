// Copyright 2012 the V8 project authors. All rights reserved.
// Use of this source code is governed by a BSD-style license that can be
// found in the LICENSE file.

#ifndef V8_OBJECTS_CONTEXTS_H_
#define V8_OBJECTS_CONTEXTS_H_

#include "include/v8-promise.h"
<<<<<<< HEAD
#include "src/objects/fixed-array.h"
#include "src/objects/function-kind.h"
#include "src/objects/ordered-hash-table.h"
=======
#include "src/common/globals.h"
#include "src/execution/frames.h"
#include "src/handles/handles.h"
#include "src/objects/dependent-code.h"
#include "src/objects/fixed-array.h"
#include "src/objects/function-kind.h"
#include "src/objects/ordered-hash-table.h"
#include "src/objects/property-cell.h"

>>>>>>> 626889fb
// Has to be the last include (doesn't have include guards):
#include "src/objects/object-macros.h"

namespace v8 {
namespace internal {

namespace maglev {
class MaglevGraphBuilder;
class MaglevAssembler;
}  // namespace maglev
class JSGlobalObject;
class JSGlobalProxy;
class MicrotaskQueue;
class NativeContext;
class RegExpMatchInfo;
struct VariableLookupResult;
namespace compiler {
class ContextRef;
}
class V8HeapExplorer;
class JavaScriptFrame;

enum ContextLookupFlags {
  FOLLOW_CONTEXT_CHAIN = 1 << 0,
  FOLLOW_PROTOTYPE_CHAIN = 1 << 1,

  DONT_FOLLOW_CHAINS = 0,
  FOLLOW_CHAINS = FOLLOW_CONTEXT_CHAIN | FOLLOW_PROTOTYPE_CHAIN,
};

// Heap-allocated activation contexts.
//
// Contexts are implemented as FixedArray-like objects having a fixed
// header with a set of common fields.
//
// Note: Context must have no virtual functions and Context objects
// must always be allocated via Heap::AllocateContext() or
// Factory::NewContext.

<<<<<<< HEAD
#define NATIVE_CONTEXT_INTRINSIC_FUNCTIONS(V)                     \
  V(GENERATOR_NEXT_INTERNAL, JSFunction, generator_next_internal) \
  V(ASYNC_MODULE_EVALUATE_INTERNAL, JSFunction,                   \
    async_module_evaluate_internal)                               \
  V(REFLECT_APPLY_INDEX, JSFunction, reflect_apply)               \
  V(REFLECT_CONSTRUCT_INDEX, JSFunction, reflect_construct)       \
  V(PROMISE_THEN_INDEX, JSFunction, promise_then)                 \
  V(FUNCTION_PROTOTYPE_APPLY_INDEX, JSFunction, function_prototype_apply)

=======
>>>>>>> 626889fb
#define NATIVE_CONTEXT_FIELDS(V)                                               \
  V(GLOBAL_PROXY_INDEX, JSGlobalProxy, global_proxy_object)                    \
  /* TODO(ishell): Actually we store exactly EmbedderDataArray here but */     \
  /* it's already UBSan-fiendly and doesn't require a star... So declare */    \
  /* it as a HeapObject for now. */                                            \
  V(EMBEDDER_DATA_INDEX, HeapObject, embedder_data)                            \
  V(CONTINUATION_PRESERVED_EMBEDDER_DATA_INDEX, HeapObject,                    \
    continuation_preserved_embedder_data)                                      \
<<<<<<< HEAD
  NATIVE_CONTEXT_INTRINSIC_FUNCTIONS(V)                                        \
=======
  V(GENERATOR_NEXT_INTERNAL, JSFunction, generator_next_internal)              \
  V(ASYNC_MODULE_EVALUATE_INTERNAL, JSFunction,                                \
    async_module_evaluate_internal)                                            \
  V(REFLECT_APPLY_INDEX, JSFunction, reflect_apply)                            \
  V(REFLECT_CONSTRUCT_INDEX, JSFunction, reflect_construct)                    \
  V(PERFORM_PROMISE_THEN_INDEX, JSFunction, perform_promise_then)              \
  V(PROMISE_THEN_INDEX, JSFunction, promise_then)                              \
  V(PROMISE_RESOLVE_INDEX, JSFunction, promise_resolve)                        \
  V(FUNCTION_PROTOTYPE_APPLY_INDEX, JSFunction, function_prototype_apply)      \
>>>>>>> 626889fb
  /* TypedArray constructors - these must stay in order! */                    \
  V(UINT8_ARRAY_FUN_INDEX, JSFunction, uint8_array_fun)                        \
  V(INT8_ARRAY_FUN_INDEX, JSFunction, int8_array_fun)                          \
  V(UINT16_ARRAY_FUN_INDEX, JSFunction, uint16_array_fun)                      \
  V(INT16_ARRAY_FUN_INDEX, JSFunction, int16_array_fun)                        \
  V(UINT32_ARRAY_FUN_INDEX, JSFunction, uint32_array_fun)                      \
  V(INT32_ARRAY_FUN_INDEX, JSFunction, int32_array_fun)                        \
<<<<<<< HEAD
  V(FLOAT32_ARRAY_FUN_INDEX, JSFunction, float32_array_fun)                    \
  V(FLOAT64_ARRAY_FUN_INDEX, JSFunction, float64_array_fun)                    \
  V(UINT8_CLAMPED_ARRAY_FUN_INDEX, JSFunction, uint8_clamped_array_fun)        \
  V(BIGUINT64_ARRAY_FUN_INDEX, JSFunction, biguint64_array_fun)                \
  V(BIGINT64_ARRAY_FUN_INDEX, JSFunction, bigint64_array_fun)                  \
=======
  V(BIGUINT64_ARRAY_FUN_INDEX, JSFunction, biguint64_array_fun)                \
  V(BIGINT64_ARRAY_FUN_INDEX, JSFunction, bigint64_array_fun)                  \
  V(UINT8_CLAMPED_ARRAY_FUN_INDEX, JSFunction, uint8_clamped_array_fun)        \
  V(FLOAT32_ARRAY_FUN_INDEX, JSFunction, float32_array_fun)                    \
  V(FLOAT64_ARRAY_FUN_INDEX, JSFunction, float64_array_fun)                    \
  V(FLOAT16_ARRAY_FUN_INDEX, JSFunction, float16_array_fun)                    \
>>>>>>> 626889fb
  V(RAB_GSAB_UINT8_ARRAY_MAP_INDEX, Map, rab_gsab_uint8_array_map)             \
  V(RAB_GSAB_INT8_ARRAY_MAP_INDEX, Map, rab_gsab_int8_array_map)               \
  V(RAB_GSAB_UINT16_ARRAY_MAP_INDEX, Map, rab_gsab_uint16_array_map)           \
  V(RAB_GSAB_INT16_ARRAY_MAP_INDEX, Map, rab_gsab_int16_array_map)             \
  V(RAB_GSAB_UINT32_ARRAY_MAP_INDEX, Map, rab_gsab_uint32_array_map)           \
  V(RAB_GSAB_INT32_ARRAY_MAP_INDEX, Map, rab_gsab_int32_array_map)             \
<<<<<<< HEAD
  V(RAB_GSAB_FLOAT32_ARRAY_MAP_INDEX, Map, rab_gsab_float32_array_map)         \
  V(RAB_GSAB_FLOAT64_ARRAY_MAP_INDEX, Map, rab_gsab_float64_array_map)         \
  V(RAB_GSAB_UINT8_CLAMPED_ARRAY_MAP_INDEX, Map,                               \
    rab_gsab_uint8_clamped_array_map)                                          \
  V(RAB_GSAB_BIGUINT64_ARRAY_MAP_INDEX, Map, rab_gsab_biguint64_array_map)     \
  V(RAB_GSAB_BIGINT64_ARRAY_MAP_INDEX, Map, rab_gsab_bigint64_array_map)       \
=======
  V(RAB_GSAB_BIGUINT64_ARRAY_MAP_INDEX, Map, rab_gsab_biguint64_array_map)     \
  V(RAB_GSAB_BIGINT64_ARRAY_MAP_INDEX, Map, rab_gsab_bigint64_array_map)       \
  V(RAB_GSAB_UINT8_CLAMPED_ARRAY_MAP_INDEX, Map,                               \
    rab_gsab_uint8_clamped_array_map)                                          \
  V(RAB_GSAB_FLOAT32_ARRAY_MAP_INDEX, Map, rab_gsab_float32_array_map)         \
  V(RAB_GSAB_FLOAT64_ARRAY_MAP_INDEX, Map, rab_gsab_float64_array_map)         \
  V(RAB_GSAB_FLOAT16_ARRAY_MAP_INDEX, Map, rab_gsab_float16_array_map)         \
>>>>>>> 626889fb
  /* Below is alpha-sorted */                                                  \
  V(ABSTRACT_MODULE_SOURCE_FUNCTION_INDEX, JSFunction,                         \
    abstract_module_source_function)                                           \
  V(ABSTRACT_MODULE_SOURCE_PROTOTYPE_INDEX, JSObject,                          \
    abstract_module_source_prototype)                                          \
  V(ACCESSOR_PROPERTY_DESCRIPTOR_MAP_INDEX, Map,                               \
    accessor_property_descriptor_map)                                          \
  V(ALLOW_CODE_GEN_FROM_STRINGS_INDEX, Object, allow_code_gen_from_strings)    \
  V(ARRAY_BUFFER_FUN_INDEX, JSFunction, array_buffer_fun)                      \
  V(ARRAY_BUFFER_MAP_INDEX, Map, array_buffer_map)                             \
  V(ARRAY_BUFFER_NOINIT_FUN_INDEX, JSFunction, array_buffer_noinit_fun)        \
  V(ARRAY_FUNCTION_INDEX, JSFunction, array_function)                          \
  V(ARRAY_JOIN_STACK_INDEX, HeapObject, array_join_stack)                      \
  V(ARRAY_FROM_ASYNC_INDEX, JSFunction, from_async)                            \
  V(ASYNC_FROM_SYNC_ITERATOR_MAP_INDEX, Map, async_from_sync_iterator_map)     \
  V(ASYNC_FUNCTION_FUNCTION_INDEX, JSFunction, async_function_constructor)     \
  V(ASYNC_FUNCTION_OBJECT_MAP_INDEX, Map, async_function_object_map)           \
  V(ASYNC_GENERATOR_FUNCTION_FUNCTION_INDEX, JSFunction,                       \
    async_generator_function_function)                                         \
  V(BIGINT_FUNCTION_INDEX, JSFunction, bigint_function)                        \
  V(BOOLEAN_FUNCTION_INDEX, JSFunction, boolean_function)                      \
  V(BOUND_FUNCTION_WITH_CONSTRUCTOR_MAP_INDEX, Map,                            \
    bound_function_with_constructor_map)                                       \
  V(BOUND_FUNCTION_WITHOUT_CONSTRUCTOR_MAP_INDEX, Map,                         \
    bound_function_without_constructor_map)                                    \
  V(CALL_AS_CONSTRUCTOR_DELEGATE_INDEX, JSFunction,                            \
    call_as_constructor_delegate)                                              \
  V(CALL_AS_FUNCTION_DELEGATE_INDEX, JSFunction, call_as_function_delegate)    \
  V(CALLSITE_FUNCTION_INDEX, JSFunction, callsite_function)                    \
  V(CONTEXT_EXTENSION_FUNCTION_INDEX, JSFunction, context_extension_function)  \
  V(DATA_PROPERTY_DESCRIPTOR_MAP_INDEX, Map, data_property_descriptor_map)     \
  V(DATA_VIEW_FUN_INDEX, JSFunction, data_view_fun)                            \
  V(DATE_FUNCTION_INDEX, JSFunction, date_function)                            \
  V(DEBUG_CONTEXT_ID_INDEX, (UnionOf<Smi, Undefined>), debug_context_id)       \
  V(EMPTY_FUNCTION_INDEX, JSFunction, empty_function)                          \
  V(ERROR_MESSAGE_FOR_CODE_GEN_FROM_STRINGS_INDEX, Object,                     \
    error_message_for_code_gen_from_strings)                                   \
  V(ERROR_MESSAGE_FOR_WASM_CODE_GEN_INDEX, Object,                             \
    error_message_for_wasm_code_gen)                                           \
  V(ERRORS_THROWN_INDEX, Smi, errors_thrown)                                   \
  V(EXTRAS_BINDING_OBJECT_INDEX, JSObject, extras_binding_object)              \
  V(FAST_ALIASED_ARGUMENTS_MAP_INDEX, Map, fast_aliased_arguments_map)         \
  V(FAST_TEMPLATE_INSTANTIATIONS_CACHE_INDEX, FixedArray,                      \
    fast_template_instantiations_cache)                                        \
  V(FUNCTION_FUNCTION_INDEX, JSFunction, function_function)                    \
  V(FUNCTION_PROTOTYPE_INDEX, JSObject, function_prototype)                    \
  V(GENERATOR_FUNCTION_FUNCTION_INDEX, JSFunction,                             \
    generator_function_function)                                               \
  V(GENERATOR_OBJECT_PROTOTYPE_MAP_INDEX, Map, generator_object_prototype_map) \
  V(ASYNC_GENERATOR_OBJECT_PROTOTYPE_MAP_INDEX, Map,                           \
    async_generator_object_prototype_map)                                      \
  V(INITIAL_ARRAY_ITERATOR_MAP_INDEX, Map, initial_array_iterator_map)         \
  V(INITIAL_ARRAY_ITERATOR_PROTOTYPE_INDEX, JSObject,                          \
    initial_array_iterator_prototype)                                          \
  V(INITIAL_ARRAY_PROTOTYPE_INDEX, JSObject, initial_array_prototype)          \
  V(INITIAL_ERROR_PROTOTYPE_INDEX, JSObject, initial_error_prototype)          \
  V(INITIAL_GENERATOR_PROTOTYPE_INDEX, JSObject, initial_generator_prototype)  \
  V(INITIAL_ASYNC_ITERATOR_PROTOTYPE_INDEX, JSObject,                          \
    initial_async_iterator_prototype)                                          \
  V(INITIAL_ASYNC_GENERATOR_PROTOTYPE_INDEX, JSObject,                         \
    initial_async_generator_prototype)                                         \
  V(INITIAL_ITERATOR_PROTOTYPE_INDEX, JSObject, initial_iterator_prototype)    \
  V(INITIAL_DISPOSABLE_STACK_PROTOTYPE_INDEX, JSObject,                        \
    initial_disposable_stack_prototype)                                        \
  V(INITIAL_MAP_ITERATOR_PROTOTYPE_INDEX, JSObject,                            \
    initial_map_iterator_prototype)                                            \
  V(INITIAL_MAP_PROTOTYPE_MAP_INDEX, Map, initial_map_prototype_map)           \
  V(INITIAL_OBJECT_PROTOTYPE_INDEX, JSObject, initial_object_prototype)        \
  V(INITIAL_SET_ITERATOR_PROTOTYPE_INDEX, JSObject,                            \
    initial_set_iterator_prototype)                                            \
  V(INITIAL_SET_PROTOTYPE_INDEX, JSObject, initial_set_prototype)              \
  V(INITIAL_SET_PROTOTYPE_MAP_INDEX, Map, initial_set_prototype_map)           \
  V(INITIAL_STRING_ITERATOR_MAP_INDEX, Map, initial_string_iterator_map)       \
  V(INITIAL_STRING_ITERATOR_PROTOTYPE_INDEX, JSObject,                         \
    initial_string_iterator_prototype)                                         \
  V(INITIAL_STRING_PROTOTYPE_INDEX, JSObject, initial_string_prototype)        \
  V(INITIAL_WEAKMAP_PROTOTYPE_MAP_INDEX, Map, initial_weakmap_prototype_map)   \
  V(INITIAL_WEAKSET_PROTOTYPE_MAP_INDEX, Map, initial_weakset_prototype_map)   \
  V(INTL_COLLATOR_FUNCTION_INDEX, JSFunction, intl_collator_function)          \
  V(INTL_DATE_TIME_FORMAT_FUNCTION_INDEX, JSFunction,                          \
    intl_date_time_format_function)                                            \
  V(INTL_DISPLAY_NAMES_FUNCTION_INDEX, JSFunction,                             \
    intl_display_names_function)                                               \
  V(INTL_DURATION_FORMAT_FUNCTION_INDEX, JSFunction,                           \
    intl_duration_format_function)                                             \
  V(INTL_NUMBER_FORMAT_FUNCTION_INDEX, JSFunction,                             \
    intl_number_format_function)                                               \
  V(INTL_LOCALE_FUNCTION_INDEX, JSFunction, intl_locale_function)              \
  V(INTL_LIST_FORMAT_FUNCTION_INDEX, JSFunction, intl_list_format_function)    \
  V(INTL_PLURAL_RULES_FUNCTION_INDEX, JSFunction, intl_plural_rules_function)  \
  V(INTL_RELATIVE_TIME_FORMAT_FUNCTION_INDEX, JSFunction,                      \
    intl_relative_time_format_function)                                        \
  V(INTL_SEGMENTER_FUNCTION_INDEX, JSFunction, intl_segmenter_function)        \
  V(INTL_SEGMENTS_MAP_INDEX, Map, intl_segments_map)                           \
  V(INTL_SEGMENT_DATA_OBJECT_MAP_INDEX, Map, intl_segment_data_object_map)     \
  V(INTL_SEGMENT_DATA_OBJECT_WORDLIKE_MAP_INDEX, Map,                          \
    intl_segment_data_object_wordlike_map)                                     \
  V(INTL_SEGMENT_ITERATOR_MAP_INDEX, Map, intl_segment_iterator_map)           \
  V(ITERATOR_FILTER_HELPER_MAP_INDEX, Map, iterator_filter_helper_map)         \
  V(ITERATOR_MAP_HELPER_MAP_INDEX, Map, iterator_map_helper_map)               \
  V(ITERATOR_TAKE_HELPER_MAP_INDEX, Map, iterator_take_helper_map)             \
  V(ITERATOR_DROP_HELPER_MAP_INDEX, Map, iterator_drop_helper_map)             \
  V(ITERATOR_FLAT_MAP_HELPER_MAP_INDEX, Map, iterator_flatMap_helper_map)      \
  V(ITERATOR_FUNCTION_INDEX, JSFunction, iterator_function)                    \
  V(VALID_ITERATOR_WRAPPER_MAP_INDEX, Map, valid_iterator_wrapper_map)         \
  V(ITERATOR_RESULT_MAP_INDEX, Map, iterator_result_map)                       \
  V(JS_ARRAY_PACKED_SMI_ELEMENTS_MAP_INDEX, Map,                               \
    js_array_packed_smi_elements_map)                                          \
  V(JS_ARRAY_HOLEY_SMI_ELEMENTS_MAP_INDEX, Map,                                \
    js_array_holey_smi_elements_map)                                           \
  V(JS_ARRAY_PACKED_ELEMENTS_MAP_INDEX, Map, js_array_packed_elements_map)     \
  V(JS_ARRAY_HOLEY_ELEMENTS_MAP_INDEX, Map, js_array_holey_elements_map)       \
  V(JS_ARRAY_PACKED_DOUBLE_ELEMENTS_MAP_INDEX, Map,                            \
    js_array_packed_double_elements_map)                                       \
  V(JS_ARRAY_HOLEY_DOUBLE_ELEMENTS_MAP_INDEX, Map,                             \
    js_array_holey_double_elements_map)                                        \
  V(JS_ARRAY_TEMPLATE_LITERAL_OBJECT_MAP, Map,                                 \
    js_array_template_literal_object_map)                                      \
<<<<<<< HEAD
  V(JS_ATOMICS_CONDITION_MAP, Map, js_atomics_condition_map)                   \
  V(JS_ATOMICS_MUTEX_MAP, Map, js_atomics_mutex_map)                           \
=======
  V(JS_DISPOSABLE_STACK_FUNCTION_INDEX, JSFunction,                            \
    js_disposable_stack_function)                                              \
  V(JS_ASYNC_DISPOSABLE_STACK_FUNCTION_INDEX, JSFunction,                      \
    js_async_disposable_stack_function)                                        \
  V(JS_DISPOSABLE_STACK_MAP_INDEX, Map, js_disposable_stack_map)               \
>>>>>>> 626889fb
  V(JS_MAP_FUN_INDEX, JSFunction, js_map_fun)                                  \
  V(JS_MAP_MAP_INDEX, Map, js_map_map)                                         \
  V(JS_MODULE_NAMESPACE_MAP, Map, js_module_namespace_map)                     \
  V(JS_RAW_JSON_MAP, Map, js_raw_json_map)                                     \
  V(JS_SET_FUN_INDEX, JSFunction, js_set_fun)                                  \
  V(JS_SET_MAP_INDEX, Map, js_set_map)                                         \
  V(JS_WEAK_MAP_FUN_INDEX, JSFunction, js_weak_map_fun)                        \
  V(JS_WEAK_SET_FUN_INDEX, JSFunction, js_weak_set_fun)                        \
  V(JS_WEAK_REF_FUNCTION_INDEX, JSFunction, js_weak_ref_fun)                   \
  V(JS_FINALIZATION_REGISTRY_FUNCTION_INDEX, JSFunction,                       \
    js_finalization_registry_fun)                                              \
<<<<<<< HEAD
  V(JS_TEMPORAL_CALENDAR_FUNCTION_INDEX, JSFunction,                           \
    temporal_calendar_function)                                                \
=======
>>>>>>> 626889fb
  V(JS_TEMPORAL_DURATION_FUNCTION_INDEX, JSFunction,                           \
    temporal_duration_function)                                                \
  V(JS_TEMPORAL_INSTANT_FUNCTION_INDEX, JSFunction, temporal_instant_function) \
  V(JS_TEMPORAL_PLAIN_DATE_FUNCTION_INDEX, JSFunction,                         \
    temporal_plain_date_function)                                              \
  V(JS_TEMPORAL_PLAIN_DATE_TIME_FUNCTION_INDEX, JSFunction,                    \
    temporal_plain_date_time_function)                                         \
  V(JS_TEMPORAL_PLAIN_MONTH_DAY_FUNCTION_INDEX, JSFunction,                    \
    temporal_plain_month_day_function)                                         \
  V(JS_TEMPORAL_PLAIN_TIME_FUNCTION_INDEX, JSFunction,                         \
    temporal_plain_time_function)                                              \
  V(JS_TEMPORAL_PLAIN_YEAR_MONTH_FUNCTION_INDEX, JSFunction,                   \
    temporal_plain_year_month_function)                                        \
  V(JS_TEMPORAL_TIME_ZONE_FUNCTION_INDEX, JSFunction,                          \
    temporal_time_zone_function)                                               \
  V(JS_TEMPORAL_ZONED_DATE_TIME_FUNCTION_INDEX, JSFunction,                    \
    temporal_zoned_date_time_function)                                         \
  V(JSON_OBJECT, JSObject, json_object)                                        \
<<<<<<< HEAD
=======
  V(PROMISE_WITHRESOLVERS_RESULT_MAP_INDEX, Map,                               \
    promise_withresolvers_result_map)                                          \
  V(TEMPORAL_OBJECT_INDEX, HeapObject, temporal_object)                        \
>>>>>>> 626889fb
  V(TEMPORAL_INSTANT_FIXED_ARRAY_FROM_ITERABLE_FUNCTION_INDEX, JSFunction,     \
    temporal_instant_fixed_array_from_iterable)                                \
  V(STRING_FIXED_ARRAY_FROM_ITERABLE_FUNCTION_INDEX, JSFunction,               \
    string_fixed_array_from_iterable)                                          \
  /* Context maps */                                                           \
  V(META_MAP_INDEX, Map, meta_map)                                             \
  V(FUNCTION_CONTEXT_MAP_INDEX, Map, function_context_map)                     \
  V(MODULE_CONTEXT_MAP_INDEX, Map, module_context_map)                         \
  V(EVAL_CONTEXT_MAP_INDEX, Map, eval_context_map)                             \
  V(SCRIPT_CONTEXT_MAP_INDEX, Map, script_context_map)                         \
  V(AWAIT_CONTEXT_MAP_INDEX, Map, await_context_map)                           \
  V(BLOCK_CONTEXT_MAP_INDEX, Map, block_context_map)                           \
  V(CATCH_CONTEXT_MAP_INDEX, Map, catch_context_map)                           \
  V(WITH_CONTEXT_MAP_INDEX, Map, with_context_map)                             \
  V(DEBUG_EVALUATE_CONTEXT_MAP_INDEX, Map, debug_evaluate_context_map)         \
  V(JS_RAB_GSAB_DATA_VIEW_MAP_INDEX, Map, js_rab_gsab_data_view_map)           \
  V(MAP_CACHE_INDEX, Object, map_cache)                                        \
  V(MAP_KEY_ITERATOR_MAP_INDEX, Map, map_key_iterator_map)                     \
  V(MAP_KEY_VALUE_ITERATOR_MAP_INDEX, Map, map_key_value_iterator_map)         \
  V(MAP_VALUE_ITERATOR_MAP_INDEX, Map, map_value_iterator_map)                 \
  V(MATH_RANDOM_INDEX_INDEX, Smi, math_random_index)                           \
  V(MATH_RANDOM_STATE_INDEX, ByteArray, math_random_state)                     \
  V(MATH_RANDOM_CACHE_INDEX, FixedDoubleArray, math_random_cache)              \
  V(NORMALIZED_MAP_CACHE_INDEX, Object, normalized_map_cache)                  \
  V(NUMBER_FUNCTION_INDEX, JSFunction, number_function)                        \
  V(OBJECT_FUNCTION_INDEX, JSFunction, object_function)                        \
  V(OBJECT_FUNCTION_PROTOTYPE_INDEX, JSObject, object_function_prototype)      \
  V(OBJECT_FUNCTION_PROTOTYPE_MAP_INDEX, Map, object_function_prototype_map)   \
  V(PROMISE_HOOK_INIT_FUNCTION_INDEX, Object, promise_hook_init_function)      \
  V(PROMISE_HOOK_BEFORE_FUNCTION_INDEX, Object, promise_hook_before_function)  \
  V(PROMISE_HOOK_AFTER_FUNCTION_INDEX, Object, promise_hook_after_function)    \
  V(PROMISE_HOOK_RESOLVE_FUNCTION_INDEX, Object,                               \
    promise_hook_resolve_function)                                             \
  V(PROXY_CALLABLE_MAP_INDEX, Map, proxy_callable_map)                         \
  V(PROXY_CONSTRUCTOR_MAP_INDEX, Map, proxy_constructor_map)                   \
  V(PROXY_FUNCTION_INDEX, JSFunction, proxy_function)                          \
  V(PROXY_MAP_INDEX, Map, proxy_map)                                           \
  V(PROXY_REVOCABLE_RESULT_MAP_INDEX, Map, proxy_revocable_result_map)         \
  V(PROMISE_PROTOTYPE_INDEX, JSObject, promise_prototype)                      \
  V(RECORDER_CONTEXT_ID, Object, recorder_context_id)                          \
  V(REGEXP_EXEC_FUNCTION_INDEX, JSFunction, regexp_exec_function)              \
  V(REGEXP_FUNCTION_INDEX, JSFunction, regexp_function)                        \
  V(REGEXP_LAST_MATCH_INFO_INDEX, RegExpMatchInfo, regexp_last_match_info)     \
  V(REGEXP_MATCH_ALL_FUNCTION_INDEX, JSFunction, regexp_match_all_function)    \
  V(REGEXP_MATCH_FUNCTION_INDEX, JSFunction, regexp_match_function)            \
  V(REGEXP_PROTOTYPE_INDEX, JSObject, regexp_prototype)                        \
  V(REGEXP_PROTOTYPE_MAP_INDEX, Map, regexp_prototype_map)                     \
  V(REGEXP_REPLACE_FUNCTION_INDEX, JSFunction, regexp_replace_function)        \
  V(REGEXP_RESULT_MAP_INDEX, Map, regexp_result_map)                           \
  V(REGEXP_RESULT_WITH_INDICES_MAP_INDEX, Map, regexp_result_with_indices_map) \
  V(REGEXP_RESULT_INDICES_MAP_INDEX, Map, regexp_result_indices_map)           \
  V(REGEXP_SEARCH_FUNCTION_INDEX, JSFunction, regexp_search_function)          \
  V(REGEXP_SPLIT_FUNCTION_INDEX, JSFunction, regexp_split_function)            \
  V(INITIAL_REGEXP_STRING_ITERATOR_PROTOTYPE_MAP_INDEX, Map,                   \
    initial_regexp_string_iterator_prototype_map)                              \
  V(SCRIPT_CONTEXT_TABLE_INDEX, ScriptContextTable, script_context_table)      \
  V(SCRIPT_EXECUTION_CALLBACK_INDEX, Object, script_execution_callback)        \
  V(SECURITY_TOKEN_INDEX, Object, security_token)                              \
  V(SERIALIZED_OBJECTS, HeapObject, serialized_objects)                        \
  V(SET_VALUE_ITERATOR_MAP_INDEX, Map, set_value_iterator_map)                 \
  V(SET_KEY_VALUE_ITERATOR_MAP_INDEX, Map, set_key_value_iterator_map)         \
  V(SHARED_ARRAY_BUFFER_FUN_INDEX, JSFunction, shared_array_buffer_fun)        \
  V(SLOPPY_ARGUMENTS_MAP_INDEX, Map, sloppy_arguments_map)                     \
  V(SLOW_ALIASED_ARGUMENTS_MAP_INDEX, Map, slow_aliased_arguments_map)         \
  V(STRICT_ARGUMENTS_MAP_INDEX, Map, strict_arguments_map)                     \
  V(SLOW_OBJECT_WITH_NULL_PROTOTYPE_MAP, Map,                                  \
    slow_object_with_null_prototype_map)                                       \
  V(SLOW_OBJECT_WITH_OBJECT_PROTOTYPE_MAP, Map,                                \
    slow_object_with_object_prototype_map)                                     \
  V(SLOW_TEMPLATE_INSTANTIATIONS_CACHE_INDEX, EphemeronHashTable,              \
    slow_template_instantiations_cache)                                        \
  V(ATOMICS_WAITASYNC_PROMISES, OrderedHashSet, atomics_waitasync_promises)    \
<<<<<<< HEAD
=======
  V(SET_UINT8_ARRAY_RESULT_MAP, Map, set_unit8_array_result_map)               \
>>>>>>> 626889fb
  V(WASM_DEBUG_MAPS, FixedArray, wasm_debug_maps)                              \
  /* Fast Path Protectors */                                                   \
  V(REGEXP_SPECIES_PROTECTOR_INDEX, PropertyCell, regexp_species_protector)    \
  /* All *_FUNCTION_MAP_INDEX definitions used by Context::FunctionMapIndex */ \
  /* must remain together. */                                                  \
  V(SLOPPY_FUNCTION_MAP_INDEX, Map, sloppy_function_map)                       \
  V(SLOPPY_FUNCTION_WITH_NAME_MAP_INDEX, Map, sloppy_function_with_name_map)   \
  V(SLOPPY_FUNCTION_WITHOUT_PROTOTYPE_MAP_INDEX, Map,                          \
    sloppy_function_without_prototype_map)                                     \
  V(SLOPPY_FUNCTION_WITH_READONLY_PROTOTYPE_MAP_INDEX, Map,                    \
    sloppy_function_with_readonly_prototype_map)                               \
  V(STRICT_FUNCTION_MAP_INDEX, Map, strict_function_map)                       \
  V(STRICT_FUNCTION_WITH_NAME_MAP_INDEX, Map, strict_function_with_name_map)   \
  V(STRICT_FUNCTION_WITH_READONLY_PROTOTYPE_MAP_INDEX, Map,                    \
    strict_function_with_readonly_prototype_map)                               \
  V(STRICT_FUNCTION_WITHOUT_PROTOTYPE_MAP_INDEX, Map,                          \
    strict_function_without_prototype_map)                                     \
  V(METHOD_WITH_NAME_MAP_INDEX, Map, method_with_name_map)                     \
  V(ASYNC_FUNCTION_MAP_INDEX, Map, async_function_map)                         \
  V(ASYNC_FUNCTION_WITH_NAME_MAP_INDEX, Map, async_function_with_name_map)     \
  V(GENERATOR_FUNCTION_MAP_INDEX, Map, generator_function_map)                 \
  V(GENERATOR_FUNCTION_WITH_NAME_MAP_INDEX, Map,                               \
    generator_function_with_name_map)                                          \
  V(ASYNC_GENERATOR_FUNCTION_MAP_INDEX, Map, async_generator_function_map)     \
  V(ASYNC_GENERATOR_FUNCTION_WITH_NAME_MAP_INDEX, Map,                         \
    async_generator_function_with_name_map)                                    \
  V(CLASS_FUNCTION_MAP_INDEX, Map, class_function_map)                         \
  V(STRING_FUNCTION_INDEX, JSFunction, string_function)                        \
  V(STRING_FUNCTION_PROTOTYPE_MAP_INDEX, Map, string_function_prototype_map)   \
  V(SYMBOL_FUNCTION_INDEX, JSFunction, symbol_function)                        \
  V(IS_WASM_JS_INSTALLED_INDEX, Smi, is_wasm_js_installed)                     \
  V(IS_WASM_JSPI_INSTALLED_INDEX, Smi, is_wasm_jspi_installed)                 \
  V(WASM_WEBASSEMBLY_OBJECT_INDEX, JSObject, wasm_webassembly_object)          \
  V(WASM_EXPORTED_FUNCTION_MAP_INDEX, Map, wasm_exported_function_map)         \
  V(WASM_TAG_CONSTRUCTOR_INDEX, JSFunction, wasm_tag_constructor)              \
  V(WASM_EXCEPTION_CONSTRUCTOR_INDEX, JSFunction, wasm_exception_constructor)  \
  V(WASM_GLOBAL_CONSTRUCTOR_INDEX, JSFunction, wasm_global_constructor)        \
  V(WASM_INSTANCE_CONSTRUCTOR_INDEX, JSFunction, wasm_instance_constructor)    \
  V(WASM_JS_TAG_INDEX, JSObject, wasm_js_tag)                                  \
  V(WASM_MEMORY_CONSTRUCTOR_INDEX, JSFunction, wasm_memory_constructor)        \
  V(WASM_MODULE_CONSTRUCTOR_INDEX, JSFunction, wasm_module_constructor)        \
  V(WASM_TABLE_CONSTRUCTOR_INDEX, JSFunction, wasm_table_constructor)          \
<<<<<<< HEAD
  V(WASM_SUSPENDER_CONSTRUCTOR_INDEX, JSFunction, wasm_suspender_constructor)  \
=======
  V(WASM_SUSPENDING_CONSTRUCTOR_INDEX, JSFunction,                             \
    wasm_suspending_constructor)                                               \
  V(WASM_SUSPENDER_CONSTRUCTOR_INDEX, JSFunction, wasm_suspender_constructor)  \
  V(WASM_SUSPENDING_MAP, Map, wasm_suspending_map)                             \
  V(WASM_SUSPENDING_PROTOTYPE, JSObject, wasm_suspending_prototype)            \
  V(WASM_MEMORY_MAP_DESCRIPTOR_CONSTRUCTOR_INDEX, JSFunction,                  \
    wasm_memory_map_descriptor_constructor)                                    \
  V(WASM_DESCRIPTOR_OPTIONS_CONSTRUCTOR_INDEX, JSFunction,                     \
    wasm_descriptor_options_constructor)                                       \
>>>>>>> 626889fb
  V(TEMPLATE_WEAKMAP_INDEX, HeapObject, template_weakmap)                      \
  V(TYPED_ARRAY_FUN_INDEX, JSFunction, typed_array_function)                   \
  V(TYPED_ARRAY_PROTOTYPE_INDEX, JSObject, typed_array_prototype)              \
  V(ARRAY_ENTRIES_ITERATOR_INDEX, JSFunction, array_entries_iterator)          \
  V(ARRAY_FOR_EACH_ITERATOR_INDEX, JSFunction, array_for_each_iterator)        \
  V(ARRAY_KEYS_ITERATOR_INDEX, JSFunction, array_keys_iterator)                \
  V(ARRAY_VALUES_ITERATOR_INDEX, JSFunction, array_values_iterator)            \
  V(ERROR_FUNCTION_INDEX, JSFunction, error_function)                          \
  V(ERROR_TO_STRING, JSFunction, error_to_string)                              \
  V(EVAL_ERROR_FUNCTION_INDEX, JSFunction, eval_error_function)                \
  V(AGGREGATE_ERROR_FUNCTION_INDEX, JSFunction, aggregate_error_function)      \
  V(GLOBAL_EVAL_FUN_INDEX, JSFunction, global_eval_fun)                        \
  V(GLOBAL_PARSE_FLOAT_FUN_INDEX, JSFunction, global_parse_float_fun)          \
  V(GLOBAL_PARSE_INT_FUN_INDEX, JSFunction, global_parse_int_fun)              \
  V(GLOBAL_PROXY_FUNCTION_INDEX, JSFunction, global_proxy_function)            \
  V(MAP_DELETE_INDEX, JSFunction, map_delete)                                  \
  V(MAP_GET_INDEX, JSFunction, map_get)                                        \
  V(MAP_HAS_INDEX, JSFunction, map_has)                                        \
  V(MAP_SET_INDEX, JSFunction, map_set)                                        \
  V(FUNCTION_HAS_INSTANCE_INDEX, JSFunction, function_has_instance)            \
  V(FUNCTION_TO_STRING_INDEX, JSFunction, function_to_string)                  \
  V(OBJECT_TO_STRING, JSFunction, object_to_string)                            \
  V(OBJECT_VALUE_OF_FUNCTION_INDEX, JSFunction, object_value_of_function)      \
  V(PROMISE_ALL_INDEX, JSFunction, promise_all)                                \
  V(PROMISE_ALL_SETTLED_INDEX, JSFunction, promise_all_settled)                \
  V(PROMISE_ANY_INDEX, JSFunction, promise_any)                                \
  V(PROMISE_FUNCTION_INDEX, JSFunction, promise_function)                      \
  V(RANGE_ERROR_FUNCTION_INDEX, JSFunction, range_error_function)              \
  V(REFERENCE_ERROR_FUNCTION_INDEX, JSFunction, reference_error_function)      \
  V(SET_ADD_INDEX, JSFunction, set_add)                                        \
  V(SET_DELETE_INDEX, JSFunction, set_delete)                                  \
  V(SET_HAS_INDEX, JSFunction, set_has)                                        \
  V(SHADOW_REALM_IMPORT_VALUE_REJECTED_INDEX, JSFunction,                      \
    shadow_realm_import_value_rejected)                                        \
<<<<<<< HEAD
=======
  V(SUPPRESSED_ERROR_FUNCTION_INDEX, JSFunction, suppressed_error_function)    \
>>>>>>> 626889fb
  V(SYNTAX_ERROR_FUNCTION_INDEX, JSFunction, syntax_error_function)            \
  V(TYPE_ERROR_FUNCTION_INDEX, JSFunction, type_error_function)                \
  V(URI_ERROR_FUNCTION_INDEX, JSFunction, uri_error_function)                  \
  V(WASM_COMPILE_ERROR_FUNCTION_INDEX, JSFunction,                             \
    wasm_compile_error_function)                                               \
  V(WASM_LINK_ERROR_FUNCTION_INDEX, JSFunction, wasm_link_error_function)      \
  V(WASM_SUSPEND_ERROR_FUNCTION_INDEX, JSFunction,                             \
    wasm_suspend_error_function)                                               \
  V(WASM_RUNTIME_ERROR_FUNCTION_INDEX, JSFunction,                             \
    wasm_runtime_error_function)                                               \
  V(WEAKMAP_SET_INDEX, JSFunction, weakmap_set)                                \
  V(WEAKMAP_GET_INDEX, JSFunction, weakmap_get)                                \
  V(WEAKMAP_DELETE_INDEX, JSFunction, weakmap_delete)                          \
  V(WEAKSET_ADD_INDEX, JSFunction, weakset_add)                                \
  V(WRAPPED_FUNCTION_MAP_INDEX, Map, wrapped_function_map)                     \
  V(RETAINED_MAPS, Object, retained_maps)                                      \
  V(SHARED_SPACE_JS_OBJECT_HAS_INSTANCE_INDEX, JSFunction,                     \
    shared_space_js_object_has_instance)
<<<<<<< HEAD

#include "torque-generated/src/objects/contexts-tq.inc"

// A table of all script contexts. Every loaded top-level script with top-level
// lexical declarations contributes its ScriptContext into this table.
//
// The table is a fixed array, its first slot is the current used count and
// the subsequent slots 1..used contain ScriptContexts.

struct VariableLookupResult;
class ScriptContextTable : public FixedArray {
 public:
  DECL_CAST(ScriptContextTable)

  DECL_RELEASE_ACQUIRE_INT_ACCESSORS(used)

  static inline Handle<Context> GetContext(Isolate* isolate,
                                           Handle<ScriptContextTable> table,
                                           int i);
  inline Context get_context(int i) const;
  inline Context get_context(int i, AcquireLoadTag tag) const;

  DECL_ACCESSORS(names_to_context_index, NameToIndexHashTable)

  // Adds local names from `script_context` to the hash table.
  static void AddLocalNamesFromContext(
      Isolate* isolate, Handle<ScriptContextTable> script_context_table,
      Handle<Context> script_context, bool ignore_duplicates,
      int script_context_index);

  // Lookup a variable `name` in a ScriptContextTable.
  // If it returns true, the variable is found and `result` contains
  // valid information about its location.
  // If it returns false, `result` is untouched.
  V8_WARN_UNUSED_RESULT
  V8_EXPORT_PRIVATE bool Lookup(Handle<String> name,
                                VariableLookupResult* result);

  V8_WARN_UNUSED_RESULT
  V8_EXPORT_PRIVATE static Handle<ScriptContextTable> Extend(
      Isolate* isolate, Handle<ScriptContextTable> table,
      Handle<Context> script_context, bool ignore_duplicates = false);

  static const int kHashTableIndex = 0;
  static const int kUsedSlotIndex = 1;
  static const int kFirstContextSlotIndex = 2;
  static const int kMinLength = kFirstContextSlotIndex;

  static const int kHashTableOffset = OffsetOfElementAt(kHashTableIndex);

  OBJECT_CONSTRUCTORS(ScriptContextTable, FixedArray);
};
=======

#include "torque-generated/src/objects/contexts-tq.inc"
>>>>>>> 626889fb

// JSFunctions are pairs (context, function code), sometimes also called
// closures. A Context object is used to represent function contexts and
// dynamically pushed 'with' contexts (or 'scopes' in ECMA-262 speak).
//
// At runtime, the contexts build a stack in parallel to the execution
// stack, with the top-most context being the current context. All contexts
// have the following slots:
//
// [ scope_info     ]  This is the scope info describing the current context. It
//                     contains the names of statically allocated context slots,
//                     and stack-allocated locals.  The names are needed for
//                     dynamic lookups in the presence of 'with' or 'eval', and
//                     for the debugger.
//
// [ previous       ]  A pointer to the previous context.
//
// [ extension      ]  Additional data. This slot is only available when
//                     ScopeInfo::HasContextExtensionSlot returns true.
//
//                     For native contexts, it contains the global object.
//                     For module contexts, it contains the module object.
//                     For await contexts, it contains the generator object.
//                     For var block contexts, it may contain an "extension
//                     object".
//                     For with contexts, it contains an "extension object".
//
//                     An "extension object" is used to dynamically extend a
//                     context with additional variables, namely in the
//                     implementation of the 'with' construct and the 'eval'
//                     construct.  For instance, Context::Lookup also searches
//                     the extension object for properties.  (Storing the
//                     extension object is the original purpose of this context
//                     slot, hence the name.)
//
// In addition, function contexts with sloppy eval may have statically
// allocated context slots to store local variables/functions that are accessed
// from inner functions (via static context addresses) or through 'eval'
// (dynamic context lookups).
// The native context contains additional slots for fast access to native
// properties.
//
// Finally, with Harmony scoping, the JSFunction representing a top level
// script will have the ScriptContext rather than a FunctionContext.
// Script contexts from all top-level scripts are gathered in
// ScriptContextTable.

class Context : public TorqueGeneratedContext<Context, HeapObject> {
 public:
  using TorqueGeneratedContext::length;      // Non-atomic.
  using TorqueGeneratedContext::set_length;  // Non-atomic.
  DECL_RELAXED_INT_ACCESSORS(length)

<<<<<<< HEAD
  using TorqueGeneratedContext::length;      // Non-atomic.
  using TorqueGeneratedContext::set_length;  // Non-atomic.
  DECL_RELAXED_SMI_ACCESSORS(length)

  // Setter and getter for elements.
  // Note the plain accessors use relaxed semantics.
  // TODO(jgruber): Make that explicit through tags.
  V8_INLINE Object get(int index) const;
  V8_INLINE Object get(PtrComprCageBase cage_base, int index) const;
  V8_INLINE void set(int index, Object value,
                     WriteBarrierMode mode = UPDATE_WRITE_BARRIER);
  // Accessors with acquire-release semantics.
  V8_INLINE Object get(int index, AcquireLoadTag) const;
  V8_INLINE Object get(PtrComprCageBase cage_base, int index,
                       AcquireLoadTag) const;
  V8_INLINE void set(int index, Object value, WriteBarrierMode mode,
                     ReleaseStoreTag);
=======
  V8_INLINE bool IsElementTheHole(int index);

  template <typename MemoryTag>
  V8_INLINE Tagged<Object> GetNoCell(int index, MemoryTag tag);
  template <typename MemoryTag>
  V8_INLINE void SetNoCell(int index, Tagged<Object> value, MemoryTag tag,
                           WriteBarrierMode mode = UPDATE_WRITE_BARRIER);

  V8_INLINE Tagged<Object> GetNoCell(int index);
  V8_INLINE void SetNoCell(int index, Tagged<Object> value,
                           WriteBarrierMode mode = UPDATE_WRITE_BARRIER);

  V8_EXPORT_PRIVATE static DirectHandle<Object> Get(
      DirectHandle<Context> context, int index, Isolate* isolate);
  V8_EXPORT_PRIVATE static void Set(DirectHandle<Context> context, int index,
                                    DirectHandle<Object> new_value,
                                    Isolate* isolate);
>>>>>>> 626889fb

  static const int kScopeInfoOffset = kElementsOffset;
  static const int kPreviousOffset = kScopeInfoOffset + kTaggedSize;

  /* Header size. */                                                  \
  /* TODO(ishell): use this as header size once MIN_CONTEXT_SLOTS */  \
  /* is removed in favour of offset-based access to common fields. */ \
  static const int kTodoHeaderSize = kPreviousOffset + kTaggedSize;

  // If the extension slot exists, it is the first slot after the header.
  static const int kExtensionOffset = kTodoHeaderSize;

  // Garbage collection support.
  V8_INLINE static constexpr int SizeFor(int length) {
    // TODO(v8:9287): This is a workaround for GCMole build failures.
    int result = kElementsOffset + length * kTaggedSize;
    DCHECK_EQ(TorqueGeneratedContext::SizeFor(length), result);
    return result;
  }

  // Code Generation support.
  // Offset of the element from the beginning of object.
  V8_INLINE static constexpr int OffsetOfElementAt(int index) {
    return SizeFor(index);
  }
  // Offset of the element from the heap object pointer.
  V8_INLINE static constexpr int SlotOffset(int index) {
    return OffsetOfElementAt(index) - kHeapObjectTag;
  }

  // Initializes the variable slots of the context. Lexical variables that need
  // initialization are filled with the hole.
  void Initialize(Isolate* isolate);

  // TODO(ishell): eventually migrate to the offset based access instead of
  // index-based.
  // The default context slot layout; indices are FixedArray slot indices.
  enum Field {
    // TODO(shell): use offset-based approach for accessing common values.
    // These slots are in all contexts.
    SCOPE_INFO_INDEX,
    PREVIOUS_INDEX,

    // This slot only exists if ScopeInfo::HasContextExtensionSlot returns true.
    EXTENSION_INDEX,

// These slots are only in native contexts.
#define NATIVE_CONTEXT_SLOT(index, type, name) index,
    NATIVE_CONTEXT_FIELDS(NATIVE_CONTEXT_SLOT)
#undef NATIVE_CONTEXT_SLOT

    // Properties from here are treated as weak references by the full GC.
    // Scavenge treats them as strong references.
    NEXT_CONTEXT_LINK,  // Weak.

    // Total number of slots.
    NATIVE_CONTEXT_SLOTS,
    FIRST_WEAK_SLOT = NEXT_CONTEXT_LINK,
    FIRST_JS_ARRAY_MAP_SLOT = JS_ARRAY_PACKED_SMI_ELEMENTS_MAP_INDEX,

    // TODO(shell): Remove, once it becomes zero
    MIN_CONTEXT_SLOTS = EXTENSION_INDEX,
    MIN_CONTEXT_EXTENDED_SLOTS = EXTENSION_INDEX + 1,

    // This slot holds the thrown value in catch contexts.
    THROWN_OBJECT_INDEX = MIN_CONTEXT_SLOTS,

    // These slots hold values in debug evaluate contexts.
<<<<<<< HEAD
    WRAPPED_CONTEXT_INDEX = MIN_CONTEXT_EXTENDED_SLOTS
=======
    WRAPPED_CONTEXT_INDEX = MIN_CONTEXT_EXTENDED_SLOTS,
>>>>>>> 626889fb
  };

  static const int kExtensionSize =
      (MIN_CONTEXT_EXTENDED_SLOTS - MIN_CONTEXT_SLOTS) * kTaggedSize;
  static const int kExtendedHeaderSize = kTodoHeaderSize + kExtensionSize;

  // A region of native context entries containing maps for functions created
  // by Builtin::kFastNewClosure.
  static const int FIRST_FUNCTION_MAP_INDEX = SLOPPY_FUNCTION_MAP_INDEX;
  static const int LAST_FUNCTION_MAP_INDEX = CLASS_FUNCTION_MAP_INDEX;

  static const int FIRST_FIXED_TYPED_ARRAY_FUN_INDEX = UINT8_ARRAY_FUN_INDEX;
  static const int FIRST_RAB_GSAB_TYPED_ARRAY_MAP_INDEX =
      RAB_GSAB_UINT8_ARRAY_MAP_INDEX;

  static const int kNoContext = 0;

  // Direct slot access.
<<<<<<< HEAD
  DECL_ACCESSORS(scope_info, ScopeInfo)

  inline Object unchecked_previous() const;
  inline Context previous() const;

  inline Object next_context_link() const;

  inline bool has_extension() const;
  inline HeapObject extension() const;
  V8_EXPORT_PRIVATE void set_extension(
      HeapObject object, WriteBarrierMode mode = UPDATE_WRITE_BARRIER);
  JSObject extension_object() const;
  JSReceiver extension_receiver() const;

  // Find the module context (assuming there is one) and return the associated
  // module object.
  SourceTextModule module() const;

  // Get the context where var declarations will be hoisted to, which
  // may be the context itself.
  Context declaration_context() const;
  bool is_declaration_context() const;

  // Get the next closure's context on the context chain.
  Context closure_context() const;

  // Returns a JSGlobalProxy object or null.
  V8_EXPORT_PRIVATE JSGlobalProxy global_proxy() const;

  // Get the JSGlobalObject object.
  V8_EXPORT_PRIVATE JSGlobalObject global_object() const;

  // Get the script context by traversing the context chain.
  Context script_context() const;
=======
  DECL_ACCESSORS(scope_info, Tagged<ScopeInfo>)

  inline Tagged<Object> unchecked_previous() const;
  inline Tagged<Context> previous() const;

  inline Tagged<Object> next_context_link() const;

  inline bool has_extension() const;
  inline Tagged<HeapObject> extension() const;
  V8_EXPORT_PRIVATE void set_extension(
      Tagged<HeapObject> object, WriteBarrierMode mode = UPDATE_WRITE_BARRIER);
  Tagged<JSObject> extension_object() const;
  Tagged<JSReceiver> extension_receiver() const;

  // Find the module context (assuming there is one) and return the associated
  // module object.
  Tagged<SourceTextModule> module() const;

  // Get the context where var declarations will be hoisted to, which
  // may be the context itself.
  Tagged<Context> declaration_context() const;
  bool is_declaration_context() const;

  // Get the next closure's context on the context chain.
  Tagged<Context> closure_context() const;

  // Returns a JSGlobalProxy object or null.
  V8_EXPORT_PRIVATE Tagged<JSGlobalProxy> global_proxy() const;

  // Get the JSGlobalObject object.
  V8_EXPORT_PRIVATE Tagged<JSGlobalObject> global_object() const;

  // Get the script context by traversing the context chain.
  Tagged<Context> script_context() const;
>>>>>>> 626889fb

  // Compute the native context.
  inline Tagged<NativeContext> native_context() const;
  inline bool IsDetached(Isolate* isolate) const;

  // Predicates for context types.  IsNativeContext is already defined on
  // Object.
  inline bool IsFunctionContext() const;
  inline bool IsCatchContext() const;
  inline bool IsWithContext() const;
  inline bool IsDebugEvaluateContext() const;
  inline bool IsAwaitContext() const;
  inline bool IsBlockContext() const;
  inline bool IsModuleContext() const;
  inline bool IsEvalContext() const;
  inline bool IsScriptContext() const;
  inline bool HasContextCells() const;

  inline bool HasSameSecurityTokenAs(Tagged<Context> that) const;

  Handle<Object> ErrorMessageForCodeGenerationFromStrings();
<<<<<<< HEAD
  Handle<Object> ErrorMessageForWasmCodeGeneration();

  static int IntrinsicIndexForName(Handle<String> name);
  static int IntrinsicIndexForName(const unsigned char* name, int length);

#define NATIVE_CONTEXT_FIELD_ACCESSORS(index, type, name) \
  inline void set_##name(type value);                     \
  inline bool is_##name(type value) const;                \
  inline type name() const;                               \
  inline type name(AcquireLoadTag) const;
=======
  DirectHandle<Object> ErrorMessageForWasmCodeGeneration();

#define NATIVE_CONTEXT_FIELD_ACCESSORS(index, type, name)   \
  inline void set_##name(Tagged<UNPAREN(type)> value);      \
  inline bool is_##name(Tagged<UNPAREN(type)> value) const; \
  inline Tagged<UNPAREN(type)> name() const;                \
  inline Tagged<UNPAREN(type)> name(AcquireLoadTag) const;
>>>>>>> 626889fb
  NATIVE_CONTEXT_FIELDS(NATIVE_CONTEXT_FIELD_ACCESSORS)
#undef NATIVE_CONTEXT_FIELD_ACCESSORS

  // Lookup the slot called name, starting with the current context.
  // There are three possibilities:
  //
  // 1) result->IsContext():
  //    The binding was found in a context.  *index is always the
  //    non-negative slot index.  *attributes is NONE for var and let
  //    declarations, READ_ONLY for const declarations (never ABSENT).
  //
  // 2) result->IsJSObject():
  //    The binding was found as a named property in a context extension
  //    object (i.e., was introduced via eval), as a property on the subject
  //    of with, or as a property of the global object.  *index is -1 and
  //    *attributes is not ABSENT.
  //
  // 3) result->IsModule():
  //    The binding was found in module imports or exports.
  //     *attributes is never ABSENT. imports are READ_ONLY.
  //
  // 4) result.is_null():
  //    There was no binding found, *index is always -1 and *attributes is
  //    always ABSENT.
  static Handle<Object> Lookup(Handle<Context> context, Handle<String> name,
                               ContextLookupFlags flags, int* index,
                               PropertyAttributes* attributes,
                               InitializationFlag* init_flag,
                               VariableMode* variable_mode,
                               bool* is_sloppy_function_name = nullptr);

  static inline int FunctionMapIndex(LanguageMode language_mode,
                                     FunctionKind kind, bool has_shared_name);

  static int ArrayMapIndex(ElementsKind elements_kind) {
    DCHECK(IsFastElementsKind(elements_kind));
    return int{elements_kind} + FIRST_JS_ARRAY_MAP_SLOT;
  }

  inline Tagged<Map> GetInitialJSArrayMap(ElementsKind kind) const;

  static const int kNotFound = -1;

  // Dispatched behavior.
  DECL_PRINTER(Context)
  DECL_VERIFIER(Context)

  class BodyDescriptor;

#ifdef VERIFY_HEAP
<<<<<<< HEAD
  V8_EXPORT_PRIVATE void VerifyExtensionSlot(HeapObject extension);
=======
  V8_EXPORT_PRIVATE void VerifyExtensionSlot(Tagged<HeapObject> extension);
#endif

 protected:
  // Setter and getter for elements.
  template <typename MemoryTag>
  Tagged<Object> get(int index, MemoryTag tag) const;

  // Accessors use relaxed semantics.
  V8_INLINE Tagged<Object> get(PtrComprCageBase cage_base, int index,
                               RelaxedLoadTag) const;
  V8_INLINE void set(int index, Tagged<Object> value,
                     WriteBarrierMode mode = UPDATE_WRITE_BARRIER);
  V8_INLINE void set(int index, Tagged<Object> value, WriteBarrierMode mode,
                     RelaxedStoreTag);
  // Accessors with acquire-release semantics.
  V8_INLINE Tagged<Object> get(PtrComprCageBase cage_base, int index,
                               AcquireLoadTag) const;
  V8_INLINE void set(int index, Tagged<Object> value, WriteBarrierMode mode,
                     ReleaseStoreTag);

  // These classes can load an element with a context cell.
  friend class compiler::ContextRef;
  friend class JavaScriptFrame;
  friend class V8HeapExplorer;

#ifdef OBJECT_PRINT
  void PrintContextWithHeader(std::ostream& os, const char* type);
>>>>>>> 626889fb
#endif

 private:
#ifdef DEBUG
  // Bootstrapping-aware type checks.
  static bool IsBootstrappingOrValidParentContext(Tagged<Object> object,
                                                  Tagged<Context> kid);
#endif

  friend class Factory;
<<<<<<< HEAD
  inline void set_previous(Context context,
=======
  inline void set_previous(Tagged<Context> context,
>>>>>>> 626889fb
                           WriteBarrierMode mode = UPDATE_WRITE_BARRIER);

  TQ_OBJECT_CONSTRUCTORS(Context)
};

class NativeContext : public Context {
 public:
  // TODO(neis): Move some stuff from Context here.

  // NativeContext fields are read concurrently from background threads; any
  // concurrent writes of affected fields must have acquire-release semantics,
  // thus we hide the non-atomic setter. Note this doesn't protect fully since
  // one could still use Context::set and/or write directly using offsets (e.g.
  // from CSA/Torque).
<<<<<<< HEAD
  void set(int index, Object value, WriteBarrierMode mode) = delete;
  V8_INLINE void set(int index, Object value, WriteBarrierMode mode,
=======
  void set(int index, Tagged<Object> value, WriteBarrierMode mode) = delete;
  V8_INLINE void set(int index, Tagged<Object> value, WriteBarrierMode mode,
>>>>>>> 626889fb
                     ReleaseStoreTag);

  // [microtask_queue]: pointer to the MicrotaskQueue object.
  DECL_EXTERNAL_POINTER_ACCESSORS(microtask_queue, MicrotaskQueue*)

  inline void synchronized_set_script_context_table(
      Tagged<ScriptContextTable> script_context_table);
  inline Tagged<ScriptContextTable> synchronized_script_context_table() const;

  // Caution, hack: this getter ignores the AcquireLoadTag. The global_object
  // slot is safe to read concurrently since it is immutable after
  // initialization.  This function should *not* be used from anywhere other
  // than heap-refs.cc.
  // TODO(jgruber): Remove this function after NativeContextRef is actually
  // never serialized and BROKER_NATIVE_CONTEXT_FIELDS is removed.
  Tagged<JSGlobalObject> global_object() { return Context::global_object(); }
  Tagged<JSGlobalObject> global_object(AcquireLoadTag) {
    return Context::global_object();
  }

  inline Tagged<Map> TypedArrayElementsKindToCtorMap(
      ElementsKind element_kind) const;

  inline Tagged<Map> TypedArrayElementsKindToRabGsabCtorMap(
      ElementsKind element_kind) const;

  bool HasTemplateLiteralObject(Tagged<JSArray> array);

  // Caution, hack: this getter ignores the AcquireLoadTag. The global_object
  // slot is safe to read concurrently since it is immutable after
  // initialization.  This function should *not* be used from anywhere other
  // than heap-refs.cc.
  // TODO(jgruber): Remove this function after NativeContextRef is actually
  // never serialized and BROKER_NATIVE_CONTEXT_FIELDS is removed.
  JSGlobalObject global_object() { return Context::global_object(); }
  JSGlobalObject global_object(AcquireLoadTag) {
    return Context::global_object();
  }

  inline Map TypedArrayElementsKindToCtorMap(ElementsKind element_kind) const;

  inline Map TypedArrayElementsKindToRabGsabCtorMap(
      ElementsKind element_kind) const;

  bool HasTemplateLiteralObject(JSArray array);

  // Dispatched behavior.
  DECL_PRINTER(NativeContext)
  DECL_VERIFIER(NativeContext)

  // Layout description.
#define NATIVE_CONTEXT_FIELDS_DEF(V)                                        \
  /* TODO(ishell): move definition of common context offsets to Context. */ \
  V(kStartOfNativeContextFieldsOffset,                                      \
    (FIRST_WEAK_SLOT - MIN_CONTEXT_EXTENDED_SLOTS) * kTaggedSize)           \
  V(kEndOfStrongFieldsOffset, 0)                                            \
  V(kStartOfWeakFieldsOffset,                                               \
    (NATIVE_CONTEXT_SLOTS - FIRST_WEAK_SLOT) * kTaggedSize)                 \
  V(kEndOfWeakFieldsOffset, 0)                                              \
  V(kEndOfNativeContextFieldsOffset, 0)                                     \
  V(kEndOfTaggedFieldsOffset, 0)                                            \
  /* Raw data. */                                                           \
  V(kMicrotaskQueueOffset, kSystemPointerSize)                              \
  /* Total size. */                                                         \
  V(kSize, 0)

  DEFINE_FIELD_OFFSET_CONSTANTS(Context::kExtendedHeaderSize,
                                NATIVE_CONTEXT_FIELDS_DEF)
#undef NATIVE_CONTEXT_FIELDS_DEF

  class BodyDescriptor;

  void ResetErrorsThrown();
  void IncrementErrorsThrown();
  int GetErrorsThrown();

#ifdef V8_ENABLE_JAVASCRIPT_PROMISE_HOOKS
<<<<<<< HEAD
  void RunPromiseHook(PromiseHookType type, Handle<JSPromise> promise,
                      Handle<Object> parent);
=======
  void RunPromiseHook(PromiseHookType type, DirectHandle<JSPromise> promise,
                      DirectHandle<Object> parent);
>>>>>>> 626889fb
#endif

 private:
  static_assert(OffsetOfElementAt(EMBEDDER_DATA_INDEX) ==
                Internals::kNativeContextEmbedderDataOffset);

  OBJECT_CONSTRUCTORS(NativeContext, Context);
};

class ScriptContextTableShape final : public AllStatic {
 public:
  using ElementT = Context;
  using CompressionScheme = V8HeapCompressionScheme;
  static constexpr RootIndex kMapRootIndex = RootIndex::kScriptContextTableMap;
  static constexpr bool kLengthEqualsCapacity = false;

  V8_ARRAY_EXTRA_FIELDS({
    TaggedMember<Smi> length_;
    TaggedMember<NameToIndexHashTable> names_to_context_index_;
  });
};

// A table of all script contexts. Every loaded top-level script with top-level
// lexical declarations contributes its ScriptContext into this table.
class ScriptContextTable
    : public TaggedArrayBase<ScriptContextTable, ScriptContextTableShape> {
  using Super = TaggedArrayBase<ScriptContextTable, ScriptContextTableShape>;

 public:
  using Shape = ScriptContextTableShape;

  static Handle<ScriptContextTable> New(
      Isolate* isolate, int capacity,
      AllocationType allocation = AllocationType::kYoung);

  inline int length(AcquireLoadTag) const;
  inline void set_length(int value, ReleaseStoreTag);

  inline Tagged<NameToIndexHashTable> names_to_context_index() const;
  inline void set_names_to_context_index(
      Tagged<NameToIndexHashTable> value,
      WriteBarrierMode mode = UPDATE_WRITE_BARRIER);

  inline Tagged<Context> get(int index) const;
  inline Tagged<Context> get(int index, AcquireLoadTag) const;

  // Lookup a variable `name` in a ScriptContextTable.
  // If it returns true, the variable is found and `result` contains
  // valid information about its location.
  // If it returns false, `result` is untouched.
  V8_WARN_UNUSED_RESULT
  V8_EXPORT_PRIVATE bool Lookup(DirectHandle<String> name,
                                VariableLookupResult* result);

  V8_WARN_UNUSED_RESULT
  V8_EXPORT_PRIVATE static Handle<ScriptContextTable> Add(
      Isolate* isolate, Handle<ScriptContextTable> table,
      DirectHandle<Context> script_context, bool ignore_duplicates);

  DECL_PRINTER(ScriptContextTable)
  DECL_VERIFIER(ScriptContextTable)

  class BodyDescriptor;
};

using ContextField = Context::Field;

V8_OBJECT class ContextCell : public HeapObjectLayout {
 public:
  enum State : int32_t {
    kConst = 0,
    kSmi = 1,
    kInt32 = 2,
    kFloat64 = 3,
    kDetached = 4,  // The context cell is not attached to a context anymore.
  };

  DECL_VERIFIER(ContextCell)
  DECL_PRINTER(ContextCell)

  inline State state() const;
  inline void set_state(State state);

  inline Tagged<DependentCode> dependent_code() const;
  inline void set_dependent_code(Tagged<DependentCode> value,
                                 WriteBarrierMode mode = UPDATE_WRITE_BARRIER);

  inline Tagged<JSAny> tagged_value() const;
  inline void set_tagged_value(Tagged<JSAny> value,
                               WriteBarrierMode mode = UPDATE_WRITE_BARRIER);
  inline void clear_tagged_value();

  inline void set_smi_value(Tagged<Smi> value);

  inline int32_t int32_value() const;
  inline void set_int32_value(int32_t value);

  inline double float64_value() const;
  inline void set_float64_value(double value);

  inline void clear_padding();

 private:
  friend class CodeStubAssembler;
  friend struct ObjectTraits<ContextCell>;
  friend class TorqueGeneratedContextCellAsserts;
  friend class maglev::MaglevGraphBuilder;
  friend class maglev::MaglevAssembler;
  friend class compiler::AccessBuilder;

  TaggedMember<JSAny> tagged_value_;
  TaggedMember<DependentCode> dependent_code_;
  std::atomic<State> state_;
#if TAGGED_SIZE_8_BYTES
  uint32_t optional_padding_;
#endif  // TAGGED_SIZE_8_BYTES
  UnalignedDoubleMember double_value_;
} V8_OBJECT_END;

template <>
struct ObjectTraits<ContextCell> {
  using BodyDescriptor =
      FixedBodyDescriptor<offsetof(ContextCell, tagged_value_),
                          offsetof(ContextCell, state_), sizeof(ContextCell)>;
};

}  // namespace internal
}  // namespace v8

#include "src/objects/object-macros-undef.h"

#endif  // V8_OBJECTS_CONTEXTS_H_<|MERGE_RESOLUTION|>--- conflicted
+++ resolved
@@ -6,11 +6,6 @@
 #define V8_OBJECTS_CONTEXTS_H_
 
 #include "include/v8-promise.h"
-<<<<<<< HEAD
-#include "src/objects/fixed-array.h"
-#include "src/objects/function-kind.h"
-#include "src/objects/ordered-hash-table.h"
-=======
 #include "src/common/globals.h"
 #include "src/execution/frames.h"
 #include "src/handles/handles.h"
@@ -20,7 +15,6 @@
 #include "src/objects/ordered-hash-table.h"
 #include "src/objects/property-cell.h"
 
->>>>>>> 626889fb
 // Has to be the last include (doesn't have include guards):
 #include "src/objects/object-macros.h"
 
@@ -60,18 +54,6 @@
 // must always be allocated via Heap::AllocateContext() or
 // Factory::NewContext.
 
-<<<<<<< HEAD
-#define NATIVE_CONTEXT_INTRINSIC_FUNCTIONS(V)                     \
-  V(GENERATOR_NEXT_INTERNAL, JSFunction, generator_next_internal) \
-  V(ASYNC_MODULE_EVALUATE_INTERNAL, JSFunction,                   \
-    async_module_evaluate_internal)                               \
-  V(REFLECT_APPLY_INDEX, JSFunction, reflect_apply)               \
-  V(REFLECT_CONSTRUCT_INDEX, JSFunction, reflect_construct)       \
-  V(PROMISE_THEN_INDEX, JSFunction, promise_then)                 \
-  V(FUNCTION_PROTOTYPE_APPLY_INDEX, JSFunction, function_prototype_apply)
-
-=======
->>>>>>> 626889fb
 #define NATIVE_CONTEXT_FIELDS(V)                                               \
   V(GLOBAL_PROXY_INDEX, JSGlobalProxy, global_proxy_object)                    \
   /* TODO(ishell): Actually we store exactly EmbedderDataArray here but */     \
@@ -80,9 +62,6 @@
   V(EMBEDDER_DATA_INDEX, HeapObject, embedder_data)                            \
   V(CONTINUATION_PRESERVED_EMBEDDER_DATA_INDEX, HeapObject,                    \
     continuation_preserved_embedder_data)                                      \
-<<<<<<< HEAD
-  NATIVE_CONTEXT_INTRINSIC_FUNCTIONS(V)                                        \
-=======
   V(GENERATOR_NEXT_INTERNAL, JSFunction, generator_next_internal)              \
   V(ASYNC_MODULE_EVALUATE_INTERNAL, JSFunction,                                \
     async_module_evaluate_internal)                                            \
@@ -92,7 +71,6 @@
   V(PROMISE_THEN_INDEX, JSFunction, promise_then)                              \
   V(PROMISE_RESOLVE_INDEX, JSFunction, promise_resolve)                        \
   V(FUNCTION_PROTOTYPE_APPLY_INDEX, JSFunction, function_prototype_apply)      \
->>>>>>> 626889fb
   /* TypedArray constructors - these must stay in order! */                    \
   V(UINT8_ARRAY_FUN_INDEX, JSFunction, uint8_array_fun)                        \
   V(INT8_ARRAY_FUN_INDEX, JSFunction, int8_array_fun)                          \
@@ -100,34 +78,18 @@
   V(INT16_ARRAY_FUN_INDEX, JSFunction, int16_array_fun)                        \
   V(UINT32_ARRAY_FUN_INDEX, JSFunction, uint32_array_fun)                      \
   V(INT32_ARRAY_FUN_INDEX, JSFunction, int32_array_fun)                        \
-<<<<<<< HEAD
-  V(FLOAT32_ARRAY_FUN_INDEX, JSFunction, float32_array_fun)                    \
-  V(FLOAT64_ARRAY_FUN_INDEX, JSFunction, float64_array_fun)                    \
-  V(UINT8_CLAMPED_ARRAY_FUN_INDEX, JSFunction, uint8_clamped_array_fun)        \
-  V(BIGUINT64_ARRAY_FUN_INDEX, JSFunction, biguint64_array_fun)                \
-  V(BIGINT64_ARRAY_FUN_INDEX, JSFunction, bigint64_array_fun)                  \
-=======
   V(BIGUINT64_ARRAY_FUN_INDEX, JSFunction, biguint64_array_fun)                \
   V(BIGINT64_ARRAY_FUN_INDEX, JSFunction, bigint64_array_fun)                  \
   V(UINT8_CLAMPED_ARRAY_FUN_INDEX, JSFunction, uint8_clamped_array_fun)        \
   V(FLOAT32_ARRAY_FUN_INDEX, JSFunction, float32_array_fun)                    \
   V(FLOAT64_ARRAY_FUN_INDEX, JSFunction, float64_array_fun)                    \
   V(FLOAT16_ARRAY_FUN_INDEX, JSFunction, float16_array_fun)                    \
->>>>>>> 626889fb
   V(RAB_GSAB_UINT8_ARRAY_MAP_INDEX, Map, rab_gsab_uint8_array_map)             \
   V(RAB_GSAB_INT8_ARRAY_MAP_INDEX, Map, rab_gsab_int8_array_map)               \
   V(RAB_GSAB_UINT16_ARRAY_MAP_INDEX, Map, rab_gsab_uint16_array_map)           \
   V(RAB_GSAB_INT16_ARRAY_MAP_INDEX, Map, rab_gsab_int16_array_map)             \
   V(RAB_GSAB_UINT32_ARRAY_MAP_INDEX, Map, rab_gsab_uint32_array_map)           \
   V(RAB_GSAB_INT32_ARRAY_MAP_INDEX, Map, rab_gsab_int32_array_map)             \
-<<<<<<< HEAD
-  V(RAB_GSAB_FLOAT32_ARRAY_MAP_INDEX, Map, rab_gsab_float32_array_map)         \
-  V(RAB_GSAB_FLOAT64_ARRAY_MAP_INDEX, Map, rab_gsab_float64_array_map)         \
-  V(RAB_GSAB_UINT8_CLAMPED_ARRAY_MAP_INDEX, Map,                               \
-    rab_gsab_uint8_clamped_array_map)                                          \
-  V(RAB_GSAB_BIGUINT64_ARRAY_MAP_INDEX, Map, rab_gsab_biguint64_array_map)     \
-  V(RAB_GSAB_BIGINT64_ARRAY_MAP_INDEX, Map, rab_gsab_bigint64_array_map)       \
-=======
   V(RAB_GSAB_BIGUINT64_ARRAY_MAP_INDEX, Map, rab_gsab_biguint64_array_map)     \
   V(RAB_GSAB_BIGINT64_ARRAY_MAP_INDEX, Map, rab_gsab_bigint64_array_map)       \
   V(RAB_GSAB_UINT8_CLAMPED_ARRAY_MAP_INDEX, Map,                               \
@@ -135,7 +97,6 @@
   V(RAB_GSAB_FLOAT32_ARRAY_MAP_INDEX, Map, rab_gsab_float32_array_map)         \
   V(RAB_GSAB_FLOAT64_ARRAY_MAP_INDEX, Map, rab_gsab_float64_array_map)         \
   V(RAB_GSAB_FLOAT16_ARRAY_MAP_INDEX, Map, rab_gsab_float16_array_map)         \
->>>>>>> 626889fb
   /* Below is alpha-sorted */                                                  \
   V(ABSTRACT_MODULE_SOURCE_FUNCTION_INDEX, JSFunction,                         \
     abstract_module_source_function)                                           \
@@ -254,16 +215,11 @@
     js_array_holey_double_elements_map)                                        \
   V(JS_ARRAY_TEMPLATE_LITERAL_OBJECT_MAP, Map,                                 \
     js_array_template_literal_object_map)                                      \
-<<<<<<< HEAD
-  V(JS_ATOMICS_CONDITION_MAP, Map, js_atomics_condition_map)                   \
-  V(JS_ATOMICS_MUTEX_MAP, Map, js_atomics_mutex_map)                           \
-=======
   V(JS_DISPOSABLE_STACK_FUNCTION_INDEX, JSFunction,                            \
     js_disposable_stack_function)                                              \
   V(JS_ASYNC_DISPOSABLE_STACK_FUNCTION_INDEX, JSFunction,                      \
     js_async_disposable_stack_function)                                        \
   V(JS_DISPOSABLE_STACK_MAP_INDEX, Map, js_disposable_stack_map)               \
->>>>>>> 626889fb
   V(JS_MAP_FUN_INDEX, JSFunction, js_map_fun)                                  \
   V(JS_MAP_MAP_INDEX, Map, js_map_map)                                         \
   V(JS_MODULE_NAMESPACE_MAP, Map, js_module_namespace_map)                     \
@@ -275,11 +231,6 @@
   V(JS_WEAK_REF_FUNCTION_INDEX, JSFunction, js_weak_ref_fun)                   \
   V(JS_FINALIZATION_REGISTRY_FUNCTION_INDEX, JSFunction,                       \
     js_finalization_registry_fun)                                              \
-<<<<<<< HEAD
-  V(JS_TEMPORAL_CALENDAR_FUNCTION_INDEX, JSFunction,                           \
-    temporal_calendar_function)                                                \
-=======
->>>>>>> 626889fb
   V(JS_TEMPORAL_DURATION_FUNCTION_INDEX, JSFunction,                           \
     temporal_duration_function)                                                \
   V(JS_TEMPORAL_INSTANT_FUNCTION_INDEX, JSFunction, temporal_instant_function) \
@@ -298,12 +249,9 @@
   V(JS_TEMPORAL_ZONED_DATE_TIME_FUNCTION_INDEX, JSFunction,                    \
     temporal_zoned_date_time_function)                                         \
   V(JSON_OBJECT, JSObject, json_object)                                        \
-<<<<<<< HEAD
-=======
   V(PROMISE_WITHRESOLVERS_RESULT_MAP_INDEX, Map,                               \
     promise_withresolvers_result_map)                                          \
   V(TEMPORAL_OBJECT_INDEX, HeapObject, temporal_object)                        \
->>>>>>> 626889fb
   V(TEMPORAL_INSTANT_FIXED_ARRAY_FROM_ITERABLE_FUNCTION_INDEX, JSFunction,     \
     temporal_instant_fixed_array_from_iterable)                                \
   V(STRING_FIXED_ARRAY_FROM_ITERABLE_FUNCTION_INDEX, JSFunction,               \
@@ -376,10 +324,7 @@
   V(SLOW_TEMPLATE_INSTANTIATIONS_CACHE_INDEX, EphemeronHashTable,              \
     slow_template_instantiations_cache)                                        \
   V(ATOMICS_WAITASYNC_PROMISES, OrderedHashSet, atomics_waitasync_promises)    \
-<<<<<<< HEAD
-=======
   V(SET_UINT8_ARRAY_RESULT_MAP, Map, set_unit8_array_result_map)               \
->>>>>>> 626889fb
   V(WASM_DEBUG_MAPS, FixedArray, wasm_debug_maps)                              \
   /* Fast Path Protectors */                                                   \
   V(REGEXP_SPECIES_PROTECTOR_INDEX, PropertyCell, regexp_species_protector)    \
@@ -422,9 +367,6 @@
   V(WASM_MEMORY_CONSTRUCTOR_INDEX, JSFunction, wasm_memory_constructor)        \
   V(WASM_MODULE_CONSTRUCTOR_INDEX, JSFunction, wasm_module_constructor)        \
   V(WASM_TABLE_CONSTRUCTOR_INDEX, JSFunction, wasm_table_constructor)          \
-<<<<<<< HEAD
-  V(WASM_SUSPENDER_CONSTRUCTOR_INDEX, JSFunction, wasm_suspender_constructor)  \
-=======
   V(WASM_SUSPENDING_CONSTRUCTOR_INDEX, JSFunction,                             \
     wasm_suspending_constructor)                                               \
   V(WASM_SUSPENDER_CONSTRUCTOR_INDEX, JSFunction, wasm_suspender_constructor)  \
@@ -434,7 +376,6 @@
     wasm_memory_map_descriptor_constructor)                                    \
   V(WASM_DESCRIPTOR_OPTIONS_CONSTRUCTOR_INDEX, JSFunction,                     \
     wasm_descriptor_options_constructor)                                       \
->>>>>>> 626889fb
   V(TEMPLATE_WEAKMAP_INDEX, HeapObject, template_weakmap)                      \
   V(TYPED_ARRAY_FUN_INDEX, JSFunction, typed_array_function)                   \
   V(TYPED_ARRAY_PROTOTYPE_INDEX, JSObject, typed_array_prototype)              \
@@ -469,10 +410,7 @@
   V(SET_HAS_INDEX, JSFunction, set_has)                                        \
   V(SHADOW_REALM_IMPORT_VALUE_REJECTED_INDEX, JSFunction,                      \
     shadow_realm_import_value_rejected)                                        \
-<<<<<<< HEAD
-=======
   V(SUPPRESSED_ERROR_FUNCTION_INDEX, JSFunction, suppressed_error_function)    \
->>>>>>> 626889fb
   V(SYNTAX_ERROR_FUNCTION_INDEX, JSFunction, syntax_error_function)            \
   V(TYPE_ERROR_FUNCTION_INDEX, JSFunction, type_error_function)                \
   V(URI_ERROR_FUNCTION_INDEX, JSFunction, uri_error_function)                  \
@@ -491,63 +429,8 @@
   V(RETAINED_MAPS, Object, retained_maps)                                      \
   V(SHARED_SPACE_JS_OBJECT_HAS_INSTANCE_INDEX, JSFunction,                     \
     shared_space_js_object_has_instance)
-<<<<<<< HEAD
 
 #include "torque-generated/src/objects/contexts-tq.inc"
-
-// A table of all script contexts. Every loaded top-level script with top-level
-// lexical declarations contributes its ScriptContext into this table.
-//
-// The table is a fixed array, its first slot is the current used count and
-// the subsequent slots 1..used contain ScriptContexts.
-
-struct VariableLookupResult;
-class ScriptContextTable : public FixedArray {
- public:
-  DECL_CAST(ScriptContextTable)
-
-  DECL_RELEASE_ACQUIRE_INT_ACCESSORS(used)
-
-  static inline Handle<Context> GetContext(Isolate* isolate,
-                                           Handle<ScriptContextTable> table,
-                                           int i);
-  inline Context get_context(int i) const;
-  inline Context get_context(int i, AcquireLoadTag tag) const;
-
-  DECL_ACCESSORS(names_to_context_index, NameToIndexHashTable)
-
-  // Adds local names from `script_context` to the hash table.
-  static void AddLocalNamesFromContext(
-      Isolate* isolate, Handle<ScriptContextTable> script_context_table,
-      Handle<Context> script_context, bool ignore_duplicates,
-      int script_context_index);
-
-  // Lookup a variable `name` in a ScriptContextTable.
-  // If it returns true, the variable is found and `result` contains
-  // valid information about its location.
-  // If it returns false, `result` is untouched.
-  V8_WARN_UNUSED_RESULT
-  V8_EXPORT_PRIVATE bool Lookup(Handle<String> name,
-                                VariableLookupResult* result);
-
-  V8_WARN_UNUSED_RESULT
-  V8_EXPORT_PRIVATE static Handle<ScriptContextTable> Extend(
-      Isolate* isolate, Handle<ScriptContextTable> table,
-      Handle<Context> script_context, bool ignore_duplicates = false);
-
-  static const int kHashTableIndex = 0;
-  static const int kUsedSlotIndex = 1;
-  static const int kFirstContextSlotIndex = 2;
-  static const int kMinLength = kFirstContextSlotIndex;
-
-  static const int kHashTableOffset = OffsetOfElementAt(kHashTableIndex);
-
-  OBJECT_CONSTRUCTORS(ScriptContextTable, FixedArray);
-};
-=======
-
-#include "torque-generated/src/objects/contexts-tq.inc"
->>>>>>> 626889fb
 
 // JSFunctions are pairs (context, function code), sometimes also called
 // closures. A Context object is used to represent function contexts and
@@ -601,25 +484,6 @@
   using TorqueGeneratedContext::set_length;  // Non-atomic.
   DECL_RELAXED_INT_ACCESSORS(length)
 
-<<<<<<< HEAD
-  using TorqueGeneratedContext::length;      // Non-atomic.
-  using TorqueGeneratedContext::set_length;  // Non-atomic.
-  DECL_RELAXED_SMI_ACCESSORS(length)
-
-  // Setter and getter for elements.
-  // Note the plain accessors use relaxed semantics.
-  // TODO(jgruber): Make that explicit through tags.
-  V8_INLINE Object get(int index) const;
-  V8_INLINE Object get(PtrComprCageBase cage_base, int index) const;
-  V8_INLINE void set(int index, Object value,
-                     WriteBarrierMode mode = UPDATE_WRITE_BARRIER);
-  // Accessors with acquire-release semantics.
-  V8_INLINE Object get(int index, AcquireLoadTag) const;
-  V8_INLINE Object get(PtrComprCageBase cage_base, int index,
-                       AcquireLoadTag) const;
-  V8_INLINE void set(int index, Object value, WriteBarrierMode mode,
-                     ReleaseStoreTag);
-=======
   V8_INLINE bool IsElementTheHole(int index);
 
   template <typename MemoryTag>
@@ -637,7 +501,6 @@
   V8_EXPORT_PRIVATE static void Set(DirectHandle<Context> context, int index,
                                     DirectHandle<Object> new_value,
                                     Isolate* isolate);
->>>>>>> 626889fb
 
   static const int kScopeInfoOffset = kElementsOffset;
   static const int kPreviousOffset = kScopeInfoOffset + kTaggedSize;
@@ -706,11 +569,7 @@
     THROWN_OBJECT_INDEX = MIN_CONTEXT_SLOTS,
 
     // These slots hold values in debug evaluate contexts.
-<<<<<<< HEAD
-    WRAPPED_CONTEXT_INDEX = MIN_CONTEXT_EXTENDED_SLOTS
-=======
     WRAPPED_CONTEXT_INDEX = MIN_CONTEXT_EXTENDED_SLOTS,
->>>>>>> 626889fb
   };
 
   static const int kExtensionSize =
@@ -729,42 +588,6 @@
   static const int kNoContext = 0;
 
   // Direct slot access.
-<<<<<<< HEAD
-  DECL_ACCESSORS(scope_info, ScopeInfo)
-
-  inline Object unchecked_previous() const;
-  inline Context previous() const;
-
-  inline Object next_context_link() const;
-
-  inline bool has_extension() const;
-  inline HeapObject extension() const;
-  V8_EXPORT_PRIVATE void set_extension(
-      HeapObject object, WriteBarrierMode mode = UPDATE_WRITE_BARRIER);
-  JSObject extension_object() const;
-  JSReceiver extension_receiver() const;
-
-  // Find the module context (assuming there is one) and return the associated
-  // module object.
-  SourceTextModule module() const;
-
-  // Get the context where var declarations will be hoisted to, which
-  // may be the context itself.
-  Context declaration_context() const;
-  bool is_declaration_context() const;
-
-  // Get the next closure's context on the context chain.
-  Context closure_context() const;
-
-  // Returns a JSGlobalProxy object or null.
-  V8_EXPORT_PRIVATE JSGlobalProxy global_proxy() const;
-
-  // Get the JSGlobalObject object.
-  V8_EXPORT_PRIVATE JSGlobalObject global_object() const;
-
-  // Get the script context by traversing the context chain.
-  Context script_context() const;
-=======
   DECL_ACCESSORS(scope_info, Tagged<ScopeInfo>)
 
   inline Tagged<Object> unchecked_previous() const;
@@ -799,7 +622,6 @@
 
   // Get the script context by traversing the context chain.
   Tagged<Context> script_context() const;
->>>>>>> 626889fb
 
   // Compute the native context.
   inline Tagged<NativeContext> native_context() const;
@@ -821,18 +643,6 @@
   inline bool HasSameSecurityTokenAs(Tagged<Context> that) const;
 
   Handle<Object> ErrorMessageForCodeGenerationFromStrings();
-<<<<<<< HEAD
-  Handle<Object> ErrorMessageForWasmCodeGeneration();
-
-  static int IntrinsicIndexForName(Handle<String> name);
-  static int IntrinsicIndexForName(const unsigned char* name, int length);
-
-#define NATIVE_CONTEXT_FIELD_ACCESSORS(index, type, name) \
-  inline void set_##name(type value);                     \
-  inline bool is_##name(type value) const;                \
-  inline type name() const;                               \
-  inline type name(AcquireLoadTag) const;
-=======
   DirectHandle<Object> ErrorMessageForWasmCodeGeneration();
 
 #define NATIVE_CONTEXT_FIELD_ACCESSORS(index, type, name)   \
@@ -840,7 +650,6 @@
   inline bool is_##name(Tagged<UNPAREN(type)> value) const; \
   inline Tagged<UNPAREN(type)> name() const;                \
   inline Tagged<UNPAREN(type)> name(AcquireLoadTag) const;
->>>>>>> 626889fb
   NATIVE_CONTEXT_FIELDS(NATIVE_CONTEXT_FIELD_ACCESSORS)
 #undef NATIVE_CONTEXT_FIELD_ACCESSORS
 
@@ -891,9 +700,6 @@
   class BodyDescriptor;
 
 #ifdef VERIFY_HEAP
-<<<<<<< HEAD
-  V8_EXPORT_PRIVATE void VerifyExtensionSlot(HeapObject extension);
-=======
   V8_EXPORT_PRIVATE void VerifyExtensionSlot(Tagged<HeapObject> extension);
 #endif
 
@@ -922,7 +728,6 @@
 
 #ifdef OBJECT_PRINT
   void PrintContextWithHeader(std::ostream& os, const char* type);
->>>>>>> 626889fb
 #endif
 
  private:
@@ -933,11 +738,7 @@
 #endif
 
   friend class Factory;
-<<<<<<< HEAD
-  inline void set_previous(Context context,
-=======
   inline void set_previous(Tagged<Context> context,
->>>>>>> 626889fb
                            WriteBarrierMode mode = UPDATE_WRITE_BARRIER);
 
   TQ_OBJECT_CONSTRUCTORS(Context)
@@ -952,13 +753,8 @@
   // thus we hide the non-atomic setter. Note this doesn't protect fully since
   // one could still use Context::set and/or write directly using offsets (e.g.
   // from CSA/Torque).
-<<<<<<< HEAD
-  void set(int index, Object value, WriteBarrierMode mode) = delete;
-  V8_INLINE void set(int index, Object value, WriteBarrierMode mode,
-=======
   void set(int index, Tagged<Object> value, WriteBarrierMode mode) = delete;
   V8_INLINE void set(int index, Tagged<Object> value, WriteBarrierMode mode,
->>>>>>> 626889fb
                      ReleaseStoreTag);
 
   // [microtask_queue]: pointer to the MicrotaskQueue object.
@@ -986,24 +782,6 @@
       ElementsKind element_kind) const;
 
   bool HasTemplateLiteralObject(Tagged<JSArray> array);
-
-  // Caution, hack: this getter ignores the AcquireLoadTag. The global_object
-  // slot is safe to read concurrently since it is immutable after
-  // initialization.  This function should *not* be used from anywhere other
-  // than heap-refs.cc.
-  // TODO(jgruber): Remove this function after NativeContextRef is actually
-  // never serialized and BROKER_NATIVE_CONTEXT_FIELDS is removed.
-  JSGlobalObject global_object() { return Context::global_object(); }
-  JSGlobalObject global_object(AcquireLoadTag) {
-    return Context::global_object();
-  }
-
-  inline Map TypedArrayElementsKindToCtorMap(ElementsKind element_kind) const;
-
-  inline Map TypedArrayElementsKindToRabGsabCtorMap(
-      ElementsKind element_kind) const;
-
-  bool HasTemplateLiteralObject(JSArray array);
 
   // Dispatched behavior.
   DECL_PRINTER(NativeContext)
@@ -1036,13 +814,8 @@
   int GetErrorsThrown();
 
 #ifdef V8_ENABLE_JAVASCRIPT_PROMISE_HOOKS
-<<<<<<< HEAD
-  void RunPromiseHook(PromiseHookType type, Handle<JSPromise> promise,
-                      Handle<Object> parent);
-=======
   void RunPromiseHook(PromiseHookType type, DirectHandle<JSPromise> promise,
                       DirectHandle<Object> parent);
->>>>>>> 626889fb
 #endif
 
  private:
