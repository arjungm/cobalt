--- conflicted
+++ resolved
@@ -5,11 +5,6 @@
 #ifndef V8_OBJECTS_FEEDBACK_CELL_INL_H_
 #define V8_OBJECTS_FEEDBACK_CELL_INL_H_
 
-<<<<<<< HEAD
-#include "src/execution/tiering-manager.h"
-#include "src/heap/heap-write-barrier-inl.h"
-#include "src/objects/feedback-cell.h"
-=======
 #include "src/objects/feedback-cell.h"
 // Include the non-inl header before the rest of the headers.
 
@@ -17,7 +12,6 @@
 
 #include "src/execution/tiering-manager.h"
 #include "src/heap/heap-write-barrier-inl.h"
->>>>>>> 626889fb
 #include "src/objects/feedback-vector-inl.h"
 #include "src/objects/objects-inl.h"
 #include "src/objects/struct-inl.h"
@@ -31,11 +25,7 @@
 
 TQ_OBJECT_CONSTRUCTORS_IMPL(FeedbackCell)
 
-<<<<<<< HEAD
-RELEASE_ACQUIRE_ACCESSORS(FeedbackCell, value, HeapObject, kValueOffset)
-=======
 RELEASE_ACQUIRE_ACCESSORS(FeedbackCell, value, Tagged<HeapObject>, kValueOffset)
->>>>>>> 626889fb
 
 void FeedbackCell::clear_padding() {
   if (FeedbackCell::kAlignedSize == FeedbackCell::kUnalignedSize) return;
@@ -49,19 +39,11 @@
                                      Tagged<HeapObject> target)>>
         gc_notify_updated_slot) {
   clear_interrupt_budget();
-<<<<<<< HEAD
-  if (value().IsUndefined() || value().IsClosureFeedbackCellArray()) return;
-
-  CHECK(value().IsFeedbackVector());
-  ClosureFeedbackCellArray closure_feedback_cell_array =
-      FeedbackVector::cast(value()).closure_feedback_cell_array();
-=======
   if (IsUndefined(value()) || IsClosureFeedbackCellArray(value())) return;
 
   CHECK(IsFeedbackVector(value()));
   Tagged<ClosureFeedbackCellArray> closure_feedback_cell_array =
       Cast<FeedbackVector>(value())->closure_feedback_cell_array();
->>>>>>> 626889fb
   set_value(closure_feedback_cell_array, kReleaseStore);
   if (gc_notify_updated_slot) {
     (*gc_notify_updated_slot)(*this, RawField(FeedbackCell::kValueOffset),
@@ -72,8 +54,6 @@
 void FeedbackCell::clear_interrupt_budget() {
   // This value is always reset to a proper budget before it's used.
   set_interrupt_budget(0);
-<<<<<<< HEAD
-=======
 }
 
 void FeedbackCell::clear_dispatch_handle() {
@@ -92,7 +72,6 @@
   WriteField<JSDispatchHandle::underlying_type>(kDispatchHandleOffset,
                                                 new_handle.value());
   JS_DISPATCH_HANDLE_WRITE_BARRIER(*this, new_handle);
->>>>>>> 626889fb
 }
 #endif  // V8_ENABLE_LEAPTIERING
 
