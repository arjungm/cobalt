// Copyright 2019 the V8 project authors. All rights reserved.
// Use of this source code is governed by a BSD-style license that can be
// found in the LICENSE file.

bitfield struct TemplateInfoFlags extends uint31 {
  is_cacheable: bool: 1 bit;
  should_promote_to_read_only: bool: 1 bit;
  serial_number: uint32: 29 bit;
}

@abstract
extern class TemplateInfo extends HeapObject {
  template_info_flags: SmiTagged<TemplateInfoFlags>;
}

@abstract
<<<<<<< HEAD
extern class TemplateInfo extends Struct {
  tag: Smi;
  serial_number: Smi;
=======
extern class TemplateInfoWithProperties extends TemplateInfo {
>>>>>>> 626889fb
  number_of_properties: Smi;
  property_list: ArrayList|Undefined;
  property_accessors: ArrayList|Undefined;
}

extern class FunctionTemplateRareData extends Struct {
  // See DECL_RARE_ACCESSORS in FunctionTemplateInfo.
  prototype_template: ObjectTemplateInfo|Undefined;
  prototype_provider_template: FunctionTemplateInfo|Undefined;
  parent_template: FunctionTemplateInfo|Undefined;
  named_property_handler: InterceptorInfo|Undefined;
  indexed_property_handler: InterceptorInfo|Undefined;
  instance_template: ObjectTemplateInfo|Undefined;
  instance_call_handler: FunctionTemplateInfo|Undefined;
  access_check_info: AccessCheckInfo|Undefined;
  c_function_overloads: FixedArray;
}

bitfield struct FunctionTemplateInfoFlags extends uint32 {
  // True in case this FunctionTemplateInfo object is used as a call handler
  // for callable ObjectTemplateInfo.
  is_object_template_call_handler: bool: 1 bit;
  has_side_effects: bool: 1 bit;
  undetectable: bool: 1 bit;
  needs_access_check: bool: 1 bit;
  read_only_prototype: bool: 1 bit;
  remove_prototype: bool: 1 bit;
  accept_any_receiver: bool: 1 bit;
  published: bool: 1 bit;
  // Allowed receiver ranges are used for instance type checking to check
  // whether the receiver calling the associated JSFunction is a compatible
  // receiver.
<<<<<<< HEAD
  allowed_receiver_instance_type_range_start: int16: 12 bit;
  allowed_receiver_instance_type_range_end: int16: 12 bit;
}

extern class FunctionTemplateInfo extends TemplateInfo {
  // Handler invoked when calling an instance of this FunctionTemplateInfo.
  // Either CallHandlerInfo or Undefined.
  @cppAcquireLoad @cppReleaseStore call_code: CallHandlerInfo|Undefined;
=======
  allowed_receiver_instance_type_range_start: InstanceType: 12 bit;
  allowed_receiver_instance_type_range_end: InstanceType: 12 bit;
}

@generateUniqueMap
extern class FunctionTemplateInfo extends TemplateInfoWithProperties {
>>>>>>> 626889fb
  class_name: String|Undefined;
  // Experimental exception preprocessing Api (https://crbug.com/328104148).
  // This value is provided as contextual information for embedder
  // exception preprocessing.
  interface_name: String|Undefined;
  // If the signature is a FunctionTemplateInfo it is used to check whether the
  // receiver calling the associated JSFunction is a compatible receiver, i.e.
  // it is an instance of the signature FunctionTemplateInfo or any of the
  // receiver's prototypes are.
  signature: FunctionTemplateInfo|Undefined;
  // If any of the setters declared by DECL_RARE_ACCESSORS are used then a
  // FunctionTemplateRareData will be stored here. Until then this contains
  // undefined.
  @cppAcquireLoad
  @cppReleaseStore
  rare_data: FunctionTemplateRareData|Undefined;
  shared_function_info: SharedFunctionInfo|Undefined;
  // Either the_hole or a private symbol. Used to cache the result on
  // the receiver under the the cached_property_name when this
  // FunctionTemplateInfo is used as a getter.
  cached_property_name: Object;
<<<<<<< HEAD
  // This will be set as the instance type of the objects that are created from
  // this FunctionTemplateInfo.
  instance_type: Smi;
=======

  // A data value passed to the callback C function. This field is initialized
  // with |the_hole_value| until the callback is initialized.
  // This field is used as a synchronization point for accessing |callback_data|
  // and |maybe_redirected_callback| from background compilation thread, thus
  // Acquire/Release semantics.
  @cppAcquireLoad @cppReleaseStore callback_data: Object;

  // Internal field to store a flag bitfield.
  flag: FunctionTemplateInfoFlags;
  // "length" property of the final JSFunction.
  length: int16;
  // This will be set as the instance type of the objects that are created from
  // this FunctionTemplateInfo.
  instance_type: InstanceType;

  // Experimental exception preprocessing Api (https://crbug.com/328104148).
  // Provides information on the type of FunctionTemplate for embedder
  // exception preprocessing.
  exception_context: uint32;

  @if(TAGGED_SIZE_8_BYTES) optional_padding: uint32;
  @ifnot(TAGGED_SIZE_8_BYTES) optional_padding: void;

  // A callback invoked when calling an instance of this FunctionTemplateInfo.
  // For simulator builds this field contains the address of the trampoline
  // callable from generated code and for native builds - the address of
  // the callback C function.
  maybe_redirected_callback: ExternalPointer;
>>>>>>> 626889fb
}

bitfield struct ObjectTemplateInfoFlags extends uint31 {
  is_immutable_prototype: bool: 1 bit;
  is_code_kind: bool: 1 bit;
  embedder_field_count: int32: 28 bit;
}

<<<<<<< HEAD
extern class ObjectTemplateInfo extends TemplateInfo {
=======
@generateUniqueMap
extern class ObjectTemplateInfo extends TemplateInfoWithProperties {
>>>>>>> 626889fb
  constructor: FunctionTemplateInfo|Undefined;
  data: SmiTagged<ObjectTemplateInfoFlags>;
}

@generateBodyDescriptor
extern class DictionaryTemplateInfo extends TemplateInfo {
  property_names: FixedArray;
}<|MERGE_RESOLUTION|>--- conflicted
+++ resolved
@@ -14,13 +14,7 @@
 }
 
 @abstract
-<<<<<<< HEAD
-extern class TemplateInfo extends Struct {
-  tag: Smi;
-  serial_number: Smi;
-=======
 extern class TemplateInfoWithProperties extends TemplateInfo {
->>>>>>> 626889fb
   number_of_properties: Smi;
   property_list: ArrayList|Undefined;
   property_accessors: ArrayList|Undefined;
@@ -53,23 +47,12 @@
   // Allowed receiver ranges are used for instance type checking to check
   // whether the receiver calling the associated JSFunction is a compatible
   // receiver.
-<<<<<<< HEAD
-  allowed_receiver_instance_type_range_start: int16: 12 bit;
-  allowed_receiver_instance_type_range_end: int16: 12 bit;
-}
-
-extern class FunctionTemplateInfo extends TemplateInfo {
-  // Handler invoked when calling an instance of this FunctionTemplateInfo.
-  // Either CallHandlerInfo or Undefined.
-  @cppAcquireLoad @cppReleaseStore call_code: CallHandlerInfo|Undefined;
-=======
   allowed_receiver_instance_type_range_start: InstanceType: 12 bit;
   allowed_receiver_instance_type_range_end: InstanceType: 12 bit;
 }
 
 @generateUniqueMap
 extern class FunctionTemplateInfo extends TemplateInfoWithProperties {
->>>>>>> 626889fb
   class_name: String|Undefined;
   // Experimental exception preprocessing Api (https://crbug.com/328104148).
   // This value is provided as contextual information for embedder
@@ -91,11 +74,6 @@
   // the receiver under the the cached_property_name when this
   // FunctionTemplateInfo is used as a getter.
   cached_property_name: Object;
-<<<<<<< HEAD
-  // This will be set as the instance type of the objects that are created from
-  // this FunctionTemplateInfo.
-  instance_type: Smi;
-=======
 
   // A data value passed to the callback C function. This field is initialized
   // with |the_hole_value| until the callback is initialized.
@@ -125,7 +103,6 @@
   // callable from generated code and for native builds - the address of
   // the callback C function.
   maybe_redirected_callback: ExternalPointer;
->>>>>>> 626889fb
 }
 
 bitfield struct ObjectTemplateInfoFlags extends uint31 {
@@ -134,12 +111,8 @@
   embedder_field_count: int32: 28 bit;
 }
 
-<<<<<<< HEAD
-extern class ObjectTemplateInfo extends TemplateInfo {
-=======
 @generateUniqueMap
 extern class ObjectTemplateInfo extends TemplateInfoWithProperties {
->>>>>>> 626889fb
   constructor: FunctionTemplateInfo|Undefined;
   data: SmiTagged<ObjectTemplateInfoFlags>;
 }
