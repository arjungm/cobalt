// Copyright 2019 the V8 project authors. All rights reserved.
// Use of this source code is governed by a BSD-style license that can be
// found in the LICENSE file.

extern enum IterationKind extends uint31 { kKeys, kValues, kEntries }

extern class JSArrayIterator extends JSObject {
  iterated_object: JSReceiver;

  // [next_index]: The [[ArrayIteratorNextIndex]] inobject property.
  // The next_index is always a positive integer, and it points to
  // the next index that is to be returned by this iterator. It's
  // possible range is fixed depending on the [[iterated_object]]:
  //
  //   1. For JSArray's the next_index is always in Unsigned32
  //      range, and when the iterator reaches the end it's set
  //      to kMaxUInt32 to indicate that this iterator should
  //      never produce values anymore even if the "length"
  //      property of the JSArray changes at some later point.
  //   2. For JSTypedArray's the next_index is always in
  //      UnsignedSmall range, and when the iterator terminates
  //      it's set to Smi::kMaxValue.
  //   3. For all other JSReceiver's it's always between 0 and
  //      kMaxSafeInteger, and the latter value is used to mark
  //      termination.
  //
  // It's important that for 1. and 2. the value fits into the
  // Unsigned32 range (UnsignedSmall is a subset of Unsigned32),
  // since we use this knowledge in the fast-path for the array
  // iterator next calls in TurboFan (in the JSCallReducer) to
  // keep the index in Word32 representation. This invariant is
  // checked in JSArrayIterator::JSArrayIteratorVerify().
  next_index: Number;

  kind: SmiTagged<IterationKind>;
}

// Perform CreateArrayIterator (ES #sec-createarrayiterator).
@export
<<<<<<< HEAD
macro CreateArrayIterator(implicit context: NativeContext)(
    array: JSReceiver, kind: constexpr IterationKind, nextIndex: Number):
    JSArrayIterator {
=======
macro CreateArrayIterator(
    implicit context: NativeContext)(array: JSReceiver,
    kind: constexpr IterationKind, nextIndex: Number): JSArrayIterator {
>>>>>>> 626889fb
  return new JSArrayIterator{
    map: *NativeContextSlot(ContextSlot::INITIAL_ARRAY_ITERATOR_MAP_INDEX),
    properties_or_hash: kEmptyFixedArray,
    elements: kEmptyFixedArray,
    iterated_object: array,
    next_index: nextIndex,
    kind: SmiTag<IterationKind>(kind)
  };
}

// Perform CreateArrayIterator (ES #sec-createarrayiterator).
@export
<<<<<<< HEAD
macro CreateArrayIterator(implicit context: NativeContext)(
    array: JSReceiver, kind: constexpr IterationKind): JSArrayIterator {
=======
macro CreateArrayIterator(
    implicit context: NativeContext)(array: JSReceiver,
    kind: constexpr IterationKind): JSArrayIterator {
>>>>>>> 626889fb
  return CreateArrayIterator(array, kind, 0);
}

extern class JSArray extends JSObject {
  macro IsEmpty(): bool {
    return this.length == 0;
  }
  length: Number;
}

@hasSameInstanceTypeAsParent
@doNotGenerateCast
extern class TemplateLiteralObject extends JSArray {
  raw: JSArray;
  function_literal_id: Smi;
  slot_id: Smi;
}

@doNotGenerateCast
extern class JSArrayConstructor extends JSFunction
    generates 'TNode<JSFunction>';

<<<<<<< HEAD
macro NewJSArray(implicit context: Context)(
    map: Map, elements: FixedArrayBase): JSArray {
=======
macro NewJSArray(
    implicit context: Context)(map: Map, elements: FixedArrayBase): JSArray {
>>>>>>> 626889fb
  return new JSArray{
    map,
    properties_or_hash: kEmptyFixedArray,
    elements,
    length: elements.length
  };
}

macro NewJSArray(implicit context: Context)(): JSArray {
  return new JSArray{
    map: GetFastPackedSmiElementsJSArrayMap(),
    properties_or_hash: kEmptyFixedArray,
    elements: kEmptyFixedArray,
    length: 0
  };
}

<<<<<<< HEAD
macro NewJSArrayFilledWithZero(implicit context: Context)(length: intptr):
    JSArray labels Slow {
=======
macro NewJSArrayFilledWithZero(
    implicit context: Context)(length: intptr): JSArray labels Slow {
>>>>>>> 626889fb
  if (length == 0) return NewJSArray();
  if (length > kMaxFastArrayLength) goto Slow;

  const map: Map = GetFastPackedSmiElementsJSArrayMap();
<<<<<<< HEAD
  const elements: FixedArrayBase = AllocateFixedArray(
      ElementsKind::PACKED_SMI_ELEMENTS, length,
      AllocationFlag::kAllowLargeObjectAllocation);
=======
  const elements: FixedArrayBase =
      AllocateFixedArray(ElementsKind::PACKED_SMI_ELEMENTS, length);
>>>>>>> 626889fb
  FillFixedArrayWithSmiZero(
      ElementsKind::PACKED_SMI_ELEMENTS, UnsafeCast<FixedArray>(elements), 0,
      length);
  return NewJSArray(map, elements);
}

// A HeapObject with a JSArray map, and either fast packed elements, or fast
// holey elements when the global NoElementsProtector is not invalidated.
transient type FastJSArray extends JSArray;

// A HeapObject with a JSArray map, and either fast packed elements, or fast
// holey elements or frozen, sealed elements when the global NoElementsProtector
// is not invalidated.
transient type FastJSArrayForRead extends JSArray;

// A FastJSArray when the global ArraySpeciesProtector is not invalidated.
transient type FastJSArrayForCopy extends FastJSArray;

// A FastJSArrayForCopy when the global IsConcatSpreadableProtector is not
// invalidated.
transient type FastJSArrayForConcat extends FastJSArrayForCopy;

// A FastJSArray when the global ArrayIteratorProtector is not invalidated.
transient type FastJSArrayWithNoCustomIteration extends FastJSArray;

// A FastJSArrayForRead when the global ArrayIteratorProtector is not
// invalidated.
transient type FastJSArrayForReadWithNoCustomIteration extends
    FastJSArrayForRead;

extern macro AllocateJSArray(
    constexpr ElementsKind, Map, intptr, Smi,
    constexpr AllocationFlag): JSArray;
extern macro AllocateJSArray(
    constexpr ElementsKind, Map, intptr, Smi): JSArray;
extern macro AllocateJSArray(constexpr ElementsKind, Map, Smi, Smi): JSArray;
extern macro AllocateJSArray(Map, FixedArrayBase, Smi): JSArray;

macro LoadElementNoHole<T : type extends FixedArrayBase>(
    a: JSArray, index: Smi): JSAny
    labels IfHole;

LoadElementNoHole<FixedArray>(
    implicit context: Context)(a: JSArray, index: Smi): JSAny
    labels IfHole {
  const elements: FixedArray =
      Cast<FixedArray>(a.elements) otherwise unreachable;
  const e = UnsafeCast<(JSAny | TheHole)>(elements.objects[index]);
  typeswitch (e) {
    case (TheHole): {
      goto IfHole;
    }
    case (e: JSAny): {
      return e;
    }
  }
}

LoadElementNoHole<FixedDoubleArray>(
    implicit context: Context)(a: JSArray, index: Smi): JSAny
    labels IfHole {
  const elements: FixedDoubleArray =
      Cast<FixedDoubleArray>(a.elements) otherwise unreachable;
  try {
    const e: float64 = elements.values[index].Value() otherwise IfUndefined,
             IfHole;
    return AllocateHeapNumberWithValue(e);
  } label IfUndefined {
    dcheck(kEnableExperimentalUndefinedDouble);
    return Undefined;
  }
}

extern builtin ExtractFastJSArray(Context, JSArray, Smi, Smi): JSArray;

extern macro MoveElements(
    constexpr ElementsKind, FixedArrayBase, intptr, intptr, intptr): void;
macro TorqueMoveElementsSmi(
    elements: FixedArray, dstIndex: intptr, srcIndex: intptr,
    count: intptr): void {
  MoveElements(
      ElementsKind::HOLEY_SMI_ELEMENTS, elements, dstIndex, srcIndex, count);
}
macro TorqueMoveElements(
    elements: FixedArray, dstIndex: intptr, srcIndex: intptr,
    count: intptr): void {
  MoveElements(
      ElementsKind::HOLEY_ELEMENTS, elements, dstIndex, srcIndex, count);
}
macro TorqueMoveElements(
    elements: FixedDoubleArray, dstIndex: intptr, srcIndex: intptr,
    count: intptr): void {
  MoveElements(
      ElementsKind::HOLEY_DOUBLE_ELEMENTS, elements, dstIndex, srcIndex, count);
}

extern macro CopyElements(
    constexpr ElementsKind, FixedArrayBase, intptr, FixedArrayBase, intptr,
    intptr): void;
macro TorqueCopyElements(
    dstElements: FixedArray, dstIndex: intptr, srcElements: FixedArray,
    srcIndex: intptr, count: intptr): void {
  CopyElements(
      ElementsKind::HOLEY_ELEMENTS, dstElements, dstIndex, srcElements,
      srcIndex, count);
}
macro TorqueCopyElements(
    dstElements: FixedDoubleArray, dstIndex: intptr,
    srcElements: FixedDoubleArray, srcIndex: intptr, count: intptr): void {
  CopyElements(
      ElementsKind::HOLEY_DOUBLE_ELEMENTS, dstElements, dstIndex, srcElements,
      srcIndex, count);
}

extern builtin CloneFastJSArray(Context, FastJSArrayForCopy): JSArray;

struct FastJSArrayWitness {
  macro Get(): FastJSArray {
    return this.unstable;
  }

  macro Recheck(): void labels CastError {
    if (this.stable.map != this.map) goto CastError;
    // We don't need to check elements kind or whether the prototype
    // has changed away from the default JSArray prototype, because
    // if the map remains the same then those properties hold.
    //
    // However, we have to make sure there are no elements in the
    // prototype chain.
    if (IsNoElementsProtectorCellInvalid()) goto CastError;
    this.unstable = %RawDownCast<FastJSArray>(this.stable);
  }

  macro LoadElementNoHole(implicit context: Context)(k: Smi): JSAny
      labels FoundHole {
    if (this.hasDoubles) {
      return LoadElementNoHole<FixedDoubleArray>(this.unstable, k)
          otherwise FoundHole;
    } else {
      return LoadElementNoHole<FixedArray>(this.unstable, k)
          otherwise FoundHole;
    }
  }

  macro StoreHole(k: Smi): void {
    if (this.hasDoubles) {
      const elements = Cast<FixedDoubleArray>(this.unstable.elements)
          otherwise unreachable;
      elements.values[k] = kDoubleHole;
    } else {
      const elements = Cast<FixedArray>(this.unstable.elements)
          otherwise unreachable;
      elements.objects[k] = TheHole;
    }
  }

  macro LoadElementOrUndefined(implicit context: Context)(k: Smi): JSAny {
    try {
      return this.LoadElementNoHole(k) otherwise FoundHole;
    } label FoundHole {
      return Undefined;
    }
  }

  macro EnsureArrayPushable(implicit context: Context)(): void labels Failed {
    EnsureArrayPushable(this.map) otherwise Failed;
    array::EnsureWriteableFastElements(this.unstable);
    this.arrayIsPushable = true;
  }

  macro ChangeLength(newLength: Smi): void {
    dcheck(this.arrayIsPushable);
    this.unstable.length = newLength;
  }

  macro Push(value: JSAny): void labels Failed {
    dcheck(this.arrayIsPushable);
    if (this.hasDoubles) {
      BuildAppendJSArray(
          ElementsKind::HOLEY_DOUBLE_ELEMENTS, this.unstable, value)
          otherwise Failed;
    } else if (this.hasSmis) {
      BuildAppendJSArray(ElementsKind::HOLEY_SMI_ELEMENTS, this.unstable, value)
          otherwise Failed;
    } else {
      dcheck(
          this.map.elements_kind == ElementsKind::HOLEY_ELEMENTS ||
          this.map.elements_kind == ElementsKind::PACKED_ELEMENTS);
      BuildAppendJSArray(ElementsKind::HOLEY_ELEMENTS, this.unstable, value)
          otherwise Failed;
    }
  }

  macro MoveElements(dst: intptr, src: intptr, length: intptr): void {
    dcheck(this.arrayIsPushable);
    if (this.hasDoubles) {
      const elements: FixedDoubleArray =
          Cast<FixedDoubleArray>(this.unstable.elements)
          otherwise unreachable;
      TorqueMoveElements(elements, dst, src, length);
    } else {
      const elements: FixedArray = Cast<FixedArray>(this.unstable.elements)
          otherwise unreachable;
      if (this.hasSmis) {
        TorqueMoveElementsSmi(elements, dst, src, length);
      } else {
        TorqueMoveElements(elements, dst, src, length);
      }
    }
  }

  const stable: JSArray;
  unstable: FastJSArray;
  const map: Map;
  const hasDoubles: bool;
  const hasSmis: bool;
  arrayIsPushable: bool;
}

macro NewFastJSArrayWitness(array: FastJSArray): FastJSArrayWitness {
  const kind = array.map.elements_kind;
  return FastJSArrayWitness{
    stable: array,
    unstable: array,
    map: array.map,
    hasDoubles: IsDoubleElementsKind(kind),
    hasSmis:
        IsElementsKindLessThanOrEqual(kind, ElementsKind::HOLEY_SMI_ELEMENTS),
    arrayIsPushable: false
  };
}

struct FastJSArrayForReadWitness {
  macro Get(): FastJSArrayForRead {
    return this.unstable;
  }

  macro Recheck(): void labels CastError {
    if (this.stable.map != this.map) goto CastError;
    // We don't need to check elements kind or whether the prototype
    // has changed away from the default JSArray prototype, because
    // if the map remains the same then those properties hold.
    //
    // However, we have to make sure there are no elements in the
    // prototype chain.
    if (IsNoElementsProtectorCellInvalid()) goto CastError;
    this.unstable = %RawDownCast<FastJSArrayForRead>(this.stable);
  }

  macro LoadElementNoHole(implicit context: Context)(k: Smi): JSAny
      labels FoundHole {
    if (this.hasDoubles) {
      return LoadElementNoHole<FixedDoubleArray>(this.unstable, k)
          otherwise FoundHole;
    } else {
      return LoadElementNoHole<FixedArray>(this.unstable, k)
          otherwise FoundHole;
    }
  }

  const stable: JSArray;
  unstable: FastJSArrayForRead;
  const map: Map;
  const hasDoubles: bool;
}

macro NewFastJSArrayForReadWitness(array: FastJSArrayForRead):
    FastJSArrayForReadWitness {
  const kind = array.map.elements_kind;
  return FastJSArrayForReadWitness{
    stable: array,
    unstable: array,
    map: array.map,
    hasDoubles: IsDoubleElementsKind(kind)
  };
}<|MERGE_RESOLUTION|>--- conflicted
+++ resolved
@@ -37,15 +37,9 @@
 
 // Perform CreateArrayIterator (ES #sec-createarrayiterator).
 @export
-<<<<<<< HEAD
-macro CreateArrayIterator(implicit context: NativeContext)(
-    array: JSReceiver, kind: constexpr IterationKind, nextIndex: Number):
-    JSArrayIterator {
-=======
 macro CreateArrayIterator(
     implicit context: NativeContext)(array: JSReceiver,
     kind: constexpr IterationKind, nextIndex: Number): JSArrayIterator {
->>>>>>> 626889fb
   return new JSArrayIterator{
     map: *NativeContextSlot(ContextSlot::INITIAL_ARRAY_ITERATOR_MAP_INDEX),
     properties_or_hash: kEmptyFixedArray,
@@ -58,14 +52,9 @@
 
 // Perform CreateArrayIterator (ES #sec-createarrayiterator).
 @export
-<<<<<<< HEAD
-macro CreateArrayIterator(implicit context: NativeContext)(
-    array: JSReceiver, kind: constexpr IterationKind): JSArrayIterator {
-=======
 macro CreateArrayIterator(
     implicit context: NativeContext)(array: JSReceiver,
     kind: constexpr IterationKind): JSArrayIterator {
->>>>>>> 626889fb
   return CreateArrayIterator(array, kind, 0);
 }
 
@@ -88,13 +77,8 @@
 extern class JSArrayConstructor extends JSFunction
     generates 'TNode<JSFunction>';
 
-<<<<<<< HEAD
-macro NewJSArray(implicit context: Context)(
-    map: Map, elements: FixedArrayBase): JSArray {
-=======
 macro NewJSArray(
     implicit context: Context)(map: Map, elements: FixedArrayBase): JSArray {
->>>>>>> 626889fb
   return new JSArray{
     map,
     properties_or_hash: kEmptyFixedArray,
@@ -112,25 +96,14 @@
   };
 }
 
-<<<<<<< HEAD
-macro NewJSArrayFilledWithZero(implicit context: Context)(length: intptr):
-    JSArray labels Slow {
-=======
 macro NewJSArrayFilledWithZero(
     implicit context: Context)(length: intptr): JSArray labels Slow {
->>>>>>> 626889fb
   if (length == 0) return NewJSArray();
   if (length > kMaxFastArrayLength) goto Slow;
 
   const map: Map = GetFastPackedSmiElementsJSArrayMap();
-<<<<<<< HEAD
-  const elements: FixedArrayBase = AllocateFixedArray(
-      ElementsKind::PACKED_SMI_ELEMENTS, length,
-      AllocationFlag::kAllowLargeObjectAllocation);
-=======
   const elements: FixedArrayBase =
       AllocateFixedArray(ElementsKind::PACKED_SMI_ELEMENTS, length);
->>>>>>> 626889fb
   FillFixedArrayWithSmiZero(
       ElementsKind::PACKED_SMI_ELEMENTS, UnsafeCast<FixedArray>(elements), 0,
       length);
