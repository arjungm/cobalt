--- conflicted
+++ resolved
@@ -29,14 +29,6 @@
       Tagged<Map> map, int index,
       Representation representation = Representation::Tagged());
   static inline FieldIndex ForInObjectOffset(int offset, Encoding encoding);
-<<<<<<< HEAD
-  static inline FieldIndex ForSmiLoadHandler(Map map, int32_t handler);
-  static inline FieldIndex ForDescriptor(Map map,
-                                         InternalIndex descriptor_index);
-  static inline FieldIndex ForDescriptor(PtrComprCageBase cage_base, Map map,
-                                         InternalIndex descriptor_index);
-  static inline FieldIndex ForDetails(Map map, PropertyDetails details);
-=======
   static inline FieldIndex ForSmiLoadHandler(Tagged<Map> map, int32_t handler);
   static inline FieldIndex ForDescriptor(Tagged<Map> map,
                                          InternalIndex descriptor_index);
@@ -44,7 +36,6 @@
                                          Tagged<Map> map,
                                          InternalIndex descriptor_index);
   static inline FieldIndex ForDetails(Tagged<Map> map, PropertyDetails details);
->>>>>>> 626889fb
 
   inline int GetLoadByFieldIndex() const;
 
