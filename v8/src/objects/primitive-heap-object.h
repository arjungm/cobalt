--- conflicted
+++ resolved
@@ -18,17 +18,11 @@
 // classes to be identified in the type system.
 V8_OBJECT class PrimitiveHeapObject : public HeapObjectLayout {
  public:
-<<<<<<< HEAD
-  static_assert(kHeaderSize == HeapObject::kHeaderSize);
-  TQ_OBJECT_CONSTRUCTORS(PrimitiveHeapObject)
-};
-=======
   DECL_VERIFIER(PrimitiveHeapObject)
 } V8_OBJECT_END;
 
 static_assert(sizeof(PrimitiveHeapObject) == sizeof(HeapObjectLayout));
 static_assert(is_subtype_v<PrimitiveHeapObject, HeapObject>);
->>>>>>> 626889fb
 
 }  // namespace internal
 }  // namespace v8
