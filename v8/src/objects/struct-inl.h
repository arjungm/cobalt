--- conflicted
+++ resolved
@@ -28,16 +28,12 @@
   value1_.store(this, value, mode);
 }
 
-<<<<<<< HEAD
-Object AccessorPair::get(AccessorComponent component) {
-=======
 Tagged<Object> Tuple2::value2() const { return value2_.load(); }
 void Tuple2::set_value2(Tagged<Object> value, WriteBarrierMode mode) {
   value2_.store(this, value, mode);
 }
 
 Tagged<Object> AccessorPair::get(AccessorComponent component) {
->>>>>>> 626889fb
   return component == ACCESSOR_GETTER ? getter() : setter();
 }
 
@@ -49,11 +45,7 @@
   }
 }
 
-<<<<<<< HEAD
-void AccessorPair::set(AccessorComponent component, Object value,
-=======
 void AccessorPair::set(AccessorComponent component, Tagged<Object> value,
->>>>>>> 626889fb
                        ReleaseStoreTag tag) {
   if (component == ACCESSOR_GETTER) {
     set_getter(value, tag);
@@ -62,14 +54,6 @@
   }
 }
 
-<<<<<<< HEAD
-RELEASE_ACQUIRE_ACCESSORS(AccessorPair, getter, Object, kGetterOffset)
-RELEASE_ACQUIRE_ACCESSORS(AccessorPair, setter, Object, kSetterOffset)
-
-void AccessorPair::SetComponents(Object getter, Object setter) {
-  if (!getter.IsNull()) set_getter(getter);
-  if (!setter.IsNull()) set_setter(setter);
-=======
 Tagged<Object> AccessorPair::getter() const { return getter_.load(); }
 void AccessorPair::set_getter(Tagged<Object> value, WriteBarrierMode mode) {
   getter_.store(this, value, mode);
@@ -94,7 +78,6 @@
 void AccessorPair::set_setter(Tagged<Object> value, ReleaseStoreTag,
                               WriteBarrierMode mode) {
   setter_.Release_Store(this, value, mode);
->>>>>>> 626889fb
 }
 
 void AccessorPair::SetComponents(Tagged<Object> getter, Tagged<Object> setter) {
