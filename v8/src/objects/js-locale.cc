--- conflicted
+++ resolved
@@ -139,11 +139,7 @@
   return isolate->factory()->NewStringFromAsciiChecked(value.c_str());
 }
 
-<<<<<<< HEAD
-bool IsCheckRange(const std::string& str, size_t min, size_t max,
-=======
 bool IsCheckRange(std::string_view str, size_t min, size_t max,
->>>>>>> 626889fb
                   bool(range_check_func)(char)) {
   if (!base::IsInRange(str.length(), min, max)) return false;
   for (size_t i = 0; i < str.length(); i++) {
@@ -157,11 +153,7 @@
   });
 }
 
-<<<<<<< HEAD
-bool IsDigit(const std::string& str, size_t min, size_t max) {
-=======
 bool IsDigit(std::string_view str, size_t min, size_t max) {
->>>>>>> 626889fb
   return IsCheckRange(str, min, max, [](char c) -> bool {
     return base::IsInRange(c, '0', '9');
   });
@@ -189,11 +181,7 @@
   return IsAlpha(value, 2, 2) || IsDigit(value, 3, 3);
 }
 
-<<<<<<< HEAD
-bool IsDigitAlphanum3(const std::string& value) {
-=======
 bool IsDigitAlphanum3(std::string_view value) {
->>>>>>> 626889fb
   return value.length() == 4 && base::IsInRange(value[0], '0', '9') &&
          IsAlphanum(value.substr(1), 3, 3);
 }
@@ -215,17 +203,10 @@
 
 // Implemented as iteration instead of recursion to avoid stack overflow for
 // very long input strings.
-<<<<<<< HEAD
-bool JSLocale::Is38AlphaNumList(const std::string& in) {
-  std::string value = in;
-  while (true) {
-    std::size_t found_dash = value.find("-");
-=======
 bool JSLocale::Is38AlphaNumList(std::string_view in) {
   std::string_view value = in;
   while (true) {
     std::size_t found_dash = value.find('-');
->>>>>>> 626889fb
     if (found_dash == std::string::npos) {
       return IsAlphanum(value, 3, 8);
     }
@@ -423,13 +404,8 @@
           isolate, 0, std::shared_ptr<icu::Locale>{icu_locale.clone()});
 
   // Now all properties are ready, so we can allocate the result object.
-<<<<<<< HEAD
-  Handle<JSLocale> locale = Handle<JSLocale>::cast(
-      isolate->factory()->NewFastOrSlowJSObjectFromMap(map));
-=======
   DirectHandle<JSLocale> locale =
       Cast<JSLocale>(isolate->factory()->NewFastOrSlowJSObjectFromMap(map));
->>>>>>> 626889fb
   DisallowGarbageCollection no_gc;
   locale->set_icu_locale(*managed_locale);
   return locale;
@@ -451,13 +427,8 @@
       isolate, map,
       JSFunction::GetDerivedMap(isolate, constructor, constructor));
 
-<<<<<<< HEAD
-  Handle<JSLocale> locale = Handle<JSLocale>::cast(
-      isolate->factory()->NewFastOrSlowJSObjectFromMap(map));
-=======
   DirectHandle<JSLocale> locale =
       Cast<JSLocale>(isolate->factory()->NewFastOrSlowJSObjectFromMap(map));
->>>>>>> 626889fb
   DisallowGarbageCollection no_gc;
   locale->set_icu_locale(*managed_locale);
   return locale;
@@ -465,17 +436,6 @@
 
 }  // namespace
 
-<<<<<<< HEAD
-MaybeHandle<JSLocale> JSLocale::Maximize(Isolate* isolate,
-                                         Handle<JSLocale> locale) {
-  // ICU has limitation on the length of the locale while addLikelySubtags
-  // is called. Work around the issue by only perform addLikelySubtags
-  // on the base locale and merge the extension if needed.
-  icu::Locale source(*(locale->icu_locale().raw()));
-  icu::Locale result = icu::Locale::createFromName(source.getBaseName());
-  UErrorCode status = U_ZERO_ERROR;
-  result.addLikelySubtags(status);
-=======
 MaybeDirectHandle<JSLocale> JSLocale::Maximize(Isolate* isolate,
                                                DirectHandle<JSLocale> locale) {
   // ICU has limitation on the length of the locale while addLikelySubtags
@@ -519,7 +479,6 @@
   icu::Locale result = icu::Locale::createFromName(source.getBaseName());
   UErrorCode status = U_ZERO_ERROR;
   result.minimizeSubtags(status);
->>>>>>> 626889fb
   if (strlen(source.getBaseName()) != strlen(result.getBaseName())) {
     // Base name is changed
     if (strlen(source.getBaseName()) != strlen(source.getName())) {
@@ -540,132 +499,11 @@
     // Due to https://unicode-org.atlassian.net/browse/ICU-21639
     // Valid but super long locale will fail. Just throw here for now.
     THROW_NEW_ERROR(isolate,
-<<<<<<< HEAD
-                    NewRangeError(MessageTemplate::kLocaleBadParameters),
-                    JSLocale);
-=======
                     NewRangeError(MessageTemplate::kLocaleBadParameters));
->>>>>>> 626889fb
   }
   return Construct(isolate, result);
 }
 
-<<<<<<< HEAD
-MaybeHandle<JSLocale> JSLocale::Minimize(Isolate* isolate,
-                                         Handle<JSLocale> locale) {
-  // ICU has limitation on the length of the locale while minimizeSubtags
-  // is called. Work around the issue by only perform addLikelySubtags
-  // on the base locale and merge the extension if needed.
-  icu::Locale source(*(locale->icu_locale().raw()));
-  icu::Locale result = icu::Locale::createFromName(source.getBaseName());
-  UErrorCode status = U_ZERO_ERROR;
-  result.minimizeSubtags(status);
-  if (strlen(source.getBaseName()) != strlen(result.getBaseName())) {
-    // Base name is changed
-    if (strlen(source.getBaseName()) != strlen(source.getName())) {
-      // the source has extensions, get the extensions from the source.
-      result = icu::LocaleBuilder()
-                   .setLocale(source)
-                   .setLanguage(result.getLanguage())
-                   .setRegion(result.getCountry())
-                   .setScript(result.getScript())
-                   .setVariant(result.getVariant())
-                   .build(status);
-    }
-  } else {
-    // Base name is not changed
-    result = source;
-  }
-  if (U_FAILURE(status) || result.isBogus()) {
-    // Due to https://unicode-org.atlassian.net/browse/ICU-21639
-    // Valid but super long locale will fail. Just throw here for now.
-    THROW_NEW_ERROR(isolate,
-                    NewRangeError(MessageTemplate::kLocaleBadParameters),
-                    JSLocale);
-  }
-  return Construct(isolate, result);
-}
-
-template <typename T>
-MaybeHandle<JSArray> GetKeywordValuesFromLocale(Isolate* isolate,
-                                                const char* key,
-                                                const char* unicode_key,
-                                                const icu::Locale& locale,
-                                                bool (*removes)(const char*),
-                                                bool commonly_used, bool sort) {
-  Factory* factory = isolate->factory();
-  UErrorCode status = U_ZERO_ERROR;
-  std::string ext =
-      locale.getUnicodeKeywordValue<std::string>(unicode_key, status);
-  if (!ext.empty()) {
-    Handle<FixedArray> fixed_array = factory->NewFixedArray(1);
-    Handle<String> str = factory->NewStringFromAsciiChecked(ext.c_str());
-    fixed_array->set(0, *str);
-    return factory->NewJSArrayWithElements(fixed_array);
-  }
-  status = U_ZERO_ERROR;
-  std::unique_ptr<icu::StringEnumeration> enumeration(
-      T::getKeywordValuesForLocale(key, locale, commonly_used, status));
-  if (U_FAILURE(status)) {
-    THROW_NEW_ERROR(isolate, NewRangeError(MessageTemplate::kIcuError),
-                    JSArray);
-  }
-  return Intl::ToJSArray(isolate, unicode_key, enumeration.get(), removes,
-                         sort);
-}
-
-namespace {
-
-MaybeHandle<JSArray> CalendarsForLocale(Isolate* isolate,
-                                        const icu::Locale& icu_locale,
-                                        bool commonly_used, bool sort) {
-  return GetKeywordValuesFromLocale<icu::Calendar>(
-      isolate, "calendar", "ca", icu_locale, nullptr, commonly_used, sort);
-}
-
-}  // namespace
-
-MaybeHandle<JSArray> JSLocale::GetCalendars(Isolate* isolate,
-                                            Handle<JSLocale> locale) {
-  icu::Locale icu_locale(*(locale->icu_locale().raw()));
-  return CalendarsForLocale(isolate, icu_locale, true, false);
-}
-
-MaybeHandle<JSArray> Intl::AvailableCalendars(Isolate* isolate) {
-  icu::Locale icu_locale("und");
-  return CalendarsForLocale(isolate, icu_locale, false, true);
-}
-
-MaybeHandle<JSArray> JSLocale::GetCollations(Isolate* isolate,
-                                             Handle<JSLocale> locale) {
-  icu::Locale icu_locale(*(locale->icu_locale().raw()));
-  return GetKeywordValuesFromLocale<icu::Collator>(
-      isolate, "collations", "co", icu_locale, Intl::RemoveCollation, true,
-      true);
-}
-
-MaybeHandle<JSArray> JSLocale::GetHourCycles(Isolate* isolate,
-                                             Handle<JSLocale> locale) {
-  // Let preferred be loc.[[HourCycle]].
-  // Let locale be loc.[[Locale]].
-  icu::Locale icu_locale(*(locale->icu_locale().raw()));
-  Factory* factory = isolate->factory();
-
-  // Assert: locale matches the unicode_locale_id production.
-
-  // Let list be a List of 1 or more hour cycle identifiers, which must be
-  // String values indicating either the 12-hour format ("h11", "h12") or the
-  // 24-hour format ("h23", "h24"), sorted in descending preference of those in
-  // common use in the locale for date and time formatting.
-
-  // Return CreateArrayFromListAndPreferred( list, preferred ).
-  Handle<FixedArray> fixed_array = factory->NewFixedArray(1);
-  UErrorCode status = U_ZERO_ERROR;
-  std::string ext =
-      icu_locale.getUnicodeKeywordValue<std::string>("hc", status);
-  if (!ext.empty()) {
-    Handle<String> str = factory->NewStringFromAsciiChecked(ext.c_str());
-=======
 template <typename T>
 MaybeDirectHandle<JSArray> GetKeywordValuesFromLocale(
     Isolate* isolate, const char* key, const char* unicode_key,
@@ -678,25 +516,85 @@
   if (!ext.empty()) {
     DirectHandle<FixedArray> fixed_array = factory->NewFixedArray(1);
     DirectHandle<String> str = factory->NewStringFromAsciiChecked(ext.c_str());
->>>>>>> 626889fb
     fixed_array->set(0, *str);
     return factory->NewJSArrayWithElements(fixed_array);
   }
   status = U_ZERO_ERROR;
-<<<<<<< HEAD
+  std::unique_ptr<icu::StringEnumeration> enumeration(
+      T::getKeywordValuesForLocale(key, locale, commonly_used, status));
+  if (U_FAILURE(status)) {
+    THROW_NEW_ERROR(isolate, NewRangeError(MessageTemplate::kIcuError));
+  }
+  return Intl::ToJSArray(isolate, unicode_key, enumeration.get(), removes,
+                         sort);
+}
+
+namespace {
+
+MaybeDirectHandle<JSArray> CalendarsForLocale(Isolate* isolate,
+                                              const icu::Locale& icu_locale,
+                                              bool commonly_used, bool sort) {
+  return GetKeywordValuesFromLocale<icu::Calendar>(
+      isolate, "calendar", "ca", icu_locale, nullptr, commonly_used, sort);
+}
+
+}  // namespace
+
+MaybeDirectHandle<JSArray> JSLocale::GetCalendars(
+    Isolate* isolate, DirectHandle<JSLocale> locale) {
+  icu::Locale icu_locale(*(locale->icu_locale()->raw()));
+  return CalendarsForLocale(isolate, icu_locale, true, false);
+}
+
+MaybeDirectHandle<JSArray> Intl::AvailableCalendars(Isolate* isolate) {
+  icu::Locale icu_locale("und");
+  return CalendarsForLocale(isolate, icu_locale, false, true);
+}
+
+MaybeDirectHandle<JSArray> JSLocale::GetCollations(
+    Isolate* isolate, DirectHandle<JSLocale> locale) {
+  icu::Locale icu_locale(*(locale->icu_locale()->raw()));
+  return GetKeywordValuesFromLocale<icu::Collator>(
+      isolate, "collations", "co", icu_locale, Intl::RemoveCollation, true,
+      true);
+}
+
+MaybeDirectHandle<JSArray> JSLocale::GetHourCycles(
+    Isolate* isolate, DirectHandle<JSLocale> locale) {
+  // Let preferred be loc.[[HourCycle]].
+  // Let locale be loc.[[Locale]].
+  icu::Locale icu_locale(*(locale->icu_locale()->raw()));
+  Factory* factory = isolate->factory();
+
+  // Assert: locale matches the unicode_locale_id production.
+
+  // Let list be a List of 1 or more hour cycle identifiers, which must be
+  // String values indicating either the 12-hour format ("h11", "h12") or the
+  // 24-hour format ("h23", "h24"), sorted in descending preference of those in
+  // common use in the locale for date and time formatting.
+
+  // Return CreateArrayFromListAndPreferred( list, preferred ).
+  DirectHandle<FixedArray> fixed_array = factory->NewFixedArray(1);
+  UErrorCode status = U_ZERO_ERROR;
+  std::string ext =
+      icu_locale.getUnicodeKeywordValue<std::string>("hc", status);
+  if (!ext.empty()) {
+    DirectHandle<String> str = factory->NewStringFromAsciiChecked(ext.c_str());
+    fixed_array->set(0, *str);
+    return factory->NewJSArrayWithElements(fixed_array);
+  }
+  status = U_ZERO_ERROR;
   std::unique_ptr<icu::DateTimePatternGenerator> generator(
       icu::DateTimePatternGenerator::createInstance(icu_locale, status));
   if (U_FAILURE(status)) {
-    THROW_NEW_ERROR(isolate, NewRangeError(MessageTemplate::kIcuError),
-                    JSArray);
+    THROW_NEW_ERROR(isolate, NewRangeError(MessageTemplate::kIcuError));
   }
 
   UDateFormatHourCycle hc = generator->getDefaultHourCycle(status);
   if (U_FAILURE(status)) {
-    THROW_NEW_ERROR(isolate, NewRangeError(MessageTemplate::kIcuError),
-                    JSArray);
-  }
-  Handle<String> hour_cycle;
+    THROW_NEW_ERROR(isolate, NewRangeError(MessageTemplate::kIcuError));
+  }
+  DirectHandle<String> hour_cycle;
 
   switch (hc) {
     case UDAT_HOUR_CYCLE_11:
@@ -718,284 +616,6 @@
   return factory->NewJSArrayWithElements(fixed_array);
 }
 
-MaybeHandle<JSArray> JSLocale::GetNumberingSystems(Isolate* isolate,
-                                                   Handle<JSLocale> locale) {
-  // Let preferred be loc.[[NumberingSystem]].
-
-  // Let locale be loc.[[Locale]].
-  icu::Locale icu_locale(*(locale->icu_locale().raw()));
-  Factory* factory = isolate->factory();
-
-  // Assert: locale matches the unicode_locale_id production.
-
-  // Let list be a List of 1 or more numbering system identifiers, which must be
-  // String values conforming to the type sequence from UTS 35 Unicode Locale
-  // Identifier, section 3.2, sorted in descending preference of those in common
-  // use in the locale for formatting numeric values.
-
-  // Return CreateArrayFromListAndPreferred( list, preferred ).
-  UErrorCode status = U_ZERO_ERROR;
-  Handle<FixedArray> fixed_array = factory->NewFixedArray(1);
-  std::string numbering_system =
-      icu_locale.getUnicodeKeywordValue<std::string>("nu", status);
-  if (numbering_system.empty()) {
-    numbering_system = Intl::GetNumberingSystem(icu_locale);
-  }
-  Handle<String> str =
-      factory->NewStringFromAsciiChecked(numbering_system.c_str());
-
-  fixed_array->set(0, *str);
-  return factory->NewJSArrayWithElements(fixed_array);
-}
-
-MaybeHandle<Object> JSLocale::GetTimeZones(Isolate* isolate,
-                                           Handle<JSLocale> locale) {
-  // Let loc be the this value.
-
-  // Perform ? RequireInternalSlot(loc, [[InitializedLocale]])
-
-  // Let locale be loc.[[Locale]].
-  icu::Locale icu_locale(*(locale->icu_locale().raw()));
-  Factory* factory = isolate->factory();
-
-  // If the unicode_language_id production of locale does not contain the
-  // ["-" unicode_region_subtag] sequence, return undefined.
-  const char* region = icu_locale.getCountry();
-  if (region == nullptr || strlen(region) == 0) {
-    return factory->undefined_value();
-  }
-
-  // Return TimeZonesOfLocale(loc).
-
-  // Let locale be loc.[[Locale]].
-
-  // Assert: locale matches the unicode_locale_id production.
-
-  // Let region be the substring of locale corresponding to the
-  // unicode_region_subtag production of the unicode_language_id.
-
-  // Let list be a List of 1 or more time zone identifiers, which must be String
-  // values indicating a Zone or Link name of the IANA Time Zone Database,
-  // sorted in descending preference of those in common use in region.
-  UErrorCode status = U_ZERO_ERROR;
-  std::unique_ptr<icu::StringEnumeration> enumeration(
-      icu::TimeZone::createTimeZoneIDEnumeration(UCAL_ZONE_TYPE_CANONICAL,
-                                                 region, nullptr, status));
-  if (U_FAILURE(status)) {
-    THROW_NEW_ERROR(isolate, NewRangeError(MessageTemplate::kIcuError),
-                    JSArray);
-  }
-  return Intl::ToJSArray(isolate, nullptr, enumeration.get(), nullptr, true);
-}
-
-MaybeHandle<JSObject> JSLocale::GetTextInfo(Isolate* isolate,
-                                            Handle<JSLocale> locale) {
-  // Let loc be the this value.
-
-  // Perform ? RequireInternalSlot(loc, [[InitializedLocale]]).
-
-  // Let locale be loc.[[Locale]].
-
-  // Assert: locale matches the unicode_locale_id production.
-
-  Factory* factory = isolate->factory();
-  // Let info be ! ObjectCreate(%Object.prototype%).
-  Handle<JSObject> info = factory->NewJSObject(isolate->object_function());
-
-  // Let dir be "ltr".
-  Handle<String> dir = factory->ltr_string();
-
-  // If the default general ordering of characters (characterOrder) within a
-  // line in the locale is right-to-left, then
-  UErrorCode status = U_ZERO_ERROR;
-  ULayoutType orientation = uloc_getCharacterOrientation(
-      (locale->icu_locale().raw())->getName(), &status);
-  if (U_FAILURE(status)) {
-    THROW_NEW_ERROR(isolate, NewRangeError(MessageTemplate::kIcuError),
-                    JSObject);
-  }
-  if (orientation == ULOC_LAYOUT_RTL) {
-    // Let dir be "rtl".
-    dir = factory->rtl_string();
-  }
-
-  // Perform ! CreateDataPropertyOrThrow(info, "direction", dir).
-  CHECK(JSReceiver::CreateDataProperty(
-            isolate, info, factory->direction_string(), dir, Just(kDontThrow))
-            .FromJust());
-
-  // Return info.
-  return info;
-}
-
-MaybeHandle<JSObject> JSLocale::GetWeekInfo(Isolate* isolate,
-                                            Handle<JSLocale> locale) {
-  // Let loc be the this value.
-
-  // Perform ? RequireInternalSlot(loc, [[InitializedLocale]]).
-
-  // Let locale be loc.[[Locale]].
-
-  // Assert: locale matches the unicode_locale_id production.
-  Factory* factory = isolate->factory();
-
-  // Let info be ! ObjectCreate(%Object.prototype%).
-  Handle<JSObject> info = factory->NewJSObject(isolate->object_function());
-  UErrorCode status = U_ZERO_ERROR;
-  std::unique_ptr<icu::Calendar> calendar(
-      icu::Calendar::createInstance(*(locale->icu_locale().raw()), status));
-  if (U_FAILURE(status)) {
-    THROW_NEW_ERROR(isolate, NewRangeError(MessageTemplate::kIcuError),
-                    JSObject);
-  }
-
-  // Let fd be the weekday value indicating which day of the week is considered
-  // the 'first' day, for calendar purposes, in the locale.
-  int32_t fd = weekdayFromEDaysOfWeek(calendar->getFirstDayOfWeek());
-
-  // Let wi be ! WeekInfoOfLocale(loc).
-  // Let we be ! CreateArrayFromList( wi.[[Weekend]] ).
-  Handle<FixedArray> wi = Handle<FixedArray>::cast(factory->NewFixedArray(2));
-  int32_t length = 0;
-  for (int32_t i = 1; i <= 7; i++) {
-    UCalendarDaysOfWeek day =
-        (i == 7) ? UCAL_SUNDAY : static_cast<UCalendarDaysOfWeek>(i + 1);
-    if (UCAL_WEEKDAY != calendar->getDayOfWeekType(day, status)) {
-      wi->set(length++, Smi::FromInt(i));
-      CHECK_LE(length, 2);
-    }
-  }
-  if (length != 2) {
-    wi = wi->ShrinkOrEmpty(isolate, wi, length);
-  }
-  Handle<JSArray> we = factory->NewJSArrayWithElements(wi);
-
-  if (U_FAILURE(status)) {
-    THROW_NEW_ERROR(isolate, NewRangeError(MessageTemplate::kIcuError),
-                    JSObject);
-  }
-
-  // Let md be the minimal days required in the first week of a month or year,
-  // for calendar purposes, in the locale.
-  int32_t md = calendar->getMinimalDaysInFirstWeek();
-
-  // Perform ! CreateDataPropertyOrThrow(info, "firstDay", fd).
-  CHECK(JSReceiver::CreateDataProperty(
-            isolate, info, factory->firstDay_string(),
-            factory->NewNumberFromInt(fd), Just(kDontThrow))
-            .FromJust());
-
-  // Perform ! CreateDataPropertyOrThrow(info, "weekend", we).
-  CHECK(JSReceiver::CreateDataProperty(isolate, info, factory->weekend_string(),
-                                       we, Just(kDontThrow))
-            .FromJust());
-
-  // Perform ! CreateDataPropertyOrThrow(info, "minimalDays", md).
-  CHECK(JSReceiver::CreateDataProperty(
-            isolate, info, factory->minimalDays_string(),
-            factory->NewNumberFromInt(md), Just(kDontThrow))
-            .FromJust());
-
-  // Return info.
-  return info;
-=======
-  std::unique_ptr<icu::StringEnumeration> enumeration(
-      T::getKeywordValuesForLocale(key, locale, commonly_used, status));
-  if (U_FAILURE(status)) {
-    THROW_NEW_ERROR(isolate, NewRangeError(MessageTemplate::kIcuError));
-  }
-  return Intl::ToJSArray(isolate, unicode_key, enumeration.get(), removes,
-                         sort);
-}
-
-namespace {
-
-MaybeDirectHandle<JSArray> CalendarsForLocale(Isolate* isolate,
-                                              const icu::Locale& icu_locale,
-                                              bool commonly_used, bool sort) {
-  return GetKeywordValuesFromLocale<icu::Calendar>(
-      isolate, "calendar", "ca", icu_locale, nullptr, commonly_used, sort);
-}
-
-}  // namespace
-
-MaybeDirectHandle<JSArray> JSLocale::GetCalendars(
-    Isolate* isolate, DirectHandle<JSLocale> locale) {
-  icu::Locale icu_locale(*(locale->icu_locale()->raw()));
-  return CalendarsForLocale(isolate, icu_locale, true, false);
-}
-
-MaybeDirectHandle<JSArray> Intl::AvailableCalendars(Isolate* isolate) {
-  icu::Locale icu_locale("und");
-  return CalendarsForLocale(isolate, icu_locale, false, true);
-}
-
-MaybeDirectHandle<JSArray> JSLocale::GetCollations(
-    Isolate* isolate, DirectHandle<JSLocale> locale) {
-  icu::Locale icu_locale(*(locale->icu_locale()->raw()));
-  return GetKeywordValuesFromLocale<icu::Collator>(
-      isolate, "collations", "co", icu_locale, Intl::RemoveCollation, true,
-      true);
->>>>>>> 626889fb
-}
-
-MaybeDirectHandle<JSArray> JSLocale::GetHourCycles(
-    Isolate* isolate, DirectHandle<JSLocale> locale) {
-  // Let preferred be loc.[[HourCycle]].
-  // Let locale be loc.[[Locale]].
-  icu::Locale icu_locale(*(locale->icu_locale()->raw()));
-  Factory* factory = isolate->factory();
-
-  // Assert: locale matches the unicode_locale_id production.
-
-  // Let list be a List of 1 or more hour cycle identifiers, which must be
-  // String values indicating either the 12-hour format ("h11", "h12") or the
-  // 24-hour format ("h23", "h24"), sorted in descending preference of those in
-  // common use in the locale for date and time formatting.
-
-  // Return CreateArrayFromListAndPreferred( list, preferred ).
-  DirectHandle<FixedArray> fixed_array = factory->NewFixedArray(1);
-  UErrorCode status = U_ZERO_ERROR;
-  std::string ext =
-      icu_locale.getUnicodeKeywordValue<std::string>("hc", status);
-  if (!ext.empty()) {
-    DirectHandle<String> str = factory->NewStringFromAsciiChecked(ext.c_str());
-    fixed_array->set(0, *str);
-    return factory->NewJSArrayWithElements(fixed_array);
-  }
-  status = U_ZERO_ERROR;
-  std::unique_ptr<icu::DateTimePatternGenerator> generator(
-      icu::DateTimePatternGenerator::createInstance(icu_locale, status));
-  if (U_FAILURE(status)) {
-    THROW_NEW_ERROR(isolate, NewRangeError(MessageTemplate::kIcuError));
-  }
-
-  UDateFormatHourCycle hc = generator->getDefaultHourCycle(status);
-  if (U_FAILURE(status)) {
-    THROW_NEW_ERROR(isolate, NewRangeError(MessageTemplate::kIcuError));
-  }
-  DirectHandle<String> hour_cycle;
-
-  switch (hc) {
-    case UDAT_HOUR_CYCLE_11:
-      hour_cycle = factory->h11_string();
-      break;
-    case UDAT_HOUR_CYCLE_12:
-      hour_cycle = factory->h12_string();
-      break;
-    case UDAT_HOUR_CYCLE_23:
-      hour_cycle = factory->h23_string();
-      break;
-    case UDAT_HOUR_CYCLE_24:
-      hour_cycle = factory->h24_string();
-      break;
-    default:
-      break;
-  }
-  fixed_array->set(0, *hour_cycle);
-  return factory->NewJSArrayWithElements(fixed_array);
-}
-
 MaybeDirectHandle<JSArray> JSLocale::GetNumberingSystems(
     Isolate* isolate, DirectHandle<JSLocale> locale) {
   // Let preferred be loc.[[NumberingSystem]].
