--- conflicted
+++ resolved
@@ -19,10 +19,6 @@
 #include "src/objects/instance-type-inl.h"
 #include "src/objects/js-function-inl.h"
 #include "src/objects/map-updater.h"
-<<<<<<< HEAD
-#include "src/objects/map.h"
-=======
->>>>>>> 626889fb
 #include "src/objects/objects-inl.h"
 #include "src/objects/property.h"
 #include "src/objects/prototype-info-inl.h"
@@ -46,11 +42,6 @@
 
 TQ_OBJECT_CONSTRUCTORS_IMPL(Map)
 
-<<<<<<< HEAD
-ACCESSORS(Map, instance_descriptors, DescriptorArray,
-          kInstanceDescriptorsOffset)
-RELAXED_ACCESSORS(Map, instance_descriptors, DescriptorArray,
-=======
 ACCESSORS(Map, instance_descriptors, Tagged<DescriptorArray>,
           kInstanceDescriptorsOffset)
 #if V8_ENABLE_WEBASSEMBLY
@@ -59,7 +50,6 @@
 #endif  // V8_ENABLE_WEBASSEMBLY
 
 RELAXED_ACCESSORS(Map, instance_descriptors, Tagged<DescriptorArray>,
->>>>>>> 626889fb
                   kInstanceDescriptorsOffset)
 RELEASE_ACQUIRE_ACCESSORS(Map, instance_descriptors, Tagged<DescriptorArray>,
                           kInstanceDescriptorsOffset)
@@ -68,29 +58,6 @@
 // We need to use release-store and acquire-load accessor pairs to ensure
 // that the concurrent marking thread observes initializing stores of the
 // layout descriptor.
-<<<<<<< HEAD
-WEAK_ACCESSORS(Map, raw_transitions, kTransitionsOrPrototypeInfoOffset)
-RELEASE_ACQUIRE_WEAK_ACCESSORS(Map, raw_transitions,
-                               kTransitionsOrPrototypeInfoOffset)
-
-ACCESSORS_CHECKED2(Map, prototype, HeapObject, kPrototypeOffset, true,
-                   value.IsNull() || value.IsJSProxy() ||
-                       value.IsWasmObject() ||
-                       (value.IsJSObject() && (value.InWritableSharedSpace() ||
-                                               value.map().is_prototype_map())))
-
-DEF_GETTER(Map, prototype_info, Object) {
-  Object value = TaggedField<Object, kTransitionsOrPrototypeInfoOffset>::load(
-      cage_base, *this);
-  DCHECK(this->is_prototype_map());
-  return value;
-}
-RELEASE_ACQUIRE_ACCESSORS(Map, prototype_info, Object,
-                          kTransitionsOrPrototypeInfoOffset)
-
-void Map::init_prototype_and_constructor_or_back_pointer(ReadOnlyRoots roots) {
-  HeapObject null = roots.null_value();
-=======
 ACCESSORS(Map, raw_transitions,
           (Tagged<UnionOf<Smi, MaybeWeak<Map>, TransitionArray>>),
           kTransitionsOrPrototypeInfoOffset)
@@ -118,7 +85,6 @@
 
 void Map::init_prototype_and_constructor_or_back_pointer(ReadOnlyRoots roots) {
   Tagged<HeapObject> null = roots.null_value();
->>>>>>> 626889fb
   TaggedField<HeapObject,
               kConstructorOrBackPointerOrNativeContextOffset>::store(*this,
                                                                      null);
@@ -170,36 +136,21 @@
                     Map::Bits3::IsMigrationTargetBit)
 BIT_FIELD_ACCESSORS2(Map, relaxed_bit_field3, bit_field3, is_extensible,
                      Map::Bits3::IsExtensibleBit)
-<<<<<<< HEAD
-BIT_FIELD_ACCESSORS(Map, bit_field3, may_have_interesting_symbols,
-                    Map::Bits3::MayHaveInterestingSymbolsBit)
-=======
 BIT_FIELD_ACCESSORS(Map, bit_field3, may_have_interesting_properties,
                     Map::Bits3::MayHaveInterestingPropertiesBit)
->>>>>>> 626889fb
 BIT_FIELD_ACCESSORS(Map, relaxed_bit_field3, construction_counter,
                     Map::Bits3::ConstructionCounterBits)
 
 DEF_GETTER(Map, GetNamedInterceptor, Tagged<InterceptorInfo>) {
   DCHECK(has_named_interceptor());
-<<<<<<< HEAD
-  FunctionTemplateInfo info = GetFunctionTemplateInfo(cage_base);
-  return InterceptorInfo::cast(info.GetNamedPropertyHandler(cage_base));
-=======
   Tagged<FunctionTemplateInfo> info = GetFunctionTemplateInfo(cage_base);
   return Cast<InterceptorInfo>(info->GetNamedPropertyHandler(cage_base));
->>>>>>> 626889fb
 }
 
 DEF_GETTER(Map, GetIndexedInterceptor, Tagged<InterceptorInfo>) {
   DCHECK(has_indexed_interceptor());
-<<<<<<< HEAD
-  FunctionTemplateInfo info = GetFunctionTemplateInfo(cage_base);
-  return InterceptorInfo::cast(info.GetIndexedPropertyHandler(cage_base));
-=======
   Tagged<FunctionTemplateInfo> info = GetFunctionTemplateInfo(cage_base);
   return Cast<InterceptorInfo>(info->GetIndexedPropertyHandler(cage_base));
->>>>>>> 626889fb
 }
 
 // static
@@ -209,14 +160,6 @@
 }
 
 // static
-<<<<<<< HEAD
-bool Map::FieldTypeIsCleared(Representation rep, FieldType type) {
-  return type.IsNone() && rep.IsHeapObject();
-}
-
-// static
-=======
->>>>>>> 626889fb
 bool Map::CanHaveFastTransitionableElementsKind(InstanceType instance_type) {
   return instance_type == JS_ARRAY_TYPE ||
          instance_type == JS_PRIMITIVE_WRAPPER_TYPE ||
@@ -251,44 +194,20 @@
 Handle<Map> Map::Normalize(Isolate* isolate, DirectHandle<Map> fast_map,
                            PropertyNormalizationMode mode, const char* reason) {
   const bool kUseCache = true;
-<<<<<<< HEAD
-  return Normalize(isolate, fast_map, fast_map->elements_kind(), mode,
-=======
   return Normalize(isolate, fast_map, fast_map->elements_kind(), {}, mode,
->>>>>>> 626889fb
                    kUseCache, reason);
 }
 
 bool Map::EquivalentToForNormalization(const Tagged<Map> other,
                                        PropertyNormalizationMode mode) const {
-<<<<<<< HEAD
-  return EquivalentToForNormalization(other, elements_kind(), mode);
-=======
   return EquivalentToForNormalization(other, elements_kind(), prototype(),
                                       mode);
->>>>>>> 626889fb
 }
 
 bool Map::TooManyFastProperties(StoreOrigin store_origin) const {
   if (UnusedPropertyFields() != 0) return false;
   if (store_origin != StoreOrigin::kMaybeKeyed) return false;
   if (is_prototype_map()) return false;
-<<<<<<< HEAD
-  if (store_origin == StoreOrigin::kNamed) {
-    int limit = std::max({kMaxFastProperties, GetInObjectProperties()});
-    FieldCounts counts = GetFieldCounts();
-    // Only count mutable fields so that objects with large numbers of
-    // constant functions do not go to dictionary mode. That would be bad
-    // because such objects have often been used as modules.
-    int external = counts.mutable_count() - GetInObjectProperties();
-    return external > limit || counts.GetTotal() > kMaxNumberOfDescriptors;
-  } else {
-    int limit = std::max({kFastPropertiesSoftLimit, GetInObjectProperties()});
-    int external =
-        NumberOfFields(ConcurrencyMode::kSynchronous) - GetInObjectProperties();
-    return external > limit;
-  }
-=======
   int limit = std::max(
       {v8_flags.fast_properties_soft_limit.value(), GetInObjectProperties()});
   int external =
@@ -298,19 +217,10 @@
 
 Tagged<Name> Map::GetLastDescriptorName(Isolate* isolate) const {
   return instance_descriptors(isolate)->GetKey(LastAdded());
->>>>>>> 626889fb
-}
-
-Name Map::GetLastDescriptorName(Isolate* isolate) const {
-  return instance_descriptors(isolate).GetKey(LastAdded());
 }
 
 PropertyDetails Map::GetLastDescriptorDetails(Isolate* isolate) const {
-<<<<<<< HEAD
-  return instance_descriptors(isolate).GetDetails(LastAdded());
-=======
   return instance_descriptors(isolate)->GetDetails(LastAdded());
->>>>>>> 626889fb
 }
 
 InternalIndex Map::LastAdded() const {
@@ -325,11 +235,7 @@
 }
 
 void Map::SetNumberOfOwnDescriptors(int number) {
-<<<<<<< HEAD
-  DCHECK_LE(number, instance_descriptors().number_of_descriptors());
-=======
   DCHECK_LE(number, instance_descriptors()->number_of_descriptors());
->>>>>>> 626889fb
   CHECK_LE(static_cast<unsigned>(number),
            static_cast<unsigned>(kMaxNumberOfDescriptors));
   set_release_acquire_bit_field3(
@@ -412,11 +318,7 @@
   CHECK_LE(static_cast<unsigned>(value), kMaxUInt8);
   RELAXED_WRITE_BYTE_FIELD(
       *this, kInobjectPropertiesStartOrConstructorFunctionIndexOffset,
-<<<<<<< HEAD
-      static_cast<byte>(value));
-=======
       static_cast<uint8_t>(value));
->>>>>>> 626889fb
 }
 
 int Map::GetInObjectPropertiesStartInWords() const {
@@ -462,24 +364,10 @@
   return (GetInObjectPropertiesStartInWords() + index) * kTaggedSize;
 }
 
-<<<<<<< HEAD
-Handle<Map> Map::AddMissingTransitionsForTesting(
-    Isolate* isolate, Handle<Map> split_map,
-    Handle<DescriptorArray> descriptors) {
-  return AddMissingTransitions(isolate, split_map, descriptors);
-}
-
-InstanceType Map::instance_type() const {
-  // TODO(solanes, v8:7790, v8:11353, v8:11945): Make this and the setter
-  // non-atomic when TSAN sees the map's store synchronization.
-  return static_cast<InstanceType>(
-      RELAXED_READ_UINT16_FIELD(*this, kInstanceTypeOffset));
-=======
 DirectHandle<Map> Map::AddMissingTransitionsForTesting(
     Isolate* isolate, DirectHandle<Map> split_map,
     DirectHandle<DescriptorArray> descriptors) {
   return AddMissingTransitions(isolate, split_map, descriptors);
->>>>>>> 626889fb
 }
 
 void Map::set_instance_type(InstanceType value) {
@@ -542,11 +430,7 @@
 
 void Map::SetInObjectUnusedPropertyFields(int value) {
   static_assert(JSObject::kFieldsAdded == JSObject::kHeaderSize / kTaggedSize);
-<<<<<<< HEAD
-  if (!IsJSObjectMap()) {
-=======
   if (!IsJSObjectMap(*this)) {
->>>>>>> 626889fb
     CHECK_EQ(0, value);
     set_used_or_unused_instance_size_in_words(0);
     return;
@@ -619,50 +503,21 @@
 
 #if V8_ENABLE_WEBASSEMBLY
 uint8_t Map::WasmByte1() const {
-<<<<<<< HEAD
-  DCHECK(IsWasmObjectMap());
-=======
   DCHECK(IsWasmObjectMap(*this));
->>>>>>> 626889fb
   return inobject_properties_start_or_constructor_function_index();
 }
 
 uint8_t Map::WasmByte2() const {
-<<<<<<< HEAD
-  DCHECK(IsWasmObjectMap());
-=======
   DCHECK(IsWasmObjectMap(*this));
->>>>>>> 626889fb
   return used_or_unused_instance_size_in_words();
 }
 
 void Map::SetWasmByte1(uint8_t value) {
-<<<<<<< HEAD
-  CHECK(IsWasmObjectMap());
-=======
   CHECK(IsWasmObjectMap(*this));
->>>>>>> 626889fb
   set_inobject_properties_start_or_constructor_function_index(value);
 }
 
 void Map::SetWasmByte2(uint8_t value) {
-<<<<<<< HEAD
-  CHECK(IsWasmObjectMap());
-  set_used_or_unused_instance_size_in_words(value);
-}
-#endif  // V8_ENABLE_WEBASSEMBLY
-
-byte Map::bit_field() const {
-  // TODO(solanes, v8:7790, v8:11353): Make this non-atomic when TSAN sees the
-  // map's store synchronization.
-  return relaxed_bit_field();
-}
-
-void Map::set_bit_field(byte value) {
-  // TODO(solanes, v8:7790, v8:11353): Make this non-atomic when TSAN sees the
-  // map's store synchronization.
-  set_relaxed_bit_field(value);
-=======
   CHECK(IsWasmObjectMap(*this));
   set_used_or_unused_instance_size_in_words(value);
 }
@@ -672,7 +527,6 @@
   // TODO(solanes, v8:7790, v8:11353): Make this non-atomic when TSAN sees the
   // map's store synchronization.
   return relaxed_bit_field();
->>>>>>> 626889fb
 }
 
 void Map::set_bit_field(uint8_t value) {
@@ -719,30 +573,6 @@
   RELEASE_WRITE_UINT32_FIELD(*this, kBitField3Offset, value);
 }
 
-uint32_t Map::bit_field3() const {
-  // TODO(solanes, v8:7790, v8:11353): Make this and the setter non-atomic
-  // when TSAN sees the map's store synchronization.
-  return relaxed_bit_field3();
-}
-
-void Map::set_bit_field3(uint32_t value) { set_relaxed_bit_field3(value); }
-
-uint32_t Map::relaxed_bit_field3() const {
-  return RELAXED_READ_UINT32_FIELD(*this, kBitField3Offset);
-}
-
-void Map::set_relaxed_bit_field3(uint32_t value) {
-  RELAXED_WRITE_UINT32_FIELD(*this, kBitField3Offset, value);
-}
-
-uint32_t Map::release_acquire_bit_field3() const {
-  return ACQUIRE_READ_UINT32_FIELD(*this, kBitField3Offset);
-}
-
-void Map::set_release_acquire_bit_field3(uint32_t value) {
-  RELEASE_WRITE_UINT32_FIELD(*this, kBitField3Offset, value);
-}
-
 bool Map::is_abandoned_prototype_map() const {
   return is_prototype_map() && !owns_descriptors();
 }
@@ -750,9 +580,6 @@
 bool Map::should_be_fast_prototype_map() const {
   DCHECK(is_prototype_map());
   if (!has_prototype_info()) return false;
-<<<<<<< HEAD
-  return PrototypeInfo::cast(prototype_info()).should_be_fast_map();
-=======
   return Cast<PrototypeInfo>(prototype_info())->should_be_fast_map();
 }
 
@@ -787,20 +614,6 @@
   }
   *out_validity_cell_holder_map = Cast<JSObject>(maybe_prototype)->map();
   return true;
->>>>>>> 626889fb
-}
-
-bool Map::has_prototype_info() const {
-  DCHECK(is_prototype_map());
-  return PrototypeInfo::IsPrototypeInfoFast(prototype_info());
-}
-
-bool Map::TryGetPrototypeInfo(PrototypeInfo* result) const {
-  DCHECK(is_prototype_map());
-  Object maybe_proto_info = prototype_info();
-  if (!PrototypeInfo::IsPrototypeInfoFast(maybe_proto_info)) return false;
-  *result = PrototypeInfo::cast(maybe_proto_info);
-  return true;
 }
 
 void Map::set_elements_kind(ElementsKind elements_kind) {
@@ -908,11 +721,7 @@
 
 bool Map::CanBeDeprecated() const {
   for (InternalIndex i : IterateOwnDescriptors()) {
-<<<<<<< HEAD
-    PropertyDetails details = instance_descriptors(kRelaxedLoad).GetDetails(i);
-=======
     PropertyDetails details = instance_descriptors(kRelaxedLoad)->GetDetails(i);
->>>>>>> 626889fb
     if (details.representation().MightCauseMapDeprecation()) return true;
     if (details.kind() == PropertyKind::kData &&
         details.location() == PropertyLocation::kDescriptor) {
@@ -932,26 +741,6 @@
 
 bool Map::CanTransition() const {
   // Only JSObject and subtypes have map transitions and back pointers.
-<<<<<<< HEAD
-  return InstanceTypeChecker::IsJSObject(*this);
-}
-
-#define DEF_TESTER(Type, ...)                    \
-  bool Map::Is##Type##Map() const {              \
-    return InstanceTypeChecker::Is##Type(*this); \
-  }
-INSTANCE_TYPE_CHECKERS(DEF_TESTER)
-#undef DEF_TESTER
-
-bool Map::IsBooleanMap() const {
-  return *this == GetReadOnlyRoots().boolean_map();
-}
-
-bool Map::IsNullOrUndefinedMap() const {
-  auto roots = GetReadOnlyRoots();
-  return *this == roots.null_map() || *this == roots.undefined_map();
-}
-=======
   const InstanceType type = instance_type();
   // JSExternalObjects are non-extensible and thus the map is allocated in
   // read only sapce.
@@ -971,15 +760,11 @@
 }
 
 bool IsNullMap(Tagged<Map> map) { return map == GetReadOnlyRoots().null_map(); }
->>>>>>> 626889fb
 
 bool IsUndefinedMap(Tagged<Map> map) {
   return map == GetReadOnlyRoots().undefined_map();
 }
 
-<<<<<<< HEAD
-void Map::UpdateDescriptors(Isolate* isolate, DescriptorArray descriptors,
-=======
 bool IsNullOrUndefinedMap(Tagged<Map> map) {
   auto roots = GetReadOnlyRoots();
   return map == roots.null_map() || map == roots.undefined_map();
@@ -991,21 +776,14 @@
 
 void Map::UpdateDescriptors(Isolate* isolate,
                             Tagged<DescriptorArray> descriptors,
->>>>>>> 626889fb
                             int number_of_own_descriptors) {
   SetInstanceDescriptors(isolate, descriptors, number_of_own_descriptors);
 }
 
-<<<<<<< HEAD
-void Map::InitializeDescriptors(Isolate* isolate, DescriptorArray descriptors) {
-  SetInstanceDescriptors(isolate, descriptors,
-                         descriptors.number_of_descriptors());
-=======
 void Map::InitializeDescriptors(Isolate* isolate,
                                 Tagged<DescriptorArray> descriptors) {
   SetInstanceDescriptors(isolate, descriptors,
                          descriptors->number_of_descriptors());
->>>>>>> 626889fb
 }
 
 void Map::clear_padding() {
@@ -1016,11 +794,7 @@
 }
 
 void Map::AppendDescriptor(Isolate* isolate, Descriptor* desc) {
-<<<<<<< HEAD
-  DescriptorArray descriptors = instance_descriptors(isolate);
-=======
   Tagged<DescriptorArray> descriptors = instance_descriptors(isolate);
->>>>>>> 626889fb
   int number_of_own_descriptors = NumberOfOwnDescriptors();
   DCHECK(descriptors->number_of_descriptors() == number_of_own_descriptors);
   {
@@ -1051,29 +825,6 @@
 #endif
 }
 
-<<<<<<< HEAD
-bool Map::ConcurrentIsMap(PtrComprCageBase cage_base,
-                          const Object& object) const {
-  return object.IsHeapObject() && HeapObject::cast(object).map(cage_base) ==
-                                      GetReadOnlyRoots(cage_base).meta_map();
-}
-
-DEF_GETTER(Map, GetBackPointer, HeapObject) {
-  Map back_pointer;
-  if (TryGetBackPointer(cage_base, &back_pointer)) {
-    return back_pointer;
-  }
-  return GetReadOnlyRoots(cage_base).undefined_value();
-}
-
-bool Map::TryGetBackPointer(PtrComprCageBase cage_base,
-                            Map* back_pointer) const {
-  Object object = constructor_or_back_pointer(cage_base, kRelaxedLoad);
-  if (ConcurrentIsMap(cage_base, object)) {
-    *back_pointer = Map::cast(object);
-    return true;
-  }
-=======
 // static
 bool Map::ConcurrentIsHeapObjectWithMap(PtrComprCageBase cage_base,
                                         Tagged<Object> object,
@@ -1107,28 +858,11 @@
   // If it was a map that'd mean that there are maps from different native
   // contexts in the transition tree.
   DCHECK(!IsMap(object));
->>>>>>> 626889fb
   return false;
 }
 
 void Map::SetBackPointer(Tagged<HeapObject> value, WriteBarrierMode mode) {
   CHECK_GE(instance_type(), FIRST_JS_RECEIVER_TYPE);
-<<<<<<< HEAD
-  CHECK(value.IsMap());
-  CHECK(GetBackPointer().IsUndefined());
-  CHECK_EQ(Map::cast(value).GetConstructor(), constructor_or_back_pointer());
-  set_constructor_or_back_pointer(value, mode);
-}
-
-// static
-Map Map::GetMapFor(ReadOnlyRoots roots, InstanceType type) {
-  RootIndex map_idx = TryGetMapRootIdxFor(type).value();
-  return Map::unchecked_cast(roots.object_at(map_idx));
-}
-
-// static
-Map Map::ElementsTransitionMap(Isolate* isolate, ConcurrencyMode cmode) {
-=======
   CHECK(IsMap(value));
   CHECK(IsUndefined(GetBackPointer()));
   CHECK_EQ(Cast<Map>(value)->GetConstructorRaw(),
@@ -1145,52 +879,10 @@
 // static
 Tagged<Map> Map::ElementsTransitionMap(Isolate* isolate,
                                        ConcurrencyMode cmode) {
->>>>>>> 626889fb
   return TransitionsAccessor(isolate, *this, IsConcurrent(cmode))
       .SearchSpecial(ReadOnlyRoots(isolate).elements_transition_symbol());
 }
 
-<<<<<<< HEAD
-ACCESSORS(Map, dependent_code, DependentCode, kDependentCodeOffset)
-RELAXED_ACCESSORS(Map, prototype_validity_cell, Object,
-                  kPrototypeValidityCellOffset)
-ACCESSORS_CHECKED2(Map, constructor_or_back_pointer, Object,
-                   kConstructorOrBackPointerOrNativeContextOffset,
-                   !IsContextMap(), value.IsNull() || !IsContextMap())
-RELAXED_ACCESSORS_CHECKED2(Map, constructor_or_back_pointer, Object,
-                           kConstructorOrBackPointerOrNativeContextOffset,
-                           !IsContextMap(), value.IsNull() || !IsContextMap())
-ACCESSORS_CHECKED(Map, native_context, NativeContext,
-                  kConstructorOrBackPointerOrNativeContextOffset,
-                  IsContextMap())
-ACCESSORS_CHECKED(Map, native_context_or_null, Object,
-                  kConstructorOrBackPointerOrNativeContextOffset,
-                  (value.IsNull() || value.IsNativeContext()) && IsContextMap())
-#if V8_ENABLE_WEBASSEMBLY
-ACCESSORS_CHECKED(Map, wasm_type_info, WasmTypeInfo,
-                  kConstructorOrBackPointerOrNativeContextOffset,
-                  IsWasmStructMap() || IsWasmArrayMap() ||
-                      IsWasmInternalFunctionMap())
-#endif  // V8_ENABLE_WEBASSEMBLY
-
-bool Map::IsPrototypeValidityCellValid() const {
-  Object validity_cell = prototype_validity_cell(kRelaxedLoad);
-  if (validity_cell.IsSmi()) {
-    // Smi validity cells should always be considered valid.
-    DCHECK_EQ(Smi::cast(validity_cell).value(), Map::kPrototypeChainValid);
-    return true;
-  }
-  Smi cell_value = Smi::cast(Cell::cast(validity_cell).value());
-  return cell_value == Smi::FromInt(Map::kPrototypeChainValid);
-}
-
-DEF_GETTER(Map, GetConstructor, Object) {
-  Object maybe_constructor = constructor_or_back_pointer(cage_base);
-  // Follow any back pointers.
-  while (ConcurrentIsMap(cage_base, maybe_constructor)) {
-    maybe_constructor =
-        Map::cast(maybe_constructor).constructor_or_back_pointer(cage_base);
-=======
 ACCESSORS(Map, dependent_code, Tagged<DependentCode>, kDependentCodeOffset)
 RELAXED_ACCESSORS(Map, prototype_validity_cell, (Tagged<UnionOf<Smi, Cell>>),
                   kPrototypeValidityCellOffset)
@@ -1266,7 +958,6 @@
     DCHECK(IsNativeContext(meta_map->native_context_or_null()));
     maybe_constructor =
         Cast<Map>(maybe_constructor)->constructor_or_back_pointer(cage_base);
->>>>>>> 626889fb
   }
   // If it was a map that'd mean that there are maps from different native
   // contexts in the transition tree.
@@ -1274,10 +965,6 @@
   return maybe_constructor;
 }
 
-<<<<<<< HEAD
-Object Map::TryGetConstructor(Isolate* isolate, int max_steps) {
-  Object maybe_constructor = constructor_or_back_pointer(isolate);
-=======
 DEF_GETTER(Map, GetNonInstancePrototype, Tagged<Object>) {
   DCHECK(has_non_instance_prototype());
   Tagged<Object> raw_constructor = GetConstructorRaw(cage_base);
@@ -1303,35 +990,19 @@
 Tagged<Object> Map::TryGetConstructor(PtrComprCageBase cage_base,
                                       int max_steps) {
   Tagged<Object> maybe_constructor = constructor_or_back_pointer(cage_base);
->>>>>>> 626889fb
   // Follow any back pointers.
   while (IsMap(maybe_constructor, cage_base)) {
     if (max_steps-- == 0) return Smi::FromInt(0);
     maybe_constructor =
-<<<<<<< HEAD
-        Map::cast(maybe_constructor).constructor_or_back_pointer(isolate);
-=======
         Cast<Map>(maybe_constructor)->constructor_or_back_pointer(cage_base);
   }
   if (IsTuple2(maybe_constructor)) {
     // Get constructor from the {constructor, non-instance_prototype} tuple.
     maybe_constructor = Cast<Tuple2>(maybe_constructor)->value1();
->>>>>>> 626889fb
   }
   return maybe_constructor;
 }
 
-<<<<<<< HEAD
-DEF_GETTER(Map, GetFunctionTemplateInfo, FunctionTemplateInfo) {
-  Object constructor = GetConstructor(cage_base);
-  if (constructor.IsJSFunction(cage_base)) {
-    // TODO(ishell): IsApiFunction(isolate) and get_api_func_data(isolate)
-    DCHECK(JSFunction::cast(constructor).shared(cage_base).IsApiFunction());
-    return JSFunction::cast(constructor).shared(cage_base).get_api_func_data();
-  }
-  DCHECK(constructor.IsFunctionTemplateInfo(cage_base));
-  return FunctionTemplateInfo::cast(constructor);
-=======
 DEF_GETTER(Map, GetFunctionTemplateInfo, Tagged<FunctionTemplateInfo>) {
   Tagged<Object> constructor = GetConstructor(cage_base);
   if (IsJSFunction(constructor, cage_base)) {
@@ -1342,19 +1013,14 @@
   }
   DCHECK(IsFunctionTemplateInfo(constructor, cage_base));
   return Cast<FunctionTemplateInfo>(constructor);
->>>>>>> 626889fb
 }
 
 void Map::SetConstructor(Tagged<Object> constructor, WriteBarrierMode mode) {
   // Never overwrite a back pointer with a constructor.
-<<<<<<< HEAD
-  CHECK(!constructor_or_back_pointer().IsMap());
-=======
   CHECK(!IsMap(constructor_or_back_pointer()));
   // Constructor field must contain {constructor, non-instance_prototype} tuple
   // for maps with non-instance prototype.
   DCHECK_EQ(has_non_instance_prototype(), IsTuple2(constructor));
->>>>>>> 626889fb
   set_constructor_or_back_pointer(constructor, mode);
 }
 
@@ -1400,15 +1066,9 @@
   return map->Hash(isolate, prototype) % NormalizedMapCache::kEntries;
 }
 
-<<<<<<< HEAD
-DEF_GETTER(HeapObject, IsNormalizedMapCache, bool) {
-  if (!IsWeakFixedArray(cage_base)) return false;
-  if (WeakFixedArray::cast(*this).length() != NormalizedMapCache::kEntries) {
-=======
 DEF_HEAP_OBJECT_PREDICATE(HeapObject, IsNormalizedMapCache) {
   if (!IsWeakFixedArray(obj, cage_base)) return false;
   if (Cast<WeakFixedArray>(obj)->length() != NormalizedMapCache::kEntries) {
->>>>>>> 626889fb
     return false;
   }
   return true;
