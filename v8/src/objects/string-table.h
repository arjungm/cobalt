--- conflicted
+++ resolved
@@ -20,11 +20,7 @@
 class StringTableKey {
  public:
   virtual ~StringTableKey() = default;
-<<<<<<< HEAD
-  inline StringTableKey(uint32_t raw_hash_field, int length);
-=======
   inline StringTableKey(uint32_t raw_hash_field, uint32_t length);
->>>>>>> 626889fb
 
   uint32_t raw_hash_field() const {
     DCHECK_NE(0, raw_hash_field_);
@@ -39,11 +35,7 @@
 
  private:
   uint32_t raw_hash_field_ = 0;
-<<<<<<< HEAD
-  int length_;
-=======
   uint32_t length_;
->>>>>>> 626889fb
 };
 
 class SeqOneByteString;
@@ -72,11 +64,7 @@
   // there yet, it is created (by the key) and added. The return value is the
   // string found.
   template <typename StringTableKey, typename IsolateT>
-<<<<<<< HEAD
-  Handle<String> LookupKey(IsolateT* isolate, StringTableKey* key);
-=======
   DirectHandle<String> LookupKey(IsolateT* isolate, StringTableKey* key);
->>>>>>> 626889fb
 
   // {raw_string} must be a tagged String pointer.
   // Returns a tagged pointer: either a Smi if the string is an array index, an
@@ -84,8 +72,6 @@
   static Address TryStringToIndexOrLookupExisting(Isolate* isolate,
                                                   Address raw_string);
 
-<<<<<<< HEAD
-=======
   // Insert a range of strings. Only for use during isolate deserialization.
   void InsertForIsolateDeserialization(
       Isolate* isolate, const base::Vector<DirectHandle<String>>& strings);
@@ -93,7 +79,6 @@
   // Insert the single empty string. Only for use during heap bootstrapping.
   void InsertEmptyStringForBootstrapping(Isolate* isolate);
 
->>>>>>> 626889fb
   void Print(PtrComprCageBase cage_base) const;
   size_t GetCurrentMemoryUsage() const;
 
