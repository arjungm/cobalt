--- conflicted
+++ resolved
@@ -24,24 +24,9 @@
 // Smi stands for small integer.
 class Smi : public AllStatic {
  public:
-<<<<<<< HEAD
-  // This replaces the OBJECT_CONSTRUCTORS macro, because Smis are special
-  // in that we want them to be constexprs.
-  constexpr Smi() : Object() {}
-  explicit constexpr Smi(Address ptr) : Object(ptr) {
-    DCHECK(HAS_SMI_TAG(ptr));
-  }
-
-  // Returns the integer value.
-  inline int value() const { return Internals::SmiValue(ptr()); }
-  inline Smi ToUint32Smi() {
-    if (value() <= 0) return Smi::FromInt(0);
-    return Smi::FromInt(static_cast<uint32_t>(value()));
-=======
   static inline constexpr Tagged<Smi> ToUint32Smi(Tagged<Smi> smi) {
     if (smi.value() <= 0) return Smi::FromInt(0);
     return Smi::FromInt(static_cast<uint32_t>(smi.value()));
->>>>>>> 626889fb
   }
 
   // Convert a Smi object to an int.
@@ -50,15 +35,9 @@
   }
 
   // Convert a value to a Smi object.
-<<<<<<< HEAD
-  static inline constexpr Smi FromInt(int value) {
-    DCHECK(Smi::IsValid(value));
-    return Smi(Internals::IntToSmi(value));
-=======
   static inline constexpr Tagged<Smi> FromInt(int value) {
     DCHECK(Smi::IsValid(value));
     return Tagged<Smi>(Internals::IntegralToSmi(value));
->>>>>>> 626889fb
   }
 
   static inline constexpr Tagged<Smi> FromIntptr(intptr_t value) {
@@ -75,26 +54,15 @@
                         (32 - kSmiValueSize));
   }
 
-<<<<<<< HEAD
-  template <typename E,
-            typename = typename std::enable_if<std::is_enum<E>::value>::type>
-  static inline Smi FromEnum(E value) {
-=======
   template <typename E>
   static inline constexpr Tagged<Smi> FromEnum(E value)
     requires std::is_enum_v<E>
   {
->>>>>>> 626889fb
     static_assert(sizeof(E) <= sizeof(int));
     return FromInt(static_cast<int>(value));
   }
 
   // Returns whether value can be represented in a Smi.
-<<<<<<< HEAD
-  static inline bool constexpr IsValid(intptr_t value) {
-    DCHECK_EQ(Internals::IsValidSmi(value),
-              value >= kMinValue && value <= kMaxValue);
-=======
   template <typename T>
   static inline bool constexpr IsValid(T value)
     requires(std::is_integral_v<T> && std::is_signed_v<T>)
@@ -108,7 +76,6 @@
     requires(std::is_integral_v<T> && std::is_unsigned_v<T>)
   {
     DCHECK_EQ(Internals::IsValidSmi(value), value <= kMaxValue);
->>>>>>> 626889fb
     return Internals::IsValidSmi(value);
   }
 
@@ -124,38 +91,14 @@
                                                         Tagged<Smi> y);
 
   // Dispatched behavior.
-<<<<<<< HEAD
-  V8_EXPORT_PRIVATE void SmiPrint(std::ostream& os) const;
-  DECL_VERIFIER(Smi)
-=======
   V8_EXPORT_PRIVATE static void SmiPrint(Tagged<Smi> smi, std::ostream& os);
   DECL_STATIC_VERIFIER(Smi)
->>>>>>> 626889fb
 
   // Since this is a constexpr, "calling" it is just as efficient
   // as reading a constant.
   static inline constexpr Tagged<Smi> zero() { return Smi::FromInt(0); }
   static constexpr int kMinValue = kSmiMinValue;
   static constexpr int kMaxValue = kSmiMaxValue;
-<<<<<<< HEAD
-
-  // Smi value for filling in not-yet initialized tagged field values with a
-  // valid tagged pointer. A field value equal to this doesn't necessarily
-  // indicate that a field is uninitialized, but an uninitialized field should
-  // definitely equal this value.
-  //
-  // This _has_ to be kNullAddress, so that an uninitialized field value read as
-  // an embedded pointer field is interpreted as nullptr. This is so that
-  // uninitialised embedded pointers are not forwarded to the embedder as part
-  // of embedder tracing (and similar mechanisms), as nullptrs are skipped for
-  // those cases and otherwise the embedder would try to dereference the
-  // uninitialized pointer value.
-  static constexpr Smi uninitialized_deserialization_value() {
-    return Smi(kNullAddress);
-  }
-};
-=======
->>>>>>> 626889fb
 
   // Smi value for filling in not-yet initialized tagged field values with a
   // valid tagged pointer. A field value equal to this doesn't necessarily
