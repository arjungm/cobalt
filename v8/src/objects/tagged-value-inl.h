--- conflicted
+++ resolved
@@ -22,11 +22,7 @@
 inline StrongTaggedValue::StrongTaggedValue(Tagged<Object> o)
     :
 #ifdef V8_COMPRESS_POINTERS
-<<<<<<< HEAD
-      TaggedImpl(CompressionScheme::CompressObject(o.ptr()))
-=======
       TaggedImpl(V8HeapCompressionScheme::CompressObject(o.ptr()))
->>>>>>> 626889fb
 #else
       TaggedImpl(o.ptr())
 #endif
@@ -36,12 +32,8 @@
 Tagged<Object> StrongTaggedValue::ToObject(Isolate* isolate,
                                            StrongTaggedValue object) {
 #ifdef V8_COMPRESS_POINTERS
-<<<<<<< HEAD
-  return Object(CompressionScheme::DecompressTagged(isolate, object.ptr()));
-=======
   return Tagged<Object>(
       V8HeapCompressionScheme::DecompressTagged(object.ptr()));
->>>>>>> 626889fb
 #else
   return Tagged<Object>(object.ptr());
 #endif
@@ -50,11 +42,7 @@
 inline TaggedValue::TaggedValue(Tagged<MaybeObject> o)
     :
 #ifdef V8_COMPRESS_POINTERS
-<<<<<<< HEAD
-      TaggedImpl(CompressionScheme::CompressAny(o.ptr()))
-=======
       TaggedImpl(V8HeapCompressionScheme::CompressAny(o.ptr()))
->>>>>>> 626889fb
 #else
       TaggedImpl(o.ptr())
 #endif
@@ -64,13 +52,8 @@
 Tagged<MaybeObject> TaggedValue::ToMaybeObject(Isolate* isolate,
                                                TaggedValue object) {
 #ifdef V8_COMPRESS_POINTERS
-<<<<<<< HEAD
-  return MaybeObject(
-      CompressionScheme::DecompressTagged(isolate, object.ptr()));
-=======
   return Tagged<MaybeObject>(
       V8HeapCompressionScheme::DecompressTagged(object.ptr()));
->>>>>>> 626889fb
 #else
   return Tagged<MaybeObject>(object.ptr());
 #endif
