--- conflicted
+++ resolved
@@ -24,14 +24,6 @@
 
 #include "torque-generated/src/objects/scope-info-tq.inc"
 
-<<<<<<< HEAD
-template <typename T>
-class Handle;
-class Isolate;
-template <typename T>
-class MaybeHandle;
-=======
->>>>>>> 626889fb
 class SourceTextModuleInfo;
 class StringSet;
 class Zone;
@@ -102,11 +94,7 @@
 
   // Does this scope has class brand (for private methods)? If it's a class
   // scope, this indicates whether the class has a private brand. If it's a
-<<<<<<< HEAD
-  // constructor scope, this indicates whther it needs to initialize the
-=======
   // constructor scope, this indicates whether it needs to initialize the
->>>>>>> 626889fb
   // brand.
   bool ClassScopeHasPrivateBrand() const;
 
@@ -177,30 +165,11 @@
   static inline LocalNamesRange<Tagged<ScopeInfo>> IterateLocalNames(
       Tagged<ScopeInfo> scope_info, const DisallowGarbageCollection& no_gc);
 
-<<<<<<< HEAD
-  // Return true if the local names are inlined in the scope info object.
-  inline bool HasInlinedLocalNames() const;
-
-  template <typename ScopeInfoPtr>
-  class LocalNamesRange;
-
-  static inline LocalNamesRange<Handle<ScopeInfo>> IterateLocalNames(
-      Handle<ScopeInfo> scope_info);
-
-  static inline LocalNamesRange<ScopeInfo*> IterateLocalNames(
-      ScopeInfo* scope_info, const DisallowGarbageCollection& no_gc);
-
-  // Return the name of a given context local.
-  // It should only be used if inlined local names.
-  String ContextInlinedLocalName(int var) const;
-  String ContextInlinedLocalName(PtrComprCageBase cage_base, int var) const;
-=======
   // Return the name of a given context local.
   // It should only be used if inlined local names.
   Tagged<String> ContextInlinedLocalName(int var) const;
   Tagged<String> ContextInlinedLocalName(PtrComprCageBase cage_base,
                                          int var) const;
->>>>>>> 626889fb
 
   // Return the mode of the given context local.
   VariableMode ContextLocalMode(int var) const;
@@ -226,13 +195,8 @@
   // returns a value < 0. The name must be an internalized string.
   // If the slot is present and mode != nullptr, sets *mode to the corresponding
   // mode for that variable.
-<<<<<<< HEAD
-  int ContextSlotIndex(Handle<String> name);
-  int ContextSlotIndex(Handle<String> name,
-=======
   int ContextSlotIndex(Tagged<String> name);
   int ContextSlotIndex(Tagged<String> name,
->>>>>>> 626889fb
                        VariableLookupResult* lookup_result);
 
   // Lookup metadata of a MODULE-allocated variable.  Return 0 if there is no
@@ -261,11 +225,7 @@
   // Lookup support for serialized scope info.  Returns the name and index of
   // the saved class variable in context local slots if scope is a class scope
   // and it contains static private methods that may be accessed.
-<<<<<<< HEAD
-  std::pair<String, int> SavedClassVariable() const;
-=======
   std::pair<Tagged<String>, int> SavedClassVariable() const;
->>>>>>> 626889fb
 
   FunctionKind function_kind() const;
 
@@ -292,10 +252,6 @@
   // come from debug evaluate but are different to IsDebugEvaluateScope().
   bool IsReplModeScope() const;
 
-<<<<<<< HEAD
-#ifdef DEBUG
-=======
->>>>>>> 626889fb
   // For LiveEdit we ignore:
   //   - position info: "unchanged" functions are allowed to move in a script
   //   - module info: SourceTextModuleInfo::Equals compares exact FixedArray
@@ -303,41 +259,6 @@
   //   - outer scope info: LiveEdit already analyses outer scopes of unchanged
   //     functions. Also checking it here will break in really subtle cases
   //     e.g. changing a let to a const in an outer function, which is fine.
-<<<<<<< HEAD
-  bool Equals(ScopeInfo other, bool is_live_edit_compare = false) const;
-#endif
-
-  template <typename IsolateT>
-  static Handle<ScopeInfo> Create(IsolateT* isolate, Zone* zone, Scope* scope,
-                                  MaybeHandle<ScopeInfo> outer_scope);
-  V8_EXPORT_PRIVATE static Handle<ScopeInfo> CreateForWithScope(
-      Isolate* isolate, MaybeHandle<ScopeInfo> outer_scope);
-  V8_EXPORT_PRIVATE static Handle<ScopeInfo> CreateForEmptyFunction(
-      Isolate* isolate);
-  static Handle<ScopeInfo> CreateForNativeContext(Isolate* isolate);
-  static Handle<ScopeInfo> CreateForShadowRealmNativeContext(Isolate* isolate);
-  static Handle<ScopeInfo> CreateGlobalThisBinding(Isolate* isolate);
-
-  // Creates a copy of a {ScopeInfo} but with the provided locals blocklist
-  // attached. Does nothing if the original {ScopeInfo} already has a field
-  // for a blocklist reserved.
-  V8_EXPORT_PRIVATE static Handle<ScopeInfo> RecreateWithBlockList(
-      Isolate* isolate, Handle<ScopeInfo> original,
-      Handle<StringSet> blocklist);
-
-  // Serializes empty scope info.
-  V8_EXPORT_PRIVATE static ScopeInfo Empty(Isolate* isolate);
-
-#define FOR_EACH_SCOPE_INFO_NUMERIC_FIELD(V) \
-  V(Flags)                                   \
-  V(ParameterCount)                          \
-  V(ContextLocalCount)
-
-#define FIELD_ACCESSORS(name)       \
-  inline int name() const;
-  FOR_EACH_SCOPE_INFO_NUMERIC_FIELD(FIELD_ACCESSORS)
-#undef FIELD_ACCESSORS
-=======
   bool Equals(Tagged<ScopeInfo> other, bool is_live_edit_compare = false,
               int* out_last_checked_field = nullptr) const;
 
@@ -359,7 +280,6 @@
   inline uint32_t Flags() const;
   inline int ParameterCount() const;
   inline int ContextLocalCount() const;
->>>>>>> 626889fb
 
   enum Fields {
     kFlags,
@@ -371,13 +291,9 @@
   };
 
   static_assert(LanguageModeSize == 1 << LanguageModeBit::kSize);
-<<<<<<< HEAD
-  static_assert(FunctionKind::kLastFunctionKind <= FunctionKindBits::kMax);
-=======
   static_assert(FunctionKindBits::is_valid(FunctionKind::kLastFunctionKind));
 
   inline Tagged<DependentCode> dependent_code() const;
->>>>>>> 626889fb
 
   bool IsEmpty() const;
 
@@ -391,11 +307,7 @@
   V8_EXPORT_PRIVATE uint32_t Hash();
 
  private:
-<<<<<<< HEAD
-  int InlinedLocalNamesLookup(String name);
-=======
   int InlinedLocalNamesLookup(Tagged<String> name);
->>>>>>> 626889fb
 
   int ContextLocalNamesIndex() const;
   int ContextLocalInfosIndex() const;
@@ -406,27 +318,12 @@
   int ModuleInfoIndex() const;
   int ModuleVariableCountIndex() const;
   int ModuleVariablesIndex() const;
-<<<<<<< HEAD
-
-  static bool NeedsPositionInfo(ScopeType type);
-=======
   int DependentCodeIndex() const;
->>>>>>> 626889fb
 
   // Raw access by slot index. These functions rely on the fact that everything
   // in ScopeInfo is tagged. Each slot is tagged-pointer sized. Slot 0 is
   // 'flags', the first field defined by ScopeInfo after the standard-size
   // HeapObject header.
-<<<<<<< HEAD
-  V8_EXPORT_PRIVATE Object get(int index) const;
-  Object get(PtrComprCageBase cage_base, int index) const;
-  // Setter that doesn't need write barrier.
-  void set(int index, Smi value);
-  // Setter with explicit barrier mode.
-  void set(int index, Object value,
-           WriteBarrierMode mode = UPDATE_WRITE_BARRIER);
-  void CopyElements(Isolate* isolate, int dst_index, ScopeInfo src,
-=======
   V8_EXPORT_PRIVATE Tagged<Object> get(int index) const;
   Tagged<Object> get(PtrComprCageBase cage_base, int index) const;
   // Setter that doesn't need write barrier.
@@ -435,7 +332,6 @@
   void set(int index, Tagged<Object> value,
            WriteBarrierMode mode = UPDATE_WRITE_BARRIER);
   void CopyElements(Isolate* isolate, int dst_index, Tagged<ScopeInfo> src,
->>>>>>> 626889fb
                     int src_index, int len, WriteBarrierMode mode);
   ObjectSlot RawFieldOfElementAt(int index);
   // The number of tagged-pointer-sized slots in the ScopeInfo after its
@@ -455,13 +351,8 @@
   }
 
   enum class BootstrappingType { kScript, kFunction, kNative, kShadowRealm };
-<<<<<<< HEAD
-  static Handle<ScopeInfo> CreateForBootstrapping(Isolate* isolate,
-                                                  BootstrappingType type);
-=======
   static DirectHandle<ScopeInfo> CreateForBootstrapping(Isolate* isolate,
                                                         BootstrappingType type);
->>>>>>> 626889fb
 
   int Lookup(Handle<String> name, int start, int end, VariableMode* mode,
              VariableLocation* location, InitializationFlag* init_flag,
@@ -477,11 +368,6 @@
 
   static const int kFunctionNameEntries =
       TorqueGeneratedFunctionVariableInfoOffsets::kSize / kTaggedSize;
-<<<<<<< HEAD
-  static const int kPositionInfoEntries =
-      TorqueGeneratedPositionInfoOffsets::kSize / kTaggedSize;
-=======
->>>>>>> 626889fb
   static const int kModuleVariableEntryLength =
       TorqueGeneratedModuleVariableOffsets::kSize / kTaggedSize;
 
@@ -492,10 +378,6 @@
   friend std::ostream& operator<<(std::ostream& os, VariableAllocationInfo var);
 
   TQ_OBJECT_CONSTRUCTORS(ScopeInfo)
-<<<<<<< HEAD
-  FRIEND_TEST(TestWithNativeContext, RecreateScopeInfoWithLocalsBlocklistWorks);
-=======
->>>>>>> 626889fb
 };
 
 std::ostream& operator<<(std::ostream& os, VariableAllocationInfo var);
