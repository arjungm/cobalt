--- conflicted
+++ resolved
@@ -15,8 +15,6 @@
       NumberDictionary;
 }
 
-<<<<<<< HEAD
-=======
 type FastIterableState extends uint8
     constexpr 'DescriptorArray::FastIterableState';
 
@@ -24,7 +22,6 @@
   fast_iterable: FastIterableState: 2 bit;
 }
 
->>>>>>> 626889fb
 @generateBodyDescriptor
 @generateUniqueMap
 extern class DescriptorArray extends HeapObject {
@@ -33,14 +30,11 @@
   // Raw GC state that is maintained during marking.
   // See `DescriptorArrayMarkingState`.
   raw_gc_state: uint32;
-<<<<<<< HEAD
-=======
   flags: DescriptorArrayFlags;
 
   @if(TAGGED_SIZE_8_BYTES) optional_padding: uint32;
   @ifnot(TAGGED_SIZE_8_BYTES) optional_padding: void;
 
->>>>>>> 626889fb
   enum_cache: EnumCache;
   descriptors[number_of_all_descriptors]: DescriptorEntry;
 }
