// Copyright 2018 the V8 project authors. All rights reserved.
// Use of this source code is governed by a BSD-style license that can be
// found in the LICENSE file.

#ifndef V8_OBJECTS_PROPERTY_CELL_H_
#define V8_OBJECTS_PROPERTY_CELL_H_

#include "src/objects/dependent-code.h"
#include "src/objects/heap-object.h"

// Has to be the last include (doesn't have include guards):
#include "src/objects/object-macros.h"

namespace v8 {
namespace internal {

<<<<<<< HEAD
=======
class FixedArray;
class WeakFixedArray;

>>>>>>> 626889fb
#include "torque-generated/src/objects/property-cell-tq.inc"

class PropertyCell
    : public TorqueGeneratedPropertyCell<PropertyCell, HeapObject> {
 public:
  // [name]: the name of the global property.
<<<<<<< HEAD
  DECL_GETTER(name, Name)

  // [property_details]: details of the global property.
  DECL_GETTER(property_details_raw, Smi)
  DECL_ACQUIRE_GETTER(property_details_raw, Smi)
=======
  DECL_GETTER(name, Tagged<Name>)

  // [property_details]: details of the global property.
  DECL_GETTER(property_details_raw, Tagged<Smi>)
  DECL_ACQUIRE_GETTER(property_details_raw, Tagged<Smi>)
>>>>>>> 626889fb
  inline PropertyDetails property_details() const;
  inline PropertyDetails property_details(AcquireLoadTag tag) const;
  inline void UpdatePropertyDetailsExceptCellType(PropertyDetails details);

  // [value]: value of the global property.
<<<<<<< HEAD
  DECL_GETTER(value, Object)
  DECL_ACQUIRE_GETTER(value, Object)

  // [dependent_code]: code that depends on the type of the global property.
  DECL_ACCESSORS(dependent_code, DependentCode)

  // Changes the value and/or property details.
  // For global properties:
  inline void Transition(PropertyDetails new_details, Handle<Object> new_value);
  // For protectors:
  void InvalidateProtector();

  static PropertyCellType InitialType(Isolate* isolate, Object value);

  // Computes the new type of the cell's contents for the given value, but
  // without actually modifying the details.
  static PropertyCellType UpdatedType(Isolate* isolate, PropertyCell cell,
                                      Object value, PropertyDetails details);
=======
  DECL_GETTER(value, Tagged<Object>)
  DECL_ACQUIRE_GETTER(value, Tagged<Object>)

  // [dependent_code]: code that depends on the type of the global property.
  DECL_ACCESSORS(dependent_code, Tagged<DependentCode>)

  // Changes the value and/or property details.
  // For global properties:
  inline void Transition(PropertyDetails new_details,
                         DirectHandle<Object> new_value);
  // For protectors:
  void InvalidateProtector(Isolate* isolate);

  static PropertyCellType InitialType(Isolate* isolate, Tagged<Object> value);

  // Computes the new type of the cell's contents for the given value, but
  // without actually modifying the details.
  static PropertyCellType UpdatedType(Isolate* isolate,
                                      Tagged<PropertyCell> cell,
                                      Tagged<Object> value,
                                      PropertyDetails details);
>>>>>>> 626889fb

  // Prepares property cell at given entry for receiving given value and sets
  // that value.  As a result the old cell could be invalidated and/or dependent
  // code could be deoptimized. Returns the (possibly new) property cell.
  static Handle<PropertyCell> PrepareForAndSetValue(
<<<<<<< HEAD
      Isolate* isolate, Handle<GlobalDictionary> dictionary,
      InternalIndex entry, Handle<Object> value, PropertyDetails details);
=======
      Isolate* isolate, DirectHandle<GlobalDictionary> dictionary,
      InternalIndex entry, DirectHandle<Object> value, PropertyDetails details);
>>>>>>> 626889fb

  void ClearAndInvalidate(Isolate* isolate);
  static Handle<PropertyCell> InvalidateAndReplaceEntry(
<<<<<<< HEAD
      Isolate* isolate, Handle<GlobalDictionary> dictionary,
      InternalIndex entry, PropertyDetails new_details,
      Handle<Object> new_value);

  // Whether or not the {details} and {value} fit together. This is an
  // approximation with false positives.
  static bool CheckDataIsCompatible(PropertyDetails details, Object value);
=======
      Isolate* isolate, DirectHandle<GlobalDictionary> dictionary,
      InternalIndex entry, PropertyDetails new_details,
      DirectHandle<Object> new_value);

  // Whether or not the {details} and {value} fit together. This is an
  // approximation with false positives.
  static bool CheckDataIsCompatible(PropertyDetails details,
                                    Tagged<Object> value);
>>>>>>> 626889fb

  DECL_PRINTER(PropertyCell)
  DECL_VERIFIER(PropertyCell)

  using BodyDescriptor = FixedBodyDescriptor<kNameOffset, kSize, kSize>;

  TQ_OBJECT_CONSTRUCTORS(PropertyCell)

 private:
  friend class Factory;

<<<<<<< HEAD
  DECL_SETTER(name, Name)
  DECL_SETTER(value, Object)
  DECL_RELEASE_SETTER(value, Object)
  DECL_SETTER(property_details_raw, Smi)
  DECL_RELEASE_SETTER(property_details_raw, Smi)
=======
  DECL_SETTER(name, Tagged<Name>)
  DECL_SETTER(value, Tagged<Object>)
  DECL_RELEASE_SETTER(value, Tagged<Object>)
  DECL_SETTER(property_details_raw, Tagged<Smi>)
  DECL_RELEASE_SETTER(property_details_raw, Tagged<Smi>)
>>>>>>> 626889fb

#ifdef DEBUG
  // Whether the property cell can transition to the given state. This is an
  // approximation with false positives.
<<<<<<< HEAD
  bool CanTransitionTo(PropertyDetails new_details, Object new_value) const;
=======
  bool CanTransitionTo(PropertyDetails new_details,
                       Tagged<Object> new_value) const;
>>>>>>> 626889fb
#endif  // DEBUG
};

}  // namespace internal
}  // namespace v8

#include "src/objects/object-macros-undef.h"

#endif  // V8_OBJECTS_PROPERTY_CELL_H_<|MERGE_RESOLUTION|>--- conflicted
+++ resolved
@@ -14,56 +14,25 @@
 namespace v8 {
 namespace internal {
 
-<<<<<<< HEAD
-=======
 class FixedArray;
 class WeakFixedArray;
 
->>>>>>> 626889fb
 #include "torque-generated/src/objects/property-cell-tq.inc"
 
 class PropertyCell
     : public TorqueGeneratedPropertyCell<PropertyCell, HeapObject> {
  public:
   // [name]: the name of the global property.
-<<<<<<< HEAD
-  DECL_GETTER(name, Name)
-
-  // [property_details]: details of the global property.
-  DECL_GETTER(property_details_raw, Smi)
-  DECL_ACQUIRE_GETTER(property_details_raw, Smi)
-=======
   DECL_GETTER(name, Tagged<Name>)
 
   // [property_details]: details of the global property.
   DECL_GETTER(property_details_raw, Tagged<Smi>)
   DECL_ACQUIRE_GETTER(property_details_raw, Tagged<Smi>)
->>>>>>> 626889fb
   inline PropertyDetails property_details() const;
   inline PropertyDetails property_details(AcquireLoadTag tag) const;
   inline void UpdatePropertyDetailsExceptCellType(PropertyDetails details);
 
   // [value]: value of the global property.
-<<<<<<< HEAD
-  DECL_GETTER(value, Object)
-  DECL_ACQUIRE_GETTER(value, Object)
-
-  // [dependent_code]: code that depends on the type of the global property.
-  DECL_ACCESSORS(dependent_code, DependentCode)
-
-  // Changes the value and/or property details.
-  // For global properties:
-  inline void Transition(PropertyDetails new_details, Handle<Object> new_value);
-  // For protectors:
-  void InvalidateProtector();
-
-  static PropertyCellType InitialType(Isolate* isolate, Object value);
-
-  // Computes the new type of the cell's contents for the given value, but
-  // without actually modifying the details.
-  static PropertyCellType UpdatedType(Isolate* isolate, PropertyCell cell,
-                                      Object value, PropertyDetails details);
-=======
   DECL_GETTER(value, Tagged<Object>)
   DECL_ACQUIRE_GETTER(value, Tagged<Object>)
 
@@ -85,31 +54,16 @@
                                       Tagged<PropertyCell> cell,
                                       Tagged<Object> value,
                                       PropertyDetails details);
->>>>>>> 626889fb
 
   // Prepares property cell at given entry for receiving given value and sets
   // that value.  As a result the old cell could be invalidated and/or dependent
   // code could be deoptimized. Returns the (possibly new) property cell.
   static Handle<PropertyCell> PrepareForAndSetValue(
-<<<<<<< HEAD
-      Isolate* isolate, Handle<GlobalDictionary> dictionary,
-      InternalIndex entry, Handle<Object> value, PropertyDetails details);
-=======
       Isolate* isolate, DirectHandle<GlobalDictionary> dictionary,
       InternalIndex entry, DirectHandle<Object> value, PropertyDetails details);
->>>>>>> 626889fb
 
   void ClearAndInvalidate(Isolate* isolate);
   static Handle<PropertyCell> InvalidateAndReplaceEntry(
-<<<<<<< HEAD
-      Isolate* isolate, Handle<GlobalDictionary> dictionary,
-      InternalIndex entry, PropertyDetails new_details,
-      Handle<Object> new_value);
-
-  // Whether or not the {details} and {value} fit together. This is an
-  // approximation with false positives.
-  static bool CheckDataIsCompatible(PropertyDetails details, Object value);
-=======
       Isolate* isolate, DirectHandle<GlobalDictionary> dictionary,
       InternalIndex entry, PropertyDetails new_details,
       DirectHandle<Object> new_value);
@@ -118,7 +72,6 @@
   // approximation with false positives.
   static bool CheckDataIsCompatible(PropertyDetails details,
                                     Tagged<Object> value);
->>>>>>> 626889fb
 
   DECL_PRINTER(PropertyCell)
   DECL_VERIFIER(PropertyCell)
@@ -130,29 +83,17 @@
  private:
   friend class Factory;
 
-<<<<<<< HEAD
-  DECL_SETTER(name, Name)
-  DECL_SETTER(value, Object)
-  DECL_RELEASE_SETTER(value, Object)
-  DECL_SETTER(property_details_raw, Smi)
-  DECL_RELEASE_SETTER(property_details_raw, Smi)
-=======
   DECL_SETTER(name, Tagged<Name>)
   DECL_SETTER(value, Tagged<Object>)
   DECL_RELEASE_SETTER(value, Tagged<Object>)
   DECL_SETTER(property_details_raw, Tagged<Smi>)
   DECL_RELEASE_SETTER(property_details_raw, Tagged<Smi>)
->>>>>>> 626889fb
 
 #ifdef DEBUG
   // Whether the property cell can transition to the given state. This is an
   // approximation with false positives.
-<<<<<<< HEAD
-  bool CanTransitionTo(PropertyDetails new_details, Object new_value) const;
-=======
   bool CanTransitionTo(PropertyDetails new_details,
                        Tagged<Object> new_value) const;
->>>>>>> 626889fb
 #endif  // DEBUG
 };
 
