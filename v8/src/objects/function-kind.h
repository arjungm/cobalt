// Copyright 2019 the V8 project authors. All rights reserved.
// Use of this source code is governed by a BSD-style license that can be
// found in the LICENSE file.

#ifndef V8_OBJECTS_FUNCTION_KIND_H_
#define V8_OBJECTS_FUNCTION_KIND_H_

#include "src/base/bounds.h"
#include "src/base/macros.h"

namespace v8 {
namespace internal {

enum class FunctionKind : uint8_t {
  // BEGIN constructable functions
  kNormalFunction,
  kModule,
  kModuleWithTopLevelAwait,
  // BEGIN class constructors
  // BEGIN base constructors
  kBaseConstructor,
  // BEGIN default constructors
  kDefaultBaseConstructor,
  // END base constructors
  // BEGIN derived constructors
  kDefaultDerivedConstructor,
  // END default constructors
  kDerivedConstructor,
  // END derived constructors
  // END class constructors
  // END constructable functions.
  // BEGIN accessors
  kGetterFunction,
  kStaticGetterFunction,
  kSetterFunction,
  kStaticSetterFunction,
  // END accessors
  // BEGIN arrow functions
  kArrowFunction,
  // BEGIN async functions
  kAsyncArrowFunction,
  // END arrow functions
  kAsyncFunction,
  // BEGIN concise methods 1
  kAsyncConciseMethod,
  kStaticAsyncConciseMethod,
  // BEGIN generators
  kAsyncConciseGeneratorMethod,
  kStaticAsyncConciseGeneratorMethod,
  // END concise methods 1
  kAsyncGeneratorFunction,
  // END async functions
  kGeneratorFunction,
  // BEGIN concise methods 2
  kConciseGeneratorMethod,
  kStaticConciseGeneratorMethod,
  // END generators
  kConciseMethod,
  kStaticConciseMethod,
  kClassMembersInitializerFunction,
  kClassStaticInitializerFunction,
  // END concise methods 2
  kInvalid,

  kLastFunctionKind = kClassStaticInitializerFunction,
};

constexpr int kFunctionKindBitSize = 5;
static_assert(static_cast<int>(FunctionKind::kLastFunctionKind) <
              (1 << kFunctionKindBitSize));

inline bool IsArrowFunction(FunctionKind kind) {
  return base::IsInRange(kind, FunctionKind::kArrowFunction,
                         FunctionKind::kAsyncArrowFunction);
}

inline bool IsModule(FunctionKind kind) {
  return base::IsInRange(kind, FunctionKind::kModule,
                         FunctionKind::kModuleWithTopLevelAwait);
}

inline bool IsModuleWithTopLevelAwait(FunctionKind kind) {
  return kind == FunctionKind::kModuleWithTopLevelAwait;
}

inline bool IsAsyncGeneratorFunction(FunctionKind kind) {
  return base::IsInRange(kind, FunctionKind::kAsyncConciseGeneratorMethod,
                         FunctionKind::kAsyncGeneratorFunction);
}

inline bool IsGeneratorFunction(FunctionKind kind) {
  return base::IsInRange(kind, FunctionKind::kAsyncConciseGeneratorMethod,
                         FunctionKind::kStaticConciseGeneratorMethod);
}

inline bool IsAsyncFunction(FunctionKind kind) {
  return base::IsInRange(kind, FunctionKind::kAsyncArrowFunction,
                         FunctionKind::kAsyncGeneratorFunction);
}

inline bool IsResumableFunction(FunctionKind kind) {
  return IsGeneratorFunction(kind) || IsAsyncFunction(kind) || IsModule(kind);
}

inline bool IsConciseMethod(FunctionKind kind) {
  return base::IsInRange(kind, FunctionKind::kAsyncConciseMethod,
                         FunctionKind::kStaticAsyncConciseGeneratorMethod) ||
         base::IsInRange(kind, FunctionKind::kConciseGeneratorMethod,
                         FunctionKind::kClassStaticInitializerFunction);
}

inline bool IsStrictFunctionWithoutPrototype(FunctionKind kind) {
  return base::IsInRange(kind, FunctionKind::kGetterFunction,
                         FunctionKind::kAsyncArrowFunction) ||
         base::IsInRange(kind, FunctionKind::kAsyncConciseMethod,
                         FunctionKind::kStaticAsyncConciseGeneratorMethod) ||
         base::IsInRange(kind, FunctionKind::kConciseGeneratorMethod,
                         FunctionKind::kClassStaticInitializerFunction);
}

inline bool IsGetterFunction(FunctionKind kind) {
  return base::IsInRange(kind, FunctionKind::kGetterFunction,
                         FunctionKind::kStaticGetterFunction);
}

inline bool IsSetterFunction(FunctionKind kind) {
  return base::IsInRange(kind, FunctionKind::kSetterFunction,
                         FunctionKind::kStaticSetterFunction);
}

inline bool IsAccessorFunction(FunctionKind kind) {
  return base::IsInRange(kind, FunctionKind::kGetterFunction,
                         FunctionKind::kStaticSetterFunction);
}

inline bool IsDefaultConstructor(FunctionKind kind) {
  return base::IsInRange(kind, FunctionKind::kDefaultBaseConstructor,
                         FunctionKind::kDefaultDerivedConstructor);
}

inline bool IsBaseConstructor(FunctionKind kind) {
  return base::IsInRange(kind, FunctionKind::kBaseConstructor,
                         FunctionKind::kDefaultBaseConstructor);
}

inline bool IsDerivedConstructor(FunctionKind kind) {
  return base::IsInRange(kind, FunctionKind::kDefaultDerivedConstructor,
                         FunctionKind::kDerivedConstructor);
}

inline bool IsClassConstructor(FunctionKind kind) {
  return base::IsInRange(kind, FunctionKind::kBaseConstructor,
                         FunctionKind::kDerivedConstructor);
}

inline bool IsClassMembersInitializerFunction(FunctionKind kind) {
  return base::IsInRange(kind, FunctionKind::kClassMembersInitializerFunction,
                         FunctionKind::kClassStaticInitializerFunction);
}

inline bool IsConstructable(FunctionKind kind) {
  return base::IsInRange(kind, FunctionKind::kNormalFunction,
                         FunctionKind::kDerivedConstructor);
}

inline bool IsStatic(FunctionKind kind) {
  switch (kind) {
    case FunctionKind::kStaticGetterFunction:
    case FunctionKind::kStaticSetterFunction:
    case FunctionKind::kStaticConciseMethod:
    case FunctionKind::kStaticConciseGeneratorMethod:
    case FunctionKind::kStaticAsyncConciseMethod:
    case FunctionKind::kStaticAsyncConciseGeneratorMethod:
    case FunctionKind::kClassStaticInitializerFunction:
      return true;
    default:
      return false;
  }
}

inline bool BindsSuper(FunctionKind kind) {
  return IsConciseMethod(kind) || IsAccessorFunction(kind) ||
         IsClassConstructor(kind);
}

<<<<<<< HEAD
inline bool IsAwaitAsIdentifierDisallowed(FunctionKind kind) {
  // 'await' is always disallowed as an identifier in module contexts. Callers
  // should short-circuit the module case instead of calling this.
  DCHECK(!IsModule(kind));
  return IsAsyncFunction(kind) ||
         kind == FunctionKind::kClassStaticInitializerFunction;
}

=======
>>>>>>> 626889fb
inline const char* FunctionKind2String(FunctionKind kind) {
  switch (kind) {
    case FunctionKind::kNormalFunction:
      return "NormalFunction";
    case FunctionKind::kArrowFunction:
      return "ArrowFunction";
    case FunctionKind::kGeneratorFunction:
      return "GeneratorFunction";
    case FunctionKind::kConciseMethod:
      return "ConciseMethod";
    case FunctionKind::kStaticConciseMethod:
      return "StaticConciseMethod";
    case FunctionKind::kDerivedConstructor:
      return "DerivedConstructor";
    case FunctionKind::kBaseConstructor:
      return "BaseConstructor";
    case FunctionKind::kGetterFunction:
      return "GetterFunction";
    case FunctionKind::kStaticGetterFunction:
      return "StaticGetterFunction";
    case FunctionKind::kSetterFunction:
      return "SetterFunction";
    case FunctionKind::kStaticSetterFunction:
      return "StaticSetterFunction";
    case FunctionKind::kAsyncFunction:
      return "AsyncFunction";
    case FunctionKind::kModule:
      return "Module";
    case FunctionKind::kModuleWithTopLevelAwait:
      return "AsyncModule";
    case FunctionKind::kClassMembersInitializerFunction:
      return "ClassMembersInitializerFunction";
    case FunctionKind::kClassStaticInitializerFunction:
      return "ClassStaticInitializerFunction";
    case FunctionKind::kDefaultBaseConstructor:
      return "DefaultBaseConstructor";
    case FunctionKind::kDefaultDerivedConstructor:
      return "DefaultDerivedConstructor";
    case FunctionKind::kAsyncArrowFunction:
      return "AsyncArrowFunction";
    case FunctionKind::kAsyncConciseMethod:
      return "AsyncConciseMethod";
    case FunctionKind::kStaticAsyncConciseMethod:
      return "StaticAsyncConciseMethod";
    case FunctionKind::kConciseGeneratorMethod:
      return "ConciseGeneratorMethod";
    case FunctionKind::kStaticConciseGeneratorMethod:
      return "StaticConciseGeneratorMethod";
    case FunctionKind::kAsyncConciseGeneratorMethod:
      return "AsyncConciseGeneratorMethod";
    case FunctionKind::kStaticAsyncConciseGeneratorMethod:
      return "StaticAsyncConciseGeneratorMethod";
    case FunctionKind::kAsyncGeneratorFunction:
      return "AsyncGeneratorFunction";
    case FunctionKind::kInvalid:
      return "Invalid";
  }
  UNREACHABLE();
}

inline std::ostream& operator<<(std::ostream& os, FunctionKind kind) {
  return os << FunctionKind2String(kind);
}

}  // namespace internal
}  // namespace v8

#endif  // V8_OBJECTS_FUNCTION_KIND_H_<|MERGE_RESOLUTION|>--- conflicted
+++ resolved
@@ -183,17 +183,6 @@
          IsClassConstructor(kind);
 }
 
-<<<<<<< HEAD
-inline bool IsAwaitAsIdentifierDisallowed(FunctionKind kind) {
-  // 'await' is always disallowed as an identifier in module contexts. Callers
-  // should short-circuit the module case instead of calling this.
-  DCHECK(!IsModule(kind));
-  return IsAsyncFunction(kind) ||
-         kind == FunctionKind::kClassStaticInitializerFunction;
-}
-
-=======
->>>>>>> 626889fb
 inline const char* FunctionKind2String(FunctionKind kind) {
   switch (kind) {
     case FunctionKind::kNormalFunction:
