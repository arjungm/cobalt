--- conflicted
+++ resolved
@@ -29,16 +29,6 @@
   inline void SetHash(int hash);
   inline int Hash() const;
 
-<<<<<<< HEAD
-  inline Object get(int index) const;
-  inline Object get(PtrComprCageBase cage_base, int index) const;
-  inline Object get(int index, SeqCstAccessTag tag) const;
-  inline Object get(PtrComprCageBase cage_base, int index,
-                    SeqCstAccessTag tag) const;
-
-  inline void set(int index, Object value);
-  inline void set(int index, Object value, SeqCstAccessTag tag);
-=======
   inline Tagged<JSAny> get(int index) const;
   inline Tagged<JSAny> get(PtrComprCageBase cage_base, int index) const;
   inline Tagged<JSAny> get(int index, SeqCstAccessTag tag) const;
@@ -47,7 +37,6 @@
 
   inline void set(int index, Tagged<Object> value);
   inline void set(int index, Tagged<Object> value, SeqCstAccessTag tag);
->>>>>>> 626889fb
   // Setter with explicit barrier mode.
   inline void set(int index, Tagged<Object> value, WriteBarrierMode mode);
 
@@ -59,10 +48,6 @@
   inline Tagged<Object> CompareAndSwap(int index, Tagged<Object> expected,
                                        Tagged<Object> value,
                                        SeqCstAccessTag tag);
-
-  inline Object Swap(int index, Object value, SeqCstAccessTag tag);
-  inline Object Swap(PtrComprCageBase cage_base, int index, Object value,
-                     SeqCstAccessTag tag);
 
   // Signature must be in sync with FixedArray::CopyElements().
   inline static void CopyElements(Isolate* isolate, Tagged<PropertyArray> dst,
