--- conflicted
+++ resolved
@@ -4,11 +4,8 @@
 
 #include "src/objects/js-regexp.h"
 
-<<<<<<< HEAD
-=======
 #include <optional>
 
->>>>>>> 626889fb
 #include "src/base/strings.h"
 #include "src/common/globals.h"
 #include "src/objects/code.h"
@@ -16,16 +13,6 @@
 #include "src/objects/js-regexp-inl.h"
 #include "src/regexp/regexp.h"
 
-<<<<<<< HEAD
-namespace v8 {
-namespace internal {
-
-Handle<JSRegExpResultIndices> JSRegExpResultIndices::BuildIndices(
-    Isolate* isolate, Handle<RegExpMatchInfo> match_info,
-    Handle<Object> maybe_names) {
-  Handle<JSRegExpResultIndices> indices(Handle<JSRegExpResultIndices>::cast(
-      isolate->factory()->NewJSObjectFromMap(
-=======
 namespace v8::internal {
 
 DirectHandle<JSRegExpResultIndices> JSRegExpResultIndices::BuildIndices(
@@ -33,7 +20,6 @@
     DirectHandle<Object> maybe_names) {
   DirectHandle<JSRegExpResultIndices> indices(
       Cast<JSRegExpResultIndices>(isolate->factory()->NewJSObjectFromMap(
->>>>>>> 626889fb
           isolate->regexp_result_indices_map())));
 
   // Initialize indices length to avoid having a partially initialized object
@@ -72,11 +58,7 @@
   // If there are no capture groups, set the groups property to undefined.
   FieldIndex groups_index = FieldIndex::ForDescriptor(
       indices->map(), InternalIndex(kGroupsDescriptorIndex));
-<<<<<<< HEAD
-  if (maybe_names->IsUndefined(isolate)) {
-=======
   if (IsUndefined(*maybe_names, isolate)) {
->>>>>>> 626889fb
     indices->FastPropertyAtPut(groups_index,
                                ReadOnlyRoots(isolate).undefined_value());
     return indices;
@@ -86,22 +68,14 @@
   // their corresponding capture indices.
   auto names = Cast<FixedArray>(maybe_names);
   int num_names = names->length() >> 1;
-<<<<<<< HEAD
-  Handle<HeapObject> group_names;
-  if (V8_ENABLE_SWISS_NAME_DICTIONARY_BOOL) {
-=======
   DirectHandle<HeapObject> group_names;
   if constexpr (V8_ENABLE_SWISS_NAME_DICTIONARY_BOOL) {
->>>>>>> 626889fb
     group_names = isolate->factory()->NewSwissNameDictionary(num_names);
   } else {
     group_names = isolate->factory()->NewNameDictionary(num_names);
   }
-<<<<<<< HEAD
-=======
   DirectHandle<PropertyDictionary> group_names_dict =
       Cast<PropertyDictionary>(group_names);
->>>>>>> 626889fb
   for (int i = 0; i < num_names; i++) {
     int base_offset = i * 2;
     int name_offset = base_offset;
@@ -131,18 +105,6 @@
           PropertyDictionary::Add(isolate, group_names_dict, name,
                                   capture_indices, PropertyDetails::Empty());
     }
-<<<<<<< HEAD
-    if (V8_ENABLE_SWISS_NAME_DICTIONARY_BOOL) {
-      group_names = SwissNameDictionary::Add(
-          isolate, Handle<SwissNameDictionary>::cast(group_names), name,
-          capture_indices, PropertyDetails::Empty());
-    } else {
-      group_names = NameDictionary::Add(
-          isolate, Handle<NameDictionary>::cast(group_names), name,
-          capture_indices, PropertyDetails::Empty());
-    }
-=======
->>>>>>> 626889fb
   }
 
   // Convert group_names to a JSObject and store at the groups property of the
@@ -157,88 +119,6 @@
   return indices;
 }
 
-<<<<<<< HEAD
-uint32_t JSRegExp::backtrack_limit() const {
-  CHECK_EQ(type_tag(), IRREGEXP);
-  return static_cast<uint32_t>(Smi::ToInt(DataAt(kIrregexpBacktrackLimit)));
-}
-
-// static
-base::Optional<JSRegExp::Flags> JSRegExp::FlagsFromString(
-    Isolate* isolate, Handle<String> flags) {
-  const int length = flags->length();
-
-  // A longer flags string cannot be valid.
-  if (length > JSRegExp::kFlagCount) return {};
-
-  RegExpFlags value;
-  FlatStringReader reader(isolate, String::Flatten(isolate, flags));
-
-  for (int i = 0; i < length; i++) {
-    base::Optional<RegExpFlag> flag = JSRegExp::FlagFromChar(reader.Get(i));
-    if (!flag.has_value()) return {};
-    if (value & flag.value()) return {};  // Duplicate.
-    value |= flag.value();
-  }
-
-  return JSRegExp::AsJSRegExpFlags(value);
-}
-
-// static
-Handle<String> JSRegExp::StringFromFlags(Isolate* isolate,
-                                         JSRegExp::Flags flags) {
-  FlagsBuffer buffer;
-  return isolate->factory()->NewStringFromAsciiChecked(
-      FlagsToString(flags, &buffer));
-}
-
-// static
-MaybeHandle<JSRegExp> JSRegExp::New(Isolate* isolate, Handle<String> pattern,
-                                    Flags flags, uint32_t backtrack_limit) {
-  Handle<JSFunction> constructor = isolate->regexp_function();
-  Handle<JSRegExp> regexp =
-      Handle<JSRegExp>::cast(isolate->factory()->NewJSObject(constructor));
-
-  return JSRegExp::Initialize(regexp, pattern, flags, backtrack_limit);
-}
-
-Object JSRegExp::code(bool is_latin1) const {
-  DCHECK_EQ(type_tag(), JSRegExp::IRREGEXP);
-  Object value = DataAt(code_index(is_latin1));
-  DCHECK(value.IsSmi() || value.IsCode());
-  return value;
-}
-
-void JSRegExp::set_code(bool is_latin1, Handle<Code> code) {
-  SetDataAt(code_index(is_latin1), *code);
-}
-
-Object JSRegExp::bytecode(bool is_latin1) const {
-  DCHECK(type_tag() == JSRegExp::IRREGEXP ||
-         type_tag() == JSRegExp::EXPERIMENTAL);
-  return DataAt(bytecode_index(is_latin1));
-}
-
-void JSRegExp::set_bytecode_and_trampoline(Isolate* isolate,
-                                           Handle<ByteArray> bytecode) {
-  SetDataAt(kIrregexpLatin1BytecodeIndex, *bytecode);
-  SetDataAt(kIrregexpUC16BytecodeIndex, *bytecode);
-
-  Handle<Code> trampoline = BUILTIN_CODE(isolate, RegExpExperimentalTrampoline);
-  SetDataAt(JSRegExp::kIrregexpLatin1CodeIndex, *trampoline);
-  SetDataAt(JSRegExp::kIrregexpUC16CodeIndex, *trampoline);
-}
-
-bool JSRegExp::ShouldProduceBytecode() {
-  return v8_flags.regexp_interpret_all ||
-         (v8_flags.regexp_tier_up && !MarkedForTierUp());
-}
-
-// Only irregexps are subject to tier-up.
-bool JSRegExp::CanTierUp() {
-  return v8_flags.regexp_tier_up && type_tag() == JSRegExp::IRREGEXP;
-}
-=======
 // static
 std::optional<JSRegExp::Flags> JSRegExp::FlagsFromString(
     Isolate* isolate, DirectHandle<String> flags) {
@@ -249,7 +129,6 @@
 
   RegExpFlags value;
   FlatStringReader reader(isolate, String::Flatten(isolate, flags));
->>>>>>> 626889fb
 
   for (int i = 0; i < length; i++) {
     std::optional<RegExpFlag> flag = JSRegExp::FlagFromChar(reader.Get(i));
@@ -261,41 +140,6 @@
   return JSRegExp::AsJSRegExpFlags(value);
 }
 
-<<<<<<< HEAD
-void JSRegExp::ResetLastTierUpTick() {
-  DCHECK(v8_flags.regexp_tier_up);
-  DCHECK_EQ(type_tag(), JSRegExp::IRREGEXP);
-  int tier_up_ticks = Smi::ToInt(DataAt(kIrregexpTicksUntilTierUpIndex)) + 1;
-  FixedArray::cast(data()).set(JSRegExp::kIrregexpTicksUntilTierUpIndex,
-                               Smi::FromInt(tier_up_ticks));
-}
-
-void JSRegExp::TierUpTick() {
-  DCHECK(v8_flags.regexp_tier_up);
-  DCHECK_EQ(type_tag(), JSRegExp::IRREGEXP);
-  int tier_up_ticks = Smi::ToInt(DataAt(kIrregexpTicksUntilTierUpIndex));
-  if (tier_up_ticks == 0) {
-    return;
-  }
-  FixedArray::cast(data()).set(JSRegExp::kIrregexpTicksUntilTierUpIndex,
-                               Smi::FromInt(tier_up_ticks - 1));
-}
-
-void JSRegExp::MarkTierUpForNextExec() {
-  DCHECK(v8_flags.regexp_tier_up);
-  DCHECK_EQ(type_tag(), JSRegExp::IRREGEXP);
-  FixedArray::cast(data()).set(JSRegExp::kIrregexpTicksUntilTierUpIndex,
-                               Smi::zero());
-}
-
-// static
-MaybeHandle<JSRegExp> JSRegExp::Initialize(Handle<JSRegExp> regexp,
-                                           Handle<String> source,
-                                           Handle<String> flags_string) {
-  Isolate* isolate = regexp->GetIsolate();
-  base::Optional<Flags> flags =
-      JSRegExp::FlagsFromString(isolate, flags_string);
-=======
 // static
 DirectHandle<String> JSRegExp::StringFromFlags(Isolate* isolate,
                                                JSRegExp::Flags flags) {
@@ -325,18 +169,13 @@
     Isolate* isolate, DirectHandle<JSRegExp> regexp,
     DirectHandle<String> source, DirectHandle<String> flags_string) {
   std::optional<Flags> flags = JSRegExp::FlagsFromString(isolate, flags_string);
->>>>>>> 626889fb
   if (!flags.has_value() ||
       !RegExp::VerifyFlags(JSRegExp::AsRegExpFlags(flags.value()))) {
     THROW_NEW_ERROR(
         isolate,
         NewSyntaxError(MessageTemplate::kInvalidRegExpFlags, flags_string));
   }
-<<<<<<< HEAD
-  return Initialize(regexp, source, flags.value());
-=======
   return Initialize(isolate, regexp, source, flags.value());
->>>>>>> 626889fb
 }
 
 namespace {
@@ -350,11 +189,6 @@
 // WriteEscapedRegExpSource into a single function to deduplicate dispatch logic
 // and move related code closer to each other.
 template <typename Char>
-<<<<<<< HEAD
-int CountAdditionalEscapeChars(Handle<String> source, bool* needs_escapes_out) {
-  DisallowGarbageCollection no_gc;
-  int escapes = 0;
-=======
 uint32_t CountAdditionalEscapeChars(DirectHandle<String> source,
                                     bool* needs_escapes_out) {
   DisallowGarbageCollection no_gc;
@@ -363,7 +197,6 @@
   // won't overflow |escapes| given the current constraints on string length.
   static_assert(uint64_t{String::kMaxLength} * 5 <
                 std::numeric_limits<decltype(escapes)>::max());
->>>>>>> 626889fb
   bool needs_escapes = false;
   bool in_character_class = false;
   base::Vector<const Char> src = source->GetCharVector<Char>(no_gc);
@@ -402,38 +235,19 @@
     }
   }
   DCHECK(!in_character_class);
-<<<<<<< HEAD
-  DCHECK_GE(escapes, 0);
-=======
->>>>>>> 626889fb
   DCHECK_IMPLIES(escapes != 0, needs_escapes);
   *needs_escapes_out = needs_escapes;
   return escapes;
 }
 
 template <typename Char>
-<<<<<<< HEAD
-void WriteStringToCharVector(base::Vector<Char> v, int* d, const char* string) {
-=======
 void WriteStringToCharVector(base::Vector<Char> v, uint32_t* d,
                              const char* string) {
->>>>>>> 626889fb
   int s = 0;
   while (string[s] != '\0') v[(*d)++] = string[s++];
 }
 
 template <typename Char, typename StringType>
-<<<<<<< HEAD
-Handle<StringType> WriteEscapedRegExpSource(Handle<String> source,
-                                            Handle<StringType> result) {
-  DisallowGarbageCollection no_gc;
-  base::Vector<const Char> src = source->GetCharVector<Char>(no_gc);
-  base::Vector<Char> dst(result->GetChars(no_gc), result->length());
-  int s = 0;
-  int d = 0;
-  bool in_character_class = false;
-  while (s < src.length()) {
-=======
 DirectHandle<StringType> WriteEscapedRegExpSource(
     DirectHandle<String> source, DirectHandle<StringType> result) {
   DisallowGarbageCollection no_gc;
@@ -443,7 +257,6 @@
   uint32_t d = 0;
   bool in_character_class = false;
   while (s < src.size()) {
->>>>>>> 626889fb
     const Char c = src[s];
     if (c == '\\') {
       if (s + 1 < src.size() && IsLineTerminator(src[s + 1])) {
@@ -454,11 +267,7 @@
         // Escape. Copy this and next character.
         dst[d++] = src[s++];
       }
-<<<<<<< HEAD
-      if (s == src.length()) break;
-=======
       if (s == src.size()) break;
->>>>>>> 626889fb
     } else if (c == '/' && !in_character_class) {
       // Not escaped forward-slash needs escape.
       dst[d++] = '\\';
@@ -513,12 +322,7 @@
   } else {
     DirectHandle<SeqTwoByteString> result;
     ASSIGN_RETURN_ON_EXCEPTION(isolate, result,
-<<<<<<< HEAD
-                               isolate->factory()->NewRawTwoByteString(length),
-                               String);
-=======
                                isolate->factory()->NewRawTwoByteString(length));
->>>>>>> 626889fb
     return WriteEscapedRegExpSource<base::uc16>(source, result);
   }
 }
@@ -538,17 +342,9 @@
 
   source = String::Flatten(isolate, source);
 
-<<<<<<< HEAD
-  RETURN_ON_EXCEPTION(
-      isolate,
-      RegExp::Compile(isolate, regexp, source, JSRegExp::AsRegExpFlags(flags),
-                      backtrack_limit),
-      JSRegExp);
-=======
   RETURN_ON_EXCEPTION(isolate, RegExp::Compile(isolate, regexp, source,
                                                JSRegExp::AsRegExpFlags(flags),
                                                backtrack_limit));
->>>>>>> 626889fb
 
   DirectHandle<String> escaped_source;
   ASSIGN_RETURN_ON_EXCEPTION(isolate, escaped_source,
@@ -571,12 +367,7 @@
         isolate,
         Object::SetProperty(
             isolate, regexp, factory->lastIndex_string(),
-<<<<<<< HEAD
-            Handle<Smi>(Smi::FromInt(kInitialLastIndexValue), isolate)),
-        JSRegExp);
-=======
             DirectHandle<Smi>(Smi::FromInt(kInitialLastIndexValue), isolate)));
->>>>>>> 626889fb
   }
 
   return regexp;
