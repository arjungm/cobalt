--- conflicted
+++ resolved
@@ -20,11 +20,7 @@
   inline Address ValueAddress() { return address() + kValueOffset; }
 
   using TorqueGeneratedCell::value;
-<<<<<<< HEAD
-  DECL_RELAXED_GETTER(value, Object)
-=======
   DECL_RELAXED_GETTER(value, Tagged<Object>)
->>>>>>> 626889fb
 
   using BodyDescriptor = FixedBodyDescriptor<kValueOffset, kSize, kSize>;
 
