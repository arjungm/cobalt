// Copyright 2018 the V8 project authors. All rights reserved.
// Use of this source code is governed by a BSD-style license that can be
// found in the LICENSE file.

#ifndef V8_OBJECTS_SLOTS_INL_H_
#define V8_OBJECTS_SLOTS_INL_H_

#include "src/objects/slots.h"
// Include the non-inl header before the rest of the headers.

#include "include/v8-internal.h"
#include "src/base/atomic-utils.h"
#include "src/common/globals.h"
#include "src/common/ptr-compr-inl.h"
#include "src/objects/compressed-slots.h"
#include "src/objects/heap-object.h"
#include "src/objects/map.h"
#include "src/objects/maybe-object.h"
#include "src/objects/objects.h"
<<<<<<< HEAD
#include "src/objects/slots.h"
#include "src/sandbox/external-pointer-inl.h"
=======
#include "src/objects/tagged.h"
#include "src/sandbox/cppheap-pointer-inl.h"
#include "src/sandbox/indirect-pointer-inl.h"
#include "src/sandbox/isolate-inl.h"
>>>>>>> 626889fb
#include "src/utils/memcopy.h"

namespace v8 {
namespace internal {

//
// FullObjectSlot implementation.
//

FullObjectSlot::FullObjectSlot(TaggedBase* object)
    : SlotBase(reinterpret_cast<Address>(&object->ptr_)) {}

bool FullObjectSlot::contains_map_value(Address raw_value) const {
  return load_map().ptr() == raw_value;
}

bool FullObjectSlot::Relaxed_ContainsMapValue(Address raw_value) const {
  return base::AsAtomicPointer::Relaxed_Load(location()) == raw_value;
}

<<<<<<< HEAD
bool FullObjectSlot::contains_map_value(Address raw_value) const {
  return load_map().ptr() == raw_value;
}

Object FullObjectSlot::operator*() const { return Object(*location()); }

Object FullObjectSlot::load(PtrComprCageBase cage_base) const { return **this; }
=======
Tagged<Object> FullObjectSlot::operator*() const {
  return Tagged<Object>(*location());
}

Tagged<Object> FullObjectSlot::load() const { return **this; }

Tagged<Object> FullObjectSlot::load(PtrComprCageBase cage_base) const {
  return load();
}

void FullObjectSlot::store(Tagged<Object> value) const {
  *location() = value.ptr();
}

void FullObjectSlot::store_map(Tagged<Map> map) const {
#ifdef V8_MAP_PACKING
  *location() = MapWord::Pack(map.ptr());
#else
  store(map);
#endif
}
>>>>>>> 626889fb

Tagged<Map> FullObjectSlot::load_map() const {
#ifdef V8_MAP_PACKING
  return UncheckedCast<Map>(Tagged<Object>(MapWord::Unpack(*location())));
#else
  return UncheckedCast<Map>(Tagged<Object>(*location()));
#endif
}

<<<<<<< HEAD
void FullObjectSlot::store_map(Map map) const {
#ifdef V8_MAP_PACKING
  *location() = MapWord::Pack(map.ptr());
#else
  store(map);
#endif
}

Map FullObjectSlot::load_map() const {
#ifdef V8_MAP_PACKING
  return Map::unchecked_cast(Object(MapWord::Unpack(*location())));
#else
  return Map::unchecked_cast(Object(*location()));
#endif
}

Object FullObjectSlot::Acquire_Load() const {
  return Object(base::AsAtomicPointer::Acquire_Load(location()));
}

Object FullObjectSlot::Acquire_Load(PtrComprCageBase cage_base) const {
=======
Tagged<Object> FullObjectSlot::Acquire_Load() const {
  return Tagged<Object>(base::AsAtomicPointer::Acquire_Load(location()));
}

Tagged<Object> FullObjectSlot::Acquire_Load(PtrComprCageBase cage_base) const {
>>>>>>> 626889fb
  return Acquire_Load();
}

Tagged<Object> FullObjectSlot::Relaxed_Load() const {
  return Tagged<Object>(base::AsAtomicPointer::Relaxed_Load(location()));
}

<<<<<<< HEAD
Object FullObjectSlot::Relaxed_Load(PtrComprCageBase cage_base) const {
=======
Tagged<Object> FullObjectSlot::Relaxed_Load(PtrComprCageBase cage_base) const {
>>>>>>> 626889fb
  return Relaxed_Load();
}

Address FullObjectSlot::Relaxed_Load_Raw() const {
  return static_cast<Address>(base::AsAtomicPointer::Relaxed_Load(location()));
}

// static
Tagged<Object> FullObjectSlot::RawToTagged(PtrComprCageBase cage_base,
                                           Address raw) {
  return Tagged<Object>(raw);
}

void FullObjectSlot::Relaxed_Store(Tagged<Object> value) const {
  base::AsAtomicPointer::Relaxed_Store(location(), value.ptr());
}

void FullObjectSlot::Release_Store(Tagged<Object> value) const {
  base::AsAtomicPointer::Release_Store(location(), value.ptr());
}

Tagged<Object> FullObjectSlot::Relaxed_CompareAndSwap(
    Tagged<Object> old, Tagged<Object> target) const {
  Address result = base::AsAtomicPointer::Relaxed_CompareAndSwap(
      location(), old.ptr(), target.ptr());
  return Tagged<Object>(result);
}

Tagged<Object> FullObjectSlot::Release_CompareAndSwap(
    Tagged<Object> old, Tagged<Object> target) const {
  Address result = base::AsAtomicPointer::Release_CompareAndSwap(
      location(), old.ptr(), target.ptr());
  return Tagged<Object>(result);
}

//
// FullMaybeObjectSlot implementation.
//

Tagged<MaybeObject> FullMaybeObjectSlot::operator*() const {
  return Tagged<MaybeObject>(*location());
}

<<<<<<< HEAD
MaybeObject FullMaybeObjectSlot::load(PtrComprCageBase cage_base) const {
=======
Tagged<MaybeObject> FullMaybeObjectSlot::load() const { return **this; }

Tagged<MaybeObject> FullMaybeObjectSlot::load(
    PtrComprCageBase cage_base) const {
>>>>>>> 626889fb
  return **this;
}

void FullMaybeObjectSlot::store(Tagged<MaybeObject> value) const {
  *location() = value.ptr();
}

Tagged<MaybeObject> FullMaybeObjectSlot::Relaxed_Load() const {
  return Tagged<MaybeObject>(base::AsAtomicPointer::Relaxed_Load(location()));
}

<<<<<<< HEAD
MaybeObject FullMaybeObjectSlot::Relaxed_Load(
=======
Tagged<MaybeObject> FullMaybeObjectSlot::Relaxed_Load(
>>>>>>> 626889fb
    PtrComprCageBase cage_base) const {
  return Relaxed_Load();
}

Address FullMaybeObjectSlot::Relaxed_Load_Raw() const {
  return static_cast<Address>(base::AsAtomicPointer::Relaxed_Load(location()));
}

// static
Tagged<Object> FullMaybeObjectSlot::RawToTagged(PtrComprCageBase cage_base,
                                                Address raw) {
  return Tagged<Object>(raw);
}

void FullMaybeObjectSlot::Relaxed_Store(Tagged<MaybeObject> value) const {
  base::AsAtomicPointer::Relaxed_Store(location(), value.ptr());
}

void FullMaybeObjectSlot::Release_CompareAndSwap(
    Tagged<MaybeObject> old, Tagged<MaybeObject> target) const {
  base::AsAtomicPointer::Release_CompareAndSwap(location(), old.ptr(),
                                                target.ptr());
}

//
// FullHeapObjectSlot implementation.
//

Tagged<HeapObjectReference> FullHeapObjectSlot::operator*() const {
  return Cast<HeapObjectReference>(Tagged<MaybeObject>(*location()));
}

<<<<<<< HEAD
HeapObjectReference FullHeapObjectSlot::load(PtrComprCageBase cage_base) const {
=======
Tagged<HeapObjectReference> FullHeapObjectSlot::load(
    PtrComprCageBase cage_base) const {
>>>>>>> 626889fb
  return **this;
}

void FullHeapObjectSlot::store(Tagged<HeapObjectReference> value) const {
  *location() = value.ptr();
}

<<<<<<< HEAD
HeapObject FullHeapObjectSlot::ToHeapObject() const {
  TData value = *location();
  DCHECK(HAS_STRONG_HEAP_OBJECT_TAG(value));
  return HeapObject::cast(Object(value));
=======
Tagged<HeapObject> FullHeapObjectSlot::ToHeapObject() const {
  TData value = *location();
  DCHECK(HAS_STRONG_HEAP_OBJECT_TAG(value));
  return Cast<HeapObject>(Tagged<Object>(value));
>>>>>>> 626889fb
}

void FullHeapObjectSlot::StoreHeapObject(Tagged<HeapObject> value) const {
  *location() = value.ptr();
}

<<<<<<< HEAD
void ExternalPointerSlot::init(Isolate* isolate, Address value,
                               ExternalPointerTag tag) {
#ifdef V8_ENABLE_SANDBOX
  DCHECK_NE(tag, kExternalPointerNullTag);
  ExternalPointerTable& table = GetExternalPointerTableForTag(isolate, tag);
  ExternalPointerHandle handle =
      table.AllocateAndInitializeEntry(isolate, value, tag);
=======
void ExternalPointerSlot::init_lazily_initialized() {
#ifdef V8_ENABLE_SANDBOX
  Relaxed_StoreHandle(kNullExternalPointerHandle);
#else
  WriteMaybeUnalignedValue<Address>(address(), kNullAddress);
#endif  // V8_ENABLE_SANDBOX
}

void ExternalPointerSlot::init(IsolateForSandbox isolate,
                               Tagged<HeapObject> host, Address value,
                               ExternalPointerTag tag) {
#ifdef V8_ENABLE_SANDBOX
  ExternalPointerTable& table = isolate.GetExternalPointerTableFor(tag);
  ExternalPointerHandle handle = table.AllocateAndInitializeEntry(
      isolate.GetExternalPointerTableSpaceFor(tag, host.address()), value, tag);
>>>>>>> 626889fb
  // Use a Release_Store to ensure that the store of the pointer into the
  // table is not reordered after the store of the handle. Otherwise, other
  // threads may access an uninitialized table entry and crash.
  Release_StoreHandle(handle);
#else
  store(isolate, value, tag);
#endif  // V8_ENABLE_SANDBOX
}

<<<<<<< HEAD
#ifdef V8_ENABLE_SANDBOX
ExternalPointerHandle ExternalPointerSlot::Relaxed_LoadHandle() const {
  return base::AsAtomic32::Relaxed_Load(location());
=======
#ifdef V8_COMPRESS_POINTERS
ExternalPointerHandle ExternalPointerSlot::Relaxed_LoadHandle() const {
  return base::AsAtomic32::Relaxed_Load(handle_location());
>>>>>>> 626889fb
}

void ExternalPointerSlot::Relaxed_StoreHandle(
    ExternalPointerHandle handle) const {
<<<<<<< HEAD
  return base::AsAtomic32::Relaxed_Store(location(), handle);
=======
  return base::AsAtomic32::Relaxed_Store(handle_location(), handle);
>>>>>>> 626889fb
}

void ExternalPointerSlot::Release_StoreHandle(
    ExternalPointerHandle handle) const {
<<<<<<< HEAD
  return base::AsAtomic32::Release_Store(location(), handle);
}
#endif  // V8_ENABLE_SANDBOX

Address ExternalPointerSlot::load(const Isolate* isolate,
                                  ExternalPointerTag tag) {
#ifdef V8_ENABLE_SANDBOX
  DCHECK_NE(tag, kExternalPointerNullTag);
  const ExternalPointerTable& table =
      GetExternalPointerTableForTag(isolate, tag);
  ExternalPointerHandle handle = Relaxed_LoadHandle();
  return table.Get(handle, tag);
=======
  return base::AsAtomic32::Release_Store(handle_location(), handle);
}
#endif  // V8_COMPRESS_POINTERS

Address ExternalPointerSlot::load(IsolateForSandbox isolate) {
#ifdef V8_ENABLE_SANDBOX
  const ExternalPointerTable& table =
      isolate.GetExternalPointerTableFor(tag_range_);
  ExternalPointerHandle handle = Relaxed_LoadHandle();
  return table.Get(handle, tag_range_);
>>>>>>> 626889fb
#else
  return ReadMaybeUnalignedValue<Address>(address());
#endif  // V8_ENABLE_SANDBOX
}

<<<<<<< HEAD
void ExternalPointerSlot::store(Isolate* isolate, Address value,
                                ExternalPointerTag tag) {
#ifdef V8_ENABLE_SANDBOX
  DCHECK_NE(tag, kExternalPointerNullTag);
  ExternalPointerTable& table = GetExternalPointerTableForTag(isolate, tag);
=======
void ExternalPointerSlot::store(IsolateForSandbox isolate, Address value,
                                ExternalPointerTag tag) {
#ifdef V8_ENABLE_SANDBOX
  DCHECK(tag_range_.Contains(tag));
  ExternalPointerTable& table = isolate.GetExternalPointerTableFor(tag);
>>>>>>> 626889fb
  ExternalPointerHandle handle = Relaxed_LoadHandle();
  table.Set(handle, value, tag);
#else
  WriteMaybeUnalignedValue<Address>(address(), value);
#endif  // V8_ENABLE_SANDBOX
}

<<<<<<< HEAD
=======
ExternalPointerTag ExternalPointerSlot::load_tag(IsolateForSandbox isolate) {
#ifdef V8_ENABLE_SANDBOX
  const ExternalPointerTable& table =
      isolate.GetExternalPointerTableFor(tag_range_);
  ExternalPointerHandle handle = Relaxed_LoadHandle();
  return table.GetTag(handle);
#else
  return kExternalPointerNullTag;
#endif  // V8_ENABLE_SANDBOX
}

>>>>>>> 626889fb
ExternalPointerSlot::RawContent
ExternalPointerSlot::GetAndClearContentForSerialization(
    const DisallowGarbageCollection& no_gc) {
#ifdef V8_ENABLE_SANDBOX
  ExternalPointerHandle content = Relaxed_LoadHandle();
  Relaxed_StoreHandle(kNullExternalPointerHandle);
#else
  Address content = ReadMaybeUnalignedValue<Address>(address());
  WriteMaybeUnalignedValue<Address>(address(), kNullAddress);
#endif
  return content;
}

void ExternalPointerSlot::RestoreContentAfterSerialization(
    ExternalPointerSlot::RawContent content,
    const DisallowGarbageCollection& no_gc) {
#ifdef V8_ENABLE_SANDBOX
  return Relaxed_StoreHandle(content);
#else
  return WriteMaybeUnalignedValue<Address>(address(), content);
#endif
}

<<<<<<< HEAD
#ifdef V8_ENABLE_SANDBOX
const ExternalPointerTable& ExternalPointerSlot::GetExternalPointerTableForTag(
    const Isolate* isolate, ExternalPointerTag tag) {
  return IsSharedExternalPointerType(tag)
             ? isolate->shared_external_pointer_table()
             : isolate->external_pointer_table();
}

ExternalPointerTable& ExternalPointerSlot::GetExternalPointerTableForTag(
    Isolate* isolate, ExternalPointerTag tag) {
  return IsSharedExternalPointerType(tag)
             ? isolate->shared_external_pointer_table()
             : isolate->external_pointer_table();
}
#endif  // V8_ENABLE_SANDBOX

=======
void ExternalPointerSlot::ReplaceContentWithIndexForSerialization(
    const DisallowGarbageCollection& no_gc, uint32_t index) {
#ifdef V8_ENABLE_SANDBOX
  static_assert(sizeof(ExternalPointerHandle) == sizeof(uint32_t));
  Relaxed_StoreHandle(index);
#else
  WriteMaybeUnalignedValue<Address>(address(), static_cast<Address>(index));
#endif
}

uint32_t ExternalPointerSlot::GetContentAsIndexAfterDeserialization(
    const DisallowGarbageCollection& no_gc) {
#ifdef V8_ENABLE_SANDBOX
  static_assert(sizeof(ExternalPointerHandle) == sizeof(uint32_t));
  return Relaxed_LoadHandle();
#else
  return static_cast<uint32_t>(ReadMaybeUnalignedValue<Address>(address()));
#endif
}

#ifdef V8_COMPRESS_POINTERS
CppHeapPointerHandle CppHeapPointerSlot::Relaxed_LoadHandle() const {
  return base::AsAtomic32::Relaxed_Load(location());
}

void CppHeapPointerSlot::Relaxed_StoreHandle(
    CppHeapPointerHandle handle) const {
  return base::AsAtomic32::Relaxed_Store(location(), handle);
}

void CppHeapPointerSlot::Release_StoreHandle(
    CppHeapPointerHandle handle) const {
  return base::AsAtomic32::Release_Store(location(), handle);
}
#endif  // V8_COMPRESS_POINTERS

Address CppHeapPointerSlot::try_load(IsolateForPointerCompression isolate,
                                     CppHeapPointerTagRange tag_range) const {
#ifdef V8_COMPRESS_POINTERS
  const CppHeapPointerTable& table = isolate.GetCppHeapPointerTable();
  CppHeapPointerHandle handle = Relaxed_LoadHandle();
  return table.Get(handle, tag_range);
#else   // !V8_COMPRESS_POINTERS
  return static_cast<Address>(base::AsAtomicPointer::Relaxed_Load(location()));
#endif  // !V8_COMPRESS_POINTERS
}

void CppHeapPointerSlot::store(IsolateForPointerCompression isolate,
                               Address value, CppHeapPointerTag tag) const {
#ifdef V8_COMPRESS_POINTERS
  CppHeapPointerTable& table = isolate.GetCppHeapPointerTable();
  CppHeapPointerHandle handle = Relaxed_LoadHandle();
  table.Set(handle, value, tag);
#else   // !V8_COMPRESS_POINTERS
  base::AsAtomicPointer::Relaxed_Store(location(), value);
#endif  // !V8_COMPRESS_POINTERS
}

void CppHeapPointerSlot::init() const {
#ifdef V8_COMPRESS_POINTERS
  base::AsAtomic32::Release_Store(location(), kNullCppHeapPointerHandle);
#else   // !V8_COMPRESS_POINTERS
  base::AsAtomicPointer::Release_Store(location(), kNullAddress);
#endif  // !V8_COMPRESS_POINTERS
}

Tagged<Object> IndirectPointerSlot::load(IsolateForSandbox isolate) const {
  return Relaxed_Load(isolate);
}

void IndirectPointerSlot::store(Tagged<ExposedTrustedObject> value) const {
  return Relaxed_Store(value);
}

Tagged<Object> IndirectPointerSlot::Relaxed_Load(
    IsolateForSandbox isolate) const {
  IndirectPointerHandle handle = Relaxed_LoadHandle();
  return ResolveHandle(handle, isolate);
}

Tagged<Object> IndirectPointerSlot::Relaxed_Load_AllowUnpublished(
    IsolateForSandbox isolate) const {
  IndirectPointerHandle handle = Relaxed_LoadHandle();
  return ResolveHandle<kAllowUnpublishedEntries>(handle, isolate);
}

Tagged<Object> IndirectPointerSlot::Acquire_Load(
    IsolateForSandbox isolate) const {
  IndirectPointerHandle handle = Acquire_LoadHandle();
  return ResolveHandle(handle, isolate);
}

void IndirectPointerSlot::Relaxed_Store(
    Tagged<ExposedTrustedObject> value) const {
#ifdef V8_ENABLE_SANDBOX
  IndirectPointerHandle handle = value->ReadField<IndirectPointerHandle>(
      ExposedTrustedObject::kSelfIndirectPointerOffset);
  DCHECK_NE(handle, kNullIndirectPointerHandle);
  Relaxed_StoreHandle(handle);
#else
  UNREACHABLE();
#endif  // V8_ENABLE_SANDBOX
}

void IndirectPointerSlot::Release_Store(
    Tagged<ExposedTrustedObject> value) const {
#ifdef V8_ENABLE_SANDBOX
  IndirectPointerHandle handle = value->ReadField<IndirectPointerHandle>(
      ExposedTrustedObject::kSelfIndirectPointerOffset);
  Release_StoreHandle(handle);
#else
  UNREACHABLE();
#endif  // V8_ENABLE_SANDBOX
}

IndirectPointerHandle IndirectPointerSlot::Relaxed_LoadHandle() const {
  return base::AsAtomic32::Relaxed_Load(location());
}

IndirectPointerHandle IndirectPointerSlot::Acquire_LoadHandle() const {
  return base::AsAtomic32::Acquire_Load(location());
}

void IndirectPointerSlot::Relaxed_StoreHandle(
    IndirectPointerHandle handle) const {
  return base::AsAtomic32::Relaxed_Store(location(), handle);
}

void IndirectPointerSlot::Release_StoreHandle(
    IndirectPointerHandle handle) const {
  return base::AsAtomic32::Release_Store(location(), handle);
}

bool IndirectPointerSlot::IsEmpty() const {
  return Relaxed_LoadHandle() == kNullIndirectPointerHandle;
}

template <IndirectPointerSlot::TagCheckStrictness allow_unpublished>
Tagged<Object> IndirectPointerSlot::ResolveHandle(
    IndirectPointerHandle handle, IsolateForSandbox isolate) const {
#ifdef V8_ENABLE_SANDBOX
  // TODO(saelo) Maybe come up with a different entry encoding scheme that
  // returns Smi::zero for kNullCodePointerHandle?
  if (!handle) return Smi::zero();

  // Resolve the handle. The tag implies the pointer table to use.
  if (tag_ == kUnknownIndirectPointerTag) {
    // In this case we have to rely on the handle marking to determine which
    // pointer table to use.
    if (handle & kCodePointerHandleMarker) {
      return ResolveCodePointerHandle(handle);
    } else {
      return ResolveTrustedPointerHandle<allow_unpublished>(handle, isolate);
    }
  } else if (tag_ == kCodeIndirectPointerTag) {
    return ResolveCodePointerHandle(handle);
  } else {
    return ResolveTrustedPointerHandle<allow_unpublished>(handle, isolate);
  }
#else
  UNREACHABLE();
#endif  // V8_ENABLE_SANDBOX
}

#ifdef V8_ENABLE_SANDBOX
template <IndirectPointerSlot::TagCheckStrictness allow_unpublished>
Tagged<Object> IndirectPointerSlot::ResolveTrustedPointerHandle(
    IndirectPointerHandle handle, IsolateForSandbox isolate) const {
  DCHECK_NE(handle, kNullIndirectPointerHandle);
  const TrustedPointerTable& table = isolate.GetTrustedPointerTableFor(tag_);
  if constexpr (allow_unpublished == kAllowUnpublishedEntries) {
    return Tagged<Object>(table.GetMaybeUnpublished(handle, tag_));
  }
  return Tagged<Object>(table.Get(handle, tag_));
}

Tagged<Object> IndirectPointerSlot::ResolveCodePointerHandle(
    IndirectPointerHandle handle) const {
  DCHECK_NE(handle, kNullIndirectPointerHandle);
  Address addr =
      IsolateGroup::current()->code_pointer_table()->GetCodeObject(handle);
  return Tagged<Object>(addr);
}
#endif  // V8_ENABLE_SANDBOX

template <typename SlotT>
void WriteProtectedSlot<SlotT>::Relaxed_Store(TObject value) const {
  jit_allocation_.WriteHeaderSlot(this->address(), value, kRelaxedStore);
}

>>>>>>> 626889fb
//
// Utils.
//

// Copies tagged words from |src| to |dst|. The data spans must not overlap.
// |src| and |dst| must be kTaggedSize-aligned.
inline void CopyTagged(Address dst, const Address src, size_t num_tagged) {
  static const size_t kBlockCopyLimit = 16;
  CopyImpl<kBlockCopyLimit>(reinterpret_cast<Tagged_t*>(dst),
                            reinterpret_cast<const Tagged_t*>(src), num_tagged);
}

// Sets |counter| number of kTaggedSize-sized values starting at |start| slot.
inline void MemsetTagged(Tagged_t* start, Tagged<MaybeObject> value,
                         size_t counter) {
#ifdef V8_COMPRESS_POINTERS
  // CompressAny since many callers pass values which are not valid objects.
  Tagged_t raw_value = V8HeapCompressionScheme::CompressAny(value.ptr());
  MemsetUint32(start, raw_value, counter);
#else
  Address raw_value = value.ptr();
  MemsetPointer(start, raw_value, counter);
#endif
}

// Sets |counter| number of kTaggedSize-sized values starting at |start| slot.
template <typename T>
inline void MemsetTagged(SlotBase<T, Tagged_t> start, Tagged<MaybeObject> value,
                         size_t counter) {
  MemsetTagged(start.location(), value, counter);
}

// Sets |counter| number of kSystemPointerSize-sized values starting at |start|
// slot.
inline void MemsetPointer(FullObjectSlot start, Tagged<Object> value,
                          size_t counter) {
  MemsetPointer(start.location(), value.ptr(), counter);
}

}  // namespace internal
}  // namespace v8

#endif  // V8_OBJECTS_SLOTS_INL_H_<|MERGE_RESOLUTION|>--- conflicted
+++ resolved
@@ -17,15 +17,10 @@
 #include "src/objects/map.h"
 #include "src/objects/maybe-object.h"
 #include "src/objects/objects.h"
-<<<<<<< HEAD
-#include "src/objects/slots.h"
-#include "src/sandbox/external-pointer-inl.h"
-=======
 #include "src/objects/tagged.h"
 #include "src/sandbox/cppheap-pointer-inl.h"
 #include "src/sandbox/indirect-pointer-inl.h"
 #include "src/sandbox/isolate-inl.h"
->>>>>>> 626889fb
 #include "src/utils/memcopy.h"
 
 namespace v8 {
@@ -46,15 +41,6 @@
   return base::AsAtomicPointer::Relaxed_Load(location()) == raw_value;
 }
 
-<<<<<<< HEAD
-bool FullObjectSlot::contains_map_value(Address raw_value) const {
-  return load_map().ptr() == raw_value;
-}
-
-Object FullObjectSlot::operator*() const { return Object(*location()); }
-
-Object FullObjectSlot::load(PtrComprCageBase cage_base) const { return **this; }
-=======
 Tagged<Object> FullObjectSlot::operator*() const {
   return Tagged<Object>(*location());
 }
@@ -76,7 +62,6 @@
   store(map);
 #endif
 }
->>>>>>> 626889fb
 
 Tagged<Map> FullObjectSlot::load_map() const {
 #ifdef V8_MAP_PACKING
@@ -86,35 +71,11 @@
 #endif
 }
 
-<<<<<<< HEAD
-void FullObjectSlot::store_map(Map map) const {
-#ifdef V8_MAP_PACKING
-  *location() = MapWord::Pack(map.ptr());
-#else
-  store(map);
-#endif
-}
-
-Map FullObjectSlot::load_map() const {
-#ifdef V8_MAP_PACKING
-  return Map::unchecked_cast(Object(MapWord::Unpack(*location())));
-#else
-  return Map::unchecked_cast(Object(*location()));
-#endif
-}
-
-Object FullObjectSlot::Acquire_Load() const {
-  return Object(base::AsAtomicPointer::Acquire_Load(location()));
-}
-
-Object FullObjectSlot::Acquire_Load(PtrComprCageBase cage_base) const {
-=======
 Tagged<Object> FullObjectSlot::Acquire_Load() const {
   return Tagged<Object>(base::AsAtomicPointer::Acquire_Load(location()));
 }
 
 Tagged<Object> FullObjectSlot::Acquire_Load(PtrComprCageBase cage_base) const {
->>>>>>> 626889fb
   return Acquire_Load();
 }
 
@@ -122,11 +83,7 @@
   return Tagged<Object>(base::AsAtomicPointer::Relaxed_Load(location()));
 }
 
-<<<<<<< HEAD
-Object FullObjectSlot::Relaxed_Load(PtrComprCageBase cage_base) const {
-=======
 Tagged<Object> FullObjectSlot::Relaxed_Load(PtrComprCageBase cage_base) const {
->>>>>>> 626889fb
   return Relaxed_Load();
 }
 
@@ -170,14 +127,10 @@
   return Tagged<MaybeObject>(*location());
 }
 
-<<<<<<< HEAD
-MaybeObject FullMaybeObjectSlot::load(PtrComprCageBase cage_base) const {
-=======
 Tagged<MaybeObject> FullMaybeObjectSlot::load() const { return **this; }
 
 Tagged<MaybeObject> FullMaybeObjectSlot::load(
     PtrComprCageBase cage_base) const {
->>>>>>> 626889fb
   return **this;
 }
 
@@ -189,11 +142,7 @@
   return Tagged<MaybeObject>(base::AsAtomicPointer::Relaxed_Load(location()));
 }
 
-<<<<<<< HEAD
-MaybeObject FullMaybeObjectSlot::Relaxed_Load(
-=======
 Tagged<MaybeObject> FullMaybeObjectSlot::Relaxed_Load(
->>>>>>> 626889fb
     PtrComprCageBase cage_base) const {
   return Relaxed_Load();
 }
@@ -226,12 +175,8 @@
   return Cast<HeapObjectReference>(Tagged<MaybeObject>(*location()));
 }
 
-<<<<<<< HEAD
-HeapObjectReference FullHeapObjectSlot::load(PtrComprCageBase cage_base) const {
-=======
 Tagged<HeapObjectReference> FullHeapObjectSlot::load(
     PtrComprCageBase cage_base) const {
->>>>>>> 626889fb
   return **this;
 }
 
@@ -239,32 +184,16 @@
   *location() = value.ptr();
 }
 
-<<<<<<< HEAD
-HeapObject FullHeapObjectSlot::ToHeapObject() const {
-  TData value = *location();
-  DCHECK(HAS_STRONG_HEAP_OBJECT_TAG(value));
-  return HeapObject::cast(Object(value));
-=======
 Tagged<HeapObject> FullHeapObjectSlot::ToHeapObject() const {
   TData value = *location();
   DCHECK(HAS_STRONG_HEAP_OBJECT_TAG(value));
   return Cast<HeapObject>(Tagged<Object>(value));
->>>>>>> 626889fb
 }
 
 void FullHeapObjectSlot::StoreHeapObject(Tagged<HeapObject> value) const {
   *location() = value.ptr();
 }
 
-<<<<<<< HEAD
-void ExternalPointerSlot::init(Isolate* isolate, Address value,
-                               ExternalPointerTag tag) {
-#ifdef V8_ENABLE_SANDBOX
-  DCHECK_NE(tag, kExternalPointerNullTag);
-  ExternalPointerTable& table = GetExternalPointerTableForTag(isolate, tag);
-  ExternalPointerHandle handle =
-      table.AllocateAndInitializeEntry(isolate, value, tag);
-=======
 void ExternalPointerSlot::init_lazily_initialized() {
 #ifdef V8_ENABLE_SANDBOX
   Relaxed_StoreHandle(kNullExternalPointerHandle);
@@ -280,7 +209,6 @@
   ExternalPointerTable& table = isolate.GetExternalPointerTableFor(tag);
   ExternalPointerHandle handle = table.AllocateAndInitializeEntry(
       isolate.GetExternalPointerTableSpaceFor(tag, host.address()), value, tag);
->>>>>>> 626889fb
   // Use a Release_Store to ensure that the store of the pointer into the
   // table is not reordered after the store of the handle. Otherwise, other
   // threads may access an uninitialized table entry and crash.
@@ -290,42 +218,18 @@
 #endif  // V8_ENABLE_SANDBOX
 }
 
-<<<<<<< HEAD
-#ifdef V8_ENABLE_SANDBOX
-ExternalPointerHandle ExternalPointerSlot::Relaxed_LoadHandle() const {
-  return base::AsAtomic32::Relaxed_Load(location());
-=======
 #ifdef V8_COMPRESS_POINTERS
 ExternalPointerHandle ExternalPointerSlot::Relaxed_LoadHandle() const {
   return base::AsAtomic32::Relaxed_Load(handle_location());
->>>>>>> 626889fb
 }
 
 void ExternalPointerSlot::Relaxed_StoreHandle(
     ExternalPointerHandle handle) const {
-<<<<<<< HEAD
-  return base::AsAtomic32::Relaxed_Store(location(), handle);
-=======
   return base::AsAtomic32::Relaxed_Store(handle_location(), handle);
->>>>>>> 626889fb
 }
 
 void ExternalPointerSlot::Release_StoreHandle(
     ExternalPointerHandle handle) const {
-<<<<<<< HEAD
-  return base::AsAtomic32::Release_Store(location(), handle);
-}
-#endif  // V8_ENABLE_SANDBOX
-
-Address ExternalPointerSlot::load(const Isolate* isolate,
-                                  ExternalPointerTag tag) {
-#ifdef V8_ENABLE_SANDBOX
-  DCHECK_NE(tag, kExternalPointerNullTag);
-  const ExternalPointerTable& table =
-      GetExternalPointerTableForTag(isolate, tag);
-  ExternalPointerHandle handle = Relaxed_LoadHandle();
-  return table.Get(handle, tag);
-=======
   return base::AsAtomic32::Release_Store(handle_location(), handle);
 }
 #endif  // V8_COMPRESS_POINTERS
@@ -336,25 +240,16 @@
       isolate.GetExternalPointerTableFor(tag_range_);
   ExternalPointerHandle handle = Relaxed_LoadHandle();
   return table.Get(handle, tag_range_);
->>>>>>> 626889fb
 #else
   return ReadMaybeUnalignedValue<Address>(address());
 #endif  // V8_ENABLE_SANDBOX
 }
 
-<<<<<<< HEAD
-void ExternalPointerSlot::store(Isolate* isolate, Address value,
-                                ExternalPointerTag tag) {
-#ifdef V8_ENABLE_SANDBOX
-  DCHECK_NE(tag, kExternalPointerNullTag);
-  ExternalPointerTable& table = GetExternalPointerTableForTag(isolate, tag);
-=======
 void ExternalPointerSlot::store(IsolateForSandbox isolate, Address value,
                                 ExternalPointerTag tag) {
 #ifdef V8_ENABLE_SANDBOX
   DCHECK(tag_range_.Contains(tag));
   ExternalPointerTable& table = isolate.GetExternalPointerTableFor(tag);
->>>>>>> 626889fb
   ExternalPointerHandle handle = Relaxed_LoadHandle();
   table.Set(handle, value, tag);
 #else
@@ -362,8 +257,6 @@
 #endif  // V8_ENABLE_SANDBOX
 }
 
-<<<<<<< HEAD
-=======
 ExternalPointerTag ExternalPointerSlot::load_tag(IsolateForSandbox isolate) {
 #ifdef V8_ENABLE_SANDBOX
   const ExternalPointerTable& table =
@@ -375,7 +268,6 @@
 #endif  // V8_ENABLE_SANDBOX
 }
 
->>>>>>> 626889fb
 ExternalPointerSlot::RawContent
 ExternalPointerSlot::GetAndClearContentForSerialization(
     const DisallowGarbageCollection& no_gc) {
@@ -399,24 +291,6 @@
 #endif
 }
 
-<<<<<<< HEAD
-#ifdef V8_ENABLE_SANDBOX
-const ExternalPointerTable& ExternalPointerSlot::GetExternalPointerTableForTag(
-    const Isolate* isolate, ExternalPointerTag tag) {
-  return IsSharedExternalPointerType(tag)
-             ? isolate->shared_external_pointer_table()
-             : isolate->external_pointer_table();
-}
-
-ExternalPointerTable& ExternalPointerSlot::GetExternalPointerTableForTag(
-    Isolate* isolate, ExternalPointerTag tag) {
-  return IsSharedExternalPointerType(tag)
-             ? isolate->shared_external_pointer_table()
-             : isolate->external_pointer_table();
-}
-#endif  // V8_ENABLE_SANDBOX
-
-=======
 void ExternalPointerSlot::ReplaceContentWithIndexForSerialization(
     const DisallowGarbageCollection& no_gc, uint32_t index) {
 #ifdef V8_ENABLE_SANDBOX
@@ -607,7 +481,6 @@
   jit_allocation_.WriteHeaderSlot(this->address(), value, kRelaxedStore);
 }
 
->>>>>>> 626889fb
 //
 // Utils.
 //
