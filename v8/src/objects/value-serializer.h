--- conflicted
+++ resolved
@@ -109,11 +109,7 @@
   void WriteZigZag(T value);
   void WriteOneByteString(base::Vector<const uint8_t> chars);
   void WriteTwoByteString(base::Vector<const base::uc16> chars);
-<<<<<<< HEAD
-  void WriteBigIntContents(BigInt bigint);
-=======
   void WriteBigIntContents(Tagged<BigInt> bigint);
->>>>>>> 626889fb
   Maybe<uint8_t*> ReserveRawBytes(size_t bytes);
 
   // Writing V8 objects of various kinds.
@@ -128,20 +124,9 @@
       V8_WARN_UNUSED_RESULT;
   Maybe<bool> WriteJSObjectSlow(DirectHandle<JSObject> object)
       V8_WARN_UNUSED_RESULT;
-<<<<<<< HEAD
-  Maybe<bool> WriteJSArrayBufferView(JSArrayBufferView array_buffer);
-  Maybe<bool> WriteJSError(Handle<JSObject> error) V8_WARN_UNUSED_RESULT;
-  Maybe<bool> WriteJSSharedArray(Handle<JSSharedArray> shared_array)
-      V8_WARN_UNUSED_RESULT;
-  Maybe<bool> WriteJSSharedStruct(Handle<JSSharedStruct> shared_struct)
-      V8_WARN_UNUSED_RESULT;
-#if V8_ENABLE_WEBASSEMBLY
-  Maybe<bool> WriteWasmModule(Handle<WasmModuleObject> object)
-=======
   Maybe<bool> WriteJSArray(DirectHandle<JSArray> array) V8_WARN_UNUSED_RESULT;
   void WriteJSDate(Tagged<JSDate> date);
   Maybe<bool> WriteJSPrimitiveWrapper(DirectHandle<JSPrimitiveWrapper> value)
->>>>>>> 626889fb
       V8_WARN_UNUSED_RESULT;
   void WriteJSRegExp(DirectHandle<JSRegExp> regexp);
   Maybe<bool> WriteJSMap(DirectHandle<JSMap> map) V8_WARN_UNUSED_RESULT;
@@ -164,13 +149,6 @@
       V8_WARN_UNUSED_RESULT;
   Maybe<bool> WriteHostObject(DirectHandle<JSObject> object)
       V8_WARN_UNUSED_RESULT;
-<<<<<<< HEAD
-#endif  // V8_ENABLE_WEBASSEMBLY
-  Maybe<bool> WriteSharedObject(Handle<HeapObject> object)
-      V8_WARN_UNUSED_RESULT;
-  Maybe<bool> WriteHostObject(Handle<JSObject> object) V8_WARN_UNUSED_RESULT;
-=======
->>>>>>> 626889fb
 
   /*
    * Reads the specified keys from the object and writes key-value pairs to the
@@ -183,8 +161,6 @@
 
   Maybe<bool> IsHostObject(DirectHandle<JSObject> object);
 
-  Maybe<bool> IsHostObject(Handle<JSObject> object);
-
   /*
    * Asks the delegate to handle an error that occurred during data cloning, by
    * throwing an exception appropriate for the host.
@@ -192,11 +168,7 @@
   V8_NOINLINE Maybe<bool> ThrowDataCloneError(MessageTemplate template_index)
       V8_WARN_UNUSED_RESULT;
   V8_NOINLINE Maybe<bool> ThrowDataCloneError(MessageTemplate template_index,
-<<<<<<< HEAD
-                                              Handle<Object> arg0)
-=======
                                               DirectHandle<Object> arg0)
->>>>>>> 626889fb
       V8_WARN_UNUSED_RESULT;
 
   Maybe<bool> ThrowIfOutOfMemory();
@@ -252,11 +224,7 @@
   /*
    * Deserializes a V8 object from the buffer.
    */
-<<<<<<< HEAD
-  MaybeHandle<Object> ReadObjectWrapper() V8_WARN_UNUSED_RESULT;
-=======
   MaybeDirectHandle<Object> ReadObjectWrapper() V8_WARN_UNUSED_RESULT;
->>>>>>> 626889fb
 
   /*
    * Reads an object, consuming the entire buffer.
@@ -299,17 +267,9 @@
   Maybe<double> ReadDouble() V8_WARN_UNUSED_RESULT;
   Maybe<base::Vector<const uint8_t>> ReadRawBytes(size_t size)
       V8_WARN_UNUSED_RESULT;
-<<<<<<< HEAD
-  MaybeHandle<Object> ReadObject() V8_WARN_UNUSED_RESULT;
-
-  // Reads a string if it matches the one provided.
-  // Returns true if this was the case. Otherwise, nothing is consumed.
-  bool ReadExpectedString(Handle<String> expected) V8_WARN_UNUSED_RESULT;
-=======
   Maybe<base::Vector<const base::uc16>> ReadRawTwoBytes(size_t size)
       V8_WARN_UNUSED_RESULT;
   MaybeDirectHandle<Object> ReadObject() V8_WARN_UNUSED_RESULT;
->>>>>>> 626889fb
 
   // Like ReadObject, but skips logic for special cases in simulating the
   // "stack machine".
@@ -322,40 +282,6 @@
 
   // Reading V8 objects of specific kinds.
   // The tag is assumed to have already been read.
-<<<<<<< HEAD
-  MaybeHandle<BigInt> ReadBigInt() V8_WARN_UNUSED_RESULT;
-  MaybeHandle<String> ReadUtf8String(
-      AllocationType allocation = AllocationType::kYoung) V8_WARN_UNUSED_RESULT;
-  MaybeHandle<String> ReadOneByteString(
-      AllocationType allocation = AllocationType::kYoung) V8_WARN_UNUSED_RESULT;
-  MaybeHandle<String> ReadTwoByteString(
-      AllocationType allocation = AllocationType::kYoung) V8_WARN_UNUSED_RESULT;
-  MaybeHandle<JSObject> ReadJSObject() V8_WARN_UNUSED_RESULT;
-  MaybeHandle<JSArray> ReadSparseJSArray() V8_WARN_UNUSED_RESULT;
-  MaybeHandle<JSArray> ReadDenseJSArray() V8_WARN_UNUSED_RESULT;
-  MaybeHandle<JSDate> ReadJSDate() V8_WARN_UNUSED_RESULT;
-  MaybeHandle<JSPrimitiveWrapper> ReadJSPrimitiveWrapper(SerializationTag tag)
-      V8_WARN_UNUSED_RESULT;
-  MaybeHandle<JSRegExp> ReadJSRegExp() V8_WARN_UNUSED_RESULT;
-  MaybeHandle<JSMap> ReadJSMap() V8_WARN_UNUSED_RESULT;
-  MaybeHandle<JSSet> ReadJSSet() V8_WARN_UNUSED_RESULT;
-  MaybeHandle<JSArrayBuffer> ReadJSArrayBuffer(
-      bool is_shared, bool is_resizable) V8_WARN_UNUSED_RESULT;
-  MaybeHandle<JSArrayBuffer> ReadTransferredJSArrayBuffer()
-      V8_WARN_UNUSED_RESULT;
-  MaybeHandle<JSArrayBufferView> ReadJSArrayBufferView(
-      Handle<JSArrayBuffer> buffer) V8_WARN_UNUSED_RESULT;
-  bool ValidateJSArrayBufferViewFlags(
-      JSArrayBuffer buffer, uint32_t serialized_flags, bool& is_length_tracking,
-      bool& is_backed_by_rab) V8_WARN_UNUSED_RESULT;
-  MaybeHandle<Object> ReadJSError() V8_WARN_UNUSED_RESULT;
-#if V8_ENABLE_WEBASSEMBLY
-  MaybeHandle<JSObject> ReadWasmModuleTransfer() V8_WARN_UNUSED_RESULT;
-  MaybeHandle<WasmMemoryObject> ReadWasmMemory() V8_WARN_UNUSED_RESULT;
-#endif  // V8_ENABLE_WEBASSEMBLY
-  MaybeHandle<HeapObject> ReadSharedObject() V8_WARN_UNUSED_RESULT;
-  MaybeHandle<JSObject> ReadHostObject() V8_WARN_UNUSED_RESULT;
-=======
   MaybeDirectHandle<BigInt> ReadBigInt() V8_WARN_UNUSED_RESULT;
   MaybeDirectHandle<String> ReadUtf8String(
       AllocationType allocation = AllocationType::kYoung) V8_WARN_UNUSED_RESULT;
@@ -388,7 +314,6 @@
 #endif  // V8_ENABLE_WEBASSEMBLY
   MaybeDirectHandle<HeapObject> ReadSharedObject() V8_WARN_UNUSED_RESULT;
   MaybeDirectHandle<JSObject> ReadHostObject() V8_WARN_UNUSED_RESULT;
->>>>>>> 626889fb
 
   /*
    * Reads key-value pairs into the object until the specified end tag is
@@ -413,13 +338,8 @@
   bool suppress_deserialization_errors_ = false;
 
   // Always global handles.
-<<<<<<< HEAD
-  Handle<FixedArray> id_map_;
-  MaybeHandle<SimpleNumberDictionary> array_buffer_transfer_map_;
-=======
   IndirectHandle<FixedArray> id_map_;
   MaybeIndirectHandle<SimpleNumberDictionary> array_buffer_transfer_map_;
->>>>>>> 626889fb
 
   // The conveyor used to keep shared objects alive.
   const SharedObjectConveyorHandles* shared_object_conveyor_ = nullptr;
