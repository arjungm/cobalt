// Copyright 2017 the V8 project authors. All rights reserved.
// Use of this source code is governed by a BSD-style license that can be
// found in the LICENSE file.

#ifndef V8_OBJECTS_JS_REGEXP_H_
#define V8_OBJECTS_JS_REGEXP_H_

<<<<<<< HEAD
=======
#include <optional>

>>>>>>> 626889fb
#include "include/v8-regexp.h"
#include "src/objects/contexts.h"
#include "src/objects/js-array.h"
#include "src/regexp/regexp-flags.h"
#include "torque-generated/bit-fields.h"

// Has to be the last include (doesn't have include guards):
#include "src/objects/object-macros.h"

namespace v8::internal {

class RegExpData;

#include "torque-generated/src/objects/js-regexp-tq.inc"

class RegExpData;

// Regular expressions
class JSRegExp : public TorqueGeneratedJSRegExp<JSRegExp, JSObject> {
 public:
<<<<<<< HEAD
  enum Type {
    NOT_COMPILED,  // Initial value. No data array has been set yet.
    ATOM,          // A simple string match.
    IRREGEXP,      // Compiled with Irregexp (code or bytecode).
    EXPERIMENTAL,  // Compiled to use the experimental linear time engine.
  };
  DEFINE_TORQUE_GENERATED_JS_REG_EXP_FLAGS()

  V8_EXPORT_PRIVATE static MaybeHandle<JSRegExp> New(
      Isolate* isolate, Handle<String> source, Flags flags,
=======
  DEFINE_TORQUE_GENERATED_JS_REG_EXP_FLAGS()

  V8_EXPORT_PRIVATE static MaybeDirectHandle<JSRegExp> New(
      Isolate* isolate, DirectHandle<String> source, Flags flags,
>>>>>>> 626889fb
      uint32_t backtrack_limit = kNoBacktrackLimit);

  static MaybeDirectHandle<JSRegExp> Initialize(
      Isolate* isolate, DirectHandle<JSRegExp> regexp,
      DirectHandle<String> source, Flags flags,
      uint32_t backtrack_limit = kNoBacktrackLimit);
  static MaybeDirectHandle<JSRegExp> Initialize(
      Isolate* isolate, DirectHandle<JSRegExp> regexp,
      DirectHandle<String> source, DirectHandle<String> flags_string);

<<<<<<< HEAD
  DECL_ACCESSORS(last_index, Object)

  // Instance fields accessors.
  inline String source() const;
  inline Flags flags() const;

  // Data array field accessors.

  inline Type type_tag() const;
  inline String atom_pattern() const;
  // This could be a Smi kUninitializedValue or InstructionStream.
  V8_EXPORT_PRIVATE Object code(bool is_latin1) const;
  V8_EXPORT_PRIVATE void set_code(bool is_unicode, Handle<Code> code);
  // This could be a Smi kUninitializedValue or ByteArray.
  V8_EXPORT_PRIVATE Object bytecode(bool is_latin1) const;
  // Sets the bytecode as well as initializing trampoline slots to the
  // RegExpInterpreterTrampoline.
  void set_bytecode_and_trampoline(Isolate* isolate,
                                   Handle<ByteArray> bytecode);
  inline int max_register_count() const;
  // Number of captures (without the match itself).
  inline int capture_count() const;
  inline Object capture_name_map();
  inline void set_capture_name_map(Handle<FixedArray> capture_name_map);
  uint32_t backtrack_limit() const;

  static constexpr Flag AsJSRegExpFlag(RegExpFlag f) {
    return static_cast<Flag>(f);
  }
  static constexpr Flags AsJSRegExpFlags(RegExpFlags f) {
    return Flags{static_cast<int>(f)};
  }
  static constexpr RegExpFlags AsRegExpFlags(Flags f) {
    return RegExpFlags{static_cast<int>(f)};
  }

  static base::Optional<RegExpFlag> FlagFromChar(char c) {
    base::Optional<RegExpFlag> f = TryRegExpFlagFromChar(c);
    if (!f.has_value()) return f;
    if (f.value() == RegExpFlag::kLinear &&
        !v8_flags.enable_experimental_regexp_engine) {
      return {};
    }
    if (f.value() == RegExpFlag::kUnicodeSets &&
        !v8_flags.harmony_regexp_unicode_sets) {
      return {};
    }
    return f;
  }

  static_assert(static_cast<int>(kNone) == v8::RegExp::kNone);
#define V(_, Camel, ...)                                             \
  static_assert(static_cast<int>(k##Camel) == v8::RegExp::k##Camel); \
  static_assert(static_cast<int>(k##Camel) ==                        \
                static_cast<int>(RegExpFlag::k##Camel));
  REGEXP_FLAG_LIST(V)
#undef V
  static_assert(kFlagCount == v8::RegExp::kFlagCount);
  static_assert(kFlagCount == kRegExpFlagCount);

  static base::Optional<Flags> FlagsFromString(Isolate* isolate,
                                               Handle<String> flags);

  V8_EXPORT_PRIVATE static Handle<String> StringFromFlags(Isolate* isolate,
                                                          Flags flags);

  inline String EscapedPattern();

  bool CanTierUp();
  bool MarkedForTierUp();
  void ResetLastTierUpTick();
  void TierUpTick();
  void MarkTierUpForNextExec();

  bool ShouldProduceBytecode();
  inline bool HasCompiledCode() const;
  inline void DiscardCompiledCodeForSerialization();

  static constexpr bool TypeSupportsCaptures(Type t) {
    return t == IRREGEXP || t == EXPERIMENTAL;
  }

  // Each capture (including the match itself) needs two registers.
  static constexpr int RegistersForCaptureCount(int count) {
    return (count + 1) * 2;
  }

  static constexpr int code_index(bool is_latin1) {
    return is_latin1 ? kIrregexpLatin1CodeIndex : kIrregexpUC16CodeIndex;
=======
  DECL_ACCESSORS(last_index, Tagged<Object>)

  // Instance fields accessors.
  inline Tagged<String> source() const;
  inline Flags flags() const;

  DECL_TRUSTED_POINTER_ACCESSORS(data, RegExpData)

  static constexpr Flag AsJSRegExpFlag(RegExpFlag f) {
    return static_cast<Flag>(f);
  }
  static constexpr Flags AsJSRegExpFlags(RegExpFlags f) {
    return Flags{static_cast<int>(f)};
  }
  static constexpr RegExpFlags AsRegExpFlags(Flags f) {
    return RegExpFlags{static_cast<int>(f)};
>>>>>>> 626889fb
  }

  static std::optional<RegExpFlag> FlagFromChar(char c) {
    std::optional<RegExpFlag> f = TryRegExpFlagFromChar(c);
    if (!f.has_value()) return f;
    if (f.value() == RegExpFlag::kLinear &&
        !v8_flags.enable_experimental_regexp_engine) {
      return {};
    }
    return f;
  }

<<<<<<< HEAD
=======
  static_assert(static_cast<int>(kNone) == v8::RegExp::kNone);
#define V(_, Camel, ...)                                             \
  static_assert(static_cast<int>(k##Camel) == v8::RegExp::k##Camel); \
  static_assert(static_cast<int>(k##Camel) ==                        \
                static_cast<int>(RegExpFlag::k##Camel));
  REGEXP_FLAG_LIST(V)
#undef V
  static_assert(kFlagCount == v8::RegExp::kFlagCount);
  static_assert(kFlagCount == kRegExpFlagCount);

  static std::optional<Flags> FlagsFromString(Isolate* isolate,
                                              DirectHandle<String> flags);

  V8_EXPORT_PRIVATE static DirectHandle<String> StringFromFlags(
      Isolate* isolate, Flags flags);

  inline Tagged<String> EscapedPattern();

  // Each capture (including the match itself) needs two registers.
  static constexpr int RegistersForCaptureCount(int count) {
    return (count + 1) * 2;
  }
  static constexpr int CaptureCountForRegisters(int register_count) {
    DCHECK_EQ(register_count % 2, 0);
    DCHECK_GE(register_count, 2);
    return (register_count - 2) / 2;
  }
  // ATOM regexps don't have captures.
  static constexpr int kAtomCaptureCount = 0;
  static constexpr int kAtomRegisterCount = 2;

>>>>>>> 626889fb
  // Dispatched behavior.
  DECL_PRINTER(JSRegExp)
  DECL_VERIFIER(JSRegExp)

  /* This is already an in-object field. */
  // TODO(v8:8944): improve handling of in-object fields
  static constexpr int kLastIndexOffset = kHeaderSize;

  // The initial value of the last_index field on a new JSRegExp instance.
  static constexpr int kInitialLastIndexValue = 0;
<<<<<<< HEAD

  // Indices in the data array.
  static constexpr int kTagIndex = 0;
  static constexpr int kSourceIndex = kTagIndex + 1;
  static constexpr int kFlagsIndex = kSourceIndex + 1;
  static constexpr int kFirstTypeSpecificIndex = kFlagsIndex + 1;
  static constexpr int kMinDataArrayLength = kFirstTypeSpecificIndex;

  // The data fields are used in different ways depending on the
  // value of the tag.
  // Atom regexps (literal strings).
  static constexpr int kAtomPatternIndex = kFirstTypeSpecificIndex;
  static constexpr int kAtomDataSize = kAtomPatternIndex + 1;

  // A InstructionStream object or a Smi marker value equal to
  // kUninitializedValue.
  static constexpr int kIrregexpLatin1CodeIndex = kFirstTypeSpecificIndex;
  static constexpr int kIrregexpUC16CodeIndex = kIrregexpLatin1CodeIndex + 1;
  // A ByteArray object or a Smi marker value equal to kUninitializedValue.
  static constexpr int kIrregexpLatin1BytecodeIndex =
      kIrregexpUC16CodeIndex + 1;
  static constexpr int kIrregexpUC16BytecodeIndex =
      kIrregexpLatin1BytecodeIndex + 1;
  // Maximal number of registers used by either Latin1 or UC16.
  // Only used to check that there is enough stack space
  static constexpr int kIrregexpMaxRegisterCountIndex =
      kIrregexpUC16BytecodeIndex + 1;
  // Number of captures in the compiled regexp.
  static constexpr int kIrregexpCaptureCountIndex =
      kIrregexpMaxRegisterCountIndex + 1;
  // Maps names of named capture groups (at indices 2i) to their corresponding
  // (1-based) capture group indices (at indices 2i + 1).
  static constexpr int kIrregexpCaptureNameMapIndex =
      kIrregexpCaptureCountIndex + 1;
  // Tier-up ticks are set to the value of the tier-up ticks flag. The value is
  // decremented on each execution of the bytecode, so that the tier-up
  // happens once the ticks reach zero.
  // This value is ignored if the regexp-tier-up flag isn't turned on.
  static constexpr int kIrregexpTicksUntilTierUpIndex =
      kIrregexpCaptureNameMapIndex + 1;
  // A smi containing either the backtracking limit or kNoBacktrackLimit.
  // TODO(jgruber): If needed, this limit could be packed into other fields
  // above to save space.
  static constexpr int kIrregexpBacktrackLimit =
      kIrregexpTicksUntilTierUpIndex + 1;
  static constexpr int kIrregexpDataSize = kIrregexpBacktrackLimit + 1;

  // TODO(mbid,v8:10765): At the moment the EXPERIMENTAL data array conforms
  // to the format of an IRREGEXP data array, with most fields set to some
  // default/uninitialized value. This is because EXPERIMENTAL and IRREGEXP
  // regexps take the same code path in `RegExpExecInternal`, which reads off
  // various fields from the data array. `RegExpExecInternal` should probably
  // distinguish between EXPERIMENTAL and IRREGEXP, and then we can get rid of
  // all the IRREGEXP only fields.
  static constexpr int kExperimentalDataSize = kIrregexpDataSize;
=======
>>>>>>> 626889fb

  // In-object fields.
  static constexpr int kLastIndexFieldIndex = 0;
  static constexpr int kInObjectFieldCount = 1;

  // The actual object size including in-object fields.
<<<<<<< HEAD
  static constexpr int Size() {
    return kHeaderSize + kInObjectFieldCount * kTaggedSize;
  }

  // Descriptor array index to important methods in the prototype.
  static constexpr int kExecFunctionDescriptorIndex = 1;
  static constexpr int kSymbolMatchFunctionDescriptorIndex = 14;
  static constexpr int kSymbolMatchAllFunctionDescriptorIndex = 15;
  static constexpr int kSymbolReplaceFunctionDescriptorIndex = 16;
  static constexpr int kSymbolSearchFunctionDescriptorIndex = 17;
  static constexpr int kSymbolSplitFunctionDescriptorIndex = 18;
=======
  static constexpr int kSize = kHeaderSize + kInObjectFieldCount * kTaggedSize;
  static constexpr int Size() { return kSize; }

  // Descriptor array index to important methods in the prototype.
  static constexpr int kExecFunctionDescriptorIndex = 1;
  static constexpr int kSymbolMatchFunctionDescriptorIndex = 15;
  static constexpr int kSymbolMatchAllFunctionDescriptorIndex = 16;
  static constexpr int kSymbolReplaceFunctionDescriptorIndex = 17;
  static constexpr int kSymbolSearchFunctionDescriptorIndex = 18;
  static constexpr int kSymbolSplitFunctionDescriptorIndex = 19;
>>>>>>> 626889fb

  // The uninitialized value for a regexp code object.
  static constexpr int kUninitializedValue = -1;

  // If the backtrack limit is set to this marker value, no limit is applied.
  static constexpr uint32_t kNoBacktrackLimit = 0;

  // The heuristic value for the length of the subject string for which we
  // tier-up to the compiler immediately, instead of using the interpreter.
  static constexpr int kTierUpForSubjectLengthValue = 1000;

  // Maximum number of captures allowed.
  static constexpr int kMaxCaptures = 1 << 16;

<<<<<<< HEAD
=======
  class BodyDescriptor;

>>>>>>> 626889fb
 private:
  using FlagsBuffer = base::EmbeddedVector<char, kFlagCount + 1>;
  inline static const char* FlagsToString(Flags flags, FlagsBuffer* out_buffer);

<<<<<<< HEAD
  inline Object DataAt(int index) const;
  inline void SetDataAt(int index, Object value);
=======
  friend class RegExpData;
>>>>>>> 626889fb

  TQ_OBJECT_CONSTRUCTORS(JSRegExp)
};

DEFINE_OPERATORS_FOR_FLAGS(JSRegExp::Flags)

class RegExpDataWrapper;

class RegExpData : public ExposedTrustedObject {
 public:
  enum class Type : uint8_t {
    ATOM,          // A simple string match.
    IRREGEXP,      // Compiled with Irregexp (code or bytecode).
    EXPERIMENTAL,  // Compiled to use the experimental linear time engine.
  };

  inline Type type_tag() const;
  inline void set_type_tag(Type);

  DECL_ACCESSORS(source, Tagged<String>)

  inline JSRegExp::Flags flags() const;
  inline void set_flags(JSRegExp::Flags flags);

  DECL_ACCESSORS(wrapper, Tagged<RegExpDataWrapper>)

  inline int capture_count() const;

  static constexpr bool TypeSupportsCaptures(Type t) {
    return t == Type::IRREGEXP || t == Type::EXPERIMENTAL;
  }

  V8_EXPORT_PRIVATE bool HasCompiledCode() const;

  DECL_PRINTER(RegExpData)
  DECL_VERIFIER(RegExpData)

#define FIELD_LIST(V)            \
  V(kTypeTagOffset, kTaggedSize) \
  V(kSourceOffset, kTaggedSize)  \
  V(kFlagsOffset, kTaggedSize)   \
  V(kWrapperOffset, kTaggedSize) \
  V(kHeaderSize, 0)              \
  V(kSize, 0)

  DEFINE_FIELD_OFFSET_CONSTANTS(ExposedTrustedObject::kHeaderSize, FIELD_LIST)

#undef FIELD_LIST

  class BodyDescriptor;

  OBJECT_CONSTRUCTORS(RegExpData, ExposedTrustedObject);
};

class RegExpDataWrapper : public Struct {
 public:
  DECL_TRUSTED_POINTER_ACCESSORS(data, RegExpData)

  DECL_PRINTER(RegExpDataWrapper)
  DECL_VERIFIER(RegExpDataWrapper)

#define FIELD_LIST(V)                 \
  V(kDataOffset, kTrustedPointerSize) \
  V(kHeaderSize, 0)                   \
  V(kSize, 0)

  DEFINE_FIELD_OFFSET_CONSTANTS(Struct::kHeaderSize, FIELD_LIST)
#undef FIELD_LIST

  class BodyDescriptor;

  OBJECT_CONSTRUCTORS(RegExpDataWrapper, Struct);
};

class AtomRegExpData : public RegExpData {
 public:
  DECL_ACCESSORS(pattern, Tagged<String>)

  DECL_PRINTER(AtomRegExpData)
  DECL_VERIFIER(AtomRegExpData)

#define FIELD_LIST(V)            \
  V(kPatternOffset, kTaggedSize) \
  V(kHeaderSize, 0)              \
  V(kSize, 0)

  DEFINE_FIELD_OFFSET_CONSTANTS(RegExpData::kHeaderSize, FIELD_LIST)

#undef FIELD_LIST

  class BodyDescriptor;

  OBJECT_CONSTRUCTORS(AtomRegExpData, RegExpData);
};

class IrRegExpData : public RegExpData {
 public:
  DECL_CODE_POINTER_ACCESSORS(latin1_code)
  DECL_CODE_POINTER_ACCESSORS(uc16_code)
  inline bool has_code(bool is_one_byte) const;
  inline void set_code(bool is_one_byte, Tagged<Code> code);
  inline Tagged<Code> code(IsolateForSandbox isolate, bool is_one_byte) const;
  DECL_PROTECTED_POINTER_ACCESSORS(latin1_bytecode, TrustedByteArray)
  DECL_PROTECTED_POINTER_ACCESSORS(uc16_bytecode, TrustedByteArray)
  inline bool has_bytecode(bool is_one_byte) const;
  inline void clear_bytecode(bool is_one_byte);
  inline void set_bytecode(bool is_one_byte, Tagged<TrustedByteArray> bytecode);
  inline Tagged<TrustedByteArray> bytecode(bool is_one_byte) const;
  DECL_ACCESSORS(capture_name_map, Tagged<Object>)
  inline void set_capture_name_map(DirectHandle<FixedArray> capture_name_map);
  DECL_INT_ACCESSORS(max_register_count)
  // Number of captures (without the match itself).
  DECL_INT_ACCESSORS(capture_count)
  DECL_INT_ACCESSORS(ticks_until_tier_up)
  DECL_INT_ACCESSORS(backtrack_limit)

  bool CanTierUp();
  bool MarkedForTierUp();
  void ResetLastTierUpTick();
  void TierUpTick();
  void MarkTierUpForNextExec();
  bool ShouldProduceBytecode();

  void DiscardCompiledCodeForSerialization();

  // Sets the bytecode as well as initializing trampoline slots to the
  // RegExpExperimentalTrampoline.
  void SetBytecodeForExperimental(Isolate* isolate,
                                  Tagged<TrustedByteArray> bytecode);

  DECL_PRINTER(IrRegExpData)
  DECL_VERIFIER(IrRegExpData)

#define FIELD_LIST(V)                             \
  V(kLatin1BytecodeOffset, kProtectedPointerSize) \
  V(kUc16BytecodeOffset, kProtectedPointerSize)   \
  V(kLatin1CodeOffset, kCodePointerSize)          \
  V(kUc16CodeOffset, kCodePointerSize)            \
  V(kCaptureNameMapOffset, kTaggedSize)           \
  V(kMaxRegisterCountOffset, kTaggedSize)         \
  V(kCaptureCountOffset, kTaggedSize)             \
  V(kTicksUntilTierUpOffset, kTaggedSize)         \
  V(kBacktrackLimitOffset, kTaggedSize)           \
  V(kHeaderSize, 0)                               \
  V(kSize, 0)

  DEFINE_FIELD_OFFSET_CONSTANTS(RegExpData::kHeaderSize, FIELD_LIST)

#undef FIELD_LIST

  class BodyDescriptor;

  OBJECT_CONSTRUCTORS(IrRegExpData, RegExpData);
};

// JSRegExpResult is just a JSArray with a specific initial map.
// This initial map adds in-object properties for "index" and "input"
// properties, as assigned by RegExp.prototype.exec, which allows
// faster creation of RegExp exec results.
// This class just holds constants used when creating the result.
// After creation the result must be treated as a JSArray in all regards.
class JSRegExpResult
    : public TorqueGeneratedJSRegExpResult<JSRegExpResult, JSArray> {
 public:
  // TODO(joshualitt): We would like to add printers and verifiers to
  // JSRegExpResult, and maybe JSRegExpResultIndices, but both have the same
  // instance type as JSArray.

  // Indices of in-object properties.
  static constexpr int kIndexIndex = 0;
  static constexpr int kInputIndex = 1;
  static constexpr int kGroupsIndex = 2;

  // Private internal only fields.
  static constexpr int kNamesIndex = 3;
  static constexpr int kRegExpInputIndex = 4;
  static constexpr int kRegExpLastIndex = 5;
  static constexpr int kInObjectPropertyCount = 6;

  static constexpr int kMapIndexInContext = Context::REGEXP_RESULT_MAP_INDEX;
<<<<<<< HEAD

  TQ_OBJECT_CONSTRUCTORS(JSRegExpResult)
};

=======

  TQ_OBJECT_CONSTRUCTORS(JSRegExpResult)
};

>>>>>>> 626889fb
class JSRegExpResultWithIndices
    : public TorqueGeneratedJSRegExpResultWithIndices<JSRegExpResultWithIndices,
                                                      JSRegExpResult> {
 public:
  static_assert(
      JSRegExpResult::kInObjectPropertyCount == 6,
      "JSRegExpResultWithIndices must be a subclass of JSRegExpResult");
  static constexpr int kIndicesIndex = 6;
  static constexpr int kInObjectPropertyCount = 7;

  TQ_OBJECT_CONSTRUCTORS(JSRegExpResultWithIndices)
};

// JSRegExpResultIndices is just a JSArray with a specific initial map.
// This initial map adds in-object properties for "group"
// properties, as assigned by RegExp.prototype.exec, which allows
// faster creation of RegExp exec results.
// This class just holds constants used when creating the result.
// After creation the result must be treated as a JSArray in all regards.
class JSRegExpResultIndices
    : public TorqueGeneratedJSRegExpResultIndices<JSRegExpResultIndices,
                                                  JSArray> {
 public:
<<<<<<< HEAD
  static Handle<JSRegExpResultIndices> BuildIndices(
      Isolate* isolate, Handle<RegExpMatchInfo> match_info,
      Handle<Object> maybe_names);
=======
  static DirectHandle<JSRegExpResultIndices> BuildIndices(
      Isolate* isolate, DirectHandle<RegExpMatchInfo> match_info,
      DirectHandle<Object> maybe_names);
>>>>>>> 626889fb

  // Indices of in-object properties.
  static constexpr int kGroupsIndex = 0;
  static constexpr int kInObjectPropertyCount = 1;

  // Descriptor index of groups.
  static constexpr int kGroupsDescriptorIndex = 1;

  TQ_OBJECT_CONSTRUCTORS(JSRegExpResultIndices)
};

}  // namespace v8::internal

#include "src/objects/object-macros-undef.h"

#endif  // V8_OBJECTS_JS_REGEXP_H_<|MERGE_RESOLUTION|>--- conflicted
+++ resolved
@@ -5,11 +5,8 @@
 #ifndef V8_OBJECTS_JS_REGEXP_H_
 #define V8_OBJECTS_JS_REGEXP_H_
 
-<<<<<<< HEAD
-=======
 #include <optional>
 
->>>>>>> 626889fb
 #include "include/v8-regexp.h"
 #include "src/objects/contexts.h"
 #include "src/objects/js-array.h"
@@ -30,23 +27,10 @@
 // Regular expressions
 class JSRegExp : public TorqueGeneratedJSRegExp<JSRegExp, JSObject> {
  public:
-<<<<<<< HEAD
-  enum Type {
-    NOT_COMPILED,  // Initial value. No data array has been set yet.
-    ATOM,          // A simple string match.
-    IRREGEXP,      // Compiled with Irregexp (code or bytecode).
-    EXPERIMENTAL,  // Compiled to use the experimental linear time engine.
-  };
-  DEFINE_TORQUE_GENERATED_JS_REG_EXP_FLAGS()
-
-  V8_EXPORT_PRIVATE static MaybeHandle<JSRegExp> New(
-      Isolate* isolate, Handle<String> source, Flags flags,
-=======
   DEFINE_TORQUE_GENERATED_JS_REG_EXP_FLAGS()
 
   V8_EXPORT_PRIVATE static MaybeDirectHandle<JSRegExp> New(
       Isolate* isolate, DirectHandle<String> source, Flags flags,
->>>>>>> 626889fb
       uint32_t backtrack_limit = kNoBacktrackLimit);
 
   static MaybeDirectHandle<JSRegExp> Initialize(
@@ -57,32 +41,13 @@
       Isolate* isolate, DirectHandle<JSRegExp> regexp,
       DirectHandle<String> source, DirectHandle<String> flags_string);
 
-<<<<<<< HEAD
-  DECL_ACCESSORS(last_index, Object)
+  DECL_ACCESSORS(last_index, Tagged<Object>)
 
   // Instance fields accessors.
-  inline String source() const;
+  inline Tagged<String> source() const;
   inline Flags flags() const;
 
-  // Data array field accessors.
-
-  inline Type type_tag() const;
-  inline String atom_pattern() const;
-  // This could be a Smi kUninitializedValue or InstructionStream.
-  V8_EXPORT_PRIVATE Object code(bool is_latin1) const;
-  V8_EXPORT_PRIVATE void set_code(bool is_unicode, Handle<Code> code);
-  // This could be a Smi kUninitializedValue or ByteArray.
-  V8_EXPORT_PRIVATE Object bytecode(bool is_latin1) const;
-  // Sets the bytecode as well as initializing trampoline slots to the
-  // RegExpInterpreterTrampoline.
-  void set_bytecode_and_trampoline(Isolate* isolate,
-                                   Handle<ByteArray> bytecode);
-  inline int max_register_count() const;
-  // Number of captures (without the match itself).
-  inline int capture_count() const;
-  inline Object capture_name_map();
-  inline void set_capture_name_map(Handle<FixedArray> capture_name_map);
-  uint32_t backtrack_limit() const;
+  DECL_TRUSTED_POINTER_ACCESSORS(data, RegExpData)
 
   static constexpr Flag AsJSRegExpFlag(RegExpFlag f) {
     return static_cast<Flag>(f);
@@ -94,15 +59,11 @@
     return RegExpFlags{static_cast<int>(f)};
   }
 
-  static base::Optional<RegExpFlag> FlagFromChar(char c) {
-    base::Optional<RegExpFlag> f = TryRegExpFlagFromChar(c);
+  static std::optional<RegExpFlag> FlagFromChar(char c) {
+    std::optional<RegExpFlag> f = TryRegExpFlagFromChar(c);
     if (!f.has_value()) return f;
     if (f.value() == RegExpFlag::kLinear &&
         !v8_flags.enable_experimental_regexp_engine) {
-      return {};
-    }
-    if (f.value() == RegExpFlag::kUnicodeSets &&
-        !v8_flags.harmony_regexp_unicode_sets) {
       return {};
     }
     return f;
@@ -118,77 +79,6 @@
   static_assert(kFlagCount == v8::RegExp::kFlagCount);
   static_assert(kFlagCount == kRegExpFlagCount);
 
-  static base::Optional<Flags> FlagsFromString(Isolate* isolate,
-                                               Handle<String> flags);
-
-  V8_EXPORT_PRIVATE static Handle<String> StringFromFlags(Isolate* isolate,
-                                                          Flags flags);
-
-  inline String EscapedPattern();
-
-  bool CanTierUp();
-  bool MarkedForTierUp();
-  void ResetLastTierUpTick();
-  void TierUpTick();
-  void MarkTierUpForNextExec();
-
-  bool ShouldProduceBytecode();
-  inline bool HasCompiledCode() const;
-  inline void DiscardCompiledCodeForSerialization();
-
-  static constexpr bool TypeSupportsCaptures(Type t) {
-    return t == IRREGEXP || t == EXPERIMENTAL;
-  }
-
-  // Each capture (including the match itself) needs two registers.
-  static constexpr int RegistersForCaptureCount(int count) {
-    return (count + 1) * 2;
-  }
-
-  static constexpr int code_index(bool is_latin1) {
-    return is_latin1 ? kIrregexpLatin1CodeIndex : kIrregexpUC16CodeIndex;
-=======
-  DECL_ACCESSORS(last_index, Tagged<Object>)
-
-  // Instance fields accessors.
-  inline Tagged<String> source() const;
-  inline Flags flags() const;
-
-  DECL_TRUSTED_POINTER_ACCESSORS(data, RegExpData)
-
-  static constexpr Flag AsJSRegExpFlag(RegExpFlag f) {
-    return static_cast<Flag>(f);
-  }
-  static constexpr Flags AsJSRegExpFlags(RegExpFlags f) {
-    return Flags{static_cast<int>(f)};
-  }
-  static constexpr RegExpFlags AsRegExpFlags(Flags f) {
-    return RegExpFlags{static_cast<int>(f)};
->>>>>>> 626889fb
-  }
-
-  static std::optional<RegExpFlag> FlagFromChar(char c) {
-    std::optional<RegExpFlag> f = TryRegExpFlagFromChar(c);
-    if (!f.has_value()) return f;
-    if (f.value() == RegExpFlag::kLinear &&
-        !v8_flags.enable_experimental_regexp_engine) {
-      return {};
-    }
-    return f;
-  }
-
-<<<<<<< HEAD
-=======
-  static_assert(static_cast<int>(kNone) == v8::RegExp::kNone);
-#define V(_, Camel, ...)                                             \
-  static_assert(static_cast<int>(k##Camel) == v8::RegExp::k##Camel); \
-  static_assert(static_cast<int>(k##Camel) ==                        \
-                static_cast<int>(RegExpFlag::k##Camel));
-  REGEXP_FLAG_LIST(V)
-#undef V
-  static_assert(kFlagCount == v8::RegExp::kFlagCount);
-  static_assert(kFlagCount == kRegExpFlagCount);
-
   static std::optional<Flags> FlagsFromString(Isolate* isolate,
                                               DirectHandle<String> flags);
 
@@ -210,7 +100,6 @@
   static constexpr int kAtomCaptureCount = 0;
   static constexpr int kAtomRegisterCount = 2;
 
->>>>>>> 626889fb
   // Dispatched behavior.
   DECL_PRINTER(JSRegExp)
   DECL_VERIFIER(JSRegExp)
@@ -221,83 +110,12 @@
 
   // The initial value of the last_index field on a new JSRegExp instance.
   static constexpr int kInitialLastIndexValue = 0;
-<<<<<<< HEAD
-
-  // Indices in the data array.
-  static constexpr int kTagIndex = 0;
-  static constexpr int kSourceIndex = kTagIndex + 1;
-  static constexpr int kFlagsIndex = kSourceIndex + 1;
-  static constexpr int kFirstTypeSpecificIndex = kFlagsIndex + 1;
-  static constexpr int kMinDataArrayLength = kFirstTypeSpecificIndex;
-
-  // The data fields are used in different ways depending on the
-  // value of the tag.
-  // Atom regexps (literal strings).
-  static constexpr int kAtomPatternIndex = kFirstTypeSpecificIndex;
-  static constexpr int kAtomDataSize = kAtomPatternIndex + 1;
-
-  // A InstructionStream object or a Smi marker value equal to
-  // kUninitializedValue.
-  static constexpr int kIrregexpLatin1CodeIndex = kFirstTypeSpecificIndex;
-  static constexpr int kIrregexpUC16CodeIndex = kIrregexpLatin1CodeIndex + 1;
-  // A ByteArray object or a Smi marker value equal to kUninitializedValue.
-  static constexpr int kIrregexpLatin1BytecodeIndex =
-      kIrregexpUC16CodeIndex + 1;
-  static constexpr int kIrregexpUC16BytecodeIndex =
-      kIrregexpLatin1BytecodeIndex + 1;
-  // Maximal number of registers used by either Latin1 or UC16.
-  // Only used to check that there is enough stack space
-  static constexpr int kIrregexpMaxRegisterCountIndex =
-      kIrregexpUC16BytecodeIndex + 1;
-  // Number of captures in the compiled regexp.
-  static constexpr int kIrregexpCaptureCountIndex =
-      kIrregexpMaxRegisterCountIndex + 1;
-  // Maps names of named capture groups (at indices 2i) to their corresponding
-  // (1-based) capture group indices (at indices 2i + 1).
-  static constexpr int kIrregexpCaptureNameMapIndex =
-      kIrregexpCaptureCountIndex + 1;
-  // Tier-up ticks are set to the value of the tier-up ticks flag. The value is
-  // decremented on each execution of the bytecode, so that the tier-up
-  // happens once the ticks reach zero.
-  // This value is ignored if the regexp-tier-up flag isn't turned on.
-  static constexpr int kIrregexpTicksUntilTierUpIndex =
-      kIrregexpCaptureNameMapIndex + 1;
-  // A smi containing either the backtracking limit or kNoBacktrackLimit.
-  // TODO(jgruber): If needed, this limit could be packed into other fields
-  // above to save space.
-  static constexpr int kIrregexpBacktrackLimit =
-      kIrregexpTicksUntilTierUpIndex + 1;
-  static constexpr int kIrregexpDataSize = kIrregexpBacktrackLimit + 1;
-
-  // TODO(mbid,v8:10765): At the moment the EXPERIMENTAL data array conforms
-  // to the format of an IRREGEXP data array, with most fields set to some
-  // default/uninitialized value. This is because EXPERIMENTAL and IRREGEXP
-  // regexps take the same code path in `RegExpExecInternal`, which reads off
-  // various fields from the data array. `RegExpExecInternal` should probably
-  // distinguish between EXPERIMENTAL and IRREGEXP, and then we can get rid of
-  // all the IRREGEXP only fields.
-  static constexpr int kExperimentalDataSize = kIrregexpDataSize;
-=======
->>>>>>> 626889fb
 
   // In-object fields.
   static constexpr int kLastIndexFieldIndex = 0;
   static constexpr int kInObjectFieldCount = 1;
 
   // The actual object size including in-object fields.
-<<<<<<< HEAD
-  static constexpr int Size() {
-    return kHeaderSize + kInObjectFieldCount * kTaggedSize;
-  }
-
-  // Descriptor array index to important methods in the prototype.
-  static constexpr int kExecFunctionDescriptorIndex = 1;
-  static constexpr int kSymbolMatchFunctionDescriptorIndex = 14;
-  static constexpr int kSymbolMatchAllFunctionDescriptorIndex = 15;
-  static constexpr int kSymbolReplaceFunctionDescriptorIndex = 16;
-  static constexpr int kSymbolSearchFunctionDescriptorIndex = 17;
-  static constexpr int kSymbolSplitFunctionDescriptorIndex = 18;
-=======
   static constexpr int kSize = kHeaderSize + kInObjectFieldCount * kTaggedSize;
   static constexpr int Size() { return kSize; }
 
@@ -308,7 +126,6 @@
   static constexpr int kSymbolReplaceFunctionDescriptorIndex = 17;
   static constexpr int kSymbolSearchFunctionDescriptorIndex = 18;
   static constexpr int kSymbolSplitFunctionDescriptorIndex = 19;
->>>>>>> 626889fb
 
   // The uninitialized value for a regexp code object.
   static constexpr int kUninitializedValue = -1;
@@ -323,21 +140,13 @@
   // Maximum number of captures allowed.
   static constexpr int kMaxCaptures = 1 << 16;
 
-<<<<<<< HEAD
-=======
-  class BodyDescriptor;
-
->>>>>>> 626889fb
+  class BodyDescriptor;
+
  private:
   using FlagsBuffer = base::EmbeddedVector<char, kFlagCount + 1>;
   inline static const char* FlagsToString(Flags flags, FlagsBuffer* out_buffer);
 
-<<<<<<< HEAD
-  inline Object DataAt(int index) const;
-  inline void SetDataAt(int index, Object value);
-=======
   friend class RegExpData;
->>>>>>> 626889fb
 
   TQ_OBJECT_CONSTRUCTORS(JSRegExp)
 };
@@ -518,17 +327,10 @@
   static constexpr int kInObjectPropertyCount = 6;
 
   static constexpr int kMapIndexInContext = Context::REGEXP_RESULT_MAP_INDEX;
-<<<<<<< HEAD
 
   TQ_OBJECT_CONSTRUCTORS(JSRegExpResult)
 };
 
-=======
-
-  TQ_OBJECT_CONSTRUCTORS(JSRegExpResult)
-};
-
->>>>>>> 626889fb
 class JSRegExpResultWithIndices
     : public TorqueGeneratedJSRegExpResultWithIndices<JSRegExpResultWithIndices,
                                                       JSRegExpResult> {
@@ -552,15 +354,9 @@
     : public TorqueGeneratedJSRegExpResultIndices<JSRegExpResultIndices,
                                                   JSArray> {
  public:
-<<<<<<< HEAD
-  static Handle<JSRegExpResultIndices> BuildIndices(
-      Isolate* isolate, Handle<RegExpMatchInfo> match_info,
-      Handle<Object> maybe_names);
-=======
   static DirectHandle<JSRegExpResultIndices> BuildIndices(
       Isolate* isolate, DirectHandle<RegExpMatchInfo> match_info,
       DirectHandle<Object> maybe_names);
->>>>>>> 626889fb
 
   // Indices of in-object properties.
   static constexpr int kGroupsIndex = 0;
