// Copyright 2017 the V8 project authors. All rights reserved.
// Use of this source code is governed by a BSD-style license that can be
// found in the LICENSE file.

#ifndef V8_OBJECTS_DESCRIPTOR_ARRAY_H_
#define V8_OBJECTS_DESCRIPTOR_ARRAY_H_

#include "src/common/globals.h"
#include "src/objects/fixed-array.h"
// TODO(jkummerow): Consider forward-declaring instead.
#include "src/base/bit-field.h"
#include "src/objects/internal-index.h"
#include "src/objects/objects.h"
#include "src/objects/struct.h"
#include "src/utils/utils.h"
#include "torque-generated/bit-fields.h"

// Has to be the last include (doesn't have include guards):
#include "src/objects/object-macros.h"

namespace v8 {
namespace internal {

<<<<<<< HEAD
template <typename T>
class Handle;

class Isolate;
=======
>>>>>>> 626889fb
class StructBodyDescriptor;

#include "torque-generated/src/objects/descriptor-array-tq.inc"

// An EnumCache is a pair used to hold keys and indices caches.
class EnumCache : public TorqueGeneratedEnumCache<EnumCache, Struct> {
 public:
  DECL_VERIFIER(EnumCache)

  using BodyDescriptor = StructBodyDescriptor;

  TQ_OBJECT_CONSTRUCTORS(EnumCache)
};

// A DescriptorArray is a custom array that holds instance descriptors.
// It has the following layout:
//   Header:
//     [16:0  bits]: number_of_all_descriptors (including slack)
//     [32:16 bits]: number_of_descriptors
//     [64:32 bits]: raw_gc_state (used by GC)
//     [kEnumCacheOffset]: enum cache
//   Elements:
//     [kHeaderSize + 0]: first key (and internalized String)
//     [kHeaderSize + 1]: first descriptor details (see PropertyDetails)
//     [kHeaderSize + 2]: first value for constants / Tagged<Smi>(1) when not
//     used
//   Slack:
//     [kHeaderSize + number of descriptors * 3]: start of slack
// The "value" fields store either values or field types. A field type is either
// FieldType::None(), FieldType::Any() or a weak reference to a Map. All other
// references are strong.
class DescriptorArray
    : public TorqueGeneratedDescriptorArray<DescriptorArray, HeapObject> {
 public:
  DECL_INT16_ACCESSORS(number_of_all_descriptors)
  DECL_INT16_ACCESSORS(number_of_descriptors)
  DECL_RELAXED_PRIMITIVE_ACCESSORS(flags, uint32_t)
  inline int16_t number_of_slack_descriptors() const;
  inline int number_of_entries() const;

  enum class FastIterableState : uint8_t {
    // Descriptors are JSON fast iterable, iff all of the following conditions
    // are met:
    // - No key is a symbol.
    // - All keys are enumberable.
    // - All keys are one-byte and don't contain any character that requires
    //   escaping.
    // - All properties are located in field.
    kJsonFast = 0b00,
    kJsonSlow = 0b01,
    kUnknown = 0b11
  };

  DEFINE_TORQUE_GENERATED_DESCRIPTOR_ARRAY_FLAGS()

  inline FastIterableState fast_iterable() const;
  inline void set_fast_iterable(FastIterableState value);
  inline void set_fast_iterable_if(FastIterableState new_value,
                                   FastIterableState if_value);

  void ClearEnumCache();
<<<<<<< HEAD
  inline void CopyEnumCacheFrom(DescriptorArray array);
  static void InitializeOrChangeEnumCache(
      Handle<DescriptorArray> descriptors, Isolate* isolate,
      Handle<FixedArray> keys, Handle<FixedArray> indices,
      AllocationType allocation_if_initialize);

  // Accessors for fetching instance descriptor at descriptor number.
  inline Name GetKey(InternalIndex descriptor_number) const;
  inline Name GetKey(PtrComprCageBase cage_base,
                     InternalIndex descriptor_number) const;
  inline Object GetStrongValue(InternalIndex descriptor_number);
  inline Object GetStrongValue(PtrComprCageBase cage_base,
                               InternalIndex descriptor_number);
  inline MaybeObject GetValue(InternalIndex descriptor_number);
  inline MaybeObject GetValue(PtrComprCageBase cage_base,
                              InternalIndex descriptor_number);
  inline PropertyDetails GetDetails(InternalIndex descriptor_number);
  inline int GetFieldIndex(InternalIndex descriptor_number);
  inline FieldType GetFieldType(InternalIndex descriptor_number);
  inline FieldType GetFieldType(PtrComprCageBase cage_base,
                                InternalIndex descriptor_number);

  inline Name GetSortedKey(int descriptor_number);
  inline Name GetSortedKey(PtrComprCageBase cage_base, int descriptor_number);
=======
  inline void CopyEnumCacheFrom(Tagged<DescriptorArray> array);
  static void InitializeOrChangeEnumCache(
      DirectHandle<DescriptorArray> descriptors, Isolate* isolate,
      DirectHandle<FixedArray> keys, DirectHandle<FixedArray> indices,
      AllocationType allocation_if_initialize);

  // Accessors for fetching instance descriptor at descriptor number.
  inline Tagged<Name> GetKey(InternalIndex descriptor_number) const;
  inline Tagged<Name> GetKey(PtrComprCageBase cage_base,
                             InternalIndex descriptor_number) const;
  inline Tagged<Object> GetStrongValue(InternalIndex descriptor_number);
  inline Tagged<Object> GetStrongValue(PtrComprCageBase cage_base,
                                       InternalIndex descriptor_number);
  inline Tagged<MaybeObject> GetValue(InternalIndex descriptor_number);
  inline Tagged<MaybeObject> GetValue(PtrComprCageBase cage_base,
                                      InternalIndex descriptor_number);
  inline PropertyDetails GetDetails(InternalIndex descriptor_number);
  inline int GetFieldIndex(InternalIndex descriptor_number);
  inline Tagged<FieldType> GetFieldType(InternalIndex descriptor_number);
  inline Tagged<FieldType> GetFieldType(PtrComprCageBase cage_base,
                                        InternalIndex descriptor_number);

  // Returns true if given entry is already initialized. Useful in cases
  // when a heap stats collector might see a half-initialized descriptor.
  inline bool IsInitializedDescriptor(InternalIndex descriptor_number) const;

  inline Tagged<Name> GetSortedKey(int descriptor_number);
  inline Tagged<Name> GetSortedKey(PtrComprCageBase cage_base,
                                   int descriptor_number);
>>>>>>> 626889fb
  inline int GetSortedKeyIndex(int descriptor_number);

  // Accessor for complete descriptor.
  inline void Set(InternalIndex descriptor_number, Descriptor* desc);
  inline void Set(InternalIndex descriptor_number, Tagged<Name> key,
                  Tagged<MaybeObject> value, PropertyDetails details);
  void Replace(InternalIndex descriptor_number, Descriptor* descriptor);

  // Generalizes constness, representation and field type of all field
  // descriptors.
  void GeneralizeAllFields(bool clear_constness);

  // Append automatically sets the enumeration index. This should only be used
  // to add descriptors in bulk at the end, followed by sorting the descriptor
  // array.
  inline void Append(Descriptor* desc);

  static DirectHandle<DescriptorArray> CopyUpTo(
      Isolate* isolate, DirectHandle<DescriptorArray> desc,
      int enumeration_index, int slack = 0);

  static DirectHandle<DescriptorArray> CopyUpToAddAttributes(
      Isolate* isolate, DirectHandle<DescriptorArray> desc,
      int enumeration_index, PropertyAttributes attributes, int slack = 0);

  // Sort the instance descriptors by the hash codes of their keys.
  V8_EXPORT_PRIVATE void Sort();

  // Iterate through Name hash collisions in the descriptor array starting from
  // insertion index checking for Name collisions. Note: If we ever add binary
  // insertion for large DescriptorArrays it would need to be hardened in a
  // similar way. This function only expects to be called on Sorted
  // DescriptorArrays.
  V8_EXPORT_PRIVATE void CheckNameCollisionDuringInsertion(
      Descriptor* desc, uint32_t descriptor_hash, int insertion_index);

  // Search the instance descriptors for given name. {concurrent_search} signals
  // if we are doing the search on a background thread. If so, we will sacrifice
  // speed for thread-safety.
  V8_INLINE InternalIndex Search(Tagged<Name> name,
                                 int number_of_own_descriptors,
                                 bool concurrent_search = false);
  V8_INLINE InternalIndex Search(Tagged<Name> name, Tagged<Map> map,
                                 bool concurrent_search = false);

  // Search the instance descriptors for given field offset.
  V8_INLINE InternalIndex Search(int field_offset,
                                 int number_of_own_descriptors);
<<<<<<< HEAD
  V8_INLINE InternalIndex Search(int field_offset, Map map);
=======
  V8_INLINE InternalIndex Search(int field_offset, Tagged<Map> map);
>>>>>>> 626889fb

  // As the above, but uses DescriptorLookupCache and updates it when
  // necessary.
  V8_INLINE InternalIndex SearchWithCache(Isolate* isolate, Tagged<Name> name,
                                          Tagged<Map> map);

  bool IsEqualUpTo(Tagged<DescriptorArray> desc, int nof_descriptors);

  // Allocates a DescriptorArray, but returns the singleton
  // empty descriptor array object if number_of_descriptors is 0.
  template <typename IsolateT>
  V8_EXPORT_PRIVATE static Handle<DescriptorArray> Allocate(
      IsolateT* isolate, int nof_descriptors, int slack,
      AllocationType allocation = AllocationType::kYoung);

<<<<<<< HEAD
  void Initialize(EnumCache enum_cache, HeapObject undefined_value,
                  int nof_descriptors, int slack, uint32_t raw_gc_state);
=======
  void Initialize(Tagged<EnumCache> enum_cache,
                  Tagged<HeapObject> undefined_value, int nof_descriptors,
                  int slack, uint32_t raw_gc_state);
>>>>>>> 626889fb

  // Constant for denoting key was not found.
  static const int kNotFound = -1;

  static_assert(IsAligned(kStartOfWeakFieldsOffset, kTaggedSize));
  static_assert(IsAligned(kHeaderSize, kTaggedSize));

  // Garbage collection support.
  DECL_RELAXED_UINT32_ACCESSORS(raw_gc_state)
  static constexpr size_t kSizeOfRawGcState =
      kRawGcStateOffsetEnd - kRawGcStateOffset + 1;

  static constexpr int SizeFor(int number_of_all_descriptors) {
    return OffsetOfDescriptorAt(number_of_all_descriptors);
  }
  static constexpr int OffsetOfDescriptorAt(int descriptor) {
    return kDescriptorsOffset + descriptor * kEntrySize * kTaggedSize;
  }
  inline ObjectSlot GetFirstPointerSlot();
  inline ObjectSlot GetDescriptorSlot(int descriptor);

  static_assert(kEndOfStrongFieldsOffset == kStartOfWeakFieldsOffset,
                "Weak fields follow strong fields.");
  static_assert(kEndOfWeakFieldsOffset == kHeaderSize,
                "Weak fields extend up to the end of the header.");
  static_assert(kDescriptorsOffset == kHeaderSize,
                "Variable-size array follows header.");
  class BodyDescriptor;

  // Layout of descriptor.
  // Naming is consistent with Dictionary classes for easy templating.
  static const int kEntryKeyIndex = 0;
  static const int kEntryDetailsIndex = 1;
  static const int kEntryValueIndex = 2;
  static const int kEntrySize = 3;

  static const int kEntryKeyOffset = kEntryKeyIndex * kTaggedSize;
  static const int kEntryDetailsOffset = kEntryDetailsIndex * kTaggedSize;
  static const int kEntryValueOffset = kEntryValueIndex * kTaggedSize;

  // Print all the descriptors.
  void PrintDescriptors(std::ostream& os);
  void PrintDescriptorDetails(std::ostream& os, InternalIndex descriptor,
                              PropertyDetails::PrintMode mode);

  DECL_PRINTER(DescriptorArray)
  DECL_VERIFIER(DescriptorArray)

#ifdef DEBUG
  // Is the descriptor array sorted and without duplicates?
  V8_EXPORT_PRIVATE bool IsSortedNoDuplicates();

  // Are two DescriptorArrays equal?
  bool IsEqualTo(Tagged<DescriptorArray> other);
#endif

  static constexpr int ToDetailsIndex(int descriptor_number) {
    return (descriptor_number * kEntrySize) + kEntryDetailsIndex;
  }

  // Conversion from descriptor number to array indices.
  static constexpr int ToKeyIndex(int descriptor_number) {
    return (descriptor_number * kEntrySize) + kEntryKeyIndex;
  }

  static constexpr int ToValueIndex(int descriptor_number) {
    return (descriptor_number * kEntrySize) + kEntryValueIndex;
  }

  using EntryKeyField = TaggedField<HeapObject, kEntryKeyOffset>;
  using EntryDetailsField = TaggedField<Smi, kEntryDetailsOffset>;
  using EntryValueField = TaggedField<MaybeObject, kEntryValueOffset>;

 private:
<<<<<<< HEAD
  inline void SetKey(InternalIndex descriptor_number, Name key);
  inline void SetValue(InternalIndex descriptor_number, MaybeObject value);
=======
  inline void SetKey(InternalIndex descriptor_number, Tagged<Name> key);
  inline void SetValue(InternalIndex descriptor_number,
                       Tagged<MaybeObject> value);
>>>>>>> 626889fb
  inline void SetDetails(InternalIndex descriptor_number,
                         PropertyDetails details);

  V8_INLINE InternalIndex BinarySearch(Tagged<Name> name,
                                       int number_of_own_descriptors);
  V8_INLINE InternalIndex LinearSearch(Tagged<Name> name,
                                       int number_of_own_descriptors);

  // Transfer a complete descriptor from the src descriptor array to this
  // descriptor array.
  void CopyFrom(InternalIndex index, Tagged<DescriptorArray> src);

  inline void SetSortedKey(int pointer, int descriptor_number);

  // Swap first and second descriptor.
  inline void SwapSortedKeys(int first, int second);

  TQ_OBJECT_CONSTRUCTORS(DescriptorArray)
};

// Custom DescriptorArray marking state for visitors that are allowed to write
// into the heap. The marking state uses DescriptorArray::raw_gc_state() as
// storage.
//
// The state essentially keeps track of 3 fields:
// 1. The collector epoch: The rest of the state is only valid if the epoch
//    matches. If the epoch doesn't match, the other fields should be considered
//    invalid. The epoch is necessary, as not all DescriptorArray objects are
//    eventually trimmed in the atomic pause and thus available for resetting
//    the state.
// 2. Number of already marked descriptors.
// 3. Delta of to be marked descriptors in this cycle. This must be 0 after
//    marking is done.
class DescriptorArrayMarkingState final {
 public:
#define BIT_FIELD_FIELDS(V, _) \
  V(Epoch, unsigned, 2, _)     \
  V(Marked, uint16_t, 14, _)   \
  V(Delta, uint16_t, 16, _)
  DEFINE_BIT_FIELDS(BIT_FIELD_FIELDS)
#undef BIT_FIELD_FIELDS
  static_assert(Marked::kMax <= Delta::kMax);
  static_assert(kMaxNumberOfDescriptors <= Marked::kMax);

  using DescriptorIndex = uint16_t;
  using RawGCStateType = uint32_t;

  static constexpr RawGCStateType kInitialGCState = 0;

  static constexpr RawGCStateType GetFullyMarkedState(
      unsigned epoch, DescriptorIndex number_of_descriptors) {
    return NewState(epoch & Epoch::kMask, number_of_descriptors, 0);
  }

  // Potentially updates the delta of to be marked descriptors. Returns true if
  // the update was successful and the object should be processed via a marking
  // visitor.
  //
  // The call issues and Acq/Rel barrier to allow synchronizing other state
  // (e.g. value of descriptor slots) with it.
  static inline bool TryUpdateIndicesToMark(unsigned gc_epoch,
<<<<<<< HEAD
                                            DescriptorArray array,
=======
                                            Tagged<DescriptorArray> array,
>>>>>>> 626889fb
                                            DescriptorIndex index_to_mark);

  // Used from the visitor when processing a DescriptorArray. Returns a range of
  // start and end descriptor indices. No processing is required for start ==
  // end. The method signals the first invocation by returning start == 0, and
  // end != 0.
  static inline std::pair<DescriptorIndex, DescriptorIndex>
<<<<<<< HEAD
  AcquireDescriptorRangeToMark(unsigned gc_epoch, DescriptorArray array);
=======
  AcquireDescriptorRangeToMark(unsigned gc_epoch,
                               Tagged<DescriptorArray> array);
>>>>>>> 626889fb

 private:
  static constexpr RawGCStateType NewState(unsigned masked_epoch,
                                           DescriptorIndex marked,
                                           DescriptorIndex delta) {
    return Epoch::encode(masked_epoch) | Marked::encode(marked) |
           Delta::encode(delta);
  }

<<<<<<< HEAD
  static bool SwapState(DescriptorArray array, RawGCStateType old_state,
=======
  static bool SwapState(Tagged<DescriptorArray> array, RawGCStateType old_state,
>>>>>>> 626889fb
                        RawGCStateType new_state) {
    return static_cast<RawGCStateType>(base::AcquireRelease_CompareAndSwap(
               reinterpret_cast<base::Atomic32*>(
                   FIELD_ADDR(array, DescriptorArray::kRawGcStateOffset)),
               old_state, new_state)) == old_state;
  }
};

}  // namespace internal
}  // namespace v8

#include "src/objects/object-macros-undef.h"

#endif  // V8_OBJECTS_DESCRIPTOR_ARRAY_H_<|MERGE_RESOLUTION|>--- conflicted
+++ resolved
@@ -21,13 +21,6 @@
 namespace v8 {
 namespace internal {
 
-<<<<<<< HEAD
-template <typename T>
-class Handle;
-
-class Isolate;
-=======
->>>>>>> 626889fb
 class StructBodyDescriptor;
 
 #include "torque-generated/src/objects/descriptor-array-tq.inc"
@@ -89,32 +82,6 @@
                                    FastIterableState if_value);
 
   void ClearEnumCache();
-<<<<<<< HEAD
-  inline void CopyEnumCacheFrom(DescriptorArray array);
-  static void InitializeOrChangeEnumCache(
-      Handle<DescriptorArray> descriptors, Isolate* isolate,
-      Handle<FixedArray> keys, Handle<FixedArray> indices,
-      AllocationType allocation_if_initialize);
-
-  // Accessors for fetching instance descriptor at descriptor number.
-  inline Name GetKey(InternalIndex descriptor_number) const;
-  inline Name GetKey(PtrComprCageBase cage_base,
-                     InternalIndex descriptor_number) const;
-  inline Object GetStrongValue(InternalIndex descriptor_number);
-  inline Object GetStrongValue(PtrComprCageBase cage_base,
-                               InternalIndex descriptor_number);
-  inline MaybeObject GetValue(InternalIndex descriptor_number);
-  inline MaybeObject GetValue(PtrComprCageBase cage_base,
-                              InternalIndex descriptor_number);
-  inline PropertyDetails GetDetails(InternalIndex descriptor_number);
-  inline int GetFieldIndex(InternalIndex descriptor_number);
-  inline FieldType GetFieldType(InternalIndex descriptor_number);
-  inline FieldType GetFieldType(PtrComprCageBase cage_base,
-                                InternalIndex descriptor_number);
-
-  inline Name GetSortedKey(int descriptor_number);
-  inline Name GetSortedKey(PtrComprCageBase cage_base, int descriptor_number);
-=======
   inline void CopyEnumCacheFrom(Tagged<DescriptorArray> array);
   static void InitializeOrChangeEnumCache(
       DirectHandle<DescriptorArray> descriptors, Isolate* isolate,
@@ -144,7 +111,6 @@
   inline Tagged<Name> GetSortedKey(int descriptor_number);
   inline Tagged<Name> GetSortedKey(PtrComprCageBase cage_base,
                                    int descriptor_number);
->>>>>>> 626889fb
   inline int GetSortedKeyIndex(int descriptor_number);
 
   // Accessor for complete descriptor.
@@ -193,11 +159,7 @@
   // Search the instance descriptors for given field offset.
   V8_INLINE InternalIndex Search(int field_offset,
                                  int number_of_own_descriptors);
-<<<<<<< HEAD
-  V8_INLINE InternalIndex Search(int field_offset, Map map);
-=======
   V8_INLINE InternalIndex Search(int field_offset, Tagged<Map> map);
->>>>>>> 626889fb
 
   // As the above, but uses DescriptorLookupCache and updates it when
   // necessary.
@@ -213,14 +175,9 @@
       IsolateT* isolate, int nof_descriptors, int slack,
       AllocationType allocation = AllocationType::kYoung);
 
-<<<<<<< HEAD
-  void Initialize(EnumCache enum_cache, HeapObject undefined_value,
-                  int nof_descriptors, int slack, uint32_t raw_gc_state);
-=======
   void Initialize(Tagged<EnumCache> enum_cache,
                   Tagged<HeapObject> undefined_value, int nof_descriptors,
                   int slack, uint32_t raw_gc_state);
->>>>>>> 626889fb
 
   // Constant for denoting key was not found.
   static const int kNotFound = -1;
@@ -295,14 +252,9 @@
   using EntryValueField = TaggedField<MaybeObject, kEntryValueOffset>;
 
  private:
-<<<<<<< HEAD
-  inline void SetKey(InternalIndex descriptor_number, Name key);
-  inline void SetValue(InternalIndex descriptor_number, MaybeObject value);
-=======
   inline void SetKey(InternalIndex descriptor_number, Tagged<Name> key);
   inline void SetValue(InternalIndex descriptor_number,
                        Tagged<MaybeObject> value);
->>>>>>> 626889fb
   inline void SetDetails(InternalIndex descriptor_number,
                          PropertyDetails details);
 
@@ -364,11 +316,7 @@
   // The call issues and Acq/Rel barrier to allow synchronizing other state
   // (e.g. value of descriptor slots) with it.
   static inline bool TryUpdateIndicesToMark(unsigned gc_epoch,
-<<<<<<< HEAD
-                                            DescriptorArray array,
-=======
                                             Tagged<DescriptorArray> array,
->>>>>>> 626889fb
                                             DescriptorIndex index_to_mark);
 
   // Used from the visitor when processing a DescriptorArray. Returns a range of
@@ -376,12 +324,8 @@
   // end. The method signals the first invocation by returning start == 0, and
   // end != 0.
   static inline std::pair<DescriptorIndex, DescriptorIndex>
-<<<<<<< HEAD
-  AcquireDescriptorRangeToMark(unsigned gc_epoch, DescriptorArray array);
-=======
   AcquireDescriptorRangeToMark(unsigned gc_epoch,
                                Tagged<DescriptorArray> array);
->>>>>>> 626889fb
 
  private:
   static constexpr RawGCStateType NewState(unsigned masked_epoch,
@@ -391,11 +335,7 @@
            Delta::encode(delta);
   }
 
-<<<<<<< HEAD
-  static bool SwapState(DescriptorArray array, RawGCStateType old_state,
-=======
   static bool SwapState(Tagged<DescriptorArray> array, RawGCStateType old_state,
->>>>>>> 626889fb
                         RawGCStateType new_state) {
     return static_cast<RawGCStateType>(base::AcquireRelease_CompareAndSwap(
                reinterpret_cast<base::Atomic32*>(
