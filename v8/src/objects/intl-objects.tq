// Copyright 2019 the V8 project authors. All rights reserved.
// Use of this source code is governed by a BSD-style license that can be
// found in the LICENSE file.

#include 'src/objects/js-objects.h'
#include 'src/objects/intl-objects.h'

extern macro IntlAsciiCollationWeightsL1(): RawPtr<uint8>;
extern macro IntlAsciiCollationWeightsL3(): RawPtr<uint8>;
const kIntlAsciiCollationWeightsLength:
    constexpr int31 generates 'Intl::kAsciiCollationWeightsLength';

macro IntlAsciiCollationWeightL1(c: char8): uint8 labels _Bailout {
  static_assert(kIntlAsciiCollationWeightsLength == 256);
  return IntlAsciiCollationWeightsL1()[Convert<intptr>(c)];
}
macro IntlAsciiCollationWeightL1(c: char16): uint8 labels Bailout {
  if (Convert<uint32>(c) >= kIntlAsciiCollationWeightsLength) goto Bailout;
  return IntlAsciiCollationWeightsL1()[Convert<intptr>(c)];
}

macro IntlAsciiCollationWeightL3(c: char8): uint8 labels _Bailout {
  static_assert(kIntlAsciiCollationWeightsLength == 256);
  return IntlAsciiCollationWeightsL3()[Convert<intptr>(c)];
}
macro IntlAsciiCollationWeightL3(c: char16): uint8 labels Bailout {
  if (Convert<uint32>(c) >= kIntlAsciiCollationWeightsLength) goto Bailout;
  return IntlAsciiCollationWeightsL3()[Convert<intptr>(c)];
}

macro CheckEmptyOr1Byte(
    _it: torque_internal::SliceIterator<char8, const &char8>):
    void labels _Bailout {
  // char8 is always within 0xFF.
}
macro CheckEmptyOr1Byte(
    it: torque_internal::SliceIterator<char16, const &char16>):
    void labels Bailout {
  let it = it;
  if ((it.Next() otherwise return) > 0xFF) goto Bailout;
}

// This fast path works for ASCII-only strings and is based on the assumption
// that most strings are either bytewise equal or differ on L1 (i.e., not just
// in capitalization). So we first compare the strings on L1 and only afterwards
// consider L3. This makes use of the 256-entry L1 and L3 tables defined in
// src/objects/intl-objects.cc.
macro LocaleCompareFastPath<T1: type, T2: type>(
    left: ConstSlice<T1>, right: ConstSlice<T2>): Number labels Bailout {
  if (EqualContent(left, right)) return 0;
  let leftIt = left.Iterator();
  let rightIt = right.Iterator();
  while (true) {
    try {
      const lChar = leftIt.Next() otherwise goto LeftExhausted;
      const leftWeight = IntlAsciiCollationWeightL1(lChar) otherwise Bailout;
      if (leftWeight == 0) goto Bailout;
      // If rightIt is exhausted, we already checked that the next char of the
      // left string has non-zero weight, so it cannot be ignorable or a
      // combining character.
      // Return 1 because right string is shorter and L1 is equal.
      const rChar = rightIt.Next() otherwise return 1;
      const rightWeight = IntlAsciiCollationWeightL1(rChar) otherwise Bailout;
      if (rightWeight == 0) goto Bailout;
      if (leftWeight == rightWeight) continue;
      // The result is only valid if the last processed character is not
      // followed by a unicode combining character (we are overly strict and
      // restrict to code points up to 0xFF).
      CheckEmptyOr1Byte(leftIt) otherwise Bailout;
      CheckEmptyOr1Byte(rightIt) otherwise Bailout;
      if (leftWeight < rightWeight) return -1;
      return 1;
    } label LeftExhausted {
      const rChar = rightIt.Next() otherwise break;
      const rightWeight = IntlAsciiCollationWeightL1(rChar) otherwise Bailout;
      // If the following character might be ignorable or a combining character,
      // we bail out because the strings might still be considered equal.
      if (rightWeight == 0) goto Bailout;
      // Return -1 because left string is shorter and L1 is equal.
      return -1;
    }
  }
  leftIt = left.Iterator();
  rightIt = right.Iterator();
  while (true) {
    const lChar = leftIt.Next() otherwise unreachable;
    const leftWeight = IntlAsciiCollationWeightL3(lChar) otherwise unreachable;
    dcheck(leftWeight != 0);
    const rChar = rightIt.Next() otherwise unreachable;
    const rightWeight = IntlAsciiCollationWeightL3(rChar) otherwise unreachable;
    dcheck(rightWeight != 0);
    dcheck(
        IntlAsciiCollationWeightL1(lChar) otherwise unreachable ==
        IntlAsciiCollationWeightL1(rChar) otherwise unreachable);
    if (leftWeight == rightWeight) continue;
    if (leftWeight < rightWeight) return -1;
    return 1;
  }
  VerifiedUnreachable();
}

<<<<<<< HEAD
transitioning builtin StringFastLocaleCompare(implicit context: Context)(
    localeCompareFn: JSFunction, left: JSAny, right: JSAny,
    locales: JSAny): JSAny {
=======
transitioning builtin StringFastLocaleCompare(
    implicit context: Context)(localeCompareFn: JSFunction, left: JSAny,
    right: JSAny, locales: JSAny): JSAny {
>>>>>>> 626889fb
  try {
    const left = Cast<String>(left) otherwise Bailout;
    if (TaggedEqual(left, right)) return SmiConstant(0);
    StringToSlice(left) otherwise LeftOneByte, LeftTwoByte;
  } label LeftOneByte(leftSlice: ConstSlice<char8>) {
    try {
      const right = Cast<String>(right) otherwise Bailout;
      StringToSlice(right) otherwise RightOneByte, RightTwoByte;
    } label RightOneByte(rightSlice: ConstSlice<char8>) {
      return LocaleCompareFastPath(leftSlice, rightSlice) otherwise Bailout;
    } label RightTwoByte(rightSlice: ConstSlice<char16>) {
      return LocaleCompareFastPath(leftSlice, rightSlice) otherwise Bailout;
    }
  } label LeftTwoByte(leftSlice: ConstSlice<char16>) {
    try {
      const right = Cast<String>(right) otherwise Bailout;
      StringToSlice(right) otherwise RightOneByte, RightTwoByte;
    } label RightOneByte(rightSlice: ConstSlice<char8>) {
      return LocaleCompareFastPath(leftSlice, rightSlice) otherwise Bailout;
    } label RightTwoByte(rightSlice: ConstSlice<char16>) {
      return LocaleCompareFastPath(leftSlice, rightSlice) otherwise Bailout;
    }
  } label Bailout deferred {
    return Call(context, localeCompareFn, left, right, locales);
  }
}<|MERGE_RESOLUTION|>--- conflicted
+++ resolved
@@ -99,15 +99,9 @@
   VerifiedUnreachable();
 }
 
-<<<<<<< HEAD
-transitioning builtin StringFastLocaleCompare(implicit context: Context)(
-    localeCompareFn: JSFunction, left: JSAny, right: JSAny,
-    locales: JSAny): JSAny {
-=======
 transitioning builtin StringFastLocaleCompare(
     implicit context: Context)(localeCompareFn: JSFunction, left: JSAny,
     right: JSAny, locales: JSAny): JSAny {
->>>>>>> 626889fb
   try {
     const left = Cast<String>(left) otherwise Bailout;
     if (TaggedEqual(left, right)) return SmiConstant(0);
