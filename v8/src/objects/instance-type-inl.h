// Copyright 2018 the V8 project authors. All rights reserved.
// Use of this source code is governed by a BSD-style license that can be
// found in the LICENSE file.

#ifndef V8_OBJECTS_INSTANCE_TYPE_INL_H_
#define V8_OBJECTS_INSTANCE_TYPE_INL_H_

#include "src/base/bounds.h"
#include "src/execution/isolate-utils-inl.h"
#include "src/objects/instance-type.h"
<<<<<<< HEAD
#include "src/objects/map-inl.h"
#include "src/roots/static-roots.h"
=======
// Include the non-inl header before the rest of the headers.

#include <optional>

#include "src/base/bounds.h"
#include "src/common/ptr-compr-inl.h"
#include "src/objects/instance-type-checker.h"
#include "src/objects/map.h"
>>>>>>> 626889fb

// Has to be the last include (doesn't have include guards):
#include "src/objects/object-macros.h"

namespace v8::internal {

namespace InstanceTypeChecker {

// INSTANCE_TYPE_CHECKERS macro defines some "types" that do not have
// respective C++ classes (see TypedArrayConstructor, FixedArrayExact) or
// the respective C++ counterpart is actually a template (see HashTable).
// So in order to be able to customize IsType() implementations for specific
// types, we declare a parallel set of "types" that can be compared using
// std::is_same<>.
namespace InstanceTypeTraits {

#define DECL_TYPE(type, ...) class type;
INSTANCE_TYPE_CHECKERS(DECL_TYPE)
TORQUE_INSTANCE_CHECKERS_MULTIPLE_FULLY_DEFINED(DECL_TYPE)
TORQUE_INSTANCE_CHECKERS_MULTIPLE_ONLY_DECLARED(DECL_TYPE)
HEAP_OBJECT_TYPE_LIST(DECL_TYPE)
#undef DECL_TYPE

}  // namespace InstanceTypeTraits

// Instance types which are associated with one unique map.

template <class type>
<<<<<<< HEAD
inline constexpr base::Optional<RootIndex> UniqueMapOfInstanceTypeCheck() {
=======
V8_INLINE consteval std::optional<RootIndex> UniqueMapOfInstanceTypeCheck() {
>>>>>>> 626889fb
  return {};
}

#define INSTANCE_TYPE_MAP(V, rootIndexName, rootAccessorName, class_name) \
  template <>                                                             \
<<<<<<< HEAD
  inline constexpr base::Optional<RootIndex>                              \
=======
  V8_INLINE consteval std::optional<RootIndex>                            \
>>>>>>> 626889fb
  UniqueMapOfInstanceTypeCheck<InstanceTypeTraits::class_name>() {        \
    return {RootIndex::k##rootIndexName};                                 \
  }
UNIQUE_INSTANCE_TYPE_MAP_LIST_GENERATOR(INSTANCE_TYPE_MAP, _)
#undef INSTANCE_TYPE_MAP

<<<<<<< HEAD
inline constexpr base::Optional<RootIndex> UniqueMapOfInstanceType(
=======
V8_INLINE constexpr std::optional<RootIndex> UniqueMapOfInstanceType(
>>>>>>> 626889fb
    InstanceType type) {
#define INSTANCE_TYPE_CHECK(it, forinstancetype)              \
  if (type == forinstancetype) {                              \
    return InstanceTypeChecker::UniqueMapOfInstanceTypeCheck< \
        InstanceTypeChecker::InstanceTypeTraits::it>();       \
  }
  INSTANCE_TYPE_CHECKERS_SINGLE(INSTANCE_TYPE_CHECK);
#undef INSTANCE_TYPE_CHECK

  return Map::TryGetMapRootIdxFor(type);
}

// Manually curated list of instance type ranges which are associated with a
// unique range of map addresses on the read only heap. Both ranges are
// inclusive.

using InstanceTypeRange = std::pair<InstanceType, InstanceType>;
<<<<<<< HEAD
using RootIndexRange = std::pair<RootIndex, RootIndex>;
constexpr std::array<std::pair<InstanceTypeRange, RootIndexRange>, 6>
    kUniqueMapRangeOfInstanceTypeRangeList = {
        {{{ALLOCATION_SITE_TYPE, ALLOCATION_SITE_TYPE},
          {RootIndex::kAllocationSiteWithWeakNextMap,
           RootIndex::kAllocationSiteWithoutWeakNextMap}},
         {{FIRST_STRING_TYPE, LAST_STRING_TYPE},
          {RootIndex::kStringMap, RootIndex::kSharedOneByteStringMap}},
         {{FIRST_NAME_TYPE, LAST_NAME_TYPE},
          {RootIndex::kSymbolMap, RootIndex::kSharedOneByteStringMap}},
         {{FIRST_SMALL_ORDERED_HASH_TABLE_TYPE,
           LAST_SMALL_ORDERED_HASH_TABLE_TYPE},
          {RootIndex::kSmallOrderedHashMapMap,
           RootIndex::kSmallOrderedNameDictionaryMap}},
         {{FIRST_ABSTRACT_INTERNAL_CLASS_TYPE,
           LAST_ABSTRACT_INTERNAL_CLASS_TYPE},
          {RootIndex::kAbstractInternalClassSubclass1Map,
           RootIndex::kAbstractInternalClassSubclass2Map}},
         {{FIRST_TURBOFAN_TYPE_TYPE, LAST_TURBOFAN_TYPE_TYPE},
          {RootIndex::kTurbofanBitsetTypeMap,
           RootIndex::kTurbofanOtherNumberConstantTypeMap}}}};

struct kUniqueMapRangeOfStringType {
  static constexpr RootIndexRange kInternalizedString = {
      RootIndex::kExternalInternalizedStringMap,
      RootIndex::kOneByteInternalizedStringMap};
  static constexpr RootIndexRange kExternalString = {
      RootIndex::kExternalStringMap,
      RootIndex::kUncachedExternalOneByteInternalizedStringMap};
};

#if V8_STATIC_ROOTS_BOOL

inline constexpr base::Optional<RootIndexRange>
=======
using TaggedAddressRange = std::pair<Tagged_t, Tagged_t>;

#if V8_STATIC_ROOTS_BOOL
constexpr std::array<std::pair<InstanceTypeRange, TaggedAddressRange>, 9>
    kUniqueMapRangeOfInstanceTypeRangeList = {
        {{{ALLOCATION_SITE_TYPE, ALLOCATION_SITE_TYPE},
          {StaticReadOnlyRoot::kAllocationSiteWithWeakNextMap,
           StaticReadOnlyRoot::kAllocationSiteWithoutWeakNextMap}},
         {{FIRST_STRING_TYPE, LAST_STRING_TYPE},
          {InstanceTypeChecker::kStringMapLowerBound,
           InstanceTypeChecker::kStringMapUpperBound}},
         {{FIRST_NAME_TYPE, LAST_NAME_TYPE},
          {InstanceTypeChecker::kStringMapLowerBound,
           StaticReadOnlyRoot::kSymbolMap}},
         {{ODDBALL_TYPE, ODDBALL_TYPE},
          {StaticReadOnlyRoot::kUndefinedMap, StaticReadOnlyRoot::kBooleanMap}},
         {{HEAP_NUMBER_TYPE, ODDBALL_TYPE},
          {StaticReadOnlyRoot::kUndefinedMap,
           StaticReadOnlyRoot::kHeapNumberMap}},
         {{BIGINT_TYPE, HEAP_NUMBER_TYPE},
          {StaticReadOnlyRoot::kHeapNumberMap, StaticReadOnlyRoot::kBigIntMap}},
         {{FIRST_SMALL_ORDERED_HASH_TABLE_TYPE,
           LAST_SMALL_ORDERED_HASH_TABLE_TYPE},
          {StaticReadOnlyRoot::kSmallOrderedHashMapMap,
           StaticReadOnlyRoot::kSmallOrderedNameDictionaryMap}},
         {{FIRST_ABSTRACT_INTERNAL_CLASS_TYPE,
           LAST_ABSTRACT_INTERNAL_CLASS_TYPE},
          {StaticReadOnlyRoot::kAbstractInternalClassSubclass1Map,
           StaticReadOnlyRoot::kAbstractInternalClassSubclass2Map}},
         {{FIRST_TURBOFAN_TYPE_TYPE, LAST_TURBOFAN_TYPE_TYPE},
          {StaticReadOnlyRoot::kTurbofanBitsetTypeMap,
           StaticReadOnlyRoot::kTurbofanOtherNumberConstantTypeMap}}}};

struct kUniqueMapRangeOfStringType {
  static constexpr TaggedAddressRange kSeqString = {
      InstanceTypeChecker::kStringMapLowerBound,
      StaticReadOnlyRoot::kInternalizedOneByteStringMap};
  static constexpr TaggedAddressRange kInternalizedString = {
      StaticReadOnlyRoot::kInternalizedTwoByteStringMap,
      StaticReadOnlyRoot::kUncachedExternalInternalizedOneByteStringMap};
  static constexpr TaggedAddressRange kExternalString = {
      StaticReadOnlyRoot::kExternalInternalizedTwoByteStringMap,
      StaticReadOnlyRoot::kExternalOneByteStringMap};
  static constexpr TaggedAddressRange kUncachedExternalString = {
      StaticReadOnlyRoot::kUncachedExternalInternalizedTwoByteStringMap,
      StaticReadOnlyRoot::kSharedUncachedExternalOneByteStringMap};
  static constexpr TaggedAddressRange kConsString = {
      StaticReadOnlyRoot::kConsTwoByteStringMap,
      StaticReadOnlyRoot::kConsOneByteStringMap};
  static constexpr TaggedAddressRange kSlicedString = {
      StaticReadOnlyRoot::kSlicedTwoByteStringMap,
      StaticReadOnlyRoot::kSlicedOneByteStringMap};
  static constexpr TaggedAddressRange kThinString = {
      StaticReadOnlyRoot::kThinTwoByteStringMap,
      StaticReadOnlyRoot::kThinOneByteStringMap};
  static constexpr TaggedAddressRange kSharedSeqString = {
      InstanceTypeChecker::kStringMapLowerBound,
      StaticReadOnlyRoot::kSharedSeqOneByteStringMap};
  static constexpr TaggedAddressRange kSharedExternalString = {
      StaticReadOnlyRoot::kSharedUncachedExternalTwoByteStringMap,
      StaticReadOnlyRoot::kSharedExternalOneByteStringMap};
  static constexpr TaggedAddressRange kDirectString = {
      InstanceTypeChecker::kStringMapLowerBound,
      StaticReadOnlyRoot::kExternalOneByteStringMap};
  static constexpr TaggedAddressRange kIndirectString = {
      StaticReadOnlyRoot::kConsTwoByteStringMap,
      StaticReadOnlyRoot::kThinOneByteStringMap};
};

// This one is very sneaky. String maps are laid out sequentially, and
// alternate between two-byte and one-byte. Since they're sequential, each
// address is one Map::kSize larger than the previous. This means that the LSB
// of the map size alternates being set and unset for alternating string map
// addresses, and therefore is on/off for all two-byte/one-byte strings. Which
// of the two has the on-bit depends on the current RO heap layout, so just
// sniff this by checking an arbitrary one-byte map's value.
static constexpr uint32_t kStringMapEncodingMask =
    1 << base::bits::CountTrailingZerosNonZero(Map::kSize);
static constexpr uint32_t kOneByteStringMapBit =
    StaticReadOnlyRoot::kSeqOneByteStringMap & kStringMapEncodingMask;
static constexpr uint32_t kTwoByteStringMapBit =
    StaticReadOnlyRoot::kSeqTwoByteStringMap & kStringMapEncodingMask;

inline constexpr std::optional<TaggedAddressRange>
>>>>>>> 626889fb
UniqueMapRangeOfInstanceTypeRange(InstanceType first, InstanceType last) {
  // Doesn't use range based for loop due to LLVM <11 bug re. constexpr
  // functions.
  for (size_t i = 0; i < kUniqueMapRangeOfInstanceTypeRangeList.size(); ++i) {
    if (kUniqueMapRangeOfInstanceTypeRangeList[i].first.first == first &&
        kUniqueMapRangeOfInstanceTypeRangeList[i].first.second == last) {
      return {kUniqueMapRangeOfInstanceTypeRangeList[i].second};
    }
  }
  return {};
}

<<<<<<< HEAD
inline constexpr base::Optional<RootIndexRange> UniqueMapRangeOfInstanceType(
=======
inline constexpr std::optional<TaggedAddressRange> UniqueMapRangeOfInstanceType(
>>>>>>> 626889fb
    InstanceType type) {
  return UniqueMapRangeOfInstanceTypeRange(type, type);
}

inline bool MayHaveMapCheckFastCase(InstanceType type) {
  if (UniqueMapOfInstanceType(type)) return true;
  for (auto& el : kUniqueMapRangeOfInstanceTypeRangeList) {
    if (el.first.first <= type && type <= el.first.second) {
      return true;
    }
  }
  return false;
}

<<<<<<< HEAD
inline bool CheckInstanceMap(RootIndex expected, Map map) {
=======
inline bool CheckInstanceMap(RootIndex expected, Tagged<Map> map) {
>>>>>>> 626889fb
  return V8HeapCompressionScheme::CompressObject(map.ptr()) ==
         StaticReadOnlyRootsPointerTable[static_cast<size_t>(expected)];
}

<<<<<<< HEAD
inline bool CheckInstanceMapRange(RootIndexRange expected, Map map) {
  Tagged_t ptr = V8HeapCompressionScheme::CompressObject(map.ptr());
  Tagged_t first =
      StaticReadOnlyRootsPointerTable[static_cast<size_t>(expected.first)];
  Tagged_t last =
      StaticReadOnlyRootsPointerTable[static_cast<size_t>(expected.second)];
  return ptr >= first && ptr <= last;
}

static_assert(kNonJsReceiverMapLimit >
              StaticReadOnlyRootsPointerTable[static_cast<size_t>(
                  RootIndex::kLastReadOnlyRoot)]);

=======
inline constexpr bool CheckInstanceMapRange(TaggedAddressRange expected,
                                            Tagged<Map> map) {
  Tagged_t ptr = V8HeapCompressionScheme::CompressObject(map.ptr());
  // Make the upper limit be the end of the map object, rather than the start;
  // this helps the C++ optimizer realize there are no "holes" between
  // neighbouring map ranges, such as string map ranges.
  return base::IsInRange(ptr, expected.first, expected.second + Map::kSize - 1);
}

>>>>>>> 626889fb
#else

inline bool MayHaveMapCheckFastCase(InstanceType type) { return false; }

#endif  // V8_STATIC_ROOTS_BOOL

// Define type checkers for classes with single instance type.
// INSTANCE_TYPE_CHECKER1 is to be used if the instance type is already loaded.
// INSTANCE_TYPE_CHECKER2 is preferred since it can sometimes avoid loading the
// instance type from the map, if the checked instance type corresponds to a
// known map or range of maps.

#define INSTANCE_TYPE_CHECKER1(type, forinstancetype)             \
  V8_INLINE constexpr bool Is##type(InstanceType instance_type) { \
    return instance_type == forinstancetype;                      \
  }

#if V8_STATIC_ROOTS_BOOL

<<<<<<< HEAD
#define INSTANCE_TYPE_CHECKER2(type, forinstancetype_)       \
  V8_INLINE bool Is##type(Map map_object) {                  \
    InstanceType forinstancetype =                           \
        static_cast<InstanceType>(forinstancetype_);         \
    if (base::Optional<RootIndex> expected =                 \
            UniqueMapOfInstanceType(forinstancetype)) {      \
      return CheckInstanceMap(*expected, map_object);        \
    }                                                        \
    if (base::Optional<RootIndexRange> range =               \
            UniqueMapRangeOfInstanceType(forinstancetype)) { \
      return CheckInstanceMapRange(*range, map_object);      \
    }                                                        \
    return Is##type(map_object.instance_type());             \
=======
#define INSTANCE_TYPE_CHECKER2(type, forinstancetype_)                    \
  V8_INLINE bool Is##type(Tagged<Map> map_object) {                       \
    constexpr InstanceType forinstancetype =                              \
        static_cast<InstanceType>(forinstancetype_);                      \
    if constexpr (constexpr std::optional<RootIndex> index =              \
                      UniqueMapOfInstanceType(forinstancetype)) {         \
      return CheckInstanceMap(*index, map_object);                        \
    }                                                                     \
    if constexpr (constexpr std::optional<TaggedAddressRange> map_range = \
                      UniqueMapRangeOfInstanceType(forinstancetype)) {    \
      return CheckInstanceMapRange(*map_range, map_object);               \
    }                                                                     \
    return Is##type(map_object->instance_type());                         \
>>>>>>> 626889fb
  }

#else

#define INSTANCE_TYPE_CHECKER2(type, forinstancetype) \
<<<<<<< HEAD
  V8_INLINE bool Is##type(Map map_object) {           \
    return Is##type(map_object.instance_type());      \
=======
  V8_INLINE bool Is##type(Tagged<Map> map_object) {   \
    return Is##type(map_object->instance_type());     \
>>>>>>> 626889fb
  }

#endif  // V8_STATIC_ROOTS_BOOL

INSTANCE_TYPE_CHECKERS_SINGLE(INSTANCE_TYPE_CHECKER1)
INSTANCE_TYPE_CHECKERS_SINGLE(INSTANCE_TYPE_CHECKER2)
#undef INSTANCE_TYPE_CHECKER1
#undef INSTANCE_TYPE_CHECKER2

// Checks if value is in range [lower_limit, higher_limit] using a single
// branch. Assumes that the input instance type is valid.
template <InstanceType lower_limit, InstanceType upper_limit>
struct InstanceRangeChecker {
  static constexpr bool Check(InstanceType value) {
    return base::IsInRange(value, lower_limit, upper_limit);
  }
};
template <InstanceType upper_limit>
struct InstanceRangeChecker<FIRST_TYPE, upper_limit> {
  static constexpr bool Check(InstanceType value) {
    DCHECK_LE(FIRST_TYPE, value);
    return value <= upper_limit;
  }
};
template <InstanceType lower_limit>
struct InstanceRangeChecker<lower_limit, LAST_TYPE> {
  static constexpr bool Check(InstanceType value) {
    DCHECK_GE(LAST_TYPE, value);
    return value >= lower_limit;
  }
};

// Define type checkers for classes with ranges of instance types.
// INSTANCE_TYPE_CHECKER_RANGE1 is to be used if the instance type is already
// loaded. INSTANCE_TYPE_CHECKER_RANGE2 is preferred since it can sometimes
// avoid loading the instance type from the map, if the checked instance type
// range corresponds to a known range of maps.

#define INSTANCE_TYPE_CHECKER_RANGE1(type, first_instance_type,            \
                                     last_instance_type)                   \
  V8_INLINE constexpr bool Is##type(InstanceType instance_type) {          \
    return InstanceRangeChecker<first_instance_type,                       \
                                last_instance_type>::Check(instance_type); \
  }

#if V8_STATIC_ROOTS_BOOL

<<<<<<< HEAD
#define INSTANCE_TYPE_CHECKER_RANGE2(type, first_instance_type,      \
                                     last_instance_type)             \
  V8_INLINE bool Is##type(Map map_object) {                          \
    if (base::Optional<RootIndexRange> range =                       \
            UniqueMapRangeOfInstanceTypeRange(first_instance_type,   \
                                              last_instance_type)) { \
      DCHECK(MayHaveMapCheckFastCase(last_instance_type));           \
      return CheckInstanceMapRange(*range, map_object);              \
    }                                                                \
    return Is##type(map_object.instance_type());                     \
  }

#else

#define INSTANCE_TYPE_CHECKER_RANGE2(type, first_instance_type, \
                                     last_instance_type)        \
  V8_INLINE bool Is##type(Map map_object) {                     \
    return Is##type(map_object.instance_type());                \
  }

#endif  // V8_STATIC_ROOTS_BOOL

INSTANCE_TYPE_CHECKERS_RANGE(INSTANCE_TYPE_CHECKER_RANGE1)
INSTANCE_TYPE_CHECKERS_RANGE(INSTANCE_TYPE_CHECKER_RANGE2)
#undef INSTANCE_TYPE_CHECKER_RANGE1
#undef INSTANCE_TYPE_CHECKER_RANGE2

V8_INLINE constexpr bool IsHeapObject(InstanceType instance_type) {
  return true;
}

=======
#define INSTANCE_TYPE_CHECKER_RANGE2(type, first_instance_type,                \
                                     last_instance_type)                       \
  V8_INLINE bool Is##type(Tagged<Map> map_object) {                            \
    if constexpr (constexpr std::optional<TaggedAddressRange> maybe_range =    \
                      UniqueMapRangeOfInstanceTypeRange(first_instance_type,   \
                                                        last_instance_type)) { \
      return CheckInstanceMapRange(*maybe_range, map_object);                  \
    }                                                                          \
    return Is##type(map_object->instance_type());                              \
  }

#else

#define INSTANCE_TYPE_CHECKER_RANGE2(type, first_instance_type, \
                                     last_instance_type)        \
  V8_INLINE bool Is##type(Tagged<Map> map_object) {             \
    return Is##type(map_object->instance_type());               \
  }

#endif  // V8_STATIC_ROOTS_BOOL

INSTANCE_TYPE_CHECKERS_RANGE(INSTANCE_TYPE_CHECKER_RANGE1)
INSTANCE_TYPE_CHECKERS_RANGE(INSTANCE_TYPE_CHECKER_RANGE2)
#undef INSTANCE_TYPE_CHECKER_RANGE1
#undef INSTANCE_TYPE_CHECKER_RANGE2

V8_INLINE constexpr bool IsHeapObject(InstanceType instance_type) {
  return true;
}

>>>>>>> 626889fb
V8_INLINE constexpr bool IsInternalizedString(InstanceType instance_type) {
  static_assert(kNotInternalizedTag != 0);
  return (instance_type & (kIsNotStringMask | kIsNotInternalizedMask)) ==
         (kStringTag | kInternalizedTag);
}

<<<<<<< HEAD
V8_INLINE bool IsInternalizedString(Map map_object) {
=======
V8_INLINE bool IsInternalizedString(Tagged<Map> map_object) {
>>>>>>> 626889fb
#if V8_STATIC_ROOTS_BOOL
  return CheckInstanceMapRange(kUniqueMapRangeOfStringType::kInternalizedString,
                               map_object);
#else
<<<<<<< HEAD
  return IsInternalizedString(map_object.instance_type());
=======
  return IsInternalizedString(map_object->instance_type());
#endif
}

V8_INLINE constexpr bool IsSeqString(InstanceType instance_type) {
  return (instance_type & (kIsNotStringMask | kStringRepresentationMask)) ==
         kSeqStringTag;
}

V8_INLINE bool IsSeqString(Tagged<Map> map_object) {
#if V8_STATIC_ROOTS_BOOL
  return CheckInstanceMapRange(kUniqueMapRangeOfStringType::kSeqString,
                               map_object);
#else
  return IsSeqString(map_object->instance_type());
>>>>>>> 626889fb
#endif
}

V8_INLINE constexpr bool IsExternalString(InstanceType instance_type) {
  return (instance_type & (kIsNotStringMask | kStringRepresentationMask)) ==
         kExternalStringTag;
}

<<<<<<< HEAD
V8_INLINE bool IsExternalString(Map map_object) {
=======
V8_INLINE bool IsExternalString(Tagged<Map> map_object) {
>>>>>>> 626889fb
#if V8_STATIC_ROOTS_BOOL
  return CheckInstanceMapRange(kUniqueMapRangeOfStringType::kExternalString,
                               map_object);
#else
<<<<<<< HEAD
  return IsExternalString(map_object.instance_type());
=======
  return IsExternalString(map_object->instance_type());
#endif
}

V8_INLINE constexpr bool IsUncachedExternalString(InstanceType instance_type) {
  return (instance_type & (kIsNotStringMask | kUncachedExternalStringMask |
                           kStringRepresentationMask)) ==
         (kExternalStringTag | kUncachedExternalStringTag);
}

V8_INLINE bool IsUncachedExternalString(Tagged<Map> map_object) {
#if V8_STATIC_ROOTS_BOOL
  return CheckInstanceMapRange(
      kUniqueMapRangeOfStringType::kUncachedExternalString, map_object);
#else
  return IsUncachedExternalString(map_object->instance_type());
#endif
}

V8_INLINE constexpr bool IsConsString(InstanceType instance_type) {
  return (instance_type & (kIsNotStringMask | kStringRepresentationMask)) ==
         kConsStringTag;
}

V8_INLINE bool IsConsString(Tagged<Map> map_object) {
#if V8_STATIC_ROOTS_BOOL
  return CheckInstanceMapRange(kUniqueMapRangeOfStringType::kConsString,
                               map_object);
#else
  return IsConsString(map_object->instance_type());
#endif
}

V8_INLINE constexpr bool IsSlicedString(InstanceType instance_type) {
  return (instance_type & (kIsNotStringMask | kStringRepresentationMask)) ==
         kSlicedStringTag;
}

V8_INLINE bool IsSlicedString(Tagged<Map> map_object) {
#if V8_STATIC_ROOTS_BOOL
  return CheckInstanceMapRange(kUniqueMapRangeOfStringType::kSlicedString,
                               map_object);
#else
  return IsSlicedString(map_object->instance_type());
>>>>>>> 626889fb
#endif
}

V8_INLINE constexpr bool IsThinString(InstanceType instance_type) {
<<<<<<< HEAD
  return instance_type == THIN_STRING_TYPE;
}

V8_INLINE bool IsThinString(Map map_object) {
#if V8_STATIC_ROOTS_BOOL
  return CheckInstanceMap(RootIndex::kThinStringMap, map_object);
#else
  return IsThinString(map_object.instance_type());
=======
  return (instance_type & (kIsNotStringMask | kStringRepresentationMask)) ==
         kThinStringTag;
}

V8_INLINE bool IsThinString(Tagged<Map> map_object) {
#if V8_STATIC_ROOTS_BOOL
  return CheckInstanceMapRange(kUniqueMapRangeOfStringType::kThinString,
                               map_object);
#else
  return IsThinString(map_object->instance_type());
#endif
}

V8_INLINE constexpr bool IsOneByteString(InstanceType instance_type) {
  DCHECK(IsString(instance_type));
  return (instance_type & kStringEncodingMask) == kOneByteStringTag;
}

V8_INLINE bool IsOneByteString(Tagged<Map> map_object) {
#if V8_STATIC_ROOTS_BOOL
  DCHECK(IsStringMap(map_object));

  Tagged_t ptr = V8HeapCompressionScheme::CompressObject(map_object.ptr());
  return (ptr & kStringMapEncodingMask) == kOneByteStringMapBit;
#else
  return IsOneByteString(map_object->instance_type());
#endif
}

V8_INLINE constexpr bool IsTwoByteString(InstanceType instance_type) {
  DCHECK(IsString(instance_type));
  return (instance_type & kStringEncodingMask) == kTwoByteStringTag;
}

V8_INLINE bool IsTwoByteString(Tagged<Map> map_object) {
#if V8_STATIC_ROOTS_BOOL
  DCHECK(IsStringMap(map_object));
  Tagged_t ptr = V8HeapCompressionScheme::CompressObject(map_object.ptr());
  return (ptr & kStringMapEncodingMask) == kTwoByteStringMapBit;
#else
  return IsTwoByteString(map_object->instance_type());
#endif
}

V8_INLINE bool IsSharedString(InstanceType instance_type) {
  DCHECK(IsString(instance_type));
  // TODO(v8:12007): Set is_shared to true on internalized string when
  // v8_flags.shared_string_table is removed.
  return (instance_type & kSharedStringMask) == kSharedStringTag ||
         (v8_flags.shared_string_table && IsInternalizedString(instance_type));
}

V8_INLINE bool IsSharedString(Tagged<Map> map_object) {
#if V8_STATIC_ROOTS_BOOL
  DCHECK(IsStringMap(map_object));
  // TODO(v8:12007): Set is_shared to true on internalized string when
  // v8_flags.shared_string_table is removed.
  return (CheckInstanceMapRange(kUniqueMapRangeOfStringType::kSharedSeqString,
                                map_object) ||
          CheckInstanceMapRange(
              kUniqueMapRangeOfStringType::kSharedExternalString,
              map_object)) ||
         (v8_flags.shared_string_table && IsInternalizedString(map_object));
#else
  return IsSharedString(map_object->instance_type());
#endif
}

V8_INLINE constexpr bool IsIndirectString(InstanceType instance_type) {
  return (instance_type & (kIsNotStringMask | kIsIndirectStringMask)) ==
         kIsIndirectStringTag;
}

V8_INLINE bool IsIndirectString(Tagged<Map> map_object) {
#if V8_STATIC_ROOTS_BOOL
  return CheckInstanceMapRange(kUniqueMapRangeOfStringType::kIndirectString,
                               map_object);
#else
  return IsIndirectString(map_object->instance_type());
#endif
}

V8_INLINE constexpr bool IsDirectString(InstanceType instance_type) {
  return !IsIndirectString(instance_type);
}

V8_INLINE bool IsDirectString(Tagged<Map> map_object) {
#if V8_STATIC_ROOTS_BOOL
  return CheckInstanceMapRange(kUniqueMapRangeOfStringType::kDirectString,
                               map_object);
#else
  return IsDirectString(map_object->instance_type());
>>>>>>> 626889fb
#endif
}

V8_INLINE constexpr bool IsReferenceComparable(InstanceType instance_type) {
  return !IsString(instance_type) && !IsBigInt(instance_type) &&
         instance_type != HEAP_NUMBER_TYPE;
}

V8_INLINE constexpr bool IsGcSafeCode(InstanceType instance_type) {
  return IsCode(instance_type);
}

<<<<<<< HEAD
V8_INLINE bool IsGcSafeCode(Map map_object) { return IsCode(map_object); }
=======
V8_INLINE bool IsGcSafeCode(Tagged<Map> map_object) {
  return IsCode(map_object);
}
>>>>>>> 626889fb

V8_INLINE constexpr bool IsAbstractCode(InstanceType instance_type) {
  return IsBytecodeArray(instance_type) || IsCode(instance_type);
}

<<<<<<< HEAD
V8_INLINE bool IsAbstractCode(Map map_object) {
  return IsAbstractCode(map_object.instance_type());
=======
V8_INLINE bool IsAbstractCode(Tagged<Map> map_object) {
  return IsAbstractCode(map_object->instance_type());
>>>>>>> 626889fb
}

V8_INLINE constexpr bool IsFreeSpaceOrFiller(InstanceType instance_type) {
  return instance_type == FREE_SPACE_TYPE || instance_type == FILLER_TYPE;
}

<<<<<<< HEAD
V8_INLINE bool IsFreeSpaceOrFiller(Map map_object) {
  return IsFreeSpaceOrFiller(map_object.instance_type());
=======
V8_INLINE bool IsFreeSpaceOrFiller(Tagged<Map> map) {
#if V8_STATIC_ROOTS_BOOL
  static_assert(StaticReadOnlyRoot::kFreeSpaceMap + Map::kSize ==
                StaticReadOnlyRoot::kOnePointerFillerMap);
  static_assert(StaticReadOnlyRoot::kOnePointerFillerMap + Map::kSize ==
                StaticReadOnlyRoot::kTwoPointerFillerMap);
  // Make sure that we can use fast immediate constants on arm64.
  static_assert(StaticReadOnlyRoot::kTwoPointerFillerMap <=
                kMaxFastImmediateConstantArm64);
  return CheckInstanceMapRange(
      TaggedAddressRange(StaticReadOnlyRoot::kFreeSpaceMap,
                         StaticReadOnlyRoot::kTwoPointerFillerMap),
      map);
#else   // !V8_STATIC_ROOTS_BOOL
  return IsFreeSpaceOrFiller(map->instance_type());
#endif  // !V8_STATIC_ROOTS_BOOL
}

// These JSObject types are wrappers around a set of primitive values
// and exist only for the purpose of passing the data across V8 Api.
// They are not supposed to be ever leaked to user JS code and their maps
// are not supposed to be ever extended or changed.
V8_INLINE constexpr bool IsMaybeReadOnlyJSObject(InstanceType instance_type) {
  return IsJSExternalObject(instance_type) || IsJSMessageObject(instance_type);
}

V8_INLINE bool IsMaybeReadOnlyJSObject(Tagged<Map> map_object) {
  return IsMaybeReadOnlyJSObject(map_object->instance_type());
}

V8_INLINE constexpr bool IsPropertyDictionary(InstanceType instance_type) {
  return instance_type == PROPERTY_DICTIONARY_TYPE;
}

V8_INLINE bool IsPropertyDictionary(Tagged<Map> map_object) {
  return IsPropertyDictionary(map_object->instance_type());
}

// Returns true for those heap object types that must be tied to some native
// context.
V8_INLINE constexpr bool IsNativeContextSpecific(InstanceType instance_type) {
  // All context map are tied to some native context.
  if (IsContext(instance_type)) return true;
  // All non-JSReceivers are never tied to any native context.
  if (!IsJSReceiver(instance_type)) return false;

  // Most of the JSReceivers are tied to some native context modulo the
  // following exceptions.
  if (IsMaybeReadOnlyJSObject(instance_type)) {
    // These JSObject types are wrappers around a set of primitive values
    // and exist only for the purpose of passing the data across V8 Api.
    // Thus they are not tied to any native context.
    return false;
  } else if (InstanceTypeChecker::IsAlwaysSharedSpaceJSObject(instance_type)) {
    // JSObjects allocated in shared space are never tied to a native context.
    return false;

#if V8_ENABLE_WEBASSEMBLY
  } else if (InstanceTypeChecker::IsWasmObject(instance_type)) {
    // Wasm structs/arrays are not tied to a native context.
    return false;
#endif
  }
  return true;
}

V8_INLINE bool IsNativeContextSpecificMap(Tagged<Map> map_object) {
  return IsNativeContextSpecific(map_object->instance_type());
}

V8_INLINE constexpr bool IsJSApiWrapperObject(InstanceType instance_type) {
  return IsJSAPIObjectWithEmbedderSlots(instance_type) ||
         IsJSSpecialObject(instance_type);
}

V8_INLINE bool IsJSApiWrapperObject(Tagged<Map> map_object) {
  return IsJSApiWrapperObject(map_object->instance_type());
}

V8_INLINE constexpr bool IsCppHeapPointerWrapperObject(
    InstanceType instance_type) {
  return IsJSApiWrapperObject(instance_type) ||
         IsCppHeapExternalObject(instance_type);
}

V8_INLINE bool IsCppHeapPointerWrapperObject(Tagged<Map> map_object) {
  return IsCppHeapPointerWrapperObject(map_object->instance_type());
>>>>>>> 626889fb
}

}  // namespace InstanceTypeChecker

<<<<<<< HEAD
#define TYPE_CHECKER(type, ...)                                               \
  bool HeapObject::Is##type() const {                                         \
    /* IsBlah() predicates needs to load the map and thus they require the */ \
    /* main cage base. */                                                     \
    PtrComprCageBase cage_base = GetPtrComprCageBase();                       \
    return HeapObject::Is##type(cage_base);                                   \
  }                                                                           \
  /* The cage_base passed here must be the base of the main pointer */        \
  /* compression cage, i.e. the one where the Map space is allocated. */      \
  bool HeapObject::Is##type(PtrComprCageBase cage_base) const {               \
    Map map_object = map(cage_base);                                          \
    return InstanceTypeChecker::Is##type(map_object);                         \
=======
#define TYPE_CHECKER(type, ...)                \
  bool Is##type##Map(Tagged<Map> map) {        \
    return InstanceTypeChecker::Is##type(map); \
>>>>>>> 626889fb
  }

INSTANCE_TYPE_CHECKERS(TYPE_CHECKER)
#undef TYPE_CHECKER

}  // namespace v8::internal

#include "src/objects/object-macros-undef.h"

#endif  // V8_OBJECTS_INSTANCE_TYPE_INL_H_<|MERGE_RESOLUTION|>--- conflicted
+++ resolved
@@ -5,13 +5,7 @@
 #ifndef V8_OBJECTS_INSTANCE_TYPE_INL_H_
 #define V8_OBJECTS_INSTANCE_TYPE_INL_H_
 
-#include "src/base/bounds.h"
-#include "src/execution/isolate-utils-inl.h"
 #include "src/objects/instance-type.h"
-<<<<<<< HEAD
-#include "src/objects/map-inl.h"
-#include "src/roots/static-roots.h"
-=======
 // Include the non-inl header before the rest of the headers.
 
 #include <optional>
@@ -20,7 +14,6 @@
 #include "src/common/ptr-compr-inl.h"
 #include "src/objects/instance-type-checker.h"
 #include "src/objects/map.h"
->>>>>>> 626889fb
 
 // Has to be the last include (doesn't have include guards):
 #include "src/objects/object-macros.h"
@@ -49,32 +42,20 @@
 // Instance types which are associated with one unique map.
 
 template <class type>
-<<<<<<< HEAD
-inline constexpr base::Optional<RootIndex> UniqueMapOfInstanceTypeCheck() {
-=======
 V8_INLINE consteval std::optional<RootIndex> UniqueMapOfInstanceTypeCheck() {
->>>>>>> 626889fb
   return {};
 }
 
 #define INSTANCE_TYPE_MAP(V, rootIndexName, rootAccessorName, class_name) \
   template <>                                                             \
-<<<<<<< HEAD
-  inline constexpr base::Optional<RootIndex>                              \
-=======
   V8_INLINE consteval std::optional<RootIndex>                            \
->>>>>>> 626889fb
   UniqueMapOfInstanceTypeCheck<InstanceTypeTraits::class_name>() {        \
     return {RootIndex::k##rootIndexName};                                 \
   }
 UNIQUE_INSTANCE_TYPE_MAP_LIST_GENERATOR(INSTANCE_TYPE_MAP, _)
 #undef INSTANCE_TYPE_MAP
 
-<<<<<<< HEAD
-inline constexpr base::Optional<RootIndex> UniqueMapOfInstanceType(
-=======
 V8_INLINE constexpr std::optional<RootIndex> UniqueMapOfInstanceType(
->>>>>>> 626889fb
     InstanceType type) {
 #define INSTANCE_TYPE_CHECK(it, forinstancetype)              \
   if (type == forinstancetype) {                              \
@@ -92,42 +73,6 @@
 // inclusive.
 
 using InstanceTypeRange = std::pair<InstanceType, InstanceType>;
-<<<<<<< HEAD
-using RootIndexRange = std::pair<RootIndex, RootIndex>;
-constexpr std::array<std::pair<InstanceTypeRange, RootIndexRange>, 6>
-    kUniqueMapRangeOfInstanceTypeRangeList = {
-        {{{ALLOCATION_SITE_TYPE, ALLOCATION_SITE_TYPE},
-          {RootIndex::kAllocationSiteWithWeakNextMap,
-           RootIndex::kAllocationSiteWithoutWeakNextMap}},
-         {{FIRST_STRING_TYPE, LAST_STRING_TYPE},
-          {RootIndex::kStringMap, RootIndex::kSharedOneByteStringMap}},
-         {{FIRST_NAME_TYPE, LAST_NAME_TYPE},
-          {RootIndex::kSymbolMap, RootIndex::kSharedOneByteStringMap}},
-         {{FIRST_SMALL_ORDERED_HASH_TABLE_TYPE,
-           LAST_SMALL_ORDERED_HASH_TABLE_TYPE},
-          {RootIndex::kSmallOrderedHashMapMap,
-           RootIndex::kSmallOrderedNameDictionaryMap}},
-         {{FIRST_ABSTRACT_INTERNAL_CLASS_TYPE,
-           LAST_ABSTRACT_INTERNAL_CLASS_TYPE},
-          {RootIndex::kAbstractInternalClassSubclass1Map,
-           RootIndex::kAbstractInternalClassSubclass2Map}},
-         {{FIRST_TURBOFAN_TYPE_TYPE, LAST_TURBOFAN_TYPE_TYPE},
-          {RootIndex::kTurbofanBitsetTypeMap,
-           RootIndex::kTurbofanOtherNumberConstantTypeMap}}}};
-
-struct kUniqueMapRangeOfStringType {
-  static constexpr RootIndexRange kInternalizedString = {
-      RootIndex::kExternalInternalizedStringMap,
-      RootIndex::kOneByteInternalizedStringMap};
-  static constexpr RootIndexRange kExternalString = {
-      RootIndex::kExternalStringMap,
-      RootIndex::kUncachedExternalOneByteInternalizedStringMap};
-};
-
-#if V8_STATIC_ROOTS_BOOL
-
-inline constexpr base::Optional<RootIndexRange>
-=======
 using TaggedAddressRange = std::pair<Tagged_t, Tagged_t>;
 
 #if V8_STATIC_ROOTS_BOOL
@@ -212,7 +157,6 @@
     StaticReadOnlyRoot::kSeqTwoByteStringMap & kStringMapEncodingMask;
 
 inline constexpr std::optional<TaggedAddressRange>
->>>>>>> 626889fb
 UniqueMapRangeOfInstanceTypeRange(InstanceType first, InstanceType last) {
   // Doesn't use range based for loop due to LLVM <11 bug re. constexpr
   // functions.
@@ -225,11 +169,7 @@
   return {};
 }
 
-<<<<<<< HEAD
-inline constexpr base::Optional<RootIndexRange> UniqueMapRangeOfInstanceType(
-=======
 inline constexpr std::optional<TaggedAddressRange> UniqueMapRangeOfInstanceType(
->>>>>>> 626889fb
     InstanceType type) {
   return UniqueMapRangeOfInstanceTypeRange(type, type);
 }
@@ -244,30 +184,11 @@
   return false;
 }
 
-<<<<<<< HEAD
-inline bool CheckInstanceMap(RootIndex expected, Map map) {
-=======
 inline bool CheckInstanceMap(RootIndex expected, Tagged<Map> map) {
->>>>>>> 626889fb
   return V8HeapCompressionScheme::CompressObject(map.ptr()) ==
          StaticReadOnlyRootsPointerTable[static_cast<size_t>(expected)];
 }
 
-<<<<<<< HEAD
-inline bool CheckInstanceMapRange(RootIndexRange expected, Map map) {
-  Tagged_t ptr = V8HeapCompressionScheme::CompressObject(map.ptr());
-  Tagged_t first =
-      StaticReadOnlyRootsPointerTable[static_cast<size_t>(expected.first)];
-  Tagged_t last =
-      StaticReadOnlyRootsPointerTable[static_cast<size_t>(expected.second)];
-  return ptr >= first && ptr <= last;
-}
-
-static_assert(kNonJsReceiverMapLimit >
-              StaticReadOnlyRootsPointerTable[static_cast<size_t>(
-                  RootIndex::kLastReadOnlyRoot)]);
-
-=======
 inline constexpr bool CheckInstanceMapRange(TaggedAddressRange expected,
                                             Tagged<Map> map) {
   Tagged_t ptr = V8HeapCompressionScheme::CompressObject(map.ptr());
@@ -277,7 +198,6 @@
   return base::IsInRange(ptr, expected.first, expected.second + Map::kSize - 1);
 }
 
->>>>>>> 626889fb
 #else
 
 inline bool MayHaveMapCheckFastCase(InstanceType type) { return false; }
@@ -297,21 +217,6 @@
 
 #if V8_STATIC_ROOTS_BOOL
 
-<<<<<<< HEAD
-#define INSTANCE_TYPE_CHECKER2(type, forinstancetype_)       \
-  V8_INLINE bool Is##type(Map map_object) {                  \
-    InstanceType forinstancetype =                           \
-        static_cast<InstanceType>(forinstancetype_);         \
-    if (base::Optional<RootIndex> expected =                 \
-            UniqueMapOfInstanceType(forinstancetype)) {      \
-      return CheckInstanceMap(*expected, map_object);        \
-    }                                                        \
-    if (base::Optional<RootIndexRange> range =               \
-            UniqueMapRangeOfInstanceType(forinstancetype)) { \
-      return CheckInstanceMapRange(*range, map_object);      \
-    }                                                        \
-    return Is##type(map_object.instance_type());             \
-=======
 #define INSTANCE_TYPE_CHECKER2(type, forinstancetype_)                    \
   V8_INLINE bool Is##type(Tagged<Map> map_object) {                       \
     constexpr InstanceType forinstancetype =                              \
@@ -325,19 +230,13 @@
       return CheckInstanceMapRange(*map_range, map_object);               \
     }                                                                     \
     return Is##type(map_object->instance_type());                         \
->>>>>>> 626889fb
   }
 
 #else
 
 #define INSTANCE_TYPE_CHECKER2(type, forinstancetype) \
-<<<<<<< HEAD
-  V8_INLINE bool Is##type(Map map_object) {           \
-    return Is##type(map_object.instance_type());      \
-=======
   V8_INLINE bool Is##type(Tagged<Map> map_object) {   \
     return Is##type(map_object->instance_type());     \
->>>>>>> 626889fb
   }
 
 #endif  // V8_STATIC_ROOTS_BOOL
@@ -385,39 +284,6 @@
 
 #if V8_STATIC_ROOTS_BOOL
 
-<<<<<<< HEAD
-#define INSTANCE_TYPE_CHECKER_RANGE2(type, first_instance_type,      \
-                                     last_instance_type)             \
-  V8_INLINE bool Is##type(Map map_object) {                          \
-    if (base::Optional<RootIndexRange> range =                       \
-            UniqueMapRangeOfInstanceTypeRange(first_instance_type,   \
-                                              last_instance_type)) { \
-      DCHECK(MayHaveMapCheckFastCase(last_instance_type));           \
-      return CheckInstanceMapRange(*range, map_object);              \
-    }                                                                \
-    return Is##type(map_object.instance_type());                     \
-  }
-
-#else
-
-#define INSTANCE_TYPE_CHECKER_RANGE2(type, first_instance_type, \
-                                     last_instance_type)        \
-  V8_INLINE bool Is##type(Map map_object) {                     \
-    return Is##type(map_object.instance_type());                \
-  }
-
-#endif  // V8_STATIC_ROOTS_BOOL
-
-INSTANCE_TYPE_CHECKERS_RANGE(INSTANCE_TYPE_CHECKER_RANGE1)
-INSTANCE_TYPE_CHECKERS_RANGE(INSTANCE_TYPE_CHECKER_RANGE2)
-#undef INSTANCE_TYPE_CHECKER_RANGE1
-#undef INSTANCE_TYPE_CHECKER_RANGE2
-
-V8_INLINE constexpr bool IsHeapObject(InstanceType instance_type) {
-  return true;
-}
-
-=======
 #define INSTANCE_TYPE_CHECKER_RANGE2(type, first_instance_type,                \
                                      last_instance_type)                       \
   V8_INLINE bool Is##type(Tagged<Map> map_object) {                            \
@@ -448,25 +314,17 @@
   return true;
 }
 
->>>>>>> 626889fb
 V8_INLINE constexpr bool IsInternalizedString(InstanceType instance_type) {
   static_assert(kNotInternalizedTag != 0);
   return (instance_type & (kIsNotStringMask | kIsNotInternalizedMask)) ==
          (kStringTag | kInternalizedTag);
 }
 
-<<<<<<< HEAD
-V8_INLINE bool IsInternalizedString(Map map_object) {
-=======
 V8_INLINE bool IsInternalizedString(Tagged<Map> map_object) {
->>>>>>> 626889fb
 #if V8_STATIC_ROOTS_BOOL
   return CheckInstanceMapRange(kUniqueMapRangeOfStringType::kInternalizedString,
                                map_object);
 #else
-<<<<<<< HEAD
-  return IsInternalizedString(map_object.instance_type());
-=======
   return IsInternalizedString(map_object->instance_type());
 #endif
 }
@@ -482,7 +340,6 @@
                                map_object);
 #else
   return IsSeqString(map_object->instance_type());
->>>>>>> 626889fb
 #endif
 }
 
@@ -491,18 +348,11 @@
          kExternalStringTag;
 }
 
-<<<<<<< HEAD
-V8_INLINE bool IsExternalString(Map map_object) {
-=======
 V8_INLINE bool IsExternalString(Tagged<Map> map_object) {
->>>>>>> 626889fb
 #if V8_STATIC_ROOTS_BOOL
   return CheckInstanceMapRange(kUniqueMapRangeOfStringType::kExternalString,
                                map_object);
 #else
-<<<<<<< HEAD
-  return IsExternalString(map_object.instance_type());
-=======
   return IsExternalString(map_object->instance_type());
 #endif
 }
@@ -547,21 +397,10 @@
                                map_object);
 #else
   return IsSlicedString(map_object->instance_type());
->>>>>>> 626889fb
 #endif
 }
 
 V8_INLINE constexpr bool IsThinString(InstanceType instance_type) {
-<<<<<<< HEAD
-  return instance_type == THIN_STRING_TYPE;
-}
-
-V8_INLINE bool IsThinString(Map map_object) {
-#if V8_STATIC_ROOTS_BOOL
-  return CheckInstanceMap(RootIndex::kThinStringMap, map_object);
-#else
-  return IsThinString(map_object.instance_type());
-=======
   return (instance_type & (kIsNotStringMask | kStringRepresentationMask)) ==
          kThinStringTag;
 }
@@ -654,7 +493,6 @@
                                map_object);
 #else
   return IsDirectString(map_object->instance_type());
->>>>>>> 626889fb
 #endif
 }
 
@@ -667,35 +505,22 @@
   return IsCode(instance_type);
 }
 
-<<<<<<< HEAD
-V8_INLINE bool IsGcSafeCode(Map map_object) { return IsCode(map_object); }
-=======
 V8_INLINE bool IsGcSafeCode(Tagged<Map> map_object) {
   return IsCode(map_object);
 }
->>>>>>> 626889fb
 
 V8_INLINE constexpr bool IsAbstractCode(InstanceType instance_type) {
   return IsBytecodeArray(instance_type) || IsCode(instance_type);
 }
 
-<<<<<<< HEAD
-V8_INLINE bool IsAbstractCode(Map map_object) {
-  return IsAbstractCode(map_object.instance_type());
-=======
 V8_INLINE bool IsAbstractCode(Tagged<Map> map_object) {
   return IsAbstractCode(map_object->instance_type());
->>>>>>> 626889fb
 }
 
 V8_INLINE constexpr bool IsFreeSpaceOrFiller(InstanceType instance_type) {
   return instance_type == FREE_SPACE_TYPE || instance_type == FILLER_TYPE;
 }
 
-<<<<<<< HEAD
-V8_INLINE bool IsFreeSpaceOrFiller(Map map_object) {
-  return IsFreeSpaceOrFiller(map_object.instance_type());
-=======
 V8_INLINE bool IsFreeSpaceOrFiller(Tagged<Map> map) {
 #if V8_STATIC_ROOTS_BOOL
   static_assert(StaticReadOnlyRoot::kFreeSpaceMap + Map::kSize ==
@@ -783,29 +608,13 @@
 
 V8_INLINE bool IsCppHeapPointerWrapperObject(Tagged<Map> map_object) {
   return IsCppHeapPointerWrapperObject(map_object->instance_type());
->>>>>>> 626889fb
 }
 
 }  // namespace InstanceTypeChecker
 
-<<<<<<< HEAD
-#define TYPE_CHECKER(type, ...)                                               \
-  bool HeapObject::Is##type() const {                                         \
-    /* IsBlah() predicates needs to load the map and thus they require the */ \
-    /* main cage base. */                                                     \
-    PtrComprCageBase cage_base = GetPtrComprCageBase();                       \
-    return HeapObject::Is##type(cage_base);                                   \
-  }                                                                           \
-  /* The cage_base passed here must be the base of the main pointer */        \
-  /* compression cage, i.e. the one where the Map space is allocated. */      \
-  bool HeapObject::Is##type(PtrComprCageBase cage_base) const {               \
-    Map map_object = map(cage_base);                                          \
-    return InstanceTypeChecker::Is##type(map_object);                         \
-=======
 #define TYPE_CHECKER(type, ...)                \
   bool Is##type##Map(Tagged<Map> map) {        \
     return InstanceTypeChecker::Is##type(map); \
->>>>>>> 626889fb
   }
 
 INSTANCE_TYPE_CHECKERS(TYPE_CHECKER)
