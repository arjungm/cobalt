--- conflicted
+++ resolved
@@ -5,22 +5,15 @@
 #ifndef V8_OBJECTS_DESCRIPTOR_ARRAY_INL_H_
 #define V8_OBJECTS_DESCRIPTOR_ARRAY_INL_H_
 
-<<<<<<< HEAD
-=======
 #include "src/objects/descriptor-array.h"
 // Include the non-inl header before the rest of the headers.
 
->>>>>>> 626889fb
 #include "src/execution/isolate.h"
 #include "src/handles/maybe-handles-inl.h"
 #include "src/heap/heap-write-barrier.h"
 #include "src/heap/heap.h"
-<<<<<<< HEAD
-#include "src/objects/descriptor-array.h"
-=======
 #include "src/objects/api-callbacks.h"
 #include "src/objects/dictionary.h"
->>>>>>> 626889fb
 #include "src/objects/field-type.h"
 #include "src/objects/heap-object-inl.h"
 #include "src/objects/lookup-cache-inl.h"
@@ -47,10 +40,7 @@
 RELAXED_INT16_ACCESSORS(DescriptorArray, number_of_descriptors,
                         kNumberOfDescriptorsOffset)
 RELAXED_UINT32_ACCESSORS(DescriptorArray, raw_gc_state, kRawGcStateOffset)
-<<<<<<< HEAD
-=======
 RELAXED_UINT32_ACCESSORS(DescriptorArray, flags, kFlagsOffset)
->>>>>>> 626889fb
 
 inline int16_t DescriptorArray::number_of_slack_descriptors() const {
   return number_of_all_descriptors() - number_of_descriptors();
@@ -60,10 +50,6 @@
   return number_of_descriptors();
 }
 
-<<<<<<< HEAD
-void DescriptorArray::CopyEnumCacheFrom(DescriptorArray array) {
-  set_enum_cache(array.enum_cache());
-=======
 DescriptorArray::FastIterableState DescriptorArray::fast_iterable() const {
   return FastIterableBits::decode(flags(kRelaxedLoad));
 }
@@ -72,7 +58,6 @@
   uint32_t f = flags(kRelaxedLoad);
   f = FastIterableBits::update(f, value);
   set_flags(f, kRelaxedStore);
->>>>>>> 626889fb
 }
 
 void DescriptorArray::set_fast_iterable_if(FastIterableState new_value,
@@ -174,29 +159,17 @@
   return InternalIndex::NotFound();
 }
 
-<<<<<<< HEAD
-InternalIndex DescriptorArray::Search(int field_index, Map map) {
-  int number_of_own_descriptors = map.NumberOfOwnDescriptors();
-=======
 InternalIndex DescriptorArray::Search(int field_index, Tagged<Map> map) {
   int number_of_own_descriptors = map->NumberOfOwnDescriptors();
->>>>>>> 626889fb
   if (number_of_own_descriptors == 0) return InternalIndex::NotFound();
   return Search(field_index, number_of_own_descriptors);
 }
 
-<<<<<<< HEAD
-InternalIndex DescriptorArray::SearchWithCache(Isolate* isolate, Name name,
-                                               Map map) {
-  DCHECK(name.IsUniqueName());
-  int number_of_own_descriptors = map.NumberOfOwnDescriptors();
-=======
 InternalIndex DescriptorArray::SearchWithCache(Isolate* isolate,
                                                Tagged<Name> name,
                                                Tagged<Map> map) {
   DCHECK(IsUniqueName(name));
   int number_of_own_descriptors = map->NumberOfOwnDescriptors();
->>>>>>> 626889fb
   if (number_of_own_descriptors == 0) return InternalIndex::NotFound();
 
   DescriptorLookupCache* cache = isolate->descriptor_lookup_cache();
@@ -226,9 +199,6 @@
   return RawField(OffsetOfDescriptorAt(descriptor));
 }
 
-<<<<<<< HEAD
-Name DescriptorArray::GetKey(InternalIndex descriptor_number) const {
-=======
 bool DescriptorArray::IsInitializedDescriptor(
     InternalIndex descriptor_number) const {
   DCHECK_LT(descriptor_number.as_int(), number_of_descriptors());
@@ -243,24 +213,15 @@
 }
 
 Tagged<Name> DescriptorArray::GetKey(InternalIndex descriptor_number) const {
->>>>>>> 626889fb
   PtrComprCageBase cage_base = GetPtrComprCageBase(*this);
   return GetKey(cage_base, descriptor_number);
 }
 
-<<<<<<< HEAD
-Name DescriptorArray::GetKey(PtrComprCageBase cage_base,
-                             InternalIndex descriptor_number) const {
-  DCHECK_LT(descriptor_number.as_int(), number_of_descriptors());
-  int entry_offset = OffsetOfDescriptorAt(descriptor_number.as_int());
-  return Name::cast(
-=======
 Tagged<Name> DescriptorArray::GetKey(PtrComprCageBase cage_base,
                                      InternalIndex descriptor_number) const {
   DCHECK_LT(descriptor_number.as_int(), number_of_descriptors());
   int entry_offset = OffsetOfDescriptorAt(descriptor_number.as_int());
   return Cast<Name>(
->>>>>>> 626889fb
       EntryKeyField::Relaxed_Load(cage_base, *this, entry_offset));
 }
 
@@ -280,22 +241,13 @@
   return GetDetails(InternalIndex(descriptor_number)).pointer();
 }
 
-<<<<<<< HEAD
-Name DescriptorArray::GetSortedKey(int descriptor_number) {
-=======
 Tagged<Name> DescriptorArray::GetSortedKey(int descriptor_number) {
->>>>>>> 626889fb
   PtrComprCageBase cage_base = GetPtrComprCageBase(*this);
   return GetSortedKey(cage_base, descriptor_number);
 }
 
-<<<<<<< HEAD
-Name DescriptorArray::GetSortedKey(PtrComprCageBase cage_base,
-                                   int descriptor_number) {
-=======
 Tagged<Name> DescriptorArray::GetSortedKey(PtrComprCageBase cage_base,
                                            int descriptor_number) {
->>>>>>> 626889fb
   return GetKey(cage_base, InternalIndex(GetSortedKeyIndex(descriptor_number)));
 }
 
@@ -304,16 +256,6 @@
   SetDetails(InternalIndex(descriptor_number), details.set_pointer(pointer));
 }
 
-<<<<<<< HEAD
-Object DescriptorArray::GetStrongValue(InternalIndex descriptor_number) {
-  PtrComprCageBase cage_base = GetPtrComprCageBase(*this);
-  return GetStrongValue(cage_base, descriptor_number);
-}
-
-Object DescriptorArray::GetStrongValue(PtrComprCageBase cage_base,
-                                       InternalIndex descriptor_number) {
-  return GetValue(cage_base, descriptor_number).cast<Object>();
-=======
 Tagged<Object> DescriptorArray::GetStrongValue(
     InternalIndex descriptor_number) {
   PtrComprCageBase cage_base = GetPtrComprCageBase(*this);
@@ -323,7 +265,6 @@
 Tagged<Object> DescriptorArray::GetStrongValue(
     PtrComprCageBase cage_base, InternalIndex descriptor_number) {
   return Cast<Object>(GetValue(cage_base, descriptor_number));
->>>>>>> 626889fb
 }
 
 void DescriptorArray::SetValue(InternalIndex descriptor_number,
@@ -334,22 +275,13 @@
   WRITE_BARRIER(*this, entry_offset + kEntryValueOffset, value);
 }
 
-<<<<<<< HEAD
-MaybeObject DescriptorArray::GetValue(InternalIndex descriptor_number) {
-=======
 Tagged<MaybeObject> DescriptorArray::GetValue(InternalIndex descriptor_number) {
->>>>>>> 626889fb
   PtrComprCageBase cage_base = GetPtrComprCageBase(*this);
   return GetValue(cage_base, descriptor_number);
 }
 
-<<<<<<< HEAD
-MaybeObject DescriptorArray::GetValue(PtrComprCageBase cage_base,
-                                      InternalIndex descriptor_number) {
-=======
 Tagged<MaybeObject> DescriptorArray::GetValue(PtrComprCageBase cage_base,
                                               InternalIndex descriptor_number) {
->>>>>>> 626889fb
   DCHECK_LT(descriptor_number.as_int(), number_of_descriptors());
   int entry_offset = OffsetOfDescriptorAt(descriptor_number.as_int());
   return EntryValueField::Relaxed_Load(cage_base, *this, entry_offset);
@@ -378,27 +310,16 @@
   return GetDetails(descriptor_number).field_index();
 }
 
-<<<<<<< HEAD
-FieldType DescriptorArray::GetFieldType(InternalIndex descriptor_number) {
-=======
 Tagged<FieldType> DescriptorArray::GetFieldType(
     InternalIndex descriptor_number) {
->>>>>>> 626889fb
   PtrComprCageBase cage_base = GetPtrComprCageBase(*this);
   return GetFieldType(cage_base, descriptor_number);
 }
 
-<<<<<<< HEAD
-FieldType DescriptorArray::GetFieldType(PtrComprCageBase cage_base,
-                                        InternalIndex descriptor_number) {
-  DCHECK_EQ(GetDetails(descriptor_number).location(), PropertyLocation::kField);
-  MaybeObject wrapped_type = GetValue(cage_base, descriptor_number);
-=======
 Tagged<FieldType> DescriptorArray::GetFieldType(
     PtrComprCageBase cage_base, InternalIndex descriptor_number) {
   DCHECK_EQ(GetDetails(descriptor_number).location(), PropertyLocation::kField);
   Tagged<MaybeObject> wrapped_type = GetValue(cage_base, descriptor_number);
->>>>>>> 626889fb
   return Map::UnwrapFieldType(wrapped_type);
 }
 
@@ -434,25 +355,17 @@
   int insertion;
 
   for (insertion = descriptor_number; insertion > 0; --insertion) {
-<<<<<<< HEAD
-    Name key = GetSortedKey(insertion - 1);
-    collision_hash = key.hash();
-=======
     Tagged<Name> key = GetSortedKey(insertion - 1);
     collision_hash = key->hash();
->>>>>>> 626889fb
     if (collision_hash <= desc_hash) break;
     SetSortedKey(insertion, GetSortedKeyIndex(insertion - 1));
   }
 
   SetSortedKey(insertion, descriptor_number);
 
-<<<<<<< HEAD
-=======
   // Resetting the fast iterable state is bottlenecked in SetKey().
   DCHECK_NE(fast_iterable(), FastIterableState::kJsonFast);
 
->>>>>>> 626889fb
   if (V8_LIKELY(collision_hash != desc_hash)) return;
 
   CheckNameCollisionDuringInsertion(desc, desc_hash, insertion);
@@ -466,18 +379,11 @@
 
 // static
 bool DescriptorArrayMarkingState::TryUpdateIndicesToMark(
-<<<<<<< HEAD
-    unsigned gc_epoch, DescriptorArray array, DescriptorIndex index_to_mark) {
-  const auto current_epoch = gc_epoch & Epoch::kMask;
-  while (true) {
-    const RawGCStateType raw_gc_state = array.raw_gc_state(kRelaxedLoad);
-=======
     unsigned gc_epoch, Tagged<DescriptorArray> array,
     DescriptorIndex index_to_mark) {
   const auto current_epoch = gc_epoch & Epoch::kMask;
   while (true) {
     const RawGCStateType raw_gc_state = array->raw_gc_state(kRelaxedLoad);
->>>>>>> 626889fb
     const auto epoch_from_state = Epoch::decode(raw_gc_state);
     RawGCStateType new_raw_gc_state = 0;
     if (current_epoch != epoch_from_state) {
@@ -506,17 +412,10 @@
 std::pair<DescriptorArrayMarkingState::DescriptorIndex,
           DescriptorArrayMarkingState::DescriptorIndex>
 DescriptorArrayMarkingState::AcquireDescriptorRangeToMark(
-<<<<<<< HEAD
-    unsigned gc_epoch, DescriptorArray array) {
-  const auto current_epoch = gc_epoch & Epoch::kMask;
-  while (true) {
-    const RawGCStateType raw_gc_state = array.raw_gc_state(kRelaxedLoad);
-=======
     unsigned gc_epoch, Tagged<DescriptorArray> array) {
   const auto current_epoch = gc_epoch & Epoch::kMask;
   while (true) {
     const RawGCStateType raw_gc_state = array->raw_gc_state(kRelaxedLoad);
->>>>>>> 626889fb
     const DescriptorIndex marked = Marked::decode(raw_gc_state);
     const DescriptorIndex delta = Delta::decode(raw_gc_state);
     // We may encounter an array here that was merely pushed to the marker. In
@@ -532,13 +431,8 @@
       // and delta as valid state which leads to double-accounting through the
       // marking barrier (when nof>1 in the barrier).
       const int16_t number_of_descriptors =
-<<<<<<< HEAD
-          array.number_of_descriptors() ? array.number_of_descriptors()
-                                        : array.number_of_all_descriptors();
-=======
           array->number_of_descriptors() ? array->number_of_descriptors()
                                          : array->number_of_all_descriptors();
->>>>>>> 626889fb
       DCHECK_GT(number_of_descriptors, 0);
       if (SwapState(array, raw_gc_state,
                     NewState(current_epoch, number_of_descriptors, 0))) {
