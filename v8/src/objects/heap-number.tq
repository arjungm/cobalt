// Copyright 2019 the V8 project authors. All rights reserved.
// Use of this source code is governed by a BSD-style license that can be
// found in the LICENSE file.

<<<<<<< HEAD
extern class HeapNumber extends PrimitiveHeapObject {
  // Marked as a relaxed store because of a race with reading on the
  // compiler thread.
  // TODO(v8:13070): With 8GB+ pointer compression, the number in a HeapNumber
  // is unaligned. Modify the HeapNumber layout so it remains aligned.
  @cppRelaxedStore value: float64;
=======
@cppObjectLayoutDefinition
extern class HeapNumber extends PrimitiveHeapObject {
  // TODO(v8:13070): With 8GB+ pointer compression, the number in a HeapNumber
  // is unaligned. Modify the HeapNumber layout so it remains aligned.
  value: float64;
>>>>>>> 626889fb
}

// The HeapNumber value NaN
type NaN extends HeapNumber;<|MERGE_RESOLUTION|>--- conflicted
+++ resolved
@@ -2,20 +2,11 @@
 // Use of this source code is governed by a BSD-style license that can be
 // found in the LICENSE file.
 
-<<<<<<< HEAD
-extern class HeapNumber extends PrimitiveHeapObject {
-  // Marked as a relaxed store because of a race with reading on the
-  // compiler thread.
-  // TODO(v8:13070): With 8GB+ pointer compression, the number in a HeapNumber
-  // is unaligned. Modify the HeapNumber layout so it remains aligned.
-  @cppRelaxedStore value: float64;
-=======
 @cppObjectLayoutDefinition
 extern class HeapNumber extends PrimitiveHeapObject {
   // TODO(v8:13070): With 8GB+ pointer compression, the number in a HeapNumber
   // is unaligned. Modify the HeapNumber layout so it remains aligned.
   value: float64;
->>>>>>> 626889fb
 }
 
 // The HeapNumber value NaN
