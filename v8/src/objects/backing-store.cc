// Copyright 2019 the V8 project authors. All rights reserved.
// Use of this source code is governed by a BSD-style license that can be
// found in the LICENSE file.

#include "src/objects/backing-store.h"

#include <cstring>
#include <optional>

#include "src/base/bits.h"
#include "src/execution/isolate.h"
#include "src/handles/global-handles.h"
#include "src/logging/counters.h"
#include "src/sandbox/sandbox.h"

#if V8_ENABLE_WEBASSEMBLY
#include "src/trap-handler/trap-handler.h"
#include "src/wasm/wasm-constants.h"
#include "src/wasm/wasm-engine.h"
#include "src/wasm/wasm-limits.h"
#include "src/wasm/wasm-module.h"
#include "src/wasm/wasm-objects-inl.h"
#endif  // V8_ENABLE_WEBASSEMBLY

#define TRACE_BS(...)                                      \
  do {                                                     \
    if (v8_flags.trace_backing_store) PrintF(__VA_ARGS__); \
  } while (false)

namespace v8::internal {

namespace {

<<<<<<< HEAD
#if V8_ENABLE_WEBASSEMBLY
constexpr uint64_t kNegativeGuardSize = uint64_t{2} * GB;

#if V8_TARGET_ARCH_64_BIT
constexpr uint64_t kFullGuardSize = uint64_t{10} * GB;
#endif

#endif  // V8_ENABLE_WEBASSEMBLY

=======
#if V8_ENABLE_WEBASSEMBLY && V8_TARGET_ARCH_64_BIT
constexpr size_t kFullGuardSize32 = uint64_t{8} * GB;
#endif

>>>>>>> 626889fb
std::atomic<uint32_t> next_backing_store_id_{1};

// Allocation results are reported to UMA
//
// See wasm_memory_allocation_result in counters-definitions.h
enum class AllocationStatus {
  kSuccess,  // Succeeded on the first try

  kSuccessAfterRetry,  // Succeeded after garbage collection

  kAddressSpaceLimitReachedFailure,  // Failed because Wasm is at its address
                                     // space limit

  kOtherFailure  // Failed for an unknown reason
};

<<<<<<< HEAD
base::AddressRegion GetReservedRegion(bool has_guard_regions,
                                      void* buffer_start,
                                      size_t byte_capacity) {
#if V8_TARGET_ARCH_64_BIT && V8_ENABLE_WEBASSEMBLY
=======
size_t GetReservationSize(bool has_guard_regions, size_t byte_capacity,
                          bool is_wasm_memory64) {
#if V8_TARGET_ARCH_64_BIT && V8_ENABLE_WEBASSEMBLY
  DCHECK_IMPLIES(is_wasm_memory64 && has_guard_regions,
                 v8_flags.wasm_memory64_trap_handling);
>>>>>>> 626889fb
  if (has_guard_regions) {
    if (is_wasm_memory64) {
      DCHECK_LE(byte_capacity, wasm::kMaxMemory64Size);
      return wasm::kMaxMemory64Size;
    } else {
      static_assert(kFullGuardSize32 >= size_t{4} * GB);
      DCHECK_LE(byte_capacity, size_t{4} * GB);
      return kFullGuardSize32;
    }
  }
<<<<<<< HEAD
#endif

  DCHECK(!has_guard_regions);
  return base::AddressRegion(reinterpret_cast<Address>(buffer_start),
                             byte_capacity);
}

size_t GetReservationSize(bool has_guard_regions, size_t byte_capacity) {
#if V8_TARGET_ARCH_64_BIT && V8_ENABLE_WEBASSEMBLY
  if (has_guard_regions) {
    static_assert(kFullGuardSize > size_t{4} * GB);
    DCHECK_LE(byte_capacity, size_t{4} * GB);
    return kFullGuardSize;
  }
=======
>>>>>>> 626889fb
#else
  DCHECK(!has_guard_regions);
#endif

  return byte_capacity;
}

base::AddressRegion GetReservedRegion(bool has_guard_regions,
                                      bool is_wasm_memory64, void* buffer_start,
                                      size_t byte_capacity) {
  return base::AddressRegion(
      reinterpret_cast<Address>(buffer_start),
      GetReservationSize(has_guard_regions, byte_capacity, is_wasm_memory64));
}

void RecordStatus(Isolate* isolate, AllocationStatus status) {
  isolate->counters()->wasm_memory_allocation_result()->AddSample(
      static_cast<int>(status));
}

<<<<<<< HEAD
inline void DebugCheckZero(void* start, size_t byte_length) {
#ifdef DEBUG
#ifdef V8_IS_TSAN
  // TSan in debug mode is particularly slow. Skip this check for buffers >64MB.
  if (byte_length > 64 * MB) return;
#endif  // TSan debug build
  // Double check memory is zero-initialized. Despite being DEBUG-only,
  // this function is somewhat optimized for the benefit of test suite
  // execution times (some tests allocate several gigabytes).
  const byte* bytes = reinterpret_cast<const byte*>(start);
  const size_t kBaseCase = 32;
  for (size_t i = 0; i < kBaseCase && i < byte_length; i++) {
    DCHECK_EQ(0, bytes[i]);
  }
  // Having checked the first kBaseCase bytes to be zero, we can now use
  // {memcmp} to compare the range against itself shifted by that amount,
  // thereby inductively checking the remaining bytes.
  if (byte_length > kBaseCase) {
    DCHECK_EQ(0, memcmp(bytes, bytes + kBaseCase, byte_length - kBaseCase));
  }
#endif
}
=======
>>>>>>> 626889fb
}  // namespace

// The backing store for a Wasm shared memory remembers all the isolates
// with which it has been shared.
struct SharedWasmMemoryData {
  std::vector<Isolate*> isolates_;
};

BackingStore::BackingStore(PageAllocator* page_allocator, void* buffer_start,
                           size_t byte_length, size_t max_byte_length,
                           size_t byte_capacity, SharedFlag shared,
                           ResizableFlag resizable, bool is_wasm_memory,
                           bool is_wasm_memory64, bool has_guard_regions,
                           bool custom_deleter, bool empty_deleter)
    : buffer_start_(buffer_start),
      byte_length_(byte_length),
      max_byte_length_(max_byte_length),
      byte_capacity_(byte_capacity),
      id_(next_backing_store_id_.fetch_add(1)),
      page_allocator_(page_allocator) {
  // TODO(v8:11111): RAB / GSAB - Wasm integration.
  DCHECK_IMPLIES(is_wasm_memory64, is_wasm_memory);
  DCHECK_IMPLIES(has_guard_regions, is_wasm_memory);
  DCHECK_IMPLIES(is_wasm_memory, resizable == ResizableFlag::kNotResizable);
  DCHECK_IMPLIES(resizable == ResizableFlag::kResizable, !custom_deleter);
  DCHECK_IMPLIES(!is_wasm_memory && resizable == ResizableFlag::kNotResizable,
                 byte_length_ == max_byte_length_);
  DCHECK_GE(max_byte_length, byte_length);
  DCHECK_GE(byte_capacity, max_byte_length);
  // TODO(1445003): Demote to a DCHECK once we found the issue.
  // Wasm memory should never be empty (== zero capacity). Otherwise
  // {JSArrayBuffer::Attach} would replace it by the {EmptyBackingStore} and we
  // loose information.
  // This is particularly important for shared Wasm memory.
  CHECK_IMPLIES(is_wasm_memory, byte_capacity != 0);

  base::EnumSet<Flag, uint16_t> flags;
  if (shared == SharedFlag::kShared) flags.Add(kIsShared);
  if (resizable == ResizableFlag::kResizable) flags.Add(kIsResizableByJs);
  if (is_wasm_memory) flags.Add(kIsWasmMemory);
  if (is_wasm_memory64) flags.Add(kIsWasmMemory64);
  if (has_guard_regions) flags.Add(kHasGuardRegions);
  if (custom_deleter) flags.Add(kCustomDeleter);
  if (empty_deleter) flags.Add(kEmptyDeleter);
  flags_.store(flags, std::memory_order_relaxed);
}

void BackingStore::FreeResizableMemory() {
  DCHECK(free_on_destruct_);
  DCHECK(!custom_deleter_);
  DCHECK(is_resizable_by_js_ || is_wasm_memory_);
  auto region =
      GetReservedRegion(has_guard_regions_, buffer_start_, byte_capacity_);

  PageAllocator* page_allocator = GetArrayBufferPageAllocator();
  if (!region.is_empty()) {
    FreePages(page_allocator, reinterpret_cast<void*>(region.begin()),
              region.size());
  }
  Clear();
}

BackingStore::BackingStore(void* buffer_start, size_t byte_length,
                           size_t max_byte_length, size_t byte_capacity,
                           SharedFlag shared, ResizableFlag resizable,
                           bool is_wasm_memory, bool free_on_destruct,
                           bool has_guard_regions, bool custom_deleter,
                           bool empty_deleter)
    : buffer_start_(buffer_start),
      byte_length_(byte_length),
      max_byte_length_(max_byte_length),
      byte_capacity_(byte_capacity),
      id_(next_backing_store_id_.fetch_add(1)),
      is_shared_(shared == SharedFlag::kShared),
      is_resizable_by_js_(resizable == ResizableFlag::kResizable),
      is_wasm_memory_(is_wasm_memory),
      holds_shared_ptr_to_allocator_(false),
      free_on_destruct_(free_on_destruct),
      has_guard_regions_(has_guard_regions),
      globally_registered_(false),
      custom_deleter_(custom_deleter),
      empty_deleter_(empty_deleter) {
  // TODO(v8:11111): RAB / GSAB - Wasm integration.
  DCHECK_IMPLIES(is_wasm_memory_, !is_resizable_by_js_);
  DCHECK_IMPLIES(is_resizable_by_js_, !custom_deleter_);
  DCHECK_IMPLIES(is_resizable_by_js_, free_on_destruct_);
  DCHECK_IMPLIES(!is_wasm_memory && !is_resizable_by_js_,
                 byte_length_ == max_byte_length_);
  DCHECK_GE(max_byte_length_, byte_length_);
  DCHECK_GE(byte_capacity_, max_byte_length_);
}

BackingStore::~BackingStore() {
  GlobalBackingStoreRegistry::Unregister(this);

  struct ClearSharedAllocator {
    BackingStore* const bs;

<<<<<<< HEAD
#if V8_ENABLE_WEBASSEMBLY
  if (is_wasm_memory_) {
    // TODO(v8:11111): RAB / GSAB - Wasm integration.
    DCHECK(!is_resizable_by_js_);
    size_t reservation_size =
        GetReservationSize(has_guard_regions_, byte_capacity_);
=======
    ~ClearSharedAllocator() {
      if (!bs->holds_shared_ptr_to_allocator()) return;
      bs->type_specific_data_.v8_api_array_buffer_allocator_shared
          .std::shared_ptr<v8::ArrayBuffer::Allocator>::~shared_ptr();
    }
  } clear_shared_allocator{this};

  if (buffer_start_ == nullptr) return;

  auto FreeResizableMemory = [this] {
    DCHECK(!custom_deleter());
    DCHECK(is_resizable_by_js() || is_wasm_memory());
    auto region = GetReservedRegion(has_guard_regions(), is_wasm_memory64(),
                                    buffer_start_, byte_capacity_);
    if (!region.is_empty()) {
      FreePages(page_allocator_, reinterpret_cast<void*>(region.begin()),
                region.size());
    }
  };

#if V8_ENABLE_WEBASSEMBLY
  if (is_wasm_memory()) {
    size_t reservation_size = GetReservationSize(
        has_guard_regions(), byte_capacity_, is_wasm_memory64());
>>>>>>> 626889fb
    TRACE_BS(
        "BSw:free  bs=%p mem=%p (length=%zu, capacity=%zu, reservation=%zu)\n",
        this, buffer_start_, byte_length(), byte_capacity_, reservation_size);
    if (is_shared()) {
      // Deallocate the list of attached memory objects.
      SharedWasmMemoryData* shared_data = get_shared_wasm_memory_data();
      delete shared_data;
    }
    // Wasm memories are always allocated through the page allocator.
    FreeResizableMemory();
<<<<<<< HEAD
    return;
  }
#endif  // V8_ENABLE_WEBASSEMBLY

  if (is_resizable_by_js_) {
    FreeResizableMemory();
=======
>>>>>>> 626889fb
    return;
  }
#endif  // V8_ENABLE_WEBASSEMBLY

  if (is_resizable_by_js()) {
    FreeResizableMemory();
    return;
  }

  if (custom_deleter()) {
    TRACE_BS("BS:custom deleter bs=%p mem=%p (length=%zu, capacity=%zu)\n",
             this, buffer_start_, byte_length(), byte_capacity_);
    type_specific_data_.deleter.callback(buffer_start_, byte_length_,
                                         type_specific_data_.deleter.data);
    return;
  }

  // JSArrayBuffer backing store. Deallocate through the embedder's allocator.
  auto allocator = get_v8_api_array_buffer_allocator();
  TRACE_BS("BS:free   bs=%p mem=%p (length=%zu, capacity=%zu)\n", this,
           buffer_start_, byte_length(), byte_capacity_);
  allocator->Free(buffer_start_, byte_length_);
}

// Allocate a backing store using the array buffer allocator from the embedder.
std::unique_ptr<BackingStore> BackingStore::Allocate(
    Isolate* isolate, size_t byte_length, SharedFlag shared,
    InitializedFlag initialized) {
  void* buffer_start = nullptr;
  auto allocator = isolate->array_buffer_allocator();
  CHECK_NOT_NULL(allocator);
  if (byte_length > allocator->MaxAllocationSize()) return {};
  if (byte_length != 0) {
    auto counters = isolate->counters();
    int mb_length = static_cast<int>(byte_length / MB);
    if (mb_length > 0) {
      counters->array_buffer_big_allocations()->AddSample(mb_length);
    }
    if (shared == SharedFlag::kShared) {
      counters->shared_array_allocations()->AddSample(mb_length);
    }
    auto allocate_buffer = [allocator, initialized](size_t byte_length) {
      if (initialized == InitializedFlag::kUninitialized) {
        return allocator->AllocateUninitialized(byte_length);
      }
<<<<<<< HEAD
      void* buffer_start = allocator->Allocate(byte_length);
      if (buffer_start) {
        // TODO(wasm): node does not implement the zero-initialization API.
        // Reenable this debug check when node does implement it properly.
        constexpr bool
            kDebugCheckZeroDisabledDueToNodeNotImplementingZeroInitAPI = true;
        if ((!(kDebugCheckZeroDisabledDueToNodeNotImplementingZeroInitAPI)) &&
            !v8_flags.mock_arraybuffer_allocator) {
          DebugCheckZero(buffer_start, byte_length);
        }
      }
      return buffer_start;
=======
      return allocator->Allocate(byte_length);
>>>>>>> 626889fb
    };

    buffer_start = isolate->heap()->AllocateExternalBackingStore(
        allocate_buffer, byte_length);

    if (buffer_start == nullptr) {
      // Allocation failed.
      counters->array_buffer_new_size_failures()->AddSample(mb_length);
      return {};
    }
#ifdef V8_ENABLE_SANDBOX
    // Check to catch use of a non-sandbox-compatible ArrayBufferAllocator.
<<<<<<< HEAD
    CHECK_WITH_MSG(GetProcessWideSandbox()->Contains(buffer_start),
=======
    CHECK_WITH_MSG(isolate->isolate_group()->sandbox()->Contains(buffer_start),
>>>>>>> 626889fb
                   "When the V8 Sandbox is enabled, ArrayBuffer backing stores "
                   "must be allocated inside the sandbox address space. Please "
                   "use an appropriate ArrayBuffer::Allocator to allocate "
                   "these buffers, or disable the sandbox.");
#endif
  }

<<<<<<< HEAD
  auto result = new BackingStore(buffer_start,                  // start
=======
  PageAllocator* page_allocator =
      isolate->isolate_group()->GetBackingStorePageAllocator();
  auto result = new BackingStore(page_allocator,
                                 buffer_start,                  // start
>>>>>>> 626889fb
                                 byte_length,                   // length
                                 byte_length,                   // max length
                                 byte_length,                   // capacity
                                 shared,                        // shared
                                 ResizableFlag::kNotResizable,  // resizable
                                 false,   // is_wasm_memory
<<<<<<< HEAD
                                 true,    // free_on_destruct
=======
                                 false,   // is_wasm_memory64
>>>>>>> 626889fb
                                 false,   // has_guard_regions
                                 false,   // custom_deleter
                                 false);  // empty_deleter

  TRACE_BS("BS:alloc  bs=%p mem=%p (length=%zu)\n", result,
           result->buffer_start(), byte_length);
  result->SetAllocatorFromIsolate(isolate);
  return std::unique_ptr<BackingStore>(result);
}

void BackingStore::SetAllocatorFromIsolate(Isolate* isolate) {
  if (auto allocator_shared = isolate->array_buffer_allocator_shared()) {
    set_flag(kHoldsSharedPtrToAllocater);
    new (&type_specific_data_.v8_api_array_buffer_allocator_shared)
        std::shared_ptr<v8::ArrayBuffer::Allocator>(
            std::move(allocator_shared));
  } else {
    type_specific_data_.v8_api_array_buffer_allocator =
        isolate->array_buffer_allocator();
  }
}

std::unique_ptr<BackingStore> BackingStore::TryAllocateAndPartiallyCommitMemory(
    Isolate* isolate, size_t byte_length, size_t max_byte_length,
    size_t page_size, size_t initial_pages, size_t maximum_pages,
<<<<<<< HEAD
    WasmMemoryFlag wasm_memory, SharedFlag shared) {
=======
    WasmMemoryFlag wasm_memory, SharedFlag shared, bool has_guard_regions) {
>>>>>>> 626889fb
  // Enforce engine limitation on the maximum number of pages.
  if (maximum_pages > std::numeric_limits<size_t>::max() / page_size) {
    return nullptr;
  }

  // Cannot reserve 0 pages on some OSes.
  if (maximum_pages == 0) maximum_pages = 1;

  TRACE_BS("BSw:try   %zu pages, %zu max\n", initial_pages, maximum_pages);

#if V8_ENABLE_WEBASSEMBLY
<<<<<<< HEAD
  bool guards = wasm_memory == WasmMemoryFlag::kWasmMemory32 &&
                trap_handler::IsTrapHandlerEnabled();
#else
  CHECK_EQ(WasmMemoryFlag::kNotWasm, wasm_memory);
  constexpr bool guards = false;
#endif  // V8_ENABLE_WEBASSEMBLY
=======
  bool is_wasm_memory = wasm_memory != WasmMemoryFlag::kNotWasm;
  bool is_wasm_memory64 = wasm_memory == WasmMemoryFlag::kWasmMemory64;
#else
  CHECK_EQ(WasmMemoryFlag::kNotWasm, wasm_memory);
  constexpr bool is_wasm_memory = false;
  constexpr bool is_wasm_memory64 = false;
#endif  // V8_ENABLE_WEBASSEMBLY
  DCHECK_IMPLIES(has_guard_regions, is_wasm_memory);
>>>>>>> 626889fb

  // For accounting purposes, whether a GC was necessary.
  bool did_retry = false;

  // A helper to try running a function up to 3 times, executing a GC
  // if the first and second attempts failed.
  auto gc_retry = [&](const std::function<bool()>& fn) {
    for (int i = 0; i < 3; i++) {
      if (fn()) return true;
      // Collect garbage and retry.
      did_retry = true;
<<<<<<< HEAD
      // TODO(wasm): try Heap::EagerlyFreeExternalMemory() first?
=======
>>>>>>> 626889fb
      if (isolate != nullptr) {
        isolate->heap()->MemoryPressureNotification(
            MemoryPressureLevel::kCritical, true);
      }
    }
    return false;
  };

  size_t byte_capacity = maximum_pages * page_size;
<<<<<<< HEAD
  size_t reservation_size = GetReservationSize(guards, byte_capacity);
=======
  size_t reservation_size =
      GetReservationSize(has_guard_regions, byte_capacity, is_wasm_memory64);
>>>>>>> 626889fb

  //--------------------------------------------------------------------------
  // Allocate pages (inaccessible by default).
  //--------------------------------------------------------------------------
  void* allocation_base = nullptr;
<<<<<<< HEAD
  PageAllocator* page_allocator = GetArrayBufferPageAllocator();
  auto allocate_pages = [&] {
    allocation_base = AllocatePages(page_allocator, nullptr, reservation_size,
                                    page_size, PageAllocator::kNoAccess);
=======
#ifdef V8_COMPRESS_POINTERS_IN_MULTIPLE_CAGES
#ifdef V8_ENABLE_SANDBOX
  CHECK_WITH_MSG(isolate || Sandbox::current(),
#else
  CHECK_WITH_MSG(isolate || IsolateGroup::current(),
#endif
                 "One must enter an v8::Isolate before allocating resizable "
                 "array backing stores");
#endif
  IsolateGroup* group =
      isolate ? isolate->isolate_group() : IsolateGroup::current();
  PageAllocator* page_allocator = group ? group->GetBackingStorePageAllocator()
                                        : GetArrayBufferPageAllocator();
  auto allocate_pages = [&] {
    allocation_base = AllocatePages(page_allocator, reservation_size, page_size,
                                    PageAllocator::kNoAccess);
>>>>>>> 626889fb
    return allocation_base != nullptr;
  };
  if (!gc_retry(allocate_pages)) {
    // Page allocator could not reserve enough pages.
    if (isolate != nullptr) {
      RecordStatus(isolate, AllocationStatus::kOtherFailure);
    }
    TRACE_BS("BSw:try   failed to allocate pages\n");
    return {};
  }

<<<<<<< HEAD
  // Get a pointer to the start of the buffer, skipping negative guard region
  // if necessary.
#if V8_ENABLE_WEBASSEMBLY
  byte* buffer_start = reinterpret_cast<byte*>(allocation_base) +
                       (guards ? kNegativeGuardSize : 0);
#else
  DCHECK(!guards);
  byte* buffer_start = reinterpret_cast<byte*>(allocation_base);
#endif
=======
  uint8_t* buffer_start = reinterpret_cast<uint8_t*>(allocation_base);
>>>>>>> 626889fb

  //--------------------------------------------------------------------------
  // Commit the initial pages (allow read/write).
  //--------------------------------------------------------------------------
  size_t committed_byte_length = initial_pages * page_size;
  auto commit_memory = [&] {
    return committed_byte_length == 0 ||
           SetPermissions(page_allocator, buffer_start, committed_byte_length,
                          PageAllocator::kReadWrite);
  };
  if (!gc_retry(commit_memory)) {
    TRACE_BS("BSw:try   failed to set permissions (%p, %zu)\n", buffer_start,
             committed_byte_length);
    FreePages(page_allocator, allocation_base, reservation_size);
    // SetPermissions put us over the process memory limit.
    // We return an empty result so that the caller can throw an exception.
    return {};
  }

<<<<<<< HEAD
  DebugCheckZero(buffer_start, byte_length);  // touch the bytes.

=======
>>>>>>> 626889fb
  if (isolate != nullptr) {
    RecordStatus(isolate, did_retry ? AllocationStatus::kSuccessAfterRetry
                                    : AllocationStatus::kSuccess);
  }

<<<<<<< HEAD
  const bool is_wasm_memory = wasm_memory != WasmMemoryFlag::kNotWasm;
  ResizableFlag resizable =
      is_wasm_memory ? ResizableFlag::kNotResizable : ResizableFlag::kResizable;

  auto result = new BackingStore(buffer_start,     // start
                                 byte_length,      // length
                                 max_byte_length,  // max_byte_length
                                 byte_capacity,    // capacity
                                 shared,           // shared
                                 resizable,        // resizable
                                 is_wasm_memory,   // is_wasm_memory
                                 true,             // free_on_destruct
                                 guards,           // has_guard_regions
                                 false,            // custom_deleter
                                 false);           // empty_deleter
=======
  ResizableFlag resizable =
      is_wasm_memory ? ResizableFlag::kNotResizable : ResizableFlag::kResizable;
>>>>>>> 626889fb

  auto result = new BackingStore(page_allocator,
                                 buffer_start,       // start
                                 byte_length,        // length
                                 max_byte_length,    // max_byte_length
                                 byte_capacity,      // capacity
                                 shared,             // shared
                                 resizable,          // resizable
                                 is_wasm_memory,     // is_wasm_memory
                                 is_wasm_memory64,   // is_wasm_memory64
                                 has_guard_regions,  // has_guard_regions
                                 false,              // custom_deleter
                                 false);             // empty_deleter
  TRACE_BS(
      "BSw:alloc bs=%p mem=%p (length=%zu, capacity=%zu, reservation=%zu)\n",
      result, result->buffer_start(), byte_length, byte_capacity,
      reservation_size);

  return std::unique_ptr<BackingStore>(result);
}

#if V8_ENABLE_WEBASSEMBLY
// Allocate a backing store for a Wasm memory. Always use the page allocator
// and add guard regions.
std::unique_ptr<BackingStore> BackingStore::AllocateWasmMemory(
    Isolate* isolate, size_t initial_pages, size_t maximum_pages,
    WasmMemoryFlag wasm_memory, SharedFlag shared) {
  // Wasm pages must be a multiple of the allocation page size.
  DCHECK_EQ(0, wasm::kWasmPageSize % AllocatePageSize());
  DCHECK_LE(initial_pages, maximum_pages);
<<<<<<< HEAD
=======
  DCHECK_LE(maximum_pages, wasm_memory == WasmMemoryFlag::kWasmMemory32
                               ? wasm::kV8MaxWasmMemory32Pages
                               : wasm::kV8MaxWasmMemory64Pages);
>>>>>>> 626889fb

  DCHECK(wasm_memory == WasmMemoryFlag::kWasmMemory32 ||
         wasm_memory == WasmMemoryFlag::kWasmMemory64);

<<<<<<< HEAD
  auto TryAllocate = [isolate, initial_pages, wasm_memory,
                      shared](size_t maximum_pages) {
    auto result = TryAllocateAndPartiallyCommitMemory(
        isolate, initial_pages * wasm::kWasmPageSize,
        maximum_pages * wasm::kWasmPageSize, wasm::kWasmPageSize, initial_pages,
        maximum_pages, wasm_memory, shared);
=======
  bool is_wasm_memory64 = wasm_memory == WasmMemoryFlag::kWasmMemory64;
  bool has_guard_regions =
      trap_handler::IsTrapHandlerEnabled() &&
      (wasm_memory == WasmMemoryFlag::kWasmMemory32 ||
       (is_wasm_memory64 && v8_flags.wasm_memory64_trap_handling));

  auto TryAllocate = [isolate, initial_pages, wasm_memory, shared,
                      has_guard_regions](size_t maximum_pages) {
    auto result = TryAllocateAndPartiallyCommitMemory(
        isolate, initial_pages * wasm::kWasmPageSize,
        maximum_pages * wasm::kWasmPageSize, wasm::kWasmPageSize, initial_pages,
        maximum_pages, wasm_memory, shared, has_guard_regions);
>>>>>>> 626889fb
    if (result && shared == SharedFlag::kShared) {
      result->type_specific_data_.shared_wasm_memory_data =
          new SharedWasmMemoryData();
    }
    return result;
  };
  auto backing_store = TryAllocate(maximum_pages);
<<<<<<< HEAD
  if (!backing_store && maximum_pages - initial_pages >= 4) {
=======

  if (!backing_store &&
      !has_guard_regions &&  // With guard regions we always reserved a fixed
                             // number of pages.
      maximum_pages - initial_pages >= 4) {
>>>>>>> 626889fb
    // Retry with smaller maximum pages at each retry.
    auto delta = (maximum_pages - initial_pages) / 4;
    size_t sizes[] = {maximum_pages - delta, maximum_pages - 2 * delta,
                      maximum_pages - 3 * delta, initial_pages};

    for (size_t reduced_maximum_pages : sizes) {
      backing_store = TryAllocate(reduced_maximum_pages);
      if (backing_store) break;
    }
  }
  return backing_store;
}

std::unique_ptr<BackingStore> BackingStore::CopyWasmMemory(
    Isolate* isolate, size_t new_pages, size_t max_pages,
    WasmMemoryFlag wasm_memory) {
  // Note that we could allocate uninitialized to save initialization cost here,
  // but since Wasm memories are allocated by the page allocator, the zeroing
  // cost is already built-in.
  auto new_backing_store = BackingStore::AllocateWasmMemory(
      isolate, new_pages, max_pages, wasm_memory,
      is_shared() ? SharedFlag::kShared : SharedFlag::kNotShared);

  if (!new_backing_store ||
      new_backing_store->has_guard_regions() != has_guard_regions()) {
    return {};
  }

  if (byte_length_ > 0) {
    // If the allocation was successful, then the new buffer must be at least
    // as big as the old one.
    DCHECK_GE(new_pages * wasm::kWasmPageSize, byte_length_);
    memcpy(new_backing_store->buffer_start(), buffer_start_, byte_length_);
  }

  return new_backing_store;
}

// Try to grow the size of a wasm memory in place, without realloc + copy.
std::optional<size_t> BackingStore::GrowWasmMemoryInPlace(Isolate* isolate,
                                                          size_t delta_pages,
                                                          size_t max_pages) {
  // This function grows wasm memory by
  // * changing the permissions of additional {delta_pages} pages to kReadWrite;
  // * increment {byte_length_};
  //
  // As this code is executed concurrently, the following steps are executed:
  // 1) Read the current value of {byte_length_};
  // 2) Change the permission of all pages from {buffer_start_} to
  //    {byte_length_} + {delta_pages} * {page_size} to kReadWrite;
  //    * This operation may be executed racefully. The OS takes care of
  //      synchronization.
  // 3) Try to update {byte_length_} with a compare_exchange;
  // 4) Repeat 1) to 3) until the compare_exchange in 3) succeeds;
  //
  // The result of this function is the {byte_length_} before growing in pages.
  // The result of this function appears like the result of an RMW-update on
  // {byte_length_}, i.e. two concurrent calls to this function will result in
  // different return values if {delta_pages} != 0.
  //
  // Invariants:
  // * Permissions are always set incrementally, i.e. for any page {b} with
  //   kReadWrite permission, all pages between the first page {a} and page {b}
  //   also have kReadWrite permission.
  // * {byte_length_} is always lower or equal than the amount of memory with
  //   permissions set to kReadWrite;
  //     * This is guaranteed by incrementing {byte_length_} with a
  //       compare_exchange after changing the permissions.
  //     * This invariant is the reason why we cannot use a fetch_add.
  DCHECK(is_wasm_memory());
  max_pages = std::min(max_pages, byte_capacity_ / wasm::kWasmPageSize);

  // Do a compare-exchange loop, because we also need to adjust page
  // permissions. Note that multiple racing grows both try to set page
  // permissions for the entire range (to be RW), so the operating system
  // should deal with that raciness. We know we succeeded when we can
  // compare/swap the old length with the new length.
  size_t old_length = byte_length_.load(std::memory_order_relaxed);

  if (delta_pages == 0)
    return {old_length / wasm::kWasmPageSize};  // degenerate grow.
  if (delta_pages > max_pages) return {};       // would never work.

  size_t new_length = 0;
  while (true) {
    size_t current_pages = old_length / wasm::kWasmPageSize;

    // Check if we have exceed the supplied maximum.
    if (current_pages > (max_pages - delta_pages)) return {};

    new_length = (current_pages + delta_pages) * wasm::kWasmPageSize;

    // Try to adjust the permissions on the memory.
    if (!i::SetPermissions(GetPlatformPageAllocator(), buffer_start_,
                           new_length, PageAllocator::kReadWrite)) {
      // This is a nondeterministic failure; mark as such in the WasmEngine (for
      // differential fuzzing).
      wasm::WasmEngine::set_had_nondeterminism();
      return {};
    }
    if (byte_length_.compare_exchange_weak(old_length, new_length,
                                           std::memory_order_acq_rel)) {
      // Successfully updated both the length and permissions.
      break;
    }
  }

  return {old_length / wasm::kWasmPageSize};
}

void BackingStore::AttachSharedWasmMemoryObject(
    Isolate* isolate, DirectHandle<WasmMemoryObject> memory_object) {
  DCHECK(is_wasm_memory());
  DCHECK(is_shared());
  // We need to take the global registry lock for this operation.
  GlobalBackingStoreRegistry::AddSharedWasmMemoryObject(isolate, this,
                                                        memory_object);
}

void BackingStore::BroadcastSharedWasmMemoryGrow(Isolate* isolate) const {
  GlobalBackingStoreRegistry::BroadcastSharedWasmMemoryGrow(isolate, this);
}

void BackingStore::RemoveSharedWasmMemoryObjects(Isolate* isolate) {
  GlobalBackingStoreRegistry::Purge(isolate);
}

void BackingStore::UpdateSharedWasmMemoryObjects(Isolate* isolate) {
  GlobalBackingStoreRegistry::UpdateSharedWasmMemoryObjects(isolate);
}
#endif  // V8_ENABLE_WEBASSEMBLY

// Commit already reserved memory (for RAB backing stores (not shared)).
BackingStore::ResizeOrGrowResult BackingStore::ResizeInPlace(
    Isolate* isolate, size_t new_byte_length) {
  size_t page_size = AllocatePageSize();
  size_t new_committed_pages;
  bool round_return_value =
      RoundUpToPageSize(new_byte_length, page_size,
                        JSArrayBuffer::kMaxByteLength, &new_committed_pages);
  CHECK(round_return_value);

  size_t new_committed_length = new_committed_pages * page_size;
  DCHECK_LE(new_byte_length, new_committed_length);
  DCHECK(!is_shared());

  if (new_byte_length < byte_length_) {
    // Zero the memory so that in case the buffer is grown later, we have
    // zeroed the contents already. This is especially needed for the portion of
    // the memory we're not going to decommit below (since it belongs to a
    // committed page). In addition, we don't rely on all platforms always
    // zeroing decommitted-then-recommitted memory, but zero the memory
    // explicitly here.
    memset(reinterpret_cast<byte*>(buffer_start_) + new_byte_length, 0,
           byte_length_ - new_byte_length);

    // Check if we can un-commit some pages.
    size_t old_committed_pages;
    round_return_value =
        RoundUpToPageSize(byte_length_, page_size,
                          JSArrayBuffer::kMaxByteLength, &old_committed_pages);
    CHECK(round_return_value);
    DCHECK_LE(new_committed_pages, old_committed_pages);

    if (new_committed_pages < old_committed_pages) {
      size_t old_committed_length = old_committed_pages * page_size;
      if (!i::SetPermissions(
              GetPlatformPageAllocator(),
              reinterpret_cast<byte*>(buffer_start_) + new_committed_length,
              old_committed_length - new_committed_length,
              PageAllocator::kNoAccess)) {
        return kFailure;
      }
    }

    // Changing the byte length wouldn't strictly speaking be needed, since
    // the JSArrayBuffer already stores the updated length. This is to keep
    // the BackingStore and JSArrayBuffer in sync.
    byte_length_ = new_byte_length;
    return kSuccess;
  }
  if (new_byte_length == byte_length_) {
    // i::SetPermissions with size 0 fails on some platforms, so special
    // handling for the case byte_length_ == new_byte_length == 0 is required.
    return kSuccess;
  }

  // Try to adjust the permissions on the memory.
  if (!i::SetPermissions(GetPlatformPageAllocator(), buffer_start_,
                         new_committed_length, PageAllocator::kReadWrite)) {
    return kFailure;
  }

  // Do per-isolate accounting for non-shared backing stores.
  DCHECK(free_on_destruct_);
  reinterpret_cast<v8::Isolate*>(isolate)
      ->AdjustAmountOfExternalAllocatedMemory(new_byte_length - byte_length_);
  byte_length_ = new_byte_length;
  return kSuccess;
}

// Commit already reserved memory (for GSAB backing stores (shared)).
BackingStore::ResizeOrGrowResult BackingStore::GrowInPlace(
    Isolate* isolate, size_t new_byte_length) {
  size_t page_size = AllocatePageSize();
  size_t new_committed_pages;
  bool round_return_value =
      RoundUpToPageSize(new_byte_length, page_size,
                        JSArrayBuffer::kMaxByteLength, &new_committed_pages);
  CHECK(round_return_value);

  size_t new_committed_length = new_committed_pages * page_size;
  DCHECK_LE(new_byte_length, new_committed_length);
  DCHECK(is_shared());
  // See comment in GrowWasmMemoryInPlace.
  // GrowableSharedArrayBuffer.prototype.grow can be called from several
  // threads. If two threads try to grow() in a racy way, the spec allows the
  // larger grow to throw also if the smaller grow succeeds first. The
  // implementation below doesn't throw in that case - instead, it retries and
  // succeeds. If the larger grow finishes first though, the smaller grow must
  // throw.
  size_t old_byte_length = byte_length_.load(std::memory_order_seq_cst);
  while (true) {
    if (new_byte_length < old_byte_length) {
      // The caller checks for the new_byte_length < old_byte_length_ case. This
      // can only happen if another thread grew the memory after that.
      return kRace;
    }
    if (new_byte_length == old_byte_length) {
      // i::SetPermissions with size 0 fails on some platforms, so special
      // handling for the case old_byte_length == new_byte_length == 0 is
      // required.
      return kSuccess;
    }

    // Try to adjust the permissions on the memory.
    if (!i::SetPermissions(GetPlatformPageAllocator(), buffer_start_,
                           new_committed_length, PageAllocator::kReadWrite)) {
      return kFailure;
    }

    // compare_exchange_weak updates old_byte_length.
    if (byte_length_.compare_exchange_weak(old_byte_length, new_byte_length,
                                           std::memory_order_seq_cst)) {
      // Successfully updated both the length and permissions.
      break;
    }
  }
  return kSuccess;
}

<<<<<<< HEAD
std::unique_ptr<BackingStore> BackingStore::WrapAllocation(
    Isolate* isolate, void* allocation_base, size_t allocation_length,
    SharedFlag shared, bool free_on_destruct) {
  auto result = new BackingStore(allocation_base,               // start
                                 allocation_length,             // length
                                 allocation_length,             // max length
                                 allocation_length,             // capacity
                                 shared,                        // shared
                                 ResizableFlag::kNotResizable,  // resizable
                                 false,             // is_wasm_memory
                                 free_on_destruct,  // free_on_destruct
                                 false,             // has_guard_regions
                                 false,             // custom_deleter
                                 false);            // empty_deleter
  result->SetAllocatorFromIsolate(isolate);
  TRACE_BS("BS:wrap   bs=%p mem=%p (length=%zu)\n", result,
           result->buffer_start(), result->byte_length());
  return std::unique_ptr<BackingStore>(result);
=======
void BackingStore::MakeWasmMemoryResizableByJS(bool resizable) {
  DCHECK(is_wasm_memory());
  DCHECK(!is_shared());
  if (resizable) {
    set_flag(kIsResizableByJs);
  } else {
    clear_flag(kIsResizableByJs);
  }
}
#endif  // V8_ENABLE_WEBASSEMBLY

// Commit already reserved memory (for RAB backing stores (not shared)).
BackingStore::ResizeOrGrowResult BackingStore::ResizeInPlace(
    Isolate* isolate, size_t new_byte_length) {
  size_t page_size = AllocatePageSize();
  size_t new_committed_pages;
  bool round_return_value =
      RoundUpToPageSize(new_byte_length, page_size,
                        JSArrayBuffer::kMaxByteLength, &new_committed_pages);
  CHECK(round_return_value);

  size_t new_committed_length = new_committed_pages * page_size;
  DCHECK_LE(new_byte_length, new_committed_length);
  DCHECK(!is_shared());

  if (new_byte_length < byte_length_) {
    // Zero the memory so that in case the buffer is grown later, we have
    // zeroed the contents already. This is especially needed for the portion of
    // the memory we're not going to decommit below (since it belongs to a
    // committed page). In addition, we don't rely on all platforms always
    // zeroing decommitted-then-recommitted memory, but zero the memory
    // explicitly here.
    memset(reinterpret_cast<uint8_t*>(buffer_start_) + new_byte_length, 0,
           byte_length_ - new_byte_length);

    // Check if we can un-commit some pages.
    size_t old_committed_pages;
    round_return_value =
        RoundUpToPageSize(byte_length_, page_size,
                          JSArrayBuffer::kMaxByteLength, &old_committed_pages);
    CHECK(round_return_value);
    DCHECK_LE(new_committed_pages, old_committed_pages);

    if (new_committed_pages < old_committed_pages) {
      size_t old_committed_length = old_committed_pages * page_size;
      if (!i::SetPermissions(
              GetPlatformPageAllocator(),
              reinterpret_cast<uint8_t*>(buffer_start_) + new_committed_length,
              old_committed_length - new_committed_length,
              PageAllocator::kNoAccess)) {
        return kFailure;
      }
    }

    // Changing the byte length wouldn't strictly speaking be needed, since
    // the JSArrayBuffer already stores the updated length. This is to keep
    // the BackingStore and JSArrayBuffer in sync.
    byte_length_ = new_byte_length;
    return kSuccess;
  }
  if (new_byte_length == byte_length_) {
    // i::SetPermissions with size 0 fails on some platforms, so special
    // handling for the case byte_length_ == new_byte_length == 0 is required.
    return kSuccess;
  }

  // Try to adjust the permissions on the memory.
  if (!i::SetPermissions(GetPlatformPageAllocator(), buffer_start_,
                         new_committed_length, PageAllocator::kReadWrite)) {
    return kFailure;
  }

  byte_length_ = new_byte_length;
  return kSuccess;
}

// Commit already reserved memory (for GSAB backing stores (shared)).
BackingStore::ResizeOrGrowResult BackingStore::GrowInPlace(
    Isolate* isolate, size_t new_byte_length) {
  size_t page_size = AllocatePageSize();
  size_t new_committed_pages;
  bool round_return_value =
      RoundUpToPageSize(new_byte_length, page_size,
                        JSArrayBuffer::kMaxByteLength, &new_committed_pages);
  CHECK(round_return_value);

  size_t new_committed_length = new_committed_pages * page_size;
  DCHECK_LE(new_byte_length, new_committed_length);
  DCHECK(is_shared());
  // See comment in GrowWasmMemoryInPlace.
  // GrowableSharedArrayBuffer.prototype.grow can be called from several
  // threads. If two threads try to grow() in a racy way, the spec allows the
  // larger grow to throw also if the smaller grow succeeds first. The
  // implementation below doesn't throw in that case - instead, it retries and
  // succeeds. If the larger grow finishes first though, the smaller grow must
  // throw.
  size_t old_byte_length = byte_length_.load(std::memory_order_seq_cst);
  while (true) {
    if (new_byte_length < old_byte_length) {
      // The caller checks for the new_byte_length < old_byte_length_ case. This
      // can only happen if another thread grew the memory after that.
      return kRace;
    }
    if (new_byte_length == old_byte_length) {
      // i::SetPermissions with size 0 fails on some platforms, so special
      // handling for the case old_byte_length == new_byte_length == 0 is
      // required.
      return kSuccess;
    }

    // Try to adjust the permissions on the memory.
    if (!i::SetPermissions(GetPlatformPageAllocator(), buffer_start_,
                           new_committed_length, PageAllocator::kReadWrite)) {
      return kFailure;
    }

    // compare_exchange_weak updates old_byte_length.
    if (byte_length_.compare_exchange_weak(old_byte_length, new_byte_length,
                                           std::memory_order_seq_cst)) {
      // Successfully updated both the length and permissions.
      break;
    }
  }
  return kSuccess;
>>>>>>> 626889fb
}

std::unique_ptr<BackingStore> BackingStore::WrapAllocation(
    void* allocation_base, size_t allocation_length,
    v8::BackingStore::DeleterCallback deleter, void* deleter_data,
    SharedFlag shared) {
  bool is_empty_deleter = (deleter == v8::BackingStore::EmptyDeleter);
<<<<<<< HEAD
  auto result = new BackingStore(allocation_base,               // start
=======
  auto result = new BackingStore(nullptr,
                                 allocation_base,               // start
>>>>>>> 626889fb
                                 allocation_length,             // length
                                 allocation_length,             // max length
                                 allocation_length,             // capacity
                                 shared,                        // shared
                                 ResizableFlag::kNotResizable,  // resizable
                                 false,              // is_wasm_memory
                                 false,              // is_wasm_memory64
                                 false,              // has_guard_regions
                                 true,               // custom_deleter
                                 is_empty_deleter);  // empty_deleter
  result->type_specific_data_.deleter = {deleter, deleter_data};
  TRACE_BS("BS:wrap   bs=%p mem=%p (length=%zu)\n", result,
           result->buffer_start(), result->byte_length());
  return std::unique_ptr<BackingStore>(result);
}

std::unique_ptr<BackingStore> BackingStore::EmptyBackingStore(
    SharedFlag shared) {
<<<<<<< HEAD
  auto result = new BackingStore(nullptr,                       // start
=======
  auto result = new BackingStore(nullptr,
                                 nullptr,                       // start
>>>>>>> 626889fb
                                 0,                             // length
                                 0,                             // max length
                                 0,                             // capacity
                                 shared,                        // shared
                                 ResizableFlag::kNotResizable,  // resizable
                                 false,   // is_wasm_memory
<<<<<<< HEAD
                                 true,    // free_on_destruct
=======
                                 false,   // is_wasm_memory64
>>>>>>> 626889fb
                                 false,   // has_guard_regions
                                 false,   // custom_deleter
                                 false);  // empty_deleter

  return std::unique_ptr<BackingStore>(result);
}

<<<<<<< HEAD
bool BackingStore::Reallocate(Isolate* isolate, size_t new_byte_length) {
  CHECK(CanReallocate());
  auto allocator = get_v8_api_array_buffer_allocator();
  CHECK_EQ(isolate->array_buffer_allocator(), allocator);
  CHECK_EQ(byte_length_, byte_capacity_);
  void* new_start =
      allocator->Reallocate(buffer_start_, byte_length_, new_byte_length);
  if (!new_start) return false;
  buffer_start_ = new_start;
  byte_capacity_ = new_byte_length;
  byte_length_ = new_byte_length;
  max_byte_length_ = new_byte_length;
  return true;
}

=======
>>>>>>> 626889fb
v8::ArrayBuffer::Allocator* BackingStore::get_v8_api_array_buffer_allocator() {
  CHECK(!is_wasm_memory());
  auto array_buffer_allocator =
      holds_shared_ptr_to_allocator()
          ? type_specific_data_.v8_api_array_buffer_allocator_shared.get()
          : type_specific_data_.v8_api_array_buffer_allocator;
  CHECK_NOT_NULL(array_buffer_allocator);
  return array_buffer_allocator;
}

SharedWasmMemoryData* BackingStore::get_shared_wasm_memory_data() const {
  CHECK(is_wasm_memory() && is_shared());
  auto shared_wasm_memory_data = type_specific_data_.shared_wasm_memory_data;
  CHECK(shared_wasm_memory_data);
  return shared_wasm_memory_data;
}

namespace {
// Implementation details of GlobalBackingStoreRegistry.
struct GlobalBackingStoreRegistryImpl {
  GlobalBackingStoreRegistryImpl() = default;
  base::Mutex mutex_;
  std::unordered_map<const void*, std::weak_ptr<BackingStore>> map_;
};

DEFINE_LAZY_LEAKY_OBJECT_GETTER(GlobalBackingStoreRegistryImpl,
                                GetGlobalBackingStoreRegistryImpl)
}  // namespace

void GlobalBackingStoreRegistry::Register(
    std::shared_ptr<BackingStore> backing_store) {
  if (!backing_store || !backing_store->buffer_start()) return;
  // Only wasm memory backing stores need to be registered globally.
  CHECK(backing_store->is_wasm_memory());

<<<<<<< HEAD
  base::MutexGuard scope_lock(&impl()->mutex_);
  if (backing_store->globally_registered_) return;
=======
  GlobalBackingStoreRegistryImpl* impl = GetGlobalBackingStoreRegistryImpl();
  base::MutexGuard scope_lock(&impl->mutex_);
  if (backing_store->globally_registered()) return;
>>>>>>> 626889fb
  TRACE_BS("BS:reg    bs=%p mem=%p (length=%zu, capacity=%zu)\n",
           backing_store.get(), backing_store->buffer_start(),
           backing_store->byte_length(), backing_store->byte_capacity());
  std::weak_ptr<BackingStore> weak = backing_store;
  auto result = impl->map_.insert({backing_store->buffer_start(), weak});
  CHECK(result.second);
  backing_store->set_flag(BackingStore::kGloballyRegistered);
}

void GlobalBackingStoreRegistry::Unregister(BackingStore* backing_store) {
  if (!backing_store->globally_registered()) return;

  CHECK(backing_store->is_wasm_memory());

  CHECK(backing_store->is_wasm_memory());

  DCHECK_NOT_NULL(backing_store->buffer_start());

  GlobalBackingStoreRegistryImpl* impl = GetGlobalBackingStoreRegistryImpl();
  base::MutexGuard scope_lock(&impl->mutex_);
  const auto& result = impl->map_.find(backing_store->buffer_start());
  if (result != impl->map_.end()) {
    DCHECK(!result->second.lock());
    impl->map_.erase(result);
  }
<<<<<<< HEAD
  backing_store->globally_registered_ = false;
=======
  backing_store->clear_flag(BackingStore::kGloballyRegistered);
>>>>>>> 626889fb
}

void GlobalBackingStoreRegistry::Purge(Isolate* isolate) {
  // We need to keep a reference to all backing stores that are inspected
  // in the purging loop below. Otherwise, we might get a deadlock
  // if the temporary backing store reference created in the loop is
  // the last reference. In that case the destructor of the backing store
  // may try to take the &impl->mutex_ in order to unregister itself.
  std::vector<std::shared_ptr<BackingStore>> prevent_destruction_under_lock;
  GlobalBackingStoreRegistryImpl* impl = GetGlobalBackingStoreRegistryImpl();
  base::MutexGuard scope_lock(&impl->mutex_);
  // Purge all entries in the map that refer to the given isolate.
  for (auto& entry : impl->map_) {
    auto backing_store = entry.second.lock();
    prevent_destruction_under_lock.emplace_back(backing_store);
    if (!backing_store) continue;  // skip entries where weak ptr is null
    CHECK(backing_store->is_wasm_memory());
    if (!backing_store->is_shared()) continue;       // skip non-shared memory
    SharedWasmMemoryData* shared_data =
        backing_store->get_shared_wasm_memory_data();
    // Remove this isolate from the isolates list.
    std::vector<Isolate*>& isolates = shared_data->isolates_;
    auto isolates_it = std::find(isolates.begin(), isolates.end(), isolate);
    if (isolates_it != isolates.end()) {
      *isolates_it = isolates.back();
      isolates.pop_back();
    }
    DCHECK_EQ(isolates.end(),
              std::find(isolates.begin(), isolates.end(), isolate));
  }
}

#if V8_ENABLE_WEBASSEMBLY
void GlobalBackingStoreRegistry::AddSharedWasmMemoryObject(
    Isolate* isolate, BackingStore* backing_store,
    DirectHandle<WasmMemoryObject> memory_object) {
  // Add to the weak array list of shared memory objects in the isolate.
  isolate->AddSharedWasmMemory(memory_object);

  // Add the isolate to the list of isolates sharing this backing store.
  GlobalBackingStoreRegistryImpl* impl = GetGlobalBackingStoreRegistryImpl();
  base::MutexGuard scope_lock(&impl->mutex_);
  SharedWasmMemoryData* shared_data =
      backing_store->get_shared_wasm_memory_data();
  auto& isolates = shared_data->isolates_;
  int free_entry = -1;
  for (size_t i = 0; i < isolates.size(); i++) {
    if (isolates[i] == isolate) return;
    if (isolates[i] == nullptr) free_entry = static_cast<int>(i);
  }
  if (free_entry >= 0)
    isolates[free_entry] = isolate;
  else
    isolates.push_back(isolate);
}

void GlobalBackingStoreRegistry::BroadcastSharedWasmMemoryGrow(
    Isolate* isolate, const BackingStore* backing_store) {
  {
    GlobalBackingStoreRegistryImpl* impl = GetGlobalBackingStoreRegistryImpl();
    // The global lock protects the list of isolates per backing store.
    base::MutexGuard scope_lock(&impl->mutex_);
    SharedWasmMemoryData* shared_data =
        backing_store->get_shared_wasm_memory_data();
    for (Isolate* other : shared_data->isolates_) {
      if (other == isolate) continue;
      other->stack_guard()->RequestGrowSharedMemory();
    }
  }
  // Update memory objects in this isolate.
  UpdateSharedWasmMemoryObjects(isolate);
}

void GlobalBackingStoreRegistry::UpdateSharedWasmMemoryObjects(
    Isolate* isolate) {

  HandleScope scope(isolate);
  DirectHandle<WeakArrayList> shared_wasm_memories =
      isolate->factory()->shared_wasm_memories();

  for (int i = 0, e = shared_wasm_memories->length(); i < e; ++i) {
    Tagged<HeapObject> obj;
    if (!shared_wasm_memories->Get(i).GetHeapObject(&obj)) continue;

    DirectHandle<WasmMemoryObject> memory_object(Cast<WasmMemoryObject>(obj),
                                                 isolate);
    if (memory_object->array_buffer()->is_resizable_by_js()) {
      // If the SharedArrayBuffer is exposed as growable already, there's no
      // need to refresh it, but instances still need to be updated with the new
      // length.
      memory_object->UpdateInstances(isolate);
    } else {
      WasmMemoryObject::RefreshSharedBuffer(isolate, memory_object,
                                            ResizableFlag::kNotResizable);
    }
  }
}
#endif  // V8_ENABLE_WEBASSEMBLY

}  // namespace v8::internal

#undef TRACE_BS<|MERGE_RESOLUTION|>--- conflicted
+++ resolved
@@ -31,22 +31,10 @@
 
 namespace {
 
-<<<<<<< HEAD
-#if V8_ENABLE_WEBASSEMBLY
-constexpr uint64_t kNegativeGuardSize = uint64_t{2} * GB;
-
-#if V8_TARGET_ARCH_64_BIT
-constexpr uint64_t kFullGuardSize = uint64_t{10} * GB;
-#endif
-
-#endif  // V8_ENABLE_WEBASSEMBLY
-
-=======
 #if V8_ENABLE_WEBASSEMBLY && V8_TARGET_ARCH_64_BIT
 constexpr size_t kFullGuardSize32 = uint64_t{8} * GB;
 #endif
 
->>>>>>> 626889fb
 std::atomic<uint32_t> next_backing_store_id_{1};
 
 // Allocation results are reported to UMA
@@ -63,18 +51,11 @@
   kOtherFailure  // Failed for an unknown reason
 };
 
-<<<<<<< HEAD
-base::AddressRegion GetReservedRegion(bool has_guard_regions,
-                                      void* buffer_start,
-                                      size_t byte_capacity) {
-#if V8_TARGET_ARCH_64_BIT && V8_ENABLE_WEBASSEMBLY
-=======
 size_t GetReservationSize(bool has_guard_regions, size_t byte_capacity,
                           bool is_wasm_memory64) {
 #if V8_TARGET_ARCH_64_BIT && V8_ENABLE_WEBASSEMBLY
   DCHECK_IMPLIES(is_wasm_memory64 && has_guard_regions,
                  v8_flags.wasm_memory64_trap_handling);
->>>>>>> 626889fb
   if (has_guard_regions) {
     if (is_wasm_memory64) {
       DCHECK_LE(byte_capacity, wasm::kMaxMemory64Size);
@@ -85,23 +66,6 @@
       return kFullGuardSize32;
     }
   }
-<<<<<<< HEAD
-#endif
-
-  DCHECK(!has_guard_regions);
-  return base::AddressRegion(reinterpret_cast<Address>(buffer_start),
-                             byte_capacity);
-}
-
-size_t GetReservationSize(bool has_guard_regions, size_t byte_capacity) {
-#if V8_TARGET_ARCH_64_BIT && V8_ENABLE_WEBASSEMBLY
-  if (has_guard_regions) {
-    static_assert(kFullGuardSize > size_t{4} * GB);
-    DCHECK_LE(byte_capacity, size_t{4} * GB);
-    return kFullGuardSize;
-  }
-=======
->>>>>>> 626889fb
 #else
   DCHECK(!has_guard_regions);
 #endif
@@ -122,31 +86,6 @@
       static_cast<int>(status));
 }
 
-<<<<<<< HEAD
-inline void DebugCheckZero(void* start, size_t byte_length) {
-#ifdef DEBUG
-#ifdef V8_IS_TSAN
-  // TSan in debug mode is particularly slow. Skip this check for buffers >64MB.
-  if (byte_length > 64 * MB) return;
-#endif  // TSan debug build
-  // Double check memory is zero-initialized. Despite being DEBUG-only,
-  // this function is somewhat optimized for the benefit of test suite
-  // execution times (some tests allocate several gigabytes).
-  const byte* bytes = reinterpret_cast<const byte*>(start);
-  const size_t kBaseCase = 32;
-  for (size_t i = 0; i < kBaseCase && i < byte_length; i++) {
-    DCHECK_EQ(0, bytes[i]);
-  }
-  // Having checked the first kBaseCase bytes to be zero, we can now use
-  // {memcmp} to compare the range against itself shifted by that amount,
-  // thereby inductively checking the remaining bytes.
-  if (byte_length > kBaseCase) {
-    DCHECK_EQ(0, memcmp(bytes, bytes + kBaseCase, byte_length - kBaseCase));
-  }
-#endif
-}
-=======
->>>>>>> 626889fb
 }  // namespace
 
 // The backing store for a Wasm shared memory remembers all the isolates
@@ -194,65 +133,12 @@
   flags_.store(flags, std::memory_order_relaxed);
 }
 
-void BackingStore::FreeResizableMemory() {
-  DCHECK(free_on_destruct_);
-  DCHECK(!custom_deleter_);
-  DCHECK(is_resizable_by_js_ || is_wasm_memory_);
-  auto region =
-      GetReservedRegion(has_guard_regions_, buffer_start_, byte_capacity_);
-
-  PageAllocator* page_allocator = GetArrayBufferPageAllocator();
-  if (!region.is_empty()) {
-    FreePages(page_allocator, reinterpret_cast<void*>(region.begin()),
-              region.size());
-  }
-  Clear();
-}
-
-BackingStore::BackingStore(void* buffer_start, size_t byte_length,
-                           size_t max_byte_length, size_t byte_capacity,
-                           SharedFlag shared, ResizableFlag resizable,
-                           bool is_wasm_memory, bool free_on_destruct,
-                           bool has_guard_regions, bool custom_deleter,
-                           bool empty_deleter)
-    : buffer_start_(buffer_start),
-      byte_length_(byte_length),
-      max_byte_length_(max_byte_length),
-      byte_capacity_(byte_capacity),
-      id_(next_backing_store_id_.fetch_add(1)),
-      is_shared_(shared == SharedFlag::kShared),
-      is_resizable_by_js_(resizable == ResizableFlag::kResizable),
-      is_wasm_memory_(is_wasm_memory),
-      holds_shared_ptr_to_allocator_(false),
-      free_on_destruct_(free_on_destruct),
-      has_guard_regions_(has_guard_regions),
-      globally_registered_(false),
-      custom_deleter_(custom_deleter),
-      empty_deleter_(empty_deleter) {
-  // TODO(v8:11111): RAB / GSAB - Wasm integration.
-  DCHECK_IMPLIES(is_wasm_memory_, !is_resizable_by_js_);
-  DCHECK_IMPLIES(is_resizable_by_js_, !custom_deleter_);
-  DCHECK_IMPLIES(is_resizable_by_js_, free_on_destruct_);
-  DCHECK_IMPLIES(!is_wasm_memory && !is_resizable_by_js_,
-                 byte_length_ == max_byte_length_);
-  DCHECK_GE(max_byte_length_, byte_length_);
-  DCHECK_GE(byte_capacity_, max_byte_length_);
-}
-
 BackingStore::~BackingStore() {
   GlobalBackingStoreRegistry::Unregister(this);
 
   struct ClearSharedAllocator {
     BackingStore* const bs;
 
-<<<<<<< HEAD
-#if V8_ENABLE_WEBASSEMBLY
-  if (is_wasm_memory_) {
-    // TODO(v8:11111): RAB / GSAB - Wasm integration.
-    DCHECK(!is_resizable_by_js_);
-    size_t reservation_size =
-        GetReservationSize(has_guard_regions_, byte_capacity_);
-=======
     ~ClearSharedAllocator() {
       if (!bs->holds_shared_ptr_to_allocator()) return;
       bs->type_specific_data_.v8_api_array_buffer_allocator_shared
@@ -277,7 +163,6 @@
   if (is_wasm_memory()) {
     size_t reservation_size = GetReservationSize(
         has_guard_regions(), byte_capacity_, is_wasm_memory64());
->>>>>>> 626889fb
     TRACE_BS(
         "BSw:free  bs=%p mem=%p (length=%zu, capacity=%zu, reservation=%zu)\n",
         this, buffer_start_, byte_length(), byte_capacity_, reservation_size);
@@ -288,15 +173,6 @@
     }
     // Wasm memories are always allocated through the page allocator.
     FreeResizableMemory();
-<<<<<<< HEAD
-    return;
-  }
-#endif  // V8_ENABLE_WEBASSEMBLY
-
-  if (is_resizable_by_js_) {
-    FreeResizableMemory();
-=======
->>>>>>> 626889fb
     return;
   }
 #endif  // V8_ENABLE_WEBASSEMBLY
@@ -342,22 +218,7 @@
       if (initialized == InitializedFlag::kUninitialized) {
         return allocator->AllocateUninitialized(byte_length);
       }
-<<<<<<< HEAD
-      void* buffer_start = allocator->Allocate(byte_length);
-      if (buffer_start) {
-        // TODO(wasm): node does not implement the zero-initialization API.
-        // Reenable this debug check when node does implement it properly.
-        constexpr bool
-            kDebugCheckZeroDisabledDueToNodeNotImplementingZeroInitAPI = true;
-        if ((!(kDebugCheckZeroDisabledDueToNodeNotImplementingZeroInitAPI)) &&
-            !v8_flags.mock_arraybuffer_allocator) {
-          DebugCheckZero(buffer_start, byte_length);
-        }
-      }
-      return buffer_start;
-=======
       return allocator->Allocate(byte_length);
->>>>>>> 626889fb
     };
 
     buffer_start = isolate->heap()->AllocateExternalBackingStore(
@@ -370,11 +231,7 @@
     }
 #ifdef V8_ENABLE_SANDBOX
     // Check to catch use of a non-sandbox-compatible ArrayBufferAllocator.
-<<<<<<< HEAD
-    CHECK_WITH_MSG(GetProcessWideSandbox()->Contains(buffer_start),
-=======
     CHECK_WITH_MSG(isolate->isolate_group()->sandbox()->Contains(buffer_start),
->>>>>>> 626889fb
                    "When the V8 Sandbox is enabled, ArrayBuffer backing stores "
                    "must be allocated inside the sandbox address space. Please "
                    "use an appropriate ArrayBuffer::Allocator to allocate "
@@ -382,25 +239,17 @@
 #endif
   }
 
-<<<<<<< HEAD
-  auto result = new BackingStore(buffer_start,                  // start
-=======
   PageAllocator* page_allocator =
       isolate->isolate_group()->GetBackingStorePageAllocator();
   auto result = new BackingStore(page_allocator,
                                  buffer_start,                  // start
->>>>>>> 626889fb
                                  byte_length,                   // length
                                  byte_length,                   // max length
                                  byte_length,                   // capacity
                                  shared,                        // shared
                                  ResizableFlag::kNotResizable,  // resizable
                                  false,   // is_wasm_memory
-<<<<<<< HEAD
-                                 true,    // free_on_destruct
-=======
                                  false,   // is_wasm_memory64
->>>>>>> 626889fb
                                  false,   // has_guard_regions
                                  false,   // custom_deleter
                                  false);  // empty_deleter
@@ -426,11 +275,7 @@
 std::unique_ptr<BackingStore> BackingStore::TryAllocateAndPartiallyCommitMemory(
     Isolate* isolate, size_t byte_length, size_t max_byte_length,
     size_t page_size, size_t initial_pages, size_t maximum_pages,
-<<<<<<< HEAD
-    WasmMemoryFlag wasm_memory, SharedFlag shared) {
-=======
     WasmMemoryFlag wasm_memory, SharedFlag shared, bool has_guard_regions) {
->>>>>>> 626889fb
   // Enforce engine limitation on the maximum number of pages.
   if (maximum_pages > std::numeric_limits<size_t>::max() / page_size) {
     return nullptr;
@@ -442,14 +287,6 @@
   TRACE_BS("BSw:try   %zu pages, %zu max\n", initial_pages, maximum_pages);
 
 #if V8_ENABLE_WEBASSEMBLY
-<<<<<<< HEAD
-  bool guards = wasm_memory == WasmMemoryFlag::kWasmMemory32 &&
-                trap_handler::IsTrapHandlerEnabled();
-#else
-  CHECK_EQ(WasmMemoryFlag::kNotWasm, wasm_memory);
-  constexpr bool guards = false;
-#endif  // V8_ENABLE_WEBASSEMBLY
-=======
   bool is_wasm_memory = wasm_memory != WasmMemoryFlag::kNotWasm;
   bool is_wasm_memory64 = wasm_memory == WasmMemoryFlag::kWasmMemory64;
 #else
@@ -458,7 +295,6 @@
   constexpr bool is_wasm_memory64 = false;
 #endif  // V8_ENABLE_WEBASSEMBLY
   DCHECK_IMPLIES(has_guard_regions, is_wasm_memory);
->>>>>>> 626889fb
 
   // For accounting purposes, whether a GC was necessary.
   bool did_retry = false;
@@ -470,10 +306,6 @@
       if (fn()) return true;
       // Collect garbage and retry.
       did_retry = true;
-<<<<<<< HEAD
-      // TODO(wasm): try Heap::EagerlyFreeExternalMemory() first?
-=======
->>>>>>> 626889fb
       if (isolate != nullptr) {
         isolate->heap()->MemoryPressureNotification(
             MemoryPressureLevel::kCritical, true);
@@ -483,23 +315,13 @@
   };
 
   size_t byte_capacity = maximum_pages * page_size;
-<<<<<<< HEAD
-  size_t reservation_size = GetReservationSize(guards, byte_capacity);
-=======
   size_t reservation_size =
       GetReservationSize(has_guard_regions, byte_capacity, is_wasm_memory64);
->>>>>>> 626889fb
 
   //--------------------------------------------------------------------------
   // Allocate pages (inaccessible by default).
   //--------------------------------------------------------------------------
   void* allocation_base = nullptr;
-<<<<<<< HEAD
-  PageAllocator* page_allocator = GetArrayBufferPageAllocator();
-  auto allocate_pages = [&] {
-    allocation_base = AllocatePages(page_allocator, nullptr, reservation_size,
-                                    page_size, PageAllocator::kNoAccess);
-=======
 #ifdef V8_COMPRESS_POINTERS_IN_MULTIPLE_CAGES
 #ifdef V8_ENABLE_SANDBOX
   CHECK_WITH_MSG(isolate || Sandbox::current(),
@@ -516,7 +338,6 @@
   auto allocate_pages = [&] {
     allocation_base = AllocatePages(page_allocator, reservation_size, page_size,
                                     PageAllocator::kNoAccess);
->>>>>>> 626889fb
     return allocation_base != nullptr;
   };
   if (!gc_retry(allocate_pages)) {
@@ -528,19 +349,7 @@
     return {};
   }
 
-<<<<<<< HEAD
-  // Get a pointer to the start of the buffer, skipping negative guard region
-  // if necessary.
-#if V8_ENABLE_WEBASSEMBLY
-  byte* buffer_start = reinterpret_cast<byte*>(allocation_base) +
-                       (guards ? kNegativeGuardSize : 0);
-#else
-  DCHECK(!guards);
-  byte* buffer_start = reinterpret_cast<byte*>(allocation_base);
-#endif
-=======
   uint8_t* buffer_start = reinterpret_cast<uint8_t*>(allocation_base);
->>>>>>> 626889fb
 
   //--------------------------------------------------------------------------
   // Commit the initial pages (allow read/write).
@@ -560,36 +369,13 @@
     return {};
   }
 
-<<<<<<< HEAD
-  DebugCheckZero(buffer_start, byte_length);  // touch the bytes.
-
-=======
->>>>>>> 626889fb
   if (isolate != nullptr) {
     RecordStatus(isolate, did_retry ? AllocationStatus::kSuccessAfterRetry
                                     : AllocationStatus::kSuccess);
   }
 
-<<<<<<< HEAD
-  const bool is_wasm_memory = wasm_memory != WasmMemoryFlag::kNotWasm;
   ResizableFlag resizable =
       is_wasm_memory ? ResizableFlag::kNotResizable : ResizableFlag::kResizable;
-
-  auto result = new BackingStore(buffer_start,     // start
-                                 byte_length,      // length
-                                 max_byte_length,  // max_byte_length
-                                 byte_capacity,    // capacity
-                                 shared,           // shared
-                                 resizable,        // resizable
-                                 is_wasm_memory,   // is_wasm_memory
-                                 true,             // free_on_destruct
-                                 guards,           // has_guard_regions
-                                 false,            // custom_deleter
-                                 false);           // empty_deleter
-=======
-  ResizableFlag resizable =
-      is_wasm_memory ? ResizableFlag::kNotResizable : ResizableFlag::kResizable;
->>>>>>> 626889fb
 
   auto result = new BackingStore(page_allocator,
                                  buffer_start,       // start
@@ -620,24 +406,13 @@
   // Wasm pages must be a multiple of the allocation page size.
   DCHECK_EQ(0, wasm::kWasmPageSize % AllocatePageSize());
   DCHECK_LE(initial_pages, maximum_pages);
-<<<<<<< HEAD
-=======
   DCHECK_LE(maximum_pages, wasm_memory == WasmMemoryFlag::kWasmMemory32
                                ? wasm::kV8MaxWasmMemory32Pages
                                : wasm::kV8MaxWasmMemory64Pages);
->>>>>>> 626889fb
 
   DCHECK(wasm_memory == WasmMemoryFlag::kWasmMemory32 ||
          wasm_memory == WasmMemoryFlag::kWasmMemory64);
 
-<<<<<<< HEAD
-  auto TryAllocate = [isolate, initial_pages, wasm_memory,
-                      shared](size_t maximum_pages) {
-    auto result = TryAllocateAndPartiallyCommitMemory(
-        isolate, initial_pages * wasm::kWasmPageSize,
-        maximum_pages * wasm::kWasmPageSize, wasm::kWasmPageSize, initial_pages,
-        maximum_pages, wasm_memory, shared);
-=======
   bool is_wasm_memory64 = wasm_memory == WasmMemoryFlag::kWasmMemory64;
   bool has_guard_regions =
       trap_handler::IsTrapHandlerEnabled() &&
@@ -650,7 +425,6 @@
         isolate, initial_pages * wasm::kWasmPageSize,
         maximum_pages * wasm::kWasmPageSize, wasm::kWasmPageSize, initial_pages,
         maximum_pages, wasm_memory, shared, has_guard_regions);
->>>>>>> 626889fb
     if (result && shared == SharedFlag::kShared) {
       result->type_specific_data_.shared_wasm_memory_data =
           new SharedWasmMemoryData();
@@ -658,15 +432,11 @@
     return result;
   };
   auto backing_store = TryAllocate(maximum_pages);
-<<<<<<< HEAD
-  if (!backing_store && maximum_pages - initial_pages >= 4) {
-=======
 
   if (!backing_store &&
       !has_guard_regions &&  // With guard regions we always reserved a fixed
                              // number of pages.
       maximum_pages - initial_pages >= 4) {
->>>>>>> 626889fb
     // Retry with smaller maximum pages at each retry.
     auto delta = (maximum_pages - initial_pages) / 4;
     size_t sizes[] = {maximum_pages - delta, maximum_pages - 2 * delta,
@@ -797,6 +567,16 @@
 void BackingStore::UpdateSharedWasmMemoryObjects(Isolate* isolate) {
   GlobalBackingStoreRegistry::UpdateSharedWasmMemoryObjects(isolate);
 }
+
+void BackingStore::MakeWasmMemoryResizableByJS(bool resizable) {
+  DCHECK(is_wasm_memory());
+  DCHECK(!is_shared());
+  if (resizable) {
+    set_flag(kIsResizableByJs);
+  } else {
+    clear_flag(kIsResizableByJs);
+  }
+}
 #endif  // V8_ENABLE_WEBASSEMBLY
 
 // Commit already reserved memory (for RAB backing stores (not shared)).
@@ -820,7 +600,7 @@
     // committed page). In addition, we don't rely on all platforms always
     // zeroing decommitted-then-recommitted memory, but zero the memory
     // explicitly here.
-    memset(reinterpret_cast<byte*>(buffer_start_) + new_byte_length, 0,
+    memset(reinterpret_cast<uint8_t*>(buffer_start_) + new_byte_length, 0,
            byte_length_ - new_byte_length);
 
     // Check if we can un-commit some pages.
@@ -835,7 +615,7 @@
       size_t old_committed_length = old_committed_pages * page_size;
       if (!i::SetPermissions(
               GetPlatformPageAllocator(),
-              reinterpret_cast<byte*>(buffer_start_) + new_committed_length,
+              reinterpret_cast<uint8_t*>(buffer_start_) + new_committed_length,
               old_committed_length - new_committed_length,
               PageAllocator::kNoAccess)) {
         return kFailure;
@@ -860,10 +640,6 @@
     return kFailure;
   }
 
-  // Do per-isolate accounting for non-shared backing stores.
-  DCHECK(free_on_destruct_);
-  reinterpret_cast<v8::Isolate*>(isolate)
-      ->AdjustAmountOfExternalAllocatedMemory(new_byte_length - byte_length_);
   byte_length_ = new_byte_length;
   return kSuccess;
 }
@@ -918,164 +694,13 @@
   return kSuccess;
 }
 
-<<<<<<< HEAD
-std::unique_ptr<BackingStore> BackingStore::WrapAllocation(
-    Isolate* isolate, void* allocation_base, size_t allocation_length,
-    SharedFlag shared, bool free_on_destruct) {
-  auto result = new BackingStore(allocation_base,               // start
-                                 allocation_length,             // length
-                                 allocation_length,             // max length
-                                 allocation_length,             // capacity
-                                 shared,                        // shared
-                                 ResizableFlag::kNotResizable,  // resizable
-                                 false,             // is_wasm_memory
-                                 free_on_destruct,  // free_on_destruct
-                                 false,             // has_guard_regions
-                                 false,             // custom_deleter
-                                 false);            // empty_deleter
-  result->SetAllocatorFromIsolate(isolate);
-  TRACE_BS("BS:wrap   bs=%p mem=%p (length=%zu)\n", result,
-           result->buffer_start(), result->byte_length());
-  return std::unique_ptr<BackingStore>(result);
-=======
-void BackingStore::MakeWasmMemoryResizableByJS(bool resizable) {
-  DCHECK(is_wasm_memory());
-  DCHECK(!is_shared());
-  if (resizable) {
-    set_flag(kIsResizableByJs);
-  } else {
-    clear_flag(kIsResizableByJs);
-  }
-}
-#endif  // V8_ENABLE_WEBASSEMBLY
-
-// Commit already reserved memory (for RAB backing stores (not shared)).
-BackingStore::ResizeOrGrowResult BackingStore::ResizeInPlace(
-    Isolate* isolate, size_t new_byte_length) {
-  size_t page_size = AllocatePageSize();
-  size_t new_committed_pages;
-  bool round_return_value =
-      RoundUpToPageSize(new_byte_length, page_size,
-                        JSArrayBuffer::kMaxByteLength, &new_committed_pages);
-  CHECK(round_return_value);
-
-  size_t new_committed_length = new_committed_pages * page_size;
-  DCHECK_LE(new_byte_length, new_committed_length);
-  DCHECK(!is_shared());
-
-  if (new_byte_length < byte_length_) {
-    // Zero the memory so that in case the buffer is grown later, we have
-    // zeroed the contents already. This is especially needed for the portion of
-    // the memory we're not going to decommit below (since it belongs to a
-    // committed page). In addition, we don't rely on all platforms always
-    // zeroing decommitted-then-recommitted memory, but zero the memory
-    // explicitly here.
-    memset(reinterpret_cast<uint8_t*>(buffer_start_) + new_byte_length, 0,
-           byte_length_ - new_byte_length);
-
-    // Check if we can un-commit some pages.
-    size_t old_committed_pages;
-    round_return_value =
-        RoundUpToPageSize(byte_length_, page_size,
-                          JSArrayBuffer::kMaxByteLength, &old_committed_pages);
-    CHECK(round_return_value);
-    DCHECK_LE(new_committed_pages, old_committed_pages);
-
-    if (new_committed_pages < old_committed_pages) {
-      size_t old_committed_length = old_committed_pages * page_size;
-      if (!i::SetPermissions(
-              GetPlatformPageAllocator(),
-              reinterpret_cast<uint8_t*>(buffer_start_) + new_committed_length,
-              old_committed_length - new_committed_length,
-              PageAllocator::kNoAccess)) {
-        return kFailure;
-      }
-    }
-
-    // Changing the byte length wouldn't strictly speaking be needed, since
-    // the JSArrayBuffer already stores the updated length. This is to keep
-    // the BackingStore and JSArrayBuffer in sync.
-    byte_length_ = new_byte_length;
-    return kSuccess;
-  }
-  if (new_byte_length == byte_length_) {
-    // i::SetPermissions with size 0 fails on some platforms, so special
-    // handling for the case byte_length_ == new_byte_length == 0 is required.
-    return kSuccess;
-  }
-
-  // Try to adjust the permissions on the memory.
-  if (!i::SetPermissions(GetPlatformPageAllocator(), buffer_start_,
-                         new_committed_length, PageAllocator::kReadWrite)) {
-    return kFailure;
-  }
-
-  byte_length_ = new_byte_length;
-  return kSuccess;
-}
-
-// Commit already reserved memory (for GSAB backing stores (shared)).
-BackingStore::ResizeOrGrowResult BackingStore::GrowInPlace(
-    Isolate* isolate, size_t new_byte_length) {
-  size_t page_size = AllocatePageSize();
-  size_t new_committed_pages;
-  bool round_return_value =
-      RoundUpToPageSize(new_byte_length, page_size,
-                        JSArrayBuffer::kMaxByteLength, &new_committed_pages);
-  CHECK(round_return_value);
-
-  size_t new_committed_length = new_committed_pages * page_size;
-  DCHECK_LE(new_byte_length, new_committed_length);
-  DCHECK(is_shared());
-  // See comment in GrowWasmMemoryInPlace.
-  // GrowableSharedArrayBuffer.prototype.grow can be called from several
-  // threads. If two threads try to grow() in a racy way, the spec allows the
-  // larger grow to throw also if the smaller grow succeeds first. The
-  // implementation below doesn't throw in that case - instead, it retries and
-  // succeeds. If the larger grow finishes first though, the smaller grow must
-  // throw.
-  size_t old_byte_length = byte_length_.load(std::memory_order_seq_cst);
-  while (true) {
-    if (new_byte_length < old_byte_length) {
-      // The caller checks for the new_byte_length < old_byte_length_ case. This
-      // can only happen if another thread grew the memory after that.
-      return kRace;
-    }
-    if (new_byte_length == old_byte_length) {
-      // i::SetPermissions with size 0 fails on some platforms, so special
-      // handling for the case old_byte_length == new_byte_length == 0 is
-      // required.
-      return kSuccess;
-    }
-
-    // Try to adjust the permissions on the memory.
-    if (!i::SetPermissions(GetPlatformPageAllocator(), buffer_start_,
-                           new_committed_length, PageAllocator::kReadWrite)) {
-      return kFailure;
-    }
-
-    // compare_exchange_weak updates old_byte_length.
-    if (byte_length_.compare_exchange_weak(old_byte_length, new_byte_length,
-                                           std::memory_order_seq_cst)) {
-      // Successfully updated both the length and permissions.
-      break;
-    }
-  }
-  return kSuccess;
->>>>>>> 626889fb
-}
-
 std::unique_ptr<BackingStore> BackingStore::WrapAllocation(
     void* allocation_base, size_t allocation_length,
     v8::BackingStore::DeleterCallback deleter, void* deleter_data,
     SharedFlag shared) {
   bool is_empty_deleter = (deleter == v8::BackingStore::EmptyDeleter);
-<<<<<<< HEAD
-  auto result = new BackingStore(allocation_base,               // start
-=======
   auto result = new BackingStore(nullptr,
                                  allocation_base,               // start
->>>>>>> 626889fb
                                  allocation_length,             // length
                                  allocation_length,             // max length
                                  allocation_length,             // capacity
@@ -1094,23 +719,15 @@
 
 std::unique_ptr<BackingStore> BackingStore::EmptyBackingStore(
     SharedFlag shared) {
-<<<<<<< HEAD
-  auto result = new BackingStore(nullptr,                       // start
-=======
   auto result = new BackingStore(nullptr,
                                  nullptr,                       // start
->>>>>>> 626889fb
                                  0,                             // length
                                  0,                             // max length
                                  0,                             // capacity
                                  shared,                        // shared
                                  ResizableFlag::kNotResizable,  // resizable
                                  false,   // is_wasm_memory
-<<<<<<< HEAD
-                                 true,    // free_on_destruct
-=======
                                  false,   // is_wasm_memory64
->>>>>>> 626889fb
                                  false,   // has_guard_regions
                                  false,   // custom_deleter
                                  false);  // empty_deleter
@@ -1118,24 +735,6 @@
   return std::unique_ptr<BackingStore>(result);
 }
 
-<<<<<<< HEAD
-bool BackingStore::Reallocate(Isolate* isolate, size_t new_byte_length) {
-  CHECK(CanReallocate());
-  auto allocator = get_v8_api_array_buffer_allocator();
-  CHECK_EQ(isolate->array_buffer_allocator(), allocator);
-  CHECK_EQ(byte_length_, byte_capacity_);
-  void* new_start =
-      allocator->Reallocate(buffer_start_, byte_length_, new_byte_length);
-  if (!new_start) return false;
-  buffer_start_ = new_start;
-  byte_capacity_ = new_byte_length;
-  byte_length_ = new_byte_length;
-  max_byte_length_ = new_byte_length;
-  return true;
-}
-
-=======
->>>>>>> 626889fb
 v8::ArrayBuffer::Allocator* BackingStore::get_v8_api_array_buffer_allocator() {
   CHECK(!is_wasm_memory());
   auto array_buffer_allocator =
@@ -1171,14 +770,9 @@
   // Only wasm memory backing stores need to be registered globally.
   CHECK(backing_store->is_wasm_memory());
 
-<<<<<<< HEAD
-  base::MutexGuard scope_lock(&impl()->mutex_);
-  if (backing_store->globally_registered_) return;
-=======
   GlobalBackingStoreRegistryImpl* impl = GetGlobalBackingStoreRegistryImpl();
   base::MutexGuard scope_lock(&impl->mutex_);
   if (backing_store->globally_registered()) return;
->>>>>>> 626889fb
   TRACE_BS("BS:reg    bs=%p mem=%p (length=%zu, capacity=%zu)\n",
            backing_store.get(), backing_store->buffer_start(),
            backing_store->byte_length(), backing_store->byte_capacity());
@@ -1193,8 +787,6 @@
 
   CHECK(backing_store->is_wasm_memory());
 
-  CHECK(backing_store->is_wasm_memory());
-
   DCHECK_NOT_NULL(backing_store->buffer_start());
 
   GlobalBackingStoreRegistryImpl* impl = GetGlobalBackingStoreRegistryImpl();
@@ -1204,11 +796,7 @@
     DCHECK(!result->second.lock());
     impl->map_.erase(result);
   }
-<<<<<<< HEAD
-  backing_store->globally_registered_ = false;
-=======
   backing_store->clear_flag(BackingStore::kGloballyRegistered);
->>>>>>> 626889fb
 }
 
 void GlobalBackingStoreRegistry::Purge(Isolate* isolate) {
