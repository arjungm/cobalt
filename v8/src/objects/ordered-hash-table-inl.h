// Copyright 2018 the V8 project authors. All rights reserved.
// Use of this source code is governed by a BSD-style license that can be
// found in the LICENSE file.

#ifndef V8_OBJECTS_ORDERED_HASH_TABLE_INL_H_
#define V8_OBJECTS_ORDERED_HASH_TABLE_INL_H_

#include "src/objects/ordered-hash-table.h"
// Include the non-inl header before the rest of the headers.

#include "src/heap/heap.h"
#include "src/objects/compressed-slots.h"
#include "src/objects/fixed-array-inl.h"
#include "src/objects/js-collection-iterator.h"
#include "src/objects/objects-inl.h"
#include "src/objects/slots.h"

// Has to be the last include (doesn't have include guards):
#include "src/objects/object-macros.h"

namespace v8 {
namespace internal {

#include "torque-generated/src/objects/ordered-hash-table-tq-inl.inc"
<<<<<<< HEAD

CAST_ACCESSOR(OrderedNameDictionary)
CAST_ACCESSOR(SmallOrderedNameDictionary)
CAST_ACCESSOR(OrderedHashMap)
CAST_ACCESSOR(OrderedHashSet)
CAST_ACCESSOR(SmallOrderedHashMap)
CAST_ACCESSOR(SmallOrderedHashSet)

template <class Derived, int entrysize>
OrderedHashTable<Derived, entrysize>::OrderedHashTable(Address ptr)
    : FixedArray(ptr) {}
=======
>>>>>>> 626889fb

template <class Derived, int entrysize>
bool OrderedHashTable<Derived, entrysize>::IsKey(ReadOnlyRoots roots,
                                                 Tagged<Object> k) {
  return k != roots.the_hole_value();
}

template <class Derived>
SmallOrderedHashTable<Derived>::SmallOrderedHashTable(Address ptr)
    : HeapObject(ptr) {}

template <class Derived>
Tagged<Object> SmallOrderedHashTable<Derived>::KeyAt(
    InternalIndex entry) const {
  DCHECK_LT(entry.as_int(), Capacity());
  Offset entry_offset = GetDataEntryOffset(entry.as_int(), Derived::kKeyIndex);
  return TaggedField<Object>::load(*this, entry_offset);
}

template <class Derived>
Tagged<Object> SmallOrderedHashTable<Derived>::GetDataEntry(
    int entry, int relative_index) {
  DCHECK_LT(entry, Capacity());
  DCHECK_LE(static_cast<unsigned>(relative_index), Derived::kEntrySize);
  Offset entry_offset = GetDataEntryOffset(entry, relative_index);
  return TaggedField<Object>::load(*this, entry_offset);
}

OBJECT_CONSTRUCTORS_IMPL(SmallOrderedHashSet,
                         SmallOrderedHashTable<SmallOrderedHashSet>)
OBJECT_CONSTRUCTORS_IMPL(SmallOrderedHashMap,
                         SmallOrderedHashTable<SmallOrderedHashMap>)
OBJECT_CONSTRUCTORS_IMPL(SmallOrderedNameDictionary,
                         SmallOrderedHashTable<SmallOrderedNameDictionary>)

Handle<Map> OrderedHashSet::GetMap(RootsTable& roots) {
  return roots.ordered_hash_set_map();
}

Handle<Map> OrderedHashMap::GetMap(RootsTable& roots) {
  return roots.ordered_hash_map_map();
}

Handle<Map> OrderedNameDictionary::GetMap(RootsTable& roots) {
  return roots.ordered_name_dictionary_map();
}

DirectHandle<Map> SmallOrderedNameDictionary::GetMap(RootsTable& roots) {
  return roots.small_ordered_name_dictionary_map();
}

DirectHandle<Map> SmallOrderedHashMap::GetMap(RootsTable& roots) {
  return roots.small_ordered_hash_map_map();
}

DirectHandle<Map> SmallOrderedHashSet::GetMap(RootsTable& roots) {
  return roots.small_ordered_hash_set_map();
}

inline Tagged<Object> OrderedHashMap::ValueAt(InternalIndex entry) {
  DCHECK_LT(entry.as_int(), UsedCapacity());
  return get(EntryToIndex(entry) + kValueOffset);
}

inline Tagged<Object> OrderedNameDictionary::ValueAt(InternalIndex entry) {
  DCHECK_LT(entry.as_int(), UsedCapacity());
  return get(EntryToIndex(entry) + kValueOffset);
}

Tagged<Name> OrderedNameDictionary::NameAt(InternalIndex entry) {
  return Cast<Name>(KeyAt(entry));
}

// Parameter |roots| only here for compatibility with HashTable<...>::ToKey.
template <class Derived, int entrysize>
bool OrderedHashTable<Derived, entrysize>::ToKey(ReadOnlyRoots roots,
                                                 InternalIndex entry,
                                                 Tagged<Object>* out_key) {
  Tagged<Object> k = KeyAt(entry);
  if (!IsKey(roots, k)) return false;
  *out_key = k;
  return true;
}

// Parameter |roots| only here for compatibility with HashTable<...>::ToKey.
template <class Derived, int entrysize>
bool OrderedHashTable<Derived, entrysize>::ToKey(ReadOnlyRoots roots,
                                                 InternalIndex entry,
                                                 Object* out_key) {
  Object k = KeyAt(entry);
  if (!IsKey(roots, k)) return false;
  *out_key = k;
  return true;
}

// Set the value for entry.
inline void OrderedNameDictionary::ValueAtPut(InternalIndex entry,
                                              Tagged<Object> value) {
  DCHECK_LT(entry.as_int(), UsedCapacity());
  this->set(EntryToIndex(entry) + kValueOffset, value);
}

// Returns the property details for the property at entry.
inline PropertyDetails OrderedNameDictionary::DetailsAt(InternalIndex entry) {
  DCHECK_LT(entry.as_int(), this->UsedCapacity());
  // TODO(gsathya): Optimize the cast away.
  return PropertyDetails(
      Cast<Smi>(get(EntryToIndex(entry) + kPropertyDetailsOffset)));
}

inline void OrderedNameDictionary::DetailsAtPut(InternalIndex entry,
                                                PropertyDetails value) {
  DCHECK_LT(entry.as_int(), this->UsedCapacity());
  // TODO(gsathya): Optimize the cast away.
  this->set(EntryToIndex(entry) + kPropertyDetailsOffset, value.AsSmi());
}

inline Tagged<Object> SmallOrderedNameDictionary::ValueAt(InternalIndex entry) {
  return this->GetDataEntry(entry.as_int(), kValueIndex);
}

// Set the value for entry.
inline void SmallOrderedNameDictionary::ValueAtPut(InternalIndex entry,
                                                   Tagged<Object> value) {
  this->SetDataEntry(entry.as_int(), kValueIndex, value);
}

// Returns the property details for the property at entry.
inline PropertyDetails SmallOrderedNameDictionary::DetailsAt(
    InternalIndex entry) {
  // TODO(gsathya): Optimize the cast away. And store this in the data table.
  return PropertyDetails(
      Cast<Smi>(this->GetDataEntry(entry.as_int(), kPropertyDetailsIndex)));
}

// Set the details for entry.
inline void SmallOrderedNameDictionary::DetailsAtPut(InternalIndex entry,
                                                     PropertyDetails value) {
  // TODO(gsathya): Optimize the cast away. And store this in the data table.
  this->SetDataEntry(entry.as_int(), kPropertyDetailsIndex, value.AsSmi());
}

inline bool OrderedHashSet::Is(DirectHandle<HeapObject> table) {
  return IsOrderedHashSet(*table);
}

inline bool OrderedHashMap::Is(DirectHandle<HeapObject> table) {
  return IsOrderedHashMap(*table);
}

inline bool OrderedNameDictionary::Is(DirectHandle<HeapObject> table) {
  return IsOrderedNameDictionary(*table);
}

inline bool SmallOrderedHashSet::Is(DirectHandle<HeapObject> table) {
  return IsSmallOrderedHashSet(*table);
}

inline bool SmallOrderedNameDictionary::Is(DirectHandle<HeapObject> table) {
  return IsSmallOrderedNameDictionary(*table);
}

inline bool SmallOrderedHashMap::Is(DirectHandle<HeapObject> table) {
  return IsSmallOrderedHashMap(*table);
}

template <class Derived>
void SmallOrderedHashTable<Derived>::SetDataEntry(int entry, int relative_index,
                                                  Tagged<Object> value) {
  DCHECK_NE(kNotFound, entry);
  int entry_offset = GetDataEntryOffset(entry, relative_index);
  RELAXED_WRITE_FIELD(*this, entry_offset, value);
  WRITE_BARRIER(*this, entry_offset, value);
}

template <class Derived, class TableType>
Tagged<Object> OrderedHashTableIterator<Derived, TableType>::CurrentKey() {
  Tagged<TableType> table = Cast<TableType>(this->table());
  int index = Smi::ToInt(this->index());
  DCHECK_LE(0, index);
  InternalIndex entry(index);
  Tagged<Object> key = table->KeyAt(entry);
  DCHECK(!IsHashTableHole(key));
  return key;
}

inline void SmallOrderedNameDictionary::SetHash(int hash) {
  DCHECK(PropertyArray::HashField::is_valid(hash));
  WriteField<int>(PrefixOffset(), hash);
}

inline int SmallOrderedNameDictionary::Hash() {
  int hash = ReadField<int>(PrefixOffset());
  DCHECK(PropertyArray::HashField::is_valid(hash));
  return hash;
}

inline void OrderedNameDictionary::SetHash(int hash) {
  DCHECK(PropertyArray::HashField::is_valid(hash));
  this->set(HashIndex(), Smi::FromInt(hash));
}

inline int OrderedNameDictionary::Hash() {
<<<<<<< HEAD
  Object hash_obj = this->get(HashIndex());
=======
  Tagged<Object> hash_obj = this->get(HashIndex());
>>>>>>> 626889fb
  int hash = Smi::ToInt(hash_obj);
  DCHECK(PropertyArray::HashField::is_valid(hash));
  return hash;
}

}  // namespace internal
}  // namespace v8

#include "src/objects/object-macros-undef.h"

#endif  // V8_OBJECTS_ORDERED_HASH_TABLE_INL_H_<|MERGE_RESOLUTION|>--- conflicted
+++ resolved
@@ -22,20 +22,6 @@
 namespace internal {
 
 #include "torque-generated/src/objects/ordered-hash-table-tq-inl.inc"
-<<<<<<< HEAD
-
-CAST_ACCESSOR(OrderedNameDictionary)
-CAST_ACCESSOR(SmallOrderedNameDictionary)
-CAST_ACCESSOR(OrderedHashMap)
-CAST_ACCESSOR(OrderedHashSet)
-CAST_ACCESSOR(SmallOrderedHashMap)
-CAST_ACCESSOR(SmallOrderedHashSet)
-
-template <class Derived, int entrysize>
-OrderedHashTable<Derived, entrysize>::OrderedHashTable(Address ptr)
-    : FixedArray(ptr) {}
-=======
->>>>>>> 626889fb
 
 template <class Derived, int entrysize>
 bool OrderedHashTable<Derived, entrysize>::IsKey(ReadOnlyRoots roots,
@@ -120,17 +106,6 @@
   return true;
 }
 
-// Parameter |roots| only here for compatibility with HashTable<...>::ToKey.
-template <class Derived, int entrysize>
-bool OrderedHashTable<Derived, entrysize>::ToKey(ReadOnlyRoots roots,
-                                                 InternalIndex entry,
-                                                 Object* out_key) {
-  Object k = KeyAt(entry);
-  if (!IsKey(roots, k)) return false;
-  *out_key = k;
-  return true;
-}
-
 // Set the value for entry.
 inline void OrderedNameDictionary::ValueAtPut(InternalIndex entry,
                                               Tagged<Object> value) {
@@ -239,11 +214,7 @@
 }
 
 inline int OrderedNameDictionary::Hash() {
-<<<<<<< HEAD
-  Object hash_obj = this->get(HashIndex());
-=======
   Tagged<Object> hash_obj = this->get(HashIndex());
->>>>>>> 626889fb
   int hash = Smi::ToInt(hash_obj);
   DCHECK(PropertyArray::HashField::is_valid(hash));
   return hash;
