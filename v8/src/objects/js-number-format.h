// Copyright 2018 the V8 project authors. All rights reserved.
// Use of this source code is governed by a BSD-style license that can be
// found in the LICENSE file.

#ifndef V8_OBJECTS_JS_NUMBER_FORMAT_H_
#define V8_OBJECTS_JS_NUMBER_FORMAT_H_

#ifndef V8_INTL_SUPPORT
#error Internationalization is expected to be enabled.
#endif  // V8_INTL_SUPPORT

#include <set>
#include <string>

#include "src/base/bit-field.h"
#include "src/execution/isolate.h"
#include "src/heap/factory.h"
#include "src/objects/intl-objects.h"
#include "src/objects/managed.h"
#include "src/objects/objects.h"

// Has to be the last include (doesn't have include guards):
#include "src/objects/object-macros.h"

namespace U_ICU_NAMESPACE {
class Formattable;
class UnicodeString;
namespace number {
class FormattedNumber;
class FormattedNumberRange;
class LocalizedNumberFormatter;
class LocalizedNumberRangeFormatter;
class UnlocalizedNumberFormatter;
}  //  namespace number
}  //  namespace U_ICU_NAMESPACE

namespace v8 {
namespace internal {

#include "torque-generated/src/objects/js-number-format-tq.inc"

class JSNumberFormat
    : public TorqueGeneratedJSNumberFormat<JSNumberFormat, JSObject> {
 public:
  // ecma402/#sec-initializenumberformat
  V8_WARN_UNUSED_RESULT static MaybeDirectHandle<JSNumberFormat> New(
      Isolate* isolate, DirectHandle<Map> map, DirectHandle<Object> locales,
      DirectHandle<Object> options, const char* service);

  // ecma402/#sec-unwrapnumberformat
  V8_WARN_UNUSED_RESULT static MaybeDirectHandle<JSNumberFormat>
  UnwrapNumberFormat(Isolate* isolate, DirectHandle<JSReceiver> format_holder);

  // #sec-number-format-functions
  V8_WARN_UNUSED_RESULT static MaybeDirectHandle<String> NumberFormatFunction(
      Isolate* isolate, DirectHandle<JSNumberFormat> number_format,
      Handle<Object> numeric_obj);

  // #sec-number-format-functions
  V8_WARN_UNUSED_RESULT static MaybeHandle<String> NumberFormatFunction(
      Isolate* isolate, Handle<JSNumberFormat> number_format,
      Handle<Object> numeric_obj);

  // ecma402/#sec-intl.numberformat.prototype.resolvedoptions
  static DirectHandle<JSObject> ResolvedOptions(
      Isolate* isolate, DirectHandle<JSNumberFormat> number_format);

  V8_WARN_UNUSED_RESULT static MaybeDirectHandle<JSArray> FormatToParts(
      Isolate* isolate, DirectHandle<JSNumberFormat> number_format,
      Handle<Object> numeric_obj);

  // ecma402/#sec-formatnumericrange
<<<<<<< HEAD
  V8_WARN_UNUSED_RESULT static MaybeHandle<String> FormatNumericRange(
      Isolate* isolate, Handle<JSNumberFormat> number_format, Handle<Object> x,
      Handle<Object> y);

  // ecma402/#sec-formatnumericrangetoparts
  V8_WARN_UNUSED_RESULT static MaybeHandle<JSArray> FormatNumericRangeToParts(
      Isolate* isolate, Handle<JSNumberFormat> number_format, Handle<Object> x,
      Handle<Object> y);

  V8_WARN_UNUSED_RESULT static MaybeHandle<String> FormatNumeric(
=======
  V8_WARN_UNUSED_RESULT static MaybeDirectHandle<String> FormatNumericRange(
      Isolate* isolate, DirectHandle<JSNumberFormat> number_format,
      Handle<Object> x, Handle<Object> y);

  // ecma402/#sec-formatnumericrangetoparts
  V8_WARN_UNUSED_RESULT static MaybeDirectHandle<JSArray>
  FormatNumericRangeToParts(Isolate* isolate,
                            DirectHandle<JSNumberFormat> number_format,
                            Handle<Object> x, Handle<Object> y);

  V8_WARN_UNUSED_RESULT static MaybeDirectHandle<String> FormatNumeric(
>>>>>>> 626889fb
      Isolate* isolate,
      const icu::number::LocalizedNumberFormatter& number_format,
      Handle<Object> numeric_obj);

  V8_EXPORT_PRIVATE static const std::set<std::string>& GetAvailableLocales();

  // Helper functions shared with JSPluralRules.
  static int32_t MinimumIntegerDigitsFromSkeleton(
      const icu::UnicodeString& skeleton);
  static bool FractionDigitsFromSkeleton(const icu::UnicodeString& skeleton,
                                         int32_t* minimum, int32_t* maximum);
  static bool SignificantDigitsFromSkeleton(const icu::UnicodeString& skeleton,
                                            int32_t* minimum, int32_t* maximum);

<<<<<<< HEAD
=======
  static DirectHandle<String> RoundingModeString(
      Isolate* isolate, const icu::UnicodeString& skeleton);
  static DirectHandle<String> RoundingPriorityString(
      Isolate* isolate, const icu::UnicodeString& skeleton);
  static DirectHandle<String> TrailingZeroDisplayString(
      Isolate* isolate, const icu::UnicodeString& skeleton);
  static DirectHandle<Object> RoundingIncrement(
      Isolate* isolate, const icu::UnicodeString& skeleton);

>>>>>>> 626889fb
  enum class ShowTrailingZeros { kShow, kHide };

  static icu::number::UnlocalizedNumberFormatter SetDigitOptionsToFormatter(
      const icu::number::UnlocalizedNumberFormatter& settings,
<<<<<<< HEAD
      const Intl::NumberFormatDigitOptions& digit_options,
      int rounding_increment, ShowTrailingZeros show);

  static const icu::UnicodeString NumberingSystemFromSkeleton(
      const icu::UnicodeString& skeleton);

  V8_WARN_UNUSED_RESULT static Maybe<icu::number::LocalizedNumberRangeFormatter>
  GetRangeFormatter(
      Isolate* isolate, String locale,
      const icu::number::LocalizedNumberFormatter& number_formatter);
=======
      const Intl::NumberFormatDigitOptions& digit_options);
>>>>>>> 626889fb

  static const icu::UnicodeString NumberingSystemFromSkeleton(
      const icu::UnicodeString& skeleton);

  V8_WARN_UNUSED_RESULT static Maybe<icu::number::LocalizedNumberRangeFormatter>
  GetRangeFormatter(
      Isolate* isolate, Tagged<String> locale,
      const icu::number::LocalizedNumberFormatter& number_formatter);

  DECL_PRINTER(JSNumberFormat)

  DECL_ACCESSORS(icu_number_formatter,
                 Tagged<Managed<icu::number::LocalizedNumberFormatter>>)

  TQ_OBJECT_CONSTRUCTORS(JSNumberFormat)
};

// IntlMathematicalValue is designed only to be used as part of
// JSNumberFormat and can only be allocate on the stack. We place this class in
// the header so we can write unit test code for it. Please do NOT use this
// class outside JSNumberFormat implementation.
class V8_NODISCARD IntlMathematicalValue {
 public:
  IntlMathematicalValue() : approx_(0) {}
  V8_EXPORT_PRIVATE bool IsNaN() const;
<<<<<<< HEAD

  V8_EXPORT_PRIVATE static Maybe<IntlMathematicalValue> From(
      Isolate* isolate, Handle<Object> value);

  static Maybe<icu::number::FormattedNumber> FormatNumeric(
      Isolate* isolate,
      const icu::number::LocalizedNumberFormatter& number_format,
      const IntlMathematicalValue& x);

=======

  V8_EXPORT_PRIVATE static Maybe<IntlMathematicalValue> From(
      Isolate* isolate, Handle<Object> value);

  static Maybe<icu::number::FormattedNumber> FormatNumeric(
      Isolate* isolate,
      const icu::number::LocalizedNumberFormatter& number_format,
      const IntlMathematicalValue& x);

>>>>>>> 626889fb
  static Maybe<icu::number::FormattedNumberRange> FormatRange(
      Isolate* isolate,
      const icu::number::LocalizedNumberRangeFormatter& number_range_format,
      const IntlMathematicalValue& x, const IntlMathematicalValue& y);

 private:
  double approx_;
  Handle<Object> value_;  // Number, BigInt or String
  Maybe<icu::Formattable> ToFormattable(Isolate* isolate) const;
  MaybeHandle<String> ToString(Isolate* isolate) const;
};

}  // namespace internal
}  // namespace v8

#include "src/objects/object-macros-undef.h"

#endif  // V8_OBJECTS_JS_NUMBER_FORMAT_H_<|MERGE_RESOLUTION|>--- conflicted
+++ resolved
@@ -56,11 +56,6 @@
       Isolate* isolate, DirectHandle<JSNumberFormat> number_format,
       Handle<Object> numeric_obj);
 
-  // #sec-number-format-functions
-  V8_WARN_UNUSED_RESULT static MaybeHandle<String> NumberFormatFunction(
-      Isolate* isolate, Handle<JSNumberFormat> number_format,
-      Handle<Object> numeric_obj);
-
   // ecma402/#sec-intl.numberformat.prototype.resolvedoptions
   static DirectHandle<JSObject> ResolvedOptions(
       Isolate* isolate, DirectHandle<JSNumberFormat> number_format);
@@ -70,18 +65,6 @@
       Handle<Object> numeric_obj);
 
   // ecma402/#sec-formatnumericrange
-<<<<<<< HEAD
-  V8_WARN_UNUSED_RESULT static MaybeHandle<String> FormatNumericRange(
-      Isolate* isolate, Handle<JSNumberFormat> number_format, Handle<Object> x,
-      Handle<Object> y);
-
-  // ecma402/#sec-formatnumericrangetoparts
-  V8_WARN_UNUSED_RESULT static MaybeHandle<JSArray> FormatNumericRangeToParts(
-      Isolate* isolate, Handle<JSNumberFormat> number_format, Handle<Object> x,
-      Handle<Object> y);
-
-  V8_WARN_UNUSED_RESULT static MaybeHandle<String> FormatNumeric(
-=======
   V8_WARN_UNUSED_RESULT static MaybeDirectHandle<String> FormatNumericRange(
       Isolate* isolate, DirectHandle<JSNumberFormat> number_format,
       Handle<Object> x, Handle<Object> y);
@@ -93,7 +76,6 @@
                             Handle<Object> x, Handle<Object> y);
 
   V8_WARN_UNUSED_RESULT static MaybeDirectHandle<String> FormatNumeric(
->>>>>>> 626889fb
       Isolate* isolate,
       const icu::number::LocalizedNumberFormatter& number_format,
       Handle<Object> numeric_obj);
@@ -108,8 +90,6 @@
   static bool SignificantDigitsFromSkeleton(const icu::UnicodeString& skeleton,
                                             int32_t* minimum, int32_t* maximum);
 
-<<<<<<< HEAD
-=======
   static DirectHandle<String> RoundingModeString(
       Isolate* isolate, const icu::UnicodeString& skeleton);
   static DirectHandle<String> RoundingPriorityString(
@@ -119,25 +99,11 @@
   static DirectHandle<Object> RoundingIncrement(
       Isolate* isolate, const icu::UnicodeString& skeleton);
 
->>>>>>> 626889fb
   enum class ShowTrailingZeros { kShow, kHide };
 
   static icu::number::UnlocalizedNumberFormatter SetDigitOptionsToFormatter(
       const icu::number::UnlocalizedNumberFormatter& settings,
-<<<<<<< HEAD
-      const Intl::NumberFormatDigitOptions& digit_options,
-      int rounding_increment, ShowTrailingZeros show);
-
-  static const icu::UnicodeString NumberingSystemFromSkeleton(
-      const icu::UnicodeString& skeleton);
-
-  V8_WARN_UNUSED_RESULT static Maybe<icu::number::LocalizedNumberRangeFormatter>
-  GetRangeFormatter(
-      Isolate* isolate, String locale,
-      const icu::number::LocalizedNumberFormatter& number_formatter);
-=======
       const Intl::NumberFormatDigitOptions& digit_options);
->>>>>>> 626889fb
 
   static const icu::UnicodeString NumberingSystemFromSkeleton(
       const icu::UnicodeString& skeleton);
@@ -163,7 +129,6 @@
  public:
   IntlMathematicalValue() : approx_(0) {}
   V8_EXPORT_PRIVATE bool IsNaN() const;
-<<<<<<< HEAD
 
   V8_EXPORT_PRIVATE static Maybe<IntlMathematicalValue> From(
       Isolate* isolate, Handle<Object> value);
@@ -173,17 +138,6 @@
       const icu::number::LocalizedNumberFormatter& number_format,
       const IntlMathematicalValue& x);
 
-=======
-
-  V8_EXPORT_PRIVATE static Maybe<IntlMathematicalValue> From(
-      Isolate* isolate, Handle<Object> value);
-
-  static Maybe<icu::number::FormattedNumber> FormatNumeric(
-      Isolate* isolate,
-      const icu::number::LocalizedNumberFormatter& number_format,
-      const IntlMathematicalValue& x);
-
->>>>>>> 626889fb
   static Maybe<icu::number::FormattedNumberRange> FormatRange(
       Isolate* isolate,
       const icu::number::LocalizedNumberRangeFormatter& number_range_format,
