--- conflicted
+++ resolved
@@ -5,13 +5,6 @@
 #ifndef V8_OBJECTS_TEMPLATES_INL_H_
 #define V8_OBJECTS_TEMPLATES_INL_H_
 
-<<<<<<< HEAD
-#include "src/heap/heap-write-barrier-inl.h"
-#include "src/objects/objects-inl.h"
-#include "src/objects/oddball.h"
-#include "src/objects/shared-function-info.h"
-#include "src/objects/templates.h"
-=======
 #include "src/objects/templates.h"
 // Include the non-inl header before the rest of the headers.
 
@@ -20,7 +13,6 @@
 #include "src/objects/objects-inl.h"
 #include "src/objects/oddball.h"
 #include "src/objects/shared-function-info.h"
->>>>>>> 626889fb
 
 // Has to be the last include (doesn't have include guards):
 #include "src/objects/object-macros.h"
@@ -50,28 +42,9 @@
                ReadOnlyPrototypeBit::kShift)
 BOOL_ACCESSORS(FunctionTemplateInfo, relaxed_flag, remove_prototype,
                RemovePrototypeBit::kShift)
-<<<<<<< HEAD
-BOOL_ACCESSORS(FunctionTemplateInfo, flag, accept_any_receiver,
-=======
 BOOL_ACCESSORS(FunctionTemplateInfo, relaxed_flag, accept_any_receiver,
->>>>>>> 626889fb
                AcceptAnyReceiverBit::kShift)
-BOOL_ACCESSORS(FunctionTemplateInfo, flag, published, PublishedBit::kShift)
-
-<<<<<<< HEAD
-BIT_FIELD_ACCESSORS(
-    FunctionTemplateInfo, flag, allowed_receiver_instance_type_range_start,
-    FunctionTemplateInfo::AllowedReceiverInstanceTypeRangeStartBits)
-BIT_FIELD_ACCESSORS(
-    FunctionTemplateInfo, flag, allowed_receiver_instance_type_range_end,
-    FunctionTemplateInfo::AllowedReceiverInstanceTypeRangeEndBits)
-
-// static
-FunctionTemplateRareData FunctionTemplateInfo::EnsureFunctionTemplateRareData(
-    Isolate* isolate, Handle<FunctionTemplateInfo> function_template_info) {
-  HeapObject extra = function_template_info->rare_data(isolate, kAcquireLoad);
-  if (extra.IsUndefined(isolate)) {
-=======
+
 bool FunctionTemplateInfo::published() const {
   return BooleanBit::get(relaxed_flag(), PublishedBit::kShift);
 }
@@ -160,28 +133,12 @@
   Tagged<HeapObject> extra =
       function_template_info->rare_data(isolate, kAcquireLoad);
   if (IsUndefined(extra, isolate)) {
->>>>>>> 626889fb
     return AllocateFunctionTemplateRareData(isolate, function_template_info);
   } else {
     return Cast<FunctionTemplateRareData>(extra);
   }
 }
 
-<<<<<<< HEAD
-#define RARE_ACCESSORS(Name, CamelName, Type, Default)                        \
-  DEF_GETTER(FunctionTemplateInfo, Get##CamelName, Type) {                    \
-    HeapObject extra = rare_data(cage_base, kAcquireLoad);                    \
-    HeapObject undefined = GetReadOnlyRoots(cage_base).undefined_value();     \
-    return extra == undefined ? Default                                       \
-                              : FunctionTemplateRareData::cast(extra).Name(); \
-  }                                                                           \
-  inline void FunctionTemplateInfo::Set##CamelName(                           \
-      Isolate* isolate, Handle<FunctionTemplateInfo> function_template_info,  \
-      Handle<Type> Name) {                                                    \
-    FunctionTemplateRareData rare_data =                                      \
-        EnsureFunctionTemplateRareData(isolate, function_template_info);      \
-    rare_data.set_##Name(*Name);                                              \
-=======
 #define RARE_ACCESSORS(Name, CamelName, Default, ...)                          \
   DEF_GETTER(FunctionTemplateInfo, Get##CamelName, Tagged<__VA_ARGS__>) {      \
     Tagged<HeapObject> extra = rare_data(cage_base, kAcquireLoad);             \
@@ -196,51 +153,11 @@
     Tagged<FunctionTemplateRareData> rare_data =                               \
         EnsureFunctionTemplateRareData(isolate, function_template_info);       \
     rare_data->set_##Name(*Name);                                              \
->>>>>>> 626889fb
   }
 
 RARE_ACCESSORS(prototype_template, PrototypeTemplate, undefined,
                UnionOf<Undefined, ObjectTemplateInfo>)
 RARE_ACCESSORS(prototype_provider_template, PrototypeProviderTemplate,
-<<<<<<< HEAD
-               HeapObject, undefined)
-RARE_ACCESSORS(parent_template, ParentTemplate, HeapObject, undefined)
-RARE_ACCESSORS(named_property_handler, NamedPropertyHandler, HeapObject,
-               undefined)
-RARE_ACCESSORS(indexed_property_handler, IndexedPropertyHandler, HeapObject,
-               undefined)
-RARE_ACCESSORS(instance_template, InstanceTemplate, HeapObject, undefined)
-RARE_ACCESSORS(instance_call_handler, InstanceCallHandler, HeapObject,
-               undefined)
-RARE_ACCESSORS(access_check_info, AccessCheckInfo, HeapObject, undefined)
-RARE_ACCESSORS(c_function_overloads, CFunctionOverloads, FixedArray,
-               GetReadOnlyRoots(cage_base).empty_fixed_array())
-#undef RARE_ACCESSORS
-
-int FunctionTemplateInfo::InstanceType() const {
-  int type = instance_type();
-  DCHECK(type == kNoJSApiObjectType ||
-         (type >= Internals::kFirstJSApiObjectType &&
-          type <= Internals::kLastJSApiObjectType));
-  return type;
-}
-
-void FunctionTemplateInfo::SetInstanceType(int instance_type) {
-  if (instance_type == 0) {
-    set_instance_type(kNoJSApiObjectType);
-  } else {
-    DCHECK_GT(instance_type, 0);
-    DCHECK_LT(Internals::kFirstJSApiObjectType + instance_type,
-              Internals::kLastJSApiObjectType);
-    set_instance_type(Internals::kFirstJSApiObjectType + instance_type);
-  }
-}
-
-bool TemplateInfo::should_cache() const {
-  return serial_number() != kDoNotCache;
-}
-bool TemplateInfo::is_cached() const { return serial_number() > kUncached; }
-=======
                undefined, UnionOf<Undefined, FunctionTemplateInfo>)
 RARE_ACCESSORS(parent_template, ParentTemplate, undefined,
                UnionOf<Undefined, FunctionTemplateInfo>)
@@ -305,25 +222,16 @@
 static_assert(
     FunctionTemplateInfo::AllowedReceiverInstanceTypeRangeEndBits::is_valid(
         LAST_JS_API_OBJECT_TYPE));
->>>>>>> 626889fb
 
 bool FunctionTemplateInfo::instantiated() {
   return IsSharedFunctionInfo(shared_function_info());
 }
 
-<<<<<<< HEAD
-inline bool FunctionTemplateInfo::BreakAtEntry() {
-  Object maybe_shared = shared_function_info();
-  if (maybe_shared.IsSharedFunctionInfo()) {
-    SharedFunctionInfo shared = SharedFunctionInfo::cast(maybe_shared);
-    return shared.BreakAtEntry();
-=======
 inline bool FunctionTemplateInfo::BreakAtEntry(Isolate* isolate) {
   Tagged<Object> maybe_shared = shared_function_info();
   if (IsSharedFunctionInfo(maybe_shared)) {
     Tagged<SharedFunctionInfo> shared = Cast<SharedFunctionInfo>(maybe_shared);
     return shared->BreakAtEntry(isolate);
->>>>>>> 626889fb
   }
   return false;
 }
