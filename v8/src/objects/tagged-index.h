--- conflicted
+++ resolved
@@ -35,31 +35,11 @@
 //   safe to use them as indices in offset-computation functions.
 class TaggedIndex : public AllStatic {
  public:
-<<<<<<< HEAD
-  // This replaces the OBJECT_CONSTRUCTORS macro, because TaggedIndex are
-  // special in that we want them to be constexprs.
-  constexpr TaggedIndex() : Object() {}
-  explicit constexpr TaggedIndex(Address ptr) : Object(ptr) {
-    DCHECK(HAS_SMI_TAG(ptr));
-  }
-
-  // Returns the integer value.
-  inline intptr_t value() const {
-    // Truncate and shift down (requires >> to be sign extending).
-    return static_cast<intptr_t>(ptr()) >> kSmiTagSize;
-  }
-
-  // Convert a value to a TaggedIndex object.
-  static inline TaggedIndex FromIntptr(intptr_t value) {
-    DCHECK(TaggedIndex::IsValid(value));
-    return TaggedIndex((static_cast<Address>(value) << kSmiTagSize) | kSmiTag);
-=======
   // Convert a value to a TaggedIndex object.
   static inline Tagged<TaggedIndex> FromIntptr(intptr_t value) {
     DCHECK(TaggedIndex::IsValid(value));
     return Tagged<TaggedIndex>((static_cast<Address>(value) << kSmiTagSize) |
                                kSmiTag);
->>>>>>> 626889fb
   }
 
   // Returns whether value can be represented in a TaggedIndex.
