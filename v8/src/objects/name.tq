// Copyright 2019 the V8 project authors. All rights reserved.
// Use of this source code is governed by a BSD-style license that can be
// found in the LICENSE file.

@abstract
<<<<<<< HEAD
=======
@cppObjectLayoutDefinition
>>>>>>> 626889fb
extern class Name extends PrimitiveHeapObject {
  raw_hash_field: NameHash;
}

bitfield struct NameHash extends uint32 {
  hash_field_type: HashFieldType: 2 bit;
  array_index_value: uint32: 24 bit;
  array_index_length: uint32: 6 bit;
}

// This is the same as Name, but with the information that there are no other
// kinds of names.
type AnyName = PrivateSymbol|PublicSymbol|String;

bitfield struct SymbolFlags extends uint32 {
  is_private: bool: 1 bit;
  is_well_known_symbol: bool: 1 bit;
  is_in_public_symbol_table: bool: 1 bit;
  is_interesting_symbol: bool: 1 bit;
  is_private_name: bool: 1 bit;
  is_private_brand: bool: 1 bit;
}

<<<<<<< HEAD
=======
@cppObjectLayoutDefinition
>>>>>>> 626889fb
extern class Symbol extends Name {
  flags: SymbolFlags;
  description: String|Undefined;
}

type PublicSymbol extends Symbol;
type PrivateSymbol extends Symbol;

const kMaxCachedArrayIndexLength: constexpr uint32
    generates 'Name::kMaxCachedArrayIndexLength';
const kMaxArrayIndexSize: constexpr uint32
    generates 'Name::kMaxArrayIndexSize';
const kNofHashBitFields: constexpr int31
    generates 'Name::HashFieldTypeBits::kSize';
const kArrayIndexValueBits: constexpr int31
    generates 'Name::kArrayIndexValueBits';
const kDoesNotContainCachedArrayIndexMask: constexpr uint32
    generates 'Name::kDoesNotContainCachedArrayIndexMask';
const kNameEmptyHashField: NameHash = NameHash{
  hash_field_type: HashFieldType::kEmpty,
  array_index_value: 0,
  array_index_length: 0
};

macro ContainsCachedArrayIndex(hash: uint32): bool {
  return (hash & kDoesNotContainCachedArrayIndexMask) == 0;
}

const kArrayIndexValueBitsShift: uint32 = kNofHashBitFields;
const kArrayIndexLengthBitsShift: uint32 =
    kNofHashBitFields + kArrayIndexValueBits;

macro TenToThe(exponent: uint32): uint32 {
  dcheck(exponent <= 9);
  let answer: int32 = 1;
  for (let i: int32 = 0; i < Signed(exponent); i++) {
    answer = answer * 10;
  }
  return Unsigned(answer);
}

macro IsIntegerIndex(hash: NameHash): bool {
  return hash.hash_field_type == HashFieldType::kIntegerIndex;
}

macro MakeArrayIndexHash(value: uint32, length: uint32): NameHash {
  // This is in sync with StringHasher::MakeArrayIndexHash.
  dcheck(length <= kMaxArrayIndexSize);
  const one: uint32 = 1;
  dcheck(TenToThe(kMaxCachedArrayIndexLength) < (one << kArrayIndexValueBits));
  let rawHash: uint32 = value;
  rawHash = (rawHash << kArrayIndexValueBitsShift) |
      (length << kArrayIndexLengthBitsShift);
  dcheck(
      (length <= kMaxCachedArrayIndexLength) ==
      ContainsCachedArrayIndex(rawHash));
  const hash: NameHash = %RawDownCast<NameHash>(rawHash);
  dcheck(IsIntegerIndex(hash));
  return hash;
}<|MERGE_RESOLUTION|>--- conflicted
+++ resolved
@@ -3,10 +3,7 @@
 // found in the LICENSE file.
 
 @abstract
-<<<<<<< HEAD
-=======
 @cppObjectLayoutDefinition
->>>>>>> 626889fb
 extern class Name extends PrimitiveHeapObject {
   raw_hash_field: NameHash;
 }
@@ -30,10 +27,7 @@
   is_private_brand: bool: 1 bit;
 }
 
-<<<<<<< HEAD
-=======
 @cppObjectLayoutDefinition
->>>>>>> 626889fb
 extern class Symbol extends Name {
   flags: SymbolFlags;
   description: String|Undefined;
