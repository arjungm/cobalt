--- conflicted
+++ resolved
@@ -13,56 +13,8 @@
 namespace v8 {
 namespace internal {
 
-<<<<<<< HEAD
-// A MaybeObject is either a SMI, a strong reference to a HeapObject, a weak
-// reference to a HeapObject, or a cleared weak reference. It's used for
-// implementing in-place weak references (see design doc: goo.gl/j6SdcK )
-class MaybeObject : public TaggedImpl<HeapObjectReferenceType::WEAK, Address> {
- public:
-  constexpr MaybeObject() : TaggedImpl(kNullAddress) {}
-  constexpr explicit MaybeObject(Address ptr) : TaggedImpl(ptr) {}
-
-  // These operator->() overloads are required for handlified code.
-  constexpr const MaybeObject* operator->() const { return this; }
-
-  V8_INLINE static MaybeObject FromSmi(Smi smi);
-
-  V8_INLINE static MaybeObject FromObject(Object object);
-
-  V8_INLINE static MaybeObject MakeWeak(MaybeObject object);
-
-  V8_INLINE static MaybeObject Create(MaybeObject o);
-  V8_INLINE static MaybeObject Create(Object o);
-  V8_INLINE static MaybeObject Create(Smi smi);
-
-#ifdef VERIFY_HEAP
-  static void VerifyMaybeObjectPointer(Isolate* isolate, MaybeObject p);
-#endif
-
- private:
-  template <typename TFieldType, int kFieldOffset, typename CompressionScheme>
-  friend class TaggedField;
-};
-
-// A HeapObjectReference is either a strong reference to a HeapObject, a weak
-// reference to a HeapObject, or a cleared weak reference.
-class HeapObjectReference : public MaybeObject {
- public:
-  explicit HeapObjectReference(Address address) : MaybeObject(address) {}
-  V8_INLINE explicit HeapObjectReference(Object object);
-
-  V8_INLINE static HeapObjectReference Strong(Object object);
-
-  V8_INLINE static HeapObjectReference Weak(Object object);
-
-  V8_INLINE static HeapObjectReference From(Object object,
-                                            HeapObjectReferenceType type);
-
-  V8_INLINE static HeapObjectReference ClearedValue(PtrComprCageBase cage_base);
-=======
 inline Tagged<ClearedWeakValue> ClearedValue(PtrComprCageBase cage_base);
 inline Tagged<ClearedWeakValue> ClearedTrustedValue();
->>>>>>> 626889fb
 
 template <typename THeapObjectSlot>
 inline void UpdateHeapObjectReferenceSlot(THeapObjectSlot slot,
