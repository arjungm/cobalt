--- conflicted
+++ resolved
@@ -6,10 +6,7 @@
 
 @abstract
 @reserveBitsInInstanceType(7)
-<<<<<<< HEAD
-=======
-@cppObjectLayoutDefinition
->>>>>>> 626889fb
+@cppObjectLayoutDefinition
 extern class String extends Name {
   macro StringInstanceType(): StringInstanceType {
     return %RawDownCast<StringInstanceType>(
@@ -20,21 +17,8 @@
     return this.StringInstanceType().is_not_internalized;
   }
 
-<<<<<<< HEAD
-  // Keep this in sync with the C++ String::IsOneByteRepresentation.
-  macro IsOneByteRepresentation(): bool {
-    let s: String;
-    try {
-      const thin = Cast<ThinString>(this) otherwise NotThin;
-      s = thin.actual;
-    } label NotThin {
-      s = this;
-    }
-    return s.StringInstanceType().is_one_byte;
-=======
   macro IsOneByteRepresentation(): bool {
     return IsOneByteStringMap(this.map);
->>>>>>> 626889fb
   }
 
   // Keep this in sync with the C++ String::IsOneByteRepresentationUnderneath.
@@ -47,26 +31,17 @@
           string = cons.first;
         }
         case (thin: ThinString): {
-<<<<<<< HEAD
-          string = thin.actual;
-=======
           // Internalized strings can't change representation.
           dcheck(
               thin.IsOneByteRepresentation() ==
               thin.actual.IsOneByteRepresentation());
           return thin.IsOneByteRepresentation();
->>>>>>> 626889fb
         }
         case (slice: SlicedString): {
           string = slice.parent;
         }
-<<<<<<< HEAD
-        case (String): {
-          return string.StringInstanceType().is_one_byte;
-=======
         case (str: String): {
           return str.IsOneByteRepresentation();
->>>>>>> 626889fb
         }
       }
     }
@@ -92,10 +67,6 @@
   is_shared: bool: 1 bit;
 }
 
-<<<<<<< HEAD
-@generateBodyDescriptor
-=======
->>>>>>> 626889fb
 @doNotGenerateCast
 @cppObjectLayoutDefinition
 extern class ConsString extends String {
@@ -104,13 +75,6 @@
     return this.second.length == 0;
   }
 
-<<<<<<< HEAD
-  macro IsOneByteRepresentation(): bool {
-    return this.StringInstanceType().is_one_byte;
-  }
-
-=======
->>>>>>> 626889fb
   first: String;
   second: String;
 }
@@ -168,35 +132,21 @@
 
 @abstract
 @doNotGenerateCast
-<<<<<<< HEAD
-extern class SeqString extends String {
-}
-@generateBodyDescriptor
-=======
 @cppObjectLayoutDefinition
 extern class SeqString extends String {}
 
->>>>>>> 626889fb
 @doNotGenerateCast
 @cppObjectLayoutDefinition
 extern class SeqOneByteString extends SeqString {
   const chars[length]: char8;
 }
-<<<<<<< HEAD
-@generateBodyDescriptor
-=======
-
->>>>>>> 626889fb
+
 @doNotGenerateCast
 @cppObjectLayoutDefinition
 extern class SeqTwoByteString extends SeqString {
   const chars[length]: char16;
 }
 
-<<<<<<< HEAD
-@generateBodyDescriptor
-=======
->>>>>>> 626889fb
 @doNotGenerateCast
 @cppObjectLayoutDefinition
 extern class SlicedString extends String {
@@ -204,10 +154,6 @@
   offset: Smi;
 }
 
-<<<<<<< HEAD
-@generateBodyDescriptor
-=======
->>>>>>> 626889fb
 @doNotGenerateCast
 @cppObjectLayoutDefinition
 extern class ThinString extends String {
@@ -222,11 +168,7 @@
     length: uint32, content: Iterator): SeqOneByteString {
   dcheck(length != 0 && length <= kStringMaxLength);
   return new (ClearPadding) SeqOneByteString{
-<<<<<<< HEAD
-    map: kOneByteStringMap,
-=======
     map: kSeqOneByteStringMap,
->>>>>>> 626889fb
     raw_hash_field: kNameEmptyHashField,
     length: Signed(length),
     chars: ...content
@@ -237,23 +179,13 @@
     length: uint32, content: Iterator): SeqTwoByteString {
   dcheck(length > 0 && length <= kStringMaxLength);
   return new (ClearPadding) SeqTwoByteString{
-<<<<<<< HEAD
-    map: kStringMap,
-=======
     map: kSeqTwoByteStringMap,
->>>>>>> 626889fb
     raw_hash_field: kNameEmptyHashField,
     length: Signed(length),
     chars: ...content
   };
 }
 
-<<<<<<< HEAD
-macro AllocateNonEmptySeqOneByteString(length: uint32): SeqOneByteString {
-  return AllocateNonEmptySeqOneByteString(length, UninitializedIterator{});
-}
-macro AllocateNonEmptySeqTwoByteString(length: uint32): SeqTwoByteString {
-=======
 @export
 macro AllocateNonEmptySeqOneByteString(length: uint32): SeqOneByteString {
   dcheck(length > 0);
@@ -263,7 +195,6 @@
 @export
 macro AllocateNonEmptySeqTwoByteString(length: uint32): SeqTwoByteString {
   dcheck(length > 0);
->>>>>>> 626889fb
   return AllocateNonEmptySeqTwoByteString(length, UninitializedIterator{});
 }
 
@@ -280,22 +211,14 @@
 }
 
 @export
-<<<<<<< HEAD
-macro AllocateSeqOneByteString(length: uint32): SeqOneByteString|EmptyString {
-=======
 macro AllocateSeqOneByteString(length: uint32): SeqOneByteString|
     EmptyString {
->>>>>>> 626889fb
   return AllocateSeqOneByteString(length, UninitializedIterator{});
 }
 
 @export
-<<<<<<< HEAD
-macro AllocateSeqTwoByteString(length: uint32): SeqTwoByteString|EmptyString {
-=======
 macro AllocateSeqTwoByteString(length: uint32): SeqTwoByteString|
     EmptyString {
->>>>>>> 626889fb
   return AllocateSeqTwoByteString(length, UninitializedIterator{});
 }
 
@@ -303,23 +226,6 @@
     String, RawPtr<char8>, int32, int32): void;
 extern macro StringWriteToFlatTwoByte(
     String, RawPtr<char16>, int32, int32): void;
-<<<<<<< HEAD
-
-// Corresponds to String::SlowFlatten in the C++ runtime.
-builtin StringSlowFlatten(cons: ConsString): String {
-  // TurboFan can create cons strings with empty first parts.
-  let cons = cons;
-  while (cons.first.length == 0) {
-    // We do not want to call this function recursively. Therefore we call
-    // String::Flatten only in those cases where String::SlowFlatten is not
-    // called again.
-    try {
-      const second = Cast<ConsString>(cons.second) otherwise FoundFlatString;
-      if (second.IsFlat()) goto FoundFlatString;
-      cons = second;
-    } label FoundFlatString {
-      return Flatten(cons.second);
-=======
 extern macro IsSequentialString(String): bool;
 
 // Corresponds to String::SlowFlatten in the C++ runtime.
@@ -333,16 +239,11 @@
       cons.first = second;
       cons.second = kEmptyString;
       return second;
->>>>>>> 626889fb
     }
   }
 
   let flat: String;
-<<<<<<< HEAD
-  if (cons.IsOneByteRepresentation()) {
-=======
   if (cons.map == kConsOneByteStringMap) {
->>>>>>> 626889fb
     const allocated = AllocateNonEmptySeqOneByteString(Unsigned(cons.length));
     StringWriteToFlatOneByte(
         cons, (&allocated.chars).GCUnsafeStartPointer(), 0, cons.length);
@@ -504,14 +405,9 @@
       Convert<intptr>(self.fromIndex)));
 }
 
-<<<<<<< HEAD
-macro AbstractStringIndexOf(implicit context: Context)(
-    string: String, searchString: String, fromIndex: Smi): Smi {
-=======
 macro AbstractStringIndexOf(
     implicit context: Context)(string: String, searchString: String,
     fromIndex: Smi): Smi {
->>>>>>> 626889fb
   // Special case the empty string.
   const searchStringLength = searchString.length_intptr;
   const stringLength = string.length_intptr;
