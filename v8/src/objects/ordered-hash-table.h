// Copyright 2018 the V8 project authors. All rights reserved.
// Use of this source code is governed by a BSD-style license that can be
// found in the LICENSE file.

#ifndef V8_OBJECTS_ORDERED_HASH_TABLE_H_
#define V8_OBJECTS_ORDERED_HASH_TABLE_H_

#include "src/base/export-template.h"
#include "src/common/globals.h"
#include "src/objects/fixed-array.h"
#include "src/objects/internal-index.h"
#include "src/objects/js-objects.h"
#include "src/objects/keys.h"
#include "src/objects/smi.h"
#include "src/roots/roots.h"

// Has to be the last include (doesn't have include guards):
#include "src/objects/object-macros.h"

namespace v8 {
namespace internal {

// OrderedHashTable is a HashTable with Object keys that preserves
// insertion order. There are Map and Set interfaces (OrderedHashMap
// and OrderedHashTable, below). It is meant to be used by JSMap/JSSet.
//
// Only Object keys are supported, with Object::SameValueZero() used as the
// equality operator and Object::GetHash() for the hash function.
//
// Based on the "Deterministic Hash Table" as described by Jason Orendorff at
// https://wiki.mozilla.org/User:Jorend/Deterministic_hash_tables
// Originally attributed to Tyler Close.
//
// Memory layout:
//   [0] : Prefix
//   [kPrefixSize]: element count
//   [kPrefixSize + 1]: deleted element count
//   [kPrefixSize + 2]: bucket count
//   [kPrefixSize + 3..(kPrefixSize + 3 + NumberOfBuckets() - 1)]: "hash table",
//                            where each item is an offset into the
//                            data table (see below) where the first
//                            item in this bucket is stored.
//   [kPrefixSize + 3 + NumberOfBuckets()..length]: "data table", an
//                            array of length Capacity() * kEntrySize,
//                            where the first entrysize items are
//                            handled by the derived class and the
//                            item at kChainOffset is another entry
//                            into the data table indicating the next
//                            entry in this hash bucket.
//
// When we transition the table to a new version we obsolete it and reuse parts
// of the memory to store information how to transition an iterator to the new
// table:
//
// Memory layout for obsolete table:
//   [0] : Prefix
//   [kPrefixSize + 0]: Next newer table
//   [kPrefixSize + 1]: deleted element count or kClearedTableSentinel if
//                      the table was cleared
//   [kPrefixSize + 2]: bucket count
//   [kPrefixSize + 3..(kPrefixSize + 3 + NumberOfDeletedElements() - 1)]:
//                      The indexes of the removed holes. This part is only
//                      usable for non-cleared tables, as clearing removes the
//                      deleted elements count.
//   [kPrefixSize + 3 + NumberOfDeletedElements()..length]: Not used
template <class Derived, int entrysize>
class OrderedHashTable : public FixedArray {
 public:
  // Returns an OrderedHashTable (possibly |table|) with enough space
  // to add at least one new element.
  template <template <typename> typename HandleType>
    requires(std::is_convertible_v<HandleType<Derived>, DirectHandle<Derived>>)
  static HandleType<Derived>::MaybeType EnsureCapacityForAdding(
      Isolate* isolate, HandleType<Derived> table);

  // Returns an OrderedHashTable (possibly |table|) that's shrunken
  // if possible.
  template <template <typename> typename HandleType>
    requires(std::is_convertible_v<HandleType<Derived>, DirectHandle<Derived>>)
  static HandleType<Derived> Shrink(Isolate* isolate,
                                    HandleType<Derived> table);

  // Returns a new empty OrderedHashTable and records the clearing so that
  // existing iterators can be updated.
  static Handle<Derived> Clear(Isolate* isolate, Handle<Derived> table);

  // Returns true if the OrderedHashTable contains the key
  static bool HasKey(Isolate* isolate, Tagged<Derived> table,
                     Tagged<Object> key);

  // Returns whether a potential key |k| returned by KeyAt is a real
  // key (meaning that it is not a hole).
  static inline bool IsKey(ReadOnlyRoots roots, Tagged<Object> k);

  // Returns a true value if the OrderedHashTable contains the key and
  // the key has been deleted. This does not shrink the table.
  static bool Delete(Isolate* isolate, Tagged<Derived> table,
                     Tagged<Object> key);

<<<<<<< HEAD
=======
  InternalIndex FindEntry(Isolate* isolate, Tagged<Object> key);

>>>>>>> 626889fb
  int NumberOfElements() const {
    return Smi::ToInt(get(NumberOfElementsIndex()));
  }

  int NumberOfDeletedElements() const {
    return Smi::ToInt(get(NumberOfDeletedElementsIndex()));
  }

  // Returns the number of contiguous entries in the data table, starting at 0,
  // that either are real entries or have been deleted.
  int UsedCapacity() const {
    return NumberOfElements() + NumberOfDeletedElements();
  }

  int Capacity() { return NumberOfBuckets() * kLoadFactor; }

  int NumberOfBuckets() const {
    return Smi::ToInt(get(NumberOfBucketsIndex()));
  }

  InternalIndex::Range IterateEntries() {
    return InternalIndex::Range(UsedCapacity());
  }

  // use IsKey to check if this is a deleted entry.
  Tagged<Object> KeyAt(InternalIndex entry) {
    DCHECK_LT(entry.as_int(), this->UsedCapacity());
    return get(EntryToIndex(entry));
  }

  // Similar to KeyAt, but indicates whether the given entry is valid
  // (not deleted one)
<<<<<<< HEAD
  inline bool ToKey(ReadOnlyRoots roots, InternalIndex entry, Object* out_key);
=======
  inline bool ToKey(ReadOnlyRoots roots, InternalIndex entry,
                    Tagged<Object>* out_key);
>>>>>>> 626889fb

  bool IsObsolete() { return !IsSmi(get(NextTableIndex())); }

  // The next newer table. This is only valid if the table is obsolete.
  Tagged<Derived> NextTable() { return Cast<Derived>(get(NextTableIndex())); }

  // When the table is obsolete we store the indexes of the removed holes.
  int RemovedIndexAt(int index) {
    return Smi::ToInt(get(RemovedHolesIndex() + index));
  }

  // The extra +1 is for linking the bucket chains together.
  static const int kEntrySize = entrysize + 1;
  static const int kEntrySizeWithoutChain = entrysize;
  static const int kChainOffset = entrysize;

  static const int kNotFound = -1;
  // The minimum capacity. Note that despite this value, 0 is also a permitted
  // capacity, indicating a table without any storage for elements.
  static const int kInitialCapacity = 4;

  static constexpr int PrefixIndex() { return 0; }

  static constexpr int NumberOfElementsIndex() { return Derived::kPrefixSize; }

  // The next table is stored at the same index as the nof elements.
  static constexpr int NextTableIndex() { return NumberOfElementsIndex(); }

  static constexpr int NumberOfDeletedElementsIndex() {
    return NumberOfElementsIndex() + 1;
  }

  static constexpr int NumberOfBucketsIndex() {
    return NumberOfDeletedElementsIndex() + 1;
  }

  static constexpr int HashTableStartIndex() {
    return NumberOfBucketsIndex() + 1;
  }

  static constexpr int RemovedHolesIndex() { return HashTableStartIndex(); }

  static constexpr int NumberOfElementsOffset() {
    return FixedArray::OffsetOfElementAt(NumberOfElementsIndex());
  }

  static constexpr int NextTableOffset() {
    return FixedArray::OffsetOfElementAt(NextTableIndex());
  }

  static constexpr int NumberOfDeletedElementsOffset() {
    return FixedArray::OffsetOfElementAt(NumberOfDeletedElementsIndex());
  }

  static constexpr int NumberOfBucketsOffset() {
    return FixedArray::OffsetOfElementAt(NumberOfBucketsIndex());
  }

  static constexpr int HashTableStartOffset() {
    return FixedArray::OffsetOfElementAt(HashTableStartIndex());
  }

  static const int kLoadFactor = 2;

  // NumberOfDeletedElements is set to kClearedTableSentinel when
  // the table is cleared, which allows iterator transitions to
  // optimize that case.
  static const int kClearedTableSentinel = -1;
  static constexpr int MaxCapacity() {
    return (FixedArray::kMaxLength - HashTableStartIndex()) /
           (1 + (kEntrySize * kLoadFactor));
  }

 protected:
  // Returns an OrderedHashTable with a capacity of at least |capacity|.
  static MaybeHandle<Derived> Allocate(
      Isolate* isolate, int capacity,
      AllocationType allocation = AllocationType::kYoung);

  static MaybeHandle<Derived> AllocateEmpty(Isolate* isolate,
                                            AllocationType allocation,
                                            RootIndex root_ndex);

  template <template <typename> typename HandleType>
    requires(std::is_convertible_v<HandleType<Derived>, DirectHandle<Derived>>)
  static HandleType<Derived>::MaybeType Rehash(Isolate* isolate,
                                               HandleType<Derived> table);
  template <template <typename> typename HandleType>
    requires(std::is_convertible_v<HandleType<Derived>, DirectHandle<Derived>>)
  static HandleType<Derived>::MaybeType Rehash(Isolate* isolate,
                                               HandleType<Derived> table,
                                               int new_capacity);

  int HashToEntryRaw(int hash) {
    int bucket = HashToBucket(hash);
    Tagged<Object> entry = this->get(HashTableStartIndex() + bucket);
    int entry_int = Smi::ToInt(entry);
    DCHECK(entry_int == kNotFound || entry_int >= 0);
    return entry_int;
  }

  int NextChainEntryRaw(int entry) {
    DCHECK_LT(entry, this->UsedCapacity());
    Tagged<Object> next_entry = get(EntryToIndexRaw(entry) + kChainOffset);
    int next_entry_int = Smi::ToInt(next_entry);
    DCHECK(next_entry_int == kNotFound || next_entry_int >= 0);
    return next_entry_int;
  }

  // Returns an index into |this| for the given entry.
  int EntryToIndexRaw(int entry) {
    return HashTableStartIndex() + NumberOfBuckets() + (entry * kEntrySize);
  }

  int EntryToIndex(InternalIndex entry) {
    return EntryToIndexRaw(entry.as_int());
  }

  int HashToBucket(int hash) { return hash & (NumberOfBuckets() - 1); }

  void SetNumberOfBuckets(int num) {
    set(NumberOfBucketsIndex(), Smi::FromInt(num));
  }

  void SetNumberOfElements(int num) {
    set(NumberOfElementsIndex(), Smi::FromInt(num));
  }

  void SetNumberOfDeletedElements(int num) {
    set(NumberOfDeletedElementsIndex(), Smi::FromInt(num));
  }

<<<<<<< HEAD

  void SetNextTable(Derived next_table) { set(NextTableIndex(), next_table); }
=======
  void SetNextTable(Tagged<Derived> next_table) {
    set(NextTableIndex(), next_table);
  }
>>>>>>> 626889fb

  void SetRemovedIndexAt(int index, int removed_index) {
    return set(RemovedHolesIndex() + index, Smi::FromInt(removed_index));
  }

 private:
  friend class OrderedNameDictionaryHandler;
};

class V8_EXPORT_PRIVATE OrderedHashSet
    : public OrderedHashTable<OrderedHashSet, 1> {
  using Base = OrderedHashTable<OrderedHashSet, 1>;

 public:
<<<<<<< HEAD
  DECL_CAST(OrderedHashSet)
  DECL_PRINTER(OrderedHashSet)

  static MaybeHandle<OrderedHashSet> Add(Isolate* isolate,
                                         Handle<OrderedHashSet> table,
                                         Handle<Object> value);
  static Handle<FixedArray> ConvertToKeysArray(Isolate* isolate,
                                               Handle<OrderedHashSet> table,
                                               GetKeysConversion convert);
  static MaybeHandle<OrderedHashSet> Rehash(Isolate* isolate,
                                            Handle<OrderedHashSet> table,
                                            int new_capacity);
  static MaybeHandle<OrderedHashSet> Rehash(Isolate* isolate,
                                            Handle<OrderedHashSet> table);
=======
  DECL_PRINTER(OrderedHashSet)

  template <template <typename> typename HandleType>
    requires(std::is_convertible_v<HandleType<OrderedHashSet>,
                                   DirectHandle<OrderedHashSet>>)
  static HandleType<OrderedHashSet>::MaybeType Add(
      Isolate* isolate, HandleType<OrderedHashSet> table,
      DirectHandle<Object> value);
  static Handle<FixedArray> ConvertToKeysArray(Isolate* isolate,
                                               Handle<OrderedHashSet> table,
                                               GetKeysConversion convert);
  template <template <typename> typename HandleType>
    requires(std::is_convertible_v<HandleType<OrderedHashSet>,
                                   DirectHandle<OrderedHashSet>>)
  static HandleType<OrderedHashSet>::MaybeType Rehash(
      Isolate* isolate, HandleType<OrderedHashSet> table);
  template <template <typename> typename HandleType>
    requires(std::is_convertible_v<HandleType<OrderedHashSet>,
                                   DirectHandle<OrderedHashSet>>)
  static HandleType<OrderedHashSet>::MaybeType Rehash(
      Isolate* isolate, HandleType<OrderedHashSet> table, int new_capacity);

>>>>>>> 626889fb
  template <typename IsolateT>
  static MaybeHandle<OrderedHashSet> Allocate(
      IsolateT* isolate, int capacity,
      AllocationType allocation = AllocationType::kYoung);

  static MaybeHandle<OrderedHashSet> AllocateEmpty(
      Isolate* isolate, AllocationType allocation = AllocationType::kReadOnly);

  static Tagged<HeapObject> GetEmpty(ReadOnlyRoots ro_roots);
  static inline Handle<Map> GetMap(RootsTable& roots);
  static inline bool Is(DirectHandle<HeapObject> table);
  static const int kPrefixSize = 0;
};

class V8_EXPORT_PRIVATE OrderedHashMap
    : public OrderedHashTable<OrderedHashMap, 2> {
  using Base = OrderedHashTable<OrderedHashMap, 2>;

 public:
<<<<<<< HEAD
  DECL_CAST(OrderedHashMap)
=======
>>>>>>> 626889fb
  DECL_PRINTER(OrderedHashMap)

  // Returns a value if the OrderedHashMap contains the key, otherwise
  // returns undefined.
  static MaybeHandle<OrderedHashMap> Add(Isolate* isolate,
                                         Handle<OrderedHashMap> table,
                                         DirectHandle<Object> key,
                                         DirectHandle<Object> value);

  template <typename IsolateT>
  static MaybeHandle<OrderedHashMap> Allocate(
      IsolateT* isolate, int capacity,
      AllocationType allocation = AllocationType::kYoung);

  static MaybeHandle<OrderedHashMap> AllocateEmpty(
      Isolate* isolate, AllocationType allocation = AllocationType::kReadOnly);

<<<<<<< HEAD
  static MaybeHandle<OrderedHashMap> Rehash(Isolate* isolate,
                                            Handle<OrderedHashMap> table,
                                            int new_capacity);
  static MaybeHandle<OrderedHashMap> Rehash(Isolate* isolate,
                                            Handle<OrderedHashMap> table);

  void SetEntry(InternalIndex entry, Object key, Object value);

  Object ValueAt(InternalIndex entry);
=======
  template <template <typename> typename HandleType>
    requires(std::is_convertible_v<HandleType<OrderedHashMap>,
                                   DirectHandle<OrderedHashMap>>)
  static HandleType<OrderedHashMap>::MaybeType Rehash(
      Isolate* isolate, HandleType<OrderedHashMap> table);
  template <template <typename> typename HandleType>
    requires(std::is_convertible_v<HandleType<OrderedHashMap>,
                                   DirectHandle<OrderedHashMap>>)
  static HandleType<OrderedHashMap>::MaybeType Rehash(
      Isolate* isolate, HandleType<OrderedHashMap> table, int new_capacity);

  void SetEntry(InternalIndex entry, Tagged<Object> key, Tagged<Object> value);

  Tagged<Object> ValueAt(InternalIndex entry);
>>>>>>> 626889fb

  // This takes and returns raw Address values containing tagged Object
  // pointers because it is called via ExternalReference.
  static Address GetHash(Isolate* isolate, Address raw_key);

  static Tagged<HeapObject> GetEmpty(ReadOnlyRoots ro_roots);
  static inline Handle<Map> GetMap(RootsTable& roots);
  static inline bool Is(DirectHandle<HeapObject> table);

  static const int kValueOffset = 1;
  static const int kPrefixSize = 0;
};

// This is similar to the OrderedHashTable, except for the memory
// layout where we use byte instead of Smi. The max capacity of this
// is only 254, we transition to an OrderedHashTable beyond that
// limit.
//
// Each bucket and chain value is a byte long. The padding exists so
// that the DataTable entries start aligned. A bucket or chain value
// of 255 is used to denote an unknown entry.
//
// The prefix size is calculated as the kPrefixSize * kTaggedSize.
//
// Memory layout: [ Prefix ] [ Header ]  [ Padding ] [ DataTable ] [ HashTable ]
// [ Chains ]
//
// The index are represented as bytes, on a 64 bit machine with
// kEntrySize = 1, capacity = 4 and entries = 2:
//
// [ 0 ] : Prefix
//
// Note: For the sake of brevity, the following start with index 0
// but, they actually start from kPrefixSize * kTaggedSize to
// account for the the prefix.
//
// [ Header ]  :
//    [0] : Number of elements
//    [1] : Number of deleted elements
//    [2] : Number of buckets
//
// [ Padding ] :
//    [3 .. 7] : Padding
//
// [ DataTable ] :
//    [8  .. 15] : Entry 1
//    [16 .. 23] : Entry 2
//    [24 .. 31] : empty
//    [32 .. 39] : empty
//
// [ HashTable ] :
//    [40] : First chain-link for bucket 1
//    [41] : empty
//
// [ Chains ] :
//    [42] : Next chain link for bucket 1
//    [43] : empty
//    [44] : empty
//    [45] : empty
//
template <class Derived>
class SmallOrderedHashTable : public HeapObject {
 public:
  // Offset points to a relative location in the table
  using Offset = int;

  // ByteIndex points to a index in the table that needs to be
  // converted to an Offset.
  using ByteIndex = int;

  void Initialize(Isolate* isolate, int capacity);

  static Handle<Derived> Allocate(
      Isolate* isolate, int capacity,
      AllocationType allocation = AllocationType::kYoung);

  // Returns a true if the OrderedHashTable contains the key
  bool HasKey(Isolate* isolate, DirectHandle<Object> key);

  // Returns a true value if the table contains the key and
  // the key has been deleted. This does not shrink the table.
  static bool Delete(Isolate* isolate, Tagged<Derived> table,
                     Tagged<Object> key);

  // Returns an SmallOrderedHashTable (possibly |table|) with enough
  // space to add at least one new element. Returns empty handle if
  // we've already reached MaxCapacity.
  static MaybeHandle<Derived> Grow(Isolate* isolate, Handle<Derived> table);

  InternalIndex FindEntry(Isolate* isolate, Tagged<Object> key);
  static Handle<Derived> Shrink(Isolate* isolate, Handle<Derived> table);

  // Iterates only fields in the DataTable.
  class BodyDescriptor;

  // Returns total size in bytes required for a table of given
  // capacity.
  static int SizeFor(int capacity) {
    DCHECK_GE(capacity, kMinCapacity);
    DCHECK_LE(capacity, kMaxCapacity);

    int data_table_size = DataTableSizeFor(capacity);
    int hash_table_size = capacity / kLoadFactor;
    int chain_table_size = capacity;
    int total_size = DataTableStartOffset() + data_table_size +
                     hash_table_size + chain_table_size;

    return RoundUp(total_size, kTaggedSize);
  }

  // Returns the number elements that can fit into the allocated table.
  int Capacity() const {
    int capacity = NumberOfBuckets() * kLoadFactor;
    DCHECK_GE(capacity, kMinCapacity);
    DCHECK_LE(capacity, kMaxCapacity);

    return capacity;
  }

  // Returns the number elements that are present in the table.
  int NumberOfElements() const {
    int nof_elements = getByte(NumberOfElementsOffset(), 0);
    DCHECK_LE(nof_elements, Capacity());

    return nof_elements;
  }

  int NumberOfDeletedElements() const {
    int nof_deleted_elements = getByte(NumberOfDeletedElementsOffset(), 0);
    DCHECK_LE(nof_deleted_elements, Capacity());

    return nof_deleted_elements;
  }

  int NumberOfBuckets() const { return getByte(NumberOfBucketsOffset(), 0); }

  V8_INLINE Tagged<Object> KeyAt(InternalIndex entry) const;

  InternalIndex::Range IterateEntries() {
    return InternalIndex::Range(UsedCapacity());
  }

  DECL_VERIFIER(SmallOrderedHashTable)

  static const int kMinCapacity = 4;
  static const uint8_t kNotFound = 0xFF;

  // We use the value 255 to indicate kNotFound for chain and bucket
  // values, which means that this value can't be used a valid
  // index.
  static const int kMaxCapacity = 254;
  static_assert(kMaxCapacity < kNotFound);

  // The load factor is used to derive the number of buckets from
  // capacity during Allocation. We also depend on this to calaculate
  // the capacity from number of buckets after allocation. If we
  // decide to change kLoadFactor to something other than 2, capacity
  // should be stored as another field of this object.
  static const int kLoadFactor = 2;

  // Our growth strategy involves doubling the capacity until we reach
  // kMaxCapacity, but since the kMaxCapacity is always less than 256,
  // we will never fully utilize this table. We special case for 256,
  // by changing the new capacity to be kMaxCapacity in
  // SmallOrderedHashTable::Grow.
  static const int kGrowthHack = 256;

 protected:
  static Handle<Derived> Rehash(Isolate* isolate, Handle<Derived> table,
                                int new_capacity);

  void SetDataEntry(int entry, int relative_index, Tagged<Object> value);

  // TODO(gsathya): Calculate all the various possible values for this
  // at compile time since capacity can only be 4 different values.
  Offset GetBucketsStartOffset() const {
    int capacity = Capacity();
    int data_table_size = DataTableSizeFor(capacity);
    return DataTableStartOffset() + data_table_size;
  }

  Address GetHashTableStartAddress(int capacity) const {
    return field_address(DataTableStartOffset() + DataTableSizeFor(capacity));
  }

  void SetFirstEntry(int bucket, uint8_t value) {
    DCHECK_LE(static_cast<unsigned>(bucket), NumberOfBuckets());
    setByte(GetBucketsStartOffset(), bucket, value);
  }

  int GetFirstEntry(int bucket) const {
    DCHECK_LE(static_cast<unsigned>(bucket), NumberOfBuckets());
    return getByte(GetBucketsStartOffset(), bucket);
  }

  // TODO(gsathya): Calculate all the various possible values for this
  // at compile time since capacity can only be 4 different values.
  Offset GetChainTableOffset() const {
    int nof_buckets = NumberOfBuckets();
    int capacity = nof_buckets * kLoadFactor;
    DCHECK_EQ(Capacity(), capacity);

    int data_table_size = DataTableSizeFor(capacity);
    int hash_table_size = nof_buckets;
    return DataTableStartOffset() + data_table_size + hash_table_size;
  }

  void SetNextEntry(int entry, int next_entry) {
    DCHECK_LT(static_cast<unsigned>(entry), Capacity());
    DCHECK_GE(static_cast<unsigned>(next_entry), 0);
    DCHECK(next_entry <= Capacity() || next_entry == kNotFound);
    setByte(GetChainTableOffset(), entry, next_entry);
  }

  int GetNextEntry(int entry) const {
    DCHECK_LT(entry, Capacity());
    return getByte(GetChainTableOffset(), entry);
  }

  V8_INLINE Tagged<Object> GetDataEntry(int entry, int relative_index);

  int HashToBucket(int hash) const { return hash & (NumberOfBuckets() - 1); }

  int HashToFirstEntry(int hash) const {
    int bucket = HashToBucket(hash);
    int entry = GetFirstEntry(bucket);
    DCHECK(entry < Capacity() || entry == kNotFound);
    return entry;
  }

  void SetNumberOfBuckets(int num) { setByte(NumberOfBucketsOffset(), 0, num); }

  void SetNumberOfElements(int num) {
    DCHECK_LE(static_cast<unsigned>(num), Capacity());
    setByte(NumberOfElementsOffset(), 0, num);
  }

  void SetNumberOfDeletedElements(int num) {
    DCHECK_LE(static_cast<unsigned>(num), Capacity());
    setByte(NumberOfDeletedElementsOffset(), 0, num);
  }

  static constexpr Offset PrefixOffset() { return kHeaderSize; }

  static constexpr Offset NumberOfElementsOffset() {
    return PrefixOffset() + (Derived::kPrefixSize * kTaggedSize);
  }

  static constexpr Offset NumberOfDeletedElementsOffset() {
    return NumberOfElementsOffset() + kOneByteSize;
  }

  static constexpr Offset NumberOfBucketsOffset() {
    return NumberOfDeletedElementsOffset() + kOneByteSize;
  }

  static constexpr Offset PaddingOffset() {
    return NumberOfBucketsOffset() + kOneByteSize;
  }

  static constexpr size_t PaddingSize() {
    return RoundUp<kTaggedSize>(PaddingOffset()) - PaddingOffset();
  }

  static constexpr Offset DataTableStartOffset() {
    return PaddingOffset() + PaddingSize();
  }

  static constexpr int DataTableSizeFor(int capacity) {
    return capacity * Derived::kEntrySize * kTaggedSize;
  }

  // This is used for accessing the non |DataTable| part of the
  // structure.
  uint8_t getByte(Offset offset, ByteIndex index) const {
    DCHECK(offset < DataTableStartOffset() ||
           offset >= GetBucketsStartOffset());
    return ReadField<uint8_t>(offset + (index * kOneByteSize));
  }

  void setByte(Offset offset, ByteIndex index, uint8_t value) {
    DCHECK(offset < DataTableStartOffset() ||
           offset >= GetBucketsStartOffset());
    WriteField<uint8_t>(offset + (index * kOneByteSize), value);
  }

  Offset GetDataEntryOffset(int entry, int relative_index) const {
    DCHECK_LT(entry, Capacity());
    int offset_in_datatable = entry * Derived::kEntrySize * kTaggedSize;
    int offset_in_entry = relative_index * kTaggedSize;
    return DataTableStartOffset() + offset_in_datatable + offset_in_entry;
  }

  int UsedCapacity() const {
    int used = NumberOfElements() + NumberOfDeletedElements();
    DCHECK_LE(used, Capacity());

    return used;
  }

 private:
  friend class OrderedHashMapHandler;
  friend class OrderedHashSetHandler;
  friend class OrderedNameDictionaryHandler;
  friend class CodeStubAssembler;

  OBJECT_CONSTRUCTORS(SmallOrderedHashTable, HeapObject);
};

class SmallOrderedHashSet : public SmallOrderedHashTable<SmallOrderedHashSet> {
 public:
  DECL_PRINTER(SmallOrderedHashSet)
  EXPORT_DECL_VERIFIER(SmallOrderedHashSet)

  static const int kKeyIndex = 0;
  static const int kEntrySize = 1;
  static const int kPrefixSize = 0;

  // Adds |value| to |table|, if the capacity isn't enough, a new
  // table is created. The original |table| is returned if there is
  // capacity to store |value| otherwise the new table is returned.
  V8_EXPORT_PRIVATE static MaybeHandle<SmallOrderedHashSet> Add(
      Isolate* isolate, Handle<SmallOrderedHashSet> table,
      DirectHandle<Object> key);
  V8_EXPORT_PRIVATE static bool Delete(Isolate* isolate,
                                       Tagged<SmallOrderedHashSet> table,
                                       Tagged<Object> key);
  V8_EXPORT_PRIVATE bool HasKey(Isolate* isolate, DirectHandle<Object> key);

  static inline bool Is(DirectHandle<HeapObject> table);
  static inline DirectHandle<Map> GetMap(RootsTable& roots);
  static Handle<SmallOrderedHashSet> Rehash(Isolate* isolate,
                                            Handle<SmallOrderedHashSet> table,
                                            int new_capacity);
  OBJECT_CONSTRUCTORS(SmallOrderedHashSet,
                      SmallOrderedHashTable<SmallOrderedHashSet>);
};

static_assert(kSmallOrderedHashSetMinCapacity ==
              SmallOrderedHashSet::kMinCapacity);

class SmallOrderedHashMap : public SmallOrderedHashTable<SmallOrderedHashMap> {
 public:
  DECL_PRINTER(SmallOrderedHashMap)
  EXPORT_DECL_VERIFIER(SmallOrderedHashMap)

  static const int kKeyIndex = 0;
  static const int kValueIndex = 1;
  static const int kEntrySize = 2;
  static const int kPrefixSize = 0;

  // Adds |value| to |table|, if the capacity isn't enough, a new
  // table is created. The original |table| is returned if there is
  // capacity to store |value| otherwise the new table is returned.
  V8_EXPORT_PRIVATE static MaybeHandle<SmallOrderedHashMap> Add(
      Isolate* isolate, Handle<SmallOrderedHashMap> table,
      DirectHandle<Object> key, DirectHandle<Object> value);
  V8_EXPORT_PRIVATE static bool Delete(Isolate* isolate,
                                       Tagged<SmallOrderedHashMap> table,
                                       Tagged<Object> key);
  V8_EXPORT_PRIVATE bool HasKey(Isolate* isolate, DirectHandle<Object> key);
  static inline bool Is(DirectHandle<HeapObject> table);
  static inline DirectHandle<Map> GetMap(RootsTable& roots);

  static Handle<SmallOrderedHashMap> Rehash(Isolate* isolate,
                                            Handle<SmallOrderedHashMap> table,
                                            int new_capacity);

  OBJECT_CONSTRUCTORS(SmallOrderedHashMap,
                      SmallOrderedHashTable<SmallOrderedHashMap>);
};

static_assert(kSmallOrderedHashMapMinCapacity ==
              SmallOrderedHashMap::kMinCapacity);

// TODO(gsathya): Rename this to OrderedHashTable, after we rename
// OrderedHashTable to LargeOrderedHashTable. Also set up a
// OrderedHashSetBase class as a base class for the two tables and use
// that instead of a HeapObject here.
template <class SmallTable, class LargeTable>
class EXPORT_TEMPLATE_DECLARE(V8_EXPORT_PRIVATE) OrderedHashTableHandler {
 public:
  using Entry = int;

  static MaybeHandle<HeapObject> Allocate(Isolate* isolate, int capacity);
  static bool Delete(Isolate* isolate, Handle<HeapObject> table,
                     DirectHandle<Object> key);
  static bool HasKey(Isolate* isolate, Handle<HeapObject> table,
                     Handle<Object> key);

  // TODO(gsathya): Move this to OrderedHashTable
  static const int OrderedHashTableMinSize =
      SmallOrderedHashTable<SmallTable>::kGrowthHack << 1;
};

extern template class EXPORT_TEMPLATE_DECLARE(V8_EXPORT_PRIVATE)
    OrderedHashTableHandler<SmallOrderedHashMap, OrderedHashMap>;

class V8_EXPORT_PRIVATE OrderedHashMapHandler
    : public OrderedHashTableHandler<SmallOrderedHashMap, OrderedHashMap> {
 public:
  static MaybeHandle<HeapObject> Add(Isolate* isolate, Handle<HeapObject> table,
                                     DirectHandle<Object> key,
                                     DirectHandle<Object> value);
  static MaybeHandle<OrderedHashMap> AdjustRepresentation(
      Isolate* isolate, DirectHandle<SmallOrderedHashMap> table);
};

extern template class EXPORT_TEMPLATE_DECLARE(V8_EXPORT_PRIVATE)
    OrderedHashTableHandler<SmallOrderedHashSet, OrderedHashSet>;

class V8_EXPORT_PRIVATE OrderedHashSetHandler
    : public OrderedHashTableHandler<SmallOrderedHashSet, OrderedHashSet> {
 public:
  static MaybeHandle<HeapObject> Add(Isolate* isolate, Handle<HeapObject> table,
                                     DirectHandle<Object> key);
  static MaybeHandle<OrderedHashSet> AdjustRepresentation(
      Isolate* isolate, DirectHandle<SmallOrderedHashSet> table);
};

class V8_EXPORT_PRIVATE OrderedNameDictionary
    : public OrderedHashTable<OrderedNameDictionary, 3> {
  using Base = OrderedHashTable<OrderedNameDictionary, 3>;

 public:
<<<<<<< HEAD
  DECL_CAST(OrderedNameDictionary)
=======
>>>>>>> 626889fb
  DECL_PRINTER(OrderedNameDictionary)

  static MaybeHandle<OrderedNameDictionary> Add(
      Isolate* isolate, Handle<OrderedNameDictionary> table,
      DirectHandle<Name> key, DirectHandle<Object> value,
      PropertyDetails details);

  void SetEntry(InternalIndex entry, Tagged<Object> key, Tagged<Object> value,
                PropertyDetails details);

  template <typename IsolateT>
<<<<<<< HEAD
  InternalIndex FindEntry(IsolateT* isolate, Object key);
=======
  InternalIndex FindEntry(IsolateT* isolate, Tagged<Object> key);
>>>>>>> 626889fb

  // This is to make the interfaces of NameDictionary::FindEntry and
  // OrderedNameDictionary::FindEntry compatible.
  // TODO(emrich) clean this up: NameDictionary uses Handle<Object>
  // for FindEntry keys due to its Key typedef, but that's also used
  // for adding, where we do need handles.
  template <typename IsolateT>
<<<<<<< HEAD
  InternalIndex FindEntry(IsolateT* isolate, Handle<Object> key) {
=======
  InternalIndex FindEntry(IsolateT* isolate, DirectHandle<Object> key) {
>>>>>>> 626889fb
    return FindEntry(isolate, *key);
  }

  static Handle<OrderedNameDictionary> DeleteEntry(
      Isolate* isolate, Handle<OrderedNameDictionary> table,
      InternalIndex entry);

  static MaybeHandle<OrderedNameDictionary> Allocate(
      Isolate* isolate, int capacity,
      AllocationType allocation = AllocationType::kYoung);

  static MaybeHandle<OrderedNameDictionary> AllocateEmpty(
      Isolate* isolate, AllocationType allocation = AllocationType::kReadOnly);

  template <template <typename> typename HandleType>
    requires(std::is_convertible_v<HandleType<OrderedNameDictionary>,
                                   DirectHandle<OrderedNameDictionary>>)
  static HandleType<OrderedNameDictionary>::MaybeType Rehash(
      Isolate* isolate, HandleType<OrderedNameDictionary> table,
      int new_capacity);

  // Returns the value for entry.
  inline Tagged<Object> ValueAt(InternalIndex entry);

  // Like KeyAt, but casts to Name
  inline Tagged<Name> NameAt(InternalIndex entry);

  // Set the value for entry.
  inline void ValueAtPut(InternalIndex entry, Tagged<Object> value);

  // Returns the property details for the property at entry.
  inline PropertyDetails DetailsAt(InternalIndex entry);

  // Set the details for entry.
  inline void DetailsAtPut(InternalIndex entry, PropertyDetails value);

  inline void SetHash(int hash);
  inline int Hash();

  static Tagged<HeapObject> GetEmpty(ReadOnlyRoots ro_roots);
  static inline Handle<Map> GetMap(RootsTable& roots);
  static inline bool Is(DirectHandle<HeapObject> table);

  static const int kValueOffset = 1;
  static const int kPropertyDetailsOffset = 2;
  static const int kPrefixSize = 1;

  static constexpr int HashIndex() { return PrefixIndex(); }
<<<<<<< HEAD

  static const bool kIsOrderedDictionaryType = true;
=======
>>>>>>> 626889fb

  static const bool kIsOrderedDictionaryType = true;
};

extern template class EXPORT_TEMPLATE_DECLARE(V8_EXPORT_PRIVATE)
    OrderedHashTableHandler<SmallOrderedNameDictionary, OrderedNameDictionary>;

class V8_EXPORT_PRIVATE OrderedNameDictionaryHandler
    : public OrderedHashTableHandler<SmallOrderedNameDictionary,
                                     OrderedNameDictionary> {
 public:
  static MaybeHandle<HeapObject> Add(Isolate* isolate, Handle<HeapObject> table,
                                     DirectHandle<Name> key,
                                     DirectHandle<Object> value,
                                     PropertyDetails details);
  static DirectHandle<HeapObject> Shrink(Isolate* isolate,
                                         Handle<HeapObject> table);

  static DirectHandle<HeapObject> DeleteEntry(Isolate* isolate,
                                              Handle<HeapObject> table,
                                              InternalIndex entry);
  static InternalIndex FindEntry(Isolate* isolate, Tagged<HeapObject> table,
                                 Tagged<Name> key);
  static void SetEntry(Tagged<HeapObject> table, InternalIndex entry,
                       Tagged<Object> key, Tagged<Object> value,
                       PropertyDetails details);

  // Returns the value for entry.
  static Tagged<Object> ValueAt(Tagged<HeapObject> table, InternalIndex entry);

  // Set the value for entry.
  static void ValueAtPut(Tagged<HeapObject> table, InternalIndex entry,
                         Tagged<Object> value);

  // Returns the property details for the property at entry.
  static PropertyDetails DetailsAt(Tagged<HeapObject> table,
                                   InternalIndex entry);

  // Set the details for entry.
  static void DetailsAtPut(Tagged<HeapObject> table, InternalIndex entry,
                           PropertyDetails value);

  static Tagged<Name> KeyAt(Tagged<HeapObject> table, InternalIndex entry);

  static void SetHash(Tagged<HeapObject> table, int hash);
  static int Hash(Tagged<HeapObject> table);

  static int NumberOfElements(Tagged<HeapObject> table);
  static int Capacity(Tagged<HeapObject> table);

 protected:
  static MaybeHandle<OrderedNameDictionary> AdjustRepresentation(
      Isolate* isolate, DirectHandle<SmallOrderedNameDictionary> table);
};

class SmallOrderedNameDictionary
    : public SmallOrderedHashTable<SmallOrderedNameDictionary> {
 public:
  DECL_PRINTER(SmallOrderedNameDictionary)
  DECL_VERIFIER(SmallOrderedNameDictionary)

  // Returns the value for entry.
  inline Tagged<Object> ValueAt(InternalIndex entry);

  static Handle<SmallOrderedNameDictionary> Rehash(
      Isolate* isolate, Handle<SmallOrderedNameDictionary> table,
      int new_capacity);

  V8_EXPORT_PRIVATE static Handle<SmallOrderedNameDictionary> DeleteEntry(
      Isolate* isolate, Handle<SmallOrderedNameDictionary> table,
      InternalIndex entry);

  // Set the value for entry.
  inline void ValueAtPut(InternalIndex entry, Tagged<Object> value);

  // Returns the property details for the property at entry.
  inline PropertyDetails DetailsAt(InternalIndex entry);

  // Set the details for entry.
  inline void DetailsAtPut(InternalIndex entry, PropertyDetails value);

  inline void SetHash(int hash);
  inline int Hash();

  static const int kKeyIndex = 0;
  static const int kValueIndex = 1;
  static const int kPropertyDetailsIndex = 2;
  static const int kEntrySize = 3;
  static const int kPrefixSize = 1;

  // Adds |value| to |table|, if the capacity isn't enough, a new
  // table is created. The original |table| is returned if there is
  // capacity to store |value| otherwise the new table is returned.
  V8_EXPORT_PRIVATE static MaybeHandle<SmallOrderedNameDictionary> Add(
      Isolate* isolate, Handle<SmallOrderedNameDictionary> table,
      DirectHandle<Name> key, DirectHandle<Object> value,
      PropertyDetails details);

  V8_EXPORT_PRIVATE void SetEntry(InternalIndex entry, Tagged<Object> key,
                                  Tagged<Object> value,
                                  PropertyDetails details);

  static inline DirectHandle<Map> GetMap(RootsTable& roots);
  static inline bool Is(DirectHandle<HeapObject> table);

  OBJECT_CONSTRUCTORS(SmallOrderedNameDictionary,
                      SmallOrderedHashTable<SmallOrderedNameDictionary>);
};

}  // namespace internal
}  // namespace v8

#include "src/objects/object-macros-undef.h"

#endif  // V8_OBJECTS_ORDERED_HASH_TABLE_H_<|MERGE_RESOLUTION|>--- conflicted
+++ resolved
@@ -97,11 +97,8 @@
   static bool Delete(Isolate* isolate, Tagged<Derived> table,
                      Tagged<Object> key);
 
-<<<<<<< HEAD
-=======
   InternalIndex FindEntry(Isolate* isolate, Tagged<Object> key);
 
->>>>>>> 626889fb
   int NumberOfElements() const {
     return Smi::ToInt(get(NumberOfElementsIndex()));
   }
@@ -134,12 +131,8 @@
 
   // Similar to KeyAt, but indicates whether the given entry is valid
   // (not deleted one)
-<<<<<<< HEAD
-  inline bool ToKey(ReadOnlyRoots roots, InternalIndex entry, Object* out_key);
-=======
   inline bool ToKey(ReadOnlyRoots roots, InternalIndex entry,
                     Tagged<Object>* out_key);
->>>>>>> 626889fb
 
   bool IsObsolete() { return !IsSmi(get(NextTableIndex())); }
 
@@ -272,14 +265,9 @@
     set(NumberOfDeletedElementsIndex(), Smi::FromInt(num));
   }
 
-<<<<<<< HEAD
-
-  void SetNextTable(Derived next_table) { set(NextTableIndex(), next_table); }
-=======
   void SetNextTable(Tagged<Derived> next_table) {
     set(NextTableIndex(), next_table);
   }
->>>>>>> 626889fb
 
   void SetRemovedIndexAt(int index, int removed_index) {
     return set(RemovedHolesIndex() + index, Smi::FromInt(removed_index));
@@ -294,22 +282,6 @@
   using Base = OrderedHashTable<OrderedHashSet, 1>;
 
  public:
-<<<<<<< HEAD
-  DECL_CAST(OrderedHashSet)
-  DECL_PRINTER(OrderedHashSet)
-
-  static MaybeHandle<OrderedHashSet> Add(Isolate* isolate,
-                                         Handle<OrderedHashSet> table,
-                                         Handle<Object> value);
-  static Handle<FixedArray> ConvertToKeysArray(Isolate* isolate,
-                                               Handle<OrderedHashSet> table,
-                                               GetKeysConversion convert);
-  static MaybeHandle<OrderedHashSet> Rehash(Isolate* isolate,
-                                            Handle<OrderedHashSet> table,
-                                            int new_capacity);
-  static MaybeHandle<OrderedHashSet> Rehash(Isolate* isolate,
-                                            Handle<OrderedHashSet> table);
-=======
   DECL_PRINTER(OrderedHashSet)
 
   template <template <typename> typename HandleType>
@@ -332,7 +304,6 @@
   static HandleType<OrderedHashSet>::MaybeType Rehash(
       Isolate* isolate, HandleType<OrderedHashSet> table, int new_capacity);
 
->>>>>>> 626889fb
   template <typename IsolateT>
   static MaybeHandle<OrderedHashSet> Allocate(
       IsolateT* isolate, int capacity,
@@ -352,10 +323,6 @@
   using Base = OrderedHashTable<OrderedHashMap, 2>;
 
  public:
-<<<<<<< HEAD
-  DECL_CAST(OrderedHashMap)
-=======
->>>>>>> 626889fb
   DECL_PRINTER(OrderedHashMap)
 
   // Returns a value if the OrderedHashMap contains the key, otherwise
@@ -373,17 +340,6 @@
   static MaybeHandle<OrderedHashMap> AllocateEmpty(
       Isolate* isolate, AllocationType allocation = AllocationType::kReadOnly);
 
-<<<<<<< HEAD
-  static MaybeHandle<OrderedHashMap> Rehash(Isolate* isolate,
-                                            Handle<OrderedHashMap> table,
-                                            int new_capacity);
-  static MaybeHandle<OrderedHashMap> Rehash(Isolate* isolate,
-                                            Handle<OrderedHashMap> table);
-
-  void SetEntry(InternalIndex entry, Object key, Object value);
-
-  Object ValueAt(InternalIndex entry);
-=======
   template <template <typename> typename HandleType>
     requires(std::is_convertible_v<HandleType<OrderedHashMap>,
                                    DirectHandle<OrderedHashMap>>)
@@ -398,7 +354,6 @@
   void SetEntry(InternalIndex entry, Tagged<Object> key, Tagged<Object> value);
 
   Tagged<Object> ValueAt(InternalIndex entry);
->>>>>>> 626889fb
 
   // This takes and returns raw Address values containing tagged Object
   // pointers because it is called via ExternalReference.
@@ -824,10 +779,6 @@
   using Base = OrderedHashTable<OrderedNameDictionary, 3>;
 
  public:
-<<<<<<< HEAD
-  DECL_CAST(OrderedNameDictionary)
-=======
->>>>>>> 626889fb
   DECL_PRINTER(OrderedNameDictionary)
 
   static MaybeHandle<OrderedNameDictionary> Add(
@@ -839,11 +790,7 @@
                 PropertyDetails details);
 
   template <typename IsolateT>
-<<<<<<< HEAD
-  InternalIndex FindEntry(IsolateT* isolate, Object key);
-=======
   InternalIndex FindEntry(IsolateT* isolate, Tagged<Object> key);
->>>>>>> 626889fb
 
   // This is to make the interfaces of NameDictionary::FindEntry and
   // OrderedNameDictionary::FindEntry compatible.
@@ -851,11 +798,7 @@
   // for FindEntry keys due to its Key typedef, but that's also used
   // for adding, where we do need handles.
   template <typename IsolateT>
-<<<<<<< HEAD
-  InternalIndex FindEntry(IsolateT* isolate, Handle<Object> key) {
-=======
   InternalIndex FindEntry(IsolateT* isolate, DirectHandle<Object> key) {
->>>>>>> 626889fb
     return FindEntry(isolate, *key);
   }
 
@@ -904,11 +847,6 @@
   static const int kPrefixSize = 1;
 
   static constexpr int HashIndex() { return PrefixIndex(); }
-<<<<<<< HEAD
-
-  static const bool kIsOrderedDictionaryType = true;
-=======
->>>>>>> 626889fb
 
   static const bool kIsOrderedDictionaryType = true;
 };
