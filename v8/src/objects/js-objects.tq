--- conflicted
+++ resolved
@@ -44,16 +44,6 @@
   value: ExternalPointer;
 }
 
-<<<<<<< HEAD
-// A JSObject that may contain EmbedderDataSlots.
-@abstract
-extern class JSObjectWithEmbedderSlots extends JSObject {
-}
-
-@abstract
-@lowestInstanceTypeWithinParentClassRange
-extern class JSCustomElementsObject extends JSObject {
-=======
 // A JSObject that may contain EmbedderDataSlots for purposes other than being
 // an API wrapper object. E.g., Promise objects can be set up to have embedder
 // fields.
@@ -64,14 +54,9 @@
 @abstract
 extern class JSAPIObjectWithEmbedderSlots extends JSObject {
   cpp_heap_wrappable: CppHeapPointer;
->>>>>>> 626889fb
 }
 
-// These may also contain EmbedderDataSlots but can't be a child class of
-// JSObjectWithEmbedderSlots due to type id constraints.
 @abstract
-<<<<<<< HEAD
-=======
 @lowestInstanceTypeWithinParentClassRange
 extern class JSCustomElementsObject extends JSObject {}
 
@@ -79,7 +64,6 @@
 // JSAPIObjectWithEmbedderSlots due to type id constraints. These objects are
 // also considered API wrapper objects.
 @abstract
->>>>>>> 626889fb
 @lowestInstanceTypeWithinParentClassRange
 extern class JSSpecialObject extends JSCustomElementsObject {
   // Mirror the same class hierarchy as with JSAPIObjectWithEmbedderSlots.
@@ -105,15 +89,6 @@
   }
 }
 
-<<<<<<< HEAD
-macro GetDerivedRabGsabTypedArrayMap(implicit context: Context)(
-    target: JSFunction, newTarget: JSReceiver): Map {
-  return runtime::GetDerivedMap(context, target, newTarget, TrueConstant());
-}
-
-macro AllocateFastOrSlowJSObjectFromMap(implicit context: Context)(map: Map):
-    JSObject {
-=======
 macro GetDerivedRabGsabTypedArrayMap(
     implicit context: Context)(target: JSFunction,
     newTarget: JSReceiver): Map {
@@ -122,7 +97,6 @@
 
 macro AllocateFastOrSlowJSObjectFromMap(
     implicit context: Context)(map: Map): JSObject {
->>>>>>> 626889fb
   let properties: EmptyFixedArray|NameDictionary|SwissNameDictionary =
       kEmptyFixedArray;
   if (IsDictionaryMap(map)) {
@@ -139,22 +113,9 @@
       SlackTrackingMode::kWithSlackTracking);
 }
 
-<<<<<<< HEAD
-extern class JSGlobalProxy extends JSSpecialObject {
-  // [native_context]: the owner native context of this global proxy object.
-  // It is null value if this object is not used by any context.
-  native_context: Object;
-}
-
-extern class JSGlobalObject extends JSSpecialObject {
-  // [native context]: the natives corresponding to this global object.
-  native_context: NativeContext;
-
-=======
 extern class JSGlobalProxy extends JSSpecialObject {}
 
 extern class JSGlobalObject extends JSSpecialObject {
->>>>>>> 626889fb
   // [global proxy]: the global proxy object of the context
   global_proxy: JSGlobalProxy;
 }
@@ -170,13 +131,8 @@
   argument: Object;
   // [script]: the script from which the error message originated.
   script: Script;
-<<<<<<< HEAD
-  // [stack_frames]: an array of stack frames for this error object.
-  stack_frames: Object;
-=======
   // [stack_trace]: a StackTraceInfo for this error object.
   stack_trace: StackTraceInfo|TheHole;
->>>>>>> 626889fb
   shared_info: SharedFunctionInfo|Smi;
 
   // Raw data fields.
@@ -231,15 +187,8 @@
 extern macro AllocateJSObjectFromMap(Map): JSObject;
 extern macro AllocateJSObjectFromMap(
     Map,
-<<<<<<< HEAD
-    NameDictionary | SwissNameDictionary | EmptyFixedArray |
-        PropertyArray): JSObject;
-extern macro AllocateJSObjectFromMap(
-    Map, NameDictionary | SwissNameDictionary | EmptyFixedArray | PropertyArray,
-=======
     NameDictionary|SwissNameDictionary|EmptyFixedArray|PropertyArray): JSObject;
 extern macro AllocateJSObjectFromMap(
     Map, NameDictionary|SwissNameDictionary|EmptyFixedArray|PropertyArray,
->>>>>>> 626889fb
     FixedArray, constexpr AllocationFlag,
     constexpr SlackTrackingMode): JSObject;