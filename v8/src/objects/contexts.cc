// Copyright 2011 the V8 project authors. All rights reserved.
// Use of this source code is governed by a BSD-style license that can be
// found in the LICENSE file.

#include "src/objects/contexts.h"

#include <bit>
#include <limits>
#include <optional>

#include "include/v8-internal.h"
#include "src/ast/modules.h"
#include "src/common/globals.h"
#include "src/debug/debug.h"
#include "src/execution/isolate-inl.h"
#include "src/flags/flags.h"
#include "src/handles/handles.h"
#include "src/init/bootstrapper.h"
#include "src/numbers/conversions-inl.h"
#include "src/objects/dependent-code.h"
#include "src/objects/heap-number.h"
#include "src/objects/module-inl.h"
#include "src/objects/objects-inl.h"
#include "src/objects/string-set-inl.h"
#include "src/utils/boxed-float.h"

<<<<<<< HEAD
namespace v8 {
namespace internal {

void ScriptContextTable::AddLocalNamesFromContext(
    Isolate* isolate, Handle<ScriptContextTable> script_context_table,
    Handle<Context> script_context, bool ignore_duplicates,
    int script_context_index) {
  ReadOnlyRoots roots(isolate);
  PtrComprCageBase cage_base(isolate);
  Handle<NameToIndexHashTable> names_table(
      script_context_table->names_to_context_index(cage_base), isolate);
  Handle<ScopeInfo> scope_info(script_context->scope_info(cage_base), isolate);
  int local_count = scope_info->ContextLocalCount();
  names_table = names_table->EnsureCapacity(isolate, names_table, local_count);
  for (auto it : ScopeInfo::IterateLocalNames(scope_info)) {
    Handle<Name> name(it->name(cage_base), isolate);
    if (ignore_duplicates) {
      int32_t hash = NameToIndexShape::Hash(roots, name);
      if (names_table->FindEntry(cage_base, roots, name, hash).is_found()) {
=======
namespace v8::internal {

// static
Handle<ScriptContextTable> ScriptContextTable::New(Isolate* isolate,
                                                   int capacity,
                                                   AllocationType allocation) {
  DCHECK_GE(capacity, 0);
  DCHECK_LE(capacity, kMaxCapacity);

  auto names = NameToIndexHashTable::New(isolate, 16);

  std::optional<DisallowGarbageCollection> no_gc;
  Handle<ScriptContextTable> result =
      Allocate(isolate, capacity, &no_gc, allocation);
  result->set_length(0, kReleaseStore);
  result->set_names_to_context_index(*names);
  ReadOnlyRoots roots{isolate};
  MemsetTagged(result->RawFieldOfFirstElement(), roots.undefined_value(),
               capacity);
  return result;
}

namespace {

// Adds local names from `script_context` to the hash table.
Handle<NameToIndexHashTable> AddLocalNamesFromContext(
    Isolate* isolate, Handle<NameToIndexHashTable> names_table,
    DirectHandle<Context> script_context, bool ignore_duplicates,
    int script_context_index) {
  ReadOnlyRoots roots(isolate);
  DirectHandle<ScopeInfo> scope_info(script_context->scope_info(), isolate);
  int local_count = scope_info->ContextLocalCount();
  names_table = names_table->EnsureCapacity(isolate, names_table, local_count);

  for (auto it : ScopeInfo::IterateLocalNames(scope_info)) {
    DirectHandle<Name> name(it->name(), isolate);
    if (ignore_duplicates) {
      int32_t hash = NameToIndexShape::Hash(roots, *name);
      if (names_table->FindEntry(isolate, roots, *name, hash).is_found()) {
>>>>>>> 626889fb
        continue;
      }
    }
    names_table = NameToIndexHashTable::Add(isolate, names_table, name,
                                            script_context_index);
<<<<<<< HEAD
  }
  script_context_table->set_names_to_context_index(*names_table);
}

Handle<ScriptContextTable> ScriptContextTable::Extend(
    Isolate* isolate, Handle<ScriptContextTable> table,
    Handle<Context> script_context, bool ignore_duplicates) {
  Handle<ScriptContextTable> result;
  int used = table->used(kAcquireLoad);
  int length = table->length();
  CHECK(used >= 0 && length > 0 && used < length);
  if (used + kFirstContextSlotIndex == length) {
    CHECK(length < Smi::kMaxValue / 2);
    Handle<FixedArray> copy =
        isolate->factory()->CopyFixedArrayAndGrow(table, length);
    copy->set_map(ReadOnlyRoots(isolate).script_context_table_map());
    result = Handle<ScriptContextTable>::cast(copy);
  } else {
    result = table;
=======
>>>>>>> 626889fb
  }

  return names_table;
}

}  // namespace

Handle<ScriptContextTable> ScriptContextTable::Add(
    Isolate* isolate, Handle<ScriptContextTable> table,
    DirectHandle<Context> script_context, bool ignore_duplicates) {
  DCHECK(script_context->IsScriptContext());
<<<<<<< HEAD
  ScriptContextTable::AddLocalNamesFromContext(isolate, result, script_context,
                                               ignore_duplicates, used);
  result->set(used + kFirstContextSlotIndex, *script_context, kReleaseStore);
  result->set_used(used + 1, kReleaseStore);
=======

  int old_length = table->length(kAcquireLoad);
  int new_length = old_length + 1;
  DCHECK_LE(0, old_length);

  Handle<ScriptContextTable> result = table;
  int old_capacity = table->capacity();
  DCHECK_LE(old_length, old_capacity);
  if (old_length == old_capacity) {
    int new_capacity = NewCapacityForIndex(old_length, old_capacity);
    auto new_table = New(isolate, new_capacity);
    new_table->set_length(old_length, kReleaseStore);
    new_table->set_names_to_context_index(table->names_to_context_index());
    CopyElements(isolate, *new_table, 0, *table, 0, old_length);
    result = new_table;
  }

  Handle<NameToIndexHashTable> names_table(result->names_to_context_index(),
                                           isolate);
  names_table = AddLocalNamesFromContext(isolate, names_table, script_context,
                                         ignore_duplicates, old_length);
  result->set_names_to_context_index(*names_table);

  result->set(old_length, *script_context, kReleaseStore);
  result->set_length(new_length, kReleaseStore);
>>>>>>> 626889fb
  return result;
}

void Context::Initialize(Isolate* isolate) {
  Tagged<ScopeInfo> scope_info = this->scope_info();
  int header = scope_info->ContextHeaderLength();
  for (int var = 0; var < scope_info->ContextLocalCount(); var++) {
    if (scope_info->ContextLocalInitFlag(var) == kNeedsInitialization) {
      set(header + var, ReadOnlyRoots(isolate).the_hole_value());
    }
  }
}

<<<<<<< HEAD
bool ScriptContextTable::Lookup(Handle<String> name,
                                VariableLookupResult* result) {
  DisallowGarbageCollection no_gc;
  int index = names_to_context_index().Lookup(name);
  if (index == -1) return false;
  DCHECK_LE(0, index);
  DCHECK_LT(index, used(kAcquireLoad));
  Context context = get_context(index);
  DCHECK(context.IsScriptContext());
  int slot_index = context.scope_info().ContextSlotIndex(name, result);
  if (slot_index >= 0) {
    result->context_index = index;
    result->slot_index = slot_index;
    return true;
  }
  return false;
}

bool Context::is_declaration_context() const {
  if (IsFunctionContext() || IsNativeContext() || IsScriptContext() ||
=======
bool ScriptContextTable::Lookup(DirectHandle<String> name,
                                VariableLookupResult* result) {
  DisallowGarbageCollection no_gc;
  int index = names_to_context_index()->Lookup(*name);
  if (index == -1) return false;
  DCHECK_LE(0, index);
  DCHECK_LT(index, length(kAcquireLoad));
  Tagged<Context> context = get(index);
  DCHECK(context->IsScriptContext());
  int slot_index = context->scope_info()->ContextSlotIndex(*name, result);
  if (slot_index < 0) return false;
  result->context_index = index;
  result->slot_index = slot_index;
  return true;
}

bool Context::is_declaration_context() const {
  if (IsFunctionContext() || IsNativeContext(*this) || IsScriptContext() ||
>>>>>>> 626889fb
      IsModuleContext()) {
    return true;
  }
  if (IsEvalContext()) {
    return scope_info()->language_mode() == LanguageMode::kStrict;
  }
  if (!IsBlockContext()) return false;
  return scope_info()->is_declaration_scope();
}

<<<<<<< HEAD
Context Context::declaration_context() const {
  Context current = *this;
  while (!current.is_declaration_context()) {
    current = current.previous();
=======
Tagged<Context> Context::declaration_context() const {
  Tagged<Context> current = *this;
  while (!current->is_declaration_context()) {
    current = current->previous();
>>>>>>> 626889fb
  }
  return current;
}

<<<<<<< HEAD
Context Context::closure_context() const {
  Context current = *this;
  while (!current.IsFunctionContext() && !current.IsScriptContext() &&
         !current.IsModuleContext() && !current.IsNativeContext() &&
         !current.IsEvalContext()) {
    current = current.previous();
=======
Tagged<Context> Context::closure_context() const {
  Tagged<Context> current = *this;
  while (!current->IsFunctionContext() && !current->IsScriptContext() &&
         !current->IsModuleContext() && !IsNativeContext(current) &&
         !current->IsEvalContext()) {
    current = current->previous();
>>>>>>> 626889fb
  }
  return current;
}

<<<<<<< HEAD
JSObject Context::extension_object() const {
  DCHECK(IsNativeContext() || IsFunctionContext() || IsBlockContext() ||
=======
Tagged<JSObject> Context::extension_object() const {
  DCHECK(IsNativeContext(*this) || IsFunctionContext() || IsBlockContext() ||
>>>>>>> 626889fb
         IsEvalContext() || IsCatchContext());
  Tagged<HeapObject> object = extension();
  if (IsUndefined(object)) return JSObject();
  DCHECK(IsJSContextExtensionObject(object) ||
         (IsNativeContext(*this) && IsJSGlobalObject(object)));
  return Cast<JSObject>(object);
}

<<<<<<< HEAD
JSReceiver Context::extension_receiver() const {
  DCHECK(IsNativeContext() || IsWithContext() || IsEvalContext() ||
         IsFunctionContext() || IsBlockContext());
  return IsWithContext() ? JSReceiver::cast(extension()) : extension_object();
}

SourceTextModule Context::module() const {
  Context current = *this;
  while (!current.IsModuleContext()) {
    current = current.previous();
=======
Tagged<JSReceiver> Context::extension_receiver() const {
  DCHECK(IsNativeContext(*this) || IsWithContext() || IsEvalContext() ||
         IsFunctionContext() || IsBlockContext());
  return IsWithContext() ? Cast<JSReceiver>(extension()) : extension_object();
}

Tagged<SourceTextModule> Context::module() const {
  Tagged<Context> current = *this;
  while (!current->IsModuleContext()) {
    current = current->previous();
>>>>>>> 626889fb
  }
  return Cast<SourceTextModule>(current->extension());
}

<<<<<<< HEAD
JSGlobalObject Context::global_object() const {
  return JSGlobalObject::cast(native_context().extension());
}

Context Context::script_context() const {
  Context current = *this;
  while (!current.IsScriptContext()) {
    current = current.previous();
=======
Tagged<JSGlobalObject> Context::global_object() const {
  return Cast<JSGlobalObject>(native_context()->extension());
}

Tagged<Context> Context::script_context() const {
  Tagged<Context> current = *this;
  while (!current->IsScriptContext()) {
    current = current->previous();
>>>>>>> 626889fb
  }
  return current;
}

<<<<<<< HEAD
JSGlobalProxy Context::global_proxy() const {
  return native_context().global_proxy_object();
=======
Tagged<JSGlobalProxy> Context::global_proxy() const {
  return native_context()->global_proxy_object();
>>>>>>> 626889fb
}

/**
 * Lookups a property in an object environment, taking the unscopables into
 * account. This is used For HasBinding spec algorithms for ObjectEnvironment.
 */
static Maybe<bool> UnscopableLookup(LookupIterator* it, bool is_with_context) {
  Isolate* isolate = it->isolate();

  Maybe<bool> found = JSReceiver::HasProperty(it);
  if (!is_with_context || found.IsNothing() || !found.FromJust()) return found;

  DirectHandle<Object> unscopables;
  ASSIGN_RETURN_ON_EXCEPTION_VALUE(
      isolate, unscopables,
      JSReceiver::GetProperty(isolate, Cast<JSReceiver>(it->GetReceiver()),
                              isolate->factory()->unscopables_symbol()),
      Nothing<bool>());
  if (!IsJSReceiver(*unscopables)) return Just(true);
  DirectHandle<Object> blocklist;
  ASSIGN_RETURN_ON_EXCEPTION_VALUE(
      isolate, blocklist,
      JSReceiver::GetProperty(isolate, Cast<JSReceiver>(unscopables),
                              it->name()),
      Nothing<bool>());
  return Just(!Object::BooleanValue(*blocklist, isolate));
}

static PropertyAttributes GetAttributesForMode(VariableMode mode) {
  DCHECK(IsSerializableVariableMode(mode));
  return IsImmutableLexicalOrPrivateVariableMode(mode) ? READ_ONLY : NONE;
}

// static
Handle<Object> Context::Lookup(Handle<Context> context, Handle<String> name,
                               ContextLookupFlags flags, int* index,
                               PropertyAttributes* attributes,
                               InitializationFlag* init_flag,
                               VariableMode* variable_mode,
                               bool* is_sloppy_function_name) {
  Isolate* isolate = Isolate::Current();

  bool follow_context_chain = (flags & FOLLOW_CONTEXT_CHAIN) != 0;
  bool has_seen_debug_evaluate_context = false;
  *index = kNotFound;
  *attributes = ABSENT;
  *init_flag = kCreatedInitialized;
  *variable_mode = VariableMode::kVar;
  if (is_sloppy_function_name != nullptr) {
    *is_sloppy_function_name = false;
  }

  if (v8_flags.trace_contexts) {
    PrintF("Context::Lookup(");
    ShortPrint(*name);
    PrintF(")\n");
  }

  do {
    if (v8_flags.trace_contexts) {
      PrintF(" - looking in context %p",
             reinterpret_cast<void*>(context->ptr()));
      if (context->IsScriptContext()) PrintF(" (script context)");
<<<<<<< HEAD
      if (context->IsNativeContext()) PrintF(" (native context)");
=======
      if (IsNativeContext(*context)) PrintF(" (native context)");
>>>>>>> 626889fb
      if (context->IsDebugEvaluateContext()) PrintF(" (debug context)");
      PrintF("\n");
    }

    // 1. Check global objects, subjects of with, and extension objects.
    DCHECK_IMPLIES(context->IsEvalContext() && context->has_extension(),
                   IsTheHole(context->extension(), isolate));
    if ((IsNativeContext(*context) || context->IsWithContext() ||
         context->IsFunctionContext() || context->IsBlockContext()) &&
        context->has_extension() && !context->extension_receiver().is_null()) {
      Handle<JSReceiver> object(context->extension_receiver(), isolate);

<<<<<<< HEAD
      if (context->IsNativeContext()) {
=======
      if (IsNativeContext(*context)) {
>>>>>>> 626889fb
        DisallowGarbageCollection no_gc;
        if (v8_flags.trace_contexts) {
          PrintF(" - trying other script contexts\n");
        }
        // Try other script contexts.
<<<<<<< HEAD
        ScriptContextTable script_contexts =
            context->global_object().native_context().script_context_table();
        VariableLookupResult r;
        if (script_contexts.Lookup(name, &r)) {
          Context script_context = script_contexts.get_context(r.context_index);
=======
        Tagged<ScriptContextTable> script_contexts =
            context->native_context()->script_context_table();
        VariableLookupResult r;
        if (script_contexts->Lookup(name, &r)) {
          Tagged<Context> script_context =
              script_contexts->get(r.context_index);
>>>>>>> 626889fb
          if (v8_flags.trace_contexts) {
            PrintF("=> found property in script context %d: %p\n",
                   r.context_index,
                   reinterpret_cast<void*>(script_context.ptr()));
          }
          *index = r.slot_index;
          *variable_mode = r.mode;
          *init_flag = r.init_flag;
          *attributes = GetAttributesForMode(r.mode);
          return handle(script_context, isolate);
        }
      }

      // Context extension objects needs to behave as if they have no
      // prototype.  So even if we want to follow prototype chains, we need
      // to only do a local lookup for context extension objects.
      Maybe<PropertyAttributes> maybe = Nothing<PropertyAttributes>();
      if ((flags & FOLLOW_PROTOTYPE_CHAIN) == 0 ||
          IsJSContextExtensionObject(*object)) {
        maybe = JSReceiver::GetOwnPropertyAttributes(isolate, object, name);
      } else {
        // A with context will never bind "this", but debug-eval may look into
        // a with context when resolving "this". Other synthetic variables such
        // as new.target may be resolved as VariableMode::kDynamicLocal due to
        // bug v8:5405 , skipping them here serves as a workaround until a more
        // thorough fix can be applied.
        // TODO(v8:5405): Replace this check with a DCHECK when resolution of
        // of synthetic variables does not go through this code path.
        if (ScopeInfo::VariableIsSynthetic(*name)) {
          maybe = Just(ABSENT);
        } else {
          LookupIterator it(isolate, object, name, object);
          Maybe<bool> found = UnscopableLookup(&it, context->IsWithContext());
          if (found.IsNothing()) {
            maybe = Nothing<PropertyAttributes>();
          } else {
            // Luckily, consumers of |maybe| only care whether the property
            // was absent or not, so we can return a dummy |NONE| value
            // for its attributes when it was present.
            maybe = Just(found.FromJust() ? NONE : ABSENT);
          }
        }
      }

      if (maybe.IsNothing()) return Handle<Object>();
      DCHECK(!isolate->has_exception());
      *attributes = maybe.FromJust();

      if (maybe.FromJust() != ABSENT) {
        if (v8_flags.trace_contexts) {
          PrintF("=> found property in context object %p\n",
                 reinterpret_cast<void*>(object->ptr()));
        }
        return object;
      }
    }

    // 2. Check the context proper if it has slots.
    if (context->IsFunctionContext() || context->IsBlockContext() ||
        context->IsScriptContext() || context->IsEvalContext() ||
        context->IsModuleContext() || context->IsCatchContext()) {
      DisallowGarbageCollection no_gc;
      // Use serialized scope information of functions and blocks to search
      // for the context index.
<<<<<<< HEAD
      ScopeInfo scope_info = context->scope_info();
      VariableLookupResult lookup_result;
      int slot_index = scope_info.ContextSlotIndex(name, &lookup_result);
=======
      Tagged<ScopeInfo> scope_info = context->scope_info();
      VariableLookupResult lookup_result;
      int slot_index = scope_info->ContextSlotIndex(*name, &lookup_result);
>>>>>>> 626889fb
      DCHECK(slot_index < 0 || slot_index >= MIN_CONTEXT_SLOTS);
      if (slot_index >= 0) {
        // Re-direct lookup to the ScriptContextTable in case we find a hole in
        // a REPL script context. REPL scripts allow re-declaration of
        // script-level let bindings. The value itself is stored in the script
        // context of the first script that declared a variable, all other
        // script contexts will contain 'the hole' for that particular name.
        if (scope_info->IsReplModeScope() &&
            context->IsElementTheHole(slot_index)) {
          context = Handle<Context>(context->previous(), isolate);
          continue;
        }

        if (v8_flags.trace_contexts) {
          PrintF("=> found local in context slot %d (mode = %hhu)\n",
                 slot_index, static_cast<uint8_t>(lookup_result.mode));
        }
        *index = slot_index;
        *variable_mode = lookup_result.mode;
        *init_flag = lookup_result.init_flag;
        *attributes = GetAttributesForMode(lookup_result.mode);
        return context;
      }

      // Check the slot corresponding to the intermediate context holding
      // only the function name variable. It's conceptually (and spec-wise)
      // in an outer scope of the function's declaration scope.
      if (follow_context_chain && context->IsFunctionContext()) {
        int function_index = scope_info->FunctionContextSlotIndex(*name);
        if (function_index >= 0) {
          if (v8_flags.trace_contexts) {
            PrintF("=> found intermediate function in context slot %d\n",
                   function_index);
          }
          *index = function_index;
          *attributes = READ_ONLY;
          *init_flag = kCreatedInitialized;
          *variable_mode = VariableMode::kConst;
          if (is_sloppy_function_name != nullptr &&
              is_sloppy(scope_info->language_mode())) {
            *is_sloppy_function_name = true;
          }
          return context;
        }
      }

      // Lookup variable in module imports and exports.
      if (context->IsModuleContext()) {
        VariableMode mode;
        InitializationFlag flag;
        MaybeAssignedFlag maybe_assigned_flag;
        int cell_index =
            scope_info->ModuleIndex(*name, &mode, &flag, &maybe_assigned_flag);
        if (cell_index != 0) {
          if (v8_flags.trace_contexts) {
            PrintF("=> found in module imports or exports\n");
          }
          *index = cell_index;
          *variable_mode = mode;
          *init_flag = flag;
          *attributes = SourceTextModuleDescriptor::GetCellIndexKind(
                            cell_index) == SourceTextModuleDescriptor::kExport
                            ? GetAttributesForMode(mode)
                            : READ_ONLY;
          return handle(context->module(), isolate);
        }
      }
    } else if (context->IsDebugEvaluateContext()) {
      has_seen_debug_evaluate_context = true;

      // Check materialized locals.
      Tagged<Object> ext = context->get(EXTENSION_INDEX, kRelaxedLoad);
      if (IsJSReceiver(ext)) {
        Handle<JSReceiver> extension(Cast<JSReceiver>(ext), isolate);
        LookupIterator it(isolate, extension, name, extension);
        Maybe<bool> found = JSReceiver::HasProperty(&it);
        if (found.FromMaybe(false)) {
          *attributes = NONE;
          return extension;
        }
      }

      // Check the original context, but do not follow its context chain.
<<<<<<< HEAD
      Object obj = context->get(WRAPPED_CONTEXT_INDEX);
      if (obj.IsContext()) {
        Handle<Context> wrapped_context(Context::cast(obj), isolate);
=======
      Tagged<Object> obj = context->get(WRAPPED_CONTEXT_INDEX, kRelaxedLoad);
      if (IsContext(obj)) {
        Handle<Context> wrapped_context(Cast<Context>(obj), isolate);
>>>>>>> 626889fb
        Handle<Object> result =
            Context::Lookup(wrapped_context, name, DONT_FOLLOW_CHAINS, index,
                            attributes, init_flag, variable_mode);
        if (!result.is_null()) return result;
      }
    }

    // 3. Prepare to continue with the previous (next outermost) context.
    if (IsNativeContext(*context)) break;

    // In case we saw any DebugEvaluateContext, we'll need to check the block
    // list before we can advance to properly "shadow" stack-allocated
    // variables.
    // Note that this implicitly skips the block list check for the
    // "wrapped" context lookup for DebugEvaluateContexts. In that case
    // `has_seen_debug_evaluate_context` will always be false.
    if (has_seen_debug_evaluate_context &&
        IsEphemeronHashTable(isolate->heap()->locals_block_list_cache())) {
      DirectHandle<ScopeInfo> scope_info =
          direct_handle(context->scope_info(), isolate);
      Tagged<Object> maybe_outer_block_list =
          isolate->LocalsBlockListCacheGet(scope_info);
      if (IsStringSet(maybe_outer_block_list) &&
          Cast<StringSet>(maybe_outer_block_list)->Has(isolate, name)) {
        if (v8_flags.trace_contexts) {
          PrintF(" - name is blocklisted. Aborting.\n");
        }
        break;
      }
    }

    // In case we saw any DebugEvaluateContext, we'll need to check the block
    // list before we can advance to properly "shadow" stack-allocated
    // variables.
    // Note that this implicitly skips the block list check for the
    // "wrapped" context lookup for DebugEvaluateContexts. In that case
    // `has_seen_debug_evaluate_context` will always be false.
    if (has_seen_debug_evaluate_context &&
        isolate->heap()->locals_block_list_cache().IsEphemeronHashTable()) {
      Handle<ScopeInfo> scope_info = handle(context->scope_info(), isolate);
      Object maybe_outer_block_list =
          isolate->LocalsBlockListCacheGet(scope_info);
      if (maybe_outer_block_list.IsStringSet() &&
          StringSet::cast(maybe_outer_block_list).Has(isolate, name)) {
        if (v8_flags.trace_contexts) {
          PrintF(" - name is blocklisted. Aborting.\n");
        }
        break;
      }
    }

    context = Handle<Context>(context->previous(), isolate);
  } while (follow_context_chain);

  if (v8_flags.trace_contexts) {
    PrintF("=> no property/slot found\n");
  }
  return Handle<Object>::null();
}

<<<<<<< HEAD
bool NativeContext::HasTemplateLiteralObject(JSArray array) {
  return array.map() == js_array_template_literal_object_map();
=======
namespace {
std::optional<int32_t> DoubleFitsInInt32(double value) {
  constexpr double int32_min = std::numeric_limits<int32_t>::min();
  constexpr double int32_max = std::numeric_limits<int32_t>::max();
  // Check -0.0 first.
  if (value == 0.0 && std::signbit(value)) return {};
  double trunc_value = std::trunc(value);
  if (int32_min <= value && value <= int32_max && value == trunc_value) {
    return static_cast<int32_t>(trunc_value);
  }
  return {};
}

V8_INLINE bool IsEmptyDependentCode(Tagged<DependentCode> value,
                                    Isolate* isolate) {
  return value == DependentCode::empty_dependent_code(ReadOnlyRoots(isolate));
}

V8_INLINE void NotifyContextCellStateWillChange(DirectHandle<ContextCell> cell,
                                                Isolate* isolate) {
  if (!IsEmptyDependentCode(cell->dependent_code(), isolate)) {
    DependentCode::DeoptimizeDependencyGroups(
        isolate, *cell, DependentCode::kContextCellChangedGroup);
  }
}

V8_INLINE void TransitionContextCellToUntagged(Tagged<HeapNumber> number,
                                               DirectHandle<ContextCell> cell) {
  double double_value = number->value();
  if (auto int32_value = DoubleFitsInInt32(double_value)) {
    cell->set_int32_value(*int32_value);
    cell->set_state(ContextCell::kInt32);
  } else {
    cell->set_float64_value(double_value);
    cell->set_state(ContextCell::kFloat64);
  }
}

}  // namespace

// static
DirectHandle<Object> Context::Get(DirectHandle<Context> context, int index,
                                  Isolate* isolate) {
  DirectHandle<Object> value =
      handle(context->get(index, kRelaxedLoad), isolate);
  if (!Is<ContextCell>(value)) {
    return value;
  }
  DCHECK(context->HasContextCells());
  DirectHandle<ContextCell> cell = Cast<ContextCell>(value);
  switch (cell->state()) {
    case ContextCell::kConst:
    case ContextCell::kSmi:
      return handle(cell->tagged_value(), isolate);
    case ContextCell::kInt32:
      return isolate->factory()->NewHeapNumber(
          static_cast<double>(cell->int32_value()));
    case ContextCell::kFloat64:
      return isolate->factory()->NewHeapNumber(cell->float64_value());
    case ContextCell::kDetached:
      UNREACHABLE();
  }
  UNREACHABLE();
}

// static
void Context::Set(DirectHandle<Context> context, int index,
                  DirectHandle<Object> new_value, Isolate* isolate) {
  DirectHandle<Object> old_value(context->get(index, kRelaxedLoad), isolate);
  if (!context->HasContextCells()) {
    context->set(index, *new_value);
    return;
  }

  if (IsTheHole(*old_value, isolate)) {
    // Setting the initial value.
    DirectHandle<ContextCell> cell =
        isolate->factory()->NewContextCell(Cast<JSAny>(new_value));
    context->set(index, *cell);
    return;
  }

  if (!Is<ContextCell>(old_value)) {
    context->set(index, *new_value);
    return;
  }

  if (IsUndefinedContextCell(*old_value, isolate)) {
    if (IsUndefined(*new_value)) return;
    if (IsTheHole(*new_value)) {
      // This can happened in let-variable in function contexts.
      context->set(index, *new_value);
      return;
    }
    DirectHandle<ContextCell> cell =
        isolate->factory()->NewContextCell(Cast<JSAny>(new_value));
    context->set(index, *cell);
    return;
  }

  DirectHandle<ContextCell> cell = Cast<ContextCell>(old_value);
  switch (cell->state()) {
    case ContextCell::kConst:
      // If we are assigning the same value, the property won't change.
      if (cell->tagged_value() == *new_value) {
        return;
      }
      // If both values are HeapNumbers with the same double value, the property
      // won't change either.
      if (Is<HeapNumber>(cell->tagged_value()) && Is<HeapNumber>(*new_value)) {
        double old_number = Cast<HeapNumber>(cell->tagged_value())->value();
        double new_number = Cast<HeapNumber>(*new_value)->value();
        if (old_number == new_number && old_number != 0) {
          return;
        }
      }
      NotifyContextCellStateWillChange(cell, isolate);
      if (Is<Smi>(*new_value)) {
        cell->set_smi_value(Cast<Smi>(*new_value));
        cell->set_state(ContextCell::kSmi);
      } else if (IsHeapNumber(*new_value)) {
        TransitionContextCellToUntagged(Cast<HeapNumber>(*new_value), cell);
        cell->clear_tagged_value();
      } else {
        context->set(index, *new_value);
        cell->clear_tagged_value();
        cell->set_state(ContextCell::kDetached);
      }
      return;
    case ContextCell::kSmi:
      if (IsSmi(*new_value)) {
        cell->set_smi_value(Cast<Smi>(*new_value));
        cell->set_state(ContextCell::kSmi);
      } else {
        NotifyContextCellStateWillChange(cell, isolate);
        if (IsHeapNumber(*new_value)) {
          TransitionContextCellToUntagged(Cast<HeapNumber>(*new_value), cell);
        } else {
          context->set(index, *new_value);
          cell->set_state(ContextCell::kDetached);
        }
        cell->clear_tagged_value();
      }
      return;
    case ContextCell::kInt32:
      if (IsSmi(*new_value)) {
        cell->set_int32_value(Cast<Smi>(*new_value).value());
        cell->set_state(ContextCell::kInt32);
      } else if (IsHeapNumber(*new_value)) {
        double double_value = Cast<HeapNumber>(*new_value)->value();
        if (auto int32_value = DoubleFitsInInt32(double_value)) {
          cell->set_int32_value(*int32_value);
          cell->set_state(ContextCell::kInt32);
        } else {
          NotifyContextCellStateWillChange(cell, isolate);
          cell->set_float64_value(double_value);
          cell->set_state(ContextCell::kFloat64);
        }
      } else {
        NotifyContextCellStateWillChange(cell, isolate);
        context->set(index, *new_value);
        cell->set_state(ContextCell::kDetached);
      }
      return;
    case ContextCell::kFloat64:
      if (IsSmi(*new_value)) {
        cell->set_float64_value(
            static_cast<double>(Cast<Smi>(*new_value).value()));
        cell->set_state(ContextCell::kFloat64);
      } else if (IsHeapNumber(*new_value)) {
        cell->set_float64_value(Cast<HeapNumber>(*new_value)->value());
        cell->set_state(ContextCell::kFloat64);
      } else {
        NotifyContextCellStateWillChange(cell, isolate);
        context->set(index, *new_value);
        cell->set_state(ContextCell::kDetached);
      }
      return;
    case ContextCell::kDetached:
      UNREACHABLE();
  }
  UNREACHABLE();
}

bool NativeContext::HasTemplateLiteralObject(Tagged<JSArray> array) {
  return array->map() == js_array_template_literal_object_map();
>>>>>>> 626889fb
}

Handle<Object> Context::ErrorMessageForCodeGenerationFromStrings() {
  Isolate* isolate = Isolate::Current();
  Handle<Object> result(error_message_for_code_gen_from_strings(), isolate);
  if (!IsUndefined(*result, isolate)) return result;
  return isolate->factory()->NewStringFromStaticChars(
      "Code generation from strings disallowed for this context");
}

<<<<<<< HEAD
Handle<Object> Context::ErrorMessageForWasmCodeGeneration() {
  Isolate* isolate = GetIsolate();
  Handle<Object> result(error_message_for_wasm_code_gen(), isolate);
  if (!result->IsUndefined(isolate)) return result;
  return isolate->factory()->NewStringFromStaticChars(
      "Wasm code generation disallowed by embedder");
}

#define COMPARE_NAME(index, type, name) \
  if (string->IsOneByteEqualTo(base::StaticCharVector(#name))) return index;

int Context::IntrinsicIndexForName(Handle<String> string) {
  NATIVE_CONTEXT_INTRINSIC_FUNCTIONS(COMPARE_NAME);
  return kNotFound;
=======
DirectHandle<Object> Context::ErrorMessageForWasmCodeGeneration() {
  Isolate* isolate = Isolate::Current();
  DirectHandle<Object> result(error_message_for_wasm_code_gen(), isolate);
  if (!IsUndefined(*result, isolate)) return result;
  return isolate->factory()->NewStringFromStaticChars(
      "Wasm code generation disallowed by embedder");
>>>>>>> 626889fb
}

#ifdef VERIFY_HEAP
namespace {
// TODO(v8:12298): Fix js-context-specialization cctests to set up full
// native contexts instead of using dummy internalized strings as
// extensions.
bool IsContexExtensionTestObject(Tagged<HeapObject> extension) {
  return IsInternalizedString(extension) &&
         Cast<String>(extension)->length() == 1;
}
}  // namespace

void Context::VerifyExtensionSlot(Tagged<HeapObject> extension) {
  CHECK(scope_info()->HasContextExtensionSlot());
  // Early exit for potentially uninitialized contexfts.
  if (IsUndefined(extension)) return;
  if (IsJSContextExtensionObject(extension)) {
    CHECK((IsBlockContext() && scope_info()->is_declaration_scope()) ||
          IsFunctionContext());
  } else if (IsModuleContext()) {
    CHECK(IsSourceTextModule(extension));
  } else if (IsDebugEvaluateContext() || IsWithContext()) {
    CHECK(IsJSReceiver(extension) ||
          (IsWithContext() && IsContexExtensionTestObject(extension)));
  } else if (IsNativeContext(*this)) {
    CHECK(IsJSGlobalObject(extension) ||
          IsContexExtensionTestObject(extension));
  } else if (IsScriptContext()) {
    // Host-defined options can be stored on the context for classic scripts.
    CHECK(IsFixedArray(extension));
  }
}
#endif  // VERIFY_HEAP

void Context::set_extension(Tagged<HeapObject> object, WriteBarrierMode mode) {
  DCHECK(scope_info()->HasContextExtensionSlot());
#ifdef VERIFY_HEAP
  if (v8_flags.verify_heap) VerifyExtensionSlot(object);
#endif
  set(EXTENSION_INDEX, object, mode);
}

#ifdef VERIFY_HEAP
namespace {
// TODO(v8:12298): Fix js-context-specialization cctests to set up full
// native contexts instead of using dummy internalized strings as
// extensions.
bool IsContexExtensionTestObject(HeapObject extension) {
  return extension.IsInternalizedString() &&
         String::cast(extension).length() == 1;
}
}  // namespace

void Context::VerifyExtensionSlot(HeapObject extension) {
  CHECK(scope_info().HasContextExtensionSlot());
  // Early exit for potentially uninitialized contexfts.
  if (extension.IsUndefined()) return;
  if (extension.IsJSContextExtensionObject()) {
    CHECK((IsBlockContext() && scope_info().is_declaration_scope()) ||
          IsFunctionContext());
  } else if (IsModuleContext()) {
    CHECK(extension.IsSourceTextModule());
  } else if (IsDebugEvaluateContext() || IsWithContext()) {
    CHECK(extension.IsJSReceiver() ||
          (IsWithContext() && IsContexExtensionTestObject(extension)));
  } else if (IsNativeContext()) {
    CHECK(extension.IsJSGlobalObject() ||
          IsContexExtensionTestObject(extension));
  } else if (IsScriptContext()) {
    // Host-defined options can be stored on the context for classic scripts.
    CHECK(extension.IsFixedArray());
  }
}
#endif  // VERIFY_HEAP

void Context::set_extension(HeapObject object, WriteBarrierMode mode) {
  DCHECK(scope_info().HasContextExtensionSlot());
#ifdef VERIFY_HEAP
  if (v8_flags.verify_heap) VerifyExtensionSlot(object);
#endif
  set(EXTENSION_INDEX, object, mode);
}

#ifdef DEBUG

bool Context::IsBootstrappingOrValidParentContext(Tagged<Object> object,
                                                  Tagged<Context> child) {
  // During bootstrapping we allow all objects to pass as
  // contexts. This is necessary to fix circular dependencies.
  if (Isolate::Current()->bootstrapper()->IsActive()) return true;
  if (!IsContext(object)) return false;
  Tagged<Context> context = Cast<Context>(object);
  return IsNativeContext(context) || context->IsScriptContext() ||
         context->IsModuleContext() || !child->IsModuleContext();
}

#endif

void NativeContext::ResetErrorsThrown() { set_errors_thrown(Smi::FromInt(0)); }

void NativeContext::IncrementErrorsThrown() {
  int previous_value = errors_thrown().value();
  set_errors_thrown(Smi::FromInt(previous_value + 1));
}

int NativeContext::GetErrorsThrown() { return errors_thrown().value(); }

static_assert(Context::MIN_CONTEXT_SLOTS == 2);
static_assert(Context::MIN_CONTEXT_EXTENDED_SLOTS == 3);
static_assert(NativeContext::kScopeInfoOffset ==
              Context::OffsetOfElementAt(NativeContext::SCOPE_INFO_INDEX));
static_assert(NativeContext::kPreviousOffset ==
              Context::OffsetOfElementAt(NativeContext::PREVIOUS_INDEX));
static_assert(NativeContext::kExtensionOffset ==
              Context::OffsetOfElementAt(NativeContext::EXTENSION_INDEX));

static_assert(NativeContext::kStartOfStrongFieldsOffset ==
              Context::OffsetOfElementAt(-1));
static_assert(NativeContext::kStartOfWeakFieldsOffset ==
              Context::OffsetOfElementAt(NativeContext::FIRST_WEAK_SLOT));
static_assert(NativeContext::kMicrotaskQueueOffset ==
              Context::SizeFor(NativeContext::NATIVE_CONTEXT_SLOTS));
static_assert(NativeContext::kSize ==
              (Context::SizeFor(NativeContext::NATIVE_CONTEXT_SLOTS) +
               kSystemPointerSize));

#ifdef V8_ENABLE_JAVASCRIPT_PROMISE_HOOKS
void NativeContext::RunPromiseHook(PromiseHookType type,
<<<<<<< HEAD
                                   Handle<JSPromise> promise,
                                   Handle<Object> parent) {
  Isolate* isolate = promise->GetIsolate();
=======
                                   DirectHandle<JSPromise> promise,
                                   DirectHandle<Object> parent) {
  Isolate* isolate = Isolate::Current();
>>>>>>> 626889fb
  DCHECK(isolate->HasContextPromiseHooks());
  int contextSlot;

  switch (type) {
    case PromiseHookType::kInit:
      contextSlot = PROMISE_HOOK_INIT_FUNCTION_INDEX;
      break;
    case PromiseHookType::kResolve:
      contextSlot = PROMISE_HOOK_RESOLVE_FUNCTION_INDEX;
      break;
    case PromiseHookType::kBefore:
      contextSlot = PROMISE_HOOK_BEFORE_FUNCTION_INDEX;
      break;
    case PromiseHookType::kAfter:
      contextSlot = PROMISE_HOOK_AFTER_FUNCTION_INDEX;
      break;
    default:
      UNREACHABLE();
  }

<<<<<<< HEAD
  Handle<Object> hook(isolate->native_context()->get(contextSlot), isolate);
  if (hook->IsUndefined()) return;

  int argc = type == PromiseHookType::kInit ? 2 : 1;
  Handle<Object> argv[2] = {
    Handle<Object>::cast(promise),
    parent
  };

  Handle<Object> receiver = isolate->global_proxy();
=======
  DirectHandle<Object> hook(isolate->native_context()->GetNoCell(contextSlot),
                            isolate);
  if (IsUndefined(*hook)) return;

  size_t argc = type == PromiseHookType::kInit ? 2 : 1;
  DirectHandle<Object> argv[2] = {Cast<Object>(promise), parent};

  DirectHandle<Object> receiver = isolate->global_proxy();
>>>>>>> 626889fb

  StackLimitCheck check(isolate);
  bool failed = false;
  if (check.HasOverflowed()) {
    isolate->StackOverflow();
    failed = true;
  } else {
<<<<<<< HEAD
    failed = Execution::Call(isolate, hook, receiver, argc, argv).is_null();
  }
  if (failed) {
    DCHECK(isolate->has_pending_exception());
    Handle<Object> exception(isolate->pending_exception(), isolate);

    MessageLocation* no_location = nullptr;
    Handle<JSMessageObject> message =
        isolate->CreateMessageOrAbort(exception, no_location);
    MessageHandler::ReportMessage(isolate, no_location, message);

    isolate->clear_pending_exception();
  }
}
#endif

}  // namespace internal
}  // namespace v8
=======
    failed = Execution::Call(isolate, hook, receiver, {argv, argc}).is_null();
  }
  if (failed) {
    DCHECK(isolate->has_exception());
    DirectHandle<Object> exception(isolate->exception(), isolate);

    MessageLocation* no_location = nullptr;
    DirectHandle<JSMessageObject> message =
        isolate->CreateMessageOrAbort(exception, no_location);
    MessageHandler::ReportMessage(isolate, no_location, message);

    isolate->clear_exception();
  }
}
#endif  // V8_ENABLE_JAVASCRIPT_PROMISE_HOOKS

}  // namespace v8::internal
>>>>>>> 626889fb
<|MERGE_RESOLUTION|>--- conflicted
+++ resolved
@@ -24,27 +24,6 @@
 #include "src/objects/string-set-inl.h"
 #include "src/utils/boxed-float.h"
 
-<<<<<<< HEAD
-namespace v8 {
-namespace internal {
-
-void ScriptContextTable::AddLocalNamesFromContext(
-    Isolate* isolate, Handle<ScriptContextTable> script_context_table,
-    Handle<Context> script_context, bool ignore_duplicates,
-    int script_context_index) {
-  ReadOnlyRoots roots(isolate);
-  PtrComprCageBase cage_base(isolate);
-  Handle<NameToIndexHashTable> names_table(
-      script_context_table->names_to_context_index(cage_base), isolate);
-  Handle<ScopeInfo> scope_info(script_context->scope_info(cage_base), isolate);
-  int local_count = scope_info->ContextLocalCount();
-  names_table = names_table->EnsureCapacity(isolate, names_table, local_count);
-  for (auto it : ScopeInfo::IterateLocalNames(scope_info)) {
-    Handle<Name> name(it->name(cage_base), isolate);
-    if (ignore_duplicates) {
-      int32_t hash = NameToIndexShape::Hash(roots, name);
-      if (names_table->FindEntry(cage_base, roots, name, hash).is_found()) {
-=======
 namespace v8::internal {
 
 // static
@@ -84,34 +63,11 @@
     if (ignore_duplicates) {
       int32_t hash = NameToIndexShape::Hash(roots, *name);
       if (names_table->FindEntry(isolate, roots, *name, hash).is_found()) {
->>>>>>> 626889fb
         continue;
       }
     }
     names_table = NameToIndexHashTable::Add(isolate, names_table, name,
                                             script_context_index);
-<<<<<<< HEAD
-  }
-  script_context_table->set_names_to_context_index(*names_table);
-}
-
-Handle<ScriptContextTable> ScriptContextTable::Extend(
-    Isolate* isolate, Handle<ScriptContextTable> table,
-    Handle<Context> script_context, bool ignore_duplicates) {
-  Handle<ScriptContextTable> result;
-  int used = table->used(kAcquireLoad);
-  int length = table->length();
-  CHECK(used >= 0 && length > 0 && used < length);
-  if (used + kFirstContextSlotIndex == length) {
-    CHECK(length < Smi::kMaxValue / 2);
-    Handle<FixedArray> copy =
-        isolate->factory()->CopyFixedArrayAndGrow(table, length);
-    copy->set_map(ReadOnlyRoots(isolate).script_context_table_map());
-    result = Handle<ScriptContextTable>::cast(copy);
-  } else {
-    result = table;
-=======
->>>>>>> 626889fb
   }
 
   return names_table;
@@ -123,12 +79,6 @@
     Isolate* isolate, Handle<ScriptContextTable> table,
     DirectHandle<Context> script_context, bool ignore_duplicates) {
   DCHECK(script_context->IsScriptContext());
-<<<<<<< HEAD
-  ScriptContextTable::AddLocalNamesFromContext(isolate, result, script_context,
-                                               ignore_duplicates, used);
-  result->set(used + kFirstContextSlotIndex, *script_context, kReleaseStore);
-  result->set_used(used + 1, kReleaseStore);
-=======
 
   int old_length = table->length(kAcquireLoad);
   int new_length = old_length + 1;
@@ -154,7 +104,6 @@
 
   result->set(old_length, *script_context, kReleaseStore);
   result->set_length(new_length, kReleaseStore);
->>>>>>> 626889fb
   return result;
 }
 
@@ -168,28 +117,6 @@
   }
 }
 
-<<<<<<< HEAD
-bool ScriptContextTable::Lookup(Handle<String> name,
-                                VariableLookupResult* result) {
-  DisallowGarbageCollection no_gc;
-  int index = names_to_context_index().Lookup(name);
-  if (index == -1) return false;
-  DCHECK_LE(0, index);
-  DCHECK_LT(index, used(kAcquireLoad));
-  Context context = get_context(index);
-  DCHECK(context.IsScriptContext());
-  int slot_index = context.scope_info().ContextSlotIndex(name, result);
-  if (slot_index >= 0) {
-    result->context_index = index;
-    result->slot_index = slot_index;
-    return true;
-  }
-  return false;
-}
-
-bool Context::is_declaration_context() const {
-  if (IsFunctionContext() || IsNativeContext() || IsScriptContext() ||
-=======
 bool ScriptContextTable::Lookup(DirectHandle<String> name,
                                 VariableLookupResult* result) {
   DisallowGarbageCollection no_gc;
@@ -208,7 +135,6 @@
 
 bool Context::is_declaration_context() const {
   if (IsFunctionContext() || IsNativeContext(*this) || IsScriptContext() ||
->>>>>>> 626889fb
       IsModuleContext()) {
     return true;
   }
@@ -219,47 +145,26 @@
   return scope_info()->is_declaration_scope();
 }
 
-<<<<<<< HEAD
-Context Context::declaration_context() const {
-  Context current = *this;
-  while (!current.is_declaration_context()) {
-    current = current.previous();
-=======
 Tagged<Context> Context::declaration_context() const {
   Tagged<Context> current = *this;
   while (!current->is_declaration_context()) {
     current = current->previous();
->>>>>>> 626889fb
   }
   return current;
 }
 
-<<<<<<< HEAD
-Context Context::closure_context() const {
-  Context current = *this;
-  while (!current.IsFunctionContext() && !current.IsScriptContext() &&
-         !current.IsModuleContext() && !current.IsNativeContext() &&
-         !current.IsEvalContext()) {
-    current = current.previous();
-=======
 Tagged<Context> Context::closure_context() const {
   Tagged<Context> current = *this;
   while (!current->IsFunctionContext() && !current->IsScriptContext() &&
          !current->IsModuleContext() && !IsNativeContext(current) &&
          !current->IsEvalContext()) {
     current = current->previous();
->>>>>>> 626889fb
   }
   return current;
 }
 
-<<<<<<< HEAD
-JSObject Context::extension_object() const {
-  DCHECK(IsNativeContext() || IsFunctionContext() || IsBlockContext() ||
-=======
 Tagged<JSObject> Context::extension_object() const {
   DCHECK(IsNativeContext(*this) || IsFunctionContext() || IsBlockContext() ||
->>>>>>> 626889fb
          IsEvalContext() || IsCatchContext());
   Tagged<HeapObject> object = extension();
   if (IsUndefined(object)) return JSObject();
@@ -268,18 +173,6 @@
   return Cast<JSObject>(object);
 }
 
-<<<<<<< HEAD
-JSReceiver Context::extension_receiver() const {
-  DCHECK(IsNativeContext() || IsWithContext() || IsEvalContext() ||
-         IsFunctionContext() || IsBlockContext());
-  return IsWithContext() ? JSReceiver::cast(extension()) : extension_object();
-}
-
-SourceTextModule Context::module() const {
-  Context current = *this;
-  while (!current.IsModuleContext()) {
-    current = current.previous();
-=======
 Tagged<JSReceiver> Context::extension_receiver() const {
   DCHECK(IsNativeContext(*this) || IsWithContext() || IsEvalContext() ||
          IsFunctionContext() || IsBlockContext());
@@ -290,21 +183,10 @@
   Tagged<Context> current = *this;
   while (!current->IsModuleContext()) {
     current = current->previous();
->>>>>>> 626889fb
   }
   return Cast<SourceTextModule>(current->extension());
 }
 
-<<<<<<< HEAD
-JSGlobalObject Context::global_object() const {
-  return JSGlobalObject::cast(native_context().extension());
-}
-
-Context Context::script_context() const {
-  Context current = *this;
-  while (!current.IsScriptContext()) {
-    current = current.previous();
-=======
 Tagged<JSGlobalObject> Context::global_object() const {
   return Cast<JSGlobalObject>(native_context()->extension());
 }
@@ -313,18 +195,12 @@
   Tagged<Context> current = *this;
   while (!current->IsScriptContext()) {
     current = current->previous();
->>>>>>> 626889fb
   }
   return current;
 }
 
-<<<<<<< HEAD
-JSGlobalProxy Context::global_proxy() const {
-  return native_context().global_proxy_object();
-=======
 Tagged<JSGlobalProxy> Context::global_proxy() const {
   return native_context()->global_proxy_object();
->>>>>>> 626889fb
 }
 
 /**
@@ -388,11 +264,7 @@
       PrintF(" - looking in context %p",
              reinterpret_cast<void*>(context->ptr()));
       if (context->IsScriptContext()) PrintF(" (script context)");
-<<<<<<< HEAD
-      if (context->IsNativeContext()) PrintF(" (native context)");
-=======
       if (IsNativeContext(*context)) PrintF(" (native context)");
->>>>>>> 626889fb
       if (context->IsDebugEvaluateContext()) PrintF(" (debug context)");
       PrintF("\n");
     }
@@ -405,30 +277,18 @@
         context->has_extension() && !context->extension_receiver().is_null()) {
       Handle<JSReceiver> object(context->extension_receiver(), isolate);
 
-<<<<<<< HEAD
-      if (context->IsNativeContext()) {
-=======
       if (IsNativeContext(*context)) {
->>>>>>> 626889fb
         DisallowGarbageCollection no_gc;
         if (v8_flags.trace_contexts) {
           PrintF(" - trying other script contexts\n");
         }
         // Try other script contexts.
-<<<<<<< HEAD
-        ScriptContextTable script_contexts =
-            context->global_object().native_context().script_context_table();
-        VariableLookupResult r;
-        if (script_contexts.Lookup(name, &r)) {
-          Context script_context = script_contexts.get_context(r.context_index);
-=======
         Tagged<ScriptContextTable> script_contexts =
             context->native_context()->script_context_table();
         VariableLookupResult r;
         if (script_contexts->Lookup(name, &r)) {
           Tagged<Context> script_context =
               script_contexts->get(r.context_index);
->>>>>>> 626889fb
           if (v8_flags.trace_contexts) {
             PrintF("=> found property in script context %d: %p\n",
                    r.context_index,
@@ -493,15 +353,9 @@
       DisallowGarbageCollection no_gc;
       // Use serialized scope information of functions and blocks to search
       // for the context index.
-<<<<<<< HEAD
-      ScopeInfo scope_info = context->scope_info();
-      VariableLookupResult lookup_result;
-      int slot_index = scope_info.ContextSlotIndex(name, &lookup_result);
-=======
       Tagged<ScopeInfo> scope_info = context->scope_info();
       VariableLookupResult lookup_result;
       int slot_index = scope_info->ContextSlotIndex(*name, &lookup_result);
->>>>>>> 626889fb
       DCHECK(slot_index < 0 || slot_index >= MIN_CONTEXT_SLOTS);
       if (slot_index >= 0) {
         // Re-direct lookup to the ScriptContextTable in case we find a hole in
@@ -585,15 +439,9 @@
       }
 
       // Check the original context, but do not follow its context chain.
-<<<<<<< HEAD
-      Object obj = context->get(WRAPPED_CONTEXT_INDEX);
-      if (obj.IsContext()) {
-        Handle<Context> wrapped_context(Context::cast(obj), isolate);
-=======
       Tagged<Object> obj = context->get(WRAPPED_CONTEXT_INDEX, kRelaxedLoad);
       if (IsContext(obj)) {
         Handle<Context> wrapped_context(Cast<Context>(obj), isolate);
->>>>>>> 626889fb
         Handle<Object> result =
             Context::Lookup(wrapped_context, name, DONT_FOLLOW_CHAINS, index,
                             attributes, init_flag, variable_mode);
@@ -625,26 +473,6 @@
       }
     }
 
-    // In case we saw any DebugEvaluateContext, we'll need to check the block
-    // list before we can advance to properly "shadow" stack-allocated
-    // variables.
-    // Note that this implicitly skips the block list check for the
-    // "wrapped" context lookup for DebugEvaluateContexts. In that case
-    // `has_seen_debug_evaluate_context` will always be false.
-    if (has_seen_debug_evaluate_context &&
-        isolate->heap()->locals_block_list_cache().IsEphemeronHashTable()) {
-      Handle<ScopeInfo> scope_info = handle(context->scope_info(), isolate);
-      Object maybe_outer_block_list =
-          isolate->LocalsBlockListCacheGet(scope_info);
-      if (maybe_outer_block_list.IsStringSet() &&
-          StringSet::cast(maybe_outer_block_list).Has(isolate, name)) {
-        if (v8_flags.trace_contexts) {
-          PrintF(" - name is blocklisted. Aborting.\n");
-        }
-        break;
-      }
-    }
-
     context = Handle<Context>(context->previous(), isolate);
   } while (follow_context_chain);
 
@@ -654,10 +482,6 @@
   return Handle<Object>::null();
 }
 
-<<<<<<< HEAD
-bool NativeContext::HasTemplateLiteralObject(JSArray array) {
-  return array.map() == js_array_template_literal_object_map();
-=======
 namespace {
 std::optional<int32_t> DoubleFitsInInt32(double value) {
   constexpr double int32_min = std::numeric_limits<int32_t>::min();
@@ -844,7 +668,6 @@
 
 bool NativeContext::HasTemplateLiteralObject(Tagged<JSArray> array) {
   return array->map() == js_array_template_literal_object_map();
->>>>>>> 626889fb
 }
 
 Handle<Object> Context::ErrorMessageForCodeGenerationFromStrings() {
@@ -855,29 +678,12 @@
       "Code generation from strings disallowed for this context");
 }
 
-<<<<<<< HEAD
-Handle<Object> Context::ErrorMessageForWasmCodeGeneration() {
-  Isolate* isolate = GetIsolate();
-  Handle<Object> result(error_message_for_wasm_code_gen(), isolate);
-  if (!result->IsUndefined(isolate)) return result;
-  return isolate->factory()->NewStringFromStaticChars(
-      "Wasm code generation disallowed by embedder");
-}
-
-#define COMPARE_NAME(index, type, name) \
-  if (string->IsOneByteEqualTo(base::StaticCharVector(#name))) return index;
-
-int Context::IntrinsicIndexForName(Handle<String> string) {
-  NATIVE_CONTEXT_INTRINSIC_FUNCTIONS(COMPARE_NAME);
-  return kNotFound;
-=======
 DirectHandle<Object> Context::ErrorMessageForWasmCodeGeneration() {
   Isolate* isolate = Isolate::Current();
   DirectHandle<Object> result(error_message_for_wasm_code_gen(), isolate);
   if (!IsUndefined(*result, isolate)) return result;
   return isolate->factory()->NewStringFromStaticChars(
       "Wasm code generation disallowed by embedder");
->>>>>>> 626889fb
 }
 
 #ifdef VERIFY_HEAP
@@ -921,47 +727,6 @@
   set(EXTENSION_INDEX, object, mode);
 }
 
-#ifdef VERIFY_HEAP
-namespace {
-// TODO(v8:12298): Fix js-context-specialization cctests to set up full
-// native contexts instead of using dummy internalized strings as
-// extensions.
-bool IsContexExtensionTestObject(HeapObject extension) {
-  return extension.IsInternalizedString() &&
-         String::cast(extension).length() == 1;
-}
-}  // namespace
-
-void Context::VerifyExtensionSlot(HeapObject extension) {
-  CHECK(scope_info().HasContextExtensionSlot());
-  // Early exit for potentially uninitialized contexfts.
-  if (extension.IsUndefined()) return;
-  if (extension.IsJSContextExtensionObject()) {
-    CHECK((IsBlockContext() && scope_info().is_declaration_scope()) ||
-          IsFunctionContext());
-  } else if (IsModuleContext()) {
-    CHECK(extension.IsSourceTextModule());
-  } else if (IsDebugEvaluateContext() || IsWithContext()) {
-    CHECK(extension.IsJSReceiver() ||
-          (IsWithContext() && IsContexExtensionTestObject(extension)));
-  } else if (IsNativeContext()) {
-    CHECK(extension.IsJSGlobalObject() ||
-          IsContexExtensionTestObject(extension));
-  } else if (IsScriptContext()) {
-    // Host-defined options can be stored on the context for classic scripts.
-    CHECK(extension.IsFixedArray());
-  }
-}
-#endif  // VERIFY_HEAP
-
-void Context::set_extension(HeapObject object, WriteBarrierMode mode) {
-  DCHECK(scope_info().HasContextExtensionSlot());
-#ifdef VERIFY_HEAP
-  if (v8_flags.verify_heap) VerifyExtensionSlot(object);
-#endif
-  set(EXTENSION_INDEX, object, mode);
-}
-
 #ifdef DEBUG
 
 bool Context::IsBootstrappingOrValidParentContext(Tagged<Object> object,
@@ -1007,15 +772,9 @@
 
 #ifdef V8_ENABLE_JAVASCRIPT_PROMISE_HOOKS
 void NativeContext::RunPromiseHook(PromiseHookType type,
-<<<<<<< HEAD
-                                   Handle<JSPromise> promise,
-                                   Handle<Object> parent) {
-  Isolate* isolate = promise->GetIsolate();
-=======
                                    DirectHandle<JSPromise> promise,
                                    DirectHandle<Object> parent) {
   Isolate* isolate = Isolate::Current();
->>>>>>> 626889fb
   DCHECK(isolate->HasContextPromiseHooks());
   int contextSlot;
 
@@ -1036,18 +795,6 @@
       UNREACHABLE();
   }
 
-<<<<<<< HEAD
-  Handle<Object> hook(isolate->native_context()->get(contextSlot), isolate);
-  if (hook->IsUndefined()) return;
-
-  int argc = type == PromiseHookType::kInit ? 2 : 1;
-  Handle<Object> argv[2] = {
-    Handle<Object>::cast(promise),
-    parent
-  };
-
-  Handle<Object> receiver = isolate->global_proxy();
-=======
   DirectHandle<Object> hook(isolate->native_context()->GetNoCell(contextSlot),
                             isolate);
   if (IsUndefined(*hook)) return;
@@ -1056,7 +803,6 @@
   DirectHandle<Object> argv[2] = {Cast<Object>(promise), parent};
 
   DirectHandle<Object> receiver = isolate->global_proxy();
->>>>>>> 626889fb
 
   StackLimitCheck check(isolate);
   bool failed = false;
@@ -1064,26 +810,6 @@
     isolate->StackOverflow();
     failed = true;
   } else {
-<<<<<<< HEAD
-    failed = Execution::Call(isolate, hook, receiver, argc, argv).is_null();
-  }
-  if (failed) {
-    DCHECK(isolate->has_pending_exception());
-    Handle<Object> exception(isolate->pending_exception(), isolate);
-
-    MessageLocation* no_location = nullptr;
-    Handle<JSMessageObject> message =
-        isolate->CreateMessageOrAbort(exception, no_location);
-    MessageHandler::ReportMessage(isolate, no_location, message);
-
-    isolate->clear_pending_exception();
-  }
-}
-#endif
-
-}  // namespace internal
-}  // namespace v8
-=======
     failed = Execution::Call(isolate, hook, receiver, {argv, argc}).is_null();
   }
   if (failed) {
@@ -1100,5 +826,4 @@
 }
 #endif  // V8_ENABLE_JAVASCRIPT_PROMISE_HOOKS
 
-}  // namespace v8::internal
->>>>>>> 626889fb
+}  // namespace v8::internal