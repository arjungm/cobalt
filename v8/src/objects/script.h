// Copyright 2017 the V8 project authors. All rights reserved.
// Use of this source code is governed by a BSD-style license that can be
// found in the LICENSE file.

#ifndef V8_OBJECTS_SCRIPT_H_
#define V8_OBJECTS_SCRIPT_H_

#include <memory>

#include "include/v8-script.h"
#include "src/base/export-template.h"
#include "src/heap/factory-base.h"
#include "src/heap/factory.h"
#include "src/heap/local-factory.h"
#include "src/objects/fixed-array.h"
#include "src/objects/objects.h"
#include "src/objects/string.h"
#include "src/objects/struct.h"
#include "torque-generated/bit-fields.h"

// Has to be the last include (doesn't have include guards):
#include "src/objects/object-macros.h"

namespace v8 {

namespace internal {

class FunctionLiteral;
class StructBodyDescriptor;

namespace wasm {
class NativeModule;
}  // namespace wasm

#include "torque-generated/src/objects/script-tq.inc"

// Script describes a script which has been added to the VM.
class Script : public TorqueGeneratedScript<Script, Struct> {
 public:
  // Script ID used for temporary scripts, which shouldn't be added to the
  // script list.
  static constexpr int kTemporaryScriptId = -2;

  // Script types.
  enum class Type {
    kNative = 0,
    kExtension = 1,
    kNormal = 2,
#if V8_ENABLE_WEBASSEMBLY
    kWasm = 3,
#endif  // V8_ENABLE_WEBASSEMBLY
    kInspector = 4
  };

  // Script compilation types.
  enum class CompilationType { kHost = 0, kEval = 1 };

  // Script compilation state.
  enum class CompilationState { kInitial = 0, kCompiled = 1 };

  // [type]: the script type.
  DECL_PRIMITIVE_ACCESSORS(type, Type)

  DECL_ACCESSORS(eval_from_shared_or_wrapped_arguments, Tagged<Object>)

  // [eval_from_shared]: for eval scripts the shared function info for the
  // function from which eval was called.
  DECL_ACCESSORS(eval_from_shared, Tagged<SharedFunctionInfo>)

  // [wrapped_arguments]: for the list of arguments in a wrapped script.
  DECL_ACCESSORS(wrapped_arguments, Tagged<FixedArray>)

  // Whether the script is implicitly wrapped in a function.
  inline bool is_wrapped() const;

  // Whether the eval_from_shared field is set with a shared function info
  // for the eval site.
  inline bool has_eval_from_shared() const;

  // [eval_from_position]: the source position in the code for the function
  // from which eval was called, as positive integer. Or the code offset in the
  // code from which eval was called, as negative integer.
  DECL_INT_ACCESSORS(eval_from_position)

  // [infos]: weak fixed array containing all shared function infos and scope
  // infos for eval created from this script.
  DECL_ACCESSORS(infos, Tagged<WeakFixedArray>)

<<<<<<< HEAD
  inline int shared_function_info_count() const;

=======
>>>>>>> 626889fb
#if V8_ENABLE_WEBASSEMBLY
  // [wasm_breakpoint_infos]: the list of {BreakPointInfo} objects describing
  // all WebAssembly breakpoints for modules/instances managed via this script.
  // This must only be called if the type of this script is TYPE_WASM.
  DECL_ACCESSORS(wasm_breakpoint_infos, Tagged<FixedArray>)
  inline bool has_wasm_breakpoint_infos() const;

  // [wasm_native_module]: the wasm {NativeModule} this script belongs to.
  // This must only be called if the type of this script is TYPE_WASM.
  DECL_ACCESSORS(wasm_managed_native_module, Tagged<Object>)
  inline wasm::NativeModule* wasm_native_module() const;

  // [wasm_weak_instance_list]: the list of all {WasmInstanceObject} being
  // affected by breakpoints that are managed via this script.
  // This must only be called if the type of this script is TYPE_WASM.
  DECL_ACCESSORS(wasm_weak_instance_list, Tagged<WeakArrayList>)

  // [break_on_entry] (wasm only): whether an instrumentation breakpoint is set
  // for this script; this information will be transferred to existing and
  // future instances to make sure that we stop before executing any code in
  // this wasm module.
  inline bool break_on_entry() const;
  inline void set_break_on_entry(bool value);

  // Check if the script contains any Asm modules.
  bool ContainsAsmModule();
#endif  // V8_ENABLE_WEBASSEMBLY

  // Read/write the raw 'flags' field. This uses relaxed atomic loads/stores
  // because the flags are read by background compile threads and updated by the
  // main thread.
  inline uint32_t flags() const;
  inline void set_flags(uint32_t new_flags);

  // [break_on_entry] (wasm only): whether an instrumentation breakpoint is set
  // for this script; this information will be transferred to existing and
  // future instances to make sure that we stop before executing any code in
  // this wasm module.
  inline bool break_on_entry() const;
  inline void set_break_on_entry(bool value);

  // Check if the script contains any Asm modules.
  bool ContainsAsmModule();
#endif  // V8_ENABLE_WEBASSEMBLY

  // [compilation_type]: how the the script was compiled. Encoded in the
  // 'flags' field.
  inline CompilationType compilation_type() const;
  inline void set_compilation_type(CompilationType type);

  inline bool produce_compile_hints() const;
  inline void set_produce_compile_hints(bool produce_compile_hints);

<<<<<<< HEAD
=======
  inline bool deserialized() const;
  inline void set_deserialized(bool value);

>>>>>>> 626889fb
  // [compilation_state]: determines whether the script has already been
  // compiled. Encoded in the 'flags' field.
  inline CompilationState compilation_state();
  inline void set_compilation_state(CompilationState state);

  // [is_repl_mode]: whether this script originated from a REPL via debug
  // evaluate and therefore has different semantics, e.g. re-declaring let.
  inline bool is_repl_mode() const;
  inline void set_is_repl_mode(bool value);

  // [origin_options]: optional attributes set by the embedder via ScriptOrigin,
  // and used by the embedder to make decisions about the script. V8 just passes
  // this through. Encoded in the 'flags' field.
  inline v8::ScriptOriginOptions origin_options();
  inline void set_origin_options(ScriptOriginOptions origin_options);

<<<<<<< HEAD
  DECL_ACCESSORS(compiled_lazy_function_positions, Object)
=======
  DECL_ACCESSORS(compiled_lazy_function_positions, Tagged<Object>)
>>>>>>> 626889fb

  // If script source is an external string, check that the underlying
  // resource is accessible. Otherwise, always return true.
  inline bool HasValidSource();

  // If the script has a non-empty sourceURL comment.
  inline bool HasSourceURLComment() const;

<<<<<<< HEAD
=======
  // If the script has a non-empty sourceMappingURL comment.
  inline bool HasSourceMappingURLComment() const;

>>>>>>> 626889fb
  // Streaming compilation only attaches the source to the Script upon
  // finalization. This predicate returns true, if this script may still be
  // unfinalized.
  inline bool IsMaybeUnfinalized(Isolate* isolate) const;

<<<<<<< HEAD
  Object GetNameOrSourceURL();
  static Handle<String> GetScriptHash(Isolate* isolate, Handle<Script> script,
                                      bool forceForInspector);
=======
  Tagged<Object> GetNameOrSourceURL();
  static DirectHandle<String> GetScriptHash(Isolate* isolate,
                                            DirectHandle<Script> script,
                                            bool forceForInspector);
>>>>>>> 626889fb

  // Retrieve source position from where eval was called.
  static int GetEvalPosition(Isolate* isolate, DirectHandle<Script> script);

<<<<<<< HEAD
  // Initialize line_ends array with source code positions of line ends if
  // it doesn't exist yet.
  static inline void InitLineEnds(Isolate* isolate, Handle<Script> script);
  static inline void InitLineEnds(LocalIsolate* isolate, Handle<Script> script);

  inline bool has_line_ends() const;

  // Will initialize the line ends if required.
  static void SetSource(Isolate* isolate, Handle<Script> script,
                        Handle<String> source);
=======
  Tagged<Script> inline GetEvalOrigin();

  // Initialize line_ends array with source code positions of line ends if
  // it doesn't exist yet.
  static inline void InitLineEnds(Isolate* isolate,
                                  DirectHandle<Script> script);
  static inline void InitLineEnds(LocalIsolate* isolate,
                                  DirectHandle<Script> script);

  // Obtain line ends as a vector, without modifying the script object
  V8_EXPORT_PRIVATE static String::LineEndsVector GetLineEnds(
      Isolate* isolate, DirectHandle<Script> script);

  inline bool has_line_ends() const;

  // Will initialize the line ends if required.
  static void SetSource(Isolate* isolate, DirectHandle<Script> script,
                        DirectHandle<String> source);
>>>>>>> 626889fb

  bool inline CanHaveLineEnds() const;

  // Carries information about a source position.
  struct PositionInfo {
    PositionInfo() : line(-1), column(-1), line_start(-1), line_end(-1) {}

    int line;        // Zero-based line number.
    int column;      // Zero-based column number.
    int line_start;  // Position of first character in line.
    int line_end;    // Position of final linebreak character in line.
  };

  // Specifies whether to add offsets to position infos.
  enum class OffsetFlag { kNoOffset, kWithOffset };

  // Retrieves information about the given position, optionally with an offset.
  // Returns false on failure, and otherwise writes into the given info object
  // on success.
  // The static method should is preferable for handlified callsites because it
  // initializes the line ends array, avoiding expensive recomputations.
  // The non-static version is not allocating and safe for unhandlified
  // callsites.
<<<<<<< HEAD
  static bool GetPositionInfo(Handle<Script> script, int position,
                              PositionInfo* info,
                              OffsetFlag offset_flag = OffsetFlag::kWithOffset);
  V8_EXPORT_PRIVATE bool GetPositionInfo(
      int position, PositionInfo* info,
      OffsetFlag offset_flag = OffsetFlag::kWithOffset) const;
=======
  static bool GetPositionInfo(DirectHandle<Script> script, int position,
                              PositionInfo* info,
                              OffsetFlag offset_flag = OffsetFlag::kWithOffset);
  static bool GetLineColumnWithLineEnds(
      int position, int& line, int& column,
      const String::LineEndsVector& line_ends);
  V8_EXPORT_PRIVATE bool GetPositionInfo(
      int position, PositionInfo* info,
      OffsetFlag offset_flag = OffsetFlag::kWithOffset) const;
  V8_EXPORT_PRIVATE bool GetPositionInfoWithLineEnds(
      int position, PositionInfo* info, const String::LineEndsVector& line_ends,
      OffsetFlag offset_flag = OffsetFlag::kWithOffset) const;
  V8_EXPORT_PRIVATE void AddPositionInfoOffset(
      PositionInfo* info,
      OffsetFlag offset_flag = OffsetFlag::kWithOffset) const;
>>>>>>> 626889fb

  // Tells whether this script should be subject to debugging, e.g. for
  // - scope inspection
  // - internal break points
  // - coverage and type profile
  // - error stack trace
  bool IsSubjectToDebugging() const;

  bool IsUserJavaScript() const;

  void TraceScriptRundown();
  void TraceScriptRundownSources();

  // Wrappers for GetPositionInfo
  static int GetColumnNumber(DirectHandle<Script> script, int code_offset);
  int GetColumnNumber(int code_pos) const;
  V8_EXPORT_PRIVATE static int GetLineNumber(DirectHandle<Script> script,
                                             int code_offset);
  int GetLineNumber(int code_pos) const;

  // Look through the list of existing shared function infos to find one
  // that matches the function literal. Return empty handle if not found.
  template <typename IsolateT>
  static MaybeHandle<SharedFunctionInfo> FindSharedFunctionInfo(
<<<<<<< HEAD
      Handle<Script> script, IsolateT* isolate,
=======
      DirectHandle<Script> script, IsolateT* isolate,
>>>>>>> 626889fb
      FunctionLiteral* function_literal);

  // Iterate over all script objects on the heap.
  class V8_EXPORT_PRIVATE Iterator {
   public:
    explicit Iterator(Isolate* isolate);
    Iterator(const Iterator&) = delete;
    Iterator& operator=(const Iterator&) = delete;
    Tagged<Script> Next();

   private:
    WeakArrayList::Iterator iterator_;
  };

  // Dispatched behavior.
  DECL_PRINTER(Script)
  DECL_VERIFIER(Script)

  using BodyDescriptor = StructBodyDescriptor;

 private:
<<<<<<< HEAD
=======
  template <typename LineEndsContainer>
  bool GetPositionInfoInternal(const LineEndsContainer& ends, int position,
                               Script::PositionInfo* info,
                               const DisallowGarbageCollection& no_gc) const;

>>>>>>> 626889fb
  friend Factory;
  friend FactoryBase<Factory>;
  friend FactoryBase<LocalFactory>;

  // Hide torque-generated accessor, use Script::SetSource instead.
  using TorqueGeneratedScript::set_source;

  // Bit positions in the flags field.
  DEFINE_TORQUE_GENERATED_SCRIPT_FLAGS()

  TQ_OBJECT_CONSTRUCTORS(Script)

  template <typename IsolateT>
  EXPORT_TEMPLATE_DECLARE(V8_EXPORT_PRIVATE)
  static void V8_PRESERVE_MOST
<<<<<<< HEAD
      InitLineEndsInternal(IsolateT* isolate, Handle<Script> script);
=======
      InitLineEndsInternal(IsolateT* isolate, DirectHandle<Script> script);
>>>>>>> 626889fb
};

}  // namespace internal
}  // namespace v8

#include "src/objects/object-macros-undef.h"

#endif  // V8_OBJECTS_SCRIPT_H_<|MERGE_RESOLUTION|>--- conflicted
+++ resolved
@@ -86,11 +86,6 @@
   // infos for eval created from this script.
   DECL_ACCESSORS(infos, Tagged<WeakFixedArray>)
 
-<<<<<<< HEAD
-  inline int shared_function_info_count() const;
-
-=======
->>>>>>> 626889fb
 #if V8_ENABLE_WEBASSEMBLY
   // [wasm_breakpoint_infos]: the list of {BreakPointInfo} objects describing
   // all WebAssembly breakpoints for modules/instances managed via this script.
@@ -125,17 +120,6 @@
   inline uint32_t flags() const;
   inline void set_flags(uint32_t new_flags);
 
-  // [break_on_entry] (wasm only): whether an instrumentation breakpoint is set
-  // for this script; this information will be transferred to existing and
-  // future instances to make sure that we stop before executing any code in
-  // this wasm module.
-  inline bool break_on_entry() const;
-  inline void set_break_on_entry(bool value);
-
-  // Check if the script contains any Asm modules.
-  bool ContainsAsmModule();
-#endif  // V8_ENABLE_WEBASSEMBLY
-
   // [compilation_type]: how the the script was compiled. Encoded in the
   // 'flags' field.
   inline CompilationType compilation_type() const;
@@ -144,12 +128,9 @@
   inline bool produce_compile_hints() const;
   inline void set_produce_compile_hints(bool produce_compile_hints);
 
-<<<<<<< HEAD
-=======
   inline bool deserialized() const;
   inline void set_deserialized(bool value);
 
->>>>>>> 626889fb
   // [compilation_state]: determines whether the script has already been
   // compiled. Encoded in the 'flags' field.
   inline CompilationState compilation_state();
@@ -166,11 +147,7 @@
   inline v8::ScriptOriginOptions origin_options();
   inline void set_origin_options(ScriptOriginOptions origin_options);
 
-<<<<<<< HEAD
-  DECL_ACCESSORS(compiled_lazy_function_positions, Object)
-=======
   DECL_ACCESSORS(compiled_lazy_function_positions, Tagged<Object>)
->>>>>>> 626889fb
 
   // If script source is an external string, check that the underlying
   // resource is accessible. Otherwise, always return true.
@@ -179,43 +156,22 @@
   // If the script has a non-empty sourceURL comment.
   inline bool HasSourceURLComment() const;
 
-<<<<<<< HEAD
-=======
   // If the script has a non-empty sourceMappingURL comment.
   inline bool HasSourceMappingURLComment() const;
 
->>>>>>> 626889fb
   // Streaming compilation only attaches the source to the Script upon
   // finalization. This predicate returns true, if this script may still be
   // unfinalized.
   inline bool IsMaybeUnfinalized(Isolate* isolate) const;
 
-<<<<<<< HEAD
-  Object GetNameOrSourceURL();
-  static Handle<String> GetScriptHash(Isolate* isolate, Handle<Script> script,
-                                      bool forceForInspector);
-=======
   Tagged<Object> GetNameOrSourceURL();
   static DirectHandle<String> GetScriptHash(Isolate* isolate,
                                             DirectHandle<Script> script,
                                             bool forceForInspector);
->>>>>>> 626889fb
 
   // Retrieve source position from where eval was called.
   static int GetEvalPosition(Isolate* isolate, DirectHandle<Script> script);
 
-<<<<<<< HEAD
-  // Initialize line_ends array with source code positions of line ends if
-  // it doesn't exist yet.
-  static inline void InitLineEnds(Isolate* isolate, Handle<Script> script);
-  static inline void InitLineEnds(LocalIsolate* isolate, Handle<Script> script);
-
-  inline bool has_line_ends() const;
-
-  // Will initialize the line ends if required.
-  static void SetSource(Isolate* isolate, Handle<Script> script,
-                        Handle<String> source);
-=======
   Tagged<Script> inline GetEvalOrigin();
 
   // Initialize line_ends array with source code positions of line ends if
@@ -234,7 +190,6 @@
   // Will initialize the line ends if required.
   static void SetSource(Isolate* isolate, DirectHandle<Script> script,
                         DirectHandle<String> source);
->>>>>>> 626889fb
 
   bool inline CanHaveLineEnds() const;
 
@@ -258,14 +213,6 @@
   // initializes the line ends array, avoiding expensive recomputations.
   // The non-static version is not allocating and safe for unhandlified
   // callsites.
-<<<<<<< HEAD
-  static bool GetPositionInfo(Handle<Script> script, int position,
-                              PositionInfo* info,
-                              OffsetFlag offset_flag = OffsetFlag::kWithOffset);
-  V8_EXPORT_PRIVATE bool GetPositionInfo(
-      int position, PositionInfo* info,
-      OffsetFlag offset_flag = OffsetFlag::kWithOffset) const;
-=======
   static bool GetPositionInfo(DirectHandle<Script> script, int position,
                               PositionInfo* info,
                               OffsetFlag offset_flag = OffsetFlag::kWithOffset);
@@ -281,7 +228,6 @@
   V8_EXPORT_PRIVATE void AddPositionInfoOffset(
       PositionInfo* info,
       OffsetFlag offset_flag = OffsetFlag::kWithOffset) const;
->>>>>>> 626889fb
 
   // Tells whether this script should be subject to debugging, e.g. for
   // - scope inspection
@@ -306,11 +252,7 @@
   // that matches the function literal. Return empty handle if not found.
   template <typename IsolateT>
   static MaybeHandle<SharedFunctionInfo> FindSharedFunctionInfo(
-<<<<<<< HEAD
-      Handle<Script> script, IsolateT* isolate,
-=======
       DirectHandle<Script> script, IsolateT* isolate,
->>>>>>> 626889fb
       FunctionLiteral* function_literal);
 
   // Iterate over all script objects on the heap.
@@ -332,14 +274,11 @@
   using BodyDescriptor = StructBodyDescriptor;
 
  private:
-<<<<<<< HEAD
-=======
   template <typename LineEndsContainer>
   bool GetPositionInfoInternal(const LineEndsContainer& ends, int position,
                                Script::PositionInfo* info,
                                const DisallowGarbageCollection& no_gc) const;
 
->>>>>>> 626889fb
   friend Factory;
   friend FactoryBase<Factory>;
   friend FactoryBase<LocalFactory>;
@@ -355,11 +294,7 @@
   template <typename IsolateT>
   EXPORT_TEMPLATE_DECLARE(V8_EXPORT_PRIVATE)
   static void V8_PRESERVE_MOST
-<<<<<<< HEAD
-      InitLineEndsInternal(IsolateT* isolate, Handle<Script> script);
-=======
       InitLineEndsInternal(IsolateT* isolate, DirectHandle<Script> script);
->>>>>>> 626889fb
 };
 
 }  // namespace internal
