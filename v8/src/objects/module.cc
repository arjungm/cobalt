--- conflicted
+++ resolved
@@ -27,16 +27,10 @@
 
 namespace {
 #ifdef DEBUG
-<<<<<<< HEAD
-void PrintModuleName(Module module, std::ostream& os) {
-  if (module.IsSourceTextModule()) {
-    SourceTextModule::cast(module).GetScript().GetNameOrSourceURL().Print(os);
-=======
 void PrintModuleName(Tagged<Module> module, std::ostream& os) {
   if (IsSourceTextModule(module)) {
     Print(Cast<SourceTextModule>(module)->GetScript()->GetNameOrSourceURL(),
           os);
->>>>>>> 626889fb
   } else {
     Print(Cast<SyntheticModule>(module)->name(), os);
   }
@@ -45,17 +39,6 @@
 #endif  // OBJECT_PRINT
 }
 
-<<<<<<< HEAD
-void PrintStatusTransition(Module module, Module::Status old_status) {
-  if (!v8_flags.trace_module_status) return;
-  StdoutStream os;
-  os << "Changing module status from " << old_status << " to "
-     << module.status() << " for ";
-  PrintModuleName(module, os);
-}
-
-void PrintStatusMessage(Module module, const char* message) {
-=======
 void PrintStatusTransition(Tagged<Module> module, Module::Status old_status) {
   if (!v8_flags.trace_module_status) return;
   StdoutStream os;
@@ -67,7 +50,6 @@
 }
 
 void PrintStatusMessage(Tagged<Module> module, const char* message) {
->>>>>>> 626889fb
   if (!v8_flags.trace_module_status) return;
   StdoutStream os;
   os << "Instantiating module ";
@@ -75,16 +57,6 @@
 }
 #endif  // DEBUG
 
-<<<<<<< HEAD
-void SetStatusInternal(Module module, Module::Status new_status) {
-  DisallowGarbageCollection no_gc;
-#ifdef DEBUG
-  Module::Status old_status = static_cast<Module::Status>(module.status());
-  module.set_status(new_status);
-  PrintStatusTransition(module, old_status);
-#else
-  module.set_status(new_status);
-=======
 void SetStatusInternal(Tagged<Module> module, Module::Status new_status) {
   DisallowGarbageCollection no_gc;
 #ifdef DEBUG
@@ -93,7 +65,6 @@
   PrintStatusTransition(module, old_status);
 #else
   module->set_status(new_status);
->>>>>>> 626889fb
 #endif  // DEBUG
 }
 
@@ -130,19 +101,6 @@
   SetStatusInternal(*this, new_status);
 }
 
-<<<<<<< HEAD
-void Module::RecordError(Isolate* isolate, Object error) {
-  DisallowGarbageCollection no_gc;
-  // Allow overriding exceptions with termination exceptions.
-  DCHECK_IMPLIES(isolate->is_catchable_by_javascript(error),
-                 exception().IsTheHole(isolate));
-  DCHECK(!error.IsTheHole(isolate));
-  if (IsSourceTextModule()) {
-    // Revert to minmal SFI in case we have already been instantiating or
-    // evaluating.
-    auto self = SourceTextModule::cast(*this);
-    self.set_code(self.GetSharedFunctionInfo());
-=======
 void Module::RecordError(Isolate* isolate, Tagged<Object> error) {
   DisallowGarbageCollection no_gc;
   // Allow overriding exceptions with termination exceptions.
@@ -154,7 +112,6 @@
     // evaluating.
     auto self = Cast<SourceTextModule>(*this);
     self->set_code(self->GetSharedFunctionInfo());
->>>>>>> 626889fb
   }
   SetStatusInternal(*this, Module::kErrored);
   if (isolate->is_catchable_by_javascript(error)) {
@@ -198,15 +155,9 @@
   }
 }
 
-<<<<<<< HEAD
-void Module::Reset(Isolate* isolate, Handle<Module> module) {
-  DCHECK(module->status() == kPreLinking || module->status() == kLinking);
-  DCHECK(module->exception().IsTheHole(isolate));
-=======
 void Module::Reset(Isolate* isolate, DirectHandle<Module> module) {
   DCHECK(module->status() == kPreLinking || module->status() == kLinking);
   DCHECK(IsTheHole(module->exception(), isolate));
->>>>>>> 626889fb
   // The namespace object cannot exist, because it would have been created
   // by RunInitializationCode, which is called only after this module's SCC
   // succeeds instantiation.
@@ -226,11 +177,7 @@
   SetStatusInternal(*module, kUnlinked);
 }
 
-<<<<<<< HEAD
-Object Module::GetException() {
-=======
 Tagged<Object> Module::GetException() {
->>>>>>> 626889fb
   DisallowGarbageCollection no_gc;
   DCHECK_EQ(status(), Module::kErrored);
   DCHECK(!IsTheHole(exception()));
@@ -256,28 +203,16 @@
   }
 }
 
-<<<<<<< HEAD
-bool Module::Instantiate(
-    Isolate* isolate, Handle<Module> module, v8::Local<v8::Context> context,
-    v8::Module::ResolveModuleCallback callback,
-    DeprecatedResolveCallback callback_without_import_assertions) {
-=======
 bool Module::Instantiate(Isolate* isolate, Handle<Module> module,
                          v8::Local<v8::Context> context,
                          v8::Module::ResolveModuleCallback module_callback,
                          v8::Module::ResolveSourceCallback source_callback) {
->>>>>>> 626889fb
 #ifdef DEBUG
   PrintStatusMessage(*module, "Instantiating module ");
 #endif  // DEBUG
 
-<<<<<<< HEAD
-  if (!PrepareInstantiate(isolate, module, context, callback,
-                          callback_without_import_assertions)) {
-=======
   if (!PrepareInstantiate(isolate, module, context, module_callback,
                           source_callback)) {
->>>>>>> 626889fb
     ResetGraph(isolate, module);
     DCHECK_EQ(module->status(), kUnlinked);
     return false;
@@ -291,26 +226,16 @@
     return false;
   }
   DCHECK(module->status() == kLinked || module->status() == kEvaluated ||
-<<<<<<< HEAD
-         module->status() == kErrored);
-=======
          module->status() == kEvaluatingAsync || module->status() == kErrored);
->>>>>>> 626889fb
   DCHECK(stack.empty());
   return true;
 }
 
 bool Module::PrepareInstantiate(
-<<<<<<< HEAD
-    Isolate* isolate, Handle<Module> module, v8::Local<v8::Context> context,
-    v8::Module::ResolveModuleCallback callback,
-    DeprecatedResolveCallback callback_without_import_assertions) {
-=======
     Isolate* isolate, DirectHandle<Module> module,
     v8::Local<v8::Context> context,
     v8::Module::ResolveModuleCallback module_callback,
     v8::Module::ResolveSourceCallback source_callback) {
->>>>>>> 626889fb
   DCHECK_NE(module->status(), kEvaluating);
   DCHECK_NE(module->status(), kLinking);
   if (module->status() >= kPreLinking) return true;
@@ -319,19 +244,11 @@
 
   if (IsSourceTextModule(*module)) {
     return SourceTextModule::PrepareInstantiate(
-<<<<<<< HEAD
-        isolate, Handle<SourceTextModule>::cast(module), context, callback,
-        callback_without_import_assertions);
-  } else {
-    return SyntheticModule::PrepareInstantiate(
-        isolate, Handle<SyntheticModule>::cast(module), context);
-=======
         isolate, Cast<SourceTextModule>(module), context, module_callback,
         source_callback);
   } else {
     return SyntheticModule::PrepareInstantiate(
         isolate, Cast<SyntheticModule>(module), context);
->>>>>>> 626889fb
   }
 }
 
@@ -364,40 +281,19 @@
     // If we have a top level capability we assume it has already been
     // rejected, and return it here. Otherwise create a new promise and
     // reject it with the module's exception.
-<<<<<<< HEAD
-    if (module->top_level_capability().IsJSPromise()) {
-      Handle<JSPromise> top_level_capability(
-          JSPromise::cast(module->top_level_capability()), isolate);
-=======
     if (IsJSPromise(module->top_level_capability())) {
       DirectHandle<JSPromise> top_level_capability(
           Cast<JSPromise>(module->top_level_capability()), isolate);
->>>>>>> 626889fb
       DCHECK(top_level_capability->status() == Promise::kRejected &&
              top_level_capability->result() == module->exception());
       return top_level_capability;
     }
-<<<<<<< HEAD
-    Handle<JSPromise> capability = isolate->factory()->NewJSPromise();
-    JSPromise::Reject(capability, handle(module->exception(), isolate));
-=======
     DirectHandle<JSPromise> capability = isolate->factory()->NewJSPromise();
     JSPromise::Reject(capability, direct_handle(module->exception(), isolate));
->>>>>>> 626889fb
     return capability;
   }
 
   // Start of Evaluate () Concrete Method
-<<<<<<< HEAD
-  // 2. Assert: module.[[Status]] is "linked" or "evaluated".
-  CHECK(module_status == kLinked || module_status == kEvaluated);
-
-  // 3. If module.[[Status]] is "evaluated", set module to
-  //    module.[[CycleRoot]].
-  // A Synthetic Module has no children so it is its own cycle root.
-  if (module_status == kEvaluated && module->IsSourceTextModule()) {
-    module = Handle<SourceTextModule>::cast(module)->GetCycleRoot(isolate);
-=======
   // 2. Assert: module.[[Status]] is one of LINKED, EVALUATING-ASYNC, or
   //    EVALUATED.
   CHECK(module_status == kLinked || module_status == kEvaluatingAsync ||
@@ -415,25 +311,11 @@
   if (IsJSPromise(module->top_level_capability())) {
     return direct_handle(Cast<JSPromise>(module->top_level_capability()),
                          isolate);
->>>>>>> 626889fb
   }
   DCHECK(IsUndefined(module->top_level_capability()));
 
-<<<<<<< HEAD
-  // 4. If module.[[TopLevelCapability]] is not undefined, then
-  //    a. Return module.[[TopLevelCapability]].[[Promise]].
-  if (module->top_level_capability().IsJSPromise()) {
-    return handle(JSPromise::cast(module->top_level_capability()), isolate);
-  }
-  DCHECK(module->top_level_capability().IsUndefined());
-
-  if (module->IsSourceTextModule()) {
-    return SourceTextModule::Evaluate(isolate,
-                                      Handle<SourceTextModule>::cast(module));
-=======
   if (IsSourceTextModule(*module)) {
     return SourceTextModule::Evaluate(isolate, Cast<SourceTextModule>(module));
->>>>>>> 626889fb
   } else {
     return SyntheticModule::Evaluate(isolate, Cast<SyntheticModule>(module));
   }
@@ -486,11 +368,7 @@
   JSObject::NormalizeProperties(isolate, ns, CLEAR_INOBJECT_PROPERTIES,
                                 static_cast<int>(names.size()),
                                 "JSModuleNamespace");
-<<<<<<< HEAD
-  JSObject::NormalizeElements(ns);
-=======
   JSObject::NormalizeElements(isolate, ns);
->>>>>>> 626889fb
   for (const auto& name : names) {
     uint32_t index = 0;
     if (name->AsArrayIndex(&index)) {
@@ -519,22 +397,6 @@
   return ns;
 }
 
-<<<<<<< HEAD
-bool JSModuleNamespace::HasExport(Isolate* isolate, Handle<String> name) {
-  Handle<Object> object(module().exports().Lookup(name), isolate);
-  return !object->IsTheHole(isolate);
-}
-
-MaybeHandle<Object> JSModuleNamespace::GetExport(Isolate* isolate,
-                                                 Handle<String> name) {
-  Handle<Object> object(module().exports().Lookup(name), isolate);
-  if (object->IsTheHole(isolate)) {
-    return isolate->factory()->undefined_value();
-  }
-
-  Handle<Object> value(Cell::cast(*object).value(), isolate);
-  if (value->IsTheHole(isolate)) {
-=======
 bool JSModuleNamespace::HasExport(Isolate* isolate, DirectHandle<String> name) {
   DirectHandle<Object> object(module()->exports()->Lookup(name), isolate);
   return !IsTheHole(*object, isolate);
@@ -549,24 +411,15 @@
 
   DirectHandle<Object> value(Cast<Cell>(*object)->value(), isolate);
   if (IsTheHole(*value, isolate)) {
->>>>>>> 626889fb
     // According to https://tc39.es/ecma262/#sec-InnerModuleLinking
     // step 10 and
     // https://tc39.es/ecma262/#sec-source-text-module-record-initialize-environment
     // step 8-25, variables must be declared in Link. And according to
     // https://tc39.es/ecma262/#sec-module-namespace-exotic-objects-get-p-receiver,
-<<<<<<< HEAD
-    // here accessing uninitialized variable error should be throwed.
-    THROW_NEW_ERROR(isolate,
-                    NewReferenceError(
-                        MessageTemplate::kAccessedUninitializedVariable, name),
-                    Object);
-=======
     // here accessing uninitialized variable error should be thrown.
     THROW_NEW_ERROR(isolate,
                     NewReferenceError(
                         MessageTemplate::kAccessedUninitializedVariable, name));
->>>>>>> 626889fb
   }
 
   return value;
@@ -598,18 +451,11 @@
 // https://tc39.es/ecma262/#sec-module-namespace-exotic-objects-defineownproperty-p-desc
 // static
 Maybe<bool> JSModuleNamespace::DefineOwnProperty(
-<<<<<<< HEAD
-    Isolate* isolate, Handle<JSModuleNamespace> object, Handle<Object> key,
-    PropertyDescriptor* desc, Maybe<ShouldThrow> should_throw) {
-  // 1. If Type(P) is Symbol, return OrdinaryDefineOwnProperty(O, P, Desc).
-  if (key->IsSymbol()) {
-=======
     Isolate* isolate, DirectHandle<JSModuleNamespace> object,
     DirectHandle<Object> key, PropertyDescriptor* desc,
     Maybe<ShouldThrow> should_throw) {
   // 1. If Type(P) is Symbol, return OrdinaryDefineOwnProperty(O, P, Desc).
   if (IsSymbol(*key)) {
->>>>>>> 626889fb
     return OrdinaryDefineOwnProperty(isolate, object, key, desc, should_throw);
   }
 
@@ -632,12 +478,8 @@
       (desc->has_enumerable() && !desc->enumerable()) ||
       PropertyDescriptor::IsAccessorDescriptor(desc) ||
       (desc->has_writable() && !desc->writable()) ||
-<<<<<<< HEAD
-      (desc->has_value() && !desc->value()->SameValue(*current.value()))) {
-=======
       (desc->has_value() &&
        !Object::SameValue(*desc->value(), *current.value()))) {
->>>>>>> 626889fb
     RETURN_FAILURE(isolate, GetShouldThrow(isolate, should_throw),
                    NewTypeError(MessageTemplate::kRedefineDisallowed, key));
   }
@@ -662,11 +504,7 @@
   do {
     Tagged<SourceTextModule> current = worklist.back();
     worklist.pop_back();
-<<<<<<< HEAD
-    DCHECK_GE(current.status(), kLinked);
-=======
     DCHECK_GE(current->status(), kLinked);
->>>>>>> 626889fb
 
     if (current->has_toplevel_await()) return true;
     Tagged<FixedArray> requested_modules = current->requested_modules();
