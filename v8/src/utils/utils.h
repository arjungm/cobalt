// Copyright 2012 the V8 project authors. All rights reserved.
// Use of this source code is governed by a BSD-style license that can be
// found in the LICENSE file.

#ifndef V8_UTILS_UTILS_H_
#define V8_UTILS_UTILS_H_

#include <limits.h>
#include <stdlib.h>
#include <string.h>

#include <cmath>
#include <string>
#include <type_traits>

#include "src/base/compiler-specific.h"
#include "src/base/logging.h"
#include "src/base/macros.h"
<<<<<<< HEAD
#include "src/base/safe_conversions.h"
=======
#include "src/base/numerics/safe_conversions.h"
>>>>>>> 626889fb
#include "src/base/vector.h"
#include "src/common/globals.h"

#if defined(V8_USE_SIPHASH)
#include "third_party/siphash/halfsiphash.h"
#endif

#if defined(V8_OS_AIX)
#include <fenv.h>  // NOLINT(build/c++11)

#include "src/wasm/float16.h"
#endif

#ifdef _MSC_VER
// MSVC doesn't define SSE3. However, it does define AVX, and AVX implies SSE3.
#ifdef __AVX__
#ifndef __SSE3__
#define __SSE3__
#endif
#endif
#endif

#ifdef __SSE3__
#include <pmmintrin.h>
#endif

#if defined(V8_TARGET_ARCH_ARM64) && \
    (defined(__ARM_NEON) || defined(__ARM_NEON__))
#define V8_OPTIMIZE_WITH_NEON
#include <arm_neon.h>
#endif

namespace v8 {
namespace internal {

// ----------------------------------------------------------------------------
// General helper functions

template <typename T>
static T ArithmeticShiftRight(T x, int shift) {
  DCHECK_LE(0, shift);
  if (x < 0) {
    // Right shift of signed values is implementation defined. Simulate a
    // true arithmetic right shift by adding leading sign bits.
    using UnsignedT = std::make_unsigned_t<T>;
    UnsignedT mask = ~(static_cast<UnsignedT>(~0) >> shift);
    return (static_cast<UnsignedT>(x) >> shift) | mask;
  } else {
    return x >> shift;
  }
}

// Returns the maximum of the two parameters according to JavaScript semantics.
template <typename T>
T JSMax(T x, T y) {
  if (std::isnan(x)) return x;
  if (std::isnan(y)) return y;
  if (std::signbit(x) < std::signbit(y)) return x;
  return x > y ? x : y;
}

// Returns the maximum of the two parameters according to JavaScript semantics.
template <typename T>
T JSMin(T x, T y) {
  if (std::isnan(x)) return x;
  if (std::isnan(y)) return y;
  if (std::signbit(x) < std::signbit(y)) return y;
  return x > y ? y : x;
}

// Returns the absolute value of its argument.
template <typename T>
std::make_unsigned_t<T> Abs(T a)
  requires std::is_signed_v<T>
{
  // This is a branch-free implementation of the absolute value function and is
  // described in Warren's "Hacker's Delight", chapter 2. It avoids undefined
  // behavior with the arithmetic negation operation on signed values as well.
  using unsignedT = std::make_unsigned_t<T>;
  unsignedT x = static_cast<unsignedT>(a);
  unsignedT y = static_cast<unsignedT>(a >> (sizeof(T) * 8 - 1));
  return (x ^ y) - y;
}

inline double Modulo(double x, double y) {
#if defined(V8_OS_WIN)
  // Workaround MS fmod bugs. ECMA-262 says:
  // dividend is finite and divisor is an infinity => result equals dividend
  // dividend is a zero and divisor is nonzero finite => result equals dividend
  if (!(std::isfinite(x) && (!std::isfinite(y) && !std::isnan(y))) &&
      !(x == 0 && (y != 0 && std::isfinite(y)))) {
    double result = fmod(x, y);
    // Workaround MS bug in VS CRT in some OS versions, https://crbug.com/915045
    // fmod(-17, +/-1) should equal -0.0 but now returns 0.0.
    if (x < 0 && result == 0) result = -0.0;
    x = result;
  }
  return x;
#elif defined(V8_OS_AIX)
  // AIX raises an underflow exception for (Number.MIN_VALUE % Number.MAX_VALUE)
  feclearexcept(FE_ALL_EXCEPT);
  double result = std::fmod(x, y);
  int exception = fetestexcept(FE_UNDERFLOW);
  return (exception ? x : result);
#else
  return std::fmod(x, y);
#endif
}

template <typename T>
T SaturateAdd(T a, T b) {
  if (std::is_signed_v<T>) {
    if (a > 0 && b > 0) {
      if (a > std::numeric_limits<T>::max() - b) {
        return std::numeric_limits<T>::max();
      }
    } else if (a < 0 && b < 0) {
      if (a < std::numeric_limits<T>::min() - b) {
        return std::numeric_limits<T>::min();
      }
    }
  } else {
    CHECK(std::is_unsigned_v<T>);
    if (a > std::numeric_limits<T>::max() - b) {
      return std::numeric_limits<T>::max();
    }
  }
  return a + b;
}

template <typename T>
T SaturateSub(T a, T b) {
  if (std::is_signed_v<T>) {
    if (a >= 0 && b < 0) {
      if (a > std::numeric_limits<T>::max() + b) {
        return std::numeric_limits<T>::max();
      }
    } else if (a < 0 && b > 0) {
      if (a < std::numeric_limits<T>::min() + b) {
        return std::numeric_limits<T>::min();
      }
    }
  } else {
    CHECK(std::is_unsigned_v<T>);
    if (a < b) {
      return static_cast<T>(0);
    }
  }
  return a - b;
}

template <typename T>
T SaturateRoundingQMul(T a, T b) {
  // Saturating rounding multiplication for Q-format numbers. See
  // https://en.wikipedia.org/wiki/Q_(number_format) for a description.
  // Specifically this supports Q7, Q15, and Q31. This follows the
  // implementation in simulator-logic-arm64.cc (sqrdmulh) to avoid overflow
  // when a == b == int32 min.
  static_assert(std::is_integral_v<T>, "only integral types");

  constexpr int size_in_bits = sizeof(T) * 8;
  int round_const = 1 << (size_in_bits - 2);
  int64_t product = a * b;
  product += round_const;
  product >>= (size_in_bits - 1);
  return base::saturated_cast<T>(product);
}

// Multiply two numbers, returning a result that is twice as wide, no overflow.
// Put Wide first so we can use function template argument deduction for Narrow,
// and callers can provide only Wide.
template <typename Wide, typename Narrow>
Wide MultiplyLong(Narrow a, Narrow b) {
  static_assert(std::is_integral_v<Narrow> && std::is_integral_v<Wide>,
                "only integral types");
  static_assert(std::is_signed_v<Narrow> == std::is_signed_v<Wide>,
                "both must have same signedness");
  static_assert(sizeof(Narrow) * 2 == sizeof(Wide), "only twice as long");

  return static_cast<Wide>(a) * static_cast<Wide>(b);
}

// Add two numbers, returning a result that is twice as wide, no overflow.
// Put Wide first so we can use function template argument deduction for Narrow,
// and callers can provide only Wide.
template <typename Wide, typename Narrow>
Wide AddLong(Narrow a, Narrow b) {
  static_assert(std::is_integral_v<Narrow> && std::is_integral_v<Wide>,
                "only integral types");
  static_assert(std::is_signed_v<Narrow> == std::is_signed_v<Wide>,
                "both must have same signedness");
  static_assert(sizeof(Narrow) * 2 == sizeof(Wide), "only twice as long");

  return static_cast<Wide>(a) + static_cast<Wide>(b);
}

template <typename T>
inline T RoundingAverageUnsigned(T a, T b) {
<<<<<<< HEAD
  static_assert(std::is_unsigned<T>::value, "Only for unsiged types");
=======
  static_assert(std::is_unsigned_v<T>, "Only for unsiged types");
>>>>>>> 626889fb
  static_assert(sizeof(T) < sizeof(uint64_t), "Must be smaller than uint64_t");
  return (static_cast<uint64_t>(a) + static_cast<uint64_t>(b) + 1) >> 1;
}

// Helper macros for defining a contiguous sequence of field offset constants.
// Example: (backslashes at the ends of respective lines of this multi-line
// macro definition are omitted here to please the compiler)
//
// #define MAP_FIELDS(V)
//   V(kField1Offset, kTaggedSize)
//   V(kField2Offset, kIntSize)
//   V(kField3Offset, kIntSize)
//   V(kField4Offset, kSystemPointerSize)
//   V(kSize, 0)
//
// DEFINE_FIELD_OFFSET_CONSTANTS(HeapObject::kHeaderSize, MAP_FIELDS)
//
#define DEFINE_ONE_FIELD_OFFSET(Name, Size, ...) \
  Name, Name##End = Name + (Size)-1,

#define DEFINE_FIELD_OFFSET_CONSTANTS(StartOffset, LIST_MACRO) \
  enum {                                                       \
    LIST_MACRO##_StartOffset = StartOffset - 1,                \
    LIST_MACRO(DEFINE_ONE_FIELD_OFFSET)                        \
  };

#define DEFINE_ONE_FIELD_OFFSET_PURE_NAME(CamelName, SIZE, ...) \
  k##CamelName##Offset,                                         \
      k##CamelName##Size = (SIZE),                              \
      k##CamelName##OffsetEnd = k##CamelName##Offset + (SIZE) - 1,

#define DEFINE_FIELD_OFFSET_CONSTANTS_WITH_PURE_NAME(StartOffset, LIST_MACRO) \
  enum {                                                                      \
    LIST_MACRO##_StartOffset = StartOffset - 1,                               \
    LIST_MACRO(DEFINE_ONE_FIELD_OFFSET_PURE_NAME)                             \
  };

// Defines padding field with given names which aligns next field by Alignment
// bytes, assuming field definition macro V(CamelName, Size, hacker_name).
#define PADDING_FIELD(Alignment, V, Name, hacker_name) \
  V(Name, (RoundUp<Alignment>(k##Name##Offset) - k##Name##Offset), hacker_name)

// Size of the field defined by DEFINE_FIELD_OFFSET_CONSTANTS
#define FIELD_SIZE(Name) (Name##End + 1 - Name)

// Compare two offsets with static cast
#define STATIC_ASSERT_FIELD_OFFSETS_EQUAL(Offset1, Offset2) \
  static_assert(static_cast<int>(Offset1) == Offset2)
// ----------------------------------------------------------------------------
// Hash function.

static const uint64_t kZeroHashSeed = 0;

// Thomas Wang, Integer Hash Functions.
// http://www.concentric.net/~Ttwang/tech/inthash.htm`
inline uint32_t ComputeUnseededHash(uint32_t key) {
  uint32_t hash = key;
  hash = ~hash + (hash << 15);  // hash = (hash << 15) - hash - 1;
  hash = hash ^ (hash >> 12);
  hash = hash + (hash << 2);
  hash = hash ^ (hash >> 4);
  hash = hash * 2057;  // hash = (hash + (hash << 3)) + (hash << 11);
  hash = hash ^ (hash >> 16);
  return hash & 0x3fffffff;
}

inline uint32_t ComputeLongHash(uint64_t key) {
  uint64_t hash = key;
  hash = ~hash + (hash << 18);  // hash = (hash << 18) - hash - 1;
  hash = hash ^ (hash >> 31);
  hash = hash * 21;  // hash = (hash + (hash << 2)) + (hash << 4);
  hash = hash ^ (hash >> 11);
  hash = hash + (hash << 6);
  hash = hash ^ (hash >> 22);
  return static_cast<uint32_t>(hash & 0x3fffffff);
}

inline uint32_t ComputeSeededHash(uint32_t key, uint64_t seed) {
#ifdef V8_USE_SIPHASH
  return halfsiphash(key, seed);
#else
  return ComputeLongHash(static_cast<uint64_t>(key) ^ seed);
#endif  // V8_USE_SIPHASH
}

inline uint32_t ComputePointerHash(void* ptr) {
  return ComputeUnseededHash(
      static_cast<uint32_t>(reinterpret_cast<intptr_t>(ptr)));
}

inline uint32_t ComputeAddressHash(Address address) {
  return ComputeUnseededHash(static_cast<uint32_t>(address & 0xFFFFFFFFul));
}

// ----------------------------------------------------------------------------
// Miscellaneous

// Memory offset for lower and higher bits in a 64 bit integer.
#if defined(V8_TARGET_LITTLE_ENDIAN)
static const int kInt64LowerHalfMemoryOffset = 0;
static const int kInt64UpperHalfMemoryOffset = 4;
#elif defined(V8_TARGET_BIG_ENDIAN)
static const int kInt64LowerHalfMemoryOffset = 4;
static const int kInt64UpperHalfMemoryOffset = 0;
#endif  // V8_TARGET_LITTLE_ENDIAN

// A pointer that can only be set once and doesn't allow NULL values.
template <typename T>
class SetOncePointer {
 public:
  SetOncePointer() = default;

  bool is_set() const { return pointer_ != nullptr; }

  T* get() const {
    DCHECK_NOT_NULL(pointer_);
    return pointer_;
  }

  void set(T* value) {
    DCHECK(pointer_ == nullptr && value != nullptr);
    pointer_ = value;
  }

  SetOncePointer& operator=(T* value) {
    set(value);
    return *this;
  }

  bool operator==(std::nullptr_t) const { return pointer_ == nullptr; }
  bool operator!=(std::nullptr_t) const { return pointer_ != nullptr; }

 private:
  T* pointer_ = nullptr;
};

#if defined(__SSE3__)

template <typename Char>
V8_INLINE bool SimdMemEqual(const Char* lhs, const Char* rhs, size_t count,
                            size_t order) {
  static_assert(sizeof(Char) == 1);
  DCHECK_GE(order, 5);

  static constexpr uint16_t kSIMDMatched16Mask = UINT16_MAX;
  static constexpr uint32_t kSIMDMatched32Mask = UINT32_MAX;

  if (order == 5) {  // count: [17, 32]
    // Utilize more simd registers for better pipelining.
    const __m128i lhs128_start =
        _mm_lddqu_si128(reinterpret_cast<const __m128i*>(lhs));
    const __m128i lhs128_end = _mm_lddqu_si128(
        reinterpret_cast<const __m128i*>(lhs + count - sizeof(__m128i)));
    const __m128i rhs128_start =
        _mm_lddqu_si128(reinterpret_cast<const __m128i*>(rhs));
    const __m128i rhs128_end = _mm_lddqu_si128(
        reinterpret_cast<const __m128i*>(rhs + count - sizeof(__m128i)));
    const __m128i res_start = _mm_cmpeq_epi8(lhs128_start, rhs128_start);
    const __m128i res_end = _mm_cmpeq_epi8(lhs128_end, rhs128_end);
    const uint32_t res =
        _mm_movemask_epi8(res_start) << 16 | _mm_movemask_epi8(res_end);
    return res == kSIMDMatched32Mask;
  }

  // count: [33, ...]
  const __m128i lhs128_unrolled =
      _mm_lddqu_si128(reinterpret_cast<const __m128i*>(lhs));
  const __m128i rhs128_unrolled =
      _mm_lddqu_si128(reinterpret_cast<const __m128i*>(rhs));
  const __m128i res_unrolled = _mm_cmpeq_epi8(lhs128_unrolled, rhs128_unrolled);
  const uint16_t res_unrolled_mask = _mm_movemask_epi8(res_unrolled);
  if (res_unrolled_mask != kSIMDMatched16Mask) return false;

  for (size_t i = count % sizeof(__m128i); i < count; i += sizeof(__m128i)) {
    const __m128i lhs128 =
        _mm_lddqu_si128(reinterpret_cast<const __m128i*>(lhs + i));
    const __m128i rhs128 =
        _mm_lddqu_si128(reinterpret_cast<const __m128i*>(rhs + i));
    const __m128i res = _mm_cmpeq_epi8(lhs128, rhs128);
    const uint16_t res_mask = _mm_movemask_epi8(res);
    if (res_mask != kSIMDMatched16Mask) return false;
  }
  return true;
}

#elif defined(V8_OPTIMIZE_WITH_NEON)

// We intentionally use misaligned read/writes for NEON intrinsics, disable
// alignment sanitization explicitly.
template <typename Char>
V8_INLINE V8_CLANG_NO_SANITIZE("alignment") bool SimdMemEqual(const Char* lhs,
                                                              const Char* rhs,
                                                              size_t count,
                                                              size_t order) {
  static_assert(sizeof(Char) == 1);
  DCHECK_GE(order, 5);

  if (order == 5) {  // count: [17, 32]
    // Utilize more simd registers for better pipelining.
    const auto lhs0 = vld1q_u8(lhs);
    const auto lhs1 = vld1q_u8(lhs + count - sizeof(uint8x16_t));
    const auto rhs0 = vld1q_u8(rhs);
    const auto rhs1 = vld1q_u8(rhs + count - sizeof(uint8x16_t));
    const auto xored0 = veorq_u8(lhs0, rhs0);
    const auto xored1 = veorq_u8(lhs1, rhs1);
    const auto ored = vorrq_u8(xored0, xored1);
    return !static_cast<bool>(
        vgetq_lane_u64(vreinterpretq_u64_u8(vpmaxq_u8(ored, ored)), 0));
  }

  // count: [33, ...]
  const auto first_lhs0 = vld1q_u8(lhs);
  const auto first_rhs0 = vld1q_u8(rhs);
  const auto first_xored = veorq_u8(first_lhs0, first_rhs0);
  if (static_cast<bool>(vgetq_lane_u64(
          vreinterpretq_u64_u8(vpmaxq_u8(first_xored, first_xored)), 0))) {
    return false;
  }
  for (size_t i = count % sizeof(uint8x16_t); i < count;
       i += sizeof(uint8x16_t)) {
    const auto lhs0 = vld1q_u8(lhs + i);
    const auto rhs0 = vld1q_u8(rhs + i);
    const auto xored = veorq_u8(lhs0, rhs0);
    if (static_cast<bool>(
            vgetq_lane_u64(vreinterpretq_u64_u8(vpmaxq_u8(xored, xored)), 0)))
      return false;
  }
  return true;
}

#endif

template <typename IntType, typename Char>
V8_CLANG_NO_SANITIZE("alignment")
V8_INLINE bool OverlappingCompare(const Char* lhs, const Char* rhs,
                                  size_t count) {
  static_assert(sizeof(Char) == 1);
  return *reinterpret_cast<const IntType*>(lhs) ==
             *reinterpret_cast<const IntType*>(rhs) &&
         *reinterpret_cast<const IntType*>(lhs + count - sizeof(IntType)) ==
             *reinterpret_cast<const IntType*>(rhs + count - sizeof(IntType));
}

template <typename Char>
V8_CLANG_NO_SANITIZE("alignment")
V8_INLINE bool SimdMemEqual(const Char* lhs, const Char* rhs, size_t count) {
  static_assert(sizeof(Char) == 1);
  if (count == 0) {
    return true;
  }
  if (count == 1) {
    return *lhs == *rhs;
  }
  const size_t order =
      sizeof(count) * CHAR_BIT - base::bits::CountLeadingZeros(count - 1);
  switch (order) {
    case 1:  // count: [2, 2]
      return *reinterpret_cast<const uint16_t*>(lhs) ==
             *reinterpret_cast<const uint16_t*>(rhs);
    case 2:  // count: [3, 4]
      return OverlappingCompare<uint16_t>(lhs, rhs, count);
    case 3:  // count: [5, 8]
      return OverlappingCompare<uint32_t>(lhs, rhs, count);
    case 4:  // count: [9, 16]
      return OverlappingCompare<uint64_t>(lhs, rhs, count);
    default:
      return SimdMemEqual(lhs, rhs, count, order);
  }
}

// Compare 8bit/16bit chars to 8bit/16bit chars.
template <typename lchar, typename rchar>
inline bool CompareCharsEqualUnsigned(const lchar* lhs, const rchar* rhs,
                                      size_t chars) {
  static_assert(std::is_unsigned_v<lchar>);
  static_assert(std::is_unsigned_v<rchar>);
  if constexpr (sizeof(*lhs) == sizeof(*rhs)) {
#if defined(__SSE3__) || defined(V8_OPTIMIZE_WITH_NEON)
    if constexpr (sizeof(*lhs) == 1) {
      return SimdMemEqual(lhs, rhs, chars);
    }
#endif
    // memcmp compares byte-by-byte, but for equality it doesn't matter whether
    // two-byte char comparison is little- or big-endian.
    return memcmp(lhs, rhs, chars * sizeof(*lhs)) == 0;
  }
  for (const lchar* limit = lhs + chars; lhs < limit; ++lhs, ++rhs) {
    if (*lhs != *rhs) return false;
  }
  return true;
}

template <typename lchar, typename rchar>
inline bool CompareCharsEqual(const lchar* lhs, const rchar* rhs,
                              size_t chars) {
  using ulchar = std::make_unsigned_t<lchar>;
  using urchar = std::make_unsigned_t<rchar>;
  return CompareCharsEqualUnsigned(reinterpret_cast<const ulchar*>(lhs),
                                   reinterpret_cast<const urchar*>(rhs), chars);
}

// Compare 8bit/16bit chars to 8bit/16bit chars.
template <typename lchar, typename rchar>
inline bool CompareCharsEqualUnsigned(const lchar* lhs, const rchar* rhs,
                                      size_t chars) {
  static_assert(std::is_unsigned<lchar>::value);
  static_assert(std::is_unsigned<rchar>::value);
  if (sizeof(*lhs) == sizeof(*rhs)) {
    // memcmp compares byte-by-byte, but for equality it doesn't matter whether
    // two-byte char comparison is little- or big-endian.
    return memcmp(lhs, rhs, chars * sizeof(*lhs)) == 0;
  }
  for (const lchar* limit = lhs + chars; lhs < limit; ++lhs, ++rhs) {
    if (*lhs != *rhs) return false;
  }
  return true;
}

template <typename lchar, typename rchar>
inline bool CompareCharsEqual(const lchar* lhs, const rchar* rhs,
                              size_t chars) {
  using ulchar = typename std::make_unsigned<lchar>::type;
  using urchar = typename std::make_unsigned<rchar>::type;
  return CompareCharsEqualUnsigned(reinterpret_cast<const ulchar*>(lhs),
                                   reinterpret_cast<const urchar*>(rhs), chars);
}

// Compare 8bit/16bit chars to 8bit/16bit chars.
template <typename lchar, typename rchar>
inline int CompareCharsUnsigned(const lchar* lhs, const rchar* rhs,
                                size_t chars) {
<<<<<<< HEAD
  static_assert(std::is_unsigned<lchar>::value);
  static_assert(std::is_unsigned<rchar>::value);
=======
  static_assert(std::is_unsigned_v<lchar>);
  static_assert(std::is_unsigned_v<rchar>);
>>>>>>> 626889fb
  if (sizeof(*lhs) == sizeof(char) && sizeof(*rhs) == sizeof(char)) {
    // memcmp compares byte-by-byte, yielding wrong results for two-byte
    // strings on little-endian systems.
    return memcmp(lhs, rhs, chars);
  }
  for (const lchar* limit = lhs + chars; lhs < limit; ++lhs, ++rhs) {
    int r = static_cast<int>(*lhs) - static_cast<int>(*rhs);
    if (r != 0) return r;
  }
  return 0;
}

template <typename lchar, typename rchar>
inline int CompareChars(const lchar* lhs, const rchar* rhs, size_t chars) {
<<<<<<< HEAD
  using ulchar = typename std::make_unsigned<lchar>::type;
  using urchar = typename std::make_unsigned<rchar>::type;
=======
  using ulchar = std::make_unsigned_t<lchar>;
  using urchar = std::make_unsigned_t<rchar>;
>>>>>>> 626889fb
  return CompareCharsUnsigned(reinterpret_cast<const ulchar*>(lhs),
                              reinterpret_cast<const urchar*>(rhs), chars);
}

// Calculate 10^exponent.
inline constexpr uint64_t TenToThe(uint32_t exponent) {
  DCHECK_LE(exponent, 19);
  DCHECK_GE(exponent, 0);
  uint64_t answer = 1;
  for (uint32_t i = 0; i < exponent; i++) answer *= 10;
  return answer;
}
<<<<<<< HEAD
=======
static_assert(TenToThe(19) < kMaxUInt64);
static_assert(TenToThe(19) > kMaxUInt64 / 10);
>>>>>>> 626889fb

// Bit field extraction.
inline uint32_t unsigned_bitextract_32(int msb, int lsb, uint32_t x) {
  return (x >> lsb) & ((1 << (1 + msb - lsb)) - 1);
}

inline uint64_t unsigned_bitextract_64(int msb, int lsb, uint64_t x) {
  return (x >> lsb) & ((static_cast<uint64_t>(1) << (1 + msb - lsb)) - 1);
}

inline int32_t signed_bitextract_32(int msb, int lsb, uint32_t x) {
  return static_cast<int32_t>(x << (31 - msb)) >> (lsb + 31 - msb);
}

// Check number width.
inline constexpr bool is_intn(int64_t x, unsigned n) {
  DCHECK((0 < n) && (n < 64));
  int64_t limit = static_cast<int64_t>(1) << (n - 1);
  return (-limit <= x) && (x < limit);
}

inline constexpr bool is_uintn(int64_t x, unsigned n) {
  DCHECK((0 < n) && (n < (sizeof(x) * kBitsPerByte)));
  return !(x >> n);
}

template <class T>
inline constexpr T truncate_to_intn(T x, unsigned n) {
  DCHECK((0 < n) && (n < (sizeof(x) * kBitsPerByte)));
  return (x & ((static_cast<T>(1) << n) - 1));
}

// clang-format off
#define INT_1_TO_63_LIST(V)                                   \
  V(1) V(2) V(3) V(4) V(5) V(6) V(7) V(8) V(9) V(10)          \
  V(11) V(12) V(13) V(14) V(15) V(16) V(17) V(18) V(19) V(20) \
  V(21) V(22) V(23) V(24) V(25) V(26) V(27) V(28) V(29) V(30) \
  V(31) V(32) V(33) V(34) V(35) V(36) V(37) V(38) V(39) V(40) \
  V(41) V(42) V(43) V(44) V(45) V(46) V(47) V(48) V(49) V(50) \
  V(51) V(52) V(53) V(54) V(55) V(56) V(57) V(58) V(59) V(60) \
  V(61) V(62) V(63)
// clang-format on

#define DECLARE_IS_INT_N(N) \
  inline constexpr bool is_int##N(int64_t x) { return is_intn(x, N); }
#define DECLARE_IS_UINT_N(N)              \
  template <class T>                      \
  inline constexpr bool is_uint##N(T x) { \
    return is_uintn(x, N);                \
<<<<<<< HEAD
  }
#define DECLARE_TRUNCATE_TO_INT_N(N)           \
  template <class T>                           \
  inline constexpr T truncate_to_int##N(T x) { \
    return truncate_to_intn(x, N);             \
=======
  }
#define DECLARE_TRUNCATE_TO_INT_N(N)           \
  template <class T>                           \
  inline constexpr T truncate_to_int##N(T x) { \
    return truncate_to_intn(x, N);             \
  }

#define DECLARE_CHECKED_TRUNCATE_TO_INT_N(N)           \
  template <class T>                                   \
  inline constexpr T checked_truncate_to_int##N(T x) { \
    CHECK(is_int##N(x));                               \
    return truncate_to_intn(x, N);                     \
>>>>>>> 626889fb
  }
INT_1_TO_63_LIST(DECLARE_IS_INT_N)
INT_1_TO_63_LIST(DECLARE_IS_UINT_N)
INT_1_TO_63_LIST(DECLARE_TRUNCATE_TO_INT_N)
INT_1_TO_63_LIST(DECLARE_CHECKED_TRUNCATE_TO_INT_N)
#undef DECLARE_IS_INT_N
#undef DECLARE_IS_UINT_N
#undef DECLARE_TRUNCATE_TO_INT_N
#undef DECLARE_CHECKED_TRUNCATE_TO_INT_N

// clang-format off
#define INT_0_TO_127_LIST(V)                                          \
V(0)   V(1)   V(2)   V(3)   V(4)   V(5)   V(6)   V(7)   V(8)   V(9)   \
V(10)  V(11)  V(12)  V(13)  V(14)  V(15)  V(16)  V(17)  V(18)  V(19)  \
V(20)  V(21)  V(22)  V(23)  V(24)  V(25)  V(26)  V(27)  V(28)  V(29)  \
V(30)  V(31)  V(32)  V(33)  V(34)  V(35)  V(36)  V(37)  V(38)  V(39)  \
V(40)  V(41)  V(42)  V(43)  V(44)  V(45)  V(46)  V(47)  V(48)  V(49)  \
V(50)  V(51)  V(52)  V(53)  V(54)  V(55)  V(56)  V(57)  V(58)  V(59)  \
V(60)  V(61)  V(62)  V(63)  V(64)  V(65)  V(66)  V(67)  V(68)  V(69)  \
V(70)  V(71)  V(72)  V(73)  V(74)  V(75)  V(76)  V(77)  V(78)  V(79)  \
V(80)  V(81)  V(82)  V(83)  V(84)  V(85)  V(86)  V(87)  V(88)  V(89)  \
V(90)  V(91)  V(92)  V(93)  V(94)  V(95)  V(96)  V(97)  V(98)  V(99)  \
V(100) V(101) V(102) V(103) V(104) V(105) V(106) V(107) V(108) V(109) \
V(110) V(111) V(112) V(113) V(114) V(115) V(116) V(117) V(118) V(119) \
V(120) V(121) V(122) V(123) V(124) V(125) V(126) V(127)
// clang-format on

class FeedbackSlot {
 public:
  FeedbackSlot() : id_(kInvalidSlot) {}
  explicit FeedbackSlot(int id) : id_(id) {}

  int ToInt() const { return id_; }

  static FeedbackSlot Invalid() { return FeedbackSlot(); }
  bool IsInvalid() const { return id_ == kInvalidSlot; }

  bool operator==(FeedbackSlot that) const { return this->id_ == that.id_; }
  bool operator!=(FeedbackSlot that) const { return !(*this == that); }

  friend size_t hash_value(FeedbackSlot slot) { return slot.ToInt(); }
  V8_EXPORT_PRIVATE friend std::ostream& operator<<(std::ostream& os,
                                                    FeedbackSlot);

  FeedbackSlot WithOffset(int offset) const {
    return FeedbackSlot(id_ + offset);
  }

 private:
  static const int kInvalidSlot = -1;

  int id_;
};

V8_EXPORT_PRIVATE std::ostream& operator<<(std::ostream& os, FeedbackSlot);

class BytecodeOffset {
 public:
  explicit constexpr BytecodeOffset(int id) : id_(id) {}
  constexpr int ToInt() const { return id_; }

  static constexpr BytecodeOffset None() { return BytecodeOffset(kNoneId); }

  // Special bailout id support for deopting into the {JSConstructStub} stub.
  // The following hard-coded deoptimization points are supported by the stub:
  //  - {ConstructStubCreate} maps to {construct_stub_create_deopt_pc_offset}.
  //  - {ConstructStubInvoke} maps to {construct_stub_invoke_deopt_pc_offset}.
  static BytecodeOffset ConstructStubCreate() { return BytecodeOffset(1); }
  static BytecodeOffset ConstructStubInvoke() { return BytecodeOffset(2); }
<<<<<<< HEAD
  bool IsValidForConstructStub() const {
    return id_ == ConstructStubCreate().ToInt() ||
           id_ == ConstructStubInvoke().ToInt();
  }
=======
>>>>>>> 626889fb

  constexpr bool IsNone() const { return id_ == kNoneId; }
  bool operator==(const BytecodeOffset& other) const {
    return id_ == other.id_;
  }
  bool operator!=(const BytecodeOffset& other) const {
    return id_ != other.id_;
  }
  friend size_t hash_value(BytecodeOffset);
  V8_EXPORT_PRIVATE friend std::ostream& operator<<(std::ostream&,
                                                    BytecodeOffset);

 private:
  friend class Builtins;

  static const int kNoneId = -1;

  // Using 0 could disguise errors.
  // Builtin continuations bailout ids start here. If you need to add a
  // non-builtin BytecodeOffset, add it before this id so that this Id has the
  // highest number.
  static const int kFirstBuiltinContinuationId = 1;

  int id_;
};

// ----------------------------------------------------------------------------
// I/O support.

// Our version of printf().
V8_EXPORT_PRIVATE void PRINTF_FORMAT(1, 2) PrintF(const char* format, ...);
V8_EXPORT_PRIVATE void PRINTF_FORMAT(2, 3)
    PrintF(FILE* out, const char* format, ...);

// Prepends the current process ID to the output.
void PRINTF_FORMAT(1, 2) PrintPID(const char* format, ...);

// Prepends the current process ID and given isolate pointer to the output.
void PRINTF_FORMAT(2, 3) PrintIsolate(void* isolate, const char* format, ...);

// Read a line of characters after printing the prompt to stdout. The resulting
// char* needs to be disposed off with DeleteArray by the caller.
char* ReadLine(const char* prompt);

// Write size chars from str to the file given by filename.
// The file is overwritten. Returns the number of chars written.
int WriteChars(const char* filename, const char* str, int size,
               bool verbose = true);

// Write size bytes to the file given by filename.
// The file is overwritten. Returns the number of bytes written.
int WriteBytes(const char* filename, const uint8_t* bytes, int size,
               bool verbose = true);

// Simple support to read a file into std::string.
// On return, *exits tells whether the file existed.
V8_EXPORT_PRIVATE std::string ReadFile(const char* filename, bool* exists,
                                       bool verbose = true);
V8_EXPORT_PRIVATE std::string ReadFile(FILE* file, bool* exists,
                                       bool verbose = true);

bool DoubleToBoolean(double d);

template <typename Char>
bool TryAddIndexChar(uint32_t* index, Char c);

enum ToIndexMode { kToArrayIndex, kToIntegerIndex };

// {index_t} is meant to be {uint32_t} or {size_t}.
template <typename Stream, typename index_t,
          enum ToIndexMode mode = kToArrayIndex>
bool StringToIndex(Stream* stream, index_t* index);

// Returns the current stack top. Works correctly with ASAN and SafeStack.
// GetCurrentStackPosition() should not be inlined, because it works on stack
// frames if it were inlined into a function with a huge stack frame it would
// return an address significantly above the actual current stack position.
V8_EXPORT_PRIVATE V8_NOINLINE uintptr_t GetCurrentStackPosition();

static inline uint16_t ByteReverse16(uint16_t value) {
#if V8_HAS_BUILTIN_BSWAP16
  return __builtin_bswap16(value);
#else
  return value << 8 | (value >> 8 & 0x00FF);
#endif
}

static inline uint32_t ByteReverse32(uint32_t value) {
#if V8_HAS_BUILTIN_BSWAP32
  return __builtin_bswap32(value);
#else
  return value << 24 | ((value << 8) & 0x00FF0000) |
         ((value >> 8) & 0x0000FF00) | ((value >> 24) & 0x00000FF);
#endif
}

static inline uint64_t ByteReverse64(uint64_t value) {
#if V8_HAS_BUILTIN_BSWAP64
  return __builtin_bswap64(value);
#else
  size_t bits_of_v = sizeof(value) * kBitsPerByte;
  return value << (bits_of_v - 8) |
         ((value << (bits_of_v - 24)) & 0x00FF000000000000) |
         ((value << (bits_of_v - 40)) & 0x0000FF0000000000) |
         ((value << (bits_of_v - 56)) & 0x000000FF00000000) |
         ((value >> (bits_of_v - 56)) & 0x00000000FF000000) |
         ((value >> (bits_of_v - 40)) & 0x0000000000FF0000) |
         ((value >> (bits_of_v - 24)) & 0x000000000000FF00) |
         ((value >> (bits_of_v - 8)) & 0x00000000000000FF);
#endif
}

template <typename V>
static inline V ByteReverse(V value) {
  size_t size_of_v = sizeof(value);
  switch (size_of_v) {
    case 1:
      return value;
    case 2:
      return static_cast<V>(ByteReverse16(static_cast<uint16_t>(value)));
    case 4:
      return static_cast<V>(ByteReverse32(static_cast<uint32_t>(value)));
    case 8:
      return static_cast<V>(ByteReverse64(static_cast<uint64_t>(value)));
    default:
      UNREACHABLE();
  }
}

#if V8_OS_AIX
// glibc on aix has a bug when using ceil, trunc or nearbyint:
// https://gcc.gnu.org/bugzilla/show_bug.cgi?id=97086
template <typename T>
T FpOpWorkaround(T input, T value) {
  if (/*if -*/ std::signbit(input) && value == 0.0 &&
      /*if +*/ !std::signbit(value)) {
    return -0.0;
  }
  return value;
}

template <>
inline Float16 FpOpWorkaround(Float16 input, Float16 value) {
  float result = FpOpWorkaround(input.ToFloat32(), value.ToFloat32());
  return Float16::FromFloat32(result);
}

#endif

V8_EXPORT_PRIVATE bool PassesFilter(base::Vector<const char> name,
                                    base::Vector<const char> filter);

// Zap the specified area with a specific byte pattern. This currently defaults
// to int3 on x64 and ia32. On other architectures this will produce unspecified
// instruction sequences.
// TODO(jgruber): Better support for other architectures.
V8_INLINE void ZapCode(Address addr, size_t size_in_bytes) {
  static constexpr int kZapByte = 0xCC;
  std::memset(reinterpret_cast<void*>(addr), kZapByte, size_in_bytes);
}

inline bool RoundUpToPageSize(size_t byte_length, size_t page_size,
                              size_t max_allowed_byte_length, size_t* pages) {
  // This check is needed, since the arithmetic in RoundUp only works when
  // byte_length is not too close to the size_t limit.
  if (byte_length > max_allowed_byte_length) {
    return false;
  }
  size_t bytes_wanted = RoundUp(byte_length, page_size);
  if (bytes_wanted > max_allowed_byte_length) {
    return false;
  }
  *pages = bytes_wanted / page_size;
  return true;
}

}  // namespace internal
}  // namespace v8

#endif  // V8_UTILS_UTILS_H_<|MERGE_RESOLUTION|>--- conflicted
+++ resolved
@@ -13,14 +13,11 @@
 #include <string>
 #include <type_traits>
 
+#include "src/base/bits.h"
 #include "src/base/compiler-specific.h"
 #include "src/base/logging.h"
 #include "src/base/macros.h"
-<<<<<<< HEAD
-#include "src/base/safe_conversions.h"
-=======
 #include "src/base/numerics/safe_conversions.h"
->>>>>>> 626889fb
 #include "src/base/vector.h"
 #include "src/common/globals.h"
 
@@ -219,11 +216,7 @@
 
 template <typename T>
 inline T RoundingAverageUnsigned(T a, T b) {
-<<<<<<< HEAD
-  static_assert(std::is_unsigned<T>::value, "Only for unsiged types");
-=======
   static_assert(std::is_unsigned_v<T>, "Only for unsiged types");
->>>>>>> 626889fb
   static_assert(sizeof(T) < sizeof(uint64_t), "Must be smaller than uint64_t");
   return (static_cast<uint64_t>(a) + static_cast<uint64_t>(b) + 1) >> 1;
 }
@@ -527,41 +520,10 @@
 
 // Compare 8bit/16bit chars to 8bit/16bit chars.
 template <typename lchar, typename rchar>
-inline bool CompareCharsEqualUnsigned(const lchar* lhs, const rchar* rhs,
-                                      size_t chars) {
-  static_assert(std::is_unsigned<lchar>::value);
-  static_assert(std::is_unsigned<rchar>::value);
-  if (sizeof(*lhs) == sizeof(*rhs)) {
-    // memcmp compares byte-by-byte, but for equality it doesn't matter whether
-    // two-byte char comparison is little- or big-endian.
-    return memcmp(lhs, rhs, chars * sizeof(*lhs)) == 0;
-  }
-  for (const lchar* limit = lhs + chars; lhs < limit; ++lhs, ++rhs) {
-    if (*lhs != *rhs) return false;
-  }
-  return true;
-}
-
-template <typename lchar, typename rchar>
-inline bool CompareCharsEqual(const lchar* lhs, const rchar* rhs,
-                              size_t chars) {
-  using ulchar = typename std::make_unsigned<lchar>::type;
-  using urchar = typename std::make_unsigned<rchar>::type;
-  return CompareCharsEqualUnsigned(reinterpret_cast<const ulchar*>(lhs),
-                                   reinterpret_cast<const urchar*>(rhs), chars);
-}
-
-// Compare 8bit/16bit chars to 8bit/16bit chars.
-template <typename lchar, typename rchar>
 inline int CompareCharsUnsigned(const lchar* lhs, const rchar* rhs,
                                 size_t chars) {
-<<<<<<< HEAD
-  static_assert(std::is_unsigned<lchar>::value);
-  static_assert(std::is_unsigned<rchar>::value);
-=======
   static_assert(std::is_unsigned_v<lchar>);
   static_assert(std::is_unsigned_v<rchar>);
->>>>>>> 626889fb
   if (sizeof(*lhs) == sizeof(char) && sizeof(*rhs) == sizeof(char)) {
     // memcmp compares byte-by-byte, yielding wrong results for two-byte
     // strings on little-endian systems.
@@ -576,13 +538,8 @@
 
 template <typename lchar, typename rchar>
 inline int CompareChars(const lchar* lhs, const rchar* rhs, size_t chars) {
-<<<<<<< HEAD
-  using ulchar = typename std::make_unsigned<lchar>::type;
-  using urchar = typename std::make_unsigned<rchar>::type;
-=======
   using ulchar = std::make_unsigned_t<lchar>;
   using urchar = std::make_unsigned_t<rchar>;
->>>>>>> 626889fb
   return CompareCharsUnsigned(reinterpret_cast<const ulchar*>(lhs),
                               reinterpret_cast<const urchar*>(rhs), chars);
 }
@@ -595,11 +552,8 @@
   for (uint32_t i = 0; i < exponent; i++) answer *= 10;
   return answer;
 }
-<<<<<<< HEAD
-=======
 static_assert(TenToThe(19) < kMaxUInt64);
 static_assert(TenToThe(19) > kMaxUInt64 / 10);
->>>>>>> 626889fb
 
 // Bit field extraction.
 inline uint32_t unsigned_bitextract_32(int msb, int lsb, uint32_t x) {
@@ -649,13 +603,6 @@
   template <class T>                      \
   inline constexpr bool is_uint##N(T x) { \
     return is_uintn(x, N);                \
-<<<<<<< HEAD
-  }
-#define DECLARE_TRUNCATE_TO_INT_N(N)           \
-  template <class T>                           \
-  inline constexpr T truncate_to_int##N(T x) { \
-    return truncate_to_intn(x, N);             \
-=======
   }
 #define DECLARE_TRUNCATE_TO_INT_N(N)           \
   template <class T>                           \
@@ -668,7 +615,6 @@
   inline constexpr T checked_truncate_to_int##N(T x) { \
     CHECK(is_int##N(x));                               \
     return truncate_to_intn(x, N);                     \
->>>>>>> 626889fb
   }
 INT_1_TO_63_LIST(DECLARE_IS_INT_N)
 INT_1_TO_63_LIST(DECLARE_IS_UINT_N)
@@ -738,13 +684,6 @@
   //  - {ConstructStubInvoke} maps to {construct_stub_invoke_deopt_pc_offset}.
   static BytecodeOffset ConstructStubCreate() { return BytecodeOffset(1); }
   static BytecodeOffset ConstructStubInvoke() { return BytecodeOffset(2); }
-<<<<<<< HEAD
-  bool IsValidForConstructStub() const {
-    return id_ == ConstructStubCreate().ToInt() ||
-           id_ == ConstructStubInvoke().ToInt();
-  }
-=======
->>>>>>> 626889fb
 
   constexpr bool IsNone() const { return id_ == kNoneId; }
   bool operator==(const BytecodeOffset& other) const {
