--- conflicted
+++ resolved
@@ -94,7 +94,6 @@
 
 using MallocFn = void* (*)(size_t);
 
-<<<<<<< HEAD
 // Performs a malloc, with retry logic on failure. Returns nullptr on failure.
 // Call free to release memory allocated with this function.
 void* AllocWithRetry(size_t size, MallocFn = base::Malloc);
@@ -103,16 +102,6 @@
 // Call free to release memory allocated with this function.
 base::AllocationResult<void*> AllocAtLeastWithRetry(size_t size);
 
-=======
-// Performs a malloc, with retry logic on failure. Returns nullptr on failure.
-// Call free to release memory allocated with this function.
-void* AllocWithRetry(size_t size, MallocFn = base::Malloc);
-
-// Performs a malloc, with retry logic on failure. Returns nullptr on failure.
-// Call free to release memory allocated with this function.
-base::AllocationResult<void*> AllocAtLeastWithRetry(size_t size);
-
->>>>>>> 626889fb
 V8_EXPORT_PRIVATE void* AlignedAllocWithRetry(size_t size, size_t alignment);
 V8_EXPORT_PRIVATE void AlignedFree(void* ptr);
 
@@ -213,16 +202,10 @@
   // aligned per |alignment| rounded up to the |page_allocator|'s allocate page
   // size. The |size| must be aligned with |page_allocator|'s commit page size.
   // This may not be at the position returned by address().
-<<<<<<< HEAD
-  V8_EXPORT_PRIVATE VirtualMemory(v8::PageAllocator* page_allocator,
-                                  size_t size, void* hint, size_t alignment = 1,
-                                  JitPermission jit = JitPermission::kNoJit);
-=======
   V8_EXPORT_PRIVATE VirtualMemory(
       v8::PageAllocator* page_allocator, size_t size,
       PageAllocator::AllocationHint hint = {}, size_t alignment = 1,
       PageAllocator::Permission permissions = PageAllocator::kNoAccess);
->>>>>>> 626889fb
 
   // Construct a virtual memory by assigning it some already mapped address
   // and size.
@@ -291,14 +274,11 @@
   V8_EXPORT_PRIVATE V8_WARN_UNUSED_RESULT bool RecommitPages(
       Address address, size_t size, PageAllocator::Permission access);
 
-<<<<<<< HEAD
-=======
   // Resizes the reservation starting at |address| to |new_size| and commits the
   // additional memory range with the |access| permissions.
   V8_EXPORT_PRIVATE V8_WARN_UNUSED_RESULT bool Resize(
       Address address, size_t new_size, PageAllocator::Permission access);
 
->>>>>>> 626889fb
   // Frees memory in the given [address, address + size) range. address and size
   // should be operating system page-aligned. The next write to this
   // memory area brings the memory transparently back. This should be treated as
@@ -312,13 +292,6 @@
   // Frees all memory.
   V8_EXPORT_PRIVATE void Free();
 
-<<<<<<< HEAD
-  // As with Free but does not write to the VirtualMemory object itself so it
-  // can be called on a VirtualMemory that is itself not writable.
-  V8_EXPORT_PRIVATE void FreeReadOnly();
-
-=======
->>>>>>> 626889fb
   bool InVM(Address address, size_t size) const {
     return region_.contains(address, size);
   }
@@ -332,15 +305,9 @@
 // Represents a VirtualMemory reservation along with a BoundedPageAllocator that
 // can be used to allocate within the reservation.
 //
-<<<<<<< HEAD
-// Virtual memory cages are used for both the pointer compression cage and code
-// ranges (on platforms that require code ranges) and are configurable via
-// ReservationParams.
-=======
 // Virtual memory cages are used for the pointer compression cage, the code
 // ranges (on platforms that require code ranges), and trusted ranges (when the
 // sandbox is enabled). They are configurable via ReservationParams.
->>>>>>> 626889fb
 //
 // +-----------+------------ ~~~ --+- ~~~ -+
 // |    ...    |   ...             |  ...  |
@@ -425,13 +392,9 @@
     size_t base_alignment;
     size_t page_size;
     Address requested_start_hint;
-<<<<<<< HEAD
-    JitPermission jit;
-=======
     PageAllocator::Permission permissions;
     base::PageInitializationMode page_initialization_mode;
     base::PageFreeingMode page_freeing_mode;
->>>>>>> 626889fb
 
     static constexpr size_t kAnyBaseAlignment = 1;
   };
