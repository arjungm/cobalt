--- conflicted
+++ resolved
@@ -80,11 +80,7 @@
     ++end_;
   }
 
-<<<<<<< HEAD
-  void AddAll(const base::Vector<const T>& list) {
-=======
   void AddAll(base::Vector<const T> list) {
->>>>>>> 626889fb
     DCHECK_EQ(buffer_.size(), end_);
     buffer_.reserve(buffer_.size() + list.length());
     for (int i = 0; i < list.length(); i++) {
