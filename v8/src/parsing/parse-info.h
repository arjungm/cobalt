// Copyright 2016 the V8 project authors. All rights reserved.
// Use of this source code is governed by a BSD-style license that can be
// found in the LICENSE file.

#ifndef V8_PARSING_PARSE_INFO_H_
#define V8_PARSING_PARSE_INFO_H_

#include <memory>

<<<<<<< HEAD
=======
#include "include/v8-callbacks.h"
>>>>>>> 626889fb
#include "src/base/bit-field.h"
#include "src/base/export-template.h"
#include "src/base/logging.h"
#include "src/common/globals.h"
#include "src/handles/handles.h"
#include "src/objects/function-kind.h"
#include "src/objects/function-syntax-kind.h"
#include "src/objects/script.h"
#include "src/parsing/pending-compilation-error-handler.h"
#include "src/parsing/preparse-data.h"

namespace v8 {

class Extension;

namespace internal {

class AccountingAllocator;
class AstRawString;
class AstStringConstants;
class AstValueFactory;
class LazyCompileDispatcher;
class DeclarationScope;
class FunctionLiteral;
class RuntimeCallStats;
class V8FileLogger;
class SourceRangeMap;
class Utf16CharacterStream;
class Zone;

// The flags for a parse + unoptimized compile operation.
#define FLAG_FIELDS(V, _)                                       \
  V(is_toplevel, bool, 1, _)                                    \
  V(is_eager, bool, 1, _)                                       \
  V(is_eval, bool, 1, _)                                        \
  V(is_reparse, bool, 1, _)                                     \
  V(outer_language_mode, LanguageMode, 1, _)                    \
  V(parse_restriction, ParseRestriction, 1, _)                  \
  V(is_module, bool, 1, _)                                      \
  V(allow_lazy_parsing, bool, 1, _)                             \
  V(is_lazy_compile, bool, 1, _)                                \
  V(coverage_enabled, bool, 1, _)                               \
  V(block_coverage_enabled, bool, 1, _)                         \
  V(is_asm_wasm_broken, bool, 1, _)                             \
  V(class_scope_has_private_brand, bool, 1, _)                  \
  V(private_name_lookup_skips_outer_class, bool, 1, _)          \
  V(requires_instance_members_initializer, bool, 1, _)          \
  V(has_static_private_methods_or_accessors, bool, 1, _)        \
  V(might_always_turbofan, bool, 1, _)                          \
  V(allow_natives_syntax, bool, 1, _)                           \
  V(allow_lazy_compile, bool, 1, _)                             \
  V(post_parallel_compile_tasks_for_eager_toplevel, bool, 1, _) \
  V(post_parallel_compile_tasks_for_lazy, bool, 1, _)           \
  V(collect_source_positions, bool, 1, _)                       \
  V(is_repl_mode, bool, 1, _)                                   \
<<<<<<< HEAD
  V(produce_compile_hints, bool, 1, _)
=======
  V(produce_compile_hints, bool, 1, _)                          \
  V(compile_hints_magic_enabled, bool, 1, _)                    \
  V(compile_hints_per_function_magic_enabled, bool, 1, _)
>>>>>>> 626889fb

class V8_EXPORT_PRIVATE UnoptimizedCompileFlags {
 public:
  // Set-up flags for a toplevel compilation.
  static UnoptimizedCompileFlags ForToplevelCompile(Isolate* isolate,
                                                    bool is_user_javascript,
                                                    LanguageMode language_mode,
                                                    REPLMode repl_mode,
                                                    ScriptType type, bool lazy);

  // Set-up flags for a compiling a particular function (either a lazy compile
  // or a recompile).
  static UnoptimizedCompileFlags ForFunctionCompile(
      Isolate* isolate, Tagged<SharedFunctionInfo> shared);

  // Set-up flags for a full compilation of a given script.
  static UnoptimizedCompileFlags ForScriptCompile(Isolate* isolate,
                                                  Tagged<Script> script);

  // Set-up flags for a parallel toplevel function compilation, based on the
  // flags of an existing toplevel compilation.
  static UnoptimizedCompileFlags ForToplevelFunction(
      const UnoptimizedCompileFlags toplevel_flags,
      const FunctionLiteral* literal);

  // Create flags for a test.
  static UnoptimizedCompileFlags ForTest(Isolate* isolate);

#define FLAG_GET_SET(NAME, TYPE, SIZE, _)                       \
  TYPE NAME() const { return BitFields::NAME::decode(flags_); } \
  UnoptimizedCompileFlags& set_##NAME(TYPE value) {             \
    flags_ = BitFields::NAME::update(flags_, value);            \
    return *this;                                               \
  }

  FLAG_FIELDS(FLAG_GET_SET, _)

  int script_id() const { return script_id_; }
  UnoptimizedCompileFlags& set_script_id(int value) {
    script_id_ = value;
    return *this;
  }

  FunctionKind function_kind() const { return function_kind_; }
  UnoptimizedCompileFlags& set_function_kind(FunctionKind value) {
    function_kind_ = value;
    return *this;
  }

  FunctionSyntaxKind function_syntax_kind() const {
    return function_syntax_kind_;
  }
  UnoptimizedCompileFlags& set_function_syntax_kind(FunctionSyntaxKind value) {
    function_syntax_kind_ = value;
    return *this;
  }

  ParsingWhileDebugging parsing_while_debugging() const {
    return parsing_while_debugging_;
  }
  UnoptimizedCompileFlags& set_parsing_while_debugging(
      ParsingWhileDebugging value) {
    parsing_while_debugging_ = value;
    return *this;
  }

 private:
  struct BitFields {
    DEFINE_BIT_FIELDS(FLAG_FIELDS)
  };

  UnoptimizedCompileFlags(Isolate* isolate, int script_id);

  // Set function info flags based on those in either FunctionLiteral or
  // SharedFunctionInfo |function|
  template <typename T>
  void SetFlagsFromFunction(T function);
  void SetFlagsForToplevelCompile(bool is_user_javascript,
                                  LanguageMode language_mode,
                                  REPLMode repl_mode, ScriptType type,
                                  bool lazy);
<<<<<<< HEAD
  void SetFlagsForFunctionFromScript(Script script);
=======
  void SetFlagsForFunctionFromScript(Tagged<Script> script);
>>>>>>> 626889fb

  uint32_t flags_;
  int script_id_;
  FunctionKind function_kind_;
  FunctionSyntaxKind function_syntax_kind_;
  ParsingWhileDebugging parsing_while_debugging_;
};

#undef FLAG_FIELDS
class ParseInfo;

// The mutable state for a parse + unoptimized compile operation.
class V8_EXPORT_PRIVATE UnoptimizedCompileState {
 public:
  const PendingCompilationErrorHandler* pending_error_handler() const {
    return &pending_error_handler_;
  }
  PendingCompilationErrorHandler* pending_error_handler() {
    return &pending_error_handler_;
  }

 private:
  PendingCompilationErrorHandler pending_error_handler_;
};

// A container for ParseInfo fields that are reusable across multiple parses and
// unoptimized compiles.
//
// Note that this is different from UnoptimizedCompileState, which has mutable
// state for a single compilation that is not reusable across multiple
// compilations.
class V8_EXPORT_PRIVATE ReusableUnoptimizedCompileState {
 public:
  explicit ReusableUnoptimizedCompileState(Isolate* isolate);
  explicit ReusableUnoptimizedCompileState(LocalIsolate* isolate);
  ~ReusableUnoptimizedCompileState();

  // The AstRawString Zone stores the AstRawStrings in the AstValueFactory that
  // can be reused across parses, and thereforce should stay alive between
  // parses that reuse this reusable state and its AstValueFactory.
  Zone* ast_raw_string_zone() { return &ast_raw_string_zone_; }

  // The single parse Zone stores the data of a single parse, and can be cleared
  // when that parse completes.
  //
  // This is in "reusable" state despite being wiped per-parse, because it
  // allows us to reuse the Zone itself, and e.g. keep the same single parse
  // Zone pointer in the AstValueFactory.
  Zone* single_parse_zone() { return &single_parse_zone_; }

  void NotifySingleParseCompleted() { single_parse_zone_.Reset(); }

  AstValueFactory* ast_value_factory() const {
    return ast_value_factory_.get();
  }
  uint64_t hash_seed() const { return hash_seed_; }
  AccountingAllocator* allocator() const { return allocator_; }
  const AstStringConstants* ast_string_constants() const {
    return ast_string_constants_;
  }
  // TODO(cbruni): Switch this back to the main logger.
  V8FileLogger* v8_file_logger() const { return v8_file_logger_; }
  LazyCompileDispatcher* dispatcher() const { return dispatcher_; }

 private:
  uint64_t hash_seed_;
  AccountingAllocator* allocator_;
  V8FileLogger* v8_file_logger_;
  LazyCompileDispatcher* dispatcher_;
  const AstStringConstants* ast_string_constants_;
  Zone ast_raw_string_zone_;
  Zone single_parse_zone_;
  std::unique_ptr<AstValueFactory> ast_value_factory_;
};

// A container for the inputs, configuration options, and outputs of parsing.
class V8_EXPORT_PRIVATE ParseInfo {
 public:
  ParseInfo(Isolate* isolate, const UnoptimizedCompileFlags flags,
            UnoptimizedCompileState* state,
            ReusableUnoptimizedCompileState* reusable_state);
  ParseInfo(LocalIsolate* isolate, const UnoptimizedCompileFlags flags,
            UnoptimizedCompileState* state,
            ReusableUnoptimizedCompileState* reusable_state,
            uintptr_t stack_limit);

  ~ParseInfo();

  template <typename IsolateT>
  EXPORT_TEMPLATE_DECLARE(V8_EXPORT_PRIVATE)
<<<<<<< HEAD
  Handle<Script> CreateScript(IsolateT* isolate, Handle<String> source,
                              MaybeHandle<FixedArray> maybe_wrapped_arguments,
                              ScriptOriginOptions origin_options,
                              NativesFlag natives = NOT_NATIVES_CODE);
=======
  Handle<Script> CreateScript(
      IsolateT* isolate, DirectHandle<String> source,
      MaybeDirectHandle<FixedArray> maybe_wrapped_arguments,
      ScriptOriginOptions origin_options,
      NativesFlag natives = NOT_NATIVES_CODE);
>>>>>>> 626889fb

  Zone* zone() const { return reusable_state_->single_parse_zone(); }

  const UnoptimizedCompileFlags& flags() const { return flags_; }

  // Getters for reusable state.
  uint64_t hash_seed() const { return reusable_state_->hash_seed(); }
  AccountingAllocator* allocator() const {
    return reusable_state_->allocator();
  }
  const AstStringConstants* ast_string_constants() const {
    return reusable_state_->ast_string_constants();
  }
  V8FileLogger* v8_file_logger() const {
    return reusable_state_->v8_file_logger();
  }
  LazyCompileDispatcher* dispatcher() const {
    return reusable_state_->dispatcher();
  }
  const UnoptimizedCompileState* state() const { return state_; }

  // Getters for state.
  PendingCompilationErrorHandler* pending_error_handler() {
    return state_->pending_error_handler();
  }

  // Accessors for per-thread state.
  uintptr_t stack_limit() const { return stack_limit_; }
  RuntimeCallStats* runtime_call_stats() const { return runtime_call_stats_; }

  // Accessor methods for output flags.
  bool allow_eval_cache() const { return allow_eval_cache_; }
  void set_allow_eval_cache(bool value) { allow_eval_cache_ = value; }

#if V8_ENABLE_WEBASSEMBLY
  bool contains_asm_module() const { return contains_asm_module_; }
  void set_contains_asm_module(bool value) { contains_asm_module_ = value; }
#endif  // V8_ENABLE_WEBASSEMBLY

  LanguageMode language_mode() const { return language_mode_; }
  void set_language_mode(LanguageMode value) { language_mode_ = value; }

  Utf16CharacterStream* character_stream() const {
    return character_stream_.get();
  }
  void set_character_stream(
      std::unique_ptr<Utf16CharacterStream> character_stream);
  void ResetCharacterStream();

  v8::Extension* extension() const { return extension_; }
  void set_extension(v8::Extension* extension) { extension_ = extension; }

  void set_consumed_preparse_data(std::unique_ptr<ConsumedPreparseData> data) {
    consumed_preparse_data_.swap(data);
  }
  ConsumedPreparseData* consumed_preparse_data() {
    return consumed_preparse_data_.get();
  }

  DeclarationScope* script_scope() const { return script_scope_; }
  void set_script_scope(DeclarationScope* script_scope) {
    script_scope_ = script_scope;
  }

  AstValueFactory* ast_value_factory() const {
    return reusable_state_->ast_value_factory();
  }

  const AstRawString* function_name() const { return function_name_; }
  void set_function_name(const AstRawString* function_name) {
    function_name_ = function_name;
  }

  FunctionLiteral* literal() const { return literal_; }
  void set_literal(FunctionLiteral* literal) { literal_ = literal; }

  DeclarationScope* scope() const;

  int parameters_end_pos() const { return parameters_end_pos_; }
  void set_parameters_end_pos(int parameters_end_pos) {
    parameters_end_pos_ = parameters_end_pos;
  }

  bool is_wrapped_as_function() const {
    return flags().function_syntax_kind() == FunctionSyntaxKind::kWrapped;
  }

  int max_info_id() const { return max_info_id_; }
  void set_max_info_id(int max_info_id) { max_info_id_ = max_info_id; }

  void AllocateSourceRangeMap();
  SourceRangeMap* source_range_map() const { return source_range_map_; }
  void set_source_range_map(SourceRangeMap* source_range_map) {
    source_range_map_ = source_range_map;
  }

  void CheckFlagsForFunctionFromScript(Tagged<Script> script);

  bool is_background_compilation() const { return is_background_compilation_; }

  void set_is_background_compilation() { is_background_compilation_ = true; }

  bool is_streaming_compilation() const { return is_streaming_compilation_; }

  void set_is_streaming_compilation() { is_streaming_compilation_ = true; }

  bool has_module_in_scope_chain() const { return has_module_in_scope_chain_; }
  void set_has_module_in_scope_chain() { has_module_in_scope_chain_ = true; }

  void SetCompileHintCallbackAndData(CompileHintCallback callback, void* data) {
    DCHECK_NULL(compile_hint_callback_);
    DCHECK_NULL(compile_hint_callback_data_);
    compile_hint_callback_ = callback;
    compile_hint_callback_data_ = data;
  }

  CompileHintCallback compile_hint_callback() const {
    return compile_hint_callback_;
  }

  void* compile_hint_callback_data() const {
    return compile_hint_callback_data_;
  }

  bool is_background_compilation() const { return is_background_compilation_; }

  void set_is_background_compilation() { is_background_compilation_ = true; }

  bool is_streaming_compilation() const { return is_streaming_compilation_; }

  void set_is_streaming_compilation() { is_streaming_compilation_ = true; }

  CompileHintCallback compile_hint_callback() const {
    return compile_hint_callback_;
  }

  void* compile_hint_callback_data() const {
    return compile_hint_callback_data_;
  }

 private:
  ParseInfo(const UnoptimizedCompileFlags flags, UnoptimizedCompileState* state,
            ReusableUnoptimizedCompileState* reusable_state,
            uintptr_t stack_limit, RuntimeCallStats* runtime_call_stats);

<<<<<<< HEAD
  void CheckFlagsForToplevelCompileFromScript(Script script);
=======
  void CheckFlagsForToplevelCompileFromScript(Tagged<Script> script);
>>>>>>> 626889fb

  //------------- Inputs to parsing and scope analysis -----------------------
  const UnoptimizedCompileFlags flags_;
  UnoptimizedCompileState* state_;
  ReusableUnoptimizedCompileState* reusable_state_;

  v8::Extension* extension_;
  DeclarationScope* script_scope_;
  uintptr_t stack_limit_;
  int parameters_end_pos_;
  int max_info_id_;

  v8::CompileHintCallback compile_hint_callback_ = nullptr;
  void* compile_hint_callback_data_ = nullptr;

  v8::CompileHintCallback compile_hint_callback_ = nullptr;
  void* compile_hint_callback_data_ = nullptr;

  //----------- Inputs+Outputs of parsing and scope analysis -----------------
  std::unique_ptr<Utf16CharacterStream> character_stream_;
  std::unique_ptr<ConsumedPreparseData> consumed_preparse_data_;
  const AstRawString* function_name_;
  RuntimeCallStats* runtime_call_stats_;
  SourceRangeMap* source_range_map_;  // Used when block coverage is enabled.

  //----------- Output of parsing and scope analysis ------------------------
  FunctionLiteral* literal_;
  bool allow_eval_cache_ : 1;
#if V8_ENABLE_WEBASSEMBLY
  bool contains_asm_module_ : 1;
#endif  // V8_ENABLE_WEBASSEMBLY
  LanguageMode language_mode_ : 1;
  bool is_background_compilation_ : 1;
  bool is_streaming_compilation_ : 1;
<<<<<<< HEAD
=======
  bool has_module_in_scope_chain_ : 1;
>>>>>>> 626889fb
};

}  // namespace internal
}  // namespace v8

#endif  // V8_PARSING_PARSE_INFO_H_<|MERGE_RESOLUTION|>--- conflicted
+++ resolved
@@ -7,10 +7,7 @@
 
 #include <memory>
 
-<<<<<<< HEAD
-=======
 #include "include/v8-callbacks.h"
->>>>>>> 626889fb
 #include "src/base/bit-field.h"
 #include "src/base/export-template.h"
 #include "src/base/logging.h"
@@ -66,13 +63,9 @@
   V(post_parallel_compile_tasks_for_lazy, bool, 1, _)           \
   V(collect_source_positions, bool, 1, _)                       \
   V(is_repl_mode, bool, 1, _)                                   \
-<<<<<<< HEAD
-  V(produce_compile_hints, bool, 1, _)
-=======
   V(produce_compile_hints, bool, 1, _)                          \
   V(compile_hints_magic_enabled, bool, 1, _)                    \
   V(compile_hints_per_function_magic_enabled, bool, 1, _)
->>>>>>> 626889fb
 
 class V8_EXPORT_PRIVATE UnoptimizedCompileFlags {
  public:
@@ -154,11 +147,7 @@
                                   LanguageMode language_mode,
                                   REPLMode repl_mode, ScriptType type,
                                   bool lazy);
-<<<<<<< HEAD
-  void SetFlagsForFunctionFromScript(Script script);
-=======
   void SetFlagsForFunctionFromScript(Tagged<Script> script);
->>>>>>> 626889fb
 
   uint32_t flags_;
   int script_id_;
@@ -249,18 +238,11 @@
 
   template <typename IsolateT>
   EXPORT_TEMPLATE_DECLARE(V8_EXPORT_PRIVATE)
-<<<<<<< HEAD
-  Handle<Script> CreateScript(IsolateT* isolate, Handle<String> source,
-                              MaybeHandle<FixedArray> maybe_wrapped_arguments,
-                              ScriptOriginOptions origin_options,
-                              NativesFlag natives = NOT_NATIVES_CODE);
-=======
   Handle<Script> CreateScript(
       IsolateT* isolate, DirectHandle<String> source,
       MaybeDirectHandle<FixedArray> maybe_wrapped_arguments,
       ScriptOriginOptions origin_options,
       NativesFlag natives = NOT_NATIVES_CODE);
->>>>>>> 626889fb
 
   Zone* zone() const { return reusable_state_->single_parse_zone(); }
 
@@ -385,32 +367,12 @@
     return compile_hint_callback_data_;
   }
 
-  bool is_background_compilation() const { return is_background_compilation_; }
-
-  void set_is_background_compilation() { is_background_compilation_ = true; }
-
-  bool is_streaming_compilation() const { return is_streaming_compilation_; }
-
-  void set_is_streaming_compilation() { is_streaming_compilation_ = true; }
-
-  CompileHintCallback compile_hint_callback() const {
-    return compile_hint_callback_;
-  }
-
-  void* compile_hint_callback_data() const {
-    return compile_hint_callback_data_;
-  }
-
  private:
   ParseInfo(const UnoptimizedCompileFlags flags, UnoptimizedCompileState* state,
             ReusableUnoptimizedCompileState* reusable_state,
             uintptr_t stack_limit, RuntimeCallStats* runtime_call_stats);
 
-<<<<<<< HEAD
-  void CheckFlagsForToplevelCompileFromScript(Script script);
-=======
   void CheckFlagsForToplevelCompileFromScript(Tagged<Script> script);
->>>>>>> 626889fb
 
   //------------- Inputs to parsing and scope analysis -----------------------
   const UnoptimizedCompileFlags flags_;
@@ -422,9 +384,6 @@
   uintptr_t stack_limit_;
   int parameters_end_pos_;
   int max_info_id_;
-
-  v8::CompileHintCallback compile_hint_callback_ = nullptr;
-  void* compile_hint_callback_data_ = nullptr;
 
   v8::CompileHintCallback compile_hint_callback_ = nullptr;
   void* compile_hint_callback_data_ = nullptr;
@@ -445,10 +404,7 @@
   LanguageMode language_mode_ : 1;
   bool is_background_compilation_ : 1;
   bool is_streaming_compilation_ : 1;
-<<<<<<< HEAD
-=======
   bool has_module_in_scope_chain_ : 1;
->>>>>>> 626889fb
 };
 
 }  // namespace internal
