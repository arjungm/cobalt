--- conflicted
+++ resolved
@@ -16,11 +16,7 @@
 #include "src/base/small-vector.h"
 #include "src/base/threaded-list.h"
 #include "src/common/globals.h"
-<<<<<<< HEAD
-#include "src/parsing/import-assertions.h"
-=======
 #include "src/parsing/import-attributes.h"
->>>>>>> 626889fb
 #include "src/parsing/parse-info.h"
 #include "src/parsing/parser-base.h"
 #include "src/parsing/parsing.h"
@@ -135,11 +131,7 @@
 
 class V8_EXPORT_PRIVATE Parser : public NON_EXPORTED_BASE(ParserBase<Parser>) {
  public:
-<<<<<<< HEAD
-  Parser(LocalIsolate* local_isolate, ParseInfo* info, Handle<Script> script);
-=======
   Parser(LocalIsolate* local_isolate, ParseInfo* info);
->>>>>>> 626889fb
   ~Parser() {
     delete reusable_preparser_;
     reusable_preparser_ = nullptr;
@@ -149,13 +141,8 @@
 
   // Sets the literal on |info| if parsing succeeded.
   void ParseOnBackground(LocalIsolate* isolate, ParseInfo* info,
-<<<<<<< HEAD
-                         int start_position, int end_position,
-                         int function_literal_id);
-=======
                          DirectHandle<Script> script, int start_position,
                          int end_position, int function_literal_id);
->>>>>>> 626889fb
 
   // Initializes an empty scope chain for top-level scripts, or scopes which
   // consist of only the native context.
@@ -170,21 +157,6 @@
   // their corresponding scope infos. Therefore, looking up variables in the
   // deserialized scopes is not possible.
   template <typename IsolateT>
-<<<<<<< HEAD
-  void DeserializeScopeChain(IsolateT* isolate, ParseInfo* info,
-                             MaybeHandle<ScopeInfo> maybe_outer_scope_info,
-                             Scope::DeserializationMode mode =
-                                 Scope::DeserializationMode::kScopesOnly);
-
-  // Move statistics to Isolate
-  void UpdateStatistics(Isolate* isolate, Handle<Script> script);
-  void UpdateStatistics(
-      Handle<Script> script,
-      base::SmallVector<v8::Isolate::UseCounterFeature, 8>* use_counters,
-      int* preparse_skipped);
-  template <typename IsolateT>
-  void HandleSourceURLComments(IsolateT* isolate, Handle<Script> script);
-=======
   void DeserializeScopeChain(
       IsolateT* isolate, ParseInfo* info,
       MaybeDirectHandle<ScopeInfo> maybe_outer_scope_info,
@@ -199,7 +171,6 @@
       int* preparse_skipped);
   template <typename IsolateT>
   void HandleDebugMagicComments(IsolateT* isolate, DirectHandle<Script> script);
->>>>>>> 626889fb
 
  private:
   friend class ParserBase<Parser>;
@@ -269,20 +240,9 @@
                                    int function_literal_id,
                                    const AstRawString* raw_name);
 
-<<<<<<< HEAD
-  FunctionLiteral* DoParseDeserializedFunction(
-      Isolate* isolate, MaybeHandle<ScopeInfo> maybe_outer_scope_info,
-      ParseInfo* info, int start_position, int end_position,
-      int function_literal_id, const AstRawString* raw_name);
-
-  FunctionLiteral* ParseClassForInstanceMemberInitialization(
-      Isolate* isolate, MaybeHandle<ScopeInfo> maybe_class_scope_info,
-      int initializer_pos, int initializer_id, int initializer_end_pos);
-=======
   FunctionLiteral* ParseClassForMemberInitialization(
       FunctionKind initializer_kind, int initializer_pos, int initializer_id,
       int initializer_end_pos, const AstRawString* class_name);
->>>>>>> 626889fb
 
   // Called by ParseProgram after setting up the scanner.
   FunctionLiteral* DoParseProgram(Isolate* isolate, ParseInfo* info);
@@ -342,11 +302,7 @@
   const AstRawString* ParseExportSpecifierName();
   ZonePtrList<const NamedImport>* ParseNamedImports(int pos);
 
-<<<<<<< HEAD
-  ImportAssertions* ParseImportAssertClause();
-=======
   ImportAttributes* ParseImportWithOrAssertClause();
->>>>>>> 626889fb
   Statement* BuildInitializationBlock(DeclarationParsingResult* parsing_result);
   Statement* RewriteSwitchStatement(SwitchStatement* switch_statement,
                                     Scope* scope);
@@ -369,14 +325,6 @@
                              FunctionLiteral* function, VariableMode mode,
                              VariableKind kind, int beg_pos, int end_pos,
                              ZonePtrList<const AstRawString>* names);
-<<<<<<< HEAD
-  Variable* CreateSyntheticContextVariable(const AstRawString* synthetic_name);
-  Variable* CreatePrivateNameVariable(ClassScope* scope, VariableMode mode,
-                                      IsStaticFlag is_static_flag,
-                                      const AstRawString* name);
-  FunctionLiteral* CreateInitializerFunction(const char* name,
-                                             DeclarationScope* scope,
-=======
   VariableProxy* CreateSyntheticContextVariableProxy(ClassScope* scope,
                                                      ClassInfo* class_info,
                                                      const AstRawString* name,
@@ -387,7 +335,6 @@
   FunctionLiteral* CreateInitializerFunction(const AstRawString* class_name,
                                              DeclarationScope* scope,
                                              int function_literal_id,
->>>>>>> 626889fb
                                              Statement* initializer_stmt);
 
   bool IdentifierEquals(const AstRawString* identifier,
@@ -423,13 +370,10 @@
                          bool is_computed_name, bool is_private,
                          ClassInfo* class_info);
   void AddClassStaticBlock(Block* block, ClassInfo* class_info);
-<<<<<<< HEAD
-=======
   FunctionLiteral* CreateStaticElementsInitializer(const AstRawString* name,
                                                    ClassInfo* class_info);
   FunctionLiteral* CreateInstanceMembersInitializer(const AstRawString* name,
                                                     ClassInfo* class_info);
->>>>>>> 626889fb
   Expression* RewriteClassLiteral(ClassScope* block_scope,
                                   const AstRawString* name,
                                   ClassInfo* class_info, int pos);
@@ -584,11 +528,6 @@
   Expression* CloseTemplateLiteral(TemplateLiteralState* state, int start,
                                    Expression* tag);
 
-<<<<<<< HEAD
-  ArrayLiteral* ArrayLiteralFromListWithSpread(
-      const ScopedPtrList<Expression>& list);
-=======
->>>>>>> 626889fb
   Expression* RewriteSuperCall(Expression* call_expression);
 
   void SetLanguageMode(Scope* scope, LanguageMode mode);
@@ -744,13 +683,6 @@
     }
   }
 
-<<<<<<< HEAD
-  // Returns true if we have a binary expression between two numeric
-  // literals. In that case, *x will be changed to an expression which is the
-  // computed value.
-  bool ShortcutNumericLiteralBinaryExpression(Expression** x, Expression* y,
-                                              Token::Value op, int pos);
-=======
   // Returns true if we have a binary expression between two literals. In that
   // case, *x will be changed to an expression which is the computed value.
   bool ShortcutLiteralBinaryExpression(Expression** x, Expression* y,
@@ -766,7 +698,6 @@
 
   void AppendConditionalChainElse(Expression** x,
                                   const SourceRange& else_range);
->>>>>>> 626889fb
 
   // Returns true if we have a binary operation between a binary/n-ary
   // expression (with the same operation) and a value, which can be collapsed
@@ -790,24 +721,6 @@
                          ast_value_factory()->empty_string(), pos);
   }
 
-<<<<<<< HEAD
-  // Generate AST node that throws a SyntaxError with the given
-  // type. The first argument may be null (in the handle sense) in
-  // which case no arguments are passed to the constructor.
-  V8_INLINE Expression* NewThrowSyntaxError(MessageTemplate message,
-                                            const AstRawString* arg, int pos) {
-    return NewThrowError(Runtime::kNewSyntaxError, message, arg, pos);
-  }
-
-  // Generate AST node that throws a TypeError with the given
-  // type. Both arguments must be non-null (in the handle sense).
-  V8_INLINE Expression* NewThrowTypeError(MessageTemplate message,
-                                          const AstRawString* arg, int pos) {
-    return NewThrowError(Runtime::kNewTypeError, message, arg, pos);
-  }
-
-=======
->>>>>>> 626889fb
   // Dummy implementation. The parser should never have a unidentifiable
   // error.
   V8_INLINE void ReportUnidentifiableError() { UNREACHABLE(); }
@@ -879,16 +792,10 @@
   V8_INLINE const AstRawString* GetNumberAsSymbol() const {
     double double_value = scanner()->DoubleValue();
     char array[100];
-<<<<<<< HEAD
-    const char* string =
-        DoubleToCString(double_value, base::ArrayVector(array));
-    return ast_value_factory()->GetOneByteString(string);
-=======
     std::string_view string =
         DoubleToStringView(double_value, base::ArrayVector(array));
     return ast_value_factory()->GetOneByteString(
         base::OneByteVector(string.data(), string.length()));
->>>>>>> 626889fb
   }
 
   const AstRawString* GetBigIntAsSymbol();
@@ -903,13 +810,8 @@
     return factory()->NewThisExpression(pos);
   }
 
-<<<<<<< HEAD
-  Expression* NewSuperPropertyReference(Scope* home_object_scope, int pos);
-  Expression* NewSuperCallReference(int pos);
-=======
   Expression* NewSuperPropertyReference(int pos);
   SuperCallReference* NewSuperCallReference(int pos);
->>>>>>> 626889fb
   Expression* NewTargetExpression(int pos);
   Expression* ImportMetaExpression(int pos);
 
@@ -950,12 +852,6 @@
   V8_INLINE ZonePtrList<ClassLiteral::StaticElement>* NewClassStaticElementList(
       int size) const {
     return zone()->New<ZonePtrList<ClassLiteral::StaticElement>>(size, zone());
-<<<<<<< HEAD
-  }
-  V8_INLINE ZonePtrList<Statement>* NewStatementList(int size) const {
-    return zone()->New<ZonePtrList<Statement>>(size, zone());
-=======
->>>>>>> 626889fb
   }
 
   Expression* NewV8Intrinsic(const AstRawString* name,
@@ -1218,12 +1114,10 @@
 
   LocalIsolate* local_isolate_;
   ParseInfo* info_;
-  Handle<Script> script_;
   Scanner scanner_;
   Zone preparser_zone_;
   PreParser* reusable_preparser_;
   Mode mode_;
-  bool overall_parse_is_parked_ = false;
 
   MaybeHandle<FixedArray> maybe_wrapped_arguments_;
 
