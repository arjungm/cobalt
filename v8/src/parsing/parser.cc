// Copyright 2012 the V8 project authors. All rights reserved.
// Use of this source code is governed by a BSD-style license that can be
// found in the LICENSE file.

#include "src/parsing/parser.h"

#include <algorithm>
#include <memory>
#include <optional>

#include "src/ast/ast-function-literal-id-reindexer.h"
#include "src/ast/ast-traversal-visitor.h"
#include "src/ast/ast.h"
#include "src/ast/source-range-ast-visitor.h"
#include "src/base/ieee754.h"
#include "src/base/overflowing-math.h"
#include "src/base/platform/platform.h"
#include "src/codegen/bailout-reason.h"
#include "src/common/globals.h"
#include "src/common/message-template.h"
#include "src/compiler-dispatcher/lazy-compile-dispatcher.h"
#include "src/heap/parked-scope.h"
#include "src/logging/counters.h"
#include "src/logging/log.h"
#include "src/logging/runtime-call-stats-scope.h"
#include "src/numbers/conversions-inl.h"
#include "src/numbers/ieee754.h"
#include "src/objects/scope-info.h"
#include "src/parsing/parse-info.h"
#include "src/parsing/rewriter.h"
#include "src/runtime/runtime.h"
#include "src/strings/char-predicates-inl.h"
#include "src/strings/string-stream.h"
#include "src/strings/unicode-inl.h"
#include "src/tracing/trace-event.h"
#include "src/zone/zone-list-inl.h"

namespace v8::internal {

FunctionLiteral* Parser::DefaultConstructor(const AstRawString* name,
                                            bool call_super, int pos) {
  int expected_property_count = 0;
  const int parameter_count = 0;

  FunctionKind kind = call_super ? FunctionKind::kDefaultDerivedConstructor
                                 : FunctionKind::kDefaultBaseConstructor;
  DeclarationScope* function_scope = NewFunctionScope(kind);
  SetLanguageMode(function_scope, LanguageMode::kStrict);
  // Set start and end position to the same value
  function_scope->set_start_position(pos);
  function_scope->set_end_position(pos);
  ScopedPtrList<Statement> body(pointer_buffer());

  {
    FunctionState function_state(&function_state_, &scope_, function_scope);

    // ES#sec-runtime-semantics-classdefinitionevaluation
    //
    // 14.a
    //  ...
    //  iv. If F.[[ConstructorKind]] is DERIVED, then
    //    1. NOTE: This branch behaves similarly to constructor(...args) {
    //       super(...args); }. The most notable distinction is that while the
    //       aforementioned ECMAScript source text observably calls the
    //       @@iterator method on %Array.prototype%, this function does not.
    //    2. Let func be ! F.[[GetPrototypeOf]]().
    //    3. If IsConstructor(func) is false, throw a TypeError exception.
    //    4. Let result be ? Construct(func, args, NewTarget).
    //  ...
    if (call_super) {
<<<<<<< HEAD
      // Create a SuperCallReference and handle in BytecodeGenerator.
      auto constructor_args_name = ast_value_factory()->empty_string();
      bool is_rest = true;
      bool is_optional = false;
      Variable* constructor_args = function_scope->DeclareParameter(
          constructor_args_name, VariableMode::kTemporary, is_optional, is_rest,
          ast_value_factory(), pos);

      Expression* call;
      {
        ScopedPtrList<Expression> args(pointer_buffer());
        Spread* spread_args = factory()->NewSpread(
            factory()->NewVariableProxy(constructor_args), pos, pos);

        args.Add(spread_args);
        Expression* super_call_ref = NewSuperCallReference(pos);
        constexpr bool has_spread = true;
        call = factory()->NewCall(super_call_ref, args, pos, has_spread);
      }
=======
      SuperCallReference* super_call_ref = NewSuperCallReference(pos);
      Expression* call =
          factory()->NewSuperCallForwardArgs(super_call_ref, pos);
>>>>>>> 626889fb
      body.Add(factory()->NewReturnStatement(call, pos));
    }

    expected_property_count = function_state.expected_property_count();
  }

  FunctionLiteral* function_literal = factory()->NewFunctionLiteral(
      name, function_scope, body, expected_property_count, parameter_count,
      parameter_count, FunctionLiteral::kNoDuplicateParameters,
      FunctionSyntaxKind::kAnonymousExpression, default_eager_compile_hint(),
      pos, true, GetNextInfoId());
  return function_literal;
}

FunctionLiteral* Parser::MakeAutoAccessorGetter(VariableProxy* name_proxy,
                                                const AstRawString* name,
                                                bool is_static, int pos) {
  ScopedPtrList<Statement> body(pointer_buffer());
  DeclarationScope* function_scope =
      NewFunctionScope(is_static ? FunctionKind::kGetterFunction
                                 : FunctionKind::kStaticGetterFunction);
  SetLanguageMode(function_scope, LanguageMode::kStrict);
  function_scope->set_start_position(pos);
  function_scope->set_end_position(pos);
  {
    FunctionState function_state(&function_state_, &scope_, function_scope);
    body.Add(factory()->NewAutoAccessorGetterBody(name_proxy, pos));
  }
  // TODO(42202709): Enable lazy compilation by adding custom handling in
  //                 `Parser::DoParseFunction`.
  FunctionLiteral* getter = factory()->NewFunctionLiteral(
      nullptr, function_scope, body, 0, 0, 0,
      FunctionLiteral::kNoDuplicateParameters,
      FunctionSyntaxKind::kAccessorOrMethod,
      FunctionLiteral::kShouldEagerCompile, pos, true, GetNextInfoId());
  const AstRawString* prefix =
      name ? ast_value_factory()->get_space_string() : nullptr;
  SetFunctionName(getter, name, prefix);
  return getter;
}

FunctionLiteral* Parser::MakeAutoAccessorSetter(VariableProxy* name_proxy,
                                                const AstRawString* name,
                                                bool is_static, int pos) {
  ScopedPtrList<Statement> body(pointer_buffer());
  DeclarationScope* function_scope =
      NewFunctionScope(is_static ? FunctionKind::kSetterFunction
                                 : FunctionKind::kStaticSetterFunction);
  SetLanguageMode(function_scope, LanguageMode::kStrict);
  function_scope->set_start_position(pos);
  function_scope->set_end_position(pos);
  function_scope->DeclareParameter(ast_value_factory()->empty_string(),
                                   VariableMode::kTemporary, false, false,
                                   ast_value_factory(), kNoSourcePosition);
  {
    FunctionState function_state(&function_state_, &scope_, function_scope);
    body.Add(factory()->NewAutoAccessorSetterBody(name_proxy, pos));
  }
  // TODO(42202709): Enable lazy compilation by adding custom handling in
  //                 `Parser::DoParseFunction`.
  FunctionLiteral* setter = factory()->NewFunctionLiteral(
      nullptr, function_scope, body, 0, 1, 0,
      FunctionLiteral::kNoDuplicateParameters,
      FunctionSyntaxKind::kAccessorOrMethod,
      FunctionLiteral::kShouldEagerCompile, pos, true, GetNextInfoId());
  const AstRawString* prefix =
      name ? ast_value_factory()->set_space_string() : nullptr;
  SetFunctionName(setter, name, prefix);
  return setter;
}

AutoAccessorInfo* Parser::NewAutoAccessorInfo(ClassScope* scope,
                                              ClassInfo* class_info,
                                              const AstRawString* name,
                                              bool is_static, int pos) {
  VariableProxy* accessor_storage_name_proxy =
      CreateSyntheticContextVariableProxy(
          scope, class_info,
          AutoAccessorVariableName(ast_value_factory(),
                                   class_info->autoaccessor_count++),
          is_static);
  // The property value position will match the beginning of the "accessor"
  // keyword, which can be the same as the start of the parent class scope, use
  // the position of the next two characters to distinguish them.
  FunctionLiteral* getter = MakeAutoAccessorGetter(accessor_storage_name_proxy,
                                                   name, is_static, pos + 1);
  FunctionLiteral* setter = MakeAutoAccessorSetter(accessor_storage_name_proxy,
                                                   name, is_static, pos + 2);
  return factory()->NewAutoAccessorInfo(getter, setter,
                                        accessor_storage_name_proxy);
}

ClassLiteralProperty* Parser::NewClassLiteralPropertyWithAccessorInfo(
    ClassScope* scope, ClassInfo* class_info, const AstRawString* name,
    Expression* key, Expression* value, bool is_static, bool is_computed_name,
    bool is_private, int pos) {
  AutoAccessorInfo* accessor_info =
      NewAutoAccessorInfo(scope, class_info, name, is_static, pos);
  return factory()->NewClassLiteralProperty(
      key, value, accessor_info, is_static, is_computed_name, is_private);
}

void Parser::ReportUnexpectedTokenAt(Scanner::Location location,
                                     Token::Value token,
                                     MessageTemplate message) {
  const char* arg = nullptr;
  switch (token) {
    case Token::kEos:
      message = MessageTemplate::kUnexpectedEOS;
      break;
    case Token::kSmi:
    case Token::kNumber:
    case Token::kBigInt:
      message = MessageTemplate::kUnexpectedTokenNumber;
      break;
    case Token::kString:
      message = MessageTemplate::kUnexpectedTokenString;
      break;
    case Token::kPrivateName:
    case Token::kIdentifier:
      message = MessageTemplate::kUnexpectedTokenIdentifier;
      // Use ReportMessageAt with the AstRawString parameter; skip the
      // ReportMessageAt below.
      ReportMessageAt(location, message, GetIdentifier());
      return;
<<<<<<< HEAD
    case Token::AWAIT:
    case Token::ENUM:
=======
    case Token::kAwait:
    case Token::kEnum:
>>>>>>> 626889fb
      message = MessageTemplate::kUnexpectedReserved;
      break;
    case Token::kLet:
    case Token::kStatic:
    case Token::kYield:
    case Token::kFutureStrictReservedWord:
      message = is_strict(language_mode())
                    ? MessageTemplate::kUnexpectedStrictReserved
                    : MessageTemplate::kUnexpectedTokenIdentifier;
      arg = Token::String(token);
      break;
    case Token::kTemplateSpan:
    case Token::kTemplateTail:
      message = MessageTemplate::kUnexpectedTemplateString;
      break;
    case Token::kEscapedStrictReservedWord:
    case Token::kEscapedKeyword:
      message = MessageTemplate::kInvalidEscapedReservedWord;
      break;
    case Token::kIllegal:
      if (scanner()->has_error()) {
        message = scanner()->error();
        location = scanner()->error_location();
      } else {
        message = MessageTemplate::kInvalidOrUnexpectedToken;
      }
      break;
    case Token::kRegExpLiteral:
      message = MessageTemplate::kUnexpectedTokenRegExp;
      break;
    default:
      const char* name = Token::String(token);
      DCHECK_NOT_NULL(name);
      arg = name;
      break;
  }
  ReportMessageAt(location, message, arg);
}

// ----------------------------------------------------------------------------
// Implementation of Parser

bool Parser::ShortcutLiteralBinaryExpression(Expression** x, Expression* y,
                                             Token::Value op, int pos) {
  // Constant fold numeric operations.
  if ((*x)->IsNumberLiteral() && y->IsNumberLiteral()) {
    double x_val = (*x)->AsLiteral()->AsNumber();
    double y_val = y->AsLiteral()->AsNumber();
    switch (op) {
      case Token::kAdd:
        *x = factory()->NewNumberLiteral(x_val + y_val, pos);
        return true;
      case Token::kSub:
        *x = factory()->NewNumberLiteral(x_val - y_val, pos);
        return true;
      case Token::kMul:
        *x = factory()->NewNumberLiteral(x_val * y_val, pos);
        return true;
      case Token::kDiv:
        *x = factory()->NewNumberLiteral(base::Divide(x_val, y_val), pos);
        return true;
<<<<<<< HEAD
      case Token::MOD:
        *x = factory()->NewNumberLiteral(Modulo(x_val, y_val), pos);
        return true;
      case Token::BIT_OR: {
=======
      case Token::kMod:
        *x = factory()->NewNumberLiteral(Modulo(x_val, y_val), pos);
        return true;
      case Token::kBitOr: {
>>>>>>> 626889fb
        int value = DoubleToInt32(x_val) | DoubleToInt32(y_val);
        *x = factory()->NewNumberLiteral(value, pos);
        return true;
      }
      case Token::kBitAnd: {
        int value = DoubleToInt32(x_val) & DoubleToInt32(y_val);
        *x = factory()->NewNumberLiteral(value, pos);
        return true;
      }
      case Token::kBitXor: {
        int value = DoubleToInt32(x_val) ^ DoubleToInt32(y_val);
        *x = factory()->NewNumberLiteral(value, pos);
        return true;
      }
      case Token::kShl: {
        int value =
            base::ShlWithWraparound(DoubleToInt32(x_val), DoubleToInt32(y_val));
        *x = factory()->NewNumberLiteral(value, pos);
        return true;
      }
      case Token::kShr: {
        uint32_t shift = DoubleToInt32(y_val) & 0x1F;
        uint32_t value = DoubleToUint32(x_val) >> shift;
        *x = factory()->NewNumberLiteral(value, pos);
        return true;
      }
      case Token::kSar: {
        uint32_t shift = DoubleToInt32(y_val) & 0x1F;
        int value = ArithmeticShiftRight(DoubleToInt32(x_val), shift);
        *x = factory()->NewNumberLiteral(value, pos);
        return true;
      }
      case Token::kExp:
        *x = factory()->NewNumberLiteral(math::pow(x_val, y_val), pos);
        return true;
      default:
        break;
    }
  }

  // Constant fold string concatenation:
  //   "abc" + "def" -> "abcdef"
  // Note that this only works for folding into the LHS of a left-associative
  // binary expression. String concatenation folding on the RHS is handled by
  // `CollapseNaryExpression`, which can't re-use this method since non-string
  // literal concatenation is not commutative.
  if (op == Token::kAdd) {
    // TODO(leszeks): We could also eagerly convert other literals to string if
    // one side of the addition is a string.
    if (ShortcutStringLiteralAppendExpression(x, y)) {
      return true;
    }
  }
  return false;
}

bool Parser::ShortcutStringLiteralAppendExpression(Expression** x,
                                                   Expression* y) {
  if (!y->IsStringLiteral()) return false;
  const AstRawString* y_val = y->AsLiteral()->AsRawString();

  // Only consider string concatenation of two strings.
  // TODO(leszeks): We could also eagerly convert other literals to string if
  // one side of the addition is a string. We'd have to be careful around
  // associativity though, in case x is the RHS-most expression of an n-ary
  // addition.
  if ((*x)->IsStringLiteral()) {
    const AstRawString* x_val = (*x)->AsLiteral()->AsRawString();
    AstConsString* cons = ast_value_factory()->NewConsString(x_val, y_val);
    *x = factory()->NewConsStringLiteral(cons, (*x)->position());
    return true;
  }
  if ((*x)->IsConsStringLiteral()) {
    (*x)->AsLiteral()->AsConsString()->AddString(zone(), y_val);
    (*x)->clear_parenthesized();
    return true;
  }
  return false;
}

bool Parser::CollapseConditionalChain(Expression** x, Expression* cond,
                                      Expression* then_expression,
                                      Expression* else_expression, int pos,
                                      const SourceRange& then_range) {
  if (*x && (*x)->IsConditionalChain()) {
    ConditionalChain* conditional_chain = (*x)->AsConditionalChain();
    if (then_expression != nullptr) {
      conditional_chain->AddChainEntry(cond, then_expression, pos);
      AppendConditionalChainSourceRange(conditional_chain, then_range);
    }
    if (else_expression != nullptr) {
      conditional_chain->set_else_expression(else_expression);
      DCHECK_GT(conditional_chain->conditional_chain_length(), 1);
    }
    return true;
  }
  return false;
}

void Parser::AppendConditionalChainElse(Expression** x,
                                        const SourceRange& else_range) {
  if (*x && (*x)->IsConditionalChain()) {
    ConditionalChain* conditional_chain = (*x)->AsConditionalChain();
    AppendConditionalChainElseSourceRange(conditional_chain, else_range);
  }
}

bool Parser::CollapseNaryExpression(Expression** x, Expression* y,
                                    Token::Value op, int pos,
                                    const SourceRange& range) {
  // Filter out unsupported ops.
  if (!Token::IsBinaryOp(op) || op == Token::kExp) return false;

  // Convert *x into an nary operation with the given op, returning false if
  // this is not possible.
  NaryOperation* nary = nullptr;
  if ((*x)->IsBinaryOperation()) {
    BinaryOperation* binop = (*x)->AsBinaryOperation();
    if (binop->op() != op) return false;

    nary = factory()->NewNaryOperation(op, binop->left(), 2);
    nary->AddSubsequent(binop->right(), binop->position());
    ConvertBinaryToNaryOperationSourceRange(binop, nary);
    *x = nary;
  } else if ((*x)->IsNaryOperation()) {
    nary = (*x)->AsNaryOperation();
    if (nary->op() != op) return false;
  } else {
    return false;
  }

  Expression* last = nary->last();
  // Try to shortcut sequential string literal appends:
  //  expr + "abc" + "def" -> expr + "abcdef"
  // Folding on the LHS of expr is handled by the more general
  // ShortcutLiteralBinaryExpression, this is a special case for RHS string
  // literal concatenation since this is commutative.
  if (op == Token::kAdd && ShortcutStringLiteralAppendExpression(&last, y)) {
    // Append our current expression to the nary operation.
    nary->UpdateLast(last);
  } else {
    // Otherwise append our current expression to the nary operation.
    nary->AddSubsequent(y, pos);
  }
  nary->clear_parenthesized();
  AppendNaryOperationSourceRange(nary, range);

  return true;
}

const AstRawString* Parser::GetBigIntAsSymbol() {
  base::Vector<const uint8_t> literal = scanner()->BigIntLiteral();
  if (literal[0] != '0' || literal.length() == 1) {
    return ast_value_factory()->GetOneByteString(literal);
  }
  std::unique_ptr<char[]> decimal =
      BigIntLiteralToDecimal(local_isolate_, literal);
  return ast_value_factory()->GetOneByteString(decimal.get());
}

Expression* Parser::BuildUnaryExpression(Expression* expression,
                                         Token::Value op, int pos) {
  DCHECK_NOT_NULL(expression);
  const Literal* literal = expression->AsLiteral();
  if (literal != nullptr) {
    if (op == Token::kNot) {
      // Convert the literal to a boolean condition and negate it.
      return factory()->NewBooleanLiteral(literal->ToBooleanIsFalse(), pos);
    } else if (literal->IsNumberLiteral()) {
      // Compute some expressions involving only number literals.
      double value = literal->AsNumber();
      switch (op) {
        case Token::kAdd:
          return expression;
        case Token::kSub:
          return factory()->NewNumberLiteral(-value, pos);
        case Token::kBitNot:
          return factory()->NewNumberLiteral(~DoubleToInt32(value), pos);
        default:
          break;
      }
    }
  }
  return factory()->NewUnaryOperation(op, expression, pos);
}

Expression* Parser::NewThrowError(Runtime::FunctionId id,
                                  MessageTemplate message,
                                  const AstRawString* arg, int pos) {
  ScopedPtrList<Expression> args(pointer_buffer());
  args.Add(factory()->NewSmiLiteral(static_cast<int>(message), pos));
  args.Add(factory()->NewStringLiteral(arg, pos));
  CallRuntime* call_constructor = factory()->NewCallRuntime(id, args, pos);
  return factory()->NewThrow(call_constructor, pos);
}

<<<<<<< HEAD
Expression* Parser::NewSuperPropertyReference(Scope* home_object_scope,
                                              int pos) {
=======
Expression* Parser::NewSuperPropertyReference(int pos) {
>>>>>>> 626889fb
  const AstRawString* home_object_name;
  if (IsStatic(scope()->GetReceiverScope()->function_kind())) {
    home_object_name = ast_value_factory_->dot_static_home_object_string();
  } else {
    home_object_name = ast_value_factory_->dot_home_object_string();
  }
<<<<<<< HEAD
  return factory()->NewSuperPropertyReference(
      home_object_scope->NewHomeObjectVariableProxy(factory(), home_object_name,
                                                    pos),
      pos);
=======

  VariableProxy* proxy = NewUnresolved(home_object_name, pos);
  proxy->set_is_home_object();
  return factory()->NewSuperPropertyReference(proxy, pos);
>>>>>>> 626889fb
}

SuperCallReference* Parser::NewSuperCallReference(int pos) {
  VariableProxy* new_target_proxy =
      NewUnresolved(ast_value_factory()->new_target_string(), pos);
  VariableProxy* this_function_proxy =
      NewUnresolved(ast_value_factory()->this_function_string(), pos);
  return factory()->NewSuperCallReference(new_target_proxy, this_function_proxy,
                                          pos);
}

Expression* Parser::NewTargetExpression(int pos) {
  auto proxy = NewUnresolved(ast_value_factory()->new_target_string(), pos);
  proxy->set_is_new_target();
  return proxy;
}

Expression* Parser::ImportMetaExpression(int pos) {
  ScopedPtrList<Expression> args(pointer_buffer());
  if (!has_module_in_scope_chain()) {
    DCHECK(IsParsingWhileDebugging());
    // When debugging, we permit import.meta invocations -- however, they will
    // never produce a non-undefined result outside of a module.
    return factory()->NewUndefinedLiteral(pos);
  }
  return factory()->NewCallRuntime(Runtime::kInlineGetImportMetaObject, args,
                                   pos);
}

Expression* Parser::ExpressionFromLiteral(Token::Value token, int pos) {
  switch (token) {
    case Token::kNullLiteral:
      return factory()->NewNullLiteral(pos);
    case Token::kTrueLiteral:
      return factory()->NewBooleanLiteral(true, pos);
    case Token::kFalseLiteral:
      return factory()->NewBooleanLiteral(false, pos);
    case Token::kSmi: {
      uint32_t value = scanner()->smi_value();
      return factory()->NewSmiLiteral(value, pos);
    }
    case Token::kNumber: {
      double value = scanner()->DoubleValue();
      return factory()->NewNumberLiteral(value, pos);
    }
    case Token::kBigInt:
      return factory()->NewBigIntLiteral(
          AstBigInt(scanner()->CurrentLiteralAsCString(zone())), pos);
    case Token::kString: {
      return factory()->NewStringLiteral(GetSymbol(), pos);
    }
    default:
      DCHECK(false);
  }
  return FailureExpression();
}

Expression* Parser::NewV8Intrinsic(const AstRawString* name,
                                   const ScopedPtrList<Expression>& args,
                                   int pos) {
  if (ParsingExtension()) {
    // The extension structures are only accessible while parsing the
    // very first time, not when reparsing because of lazy compilation.
    GetClosureScope()->ForceEagerCompilation();
  }

  if (!name->is_one_byte()) {
    // There are no two-byte named intrinsics.
    ReportMessage(MessageTemplate::kNotDefined, name);
    return FailureExpression();
  }

  const Runtime::Function* function =
      Runtime::FunctionForName(name->raw_data(), name->length());

  // Be more permissive when fuzzing. Intrinsics are not supported.
  if (v8_flags.fuzzing) {
    return NewV8RuntimeFunctionForFuzzing(function, args, pos);
  }

  if (function == nullptr) {
    ReportMessage(MessageTemplate::kNotDefined, name);
    return FailureExpression();
  }

  // Check that the expected number of arguments are being passed.
  if (function->nargs != -1 && function->nargs != args.length()) {
    ReportMessage(MessageTemplate::kRuntimeWrongNumArgs);
    return FailureExpression();
  }

  return factory()->NewCallRuntime(function, args, pos);
}

// More permissive runtime-function creation on fuzzers.
Expression* Parser::NewV8RuntimeFunctionForFuzzing(
    const Runtime::Function* function, const ScopedPtrList<Expression>& args,
    int pos) {
  CHECK(v8_flags.fuzzing);

  // Intrinsics are not supported for fuzzing. Only allow runtime functions
  // marked as fuzzing-safe. Also prevent later errors due to too few arguments
  // and just ignore this call.
  if (function == nullptr ||
      !Runtime::IsEnabledForFuzzing(function->function_id) ||
      function->nargs > args.length()) {
    return factory()->NewUndefinedLiteral(kNoSourcePosition);
  }

  // Flexible number of arguments permitted.
  if (function->nargs == -1) {
    return factory()->NewCallRuntime(function, args, pos);
  }

  // Otherwise ignore superfluous arguments.
  ScopedPtrList<Expression> permissive_args(pointer_buffer());
  for (int i = 0; i < function->nargs; i++) {
    permissive_args.Add(args.at(i));
  }
  return factory()->NewCallRuntime(function, permissive_args, pos);
}

<<<<<<< HEAD
Parser::Parser(LocalIsolate* local_isolate, ParseInfo* info,
               Handle<Script> script)
    : ParserBase<Parser>(info->zone(), &scanner_, info->stack_limit(),
                         info->ast_value_factory(),
                         info->pending_error_handler(),
                         info->runtime_call_stats(), info->v8_file_logger(),
                         info->flags(), true),
=======
Parser::Parser(LocalIsolate* local_isolate, ParseInfo* info)
    : ParserBase<Parser>(
          info->zone(), &scanner_, info->stack_limit(),
          info->ast_value_factory(), info->pending_error_handler(),
          info->runtime_call_stats(), info->v8_file_logger(), info->flags(),
          true, info->flags().compile_hints_magic_enabled(),
          info->flags().compile_hints_per_function_magic_enabled()),
>>>>>>> 626889fb
      local_isolate_(local_isolate),
      info_(info),
      script_(script),
      scanner_(info->character_stream(), flags()),
      preparser_zone_(info->zone()->allocator(), "pre-parser-zone"),
      reusable_preparser_(nullptr),
      mode_(PARSE_EAGERLY),  // Lazy mode must be set explicitly.
      source_range_map_(info->source_range_map()),
      total_preparse_skipped_(0),
      consumed_preparse_data_(info->consumed_preparse_data()),
      preparse_data_buffer_(),
      parameters_end_pos_(info->parameters_end_pos()) {
  // Even though we were passed ParseInfo, we should not store it in
  // Parser - this makes sure that Isolate is not accidentally accessed via
  // ParseInfo during background parsing.
  DCHECK_NOT_NULL(info->character_stream());
  // Determine if functions can be lazily compiled. This is necessary to
  // allow some of our builtin JS files to be lazily compiled. These
  // builtins cannot be handled lazily by the parser, since we have to know
  // if a function uses the special natives syntax, which is something the
  // parser records.
  // If the debugger requests compilation for break points, we cannot be
  // aggressive about lazy compilation, because it might trigger compilation
  // of functions without an outer context when setting a breakpoint through
  // Debug::FindSharedFunctionInfoInScript
  // We also compile eagerly for kProduceExhaustiveCodeCache.
  bool can_compile_lazily = flags().allow_lazy_compile() && !flags().is_eager();

  set_default_eager_compile_hint(can_compile_lazily
                                     ? FunctionLiteral::kShouldLazyCompile
                                     : FunctionLiteral::kShouldEagerCompile);
  allow_lazy_ = flags().allow_lazy_compile() && flags().allow_lazy_parsing() &&
                info->extension() == nullptr && can_compile_lazily;
  for (int feature = 0; feature < v8::Isolate::kUseCounterFeatureCount;
       ++feature) {
    use_counts_[feature] = 0;
  }
}

void Parser::InitializeEmptyScopeChain(ParseInfo* info) {
  DCHECK_NULL(original_scope_);
  DCHECK_NULL(info->script_scope());
  DeclarationScope* script_scope =
      NewScriptScope(flags().is_repl_mode() ? REPLMode::kYes : REPLMode::kNo);
  info->set_script_scope(script_scope);
  original_scope_ = script_scope;
}

template <typename IsolateT>
void Parser::DeserializeScopeChain(
    IsolateT* isolate, ParseInfo* info,
<<<<<<< HEAD
    MaybeHandle<ScopeInfo> maybe_outer_scope_info,
=======
    MaybeDirectHandle<ScopeInfo> maybe_outer_scope_info,
>>>>>>> 626889fb
    Scope::DeserializationMode mode) {
  InitializeEmptyScopeChain(info);
  DirectHandle<ScopeInfo> outer_scope_info;
  if (maybe_outer_scope_info.ToHandle(&outer_scope_info)) {
    DCHECK_EQ(ThreadId::Current(), isolate->thread_id());
    original_scope_ = Scope::DeserializeScopeChain(
        isolate, zone(), *outer_scope_info, info->script_scope(),
        ast_value_factory(), mode, info);

    DeclarationScope* receiver_scope = original_scope_->GetReceiverScope();
    if (receiver_scope->HasReceiverToDeserialize()) {
      receiver_scope->DeserializeReceiver(ast_value_factory());
    }
    if (info->has_module_in_scope_chain()) {
      set_has_module_in_scope_chain();
    }
  }
}

template void Parser::DeserializeScopeChain(
    Isolate* isolate, ParseInfo* info,
<<<<<<< HEAD
    MaybeHandle<ScopeInfo> maybe_outer_scope_info,
    Scope::DeserializationMode mode);
template void Parser::DeserializeScopeChain(
    LocalIsolate* isolate, ParseInfo* info,
    MaybeHandle<ScopeInfo> maybe_outer_scope_info,
=======
    MaybeDirectHandle<ScopeInfo> maybe_outer_scope_info,
    Scope::DeserializationMode mode);
template void Parser::DeserializeScopeChain(
    LocalIsolate* isolate, ParseInfo* info,
    MaybeDirectHandle<ScopeInfo> maybe_outer_scope_info,
>>>>>>> 626889fb
    Scope::DeserializationMode mode);

namespace {

void MaybeProcessSourceRanges(ParseInfo* parse_info, Expression* root,
                              uintptr_t stack_limit_) {
  if (parse_info->source_range_map() != nullptr) {
    SourceRangeAstVisitor visitor(stack_limit_, root,
                                  parse_info->source_range_map());
    visitor.Run();
  }
}

}  // namespace

void Parser::ParseProgram(Isolate* isolate, DirectHandle<Script> script,
                          ParseInfo* info,
<<<<<<< HEAD
                          MaybeHandle<ScopeInfo> maybe_outer_scope_info) {
=======
                          MaybeDirectHandle<ScopeInfo> maybe_outer_scope_info) {
>>>>>>> 626889fb
  DCHECK_EQ(script->id(), flags().script_id());

  // It's OK to use the Isolate & counters here, since this function is only
  // called in the main thread.
  DCHECK(parsing_on_main_thread_);
  RCS_SCOPE(runtime_call_stats_, flags().is_eval()
                                     ? RuntimeCallCounterId::kParseEval
                                     : RuntimeCallCounterId::kParseProgram);
  TRACE_EVENT0(TRACE_DISABLED_BY_DEFAULT("v8.compile"), "V8.ParseProgram");
  base::ElapsedTimer timer;
  if (V8_UNLIKELY(v8_flags.log_function_events)) timer.Start();

  // Initialize parser state.
  DeserializeScopeChain(isolate, info, maybe_outer_scope_info,
                        Scope::DeserializationMode::kIncludingVariables);

  DCHECK_EQ(script->is_wrapped(), info->is_wrapped_as_function());
  if (script->is_wrapped()) {
    maybe_wrapped_arguments_ = handle(script->wrapped_arguments(), isolate);
  }

  scanner_.Initialize();
  FunctionLiteral* result = DoParseProgram(isolate, info);
<<<<<<< HEAD
  MaybeProcessSourceRanges(info, result, stack_limit_);
  PostProcessParseResult(isolate, info, result);

  HandleSourceURLComments(isolate, script);

  if (V8_UNLIKELY(v8_flags.log_function_events && result != nullptr)) {
=======
  HandleDebugMagicComments(isolate, script);
  if (result == nullptr) return;
  MaybeProcessSourceRanges(info, result, stack_limit_);
  PostProcessParseResult(isolate, info, result);

  if (V8_UNLIKELY(v8_flags.log_function_events)) {
>>>>>>> 626889fb
    double ms = timer.Elapsed().InMillisecondsF();
    const char* event_name = "parse-eval";
    int start = -1;
    int end = -1;
    if (!flags().is_eval()) {
      event_name = "parse-script";
      start = 0;
      end = Cast<String>(script->source())->length();
    }
    LOG(isolate,
        FunctionEvent(event_name, flags().script_id(), ms, start, end, "", 0));
  }
}

FunctionLiteral* Parser::DoParseProgram(Isolate* isolate, ParseInfo* info) {
  // Note that this function can be called from the main thread or from a
  // background thread. We should not access anything Isolate / heap dependent
  // via ParseInfo, and also not pass it forward. If not on the main thread
  // isolate will be nullptr.
  DCHECK_EQ(parsing_on_main_thread_, isolate != nullptr);
  DCHECK_NULL(scope_);

  ParsingModeScope mode(this, allow_lazy_ ? PARSE_LAZILY : PARSE_EAGERLY);
  ResetInfoId();

  FunctionLiteral* result = nullptr;
  {
    Scope* outer = original_scope_;
    DCHECK_NOT_NULL(outer);
    if (flags().is_eval()) {
      outer = NewEvalScope(outer);
    } else if (flags().is_module()) {
      DCHECK_EQ(outer, info->script_scope());
      outer = NewModuleScope(info->script_scope());
    }

    DeclarationScope* scope = outer->AsDeclarationScope();
    scope->set_start_position(0);

    FunctionState function_state(&function_state_, &scope_, scope);
    ScopedPtrList<Statement> body(pointer_buffer());
    int beg_pos = scanner()->location().beg_pos;
    if (flags().is_module()) {
      DCHECK(flags().is_module());

      PrepareGeneratorVariables();
      Expression* initial_yield = BuildInitialYield(
          kNoSourcePosition, FunctionKind::kGeneratorFunction);
      body.Add(
          factory()->NewExpressionStatement(initial_yield, kNoSourcePosition));
<<<<<<< HEAD
      // First parse statements into a buffer. Then, if there was a
      // top level await, create an inner block and rewrite the body of the
      // module as an async function. Otherwise merge the statements back
      // into the main body.
      BlockT block = impl()->NullBlock();
      {
        StatementListT statements(pointer_buffer());
        ParseModuleItemList(&statements);
        // Modules will always have an initial yield. If there are any
        // additional suspends, i.e. awaits, then we treat the module as an
        // AsyncModule.
        if (function_state.suspend_count() > 1) {
          scope->set_is_async_module();
          block = factory()->NewBlock(true, statements);
        } else {
          statements.MergeInto(&body);
        }
      }
      if (IsAsyncModule(scope->function_kind())) {
        impl()->RewriteAsyncFunctionBody(
            &body, block, factory()->NewUndefinedLiteral(kNoSourcePosition));
=======
      ParseModuleItemList(&body);
      // Modules will always have an initial yield. If there are any
      // additional suspends, they are awaits, and we treat the module as a
      // ModuleWithTopLevelAwait.
      if (function_state.suspend_count() > 1) {
        scope->set_module_has_toplevel_await();
>>>>>>> 626889fb
      }
      if (!has_error() &&
          !module()->Validate(this->scope()->AsModuleScope(),
                              pending_error_handler(), zone())) {
        scanner()->set_parser_error();
      }
    } else if (info->is_wrapped_as_function()) {
      DCHECK(parsing_on_main_thread_);
      ParseWrapped(isolate, info, &body, scope, zone());
    } else if (flags().is_repl_mode()) {
      ParseREPLProgram(info, &body, scope);
    } else {
      // Don't count the mode in the use counters--give the program a chance
      // to enable script-wide strict mode below.
      this->scope()->SetLanguageMode(info->language_mode());
      ParseStatementList(&body, Token::kEos);
    }

    // The parser will peek but not consume kEos.  Our scope logically goes all
    // the way to the kEos, though.
    scope->set_end_position(peek_position());

    if (is_strict(language_mode())) {
      CheckStrictOctalLiteral(beg_pos, end_position());
    }
    if (is_sloppy(language_mode())) {
      // TODO(littledan): Function bindings on the global object that modify
      // pre-existing bindings should be made writable, enumerable and
      // nonconfigurable if possible, whereas this code will leave attributes
      // unchanged if the property already exists.
      InsertSloppyBlockFunctionVarBindings(scope);
    }
    // Internalize the ast strings in the case of eval so we can check for
    // conflicting var declarations with outer scope-info-backed scopes.
    if (flags().is_eval()) {
      DCHECK(parsing_on_main_thread_);
<<<<<<< HEAD
      DCHECK(!overall_parse_is_parked_);
=======
      DCHECK(!isolate->main_thread_local_heap()->IsParked());
>>>>>>> 626889fb
      info->ast_value_factory()->Internalize(isolate);
    }
    CheckConflictingVarDeclarations(scope);

    // For sloppy eval though, we clear dynamic variables created for toplevel
    // var to avoid resolving to a variable when the variable and proxy are in
    // the same eval execution. The variable is not available on subsequent lazy
    // executions of functions in the eval, so this avoids inner functions from
    // looking up different variables during eager and lazy compilation.
    if (flags().is_eval()) outer->RemoveDynamic();

    if (flags().parse_restriction() == ONLY_SINGLE_FUNCTION_LITERAL) {
      if (body.length() != 1 || !body.at(0)->IsExpressionStatement() ||
          !body.at(0)
               ->AsExpressionStatement()
               ->expression()
               ->IsFunctionLiteral()) {
        ReportMessage(MessageTemplate::kSingleFunctionLiteral);
      }
    }

    int parameter_count = 0;
    result = factory()->NewScriptOrEvalFunctionLiteral(
        scope, body, function_state.expected_property_count(), parameter_count);
    result->set_suspend_count(function_state.suspend_count());
  }

  info->set_max_info_id(GetLastInfoId());

  if (has_error()) return nullptr;

  RecordFunctionLiteralSourceRange(result);

  return result;
}

template <typename IsolateT>
void Parser::PostProcessParseResult(IsolateT* isolate, ParseInfo* info,
                                    FunctionLiteral* literal) {
  DCHECK_NOT_NULL(literal);

  info->set_literal(literal);
  info->set_language_mode(literal->language_mode());
  if (info->flags().is_eval()) {
    info->set_allow_eval_cache(allow_eval_cache());
  }

  info->ast_value_factory()->Internalize(isolate);

  {
    RCS_SCOPE(info->runtime_call_stats(), RuntimeCallCounterId::kCompileAnalyse,
              RuntimeCallStats::kThreadSpecific);
<<<<<<< HEAD
    if (!Rewriter::Rewrite(info) || !DeclarationScope::Analyze(info)) {
=======
    bool has_stack_overflow = false;
    if (!Rewriter::Rewrite(info, &has_stack_overflow) ||
        !DeclarationScope::Analyze(info)) {
>>>>>>> 626889fb
      // Null out the literal to indicate that something failed.
      info->set_literal(nullptr);
      if (has_stack_overflow) {
        // Propagate stack overflow state from Rewriter to parser.
        set_stack_overflow();
      }
      return;
    }
  }
}

template void Parser::PostProcessParseResult(Isolate* isolate, ParseInfo* info,
                                             FunctionLiteral* literal);
template void Parser::PostProcessParseResult(LocalIsolate* isolate,
                                             ParseInfo* info,
                                             FunctionLiteral* literal);

ZonePtrList<const AstRawString>* Parser::PrepareWrappedArguments(
    Isolate* isolate, ParseInfo* info, Zone* zone) {
  DCHECK(parsing_on_main_thread_);
  DCHECK_NOT_NULL(isolate);
  DirectHandle<FixedArray> arguments =
      maybe_wrapped_arguments_.ToHandleChecked();
  int arguments_length = arguments->length();
  ZonePtrList<const AstRawString>* arguments_for_wrapped_function =
      zone->New<ZonePtrList<const AstRawString>>(arguments_length, zone);
  for (int i = 0; i < arguments_length; i++) {
    const AstRawString* argument_string = ast_value_factory()->GetString(
<<<<<<< HEAD
        String::cast(arguments->get(i)),
=======
        Cast<String>(arguments->get(i)),
>>>>>>> 626889fb
        SharedStringAccessGuardIfNeeded(isolate));
    arguments_for_wrapped_function->Add(argument_string, zone);
  }
  return arguments_for_wrapped_function;
}

void Parser::ParseWrapped(Isolate* isolate, ParseInfo* info,
                          ScopedPtrList<Statement>* body,
                          DeclarationScope* outer_scope, Zone* zone) {
  DCHECK(parsing_on_main_thread_);
  DCHECK(info->is_wrapped_as_function());
  ParsingModeScope parsing_mode(this, PARSE_EAGERLY);

  // Set function and block state for the outer eval scope.
  DCHECK(outer_scope->is_eval_scope());
  FunctionState function_state(&function_state_, &scope_, outer_scope);

  const AstRawString* function_name = nullptr;
  Scanner::Location location(0, 0);

  ZonePtrList<const AstRawString>* arguments_for_wrapped_function =
      PrepareWrappedArguments(isolate, info, zone);

  FunctionLiteral* function_literal =
      ParseFunctionLiteral(function_name, location, kSkipFunctionNameCheck,
                           FunctionKind::kNormalFunction, kNoSourcePosition,
                           FunctionSyntaxKind::kWrapped, LanguageMode::kSloppy,
                           arguments_for_wrapped_function);

  Statement* return_statement =
      factory()->NewReturnStatement(function_literal, kNoSourcePosition);
  body->Add(return_statement);
}

void Parser::ParseREPLProgram(ParseInfo* info, ScopedPtrList<Statement>* body,
                              DeclarationScope* scope) {
  // REPL scripts are handled nearly the same way as the body of an async
  // function. The difference is the value used to resolve the async
  // promise.
  // For a REPL script this is the completion value of the
  // script instead of the expression of some "return" statement. The
  // completion value of the script is obtained by manually invoking
  // the {Rewriter} which will return a VariableProxy referencing the
  // result.
  DCHECK(flags().is_repl_mode());
  this->scope()->SetLanguageMode(info->language_mode());
  PrepareGeneratorVariables();

  BlockT block = impl()->NullBlock();
  {
    StatementListT statements(pointer_buffer());
    ParseStatementList(&statements, Token::kEos);
    block = factory()->NewBlock(true, statements);
  }

  if (has_error()) return;

  bool has_stack_overflow = false;
  std::optional<VariableProxy*> maybe_result = Rewriter::RewriteBody(
      info, scope, block->statements(), &has_stack_overflow);
  if (!maybe_result) {
    if (has_stack_overflow) {
      // Propagate stack overflow state from Rewriter to parser.
      set_stack_overflow();
    }
    return;
  }
  Expression* result_value =
      *maybe_result ? static_cast<Expression*>(*maybe_result)
                    : factory()->NewUndefinedLiteral(kNoSourcePosition);
  Expression* wrapped_result_value = WrapREPLResult(result_value);
  block->statements()->Add(factory()->NewAsyncReturnStatement(
                               wrapped_result_value, kNoSourcePosition),
                           zone());
  DCHECK(!info->pending_error_handler()->stack_overflow());
  body->Add(block);
}

Expression* Parser::WrapREPLResult(Expression* value) {
  // REPL scripts additionally wrap the ".result" variable in an
  // object literal:
  //
  //     return %_AsyncFunctionResolve(
  //               .generator_object, {__proto__: null, .repl_result: .result});
  //
  // Should ".result" be a resolved promise itself, the async return
  // would chain the promises and return the resolve value instead of
  // the promise.

  Literal* property_name = factory()->NewStringLiteral(
      ast_value_factory()->dot_repl_result_string(), kNoSourcePosition);
  ObjectLiteralProperty* property =
      factory()->NewObjectLiteralProperty(property_name, value, true);

  Literal* proto_name = factory()->NewStringLiteral(
      ast_value_factory()->proto_string(), kNoSourcePosition);
  ObjectLiteralProperty* prototype = factory()->NewObjectLiteralProperty(
      proto_name, factory()->NewNullLiteral(kNoSourcePosition), false);

  ScopedPtrList<ObjectLiteralProperty> properties(pointer_buffer());
  properties.Add(property);
  properties.Add(prototype);
  return factory()->NewObjectLiteral(properties, false, kNoSourcePosition,
                                     false);
}

void Parser::ParseFunction(Isolate* isolate, ParseInfo* info,
                           DirectHandle<SharedFunctionInfo> shared_info) {
  // It's OK to use the Isolate & counters here, since this function is only
  // called in the main thread.
  DCHECK(parsing_on_main_thread_);
  RCS_SCOPE(runtime_call_stats_, RuntimeCallCounterId::kParseFunction);
  TRACE_EVENT0(TRACE_DISABLED_BY_DEFAULT("v8.compile"), "V8.ParseFunction");
  base::ElapsedTimer timer;
  if (V8_UNLIKELY(v8_flags.log_function_events)) timer.Start();

  MaybeDirectHandle<ScopeInfo> maybe_outer_scope_info;
  if (shared_info->HasOuterScopeInfo()) {
    maybe_outer_scope_info =
        direct_handle(shared_info->GetOuterScopeInfo(), isolate);
  }
  int start_position = shared_info->StartPosition();
  int end_position = shared_info->EndPosition();

<<<<<<< HEAD
  MaybeHandle<ScopeInfo> deserialize_start_scope = maybe_outer_scope_info;
  bool needs_script_scope_finalization = false;
  // If the function is a class member initializer and there isn't a
  // scope mismatch, we will only deserialize up to the outer scope of
  // the class scope, and regenerate the class scope during reparsing.
  if (flags().function_kind() ==
          FunctionKind::kClassMembersInitializerFunction &&
      shared_info->HasOuterScopeInfo() &&
      maybe_outer_scope_info.ToHandleChecked()->scope_type() == CLASS_SCOPE &&
      maybe_outer_scope_info.ToHandleChecked()->StartPosition() ==
          start_position) {
    Handle<ScopeInfo> outer_scope_info =
        maybe_outer_scope_info.ToHandleChecked();
    if (outer_scope_info->HasOuterScopeInfo()) {
      deserialize_start_scope =
          handle(outer_scope_info->OuterScopeInfo(), isolate);
    } else {
      // If the class scope doesn't have an outer scope to deserialize, we need
      // to finalize the script scope without using
      // Scope::DeserializeScopeChain().
      deserialize_start_scope = MaybeHandle<ScopeInfo>();
      needs_script_scope_finalization = true;
    }
  }

  DeserializeScopeChain(isolate, info, deserialize_start_scope,
=======
  DeserializeScopeChain(isolate, info, maybe_outer_scope_info,
>>>>>>> 626889fb
                        Scope::DeserializationMode::kIncludingVariables);
  if (needs_script_scope_finalization) {
    DCHECK_EQ(original_scope_, info->script_scope());
    Scope::SetScriptScopeInfo(isolate, info->script_scope());
  }
  DCHECK_EQ(factory()->zone(), info->zone());

<<<<<<< HEAD
  Handle<Script> script = handle(Script::cast(shared_info->script()), isolate);
=======
  DirectHandle<Script> script(Cast<Script>(shared_info->script()), isolate);
>>>>>>> 626889fb
  if (shared_info->is_wrapped()) {
    maybe_wrapped_arguments_ = handle(script->wrapped_arguments(), isolate);
  }

<<<<<<< HEAD
  int function_literal_id = shared_info->function_literal_id();
=======
  int function_literal_id = shared_info->function_literal_id(kRelaxedLoad);
>>>>>>> 626889fb

  // Initialize parser state.
  info->set_function_name(ast_value_factory()->GetString(
      shared_info->Name(), SharedStringAccessGuardIfNeeded(isolate)));
  scanner_.Initialize();

  FunctionKind function_kind = flags().function_kind();
  FunctionLiteral* result;
  if (V8_UNLIKELY(IsClassMembersInitializerFunction(function_kind))) {
    // Reparsing of class member initializer functions has to be handled
    // specially because they require reparsing of the whole class body,
    // function start/end positions correspond to the class literal body
    // positions.
    result = ParseClassForMemberInitialization(
        function_kind, start_position, function_literal_id, end_position,
        info->function_name());
    info->set_max_info_id(GetLastInfoId());
  } else if (V8_UNLIKELY(shared_info->private_name_lookup_skips_outer_class() &&
                         original_scope_->is_class_scope())) {
    // If the function skips the outer class and the outer scope is a class, the
    // function is in heritage position. Otherwise the function scope's skip bit
    // will be correctly inherited from the outer scope.
    ClassScope::HeritageParsingScope heritage(original_scope_->AsClassScope());
    result = DoParseDeserializedFunction(
        isolate, maybe_outer_scope_info, info, start_position, end_position,
        function_literal_id, info->function_name());
  } else {
    result = DoParseDeserializedFunction(
        isolate, maybe_outer_scope_info, info, start_position, end_position,
        function_literal_id, info->function_name());
  }
<<<<<<< HEAD
  MaybeProcessSourceRanges(info, result, stack_limit_);
  if (result != nullptr) {
    Handle<String> inferred_name(shared_info->inferred_name(), isolate);
    result->set_inferred_name(inferred_name);
    // Fix the function_literal_id in case we changed it earlier.
    result->set_function_literal_id(shared_info->function_literal_id());
  }
  PostProcessParseResult(isolate, info, result);
  if (V8_UNLIKELY(v8_flags.log_function_events && result != nullptr)) {
=======
  if (result == nullptr) return;
  MaybeProcessSourceRanges(info, result, stack_limit_);
  PostProcessParseResult(isolate, info, result);
  if (V8_UNLIKELY(v8_flags.log_function_events)) {
>>>>>>> 626889fb
    double ms = timer.Elapsed().InMillisecondsF();
    // We should already be internalized by now, so the debug name will be
    // available.
    DeclarationScope* function_scope = result->scope();
    std::unique_ptr<char[]> function_name = shared_info->DebugNameCStr();
    LOG(isolate,
        FunctionEvent("parse-function", flags().script_id(), ms,
                      function_scope->start_position(),
                      function_scope->end_position(), function_name.get(),
                      strlen(function_name.get())));
  }
}

FunctionLiteral* Parser::DoParseFunction(Isolate* isolate, ParseInfo* info,
                                         int start_position, int end_position,
                                         int function_literal_id,
                                         const AstRawString* raw_name) {
  DCHECK_EQ(parsing_on_main_thread_, isolate != nullptr);
  DCHECK_NOT_NULL(raw_name);
  DCHECK_NULL(scope_);

  DCHECK(ast_value_factory());
  fni_.PushEnclosingName(raw_name);

  ResetInfoId();
  DCHECK_LT(0, function_literal_id);
  SkipInfos(function_literal_id - 1);

  ParsingModeScope parsing_mode(this, PARSE_EAGERLY);

  // Place holder for the result.
  FunctionLiteral* result = nullptr;

  {
    // Parse the function literal.
    Scope* outer = original_scope_;
    DeclarationScope* outer_function = outer->GetClosureScope();
    DCHECK(outer);
    FunctionState function_state(&function_state_, &scope_, outer_function);
    BlockState block_state(&scope_, outer);
    DCHECK(is_sloppy(outer->language_mode()) ||
           is_strict(info->language_mode()));
    FunctionKind kind = flags().function_kind();
    DCHECK_IMPLIES(IsConciseMethod(kind) || IsAccessorFunction(kind),
                   flags().function_syntax_kind() ==
                       FunctionSyntaxKind::kAccessorOrMethod);

    if (IsArrowFunction(kind)) {
      if (IsAsyncFunction(kind)) {
        DCHECK(!scanner()->HasLineTerminatorAfterNext());
        if (!Check(Token::kAsync)) {
          CHECK(stack_overflow());
          return nullptr;
        }
        if (!(peek_any_identifier() || peek() == Token::kLeftParen)) {
          CHECK(stack_overflow());
          return nullptr;
        }
      }

      CHECK_EQ(function_literal_id, GetNextInfoId());

      // TODO(adamk): We should construct this scope from the ScopeInfo.
      DeclarationScope* scope = NewFunctionScope(kind);
      scope->set_has_checked_syntax(true);

      // This bit only needs to be explicitly set because we're
      // not passing the ScopeInfo to the Scope constructor.
      SetLanguageMode(scope, info->language_mode());

      scope->set_start_position(start_position);
      ParserFormalParameters formals(scope);
      {
        ParameterDeclarationParsingScope formals_scope(this);
        // Parsing patterns as variable reference expression creates
        // NewUnresolved references in current scope. Enter arrow function
        // scope for formal parameter parsing.
        BlockState inner_block_state(&scope_, scope);
<<<<<<< HEAD
        if (Check(Token::LPAREN)) {
=======
        if (Check(Token::kLeftParen)) {
>>>>>>> 626889fb
          // '(' StrictFormalParameters ')'
          ParseFormalParameterList(&formals);
          Expect(Token::kRightParen);
        } else {
          // BindingIdentifier
          ParameterParsingScope parameter_parsing_scope(impl(), &formals);
          ParseFormalParameter(&formals);
          DeclareFormalParameters(&formals);
        }
        formals.duplicate_loc = formals_scope.duplicate_location();
      }

<<<<<<< HEAD
      if (GetLastFunctionLiteralId() != function_literal_id - 1) {
        if (has_error()) return nullptr;
        // If there were FunctionLiterals in the parameters, we need to
        // renumber them to shift down so the next function literal id for
        // the arrow function is the one requested.
        AstFunctionLiteralIdReindexer reindexer(
            stack_limit_,
            (function_literal_id - 1) - GetLastFunctionLiteralId());
        for (auto p : formals.params) {
          if (p->pattern != nullptr) reindexer.Reindex(p->pattern);
          if (p->initializer() != nullptr) {
            reindexer.Reindex(p->initializer());
          }
          if (reindexer.HasStackOverflow()) {
            set_stack_overflow();
            return nullptr;
          }
        }
        ResetFunctionLiteralId();
        SkipFunctionLiterals(function_literal_id - 1);
      }

      Expression* expression = ParseArrowFunctionLiteral(formals);
=======
      // It doesn't really matter what value we pass here for
      // could_be_immediately_invoked since we already introduced an eager
      // compilation scope above.
      bool could_be_immediately_invoked = false;
      Expression* expression = ParseArrowFunctionLiteral(
          formals, function_literal_id, could_be_immediately_invoked);
>>>>>>> 626889fb
      // Scanning must end at the same position that was recorded
      // previously. If not, parsing has been interrupted due to a stack
      // overflow, at which point the partially parsed arrow function
      // concise body happens to be a valid expression. This is a problem
      // only for arrow functions with single expression bodies, since there
      // is no end token such as "}" for normal functions.
      if (scanner()->location().end_pos == end_position) {
        // The pre-parser saw an arrow function here, so the full parser
        // must produce a FunctionLiteral.
        DCHECK(expression->IsFunctionLiteral());
        result = expression->AsFunctionLiteral();
      }
    } else if (IsDefaultConstructor(kind)) {
      DCHECK_EQ(scope(), outer);
      result = DefaultConstructor(raw_name, IsDerivedConstructor(kind),
                                  start_position);
    } else {
      ZonePtrList<const AstRawString>* arguments_for_wrapped_function =
          info->is_wrapped_as_function()
              ? PrepareWrappedArguments(isolate, info, zone())
              : nullptr;
      result = ParseFunctionLiteral(
          raw_name, Scanner::Location::invalid(), kSkipFunctionNameCheck, kind,
          kNoSourcePosition, flags().function_syntax_kind(),
          info->language_mode(), arguments_for_wrapped_function);
    }

    if (has_error()) return nullptr;
    result->set_requires_instance_members_initializer(
        flags().requires_instance_members_initializer());
    result->set_class_scope_has_private_brand(
        flags().class_scope_has_private_brand());
    result->set_has_static_private_methods_or_accessors(
        flags().has_static_private_methods_or_accessors());
  }

  info->set_max_info_id(GetLastInfoId());

  DCHECK_IMPLIES(result, function_literal_id == result->function_literal_id());
  return result;
}

<<<<<<< HEAD
FunctionLiteral* Parser::DoParseDeserializedFunction(
    Isolate* isolate, MaybeHandle<ScopeInfo> maybe_outer_scope_info,
    ParseInfo* info, int start_position, int end_position,
    int function_literal_id, const AstRawString* raw_name) {
  if (flags().function_kind() ==
      FunctionKind::kClassMembersInitializerFunction) {
    return ParseClassForInstanceMemberInitialization(
        isolate, maybe_outer_scope_info, start_position, function_literal_id,
        end_position);
  }

  return DoParseFunction(isolate, info, start_position, end_position,
                         function_literal_id, raw_name);
}

FunctionLiteral* Parser::ParseClassForInstanceMemberInitialization(
    Isolate* isolate, MaybeHandle<ScopeInfo> maybe_class_scope_info,
    int initializer_pos, int initializer_id, int initializer_end_pos) {
  // When the function is a kClassMembersInitializerFunction, we record the
  // source range of the entire class as its positions in its SFI, so at this
  // point the scanner should be rewound to the position of the class token.
  int class_token_pos = initializer_pos;
  DCHECK_EQ(peek_position(), class_token_pos);

=======
FunctionLiteral* Parser::ParseClassForMemberInitialization(
    FunctionKind initializer_kind, int initializer_pos, int initializer_id,
    int initializer_end_pos, const AstRawString* class_name) {
  // When the function is a class members initializer function, we record the
  // source range of the entire class body as its positions in its SFI, so at
  // this point the scanner should be rewound to the position of the class
  // token.
  DCHECK_EQ(peek_position(), initializer_pos);
>>>>>>> 626889fb
  // Insert a FunctionState with the closest outer Declaration scope
  DeclarationScope* nearest_decl_scope = original_scope_->GetDeclarationScope();
  DCHECK_NOT_NULL(nearest_decl_scope);
  FunctionState function_state(&function_state_, &scope_, nearest_decl_scope);
<<<<<<< HEAD
  // We will reindex the function literals later.
  ResetFunctionLiteralId();
=======

  // We will reindex the function literals later.
  ResetInfoId();
  SkipInfos(initializer_id - 1);
>>>>>>> 626889fb

  // We preparse the class members that are not fields with initializers
  // in order to collect the function literal ids.
  ParsingModeScope mode(this, PARSE_LAZILY);

  ExpressionParsingScope no_expression_scope(impl());

<<<<<<< HEAD
  // Reparse the class as an expression to build the instance member
  // initializer function.
  Expression* expr = ParseClassExpression(original_scope_);
  if (has_error()) return nullptr;

  DCHECK(expr->IsClassLiteral());
  ClassLiteral* literal = expr->AsClassLiteral();
  FunctionLiteral* initializer =
      literal->instance_members_initializer_function();

  // Reindex so that the function literal ids match.
  AstFunctionLiteralIdReindexer reindexer(
      stack_limit_, initializer_id - initializer->function_literal_id());
  reindexer.Reindex(expr);

  no_expression_scope.ValidateExpression();

  // If the class scope was not optimized away, we know that it allocated
  // some variables and we need to fix up the allocation info for them.
  bool needs_allocation_fixup =
      !maybe_class_scope_info.is_null() &&
      maybe_class_scope_info.ToHandleChecked()->scope_type() == CLASS_SCOPE &&
      maybe_class_scope_info.ToHandleChecked()->StartPosition() ==
          class_token_pos;

  ClassScope* reparsed_scope = literal->scope();
  reparsed_scope->FinalizeReparsedClassScope(isolate, maybe_class_scope_info,
                                             ast_value_factory(),
                                             needs_allocation_fixup);
  original_scope_ = reparsed_scope;

  DCHECK_EQ(initializer->kind(),
            FunctionKind::kClassMembersInitializerFunction);
=======
  // Reparse the whole class body to build member initializer functions.
  FunctionLiteral* initializer;
  {
    bool is_anonymous = IsEmptyIdentifier(class_name);
    BlockState block_state(&scope_, original_scope_);
    RaiseLanguageMode(LanguageMode::kStrict);

    BlockState object_literal_scope_state(&object_literal_scope_, nullptr);

    ClassInfo class_info(this);
    class_info.is_anonymous = is_anonymous;

    // Create an arbitrary non-Null expression to indicate that the class
    // extends something. Doing so unconditionally is fine because:
    //  - the fact whether the class extends something affects parsing of
    //    'super' expressions which cause parse-time SyntaxError if the class
    //    is not a derived one. However, all such errors must have been
    //    reported during initial parse of the class declaration.
    //  - "extends" clause affects class constructor's FunctionKind, but here
    //    we are interested only in the member initializer functions and thus
    //    we can ignore the constructor function details.
    //
    // Given all the above we can simplify things and for the purpose of class
    // member initializers reparsing don't bother propagating the existence of
    // the "extends" clause through scope serialization/deserialization.
    class_info.extends = factory()->NewNullLiteral(kNoSourcePosition);

    // Note that we don't recheck class_name for strict-reserved words or eval
    // because all such checks have already been done during initial paring and
    // respective SyntaxErrors must have been thrown if necessary.

    // Class initializers don't care about position of the class token.
    int class_token_pos = kNoSourcePosition;

#ifdef DEBUG
    scope()->MarkReparsingForClassInitializer();
#endif

    ParseClassLiteralBody(class_info, class_name, class_token_pos, Token::kEos);

    if (initializer_kind == FunctionKind::kClassMembersInitializerFunction) {
      DCHECK_EQ(class_info.instance_members_function_id, initializer_id);
      initializer = CreateInstanceMembersInitializer(class_name, &class_info);
    } else {
      DCHECK_EQ(class_info.static_elements_function_id, initializer_id);
      initializer = CreateStaticElementsInitializer(class_name, &class_info);
    }
    initializer->scope()->TakeUnresolvedReferencesFromParent();
  }

  if (has_error()) return nullptr;

  DCHECK(IsClassMembersInitializerFunction(initializer_kind));

  no_expression_scope.ValidateExpression();

  DCHECK_EQ(initializer->kind(), initializer_kind);
>>>>>>> 626889fb
  DCHECK_EQ(initializer->function_literal_id(), initializer_id);
  DCHECK_EQ(initializer->end_position(), initializer_end_pos);

  return initializer;
}

Statement* Parser::ParseModuleItem() {
  // ecma262/#prod-ModuleItem
  // ModuleItem :
  //    ImportDeclaration
  //    ExportDeclaration
  //    StatementListItem

  Token::Value next = peek();

  if (next == Token::kExport) {
    return ParseExportDeclaration();
  }

  if (next == Token::kImport) {
    // We must be careful not to parse a dynamic import expression as an import
    // declaration. Same for import.meta expressions.
    Token::Value peek_ahead = PeekAhead();
    if (peek_ahead != Token::kLeftParen && peek_ahead != Token::kPeriod) {
      ParseImportDeclaration();
      return factory()->EmptyStatement();
    }
  }

  return ParseStatementListItem();
}

void Parser::ParseModuleItemList(ScopedPtrList<Statement>* body) {
  // ecma262/#prod-Module
  // Module :
  //    ModuleBody?
  //
  // ecma262/#prod-ModuleItemList
  // ModuleBody :
  //    ModuleItem*

  DCHECK(scope()->is_module_scope());
  while (peek() != Token::kEos) {
    Statement* stat = ParseModuleItem();
    if (stat == nullptr) return;
    if (stat->IsEmptyStatement()) continue;
    body->Add(stat);
  }
}

const AstRawString* Parser::ParseModuleSpecifier() {
  // ModuleSpecifier :
  //    StringLiteral

  Expect(Token::kString);
  return GetSymbol();
}

ZoneChunkList<Parser::ExportClauseData>* Parser::ParseExportClause(
    Scanner::Location* reserved_loc,
    Scanner::Location* string_literal_local_name_loc) {
  // ExportClause :
  //   '{' '}'
  //   '{' ExportsList '}'
  //   '{' ExportsList ',' '}'
  //
  // ExportsList :
  //   ExportSpecifier
  //   ExportsList ',' ExportSpecifier
  //
  // ExportSpecifier :
  //   IdentifierName
  //   IdentifierName 'as' IdentifierName
  //   IdentifierName 'as' ModuleExportName
  //   ModuleExportName
  //   ModuleExportName 'as' ModuleExportName
  //
  // ModuleExportName :
  //   StringLiteral
  ZoneChunkList<ExportClauseData>* export_data =
      zone()->New<ZoneChunkList<ExportClauseData>>(zone());

  Expect(Token::kLeftBrace);

  Token::Value name_tok;
  while ((name_tok = peek()) != Token::kRightBrace) {
    const AstRawString* local_name = ParseExportSpecifierName();
    if (!string_literal_local_name_loc->IsValid() &&
        name_tok == Token::kString) {
      // Keep track of the first string literal local name exported for error
      // reporting. These must be followed by a 'from' clause.
      *string_literal_local_name_loc = scanner()->location();
    } else if (!reserved_loc->IsValid() &&
               !Token::IsValidIdentifier(name_tok, LanguageMode::kStrict, false,
                                         flags().is_module())) {
      // Keep track of the first reserved word encountered in case our
      // caller needs to report an error.
      *reserved_loc = scanner()->location();
    }
    const AstRawString* export_name;
    Scanner::Location location = scanner()->location();
    if (CheckContextualKeyword(ast_value_factory()->as_string())) {
      export_name = ParseExportSpecifierName();
      // Set the location to the whole "a as b" string, so that it makes sense
      // both for errors due to "a" and for errors due to "b".
      location.end_pos = scanner()->location().end_pos;
    } else {
      export_name = local_name;
    }
    export_data->push_back({export_name, local_name, location});
    if (peek() == Token::kRightBrace) break;
    if (V8_UNLIKELY(!Check(Token::kComma))) {
      ReportUnexpectedToken(Next());
      break;
    }
  }

  Expect(Token::kRightBrace);
  return export_data;
}

const AstRawString* Parser::ParseExportSpecifierName() {
  Token::Value next = Next();

  // IdentifierName
  if (V8_LIKELY(Token::IsPropertyName(next))) {
    return GetSymbol();
  }

  // ModuleExportName
  if (next == Token::kString) {
    const AstRawString* export_name = GetSymbol();
    if (V8_LIKELY(export_name->is_one_byte())) return export_name;
    if (!unibrow::Utf16::HasUnpairedSurrogate(
            reinterpret_cast<const uint16_t*>(export_name->raw_data()),
            export_name->length())) {
      return export_name;
    }
    ReportMessage(MessageTemplate::kInvalidModuleExportName);
    return EmptyIdentifierString();
  }

  ReportUnexpectedToken(next);
  return EmptyIdentifierString();
}

ZonePtrList<const Parser::NamedImport>* Parser::ParseNamedImports(int pos) {
  // NamedImports :
  //   '{' '}'
  //   '{' ImportsList '}'
  //   '{' ImportsList ',' '}'
  //
  // ImportsList :
  //   ImportSpecifier
  //   ImportsList ',' ImportSpecifier
  //
  // ImportSpecifier :
  //   BindingIdentifier
  //   IdentifierName 'as' BindingIdentifier
  //   ModuleExportName 'as' BindingIdentifier

  Expect(Token::kLeftBrace);

  auto result = zone()->New<ZonePtrList<const NamedImport>>(1, zone());
  while (peek() != Token::kRightBrace) {
    const AstRawString* import_name = ParseExportSpecifierName();
    const AstRawString* local_name = import_name;
    Scanner::Location location = scanner()->location();
    // In the presence of 'as', the left-side of the 'as' can
    // be any IdentifierName. But without 'as', it must be a valid
    // BindingIdentifier.
    if (CheckContextualKeyword(ast_value_factory()->as_string())) {
      local_name = ParsePropertyName();
    }
    if (!Token::IsValidIdentifier(scanner()->current_token(),
                                  LanguageMode::kStrict, false,
                                  flags().is_module())) {
      ReportMessage(MessageTemplate::kUnexpectedReserved);
      return nullptr;
    } else if (IsEvalOrArguments(local_name)) {
      ReportMessage(MessageTemplate::kStrictEvalArguments);
      return nullptr;
    }

    DeclareUnboundVariable(local_name, VariableMode::kConst,
                           kNeedsInitialization, position());

    NamedImport* import =
        zone()->New<NamedImport>(import_name, local_name, location);
    result->Add(import, zone());

    if (peek() == Token::kRightBrace) break;
    Expect(Token::kComma);
  }

  Expect(Token::kRightBrace);
  return result;
}

<<<<<<< HEAD
ImportAssertions* Parser::ParseImportAssertClause() {
  // AssertClause :
  //    assert '{' '}'
  //    assert '{' AssertEntries '}'

  // AssertEntries :
  //    IdentifierName: AssertionKey
  //    IdentifierName: AssertionKey , AssertEntries
=======
ImportAttributes* Parser::ParseImportWithOrAssertClause() {
  // WithClause :
  //    with '{' '}'
  //    with '{' WithEntries ','? '}'
>>>>>>> 626889fb

  // WithEntries :
  //    LiteralPropertyName
  //    LiteralPropertyName ':' StringLiteral , WithEntries

  auto import_attributes = zone()->New<ImportAttributes>(zone());

<<<<<<< HEAD
  if (!v8_flags.harmony_import_assertions) {
    return import_assertions;
  }

  // Assert clause is optional, and cannot be preceded by a LineTerminator.
  if (scanner()->HasLineTerminatorBeforeNext() ||
      !CheckContextualKeyword(ast_value_factory()->assert_string())) {
    return import_assertions;
=======
  if (v8_flags.harmony_import_attributes && Check(Token::kWith)) {
    // 'with' keyword consumed
  } else {
    return import_attributes;
>>>>>>> 626889fb
  }

  Expect(Token::kLeftBrace);

  while (peek() != Token::kRightBrace) {
    const AstRawString* attribute_key =
        Check(Token::kString) ? GetSymbol() : ParsePropertyName();

    Scanner::Location location = scanner()->location();

    Expect(Token::kColon);
    Expect(Token::kString);

    const AstRawString* attribute_value = GetSymbol();

    // Set the location to the whole "key: 'value'"" string, so that it makes
    // sense both for errors due to the key and errors due to the value.
    location.end_pos = scanner()->location().end_pos;

    auto result = import_attributes->insert(std::make_pair(
        attribute_key, std::make_pair(attribute_value, location)));
    if (!result.second) {
      // It is a syntax error if two WithEntries have the same key.
      ReportMessageAt(location, MessageTemplate::kImportAttributesDuplicateKey,
                      attribute_key);
      break;
    }

    if (peek() == Token::kRightBrace) break;
    if (V8_UNLIKELY(!Check(Token::kComma))) {
      ReportUnexpectedToken(Next());
      break;
    }
  }

  Expect(Token::kRightBrace);

<<<<<<< HEAD
  // The 'assert' contextual keyword is deprecated in favor of 'with', and we
  // need to investigate feasibility of unshipping.
  //
  // TODO(v8:13856): Remove once decision is made to unship 'assert' or keep.
  ++use_counts_[v8::Isolate::kImportAssertionDeprecatedSyntax];

  return import_assertions;
=======
  return import_attributes;
>>>>>>> 626889fb
}

void Parser::ParseImportDeclaration() {
  // ImportDeclaration :
  //   'import' ImportClause 'from' ModuleSpecifier ';'
  //   'import' ModuleSpecifier ';'
  //   'import' ImportClause 'from' ModuleSpecifier [no LineTerminator here]
  //       AssertClause ';'
  //   'import' ModuleSpecifier [no LineTerminator here] AssertClause';'
  //   'import' 'source' ImportedBinding 'from' ModuleSpecifier ';'
  //
  // ImportClause :
  //   ImportedDefaultBinding
  //   NameSpaceImport
  //   NamedImports
  //   ImportedDefaultBinding ',' NameSpaceImport
  //   ImportedDefaultBinding ',' NamedImports
  //
  // NameSpaceImport :
  //   '*' 'as' ImportedBinding

  int pos = peek_position();
  Expect(Token::kImport);

  Token::Value tok = peek();

  // 'import' ModuleSpecifier ';'
  if (tok == Token::kString) {
    Scanner::Location specifier_loc = scanner()->peek_location();
    const AstRawString* module_specifier = ParseModuleSpecifier();
    const ImportAttributes* import_attributes = ParseImportWithOrAssertClause();
    ExpectSemicolon();
    module()->AddEmptyImport(module_specifier, import_attributes, specifier_loc,
                             zone());
    return;
  }

  // Parse ImportedDefaultBinding or 'source' ImportedBinding if present.
  const AstRawString* import_default_binding = nullptr;
  Scanner::Location import_default_binding_loc;
  ModuleImportPhase import_phase = ModuleImportPhase::kEvaluation;
  if (tok != Token::kMul && tok != Token::kLeftBrace) {
    if (v8_flags.js_source_phase_imports &&
        PeekContextualKeyword(ast_value_factory()->source_string()) &&
        PeekAhead() == Token::kIdentifier &&
        PeekAheadAhead() == Token::kIdentifier) {
      Consume(Token::kIdentifier);
      import_phase = ModuleImportPhase::kSource;
    }
    import_default_binding = ParseNonRestrictedIdentifier();
    import_default_binding_loc = scanner()->location();
    DeclareUnboundVariable(import_default_binding, VariableMode::kConst,
                           kNeedsInitialization, pos);
  }

  // Parse NameSpaceImport or NamedImports if present.
  const AstRawString* module_namespace_binding = nullptr;
  Scanner::Location module_namespace_binding_loc;
  const ZonePtrList<const NamedImport>* named_imports = nullptr;
  if (import_phase == ModuleImportPhase::kEvaluation &&
      (import_default_binding == nullptr || Check(Token::kComma))) {
    switch (peek()) {
      case Token::kMul: {
        Consume(Token::kMul);
        ExpectContextualKeyword(ast_value_factory()->as_string());
        module_namespace_binding = ParseNonRestrictedIdentifier();
        module_namespace_binding_loc = scanner()->location();
        DeclareUnboundVariable(module_namespace_binding, VariableMode::kConst,
                               kCreatedInitialized, pos);
        break;
      }

      case Token::kLeftBrace:
        named_imports = ParseNamedImports(pos);
        break;

      default:
        ReportUnexpectedToken(scanner()->current_token());
        return;
    }
  }

  ExpectContextualKeyword(ast_value_factory()->from_string());
  Scanner::Location specifier_loc = scanner()->peek_location();
  const AstRawString* module_specifier = ParseModuleSpecifier();
  // TODO(42204365): Enable import attributes with source phase import once
  // specified.
  const ImportAttributes* import_attributes =
      import_phase == ModuleImportPhase::kEvaluation
          ? ParseImportWithOrAssertClause()
          : zone()->New<ImportAttributes>(zone());
  ExpectSemicolon();

  // Now that we have all the information, we can make the appropriate
  // declarations.

  // TODO(neis): Would prefer to call DeclareVariable for each case below rather
  // than above and in ParseNamedImports, but then a possible error message
  // would point to the wrong location.  Maybe have a DeclareAt version of
  // Declare that takes a location?

  if (module_namespace_binding != nullptr) {
    DCHECK_EQ(ModuleImportPhase::kEvaluation, import_phase);
    module()->AddStarImport(module_namespace_binding, module_specifier,
                            import_attributes, module_namespace_binding_loc,
                            specifier_loc, zone());
  }

  if (import_default_binding != nullptr) {
    DCHECK_IMPLIES(import_phase == ModuleImportPhase::kSource,
                   v8_flags.js_source_phase_imports);
    module()->AddImport(ast_value_factory()->default_string(),
                        import_default_binding, module_specifier, import_phase,
                        import_attributes, import_default_binding_loc,
                        specifier_loc, zone());
  }

  if (named_imports != nullptr) {
    DCHECK_EQ(ModuleImportPhase::kEvaluation, import_phase);
    if (named_imports->length() == 0) {
      module()->AddEmptyImport(module_specifier, import_attributes,
                               specifier_loc, zone());
    } else {
      for (const NamedImport* import : *named_imports) {
        module()->AddImport(import->import_name, import->local_name,
                            module_specifier, import_phase, import_attributes,
                            import->location, specifier_loc, zone());
      }
    }
  }
}

Statement* Parser::ParseExportDefault() {
  //  Supports the following productions, starting after the 'default' token:
  //    'export' 'default' HoistableDeclaration
  //    'export' 'default' ClassDeclaration
  //    'export' 'default' AssignmentExpression[In] ';'

  Expect(Token::kDefault);
  Scanner::Location default_loc = scanner()->location();

  ZonePtrList<const AstRawString> local_names(1, zone());
  Statement* result = nullptr;
  switch (peek()) {
    case Token::kFunction:
      result = ParseHoistableDeclaration(&local_names, true);
      break;

    case Token::kClass:
      Consume(Token::kClass);
      result = ParseClassDeclaration(&local_names, true);
      break;

    case Token::kAsync:
      if (PeekAhead() == Token::kFunction &&
          !scanner()->HasLineTerminatorAfterNext()) {
        Consume(Token::kAsync);
        result = ParseAsyncFunctionDeclaration(&local_names, true);
        break;
      }
      [[fallthrough]];

    default: {
      int pos = position();
      AcceptINScope scope(this, true);
      Expression* value = ParseAssignmentExpression();
      SetFunctionName(value, ast_value_factory()->default_string());

      const AstRawString* local_name =
          ast_value_factory()->dot_default_string();
      local_names.Add(local_name, zone());

      // It's fine to declare this as VariableMode::kConst because the user has
      // no way of writing to it.
      VariableProxy* proxy =
          DeclareBoundVariable(local_name, VariableMode::kConst, pos);
      proxy->var()->set_initializer_position(position());

      Assignment* assignment = factory()->NewAssignment(
          Token::kInit, proxy, value, kNoSourcePosition);
      result = IgnoreCompletion(
          factory()->NewExpressionStatement(assignment, kNoSourcePosition));

      ExpectSemicolon();
      break;
    }
  }

  if (result != nullptr) {
    DCHECK_EQ(local_names.length(), 1);
    module()->AddExport(local_names.first(),
                        ast_value_factory()->default_string(), default_loc,
                        zone());
  }

  return result;
}

const AstRawString* Parser::NextInternalNamespaceExportName() {
  const char* prefix = ".ns-export";
  std::string s(prefix);
  s.append(std::to_string(number_of_named_namespace_exports_++));
  return ast_value_factory()->GetOneByteString(s.c_str());
}

void Parser::ParseExportStar() {
  int pos = position();
  Consume(Token::kMul);

  if (!PeekContextualKeyword(ast_value_factory()->as_string())) {
    // 'export' '*' 'from' ModuleSpecifier ';'
    Scanner::Location loc = scanner()->location();
    ExpectContextualKeyword(ast_value_factory()->from_string());
    Scanner::Location specifier_loc = scanner()->peek_location();
    const AstRawString* module_specifier = ParseModuleSpecifier();
    const ImportAttributes* import_attributes = ParseImportWithOrAssertClause();
    ExpectSemicolon();
    module()->AddStarExport(module_specifier, import_attributes, loc,
                            specifier_loc, zone());
    return;
  }

  // 'export' '*' 'as' IdentifierName 'from' ModuleSpecifier ';'
  //
  // Desugaring:
  //   export * as x from "...";
  // ~>
  //   import * as .x from "..."; export {.x as x};
  //
  // Note that the desugared internal namespace export name (.x above) will
  // never conflict with a string literal export name, as literal string export
  // names in local name positions (i.e. left of 'as' or in a clause without
  // 'as') are disallowed without a following 'from' clause.

  ExpectContextualKeyword(ast_value_factory()->as_string());
  const AstRawString* export_name = ParseExportSpecifierName();
  Scanner::Location export_name_loc = scanner()->location();
  const AstRawString* local_name = NextInternalNamespaceExportName();
  Scanner::Location local_name_loc = Scanner::Location::invalid();
  DeclareUnboundVariable(local_name, VariableMode::kConst, kCreatedInitialized,
                         pos);

  ExpectContextualKeyword(ast_value_factory()->from_string());
  Scanner::Location specifier_loc = scanner()->peek_location();
  const AstRawString* module_specifier = ParseModuleSpecifier();
  const ImportAttributes* import_attributes = ParseImportWithOrAssertClause();
  ExpectSemicolon();

  module()->AddStarImport(local_name, module_specifier, import_attributes,
                          local_name_loc, specifier_loc, zone());
  module()->AddExport(local_name, export_name, export_name_loc, zone());
}

Statement* Parser::ParseExportDeclaration() {
  // ExportDeclaration:
  //    'export' '*' 'from' ModuleSpecifier ';'
  //    'export' '*' 'from' ModuleSpecifier [no LineTerminator here]
  //        AssertClause ';'
  //    'export' '*' 'as' IdentifierName 'from' ModuleSpecifier ';'
  //    'export' '*' 'as' IdentifierName 'from' ModuleSpecifier
  //        [no LineTerminator here] AssertClause ';'
  //    'export' '*' 'as' ModuleExportName 'from' ModuleSpecifier ';'
  //    'export' '*' 'as' ModuleExportName 'from' ModuleSpecifier ';'
  //        [no LineTerminator here] AssertClause ';'
  //    'export' ExportClause ('from' ModuleSpecifier)? ';'
  //    'export' ExportClause ('from' ModuleSpecifier [no LineTerminator here]
  //        AssertClause)? ';'
  //    'export' VariableStatement
  //    'export' Declaration
  //    'export' 'default' ... (handled in ParseExportDefault)
  //
  // ModuleExportName :
  //   StringLiteral

  Expect(Token::kExport);
  Statement* result = nullptr;
  ZonePtrList<const AstRawString> names(1, zone());
  Scanner::Location loc = scanner()->peek_location();
  switch (peek()) {
    case Token::kDefault:
      return ParseExportDefault();

    case Token::kMul:
      ParseExportStar();
      return factory()->EmptyStatement();

    case Token::kLeftBrace: {
      // There are two cases here:
      //
      // 'export' ExportClause ';'
      // and
      // 'export' ExportClause FromClause ';'
      //
      // In the first case, the exported identifiers in ExportClause must
      // not be reserved words, while in the latter they may be. We
      // pass in a location that gets filled with the first reserved word
      // encountered, and then throw a SyntaxError if we are in the
      // non-FromClause case.
      Scanner::Location reserved_loc = Scanner::Location::invalid();
      Scanner::Location string_literal_local_name_loc =
          Scanner::Location::invalid();
      ZoneChunkList<ExportClauseData>* export_data =
          ParseExportClause(&reserved_loc, &string_literal_local_name_loc);
      if (CheckContextualKeyword(ast_value_factory()->from_string())) {
        Scanner::Location specifier_loc = scanner()->peek_location();
        const AstRawString* module_specifier = ParseModuleSpecifier();
        const ImportAttributes* import_attributes =
            ParseImportWithOrAssertClause();
        ExpectSemicolon();

        if (export_data->empty()) {
          module()->AddEmptyImport(module_specifier, import_attributes,
                                   specifier_loc, zone());
        } else {
          for (const ExportClauseData& data : *export_data) {
            module()->AddExport(data.local_name, data.export_name,
                                module_specifier, import_attributes,
                                data.location, specifier_loc, zone());
          }
        }
      } else {
        if (reserved_loc.IsValid()) {
          // No FromClause, so reserved words are invalid in ExportClause.
          ReportMessageAt(reserved_loc, MessageTemplate::kUnexpectedReserved);
          return nullptr;
        } else if (string_literal_local_name_loc.IsValid()) {
          ReportMessageAt(string_literal_local_name_loc,
                          MessageTemplate::kModuleExportNameWithoutFromClause);
          return nullptr;
        }

        ExpectSemicolon();

        for (const ExportClauseData& data : *export_data) {
          module()->AddExport(data.local_name, data.export_name, data.location,
                              zone());
        }
      }
      return factory()->EmptyStatement();
    }

    case Token::kFunction:
      result = ParseHoistableDeclaration(&names, false);
      break;

    case Token::kClass:
      Consume(Token::kClass);
      result = ParseClassDeclaration(&names, false);
      break;

    case Token::kVar:
    case Token::kLet:
    case Token::kConst:
      result = ParseVariableStatement(kStatementListItem, &names);
      break;

    case Token::kAsync:
      Consume(Token::kAsync);
      if (peek() == Token::kFunction &&
          !scanner()->HasLineTerminatorBeforeNext()) {
        result = ParseAsyncFunctionDeclaration(&names, false);
        break;
      }
      [[fallthrough]];

    default:
      ReportUnexpectedToken(scanner()->current_token());
      return nullptr;
  }
  loc.end_pos = scanner()->location().end_pos;

  SourceTextModuleDescriptor* descriptor = module();
  for (const AstRawString* name : names) {
    descriptor->AddExport(name, name, loc, zone());
  }

  return result;
}

void Parser::DeclareUnboundVariable(const AstRawString* name, VariableMode mode,
                                    InitializationFlag init, int pos) {
  bool was_added;
  Variable* var = DeclareVariable(name, NORMAL_VARIABLE, mode, init, scope(),
                                  &was_added, pos, end_position());
  // The variable will be added to the declarations list, but since we are not
  // binding it to anything, we can simply ignore it here.
  USE(var);
}

VariableProxy* Parser::DeclareBoundVariable(const AstRawString* name,
                                            VariableMode mode, int pos) {
  DCHECK_NOT_NULL(name);
  VariableProxy* proxy =
      factory()->NewVariableProxy(name, NORMAL_VARIABLE, position());
  bool was_added;
  Variable* var = DeclareVariable(name, NORMAL_VARIABLE, mode,
                                  Variable::DefaultInitializationFlag(mode),
                                  scope(), &was_added, pos, end_position());
  proxy->BindTo(var);
  return proxy;
}

void Parser::DeclareAndBindVariable(VariableProxy* proxy, VariableKind kind,
                                    VariableMode mode, Scope* scope,
                                    bool* was_added, int initializer_position) {
  Variable* var = DeclareVariable(
      proxy->raw_name(), kind, mode, Variable::DefaultInitializationFlag(mode),
      scope, was_added, proxy->position(), kNoSourcePosition);
  var->set_initializer_position(initializer_position);
  proxy->BindTo(var);
}

Variable* Parser::DeclareVariable(const AstRawString* name, VariableKind kind,
                                  VariableMode mode, InitializationFlag init,
                                  Scope* scope, bool* was_added, int begin,
                                  int end) {
  Declaration* declaration;
  if (mode == VariableMode::kVar && !scope->is_declaration_scope()) {
    DCHECK(scope->is_block_scope() || scope->is_with_scope());
    declaration = factory()->NewNestedVariableDeclaration(scope, begin);
  } else {
    declaration = factory()->NewVariableDeclaration(begin);
  }
  Declare(declaration, name, kind, mode, init, scope, was_added, begin, end);
  return declaration->var();
}

void Parser::Declare(Declaration* declaration, const AstRawString* name,
                     VariableKind variable_kind, VariableMode mode,
                     InitializationFlag init, Scope* scope, bool* was_added,
                     int var_begin_pos, int var_end_pos) {
  bool local_ok = true;
  bool sloppy_mode_block_scope_function_redefinition = false;
  scope->DeclareVariable(
      declaration, name, var_begin_pos, mode, variable_kind, init, was_added,
      &sloppy_mode_block_scope_function_redefinition, &local_ok);
  if (!local_ok) {
    // If we only have the start position of a proxy, we can't highlight the
    // whole variable name.  Pretend its length is 1 so that we highlight at
    // least the first character.
    Scanner::Location loc(var_begin_pos, var_end_pos != kNoSourcePosition
                                             ? var_end_pos
                                             : var_begin_pos + 1);
    if (variable_kind == PARAMETER_VARIABLE) {
      ReportMessageAt(loc, MessageTemplate::kParamDupe);
    } else {
      ReportMessageAt(loc, MessageTemplate::kVarRedeclaration,
                      declaration->var()->raw_name());
    }
  } else if (sloppy_mode_block_scope_function_redefinition) {
    ++use_counts_[v8::Isolate::kSloppyModeBlockScopedFunctionRedefinition];
  }
}

Statement* Parser::BuildInitializationBlock(
    DeclarationParsingResult* parsing_result) {
  ScopedPtrList<Statement> statements(pointer_buffer());
  for (const auto& declaration : parsing_result->declarations) {
    if (!declaration.initializer) continue;
    InitializeVariables(&statements, parsing_result->descriptor.kind,
                        &declaration);
  }
  return factory()->NewBlock(true, statements);
}

Statement* Parser::DeclareFunction(const AstRawString* variable_name,
                                   FunctionLiteral* function, VariableMode mode,
                                   VariableKind kind, int beg_pos, int end_pos,
                                   ZonePtrList<const AstRawString>* names) {
  Declaration* declaration =
      factory()->NewFunctionDeclaration(function, beg_pos);
  bool was_added;
  Declare(declaration, variable_name, kind, mode, kCreatedInitialized, scope(),
          &was_added, beg_pos);
  if (info()->flags().coverage_enabled()) {
    // Force the function to be allocated when collecting source coverage, so
    // that even dead functions get source coverage data.
    declaration->var()->set_is_used();
  }
  if (names) names->Add(variable_name, zone());
  if (kind == SLOPPY_BLOCK_FUNCTION_VARIABLE) {
    Token::Value init =
        loop_nesting_depth() > 0 ? Token::kAssign : Token::kInit;
    SloppyBlockFunctionStatement* statement =
        factory()->NewSloppyBlockFunctionStatement(end_pos, declaration->var(),
                                                   init);
    GetDeclarationScope()->DeclareSloppyBlockFunction(statement);
    return statement;
  }
  return factory()->EmptyStatement();
}

Statement* Parser::DeclareClass(const AstRawString* variable_name,
                                Expression* value,
                                ZonePtrList<const AstRawString>* names,
                                int class_token_pos, int end_pos) {
  VariableProxy* proxy =
      DeclareBoundVariable(variable_name, VariableMode::kLet, class_token_pos);
  proxy->var()->set_initializer_position(end_pos);
  if (names) names->Add(variable_name, zone());

  Assignment* assignment =
      factory()->NewAssignment(Token::kInit, proxy, value, class_token_pos);
  return IgnoreCompletion(
      factory()->NewExpressionStatement(assignment, kNoSourcePosition));
}

Statement* Parser::DeclareNative(const AstRawString* name, int pos) {
  // Make sure that the function containing the native declaration
  // isn't lazily compiled. The extension structures are only
  // accessible while parsing the first time not when reparsing
  // because of lazy compilation.
  GetClosureScope()->ForceEagerCompilation();

  // TODO(1240846): It's weird that native function declarations are
  // introduced dynamically when we meet their declarations, whereas
  // other functions are set up when entering the surrounding scope.
  VariableProxy* proxy = DeclareBoundVariable(name, VariableMode::kVar, pos);
  NativeFunctionLiteral* lit =
      factory()->NewNativeFunctionLiteral(name, extension(), kNoSourcePosition);
  return factory()->NewExpressionStatement(
      factory()->NewAssignment(Token::kInit, proxy, lit, kNoSourcePosition),
      pos);
}

Block* Parser::IgnoreCompletion(Statement* statement) {
  Block* block = factory()->NewBlock(1, true);
  block->statements()->Add(statement, zone());
  return block;
}

Statement* Parser::RewriteSwitchStatement(SwitchStatement* switch_statement,
                                          Scope* scope) {
  // In order to get the CaseClauses to execute in their own lexical scope,
  // but without requiring downstream code to have special scope handling
  // code for switch statements, desugar into blocks as follows:
  // {  // To group the statements--harmless to evaluate Expression in scope
  //   .tag_variable = Expression;
  //   {  // To give CaseClauses a scope
  //     switch (.tag_variable) { CaseClause* }
  //   }
  // }
  DCHECK_NOT_NULL(scope);
  DCHECK(scope->is_block_scope());
  DCHECK_GE(switch_statement->position(), scope->start_position());
  DCHECK_LT(switch_statement->position(), scope->end_position());

  Block* switch_block = factory()->NewBlock(2, false);

  Expression* tag = switch_statement->tag();
  Variable* tag_variable =
      NewTemporary(ast_value_factory()->dot_switch_tag_string());
  Assignment* tag_assign = factory()->NewAssignment(
      Token::kAssign, factory()->NewVariableProxy(tag_variable), tag,
      tag->position());
  // Wrap with IgnoreCompletion so the tag isn't returned as the completion
  // value, in case the switch statements don't have a value.
  Statement* tag_statement = IgnoreCompletion(
      factory()->NewExpressionStatement(tag_assign, kNoSourcePosition));
  switch_block->statements()->Add(tag_statement, zone());

  switch_statement->set_tag(factory()->NewVariableProxy(tag_variable));
  Block* cases_block = factory()->NewBlock(1, false);
  cases_block->statements()->Add(switch_statement, zone());
  cases_block->set_scope(scope);
  switch_block->statements()->Add(cases_block, zone());
  return switch_block;
}

void Parser::InitializeVariables(
    ScopedPtrList<Statement>* statements, VariableKind kind,
    const DeclarationParsingResult::Declaration* declaration) {
  if (has_error()) return;

  DCHECK_NOT_NULL(declaration->initializer);

  int pos = declaration->value_beg_pos;
  if (pos == kNoSourcePosition) {
    pos = declaration->initializer->position();
  }
  Assignment* assignment = factory()->NewAssignment(
      Token::kInit, declaration->pattern, declaration->initializer, pos);
  statements->Add(factory()->NewExpressionStatement(assignment, pos));
}

Block* Parser::RewriteCatchPattern(CatchInfo* catch_info) {
  DCHECK_NOT_NULL(catch_info->pattern);

  DeclarationParsingResult::Declaration decl(
      catch_info->pattern, factory()->NewVariableProxy(catch_info->variable));

  ScopedPtrList<Statement> init_statements(pointer_buffer());
  InitializeVariables(&init_statements, NORMAL_VARIABLE, &decl);
  return factory()->NewBlock(true, init_statements);
}

void Parser::ReportVarRedeclarationIn(const AstRawString* name, Scope* scope) {
  for (Declaration* decl : *scope->declarations()) {
    if (decl->var()->raw_name() == name) {
      int position = decl->position();
      Scanner::Location location =
          position == kNoSourcePosition
              ? Scanner::Location::invalid()
              : Scanner::Location(position, position + name->length());
      ReportMessageAt(location, MessageTemplate::kVarRedeclaration, name);
      return;
    }
  }
  UNREACHABLE();
}

Statement* Parser::RewriteTryStatement(Block* try_block, Block* catch_block,
                                       const SourceRange& catch_range,
                                       Block* finally_block,
                                       const SourceRange& finally_range,
                                       const CatchInfo& catch_info, int pos) {
  // Simplify the AST nodes by converting:
  //   'try B0 catch B1 finally B2'
  // to:
  //   'try { try B0 catch B1 } finally B2'

  if (catch_block != nullptr && finally_block != nullptr) {
    // If we have both, create an inner try/catch.
    TryCatchStatement* statement;
    statement = factory()->NewTryCatchStatement(try_block, catch_info.scope,
                                                catch_block, kNoSourcePosition);
    RecordTryCatchStatementSourceRange(statement, catch_range);

    try_block = factory()->NewBlock(1, false);
    try_block->statements()->Add(statement, zone());
    catch_block = nullptr;  // Clear to indicate it's been handled.
  }

  if (catch_block != nullptr) {
    DCHECK_NULL(finally_block);
    TryCatchStatement* stmt = factory()->NewTryCatchStatement(
        try_block, catch_info.scope, catch_block, pos);
    RecordTryCatchStatementSourceRange(stmt, catch_range);
    return stmt;
  } else {
    DCHECK_NOT_NULL(finally_block);
    TryFinallyStatement* stmt =
        factory()->NewTryFinallyStatement(try_block, finally_block, pos);
    RecordTryFinallyStatementSourceRange(stmt, finally_range);
    return stmt;
  }
}

void Parser::ParseGeneratorFunctionBody(int pos, FunctionKind kind,
                                        ScopedPtrList<Statement>* body) {
  // For ES6 Generators, we just prepend the initial yield.
  Expression* initial_yield = BuildInitialYield(pos, kind);
  body->Add(
      factory()->NewExpressionStatement(initial_yield, kNoSourcePosition));
  ParseStatementList(body, Token::kRightBrace);
}

void Parser::ParseAsyncGeneratorFunctionBody(int pos, FunctionKind kind,
                                             ScopedPtrList<Statement>* body) {
  DCHECK(IsAsyncGeneratorFunction(kind));

<<<<<<< HEAD
  Block* try_block;
  {
    ScopedPtrList<Statement> statements(pointer_buffer());
    Expression* initial_yield = BuildInitialYield(pos, kind);
    statements.Add(
        factory()->NewExpressionStatement(initial_yield, kNoSourcePosition));
    ParseStatementList(&statements, Token::RBRACE);
    // Since the whole body is wrapped in a try-catch, make the implicit
    // end-of-function return explicit to ensure BytecodeGenerator's special
    // handling for ReturnStatements in async generators applies.
    statements.Add(factory()->NewSyntheticAsyncReturnStatement(
        factory()->NewUndefinedLiteral(kNoSourcePosition), kNoSourcePosition));

    // Don't create iterator result for async generators, as the resume methods
    // will create it.
    try_block = factory()->NewBlock(false, statements);
  }

  // For AsyncGenerators, a top-level catch block will reject the Promise.
  Scope* catch_scope = NewHiddenCatchScope();

  Block* catch_block;
  {
    ScopedPtrList<Expression> reject_args(pointer_buffer());
    reject_args.Add(factory()->NewVariableProxy(
        function_state_->scope()->generator_object_var()));
    reject_args.Add(factory()->NewVariableProxy(catch_scope->catch_variable()));

    Expression* reject_call = factory()->NewCallRuntime(
        Runtime::kInlineAsyncGeneratorReject, reject_args, kNoSourcePosition);
    catch_block = IgnoreCompletion(factory()->NewReturnStatement(
        reject_call, kNoSourcePosition, kNoSourcePosition));
  }

  {
    ScopedPtrList<Statement> statements(pointer_buffer());
    TryStatement* try_catch = factory()->NewTryCatchStatementForAsyncAwait(
        try_block, catch_scope, catch_block, kNoSourcePosition);
    statements.Add(try_catch);
    try_block = factory()->NewBlock(false, statements);
  }

  Expression* close_call;
  {
    ScopedPtrList<Expression> close_args(pointer_buffer());
    VariableProxy* call_proxy = factory()->NewVariableProxy(
        function_state_->scope()->generator_object_var());
    close_args.Add(call_proxy);
    close_call = factory()->NewCallRuntime(Runtime::kInlineGeneratorClose,
                                           close_args, kNoSourcePosition);
  }

  Block* finally_block;
  {
    ScopedPtrList<Statement> statements(pointer_buffer());
    statements.Add(
        factory()->NewExpressionStatement(close_call, kNoSourcePosition));
    finally_block = factory()->NewBlock(false, statements);
  }

  body->Add(factory()->NewTryFinallyStatement(try_block, finally_block,
                                              kNoSourcePosition));
=======
  Expression* initial_yield = BuildInitialYield(pos, kind);
  body->Add(
      factory()->NewExpressionStatement(initial_yield, kNoSourcePosition));
  ParseStatementList(body, Token::kRightBrace);
>>>>>>> 626889fb
}

void Parser::DeclareFunctionNameVar(const AstRawString* function_name,
                                    FunctionSyntaxKind function_syntax_kind,
                                    DeclarationScope* function_scope) {
  if (function_syntax_kind == FunctionSyntaxKind::kNamedExpression &&
      function_scope->LookupLocal(function_name) == nullptr) {
    DCHECK_EQ(function_scope, scope());
    function_scope->DeclareFunctionVar(function_name);
  }
}

// Special case for legacy for
//
//    for (var x = initializer in enumerable) body
//
// An initialization block of the form
//
//    {
//      x = initializer;
//    }
//
// is returned in this case.  It has reserved space for two statements,
// so that (later on during parsing), the equivalent of
//
//   for (x in enumerable) body
//
// is added as a second statement to it.
Block* Parser::RewriteForVarInLegacy(const ForInfo& for_info) {
  const DeclarationParsingResult::Declaration& decl =
      for_info.parsing_result.declarations[0];
  if (!IsLexicalVariableMode(for_info.parsing_result.descriptor.mode) &&
      decl.initializer != nullptr && decl.pattern->IsVariableProxy()) {
    ++use_counts_[v8::Isolate::kForInInitializer];
    const AstRawString* name = decl.pattern->AsVariableProxy()->raw_name();
    VariableProxy* single_var = NewUnresolved(name);
    Block* init_block = factory()->NewBlock(2, true);
    init_block->statements()->Add(
        factory()->NewExpressionStatement(
            factory()->NewAssignment(Token::kAssign, single_var,
                                     decl.initializer, decl.value_beg_pos),
            kNoSourcePosition),
        zone());
    return init_block;
  }
  return nullptr;
}

// Rewrite a for-in/of statement of the form
//
//   for (let/const/var x in/of e) b
//
// into
//
//   {
//     var temp;
//     for (temp in/of e) {
//       let/const/var x = temp;
//       b;
//     }
//     let x;  // for TDZ
//   }
void Parser::DesugarBindingInForEachStatement(ForInfo* for_info,
                                              Block** body_block,
                                              Expression** each_variable) {
  DCHECK_EQ(1, for_info->parsing_result.declarations.size());
  DeclarationParsingResult::Declaration& decl =
      for_info->parsing_result.declarations[0];
  Variable* temp = NewTemporary(ast_value_factory()->dot_for_string());
  ScopedPtrList<Statement> each_initialization_statements(pointer_buffer());
  DCHECK_IMPLIES(!has_error(), decl.pattern != nullptr);
  decl.initializer = factory()->NewVariableProxy(temp, for_info->position);
  InitializeVariables(&each_initialization_statements, NORMAL_VARIABLE, &decl);

  *body_block = factory()->NewBlock(3, false);
  (*body_block)
      ->statements()
      ->Add(factory()->NewBlock(true, each_initialization_statements), zone());
  *each_variable = factory()->NewVariableProxy(temp, for_info->position);
}

// Create a TDZ for any lexically-bound names in for in/of statements.
Block* Parser::CreateForEachStatementTDZ(Block* init_block,
                                         const ForInfo& for_info) {
  if (IsLexicalVariableMode(for_info.parsing_result.descriptor.mode)) {
    DCHECK_NULL(init_block);

    init_block = factory()->NewBlock(1, false);

    for (const AstRawString* bound_name : for_info.bound_names) {
      // TODO(adamk): This needs to be some sort of special
      // INTERNAL variable that's invisible to the debugger
      // but visible to everything else.
      VariableProxy* tdz_proxy = DeclareBoundVariable(
          bound_name, VariableMode::kLet, kNoSourcePosition);
      tdz_proxy->var()->set_initializer_position(position());
    }
  }
  return init_block;
}

Statement* Parser::DesugarLexicalBindingsInForStatement(
    ForStatement* loop, Statement* init, Expression* cond, Statement* next,
    Statement* body, Scope* inner_scope, const ForInfo& for_info) {
  // ES6 13.7.4.8 specifies that on each loop iteration the let variables are
  // copied into a new environment.  Moreover, the "next" statement must be
  // evaluated not in the environment of the just completed iteration but in
  // that of the upcoming one.  We achieve this with the following desugaring.
  // Extra care is needed to preserve the completion value of the original loop.
  //
  // We are given a for statement of the form
  //
  //  labels: for (let/const x = i; cond; next) body
  //
  // and rewrite it as follows.  Here we write {{ ... }} for init-blocks, ie.,
  // blocks whose ignore_completion_value_ flag is set.
  //
  //  {
  //    let/const x = i;
  //    temp_x = x;
  //    first = 1;
  //    undefined;
  //    outer: for (;;) {
  //      let/const x = temp_x;
  //      {{ if (first == 1) {
  //           first = 0;
  //         } else {
  //           next;
  //         }
  //         flag = 1;
  //         if (!cond) break;
  //      }}
  //      labels: for (; flag == 1; flag = 0, temp_x = x) {
  //        body
  //      }
  //      {{ if (flag == 1)  // Body used break.
  //           break;
  //      }}
  //    }
  //  }

  DCHECK_GT(for_info.bound_names.length(), 0);
  ScopedPtrList<Variable> temps(pointer_buffer());

  Block* outer_block =
      factory()->NewBlock(for_info.bound_names.length() + 4, false);

  // Add statement: let/const x = i.
  outer_block->statements()->Add(init, zone());

  const AstRawString* temp_name = ast_value_factory()->dot_for_string();

  // For each lexical variable x:
  //   make statement: temp_x = x.
  for (const AstRawString* bound_name : for_info.bound_names) {
    VariableProxy* proxy = NewUnresolved(bound_name);
    Variable* temp = NewTemporary(temp_name);
    VariableProxy* temp_proxy = factory()->NewVariableProxy(temp);
    Assignment* assignment = factory()->NewAssignment(
        Token::kAssign, temp_proxy, proxy, kNoSourcePosition);
    Statement* assignment_statement =
        factory()->NewExpressionStatement(assignment, kNoSourcePosition);
    outer_block->statements()->Add(assignment_statement, zone());
    temps.Add(temp);
  }

  Variable* first = nullptr;
  // Make statement: first = 1.
  if (next) {
    first = NewTemporary(temp_name);
    VariableProxy* first_proxy = factory()->NewVariableProxy(first);
    Expression* const1 = factory()->NewSmiLiteral(1, kNoSourcePosition);
    Assignment* assignment = factory()->NewAssignment(
        Token::kAssign, first_proxy, const1, kNoSourcePosition);
    Statement* assignment_statement =
        factory()->NewExpressionStatement(assignment, kNoSourcePosition);
    outer_block->statements()->Add(assignment_statement, zone());
  }

  // make statement: undefined;
  outer_block->statements()->Add(
      factory()->NewExpressionStatement(
          factory()->NewUndefinedLiteral(kNoSourcePosition), kNoSourcePosition),
      zone());

  // Make statement: outer: for (;;)
  // Note that we don't actually create the label, or set this loop up as an
  // explicit break target, instead handing it directly to those nodes that
  // need to know about it. This should be safe because we don't run any code
  // in this function that looks up break targets.
  ForStatement* outer_loop = factory()->NewForStatement(kNoSourcePosition);
  outer_block->statements()->Add(outer_loop, zone());
  outer_block->set_scope(scope());

  Block* inner_block = factory()->NewBlock(3, false);
  {
    BlockState block_state(&scope_, inner_scope);

    Block* ignore_completion_block =
        factory()->NewBlock(for_info.bound_names.length() + 3, true);
    ScopedPtrList<Variable> inner_vars(pointer_buffer());
    // For each let variable x:
    //    make statement: let/const x = temp_x.
    for (int i = 0; i < for_info.bound_names.length(); i++) {
      VariableProxy* proxy = DeclareBoundVariable(
          for_info.bound_names[i], for_info.parsing_result.descriptor.mode,
          kNoSourcePosition);
      inner_vars.Add(proxy->var());
      VariableProxy* temp_proxy = factory()->NewVariableProxy(temps.at(i));
      Assignment* assignment = factory()->NewAssignment(
          Token::kInit, proxy, temp_proxy, kNoSourcePosition);
      Statement* assignment_statement =
          factory()->NewExpressionStatement(assignment, kNoSourcePosition);
      int declaration_pos = for_info.parsing_result.descriptor.declaration_pos;
      DCHECK_NE(declaration_pos, kNoSourcePosition);
      proxy->var()->set_initializer_position(declaration_pos);
      ignore_completion_block->statements()->Add(assignment_statement, zone());
    }

    // Make statement: if (first == 1) { first = 0; } else { next; }
    if (next) {
      DCHECK(first);
      Expression* compare = nullptr;
      // Make compare expression: first == 1.
      {
        Expression* const1 = factory()->NewSmiLiteral(1, kNoSourcePosition);
        VariableProxy* first_proxy = factory()->NewVariableProxy(first);
        compare = factory()->NewCompareOperation(Token::kEq, first_proxy,
                                                 const1, kNoSourcePosition);
      }
      Statement* clear_first = nullptr;
      // Make statement: first = 0.
      {
        VariableProxy* first_proxy = factory()->NewVariableProxy(first);
        Expression* const0 = factory()->NewSmiLiteral(0, kNoSourcePosition);
        Assignment* assignment = factory()->NewAssignment(
            Token::kAssign, first_proxy, const0, kNoSourcePosition);
        clear_first =
            factory()->NewExpressionStatement(assignment, kNoSourcePosition);
      }
      Statement* clear_first_or_next = factory()->NewIfStatement(
          compare, clear_first, next, kNoSourcePosition);
      ignore_completion_block->statements()->Add(clear_first_or_next, zone());
    }

    Variable* flag = NewTemporary(temp_name);
    // Make statement: flag = 1.
    {
      VariableProxy* flag_proxy = factory()->NewVariableProxy(flag);
      Expression* const1 = factory()->NewSmiLiteral(1, kNoSourcePosition);
      Assignment* assignment = factory()->NewAssignment(
          Token::kAssign, flag_proxy, const1, kNoSourcePosition);
      Statement* assignment_statement =
          factory()->NewExpressionStatement(assignment, kNoSourcePosition);
      ignore_completion_block->statements()->Add(assignment_statement, zone());
    }

    // Make statement: if (!cond) break.
    if (cond) {
      Statement* stop =
          factory()->NewBreakStatement(outer_loop, kNoSourcePosition);
      Statement* noop = factory()->EmptyStatement();
      ignore_completion_block->statements()->Add(
          factory()->NewIfStatement(cond, noop, stop, cond->position()),
          zone());
    }

    inner_block->statements()->Add(ignore_completion_block, zone());
    // Make cond expression for main loop: flag == 1.
    Expression* flag_cond = nullptr;
    {
      Expression* const1 = factory()->NewSmiLiteral(1, kNoSourcePosition);
      VariableProxy* flag_proxy = factory()->NewVariableProxy(flag);
      flag_cond = factory()->NewCompareOperation(Token::kEq, flag_proxy, const1,
                                                 kNoSourcePosition);
    }

    // Create chain of expressions "flag = 0, temp_x = x, ..."
    Statement* compound_next_statement = nullptr;
    {
      Expression* compound_next = nullptr;
      // Make expression: flag = 0.
      {
        VariableProxy* flag_proxy = factory()->NewVariableProxy(flag);
        Expression* const0 = factory()->NewSmiLiteral(0, kNoSourcePosition);
        compound_next = factory()->NewAssignment(Token::kAssign, flag_proxy,
                                                 const0, kNoSourcePosition);
      }

      // Make the comma-separated list of temp_x = x assignments.
      int inner_var_proxy_pos = scanner()->location().beg_pos;
      for (int i = 0; i < for_info.bound_names.length(); i++) {
        VariableProxy* temp_proxy = factory()->NewVariableProxy(temps.at(i));
        VariableProxy* proxy =
            factory()->NewVariableProxy(inner_vars.at(i), inner_var_proxy_pos);
        Assignment* assignment = factory()->NewAssignment(
            Token::kAssign, temp_proxy, proxy, kNoSourcePosition);
        compound_next = factory()->NewBinaryOperation(
            Token::kComma, compound_next, assignment, kNoSourcePosition);
      }

      compound_next_statement =
          factory()->NewExpressionStatement(compound_next, kNoSourcePosition);
    }

    // Make statement: labels: for (; flag == 1; flag = 0, temp_x = x)
    // Note that we reuse the original loop node, which retains its labels
    // and ensures that any break or continue statements in body point to
    // the right place.
    loop->Initialize(nullptr, flag_cond, compound_next_statement, body);
    inner_block->statements()->Add(loop, zone());

    // Make statement: {{if (flag == 1) break;}}
    {
      Expression* compare = nullptr;
      // Make compare expression: flag == 1.
      {
        Expression* const1 = factory()->NewSmiLiteral(1, kNoSourcePosition);
        VariableProxy* flag_proxy = factory()->NewVariableProxy(flag);
        compare = factory()->NewCompareOperation(Token::kEq, flag_proxy, const1,
                                                 kNoSourcePosition);
      }
      Statement* stop =
          factory()->NewBreakStatement(outer_loop, kNoSourcePosition);
      Statement* empty = factory()->EmptyStatement();
      Statement* if_flag_break =
          factory()->NewIfStatement(compare, stop, empty, kNoSourcePosition);
      inner_block->statements()->Add(IgnoreCompletion(if_flag_break), zone());
    }

    inner_block->set_scope(inner_scope);
  }

  outer_loop->Initialize(nullptr, nullptr, nullptr, inner_block);

  return outer_block;
}

void ParserFormalParameters::ValidateDuplicate(Parser* parser) const {
  if (has_duplicate()) {
    parser->ReportMessageAt(duplicate_loc, MessageTemplate::kParamDupe);
  }
}
void ParserFormalParameters::ValidateStrictMode(Parser* parser) const {
  if (strict_error_loc.IsValid()) {
    parser->ReportMessageAt(strict_error_loc, strict_error_message);
  }
}

void Parser::AddArrowFunctionFormalParameters(
    ParserFormalParameters* parameters, Expression* expr, int end_pos) {
  // ArrowFunctionFormals ::
  //    Nary(Token::kComma, VariableProxy*, Tail)
  //    Binary(Token::kComma, NonTailArrowFunctionFormals, Tail)
  //    Tail
  // NonTailArrowFunctionFormals ::
  //    Binary(Token::kComma, NonTailArrowFunctionFormals, VariableProxy)
  //    VariableProxy
  // Tail ::
  //    VariableProxy
  //    Spread(VariableProxy)
  //
  // We need to visit the parameters in left-to-right order
  //

  // For the Nary case, we simply visit the parameters in a loop.
  if (expr->IsNaryOperation()) {
    NaryOperation* nary = expr->AsNaryOperation();
    // The classifier has already run, so we know that the expression is a valid
    // arrow function formals production.
    DCHECK_EQ(nary->op(), Token::kComma);
    // Each op position is the end position of the *previous* expr, with the
    // second (i.e. first "subsequent") op position being the end position of
    // the first child expression.
    Expression* next = nary->first();
    for (size_t i = 0; i < nary->subsequent_length(); ++i) {
      AddArrowFunctionFormalParameters(parameters, next,
                                       nary->subsequent_op_position(i));
      next = nary->subsequent(i);
    }
    AddArrowFunctionFormalParameters(parameters, next, end_pos);
    return;
  }

  // For the binary case, we recurse on the left-hand side of binary comma
  // expressions.
  if (expr->IsBinaryOperation()) {
    BinaryOperation* binop = expr->AsBinaryOperation();
    // The classifier has already run, so we know that the expression is a valid
    // arrow function formals production.
    DCHECK_EQ(binop->op(), Token::kComma);
    Expression* left = binop->left();
    Expression* right = binop->right();
    int comma_pos = binop->position();
    AddArrowFunctionFormalParameters(parameters, left, comma_pos);
    // LHS of comma expression should be unparenthesized.
    expr = right;
  }

  // Only the right-most expression may be a rest parameter.
  DCHECK(!parameters->has_rest);

  bool is_rest = expr->IsSpread();
  if (is_rest) {
    expr = expr->AsSpread()->expression();
    parameters->has_rest = true;
  }
  DCHECK_IMPLIES(parameters->is_simple, !is_rest);
  DCHECK_IMPLIES(parameters->is_simple, expr->IsVariableProxy());

  Expression* initializer = nullptr;
  if (expr->IsAssignment()) {
    Assignment* assignment = expr->AsAssignment();
    DCHECK(!assignment->IsCompoundAssignment());
    initializer = assignment->value();
    expr = assignment->target();
  }

  AddFormalParameter(parameters, expr, initializer, end_pos, is_rest);
}

void Parser::DeclareArrowFunctionFormalParameters(
    ParserFormalParameters* parameters, Expression* expr,
    const Scanner::Location& params_loc) {
  if (expr->IsEmptyParentheses() || has_error()) return;

  AddArrowFunctionFormalParameters(parameters, expr, params_loc.end_pos);

  if (parameters->arity + 1 /* receiver */ > Code::kMaxArguments) {
    ReportMessageAt(params_loc, MessageTemplate::kMalformedArrowFunParamList);
    return;
  }

  DeclareFormalParameters(parameters);
  DCHECK_IMPLIES(parameters->is_simple,
                 parameters->scope->has_simple_parameters());
}

void Parser::ReindexArrowFunctionFormalParameters(
    ParserFormalParameters* parameters) {
  // Make space for the arrow function above the formal parameters.
  AstFunctionLiteralIdReindexer reindexer(stack_limit_, 1);
  for (auto p : parameters->params) {
    if (p->pattern != nullptr) reindexer.Reindex(p->pattern);
    if (p->initializer() != nullptr) {
      reindexer.Reindex(p->initializer());
    }
    if (reindexer.HasStackOverflow()) {
      set_stack_overflow();
      return;
    }
  }
}

void Parser::ReindexComputedMemberName(Expression* computed_name) {
  // Make space for the member initializer function above the computed property
  // name.
  AstFunctionLiteralIdReindexer reindexer(stack_limit_, 1);
  reindexer.Reindex(computed_name);
}

void Parser::PrepareGeneratorVariables() {
  // Calling a generator returns a generator object.  That object is stored
  // in a temporary variable, a definition that is used by "yield"
  // expressions.
  function_state_->scope()->DeclareGeneratorObjectVar(
      ast_value_factory()->dot_generator_object_string());
}

FunctionLiteral* Parser::ParseFunctionLiteral(
    const AstRawString* function_name, Scanner::Location function_name_location,
    FunctionNameValidity function_name_validity, FunctionKind kind,
    int function_token_pos, FunctionSyntaxKind function_syntax_kind,
    LanguageMode language_mode,
    ZonePtrList<const AstRawString>* arguments_for_wrapped_function) {
  // Function ::
  //   '(' FormalParameterList? ')' '{' FunctionBody '}'
  //
  // Getter ::
  //   '(' ')' '{' FunctionBody '}'
  //
  // Setter ::
  //   '(' PropertySetParameterList ')' '{' FunctionBody '}'

  bool is_wrapped = function_syntax_kind == FunctionSyntaxKind::kWrapped;
  DCHECK_EQ(is_wrapped, arguments_for_wrapped_function != nullptr);

  int pos = function_token_pos == kNoSourcePosition ? peek_position()
                                                    : function_token_pos;
  DCHECK_NE(kNoSourcePosition, pos);

  // Anonymous functions were passed either the empty symbol or a null
  // handle as the function name.  Remember if we were passed a non-empty
  // handle to decide whether to invoke function name inference.
  bool should_infer_name = function_name == nullptr;

  // We want a non-null handle as the function name by default. We will handle
  // the "function does not have a shared name" case later.
  if (should_infer_name) {
    function_name = ast_value_factory()->empty_string();
  }

  // This is true if we get here through CreateDynamicFunction.
  bool params_need_validation = parameters_end_pos_ != kNoSourcePosition;
<<<<<<< HEAD
=======
  int compile_hint_position = peek_position();
>>>>>>> 626889fb

  FunctionLiteral::EagerCompileHint eager_compile_hint =
      function_state_->next_function_is_likely_called() || is_wrapped ||
              params_need_validation ||
<<<<<<< HEAD
              scanner()->SawMagicCommentCompileHintsAll()
=======
              (info()->flags().compile_hints_magic_enabled() &&
               scanner()->SawMagicCommentCompileHintsAll()) ||
              (info()->flags().compile_hints_per_function_magic_enabled() &&
               scanner()->HasPerFunctionCompileHint(compile_hint_position))
>>>>>>> 626889fb
          ? FunctionLiteral::kShouldEagerCompile
          : default_eager_compile_hint();

  // Determine if the function can be parsed lazily. Lazy parsing is
  // different from lazy compilation; we need to parse more eagerly than we
  // compile.

  // We can only parse lazily if we also compile lazily. The heuristics for lazy
  // compilation are:
  // - It must not have been prohibited by the caller to Parse (some callers
  //   need a full AST).
  // - The outer scope must allow lazy compilation of inner functions.
  // - The function mustn't be a function expression with an open parenthesis
  //   before; we consider that a hint that the function will be called
  //   immediately, and it would be a waste of time to make it lazily
  //   compiled.
  // These are all things we can know at this point, without looking at the
  // function itself.

  // We separate between lazy parsing top level functions and lazy parsing inner
  // functions, because the latter needs to do more work. In particular, we need
  // to track unresolved variables to distinguish between these cases:
  // (function foo() {
  //   bar = function() { return 1; }
  //  })();
  // and
  // (function foo() {
  //   var a = 1;
  //   bar = function() { return a; }
  //  })();

  // Now foo will be parsed eagerly and compiled eagerly (optimization: assume
  // parenthesis before the function means that it will be called
  // immediately). bar can be parsed lazily, but we need to parse it in a mode
  // that tracks unresolved variables.
  DCHECK_IMPLIES(parse_lazily(), info()->flags().allow_lazy_compile());
  DCHECK_IMPLIES(parse_lazily(), has_error() || allow_lazy_);
  DCHECK_IMPLIES(parse_lazily(), extension() == nullptr);
<<<<<<< HEAD
  if (eager_compile_hint == FunctionLiteral::kShouldLazyCompile) {
    // Apply compile hints from the embedder.
    int compile_hint_position = peek_position();
    v8::CompileHintCallback callback = info()->compile_hint_callback();
    if (callback != nullptr &&
        callback(compile_hint_position, info()->compile_hint_callback_data())) {
      eager_compile_hint = FunctionLiteral::kShouldEagerCompile;
    }
  }
=======

  eager_compile_hint =
      GetEmbedderCompileHint(eager_compile_hint, compile_hint_position);
>>>>>>> 626889fb

  const bool is_lazy =
      eager_compile_hint == FunctionLiteral::kShouldLazyCompile;
  const bool is_top_level = AllowsLazyParsingWithoutUnresolvedVariables();
  const bool is_eager_top_level_function = !is_lazy && is_top_level;

  RCS_SCOPE(runtime_call_stats_, RuntimeCallCounterId::kParseFunctionLiteral,
            RuntimeCallStats::kThreadSpecific);
  base::ElapsedTimer timer;
  if (V8_UNLIKELY(v8_flags.log_function_events)) timer.Start();

  // Determine whether we can lazy parse the inner function. Lazy compilation
  // has to be enabled, which is either forced by overall parse flags or via a
  // ParsingModeScope.
  const bool can_preparse = parse_lazily();

  // Determine whether we can post any parallel compile tasks. Preparsing must
  // be possible, there has to be a dispatcher, and the character stream must be
  // cloneable.
  const bool can_post_parallel_task =
      can_preparse && info()->dispatcher() &&
      scanner()->stream()->can_be_cloned_for_parallel_access();

  // If parallel compile tasks are enabled, and this isn't a re-parse, enable
  // parallel compile for the subset of functions as defined by flags.
  bool should_post_parallel_task =
      can_post_parallel_task && !flags().is_reparse() &&
      ((is_eager_top_level_function &&
        flags().post_parallel_compile_tasks_for_eager_toplevel()) ||
       (is_lazy && flags().post_parallel_compile_tasks_for_lazy()));

  // Determine whether we should lazy parse the inner function. This will be
  // when either the function is lazy by inspection, or when we force it to be
  // preparsed now so that we can then post a parallel full parse & compile task
  // for it.
  const bool should_preparse =
      can_preparse && (is_lazy || should_post_parallel_task);

  ScopedPtrList<Statement> body(pointer_buffer());
  int expected_property_count = 0;
  int suspend_count = -1;
  int num_parameters = -1;
  int function_length = -1;
  bool has_duplicate_parameters = false;
  int function_literal_id = GetNextInfoId();
  ProducedPreparseData* produced_preparse_data = nullptr;

  // Inner functions will be parsed using a temporary Zone. After parsing, we
  // will migrate unresolved variable into a Scope in the main Zone.
  Zone* parse_zone = should_preparse ? &preparser_zone_ : zone();
  // This Scope lives in the main zone. We'll migrate data into that zone later.
  DeclarationScope* scope = NewFunctionScope(kind, parse_zone);
  SetLanguageMode(scope, language_mode);
  if (is_wrapped) {
    scope->set_is_wrapped_function();
  }
#ifdef DEBUG
  scope->SetScopeName(function_name);
#endif

  if (!is_wrapped && V8_UNLIKELY(!Check(Token::kLeftParen))) {
    ReportUnexpectedToken(Next());
    return nullptr;
  }
  scope->set_start_position(position());

  // Eager or lazy parse? If is_lazy_top_level_function, we'll parse
  // lazily. We'll call SkipFunction, which may decide to
  // abort lazy parsing if it suspects that wasn't a good idea. If so (in
  // which case the parser is expected to have backtracked), or if we didn't
  // try to lazy parse in the first place, we'll have to parse eagerly.
  bool did_preparse_successfully =
      should_preparse &&
      SkipFunction(function_name, kind, function_syntax_kind, scope,
                   &num_parameters, &function_length, &produced_preparse_data);

  if (!did_preparse_successfully) {
    // If skipping aborted, it rewound the scanner until before the lparen.
    // Consume it in that case.
    if (should_preparse) Consume(Token::kLeftParen);
    should_post_parallel_task = false;
    ParseFunction(&body, function_name, pos, kind, function_syntax_kind, scope,
                  &num_parameters, &function_length, &has_duplicate_parameters,
                  &expected_property_count, &suspend_count,
                  arguments_for_wrapped_function);
  }

  if (V8_UNLIKELY(v8_flags.log_function_events)) {
    double ms = timer.Elapsed().InMillisecondsF();
    const char* event_name =
        should_preparse
            ? (is_top_level ? "preparse-no-resolution" : "preparse-resolution")
            : "full-parse";
    v8_file_logger_->FunctionEvent(
        event_name, flags().script_id(), ms, scope->start_position(),
        scope->end_position(),
        reinterpret_cast<const char*>(function_name->raw_data()),
        function_name->byte_length(), function_name->is_one_byte());
  }
#ifdef V8_RUNTIME_CALL_STATS
  if (did_preparse_successfully && runtime_call_stats_ &&
      V8_UNLIKELY(TracingFlags::is_runtime_stats_enabled())) {
    runtime_call_stats_->CorrectCurrentCounterId(
        RuntimeCallCounterId::kPreParseWithVariableResolution,
        RuntimeCallStats::kThreadSpecific);
  }
#endif  // V8_RUNTIME_CALL_STATS

  // Validate function name. We can do this only after parsing the function,
  // since the function can declare itself strict.
  language_mode = scope->language_mode();
  CheckFunctionName(language_mode, function_name, function_name_validity,
                    function_name_location);

  if (is_strict(language_mode)) {
    CheckStrictOctalLiteral(scope->start_position(), scope->end_position());
  }

  FunctionLiteral::ParameterFlag duplicate_parameters =
      has_duplicate_parameters ? FunctionLiteral::kHasDuplicateParameters
                               : FunctionLiteral::kNoDuplicateParameters;

  // Note that the FunctionLiteral needs to be created in the main Zone again.
  FunctionLiteral* function_literal = factory()->NewFunctionLiteral(
      function_name, scope, body, expected_property_count, num_parameters,
      function_length, duplicate_parameters, function_syntax_kind,
      eager_compile_hint, pos, true, function_literal_id,
      produced_preparse_data);
  function_literal->set_function_token_position(function_token_pos);
  function_literal->set_suspend_count(suspend_count);

  RecordFunctionLiteralSourceRange(function_literal);

  if (should_post_parallel_task && !has_error()) {
    function_literal->set_should_parallel_compile();
  }

  if (should_infer_name) {
    fni_.AddFunction(function_literal);
  }
  return function_literal;
}

bool Parser::SkipFunction(const AstRawString* function_name, FunctionKind kind,
                          FunctionSyntaxKind function_syntax_kind,
                          DeclarationScope* function_scope, int* num_parameters,
                          int* function_length,
                          ProducedPreparseData** produced_preparse_data) {
  FunctionState function_state(&function_state_, &scope_, function_scope);
  function_scope->set_zone(&preparser_zone_);

  DCHECK_NE(kNoSourcePosition, function_scope->start_position());
  DCHECK_EQ(kNoSourcePosition, parameters_end_pos_);

  DCHECK_IMPLIES(IsArrowFunction(kind),
                 scanner()->current_token() == Token::kArrow);

  // FIXME(marja): There are 2 ways to skip functions now. Unify them.
  if (consumed_preparse_data_) {
    int end_position;
    LanguageMode language_mode;
    int num_inner_infos;
    bool uses_super_property;
    if (stack_overflow()) return true;
    {
<<<<<<< HEAD
      base::Optional<UnparkedScope> unparked_scope;
      if (overall_parse_is_parked_) {
        unparked_scope.emplace(local_isolate_);
      }
      *produced_preparse_data =
          consumed_preparse_data_->GetDataForSkippableFunction(
              main_zone(), function_scope->start_position(), &end_position,
              num_parameters, function_length, &num_inner_functions,
=======
      UnparkedScopeIfOnBackground unparked_scope(local_isolate_);
      *produced_preparse_data =
          consumed_preparse_data_->GetDataForSkippableFunction(
              main_zone(), function_scope->start_position(), &end_position,
              num_parameters, function_length, &num_inner_infos,
>>>>>>> 626889fb
              &uses_super_property, &language_mode);
    }

    function_scope->outer_scope()->SetMustUsePreparseData();
    function_scope->set_is_skipped_function(true);
    function_scope->set_end_position(end_position);
    scanner()->SeekForward(end_position - 1);
    Expect(Token::kRightBrace);
    SetLanguageMode(function_scope, language_mode);
    if (uses_super_property) {
      function_scope->RecordSuperPropertyUsage();
    }
    SkipInfos(num_inner_infos);
    function_scope->ResetAfterPreparsing(ast_value_factory_, false);
    return true;
  }

  Scanner::BookmarkScope bookmark(scanner());
  bookmark.Set(function_scope->start_position());

  UnresolvedList::Iterator unresolved_private_tail;
  PrivateNameScopeIterator private_name_scope_iter(function_scope);
  if (!private_name_scope_iter.Done()) {
    unresolved_private_tail =
        private_name_scope_iter.GetScope()->GetUnresolvedPrivateNameTail();
  }

  // With no cached data, we partially parse the function, without building an
  // AST. This gathers the data needed to build a lazy function.
  TRACE_EVENT0(TRACE_DISABLED_BY_DEFAULT("v8.compile"), "V8.PreParse");

  PreParser::PreParseResult result = reusable_preparser()->PreParseFunction(
      function_name, kind, function_syntax_kind, function_scope, use_counts_,
      produced_preparse_data);

  if (result == PreParser::kPreParseStackOverflow) {
    // Propagate stack overflow.
    set_stack_overflow();
  } else if (pending_error_handler()->has_error_unidentifiable_by_preparser()) {
    // Make sure we don't re-preparse inner functions of the aborted function.
    // The error might be in an inner function.
    allow_lazy_ = false;
    mode_ = PARSE_EAGERLY;
    DCHECK(!pending_error_handler()->stack_overflow());
    // If we encounter an error that the preparser can not identify we reset to
    // the state before preparsing. The caller may then fully parse the function
    // to identify the actual error.
    bookmark.Apply();
    if (!private_name_scope_iter.Done()) {
      private_name_scope_iter.GetScope()->ResetUnresolvedPrivateNameTail(
          unresolved_private_tail);
    }
    function_scope->ResetAfterPreparsing(ast_value_factory_, true);
    pending_error_handler()->clear_unidentifiable_error();
    return false;
  } else if (pending_error_handler()->has_pending_error()) {
    DCHECK(!pending_error_handler()->stack_overflow());
    DCHECK(has_error());
  } else {
    DCHECK(!pending_error_handler()->stack_overflow());
    set_allow_eval_cache(reusable_preparser()->allow_eval_cache());

    PreParserLogger* logger = reusable_preparser()->logger();
    function_scope->set_end_position(logger->end());
    Expect(Token::kRightBrace);
    total_preparse_skipped_ +=
        function_scope->end_position() - function_scope->start_position();
    *num_parameters = logger->num_parameters();
    *function_length = logger->function_length();
    SkipInfos(logger->num_inner_infos());
    if (!private_name_scope_iter.Done()) {
      private_name_scope_iter.GetScope()->MigrateUnresolvedPrivateNameTail(
          factory(), unresolved_private_tail);
    }
    function_scope->AnalyzePartially(this, factory(), MaybeParsingArrowhead());
  }

  return true;
}

Block* Parser::BuildParameterInitializationBlock(
    const ParserFormalParameters& parameters) {
  DCHECK(!parameters.is_simple);
  DCHECK(scope()->is_function_scope());
  DCHECK_EQ(scope(), parameters.scope);
  ScopedPtrList<Statement> init_statements(pointer_buffer());
  int index = 0;
  for (auto parameter : parameters.params) {
    Expression* initial_value =
        factory()->NewVariableProxy(parameters.scope->parameter(index));
    if (parameter->initializer() != nullptr) {
      // IS_UNDEFINED($param) ? initializer : $param

      auto condition = factory()->NewCompareOperation(
          Token::kEqStrict,
          factory()->NewVariableProxy(parameters.scope->parameter(index)),
          factory()->NewUndefinedLiteral(kNoSourcePosition), kNoSourcePosition);
      initial_value =
          factory()->NewConditional(condition, parameter->initializer(),
                                    initial_value, kNoSourcePosition);
    }

    BlockState block_state(&scope_, scope()->AsDeclarationScope());
    DeclarationParsingResult::Declaration decl(parameter->pattern,
                                               initial_value);
    InitializeVariables(&init_statements, PARAMETER_VARIABLE, &decl);

    ++index;
  }
<<<<<<< HEAD
  return factory()->NewBlock(true, init_statements);
}

Scope* Parser::NewHiddenCatchScope() {
  Scope* catch_scope = NewScopeWithParent(scope(), CATCH_SCOPE);
  bool was_added;
  catch_scope->DeclareLocal(ast_value_factory()->dot_catch_string(),
                            VariableMode::kVar, NORMAL_VARIABLE, &was_added);
  DCHECK(was_added);
  catch_scope->set_is_hidden();
  return catch_scope;
}

Block* Parser::BuildRejectPromiseOnException(Block* inner_block,
                                             REPLMode repl_mode) {
  // try {
  //   <inner_block>
  // } catch (.catch) {
  //   return %_AsyncFunctionReject(.generator_object, .catch, can_suspend);
  // }
  Block* result = factory()->NewBlock(1, true);

  // catch (.catch) {
  //   return %_AsyncFunctionReject(.generator_object, .catch, can_suspend)
  // }
  Scope* catch_scope = NewHiddenCatchScope();

  Expression* reject_promise;
  {
    ScopedPtrList<Expression> args(pointer_buffer());
    args.Add(factory()->NewVariableProxy(
        function_state_->scope()->generator_object_var()));
    args.Add(factory()->NewVariableProxy(catch_scope->catch_variable()));
    reject_promise = factory()->NewCallRuntime(
        Runtime::kInlineAsyncFunctionReject, args, kNoSourcePosition);
  }
  Block* catch_block = IgnoreCompletion(factory()->NewReturnStatement(
      reject_promise, kNoSourcePosition, kNoSourcePosition));

  // Treat the exception for REPL mode scripts as UNCAUGHT. This will
  // keep the corresponding JSMessageObject alive on the Isolate. The
  // message object is used by the inspector to provide better error
  // messages for REPL inputs that throw.
  TryStatement* try_catch_statement =
      repl_mode == REPLMode::kYes
          ? factory()->NewTryCatchStatementForReplAsyncAwait(
                inner_block, catch_scope, catch_block, kNoSourcePosition)
          : factory()->NewTryCatchStatementForAsyncAwait(
                inner_block, catch_scope, catch_block, kNoSourcePosition);
  result->statements()->Add(try_catch_statement, zone());
  return result;
=======
  return factory()->NewParameterInitializationBlock(init_statements);
>>>>>>> 626889fb
}

Expression* Parser::BuildInitialYield(int pos, FunctionKind kind) {
  Expression* yield_result = factory()->NewVariableProxy(
      function_state_->scope()->generator_object_var());
  // The position of the yield is important for reporting the exception
  // caused by calling the .throw method on a generator suspended at the
  // initial yield (i.e. right after generator instantiation).
  function_state_->AddSuspend();
  return factory()->NewYield(yield_result, scope()->start_position(),
                             Suspend::kOnExceptionThrow);
}

void Parser::ParseFunction(
    ScopedPtrList<Statement>* body, const AstRawString* function_name, int pos,
    FunctionKind kind, FunctionSyntaxKind function_syntax_kind,
    DeclarationScope* function_scope, int* num_parameters, int* function_length,
    bool* has_duplicate_parameters, int* expected_property_count,
    int* suspend_count,
    ZonePtrList<const AstRawString>* arguments_for_wrapped_function) {
  FunctionParsingScope function_parsing_scope(this);
  ParsingModeScope mode(this, allow_lazy_ ? PARSE_LAZILY : PARSE_EAGERLY);

  FunctionState function_state(&function_state_, &scope_, function_scope);

  bool is_wrapped = function_syntax_kind == FunctionSyntaxKind::kWrapped;

  int expected_parameters_end_pos = parameters_end_pos_;
  if (expected_parameters_end_pos != kNoSourcePosition) {
    // This is the first function encountered in a CreateDynamicFunction eval.
    parameters_end_pos_ = kNoSourcePosition;
    // The function name should have been ignored, giving us the empty string
    // here.
    DCHECK_EQ(function_name, ast_value_factory()->empty_string());
  }

  ParserFormalParameters formals(function_scope);

  {
    ParameterDeclarationParsingScope formals_scope(this);
    if (is_wrapped) {
      // For a function implicitly wrapped in function header and footer, the
      // function arguments are provided separately to the source, and are
      // declared directly here.
      for (const AstRawString* arg : *arguments_for_wrapped_function) {
        const bool is_rest = false;
        Expression* argument = ExpressionFromIdentifier(arg, kNoSourcePosition);
        AddFormalParameter(&formals, argument, NullExpression(),
                           kNoSourcePosition, is_rest);
      }
      DCHECK_EQ(arguments_for_wrapped_function->length(),
                formals.num_parameters());
      DeclareFormalParameters(&formals);
    } else {
      // For a regular function, the function arguments are parsed from source.
      DCHECK_NULL(arguments_for_wrapped_function);
      ParseFormalParameterList(&formals);
      if (expected_parameters_end_pos != kNoSourcePosition) {
        // Check for '(' or ')' shenanigans in the parameter string for dynamic
        // functions.
        int position = peek_position();
        if (position < expected_parameters_end_pos) {
          ReportMessageAt(Scanner::Location(position, position + 1),
                          MessageTemplate::kArgStringTerminatesParametersEarly);
          return;
        } else if (position > expected_parameters_end_pos) {
          ReportMessageAt(Scanner::Location(expected_parameters_end_pos - 2,
                                            expected_parameters_end_pos),
                          MessageTemplate::kUnexpectedEndOfArgString);
          return;
        }
      }
      Expect(Token::kRightParen);
      int formals_end_position = end_position();

      CheckArityRestrictions(formals.arity, kind, formals.has_rest,
                             function_scope->start_position(),
                             formals_end_position);
      Expect(Token::kLeftBrace);
    }
    formals.duplicate_loc = formals_scope.duplicate_location();
  }

  *num_parameters = formals.num_parameters();
  *function_length = formals.function_length;

  AcceptINScope scope(this, true);
  ParseFunctionBody(body, function_name, pos, formals, kind,
                    function_syntax_kind, FunctionBodyType::kBlock);

  *has_duplicate_parameters = formals.has_duplicate();

  *expected_property_count = function_state.expected_property_count();
  *suspend_count = function_state.suspend_count();
}

void Parser::DeclareClassVariable(ClassScope* scope, const AstRawString* name,
                                  ClassInfo* class_info, int class_token_pos) {
#ifdef DEBUG
  scope->SetScopeName(name);
#endif

  DCHECK_IMPLIES(IsEmptyIdentifier(name), class_info->is_anonymous);
  // Declare a special class variable for anonymous classes with the dot
  // if we need to save it for static private method access.
  Variable* class_variable =
      scope->DeclareClassVariable(ast_value_factory(), name, class_token_pos);
  Declaration* declaration = factory()->NewVariableDeclaration(class_token_pos);
  scope->declarations()->Add(declaration);
  declaration->set_var(class_variable);
}

VariableProxy* Parser::CreateSyntheticContextVariableProxy(
    ClassScope* scope, ClassInfo* class_info, const AstRawString* name,
    bool is_static) {
  if (scope->is_reparsed()) {
    DeclarationScope* declaration_scope =
        is_static ? class_info->static_elements_scope
                  : class_info->instance_members_scope;
    return declaration_scope->NewUnresolved(factory()->ast_node_factory(), name,
                                            position());
  }
  VariableProxy* proxy =
      DeclareBoundVariable(name, VariableMode::kConst, kNoSourcePosition);
  proxy->var()->ForceContextAllocation();
  return proxy;
}

VariableProxy* Parser::CreatePrivateNameVariable(ClassScope* scope,
                                                 VariableMode mode,
                                                 IsStaticFlag is_static_flag,
                                                 const AstRawString* name) {
  DCHECK_NOT_NULL(name);
  int begin = position();
  int end = end_position();
  bool was_added = false;
  DCHECK(IsImmutableLexicalOrPrivateVariableMode(mode));
  Variable* var =
      scope->DeclarePrivateName(name, mode, is_static_flag, &was_added);
  if (!was_added) {
    Scanner::Location loc(begin, end);
    ReportMessageAt(loc, MessageTemplate::kVarRedeclaration, var->raw_name());
  }
  return factory()->NewVariableProxy(var, begin);
}

void Parser::AddInstanceFieldOrStaticElement(ClassLiteralProperty* property,
                                             ClassInfo* class_info,
                                             bool is_static) {
  if (is_static) {
    class_info->static_elements->Add(
        factory()->NewClassLiteralStaticElement(property), zone());
    return;
  }
  class_info->instance_fields->Add(property, zone());
}

void Parser::DeclarePublicClassField(ClassScope* scope,
                                     ClassLiteralProperty* property,
                                     bool is_static, bool is_computed_name,
                                     ClassInfo* class_info) {
<<<<<<< HEAD
  if (is_static) {
    class_info->static_elements->Add(
        factory()->NewClassLiteralStaticElement(property), zone());
  } else {
    class_info->instance_fields->Add(property, zone());
  }
=======
  AddInstanceFieldOrStaticElement(property, class_info, is_static);
>>>>>>> 626889fb

  if (is_computed_name) {
    // We create a synthetic variable name here so that scope
    // analysis doesn't dedupe the vars.
    const AstRawString* name = ClassFieldVariableName(
        ast_value_factory(), class_info->computed_field_count);
    VariableProxy* proxy =
        CreateSyntheticContextVariableProxy(scope, class_info, name, is_static);
    property->set_computed_name_proxy(proxy);
    class_info->public_members->Add(property, zone());
  }
}

void Parser::DeclarePrivateClassMember(ClassScope* scope,
                                       const AstRawString* property_name,
                                       ClassLiteralProperty* property,
                                       ClassLiteralProperty::Kind kind,
                                       bool is_static, ClassInfo* class_info) {
<<<<<<< HEAD
  if (kind == ClassLiteralProperty::Kind::FIELD) {
    if (is_static) {
      class_info->static_elements->Add(
          factory()->NewClassLiteralStaticElement(property), zone());
    } else {
      class_info->instance_fields->Add(property, zone());
    }
=======
  if (kind == ClassLiteralProperty::Kind::FIELD ||
      kind == ClassLiteralProperty::Kind::AUTO_ACCESSOR) {
    AddInstanceFieldOrStaticElement(property, class_info, is_static);
>>>>>>> 626889fb
  }
  class_info->private_members->Add(property, zone());

  VariableProxy* proxy;
  if (scope->is_reparsed()) {
    PrivateNameScopeIterator private_name_scope_iter(scope);
    proxy = ExpressionFromPrivateName(&private_name_scope_iter, property_name,
                                      position());
  } else {
    proxy = CreatePrivateNameVariable(
        scope, GetVariableMode(kind),
        is_static ? IsStaticFlag::kStatic : IsStaticFlag::kNotStatic,
        property_name);
    int pos = property->value()->position();
    if (pos == kNoSourcePosition) {
      pos = property->key()->position();
    }
    proxy->var()->set_initializer_position(pos);
  }
  property->SetPrivateNameProxy(proxy);
}

// This method declares a property of the given class.  It updates the
// following fields of class_info, as appropriate:
//   - constructor
//   - properties
void Parser::DeclarePublicClassMethod(const AstRawString* class_name,
                                      ClassLiteralProperty* property,
                                      bool is_constructor,
                                      ClassInfo* class_info) {
  if (is_constructor) {
    DCHECK(!class_info->constructor);
    class_info->constructor = property->value()->AsFunctionLiteral();
    DCHECK_NOT_NULL(class_info->constructor);
    class_info->constructor->set_raw_name(
        class_name != nullptr ? ast_value_factory()->NewConsString(class_name)
                              : nullptr);
    return;
  }

  class_info->public_members->Add(property, zone());
}

void Parser::AddClassStaticBlock(Block* block, ClassInfo* class_info) {
<<<<<<< HEAD
  DCHECK(class_info->has_static_elements);
=======
  DCHECK(class_info->has_static_elements());
>>>>>>> 626889fb
  class_info->static_elements->Add(
      factory()->NewClassLiteralStaticElement(block), zone());
}

FunctionLiteral* Parser::CreateInitializerFunction(
<<<<<<< HEAD
    const char* name, DeclarationScope* scope, Statement* initializer_stmt) {
=======
    const AstRawString* class_name, DeclarationScope* scope,
    int function_literal_id, Statement* initializer_stmt) {
>>>>>>> 626889fb
  DCHECK(IsClassMembersInitializerFunction(scope->function_kind()));
  // function() { .. class fields initializer .. }
  ScopedPtrList<Statement> statements(pointer_buffer());
  statements.Add(initializer_stmt);
  FunctionLiteral* result = factory()->NewFunctionLiteral(
      class_name, scope, statements, 0, 0, 0,
      FunctionLiteral::kNoDuplicateParameters,
      FunctionSyntaxKind::kAccessorOrMethod,
      FunctionLiteral::kShouldEagerCompile, scope->start_position(), false,
<<<<<<< HEAD
      GetNextFunctionLiteralId());
#ifdef DEBUG
  scope->SetScopeName(ast_value_factory()->GetOneByteString(name));
=======
      function_literal_id);
#ifdef DEBUG
  scope->SetScopeName(class_name);
>>>>>>> 626889fb
#endif
  RecordFunctionLiteralSourceRange(result);

  return result;
}

FunctionLiteral* Parser::CreateStaticElementsInitializer(
    const AstRawString* name, ClassInfo* class_info) {
  return CreateInitializerFunction(
      name, class_info->static_elements_scope,
      class_info->static_elements_function_id,
      factory()->NewInitializeClassStaticElementsStatement(
          class_info->static_elements, kNoSourcePosition));
}

FunctionLiteral* Parser::CreateInstanceMembersInitializer(
    const AstRawString* name, ClassInfo* class_info) {
  return CreateInitializerFunction(
      name, class_info->instance_members_scope,
      class_info->instance_members_function_id,
      factory()->NewInitializeClassMembersStatement(class_info->instance_fields,
                                                    kNoSourcePosition));
}

// This method generates a ClassLiteral AST node.
// It uses the following fields of class_info:
//   - constructor (if missing, it updates it with a default constructor)
//   - proxy
//   - extends
//   - properties
//   - has_static_computed_names
Expression* Parser::RewriteClassLiteral(ClassScope* block_scope,
                                        const AstRawString* name,
                                        ClassInfo* class_info, int pos) {
  DCHECK_NOT_NULL(block_scope);
  DCHECK_EQ(block_scope->scope_type(), CLASS_SCOPE);
  DCHECK_EQ(block_scope->language_mode(), LanguageMode::kStrict);

  bool has_extends = class_info->extends != nullptr;
  bool has_default_constructor = class_info->constructor == nullptr;
  int end_pos = block_scope->end_position();
  if (has_default_constructor) {
    class_info->constructor = DefaultConstructor(name, has_extends, pos);
  }

  if (!IsEmptyIdentifier(name)) {
    DCHECK_NOT_NULL(block_scope->class_variable());
    block_scope->class_variable()->set_initializer_position(end_pos);
  }

  FunctionLiteral* static_initializer = nullptr;
<<<<<<< HEAD
  if (class_info->has_static_elements) {
    static_initializer = CreateInitializerFunction(
        "<static_initializer>", class_info->static_elements_scope,
        factory()->NewInitializeClassStaticElementsStatement(
            class_info->static_elements, kNoSourcePosition));
  }

  FunctionLiteral* instance_members_initializer_function = nullptr;
  if (class_info->has_instance_members) {
    instance_members_initializer_function = CreateInitializerFunction(
        "<instance_members_initializer>", class_info->instance_members_scope,
        factory()->NewInitializeClassMembersStatement(
            class_info->instance_fields, kNoSourcePosition));
=======
  if (class_info->has_static_elements()) {
    static_initializer = CreateStaticElementsInitializer(name, class_info);
  }

  FunctionLiteral* instance_members_initializer_function = nullptr;
  if (class_info->has_instance_members()) {
    instance_members_initializer_function =
        CreateInstanceMembersInitializer(name, class_info);
>>>>>>> 626889fb
    class_info->constructor->set_requires_instance_members_initializer(true);
    class_info->constructor->add_expected_properties(
        class_info->instance_fields->length());
  }

  if (class_info->requires_brand) {
    class_info->constructor->set_class_scope_has_private_brand(true);
  }
  if (class_info->has_static_private_methods_or_accessors) {
    class_info->constructor->set_has_static_private_methods_or_accessors(true);
  }
  ClassLiteral* class_literal = factory()->NewClassLiteral(
      block_scope, class_info->extends, class_info->constructor,
      class_info->public_members, class_info->private_members,
      static_initializer, instance_members_initializer_function, pos, end_pos,
      class_info->has_static_computed_names, class_info->is_anonymous,
<<<<<<< HEAD
      class_info->has_private_methods, class_info->home_object_variable,
=======
      class_info->home_object_variable,
>>>>>>> 626889fb
      class_info->static_home_object_variable);

  AddFunctionForNameInference(class_info->constructor);
  return class_literal;
}

void Parser::InsertShadowingVarBindingInitializers(Block* inner_block) {
  // For each var-binding that shadows a parameter, insert an assignment
  // initializing the variable with the parameter.
  Scope* inner_scope = inner_block->scope();
  DCHECK(inner_scope->is_declaration_scope());
  Scope* function_scope = inner_scope->outer_scope();
  DCHECK(function_scope->is_function_scope());
  BlockState block_state(&scope_, inner_scope);
  // According to https://tc39.es/ecma262/#sec-functiondeclarationinstantiation
  // If a variable's name conflicts with the names of both parameters and
  // functions, no bindings should be created for it. A set is used here
  // to record such variables.
  std::set<Variable*> hoisted_func_vars;
  std::vector<std::pair<Variable*, Variable*>> var_param_bindings;
  for (Declaration* decl : *inner_scope->declarations()) {
    if (!decl->IsVariableDeclaration()) {
      hoisted_func_vars.insert(decl->var());
      continue;
    } else if (decl->var()->mode() != VariableMode::kVar) {
      continue;
    }
    const AstRawString* name = decl->var()->raw_name();
    Variable* parameter = function_scope->LookupLocal(name);
    if (parameter == nullptr) continue;
    var_param_bindings.push_back(std::pair(decl->var(), parameter));
  }

  for (auto decl : var_param_bindings) {
    if (hoisted_func_vars.find(decl.first) != hoisted_func_vars.end()) {
      continue;
    }
    const AstRawString* name = decl.first->raw_name();
    VariableProxy* to = NewUnresolved(name);
    VariableProxy* from = factory()->NewVariableProxy(decl.second);
    Expression* assignment =
        factory()->NewAssignment(Token::kAssign, to, from, kNoSourcePosition);
    Statement* statement =
        factory()->NewExpressionStatement(assignment, kNoSourcePosition);
    inner_block->statements()->InsertAt(0, statement, zone());
  }
}

void Parser::InsertSloppyBlockFunctionVarBindings(DeclarationScope* scope) {
  // For the outermost eval scope, we cannot hoist during parsing: let
  // declarations in the surrounding scope may prevent hoisting, but the
  // information is unaccessible during parsing. In this case, we hoist later in
  // DeclarationScope::Analyze.
  if (scope->is_eval_scope() && scope->outer_scope() == original_scope_) {
    return;
  }
  scope->HoistSloppyBlockFunctions(factory());
}

// ----------------------------------------------------------------------------
// Parser support

template <typename IsolateT>
<<<<<<< HEAD
void Parser::HandleSourceURLComments(IsolateT* isolate, Handle<Script> script) {
  Handle<String> source_url = scanner_.SourceUrl(isolate);
  if (!source_url.is_null()) {
    script->set_source_url(*source_url);
  }
  Handle<String> source_mapping_url = scanner_.SourceMappingUrl(isolate);
  // The API can provide a source map URL and the API should take precedence.
  // Let's make sure we do not override the API with the magic comment.
  if (!source_mapping_url.is_null() &&
      script->source_mapping_url(isolate).IsUndefined(isolate)) {
=======
void Parser::HandleDebugMagicComments(IsolateT* isolate,
                                      DirectHandle<Script> script) {
  DirectHandle<String> source_url = scanner_.SourceUrl(isolate);
  if (!source_url.is_null()) {
    script->set_source_url(*source_url);
  }
  DirectHandle<String> source_mapping_url = scanner_.SourceMappingUrl(isolate);
  // The API can provide a source map URL and the API should take precedence.
  // Let's make sure we do not override the API with the magic comment.
  if (!source_mapping_url.is_null() &&
      IsUndefined(script->source_mapping_url(isolate), isolate)) {
>>>>>>> 626889fb
    script->set_source_mapping_url(*source_mapping_url);
  }

  DirectHandle<String> debug_id = scanner_.DebugId(isolate);
  if (!debug_id.is_null()) {
    script->set_debug_id(*debug_id);
  }
}

template void Parser::HandleDebugMagicComments(Isolate* isolate,
                                               DirectHandle<Script> script);
template void Parser::HandleDebugMagicComments(LocalIsolate* isolate,
                                               DirectHandle<Script> script);

void Parser::UpdateStatistics(Isolate* isolate, DirectHandle<Script> script) {
  CHECK_NOT_NULL(isolate);

  // Move statistics to Isolate.
  for (int feature = 0; feature < v8::Isolate::kUseCounterFeatureCount;
       ++feature) {
    if (use_counts_[feature] > 0) {
      isolate->CountUsage(v8::Isolate::UseCounterFeature(feature));
    }
  }
  if (scanner_.FoundHtmlComment()) {
    isolate->CountUsage(v8::Isolate::kHtmlComment);
    if (script->line_offset() == 0 && script->column_offset() == 0) {
      isolate->CountUsage(v8::Isolate::kHtmlCommentInExternalScript);
    }
  }
  if (scanner_.SawMagicCommentCompileHintsAll()) {
    isolate->CountUsage(v8::Isolate::kCompileHintsMagicAll);
  }
<<<<<<< HEAD
}

void Parser::UpdateStatistics(
    Handle<Script> script,
=======
  if (scanner_.SawSourceMappingUrlMagicCommentAtSign()) {
    isolate->CountUsage(v8::Isolate::kSourceMappingUrlMagicCommentAtSign);
  }
}

void Parser::UpdateStatistics(
    DirectHandle<Script> script,
>>>>>>> 626889fb
    base::SmallVector<v8::Isolate::UseCounterFeature, 8>* use_counts,
    int* preparse_skipped) {
  // Move statistics to Isolate.
  for (int feature = 0; feature < v8::Isolate::kUseCounterFeatureCount;
       ++feature) {
    if (use_counts_[feature] > 0) {
      use_counts->emplace_back(v8::Isolate::UseCounterFeature(feature));
    }
  }
  if (scanner_.FoundHtmlComment()) {
    use_counts->emplace_back(v8::Isolate::kHtmlComment);
    if (script->line_offset() == 0 && script->column_offset() == 0) {
      use_counts->emplace_back(v8::Isolate::kHtmlCommentInExternalScript);
    }
  }
  if (scanner_.SawMagicCommentCompileHintsAll()) {
    use_counts->emplace_back(v8::Isolate::kCompileHintsMagicAll);
  }
<<<<<<< HEAD
=======
  if (scanner_.SawSourceMappingUrlMagicCommentAtSign()) {
    use_counts->emplace_back(v8::Isolate::kSourceMappingUrlMagicCommentAtSign);
  }
>>>>>>> 626889fb

  *preparse_skipped = total_preparse_skipped_;
}

void Parser::ParseOnBackground(LocalIsolate* isolate, ParseInfo* info,
<<<<<<< HEAD
                               int start_position, int end_position,
                               int function_literal_id) {
=======
                               DirectHandle<Script> script, int start_position,
                               int end_position, int function_literal_id) {
>>>>>>> 626889fb
  RCS_SCOPE(isolate, RuntimeCallCounterId::kParseProgram,
            RuntimeCallStats::CounterMode::kThreadSpecific);
  parsing_on_main_thread_ = false;

  DCHECK_NULL(info->literal());
  FunctionLiteral* result = nullptr;
<<<<<<< HEAD
  {
    // We can park the isolate while parsing, it doesn't need to allocate or
    // access the main thread.
    ParkedScope parked_scope(isolate);
    overall_parse_is_parked_ = true;

=======

  // We can park the isolate while parsing, it doesn't need to allocate or
  // access the main thread.
  isolate->ParkIfOnBackgroundAndExecute([this, start_position, end_position,
                                         function_literal_id, info, &result]() {
>>>>>>> 626889fb
    scanner_.Initialize();

    DCHECK(original_scope_);

    // When streaming, we don't know the length of the source until we have
    // parsed it. The raw data can be UTF-8, so we wouldn't know the source
    // length until we have decoded it anyway even if we knew the raw data
    // length (which we don't). We work around this by storing all the scopes
    // which need their end position set at the end of the script (the top scope
    // and possible eval scopes) and set their end position after we know the
    // script length.
    if (flags().is_toplevel()) {
      DCHECK_EQ(start_position, 0);
      DCHECK_EQ(end_position, 0);
      DCHECK_EQ(function_literal_id, kFunctionLiteralIdTopLevel);
      result = DoParseProgram(/* isolate = */ nullptr, info);
    } else {
<<<<<<< HEAD
      base::Optional<ClassScope::HeritageParsingScope> heritage;
=======
      std::optional<ClassScope::HeritageParsingScope> heritage;
>>>>>>> 626889fb
      if (V8_UNLIKELY(flags().private_name_lookup_skips_outer_class() &&
                      original_scope_->is_class_scope())) {
        // If the function skips the outer class and the outer scope is a class,
        // the function is in heritage position. Otherwise the function scope's
        // skip bit will be correctly inherited from the outer scope.
        heritage.emplace(original_scope_->AsClassScope());
      }
      result = DoParseFunction(/* isolate = */ nullptr, info, start_position,
                               end_position, function_literal_id,
                               info->function_name());
    }
<<<<<<< HEAD
    MaybeProcessSourceRanges(info, result, stack_limit_);
  }
  // We need to unpark by now though, to be able to internalize.
  PostProcessParseResult(isolate, info, result);
  if (flags().is_toplevel()) {
    HandleSourceURLComments(isolate, script_);
  }
=======
    if (result == nullptr) return;
    MaybeProcessSourceRanges(info, result, stack_limit_);
  });
  // We need to unpark by now though, to be able to internalize.
  if (flags().is_toplevel()) {
    HandleDebugMagicComments(isolate, script);
  }
  if (result == nullptr) return;
  PostProcessParseResult(isolate, info, result);
>>>>>>> 626889fb
}

Parser::TemplateLiteralState Parser::OpenTemplateLiteral(int pos) {
  return zone()->New<TemplateLiteral>(zone(), pos);
}

void Parser::AddTemplateSpan(TemplateLiteralState* state, bool should_cook,
                             bool tail) {
  int end = scanner()->location().end_pos - (tail ? 1 : 2);
  const AstRawString* raw = scanner()->CurrentRawSymbol(ast_value_factory());
  if (should_cook) {
    const AstRawString* cooked = scanner()->CurrentSymbol(ast_value_factory());
    (*state)->AddTemplateSpan(cooked, raw, end, zone());
  } else {
    (*state)->AddTemplateSpan(nullptr, raw, end, zone());
  }
}

void Parser::AddTemplateExpression(TemplateLiteralState* state,
                                   Expression* expression) {
  (*state)->AddExpression(expression, zone());
}

Expression* Parser::CloseTemplateLiteral(TemplateLiteralState* state, int start,
                                         Expression* tag) {
  TemplateLiteral* lit = *state;
  int pos = lit->position();
  const ZonePtrList<const AstRawString>* cooked_strings = lit->cooked();
  const ZonePtrList<const AstRawString>* raw_strings = lit->raw();
  const ZonePtrList<Expression>* expressions = lit->expressions();
  DCHECK_EQ(cooked_strings->length(), raw_strings->length());
  DCHECK_EQ(cooked_strings->length(), expressions->length() + 1);

  if (!tag) {
    if (cooked_strings->length() == 1) {
      return factory()->NewStringLiteral(cooked_strings->first(), pos);
    }
    return factory()->NewTemplateLiteral(cooked_strings, expressions, pos);
  } else {
    // GetTemplateObject
    Expression* template_object =
        factory()->NewGetTemplateObject(cooked_strings, raw_strings, pos);

    // Call TagFn
    ScopedPtrList<Expression> call_args(pointer_buffer());
    call_args.Add(template_object);
    call_args.AddAll(expressions->ToConstVector());
    return factory()->NewTaggedTemplate(tag, call_args, pos);
  }
}

<<<<<<< HEAD
ArrayLiteral* Parser::ArrayLiteralFromListWithSpread(
    const ScopedPtrList<Expression>& list) {
  // If there's only a single spread argument, a fast path using CallWithSpread
  // is taken.
  DCHECK_LT(1, list.length());

  // The arguments of the spread call become a single ArrayLiteral.
  int first_spread = 0;
  for (; first_spread < list.length() && !list.at(first_spread)->IsSpread();
       ++first_spread) {
  }

  DCHECK_LT(first_spread, list.length());
  return factory()->NewArrayLiteral(list, first_spread, kNoSourcePosition);
}

=======
>>>>>>> 626889fb
void Parser::SetLanguageMode(Scope* scope, LanguageMode mode) {
  v8::Isolate::UseCounterFeature feature;
  if (is_sloppy(mode))
    feature = v8::Isolate::kSloppyMode;
  else if (is_strict(mode))
    feature = v8::Isolate::kStrictMode;
  else
    UNREACHABLE();
  ++use_counts_[feature];
  scope->SetLanguageMode(mode);
}

#if V8_ENABLE_WEBASSEMBLY
void Parser::SetAsmModule() {
  // Store the usage count; The actual use counter on the isolate is
  // incremented after parsing is done.
  ++use_counts_[v8::Isolate::kUseAsm];
  DCHECK(scope()->is_declaration_scope());
  scope()->AsDeclarationScope()->set_is_asm_module();
  info_->set_contains_asm_module(true);
}
#endif  // V8_ENABLE_WEBASSEMBLY

Expression* Parser::ExpressionListToExpression(
    const ScopedPtrList<Expression>& args) {
  Expression* expr = args.at(0);
  if (args.length() == 1) return expr;
  if (args.length() == 2) {
    return factory()->NewBinaryOperation(Token::kComma, expr, args.at(1),
                                         args.at(1)->position());
  }
  NaryOperation* result =
      factory()->NewNaryOperation(Token::kComma, expr, args.length() - 1);
  for (int i = 1; i < args.length(); i++) {
    result->AddSubsequent(args.at(i), args.at(i)->position());
  }
  return result;
}

void Parser::SetFunctionNameFromPropertyName(LiteralProperty* property,
                                             const AstRawString* name,
                                             const AstRawString* prefix) {
  if (has_error()) return;
  // Ensure that the function we are going to create has shared name iff
  // we are not going to set it later.
  if (property->NeedsSetFunctionName()) {
    name = nullptr;
    prefix = nullptr;
  } else {
    // If the property value is an anonymous function or an anonymous class or
    // a concise method or an accessor function which doesn't require the name
    // to be set then the shared name must be provided.
    DCHECK_IMPLIES(property->value()->IsAnonymousFunctionDefinition() ||
                       property->value()->IsConciseMethodDefinition() ||
                       property->value()->IsAccessorFunctionDefinition(),
                   name != nullptr);
  }

  Expression* value = property->value();
  SetFunctionName(value, name, prefix);
}

void Parser::SetFunctionNameFromPropertyName(ObjectLiteralProperty* property,
                                             const AstRawString* name,
                                             const AstRawString* prefix) {
  // Ignore "__proto__" as a name when it's being used to set the [[Prototype]]
  // of an object literal.
  // See ES #sec-__proto__-property-names-in-object-initializers.
  if (property->IsPrototype() || has_error()) return;

  DCHECK(!property->value()->IsAnonymousFunctionDefinition() ||
         property->kind() == ObjectLiteralProperty::COMPUTED);

  SetFunctionNameFromPropertyName(static_cast<LiteralProperty*>(property), name,
                                  prefix);
}

void Parser::SetFunctionNameFromIdentifierRef(Expression* value,
                                              Expression* identifier) {
  if (!identifier->IsVariableProxy()) return;
  // IsIdentifierRef of parenthesized expressions is false.
  if (identifier->is_parenthesized()) return;
  SetFunctionName(value, identifier->AsVariableProxy()->raw_name());
}

void Parser::SetFunctionName(Expression* value, const AstRawString* name,
                             const AstRawString* prefix) {
  if (!value->IsAnonymousFunctionDefinition() &&
      !value->IsConciseMethodDefinition() &&
      !value->IsAccessorFunctionDefinition()) {
    return;
  }
  auto function = value->AsFunctionLiteral();
  if (value->IsClassLiteral()) {
    function = value->AsClassLiteral()->constructor();
  }
  if (function != nullptr) {
    AstConsString* cons_name = nullptr;
    if (name != nullptr) {
      if (prefix != nullptr) {
        cons_name = ast_value_factory()->NewConsString(prefix, name);
      } else {
        cons_name = ast_value_factory()->NewConsString(name);
      }
    } else {
      DCHECK_NULL(prefix);
    }
    function->set_raw_name(cons_name);
  }
}

}  // namespace v8::internal<|MERGE_RESOLUTION|>--- conflicted
+++ resolved
@@ -68,31 +68,9 @@
     //    4. Let result be ? Construct(func, args, NewTarget).
     //  ...
     if (call_super) {
-<<<<<<< HEAD
-      // Create a SuperCallReference and handle in BytecodeGenerator.
-      auto constructor_args_name = ast_value_factory()->empty_string();
-      bool is_rest = true;
-      bool is_optional = false;
-      Variable* constructor_args = function_scope->DeclareParameter(
-          constructor_args_name, VariableMode::kTemporary, is_optional, is_rest,
-          ast_value_factory(), pos);
-
-      Expression* call;
-      {
-        ScopedPtrList<Expression> args(pointer_buffer());
-        Spread* spread_args = factory()->NewSpread(
-            factory()->NewVariableProxy(constructor_args), pos, pos);
-
-        args.Add(spread_args);
-        Expression* super_call_ref = NewSuperCallReference(pos);
-        constexpr bool has_spread = true;
-        call = factory()->NewCall(super_call_ref, args, pos, has_spread);
-      }
-=======
       SuperCallReference* super_call_ref = NewSuperCallReference(pos);
       Expression* call =
           factory()->NewSuperCallForwardArgs(super_call_ref, pos);
->>>>>>> 626889fb
       body.Add(factory()->NewReturnStatement(call, pos));
     }
 
@@ -218,13 +196,8 @@
       // ReportMessageAt below.
       ReportMessageAt(location, message, GetIdentifier());
       return;
-<<<<<<< HEAD
-    case Token::AWAIT:
-    case Token::ENUM:
-=======
     case Token::kAwait:
     case Token::kEnum:
->>>>>>> 626889fb
       message = MessageTemplate::kUnexpectedReserved;
       break;
     case Token::kLet:
@@ -286,17 +259,10 @@
       case Token::kDiv:
         *x = factory()->NewNumberLiteral(base::Divide(x_val, y_val), pos);
         return true;
-<<<<<<< HEAD
-      case Token::MOD:
-        *x = factory()->NewNumberLiteral(Modulo(x_val, y_val), pos);
-        return true;
-      case Token::BIT_OR: {
-=======
       case Token::kMod:
         *x = factory()->NewNumberLiteral(Modulo(x_val, y_val), pos);
         return true;
       case Token::kBitOr: {
->>>>>>> 626889fb
         int value = DoubleToInt32(x_val) | DoubleToInt32(y_val);
         *x = factory()->NewNumberLiteral(value, pos);
         return true;
@@ -493,29 +459,17 @@
   return factory()->NewThrow(call_constructor, pos);
 }
 
-<<<<<<< HEAD
-Expression* Parser::NewSuperPropertyReference(Scope* home_object_scope,
-                                              int pos) {
-=======
 Expression* Parser::NewSuperPropertyReference(int pos) {
->>>>>>> 626889fb
   const AstRawString* home_object_name;
   if (IsStatic(scope()->GetReceiverScope()->function_kind())) {
     home_object_name = ast_value_factory_->dot_static_home_object_string();
   } else {
     home_object_name = ast_value_factory_->dot_home_object_string();
   }
-<<<<<<< HEAD
-  return factory()->NewSuperPropertyReference(
-      home_object_scope->NewHomeObjectVariableProxy(factory(), home_object_name,
-                                                    pos),
-      pos);
-=======
 
   VariableProxy* proxy = NewUnresolved(home_object_name, pos);
   proxy->set_is_home_object();
   return factory()->NewSuperPropertyReference(proxy, pos);
->>>>>>> 626889fb
 }
 
 SuperCallReference* Parser::NewSuperCallReference(int pos) {
@@ -638,15 +592,6 @@
   return factory()->NewCallRuntime(function, permissive_args, pos);
 }
 
-<<<<<<< HEAD
-Parser::Parser(LocalIsolate* local_isolate, ParseInfo* info,
-               Handle<Script> script)
-    : ParserBase<Parser>(info->zone(), &scanner_, info->stack_limit(),
-                         info->ast_value_factory(),
-                         info->pending_error_handler(),
-                         info->runtime_call_stats(), info->v8_file_logger(),
-                         info->flags(), true),
-=======
 Parser::Parser(LocalIsolate* local_isolate, ParseInfo* info)
     : ParserBase<Parser>(
           info->zone(), &scanner_, info->stack_limit(),
@@ -654,10 +599,8 @@
           info->runtime_call_stats(), info->v8_file_logger(), info->flags(),
           true, info->flags().compile_hints_magic_enabled(),
           info->flags().compile_hints_per_function_magic_enabled()),
->>>>>>> 626889fb
       local_isolate_(local_isolate),
       info_(info),
-      script_(script),
       scanner_(info->character_stream(), flags()),
       preparser_zone_(info->zone()->allocator(), "pre-parser-zone"),
       reusable_preparser_(nullptr),
@@ -706,11 +649,7 @@
 template <typename IsolateT>
 void Parser::DeserializeScopeChain(
     IsolateT* isolate, ParseInfo* info,
-<<<<<<< HEAD
-    MaybeHandle<ScopeInfo> maybe_outer_scope_info,
-=======
     MaybeDirectHandle<ScopeInfo> maybe_outer_scope_info,
->>>>>>> 626889fb
     Scope::DeserializationMode mode) {
   InitializeEmptyScopeChain(info);
   DirectHandle<ScopeInfo> outer_scope_info;
@@ -732,19 +671,11 @@
 
 template void Parser::DeserializeScopeChain(
     Isolate* isolate, ParseInfo* info,
-<<<<<<< HEAD
-    MaybeHandle<ScopeInfo> maybe_outer_scope_info,
-    Scope::DeserializationMode mode);
-template void Parser::DeserializeScopeChain(
-    LocalIsolate* isolate, ParseInfo* info,
-    MaybeHandle<ScopeInfo> maybe_outer_scope_info,
-=======
     MaybeDirectHandle<ScopeInfo> maybe_outer_scope_info,
     Scope::DeserializationMode mode);
 template void Parser::DeserializeScopeChain(
     LocalIsolate* isolate, ParseInfo* info,
     MaybeDirectHandle<ScopeInfo> maybe_outer_scope_info,
->>>>>>> 626889fb
     Scope::DeserializationMode mode);
 
 namespace {
@@ -762,11 +693,7 @@
 
 void Parser::ParseProgram(Isolate* isolate, DirectHandle<Script> script,
                           ParseInfo* info,
-<<<<<<< HEAD
-                          MaybeHandle<ScopeInfo> maybe_outer_scope_info) {
-=======
                           MaybeDirectHandle<ScopeInfo> maybe_outer_scope_info) {
->>>>>>> 626889fb
   DCHECK_EQ(script->id(), flags().script_id());
 
   // It's OK to use the Isolate & counters here, since this function is only
@@ -790,21 +717,12 @@
 
   scanner_.Initialize();
   FunctionLiteral* result = DoParseProgram(isolate, info);
-<<<<<<< HEAD
-  MaybeProcessSourceRanges(info, result, stack_limit_);
-  PostProcessParseResult(isolate, info, result);
-
-  HandleSourceURLComments(isolate, script);
-
-  if (V8_UNLIKELY(v8_flags.log_function_events && result != nullptr)) {
-=======
   HandleDebugMagicComments(isolate, script);
   if (result == nullptr) return;
   MaybeProcessSourceRanges(info, result, stack_limit_);
   PostProcessParseResult(isolate, info, result);
 
   if (V8_UNLIKELY(v8_flags.log_function_events)) {
->>>>>>> 626889fb
     double ms = timer.Elapsed().InMillisecondsF();
     const char* event_name = "parse-eval";
     int start = -1;
@@ -855,36 +773,12 @@
           kNoSourcePosition, FunctionKind::kGeneratorFunction);
       body.Add(
           factory()->NewExpressionStatement(initial_yield, kNoSourcePosition));
-<<<<<<< HEAD
-      // First parse statements into a buffer. Then, if there was a
-      // top level await, create an inner block and rewrite the body of the
-      // module as an async function. Otherwise merge the statements back
-      // into the main body.
-      BlockT block = impl()->NullBlock();
-      {
-        StatementListT statements(pointer_buffer());
-        ParseModuleItemList(&statements);
-        // Modules will always have an initial yield. If there are any
-        // additional suspends, i.e. awaits, then we treat the module as an
-        // AsyncModule.
-        if (function_state.suspend_count() > 1) {
-          scope->set_is_async_module();
-          block = factory()->NewBlock(true, statements);
-        } else {
-          statements.MergeInto(&body);
-        }
-      }
-      if (IsAsyncModule(scope->function_kind())) {
-        impl()->RewriteAsyncFunctionBody(
-            &body, block, factory()->NewUndefinedLiteral(kNoSourcePosition));
-=======
       ParseModuleItemList(&body);
       // Modules will always have an initial yield. If there are any
       // additional suspends, they are awaits, and we treat the module as a
       // ModuleWithTopLevelAwait.
       if (function_state.suspend_count() > 1) {
         scope->set_module_has_toplevel_await();
->>>>>>> 626889fb
       }
       if (!has_error() &&
           !module()->Validate(this->scope()->AsModuleScope(),
@@ -921,11 +815,7 @@
     // conflicting var declarations with outer scope-info-backed scopes.
     if (flags().is_eval()) {
       DCHECK(parsing_on_main_thread_);
-<<<<<<< HEAD
-      DCHECK(!overall_parse_is_parked_);
-=======
       DCHECK(!isolate->main_thread_local_heap()->IsParked());
->>>>>>> 626889fb
       info->ast_value_factory()->Internalize(isolate);
     }
     CheckConflictingVarDeclarations(scope);
@@ -978,13 +868,9 @@
   {
     RCS_SCOPE(info->runtime_call_stats(), RuntimeCallCounterId::kCompileAnalyse,
               RuntimeCallStats::kThreadSpecific);
-<<<<<<< HEAD
-    if (!Rewriter::Rewrite(info) || !DeclarationScope::Analyze(info)) {
-=======
     bool has_stack_overflow = false;
     if (!Rewriter::Rewrite(info, &has_stack_overflow) ||
         !DeclarationScope::Analyze(info)) {
->>>>>>> 626889fb
       // Null out the literal to indicate that something failed.
       info->set_literal(nullptr);
       if (has_stack_overflow) {
@@ -1013,11 +899,7 @@
       zone->New<ZonePtrList<const AstRawString>>(arguments_length, zone);
   for (int i = 0; i < arguments_length; i++) {
     const AstRawString* argument_string = ast_value_factory()->GetString(
-<<<<<<< HEAD
-        String::cast(arguments->get(i)),
-=======
         Cast<String>(arguments->get(i)),
->>>>>>> 626889fb
         SharedStringAccessGuardIfNeeded(isolate));
     arguments_for_wrapped_function->Add(argument_string, zone);
   }
@@ -1142,57 +1024,16 @@
   int start_position = shared_info->StartPosition();
   int end_position = shared_info->EndPosition();
 
-<<<<<<< HEAD
-  MaybeHandle<ScopeInfo> deserialize_start_scope = maybe_outer_scope_info;
-  bool needs_script_scope_finalization = false;
-  // If the function is a class member initializer and there isn't a
-  // scope mismatch, we will only deserialize up to the outer scope of
-  // the class scope, and regenerate the class scope during reparsing.
-  if (flags().function_kind() ==
-          FunctionKind::kClassMembersInitializerFunction &&
-      shared_info->HasOuterScopeInfo() &&
-      maybe_outer_scope_info.ToHandleChecked()->scope_type() == CLASS_SCOPE &&
-      maybe_outer_scope_info.ToHandleChecked()->StartPosition() ==
-          start_position) {
-    Handle<ScopeInfo> outer_scope_info =
-        maybe_outer_scope_info.ToHandleChecked();
-    if (outer_scope_info->HasOuterScopeInfo()) {
-      deserialize_start_scope =
-          handle(outer_scope_info->OuterScopeInfo(), isolate);
-    } else {
-      // If the class scope doesn't have an outer scope to deserialize, we need
-      // to finalize the script scope without using
-      // Scope::DeserializeScopeChain().
-      deserialize_start_scope = MaybeHandle<ScopeInfo>();
-      needs_script_scope_finalization = true;
-    }
-  }
-
-  DeserializeScopeChain(isolate, info, deserialize_start_scope,
-=======
   DeserializeScopeChain(isolate, info, maybe_outer_scope_info,
->>>>>>> 626889fb
                         Scope::DeserializationMode::kIncludingVariables);
-  if (needs_script_scope_finalization) {
-    DCHECK_EQ(original_scope_, info->script_scope());
-    Scope::SetScriptScopeInfo(isolate, info->script_scope());
-  }
   DCHECK_EQ(factory()->zone(), info->zone());
 
-<<<<<<< HEAD
-  Handle<Script> script = handle(Script::cast(shared_info->script()), isolate);
-=======
   DirectHandle<Script> script(Cast<Script>(shared_info->script()), isolate);
->>>>>>> 626889fb
   if (shared_info->is_wrapped()) {
     maybe_wrapped_arguments_ = handle(script->wrapped_arguments(), isolate);
   }
 
-<<<<<<< HEAD
-  int function_literal_id = shared_info->function_literal_id();
-=======
   int function_literal_id = shared_info->function_literal_id(kRelaxedLoad);
->>>>>>> 626889fb
 
   // Initialize parser state.
   info->set_function_name(ast_value_factory()->GetString(
@@ -1216,30 +1057,16 @@
     // function is in heritage position. Otherwise the function scope's skip bit
     // will be correctly inherited from the outer scope.
     ClassScope::HeritageParsingScope heritage(original_scope_->AsClassScope());
-    result = DoParseDeserializedFunction(
-        isolate, maybe_outer_scope_info, info, start_position, end_position,
-        function_literal_id, info->function_name());
+    result = DoParseFunction(isolate, info, start_position, end_position,
+                             function_literal_id, info->function_name());
   } else {
-    result = DoParseDeserializedFunction(
-        isolate, maybe_outer_scope_info, info, start_position, end_position,
-        function_literal_id, info->function_name());
-  }
-<<<<<<< HEAD
-  MaybeProcessSourceRanges(info, result, stack_limit_);
-  if (result != nullptr) {
-    Handle<String> inferred_name(shared_info->inferred_name(), isolate);
-    result->set_inferred_name(inferred_name);
-    // Fix the function_literal_id in case we changed it earlier.
-    result->set_function_literal_id(shared_info->function_literal_id());
-  }
-  PostProcessParseResult(isolate, info, result);
-  if (V8_UNLIKELY(v8_flags.log_function_events && result != nullptr)) {
-=======
+    result = DoParseFunction(isolate, info, start_position, end_position,
+                             function_literal_id, info->function_name());
+  }
   if (result == nullptr) return;
   MaybeProcessSourceRanges(info, result, stack_limit_);
   PostProcessParseResult(isolate, info, result);
   if (V8_UNLIKELY(v8_flags.log_function_events)) {
->>>>>>> 626889fb
     double ms = timer.Elapsed().InMillisecondsF();
     // We should already be internalized by now, so the debug name will be
     // available.
@@ -1318,11 +1145,7 @@
         // NewUnresolved references in current scope. Enter arrow function
         // scope for formal parameter parsing.
         BlockState inner_block_state(&scope_, scope);
-<<<<<<< HEAD
-        if (Check(Token::LPAREN)) {
-=======
         if (Check(Token::kLeftParen)) {
->>>>>>> 626889fb
           // '(' StrictFormalParameters ')'
           ParseFormalParameterList(&formals);
           Expect(Token::kRightParen);
@@ -1335,38 +1158,12 @@
         formals.duplicate_loc = formals_scope.duplicate_location();
       }
 
-<<<<<<< HEAD
-      if (GetLastFunctionLiteralId() != function_literal_id - 1) {
-        if (has_error()) return nullptr;
-        // If there were FunctionLiterals in the parameters, we need to
-        // renumber them to shift down so the next function literal id for
-        // the arrow function is the one requested.
-        AstFunctionLiteralIdReindexer reindexer(
-            stack_limit_,
-            (function_literal_id - 1) - GetLastFunctionLiteralId());
-        for (auto p : formals.params) {
-          if (p->pattern != nullptr) reindexer.Reindex(p->pattern);
-          if (p->initializer() != nullptr) {
-            reindexer.Reindex(p->initializer());
-          }
-          if (reindexer.HasStackOverflow()) {
-            set_stack_overflow();
-            return nullptr;
-          }
-        }
-        ResetFunctionLiteralId();
-        SkipFunctionLiterals(function_literal_id - 1);
-      }
-
-      Expression* expression = ParseArrowFunctionLiteral(formals);
-=======
       // It doesn't really matter what value we pass here for
       // could_be_immediately_invoked since we already introduced an eager
       // compilation scope above.
       bool could_be_immediately_invoked = false;
       Expression* expression = ParseArrowFunctionLiteral(
           formals, function_literal_id, could_be_immediately_invoked);
->>>>>>> 626889fb
       // Scanning must end at the same position that was recorded
       // previously. If not, parsing has been interrupted due to a stack
       // overflow, at which point the partially parsed arrow function
@@ -1409,32 +1206,6 @@
   return result;
 }
 
-<<<<<<< HEAD
-FunctionLiteral* Parser::DoParseDeserializedFunction(
-    Isolate* isolate, MaybeHandle<ScopeInfo> maybe_outer_scope_info,
-    ParseInfo* info, int start_position, int end_position,
-    int function_literal_id, const AstRawString* raw_name) {
-  if (flags().function_kind() ==
-      FunctionKind::kClassMembersInitializerFunction) {
-    return ParseClassForInstanceMemberInitialization(
-        isolate, maybe_outer_scope_info, start_position, function_literal_id,
-        end_position);
-  }
-
-  return DoParseFunction(isolate, info, start_position, end_position,
-                         function_literal_id, raw_name);
-}
-
-FunctionLiteral* Parser::ParseClassForInstanceMemberInitialization(
-    Isolate* isolate, MaybeHandle<ScopeInfo> maybe_class_scope_info,
-    int initializer_pos, int initializer_id, int initializer_end_pos) {
-  // When the function is a kClassMembersInitializerFunction, we record the
-  // source range of the entire class as its positions in its SFI, so at this
-  // point the scanner should be rewound to the position of the class token.
-  int class_token_pos = initializer_pos;
-  DCHECK_EQ(peek_position(), class_token_pos);
-
-=======
 FunctionLiteral* Parser::ParseClassForMemberInitialization(
     FunctionKind initializer_kind, int initializer_pos, int initializer_id,
     int initializer_end_pos, const AstRawString* class_name) {
@@ -1443,20 +1214,14 @@
   // this point the scanner should be rewound to the position of the class
   // token.
   DCHECK_EQ(peek_position(), initializer_pos);
->>>>>>> 626889fb
   // Insert a FunctionState with the closest outer Declaration scope
   DeclarationScope* nearest_decl_scope = original_scope_->GetDeclarationScope();
   DCHECK_NOT_NULL(nearest_decl_scope);
   FunctionState function_state(&function_state_, &scope_, nearest_decl_scope);
-<<<<<<< HEAD
-  // We will reindex the function literals later.
-  ResetFunctionLiteralId();
-=======
 
   // We will reindex the function literals later.
   ResetInfoId();
   SkipInfos(initializer_id - 1);
->>>>>>> 626889fb
 
   // We preparse the class members that are not fields with initializers
   // in order to collect the function literal ids.
@@ -1464,41 +1229,6 @@
 
   ExpressionParsingScope no_expression_scope(impl());
 
-<<<<<<< HEAD
-  // Reparse the class as an expression to build the instance member
-  // initializer function.
-  Expression* expr = ParseClassExpression(original_scope_);
-  if (has_error()) return nullptr;
-
-  DCHECK(expr->IsClassLiteral());
-  ClassLiteral* literal = expr->AsClassLiteral();
-  FunctionLiteral* initializer =
-      literal->instance_members_initializer_function();
-
-  // Reindex so that the function literal ids match.
-  AstFunctionLiteralIdReindexer reindexer(
-      stack_limit_, initializer_id - initializer->function_literal_id());
-  reindexer.Reindex(expr);
-
-  no_expression_scope.ValidateExpression();
-
-  // If the class scope was not optimized away, we know that it allocated
-  // some variables and we need to fix up the allocation info for them.
-  bool needs_allocation_fixup =
-      !maybe_class_scope_info.is_null() &&
-      maybe_class_scope_info.ToHandleChecked()->scope_type() == CLASS_SCOPE &&
-      maybe_class_scope_info.ToHandleChecked()->StartPosition() ==
-          class_token_pos;
-
-  ClassScope* reparsed_scope = literal->scope();
-  reparsed_scope->FinalizeReparsedClassScope(isolate, maybe_class_scope_info,
-                                             ast_value_factory(),
-                                             needs_allocation_fixup);
-  original_scope_ = reparsed_scope;
-
-  DCHECK_EQ(initializer->kind(),
-            FunctionKind::kClassMembersInitializerFunction);
-=======
   // Reparse the whole class body to build member initializer functions.
   FunctionLiteral* initializer;
   {
@@ -1556,7 +1286,6 @@
   no_expression_scope.ValidateExpression();
 
   DCHECK_EQ(initializer->kind(), initializer_kind);
->>>>>>> 626889fb
   DCHECK_EQ(initializer->function_literal_id(), initializer_id);
   DCHECK_EQ(initializer->end_position(), initializer_end_pos);
 
@@ -1756,21 +1485,10 @@
   return result;
 }
 
-<<<<<<< HEAD
-ImportAssertions* Parser::ParseImportAssertClause() {
-  // AssertClause :
-  //    assert '{' '}'
-  //    assert '{' AssertEntries '}'
-
-  // AssertEntries :
-  //    IdentifierName: AssertionKey
-  //    IdentifierName: AssertionKey , AssertEntries
-=======
 ImportAttributes* Parser::ParseImportWithOrAssertClause() {
   // WithClause :
   //    with '{' '}'
   //    with '{' WithEntries ','? '}'
->>>>>>> 626889fb
 
   // WithEntries :
   //    LiteralPropertyName
@@ -1778,21 +1496,10 @@
 
   auto import_attributes = zone()->New<ImportAttributes>(zone());
 
-<<<<<<< HEAD
-  if (!v8_flags.harmony_import_assertions) {
-    return import_assertions;
-  }
-
-  // Assert clause is optional, and cannot be preceded by a LineTerminator.
-  if (scanner()->HasLineTerminatorBeforeNext() ||
-      !CheckContextualKeyword(ast_value_factory()->assert_string())) {
-    return import_assertions;
-=======
   if (v8_flags.harmony_import_attributes && Check(Token::kWith)) {
     // 'with' keyword consumed
   } else {
     return import_attributes;
->>>>>>> 626889fb
   }
 
   Expect(Token::kLeftBrace);
@@ -1830,17 +1537,7 @@
 
   Expect(Token::kRightBrace);
 
-<<<<<<< HEAD
-  // The 'assert' contextual keyword is deprecated in favor of 'with', and we
-  // need to investigate feasibility of unshipping.
-  //
-  // TODO(v8:13856): Remove once decision is made to unship 'assert' or keep.
-  ++use_counts_[v8::Isolate::kImportAssertionDeprecatedSyntax];
-
-  return import_assertions;
-=======
   return import_attributes;
->>>>>>> 626889fb
 }
 
 void Parser::ParseImportDeclaration() {
@@ -2502,75 +2199,10 @@
                                              ScopedPtrList<Statement>* body) {
   DCHECK(IsAsyncGeneratorFunction(kind));
 
-<<<<<<< HEAD
-  Block* try_block;
-  {
-    ScopedPtrList<Statement> statements(pointer_buffer());
-    Expression* initial_yield = BuildInitialYield(pos, kind);
-    statements.Add(
-        factory()->NewExpressionStatement(initial_yield, kNoSourcePosition));
-    ParseStatementList(&statements, Token::RBRACE);
-    // Since the whole body is wrapped in a try-catch, make the implicit
-    // end-of-function return explicit to ensure BytecodeGenerator's special
-    // handling for ReturnStatements in async generators applies.
-    statements.Add(factory()->NewSyntheticAsyncReturnStatement(
-        factory()->NewUndefinedLiteral(kNoSourcePosition), kNoSourcePosition));
-
-    // Don't create iterator result for async generators, as the resume methods
-    // will create it.
-    try_block = factory()->NewBlock(false, statements);
-  }
-
-  // For AsyncGenerators, a top-level catch block will reject the Promise.
-  Scope* catch_scope = NewHiddenCatchScope();
-
-  Block* catch_block;
-  {
-    ScopedPtrList<Expression> reject_args(pointer_buffer());
-    reject_args.Add(factory()->NewVariableProxy(
-        function_state_->scope()->generator_object_var()));
-    reject_args.Add(factory()->NewVariableProxy(catch_scope->catch_variable()));
-
-    Expression* reject_call = factory()->NewCallRuntime(
-        Runtime::kInlineAsyncGeneratorReject, reject_args, kNoSourcePosition);
-    catch_block = IgnoreCompletion(factory()->NewReturnStatement(
-        reject_call, kNoSourcePosition, kNoSourcePosition));
-  }
-
-  {
-    ScopedPtrList<Statement> statements(pointer_buffer());
-    TryStatement* try_catch = factory()->NewTryCatchStatementForAsyncAwait(
-        try_block, catch_scope, catch_block, kNoSourcePosition);
-    statements.Add(try_catch);
-    try_block = factory()->NewBlock(false, statements);
-  }
-
-  Expression* close_call;
-  {
-    ScopedPtrList<Expression> close_args(pointer_buffer());
-    VariableProxy* call_proxy = factory()->NewVariableProxy(
-        function_state_->scope()->generator_object_var());
-    close_args.Add(call_proxy);
-    close_call = factory()->NewCallRuntime(Runtime::kInlineGeneratorClose,
-                                           close_args, kNoSourcePosition);
-  }
-
-  Block* finally_block;
-  {
-    ScopedPtrList<Statement> statements(pointer_buffer());
-    statements.Add(
-        factory()->NewExpressionStatement(close_call, kNoSourcePosition));
-    finally_block = factory()->NewBlock(false, statements);
-  }
-
-  body->Add(factory()->NewTryFinallyStatement(try_block, finally_block,
-                                              kNoSourcePosition));
-=======
   Expression* initial_yield = BuildInitialYield(pos, kind);
   body->Add(
       factory()->NewExpressionStatement(initial_yield, kNoSourcePosition));
   ParseStatementList(body, Token::kRightBrace);
->>>>>>> 626889fb
 }
 
 void Parser::DeclareFunctionNameVar(const AstRawString* function_name,
@@ -3075,22 +2707,15 @@
 
   // This is true if we get here through CreateDynamicFunction.
   bool params_need_validation = parameters_end_pos_ != kNoSourcePosition;
-<<<<<<< HEAD
-=======
   int compile_hint_position = peek_position();
->>>>>>> 626889fb
 
   FunctionLiteral::EagerCompileHint eager_compile_hint =
       function_state_->next_function_is_likely_called() || is_wrapped ||
               params_need_validation ||
-<<<<<<< HEAD
-              scanner()->SawMagicCommentCompileHintsAll()
-=======
               (info()->flags().compile_hints_magic_enabled() &&
                scanner()->SawMagicCommentCompileHintsAll()) ||
               (info()->flags().compile_hints_per_function_magic_enabled() &&
                scanner()->HasPerFunctionCompileHint(compile_hint_position))
->>>>>>> 626889fb
           ? FunctionLiteral::kShouldEagerCompile
           : default_eager_compile_hint();
 
@@ -3129,21 +2754,9 @@
   DCHECK_IMPLIES(parse_lazily(), info()->flags().allow_lazy_compile());
   DCHECK_IMPLIES(parse_lazily(), has_error() || allow_lazy_);
   DCHECK_IMPLIES(parse_lazily(), extension() == nullptr);
-<<<<<<< HEAD
-  if (eager_compile_hint == FunctionLiteral::kShouldLazyCompile) {
-    // Apply compile hints from the embedder.
-    int compile_hint_position = peek_position();
-    v8::CompileHintCallback callback = info()->compile_hint_callback();
-    if (callback != nullptr &&
-        callback(compile_hint_position, info()->compile_hint_callback_data())) {
-      eager_compile_hint = FunctionLiteral::kShouldEagerCompile;
-    }
-  }
-=======
 
   eager_compile_hint =
       GetEmbedderCompileHint(eager_compile_hint, compile_hint_position);
->>>>>>> 626889fb
 
   const bool is_lazy =
       eager_compile_hint == FunctionLiteral::kShouldLazyCompile;
@@ -3309,22 +2922,11 @@
     bool uses_super_property;
     if (stack_overflow()) return true;
     {
-<<<<<<< HEAD
-      base::Optional<UnparkedScope> unparked_scope;
-      if (overall_parse_is_parked_) {
-        unparked_scope.emplace(local_isolate_);
-      }
-      *produced_preparse_data =
-          consumed_preparse_data_->GetDataForSkippableFunction(
-              main_zone(), function_scope->start_position(), &end_position,
-              num_parameters, function_length, &num_inner_functions,
-=======
       UnparkedScopeIfOnBackground unparked_scope(local_isolate_);
       *produced_preparse_data =
           consumed_preparse_data_->GetDataForSkippableFunction(
               main_zone(), function_scope->start_position(), &end_position,
               num_parameters, function_length, &num_inner_infos,
->>>>>>> 626889fb
               &uses_super_property, &language_mode);
     }
 
@@ -3434,61 +3036,7 @@
 
     ++index;
   }
-<<<<<<< HEAD
-  return factory()->NewBlock(true, init_statements);
-}
-
-Scope* Parser::NewHiddenCatchScope() {
-  Scope* catch_scope = NewScopeWithParent(scope(), CATCH_SCOPE);
-  bool was_added;
-  catch_scope->DeclareLocal(ast_value_factory()->dot_catch_string(),
-                            VariableMode::kVar, NORMAL_VARIABLE, &was_added);
-  DCHECK(was_added);
-  catch_scope->set_is_hidden();
-  return catch_scope;
-}
-
-Block* Parser::BuildRejectPromiseOnException(Block* inner_block,
-                                             REPLMode repl_mode) {
-  // try {
-  //   <inner_block>
-  // } catch (.catch) {
-  //   return %_AsyncFunctionReject(.generator_object, .catch, can_suspend);
-  // }
-  Block* result = factory()->NewBlock(1, true);
-
-  // catch (.catch) {
-  //   return %_AsyncFunctionReject(.generator_object, .catch, can_suspend)
-  // }
-  Scope* catch_scope = NewHiddenCatchScope();
-
-  Expression* reject_promise;
-  {
-    ScopedPtrList<Expression> args(pointer_buffer());
-    args.Add(factory()->NewVariableProxy(
-        function_state_->scope()->generator_object_var()));
-    args.Add(factory()->NewVariableProxy(catch_scope->catch_variable()));
-    reject_promise = factory()->NewCallRuntime(
-        Runtime::kInlineAsyncFunctionReject, args, kNoSourcePosition);
-  }
-  Block* catch_block = IgnoreCompletion(factory()->NewReturnStatement(
-      reject_promise, kNoSourcePosition, kNoSourcePosition));
-
-  // Treat the exception for REPL mode scripts as UNCAUGHT. This will
-  // keep the corresponding JSMessageObject alive on the Isolate. The
-  // message object is used by the inspector to provide better error
-  // messages for REPL inputs that throw.
-  TryStatement* try_catch_statement =
-      repl_mode == REPLMode::kYes
-          ? factory()->NewTryCatchStatementForReplAsyncAwait(
-                inner_block, catch_scope, catch_block, kNoSourcePosition)
-          : factory()->NewTryCatchStatementForAsyncAwait(
-                inner_block, catch_scope, catch_block, kNoSourcePosition);
-  result->statements()->Add(try_catch_statement, zone());
-  return result;
-=======
   return factory()->NewParameterInitializationBlock(init_statements);
->>>>>>> 626889fb
 }
 
 Expression* Parser::BuildInitialYield(int pos, FunctionKind kind) {
@@ -3650,16 +3198,7 @@
                                      ClassLiteralProperty* property,
                                      bool is_static, bool is_computed_name,
                                      ClassInfo* class_info) {
-<<<<<<< HEAD
-  if (is_static) {
-    class_info->static_elements->Add(
-        factory()->NewClassLiteralStaticElement(property), zone());
-  } else {
-    class_info->instance_fields->Add(property, zone());
-  }
-=======
   AddInstanceFieldOrStaticElement(property, class_info, is_static);
->>>>>>> 626889fb
 
   if (is_computed_name) {
     // We create a synthetic variable name here so that scope
@@ -3678,19 +3217,9 @@
                                        ClassLiteralProperty* property,
                                        ClassLiteralProperty::Kind kind,
                                        bool is_static, ClassInfo* class_info) {
-<<<<<<< HEAD
-  if (kind == ClassLiteralProperty::Kind::FIELD) {
-    if (is_static) {
-      class_info->static_elements->Add(
-          factory()->NewClassLiteralStaticElement(property), zone());
-    } else {
-      class_info->instance_fields->Add(property, zone());
-    }
-=======
   if (kind == ClassLiteralProperty::Kind::FIELD ||
       kind == ClassLiteralProperty::Kind::AUTO_ACCESSOR) {
     AddInstanceFieldOrStaticElement(property, class_info, is_static);
->>>>>>> 626889fb
   }
   class_info->private_members->Add(property, zone());
 
@@ -3735,22 +3264,14 @@
 }
 
 void Parser::AddClassStaticBlock(Block* block, ClassInfo* class_info) {
-<<<<<<< HEAD
-  DCHECK(class_info->has_static_elements);
-=======
   DCHECK(class_info->has_static_elements());
->>>>>>> 626889fb
   class_info->static_elements->Add(
       factory()->NewClassLiteralStaticElement(block), zone());
 }
 
 FunctionLiteral* Parser::CreateInitializerFunction(
-<<<<<<< HEAD
-    const char* name, DeclarationScope* scope, Statement* initializer_stmt) {
-=======
     const AstRawString* class_name, DeclarationScope* scope,
     int function_literal_id, Statement* initializer_stmt) {
->>>>>>> 626889fb
   DCHECK(IsClassMembersInitializerFunction(scope->function_kind()));
   // function() { .. class fields initializer .. }
   ScopedPtrList<Statement> statements(pointer_buffer());
@@ -3760,15 +3281,9 @@
       FunctionLiteral::kNoDuplicateParameters,
       FunctionSyntaxKind::kAccessorOrMethod,
       FunctionLiteral::kShouldEagerCompile, scope->start_position(), false,
-<<<<<<< HEAD
-      GetNextFunctionLiteralId());
-#ifdef DEBUG
-  scope->SetScopeName(ast_value_factory()->GetOneByteString(name));
-=======
       function_literal_id);
 #ifdef DEBUG
   scope->SetScopeName(class_name);
->>>>>>> 626889fb
 #endif
   RecordFunctionLiteralSourceRange(result);
 
@@ -3820,21 +3335,6 @@
   }
 
   FunctionLiteral* static_initializer = nullptr;
-<<<<<<< HEAD
-  if (class_info->has_static_elements) {
-    static_initializer = CreateInitializerFunction(
-        "<static_initializer>", class_info->static_elements_scope,
-        factory()->NewInitializeClassStaticElementsStatement(
-            class_info->static_elements, kNoSourcePosition));
-  }
-
-  FunctionLiteral* instance_members_initializer_function = nullptr;
-  if (class_info->has_instance_members) {
-    instance_members_initializer_function = CreateInitializerFunction(
-        "<instance_members_initializer>", class_info->instance_members_scope,
-        factory()->NewInitializeClassMembersStatement(
-            class_info->instance_fields, kNoSourcePosition));
-=======
   if (class_info->has_static_elements()) {
     static_initializer = CreateStaticElementsInitializer(name, class_info);
   }
@@ -3843,7 +3343,6 @@
   if (class_info->has_instance_members()) {
     instance_members_initializer_function =
         CreateInstanceMembersInitializer(name, class_info);
->>>>>>> 626889fb
     class_info->constructor->set_requires_instance_members_initializer(true);
     class_info->constructor->add_expected_properties(
         class_info->instance_fields->length());
@@ -3860,11 +3359,7 @@
       class_info->public_members, class_info->private_members,
       static_initializer, instance_members_initializer_function, pos, end_pos,
       class_info->has_static_computed_names, class_info->is_anonymous,
-<<<<<<< HEAD
-      class_info->has_private_methods, class_info->home_object_variable,
-=======
       class_info->home_object_variable,
->>>>>>> 626889fb
       class_info->static_home_object_variable);
 
   AddFunctionForNameInference(class_info->constructor);
@@ -3928,18 +3423,6 @@
 // Parser support
 
 template <typename IsolateT>
-<<<<<<< HEAD
-void Parser::HandleSourceURLComments(IsolateT* isolate, Handle<Script> script) {
-  Handle<String> source_url = scanner_.SourceUrl(isolate);
-  if (!source_url.is_null()) {
-    script->set_source_url(*source_url);
-  }
-  Handle<String> source_mapping_url = scanner_.SourceMappingUrl(isolate);
-  // The API can provide a source map URL and the API should take precedence.
-  // Let's make sure we do not override the API with the magic comment.
-  if (!source_mapping_url.is_null() &&
-      script->source_mapping_url(isolate).IsUndefined(isolate)) {
-=======
 void Parser::HandleDebugMagicComments(IsolateT* isolate,
                                       DirectHandle<Script> script) {
   DirectHandle<String> source_url = scanner_.SourceUrl(isolate);
@@ -3951,7 +3434,6 @@
   // Let's make sure we do not override the API with the magic comment.
   if (!source_mapping_url.is_null() &&
       IsUndefined(script->source_mapping_url(isolate), isolate)) {
->>>>>>> 626889fb
     script->set_source_mapping_url(*source_mapping_url);
   }
 
@@ -3985,12 +3467,6 @@
   if (scanner_.SawMagicCommentCompileHintsAll()) {
     isolate->CountUsage(v8::Isolate::kCompileHintsMagicAll);
   }
-<<<<<<< HEAD
-}
-
-void Parser::UpdateStatistics(
-    Handle<Script> script,
-=======
   if (scanner_.SawSourceMappingUrlMagicCommentAtSign()) {
     isolate->CountUsage(v8::Isolate::kSourceMappingUrlMagicCommentAtSign);
   }
@@ -3998,7 +3474,6 @@
 
 void Parser::UpdateStatistics(
     DirectHandle<Script> script,
->>>>>>> 626889fb
     base::SmallVector<v8::Isolate::UseCounterFeature, 8>* use_counts,
     int* preparse_skipped) {
   // Move statistics to Isolate.
@@ -4017,44 +3492,27 @@
   if (scanner_.SawMagicCommentCompileHintsAll()) {
     use_counts->emplace_back(v8::Isolate::kCompileHintsMagicAll);
   }
-<<<<<<< HEAD
-=======
   if (scanner_.SawSourceMappingUrlMagicCommentAtSign()) {
     use_counts->emplace_back(v8::Isolate::kSourceMappingUrlMagicCommentAtSign);
   }
->>>>>>> 626889fb
 
   *preparse_skipped = total_preparse_skipped_;
 }
 
 void Parser::ParseOnBackground(LocalIsolate* isolate, ParseInfo* info,
-<<<<<<< HEAD
-                               int start_position, int end_position,
-                               int function_literal_id) {
-=======
                                DirectHandle<Script> script, int start_position,
                                int end_position, int function_literal_id) {
->>>>>>> 626889fb
   RCS_SCOPE(isolate, RuntimeCallCounterId::kParseProgram,
             RuntimeCallStats::CounterMode::kThreadSpecific);
   parsing_on_main_thread_ = false;
 
   DCHECK_NULL(info->literal());
   FunctionLiteral* result = nullptr;
-<<<<<<< HEAD
-  {
-    // We can park the isolate while parsing, it doesn't need to allocate or
-    // access the main thread.
-    ParkedScope parked_scope(isolate);
-    overall_parse_is_parked_ = true;
-
-=======
 
   // We can park the isolate while parsing, it doesn't need to allocate or
   // access the main thread.
   isolate->ParkIfOnBackgroundAndExecute([this, start_position, end_position,
                                          function_literal_id, info, &result]() {
->>>>>>> 626889fb
     scanner_.Initialize();
 
     DCHECK(original_scope_);
@@ -4072,11 +3530,7 @@
       DCHECK_EQ(function_literal_id, kFunctionLiteralIdTopLevel);
       result = DoParseProgram(/* isolate = */ nullptr, info);
     } else {
-<<<<<<< HEAD
-      base::Optional<ClassScope::HeritageParsingScope> heritage;
-=======
       std::optional<ClassScope::HeritageParsingScope> heritage;
->>>>>>> 626889fb
       if (V8_UNLIKELY(flags().private_name_lookup_skips_outer_class() &&
                       original_scope_->is_class_scope())) {
         // If the function skips the outer class and the outer scope is a class,
@@ -4088,15 +3542,6 @@
                                end_position, function_literal_id,
                                info->function_name());
     }
-<<<<<<< HEAD
-    MaybeProcessSourceRanges(info, result, stack_limit_);
-  }
-  // We need to unpark by now though, to be able to internalize.
-  PostProcessParseResult(isolate, info, result);
-  if (flags().is_toplevel()) {
-    HandleSourceURLComments(isolate, script_);
-  }
-=======
     if (result == nullptr) return;
     MaybeProcessSourceRanges(info, result, stack_limit_);
   });
@@ -4106,7 +3551,6 @@
   }
   if (result == nullptr) return;
   PostProcessParseResult(isolate, info, result);
->>>>>>> 626889fb
 }
 
 Parser::TemplateLiteralState Parser::OpenTemplateLiteral(int pos) {
@@ -4158,25 +3602,6 @@
   }
 }
 
-<<<<<<< HEAD
-ArrayLiteral* Parser::ArrayLiteralFromListWithSpread(
-    const ScopedPtrList<Expression>& list) {
-  // If there's only a single spread argument, a fast path using CallWithSpread
-  // is taken.
-  DCHECK_LT(1, list.length());
-
-  // The arguments of the spread call become a single ArrayLiteral.
-  int first_spread = 0;
-  for (; first_spread < list.length() && !list.at(first_spread)->IsSpread();
-       ++first_spread) {
-  }
-
-  DCHECK_LT(first_spread, list.length());
-  return factory()->NewArrayLiteral(list, first_spread, kNoSourcePosition);
-}
-
-=======
->>>>>>> 626889fb
 void Parser::SetLanguageMode(Scope* scope, LanguageMode mode) {
   v8::Isolate::UseCounterFeature feature;
   if (is_sloppy(mode))
