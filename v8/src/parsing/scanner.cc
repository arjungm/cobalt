--- conflicted
+++ resolved
@@ -13,10 +13,7 @@
 
 #include "src/ast/ast-value-factory.h"
 #include "src/base/strings.h"
-<<<<<<< HEAD
-=======
 #include "src/base/vlq-base64.h"
->>>>>>> 626889fb
 #include "src/numbers/conversions-inl.h"
 #include "src/numbers/conversions.h"
 #include "src/objects/bigint.h"
@@ -245,22 +242,14 @@
   return Token::kWhitespace;
 }
 
-<<<<<<< HEAD
-Token::Value Scanner::SkipMagicComment() {
-  TryToParseMagicComment();
-=======
 Token::Value Scanner::SkipMagicComment(base::uc32 hash_or_at_sign) {
   TryToParseMagicComment(hash_or_at_sign);
->>>>>>> 626889fb
   if (unibrow::IsLineTerminator(c0_) || c0_ == kEndOfInput) {
     return Token::kWhitespace;
   }
   return SkipSingleLineComment();
 }
 
-<<<<<<< HEAD
-void Scanner::TryToParseMagicComment() {
-=======
 namespace {
 
 void ProcessPerFunctionCompileHints(const base::Vector<const uint8_t>& data,
@@ -288,7 +277,6 @@
 }  // namespace
 
 void Scanner::TryToParseMagicComment(base::uc32 hash_or_at_sign) {
->>>>>>> 626889fb
   // Magic comments are of the form: //[#@]\s<name>=\s*<value>\s*.* and this
   // function will just return if it cannot parse a magic comment.
   DCHECK(!IsWhiteSpaceOrLineTerminator(kEndOfInput));
@@ -305,21 +293,11 @@
   if (!name.is_one_byte()) return;
   base::Vector<const uint8_t> name_literal = name.one_byte_literal();
   LiteralBuffer* value;
-<<<<<<< HEAD
-  LiteralBuffer compile_hints_value;
-=======
   LiteralBuffer per_function_compile_hints_value;
->>>>>>> 626889fb
   if (name_literal == base::StaticOneByteVector("sourceURL")) {
     value = &source_url_;
   } else if (name_literal == base::StaticOneByteVector("sourceMappingURL")) {
     value = &source_mapping_url_;
-<<<<<<< HEAD
-  } else if (v8_flags.compile_hints_magic &&
-             name_literal == base::StaticOneByteVector(
-                                 "experimentalChromiumCompileHints")) {
-    value = &compile_hints_value;
-=======
     DCHECK(hash_or_at_sign == '#' || hash_or_at_sign == '@');
     saw_source_mapping_url_magic_comment_at_sign_ = hash_or_at_sign == '@';
   } else if (!saw_non_comment_ &&
@@ -334,7 +312,6 @@
   } else if (name_literal == base::StaticOneByteVector("debugId") &&
              hash_or_at_sign == '#') {
     value = &debug_id_;
->>>>>>> 626889fb
   } else {
     return;
   }
@@ -360,15 +337,6 @@
     }
     Advance();
   }
-<<<<<<< HEAD
-  if (value == &compile_hints_value) {
-    base::Vector<const uint8_t> value_literal =
-        compile_hints_value.one_byte_literal();
-    if (value_literal == base::StaticOneByteVector("all")) {
-      saw_magic_comment_compile_hints_all_ = true;
-    }
-  }
-=======
   if (value == &per_function_compile_hints_value &&
       per_function_compile_hints_value.is_one_byte()) {
     base::Vector<const uint8_t> value_literal =
@@ -400,7 +368,6 @@
       [per_function_compile_hint_positions_idx_];
   return hint_position >= position - kSlack &&
          hint_position <= position + kSlack;
->>>>>>> 626889fb
 }
 
 Token::Value Scanner::SkipMultiLineComment() {
@@ -634,19 +601,11 @@
       (CombineSurrogatePair() && IsIdentifierStart(c0_))) {
     AddLiteralChar('#');
     Token::Value token = ScanIdentifierOrKeywordInner();
-<<<<<<< HEAD
-    return token == Token::ILLEGAL ? Token::ILLEGAL : Token::PRIVATE_NAME;
-  }
-
-  ReportScannerError(pos, MessageTemplate::kInvalidOrUnexpectedToken);
-  return Token::ILLEGAL;
-=======
     return token == Token::kIllegal ? Token::kIllegal : Token::kPrivateName;
   }
 
   ReportScannerError(pos, MessageTemplate::kInvalidOrUnexpectedToken);
   return Token::kIllegal;
->>>>>>> 626889fb
 }
 
 Token::Value Scanner::ScanTemplateSpan() {
@@ -730,13 +689,8 @@
 }
 
 template <typename IsolateT>
-<<<<<<< HEAD
-Handle<String> Scanner::SourceUrl(IsolateT* isolate) const {
-  Handle<String> tmp;
-=======
 DirectHandle<String> Scanner::SourceUrl(IsolateT* isolate) const {
   DirectHandle<String> tmp;
->>>>>>> 626889fb
   if (source_url_.length() > 0) {
     tmp = source_url_.Internalize(isolate);
   }
@@ -747,13 +701,8 @@
 template DirectHandle<String> Scanner::SourceUrl(LocalIsolate* isolate) const;
 
 template <typename IsolateT>
-<<<<<<< HEAD
-Handle<String> Scanner::SourceMappingUrl(IsolateT* isolate) const {
-  Handle<String> tmp;
-=======
 DirectHandle<String> Scanner::SourceMappingUrl(IsolateT* isolate) const {
   DirectHandle<String> tmp;
->>>>>>> 626889fb
   if (source_mapping_url_.length() > 0) {
     tmp = source_mapping_url_.Internalize(isolate);
   }
@@ -764,8 +713,6 @@
 template DirectHandle<String> Scanner::SourceMappingUrl(
     LocalIsolate* isolate) const;
 
-<<<<<<< HEAD
-=======
 template <typename IsolateT>
 DirectHandle<String> Scanner::DebugId(IsolateT* isolate) const {
   DirectHandle<String> tmp;
@@ -778,7 +725,6 @@
 template DirectHandle<String> Scanner::DebugId(Isolate* isolate) const;
 template DirectHandle<String> Scanner::DebugId(LocalIsolate* isolate) const;
 
->>>>>>> 626889fb
 bool Scanner::ScanDigitsWithNumericSeparators(bool (*predicate)(base::uc32 ch),
                                               bool is_check_first_digit) {
   // we must have at least one digit after 'x'/'b'/'o'
@@ -1104,15 +1050,9 @@
 
     if (!escaped) return token;
 
-<<<<<<< HEAD
-    static_assert(Token::LET + 1 == Token::STATIC);
-    if (base::IsInRange(token, Token::LET, Token::STATIC)) {
-      return Token::ESCAPED_STRICT_RESERVED_WORD;
-=======
     static_assert(Token::kLet + 1 == Token::kStatic);
     if (base::IsInRange(token, Token::kLet, Token::kStatic)) {
       return Token::kEscapedStrictReservedWord;
->>>>>>> 626889fb
     }
     return Token::kEscapedKeyword;
   }
@@ -1164,22 +1104,13 @@
   return true;
 }
 
-<<<<<<< HEAD
-base::Optional<RegExpFlags> Scanner::ScanRegExpFlags() {
-  DCHECK_EQ(Token::REGEXP_LITERAL, next().token);
-=======
 std::optional<RegExpFlags> Scanner::ScanRegExpFlags() {
   DCHECK_EQ(Token::kRegExpLiteral, next().token);
->>>>>>> 626889fb
 
   RegExpFlags flags;
   next().literal_chars.Start();
   while (IsIdentifierPart(c0_)) {
-<<<<<<< HEAD
-    base::Optional<RegExpFlag> maybe_flag = JSRegExp::FlagFromChar(c0_);
-=======
     std::optional<RegExpFlag> maybe_flag = JSRegExp::FlagFromChar(c0_);
->>>>>>> 626889fb
     if (!maybe_flag.has_value()) return {};
     RegExpFlag flag = maybe_flag.value();
     if (flags & flag) return {};
