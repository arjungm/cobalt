// Copyright 2012 the V8 project authors. All rights reserved.
// Use of this source code is governed by a BSD-style license that can be
// found in the LICENSE file.

#ifndef V8_PARSING_PREPARSER_H_
#define V8_PARSING_PREPARSER_H_

#include "src/ast/ast-value-factory.h"
#include "src/ast/ast.h"
#include "src/ast/scopes.h"
#include "src/parsing/parse-info.h"
#include "src/parsing/parser-base.h"
#include "src/parsing/pending-compilation-error-handler.h"
#include "src/parsing/preparser-logger.h"

namespace v8 {
namespace internal {

// Whereas the Parser generates AST during the recursive descent,
// the PreParser doesn't create a tree. Instead, it passes around minimal
// data objects (PreParserExpression, PreParserIdentifier etc.) which contain
// just enough data for the upper layer functions. PreParserFactory is
// responsible for creating these dummy objects. It provides a similar kind of
// interface as AstNodeFactory, so ParserBase doesn't need to care which one is
// used.

class PreparseDataBuilder;

class PreParserIdentifier {
 public:
  PreParserIdentifier() : type_(kUnknownIdentifier) {}
  static PreParserIdentifier Default() {
    return PreParserIdentifier(kUnknownIdentifier);
  }
  static PreParserIdentifier Null() {
    return PreParserIdentifier(kNullIdentifier);
  }
  static PreParserIdentifier Eval() {
    return PreParserIdentifier(kEvalIdentifier);
  }
  static PreParserIdentifier Arguments() {
    return PreParserIdentifier(kArgumentsIdentifier);
  }
  static PreParserIdentifier Constructor() {
    return PreParserIdentifier(kConstructorIdentifier);
  }
  static PreParserIdentifier Async() {
    return PreParserIdentifier(kAsyncIdentifier);
  }
  static PreParserIdentifier PrivateName() {
    return PreParserIdentifier(kPrivateNameIdentifier);
  }
  bool IsNull() const { return type_ == kNullIdentifier; }
  bool IsEval() const { return type_ == kEvalIdentifier; }
  bool IsAsync() const { return type_ == kAsyncIdentifier; }
  bool IsArguments() const { return type_ == kArgumentsIdentifier; }
  bool IsEvalOrArguments() const {
    static_assert(kEvalIdentifier + 1 == kArgumentsIdentifier);
    return base::IsInRange(type_, kEvalIdentifier, kArgumentsIdentifier);
  }
  bool IsConstructor() const { return type_ == kConstructorIdentifier; }
  bool IsPrivateName() const { return type_ == kPrivateNameIdentifier; }

 private:
  enum Type : uint8_t {
    kNullIdentifier,
    kUnknownIdentifier,
    kEvalIdentifier,
    kArgumentsIdentifier,
    kConstructorIdentifier,
    kAsyncIdentifier,
    kPrivateNameIdentifier
  };

  explicit PreParserIdentifier(Type type) : string_(nullptr), type_(type) {}
  const AstRawString* string_;

  Type type_;
  friend class PreParserExpression;
  friend class PreParser;
};

class PreParserExpression {
 public:
  PreParserExpression() : code_(TypeField::encode(kNull)) {}

  static PreParserExpression Null() { return PreParserExpression(); }
  static PreParserExpression Failure() {
    return PreParserExpression(TypeField::encode(kFailure));
  }

  static PreParserExpression Default() {
    return PreParserExpression(TypeField::encode(kExpression));
  }

  static PreParserExpression FromIdentifier(const PreParserIdentifier& id) {
    return PreParserExpression(TypeField::encode(kIdentifierExpression) |
                               IdentifierTypeField::encode(id.type_));
  }

  static PreParserExpression Assignment() {
    return PreParserExpression(TypeField::encode(kExpression) |
                               ExpressionTypeField::encode(kAssignment));
  }

  static PreParserExpression ObjectLiteral() {
    return PreParserExpression(
        TypeField::encode(kArrayOrObjectLiteralExpression));
  }

  static PreParserExpression ArrayLiteral() {
    return PreParserExpression(
        TypeField::encode(kArrayOrObjectLiteralExpression));
  }

  static PreParserExpression StringLiteral() {
    return PreParserExpression(TypeField::encode(kStringLiteralExpression));
  }

  static PreParserExpression This() {
    return PreParserExpression(TypeField::encode(kExpression) |
                               ExpressionTypeField::encode(kThisExpression));
  }

  static PreParserExpression ThisPrivateReference() {
    return PreParserExpression(
        TypeField::encode(kExpression) |
        ExpressionTypeField::encode(kThisPrivateReferenceExpression));
  }

  static PreParserExpression ThisProperty() {
    return PreParserExpression(
        TypeField::encode(kExpression) |
        ExpressionTypeField::encode(kThisPropertyExpression));
  }

  static PreParserExpression Property() {
    return PreParserExpression(
        TypeField::encode(kExpression) |
        ExpressionTypeField::encode(kPropertyExpression));
  }

  static PreParserExpression PrivateReference() {
    return PreParserExpression(
        TypeField::encode(kExpression) |
        ExpressionTypeField::encode(kPrivateReferenceExpression));
  }

  static PreParserExpression Call() {
    return PreParserExpression(TypeField::encode(kExpression) |
                               ExpressionTypeField::encode(kCallExpression));
  }

  static PreParserExpression CallEval() {
    return PreParserExpression(
        TypeField::encode(kExpression) |
        ExpressionTypeField::encode(kCallEvalExpression));
  }

  static PreParserExpression ImportCall() {
    return PreParserExpression(
        TypeField::encode(kExpression) |
        ExpressionTypeField::encode(kImportCallExpression));
  }

  static PreParserExpression SuperCallReference() {
    return PreParserExpression(
        TypeField::encode(kExpression) |
        ExpressionTypeField::encode(kSuperCallReference));
  }

  bool IsNull() const { return TypeField::decode(code_) == kNull; }
  bool IsFailureExpression() const {
    return TypeField::decode(code_) == kFailure;
  }

  bool IsIdentifier() const {
    return TypeField::decode(code_) == kIdentifierExpression;
  }

  PreParserIdentifier AsIdentifier() const {
    DCHECK(IsIdentifier());
    return PreParserIdentifier(IdentifierTypeField::decode(code_));
  }

  bool IsAssignment() const {
    return TypeField::decode(code_) == kExpression &&
           ExpressionTypeField::decode(code_) == kAssignment;
  }

  bool IsPattern() const {
<<<<<<< HEAD
    static_assert(kObjectLiteralExpression + 1 == kArrayLiteralExpression);
    return base::IsInRange(TypeField::decode(code_), kObjectLiteralExpression,
                           kArrayLiteralExpression);
=======
    return TypeField::decode(code_) == kArrayOrObjectLiteralExpression;
>>>>>>> 626889fb
  }

  bool IsStringLiteral() const {
    return TypeField::decode(code_) == kStringLiteralExpression;
  }

  bool IsThis() const {
    return TypeField::decode(code_) == kExpression &&
           ExpressionTypeField::decode(code_) == kThisExpression;
  }

  bool IsThisProperty() const {
    return TypeField::decode(code_) == kExpression &&
           (ExpressionTypeField::decode(code_) == kThisPropertyExpression ||
            ExpressionTypeField::decode(code_) ==
                kThisPrivateReferenceExpression);
  }

  bool IsProperty() const {
    return TypeField::decode(code_) == kExpression &&
           (ExpressionTypeField::decode(code_) == kPropertyExpression ||
            ExpressionTypeField::decode(code_) == kThisPropertyExpression ||
            ExpressionTypeField::decode(code_) == kPrivateReferenceExpression ||
            ExpressionTypeField::decode(code_) ==
                kThisPrivateReferenceExpression);
  }

  bool IsPrivateReference() const {
    return TypeField::decode(code_) == kExpression &&
           (ExpressionTypeField::decode(code_) == kPrivateReferenceExpression ||
            ExpressionTypeField::decode(code_) ==
                kThisPrivateReferenceExpression);
  }

  bool IsCall() const {
    return TypeField::decode(code_) == kExpression &&
           (ExpressionTypeField::decode(code_) == kCallExpression ||
            ExpressionTypeField::decode(code_) == kCallEvalExpression);
  }

  bool IsSuperCallReference() const {
    return TypeField::decode(code_) == kExpression &&
           ExpressionTypeField::decode(code_) == kSuperCallReference;
  }

  bool IsImportCallExpression() const {
    return TypeField::decode(code_) == kExpression &&
           ExpressionTypeField::decode(code_) == kImportCallExpression;
  }

  // At the moment PreParser doesn't track these expression types.
  bool IsFunctionLiteral() const { return false; }
  bool IsCallNew() const { return false; }
  bool is_tagged_template() const { return false; }

  bool is_parenthesized() const { return IsParenthesizedField::decode(code_); }

  void mark_parenthesized() {
    code_ = IsParenthesizedField::update(code_, true);
  }

  void clear_parenthesized() {
    code_ = IsParenthesizedField::update(code_, false);
  }

  PreParserExpression* AsCall() { return this; }
  PreParserExpression* AsFunctionLiteral() { return this; }

  // Dummy implementation for making expression->somefunc() work in both Parser
  // and PreParser.
  PreParserExpression* operator->() { return this; }

  // More dummy implementations of things PreParser doesn't need to track:
  void SetShouldEagerCompile() {}

  int position() const { return kNoSourcePosition; }
  void set_function_token_position(int position) {}
  void set_suspend_count(int suspend_count) {}

 private:
  enum Type {
    kNull,
    kFailure,
    kExpression,
    kIdentifierExpression,
    kStringLiteralExpression,
    kArrayOrObjectLiteralExpression
  };

  enum ExpressionType {
    kThisExpression,
    kThisPropertyExpression,
    kThisPrivateReferenceExpression,
    kPropertyExpression,
    kPrivateReferenceExpression,
    kCallExpression,
    kCallEvalExpression,
    kSuperCallReference,
    kAssignment,
    kImportCallExpression,
  };

  explicit PreParserExpression(uint32_t expression_code)
      : code_(expression_code) {}

  // The first three bits are for the Type.
  using TypeField = base::BitField<Type, 0, 3>;

  // The high order bit applies only to nodes which would inherit from the
  // Expression ASTNode --- This is by necessity, due to the fact that
  // Expression nodes may be represented as multiple Types, not exclusively
  // through kExpression.
  // TODO(caitp, adamk): clean up PreParserExpression bitfields.
  using IsParenthesizedField = TypeField::Next<bool, 1>;

  // The rest of the bits are interpreted depending on the value
  // of the Type field, so they can share the storage.
  using ExpressionTypeField = IsParenthesizedField::Next<ExpressionType, 4>;
  using IdentifierTypeField =
      IsParenthesizedField::Next<PreParserIdentifier::Type, 8>;
  using HasCoverInitializedNameField = IsParenthesizedField::Next<bool, 1>;

  uint32_t code_;
  friend class PreParser;
  friend class PreParserFactory;
  friend class PreParserExpressionList;
};

class PreParserStatement;
class PreParserStatementList {
 public:
  PreParserStatementList() : PreParserStatementList(false) {}
  PreParserStatementList* operator->() { return this; }
  void Add(const PreParserStatement& element, Zone* zone) {}
  static PreParserStatementList Null() { return PreParserStatementList(true); }
  bool IsNull() const { return is_null_; }

 private:
  explicit PreParserStatementList(bool is_null) : is_null_(is_null) {}
  bool is_null_;
};

class PreParserScopedStatementList {
 public:
  explicit PreParserScopedStatementList(std::vector<void*>* buffer) {}
  void Rewind() {}
  void MergeInto(const PreParserScopedStatementList* other) {}
  void Add(const PreParserStatement& element) {}
  int length() { return 0; }
};

// The pre-parser doesn't need to build lists of expressions, identifiers, or
// the like. If the PreParser is used in variable tracking mode, it needs to
// build lists of variables though.
class PreParserExpressionList {
 public:
  explicit PreParserExpressionList(std::vector<void*>* buffer) : length_(0) {}

  int length() const { return length_; }

  void Add(const PreParserExpression& expression) {
    ++length_;
  }

 private:
  int length_;

  friend class PreParser;
  friend class PreParserFactory;
};

class PreParserStatement {
 public:
  static PreParserStatement Default() {
    return PreParserStatement(kUnknownStatement);
  }

  static PreParserStatement Iteration() {
    return PreParserStatement(kIterationStatement);
  }

  static PreParserStatement Null() {
    return PreParserStatement(kNullStatement);
  }

  static PreParserStatement Jump() {
    return PreParserStatement(kJumpStatement);
  }

  void InitializeStatements(const PreParserScopedStatementList& statements,
                            Zone* zone) {}

  // Creates expression statement from expression.
  // Preserves being an unparenthesized string literal, possibly
  // "use strict".
  static PreParserStatement ExpressionStatement(
      const PreParserExpression& expression) {
    if (expression.IsStringLiteral()) {
      return PreParserStatement(kStringLiteralExpressionStatement);
    }
    return Default();
  }

  bool IsStringLiteral() { return code_ == kStringLiteralExpressionStatement; }

  bool IsJumpStatement() {
    return code_ == kJumpStatement;
  }

  bool IsNull() { return code_ == kNullStatement; }

  bool IsIterationStatement() { return code_ == kIterationStatement; }

  bool IsEmptyStatement() {
    DCHECK(!IsNull());
    return false;
  }

  // Dummy implementation for making statement->somefunc() work in both Parser
  // and PreParser.
  PreParserStatement* operator->() { return this; }

  PreParserStatementList statements() { return PreParserStatementList(); }
  PreParserStatementList cases() { return PreParserStatementList(); }

  void set_scope(Scope* scope) {}
  void Initialize(const PreParserExpression& cond, PreParserStatement body,
                  const SourceRange& body_range = {}) {}
  void Initialize(PreParserStatement init, const PreParserExpression& cond,
                  PreParserStatement next, PreParserStatement body,
                  const SourceRange& body_range = {}) {}
  void Initialize(PreParserExpression each, const PreParserExpression& subject,
                  PreParserStatement body, Scope* subject_scope) {}

 protected:
  enum Type {
    kNullStatement,
    kUnknownStatement,
    kJumpStatement,
    kIterationStatement,
    kStringLiteralExpressionStatement,
  };

  explicit PreParserStatement(Type code) : code_(code) {}

 private:
  Type code_;
};

// A PreParserBlock extends statement with a place to store the scope.
// The scope is dropped as the block is returned as a statement.
class PreParserBlock : public PreParserStatement {
 public:
  void set_scope(Scope* scope) { scope_ = scope; }
  Scope* scope() const { return scope_; }
  static PreParserBlock Default() {
    return PreParserBlock(PreParserStatement::kUnknownStatement);
  }
  static PreParserBlock Null() {
    return PreParserBlock(PreParserStatement::kNullStatement);
  }
  // Dummy implementation for making block->somefunc() work in both Parser and
  // PreParser.
  PreParserBlock* operator->() { return this; }

 private:
  explicit PreParserBlock(PreParserStatement::Type type)
      : PreParserStatement(type), scope_(nullptr) {}
  Scope* scope_;
};

class PreParserFactory {
 public:
  explicit PreParserFactory(AstValueFactory* ast_value_factory, Zone* zone)
      : ast_node_factory_(ast_value_factory, zone) {}

  AstNodeFactory* ast_node_factory() { return &ast_node_factory_; }

  PreParserExpression NewStringLiteral(const PreParserIdentifier& identifier,
                                       int pos) {
    return PreParserExpression::Default();
  }
  PreParserExpression NewNumberLiteral(double number,
                                       int pos) {
    return PreParserExpression::Default();
  }
  PreParserExpression NewUndefinedLiteral(int pos) {
    return PreParserExpression::Default();
  }
  PreParserExpression NewTheHoleLiteral() {
    return PreParserExpression::Default();
  }
  PreParserExpression NewRegExpLiteral(const AstRawString* js_pattern,
                                       int js_flags, int pos) {
    return PreParserExpression::Default();
  }
  PreParserExpression NewArrayLiteral(const PreParserExpressionList& values,
                                      int first_spread_index, int pos) {
    return PreParserExpression::ArrayLiteral();
  }
  PreParserExpression NewClassLiteralProperty(const PreParserExpression& key,
                                              const PreParserExpression& value,
                                              ClassLiteralProperty::Kind kind,
                                              bool is_static,
                                              bool is_computed_name,
                                              bool is_private) {
    return PreParserExpression::Default();
  }
  PreParserExpression NewObjectLiteralProperty(const PreParserExpression& key,
                                               const PreParserExpression& value,
                                               ObjectLiteralProperty::Kind kind,
                                               bool is_computed_name) {
    return PreParserExpression::Default();
  }
  PreParserExpression NewObjectLiteralProperty(const PreParserExpression& key,
                                               const PreParserExpression& value,
                                               bool is_computed_name) {
    return PreParserExpression::Default();
  }
  PreParserExpression NewObjectLiteral(
      const PreParserExpressionList& properties, int boilerplate_properties,
      int pos, bool has_rest_property, Variable* home_object = nullptr) {
    return PreParserExpression::ObjectLiteral();
  }
  PreParserExpression NewVariableProxy(void* variable) {
    return PreParserExpression::Default();
  }

  PreParserExpression NewOptionalChain(const PreParserExpression& expr) {
    // Needed to track `delete a?.#b` early errors
    if (expr.IsPrivateReference()) {
      return PreParserExpression::PrivateReference();
    }
    return PreParserExpression::Default();
  }

  PreParserExpression NewProperty(const PreParserExpression& obj,
                                  const PreParserExpression& key, int pos,
                                  bool optional_chain = false) {
    if (key.IsIdentifier() && key.AsIdentifier().IsPrivateName()) {
      if (obj.IsThis()) {
        return PreParserExpression::ThisPrivateReference();
      }
      return PreParserExpression::PrivateReference();
    }

    if (obj.IsThis()) {
      return PreParserExpression::ThisProperty();
    }
    return PreParserExpression::Property();
  }
  PreParserExpression NewUnaryOperation(Token::Value op,
                                        const PreParserExpression& expression,
                                        int pos) {
    return PreParserExpression::Default();
  }
  PreParserExpression NewBinaryOperation(Token::Value op,
                                         const PreParserExpression& left,
                                         const PreParserExpression& right,
                                         int pos) {
    return PreParserExpression::Default();
  }
  PreParserExpression NewCompareOperation(Token::Value op,
                                          const PreParserExpression& left,
                                          const PreParserExpression& right,
                                          int pos) {
    return PreParserExpression::Default();
  }
  PreParserExpression NewAssignment(Token::Value op,
                                    const PreParserExpression& left,
                                    const PreParserExpression& right, int pos) {
    // Identifiers need to be tracked since this might be a parameter with a
    // default value inside an arrow function parameter list.
    return PreParserExpression::Assignment();
  }
  PreParserExpression NewYield(const PreParserExpression& expression, int pos,
                               Suspend::OnAbruptResume on_abrupt_resume) {
    return PreParserExpression::Default();
  }
  PreParserExpression NewAwait(const PreParserExpression& expression, int pos) {
    return PreParserExpression::Default();
  }
  PreParserExpression NewYieldStar(const PreParserExpression& iterable,
                                   int pos) {
    return PreParserExpression::Default();
  }
  PreParserExpression NewConditionalChain(size_t initial_size, int pos) {
    return PreParserExpression::Default();
  }
  PreParserExpression NewConditional(const PreParserExpression& condition,
                                     const PreParserExpression& then_expression,
                                     const PreParserExpression& else_expression,
                                     int pos) {
    return PreParserExpression::Default();
  }
  PreParserExpression NewCountOperation(Token::Value op, bool is_prefix,
                                        const PreParserExpression& expression,
                                        int pos) {
    return PreParserExpression::Default();
  }
  PreParserExpression NewCall(PreParserExpression expression,
                              const PreParserExpressionList& arguments, int pos,
<<<<<<< HEAD
                              bool has_spread,
                              Call::PossiblyEval possibly_eval = Call::NOT_EVAL,
=======
                              bool has_spread, int eval_scope_info_index = 0,
>>>>>>> 626889fb
                              bool optional_chain = false) {
    if (eval_scope_info_index > 0) {
      DCHECK(expression.IsIdentifier() && expression.AsIdentifier().IsEval());
      DCHECK(!optional_chain);
      return PreParserExpression::CallEval();
    }
    return PreParserExpression::Call();
  }
  PreParserExpression NewCallNew(const PreParserExpression& expression,
                                 const PreParserExpressionList& arguments,
                                 int pos, bool has_spread) {
    return PreParserExpression::Default();
  }
  PreParserStatement NewReturnStatement(
      const PreParserExpression& expression, int pos,
      int continuation_pos = kNoSourcePosition) {
    return PreParserStatement::Jump();
  }
  PreParserStatement NewAsyncReturnStatement(
      const PreParserExpression& expression, int pos,
      int continuation_pos = kNoSourcePosition) {
    return PreParserStatement::Jump();
  }
  PreParserExpression NewFunctionLiteral(
      const PreParserIdentifier& name, Scope* scope,
      const PreParserScopedStatementList& body, int expected_property_count,
      int parameter_count, int function_length,
      FunctionLiteral::ParameterFlag has_duplicate_parameters,
      FunctionSyntaxKind function_syntax_kind,
      FunctionLiteral::EagerCompileHint eager_compile_hint, int position,
      bool has_braces, int function_literal_id,
      ProducedPreparseData* produced_preparse_data = nullptr) {
    DCHECK_NULL(produced_preparse_data);
    return PreParserExpression::Default();
  }

  PreParserExpression NewSpread(const PreParserExpression& expression, int pos,
                                int expr_pos) {
    return PreParserExpression::Default();
  }

  PreParserExpression NewEmptyParentheses(int pos) {
    PreParserExpression result = PreParserExpression::Default();
    result.mark_parenthesized();
    return result;
  }

  PreParserStatement EmptyStatement() { return PreParserStatement::Default(); }

  PreParserBlock NewBlock(int capacity, bool ignore_completion_value) {
    return PreParserBlock::Default();
  }

  PreParserBlock NewBlock(bool ignore_completion_value, bool is_breakable) {
    return PreParserBlock::Default();
  }

  PreParserBlock NewBlock(bool ignore_completion_value,
                          const PreParserScopedStatementList& list) {
    return PreParserBlock::Default();
  }

  PreParserStatement NewDebuggerStatement(int pos) {
    return PreParserStatement::Default();
  }

  PreParserStatement NewExpressionStatement(const PreParserExpression& expr,
                                            int pos) {
    return PreParserStatement::ExpressionStatement(expr);
  }

  PreParserStatement NewIfStatement(const PreParserExpression& condition,
                                    PreParserStatement then_statement,
                                    PreParserStatement else_statement, int pos,
                                    SourceRange then_range = {},
                                    SourceRange else_range = {}) {
    // This must return a jump statement iff both clauses are jump statements.
    return else_statement.IsJumpStatement() ? then_statement : else_statement;
  }

  PreParserStatement NewBreakStatement(
      PreParserStatement target, int pos,
      int continuation_pos = kNoSourcePosition) {
    return PreParserStatement::Jump();
  }

  PreParserStatement NewContinueStatement(
      PreParserStatement target, int pos,
      int continuation_pos = kNoSourcePosition) {
    return PreParserStatement::Jump();
  }

  PreParserStatement NewWithStatement(Scope* scope,
                                      const PreParserExpression& expression,
                                      PreParserStatement statement, int pos) {
    return PreParserStatement::Default();
  }

  PreParserStatement NewDoWhileStatement(int pos) {
    return PreParserStatement::Iteration();
  }

  PreParserStatement NewWhileStatement(int pos) {
    return PreParserStatement::Iteration();
  }

  PreParserStatement NewSwitchStatement(const PreParserExpression& tag,
                                        int pos) {
    return PreParserStatement::Default();
  }

  PreParserStatement NewCaseClause(
      const PreParserExpression& label,
      const PreParserScopedStatementList& statements) {
    return PreParserStatement::Default();
  }

  PreParserStatement NewForStatement(int pos) {
    return PreParserStatement::Iteration();
  }

  PreParserStatement NewForEachStatement(ForEachStatement::VisitMode visit_mode,
                                         int pos) {
    return PreParserStatement::Iteration();
  }

  PreParserStatement NewForOfStatement(int pos, IteratorType type) {
    return PreParserStatement::Iteration();
  }

  PreParserExpression NewImportCallExpression(const PreParserExpression& args,
                                              const ModuleImportPhase phase,
                                              int pos) {
    return PreParserExpression::ImportCall();
  }

  PreParserExpression NewImportCallExpression(
      const PreParserExpression& specifier, const ModuleImportPhase phase,
      const PreParserExpression& import_options, int pos) {
    return PreParserExpression::ImportCall();
  }

  PreParserExpression NewImportCallExpression(
      const PreParserExpression& specifier,
      const PreParserExpression& import_assertions, int pos) {
    return PreParserExpression::Default();
  }

 private:
  // For creating VariableProxy objects to track unresolved variables.
  AstNodeFactory ast_node_factory_;
};

class PreParser;

class PreParserFormalParameters : public FormalParametersBase {
 public:
  explicit PreParserFormalParameters(DeclarationScope* scope)
      : FormalParametersBase(scope) {}

  void set_has_duplicate() { has_duplicate_ = true; }
  bool has_duplicate() { return has_duplicate_; }
  void ValidateDuplicate(PreParser* preparser) const;

  void set_strict_parameter_error(const Scanner::Location& loc,
                                  MessageTemplate message) {
    strict_parameter_error_ = loc.IsValid();
  }
  void ValidateStrictMode(PreParser* preparser) const;

 private:
  bool has_duplicate_ = false;
  bool strict_parameter_error_ = false;
};

class PreParserFuncNameInferrer {
 public:
  explicit PreParserFuncNameInferrer(AstValueFactory* avf) {}
  PreParserFuncNameInferrer(const PreParserFuncNameInferrer&) = delete;
  PreParserFuncNameInferrer& operator=(const PreParserFuncNameInferrer&) =
      delete;
  void RemoveAsyncKeywordFromEnd() const {}
  void Infer() const {}
  void RemoveLastFunction() const {}

  class State {
   public:
    explicit State(PreParserFuncNameInferrer* fni) {}
    State(const State&) = delete;
    State& operator=(const State&) = delete;
  };
};

class PreParserSourceRange {
 public:
  PreParserSourceRange() = default;
  PreParserSourceRange(int start, int end) {}
  static PreParserSourceRange Empty() { return PreParserSourceRange(); }
  static PreParserSourceRange OpenEnded(int32_t start) { return Empty(); }
  static const PreParserSourceRange& ContinuationOf(
      const PreParserSourceRange& that, int end) {
    return that;
  }
};

class PreParserSourceRangeScope {
 public:
  PreParserSourceRangeScope(Scanner* scanner, PreParserSourceRange* range) {}
  const PreParserSourceRange& Finalize() const { return range_; }

 private:
  PreParserSourceRange range_;

  DISALLOW_IMPLICIT_CONSTRUCTORS(PreParserSourceRangeScope);
};

class PreParserPropertyList {};

template <>
struct ParserTypes<PreParser> {
  using Base = ParserBase<PreParser>;
  using Impl = PreParser;

  // Return types for traversing functions.
  using ClassLiteralProperty = PreParserExpression;
  using ClassLiteralStaticElement = PreParserExpression;
  using Expression = PreParserExpression;
  using FunctionLiteral = PreParserExpression;
  using ObjectLiteralProperty = PreParserExpression;
  using Suspend = PreParserExpression;
  using ExpressionList = PreParserExpressionList;
  using ObjectPropertyList = PreParserExpressionList;
  using FormalParameters = PreParserFormalParameters;
  using Identifier = PreParserIdentifier;
  using ClassPropertyList = PreParserPropertyList;
  using ClassStaticElementList = PreParserPropertyList;
  using StatementList = PreParserScopedStatementList;
  using Block = PreParserBlock;
  using BreakableStatement = PreParserStatement;
  using ForStatement = PreParserStatement;
  using IterationStatement = PreParserStatement;
  using Statement = PreParserStatement;

  // For constructing objects returned by the traversing functions.
  using Factory = PreParserFactory;

  // Other implementation-specific tasks.
  using FuncNameInferrer = PreParserFuncNameInferrer;
  using SourceRange = PreParserSourceRange;
  using SourceRangeScope = PreParserSourceRangeScope;
};


// Preparsing checks a JavaScript program and emits preparse-data that helps
// a later parsing to be faster.
// See preparse-data-format.h for the data format.

// The PreParser checks that the syntax follows the grammar for JavaScript,
// and collects some information about the program along the way.
// The grammar check is only performed in order to understand the program
// sufficiently to deduce some information about it, that can be used
// to speed up later parsing. Finding errors is not the goal of pre-parsing,
// rather it is to speed up properly written and correct programs.
// That means that contextual checks (like a label being declared where
// it is used) are generally omitted.
class PreParser : public ParserBase<PreParser> {
  friend class ParserBase<PreParser>;

 public:
  using Identifier = PreParserIdentifier;
  using Expression = PreParserExpression;
  using Statement = PreParserStatement;

  enum PreParseResult {
    kPreParseStackOverflow,
    kPreParseNotIdentifiableError,
    kPreParseSuccess
  };

  PreParser(Zone* zone, Scanner* scanner, uintptr_t stack_limit,
            AstValueFactory* ast_value_factory,
            PendingCompilationErrorHandler* pending_error_handler,
            RuntimeCallStats* runtime_call_stats, V8FileLogger* v8_file_logger,
            UnoptimizedCompileFlags flags, bool parsing_on_main_thread = true)
<<<<<<< HEAD
      : ParserBase<PreParser>(zone, scanner, stack_limit, ast_value_factory,
                              pending_error_handler, runtime_call_stats,
                              v8_file_logger, flags, parsing_on_main_thread),
=======
      // Set compile_hints_magic_enabled = false, since we cannot have eager
      // functions inside lazy functions (when we're already using the
      // PreParser). Ditto compile_hints_per_function_magic_enabled.
      : ParserBase<PreParser>(
            zone, scanner, stack_limit, ast_value_factory,
            pending_error_handler, runtime_call_stats, v8_file_logger, flags,
            parsing_on_main_thread,
            /*compile_hints_magic_enabled=*/false,
            /*compile_hints_per_function_magic_enabled=*/false),
>>>>>>> 626889fb
        use_counts_(nullptr),
        preparse_data_builder_(nullptr),
        preparse_data_builder_buffer_() {
    preparse_data_builder_buffer_.reserve(16);
  }

  static bool IsPreParser() { return true; }

  PreParserLogger* logger() { return &log_; }

  // Pre-parse the program from the character stream; returns true on
  // success (even if parsing failed, the pre-parse data successfully
  // captured the syntax error), and false if a stack-overflow happened
  // during parsing.
  V8_EXPORT_PRIVATE PreParseResult PreParseProgram();

  // Parses a single function literal, from the opening parentheses before
  // parameters to the closing brace after the body.
  // Returns a FunctionEntry describing the body of the function in enough
  // detail that it can be lazily compiled.
  // The scanner is expected to have matched the "function" or "function*"
  // keyword and parameters, and have consumed the initial '{'.
  // At return, unless an error occurred, the scanner is positioned before the
  // the final '}'.
  PreParseResult PreParseFunction(
      const AstRawString* function_name, FunctionKind kind,
      FunctionSyntaxKind function_syntax_kind, DeclarationScope* function_scope,
      int* use_counts, ProducedPreparseData** produced_preparser_scope_data);

  PreparseDataBuilder* preparse_data_builder() const {
    return preparse_data_builder_;
  }

  void set_preparse_data_builder(PreparseDataBuilder* preparse_data_builder) {
    preparse_data_builder_ = preparse_data_builder;
  }

  std::vector<void*>* preparse_data_builder_buffer() {
    return &preparse_data_builder_buffer_;
  }

 private:
  friend class i::ExpressionScope<ParserTypes<PreParser>>;
  friend class i::VariableDeclarationParsingScope<ParserTypes<PreParser>>;
  friend class i::ParameterDeclarationParsingScope<ParserTypes<PreParser>>;
  friend class i::ArrowHeadParsingScope<ParserTypes<PreParser>>;
  friend class PreParserFormalParameters;
  // These types form an algebra over syntactic categories that is just
  // rich enough to let us recognize and propagate the constructs that
  // are either being counted in the preparser data, or is important
  // to throw the correct syntax error exceptions.

  // All ParseXXX functions take as the last argument an *ok parameter
  // which is set to false if parsing failed; it is unchanged otherwise.
  // By making the 'exception handling' explicit, we are forced to check
  // for failure at the call sites.

  // Indicates that we won't switch from the preparser to the preparser; we'll
  // just stay where we are.
  bool AllowsLazyParsingWithoutUnresolvedVariables() const { return false; }
  bool parse_lazily() const { return false; }

  PendingCompilationErrorHandler* pending_error_handler() {
    return pending_error_handler_;
  }

  V8_INLINE bool SkipFunction(const AstRawString* name, FunctionKind kind,
                              FunctionSyntaxKind function_syntax_kind,
                              DeclarationScope* function_scope,
                              int* num_parameters, int* function_length,
                              ProducedPreparseData** produced_preparse_data) {
    UNREACHABLE();
  }

  Expression ParseFunctionLiteral(
      Identifier name, Scanner::Location function_name_location,
      FunctionNameValidity function_name_validity, FunctionKind kind,
      int function_token_pos, FunctionSyntaxKind function_syntax_kind,
      LanguageMode language_mode,
      ZonePtrList<const AstRawString>* arguments_for_wrapped_function);

  PreParserExpression InitializeObjectLiteral(PreParserExpression literal) {
    return literal;
  }

  bool HasCheckedSyntax() { return false; }

  void ParseStatementListAndLogFunction(PreParserFormalParameters* formals);

  struct TemplateLiteralState {};

  V8_INLINE TemplateLiteralState OpenTemplateLiteral(int pos) {
    return TemplateLiteralState();
  }
  V8_INLINE void AddTemplateExpression(TemplateLiteralState* state,
                                       const PreParserExpression& expression) {}
  V8_INLINE void AddTemplateSpan(TemplateLiteralState* state, bool should_cook,
                                 bool tail) {}
  V8_INLINE PreParserExpression CloseTemplateLiteral(
      TemplateLiteralState* state, int start, const PreParserExpression& tag) {
    return PreParserExpression::Default();
  }
  V8_INLINE bool IsPrivateReference(const PreParserExpression& expression) {
    return expression.IsPrivateReference();
  }
  V8_INLINE void SetLanguageMode(Scope* scope, LanguageMode mode) {
    scope->SetLanguageMode(mode);
  }
  V8_INLINE void SetAsmModule() {}

  V8_INLINE void PrepareGeneratorVariables() {}

  V8_INLINE PreParserStatement
  RewriteSwitchStatement(PreParserStatement switch_statement, Scope* scope) {
    return PreParserStatement::Default();
  }

  Variable* DeclareVariable(const AstRawString* name, VariableKind kind,
                            VariableMode mode, InitializationFlag init,
                            Scope* scope, bool* was_added, int position) {
    return DeclareVariableName(name, mode, scope, was_added, position, kind);
  }

  void DeclareAndBindVariable(const VariableProxy* proxy, VariableKind kind,
                              VariableMode mode, Scope* scope, bool* was_added,
                              int initializer_position) {
    Variable* var = DeclareVariableName(proxy->raw_name(), mode, scope,
                                        was_added, proxy->position(), kind);
    var->set_initializer_position(initializer_position);
    // Don't bother actually binding the proxy.
  }

  Variable* DeclarePrivateVariableName(const AstRawString* name,
                                       ClassScope* scope, VariableMode mode,
                                       IsStaticFlag is_static_flag,
                                       bool* was_added) {
    DCHECK(IsImmutableLexicalOrPrivateVariableMode(mode));
    return scope->DeclarePrivateName(name, mode, is_static_flag, was_added);
  }

  Variable* DeclareVariableName(const AstRawString* name, VariableMode mode,
                                Scope* scope, bool* was_added,
                                int position = kNoSourcePosition,
                                VariableKind kind = NORMAL_VARIABLE) {
    DCHECK(!IsPrivateMethodOrAccessorVariableMode(mode));
    Variable* var = scope->DeclareVariableName(name, mode, was_added, kind);
    if (var == nullptr) {
      ReportUnidentifiableError();
      if (!IsLexicalVariableMode(mode)) scope = scope->GetDeclarationScope();
      var = scope->LookupLocal(name);
    } else if (var->scope() != scope) {
      DCHECK_NE(kNoSourcePosition, position);
      DCHECK_EQ(VariableMode::kVar, mode);
      Declaration* nested_declaration =
          factory()->ast_node_factory()->NewNestedVariableDeclaration(scope,
                                                                      position);
      nested_declaration->set_var(var);
      var->scope()->declarations()->Add(nested_declaration);
    }
    return var;
  }

  V8_INLINE PreParserBlock RewriteCatchPattern(CatchInfo* catch_info) {
    return PreParserBlock::Default();
  }

  V8_INLINE void ReportVarRedeclarationIn(const AstRawString* name,
                                          Scope* scope) {
    ReportUnidentifiableError();
  }

  V8_INLINE PreParserStatement RewriteTryStatement(
      PreParserStatement try_block, PreParserStatement catch_block,
      const SourceRange& catch_range, PreParserStatement finally_block,
      const SourceRange& finally_range, const CatchInfo& catch_info, int pos) {
    return PreParserStatement::Default();
  }

  V8_INLINE void ReportUnexpectedTokenAt(
      Scanner::Location location, Token::Value token,
      MessageTemplate message = MessageTemplate::kUnexpectedToken) {
    ReportUnidentifiableError();
  }
  V8_INLINE void ParseGeneratorFunctionBody(
      int pos, FunctionKind kind, PreParserScopedStatementList* body) {
    ParseStatementList(body, Token::kRightBrace);
  }
  V8_INLINE void ParseAsyncGeneratorFunctionBody(
      int pos, FunctionKind kind, PreParserScopedStatementList* body) {
    ParseStatementList(body, Token::kRightBrace);
  }
  V8_INLINE void DeclareFunctionNameVar(const AstRawString* function_name,
                                        FunctionSyntaxKind function_syntax_kind,
                                        DeclarationScope* function_scope) {
    if (function_syntax_kind == FunctionSyntaxKind::kNamedExpression &&
        function_scope->LookupLocal(function_name) == nullptr) {
      DCHECK_EQ(function_scope, scope());
      function_scope->DeclareFunctionVar(function_name);
    }
  }

  V8_INLINE void DeclareFunctionNameVar(
      const PreParserIdentifier& function_name,
      FunctionSyntaxKind function_syntax_kind,
      DeclarationScope* function_scope) {
    DeclareFunctionNameVar(function_name.string_, function_syntax_kind,
                           function_scope);
  }

  bool IdentifierEquals(const PreParserIdentifier& identifier,
                        const AstRawString* other);

  V8_INLINE PreParserStatement DeclareFunction(
      const PreParserIdentifier& variable_name,
      const PreParserExpression& function, VariableMode mode, VariableKind kind,
      int beg_pos, int end_pos, ZonePtrList<const AstRawString>* names) {
    DCHECK_NULL(names);
    bool was_added;
    Variable* var = DeclareVariableName(variable_name.string_, mode, scope(),
                                        &was_added, beg_pos, kind);
    if (kind == SLOPPY_BLOCK_FUNCTION_VARIABLE) {
      Token::Value init =
          loop_nesting_depth() > 0 ? Token::kAssign : Token::kInit;
      SloppyBlockFunctionStatement* statement =
          factory()->ast_node_factory()->NewSloppyBlockFunctionStatement(
              end_pos, var, init);
      GetDeclarationScope()->DeclareSloppyBlockFunction(statement);
    }
    return Statement::Default();
  }

  V8_INLINE PreParserStatement DeclareClass(
      const PreParserIdentifier& variable_name,
      const PreParserExpression& value, ZonePtrList<const AstRawString>* names,
      int class_token_pos, int end_pos) {
    // Preparser shouldn't be used in contexts where we need to track the names.
    DCHECK_NULL(names);
    bool was_added;
    DeclareVariableName(variable_name.string_, VariableMode::kLet, scope(),
                        &was_added);
    return PreParserStatement::Default();
  }
  V8_INLINE void DeclareClassVariable(ClassScope* scope,
                                      const PreParserIdentifier& name,
                                      ClassInfo* class_info,
                                      int class_token_pos) {
    DCHECK_IMPLIES(IsEmptyIdentifier(name), class_info->is_anonymous);
    // Declare a special class variable for anonymous classes with the dot
    // if we need to save it for static private method access.
    scope->DeclareClassVariable(ast_value_factory(), name.string_,
                                class_token_pos);
  }
  V8_INLINE void DeclarePublicClassMethod(const PreParserIdentifier& class_name,
                                          const PreParserExpression& property,
                                          bool is_constructor,
                                          ClassInfo* class_info) {}

  V8_INLINE void AddInstanceFieldOrStaticElement(
      const PreParserExpression& property, ClassInfo* class_info,
      bool is_static) {}
  V8_INLINE void DeclarePublicClassField(ClassScope* scope,
                                         const PreParserExpression& property,
                                         bool is_static, bool is_computed_name,
                                         ClassInfo* class_info) {
    if (is_computed_name) {
      bool was_added;
      DeclareVariableName(
          ClassFieldVariableName(ast_value_factory(),
                                 class_info->computed_field_count),
          VariableMode::kConst, scope, &was_added);
    }
  }

  V8_INLINE void DeclarePrivateClassMember(
      ClassScope* scope, const PreParserIdentifier& property_name,
      const PreParserExpression& property, ClassLiteralProperty::Kind kind,
      bool is_static, ClassInfo* class_info) {
    bool was_added;

    DeclarePrivateVariableName(
        property_name.string_, scope, GetVariableMode(kind),
        is_static ? IsStaticFlag::kStatic : IsStaticFlag::kNotStatic,
        &was_added);
    if (!was_added) {
      Scanner::Location loc(property.position(), property.position() + 1);
      ReportMessageAt(loc, MessageTemplate::kVarRedeclaration,
                      property_name.string_);
    }
  }

  V8_INLINE void AddClassStaticBlock(PreParserBlock block,
                                     ClassInfo* class_info) {
<<<<<<< HEAD
    DCHECK(class_info->has_static_elements);
=======
    DCHECK(class_info->has_static_elements());
  }

  V8_INLINE void AddSyntheticFunctionDeclaration(FunctionKind kind, int pos) {
    // Creating and disposing of a FunctionState makes tracking of
    // next_function_is_likely_called match what Parser does. TODO(marja):
    // Make the lazy function + next_function_is_likely_called + default ctor
    // logic less surprising. Default ctors shouldn't affect the laziness of
    // functions.
    DeclarationScope* function_scope = NewFunctionScope(kind);
    SetLanguageMode(function_scope, LanguageMode::kStrict);
    function_scope->set_start_position(pos);
    function_scope->set_end_position(pos);
    FunctionState function_state(&function_state_, &scope_, function_scope);
    GetNextInfoId();
>>>>>>> 626889fb
  }

  V8_INLINE PreParserExpression
  RewriteClassLiteral(ClassScope* scope, const PreParserIdentifier& name,
                      ClassInfo* class_info, int pos) {
    bool has_default_constructor = !class_info->has_seen_constructor;
    // Account for the default constructor.
    if (has_default_constructor) {
      bool has_extends = class_info->extends.IsNull();
      FunctionKind kind = has_extends ? FunctionKind::kDefaultDerivedConstructor
                                      : FunctionKind::kDefaultBaseConstructor;
<<<<<<< HEAD
      DeclarationScope* function_scope = NewFunctionScope(kind);
      SetLanguageMode(function_scope, LanguageMode::kStrict);
      function_scope->set_start_position(pos);
      function_scope->set_end_position(pos);
      FunctionState function_state(&function_state_, &scope_, function_scope);
      GetNextFunctionLiteralId();
    }
    if (class_info->has_static_elements) {
      GetNextFunctionLiteralId();
    }
    if (class_info->has_instance_members) {
      GetNextFunctionLiteralId();
=======
      AddSyntheticFunctionDeclaration(kind, pos);
>>>>>>> 626889fb
    }
    return PreParserExpression::Default();
  }

  V8_INLINE PreParserStatement DeclareNative(const PreParserIdentifier& name,
                                             int pos) {
    return PreParserStatement::Default();
  }

  // Helper functions for recursive descent.
  V8_INLINE bool IsEval(const PreParserIdentifier& identifier) const {
    return identifier.IsEval();
  }

  V8_INLINE bool IsAsync(const PreParserIdentifier& identifier) const {
    return identifier.IsAsync();
  }

  V8_INLINE bool IsArguments(const PreParserIdentifier& identifier) const {
    return identifier.IsArguments();
  }

  V8_INLINE bool IsEvalOrArguments(
      const PreParserIdentifier& identifier) const {
    return identifier.IsEvalOrArguments();
  }

  // Returns true if the expression is of type "this.foo".
  V8_INLINE static bool IsThisProperty(const PreParserExpression& expression) {
    return expression.IsThisProperty();
  }

  V8_INLINE static bool IsIdentifier(const PreParserExpression& expression) {
    return expression.IsIdentifier();
  }

  V8_INLINE static PreParserIdentifier AsIdentifier(
      const PreParserExpression& expression) {
    return expression.AsIdentifier();
  }

  V8_INLINE static PreParserExpression AsIdentifierExpression(
      const PreParserExpression& expression) {
    return expression;
  }

  V8_INLINE bool IsConstructor(const PreParserIdentifier& identifier) const {
    return identifier.IsConstructor();
  }

  V8_INLINE static bool IsBoilerplateProperty(
      const PreParserExpression& property) {
    // PreParser doesn't count boilerplate properties.
    return false;
  }

  V8_INLINE bool ParsingExtension() const {
    // Preparsing is disabled for extensions (because the extension
    // details aren't passed to lazily compiled functions), so we
    // don't accept "native function" in the preparser and there is
    // no need to keep track of "native".
    return false;
  }

  V8_INLINE bool IsNative(const PreParserExpression& expr) const {
    // Preparsing is disabled for extensions (because the extension
    // details aren't passed to lazily compiled functions), so we
    // don't accept "native function" in the preparser and there is
    // no need to keep track of "native".
    return false;
  }

  V8_INLINE static bool IsArrayIndex(const PreParserIdentifier& string,
                                     uint32_t* index) {
    return false;
  }

  V8_INLINE bool IsStringLiteral(PreParserStatement statement) const {
    return statement.IsStringLiteral();
  }

  V8_INLINE static void GetDefaultStrings(
      PreParserIdentifier* default_string,
      PreParserIdentifier* dot_default_string) {}

  // Functions for encapsulating the differences between parsing and preparsing;
  // operations interleaved with the recursive descent.
  V8_INLINE static void PushLiteralName(const PreParserIdentifier& id) {}
  V8_INLINE static void PushVariableName(const PreParserIdentifier& id) {}
  V8_INLINE void PushPropertyName(const PreParserExpression& expression) {}
  V8_INLINE void PushEnclosingName(const PreParserIdentifier& name) {}
  V8_INLINE static void AddFunctionForNameInference(
      const PreParserExpression& expression) {}
  V8_INLINE static void InferFunctionName() {}

  V8_INLINE static void CheckAssigningFunctionLiteralToProperty(
      const PreParserExpression& left, const PreParserExpression& right) {}

  V8_INLINE bool ShortcutLiteralBinaryExpression(PreParserExpression* x,
                                                 const PreParserExpression& y,
                                                 Token::Value op, int pos) {
    return false;
  }

  V8_INLINE bool CollapseConditionalChain(PreParserExpression* x,
                                          PreParserExpression cond,
                                          PreParserExpression then_expression,
                                          PreParserExpression else_expression,
                                          int pos,
                                          const SourceRange& then_range) {
    return false;
  }

  V8_INLINE void AppendConditionalChainElse(PreParserExpression* x,
                                            const SourceRange& else_range) {}

  V8_INLINE bool CollapseNaryExpression(PreParserExpression* x,
                                        PreParserExpression y, Token::Value op,
                                        int pos, const SourceRange& range) {
    x->clear_parenthesized();
    return false;
  }

  V8_INLINE PreParserExpression BuildUnaryExpression(
      const PreParserExpression& expression, Token::Value op, int pos) {
    return PreParserExpression::Default();
  }

  V8_INLINE PreParserStatement
  BuildInitializationBlock(DeclarationParsingResult* parsing_result) {
    return PreParserStatement::Default();
  }

  V8_INLINE PreParserBlock RewriteForVarInLegacy(const ForInfo& for_info) {
    return PreParserBlock::Null();
  }

  V8_INLINE void DesugarBindingInForEachStatement(
      ForInfo* for_info, PreParserStatement* body_block,
      PreParserExpression* each_variable) {
  }

  V8_INLINE PreParserBlock CreateForEachStatementTDZ(PreParserBlock init_block,
                                                     const ForInfo& for_info) {
    if (IsLexicalVariableMode(for_info.parsing_result.descriptor.mode)) {
      for (auto name : for_info.bound_names) {
        bool was_added;
        DeclareVariableName(name, VariableMode::kLet, scope(), &was_added);
      }
      return PreParserBlock::Default();
    }
    return init_block;
  }

  V8_INLINE StatementT DesugarLexicalBindingsInForStatement(
      PreParserStatement loop, PreParserStatement init,
      const PreParserExpression& cond, PreParserStatement next,
      PreParserStatement body, Scope* inner_scope, const ForInfo& for_info) {
    // See Parser::DesugarLexicalBindingsInForStatement.
    for (auto name : for_info.bound_names) {
      bool was_added;
      DeclareVariableName(name, for_info.parsing_result.descriptor.mode,
                          inner_scope, &was_added);
    }
    return loop;
  }

  PreParserBlock BuildParameterInitializationBlock(
      const PreParserFormalParameters& parameters);

  V8_INLINE void InsertSloppyBlockFunctionVarBindings(DeclarationScope* scope) {
    scope->HoistSloppyBlockFunctions(nullptr);
  }

  V8_INLINE void InsertShadowingVarBindingInitializers(
      PreParserStatement block) {}

  V8_INLINE PreParserExpression NewThrowReferenceError(MessageTemplate message,
                                                       int pos) {
    return PreParserExpression::Default();
  }

<<<<<<< HEAD
  V8_INLINE PreParserExpression NewThrowSyntaxError(
      MessageTemplate message, const PreParserIdentifier& arg, int pos) {
    return PreParserExpression::Default();
  }

  V8_INLINE PreParserExpression NewThrowTypeError(
      MessageTemplate message, const PreParserIdentifier& arg, int pos) {
    return PreParserExpression::Default();
  }

=======
>>>>>>> 626889fb
  V8_INLINE const AstRawString* PreParserIdentifierToAstRawString(
      const PreParserIdentifier& x) {
    return x.string_;
  }

  V8_INLINE void ReportUnidentifiableError() {
    pending_error_handler()->set_unidentifiable_error();
    scanner()->set_parser_error();
  }

  const AstRawString* GetRawNameFromIdentifier(const PreParserIdentifier& arg) {
    return arg.string_;
  }

  PreParserStatement AsIterationStatement(PreParserStatement s) { return s; }

  // "null" return type creators.
  V8_INLINE static PreParserIdentifier NullIdentifier() {
    return PreParserIdentifier::Null();
  }
  V8_INLINE static PreParserExpression NullExpression() {
    return PreParserExpression::Null();
  }
  V8_INLINE static PreParserExpression FailureExpression() {
    return PreParserExpression::Failure();
  }
  V8_INLINE static PreParserExpression NullLiteralProperty() {
    return PreParserExpression::Null();
  }
  V8_INLINE static PreParserStatementList NullStatementList() {
    return PreParserStatementList::Null();
  }
  V8_INLINE static PreParserStatement NullStatement() {
    return PreParserStatement::Null();
  }
  V8_INLINE static PreParserBlock NullBlock() { return PreParserBlock::Null(); }

  template <typename T>
  V8_INLINE static bool IsNull(T subject) {
    return subject.IsNull();
  }

  V8_INLINE static bool IsIterationStatement(PreParserStatement subject) {
    return subject.IsIterationStatement();
  }

  V8_INLINE PreParserIdentifier EmptyIdentifierString() const {
    PreParserIdentifier result = PreParserIdentifier::Default();
    result.string_ = ast_value_factory()->empty_string();
    return result;
  }
  V8_INLINE bool IsEmptyIdentifier(PreParserIdentifier subject) {
    return subject.string_->IsEmpty();
  }

  // Producing data during the recursive descent.
  PreParserIdentifier GetSymbol() const {
    return PreParserIdentifier::Default();
  }

  PreParserIdentifier GetIdentifier() const;

  V8_INLINE PreParserIdentifier GetNextSymbol() const {
    return PreParserIdentifier::Default();
  }

  V8_INLINE PreParserIdentifier GetNumberAsSymbol() const {
    return PreParserIdentifier::Default();
  }

  V8_INLINE PreParserIdentifier GetBigIntAsSymbol() const {
    return PreParserIdentifier::Default();
  }

  V8_INLINE PreParserExpression ThisExpression() {
    UseThis();
    return PreParserExpression::This();
  }

  V8_INLINE PreParserExpression NewThisExpression(int pos) {
    UseThis();
    return PreParserExpression::This();
  }

<<<<<<< HEAD
  V8_INLINE PreParserExpression
  NewSuperPropertyReference(Scope* home_object_scope, int pos) {
=======
  V8_INLINE PreParserExpression NewSuperPropertyReference(int pos) {
>>>>>>> 626889fb
    return PreParserExpression::Default();
  }

  V8_INLINE PreParserExpression NewSuperCallReference(int pos) {
    scope()->NewUnresolved(factory()->ast_node_factory(),
                           ast_value_factory()->this_function_string(), pos,
                           NORMAL_VARIABLE);
    scope()->NewUnresolved(factory()->ast_node_factory(),
                           ast_value_factory()->new_target_string(), pos,
                           NORMAL_VARIABLE);
    return PreParserExpression::SuperCallReference();
  }

  V8_INLINE PreParserExpression NewTargetExpression(int pos) {
    return PreParserExpression::Default();
  }

  V8_INLINE PreParserExpression ImportMetaExpression(int pos) {
    return PreParserExpression::Default();
  }

  V8_INLINE PreParserExpression ExpressionFromLiteral(Token::Value token,
                                                      int pos) {
    if (token != Token::kString) return PreParserExpression::Default();
    return PreParserExpression::StringLiteral();
  }

  V8_INLINE PreParserExpression ExpressionFromPrivateName(
      PrivateNameScopeIterator* private_name_scope,
      const PreParserIdentifier& name, int start_position) {
    VariableProxy* proxy = factory()->ast_node_factory()->NewVariableProxy(
        name.string_, NORMAL_VARIABLE, start_position);
    private_name_scope->AddUnresolvedPrivateName(proxy);
    return PreParserExpression::FromIdentifier(name);
  }

  PreParserExpression ExpressionFromIdentifier(
      const PreParserIdentifier& name, int start_position,
      InferName infer = InferName::kYes) {
    expression_scope()->NewVariable(name.string_, start_position);
    return PreParserExpression::FromIdentifier(name);
  }

  V8_INLINE void DeclareIdentifier(const PreParserIdentifier& name,
                                   int start_position) {
    expression_scope()->Declare(name.string_, start_position);
  }

  V8_INLINE Variable* DeclareCatchVariableName(
      Scope* scope, const PreParserIdentifier& identifier) {
    return scope->DeclareCatchVariableName(identifier.string_);
  }

  V8_INLINE PreParserPropertyList NewClassPropertyList(int size) const {
    return PreParserPropertyList();
  }

  V8_INLINE PreParserPropertyList NewClassStaticElementList(int size) const {
    return PreParserPropertyList();
  }

  V8_INLINE PreParserStatementList NewStatementList(int size) const {
    return PreParserStatementList();
  }

  V8_INLINE PreParserExpression NewClassLiteralPropertyWithAccessorInfo(
      ClassScope* scope, ClassInfo* class_info, const PreParserIdentifier& name,
      const PreParserExpression& key, const PreParserExpression& value,
      bool is_static, bool is_computed_name, bool is_private, int pos) {
    // Declare the accessor storage name variable and generated getter and
    // setter.
    bool was_added;
    DeclareVariableName(
        AutoAccessorVariableName(ast_value_factory(),
                                 class_info->autoaccessor_count++),
        VariableMode::kConst, scope, &was_added);
    DCHECK(was_added);
    FunctionKind kind = is_static ? FunctionKind::kGetterFunction
                                  : FunctionKind::kStaticGetterFunction;
    AddSyntheticFunctionDeclaration(kind, pos + 1);
    kind = is_static ? FunctionKind::kSetterFunction
                     : FunctionKind::kStaticSetterFunction;
    AddSyntheticFunctionDeclaration(kind, pos + 2);
    return factory()->NewClassLiteralProperty(
        key, value, ClassLiteralProperty::Kind::AUTO_ACCESSOR, is_static,
        is_computed_name, is_private);
  }

  V8_INLINE PreParserExpression
  NewV8Intrinsic(const PreParserIdentifier& name,
                 const PreParserExpressionList& arguments, int pos) {
    return PreParserExpression::Default();
  }

  V8_INLINE PreParserStatement
  NewThrowStatement(const PreParserExpression& exception, int pos) {
    return PreParserStatement::Jump();
  }

  V8_INLINE void AddFormalParameter(PreParserFormalParameters* parameters,
                                    const PreParserExpression& pattern,
                                    const PreParserExpression& initializer,
                                    int initializer_end_position,
                                    bool is_rest) {
    DeclarationScope* scope = parameters->scope;
    scope->RecordParameter(is_rest);
    parameters->UpdateArityAndFunctionLength(!initializer.IsNull(), is_rest);
  }

  V8_INLINE void ReindexArrowFunctionFormalParameters(
      PreParserFormalParameters* parameters) {}
  V8_INLINE void ReindexComputedMemberName(
      const PreParserExpression& expression) {}
  V8_INLINE void DeclareFormalParameters(
      const PreParserFormalParameters* parameters) {
    if (!parameters->is_simple) parameters->scope->SetHasNonSimpleParameters();
  }

  V8_INLINE void DeclareArrowFunctionFormalParameters(
      PreParserFormalParameters* parameters, const PreParserExpression& params,
      const Scanner::Location& params_loc) {
  }

  V8_INLINE PreParserExpression
  ExpressionListToExpression(const PreParserExpressionList& args) {
    return PreParserExpression::Default();
  }

  V8_INLINE void SetFunctionNameFromPropertyName(
      const PreParserExpression& property, const PreParserIdentifier& name,
      const AstRawString* prefix = nullptr) {}
  V8_INLINE void SetFunctionNameFromIdentifierRef(
      const PreParserExpression& value, const PreParserExpression& identifier) {
  }

  V8_INLINE void CountUsage(v8::Isolate::UseCounterFeature feature) {
    if (use_counts_ != nullptr) ++use_counts_[feature];
  }

  V8_INLINE bool ParsingDynamicFunctionDeclaration() const { return false; }

  V8_INLINE FunctionLiteral::EagerCompileHint GetEmbedderCompileHint(
      FunctionLiteral::EagerCompileHint current_compile_hint, int position) {
    return current_compile_hint;
  }

// Generate empty functions here as the preparser does not collect source
// ranges for block coverage.
#define DEFINE_RECORD_SOURCE_RANGE(Name) \
  template <typename... Ts>              \
  V8_INLINE void Record##Name##SourceRange(Ts... args) {}
  AST_SOURCE_RANGE_LIST(DEFINE_RECORD_SOURCE_RANGE)
#undef DEFINE_RECORD_SOURCE_RANGE

  // Preparser's private field members.

  int* use_counts_;
  PreParserLogger log_;

  PreparseDataBuilder* preparse_data_builder_;
  std::vector<void*> preparse_data_builder_buffer_;
};

}  // namespace internal
}  // namespace v8

#endif  // V8_PARSING_PREPARSER_H_<|MERGE_RESOLUTION|>--- conflicted
+++ resolved
@@ -189,13 +189,7 @@
   }
 
   bool IsPattern() const {
-<<<<<<< HEAD
-    static_assert(kObjectLiteralExpression + 1 == kArrayLiteralExpression);
-    return base::IsInRange(TypeField::decode(code_), kObjectLiteralExpression,
-                           kArrayLiteralExpression);
-=======
     return TypeField::decode(code_) == kArrayOrObjectLiteralExpression;
->>>>>>> 626889fb
   }
 
   bool IsStringLiteral() const {
@@ -598,12 +592,7 @@
   }
   PreParserExpression NewCall(PreParserExpression expression,
                               const PreParserExpressionList& arguments, int pos,
-<<<<<<< HEAD
-                              bool has_spread,
-                              Call::PossiblyEval possibly_eval = Call::NOT_EVAL,
-=======
                               bool has_spread, int eval_scope_info_index = 0,
->>>>>>> 626889fb
                               bool optional_chain = false) {
     if (eval_scope_info_index > 0) {
       DCHECK(expression.IsIdentifier() && expression.AsIdentifier().IsEval());
@@ -744,12 +733,6 @@
       const PreParserExpression& specifier, const ModuleImportPhase phase,
       const PreParserExpression& import_options, int pos) {
     return PreParserExpression::ImportCall();
-  }
-
-  PreParserExpression NewImportCallExpression(
-      const PreParserExpression& specifier,
-      const PreParserExpression& import_assertions, int pos) {
-    return PreParserExpression::Default();
   }
 
  private:
@@ -888,11 +871,6 @@
             PendingCompilationErrorHandler* pending_error_handler,
             RuntimeCallStats* runtime_call_stats, V8FileLogger* v8_file_logger,
             UnoptimizedCompileFlags flags, bool parsing_on_main_thread = true)
-<<<<<<< HEAD
-      : ParserBase<PreParser>(zone, scanner, stack_limit, ast_value_factory,
-                              pending_error_handler, runtime_call_stats,
-                              v8_file_logger, flags, parsing_on_main_thread),
-=======
       // Set compile_hints_magic_enabled = false, since we cannot have eager
       // functions inside lazy functions (when we're already using the
       // PreParser). Ditto compile_hints_per_function_magic_enabled.
@@ -902,7 +880,6 @@
             parsing_on_main_thread,
             /*compile_hints_magic_enabled=*/false,
             /*compile_hints_per_function_magic_enabled=*/false),
->>>>>>> 626889fb
         use_counts_(nullptr),
         preparse_data_builder_(nullptr),
         preparse_data_builder_buffer_() {
@@ -1195,9 +1172,6 @@
 
   V8_INLINE void AddClassStaticBlock(PreParserBlock block,
                                      ClassInfo* class_info) {
-<<<<<<< HEAD
-    DCHECK(class_info->has_static_elements);
-=======
     DCHECK(class_info->has_static_elements());
   }
 
@@ -1213,7 +1187,6 @@
     function_scope->set_end_position(pos);
     FunctionState function_state(&function_state_, &scope_, function_scope);
     GetNextInfoId();
->>>>>>> 626889fb
   }
 
   V8_INLINE PreParserExpression
@@ -1225,22 +1198,7 @@
       bool has_extends = class_info->extends.IsNull();
       FunctionKind kind = has_extends ? FunctionKind::kDefaultDerivedConstructor
                                       : FunctionKind::kDefaultBaseConstructor;
-<<<<<<< HEAD
-      DeclarationScope* function_scope = NewFunctionScope(kind);
-      SetLanguageMode(function_scope, LanguageMode::kStrict);
-      function_scope->set_start_position(pos);
-      function_scope->set_end_position(pos);
-      FunctionState function_state(&function_state_, &scope_, function_scope);
-      GetNextFunctionLiteralId();
-    }
-    if (class_info->has_static_elements) {
-      GetNextFunctionLiteralId();
-    }
-    if (class_info->has_instance_members) {
-      GetNextFunctionLiteralId();
-=======
       AddSyntheticFunctionDeclaration(kind, pos);
->>>>>>> 626889fb
     }
     return PreParserExpression::Default();
   }
@@ -1423,19 +1381,6 @@
     return PreParserExpression::Default();
   }
 
-<<<<<<< HEAD
-  V8_INLINE PreParserExpression NewThrowSyntaxError(
-      MessageTemplate message, const PreParserIdentifier& arg, int pos) {
-    return PreParserExpression::Default();
-  }
-
-  V8_INLINE PreParserExpression NewThrowTypeError(
-      MessageTemplate message, const PreParserIdentifier& arg, int pos) {
-    return PreParserExpression::Default();
-  }
-
-=======
->>>>>>> 626889fb
   V8_INLINE const AstRawString* PreParserIdentifierToAstRawString(
       const PreParserIdentifier& x) {
     return x.string_;
@@ -1520,12 +1465,7 @@
     return PreParserExpression::This();
   }
 
-<<<<<<< HEAD
-  V8_INLINE PreParserExpression
-  NewSuperPropertyReference(Scope* home_object_scope, int pos) {
-=======
   V8_INLINE PreParserExpression NewSuperPropertyReference(int pos) {
->>>>>>> 626889fb
     return PreParserExpression::Default();
   }
 
