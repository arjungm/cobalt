--- conflicted
+++ resolved
@@ -529,11 +529,7 @@
   }
 
   Handle<PreparseData> Serialize(LocalIsolate* isolate) final {
-<<<<<<< HEAD
-    DCHECK(!data_->is_null());
-=======
     DCHECK(!data_.is_null());
->>>>>>> 626889fb
     DCHECK_IMPLIES(!isolate->is_main_thread(),
                    isolate->heap()->ContainsLocalHandle(data_.location()));
     return data_;
@@ -780,13 +776,9 @@
 
 OnHeapConsumedPreparseData::OnHeapConsumedPreparseData(
     LocalIsolate* isolate, Handle<PreparseData> data)
-<<<<<<< HEAD
-    : BaseConsumedPreparseData<PreparseData>(), isolate_(isolate), data_(data) {
-=======
     : BaseConsumedPreparseData<Tagged<PreparseData>>(),
       isolate_(isolate),
       data_(data) {
->>>>>>> 626889fb
   DCHECK_NOT_NULL(isolate);
   DCHECK(IsPreparseData(*data));
   DCHECK(VerifyDataStart());
