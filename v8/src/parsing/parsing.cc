--- conflicted
+++ resolved
@@ -22,11 +22,7 @@
 
 namespace {
 
-<<<<<<< HEAD
-void MaybeReportStatistics(ParseInfo* info, Handle<Script> script,
-=======
 void MaybeReportStatistics(ParseInfo* info, DirectHandle<Script> script,
->>>>>>> 626889fb
                            Isolate* isolate, Parser* parser,
                            ReportStatisticsMode mode) {
   switch (mode) {
@@ -49,20 +45,12 @@
   VMState<PARSER> state(isolate);
 
   // Create a character stream for the parser.
-<<<<<<< HEAD
-  Handle<String> source(String::cast(script->source()), isolate);
-=======
   Handle<String> source(Cast<String>(script->source()), isolate);
->>>>>>> 626889fb
   std::unique_ptr<Utf16CharacterStream> stream(
       ScannerStream::For(isolate, source));
   info->set_character_stream(std::move(stream));
 
-<<<<<<< HEAD
-  Parser parser(isolate->main_thread_local_isolate(), info, script);
-=======
   Parser parser(isolate->main_thread_local_isolate(), info);
->>>>>>> 626889fb
 
   // Ok to use Isolate here; this function is only called in the main thread.
   DCHECK(parser.parsing_on_main_thread_);
@@ -86,10 +74,6 @@
   VMState<PARSER> state(isolate);
 
   // Create a character stream for the parser.
-<<<<<<< HEAD
-  Handle<Script> script(Script::cast(shared_info->script()), isolate);
-  Handle<String> source(String::cast(script->source()), isolate);
-=======
   DirectHandle<Script> script(Cast<Script>(shared_info->script()), isolate);
   Handle<String> source(Cast<String>(script->source()), isolate);
   uint32_t start_pos = shared_info->StartPosition();
@@ -98,16 +82,11 @@
     isolate->PushStackTraceAndDie(reinterpret_cast<void*>(script->ptr()),
                                   reinterpret_cast<void*>(source->ptr()));
   }
->>>>>>> 626889fb
   std::unique_ptr<Utf16CharacterStream> stream(
       ScannerStream::For(isolate, source, start_pos, end_pos));
   info->set_character_stream(std::move(stream));
 
-<<<<<<< HEAD
-  Parser parser(isolate->main_thread_local_isolate(), info, script);
-=======
   Parser parser(isolate->main_thread_local_isolate(), info);
->>>>>>> 626889fb
 
   // Ok to use Isolate here; this function is only called in the main thread.
   DCHECK(parser.parsing_on_main_thread_);
