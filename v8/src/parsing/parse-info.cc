--- conflicted
+++ resolved
@@ -50,23 +50,14 @@
   UnoptimizedCompileFlags flags(isolate, script->id());
 
   flags.SetFlagsForFunctionFromScript(script);
-<<<<<<< HEAD
-=======
   flags.SetFlagsFromFunction(shared);
->>>>>>> 626889fb
   flags.set_allow_lazy_parsing(true);
   flags.set_is_lazy_compile(true);
 
 #if V8_ENABLE_WEBASSEMBLY
-<<<<<<< HEAD
-  flags.set_is_asm_wasm_broken(shared.is_asm_wasm_broken());
-#endif  // V8_ENABLE_WEBASSEMBLY
-  flags.set_is_repl_mode(shared.is_repl_mode());
-=======
   flags.set_is_asm_wasm_broken(shared->is_asm_wasm_broken());
 #endif  // V8_ENABLE_WEBASSEMBLY
   flags.set_is_repl_mode(script->is_repl_mode());
->>>>>>> 626889fb
 
   // Do not support re-parsing top-level function of a wrapped script.
   DCHECK_IMPLIES(flags.is_toplevel(), !script->is_wrapped());
@@ -81,21 +72,12 @@
 
   flags.SetFlagsForFunctionFromScript(script);
   flags.SetFlagsForToplevelCompile(
-<<<<<<< HEAD
-      script.IsUserJavaScript(), flags.outer_language_mode(),
-      construct_repl_mode(script.is_repl_mode()),
-      script.origin_options().IsModule() ? ScriptType::kModule
-                                         : ScriptType::kClassic,
-      v8_flags.lazy);
-  if (script.is_wrapped()) {
-=======
       script->IsUserJavaScript(), flags.outer_language_mode(),
       construct_repl_mode(script->is_repl_mode()),
       script->origin_options().IsModule() ? ScriptType::kModule
                                           : ScriptType::kClassic,
       v8_flags.lazy);
   if (script->is_wrapped()) {
->>>>>>> 626889fb
     flags.set_function_syntax_kind(FunctionSyntaxKind::kWrapped);
   }
 
@@ -109,10 +91,6 @@
   UnoptimizedCompileFlags flags(isolate, isolate->GetNextScriptId());
   flags.SetFlagsForToplevelCompile(is_user_javascript, language_mode, repl_mode,
                                    type, lazy);
-<<<<<<< HEAD
-
-=======
->>>>>>> 626889fb
   LOG(isolate, ScriptEvent(ScriptEventType::kReserveId, flags.script_id()));
   return flags;
 }
@@ -170,13 +148,8 @@
     Tagged<Script> script) {
   DCHECK_EQ(script_id(), script->id());
 
-<<<<<<< HEAD
-  set_is_eval(script.compilation_type() == Script::CompilationType::kEval);
-  set_is_module(script.origin_options().IsModule());
-=======
   set_is_eval(script->compilation_type() == Script::CompilationType::kEval);
   set_is_module(script->origin_options().IsModule());
->>>>>>> 626889fb
   DCHECK_IMPLIES(is_eval(), !is_module());
 
   set_block_coverage_enabled(block_coverage_enabled() &&
@@ -237,12 +210,8 @@
 #endif  // V8_ENABLE_WEBASSEMBLY
       language_mode_(flags.outer_language_mode()),
       is_background_compilation_(false),
-<<<<<<< HEAD
-      is_streaming_compilation_(false) {
-=======
       is_streaming_compilation_(false),
       has_module_in_scope_chain_(flags.is_module()) {
->>>>>>> 626889fb
   if (flags.block_coverage_enabled()) {
     AllocateSourceRangeMap();
   }
@@ -268,13 +237,8 @@
 
 template <typename IsolateT>
 Handle<Script> ParseInfo::CreateScript(
-<<<<<<< HEAD
-    IsolateT* isolate, Handle<String> source,
-    MaybeHandle<FixedArray> maybe_wrapped_arguments,
-=======
     IsolateT* isolate, DirectHandle<String> source,
     MaybeDirectHandle<FixedArray> maybe_wrapped_arguments,
->>>>>>> 626889fb
     ScriptOriginOptions origin_options, NativesFlag natives) {
   // Create a script object describing the script to be compiled.
   DCHECK(flags().script_id() >= 0 ||
@@ -290,15 +254,6 @@
   Handle<Script> script =
       isolate->factory()->NewScriptWithId(source, flags().script_id(), event);
   DisallowGarbageCollection no_gc;
-<<<<<<< HEAD
-  auto raw_script = *script;
-  switch (natives) {
-    case EXTENSION_CODE:
-      raw_script.set_type(Script::Type::kExtension);
-      break;
-    case INSPECTOR_CODE:
-      raw_script.set_type(Script::Type::kInspector);
-=======
   Tagged<Script> raw_script = *script;
   switch (natives) {
     case EXTENSION_CODE:
@@ -306,22 +261,10 @@
       break;
     case INSPECTOR_CODE:
       raw_script->set_type(Script::Type::kInspector);
->>>>>>> 626889fb
       break;
     case NOT_NATIVES_CODE:
       break;
   }
-<<<<<<< HEAD
-  raw_script.set_origin_options(origin_options);
-  raw_script.set_is_repl_mode(flags().is_repl_mode());
-
-  DCHECK_EQ(is_wrapped_as_function(), !maybe_wrapped_arguments.is_null());
-  if (is_wrapped_as_function()) {
-    raw_script.set_wrapped_arguments(
-        *maybe_wrapped_arguments.ToHandleChecked());
-  } else if (flags().is_eval()) {
-    raw_script.set_compilation_type(Script::CompilationType::kEval);
-=======
   raw_script->set_origin_options(origin_options);
   raw_script->set_is_repl_mode(flags().is_repl_mode());
 
@@ -331,7 +274,6 @@
         *maybe_wrapped_arguments.ToHandleChecked());
   } else if (flags().is_eval()) {
     raw_script->set_compilation_type(Script::CompilationType::kEval);
->>>>>>> 626889fb
   }
   CheckFlagsForToplevelCompileFromScript(raw_script);
 
@@ -363,17 +305,10 @@
   character_stream_.swap(character_stream);
 }
 
-<<<<<<< HEAD
-void ParseInfo::CheckFlagsForToplevelCompileFromScript(Script script) {
-  CheckFlagsForFunctionFromScript(script);
-  DCHECK(flags().is_toplevel());
-  DCHECK_EQ(flags().is_repl_mode(), script.is_repl_mode());
-=======
 void ParseInfo::CheckFlagsForToplevelCompileFromScript(Tagged<Script> script) {
   CheckFlagsForFunctionFromScript(script);
   DCHECK(flags().is_toplevel());
   DCHECK_EQ(flags().is_repl_mode(), script->is_repl_mode());
->>>>>>> 626889fb
 
   if (script->is_wrapped()) {
     DCHECK_EQ(flags().function_syntax_kind(), FunctionSyntaxKind::kWrapped);
@@ -384,17 +319,10 @@
   DCHECK_EQ(flags().script_id(), script->id());
   // We set "is_eval" for wrapped scripts to get an outer declaration scope.
   // This is a bit hacky, but ok since we can't be both eval and wrapped.
-<<<<<<< HEAD
-  DCHECK_EQ(flags().is_eval() && !script.is_wrapped(),
-            script.compilation_type() == Script::CompilationType::kEval);
-  DCHECK_EQ(flags().is_module(), script.origin_options().IsModule());
-  DCHECK_IMPLIES(flags().block_coverage_enabled() && script.IsUserJavaScript(),
-=======
   DCHECK_EQ(flags().is_eval() && !script->is_wrapped(),
             script->compilation_type() == Script::CompilationType::kEval);
   DCHECK_EQ(flags().is_module(), script->origin_options().IsModule());
   DCHECK_IMPLIES(flags().block_coverage_enabled() && script->IsUserJavaScript(),
->>>>>>> 626889fb
                  source_range_map() != nullptr);
 }
 
