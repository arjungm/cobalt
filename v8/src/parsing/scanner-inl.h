// Copyright 2018 the V8 project authors. All rights reserved.
// Use of this source code is governed by a BSD-style license that can be
// found in the LICENSE file.

#ifndef V8_PARSING_SCANNER_INL_H_
#define V8_PARSING_SCANNER_INL_H_

#include "src/parsing/scanner.h"
// Include the non-inl header before the rest of the headers.

#include "src/parsing/keywords-gen.h"
#include "src/strings/char-predicates-inl.h"
#include "src/utils/utils.h"

namespace v8 {
namespace internal {

// ----------------------------------------------------------------------------
// Keyword Matcher

#define KEYWORDS(KEYWORD_GROUP, KEYWORD)                  \
  KEYWORD_GROUP('a')                                      \
  KEYWORD("async", Token::kAsync)                         \
  KEYWORD("await", Token::kAwait)                         \
  KEYWORD_GROUP('b')                                      \
  KEYWORD("break", Token::kBreak)                         \
  KEYWORD_GROUP('c')                                      \
  KEYWORD("case", Token::kCase)                           \
  KEYWORD("catch", Token::kCatch)                         \
  KEYWORD("class", Token::kClass)                         \
  KEYWORD("const", Token::kConst)                         \
  KEYWORD("continue", Token::kContinue)                   \
  KEYWORD_GROUP('d')                                      \
  KEYWORD("debugger", Token::kDebugger)                   \
  KEYWORD("default", Token::kDefault)                     \
  KEYWORD("delete", Token::kDelete)                       \
  KEYWORD("do", Token::kDo)                               \
  KEYWORD_GROUP('e')                                      \
  KEYWORD("else", Token::kElse)                           \
  KEYWORD("enum", Token::kEnum)                           \
  KEYWORD("export", Token::kExport)                       \
  KEYWORD("extends", Token::kExtends)                     \
  KEYWORD_GROUP('f')                                      \
  KEYWORD("false", Token::kFalseLiteral)                  \
  KEYWORD("finally", Token::kFinally)                     \
  KEYWORD("for", Token::kFor)                             \
  KEYWORD("function", Token::kFunction)                   \
  KEYWORD_GROUP('g')                                      \
  KEYWORD("get", Token::kGet)                             \
  KEYWORD_GROUP('i')                                      \
  KEYWORD("if", Token::kIf)                               \
  KEYWORD("implements", Token::kFutureStrictReservedWord) \
  KEYWORD("import", Token::kImport)                       \
  KEYWORD("in", Token::kIn)                               \
  KEYWORD("instanceof", Token::kInstanceOf)               \
  KEYWORD("interface", Token::kFutureStrictReservedWord)  \
  KEYWORD_GROUP('l')                                      \
  KEYWORD("let", Token::kLet)                             \
  KEYWORD_GROUP('n')                                      \
  KEYWORD("new", Token::kNew)                             \
  KEYWORD("null", Token::kNullLiteral)                    \
  KEYWORD_GROUP('o')                                      \
  KEYWORD("of", Token::kOf)                               \
  KEYWORD_GROUP('p')                                      \
  KEYWORD("package", Token::kFutureStrictReservedWord)    \
  KEYWORD("private", Token::kFutureStrictReservedWord)    \
  KEYWORD("protected", Token::kFutureStrictReservedWord)  \
  KEYWORD("public", Token::kFutureStrictReservedWord)     \
  KEYWORD_GROUP('r')                                      \
  KEYWORD("return", Token::kReturn)                       \
  KEYWORD_GROUP('s')                                      \
  KEYWORD("set", Token::kSet)                             \
  KEYWORD("static", Token::kStatic)                       \
  KEYWORD("super", Token::kSuper)                         \
  KEYWORD("switch", Token::kSwitch)                       \
  KEYWORD_GROUP('t')                                      \
  KEYWORD("this", Token::kThis)                           \
  KEYWORD("throw", Token::kThrow)                         \
  KEYWORD("true", Token::kTrueLiteral)                    \
  KEYWORD("try", Token::kTry)                             \
  KEYWORD("typeof", Token::kTypeOf)                       \
  KEYWORD_GROUP('u')                                      \
  KEYWORD("using", Token::kUsing)                         \
  KEYWORD_GROUP('v')                                      \
  KEYWORD("var", Token::kVar)                             \
  KEYWORD("void", Token::kVoid)                           \
  KEYWORD_GROUP('w')                                      \
  KEYWORD("while", Token::kWhile)                         \
  KEYWORD("with", Token::kWith)                           \
  KEYWORD_GROUP('y')                                      \
  KEYWORD("yield", Token::kYield)

constexpr bool IsKeywordStart(char c) {
#define KEYWORD_GROUP_CHECK(ch) c == ch ||
#define KEYWORD_CHECK(keyword, token)
  return KEYWORDS(KEYWORD_GROUP_CHECK, KEYWORD_CHECK) /* || */ false;
#undef KEYWORD_GROUP_CHECK
#undef KEYWORD_CHECK
}

V8_INLINE Token::Value KeywordOrIdentifierToken(const uint8_t* input,
                                                int input_length) {
  DCHECK_GE(input_length, 1);
  return PerfectKeywordHash::GetToken(reinterpret_cast<const char*>(input),
                                      input_length);
}

// Recursive constexpr template magic to check if a character is in a given
// string.
template <int N>
constexpr bool IsInString(const char (&s)[N], char c, size_t i = 0) {
  return i >= N ? false : s[i] == c ? true : IsInString(s, c, i + 1);
}

inline constexpr bool CanBeKeywordCharacter(char c) {
  return IsInString(
#define KEYWORD_GROUP_CASE(ch)  // Nothing
#define KEYWORD(keyword, token) keyword
      // Use C string literal concatenation ("a" "b" becomes "ab") to build one
      // giant string containing all the keywords.
      KEYWORDS(KEYWORD_GROUP_CASE, KEYWORD)
#undef KEYWORD
#undef KEYWORD_GROUP_CASE
          ,
      c);
}

// Make sure tokens are stored as a single byte.
static_assert(sizeof(Token::Value) == 1);

// Get the shortest token that this character starts, the token may change
// depending on subsequent characters.
constexpr Token::Value GetOneCharToken(char c) {
  // clang-format off
  return
      c == '(' ? Token::kLeftParen :
      c == ')' ? Token::kRightParen :
      c == '{' ? Token::kLeftBrace :
      c == '}' ? Token::kRightBrace :
      c == '[' ? Token::kLeftBracket :
      c == ']' ? Token::kRightBracket :
      c == '?' ? Token::kConditional :
      c == ':' ? Token::kColon :
      c == ';' ? Token::kSemicolon :
      c == ',' ? Token::kComma :
      c == '.' ? Token::kPeriod :
      c == '|' ? Token::kBitOr :
      c == '&' ? Token::kBitAnd :
      c == '^' ? Token::kBitXor :
      c == '~' ? Token::kBitNot :
      c == '!' ? Token::kNot :
      c == '<' ? Token::kLessThan :
      c == '>' ? Token::kGreaterThan :
      c == '%' ? Token::kMod :
      c == '=' ? Token::kAssign :
      c == '+' ? Token::kAdd :
      c == '-' ? Token::kSub :
      c == '*' ? Token::kMul :
      c == '/' ? Token::kDiv :
      c == '#' ? Token::kPrivateName :
      c == '"' ? Token::kString :
      c == '\'' ? Token::kString :
      c == '`' ? Token::kTemplateSpan :
      c == '\\' ? Token::kIdentifier :
      // Whitespace or line terminator
      c == ' ' ? Token::kWhitespace :
      c == '\t' ? Token::kWhitespace :
      c == '\v' ? Token::kWhitespace :
      c == '\f' ? Token::kWhitespace :
      c == '\r' ? Token::kWhitespace :
      c == '\n' ? Token::kWhitespace :
      // IsDecimalDigit must be tested before IsAsciiIdentifier
      IsDecimalDigit(c) ? Token::kNumber :
      IsAsciiIdentifier(c) ? Token::kIdentifier :
      Token::kIllegal;
  // clang-format on
}

// Table of one-character tokens, by character (0x00..0x7F only).
static const constexpr Token::Value one_char_tokens[128] = {
#define CALL_GET_SCAN_FLAGS(N) GetOneCharToken(N),
    INT_0_TO_127_LIST(CALL_GET_SCAN_FLAGS)
#undef CALL_GET_SCAN_FLAGS
};

#undef KEYWORDS

V8_INLINE Token::Value Scanner::ScanIdentifierOrKeyword() {
  next().literal_chars.Start();
  return ScanIdentifierOrKeywordInner();
}

// Character flags for the fast path of scanning a keyword or identifier token.
enum class ScanFlags : uint8_t {
  kTerminatesLiteral = 1 << 0,
  // "Cannot" rather than "can" so that this flag can be ORed together across
  // multiple characters.
  kCannotBeKeyword = 1 << 1,
  kCannotBeKeywordStart = 1 << 2,
  kStringTerminator = 1 << 3,
  kIdentifierNeedsSlowPath = 1 << 4,
  kMultilineCommentCharacterNeedsSlowPath = 1 << 5,
};
constexpr uint8_t GetScanFlags(char c) {
  return
      // Keywords are all lowercase and only contain letters.
      // Note that non-identifier characters do not set this flag, so
      // that it plays well with kTerminatesLiteral.
      (IsAsciiIdentifier(c) && !CanBeKeywordCharacter(c)
           ? static_cast<uint8_t>(ScanFlags::kCannotBeKeyword)
           : 0) |
      (IsKeywordStart(c)
           ? 0
           : static_cast<uint8_t>(ScanFlags::kCannotBeKeywordStart)) |
      // Anything that isn't an identifier character will terminate the
      // literal, or at least terminates the literal fast path processing
      // (like an escape).
      (!IsAsciiIdentifier(c)
           ? static_cast<uint8_t>(ScanFlags::kTerminatesLiteral)
           : 0) |
      // Possible string termination characters.
      ((c == '\'' || c == '"' || c == '\n' || c == '\r' || c == '\\')
           ? static_cast<uint8_t>(ScanFlags::kStringTerminator)
           : 0) |
      // Escapes are processed on the slow path.
      (c == '\\' ? static_cast<uint8_t>(ScanFlags::kIdentifierNeedsSlowPath)
                 : 0) |
      // Newlines and * are interesting characters for multiline comment
      // scanning.
      (c == '\n' || c == '\r' || c == '*'
           ? static_cast<uint8_t>(
                 ScanFlags::kMultilineCommentCharacterNeedsSlowPath)
           : 0);
}
inline bool TerminatesLiteral(uint8_t scan_flags) {
  return (scan_flags & static_cast<uint8_t>(ScanFlags::kTerminatesLiteral));
}
inline bool CanBeKeyword(uint8_t scan_flags) {
  return !(scan_flags & static_cast<uint8_t>(ScanFlags::kCannotBeKeyword));
}
inline bool IdentifierNeedsSlowPath(uint8_t scan_flags) {
  return (scan_flags &
          static_cast<uint8_t>(ScanFlags::kIdentifierNeedsSlowPath));
}
inline bool MultilineCommentCharacterNeedsSlowPath(uint8_t scan_flags) {
  return (scan_flags & static_cast<uint8_t>(
                           ScanFlags::kMultilineCommentCharacterNeedsSlowPath));
}
inline bool MayTerminateString(uint8_t scan_flags) {
  return (scan_flags & static_cast<uint8_t>(ScanFlags::kStringTerminator));
}
// Table of precomputed scan flags for the 128 ASCII characters, for branchless
// flag calculation during the scan.
static constexpr const uint8_t character_scan_flags[128] = {
#define CALL_GET_SCAN_FLAGS(N) GetScanFlags(N),
    INT_0_TO_127_LIST(CALL_GET_SCAN_FLAGS)
#undef CALL_GET_SCAN_FLAGS
};

inline bool CharCanBeKeyword(base::uc32 c) {
  return static_cast<uint32_t>(c) < arraysize(character_scan_flags) &&
         CanBeKeyword(character_scan_flags[c]);
}

V8_INLINE Token::Value Scanner::ScanIdentifierOrKeywordInner() {
  DCHECK(IsIdentifierStart(c0_));
  bool escaped = false;
  bool can_be_keyword = true;

  static_assert(arraysize(character_scan_flags) == kMaxAscii + 1);
  if (V8_LIKELY(static_cast<uint32_t>(c0_) <= kMaxAscii)) {
    if (V8_LIKELY(c0_ != '\\')) {
      uint8_t scan_flags = character_scan_flags[c0_];
      DCHECK(!TerminatesLiteral(scan_flags));
      static_assert(static_cast<uint8_t>(ScanFlags::kCannotBeKeywordStart) ==
                    static_cast<uint8_t>(ScanFlags::kCannotBeKeyword) << 1);
      scan_flags >>= 1;
      // Make sure the shifting above doesn't set IdentifierNeedsSlowPath.
      // Otherwise we'll fall into the slow path after scanning the identifier.
      DCHECK(!IdentifierNeedsSlowPath(scan_flags));
      AddLiteralChar(static_cast<char>(c0_));
      AdvanceUntil([this, &scan_flags](base::uc32 c0) {
        if (V8_UNLIKELY(static_cast<uint32_t>(c0) > kMaxAscii)) {
          // A non-ascii character means we need to drop through to the slow
          // path.
          // TODO(leszeks): This would be most efficient as a goto to the slow
          // path, check codegen and maybe use a bool instead.
          scan_flags |=
              static_cast<uint8_t>(ScanFlags::kIdentifierNeedsSlowPath);
          return true;
        }
        uint8_t char_flags = character_scan_flags[c0];
        scan_flags |= char_flags;
        if (TerminatesLiteral(char_flags)) {
          return true;
        } else {
          AddLiteralChar(static_cast<char>(c0));
          return false;
        }
      });

      if (V8_LIKELY(!IdentifierNeedsSlowPath(scan_flags))) {
        if (!CanBeKeyword(scan_flags)) return Token::kIdentifier;
        // Could be a keyword or identifier.
        base::Vector<const uint8_t> chars =
            next().literal_chars.one_byte_literal();
        return KeywordOrIdentifierToken(chars.begin(), chars.length());
      }

      can_be_keyword = CanBeKeyword(scan_flags);
    } else {
      // Special case for escapes at the start of an identifier.
      escaped = true;
      base::uc32 c = ScanIdentifierUnicodeEscape();
      DCHECK(!IsIdentifierStart(Invalid()));
      if (c == '\\' || !IsIdentifierStart(c)) {
        return Token::kIllegal;
      }
      AddLiteralChar(c);
      can_be_keyword = CharCanBeKeyword(c);
    }
  }

  return ScanIdentifierOrKeywordInnerSlow(escaped, can_be_keyword);
}

V8_INLINE Token::Value Scanner::SkipWhiteSpace() {
<<<<<<< HEAD
  if (!IsWhiteSpaceOrLineTerminator(c0_)) return Token::ILLEGAL;
=======
  if (!IsWhiteSpaceOrLineTerminator(c0_)) return Token::kIllegal;
>>>>>>> 626889fb

  if (!next().after_line_terminator && unibrow::IsLineTerminator(c0_)) {
    next().after_line_terminator = true;
  }

  // Advance as long as character is a WhiteSpace or LineTerminator.
  base::uc32 hint = ' ';
  AdvanceUntil([this, &hint](base::uc32 c0) {
    if (V8_LIKELY(c0 == hint)) return false;
    if (IsWhiteSpaceOrLineTerminator(c0)) {
      if (!next().after_line_terminator && unibrow::IsLineTerminator(c0)) {
        next().after_line_terminator = true;
      }
      hint = c0;
      return false;
    }
    return true;
  });

  return Token::kWhitespace;
}

V8_INLINE Token::Value Scanner::ScanSingleToken() {
  bool old_saw_non_comment = saw_non_comment_;
  // Assume the token we'll parse is not a comment; if it is, saw_non_comment_
  // is restored.
  saw_non_comment_ = true;
  Token::Value token;
  do {
    next().location.beg_pos = source_pos();

    if (V8_LIKELY(static_cast<unsigned>(c0_) <= kMaxAscii)) {
      token = one_char_tokens[c0_];

      switch (token) {
        case Token::kLeftParen:
        case Token::kRightParen:
        case Token::kLeftBrace:
        case Token::kRightBrace:
        case Token::kLeftBracket:
        case Token::kRightBracket:
        case Token::kColon:
        case Token::kSemicolon:
        case Token::kComma:
        case Token::kBitNot:
        case Token::kIllegal:
          // One character tokens.
          return Select(token);

        case Token::kConditional:
          // ? ?. ?? ??=
          Advance();
          if (c0_ == '.') {
            Advance();
            if (!IsDecimalDigit(c0_)) return Token::kQuestionPeriod;
            PushBack('.');
          } else if (c0_ == '?') {
            return Select('=', Token::kAssignNullish, Token::kNullish);
          }
          return Token::kConditional;

        case Token::kString:
          return ScanString();

        case Token::kLessThan:
          // < <= << <<= <!--
          Advance();
          if (c0_ == '=') return Select(Token::kLessThanEq);
          if (c0_ == '<') return Select('=', Token::kAssignShl, Token::kShl);
          if (c0_ == '!') {
            token = ScanHtmlComment();
            continue;
          }
          return Token::kLessThan;

        case Token::kGreaterThan:
          // > >= >> >>= >>> >>>=
          Advance();
          if (c0_ == '=') return Select(Token::kGreaterThanEq);
          if (c0_ == '>') {
            // >> >>= >>> >>>=
            Advance();
            if (c0_ == '=') return Select(Token::kAssignSar);
            if (c0_ == '>') return Select('=', Token::kAssignShr, Token::kShr);
            return Token::kSar;
          }
          return Token::kGreaterThan;

        case Token::kAssign:
          // = == === =>
          Advance();
          if (c0_ == '=') return Select('=', Token::kEqStrict, Token::kEq);
          if (c0_ == '>') return Select(Token::kArrow);
          return Token::kAssign;

        case Token::kNot:
          // ! != !==
          Advance();
          if (c0_ == '=')
            return Select('=', Token::kNotEqStrict, Token::kNotEq);
          return Token::kNot;

        case Token::kAdd:
          // + ++ +=
          Advance();
          if (c0_ == '+') return Select(Token::kInc);
          if (c0_ == '=') return Select(Token::kAssignAdd);
          return Token::kAdd;

        case Token::kSub:
          // - -- --> -=
          Advance();
          if (c0_ == '-') {
            Advance();
            if (c0_ == '>' && next().after_line_terminator) {
              // For compatibility with SpiderMonkey, we skip lines that
              // start with an HTML comment end '-->'.
              token = SkipSingleHTMLComment();
              continue;
            }
            return Token::kDec;
          }
          if (c0_ == '=') return Select(Token::kAssignSub);
          return Token::kSub;

        case Token::kMul:
          // * *=
          Advance();
          if (c0_ == '*') return Select('=', Token::kAssignExp, Token::kExp);
          if (c0_ == '=') return Select(Token::kAssignMul);
          return Token::kMul;

        case Token::kMod:
          // % %=
          return Select('=', Token::kAssignMod, Token::kMod);

        case Token::kDiv:
          // /  // /* /=
          Advance();
          if (c0_ == '/') {
<<<<<<< HEAD
=======
            saw_non_comment_ = old_saw_non_comment;
>>>>>>> 626889fb
            base::uc32 c = Peek();
            if (c == '#' || c == '@') {
              Advance();
              Advance();
<<<<<<< HEAD
              token = SkipMagicComment();
=======
              token = SkipMagicComment(c);
>>>>>>> 626889fb
              continue;
            }
            token = SkipSingleLineComment();
            continue;
          }
          if (c0_ == '*') {
            saw_non_comment_ = old_saw_non_comment;
            token = SkipMultiLineComment();
            continue;
          }
          if (c0_ == '=') return Select(Token::kAssignDiv);
          return Token::kDiv;

        case Token::kBitAnd:
          // & && &= &&=
          Advance();
          if (c0_ == '&') return Select('=', Token::kAssignAnd, Token::kAnd);
          if (c0_ == '=') return Select(Token::kAssignBitAnd);
          return Token::kBitAnd;

        case Token::kBitOr:
          // | || |= ||=
          Advance();
          if (c0_ == '|') return Select('=', Token::kAssignOr, Token::kOr);
          if (c0_ == '=') return Select(Token::kAssignBitOr);
          return Token::kBitOr;

        case Token::kBitXor:
          // ^ ^=
          return Select('=', Token::kAssignBitXor, Token::kBitXor);

        case Token::kPeriod:
          // . Number
          Advance();
          if (IsDecimalDigit(c0_)) return ScanNumber(true);
          if (c0_ == '.') {
            if (Peek() == '.') {
              Advance();
              Advance();
              return Token::kEllipsis;
            }
          }
          return Token::kPeriod;

        case Token::kTemplateSpan:
          Advance();
          return ScanTemplateSpan();

        case Token::kPrivateName:
          if (source_pos() == 0 && Peek() == '!') {
            token = SkipSingleLineComment();
            continue;
          }
          return ScanPrivateName();

        case Token::kWhitespace:
          token = SkipWhiteSpace();
          continue;

        case Token::kNumber:
          return ScanNumber(false);

        case Token::kIdentifier:
          return ScanIdentifierOrKeyword();

        default:
          UNREACHABLE();
      }
    }

    if (IsIdentifierStart(c0_) ||
        (CombineSurrogatePair() && IsIdentifierStart(c0_))) {
      return ScanIdentifierOrKeyword();
    }
    if (c0_ == kEndOfInput) {
      return source_->has_parser_error() ? Token::kIllegal : Token::kEos;
    }
    token = SkipWhiteSpace();

    // Continue scanning for tokens as long as we're just skipping whitespace.
  } while (token == Token::kWhitespace);

  return token;
}

void Scanner::Scan(TokenDesc* next_desc) {
  DCHECK_EQ(next_desc, &next());

  next_desc->token = ScanSingleToken();
  DCHECK_IMPLIES(has_parser_error(), next_desc->token == Token::kIllegal);
  next_desc->location.end_pos = source_pos();

#ifdef DEBUG
  SanityCheckTokenDesc(current());
  SanityCheckTokenDesc(next());
  SanityCheckTokenDesc(next_next());
  SanityCheckTokenDesc(next_next_next());
#endif
}

void Scanner::Scan() { Scan(next_); }

}  // namespace internal
}  // namespace v8

#endif  // V8_PARSING_SCANNER_INL_H_<|MERGE_RESOLUTION|>--- conflicted
+++ resolved
@@ -325,11 +325,7 @@
 }
 
 V8_INLINE Token::Value Scanner::SkipWhiteSpace() {
-<<<<<<< HEAD
-  if (!IsWhiteSpaceOrLineTerminator(c0_)) return Token::ILLEGAL;
-=======
   if (!IsWhiteSpaceOrLineTerminator(c0_)) return Token::kIllegal;
->>>>>>> 626889fb
 
   if (!next().after_line_terminator && unibrow::IsLineTerminator(c0_)) {
     next().after_line_terminator = true;
@@ -470,19 +466,12 @@
           // /  // /* /=
           Advance();
           if (c0_ == '/') {
-<<<<<<< HEAD
-=======
             saw_non_comment_ = old_saw_non_comment;
->>>>>>> 626889fb
             base::uc32 c = Peek();
             if (c == '#' || c == '@') {
               Advance();
               Advance();
-<<<<<<< HEAD
-              token = SkipMagicComment();
-=======
               token = SkipMagicComment(c);
->>>>>>> 626889fb
               continue;
             }
             token = SkipSingleLineComment();
