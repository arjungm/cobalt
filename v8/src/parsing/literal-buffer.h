--- conflicted
+++ resolved
@@ -5,10 +5,7 @@
 #ifndef V8_PARSING_LITERAL_BUFFER_H_
 #define V8_PARSING_LITERAL_BUFFER_H_
 
-<<<<<<< HEAD
-=======
 #include "include/v8config.h"
->>>>>>> 626889fb
 #include "src/base/strings.h"
 #include "src/base/vector.h"
 #include "src/strings/unicode-decoder.h"
@@ -33,11 +30,7 @@
   V8_INLINE void AddChar(base::uc32 code_unit) {
     if (is_one_byte()) {
       if (code_unit <= static_cast<base::uc32>(unibrow::Latin1::kMaxChar)) {
-<<<<<<< HEAD
-        AddOneByteChar(static_cast<byte>(code_unit));
-=======
         AddOneByteChar(static_cast<uint8_t>(code_unit));
->>>>>>> 626889fb
         return;
       }
       ConvertToTwoByte();
@@ -77,11 +70,7 @@
   }
 
   template <typename IsolateT>
-<<<<<<< HEAD
-  Handle<String> Internalize(IsolateT* isolate) const;
-=======
   DirectHandle<String> Internalize(IsolateT* isolate) const;
->>>>>>> 626889fb
 
  private:
   static constexpr int kInitialCapacity = 256;
@@ -108,16 +97,9 @@
   V8_NOINLINE V8_PRESERVE_MOST void ExpandBuffer();
   void ConvertToTwoByte();
 
-<<<<<<< HEAD
-  base::Vector<byte> backing_store_;
-  int position_;
-
-  bool is_one_byte_;
-=======
   base::Vector<uint8_t> backing_store_;
   int position_ = 0;
   bool is_one_byte_ = true;
->>>>>>> 626889fb
 };
 
 }  // namespace internal
