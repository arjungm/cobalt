--- conflicted
+++ resolved
@@ -131,11 +131,7 @@
           message_(message),
           args_{MessageArgument{arg0}, MessageArgument{}, MessageArgument{}} {}
 
-<<<<<<< HEAD
-    Handle<String> ArgString(Isolate* isolate, int index) const;
-=======
     DirectHandle<String> ArgString(Isolate* isolate, int index) const;
->>>>>>> 626889fb
     int ArgCount() const {
       int argc = 0;
       for (int i = 0; i < kMaxArgumentCount; i++) {
@@ -184,10 +180,6 @@
       Type type;
     };
 
-<<<<<<< HEAD
-    static constexpr int kMaxArgumentCount = 3;
-=======
->>>>>>> 626889fb
     MessageArgument args_[kMaxArgumentCount];
   };
 
