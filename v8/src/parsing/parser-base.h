// Copyright 2012 the V8 project authors. All rights reserved.
// Use of this source code is governed by a BSD-style license that can be
// found in the LICENSE file.

#ifndef V8_PARSING_PARSER_BASE_H_
#define V8_PARSING_PARSER_BASE_H_

#include <stdint.h>

<<<<<<< HEAD
=======
#include <optional>
>>>>>>> 626889fb
#include <utility>
#include <vector>

#include "src/ast/ast-source-ranges.h"
#include "src/ast/ast.h"
#include "src/ast/scopes.h"
#include "src/base/flags.h"
#include "src/base/hashmap.h"
#include "src/base/pointer-with-payload.h"
<<<<<<< HEAD
#include "src/base/v8-fallthrough.h"
=======
>>>>>>> 626889fb
#include "src/codegen/bailout-reason.h"
#include "src/common/globals.h"
#include "src/common/message-template.h"
#include "src/logging/log.h"
#include "src/logging/runtime-call-stats-scope.h"
#include "src/objects/function-kind.h"
#include "src/parsing/expression-scope.h"
#include "src/parsing/func-name-inferrer.h"
#include "src/parsing/parse-info.h"
#include "src/parsing/scanner.h"
#include "src/parsing/token.h"
#include "src/regexp/regexp.h"
#include "src/zone/zone-chunk-list.h"

namespace v8::internal {

class PreParserIdentifier;

class PreParserIdentifier;

enum FunctionNameValidity {
  kFunctionNameIsStrictReserved,
  kSkipFunctionNameCheck,
  kFunctionNameValidityUnknown
};

enum AllowLabelledFunctionStatement {
  kAllowLabelledFunctionStatement,
  kDisallowLabelledFunctionStatement,
};

enum ParsingArrowHeadFlag { kCertainlyNotArrowHead, kMaybeArrowHead };

enum class ParseFunctionFlag : uint8_t {
  kIsNormal = 0,
  kIsGenerator = 1 << 0,
  kIsAsync = 1 << 1
};

using ParseFunctionFlags = base::Flags<ParseFunctionFlag>;

struct FormalParametersBase {
  explicit FormalParametersBase(DeclarationScope* scope) : scope(scope) {}

  int num_parameters() const {
    // Don't include the rest parameter into the function's formal parameter
    // count (esp. the SharedFunctionInfo::internal_formal_parameter_count,
    // which says whether we need to create an inlined arguments frame).
    return arity - has_rest;
  }

  void UpdateArityAndFunctionLength(bool is_optional, bool is_rest) {
    if (!is_optional && !is_rest && function_length == arity) {
      ++function_length;
    }
    ++arity;
  }

  DeclarationScope* scope;
  bool has_rest = false;
  bool is_simple = true;
  int function_length = 0;
  int arity = 0;
};

// Stack-allocated scope to collect source ranges from the parser.
class V8_NODISCARD SourceRangeScope final {
 public:
  SourceRangeScope(const Scanner* scanner, SourceRange* range)
      : scanner_(scanner), range_(range) {
    range_->start = scanner->peek_location().beg_pos;
    DCHECK_NE(range_->start, kNoSourcePosition);
    DCHECK_EQ(range_->end, kNoSourcePosition);
  }

  ~SourceRangeScope() {
    DCHECK_EQ(kNoSourcePosition, range_->end);
    range_->end = scanner_->location().end_pos;
    DCHECK_NE(range_->end, kNoSourcePosition);
  }

 private:
  const Scanner* scanner_;
  SourceRange* range_;

  DISALLOW_IMPLICIT_CONSTRUCTORS(SourceRangeScope);
};

// ----------------------------------------------------------------------------
// The RETURN_IF_PARSE_ERROR macro is a convenient macro to enforce error
// handling for functions that may fail (by returning if there was an parser
// error).
//
// Usage:
//     foo = ParseFoo(); // may fail
//     RETURN_IF_PARSE_ERROR
//
//     SAFE_USE(foo);

#define RETURN_IF_PARSE_ERROR \
  if (has_error()) return impl()->NullStatement();

// Common base class template shared between parser and pre-parser.
// The Impl parameter is the actual class of the parser/pre-parser,
// following the Curiously Recurring Template Pattern (CRTP).
// The structure of the parser objects is roughly the following:
//
//   // A structure template containing type definitions, needed to
//   // avoid a cyclic dependency.
//   template <typename Impl>
//   struct ParserTypes;
//
//   // The parser base object, which should just implement pure
//   // parser behavior.  The Impl parameter is the actual derived
//   // class (according to CRTP), which implements impure parser
//   // behavior.
//   template <typename Impl>
//   class ParserBase { ... };
//
//   // And then, for each parser variant (e.g., parser, preparser, etc):
//   class Parser;
//
//   template <>
//   class ParserTypes<Parser> { ... };
//
//   class Parser : public ParserBase<Parser> { ... };
//
// The parser base object implements pure parsing, according to the
// language grammar.  Different parser implementations may exhibit
// different parser-driven behavior that is not considered as pure
// parsing, e.g., early error detection and reporting, AST generation, etc.

// The ParserTypes structure encapsulates the differences in the
// types used in parsing methods.  E.g., Parser methods use Expression*
// and PreParser methods use PreParserExpression.  For any given parser
// implementation class Impl, it is expected to contain the following typedefs:
//
// template <>
// struct ParserTypes<Impl> {
//   // Synonyms for ParserBase<Impl> and Impl, respectively.
//   typedef Base;
//   typedef Impl;
//   // Return types for traversing functions.
//   typedef Identifier;
//   typedef Expression;
//   typedef FunctionLiteral;
//   typedef ObjectLiteralProperty;
//   typedef ClassLiteralProperty;
//   typedef ExpressionList;
//   typedef ObjectPropertyList;
//   typedef ClassPropertyList;
//   typedef FormalParameters;
//   typedef Statement;
//   typedef StatementList;
//   typedef Block;
//   typedef BreakableStatement;
//   typedef ForStatement;
//   typedef IterationStatement;
//   // For constructing objects returned by the traversing functions.
//   typedef Factory;
//   // For other implementation-specific tasks.
//   typedef Target;
//   typedef TargetScope;
// };

template <typename Impl>
struct ParserTypes;

enum class ParsePropertyKind : uint8_t {
  kAutoAccessorClassField,
  kAccessorGetter,
  kAccessorSetter,
  kValue,
  kShorthand,
  kAssign,
  kMethod,
  kClassField,
  kShorthandOrClassField,
  kSpread,
  kNotSet
};

template <typename Impl>
class ParserBase {
 public:
  // Shorten type names defined by ParserTypes<Impl>.
  using Types = ParserTypes<Impl>;
  using ExpressionScope = typename v8::internal::ExpressionScope<Types>;
  using ExpressionParsingScope =
      typename v8::internal::ExpressionParsingScope<Types>;
  using AccumulationScope = typename v8::internal::AccumulationScope<Types>;
  using ArrowHeadParsingScope =
      typename v8::internal::ArrowHeadParsingScope<Types>;
  using VariableDeclarationParsingScope =
      typename v8::internal::VariableDeclarationParsingScope<Types>;
  using ParameterDeclarationParsingScope =
      typename v8::internal::ParameterDeclarationParsingScope<Types>;

  // Return types for traversing functions.
  using BlockT = typename Types::Block;
  using BreakableStatementT = typename Types::BreakableStatement;
  using ClassLiteralPropertyT = typename Types::ClassLiteralProperty;
  using ClassPropertyListT = typename Types::ClassPropertyList;
  using ClassStaticElementListT = typename Types::ClassStaticElementList;
  using ExpressionT = typename Types::Expression;
  using ExpressionListT = typename Types::ExpressionList;
  using FormalParametersT = typename Types::FormalParameters;
  using ForStatementT = typename Types::ForStatement;
  using FunctionLiteralT = typename Types::FunctionLiteral;
  using IdentifierT = typename Types::Identifier;
  using IterationStatementT = typename Types::IterationStatement;
  using ObjectLiteralPropertyT = typename Types::ObjectLiteralProperty;
  using ObjectPropertyListT = typename Types::ObjectPropertyList;
  using StatementT = typename Types::Statement;
  using StatementListT = typename Types::StatementList;
  using SuspendExpressionT = typename Types::Suspend;
  // For constructing objects returned by the traversing functions.
  using FactoryT = typename Types::Factory;
  // Other implementation-specific tasks.
  using FuncNameInferrer = typename Types::FuncNameInferrer;
  using FuncNameInferrerState = typename Types::FuncNameInferrer::State;
  using SourceRange = typename Types::SourceRange;
  using SourceRangeScope = typename Types::SourceRangeScope;

  // All implementation-specific methods must be called through this.
  Impl* impl() { return static_cast<Impl*>(this); }
  const Impl* impl() const { return static_cast<const Impl*>(this); }

  ParserBase(Zone* zone, Scanner* scanner, uintptr_t stack_limit,
             AstValueFactory* ast_value_factory,
             PendingCompilationErrorHandler* pending_error_handler,
             RuntimeCallStats* runtime_call_stats, V8FileLogger* v8_file_logger,
<<<<<<< HEAD
             UnoptimizedCompileFlags flags, bool parsing_on_main_thread)
=======
             UnoptimizedCompileFlags flags, bool parsing_on_main_thread,
             bool compile_hints_magic_enabled,
             bool compile_hints_per_function_magic_enabled)
>>>>>>> 626889fb
      : scope_(nullptr),
        original_scope_(nullptr),
        function_state_(nullptr),
        fni_(ast_value_factory),
        ast_value_factory_(ast_value_factory),
        ast_node_factory_(ast_value_factory, zone),
        runtime_call_stats_(runtime_call_stats),
        v8_file_logger_(v8_file_logger),
        parsing_on_main_thread_(parsing_on_main_thread),
        stack_limit_(stack_limit),
        pending_error_handler_(pending_error_handler),
        zone_(zone),
        expression_scope_(nullptr),
        scanner_(scanner),
        flags_(flags),
        info_id_(0),
        has_module_in_scope_chain_(flags_.is_module()),
        default_eager_compile_hint_(FunctionLiteral::kShouldLazyCompile),
        compile_hints_magic_enabled_(compile_hints_magic_enabled),
        compile_hints_per_function_magic_enabled_(
            compile_hints_per_function_magic_enabled) {
    pointer_buffer_.reserve(32);
    variable_buffer_.reserve(32);
  }

  const UnoptimizedCompileFlags& flags() const { return flags_; }
  bool has_module_in_scope_chain() const { return has_module_in_scope_chain_; }

  // DebugEvaluate code
  bool IsParsingWhileDebugging() const {
    return flags().parsing_while_debugging() == ParsingWhileDebugging::kYes;
  }

  bool allow_eval_cache() const { return allow_eval_cache_; }
  void set_allow_eval_cache(bool allow) { allow_eval_cache_ = allow; }

  V8_INLINE bool has_error() const { return scanner()->has_parser_error(); }

  uintptr_t stack_limit() const { return stack_limit_; }

  void set_stack_limit(uintptr_t stack_limit) { stack_limit_ = stack_limit; }

  void set_default_eager_compile_hint(
      FunctionLiteral::EagerCompileHint eager_compile_hint) {
    default_eager_compile_hint_ = eager_compile_hint;
  }

  FunctionLiteral::EagerCompileHint default_eager_compile_hint() const {
    return default_eager_compile_hint_;
  }

  int loop_nesting_depth() const {
    return function_state_->loop_nesting_depth();
  }
  int PeekNextInfoId() { return info_id_ + 1; }
  int GetNextInfoId() { return ++info_id_; }
  int GetLastInfoId() const { return info_id_; }

  void SkipInfos(int delta) { info_id_ += delta; }

  void ResetInfoId() { info_id_ = 0; }

  // The Zone where the parsing outputs are stored.
  Zone* main_zone() const { return ast_value_factory()->single_parse_zone(); }

  // The current Zone, which might be the main zone or a temporary Zone.
  Zone* zone() const { return zone_; }

  V8_INLINE bool IsExtraordinaryPrivateNameAccessAllowed() const;

 protected:
  friend class v8::internal::ExpressionScope<ParserTypes<Impl>>;
  friend class v8::internal::ExpressionParsingScope<ParserTypes<Impl>>;
  friend class v8::internal::ArrowHeadParsingScope<ParserTypes<Impl>>;

  enum VariableDeclarationContext {
    kStatementListItem,
    kStatement,
    kForStatement
  };

  class ClassLiteralChecker;

  // ---------------------------------------------------------------------------
  // BlockState and FunctionState implement the parser's scope stack.
  // The parser's current scope is in scope_. BlockState and FunctionState
  // constructors push on the scope stack and the destructors pop. They are also
  // used to hold the parser's per-funcion state.
  class BlockState {
   public:
    BlockState(Scope** scope_stack, Scope* scope)
        : scope_stack_(scope_stack), outer_scope_(*scope_stack) {
      *scope_stack_ = scope;
    }

    BlockState(Zone* zone, Scope** scope_stack)
        : BlockState(scope_stack,
                     zone->New<Scope>(zone, *scope_stack, BLOCK_SCOPE)) {}

    ~BlockState() { *scope_stack_ = outer_scope_; }

   private:
    Scope** const scope_stack_;
    Scope* const outer_scope_;
  };

  // ---------------------------------------------------------------------------
  // Target is a support class to facilitate manipulation of the
  // Parser's target_stack_ (the stack of potential 'break' and
  // 'continue' statement targets). Upon construction, a new target is
  // added; it is removed upon destruction.

  // |labels| is a list of all labels that can be used as a target for break.
  // |own_labels| is a list of all labels that an iteration statement is
  // directly prefixed with, i.e. all the labels that a continue statement in
  // the body can use to continue this iteration statement. This is always a
  // subset of |labels|.
  //
  // Example: "l1: { l2: if (b) l3: l4: for (;;) s }"
  // labels() of the Block will be l1.
  // labels() of the ForStatement will be l2, l3, l4.
  // own_labels() of the ForStatement will be l3, l4.
  class Target {
   public:
    enum TargetType { TARGET_FOR_ANONYMOUS, TARGET_FOR_NAMED_ONLY };

    Target(ParserBase* parser, BreakableStatementT statement,
           ZonePtrList<const AstRawString>* labels,
           ZonePtrList<const AstRawString>* own_labels, TargetType target_type)
        : stack_(parser->function_state_->target_stack_address()),
          statement_(statement),
          labels_(labels),
          own_labels_(own_labels),
          target_type_(target_type),
          previous_(*stack_) {
      DCHECK_IMPLIES(Impl::IsIterationStatement(statement_),
                     target_type == Target::TARGET_FOR_ANONYMOUS);
      DCHECK_IMPLIES(!Impl::IsIterationStatement(statement_),
                     own_labels == nullptr);
      *stack_ = this;
    }

    ~Target() { *stack_ = previous_; }

    const Target* previous() const { return previous_; }
    const BreakableStatementT statement() const { return statement_; }
    const ZonePtrList<const AstRawString>* labels() const { return labels_; }
    const ZonePtrList<const AstRawString>* own_labels() const {
      return own_labels_;
    }
    bool is_iteration() const { return Impl::IsIterationStatement(statement_); }
    bool is_target_for_anonymous() const {
      return target_type_ == TARGET_FOR_ANONYMOUS;
    }

   private:
    Target** const stack_;
    const BreakableStatementT statement_;
    const ZonePtrList<const AstRawString>* const labels_;
    const ZonePtrList<const AstRawString>* const own_labels_;
    const TargetType target_type_;
    Target* const previous_;
  };

  Target* target_stack() { return *function_state_->target_stack_address(); }

  BreakableStatementT LookupBreakTarget(IdentifierT label) {
    bool anonymous = impl()->IsNull(label);
    for (const Target* t = target_stack(); t != nullptr; t = t->previous()) {
      if ((anonymous && t->is_target_for_anonymous()) ||
          (!anonymous &&
           ContainsLabel(t->labels(),
                         impl()->GetRawNameFromIdentifier(label)))) {
        return t->statement();
      }
    }
    return impl()->NullStatement();
  }

  IterationStatementT LookupContinueTarget(IdentifierT label) {
    bool anonymous = impl()->IsNull(label);
    for (const Target* t = target_stack(); t != nullptr; t = t->previous()) {
      if (!t->is_iteration()) continue;

      DCHECK(t->is_target_for_anonymous());
      if (anonymous || ContainsLabel(t->own_labels(),
                                     impl()->GetRawNameFromIdentifier(label))) {
        return impl()->AsIterationStatement(t->statement());
      }
    }
    return impl()->NullStatement();
  }

  class FunctionState final : public BlockState {
   public:
    FunctionState(FunctionState** function_state_stack, Scope** scope_stack,
                  DeclarationScope* scope);
    ~FunctionState();

    DeclarationScope* scope() const { return scope_->AsDeclarationScope(); }

    void AddProperty() { expected_property_count_++; }
    int expected_property_count() { return expected_property_count_; }

    void DisableOptimization(BailoutReason reason) {
      dont_optimize_reason_ = reason;
    }
    BailoutReason dont_optimize_reason() { return dont_optimize_reason_; }

    void AddSuspend() { suspend_count_++; }
    int suspend_count() const { return suspend_count_; }
    bool CanSuspend() const { return suspend_count_ > 0; }

    FunctionKind kind() const { return scope()->function_kind(); }

    bool next_function_is_likely_called() const {
      return next_function_is_likely_called_;
    }

    bool previous_function_was_likely_called() const {
      return previous_function_was_likely_called_;
    }

    void set_next_function_is_likely_called() {
      next_function_is_likely_called_ = !v8_flags.max_lazy;
    }

    void RecordFunctionOrEvalCall() { contains_function_or_eval_ = true; }
    bool contains_function_or_eval() const {
      return contains_function_or_eval_;
    }

    class V8_NODISCARD FunctionOrEvalRecordingScope {
     public:
      explicit FunctionOrEvalRecordingScope(FunctionState* state)
          : state_and_prev_value_(state, state->contains_function_or_eval_) {
        state->contains_function_or_eval_ = false;
      }
      ~FunctionOrEvalRecordingScope() {
        bool found = state_and_prev_value_->contains_function_or_eval_;
        if (!found) {
          state_and_prev_value_->contains_function_or_eval_ =
              state_and_prev_value_.GetPayload();
        }
      }

     private:
      base::PointerWithPayload<FunctionState, bool, 1> state_and_prev_value_;
    };

    class V8_NODISCARD LoopScope final {
     public:
      explicit LoopScope(FunctionState* function_state)
          : function_state_(function_state) {
        function_state_->loop_nesting_depth_++;
      }

      ~LoopScope() { function_state_->loop_nesting_depth_--; }

     private:
      FunctionState* function_state_;
    };

    int loop_nesting_depth() const { return loop_nesting_depth_; }

    Target** target_stack_address() { return &target_stack_; }

   private:
    // Properties count estimation.
    int expected_property_count_;

    // How many suspends are needed for this function.
    int suspend_count_;

    // How deeply nested we currently are in this function.
    int loop_nesting_depth_ = 0;

    FunctionState** function_state_stack_;
    FunctionState* outer_function_state_;
    DeclarationScope* scope_;
    Target* target_stack_ = nullptr;  // for break, continue statements

    // A reason, if any, why this function should not be optimized.
    BailoutReason dont_optimize_reason_;

    // Record whether the next (=== immediately following) function literal is
    // preceded by a parenthesis / exclamation mark. Also record the previous
    // state.
    // These are managed by the FunctionState constructor; the caller may only
    // call set_next_function_is_likely_called.
    bool next_function_is_likely_called_;
    bool previous_function_was_likely_called_;

    // Track if a function or eval occurs within this FunctionState
    bool contains_function_or_eval_;

    friend Impl;
  };

  struct DeclarationDescriptor {
    VariableMode mode;
    VariableKind kind;
    int declaration_pos;
    int initialization_pos;
  };

  struct DeclarationParsingResult {
    struct Declaration {
      Declaration(ExpressionT pattern, ExpressionT initializer)
          : pattern(pattern), initializer(initializer) {
        DCHECK_IMPLIES(Impl::IsNull(pattern), Impl::IsNull(initializer));
      }

      ExpressionT pattern;
      ExpressionT initializer;
      int value_beg_pos = kNoSourcePosition;
    };

    DeclarationParsingResult()
        : first_initializer_loc(Scanner::Location::invalid()),
          bindings_loc(Scanner::Location::invalid()) {}

    DeclarationDescriptor descriptor;
    std::vector<Declaration> declarations;
    Scanner::Location first_initializer_loc;
    Scanner::Location bindings_loc;
  };

  struct CatchInfo {
   public:
    explicit CatchInfo(ParserBase* parser)
        : pattern(parser->impl()->NullExpression()),
          variable(nullptr),
          scope(nullptr) {}
    ExpressionT pattern;
    Variable* variable;
    Scope* scope;
  };

  struct ForInfo {
   public:
    explicit ForInfo(ParserBase* parser)
        : bound_names(1, parser->zone()),
          mode(ForEachStatement::ENUMERATE),
          position(kNoSourcePosition),
          parsing_result() {}
    ZonePtrList<const AstRawString> bound_names;
    ForEachStatement::VisitMode mode;
    int position;
    DeclarationParsingResult parsing_result;
  };

  struct ClassInfo {
   public:
    explicit ClassInfo(ParserBase* parser)
        : extends(parser->impl()->NullExpression()),
          public_members(parser->impl()->NewClassPropertyList(4)),
          private_members(parser->impl()->NewClassPropertyList(4)),
          static_elements(parser->impl()->NewClassStaticElementList(4)),
          instance_fields(parser->impl()->NewClassPropertyList(4)),
<<<<<<< HEAD
          constructor(parser->impl()->NullExpression()),
          has_seen_constructor(false),
          has_static_computed_names(false),
          has_static_elements(false),
          has_static_private_methods(false),
          has_static_blocks(false),
          has_instance_members(false),
          requires_brand(false),
          is_anonymous(false),
          has_private_methods(false),
          static_elements_scope(nullptr),
          instance_members_scope(nullptr),
          computed_field_count(0) {}
=======
          constructor(parser->impl()->NullExpression()) {}
>>>>>>> 626889fb
    ExpressionT extends;
    ClassPropertyListT public_members;
    ClassPropertyListT private_members;
    ClassStaticElementListT static_elements;
    ClassPropertyListT instance_fields;
    FunctionLiteralT constructor;

<<<<<<< HEAD
    bool has_seen_constructor;
    bool has_static_computed_names;
    bool has_static_elements;
    bool has_static_private_methods;
    bool has_static_blocks;
    bool has_instance_members;
    bool requires_brand;
    bool is_anonymous;
    bool has_private_methods;
    DeclarationScope* static_elements_scope;
    DeclarationScope* instance_members_scope;
    int computed_field_count;
    Variable* home_object_variable = nullptr;
    Variable* static_home_object_variable = nullptr;
=======
    bool has_static_elements() const {
      return static_elements_scope != nullptr;
    }
    bool has_instance_members() const {
      return instance_members_scope != nullptr;
    }

    DeclarationScope* EnsureStaticElementsScope(ParserBase* parser, int beg_pos,
                                                int info_id) {
      if (!has_static_elements()) {
        static_elements_scope = parser->NewFunctionScope(
            FunctionKind::kClassStaticInitializerFunction);
        static_elements_scope->SetLanguageMode(LanguageMode::kStrict);
        static_elements_scope->set_start_position(beg_pos);
        static_elements_function_id = info_id;
        // Actually consume the id. The id that was passed in might be an
        // earlier id in case of computed property names.
        parser->GetNextInfoId();
      }
      return static_elements_scope;
    }

    DeclarationScope* EnsureInstanceMembersScope(ParserBase* parser,
                                                 int beg_pos, int info_id) {
      if (!has_instance_members()) {
        instance_members_scope = parser->NewFunctionScope(
            FunctionKind::kClassMembersInitializerFunction);
        instance_members_scope->SetLanguageMode(LanguageMode::kStrict);
        instance_members_scope->set_start_position(beg_pos);
        instance_members_function_id = info_id;
        // Actually consume the id. The id that was passed in might be an
        // earlier id in case of computed property names.
        parser->GetNextInfoId();
      }
      return instance_members_scope;
    }

    DeclarationScope* static_elements_scope = nullptr;
    DeclarationScope* instance_members_scope = nullptr;
    Variable* home_object_variable = nullptr;
    Variable* static_home_object_variable = nullptr;
    int autoaccessor_count = 0;
    int static_elements_function_id = -1;
    int instance_members_function_id = -1;
    int computed_field_count = 0;
    bool has_seen_constructor = false;
    bool has_static_computed_names : 1 = false;
    bool has_static_private_methods_or_accessors : 1 = false;
    bool has_static_blocks : 1 = false;
    bool requires_brand : 1 = false;
    bool is_anonymous : 1 = false;
>>>>>>> 626889fb
  };

  enum class PropertyPosition { kObjectLiteral, kClassLiteral };
  struct ParsePropertyInfo {
   public:
    explicit ParsePropertyInfo(ParserBase* parser,
                               AccumulationScope* accumulation_scope = nullptr)
        : accumulation_scope(accumulation_scope),
          name(parser->impl()->NullIdentifier()),
          position(PropertyPosition::kClassLiteral),
          function_flags(ParseFunctionFlag::kIsNormal),
          kind(ParsePropertyKind::kNotSet),
          is_computed_name(false),
          is_private(false),
          is_static(false),
          is_rest(false) {}

    bool ParsePropertyKindFromToken(Token::Value token) {
      // This returns true, setting the property kind, iff the given token is
      // one which must occur after a property name, indicating that the
      // previous token was in fact a name and not a modifier (like the "get" in
      // "get x").
      switch (token) {
        case Token::kColon:
          kind = ParsePropertyKind::kValue;
          return true;
        case Token::kComma:
          kind = ParsePropertyKind::kShorthand;
          return true;
        case Token::kRightBrace:
          kind = ParsePropertyKind::kShorthandOrClassField;
          return true;
        case Token::kAssign:
          kind = ParsePropertyKind::kAssign;
          return true;
        case Token::kLeftParen:
          kind = ParsePropertyKind::kMethod;
          return true;
        case Token::kMul:
        case Token::kSemicolon:
          kind = ParsePropertyKind::kClassField;
          return true;
        default:
          break;
      }
      return false;
    }

    AccumulationScope* accumulation_scope;
    IdentifierT name;
    PropertyPosition position;
    ParseFunctionFlags function_flags;
    ParsePropertyKind kind;
    bool is_computed_name;
    bool is_private;
    bool is_static;
    bool is_rest;
  };

  void DeclareLabel(ZonePtrList<const AstRawString>** labels,
                    ZonePtrList<const AstRawString>** own_labels,
                    const AstRawString* label) {
    if (ContainsLabel(*labels, label) || TargetStackContainsLabel(label)) {
      ReportMessage(MessageTemplate::kLabelRedeclaration, label);
      return;
    }

    // Add {label} to both {labels} and {own_labels}.
    if (*labels == nullptr) {
      DCHECK_NULL(*own_labels);
      *labels =
          zone()->template New<ZonePtrList<const AstRawString>>(1, zone());
      *own_labels =
          zone()->template New<ZonePtrList<const AstRawString>>(1, zone());
    } else {
      if (*own_labels == nullptr) {
        *own_labels =
            zone()->template New<ZonePtrList<const AstRawString>>(1, zone());
      }
    }
    (*labels)->Add(label, zone());
    (*own_labels)->Add(label, zone());
  }

  bool ContainsLabel(const ZonePtrList<const AstRawString>* labels,
                     const AstRawString* label) {
    DCHECK_NOT_NULL(label);
    if (labels != nullptr) {
      for (int i = labels->length(); i-- > 0;) {
        if (labels->at(i) == label) return true;
      }
    }
    return false;
  }

  bool TargetStackContainsLabel(const AstRawString* label) {
    for (const Target* t = target_stack(); t != nullptr; t = t->previous()) {
      if (ContainsLabel(t->labels(), label)) return true;
    }
    return false;
  }

  ClassLiteralProperty::Kind ClassPropertyKindFor(ParsePropertyKind kind) {
    switch (kind) {
      case ParsePropertyKind::kAutoAccessorClassField:
        return ClassLiteralProperty::AUTO_ACCESSOR;
      case ParsePropertyKind::kAccessorGetter:
        return ClassLiteralProperty::GETTER;
      case ParsePropertyKind::kAccessorSetter:
        return ClassLiteralProperty::SETTER;
      case ParsePropertyKind::kMethod:
        return ClassLiteralProperty::METHOD;
      case ParsePropertyKind::kClassField:
        return ClassLiteralProperty::FIELD;
      default:
        // Only returns for deterministic kinds
        UNREACHABLE();
    }
  }

  VariableMode GetVariableMode(ClassLiteralProperty::Kind kind) {
    switch (kind) {
      case ClassLiteralProperty::Kind::FIELD:
        return VariableMode::kConst;
      case ClassLiteralProperty::Kind::METHOD:
        return VariableMode::kPrivateMethod;
      case ClassLiteralProperty::Kind::GETTER:
        return VariableMode::kPrivateGetterOnly;
      case ClassLiteralProperty::Kind::SETTER:
        return VariableMode::kPrivateSetterOnly;
      case ClassLiteralProperty::Kind::AUTO_ACCESSOR:
        return VariableMode::kPrivateGetterAndSetter;
    }
  }

  const AstRawString* ClassFieldVariableName(AstValueFactory* ast_value_factory,
                                             int index) {
    std::string name = ".class-field-" + std::to_string(index);
    return ast_value_factory->GetOneByteString(name.c_str());
  }

  const AstRawString* AutoAccessorVariableName(
      AstValueFactory* ast_value_factory, int index) {
    std::string name = ".accessor-storage-" + std::to_string(index);
    return ast_value_factory->GetOneByteString(name.c_str());
  }

  DeclarationScope* NewScriptScope(REPLMode repl_mode) const {
    return zone()->template New<DeclarationScope>(zone(), ast_value_factory(),
                                                  repl_mode);
  }

  DeclarationScope* NewVarblockScope() const {
    return zone()->template New<DeclarationScope>(zone(), scope(), BLOCK_SCOPE);
  }

  ModuleScope* NewModuleScope(DeclarationScope* parent) const {
    return zone()->template New<ModuleScope>(parent, ast_value_factory());
  }

  DeclarationScope* NewEvalScope(Scope* parent) const {
    return zone()->template New<DeclarationScope>(zone(), parent, EVAL_SCOPE);
  }

  ClassScope* NewClassScope(Scope* parent, bool is_anonymous) const {
    return zone()->template New<ClassScope>(zone(), parent, is_anonymous);
  }

  Scope* NewBlockScopeForObjectLiteral() {
    Scope* scope = NewScope(BLOCK_SCOPE);
    scope->set_is_block_scope_for_object_literal();
    return scope;
  }

  Scope* NewScope(ScopeType scope_type) const {
    return NewScopeWithParent(scope(), scope_type);
  }

  // This constructor should only be used when absolutely necessary. Most scopes
  // should automatically use scope() as parent, and be fine with
  // NewScope(ScopeType) above.
  Scope* NewScopeWithParent(Scope* parent, ScopeType scope_type) const {
    // Must always use the specific constructors for the blocklisted scope
    // types.
    DCHECK_NE(FUNCTION_SCOPE, scope_type);
    DCHECK_NE(SCRIPT_SCOPE, scope_type);
    DCHECK_NE(REPL_MODE_SCOPE, scope_type);
    DCHECK_NE(MODULE_SCOPE, scope_type);
    DCHECK_NOT_NULL(parent);
    return zone()->template New<Scope>(zone(), parent, scope_type);
  }

  // Creates a function scope that always allocates in zone(). The function
  // scope itself is either allocated in zone() or in target_zone if one is
  // passed in.
  DeclarationScope* NewFunctionScope(FunctionKind kind,
                                     Zone* parse_zone = nullptr) const {
    DCHECK(ast_value_factory());
    if (parse_zone == nullptr) parse_zone = zone();
    DeclarationScope* result = zone()->template New<DeclarationScope>(
        parse_zone, scope(), FUNCTION_SCOPE, kind);

    // Record presence of an inner function scope
    function_state_->RecordFunctionOrEvalCall();

    // TODO(verwaest): Move into the DeclarationScope constructor.
    if (!IsArrowFunction(kind)) {
      result->DeclareDefaultFunctionVariables(ast_value_factory());
    }
    return result;
  }

  V8_INLINE DeclarationScope* GetDeclarationScope() const {
    return scope()->GetDeclarationScope();
  }
  V8_INLINE DeclarationScope* GetClosureScope() const {
    return scope()->GetClosureScope();
  }

  VariableProxy* NewRawVariable(const AstRawString* name, int pos) {
    return factory()->ast_node_factory()->NewVariableProxy(
        name, NORMAL_VARIABLE, pos);
  }

  VariableProxy* NewUnresolved(const AstRawString* name) {
    return scope()->NewUnresolved(factory()->ast_node_factory(), name,
                                  scanner()->location().beg_pos);
  }

  VariableProxy* NewUnresolved(const AstRawString* name, int begin_pos,
                               VariableKind kind = NORMAL_VARIABLE) {
    return scope()->NewUnresolved(factory()->ast_node_factory(), name,
                                  begin_pos, kind);
  }

  Scanner* scanner() const { return scanner_; }
  AstValueFactory* ast_value_factory() const { return ast_value_factory_; }
  int position() const { return scanner_->location().beg_pos; }
  int peek_position() const { return scanner_->peek_location().beg_pos; }
  int end_position() const { return scanner_->location().end_pos; }
  int peek_end_position() const { return scanner_->peek_location().end_pos; }
  bool stack_overflow() const {
    return pending_error_handler()->stack_overflow();
  }
  void set_stack_overflow() {
    scanner_->set_parser_error();
    pending_error_handler()->set_stack_overflow();
  }
  void CheckStackOverflow() {
    // Any further calls to Next or peek will return the illegal token.
    if (GetCurrentStackPosition() < stack_limit_) set_stack_overflow();
  }

  V8_INLINE Token::Value peek() { return scanner()->peek(); }

  // Returns the position past the following semicolon (if it exists), and the
  // position past the end of the current token otherwise.
  int PositionAfterSemicolon() {
    return (peek() == Token::kSemicolon) ? peek_end_position() : end_position();
  }

  V8_INLINE Token::Value PeekAheadAhead() {
    return scanner()->PeekAheadAhead();
  }

  V8_INLINE Token::Value PeekAhead() { return scanner()->PeekAhead(); }

  V8_INLINE Token::Value Next() { return scanner()->Next(); }

  V8_INLINE void Consume(Token::Value token) {
    Token::Value next = scanner()->Next();
    USE(next);
    USE(token);
    DCHECK_IMPLIES(!has_error(), next == token);
  }

  V8_INLINE bool Check(Token::Value token) {
    Token::Value next = scanner()->peek();
    if (next == token) {
      Consume(next);
      return true;
    }
    return false;
  }

  void Expect(Token::Value token) {
    Token::Value next = Next();
    if (V8_UNLIKELY(next != token)) {
      ReportUnexpectedToken(next);
    }
  }

  void ExpectSemicolon() {
    // Check for automatic semicolon insertion according to
    // the rules given in ECMA-262, section 7.9, page 21.
    Token::Value tok = peek();
    if (V8_LIKELY(tok == Token::kSemicolon)) {
      Next();
      return;
    }
    if (V8_LIKELY(scanner()->HasLineTerminatorBeforeNext() ||
                  Token::IsAutoSemicolon(tok))) {
      return;
    }

<<<<<<< HEAD
    if (scanner()->current_token() == Token::AWAIT && !is_async_function()) {
=======
    if (scanner()->current_token() == Token::kAwait && !is_async_function()) {
>>>>>>> 626889fb
      if (flags().parsing_while_debugging() == ParsingWhileDebugging::kYes) {
        ReportMessageAt(scanner()->location(),
                        MessageTemplate::kAwaitNotInDebugEvaluate);
      } else {
        ReportMessageAt(scanner()->location(),
                        MessageTemplate::kAwaitNotInAsyncContext);
      }
      return;
    }

    ReportUnexpectedToken(Next());
  }

  bool peek_any_identifier() { return Token::IsAnyIdentifier(peek()); }

  bool PeekContextualKeyword(const AstRawString* name) {
    return peek() == Token::kIdentifier &&
           !scanner()->next_literal_contains_escapes() &&
           scanner()->NextSymbol(ast_value_factory()) == name;
  }

  bool PeekContextualKeyword(Token::Value token) {
    return peek() == token && !scanner()->next_literal_contains_escapes();
  }

  bool CheckContextualKeyword(const AstRawString* name) {
    if (PeekContextualKeyword(name)) {
      Consume(Token::kIdentifier);
      return true;
    }
    return false;
  }

  bool CheckContextualKeyword(Token::Value token) {
    if (PeekContextualKeyword(token)) {
      Consume(token);
      return true;
    }
    return false;
  }

  void ExpectContextualKeyword(const AstRawString* name,
                               const char* fullname = nullptr, int pos = -1) {
    Expect(Token::kIdentifier);
    if (V8_UNLIKELY(scanner()->CurrentSymbol(ast_value_factory()) != name)) {
      ReportUnexpectedToken(scanner()->current_token());
    }
    if (V8_UNLIKELY(scanner()->literal_contains_escapes())) {
      const char* full = fullname == nullptr
                             ? reinterpret_cast<const char*>(name->raw_data())
                             : fullname;
      int start = pos == -1 ? position() : pos;
      impl()->ReportMessageAt(Scanner::Location(start, end_position()),
                              MessageTemplate::kInvalidEscapedMetaProperty,
                              full);
    }
  }

  void ExpectContextualKeyword(Token::Value token) {
    // Token Should be in range of Token::kIdentifier + 1 to Token::kAsync
    DCHECK(base::IsInRange(token, Token::kGet, Token::kAsync));
    Token::Value next = Next();
    if (V8_UNLIKELY(next != token)) {
      ReportUnexpectedToken(next);
    }
    if (V8_UNLIKELY(scanner()->literal_contains_escapes())) {
      impl()->ReportUnexpectedToken(Token::kEscapedKeyword);
    }
  }

  bool CheckInOrOf(ForEachStatement::VisitMode* visit_mode) {
    if (Check(Token::kIn)) {
      *visit_mode = ForEachStatement::ENUMERATE;
      return true;
    } else if (CheckContextualKeyword(Token::kOf)) {
      *visit_mode = ForEachStatement::ITERATE;
      return true;
    }
    return false;
  }

  bool PeekInOrOf() {
    return peek() == Token::kIn || PeekContextualKeyword(Token::kOf);
  }

  // Checks whether an octal literal was last seen between beg_pos and end_pos.
  // Only called for strict mode strings.
  void CheckStrictOctalLiteral(int beg_pos, int end_pos) {
    Scanner::Location octal = scanner()->octal_position();
    if (octal.IsValid() && beg_pos <= octal.beg_pos &&
        octal.end_pos <= end_pos) {
      MessageTemplate message = scanner()->octal_message();
      DCHECK_NE(message, MessageTemplate::kNone);
      impl()->ReportMessageAt(octal, message);
      scanner()->clear_octal_position();
      if (message == MessageTemplate::kStrictDecimalWithLeadingZero) {
        impl()->CountUsage(v8::Isolate::kDecimalWithLeadingZeroInStrictMode);
      }
    }
  }

  // Checks if an octal literal or an invalid hex or unicode escape sequence
  // appears in the current template literal token. In the presence of such,
  // either returns false or reports an error, depending on should_throw.
  // Otherwise returns true.
  inline bool CheckTemplateEscapes(bool should_throw) {
    DCHECK(Token::IsTemplate(scanner()->current_token()));
    if (!scanner()->has_invalid_template_escape()) return true;

    // Handle error case(s)
    if (should_throw) {
      impl()->ReportMessageAt(scanner()->invalid_template_escape_location(),
                              scanner()->invalid_template_escape_message());
    }
    scanner()->clear_invalid_template_escape_message();
    return should_throw;
  }

  ExpressionT ParsePossibleDestructuringSubPattern(AccumulationScope* scope);
  void ClassifyParameter(IdentifierT parameter, int beg_pos, int end_pos);
  void ClassifyArrowParameter(AccumulationScope* accumulation_scope,
                              int position, ExpressionT parameter);

  // Checking the name of a function literal. This has to be done after parsing
  // the function, since the function can declare itself strict.
  void CheckFunctionName(LanguageMode language_mode, IdentifierT function_name,
                         FunctionNameValidity function_name_validity,
                         const Scanner::Location& function_name_loc) {
    if (impl()->IsNull(function_name)) return;
    if (function_name_validity == kSkipFunctionNameCheck) return;
    // The function name needs to be checked in strict mode.
    if (is_sloppy(language_mode)) return;

    if (impl()->IsEvalOrArguments(function_name)) {
      impl()->ReportMessageAt(function_name_loc,
                              MessageTemplate::kStrictEvalArguments);
      return;
    }
    if (function_name_validity == kFunctionNameIsStrictReserved) {
      impl()->ReportMessageAt(function_name_loc,
                              MessageTemplate::kUnexpectedStrictReserved);
      return;
    }
  }

  typename Types::Factory* factory() { return &ast_node_factory_; }

  DeclarationScope* GetReceiverScope() const {
    return scope()->GetReceiverScope();
  }
  LanguageMode language_mode() { return scope()->language_mode(); }
  void RaiseLanguageMode(LanguageMode mode) {
    LanguageMode old = scope()->language_mode();
    impl()->SetLanguageMode(scope(), old > mode ? old : mode);
  }
  bool is_generator() const {
    return IsGeneratorFunction(function_state_->kind());
  }
  bool is_async_function() const {
    return IsAsyncFunction(function_state_->kind());
  }
  bool is_async_generator() const {
    return IsAsyncGeneratorFunction(function_state_->kind());
  }
  bool is_resumable() const {
    return IsResumableFunction(function_state_->kind());
  }
  bool is_await_allowed() const {
    return is_async_function() || IsModule(function_state_->kind());
  }
<<<<<<< HEAD
  bool is_await_as_identifier_disallowed() {
    return flags().is_module() ||
           IsAwaitAsIdentifierDisallowed(function_state_->kind());
=======
  bool is_await_as_identifier_disallowed() const {
    return flags().is_module() ||
           IsAwaitAsIdentifierDisallowed(function_state_->kind());
  }
  bool IsAwaitAsIdentifierDisallowed(FunctionKind kind) const {
    // 'await' is always disallowed as an identifier in module contexts. Callers
    // should short-circuit the module case instead of calling this.
    //
    // There is one special case: direct eval inside a module. In that case,
    // even though the eval script itself is parsed as a Script (not a Module,
    // i.e. flags().is_module() is false), thus allowing await as an identifier
    // by default, the immediate outer scope is a module scope.
    DCHECK(!IsModule(kind) ||
           (flags().is_eval() && function_state_->scope() == original_scope_ &&
            IsModule(function_state_->kind())));
    return IsAsyncFunction(kind) ||
           kind == FunctionKind::kClassStaticInitializerFunction;
  }
  bool is_using_allowed() const {
    // UsingDeclaration and AwaitUsingDeclaration are Syntax Errors if the goal
    // symbol is Script. UsingDeclaration and AwaitUsingDeclaration are Syntax
    // Errors if they are not contained, either directly or indirectly, within a
    // Block, ForStatement, ForInOfStatement, FunctionBody, GeneratorBody,
    // AsyncGeneratorBody, AsyncFunctionBody, ClassStaticBlockBody, or
    // ClassBody. They are disallowed in 'bare' switch cases.
    // Unless the current scope's ScopeType is ScriptScope, the
    // current position is directly or indirectly within one of the productions
    // listed above since they open a new scope.
    return (((scope()->scope_type() != SCRIPT_SCOPE &&
              scope()->scope_type() != EVAL_SCOPE) ||
             scope()->scope_type() == REPL_MODE_SCOPE) &&
            !scope()->is_nonlinear());
  }
  bool IsNextUsingKeyword(Token::Value token_after_using, bool is_await_using) {
    // using and await using declarations in for-of statements must be followed
    // by a non-pattern ForBinding. In the case of synchronous `using`, `of` is
    // disallowed as well with a negative lookahead.
    //
    // `of`: for ( [lookahead ≠ using of] ForDeclaration[?Yield, ?Await, +Using]
    //       of AssignmentExpression[+In, ?Yield, ?Await] )
    //
    // If `using` is not considered a keyword, it is parsed as an identifier.
    if (v8_flags.js_explicit_resource_management) {
      switch (token_after_using) {
        case Token::kIdentifier:
        case Token::kStatic:
        case Token::kLet:
        case Token::kYield:
        case Token::kAwait:
        case Token::kGet:
        case Token::kSet:
        case Token::kUsing:
        case Token::kAccessor:
        case Token::kAsync:
          return true;
        case Token::kOf:
          return is_await_using;
        case Token::kFutureStrictReservedWord:
        case Token::kEscapedStrictReservedWord:
          return is_sloppy(language_mode());
        default:
          return false;
      }
    } else {
      return false;
    }
  }
  bool IfStartsWithUsingOrAwaitUsingKeyword() {
    // ForDeclaration[Yield, Await, Using] : ...
    //    [+Using] using [no LineTerminator here] ForBinding[?Yield, ?Await,
    //    ~Pattern]
    //    [+Using, +Await] await [no LineTerminator here] using [no
    //    LineTerminator here] ForBinding[?Yield, +Await, ~Pattern]
    return ((peek() == Token::kUsing &&
             !scanner()->HasLineTerminatorAfterNext() &&
             IsNextUsingKeyword(PeekAhead(), /* is_await_using */ false)) ||
            (is_await_allowed() && peek() == Token::kAwait &&
             !scanner()->HasLineTerminatorAfterNext() &&
             PeekAhead() == Token::kUsing &&
             !scanner()->HasLineTerminatorAfterNextNext() &&
             IsNextUsingKeyword(PeekAheadAhead(), /* is_await_using */ true)));
>>>>>>> 626889fb
  }
  const PendingCompilationErrorHandler* pending_error_handler() const {
    return pending_error_handler_;
  }
  PendingCompilationErrorHandler* pending_error_handler() {
    return pending_error_handler_;
  }

  // Report syntax errors.
  template <typename... Ts>
  V8_NOINLINE void ReportMessage(MessageTemplate message, const Ts&... args) {
    ReportMessageAt(scanner()->location(), message, args...);
  }

  template <typename... Ts>
  V8_NOINLINE void ReportMessageAt(Scanner::Location source_location,
                                   MessageTemplate message, const Ts&... args) {
    impl()->pending_error_handler()->ReportMessageAt(
        source_location.beg_pos, source_location.end_pos, message, args...);
    scanner()->set_parser_error();
  }

  V8_NOINLINE void ReportMessageAt(Scanner::Location source_location,
                                   MessageTemplate message,
                                   const PreParserIdentifier& arg0) {
    ReportMessageAt(source_location, message,
                    impl()->PreParserIdentifierToAstRawString(arg0));
  }

  V8_NOINLINE void ReportUnexpectedToken(Token::Value token);

  void ValidateFormalParameters(LanguageMode language_mode,
                                const FormalParametersT& parameters,
                                bool allow_duplicates) {
    if (!allow_duplicates) parameters.ValidateDuplicate(impl());
    if (is_strict(language_mode)) parameters.ValidateStrictMode(impl());
  }

  // Needs to be called if the reference needs to be available from the current
  // point. It causes the receiver to be context allocated if necessary.
  // Returns the receiver variable that we're referencing.
  V8_INLINE void UseThis() {
    Scope* scope = this->scope();
    DeclarationScope* closure_scope = scope->GetClosureScope();
    if (closure_scope->is_reparsed()) return;
    DeclarationScope* receiver_scope = closure_scope->GetReceiverScope();
    Variable* var = receiver_scope->receiver();
    var->set_is_used();
    if (closure_scope == receiver_scope) {
      // It's possible that we're parsing the head of an arrow function, in
      // which case we haven't realized yet that closure_scope !=
      // receiver_scope. Mark through the ExpressionScope for now.
      expression_scope()->RecordThisUse();
    } else {
      closure_scope->set_has_this_reference();
      var->ForceContextAllocation();
    }
  }

  V8_INLINE IdentifierT ParseAndClassifyIdentifier(Token::Value token);

  // Similar logic to ParseAndClassifyIdentifier but the identifier is
  // already parsed in prop_info. Returns false if this is an invalid
  // identifier or an invalid use of the "arguments" keyword.
  V8_INLINE bool ClassifyPropertyIdentifier(Token::Value token,
                                            ParsePropertyInfo* prop_info);
  // Parses an identifier or a strict mode future reserved word. Allows passing
  // in function_kind for the case of parsing the identifier in a function
  // expression, where the relevant "function_kind" bit is of the function being
  // parsed, not the containing function.
  V8_INLINE IdentifierT ParseIdentifier(FunctionKind function_kind);
  V8_INLINE IdentifierT ParseIdentifier() {
    return ParseIdentifier(function_state_->kind());
  }
  // Same as above but additionally disallows 'eval' and 'arguments' in strict
  // mode.
  IdentifierT ParseNonRestrictedIdentifier();

  // This method should be used to ambiguously parse property names that can
  // become destructuring identifiers.
  V8_INLINE IdentifierT ParsePropertyName();

  ExpressionT ParsePropertyOrPrivatePropertyName();

  const AstRawString* GetNextSymbolForRegExpLiteral() const {
    return scanner()->NextSymbol(ast_value_factory());
  }
  bool ValidateRegExpFlags(RegExpFlags flags);
  bool ValidateRegExpLiteral(const AstRawString* pattern, RegExpFlags flags,
                             RegExpError* regexp_error);
  ExpressionT ParseRegExpLiteral();

  ExpressionT ParseBindingPattern();
  ExpressionT ParsePrimaryExpression();

  // Use when parsing an expression that is known to not be a pattern or part of
  // a pattern.
  V8_INLINE ExpressionT ParseExpression();
  V8_INLINE ExpressionT ParseAssignmentExpression();
  V8_INLINE ExpressionT ParseConditionalChainAssignmentExpression();

  // These methods do not wrap the parsing of the expression inside a new
  // expression_scope; they use the outer expression_scope instead. They should
  // be used whenever we're parsing something with the "cover" grammar that
  // recognizes both patterns and non-patterns (which roughly corresponds to
  // what's inside the parentheses generated by the symbol
  // "CoverParenthesizedExpressionAndArrowParameterList" in the ES 2017
  // specification).
  ExpressionT ParseExpressionCoverGrammar();
  ExpressionT ParseAssignmentExpressionCoverGrammar();
  ExpressionT ParseAssignmentExpressionCoverGrammarContinuation(
      int lhs_beg_pos, ExpressionT expression);
  ExpressionT ParseConditionalChainAssignmentExpressionCoverGrammar();

  ExpressionT ParseArrowParametersWithRest(ExpressionListT* list,
                                           AccumulationScope* scope,
                                           int seen_variables);

  ExpressionT ParseArrayLiteral();

  inline static bool IsAccessor(ParsePropertyKind kind) {
    return base::IsInRange(kind, ParsePropertyKind::kAccessorGetter,
                           ParsePropertyKind::kAccessorSetter);
  }

  ExpressionT ParseProperty(ParsePropertyInfo* prop_info);
  ExpressionT ParseObjectLiteral();
  V8_INLINE bool VerifyCanHaveAutoAccessorOrThrow(ParsePropertyInfo* prop_info,
                                                  ExpressionT name_expression,
                                                  int name_token_position);
  V8_INLINE bool ParseCurrentSymbolAsClassFieldOrMethod(
      ParsePropertyInfo* prop_info, ExpressionT* name_expression);
  V8_INLINE bool ParseAccessorPropertyOrAutoAccessors(
      ParsePropertyInfo* prop_info, ExpressionT* name_expression,
      int* name_token_position);
  ClassLiteralPropertyT ParseClassPropertyDefinition(
      ClassInfo* class_info, ParsePropertyInfo* prop_info, bool has_extends);
  void CheckClassFieldName(IdentifierT name, bool is_static);
  void CheckClassMethodName(IdentifierT name, ParsePropertyKind type,
                            ParseFunctionFlags flags, bool is_static,
                            bool* has_seen_constructor);
  ExpressionT ParseMemberInitializer(ClassInfo* class_info, int beg_pos,
<<<<<<< HEAD
                                     bool is_static);
=======
                                     int info_id, bool is_static);
>>>>>>> 626889fb
  BlockT ParseClassStaticBlock(ClassInfo* class_info);
  ObjectLiteralPropertyT ParseObjectPropertyDefinition(
      ParsePropertyInfo* prop_info, bool* has_seen_proto);
  void ParseArguments(
      ExpressionListT* args, bool* has_spread,
      ParsingArrowHeadFlag maybe_arrow = kCertainlyNotArrowHead);

  ExpressionT ParseYieldExpression();
  V8_INLINE ExpressionT ParseConditionalExpression();
  ExpressionT ParseConditionalChainExpression(ExpressionT condition,
                                              int condition_pos);
  ExpressionT ParseConditionalContinuation(ExpressionT expression, int pos);
  ExpressionT ParseLogicalExpression();
  ExpressionT ParseCoalesceExpression(ExpressionT expression);
  ExpressionT ParseBinaryContinuation(ExpressionT x, int prec, int prec1);
  V8_INLINE ExpressionT ParseBinaryExpression(int prec);
  ExpressionT ParseUnaryOrPrefixExpression();
  ExpressionT ParseAwaitExpression();
  V8_INLINE ExpressionT ParseUnaryExpression();
  V8_INLINE ExpressionT ParsePostfixExpression();
  V8_NOINLINE ExpressionT ParsePostfixContinuation(ExpressionT expression,
                                                   int lhs_beg_pos);
  V8_INLINE ExpressionT ParseLeftHandSideExpression();
  ExpressionT ParseLeftHandSideContinuation(ExpressionT expression);
  ExpressionT ParseMemberWithPresentNewPrefixesExpression();
  ExpressionT ParseFunctionExpression();
  V8_INLINE ExpressionT ParseMemberExpression();
  V8_INLINE ExpressionT
  ParseMemberExpressionContinuation(ExpressionT expression) {
    if (!Token::IsMember(peek())) return expression;
    return DoParseMemberExpressionContinuation(expression);
  }
  ExpressionT DoParseMemberExpressionContinuation(ExpressionT expression);

  ExpressionT ParseArrowFunctionLiteral(const FormalParametersT& parameters,
                                        int function_literal_id,
                                        bool could_be_immediately_invoked);
  ExpressionT ParseAsyncFunctionLiteral();
  ExpressionT ParseClassExpression(Scope* outer_scope);
  ExpressionT ParseClassLiteral(Scope* outer_scope, IdentifierT name,
                                Scanner::Location class_name_location,
                                bool name_is_strict_reserved,
                                int class_token_pos);
<<<<<<< HEAD
=======
  void ParseClassLiteralBody(ClassInfo& class_info, IdentifierT name,
                             int class_token_pos, Token::Value end_token);
>>>>>>> 626889fb

  ExpressionT ParseTemplateLiteral(ExpressionT tag, int start, bool tagged);
  ExpressionT ParseSuperExpression();
  ExpressionT ParseImportExpressions();
  ExpressionT ParseNewTargetExpression();

  V8_INLINE void ParseFormalParameter(FormalParametersT* parameters);
  void ParseFormalParameterList(FormalParametersT* parameters);
  void CheckArityRestrictions(int param_count, FunctionKind function_type,
                              bool has_rest, int formals_start_pos,
                              int formals_end_pos);

  void ParseVariableDeclarations(VariableDeclarationContext var_context,
                                 DeclarationParsingResult* parsing_result,
                                 ZonePtrList<const AstRawString>* names);
  StatementT ParseAsyncFunctionDeclaration(
      ZonePtrList<const AstRawString>* names, bool default_export);
  StatementT ParseFunctionDeclaration();
  StatementT ParseHoistableDeclaration(ZonePtrList<const AstRawString>* names,
                                       bool default_export);
  StatementT ParseHoistableDeclaration(int pos, ParseFunctionFlags flags,
                                       ZonePtrList<const AstRawString>* names,
                                       bool default_export);
  StatementT ParseClassDeclaration(ZonePtrList<const AstRawString>* names,
                                   bool default_export);
  StatementT ParseNativeDeclaration();

  // Whether we're parsing a single-expression arrow function or something else.
  enum class FunctionBodyType { kExpression, kBlock };
  // Consumes the ending }.
  void ParseFunctionBody(StatementListT* body, IdentifierT function_name,
                         int pos, const FormalParametersT& parameters,
                         FunctionKind kind,
                         FunctionSyntaxKind function_syntax_kind,
                         FunctionBodyType body_type);

  // Check if the scope has conflicting var/let declarations from different
  // scopes. This covers for example
  //
  // function f() { { { var x; } let x; } }
  // function g() { { var x; let x; } }
  //
  // The var declarations are hoisted to the function scope, but originate from
  // a scope where the name has also been let bound or the var declaration is
  // hoisted over such a scope.
  void CheckConflictingVarDeclarations(DeclarationScope* scope) {
    bool allowed_catch_binding_var_redeclaration = false;
    Declaration* decl = scope->CheckConflictingVarDeclarations(
        &allowed_catch_binding_var_redeclaration);
    if (allowed_catch_binding_var_redeclaration) {
      impl()->CountUsage(v8::Isolate::kVarRedeclaredCatchBinding);
    }
    if (decl != nullptr) {
      // In ES6, conflicting variable bindings are early errors.
      const AstRawString* name = decl->var()->raw_name();
      int position = decl->position();
      Scanner::Location location =
          position == kNoSourcePosition
              ? Scanner::Location::invalid()
              : Scanner::Location(position, position + 1);
      impl()->ReportMessageAt(location, MessageTemplate::kVarRedeclaration,
                              name);
    }
  }

  // TODO(nikolaos, marja): The first argument should not really be passed
  // by value. The method is expected to add the parsed statements to the
  // list. This works because in the case of the parser, StatementListT is
  // a pointer whereas the preparser does not really modify the body.
  V8_INLINE void ParseStatementList(StatementListT* body,
                                    Token::Value end_token);
  StatementT ParseStatementListItem();

  StatementT ParseStatement(ZonePtrList<const AstRawString>* labels,
                            ZonePtrList<const AstRawString>* own_labels) {
    return ParseStatement(labels, own_labels,
                          kDisallowLabelledFunctionStatement);
  }
  StatementT ParseStatement(ZonePtrList<const AstRawString>* labels,
                            ZonePtrList<const AstRawString>* own_labels,
                            AllowLabelledFunctionStatement allow_function);
  BlockT ParseBlock(ZonePtrList<const AstRawString>* labels,
                    Scope* block_scope);
  BlockT ParseBlock(ZonePtrList<const AstRawString>* labels);

  // Parse a SubStatement in strict mode, or with an extra block scope in
  // sloppy mode to handle
  // ES#sec-functiondeclarations-in-ifstatement-statement-clauses
  StatementT ParseScopedStatement(ZonePtrList<const AstRawString>* labels);

  StatementT ParseVariableStatement(VariableDeclarationContext var_context,
                                    ZonePtrList<const AstRawString>* names);

  // Magical syntax support.
  ExpressionT ParseV8Intrinsic();

  StatementT ParseDebuggerStatement();

  StatementT ParseExpressionOrLabelledStatement(
      ZonePtrList<const AstRawString>* labels,
      ZonePtrList<const AstRawString>* own_labels,
      AllowLabelledFunctionStatement allow_function);
  StatementT ParseIfStatement(ZonePtrList<const AstRawString>* labels);
  StatementT ParseContinueStatement();
  StatementT ParseBreakStatement(ZonePtrList<const AstRawString>* labels);
  StatementT ParseReturnStatement();
  StatementT ParseWithStatement(ZonePtrList<const AstRawString>* labels);
  StatementT ParseDoWhileStatement(ZonePtrList<const AstRawString>* labels,
                                   ZonePtrList<const AstRawString>* own_labels);
  StatementT ParseWhileStatement(ZonePtrList<const AstRawString>* labels,
                                 ZonePtrList<const AstRawString>* own_labels);
  StatementT ParseThrowStatement();
  StatementT ParseSwitchStatement(ZonePtrList<const AstRawString>* labels);
  V8_INLINE StatementT ParseTryStatement();
  StatementT ParseForStatement(ZonePtrList<const AstRawString>* labels,
                               ZonePtrList<const AstRawString>* own_labels);
  StatementT ParseForEachStatementWithDeclarations(
      int stmt_pos, ForInfo* for_info, ZonePtrList<const AstRawString>* labels,
      ZonePtrList<const AstRawString>* own_labels, Scope* inner_block_scope);
  StatementT ParseForEachStatementWithoutDeclarations(
      int stmt_pos, ExpressionT expression, int lhs_beg_pos, int lhs_end_pos,
      ForInfo* for_info, ZonePtrList<const AstRawString>* labels,
      ZonePtrList<const AstRawString>* own_labels);

  // Parse a C-style for loop: 'for (<init>; <cond>; <next>) { ... }'
  // "for (<init>;" is assumed to have been parser already.
  ForStatementT ParseStandardForLoop(
      int stmt_pos, ZonePtrList<const AstRawString>* labels,
      ZonePtrList<const AstRawString>* own_labels, ExpressionT* cond,
      StatementT* next, StatementT* body);
  // Same as the above, but handles those cases where <init> is a
  // lexical variable declaration.
  StatementT ParseStandardForLoopWithLexicalDeclarations(
      int stmt_pos, StatementT init, ForInfo* for_info,
      ZonePtrList<const AstRawString>* labels,
      ZonePtrList<const AstRawString>* own_labels);
  StatementT ParseForAwaitStatement(
      ZonePtrList<const AstRawString>* labels,
      ZonePtrList<const AstRawString>* own_labels);

  V8_INLINE bool IsLet(const AstRawString* identifier) const {
    return identifier == ast_value_factory()->let_string();
  }

  bool IsNextLetKeyword();

  // Checks if the expression is a valid reference expression (e.g., on the
  // left-hand side of assignments). Although ruled out by ECMA as early errors,
  // we allow calls for web compatibility and rewrite them to a runtime throw.
  // Modern language features can be exempted from this hack by passing
  // early_error = true.
  ExpressionT RewriteInvalidReferenceExpression(ExpressionT expression,
                                                int beg_pos, int end_pos,
                                                MessageTemplate message,
                                                bool early_error);

  bool IsValidReferenceExpression(ExpressionT expression);

  bool IsAssignableIdentifier(ExpressionT expression) {
    if (!impl()->IsIdentifier(expression)) return false;
    if (is_strict(language_mode()) &&
        impl()->IsEvalOrArguments(impl()->AsIdentifier(expression))) {
      return false;
    }
    return true;
  }

  enum SubFunctionKind { kFunction, kNonStaticMethod, kStaticMethod };

  FunctionKind FunctionKindForImpl(SubFunctionKind sub_function_kind,
                                   ParseFunctionFlags flags) {
    static const FunctionKind kFunctionKinds[][2][2] = {
        {
            // SubFunctionKind::kNormalFunction
            {// is_generator=false
             FunctionKind::kNormalFunction, FunctionKind::kAsyncFunction},
            {// is_generator=true
             FunctionKind::kGeneratorFunction,
             FunctionKind::kAsyncGeneratorFunction},
        },
        {
            // SubFunctionKind::kNonStaticMethod
            {// is_generator=false
             FunctionKind::kConciseMethod, FunctionKind::kAsyncConciseMethod},
            {// is_generator=true
             FunctionKind::kConciseGeneratorMethod,
             FunctionKind::kAsyncConciseGeneratorMethod},
        },
        {
            // SubFunctionKind::kStaticMethod
            {// is_generator=false
             FunctionKind::kStaticConciseMethod,
             FunctionKind::kStaticAsyncConciseMethod},
            {// is_generator=true
             FunctionKind::kStaticConciseGeneratorMethod,
             FunctionKind::kStaticAsyncConciseGeneratorMethod},
        }};
    return kFunctionKinds[sub_function_kind]
                         [(flags & ParseFunctionFlag::kIsGenerator) != 0]
                         [(flags & ParseFunctionFlag::kIsAsync) != 0];
  }

  inline FunctionKind FunctionKindFor(ParseFunctionFlags flags) {
    return FunctionKindForImpl(SubFunctionKind::kFunction, flags);
  }

  inline FunctionKind MethodKindFor(bool is_static, ParseFunctionFlags flags) {
    return FunctionKindForImpl(is_static ? SubFunctionKind::kStaticMethod
                                         : SubFunctionKind::kNonStaticMethod,
                               flags);
  }

  // Keep track of eval() calls since they disable all local variable
  // optimizations. This checks if expression is an eval call, and if yes,
  // forwards the information to scope.
  bool CheckPossibleEvalCall(ExpressionT expression, bool is_optional_call,
                             Scope* scope) {
    if (impl()->IsIdentifier(expression) &&
        impl()->IsEval(impl()->AsIdentifier(expression)) && !is_optional_call) {
      function_state_->RecordFunctionOrEvalCall();
      scope->RecordEvalCall();
      return true;
    }
    return false;
  }

  // Convenience method which determines the type of return statement to emit
  // depending on the current function type.
  inline StatementT BuildReturnStatement(
      ExpressionT expr, int pos,
      int end_pos = ReturnStatement::kFunctionLiteralReturnPosition) {
    if (impl()->IsNull(expr)) {
      expr = factory()->NewUndefinedLiteral(kNoSourcePosition);
    } else if (is_async_generator()) {
      // In async generators, if there is an explicit operand to the return
      // statement, await the operand.
      expr = factory()->NewAwait(expr, kNoSourcePosition);
      function_state_->AddSuspend();
    }
    if (is_async_function()) {
      return factory()->NewAsyncReturnStatement(expr, pos, end_pos);
    }
    return factory()->NewReturnStatement(expr, pos, end_pos);
  }

  SourceTextModuleDescriptor* module() const {
    return scope()->AsModuleScope()->module();
  }
  Scope* scope() const { return scope_; }

  // Stack of expression expression_scopes.
  // The top of the stack is always pointed to by expression_scope().
  V8_INLINE ExpressionScope* expression_scope() const {
    DCHECK_NOT_NULL(expression_scope_);
    return expression_scope_;
  }

  bool MaybeParsingArrowhead() const {
    return expression_scope_ != nullptr &&
           expression_scope_->has_possible_arrow_parameter_in_scope_chain();
  }

  class V8_NODISCARD AcceptINScope final {
   public:
    AcceptINScope(ParserBase* parser, bool accept_IN)
        : parser_(parser), previous_accept_IN_(parser->accept_IN_) {
      parser_->accept_IN_ = accept_IN;
    }

    ~AcceptINScope() { parser_->accept_IN_ = previous_accept_IN_; }

   private:
    ParserBase* parser_;
    bool previous_accept_IN_;
  };

  class V8_NODISCARD ParameterParsingScope {
   public:
    ParameterParsingScope(Impl* parser, FormalParametersT* parameters)
        : parser_(parser), parent_parameters_(parser_->parameters_) {
      parser_->parameters_ = parameters;
    }

    ~ParameterParsingScope() { parser_->parameters_ = parent_parameters_; }

   private:
    Impl* parser_;
    FormalParametersT* parent_parameters_;
  };

  class V8_NODISCARD FunctionParsingScope {
   public:
    explicit FunctionParsingScope(Impl* parser)
        : parser_(parser), expression_scope_(parser_->expression_scope_) {
      parser_->expression_scope_ = nullptr;
    }

    ~FunctionParsingScope() { parser_->expression_scope_ = expression_scope_; }

   private:
    Impl* parser_;
    ExpressionScope* expression_scope_;
  };

  std::vector<void*>* pointer_buffer() { return &pointer_buffer_; }
  std::vector<std::pair<VariableProxy*, int>>* variable_buffer() {
    return &variable_buffer_;
  }

  // Parser base's protected field members.

  Scope* scope_;                   // Scope stack.
  // Stack of scopes for object literals we're currently parsing.
  Scope* object_literal_scope_ = nullptr;
  Scope* original_scope_;  // The top scope for the current parsing item.
  FunctionState* function_state_;  // Function state stack.
  FuncNameInferrer fni_;
  AstValueFactory* ast_value_factory_;  // Not owned.
  typename Types::Factory ast_node_factory_;
  RuntimeCallStats* runtime_call_stats_;
  internal::V8FileLogger* v8_file_logger_;
  bool parsing_on_main_thread_;
  uintptr_t stack_limit_;
  PendingCompilationErrorHandler* pending_error_handler_;

  // Parser base's private field members.
  void set_has_module_in_scope_chain() { has_module_in_scope_chain_ = true; }

 private:
  Zone* zone_;
  ExpressionScope* expression_scope_;

  std::vector<void*> pointer_buffer_;
  std::vector<std::pair<VariableProxy*, int>> variable_buffer_;

  Scanner* scanner_;

  const UnoptimizedCompileFlags flags_;
  int info_id_;

  bool has_module_in_scope_chain_ : 1;

  FunctionLiteral::EagerCompileHint default_eager_compile_hint_;
  bool compile_hints_magic_enabled_;
  bool compile_hints_per_function_magic_enabled_;

  // This struct is used to move information about the next arrow function from
  // the place where the arrow head was parsed to where the body will be parsed.
  // Nothing can be parsed between the head and the body, so it will be consumed
  // immediately after it's produced.
  // Preallocating the struct as part of the parser minimizes the cost of
  // supporting arrow functions on non-arrow expressions.
  struct NextArrowFunctionInfo {
    Scanner::Location strict_parameter_error_location =
        Scanner::Location::invalid();
    MessageTemplate strict_parameter_error_message = MessageTemplate::kNone;
    DeclarationScope* scope = nullptr;
    int function_literal_id = -1;
    bool could_be_immediately_invoked = false;

    bool HasInitialState() const { return scope == nullptr; }

    void Reset() {
      scope = nullptr;
      function_literal_id = -1;
      ClearStrictParameterError();
      could_be_immediately_invoked = false;
      DCHECK(HasInitialState());
    }

    // Tracks strict-mode parameter violations of sloppy-mode arrow heads in
    // case the function ends up becoming strict mode. Only one global place to
    // track this is necessary since arrow functions with none-simple parameters
    // cannot become strict-mode later on.
    void ClearStrictParameterError() {
      strict_parameter_error_location = Scanner::Location::invalid();
      strict_parameter_error_message = MessageTemplate::kNone;
    }
  };

  FormalParametersT* parameters_;
  NextArrowFunctionInfo next_arrow_function_info_;

  // The position of the token following the start parenthesis in the production
  // PrimaryExpression :: '(' Expression ')'
  int position_after_last_primary_expression_open_parenthesis_ = -1;

  bool accept_IN_ = true;
  bool allow_eval_cache_ = true;
};

template <typename Impl>
ParserBase<Impl>::FunctionState::FunctionState(
    FunctionState** function_state_stack, Scope** scope_stack,
    DeclarationScope* scope)
    : BlockState(scope_stack, scope),
      expected_property_count_(0),
      suspend_count_(0),
      function_state_stack_(function_state_stack),
      outer_function_state_(*function_state_stack),
      scope_(scope),
      dont_optimize_reason_(BailoutReason::kNoReason),
      next_function_is_likely_called_(false),
      previous_function_was_likely_called_(false),
      contains_function_or_eval_(false) {
  *function_state_stack = this;
  if (outer_function_state_) {
    outer_function_state_->previous_function_was_likely_called_ =
        outer_function_state_->next_function_is_likely_called_;
    outer_function_state_->next_function_is_likely_called_ = false;
  }
}

template <typename Impl>
ParserBase<Impl>::FunctionState::~FunctionState() {
  *function_state_stack_ = outer_function_state_;
}

template <typename Impl>
void ParserBase<Impl>::ReportUnexpectedToken(Token::Value token) {
  return impl()->ReportUnexpectedTokenAt(scanner_->location(), token);
}

template <typename Impl>
bool ParserBase<Impl>::ClassifyPropertyIdentifier(
    Token::Value next, ParsePropertyInfo* prop_info) {
  // Updates made here must be reflected on ParseAndClassifyIdentifier.
<<<<<<< HEAD
  if (V8_LIKELY(base::IsInRange(next, Token::IDENTIFIER, Token::ASYNC))) {
=======
  if (V8_LIKELY(base::IsInRange(next, Token::kIdentifier, Token::kAsync))) {
>>>>>>> 626889fb
    if (V8_UNLIKELY(impl()->IsArguments(prop_info->name) &&
                    scope()->ShouldBanArguments())) {
      ReportMessage(
          MessageTemplate::kArgumentsDisallowedInInitializerAndStaticBlock);
      return false;
    }
    return true;
  }

  if (!Token::IsValidIdentifier(next, language_mode(), is_generator(),
                                is_await_as_identifier_disallowed())) {
    ReportUnexpectedToken(next);
    return false;
  }

  DCHECK(!prop_info->is_computed_name);

<<<<<<< HEAD
  if (next == Token::AWAIT) {
=======
  if (next == Token::kAwait) {
>>>>>>> 626889fb
    DCHECK(!is_async_function());
    expression_scope()->RecordAsyncArrowParametersError(
        scanner()->peek_location(), MessageTemplate::kAwaitBindingIdentifier);
  }
  return true;
}

template <typename Impl>
typename ParserBase<Impl>::IdentifierT
ParserBase<Impl>::ParseAndClassifyIdentifier(Token::Value next) {
  // Updates made here must be reflected on ClassifyPropertyIdentifier.
  DCHECK_EQ(scanner()->current_token(), next);
  if (V8_LIKELY(base::IsInRange(next, Token::kIdentifier, Token::kAsync))) {
    IdentifierT name = impl()->GetIdentifier();
    if (V8_UNLIKELY(impl()->IsArguments(name) &&
                    scope()->ShouldBanArguments())) {
      ReportMessage(
          MessageTemplate::kArgumentsDisallowedInInitializerAndStaticBlock);
      return impl()->EmptyIdentifierString();
    }
    return name;
  }

  if (!Token::IsValidIdentifier(next, language_mode(), is_generator(),
                                is_await_as_identifier_disallowed())) {
    ReportUnexpectedToken(next);
    return impl()->EmptyIdentifierString();
  }

  if (next == Token::kAwait) {
    expression_scope()->RecordAsyncArrowParametersError(
        scanner()->location(), MessageTemplate::kAwaitBindingIdentifier);
    return impl()->GetIdentifier();
  }

  DCHECK(Token::IsStrictReservedWord(next));
  expression_scope()->RecordStrictModeParameterError(
      scanner()->location(), MessageTemplate::kUnexpectedStrictReserved);
  return impl()->GetIdentifier();
}

template <class Impl>
typename ParserBase<Impl>::IdentifierT ParserBase<Impl>::ParseIdentifier(
    FunctionKind function_kind) {
  Token::Value next = Next();

  if (!Token::IsValidIdentifier(
          next, language_mode(), IsGeneratorFunction(function_kind),
          flags().is_module() ||
              IsAwaitAsIdentifierDisallowed(function_kind))) {
    ReportUnexpectedToken(next);
    return impl()->EmptyIdentifierString();
  }

  return impl()->GetIdentifier();
}

template <typename Impl>
typename ParserBase<Impl>::IdentifierT
ParserBase<Impl>::ParseNonRestrictedIdentifier() {
  IdentifierT result = ParseIdentifier();

  if (is_strict(language_mode()) &&
      V8_UNLIKELY(impl()->IsEvalOrArguments(result))) {
    impl()->ReportMessageAt(scanner()->location(),
                            MessageTemplate::kStrictEvalArguments);
  }

  return result;
}

template <typename Impl>
typename ParserBase<Impl>::IdentifierT ParserBase<Impl>::ParsePropertyName() {
  Token::Value next = Next();
  if (V8_LIKELY(Token::IsPropertyName(next))) {
    if (peek() == Token::kColon) return impl()->GetSymbol();
    return impl()->GetIdentifier();
  }

  ReportUnexpectedToken(next);
  return impl()->EmptyIdentifierString();
}

template <typename Impl>
bool ParserBase<Impl>::IsExtraordinaryPrivateNameAccessAllowed() const {
  if (flags().parsing_while_debugging() != ParsingWhileDebugging::kYes &&
      !flags().is_repl_mode()) {
    return false;
  }
  Scope* current_scope = scope();
  while (current_scope != nullptr) {
    switch (current_scope->scope_type()) {
      case CLASS_SCOPE:
      case CATCH_SCOPE:
      case BLOCK_SCOPE:
      case WITH_SCOPE:
      case SHADOW_REALM_SCOPE:
        return false;
      // Top-level scopes.
<<<<<<< HEAD
=======
      case REPL_MODE_SCOPE:
>>>>>>> 626889fb
      case SCRIPT_SCOPE:
      case MODULE_SCOPE:
        return true;
      // Top-level wrapper function scopes.
      case FUNCTION_SCOPE:
<<<<<<< HEAD
        return function_literal_id_ == kFunctionLiteralIdTopLevel;
=======
        return info_id_ == kFunctionLiteralIdTopLevel;
>>>>>>> 626889fb
      // Used by debug-evaluate. If the outer scope is top-level,
      // extraordinary private name access is allowed.
      case EVAL_SCOPE:
        current_scope = current_scope->outer_scope();
        DCHECK_NOT_NULL(current_scope);
        break;
    }
  }
  UNREACHABLE();
}

template <typename Impl>
typename ParserBase<Impl>::ExpressionT
ParserBase<Impl>::ParsePropertyOrPrivatePropertyName() {
  int pos = position();
  IdentifierT name;
  ExpressionT key;
  Token::Value next = Next();
  if (V8_LIKELY(Token::IsPropertyName(next))) {
    name = impl()->GetSymbol();
    key = factory()->NewStringLiteral(name, pos);
  } else if (next == Token::kPrivateName) {
    // In the case of a top level function, we completely skip
    // analysing it's scope, meaning, we don't have a chance to
    // resolve private names and find that they are not enclosed in a
    // class body.
    //
    // Here, we check if this is a new private name reference in a top
    // level function and throw an error if so.
    PrivateNameScopeIterator private_name_scope_iter(scope());
    // Parse the identifier so that we can display it in the error message
    name = impl()->GetIdentifier();
    // In debug-evaluate, we relax the private name resolution to enable
    // evaluation of obj.#member outside the class bodies in top-level scopes.
    if (private_name_scope_iter.Done() &&
        !IsExtraordinaryPrivateNameAccessAllowed()) {
      impl()->ReportMessageAt(Scanner::Location(pos, pos + 1),
                              MessageTemplate::kInvalidPrivateFieldResolution,
                              impl()->GetRawNameFromIdentifier(name));
      return impl()->FailureExpression();
    }
    key =
        impl()->ExpressionFromPrivateName(&private_name_scope_iter, name, pos);
  } else {
    ReportUnexpectedToken(next);
    return impl()->FailureExpression();
  }
  impl()->PushLiteralName(name);
  return key;
}

template <typename Impl>
bool ParserBase<Impl>::ValidateRegExpFlags(RegExpFlags flags) {
  return RegExp::VerifyFlags(flags);
}

template <typename Impl>
bool ParserBase<Impl>::ValidateRegExpLiteral(const AstRawString* pattern,
                                             RegExpFlags flags,
                                             RegExpError* regexp_error) {
  // TODO(jgruber): If already validated in the preparser, skip validation in
  // the parser.
  DisallowGarbageCollection no_gc;
  ZoneScope zone_scope(zone());  // Free regexp parser memory after use.
  const unsigned char* d = pattern->raw_data();
  if (pattern->is_one_byte()) {
    return RegExp::VerifySyntax(zone(), stack_limit(),
                                static_cast<const uint8_t*>(d),
                                pattern->length(), flags, regexp_error, no_gc);
  } else {
    return RegExp::VerifySyntax(zone(), stack_limit(),
                                reinterpret_cast<const uint16_t*>(d),
                                pattern->length(), flags, regexp_error, no_gc);
  }
}

template <typename Impl>
typename ParserBase<Impl>::ExpressionT ParserBase<Impl>::ParseRegExpLiteral() {
  int pos = peek_position();
  if (!scanner()->ScanRegExpPattern()) {
    Next();
    ReportMessage(MessageTemplate::kUnterminatedRegExp);
    return impl()->FailureExpression();
  }

  const AstRawString* pattern = GetNextSymbolForRegExpLiteral();
<<<<<<< HEAD
  base::Optional<RegExpFlags> flags = scanner()->ScanRegExpFlags();
=======
  std::optional<RegExpFlags> flags = scanner()->ScanRegExpFlags();
>>>>>>> 626889fb
  const AstRawString* flags_as_ast_raw_string = GetNextSymbolForRegExpLiteral();
  if (!flags.has_value() || !ValidateRegExpFlags(flags.value())) {
    Next();
    ReportMessage(MessageTemplate::kMalformedRegExpFlags);
    return impl()->FailureExpression();
  }
  Next();
  RegExpError regexp_error;
  if (!ValidateRegExpLiteral(pattern, flags.value(), &regexp_error)) {
    if (RegExpErrorIsStackOverflow(regexp_error)) set_stack_overflow();
    ReportMessage(MessageTemplate::kMalformedRegExp, pattern,
                  flags_as_ast_raw_string, RegExpErrorString(regexp_error));
    return impl()->FailureExpression();
  }
  return factory()->NewRegExpLiteral(pattern, flags.value(), pos);
}

template <typename Impl>
typename ParserBase<Impl>::ExpressionT ParserBase<Impl>::ParseBindingPattern() {
  // Pattern ::
  //   Identifier
  //   ArrayLiteral
  //   ObjectLiteral

  int beg_pos = peek_position();
  Token::Value token = peek();
  ExpressionT result;

  if (Token::IsAnyIdentifier(token)) {
    IdentifierT name = ParseAndClassifyIdentifier(Next());
    if (V8_UNLIKELY(is_strict(language_mode()) &&
                    impl()->IsEvalOrArguments(name))) {
      impl()->ReportMessageAt(scanner()->location(),
                              MessageTemplate::kStrictEvalArguments);
      return impl()->FailureExpression();
    }
    return impl()->ExpressionFromIdentifier(name, beg_pos);
  }

  CheckStackOverflow();

  if (token == Token::kLeftBracket) {
    result = ParseArrayLiteral();
  } else if (token == Token::kLeftBrace) {
    result = ParseObjectLiteral();
  } else {
    ReportUnexpectedToken(Next());
    return impl()->FailureExpression();
  }

  return result;
}

template <typename Impl>
typename ParserBase<Impl>::ExpressionT
ParserBase<Impl>::ParsePrimaryExpression() {
  CheckStackOverflow();

  // PrimaryExpression ::
  //   'this'
  //   'null'
  //   'true'
  //   'false'
  //   Identifier
  //   Number
  //   String
  //   ArrayLiteral
  //   ObjectLiteral
  //   RegExpLiteral
  //   ClassLiteral
  //   '(' Expression ')'
  //   TemplateLiteral
  //   do Block
  //   AsyncFunctionLiteral

  int beg_pos = peek_position();
  Token::Value token = peek();

  if (Token::IsAnyIdentifier(token)) {
    Consume(token);

    FunctionKind kind = FunctionKind::kArrowFunction;

    if (V8_UNLIKELY(token == Token::kAsync &&
                    !scanner()->HasLineTerminatorBeforeNext() &&
                    !scanner()->literal_contains_escapes())) {
      // async function ...
      if (peek() == Token::kFunction) return ParseAsyncFunctionLiteral();

      // async Identifier => ...
      if (peek_any_identifier() && PeekAhead() == Token::kArrow) {
        token = Next();
        beg_pos = position();
        kind = FunctionKind::kAsyncArrowFunction;
      }
    }

    if (V8_UNLIKELY(peek() == Token::kArrow)) {
      ArrowHeadParsingScope parsing_scope(impl(), kind, PeekNextInfoId());
      IdentifierT name = ParseAndClassifyIdentifier(token);
      ClassifyParameter(name, beg_pos, end_position());
      ExpressionT result =
          impl()->ExpressionFromIdentifier(name, beg_pos, InferName::kNo);
      parsing_scope.SetInitializers(0, peek_position());
      next_arrow_function_info_.scope = parsing_scope.ValidateAndCreateScope();
      next_arrow_function_info_.function_literal_id =
          parsing_scope.function_literal_id();
      next_arrow_function_info_.could_be_immediately_invoked =
          position_after_last_primary_expression_open_parenthesis_ == beg_pos;
      return result;
    }

    IdentifierT name = ParseAndClassifyIdentifier(token);
    return impl()->ExpressionFromIdentifier(name, beg_pos);
  }

  if (Token::IsLiteral(token)) {
    return impl()->ExpressionFromLiteral(Next(), beg_pos);
  }

  switch (token) {
    case Token::kNew:
      return ParseMemberWithPresentNewPrefixesExpression();

<<<<<<< HEAD
    case Token::THIS: {
      Consume(Token::THIS);
      // Not necessary for this.x, this.x(), this?.x and this?.x() to
      // store the source position for ThisExpression.
      if (peek() == Token::PERIOD || peek() == Token::QUESTION_PERIOD) {
=======
    case Token::kThis: {
      Consume(Token::kThis);
      // Not necessary for this.x, this.x(), this?.x and this?.x() to
      // store the source position for ThisExpression.
      if (peek() == Token::kPeriod || peek() == Token::kQuestionPeriod) {
>>>>>>> 626889fb
        return impl()->ThisExpression();
      }
      return impl()->NewThisExpression(beg_pos);
    }

    case Token::kAssignDiv:
    case Token::kDiv:
      return ParseRegExpLiteral();

    case Token::kFunction:
      return ParseFunctionExpression();

<<<<<<< HEAD
    case Token::SUPER: {
=======
    case Token::kSuper: {
>>>>>>> 626889fb
      return ParseSuperExpression();
    }
    case Token::kImport:
      return ParseImportExpressions();

    case Token::kLeftBracket:
      return ParseArrayLiteral();

    case Token::kLeftBrace:
      return ParseObjectLiteral();

<<<<<<< HEAD
    case Token::LPAREN: {
      Consume(Token::LPAREN);

      if (Check(Token::RPAREN)) {
=======
    case Token::kLeftParen: {
      Consume(Token::kLeftParen);

      if (Check(Token::kRightParen)) {
>>>>>>> 626889fb
        // clear last next_arrow_function_info tracked strict parameters error.
        next_arrow_function_info_.ClearStrictParameterError();

        // ()=>x.  The continuation that consumes the => is in
        // ParseAssignmentExpressionCoverGrammar.
        if (peek() != Token::kArrow) ReportUnexpectedToken(Token::kRightParen);
        next_arrow_function_info_.scope =
            NewFunctionScope(FunctionKind::kArrowFunction);
        next_arrow_function_info_.function_literal_id = PeekNextInfoId();
        next_arrow_function_info_.could_be_immediately_invoked =
            position_after_last_primary_expression_open_parenthesis_ == beg_pos;
        return factory()->NewEmptyParentheses(beg_pos);
      }
      Scope::Snapshot scope_snapshot(scope());
      bool could_be_immediately_invoked_arrow_function =
          position_after_last_primary_expression_open_parenthesis_ == beg_pos;
      ArrowHeadParsingScope maybe_arrow(impl(), FunctionKind::kArrowFunction,
                                        PeekNextInfoId());
      position_after_last_primary_expression_open_parenthesis_ =
          peek_position();
      // Heuristically try to detect immediately called functions before
      // seeing the call parentheses.
      if (peek() == Token::kFunction ||
          (peek() == Token::kAsync && PeekAhead() == Token::kFunction)) {
        function_state_->set_next_function_is_likely_called();
      }
      AcceptINScope scope(this, true);
      ExpressionT expr = ParseExpressionCoverGrammar();
      expr->mark_parenthesized();
      Expect(Token::kRightParen);

      if (peek() == Token::kArrow) {
        next_arrow_function_info_.scope = maybe_arrow.ValidateAndCreateScope();
        next_arrow_function_info_.function_literal_id =
            maybe_arrow.function_literal_id();
        next_arrow_function_info_.could_be_immediately_invoked =
            could_be_immediately_invoked_arrow_function;
        scope_snapshot.Reparent(next_arrow_function_info_.scope);
      } else {
        maybe_arrow.ValidateExpression();
      }

      return expr;
    }

<<<<<<< HEAD
    case Token::CLASS: {
=======
    case Token::kClass: {
>>>>>>> 626889fb
      return ParseClassExpression(scope());
    }

    case Token::kTemplateSpan:
    case Token::kTemplateTail:
      return ParseTemplateLiteral(impl()->NullExpression(), beg_pos, false);

<<<<<<< HEAD
    case Token::MOD:
=======
    case Token::kMod:
>>>>>>> 626889fb
      if (flags().allow_natives_syntax() || impl()->ParsingExtension()) {
        return ParseV8Intrinsic();
      }
      break;

    default:
      break;
  }

  ReportUnexpectedToken(Next());
  return impl()->FailureExpression();
}

template <typename Impl>
typename ParserBase<Impl>::ExpressionT ParserBase<Impl>::ParseExpression() {
  ExpressionParsingScope expression_scope(impl());
  AcceptINScope scope(this, true);
  ExpressionT result = ParseExpressionCoverGrammar();
  expression_scope.ValidateExpression();
  return result;
}

template <typename Impl>
typename ParserBase<Impl>::ExpressionT
ParserBase<Impl>::ParseConditionalChainAssignmentExpression() {
  ExpressionParsingScope expression_scope(impl());
  ExpressionT result = ParseConditionalChainAssignmentExpressionCoverGrammar();
  expression_scope.ValidateExpression();
  return result;
}

template <typename Impl>
typename ParserBase<Impl>::ExpressionT
ParserBase<Impl>::ParseAssignmentExpression() {
  ExpressionParsingScope expression_scope(impl());
  ExpressionT result = ParseAssignmentExpressionCoverGrammar();
  expression_scope.ValidateExpression();
  return result;
}

template <typename Impl>
typename ParserBase<Impl>::ExpressionT
ParserBase<Impl>::ParseExpressionCoverGrammar() {
  // Expression ::
  //   AssignmentExpression
  //   Expression ',' AssignmentExpression

  ExpressionListT list(pointer_buffer());
  ExpressionT expression;
  AccumulationScope accumulation_scope(expression_scope());
  int variable_index = 0;
  while (true) {
    if (V8_UNLIKELY(peek() == Token::kEllipsis)) {
      return ParseArrowParametersWithRest(&list, &accumulation_scope,
                                          variable_index);
    }

    int expr_pos = peek_position();
    expression = ParseAssignmentExpressionCoverGrammar();

    ClassifyArrowParameter(&accumulation_scope, expr_pos, expression);
    list.Add(expression);

    variable_index =
        expression_scope()->SetInitializers(variable_index, peek_position());

    if (!Check(Token::kComma)) break;

    if (peek() == Token::kRightParen && PeekAhead() == Token::kArrow) {
      // a trailing comma is allowed at the end of an arrow parameter list
      break;
    }

    // Pass on the 'set_next_function_is_likely_called' flag if we have
    // several function literals separated by comma.
    if (peek() == Token::kFunction &&
        function_state_->previous_function_was_likely_called()) {
      function_state_->set_next_function_is_likely_called();
    }
  }

  // Return the single element if the list is empty. We need to do this because
  // callers of this function care about the type of the result if there was
  // only a single assignment expression. The preparser would lose this
  // information otherwise.
  if (list.length() == 1) return expression;
  return impl()->ExpressionListToExpression(list);
}

template <typename Impl>
typename ParserBase<Impl>::ExpressionT
ParserBase<Impl>::ParseArrowParametersWithRest(
    typename ParserBase<Impl>::ExpressionListT* list,
    AccumulationScope* accumulation_scope, int seen_variables) {
  Consume(Token::kEllipsis);

  Scanner::Location ellipsis = scanner()->location();
  int pattern_pos = peek_position();
  ExpressionT pattern = ParseBindingPattern();
  ClassifyArrowParameter(accumulation_scope, pattern_pos, pattern);

  expression_scope()->RecordNonSimpleParameter();

  if (V8_UNLIKELY(peek() == Token::kAssign)) {
    ReportMessage(MessageTemplate::kRestDefaultInitializer);
    return impl()->FailureExpression();
  }

  ExpressionT spread =
      factory()->NewSpread(pattern, ellipsis.beg_pos, pattern_pos);
  if (V8_UNLIKELY(peek() == Token::kComma)) {
    ReportMessage(MessageTemplate::kParamAfterRest);
    return impl()->FailureExpression();
  }

  expression_scope()->SetInitializers(seen_variables, peek_position());

  // 'x, y, ...z' in CoverParenthesizedExpressionAndArrowParameterList only
  // as the formal parameters of'(x, y, ...z) => foo', and is not itself a
  // valid expression.
  if (peek() != Token::kRightParen || PeekAhead() != Token::kArrow) {
    impl()->ReportUnexpectedTokenAt(ellipsis, Token::kEllipsis);
    return impl()->FailureExpression();
  }

  list->Add(spread);
  return impl()->ExpressionListToExpression(*list);
}

template <typename Impl>
typename ParserBase<Impl>::ExpressionT ParserBase<Impl>::ParseArrayLiteral() {
  // ArrayLiteral ::
  //   '[' Expression? (',' Expression?)* ']'

  int pos = peek_position();
  ExpressionListT values(pointer_buffer());
  int first_spread_index = -1;
  Consume(Token::kLeftBracket);

  AccumulationScope accumulation_scope(expression_scope());

  while (!Check(Token::kRightBracket)) {
    ExpressionT elem;
    if (peek() == Token::kComma) {
      elem = factory()->NewTheHoleLiteral();
    } else if (Check(Token::kEllipsis)) {
      int start_pos = position();
      int expr_pos = peek_position();
      AcceptINScope scope(this, true);
      ExpressionT argument =
          ParsePossibleDestructuringSubPattern(&accumulation_scope);
      elem = factory()->NewSpread(argument, start_pos, expr_pos);

      if (first_spread_index < 0) {
        first_spread_index = values.length();
      }

      if (argument->IsAssignment()) {
        expression_scope()->RecordPatternError(
            Scanner::Location(start_pos, end_position()),
            MessageTemplate::kInvalidDestructuringTarget);
      }

      if (peek() == Token::kComma) {
        expression_scope()->RecordPatternError(
            Scanner::Location(start_pos, end_position()),
            MessageTemplate::kElementAfterRest);
      }
    } else {
      AcceptINScope scope(this, true);
      elem = ParsePossibleDestructuringSubPattern(&accumulation_scope);
    }
    values.Add(elem);
    if (peek() != Token::kRightBracket) {
      Expect(Token::kComma);
      if (elem->IsFailureExpression()) return elem;
    }
  }

  return factory()->NewArrayLiteral(values, first_spread_index, pos);
}

template <class Impl>
typename ParserBase<Impl>::ExpressionT ParserBase<Impl>::ParseProperty(
    ParsePropertyInfo* prop_info) {
  DCHECK_EQ(prop_info->kind, ParsePropertyKind::kNotSet);
  DCHECK_EQ(prop_info->function_flags, ParseFunctionFlag::kIsNormal);
  DCHECK(!prop_info->is_computed_name);

  if (Check(Token::kAsync)) {
    Token::Value token = peek();
    if ((token != Token::kMul &&
         prop_info->ParsePropertyKindFromToken(token)) ||
        scanner()->HasLineTerminatorBeforeNext()) {
      prop_info->name = impl()->GetIdentifier();
      impl()->PushLiteralName(prop_info->name);
      return factory()->NewStringLiteral(prop_info->name, position());
    }
    if (V8_UNLIKELY(scanner()->literal_contains_escapes())) {
      impl()->ReportUnexpectedToken(Token::kEscapedKeyword);
    }
    prop_info->function_flags = ParseFunctionFlag::kIsAsync;
    prop_info->kind = ParsePropertyKind::kMethod;
  }

  if (Check(Token::kMul)) {
    prop_info->function_flags |= ParseFunctionFlag::kIsGenerator;
    prop_info->kind = ParsePropertyKind::kMethod;
  }

  if (prop_info->kind == ParsePropertyKind::kNotSet &&
      base::IsInRange(peek(), Token::kGet, Token::kSet)) {
    Token::Value token = Next();
    if (prop_info->ParsePropertyKindFromToken(peek())) {
      prop_info->name = impl()->GetIdentifier();
      impl()->PushLiteralName(prop_info->name);
      return factory()->NewStringLiteral(prop_info->name, position());
    }
    if (V8_UNLIKELY(scanner()->literal_contains_escapes())) {
      impl()->ReportUnexpectedToken(Token::kEscapedKeyword);
    }
    if (token == Token::kGet) {
      prop_info->kind = ParsePropertyKind::kAccessorGetter;
    } else if (token == Token::kSet) {
      prop_info->kind = ParsePropertyKind::kAccessorSetter;
    }
  }

  int pos = peek_position();

  // For non computed property names we normalize the name a bit:
  //
  //   "12" -> 12
  //   12.3 -> "12.3"
  //   12.30 -> "12.3"
  //   identifier -> "identifier"
  //
  // This is important because we use the property name as a key in a hash
  // table when we compute constant properties.
  bool is_array_index;
  uint32_t index;
  switch (peek()) {
    case Token::kPrivateName:
      prop_info->is_private = true;
      is_array_index = false;
      Consume(Token::kPrivateName);
      if (prop_info->kind == ParsePropertyKind::kNotSet) {
        prop_info->ParsePropertyKindFromToken(peek());
      }
      prop_info->name = impl()->GetIdentifier();
      if (V8_UNLIKELY(prop_info->position ==
                      PropertyPosition::kObjectLiteral)) {
<<<<<<< HEAD
        ReportUnexpectedToken(Token::PRIVATE_NAME);
=======
        ReportUnexpectedToken(Token::kPrivateName);
>>>>>>> 626889fb
        prop_info->kind = ParsePropertyKind::kNotSet;
        return impl()->FailureExpression();
      }
      break;

    case Token::kString:
      Consume(Token::kString);
      prop_info->name = peek() == Token::kColon ? impl()->GetSymbol()
                                                : impl()->GetIdentifier();
      is_array_index = impl()->IsArrayIndex(prop_info->name, &index);
      break;

    case Token::kSmi:
      Consume(Token::kSmi);
      index = scanner()->smi_value();
      is_array_index = true;
      // Token::kSmi were scanned from their canonical representation.
      prop_info->name = impl()->GetSymbol();
      break;

    case Token::kNumber: {
      Consume(Token::kNumber);
      prop_info->name = impl()->GetNumberAsSymbol();
      is_array_index = impl()->IsArrayIndex(prop_info->name, &index);
      break;
    }

<<<<<<< HEAD
    case Token::BIGINT: {
      Consume(Token::BIGINT);
=======
    case Token::kBigInt: {
      Consume(Token::kBigInt);
>>>>>>> 626889fb
      prop_info->name = impl()->GetBigIntAsSymbol();
      is_array_index = impl()->IsArrayIndex(prop_info->name, &index);
      break;
    }

    case Token::kLeftBracket: {
      prop_info->name = impl()->NullIdentifier();
      prop_info->is_computed_name = true;
      Consume(Token::kLeftBracket);
      AcceptINScope scope(this, true);
      ExpressionT expression = ParseAssignmentExpression();
      Expect(Token::kRightBracket);
      if (prop_info->kind == ParsePropertyKind::kNotSet) {
        prop_info->ParsePropertyKindFromToken(peek());
      }
      return expression;
    }

    case Token::kEllipsis:
      if (prop_info->kind == ParsePropertyKind::kNotSet) {
        prop_info->name = impl()->NullIdentifier();
        Consume(Token::kEllipsis);
        AcceptINScope scope(this, true);
        int start_pos = peek_position();
        ExpressionT expression =
            ParsePossibleDestructuringSubPattern(prop_info->accumulation_scope);
        prop_info->kind = ParsePropertyKind::kSpread;

        if (!IsValidReferenceExpression(expression)) {
          expression_scope()->RecordDeclarationError(
              Scanner::Location(start_pos, end_position()),
              MessageTemplate::kInvalidRestBindingPattern);
          expression_scope()->RecordPatternError(
              Scanner::Location(start_pos, end_position()),
              MessageTemplate::kInvalidRestAssignmentPattern);
        }

        if (peek() != Token::kRightBrace) {
          expression_scope()->RecordPatternError(
              scanner()->location(), MessageTemplate::kElementAfterRest);
        }
        return expression;
      }
      [[fallthrough]];

    default:
      prop_info->name = ParsePropertyName();
      is_array_index = false;
      break;
  }

  if (prop_info->kind == ParsePropertyKind::kNotSet) {
    prop_info->ParsePropertyKindFromToken(peek());
  }
  impl()->PushLiteralName(prop_info->name);
  return is_array_index ? factory()->NewNumberLiteral(index, pos)
                        : factory()->NewStringLiteral(prop_info->name, pos);
}

template <typename Impl>
bool ParserBase<Impl>::VerifyCanHaveAutoAccessorOrThrow(
    ParsePropertyInfo* prop_info, ExpressionT name_expression,
    int name_token_position) {
  switch (prop_info->kind) {
    case ParsePropertyKind::kAssign:
    case ParsePropertyKind::kClassField:
    case ParsePropertyKind::kShorthandOrClassField:
    case ParsePropertyKind::kNotSet:
      prop_info->kind = ParsePropertyKind::kAutoAccessorClassField;
      return true;
    default:
      impl()->ReportUnexpectedTokenAt(
          Scanner::Location(name_token_position, name_expression->position()),
          Token::kAccessor);
      return false;
  }
}

template <typename Impl>
bool ParserBase<Impl>::ParseCurrentSymbolAsClassFieldOrMethod(
    ParsePropertyInfo* prop_info, ExpressionT* name_expression) {
  if (peek() == Token::kLeftParen) {
    prop_info->kind = ParsePropertyKind::kMethod;
    prop_info->name = impl()->GetIdentifier();
    *name_expression = factory()->NewStringLiteral(prop_info->name, position());
    return true;
  }
  if (peek() == Token::kAssign || peek() == Token::kSemicolon ||
      peek() == Token::kRightBrace) {
    prop_info->name = impl()->GetIdentifier();
    *name_expression = factory()->NewStringLiteral(prop_info->name, position());
    return true;
  }
  return false;
}

template <typename Impl>
bool ParserBase<Impl>::ParseAccessorPropertyOrAutoAccessors(
    ParsePropertyInfo* prop_info, ExpressionT* name_expression,
    int* name_token_position) {
  // accessor [no LineTerminator here] ClassElementName[?Yield, ?Await]
  // Initializer[~In, ?Yield, ?Await]opt ;
  Consume(Token::kAccessor);
  *name_token_position = scanner()->peek_location().beg_pos;
  // If there is a line terminator here, it cannot be an auto-accessor.
  if (scanner()->HasLineTerminatorBeforeNext()) {
    prop_info->kind = ParsePropertyKind::kClassField;
    prop_info->name = impl()->GetIdentifier();
    *name_expression = factory()->NewStringLiteral(prop_info->name, position());
    return true;
  }
  if (ParseCurrentSymbolAsClassFieldOrMethod(prop_info, name_expression)) {
    return true;
  }
  *name_expression = ParseProperty(prop_info);
  return VerifyCanHaveAutoAccessorOrThrow(prop_info, *name_expression,
                                          *name_token_position);
}

template <typename Impl>
typename ParserBase<Impl>::ClassLiteralPropertyT
ParserBase<Impl>::ParseClassPropertyDefinition(ClassInfo* class_info,
                                               ParsePropertyInfo* prop_info,
                                               bool has_extends) {
  DCHECK_NOT_NULL(class_info);
  DCHECK_EQ(prop_info->position, PropertyPosition::kClassLiteral);

  int next_info_id = PeekNextInfoId();

  Token::Value name_token = peek();
  int property_beg_pos = peek_position();
  int name_token_position = property_beg_pos;
  ExpressionT name_expression;
  if (name_token == Token::kStatic) {
    Consume(Token::kStatic);
    name_token_position = scanner()->peek_location().beg_pos;
    if (!ParseCurrentSymbolAsClassFieldOrMethod(prop_info, &name_expression)) {
      prop_info->is_static = true;
      if (v8_flags.js_decorators && peek() == Token::kAccessor) {
        if (!ParseAccessorPropertyOrAutoAccessors(prop_info, &name_expression,
                                                  &name_token_position)) {
          return impl()->NullLiteralProperty();
        }
      } else {
        name_expression = ParseProperty(prop_info);
      }
    }
  } else if (v8_flags.js_decorators && name_token == Token::kAccessor) {
    if (!ParseAccessorPropertyOrAutoAccessors(prop_info, &name_expression,
                                              &name_token_position)) {
      return impl()->NullLiteralProperty();
    }
  } else {
    name_expression = ParseProperty(prop_info);
  }

  switch (prop_info->kind) {
    case ParsePropertyKind::kAssign:
    case ParsePropertyKind::kAutoAccessorClassField:
    case ParsePropertyKind::kClassField:
    case ParsePropertyKind::kShorthandOrClassField:
    case ParsePropertyKind::kNotSet: {  // This case is a name followed by a
                                        // name or other property. Here we have
                                        // to assume that's an uninitialized
                                        // field followed by a linebreak
                                        // followed by a property, with ASI
                                        // adding the semicolon. If not, there
                                        // will be a syntax error after parsing
                                        // the first name as an uninitialized
                                        // field.
      DCHECK_IMPLIES(prop_info->is_computed_name, !prop_info->is_private);

      if (prop_info->is_computed_name) {
        if (!has_error() && next_info_id != PeekNextInfoId() &&
            !(prop_info->is_static ? class_info->has_static_elements()
                                   : class_info->has_instance_members())) {
          impl()->ReindexComputedMemberName(name_expression);
        }
      } else {
        CheckClassFieldName(prop_info->name, prop_info->is_static);
      }

      ExpressionT value = ParseMemberInitializer(
          class_info, property_beg_pos, next_info_id, prop_info->is_static);
      ExpectSemicolon();

      ClassLiteralPropertyT result;
      if (prop_info->kind == ParsePropertyKind::kAutoAccessorClassField) {
        // Declare the auto-accessor synthetic getter and setter here where we
        // have access to the property position in parsing and preparsing.
        result = impl()->NewClassLiteralPropertyWithAccessorInfo(
            scope()->AsClassScope(), class_info, prop_info->name,
            name_expression, value, prop_info->is_static,
            prop_info->is_computed_name, prop_info->is_private,
            property_beg_pos);
      } else {
        prop_info->kind = ParsePropertyKind::kClassField;
        result = factory()->NewClassLiteralProperty(
            name_expression, value, ClassLiteralProperty::FIELD,
            prop_info->is_static, prop_info->is_computed_name,
            prop_info->is_private);
      }
      impl()->SetFunctionNameFromPropertyName(result, prop_info->name);

      return result;
    }
    case ParsePropertyKind::kMethod: {
      // MethodDefinition
      //    PropertyName '(' StrictFormalParameters ')' '{' FunctionBody '}'
      //    '*' PropertyName '(' StrictFormalParameters ')' '{' FunctionBody '}'
      //    async PropertyName '(' StrictFormalParameters ')'
      //        '{' FunctionBody '}'
      //    async '*' PropertyName '(' StrictFormalParameters ')'
      //        '{' FunctionBody '}'

      if (!prop_info->is_computed_name) {
        CheckClassMethodName(prop_info->name, ParsePropertyKind::kMethod,
                             prop_info->function_flags, prop_info->is_static,
                             &class_info->has_seen_constructor);
      }

      FunctionKind kind =
          MethodKindFor(prop_info->is_static, prop_info->function_flags);

      if (!prop_info->is_static && impl()->IsConstructor(prop_info->name)) {
        class_info->has_seen_constructor = true;
        kind = has_extends ? FunctionKind::kDerivedConstructor
                           : FunctionKind::kBaseConstructor;
      }

      ExpressionT value = impl()->ParseFunctionLiteral(
          prop_info->name, scanner()->location(), kSkipFunctionNameCheck, kind,
          name_token_position, FunctionSyntaxKind::kAccessorOrMethod,
          language_mode(), nullptr);

      ClassLiteralPropertyT result = factory()->NewClassLiteralProperty(
          name_expression, value, ClassLiteralProperty::METHOD,
          prop_info->is_static, prop_info->is_computed_name,
          prop_info->is_private);
      impl()->SetFunctionNameFromPropertyName(result, prop_info->name);
      return result;
    }

    case ParsePropertyKind::kAccessorGetter:
    case ParsePropertyKind::kAccessorSetter: {
      DCHECK_EQ(prop_info->function_flags, ParseFunctionFlag::kIsNormal);
      bool is_get = prop_info->kind == ParsePropertyKind::kAccessorGetter;

      if (!prop_info->is_computed_name) {
        CheckClassMethodName(prop_info->name, prop_info->kind,
                             ParseFunctionFlag::kIsNormal, prop_info->is_static,
                             &class_info->has_seen_constructor);
        // Make sure the name expression is a string since we need a Name for
        // Runtime_DefineAccessorPropertyUnchecked and since we can determine
        // this statically we can skip the extra runtime check.
        name_expression = factory()->NewStringLiteral(
            prop_info->name, name_expression->position());
      }

      FunctionKind kind;
      if (prop_info->is_static) {
        kind = is_get ? FunctionKind::kStaticGetterFunction
                      : FunctionKind::kStaticSetterFunction;
      } else {
        kind = is_get ? FunctionKind::kGetterFunction
                      : FunctionKind::kSetterFunction;
      }

      FunctionLiteralT value = impl()->ParseFunctionLiteral(
          prop_info->name, scanner()->location(), kSkipFunctionNameCheck, kind,
          name_token_position, FunctionSyntaxKind::kAccessorOrMethod,
          language_mode(), nullptr);

      ClassLiteralProperty::Kind property_kind =
          is_get ? ClassLiteralProperty::GETTER : ClassLiteralProperty::SETTER;
      ClassLiteralPropertyT result = factory()->NewClassLiteralProperty(
          name_expression, value, property_kind, prop_info->is_static,
          prop_info->is_computed_name, prop_info->is_private);
      const AstRawString* prefix =
          is_get ? ast_value_factory()->get_space_string()
                 : ast_value_factory()->set_space_string();
      impl()->SetFunctionNameFromPropertyName(result, prop_info->name, prefix);
      return result;
    }
    case ParsePropertyKind::kValue:
    case ParsePropertyKind::kShorthand:
    case ParsePropertyKind::kSpread:
      impl()->ReportUnexpectedTokenAt(
          Scanner::Location(name_token_position, name_expression->position()),
          name_token);
      return impl()->NullLiteralProperty();
  }
  UNREACHABLE();
}

template <typename Impl>
typename ParserBase<Impl>::ExpressionT ParserBase<Impl>::ParseMemberInitializer(
    ClassInfo* class_info, int beg_pos, int info_id, bool is_static) {
  FunctionParsingScope body_parsing_scope(impl());
  DeclarationScope* initializer_scope =
<<<<<<< HEAD
      is_static ? class_info->static_elements_scope
                : class_info->instance_members_scope;
  FunctionKind function_kind =
      is_static ? FunctionKind::kClassStaticInitializerFunction
                : FunctionKind::kClassMembersInitializerFunction;

  if (initializer_scope == nullptr) {
    initializer_scope = NewFunctionScope(function_kind);
    initializer_scope->SetLanguageMode(LanguageMode::kStrict);
  }
=======
      is_static
          ? class_info->EnsureStaticElementsScope(this, beg_pos, info_id)
          : class_info->EnsureInstanceMembersScope(this, beg_pos, info_id);
>>>>>>> 626889fb

  if (Check(Token::kAssign)) {
    FunctionState initializer_state(&function_state_, &scope_,
                                    initializer_scope);

    AcceptINScope scope(this, true);
    auto result = ParseAssignmentExpression();
    initializer_scope->set_end_position(end_position());
    return result;
  }
<<<<<<< HEAD

  if (is_static) {
    // For the instance initializer, we will save the positions
    // later with the positions of the class body so that we can reparse
    // it later.
    // TODO(joyee): Make scopes be non contiguous.
    initializer_scope->set_start_position(beg_pos);
    initializer_scope->set_end_position(end_position());
    class_info->static_elements_scope = initializer_scope;
    class_info->has_static_elements = true;
  } else {
    class_info->instance_members_scope = initializer_scope;
    class_info->has_instance_members = true;
  }
=======
  initializer_scope->set_end_position(end_position());
  return factory()->NewUndefinedLiteral(kNoSourcePosition);
}

template <typename Impl>
typename ParserBase<Impl>::BlockT ParserBase<Impl>::ParseClassStaticBlock(
    ClassInfo* class_info) {
  Consume(Token::kStatic);

  DeclarationScope* initializer_scope =
      class_info->EnsureStaticElementsScope(this, position(), PeekNextInfoId());
>>>>>>> 626889fb

  FunctionState initializer_state(&function_state_, &scope_, initializer_scope);
  FunctionParsingScope body_parsing_scope(impl());
  AcceptINScope accept_in(this, true);

  // Each static block has its own var and lexical scope, so make a new var
  // block scope instead of using the synthetic members initializer function
  // scope.
  DeclarationScope* static_block_var_scope = NewVarblockScope();
  BlockT static_block = ParseBlock(nullptr, static_block_var_scope);
  CheckConflictingVarDeclarations(static_block_var_scope);
  initializer_scope->set_end_position(end_position());
  return static_block;
}

template <typename Impl>
typename ParserBase<Impl>::BlockT ParserBase<Impl>::ParseClassStaticBlock(
    ClassInfo* class_info) {
  Consume(Token::STATIC);

  DeclarationScope* initializer_scope = class_info->static_elements_scope;
  if (initializer_scope == nullptr) {
    initializer_scope =
        NewFunctionScope(FunctionKind::kClassStaticInitializerFunction);
    initializer_scope->set_start_position(position());
    initializer_scope->SetLanguageMode(LanguageMode::kStrict);
    class_info->static_elements_scope = initializer_scope;
  }

  FunctionState initializer_state(&function_state_, &scope_, initializer_scope);
  AcceptINScope accept_in(this, true);

  // Each static block has its own var and lexical scope, so make a new var
  // block scope instead of using the synthetic members initializer function
  // scope.
  BlockT static_block = ParseBlock(nullptr, NewVarblockScope());
  initializer_scope->set_end_position(end_position());
  class_info->has_static_elements = true;
  return static_block;
}

template <typename Impl>
typename ParserBase<Impl>::ObjectLiteralPropertyT
ParserBase<Impl>::ParseObjectPropertyDefinition(ParsePropertyInfo* prop_info,
                                                bool* has_seen_proto) {
  DCHECK_EQ(prop_info->position, PropertyPosition::kObjectLiteral);
  Token::Value name_token = peek();
  Scanner::Location next_loc = scanner()->peek_location();

  ExpressionT name_expression = ParseProperty(prop_info);

  DCHECK_IMPLIES(name_token == Token::kPrivateName, has_error());

  IdentifierT name = prop_info->name;
  ParseFunctionFlags function_flags = prop_info->function_flags;

  switch (prop_info->kind) {
    case ParsePropertyKind::kSpread:
      DCHECK_EQ(function_flags, ParseFunctionFlag::kIsNormal);
      DCHECK(!prop_info->is_computed_name);
      DCHECK_EQ(Token::kEllipsis, name_token);

      prop_info->is_computed_name = true;
      prop_info->is_rest = true;

      return factory()->NewObjectLiteralProperty(
          factory()->NewTheHoleLiteral(), name_expression,
          ObjectLiteralProperty::SPREAD, true);

    case ParsePropertyKind::kValue: {
      DCHECK_EQ(function_flags, ParseFunctionFlag::kIsNormal);

      if (!prop_info->is_computed_name &&
          scanner()->CurrentLiteralEquals("__proto__")) {
        if (*has_seen_proto) {
          expression_scope()->RecordExpressionError(
              scanner()->location(), MessageTemplate::kDuplicateProto);
        }
        *has_seen_proto = true;
      }
      Consume(Token::kColon);
      AcceptINScope scope(this, true);
      ExpressionT value =
          ParsePossibleDestructuringSubPattern(prop_info->accumulation_scope);

      ObjectLiteralPropertyT result = factory()->NewObjectLiteralProperty(
          name_expression, value, prop_info->is_computed_name);
      impl()->SetFunctionNameFromPropertyName(result, name);
      return result;
    }

    case ParsePropertyKind::kAssign:
    case ParsePropertyKind::kShorthandOrClassField:
    case ParsePropertyKind::kShorthand: {
      // PropertyDefinition
      //    IdentifierReference
      //    CoverInitializedName
      //
      // CoverInitializedName
      //    IdentifierReference Initializer?
      DCHECK_EQ(function_flags, ParseFunctionFlag::kIsNormal);

      if (!ClassifyPropertyIdentifier(name_token, prop_info)) {
        return impl()->NullLiteralProperty();
      }

      ExpressionT lhs =
          impl()->ExpressionFromIdentifier(name, next_loc.beg_pos);
      if (!IsAssignableIdentifier(lhs)) {
        expression_scope()->RecordPatternError(
            next_loc, MessageTemplate::kStrictEvalArguments);
      }

      ExpressionT value;
      if (peek() == Token::kAssign) {
        Consume(Token::kAssign);
        {
          AcceptINScope scope(this, true);
          ExpressionT rhs = ParseAssignmentExpression();
          value = factory()->NewAssignment(Token::kAssign, lhs, rhs,
                                           kNoSourcePosition);
          impl()->SetFunctionNameFromIdentifierRef(rhs, lhs);
        }
        expression_scope()->RecordExpressionError(
            Scanner::Location(next_loc.beg_pos, end_position()),
            MessageTemplate::kInvalidCoverInitializedName);
      } else {
        value = lhs;
      }

      ObjectLiteralPropertyT result = factory()->NewObjectLiteralProperty(
          name_expression, value, ObjectLiteralProperty::COMPUTED, false);
      impl()->SetFunctionNameFromPropertyName(result, name);
      return result;
    }

    case ParsePropertyKind::kMethod: {
      // MethodDefinition
      //    PropertyName '(' StrictFormalParameters ')' '{' FunctionBody '}'
      //    '*' PropertyName '(' StrictFormalParameters ')' '{' FunctionBody '}'

      expression_scope()->RecordPatternError(
          Scanner::Location(next_loc.beg_pos, end_position()),
          MessageTemplate::kInvalidDestructuringTarget);

      std::unique_ptr<BlockState> block_state;
      if (object_literal_scope_ != nullptr) {
        DCHECK_EQ(object_literal_scope_->outer_scope(), scope_);
        block_state.reset(new BlockState(&scope_, object_literal_scope_));
      }
      constexpr bool kIsStatic = false;
      FunctionKind kind = MethodKindFor(kIsStatic, function_flags);

      ExpressionT value = impl()->ParseFunctionLiteral(
          name, scanner()->location(), kSkipFunctionNameCheck, kind,
          next_loc.beg_pos, FunctionSyntaxKind::kAccessorOrMethod,
          language_mode(), nullptr);

      ObjectLiteralPropertyT result = factory()->NewObjectLiteralProperty(
          name_expression, value, ObjectLiteralProperty::COMPUTED,
          prop_info->is_computed_name);
      impl()->SetFunctionNameFromPropertyName(result, name);
      return result;
    }

    case ParsePropertyKind::kAccessorGetter:
    case ParsePropertyKind::kAccessorSetter: {
      DCHECK_EQ(function_flags, ParseFunctionFlag::kIsNormal);
      bool is_get = prop_info->kind == ParsePropertyKind::kAccessorGetter;

      expression_scope()->RecordPatternError(
          Scanner::Location(next_loc.beg_pos, end_position()),
          MessageTemplate::kInvalidDestructuringTarget);

      if (!prop_info->is_computed_name) {
        // Make sure the name expression is a string since we need a Name for
        // Runtime_DefineAccessorPropertyUnchecked and since we can determine
        // this statically we can skip the extra runtime check.
        name_expression =
            factory()->NewStringLiteral(name, name_expression->position());
      }

      std::unique_ptr<BlockState> block_state;
      if (object_literal_scope_ != nullptr) {
        DCHECK_EQ(object_literal_scope_->outer_scope(), scope_);
        block_state.reset(new BlockState(&scope_, object_literal_scope_));
      }

      FunctionKind kind = is_get ? FunctionKind::kGetterFunction
                                 : FunctionKind::kSetterFunction;

      FunctionLiteralT value = impl()->ParseFunctionLiteral(
          name, scanner()->location(), kSkipFunctionNameCheck, kind,
          next_loc.beg_pos, FunctionSyntaxKind::kAccessorOrMethod,
          language_mode(), nullptr);

      ObjectLiteralPropertyT result = factory()->NewObjectLiteralProperty(
          name_expression, value,
          is_get ? ObjectLiteralProperty::GETTER
                 : ObjectLiteralProperty::SETTER,
          prop_info->is_computed_name);
      const AstRawString* prefix =
          is_get ? ast_value_factory()->get_space_string()
                 : ast_value_factory()->set_space_string();
      impl()->SetFunctionNameFromPropertyName(result, name, prefix);
      return result;
    }

    case ParsePropertyKind::kAutoAccessorClassField:
    case ParsePropertyKind::kClassField:
    case ParsePropertyKind::kNotSet:
      ReportUnexpectedToken(Next());
      return impl()->NullLiteralProperty();
  }
  UNREACHABLE();
}

template <typename Impl>
typename ParserBase<Impl>::ExpressionT ParserBase<Impl>::ParseObjectLiteral() {
  // ObjectLiteral ::
  // '{' (PropertyDefinition (',' PropertyDefinition)* ','? )? '}'

  int pos = peek_position();
  ObjectPropertyListT properties(pointer_buffer());
  int number_of_boilerplate_properties = 0;

  bool has_computed_names = false;
  bool has_rest_property = false;
  bool has_seen_proto = false;

  Consume(Token::kLeftBrace);
  AccumulationScope accumulation_scope(expression_scope());

  // If methods appear inside the object literal, we'll enter this scope.
  Scope* block_scope = NewBlockScopeForObjectLiteral();
  block_scope->set_start_position(pos);
  BlockState object_literal_scope_state(&object_literal_scope_, block_scope);

<<<<<<< HEAD
  while (!Check(Token::RBRACE)) {
=======
  while (!Check(Token::kRightBrace)) {
>>>>>>> 626889fb
    FuncNameInferrerState fni_state(&fni_);

    ParsePropertyInfo prop_info(this, &accumulation_scope);
    prop_info.position = PropertyPosition::kObjectLiteral;
    ObjectLiteralPropertyT property =
        ParseObjectPropertyDefinition(&prop_info, &has_seen_proto);
    if (impl()->IsNull(property)) return impl()->FailureExpression();

    if (prop_info.is_computed_name) {
      has_computed_names = true;
    }

    if (prop_info.is_rest) {
      has_rest_property = true;
    }

    if (impl()->IsBoilerplateProperty(property) && !has_computed_names) {
      // Count CONSTANT or COMPUTED properties to maintain the enumeration
      // order.
      number_of_boilerplate_properties++;
    }

    properties.Add(property);

    if (peek() != Token::kRightBrace) {
      Expect(Token::kComma);
    }

    fni_.Infer();
  }

  Variable* home_object = nullptr;
  if (block_scope->needs_home_object()) {
    home_object = block_scope->DeclareHomeObjectVariable(ast_value_factory());
    block_scope->set_end_position(end_position());
  } else {
    block_scope = block_scope->FinalizeBlockScope();
    DCHECK_NULL(block_scope);
  }

  // In pattern rewriter, we rewrite rest property to call out to a
  // runtime function passing all the other properties as arguments to
  // this runtime function. Here, we make sure that the number of
  // properties is less than number of arguments allowed for a runtime
  // call.
  if (has_rest_property && properties.length() > Code::kMaxArguments) {
    expression_scope()->RecordPatternError(Scanner::Location(pos, position()),
                                           MessageTemplate::kTooManyArguments);
  }

  return impl()->InitializeObjectLiteral(
      factory()->NewObjectLiteral(properties, number_of_boilerplate_properties,
                                  pos, has_rest_property, home_object));
}

template <typename Impl>
void ParserBase<Impl>::ParseArguments(
    typename ParserBase<Impl>::ExpressionListT* args, bool* has_spread,
    ParsingArrowHeadFlag maybe_arrow) {
  // Arguments ::
  //   '(' (AssignmentExpression)*[','] ')'

  *has_spread = false;
  Consume(Token::kLeftParen);
  AccumulationScope accumulation_scope(expression_scope());

  int variable_index = 0;
  while (peek() != Token::kRightParen) {
    int start_pos = peek_position();
    bool is_spread = Check(Token::kEllipsis);
    int expr_pos = peek_position();

    AcceptINScope scope(this, true);
    ExpressionT argument = ParseAssignmentExpressionCoverGrammar();

    if (V8_UNLIKELY(maybe_arrow == kMaybeArrowHead)) {
      ClassifyArrowParameter(&accumulation_scope, expr_pos, argument);
      if (is_spread) {
        expression_scope()->RecordNonSimpleParameter();
        if (argument->IsAssignment()) {
          expression_scope()->RecordAsyncArrowParametersError(
              scanner()->location(), MessageTemplate::kRestDefaultInitializer);
        }
        if (peek() == Token::kComma) {
          expression_scope()->RecordAsyncArrowParametersError(
              scanner()->peek_location(), MessageTemplate::kParamAfterRest);
        }
      }
    }
    if (is_spread) {
      *has_spread = true;
      argument = factory()->NewSpread(argument, start_pos, expr_pos);
    }
    args->Add(argument);

    variable_index =
        expression_scope()->SetInitializers(variable_index, peek_position());

    if (!Check(Token::kComma)) break;
  }

  if (args->length() + 1 /* receiver */ > Code::kMaxArguments) {
    ReportMessage(MessageTemplate::kTooManyArguments);
    return;
  }

  Scanner::Location location = scanner_->location();
  if (!Check(Token::kRightParen)) {
    impl()->ReportMessageAt(location, MessageTemplate::kUnterminatedArgList);
  }
}

template <typename Impl>
typename ParserBase<Impl>::ExpressionT
ParserBase<Impl>::ParseConditionalChainAssignmentExpressionCoverGrammar() {
  // AssignmentExpression ::
  //   ArrowFunction
  //   YieldExpression
  //   LeftHandSideExpression AssignmentOperator AssignmentExpression
  int lhs_beg_pos = peek_position();

  if (peek() == Token::kYield && is_generator()) {
    return ParseYieldExpression();
  }

  FuncNameInferrerState fni_state(&fni_);

  DCHECK_IMPLIES(!has_error(), next_arrow_function_info_.HasInitialState());

  ExpressionT expression = ParseLogicalExpression();

  Token::Value op = peek();

  if (!Token::IsArrowOrAssignmentOp(op) || peek() == Token::kConditional)
    return expression;

  return ParseAssignmentExpressionCoverGrammarContinuation(lhs_beg_pos,
                                                           expression);
}

// Precedence = 2
template <typename Impl>
typename ParserBase<Impl>::ExpressionT
ParserBase<Impl>::ParseAssignmentExpressionCoverGrammar() {
  // AssignmentExpression ::
  //   ConditionalExpression
  //   ArrowFunction
  //   YieldExpression
  //   LeftHandSideExpression AssignmentOperator AssignmentExpression
  int lhs_beg_pos = peek_position();

  if (peek() == Token::kYield && is_generator()) {
    return ParseYieldExpression();
  }

  FuncNameInferrerState fni_state(&fni_);

  DCHECK_IMPLIES(!has_error(), next_arrow_function_info_.HasInitialState());

  ExpressionT expression = ParseConditionalExpression();

  Token::Value op = peek();

  if (!Token::IsArrowOrAssignmentOp(op)) return expression;
<<<<<<< HEAD
=======

  return ParseAssignmentExpressionCoverGrammarContinuation(lhs_beg_pos,
                                                           expression);
}

// Precedence = 2
template <typename Impl>
typename ParserBase<Impl>::ExpressionT
ParserBase<Impl>::ParseAssignmentExpressionCoverGrammarContinuation(
    int lhs_beg_pos, ExpressionT expression) {
  // AssignmentExpression ::
  //   ConditionalExpression
  //   ArrowFunction
  //   YieldExpression
  //   LeftHandSideExpression AssignmentOperator AssignmentExpression
  Token::Value op = peek();
>>>>>>> 626889fb

  // Arrow functions.
  if (V8_UNLIKELY(op == Token::kArrow)) {
    Scanner::Location loc(lhs_beg_pos, end_position());

    if (!impl()->IsIdentifier(expression) && !expression->is_parenthesized()) {
      impl()->ReportMessageAt(
          Scanner::Location(expression->position(), position()),
          MessageTemplate::kMalformedArrowFunParamList);
      return impl()->FailureExpression();
    }

    DeclarationScope* scope = next_arrow_function_info_.scope;
    int function_literal_id = next_arrow_function_info_.function_literal_id;
    scope->set_start_position(lhs_beg_pos);

    FormalParametersT parameters(scope);
    parameters.set_strict_parameter_error(
        next_arrow_function_info_.strict_parameter_error_location,
        next_arrow_function_info_.strict_parameter_error_message);
    parameters.is_simple = scope->has_simple_parameters();
    bool could_be_immediately_invoked =
        next_arrow_function_info_.could_be_immediately_invoked;
    next_arrow_function_info_.Reset();

    impl()->DeclareArrowFunctionFormalParameters(&parameters, expression, loc);
    // function_literal_id was reserved for the arrow function, but not actaully
    // allocated. This comparison allocates a function literal id for the arrow
    // function, and checks whether it's still the function id we wanted. If
    // not, we'll reindex the arrow function formal parameters to shift them all
    // 1 down to make space for the arrow function.
    if (function_literal_id != GetNextInfoId()) {
      impl()->ReindexArrowFunctionFormalParameters(&parameters);
    }

    expression = ParseArrowFunctionLiteral(parameters, function_literal_id,
                                           could_be_immediately_invoked);

    return expression;
  }

  if (V8_LIKELY(impl()->IsAssignableIdentifier(expression))) {
    if (expression->is_parenthesized()) {
      expression_scope()->RecordDeclarationError(
          Scanner::Location(lhs_beg_pos, end_position()),
          MessageTemplate::kInvalidDestructuringTarget);
    }
    expression_scope()->MarkIdentifierAsAssigned();
  } else if (expression->IsProperty()) {
    expression_scope()->RecordDeclarationError(
        Scanner::Location(lhs_beg_pos, end_position()),
        MessageTemplate::kInvalidPropertyBindingPattern);
    expression_scope()->ValidateAsExpression();
  } else if (expression->IsPattern() && op == Token::kAssign) {
    // Destructuring assignmment.
    if (expression->is_parenthesized()) {
      Scanner::Location loc(lhs_beg_pos, end_position());
      if (expression_scope()->IsCertainlyDeclaration()) {
        impl()->ReportMessageAt(loc,
                                MessageTemplate::kInvalidDestructuringTarget);
      } else {
        // Syntax Error if LHS is neither object literal nor an array literal
        // (Parenthesized literals are
        // CoverParenthesizedExpressionAndArrowParameterList).
        // #sec-assignment-operators-static-semantics-early-errors
        impl()->ReportMessageAt(loc, MessageTemplate::kInvalidLhsInAssignment);
      }
    }
    expression_scope()->ValidateAsPattern(expression, lhs_beg_pos,
                                          end_position());
  } else {
    DCHECK(!IsValidReferenceExpression(expression));
    // For web compatibility reasons, throw early errors only for logical
    // assignment, not for regular assignment.
    const bool early_error = Token::IsLogicalAssignmentOp(op);
    expression = RewriteInvalidReferenceExpression(
        expression, lhs_beg_pos, end_position(),
        MessageTemplate::kInvalidLhsInAssignment, early_error);
  }

  Consume(op);
  int op_position = position();

  ExpressionT right = ParseAssignmentExpression();

  // Anonymous function name inference applies to =, ||=, &&=, and ??=.
  if (op == Token::kAssign || Token::IsLogicalAssignmentOp(op)) {
    impl()->CheckAssigningFunctionLiteralToProperty(expression, right);

    // Check if the right hand side is a call to avoid inferring a
    // name if we're dealing with "a = function(){...}();"-like
    // expression.
    if (right->IsCall() || right->IsCallNew()) {
      fni_.RemoveLastFunction();
    } else {
      fni_.Infer();
    }

    impl()->SetFunctionNameFromIdentifierRef(right, expression);
  } else {
    fni_.RemoveLastFunction();
  }

  if (op == Token::kAssign) {
    // We try to estimate the set of properties set by constructors. We define a
    // new property whenever there is an assignment to a property of 'this'. We
    // should probably only add properties if we haven't seen them before.
    // Otherwise we'll probably overestimate the number of properties.
    if (impl()->IsThisProperty(expression)) function_state_->AddProperty();
  } else {
    if (Token::IsLogicalAssignmentOp(op)) {
      impl()->CountUsage(v8::Isolate::kLogicalAssignment);
    }
    // Only initializers (i.e. no compound assignments) are allowed in patterns.
    expression_scope()->RecordPatternError(
        Scanner::Location(lhs_beg_pos, end_position()),
        MessageTemplate::kInvalidDestructuringTarget);
  }

  return factory()->NewAssignment(op, expression, right, op_position);
}

template <typename Impl>
typename ParserBase<Impl>::ExpressionT
ParserBase<Impl>::ParseYieldExpression() {
  // YieldExpression ::
  //   'yield' ([no line terminator] '*'? AssignmentExpression)?
  int pos = peek_position();
  expression_scope()->RecordParameterInitializerError(
      scanner()->peek_location(), MessageTemplate::kYieldInParameter);
  Consume(Token::kYield);
  if (V8_UNLIKELY(scanner()->literal_contains_escapes())) {
    impl()->ReportUnexpectedToken(Token::kEscapedKeyword);
  }

  CheckStackOverflow();

  // The following initialization is necessary.
  ExpressionT expression = impl()->NullExpression();
  bool delegating = false;  // yield*
  if (!scanner()->HasLineTerminatorBeforeNext()) {
    if (Check(Token::kMul)) delegating = true;
    switch (peek()) {
      case Token::kEos:
      case Token::kSemicolon:
      case Token::kRightBrace:
      case Token::kRightBracket:
      case Token::kRightParen:
      case Token::kColon:
      case Token::kComma:
      case Token::kIn:
        // The above set of tokens is the complete set of tokens that can appear
        // after an AssignmentExpression, and none of them can start an
        // AssignmentExpression.  This allows us to avoid looking for an RHS for
        // a regular yield, given only one look-ahead token.
        if (!delegating) break;
        // Delegating yields require an RHS; fall through.
        [[fallthrough]];
      default:
        expression = ParseAssignmentExpressionCoverGrammar();
        break;
    }
  }

  if (delegating) {
    ExpressionT yieldstar = factory()->NewYieldStar(expression, pos);
    impl()->RecordSuspendSourceRange(yieldstar, PositionAfterSemicolon());
    function_state_->AddSuspend();
    if (IsAsyncGeneratorFunction(function_state_->kind())) {
      // return, iterator_close and delegated_iterator_output suspend ids.
      function_state_->AddSuspend();
      function_state_->AddSuspend();
      function_state_->AddSuspend();
    }
    return yieldstar;
  }

  // Hackily disambiguate o from o.next and o [Symbol.iterator]().
  // TODO(verwaest): Come up with a better solution.
  ExpressionT yield =
      factory()->NewYield(expression, pos, Suspend::kOnExceptionThrow);
  impl()->RecordSuspendSourceRange(yield, PositionAfterSemicolon());
  function_state_->AddSuspend();
  return yield;
}

// Precedence = 3
template <typename Impl>
typename ParserBase<Impl>::ExpressionT
ParserBase<Impl>::ParseConditionalExpression() {
  // ConditionalExpression ::
  //   LogicalExpression
  //   LogicalExpression '?' AssignmentExpression ':' AssignmentExpression
  //
  int pos = peek_position();
  ExpressionT expression = ParseLogicalExpression();
  return peek() == Token::kConditional
             ? ParseConditionalChainExpression(expression, pos)
             : expression;
}

template <typename Impl>
typename ParserBase<Impl>::ExpressionT
ParserBase<Impl>::ParseLogicalExpression() {
  // LogicalExpression ::
  //   LogicalORExpression
  //   CoalesceExpression

  // Both LogicalORExpression and CoalesceExpression start with BitwiseOR.
  // Parse for binary expressions >= 6 (BitwiseOR);
  ExpressionT expression = ParseBinaryExpression(6);
  if (peek() == Token::kAnd || peek() == Token::kOr) {
    // LogicalORExpression, pickup parsing where we left off.
    int prec1 = Token::Precedence(peek(), accept_IN_);
    expression = ParseBinaryContinuation(expression, 4, prec1);
  } else if (V8_UNLIKELY(peek() == Token::kNullish)) {
    expression = ParseCoalesceExpression(expression);
  }
  return expression;
}

template <typename Impl>
typename ParserBase<Impl>::ExpressionT
ParserBase<Impl>::ParseCoalesceExpression(ExpressionT expression) {
  // CoalesceExpression ::
  //   CoalesceExpressionHead ?? BitwiseORExpression
  //
  //   CoalesceExpressionHead ::
  //     CoalesceExpression
  //     BitwiseORExpression

  // We create a binary operation for the first nullish, otherwise collapse
  // into an nary expresion.
  bool first_nullish = true;
  while (peek() == Token::kNullish) {
    SourceRange right_range;
    int pos;
    ExpressionT y;
    {
      SourceRangeScope right_range_scope(scanner(), &right_range);
<<<<<<< HEAD
      Consume(Token::NULLISH);
=======
      Consume(Token::kNullish);
>>>>>>> 626889fb
      pos = peek_position();
      // Parse BitwiseOR or higher.
      y = ParseBinaryExpression(6);
    }
    if (first_nullish) {
      impl()->CountUsage(v8::Isolate::kNullishCoalescing);
      expression =
          factory()->NewBinaryOperation(Token::kNullish, expression, y, pos);
      impl()->RecordBinaryOperationSourceRange(expression, right_range);
      first_nullish = false;
    } else {
      impl()->CollapseNaryExpression(&expression, y, Token::kNullish, pos,
                                     right_range);
    }
  }
  return expression;
}

template <typename Impl>
typename ParserBase<Impl>::ExpressionT
ParserBase<Impl>::ParseConditionalChainExpression(ExpressionT condition,
                                                  int condition_pos) {
  // ConditionalChainExpression ::
  // ConditionalExpression_1 ? AssignmentExpression_1 :
  // ConditionalExpression_2 ? AssignmentExpression_2 :
  // ConditionalExpression_3 ? AssignmentExpression_3 :
  // ...
  // ConditionalExpression_n ? AssignmentExpression_n

  ExpressionT expr = impl()->NullExpression();
  ExpressionT else_expression = impl()->NullExpression();
  bool else_found = false;
  ZoneVector<int> else_ranges_beg_pos(impl()->zone());
  do {
    SourceRange then_range;
    ExpressionT then_expression;
    {
      SourceRangeScope range_scope(scanner(), &then_range);
      Consume(Token::kConditional);
      // In parsing the first assignment expression in conditional
      // expressions we always accept the 'in' keyword; see ECMA-262,
      // section 11.12, page 58.
      AcceptINScope scope(this, true);
      then_expression = ParseAssignmentExpression();
    }

    else_ranges_beg_pos.emplace_back(scanner()->peek_location().beg_pos);
    int condition_or_else_pos = peek_position();
    SourceRange condition_or_else_range = SourceRange();
    ExpressionT condition_or_else_expression;
    {
      SourceRangeScope condition_or_else_range_scope(scanner(),
                                                     &condition_or_else_range);
      Expect(Token::kColon);
      condition_or_else_expression =
          ParseConditionalChainAssignmentExpression();
    }

    else_found = (peek() != Token::kConditional);

    if (else_found) {
      else_expression = condition_or_else_expression;

      if (impl()->IsNull(expr)) {
        // When we have a single conditional expression, we don't create a
        // conditional chain expression. Instead, we just return a conditional
        // expression.
        SourceRange else_range = condition_or_else_range;
        expr = factory()->NewConditional(condition, then_expression,
                                         else_expression, condition_pos);
        impl()->RecordConditionalSourceRange(expr, then_range, else_range);
        return expr;
      }
    }

    if (impl()->IsNull(expr)) {
      // For the first conditional expression, we create a conditional chain.
      expr = factory()->NewConditionalChain(1, condition_pos);
    }

    impl()->CollapseConditionalChain(&expr, condition, then_expression,
                                     else_expression, condition_pos,
                                     then_range);

    if (!else_found) {
      condition = condition_or_else_expression;
      condition_pos = condition_or_else_pos;
    }
  } while (!else_found);

  int end_pos = scanner()->location().end_pos;
  for (const auto& else_range_beg_pos : else_ranges_beg_pos) {
    impl()->AppendConditionalChainElse(
        &expr, SourceRange(else_range_beg_pos, end_pos));
  }

  return expr;
}

template <typename Impl>
typename ParserBase<Impl>::ExpressionT
ParserBase<Impl>::ParseConditionalContinuation(ExpressionT expression,
                                               int pos) {
  SourceRange then_range, else_range;

  ExpressionT left;
  {
    SourceRangeScope range_scope(scanner(), &then_range);
    Consume(Token::kConditional);
    // In parsing the first assignment expression in conditional
    // expressions we always accept the 'in' keyword; see ECMA-262,
    // section 11.12, page 58.
    AcceptINScope scope(this, true);
    left = ParseAssignmentExpression();
  }
  ExpressionT right;
  {
    SourceRangeScope range_scope(scanner(), &else_range);
    Expect(Token::kColon);
    right = ParseAssignmentExpression();
  }
  ExpressionT expr = factory()->NewConditional(expression, left, right, pos);
  impl()->RecordConditionalSourceRange(expr, then_range, else_range);
  return expr;
}

// Precedence >= 4
template <typename Impl>
typename ParserBase<Impl>::ExpressionT
ParserBase<Impl>::ParseBinaryContinuation(ExpressionT x, int prec, int prec1) {
  do {
    // prec1 >= 4
    while (Token::Precedence(peek(), accept_IN_) == prec1) {
      SourceRange right_range;
      int pos = peek_position();
      ExpressionT y;
      Token::Value op;
      {
        SourceRangeScope right_range_scope(scanner(), &right_range);
        op = Next();

        const bool is_right_associative = op == Token::kExp;
        const int next_prec = is_right_associative ? prec1 : prec1 + 1;
        y = ParseBinaryExpression(next_prec);
      }

      // For now we distinguish between comparisons and other binary
      // operations.  (We could combine the two and get rid of this
      // code and AST node eventually.)
      if (Token::IsCompareOp(op)) {
        // We have a comparison.
        Token::Value cmp = op;
        switch (op) {
          case Token::kNotEq:
            cmp = Token::kEq;
            break;
          case Token::kNotEqStrict:
            cmp = Token::kEqStrict;
            break;
          default: break;
        }
        x = factory()->NewCompareOperation(cmp, x, y, pos);
        if (cmp != op) {
          // The comparison was negated - add a kNot.
          x = factory()->NewUnaryOperation(Token::kNot, x, pos);
        }
      } else if (!impl()->ShortcutLiteralBinaryExpression(&x, y, op, pos) &&
                 !impl()->CollapseNaryExpression(&x, y, op, pos, right_range)) {
        // We have a "normal" binary operation.
        x = factory()->NewBinaryOperation(op, x, y, pos);
        if (op == Token::kOr || op == Token::kAnd) {
          impl()->RecordBinaryOperationSourceRange(x, right_range);
        }
      }
    }
    --prec1;
  } while (prec1 >= prec);

  return x;
}

// Precedence >= 4
template <typename Impl>
typename ParserBase<Impl>::ExpressionT ParserBase<Impl>::ParseBinaryExpression(
    int prec) {
  DCHECK_GE(prec, 4);

  // "#foo in ShiftExpression" needs to be parsed separately, since private
  // identifiers are not valid PrimaryExpressions.
<<<<<<< HEAD
  if (V8_UNLIKELY(peek() == Token::PRIVATE_NAME)) {
    ExpressionT x = ParsePropertyOrPrivatePropertyName();
    int prec1 = Token::Precedence(peek(), accept_IN_);
    if (peek() != Token::IN || prec1 < prec) {
      ReportUnexpectedToken(Token::PRIVATE_NAME);
=======
  if (V8_UNLIKELY(peek() == Token::kPrivateName)) {
    ExpressionT x = ParsePropertyOrPrivatePropertyName();
    int prec1 = Token::Precedence(peek(), accept_IN_);
    if (peek() != Token::kIn || prec1 < prec) {
      ReportUnexpectedToken(Token::kPrivateName);
>>>>>>> 626889fb
      return impl()->FailureExpression();
    }
    return ParseBinaryContinuation(x, prec, prec1);
  }

  ExpressionT x = ParseUnaryExpression();
  int prec1 = Token::Precedence(peek(), accept_IN_);
  if (prec1 >= prec) {
    return ParseBinaryContinuation(x, prec, prec1);
  }
  return x;
}

template <typename Impl>
typename ParserBase<Impl>::ExpressionT
ParserBase<Impl>::ParseUnaryOrPrefixExpression() {
  Token::Value op = Next();
  int pos = position();

  // Assume "! function ..." indicates the function is likely to be called.
  if (op == Token::kNot && peek() == Token::kFunction) {
    function_state_->set_next_function_is_likely_called();
  }

  CheckStackOverflow();

  int expression_position = peek_position();
  ExpressionT expression = ParseUnaryExpression();

  if (Token::IsUnaryOp(op)) {
    if (op == Token::kDelete) {
      if (impl()->IsIdentifier(expression) && is_strict(language_mode())) {
        // "delete identifier" is a syntax error in strict mode.
        ReportMessage(MessageTemplate::kStrictDelete);
        return impl()->FailureExpression();
      }

      if (impl()->IsPrivateReference(expression)) {
        ReportMessage(MessageTemplate::kDeletePrivateField);
        return impl()->FailureExpression();
      }
    }

    if (peek() == Token::kExp) {
      impl()->ReportMessageAt(
          Scanner::Location(pos, peek_end_position()),
          MessageTemplate::kUnexpectedTokenUnaryExponentiation);
      return impl()->FailureExpression();
    }

    // Allow the parser's implementation to rewrite the expression.
    return impl()->BuildUnaryExpression(expression, op, pos);
  }

  DCHECK(Token::IsCountOp(op));

  if (V8_LIKELY(IsValidReferenceExpression(expression))) {
    if (impl()->IsIdentifier(expression)) {
      expression_scope()->MarkIdentifierAsAssigned();
    }
  } else {
    const bool early_error = false;
    expression = RewriteInvalidReferenceExpression(
        expression, expression_position, end_position(),
        MessageTemplate::kInvalidLhsInPrefixOp, early_error);
  }

  return factory()->NewCountOperation(op, true /* prefix */, expression,
                                      position());
}

template <typename Impl>
typename ParserBase<Impl>::ExpressionT
ParserBase<Impl>::ParseAwaitExpression() {
  if (IsModule(function_state_->kind())) {
    impl()->CountUsage(v8::Isolate::kTopLevelAwait);
  }

  expression_scope()->RecordParameterInitializerError(
      scanner()->peek_location(),
      MessageTemplate::kAwaitExpressionFormalParameter);
  int await_pos = peek_position();
  Consume(Token::kAwait);
  if (V8_UNLIKELY(scanner()->literal_contains_escapes())) {
    impl()->ReportUnexpectedToken(Token::kEscapedKeyword);
  }

  CheckStackOverflow();

  ExpressionT value = ParseUnaryExpression();

  // 'await' is a unary operator according to the spec, even though it's treated
  // specially in the parser.
<<<<<<< HEAD
  if (peek() == Token::EXP) {
=======
  if (peek() == Token::kExp) {
>>>>>>> 626889fb
    impl()->ReportMessageAt(
        Scanner::Location(await_pos, peek_end_position()),
        MessageTemplate::kUnexpectedTokenUnaryExponentiation);
    return impl()->FailureExpression();
  }

  ExpressionT expr = factory()->NewAwait(value, await_pos);
  function_state_->AddSuspend();
  impl()->RecordSuspendSourceRange(expr, PositionAfterSemicolon());
  return expr;
}

template <typename Impl>
typename ParserBase<Impl>::ExpressionT
ParserBase<Impl>::ParseUnaryExpression() {
  // UnaryExpression ::
  //   PostfixExpression
  //   'delete' UnaryExpression
  //   'void' UnaryExpression
  //   'typeof' UnaryExpression
  //   '++' UnaryExpression
  //   '--' UnaryExpression
  //   '+' UnaryExpression
  //   '-' UnaryExpression
  //   '~' UnaryExpression
  //   '!' UnaryExpression
  //   [+Await] AwaitExpression[?Yield]

  Token::Value op = peek();
  if (Token::IsUnaryOrCountOp(op)) return ParseUnaryOrPrefixExpression();
  if (is_await_allowed() && op == Token::kAwait) {
    return ParseAwaitExpression();
  }
  return ParsePostfixExpression();
}

template <typename Impl>
typename ParserBase<Impl>::ExpressionT
ParserBase<Impl>::ParsePostfixExpression() {
  // PostfixExpression ::
  //   LeftHandSideExpression ('++' | '--')?

  int lhs_beg_pos = peek_position();
  ExpressionT expression = ParseLeftHandSideExpression();
  if (V8_LIKELY(!Token::IsCountOp(peek()) ||
                scanner()->HasLineTerminatorBeforeNext())) {
    return expression;
  }
  return ParsePostfixContinuation(expression, lhs_beg_pos);
}

template <typename Impl>
typename ParserBase<Impl>::ExpressionT
ParserBase<Impl>::ParsePostfixContinuation(ExpressionT expression,
                                           int lhs_beg_pos) {
  if (V8_UNLIKELY(!IsValidReferenceExpression(expression))) {
    const bool early_error = false;
    expression = RewriteInvalidReferenceExpression(
        expression, lhs_beg_pos, end_position(),
        MessageTemplate::kInvalidLhsInPostfixOp, early_error);
  }
  if (impl()->IsIdentifier(expression)) {
    expression_scope()->MarkIdentifierAsAssigned();
  }

  Token::Value next = Next();
  return factory()->NewCountOperation(next, false /* postfix */, expression,
                                      position());
}

template <typename Impl>
typename ParserBase<Impl>::ExpressionT
ParserBase<Impl>::ParseLeftHandSideExpression() {
  // LeftHandSideExpression ::
  //   (NewExpression | MemberExpression) ...

  ExpressionT result = ParseMemberExpression();
  if (!Token::IsPropertyOrCall(peek())) return result;
  return ParseLeftHandSideContinuation(result);
}

template <typename Impl>
typename ParserBase<Impl>::ExpressionT
ParserBase<Impl>::ParseLeftHandSideContinuation(ExpressionT result) {
  DCHECK(Token::IsPropertyOrCall(peek()));

  if (V8_UNLIKELY(peek() == Token::kLeftParen && impl()->IsIdentifier(result) &&
                  scanner()->current_token() == Token::kAsync &&
                  !scanner()->HasLineTerminatorBeforeNext() &&
                  !scanner()->literal_contains_escapes())) {
    DCHECK(impl()->IsAsync(impl()->AsIdentifier(result)));
    int pos = position();

    ArrowHeadParsingScope maybe_arrow(impl(), FunctionKind::kAsyncArrowFunction,
                                      PeekNextInfoId());
    Scope::Snapshot scope_snapshot(scope());

    ExpressionListT args(pointer_buffer());
    bool has_spread;
    ParseArguments(&args, &has_spread, kMaybeArrowHead);
    if (V8_LIKELY(peek() == Token::kArrow)) {
      fni_.RemoveAsyncKeywordFromEnd();
      next_arrow_function_info_.scope = maybe_arrow.ValidateAndCreateScope();
      next_arrow_function_info_.function_literal_id =
          maybe_arrow.function_literal_id();
      scope_snapshot.Reparent(next_arrow_function_info_.scope);
      // async () => ...
      if (!args.length()) return factory()->NewEmptyParentheses(pos);
      // async ( Arguments ) => ...
      result = impl()->ExpressionListToExpression(args);
      result->mark_parenthesized();
      return result;
    }

    result = factory()->NewCall(result, args, pos, has_spread);

    maybe_arrow.ValidateExpression();

    fni_.RemoveLastFunction();
    if (!Token::IsPropertyOrCall(peek())) return result;
  }

  bool optional_chaining = false;
  bool is_optional = false;
  int optional_link_begin;
  do {
    switch (peek()) {
      case Token::kQuestionPeriod: {
        if (is_optional) {
          ReportUnexpectedToken(peek());
          return impl()->FailureExpression();
        }
        // Include the ?. in the source range position.
        optional_link_begin = scanner()->peek_location().beg_pos;
<<<<<<< HEAD
        Consume(Token::QUESTION_PERIOD);
=======
        Consume(Token::kQuestionPeriod);
>>>>>>> 626889fb
        is_optional = true;
        optional_chaining = true;
        if (Token::IsPropertyOrCall(peek())) continue;
        int pos = position();
        ExpressionT key = ParsePropertyOrPrivatePropertyName();
        result = factory()->NewProperty(result, key, pos, is_optional);
        break;
      }

      /* Property */
      case Token::kLeftBracket: {
        Consume(Token::kLeftBracket);
        int pos = position();
        AcceptINScope scope(this, true);
        ExpressionT index = ParseExpressionCoverGrammar();
        result = factory()->NewProperty(result, index, pos, is_optional);
        Expect(Token::kRightBracket);
        break;
      }

      /* Property */
      case Token::kPeriod: {
        if (is_optional) {
          ReportUnexpectedToken(Next());
          return impl()->FailureExpression();
        }
        Consume(Token::kPeriod);
        int pos = position();
        ExpressionT key = ParsePropertyOrPrivatePropertyName();
        result = factory()->NewProperty(result, key, pos, is_optional);
        break;
      }

      /* Call */
      case Token::kLeftParen: {
        int pos;
        if (Token::IsCallable(scanner()->current_token())) {
          // For call of an identifier we want to report position of
          // the identifier as position of the call in the stack trace.
          pos = position();
        } else {
          // For other kinds of calls we record position of the parenthesis as
          // position of the call. Note that this is extremely important for
          // expressions of the form function(){...}() for which call position
          // should not point to the closing brace otherwise it will intersect
          // with positions recorded for function literal and confuse debugger.
          pos = peek_position();
          // Also the trailing parenthesis are a hint that the function will
          // be called immediately. If we happen to have parsed a preceding
          // function literal eagerly, we can also compile it eagerly.
          if (result->IsFunctionLiteral()) {
            result->AsFunctionLiteral()->SetShouldEagerCompile();
          }
        }
        bool has_spread;
        ExpressionListT args(pointer_buffer());
        ParseArguments(&args, &has_spread);

        // Keep track of eval() calls since they disable all local variable
        // optimizations.
        // The calls that need special treatment are the
        // direct eval calls. These calls are all of the form eval(...), with
        // no explicit receiver.
        // These calls are marked as potentially direct eval calls. Whether
        // they are actually direct calls to eval is determined at run time.
<<<<<<< HEAD
        Call::PossiblyEval is_possibly_eval =
            CheckPossibleEvalCall(result, is_optional, scope());

        result = factory()->NewCall(result, args, pos, has_spread,
                                    is_possibly_eval, is_optional);
=======
        int eval_scope_info_index = 0;
        if (CheckPossibleEvalCall(result, is_optional, scope())) {
          eval_scope_info_index = GetNextInfoId();
        }
>>>>>>> 626889fb

        result = factory()->NewCall(result, args, pos, has_spread,
                                    eval_scope_info_index, is_optional);

        fni_.RemoveLastFunction();
        break;
      }

      default:
        // Template literals in/after an Optional Chain not supported:
        if (optional_chaining) {
          impl()->ReportMessageAt(scanner()->peek_location(),
                                  MessageTemplate::kOptionalChainingNoTemplate);
          return impl()->FailureExpression();
        }
        /* Tagged Template */
        DCHECK(Token::IsTemplate(peek()));
        result = ParseTemplateLiteral(result, position(), true);
        break;
    }
    if (is_optional) {
      SourceRange chain_link_range(optional_link_begin, end_position());
      impl()->RecordExpressionSourceRange(result, chain_link_range);
      is_optional = false;
    }
  } while (Token::IsPropertyOrCall(peek()));
  if (optional_chaining) return factory()->NewOptionalChain(result);
  return result;
}

template <typename Impl>
typename ParserBase<Impl>::ExpressionT
ParserBase<Impl>::ParseMemberWithPresentNewPrefixesExpression() {
  // NewExpression ::
  //   ('new')+ MemberExpression
  //
  // NewTarget ::
  //   'new' '.' 'target'
  //
  // ImportMeta :
  //    import . meta

  // The grammar for new expressions is pretty warped. We can have several 'new'
  // keywords following each other, and then a MemberExpression. When we see '('
  // after the MemberExpression, it's associated with the rightmost unassociated
  // 'new' to create a NewExpression with arguments. However, a NewExpression
  // can also occur without arguments.

  // Examples of new expression:
  // new foo.bar().baz means (new (foo.bar)()).baz
  // new foo()() means (new foo())()
  // new new foo()() means (new (new foo())())
  // new new foo means new (new foo)
  // new new foo() means new (new foo())
  // new new foo().bar().baz means (new (new foo()).bar()).baz
  // new super.x means new (super.x)
<<<<<<< HEAD
  Consume(Token::NEW);
=======
  // new import.meta.foo means (new (import.meta.foo)())
  Consume(Token::kNew);
>>>>>>> 626889fb
  int new_pos = position();
  ExpressionT result;

  CheckStackOverflow();

<<<<<<< HEAD
  if (peek() == Token::IMPORT && PeekAhead() == Token::LPAREN) {
    impl()->ReportMessageAt(scanner()->peek_location(),
                            MessageTemplate::kImportCallNotNewExpression);
    return impl()->FailureExpression();
  } else if (peek() == Token::PERIOD) {
=======
  if (peek() == Token::kImport) {
    result = ParseMemberExpression();
    if (result->IsImportCallExpression()) {
      // new import() and new import.source() are never allowed.
      impl()->ReportMessageAt(scanner()->location(),
                              MessageTemplate::kImportCallNotNewExpression);
      return impl()->FailureExpression();
    }
  } else if (peek() == Token::kPeriod) {
>>>>>>> 626889fb
    result = ParseNewTargetExpression();
    return ParseMemberExpressionContinuation(result);
  } else {
    result = ParseMemberExpression();
    if (result->IsSuperCallReference()) {
      // new super() is never allowed
      impl()->ReportMessageAt(scanner()->location(),
                              MessageTemplate::kUnexpectedSuper);
      return impl()->FailureExpression();
    }
  }
  if (peek() == Token::kLeftParen) {
    // NewExpression with arguments.
    {
      ExpressionListT args(pointer_buffer());
      bool has_spread;
      ParseArguments(&args, &has_spread);

      result = factory()->NewCallNew(result, args, new_pos, has_spread);
    }
    // The expression can still continue with . or [ after the arguments.
    return ParseMemberExpressionContinuation(result);
  }

  if (peek() == Token::kQuestionPeriod) {
    impl()->ReportMessageAt(scanner()->peek_location(),
                            MessageTemplate::kOptionalChainingNoNew);
    return impl()->FailureExpression();
  }

  // NewExpression without arguments.
  ExpressionListT args(pointer_buffer());
  return factory()->NewCallNew(result, args, new_pos, false);
}

template <typename Impl>
typename ParserBase<Impl>::ExpressionT
ParserBase<Impl>::ParseFunctionExpression() {
  Consume(Token::kFunction);
  int function_token_position = position();

  FunctionKind function_kind = Check(Token::kMul)
                                   ? FunctionKind::kGeneratorFunction
                                   : FunctionKind::kNormalFunction;
  IdentifierT name = impl()->NullIdentifier();
  bool is_strict_reserved_name = Token::IsStrictReservedWord(peek());
  Scanner::Location function_name_location = Scanner::Location::invalid();
  FunctionSyntaxKind function_syntax_kind =
      FunctionSyntaxKind::kAnonymousExpression;
  if (impl()->ParsingDynamicFunctionDeclaration()) {
    // We don't want dynamic functions to actually declare their name
    // "anonymous". We just want that name in the toString().
    Consume(Token::kIdentifier);
    DCHECK_IMPLIES(!has_error(),
                   scanner()->CurrentSymbol(ast_value_factory()) ==
                       ast_value_factory()->anonymous_string());
  } else if (peek_any_identifier()) {
    name = ParseIdentifier(function_kind);
    function_name_location = scanner()->location();
    function_syntax_kind = FunctionSyntaxKind::kNamedExpression;
  }
  FunctionLiteralT result = impl()->ParseFunctionLiteral(
      name, function_name_location,
      is_strict_reserved_name ? kFunctionNameIsStrictReserved
                              : kFunctionNameValidityUnknown,
      function_kind, function_token_position, function_syntax_kind,
      language_mode(), nullptr);
  // TODO(verwaest): FailureFunctionLiteral?
  if (impl()->IsNull(result)) return impl()->FailureExpression();
  return result;
}

template <typename Impl>
typename ParserBase<Impl>::ExpressionT
ParserBase<Impl>::ParseMemberExpression() {
  // MemberExpression ::
  //   (PrimaryExpression | FunctionLiteral | ClassLiteral)
  //     ('[' Expression ']' | '.' Identifier | Arguments | TemplateLiteral)*
  //
  // CallExpression ::
  //   (SuperCall | ImportCall)
  //     ('[' Expression ']' | '.' Identifier | Arguments | TemplateLiteral)*
  //
  // The '[' Expression ']' and '.' Identifier parts are parsed by
  // ParseMemberExpressionContinuation, and everything preceeding it is merged
  // into ParsePrimaryExpression.

  // Parse the initial primary or function expression.
  ExpressionT result = ParsePrimaryExpression();
  return ParseMemberExpressionContinuation(result);
}

template <typename Impl>
typename ParserBase<Impl>::ExpressionT
ParserBase<Impl>::ParseImportExpressions() {
  // ImportCall[Yield, Await] :
  //   import ( AssignmentExpression[+In, ?Yield, ?Await] )
  //   import . source ( AssignmentExpression[+In, ?Yield, ?Await] )
  //
  // ImportMeta : import . meta

  Consume(Token::kImport);
  int pos = position();

  ModuleImportPhase phase = ModuleImportPhase::kEvaluation;

  // Distinguish import meta and import phase calls.
  if (Check(Token::kPeriod)) {
    if (v8_flags.js_source_phase_imports &&
        CheckContextualKeyword(ast_value_factory()->source_string())) {
      phase = ModuleImportPhase::kSource;
    } else {
      ExpectContextualKeyword(ast_value_factory()->meta_string(), "import.meta",
                              pos);
      if (!flags().is_module() && !IsParsingWhileDebugging()) {
        impl()->ReportMessageAt(scanner()->location(),
                                MessageTemplate::kImportMetaOutsideModule);
        return impl()->FailureExpression();
      }
      return impl()->ImportMetaExpression(pos);
    }
  }

  if (V8_UNLIKELY(peek() != Token::kLeftParen)) {
    if (!flags().is_module()) {
      impl()->ReportMessageAt(scanner()->location(),
                              MessageTemplate::kImportOutsideModule);
    } else {
      ReportUnexpectedToken(Next());
    }
    return impl()->FailureExpression();
  }

  Consume(Token::kLeftParen);
  if (peek() == Token::kRightParen) {
    impl()->ReportMessageAt(scanner()->location(),
                            MessageTemplate::kImportMissingSpecifier);
    return impl()->FailureExpression();
  }

  AcceptINScope scope(this, true);
  ExpressionT specifier = ParseAssignmentExpressionCoverGrammar();
<<<<<<< HEAD

  if (v8_flags.harmony_import_assertions && Check(Token::COMMA)) {
    if (Check(Token::RPAREN)) {
      // A trailing comma allowed after the specifier.
      return factory()->NewImportCallExpression(specifier, pos);
    } else {
      ExpressionT import_assertions = ParseAssignmentExpressionCoverGrammar();
      Check(Token::COMMA);  // A trailing comma is allowed after the import
                            // assertions.
      Expect(Token::RPAREN);
      return factory()->NewImportCallExpression(specifier, import_assertions,
                                                pos);
    }
  }

  Expect(Token::RPAREN);
  return factory()->NewImportCallExpression(specifier, pos);
=======

  DCHECK_IMPLIES(phase == ModuleImportPhase::kSource,
                 v8_flags.js_source_phase_imports);
  // TODO(42204365): Enable import attributes with source phase import once
  // specified.
  if (v8_flags.harmony_import_attributes &&
      phase == ModuleImportPhase::kEvaluation && Check(Token::kComma)) {
    if (Check(Token::kRightParen)) {
      // A trailing comma allowed after the specifier.
      return factory()->NewImportCallExpression(specifier, phase, pos);
    } else {
      ExpressionT import_options = ParseAssignmentExpressionCoverGrammar();
      Check(Token::kComma);  // A trailing comma is allowed after the import
                             // attributes.
      Expect(Token::kRightParen);
      return factory()->NewImportCallExpression(specifier, phase,
                                                import_options, pos);
    }
  }

  Expect(Token::kRightParen);
  return factory()->NewImportCallExpression(specifier, phase, pos);
>>>>>>> 626889fb
}

template <typename Impl>
typename ParserBase<Impl>::ExpressionT
ParserBase<Impl>::ParseSuperExpression() {
<<<<<<< HEAD
  Consume(Token::SUPER);
=======
  Consume(Token::kSuper);
>>>>>>> 626889fb
  int pos = position();

  DeclarationScope* scope = GetReceiverScope();
  FunctionKind kind = scope->function_kind();
  if (IsConciseMethod(kind) || IsAccessorFunction(kind) ||
      IsClassConstructor(kind)) {
    if (Token::IsProperty(peek())) {
      if (peek() == Token::kPeriod && PeekAhead() == Token::kPrivateName) {
        Consume(Token::kPeriod);
        Consume(Token::kPrivateName);

        impl()->ReportMessage(MessageTemplate::kUnexpectedPrivateField);
        return impl()->FailureExpression();
      }
      if (peek() == Token::kQuestionPeriod) {
        Consume(Token::kQuestionPeriod);
        impl()->ReportMessage(MessageTemplate::kOptionalChainingNoSuper);
        return impl()->FailureExpression();
      }
      Scope* home_object_scope = scope->RecordSuperPropertyUsage();
      UseThis();
      return impl()->NewSuperPropertyReference(home_object_scope, pos);
    }
    // super() is only allowed in derived constructor. new super() is never
    // allowed; it's reported as an error by
    // ParseMemberWithPresentNewPrefixesExpression.
<<<<<<< HEAD
    if (peek() == Token::LPAREN && IsDerivedConstructor(kind)) {
=======
    if (peek() == Token::kLeftParen && IsDerivedConstructor(kind)) {
>>>>>>> 626889fb
      // TODO(rossberg): This might not be the correct FunctionState for the
      // method here.
      expression_scope()->RecordThisUse();
      UseThis();
      return impl()->NewSuperCallReference(pos);
    }
  }

  impl()->ReportMessageAt(scanner()->location(),
                          MessageTemplate::kUnexpectedSuper);
  return impl()->FailureExpression();
}

template <typename Impl>
typename ParserBase<Impl>::ExpressionT
ParserBase<Impl>::ParseNewTargetExpression() {
  int pos = position();
  Consume(Token::kPeriod);
  ExpectContextualKeyword(ast_value_factory()->target_string(), "new.target",
                          pos);

  if (!GetReceiverScope()->is_function_scope()) {
    impl()->ReportMessageAt(scanner()->location(),
                            MessageTemplate::kUnexpectedNewTarget);
    return impl()->FailureExpression();
  }

  return impl()->NewTargetExpression(pos);
}

template <typename Impl>
typename ParserBase<Impl>::ExpressionT
ParserBase<Impl>::DoParseMemberExpressionContinuation(ExpressionT expression) {
  DCHECK(Token::IsMember(peek()));
  // Parses this part of MemberExpression:
  // ('[' Expression ']' | '.' Identifier | TemplateLiteral)*
  do {
    switch (peek()) {
      case Token::kLeftBracket: {
        Consume(Token::kLeftBracket);
        int pos = position();
        AcceptINScope scope(this, true);
        ExpressionT index = ParseExpressionCoverGrammar();
        expression = factory()->NewProperty(expression, index, pos);
        impl()->PushPropertyName(index);
        Expect(Token::kRightBracket);
        break;
      }
      case Token::kPeriod: {
        Consume(Token::kPeriod);
        int pos = peek_position();
        ExpressionT key = ParsePropertyOrPrivatePropertyName();
        expression = factory()->NewProperty(expression, key, pos);
        break;
      }
      default: {
        DCHECK(Token::IsTemplate(peek()));
        int pos;
        if (scanner()->current_token() == Token::kIdentifier) {
          pos = position();
        } else {
          pos = peek_position();
          if (expression->IsFunctionLiteral()) {
            // If the tag function looks like an IIFE, set_parenthesized() to
            // force eager compilation.
            expression->AsFunctionLiteral()->SetShouldEagerCompile();
          }
        }
        expression = ParseTemplateLiteral(expression, pos, true);
        break;
      }
    }
  } while (Token::IsMember(peek()));
  return expression;
}

template <typename Impl>
void ParserBase<Impl>::ParseFormalParameter(FormalParametersT* parameters) {
  // FormalParameter[Yield,GeneratorParameter] :
  //   BindingElement[?Yield, ?GeneratorParameter]
  FuncNameInferrerState fni_state(&fni_);
  int pos = peek_position();
  auto declaration_it = scope()->declarations()->end();
  ExpressionT pattern = ParseBindingPattern();
  if (impl()->IsIdentifier(pattern)) {
    ClassifyParameter(impl()->AsIdentifier(pattern), pos, end_position());
  } else {
    parameters->is_simple = false;
  }

  ExpressionT initializer = impl()->NullExpression();
  if (Check(Token::kAssign)) {
    parameters->is_simple = false;

    if (parameters->has_rest) {
      ReportMessage(MessageTemplate::kRestDefaultInitializer);
      return;
    }

    AcceptINScope accept_in_scope(this, true);
    initializer = ParseAssignmentExpression();
    impl()->SetFunctionNameFromIdentifierRef(initializer, pattern);
  }

  auto declaration_end = scope()->declarations()->end();
  int initializer_end = end_position();
  for (; declaration_it != declaration_end; ++declaration_it) {
    Variable* var = declaration_it->var();

    // The first time a variable is initialized (i.e. when the initializer
    // position is unset), clear its maybe_assigned flag as it is not a true
    // assignment. Since this is done directly on the Variable objects, it has
    // no effect on VariableProxy objects appearing on the left-hand side of
    // true assignments, so x will be still be marked as maybe_assigned for:
    // (x = 1, y = (x = 2)) => {}
    // and even:
    // (x = (x = 2)) => {}.
    if (var->initializer_position() == kNoSourcePosition)
      var->clear_maybe_assigned();
    var->set_initializer_position(initializer_end);
  }

  impl()->AddFormalParameter(parameters, pattern, initializer, end_position(),
                             parameters->has_rest);
}

template <typename Impl>
void ParserBase<Impl>::ParseFormalParameterList(FormalParametersT* parameters) {
  // FormalParameters[Yield] :
  //   [empty]
  //   FunctionRestParameter[?Yield]
  //   FormalParameterList[?Yield]
  //   FormalParameterList[?Yield] ,
  //   FormalParameterList[?Yield] , FunctionRestParameter[?Yield]
  //
  // FormalParameterList[Yield] :
  //   FormalParameter[?Yield]
  //   FormalParameterList[?Yield] , FormalParameter[?Yield]
  ParameterParsingScope scope(impl(), parameters);

  DCHECK_EQ(0, parameters->arity);

  if (peek() != Token::kRightParen) {
    while (true) {
      parameters->has_rest = Check(Token::kEllipsis);
      ParseFormalParameter(parameters);

      if (parameters->has_rest) {
        parameters->is_simple = false;
        if (peek() == Token::kComma) {
          impl()->ReportMessageAt(scanner()->peek_location(),
                                  MessageTemplate::kParamAfterRest);
          return;
        }
        break;
      }
      if (!Check(Token::kComma)) break;
      if (peek() == Token::kRightParen) {
        // allow the trailing comma
        break;
      }
    }
  }

  if (parameters->arity + 1 /* receiver */ > Code::kMaxArguments) {
    ReportMessage(MessageTemplate::kTooManyParameters);
    return;
  }

  impl()->DeclareFormalParameters(parameters);
}

template <typename Impl>
void ParserBase<Impl>::ParseVariableDeclarations(
    VariableDeclarationContext var_context,
    DeclarationParsingResult* parsing_result,
    ZonePtrList<const AstRawString>* names) {
  // VariableDeclarations ::
  //   ('var' | 'const' | 'let' | 'using' | 'await using') (Identifier ('='
  //   AssignmentExpression)?)+[',']
  //
  // ES6:
  // FIXME(marja, nikolaos): Add an up-to-date comment about ES6 variable
  // declaration syntax.

  DCHECK_NOT_NULL(parsing_result);
  parsing_result->descriptor.kind = NORMAL_VARIABLE;
  parsing_result->descriptor.declaration_pos = peek_position();
  parsing_result->descriptor.initialization_pos = peek_position();

  Scope* target_scope = scope();

  switch (peek()) {
    case Token::kVar:
      parsing_result->descriptor.mode = VariableMode::kVar;
      target_scope = scope()->GetDeclarationScope();
      Consume(Token::kVar);
      break;
    case Token::kConst:
      Consume(Token::kConst);
      DCHECK_NE(var_context, kStatement);
      parsing_result->descriptor.mode = VariableMode::kConst;
      break;
    case Token::kLet:
      Consume(Token::kLet);
      DCHECK_NE(var_context, kStatement);
      parsing_result->descriptor.mode = VariableMode::kLet;
      break;
    case Token::kUsing:
      // using [no LineTerminator here] BindingList[?In, ?Yield, ?Await,
      // ~Pattern] ;
      Consume(Token::kUsing);
      DCHECK(v8_flags.js_explicit_resource_management);
      DCHECK_NE(var_context, kStatement);
      DCHECK(is_using_allowed());
      DCHECK(!scanner()->HasLineTerminatorBeforeNext());
      DCHECK(peek() != Token::kLeftBracket && peek() != Token::kLeftBrace);
      impl()->CountUsage(v8::Isolate::kExplicitResourceManagement);
      parsing_result->descriptor.mode = VariableMode::kUsing;
      break;
    case Token::kAwait:
      // CoverAwaitExpressionAndAwaitUsingDeclarationHead[?Yield] [no
      // LineTerminator here] BindingList[?In, ?Yield, +Await, ~Pattern];
      Consume(Token::kAwait);
      DCHECK(v8_flags.js_explicit_resource_management);
      DCHECK_NE(var_context, kStatement);
      DCHECK(is_using_allowed());
      DCHECK(is_await_allowed());
      Consume(Token::kUsing);
      DCHECK(!scanner()->HasLineTerminatorBeforeNext());
      DCHECK(peek() != Token::kLeftBracket && peek() != Token::kLeftBrace);
      impl()->CountUsage(v8::Isolate::kExplicitResourceManagement);
      parsing_result->descriptor.mode = VariableMode::kAwaitUsing;
      if (!target_scope->has_await_using_declaration()) {
        function_state_->AddSuspend();
      }
      break;
    default:
      UNREACHABLE();  // by current callers
      break;
  }

  VariableDeclarationParsingScope declaration(
      impl(), parsing_result->descriptor.mode, names);

  auto declaration_it = target_scope->declarations()->end();

  int bindings_start = peek_position();
  do {
    // Parse binding pattern.
    FuncNameInferrerState fni_state(&fni_);

    int decl_pos = peek_position();

    IdentifierT name;
    ExpressionT pattern;
    // Check for an identifier first, so that we can elide the pattern in cases
    // where there is no initializer (and so no proxy needs to be created).
    if (V8_LIKELY(Token::IsAnyIdentifier(peek()))) {
      name = ParseAndClassifyIdentifier(Next());
      if (V8_UNLIKELY(is_strict(language_mode()) &&
                      impl()->IsEvalOrArguments(name))) {
        impl()->ReportMessageAt(scanner()->location(),
                                MessageTemplate::kStrictEvalArguments);
        return;
      }
      if (peek() == Token::kAssign ||
          (var_context == kForStatement && PeekInOrOf()) ||
          parsing_result->descriptor.mode == VariableMode::kLet) {
        // Assignments need the variable expression for the assignment LHS, and
        // for of/in will need it later, so create the expression now.
        pattern = impl()->ExpressionFromIdentifier(name, decl_pos);
      } else {
        // Otherwise, elide the variable expression and just declare it.
        impl()->DeclareIdentifier(name, decl_pos);
        pattern = impl()->NullExpression();
      }
    } else if (parsing_result->descriptor.mode != VariableMode::kUsing &&
               parsing_result->descriptor.mode != VariableMode::kAwaitUsing) {
      name = impl()->NullIdentifier();
      pattern = ParseBindingPattern();
      DCHECK(!impl()->IsIdentifier(pattern));
    } else {
      // `using` declarations should have an identifier.
      impl()->ReportMessageAt(Scanner::Location(decl_pos, end_position()),
                              MessageTemplate::kDeclarationMissingInitializer,
                              "using");
      return;
    }

    Scanner::Location variable_loc = scanner()->location();

    ExpressionT value = impl()->NullExpression();
    int value_beg_pos = kNoSourcePosition;
    if (Check(Token::kAssign)) {
      DCHECK(!impl()->IsNull(pattern));
      {
        value_beg_pos = peek_position();
        AcceptINScope scope(this, var_context != kForStatement);
        value = ParseAssignmentExpression();
      }
      variable_loc.end_pos = end_position();

      if (!parsing_result->first_initializer_loc.IsValid()) {
        parsing_result->first_initializer_loc = variable_loc;
      }

      // Don't infer if it is "a = function(){...}();"-like expression.
      if (impl()->IsIdentifier(pattern)) {
        if (!value->IsCall() && !value->IsCallNew()) {
          fni_.Infer();
        } else {
          fni_.RemoveLastFunction();
        }
      }

      impl()->SetFunctionNameFromIdentifierRef(value, pattern);
    } else {
#ifdef DEBUG
      // We can fall through into here on error paths, so don't DCHECK those.
      if (!has_error()) {
        // We should never get identifier patterns for the non-initializer path,
        // as those expressions should be elided.
        DCHECK_EQ(!impl()->IsNull(name),
                  Token::IsAnyIdentifier(scanner()->current_token()));
        DCHECK_IMPLIES(impl()->IsNull(pattern), !impl()->IsNull(name));
        // The only times we have a non-null pattern are:
        //   1. This is a destructuring declaration (with no initializer, which
        //      is immediately an error),
        //   2. This is a declaration in a for in/of loop, or
        //   3. This is a let (which has an implicit undefined initializer)
        DCHECK_IMPLIES(
            !impl()->IsNull(pattern),
            !impl()->IsIdentifier(pattern) ||
                (var_context == kForStatement && PeekInOrOf()) ||
                parsing_result->descriptor.mode == VariableMode::kLet);
      }
#endif

      if (var_context != kForStatement || !PeekInOrOf()) {
        // ES6 'const' and binding patterns require initializers.
        if (IsImmutableLexicalVariableMode(parsing_result->descriptor.mode) ||
            impl()->IsNull(name)) {
          impl()->ReportMessageAt(
              Scanner::Location(decl_pos, end_position()),
              MessageTemplate::kDeclarationMissingInitializer,
              impl()->IsNull(name) ? "destructuring"
                                   : ImmutableLexicalVariableModeToString(
                                         parsing_result->descriptor.mode));
          return;
        }
        // 'let x' initializes 'x' to undefined.
        if (parsing_result->descriptor.mode == VariableMode::kLet) {
          value = factory()->NewUndefinedLiteral(position());
        }
      }
    }

    int initializer_position = end_position();
    auto declaration_end = target_scope->declarations()->end();
    for (; declaration_it != declaration_end; ++declaration_it) {
      declaration_it->var()->set_initializer_position(initializer_position);
    }

    // Patterns should be elided iff. they don't have an initializer.
    DCHECK_IMPLIES(impl()->IsNull(pattern),
                   impl()->IsNull(value) ||
                       (var_context == kForStatement && PeekInOrOf()));

    typename DeclarationParsingResult::Declaration decl(pattern, value);
    decl.value_beg_pos = value_beg_pos;

    parsing_result->declarations.push_back(decl);
  } while (Check(Token::kComma));

  parsing_result->bindings_loc =
      Scanner::Location(bindings_start, end_position());
}

template <typename Impl>
typename ParserBase<Impl>::StatementT
ParserBase<Impl>::ParseFunctionDeclaration() {
  Consume(Token::kFunction);

  int pos = position();
  ParseFunctionFlags flags = ParseFunctionFlag::kIsNormal;
  if (Check(Token::kMul)) {
    impl()->ReportMessageAt(
        scanner()->location(),
        MessageTemplate::kGeneratorInSingleStatementContext);
    return impl()->NullStatement();
  }
  return ParseHoistableDeclaration(pos, flags, nullptr, false);
}

template <typename Impl>
typename ParserBase<Impl>::StatementT
ParserBase<Impl>::ParseHoistableDeclaration(
    ZonePtrList<const AstRawString>* names, bool default_export) {
  Consume(Token::kFunction);

  int pos = position();
  ParseFunctionFlags flags = ParseFunctionFlag::kIsNormal;
  if (Check(Token::kMul)) {
    flags |= ParseFunctionFlag::kIsGenerator;
  }
  return ParseHoistableDeclaration(pos, flags, names, default_export);
}

template <typename Impl>
typename ParserBase<Impl>::StatementT
ParserBase<Impl>::ParseHoistableDeclaration(
    int pos, ParseFunctionFlags flags, ZonePtrList<const AstRawString>* names,
    bool default_export) {
  CheckStackOverflow();

  // FunctionDeclaration ::
  //   'function' Identifier '(' FormalParameters ')' '{' FunctionBody '}'
  //   'function' '(' FormalParameters ')' '{' FunctionBody '}'
  // GeneratorDeclaration ::
  //   'function' '*' Identifier '(' FormalParameters ')' '{' FunctionBody '}'
  //   'function' '*' '(' FormalParameters ')' '{' FunctionBody '}'
  //
  // The anonymous forms are allowed iff [default_export] is true.
  //
  // 'function' and '*' (if present) have been consumed by the caller.

  DCHECK_IMPLIES((flags & ParseFunctionFlag::kIsAsync) != 0,
                 (flags & ParseFunctionFlag::kIsGenerator) == 0);

  if ((flags & ParseFunctionFlag::kIsAsync) != 0 && Check(Token::kMul)) {
    // Async generator
    flags |= ParseFunctionFlag::kIsGenerator;
  }

  IdentifierT name;
  FunctionNameValidity name_validity;
  IdentifierT variable_name;
  if (peek() == Token::kLeftParen) {
    if (default_export) {
      impl()->GetDefaultStrings(&name, &variable_name);
      name_validity = kSkipFunctionNameCheck;
    } else {
      ReportMessage(MessageTemplate::kMissingFunctionName);
      return impl()->NullStatement();
    }
  } else {
    bool is_strict_reserved = Token::IsStrictReservedWord(peek());
    name = ParseIdentifier();
    name_validity = is_strict_reserved ? kFunctionNameIsStrictReserved
                                       : kFunctionNameValidityUnknown;
    variable_name = name;
  }

  FuncNameInferrerState fni_state(&fni_);
  impl()->PushEnclosingName(name);

  FunctionKind function_kind = FunctionKindFor(flags);

  FunctionLiteralT function = impl()->ParseFunctionLiteral(
      name, scanner()->location(), name_validity, function_kind, pos,
      FunctionSyntaxKind::kDeclaration, language_mode(), nullptr);

  // In ES6, a function behaves as a lexical binding, except in
  // a script scope, or the initial scope of eval or another function.
  VariableMode mode =
      (!scope()->is_declaration_scope() || scope()->is_module_scope())
          ? VariableMode::kLet
          : VariableMode::kVar;
  // Async functions don't undergo sloppy mode block scoped hoisting, and don't
  // allow duplicates in a block. Both are represented by the
  // sloppy_block_functions_. Don't add them to the map for async functions.
  // Generators are also supposed to be prohibited; currently doing this behind
  // a flag and UseCounting violations to assess web compatibility.
  VariableKind kind = is_sloppy(language_mode()) &&
                              !scope()->is_declaration_scope() &&
                              flags == ParseFunctionFlag::kIsNormal
                          ? SLOPPY_BLOCK_FUNCTION_VARIABLE
                          : NORMAL_VARIABLE;

  return impl()->DeclareFunction(variable_name, function, mode, kind, pos,
                                 end_position(), names);
}

template <typename Impl>
typename ParserBase<Impl>::StatementT ParserBase<Impl>::ParseClassDeclaration(
    ZonePtrList<const AstRawString>* names, bool default_export) {
  // ClassDeclaration ::
  //   'class' Identifier ('extends' LeftHandExpression)? '{' ClassBody '}'
  //   'class' ('extends' LeftHandExpression)? '{' ClassBody '}'
  //
  // The anonymous form is allowed iff [default_export] is true.
  //
  // 'class' is expected to be consumed by the caller.
  //
  // A ClassDeclaration
  //
  //   class C { ... }
  //
  // has the same semantics as:
  //
  //   let C = class C { ... };
  //
  // so rewrite it as such.

  int class_token_pos = position();
  IdentifierT name = impl()->EmptyIdentifierString();
  bool is_strict_reserved = Token::IsStrictReservedWord(peek());
  IdentifierT variable_name = impl()->NullIdentifier();
  if (default_export &&
      (peek() == Token::kExtends || peek() == Token::kLeftBrace)) {
    impl()->GetDefaultStrings(&name, &variable_name);
  } else {
    name = ParseIdentifier();
    variable_name = name;
  }

  ExpressionParsingScope no_expression_scope(impl());
  ExpressionT value = ParseClassLiteral(scope(), name, scanner()->location(),
                                        is_strict_reserved, class_token_pos);
  no_expression_scope.ValidateExpression();
  int end_pos = position();
  return impl()->DeclareClass(variable_name, value, names, class_token_pos,
                              end_pos);
}

// Language extension which is only enabled for source files loaded
// through the API's extension mechanism.  A native function
// declaration is resolved by looking up the function through a
// callback provided by the extension.
template <typename Impl>
typename ParserBase<Impl>::StatementT
ParserBase<Impl>::ParseNativeDeclaration() {
  function_state_->DisableOptimization(BailoutReason::kNativeFunctionLiteral);

  int pos = peek_position();
  Consume(Token::kFunction);
  // Allow "eval" or "arguments" for backward compatibility.
  IdentifierT name = ParseIdentifier();
  Expect(Token::kLeftParen);
  if (peek() != Token::kRightParen) {
    do {
      ParseIdentifier();
    } while (Check(Token::kComma));
  }
  Expect(Token::kRightParen);
  Expect(Token::kSemicolon);
  return impl()->DeclareNative(name, pos);
}

template <typename Impl>
typename ParserBase<Impl>::StatementT
ParserBase<Impl>::ParseAsyncFunctionDeclaration(
    ZonePtrList<const AstRawString>* names, bool default_export) {
  // AsyncFunctionDeclaration ::
  //   async [no LineTerminator here] function BindingIdentifier[Await]
  //       ( FormalParameters[Await] ) { AsyncFunctionBody }
  DCHECK_EQ(scanner()->current_token(), Token::kAsync);
  if (V8_UNLIKELY(scanner()->literal_contains_escapes())) {
    impl()->ReportUnexpectedToken(Token::kEscapedKeyword);
  }
  int pos = position();
  DCHECK(!scanner()->HasLineTerminatorBeforeNext());
  Consume(Token::kFunction);
  ParseFunctionFlags flags = ParseFunctionFlag::kIsAsync;
  return ParseHoistableDeclaration(pos, flags, names, default_export);
}

template <typename Impl>
void ParserBase<Impl>::ParseFunctionBody(
    StatementListT* body, IdentifierT function_name, int pos,
    const FormalParametersT& parameters, FunctionKind kind,
    FunctionSyntaxKind function_syntax_kind, FunctionBodyType body_type) {
  CheckStackOverflow();

  if (IsResumableFunction(kind)) impl()->PrepareGeneratorVariables();

  DeclarationScope* function_scope = parameters.scope;
  DeclarationScope* inner_scope = function_scope;

  // Building the parameter initialization block declares the parameters.
  // TODO(verwaest): Rely on ArrowHeadParsingScope instead.
  if (V8_UNLIKELY(!parameters.is_simple)) {
    if (has_error()) return;
    body->Add(impl()->BuildParameterInitializationBlock(parameters));
    if (has_error()) return;

    inner_scope = NewVarblockScope();
    inner_scope->set_start_position(position());
  }

  StatementListT inner_body(pointer_buffer());

  {
    BlockState block_state(&scope_, inner_scope);

    if (body_type == FunctionBodyType::kExpression) {
      ExpressionT expression = ParseAssignmentExpression();
      inner_body.Add(BuildReturnStatement(expression, expression->position()));
    } else {
      DCHECK(accept_IN_);
      DCHECK_EQ(FunctionBodyType::kBlock, body_type);
      // If we are parsing the source as if it is wrapped in a function, the
      // source ends without a closing brace.
      Token::Value closing_token =
          function_syntax_kind == FunctionSyntaxKind::kWrapped
              ? Token::kEos
              : Token::kRightBrace;

      if (IsAsyncGeneratorFunction(kind)) {
        impl()->ParseAsyncGeneratorFunctionBody(pos, kind, &inner_body);
      } else if (IsGeneratorFunction(kind)) {
        impl()->ParseGeneratorFunctionBody(pos, kind, &inner_body);
      } else {
        ParseStatementList(&inner_body, closing_token);
        if (IsAsyncFunction(kind)) {
          inner_scope->set_end_position(end_position());
        }
      }
      if (IsDerivedConstructor(kind)) {
        // Derived constructors are implemented by returning `this` when the
        // original return value is undefined, so always use `this`.
        ExpressionParsingScope expression_scope(impl());
        UseThis();
        expression_scope.ValidateExpression();
      }
      Expect(closing_token);
    }
  }

  scope()->set_end_position(end_position());

  bool allow_duplicate_parameters = false;

  CheckConflictingVarDeclarations(inner_scope);

  if (V8_LIKELY(parameters.is_simple)) {
    DCHECK_EQ(inner_scope, function_scope);
    if (is_sloppy(function_scope->language_mode())) {
      impl()->InsertSloppyBlockFunctionVarBindings(function_scope);
    }
    allow_duplicate_parameters =
        is_sloppy(function_scope->language_mode()) && !IsConciseMethod(kind);
  } else {
    DCHECK_NOT_NULL(inner_scope);
    DCHECK_EQ(function_scope, scope());
    DCHECK_EQ(function_scope, inner_scope->outer_scope());
    impl()->SetLanguageMode(function_scope, inner_scope->language_mode());

    if (is_sloppy(inner_scope->language_mode())) {
      impl()->InsertSloppyBlockFunctionVarBindings(inner_scope);
    }

    inner_scope->set_end_position(end_position());
    if (inner_scope->FinalizeBlockScope() != nullptr) {
      BlockT inner_block = factory()->NewBlock(true, inner_body);
      inner_body.Rewind();
      inner_body.Add(inner_block);
      inner_block->set_scope(inner_scope);
      impl()->RecordBlockSourceRange(inner_block, scope()->end_position());
      if (!impl()->HasCheckedSyntax()) {
        const AstRawString* conflict = inner_scope->FindVariableDeclaredIn(
            function_scope, VariableMode::kLastLexicalVariableMode);
        if (conflict != nullptr) {
          impl()->ReportVarRedeclarationIn(conflict, inner_scope);
        }
      }

      // According to ES#sec-functiondeclarationinstantiation step 27,28
      // when hasParameterExpressions is true, we need bind var declared
      // arguments to "arguments exotic object", so we here first declare
      // "arguments exotic object", then var declared arguments will be
      // initialized with "arguments exotic object"
      if (!IsArrowFunction(kind)) {
        function_scope->DeclareArguments(ast_value_factory());
      }

      impl()->InsertShadowingVarBindingInitializers(inner_block);
    }
  }

  ValidateFormalParameters(language_mode(), parameters,
                           allow_duplicate_parameters);

  if (!IsArrowFunction(kind)) {
    function_scope->DeclareArguments(ast_value_factory());
  }

  impl()->DeclareFunctionNameVar(function_name, function_syntax_kind,
                                 function_scope);

  inner_body.MergeInto(body);
}

template <typename Impl>
void ParserBase<Impl>::CheckArityRestrictions(int param_count,
                                              FunctionKind function_kind,
                                              bool has_rest,
                                              int formals_start_pos,
                                              int formals_end_pos) {
  if (impl()->HasCheckedSyntax()) return;
  if (IsGetterFunction(function_kind)) {
    if (param_count != 0) {
      impl()->ReportMessageAt(
          Scanner::Location(formals_start_pos, formals_end_pos),
          MessageTemplate::kBadGetterArity);
    }
  } else if (IsSetterFunction(function_kind)) {
    if (param_count != 1) {
      impl()->ReportMessageAt(
          Scanner::Location(formals_start_pos, formals_end_pos),
          MessageTemplate::kBadSetterArity);
    }
    if (has_rest) {
      impl()->ReportMessageAt(
          Scanner::Location(formals_start_pos, formals_end_pos),
          MessageTemplate::kBadSetterRestParameter);
    }
  }
}

template <typename Impl>
bool ParserBase<Impl>::IsNextLetKeyword() {
  DCHECK_EQ(Token::kLet, peek());
  Token::Value next_next = PeekAhead();
  switch (next_next) {
    case Token::kLeftBrace:
    case Token::kLeftBracket:
    case Token::kIdentifier:
    case Token::kStatic:
    case Token::kLet:  // `let let;` is disallowed by static semantics, but the
                       // token must be first interpreted as a keyword in order
                       // for those semantics to apply. This ensures that ASI is
                       // not honored when a LineTerminator separates the
                       // tokens.
    case Token::kYield:
    case Token::kAwait:
    case Token::kGet:
    case Token::kSet:
    case Token::kOf:
    case Token::kUsing:
    case Token::kAccessor:
    case Token::kAsync:
      return true;
<<<<<<< HEAD
    case Token::FUTURE_STRICT_RESERVED_WORD:
    case Token::ESCAPED_STRICT_RESERVED_WORD:
=======
    case Token::kFutureStrictReservedWord:
    case Token::kEscapedStrictReservedWord:
>>>>>>> 626889fb
      // The early error rule for future reserved keywords
      // (ES#sec-identifiers-static-semantics-early-errors) uses the static
      // semantics StringValue of IdentifierName, which normalizes escape
      // sequences. So, both escaped and unescaped future reserved keywords are
      // allowed as identifiers in sloppy mode.
      return is_sloppy(language_mode());
    default:
      return false;
  }
}

template <typename Impl>
typename ParserBase<Impl>::ExpressionT
ParserBase<Impl>::ParseArrowFunctionLiteral(
<<<<<<< HEAD
    const FormalParametersT& formal_parameters) {
=======
    const FormalParametersT& formal_parameters, int function_literal_id,
    bool could_be_immediately_invoked) {
>>>>>>> 626889fb
  RCS_SCOPE(runtime_call_stats_,
            Impl::IsPreParser()
                ? RuntimeCallCounterId::kPreParseArrowFunctionLiteral
                : RuntimeCallCounterId::kParseArrowFunctionLiteral,
            RuntimeCallStats::kThreadSpecific);
  base::ElapsedTimer timer;
  if (V8_UNLIKELY(v8_flags.log_function_events)) timer.Start();

  DCHECK_IMPLIES(!has_error(), peek() == Token::kArrow);
  if (!impl()->HasCheckedSyntax() && scanner_->HasLineTerminatorBeforeNext()) {
    // No line terminator allowed between the parameters and the arrow:
    // ArrowFunction[In, Yield, Await] :
    //   ArrowParameters[?Yield, ?Await] [no LineTerminator here] =>
    //   ConciseBody[?In]
    // If the next token is not `=>`, it's a syntax error anyway.
    impl()->ReportUnexpectedTokenAt(scanner_->peek_location(), Token::kArrow);
    return impl()->FailureExpression();
  }

  int expected_property_count = 0;
  int suspend_count = 0;

  FunctionKind kind = formal_parameters.scope->function_kind();
  int compile_hint_position = formal_parameters.scope->start_position();
  FunctionLiteral::EagerCompileHint eager_compile_hint =
      could_be_immediately_invoked ||
              (compile_hints_magic_enabled_ &&
               scanner_->SawMagicCommentCompileHintsAll()) ||
              (compile_hints_per_function_magic_enabled_ &&
               scanner_->HasPerFunctionCompileHint(compile_hint_position))
          ? FunctionLiteral::kShouldEagerCompile
          : default_eager_compile_hint_;

  eager_compile_hint =
      impl()->GetEmbedderCompileHint(eager_compile_hint, compile_hint_position);

  bool can_preparse = impl()->parse_lazily() &&
                      eager_compile_hint == FunctionLiteral::kShouldLazyCompile;
  // TODO(marja): consider lazy-parsing inner arrow functions too. is_this
  // handling in Scope::ResolveVariable needs to change.
  bool is_lazy_top_level_function =
      can_preparse && impl()->AllowsLazyParsingWithoutUnresolvedVariables();
  bool has_braces = true;
  ProducedPreparseData* produced_preparse_data = nullptr;
  StatementListT body(pointer_buffer());
  {
    FunctionState function_state(&function_state_, &scope_,
                                 formal_parameters.scope);

    Consume(Token::kArrow);

    if (peek() == Token::kLeftBrace) {
      // Multiple statement body
      DCHECK_EQ(scope(), formal_parameters.scope);

      if (is_lazy_top_level_function) {
        // FIXME(marja): Arrow function parameters will be parsed even if the
        // body is preparsed; move relevant parts of parameter handling to
        // simulate consistent parameter handling.

        // Building the parameter initialization block declares the parameters.
        // TODO(verwaest): Rely on ArrowHeadParsingScope instead.
        if (!formal_parameters.is_simple) {
          impl()->BuildParameterInitializationBlock(formal_parameters);
          if (has_error()) return impl()->FailureExpression();
        }

        // For arrow functions, we don't need to retrieve data about function
        // parameters.
        int dummy_num_parameters = -1;
        int dummy_function_length = -1;
        DCHECK(IsArrowFunction(kind));
        bool did_preparse_successfully = impl()->SkipFunction(
            nullptr, kind, FunctionSyntaxKind::kAnonymousExpression,
            formal_parameters.scope, &dummy_num_parameters,
            &dummy_function_length, &produced_preparse_data);

        DCHECK_NULL(produced_preparse_data);

        if (did_preparse_successfully) {
          // Validate parameter names. We can do this only after preparsing the
          // function, since the function can declare itself strict.
          ValidateFormalParameters(language_mode(), formal_parameters, false);
        } else {
          // In case we did not sucessfully preparse the function because of an
          // unidentified error we do a full reparse to return the error.
          // Parse again in the outer scope, since the language mode may change.
          BlockState block_state(&scope_, scope()->outer_scope());
          ExpressionT expression = ParseConditionalExpression();
          // Reparsing the head may have caused a stack overflow.
          if (has_error()) return impl()->FailureExpression();

          DeclarationScope* function_scope = next_arrow_function_info_.scope;
          FunctionState inner_function_state(&function_state_, &scope_,
                                             function_scope);
          Scanner::Location loc(function_scope->start_position(),
                                end_position());
          FormalParametersT parameters(function_scope);
          parameters.is_simple = function_scope->has_simple_parameters();
          impl()->DeclareArrowFunctionFormalParameters(&parameters, expression,
                                                       loc);
          next_arrow_function_info_.Reset();

          Consume(Token::kArrow);
          Consume(Token::kLeftBrace);

          AcceptINScope scope(this, true);
          FunctionParsingScope body_parsing_scope(impl());
          ParseFunctionBody(&body, impl()->NullIdentifier(), kNoSourcePosition,
                            parameters, kind,
                            FunctionSyntaxKind::kAnonymousExpression,
                            FunctionBodyType::kBlock);
          CHECK(has_error());
          return impl()->FailureExpression();
        }
      } else {
        Consume(Token::kLeftBrace);
        AcceptINScope scope(this, true);
        FunctionParsingScope body_parsing_scope(impl());
        ParseFunctionBody(&body, impl()->NullIdentifier(), kNoSourcePosition,
                          formal_parameters, kind,
                          FunctionSyntaxKind::kAnonymousExpression,
                          FunctionBodyType::kBlock);
        expected_property_count = function_state.expected_property_count();
      }
    } else {
      // Single-expression body
      has_braces = false;
      FunctionParsingScope body_parsing_scope(impl());
      ParseFunctionBody(&body, impl()->NullIdentifier(), kNoSourcePosition,
                        formal_parameters, kind,
                        FunctionSyntaxKind::kAnonymousExpression,
                        FunctionBodyType::kExpression);
      expected_property_count = function_state.expected_property_count();
    }

    formal_parameters.scope->set_end_position(end_position());

    // Validate strict mode.
    if (is_strict(language_mode())) {
      CheckStrictOctalLiteral(formal_parameters.scope->start_position(),
                              end_position());
    }
    suspend_count = function_state.suspend_count();
  }

  FunctionLiteralT function_literal = factory()->NewFunctionLiteral(
      impl()->EmptyIdentifierString(), formal_parameters.scope, body,
      expected_property_count, formal_parameters.num_parameters(),
      formal_parameters.function_length,
      FunctionLiteral::kNoDuplicateParameters,
      FunctionSyntaxKind::kAnonymousExpression, eager_compile_hint,
      formal_parameters.scope->start_position(), has_braces,
      function_literal_id, produced_preparse_data);

  function_literal->set_suspend_count(suspend_count);
  function_literal->set_function_token_position(
      formal_parameters.scope->start_position());

  impl()->RecordFunctionLiteralSourceRange(function_literal);
  impl()->AddFunctionForNameInference(function_literal);

  if (V8_UNLIKELY(v8_flags.log_function_events)) {
    Scope* scope = formal_parameters.scope;
    double ms = timer.Elapsed().InMillisecondsF();
    const char* event_name =
        is_lazy_top_level_function ? "preparse-no-resolution" : "parse";
    const char* name = "arrow function";
    v8_file_logger_->FunctionEvent(event_name, flags().script_id(), ms,
                                   scope->start_position(),
                                   scope->end_position(), name, strlen(name));
  }

  return function_literal;
}

template <typename Impl>
typename ParserBase<Impl>::ExpressionT ParserBase<Impl>::ParseClassExpression(
    Scope* outer_scope) {
<<<<<<< HEAD
  Consume(Token::CLASS);
  int class_token_pos = position();
  IdentifierT name = impl()->NullIdentifier();
=======
  Consume(Token::kClass);
  int class_token_pos = position();
  IdentifierT name = impl()->EmptyIdentifierString();
>>>>>>> 626889fb
  bool is_strict_reserved_name = false;
  Scanner::Location class_name_location = Scanner::Location::invalid();
  if (peek_any_identifier()) {
    name = ParseAndClassifyIdentifier(Next());
    class_name_location = scanner()->location();
    is_strict_reserved_name =
        Token::IsStrictReservedWord(scanner()->current_token());
  }
  return ParseClassLiteral(outer_scope, name, class_name_location,
                           is_strict_reserved_name, class_token_pos);
}

template <typename Impl>
typename ParserBase<Impl>::ExpressionT ParserBase<Impl>::ParseClassLiteral(
    Scope* outer_scope, IdentifierT name, Scanner::Location class_name_location,
    bool name_is_strict_reserved, int class_token_pos) {
  bool is_anonymous = impl()->IsEmptyIdentifier(name);

  // All parts of a ClassDeclaration and ClassExpression are strict code.
  if (!impl()->HasCheckedSyntax() && !is_anonymous) {
    if (name_is_strict_reserved) {
      impl()->ReportMessageAt(class_name_location,
                              MessageTemplate::kUnexpectedStrictReserved);
      return impl()->FailureExpression();
    }
    if (impl()->IsEvalOrArguments(name)) {
      impl()->ReportMessageAt(class_name_location,
                              MessageTemplate::kStrictEvalArguments);
      return impl()->FailureExpression();
    }
  }

  ClassScope* class_scope = NewClassScope(outer_scope, is_anonymous);
  BlockState block_state(&scope_, class_scope);
  RaiseLanguageMode(LanguageMode::kStrict);

  BlockState object_literal_scope_state(&object_literal_scope_, nullptr);

  ClassInfo class_info(this);
  class_info.is_anonymous = is_anonymous;

  scope()->set_start_position(class_token_pos);
<<<<<<< HEAD
  if (Check(Token::EXTENDS)) {
=======
  if (Check(Token::kExtends)) {
>>>>>>> 626889fb
    ClassScope::HeritageParsingScope heritage(class_scope);
    FuncNameInferrerState fni_state(&fni_);
    ExpressionParsingScope scope(impl());
    class_info.extends = ParseLeftHandSideExpression();
    scope.ValidateExpression();
  }

  Expect(Token::kLeftBrace);

  ParseClassLiteralBody(class_info, name, class_token_pos, Token::kRightBrace);

  CheckStrictOctalLiteral(scope()->start_position(), scope()->end_position());

  VariableProxy* unresolvable = class_scope->ResolvePrivateNamesPartially();
  if (unresolvable != nullptr) {
    impl()->ReportMessageAt(Scanner::Location(unresolvable->position(),
                                              unresolvable->position() + 1),
                            MessageTemplate::kInvalidPrivateFieldResolution,
                            unresolvable->raw_name());
    return impl()->FailureExpression();
  }

  if (class_info.requires_brand) {
    class_scope->DeclareBrandVariable(
        ast_value_factory(), IsStaticFlag::kNotStatic, kNoSourcePosition);
  }

  if (class_scope->needs_home_object()) {
    class_info.home_object_variable =
        class_scope->DeclareHomeObjectVariable(ast_value_factory());
    class_info.static_home_object_variable =
        class_scope->DeclareStaticHomeObjectVariable(ast_value_factory());
  }

  bool should_save_class_variable = class_scope->should_save_class_variable();
  if (!class_info.is_anonymous || should_save_class_variable) {
    impl()->DeclareClassVariable(class_scope, name, &class_info,
                                 class_token_pos);
    if (should_save_class_variable) {
      class_scope->class_variable()->set_is_used();
      class_scope->class_variable()->ForceContextAllocation();
    }
  }

  return impl()->RewriteClassLiteral(class_scope, name, &class_info,
                                     class_token_pos);
}

template <typename Impl>
void ParserBase<Impl>::ParseClassLiteralBody(ClassInfo& class_info,
                                             IdentifierT name,
                                             int class_token_pos,
                                             Token::Value end_token) {
  bool has_extends = !impl()->IsNull(class_info.extends);

  while (peek() != end_token) {
    if (Check(Token::kSemicolon)) continue;

    // Either we're parsing a `static { }` initialization block or a property.
    if (peek() == Token::kStatic && PeekAhead() == Token::kLeftBrace) {
      BlockT static_block = ParseClassStaticBlock(&class_info);
      impl()->AddClassStaticBlock(static_block, &class_info);
      continue;
    }

<<<<<<< HEAD
  const bool has_extends = !impl()->IsNull(class_info.extends);
  while (peek() != Token::RBRACE) {
    if (Check(Token::SEMICOLON)) continue;

    // Either we're parsing a `static { }` initialization block or a property.
    if (peek() == Token::STATIC && PeekAhead() == Token::LBRACE) {
      BlockT static_block = ParseClassStaticBlock(&class_info);
      impl()->AddClassStaticBlock(static_block, &class_info);
      continue;
    }

=======
>>>>>>> 626889fb
    FuncNameInferrerState fni_state(&fni_);
    // If we haven't seen the constructor yet, it potentially is the next
    // property.
    bool is_constructor = !class_info.has_seen_constructor;
    ParsePropertyInfo prop_info(this);
    prop_info.position = PropertyPosition::kClassLiteral;

    ClassLiteralPropertyT property =
        ParseClassPropertyDefinition(&class_info, &prop_info, has_extends);

    if (has_error()) return;

    ClassLiteralProperty::Kind property_kind =
        ClassPropertyKindFor(prop_info.kind);

    if (!class_info.has_static_computed_names && prop_info.is_static &&
        prop_info.is_computed_name) {
      class_info.has_static_computed_names = true;
    }
    is_constructor &= class_info.has_seen_constructor;

    bool is_field = property_kind == ClassLiteralProperty::FIELD;

    if (V8_UNLIKELY(prop_info.is_private)) {
      DCHECK(!is_constructor);
      class_info.requires_brand |= (!is_field && !prop_info.is_static);
      class_info.has_static_private_methods_or_accessors |=
          (prop_info.is_static && !is_field);

      impl()->DeclarePrivateClassMember(scope()->AsClassScope(), prop_info.name,
                                        property, property_kind,
                                        prop_info.is_static, &class_info);
      impl()->InferFunctionName();
      continue;
    }

    if (V8_UNLIKELY(is_field)) {
      DCHECK(!prop_info.is_private);
      // If we're reparsing, we might not have a class scope. We only need a
      // class scope if we have a computed name though, and in that case we're
      // certain that the current scope must be a class scope.
      ClassScope* class_scope = nullptr;
      if (prop_info.is_computed_name) {
        class_info.computed_field_count++;
        class_scope = scope()->AsClassScope();
      }

      impl()->DeclarePublicClassField(class_scope, property,
                                      prop_info.is_static,
                                      prop_info.is_computed_name, &class_info);
      impl()->InferFunctionName();
      continue;
    }

    if (property_kind == ClassLiteralProperty::Kind::AUTO_ACCESSOR) {
      // Private auto-accessors are handled above with the other private
      // properties.
      DCHECK(!prop_info.is_private);
      impl()->AddInstanceFieldOrStaticElement(property, &class_info,
                                              prop_info.is_static);
    }

    impl()->DeclarePublicClassMethod(name, property, is_constructor,
                                     &class_info);
    impl()->InferFunctionName();
  }

<<<<<<< HEAD
  Expect(Token::RBRACE);
  int end_pos = end_position();
  class_scope->set_end_position(end_pos);
  if (class_info.instance_members_scope != nullptr) {
    // Use the positions of the class body for the instance initializer
    // function so that we can reparse it later.
    class_info.instance_members_scope->set_start_position(class_token_pos);
    class_info.instance_members_scope->set_end_position(end_pos);
  }

  VariableProxy* unresolvable = class_scope->ResolvePrivateNamesPartially();
  if (unresolvable != nullptr) {
    impl()->ReportMessageAt(Scanner::Location(unresolvable->position(),
                                              unresolvable->position() + 1),
                            MessageTemplate::kInvalidPrivateFieldResolution,
                            unresolvable->raw_name());
    return impl()->FailureExpression();
  }

  if (class_info.requires_brand) {
    class_scope->DeclareBrandVariable(
        ast_value_factory(), IsStaticFlag::kNotStatic, kNoSourcePosition);
  }

  if (class_scope->needs_home_object()) {
    class_info.home_object_variable =
        class_scope->DeclareHomeObjectVariable(ast_value_factory());
    class_info.static_home_object_variable =
        class_scope->DeclareStaticHomeObjectVariable(ast_value_factory());
  }

  bool should_save_class_variable_index =
      class_scope->should_save_class_variable_index();
  if (!is_anonymous || should_save_class_variable_index) {
    impl()->DeclareClassVariable(class_scope, name, &class_info,
                                 class_token_pos);
    if (should_save_class_variable_index) {
      class_scope->class_variable()->set_is_used();
      class_scope->class_variable()->ForceContextAllocation();
    }
  }

  return impl()->RewriteClassLiteral(class_scope, name, &class_info,
                                     class_token_pos, end_pos);
}

template <typename Impl>
void ParserBase<Impl>::ParseAsyncFunctionBody(Scope* scope,
                                              StatementListT* body) {
  BlockT block = impl()->NullBlock();
  {
    StatementListT statements(pointer_buffer());
    ParseStatementList(&statements, Token::RBRACE);
    block = factory()->NewBlock(true, statements);
  }
  impl()->RewriteAsyncFunctionBody(
      body, block, factory()->NewUndefinedLiteral(kNoSourcePosition));
  scope->set_end_position(end_position());
=======
  Expect(end_token);
  scope()->set_end_position(end_position());
>>>>>>> 626889fb
}

template <typename Impl>
typename ParserBase<Impl>::ExpressionT
ParserBase<Impl>::ParseAsyncFunctionLiteral() {
  // AsyncFunctionLiteral ::
  //   async [no LineTerminator here] function ( FormalParameters[Await] )
  //       { AsyncFunctionBody }
  //
  //   async [no LineTerminator here] function BindingIdentifier[Await]
  //       ( FormalParameters[Await] ) { AsyncFunctionBody }
  DCHECK_EQ(scanner()->current_token(), Token::kAsync);
  if (V8_UNLIKELY(scanner()->literal_contains_escapes())) {
    impl()->ReportUnexpectedToken(Token::kEscapedKeyword);
  }
  int pos = position();
  Consume(Token::kFunction);
  IdentifierT name = impl()->NullIdentifier();
  FunctionSyntaxKind syntax_kind = FunctionSyntaxKind::kAnonymousExpression;

  ParseFunctionFlags flags = ParseFunctionFlag::kIsAsync;
  if (Check(Token::kMul)) flags |= ParseFunctionFlag::kIsGenerator;
  const FunctionKind kind = FunctionKindFor(flags);
  bool is_strict_reserved = Token::IsStrictReservedWord(peek());

  if (impl()->ParsingDynamicFunctionDeclaration()) {
    // We don't want dynamic functions to actually declare their name
    // "anonymous". We just want that name in the toString().

    // Consuming token we did not peek yet, which could lead to a kIllegal token
    // in the case of a stackoverflow.
    Consume(Token::kIdentifier);
    DCHECK_IMPLIES(!has_error(),
                   scanner()->CurrentSymbol(ast_value_factory()) ==
                       ast_value_factory()->anonymous_string());
  } else if (peek_any_identifier()) {
    syntax_kind = FunctionSyntaxKind::kNamedExpression;
    name = ParseIdentifier(kind);
  }
  FunctionLiteralT result = impl()->ParseFunctionLiteral(
      name, scanner()->location(),
      is_strict_reserved ? kFunctionNameIsStrictReserved
                         : kFunctionNameValidityUnknown,
      kind, pos, syntax_kind, language_mode(), nullptr);
  if (impl()->IsNull(result)) return impl()->FailureExpression();
  return result;
}

template <typename Impl>
typename ParserBase<Impl>::ExpressionT ParserBase<Impl>::ParseTemplateLiteral(
    ExpressionT tag, int start, bool tagged) {
  // A TemplateLiteral is made up of 0 or more kTemplateSpan tokens (literal
  // text followed by a substitution expression), finalized by a single
  // kTemplateTail.
  //
  // In terms of draft language, kTemplateSpan may be either the TemplateHead or
  // TemplateMiddle productions, while kTemplateTail is either TemplateTail, or
  // NoSubstitutionTemplate.
  //
  // When parsing a TemplateLiteral, we must have scanned either an initial
  // kTemplateSpan, or a kTemplateTail.
  DCHECK(peek() == Token::kTemplateSpan || peek() == Token::kTemplateTail);

  if (tagged) {
    // TaggedTemplate expressions prevent the eval compilation cache from being
    // used. This flag is only used if an eval is being parsed.
    set_allow_eval_cache(false);
  }

  bool forbid_illegal_escapes = !tagged;

  // If we reach a kTemplateTail first, we are parsing a NoSubstitutionTemplate.
  // In this case we may simply consume the token and build a template with a
  // single kTemplateSpan and no expressions.
  if (peek() == Token::kTemplateTail) {
    Consume(Token::kTemplateTail);
    int pos = position();
    typename Impl::TemplateLiteralState ts = impl()->OpenTemplateLiteral(pos);
    bool is_valid = CheckTemplateEscapes(forbid_illegal_escapes);
    impl()->AddTemplateSpan(&ts, is_valid, true);
    return impl()->CloseTemplateLiteral(&ts, start, tag);
  }

  Consume(Token::kTemplateSpan);
  int pos = position();
  typename Impl::TemplateLiteralState ts = impl()->OpenTemplateLiteral(pos);
  bool is_valid = CheckTemplateEscapes(forbid_illegal_escapes);
  impl()->AddTemplateSpan(&ts, is_valid, false);
  Token::Value next;

  // If we open with a kTemplateSpan, we must scan the subsequent expression,
  // and repeat if the following token is a kTemplateSpan as well (in this
  // case, representing a TemplateMiddle).

  do {
    next = peek();

    int expr_pos = peek_position();
    AcceptINScope scope(this, true);
    ExpressionT expression = ParseExpressionCoverGrammar();
    impl()->AddTemplateExpression(&ts, expression);

    if (peek() != Token::kRightBrace) {
      impl()->ReportMessageAt(Scanner::Location(expr_pos, peek_position()),
                              MessageTemplate::kUnterminatedTemplateExpr);
      return impl()->FailureExpression();
    }

    // If we didn't die parsing that expression, our next token should be a
    // kTemplateSpan or kTemplateTail.
    next = scanner()->ScanTemplateContinuation();
    Next();
    pos = position();

    is_valid = CheckTemplateEscapes(forbid_illegal_escapes);
<<<<<<< HEAD
    impl()->AddTemplateSpan(&ts, is_valid, next == Token::TEMPLATE_TAIL);
  } while (next == Token::TEMPLATE_SPAN);
=======
    impl()->AddTemplateSpan(&ts, is_valid, next == Token::kTemplateTail);
  } while (next == Token::kTemplateSpan);
>>>>>>> 626889fb

  DCHECK_IMPLIES(!has_error(), next == Token::kTemplateTail);
  // Once we've reached a kTemplateTail, we can close the TemplateLiteral.
  return impl()->CloseTemplateLiteral(&ts, start, tag);
}

template <typename Impl>
typename ParserBase<Impl>::ExpressionT
ParserBase<Impl>::RewriteInvalidReferenceExpression(ExpressionT expression,
                                                    int beg_pos, int end_pos,
                                                    MessageTemplate message,
                                                    bool early_error) {
  DCHECK(!IsValidReferenceExpression(expression));
  if (impl()->IsIdentifier(expression)) {
    DCHECK(is_strict(language_mode()));
    DCHECK(impl()->IsEvalOrArguments(impl()->AsIdentifier(expression)));

    ReportMessageAt(Scanner::Location(beg_pos, end_pos),
                    MessageTemplate::kStrictEvalArguments);
    return impl()->FailureExpression();
  }
  if (expression->IsCall() && !expression->AsCall()->is_tagged_template() &&
      !early_error) {
    expression_scope()->RecordPatternError(
        Scanner::Location(beg_pos, end_pos),
        MessageTemplate::kInvalidDestructuringTarget);
    // If it is a call, make it a runtime error for legacy web compatibility.
    // Bug: https://bugs.chromium.org/p/v8/issues/detail?id=4480
    // Rewrite `expr' to `expr[throw ReferenceError]'.
    impl()->CountUsage(
        is_strict(language_mode())
            ? v8::Isolate::kAssigmentExpressionLHSIsCallInStrict
            : v8::Isolate::kAssigmentExpressionLHSIsCallInSloppy);
    ExpressionT error = impl()->NewThrowReferenceError(message, beg_pos);
    return factory()->NewProperty(expression, error, beg_pos);
  }
  // Tagged templates and other modern language features (which pass early_error
  // = true) are exempt from the web compatibility hack. Throw a regular early
  // error.
  ReportMessageAt(Scanner::Location(beg_pos, end_pos), message);
  return impl()->FailureExpression();
}

template <typename Impl>
void ParserBase<Impl>::ClassifyParameter(IdentifierT parameter, int begin,
                                         int end) {
  if (impl()->IsEvalOrArguments(parameter)) {
    expression_scope()->RecordStrictModeParameterError(
        Scanner::Location(begin, end), MessageTemplate::kStrictEvalArguments);
  }
}

template <typename Impl>
void ParserBase<Impl>::ClassifyArrowParameter(
    AccumulationScope* accumulation_scope, int position,
    ExpressionT parameter) {
  accumulation_scope->Accumulate();
  if (parameter->is_parenthesized() ||
      !(impl()->IsIdentifier(parameter) || parameter->IsPattern() ||
        parameter->IsAssignment())) {
    expression_scope()->RecordDeclarationError(
        Scanner::Location(position, end_position()),
        MessageTemplate::kInvalidDestructuringTarget);
  } else if (impl()->IsIdentifier(parameter)) {
    ClassifyParameter(impl()->AsIdentifier(parameter), position,
                      end_position());
  } else {
    expression_scope()->RecordNonSimpleParameter();
  }
}

template <typename Impl>
bool ParserBase<Impl>::IsValidReferenceExpression(ExpressionT expression) {
  return IsAssignableIdentifier(expression) || expression->IsProperty();
}

template <typename Impl>
typename ParserBase<Impl>::ExpressionT
ParserBase<Impl>::ParsePossibleDestructuringSubPattern(
    AccumulationScope* scope) {
  if (scope) scope->Accumulate();
  int begin = peek_position();
  ExpressionT result = ParseAssignmentExpressionCoverGrammar();

  if (IsValidReferenceExpression(result)) {
    // Parenthesized identifiers and property references are allowed as part of
    // a larger assignment pattern, even though parenthesized patterns
    // themselves are not allowed, e.g., "[(x)] = []". Only accumulate
    // assignment pattern errors if the parsed expression is more complex.
    if (impl()->IsIdentifier(result)) {
      if (result->is_parenthesized()) {
        expression_scope()->RecordDeclarationError(
            Scanner::Location(begin, end_position()),
            MessageTemplate::kInvalidDestructuringTarget);
      }
      IdentifierT identifier = impl()->AsIdentifier(result);
      ClassifyParameter(identifier, begin, end_position());
    } else {
      DCHECK(result->IsProperty());
      expression_scope()->RecordDeclarationError(
          Scanner::Location(begin, end_position()),
          MessageTemplate::kInvalidPropertyBindingPattern);
      if (scope != nullptr) scope->ValidateExpression();
    }
  } else if (result->is_parenthesized() ||
             (!result->IsPattern() && !result->IsAssignment())) {
    expression_scope()->RecordPatternError(
        Scanner::Location(begin, end_position()),
        MessageTemplate::kInvalidDestructuringTarget);
  }

  return result;
}

template <typename Impl>
typename ParserBase<Impl>::ExpressionT ParserBase<Impl>::ParseV8Intrinsic() {
  // CallRuntime ::
  //   '%' Identifier Arguments

  int pos = peek_position();
  Consume(Token::kMod);
  // Allow "eval" or "arguments" for backward compatibility.
  IdentifierT name = ParseIdentifier();
  if (peek() != Token::kLeftParen) {
    impl()->ReportUnexpectedToken(peek());
    return impl()->FailureExpression();
  }
  bool has_spread;
  ExpressionListT args(pointer_buffer());
  ParseArguments(&args, &has_spread);

  if (has_spread) {
    ReportMessageAt(Scanner::Location(pos, position()),
                    MessageTemplate::kIntrinsicWithSpread);
    return impl()->FailureExpression();
  }

  return impl()->NewV8Intrinsic(name, args, pos);
}

template <typename Impl>
void ParserBase<Impl>::ParseStatementList(StatementListT* body,
                                          Token::Value end_token) {
  // StatementList ::
  //   (StatementListItem)* <end_token>
  DCHECK_NOT_NULL(body);

  while (peek() == Token::kString) {
    bool use_strict = false;
#if V8_ENABLE_WEBASSEMBLY
    bool use_asm = false;
#endif  // V8_ENABLE_WEBASSEMBLY

    Scanner::Location token_loc = scanner()->peek_location();

    if (scanner()->NextLiteralExactlyEquals("use strict")) {
      use_strict = true;
#if V8_ENABLE_WEBASSEMBLY
    } else if (scanner()->NextLiteralExactlyEquals("use asm")) {
      use_asm = true;
#endif  // V8_ENABLE_WEBASSEMBLY
    }

    StatementT stat = ParseStatementListItem();
    if (impl()->IsNull(stat)) return;

    body->Add(stat);

    if (!impl()->IsStringLiteral(stat)) break;

    if (use_strict) {
      // Directive "use strict" (ES5 14.1).
      RaiseLanguageMode(LanguageMode::kStrict);
      if (!scope()->HasSimpleParameters()) {
        // TC39 deemed "use strict" directives to be an error when occurring
        // in the body of a function with non-simple parameter list, on
        // 29/7/2015. See:
        // https://github.com/tc39/notes/blob/main/meetings/2015-07/july-29.md#conclusionresolution
        impl()->ReportMessageAt(token_loc,
                                MessageTemplate::kIllegalLanguageModeDirective,
                                "use strict");
        return;
      }
#if V8_ENABLE_WEBASSEMBLY
    } else if (use_asm) {
      // Directive "use asm".
      impl()->SetAsmModule();
#endif  // V8_ENABLE_WEBASSEMBLY
    } else {
      // Possibly an unknown directive.
      // Should not change mode, but will increment usage counters
      // as appropriate. Ditto usages below.
      RaiseLanguageMode(LanguageMode::kSloppy);
    }
  }

  while (peek() != end_token) {
    StatementT stat = ParseStatementListItem();
    if (impl()->IsNull(stat)) return;
    if (stat->IsEmptyStatement()) continue;
    body->Add(stat);
  }
}

template <typename Impl>
typename ParserBase<Impl>::StatementT
ParserBase<Impl>::ParseStatementListItem() {
  // ECMA 262 6th Edition
  // StatementListItem[Yield, Return] :
  //   Statement[?Yield, ?Return]
  //   Declaration[?Yield]
  //
  // Declaration[Yield] :
  //   HoistableDeclaration[?Yield]
  //   ClassDeclaration[?Yield]
  //   LexicalDeclaration[In, ?Yield]
  //
  // HoistableDeclaration[Yield, Default] :
  //   FunctionDeclaration[?Yield, ?Default]
  //   GeneratorDeclaration[?Yield, ?Default]
  //
  // LexicalDeclaration[In, Yield, Await] :
  //   LetOrConst BindingList[?In, ?Yield, ?Await, +Pattern] ;
  //   UsingDeclaration[?In, ?Yield, ?Await, ~Pattern];
  //   [+Await] AwaitUsingDeclaration[?In, ?Yield];

  switch (peek()) {
    case Token::kFunction:
      return ParseHoistableDeclaration(nullptr, false);
    case Token::kClass:
      Consume(Token::kClass);
      return ParseClassDeclaration(nullptr, false);
    case Token::kVar:
    case Token::kConst:
      return ParseVariableStatement(kStatementListItem, nullptr);
    case Token::kLet:
      if (IsNextLetKeyword()) {
        return ParseVariableStatement(kStatementListItem, nullptr);
      }
      break;
    case Token::kUsing:
      if (!v8_flags.js_explicit_resource_management) break;
      if (!is_using_allowed()) break;
      if (!(scanner()->HasLineTerminatorAfterNext()) &&
          Token::IsAnyIdentifier(PeekAhead())) {
        return ParseVariableStatement(kStatementListItem, nullptr);
      }
      break;
    case Token::kAwait:
      if (!v8_flags.js_explicit_resource_management) break;
      if (!is_await_allowed()) break;
      if (!is_using_allowed()) break;
      if (!(scanner()->HasLineTerminatorAfterNext()) &&
          PeekAhead() == Token::kUsing &&
          !(scanner()->HasLineTerminatorAfterNextNext()) &&
          Token::IsAnyIdentifier(PeekAheadAhead())) {
        return ParseVariableStatement(kStatementListItem, nullptr);
      }
      break;
    case Token::kAsync:
      if (PeekAhead() == Token::kFunction &&
          !scanner()->HasLineTerminatorAfterNext()) {
        Consume(Token::kAsync);
        return ParseAsyncFunctionDeclaration(nullptr, false);
      }
      break;
    default:
      break;
  }
  return ParseStatement(nullptr, nullptr, kAllowLabelledFunctionStatement);
}

template <typename Impl>
typename ParserBase<Impl>::StatementT ParserBase<Impl>::ParseStatement(
    ZonePtrList<const AstRawString>* labels,
    ZonePtrList<const AstRawString>* own_labels,
    AllowLabelledFunctionStatement allow_function) {
  // Statement ::
  //   Block
  //   VariableStatement
  //   EmptyStatement
  //   ExpressionStatement
  //   IfStatement
  //   IterationStatement
  //   ContinueStatement
  //   BreakStatement
  //   ReturnStatement
  //   WithStatement
  //   LabelledStatement
  //   SwitchStatement
  //   ThrowStatement
  //   TryStatement
  //   DebuggerStatement

  // {own_labels} is always a subset of {labels}.
  DCHECK_IMPLIES(labels == nullptr, own_labels == nullptr);

  // Note: Since labels can only be used by 'break' and 'continue'
  // statements, which themselves are only valid within blocks,
  // iterations or 'switch' statements (i.e., BreakableStatements),
  // labels can be simply ignored in all other cases; except for
  // trivial labeled break statements 'label: break label' which is
  // parsed into an empty statement.
  switch (peek()) {
    case Token::kLeftBrace:
      return ParseBlock(labels);
    case Token::kSemicolon:
      Next();
      return factory()->EmptyStatement();
    case Token::kIf:
      return ParseIfStatement(labels);
    case Token::kDo:
      return ParseDoWhileStatement(labels, own_labels);
    case Token::kWhile:
      return ParseWhileStatement(labels, own_labels);
    case Token::kFor:
      if (V8_UNLIKELY(is_await_allowed() && PeekAhead() == Token::kAwait)) {
        return ParseForAwaitStatement(labels, own_labels);
      }
      return ParseForStatement(labels, own_labels);
    case Token::kContinue:
      return ParseContinueStatement();
    case Token::kBreak:
      return ParseBreakStatement(labels);
    case Token::kReturn:
      return ParseReturnStatement();
    case Token::kThrow:
      return ParseThrowStatement();
    case Token::kTry: {
      // It is somewhat complicated to have labels on try-statements.
      // When breaking out of a try-finally statement, one must take
      // great care not to treat it as a fall-through. It is much easier
      // just to wrap the entire try-statement in a statement block and
      // put the labels there.
      if (labels == nullptr) return ParseTryStatement();
      StatementListT statements(pointer_buffer());
      BlockT result = factory()->NewBlock(false, true);
      Target target(this, result, labels, nullptr,
                    Target::TARGET_FOR_NAMED_ONLY);
      StatementT statement = ParseTryStatement();
      statements.Add(statement);
      result->InitializeStatements(statements, zone());
      return result;
    }
    case Token::kWith:
      return ParseWithStatement(labels);
    case Token::kSwitch:
      return ParseSwitchStatement(labels);
    case Token::kFunction:
      // FunctionDeclaration only allowed as a StatementListItem, not in
      // an arbitrary Statement position. Exceptions such as
      // ES#sec-functiondeclarations-in-ifstatement-statement-clauses
      // are handled by calling ParseScopedStatement rather than
      // ParseStatement directly.
      impl()->ReportMessageAt(scanner()->peek_location(),
                              is_strict(language_mode())
                                  ? MessageTemplate::kStrictFunction
                                  : MessageTemplate::kSloppyFunction);
      return impl()->NullStatement();
    case Token::kDebugger:
      return ParseDebuggerStatement();
    case Token::kVar:
      return ParseVariableStatement(kStatement, nullptr);
    case Token::kAsync:
      if (!impl()->HasCheckedSyntax() &&
          !scanner()->HasLineTerminatorAfterNext() &&
          PeekAhead() == Token::kFunction) {
        impl()->ReportMessageAt(
            scanner()->peek_location(),
            MessageTemplate::kAsyncFunctionInSingleStatementContext);
        return impl()->NullStatement();
      }
      [[fallthrough]];
    default:
      return ParseExpressionOrLabelledStatement(labels, own_labels,
                                                allow_function);
  }
}

template <typename Impl>
typename ParserBase<Impl>::BlockT ParserBase<Impl>::ParseBlock(
    ZonePtrList<const AstRawString>* labels, Scope* block_scope) {
  // Block ::
  //   '{' StatementList '}'

  // Parse the statements and collect escaping labels.
  BlockT body = factory()->NewBlock(false, labels != nullptr);
  StatementListT statements(pointer_buffer());

  CheckStackOverflow();

  {
    BlockState block_state(&scope_, block_scope);
    scope()->set_start_position(peek_position());
    Target target(this, body, labels, nullptr, Target::TARGET_FOR_NAMED_ONLY);

    Expect(Token::kLeftBrace);

    while (peek() != Token::kRightBrace) {
      StatementT stat = ParseStatementListItem();
      if (impl()->IsNull(stat)) return body;
      if (stat->IsEmptyStatement()) continue;
      statements.Add(stat);
    }

    Expect(Token::kRightBrace);

    int end_pos = end_position();
    scope()->set_end_position(end_pos);

    impl()->RecordBlockSourceRange(body, end_pos);
    body->set_scope(scope()->FinalizeBlockScope());
  }

  body->InitializeStatements(statements, zone());
  return body;
}

template <typename Impl>
typename ParserBase<Impl>::BlockT ParserBase<Impl>::ParseBlock(
    ZonePtrList<const AstRawString>* labels) {
  return ParseBlock(labels, NewScope(BLOCK_SCOPE));
}

template <typename Impl>
typename ParserBase<Impl>::StatementT ParserBase<Impl>::ParseScopedStatement(
    ZonePtrList<const AstRawString>* labels) {
  if (is_strict(language_mode()) || peek() != Token::kFunction) {
    return ParseStatement(labels, nullptr);
  } else {
    // Make a block around the statement for a lexical binding
    // is introduced by a FunctionDeclaration.
    BlockState block_state(zone(), &scope_);
    scope()->set_start_position(scanner()->location().beg_pos);
    BlockT block = factory()->NewBlock(1, false);
    StatementT body = ParseFunctionDeclaration();
    block->statements()->Add(body, zone());
    scope()->set_end_position(end_position());
    block->set_scope(scope()->FinalizeBlockScope());
    return block;
  }
}

template <typename Impl>
typename ParserBase<Impl>::StatementT ParserBase<Impl>::ParseVariableStatement(
    VariableDeclarationContext var_context,
    ZonePtrList<const AstRawString>* names) {
  // VariableStatement ::
  //   VariableDeclarations ';'

  // The scope of a var declared variable anywhere inside a function
  // is the entire function (ECMA-262, 3rd, 10.1.3, and 12.2). Thus we can
  // transform a source-level var declaration into a (Function) Scope
  // declaration, and rewrite the source-level initialization into an assignment
  // statement. We use a block to collect multiple assignments.
  //
  // We mark the block as initializer block because we don't want the
  // rewriter to add a '.result' assignment to such a block (to get compliant
  // behavior for code such as print(eval('var x = 7')), and for cosmetic
  // reasons when pretty-printing. Also, unless an assignment (initialization)
  // is inside an initializer block, it is ignored.

  DeclarationParsingResult parsing_result;
  ParseVariableDeclarations(var_context, &parsing_result, names);
  ExpectSemicolon();
  return impl()->BuildInitializationBlock(&parsing_result);
}

template <typename Impl>
typename ParserBase<Impl>::StatementT
ParserBase<Impl>::ParseDebuggerStatement() {
  // In ECMA-262 'debugger' is defined as a reserved keyword. In some browser
  // contexts this is used as a statement which invokes the debugger as i a
  // break point is present.
  // DebuggerStatement ::
  //   'debugger' ';'

  int pos = peek_position();
  Consume(Token::kDebugger);
  ExpectSemicolon();
  return factory()->NewDebuggerStatement(pos);
}

template <typename Impl>
typename ParserBase<Impl>::StatementT
ParserBase<Impl>::ParseExpressionOrLabelledStatement(
    ZonePtrList<const AstRawString>* labels,
    ZonePtrList<const AstRawString>* own_labels,
    AllowLabelledFunctionStatement allow_function) {
  // ExpressionStatement | LabelledStatement ::
  //   Expression ';'
  //   Identifier ':' Statement
  //
  // ExpressionStatement[Yield] :
  //   [lookahead notin {{, function, class, let [}] Expression[In, ?Yield] ;

  int pos = peek_position();

  switch (peek()) {
    case Token::kFunction:
    case Token::kLeftBrace:
      UNREACHABLE();  // Always handled by the callers.
    case Token::kClass:
      ReportUnexpectedToken(Next());
      return impl()->NullStatement();
    case Token::kLet: {
      Token::Value next_next = PeekAhead();
      // "let" followed by either "[", "{" or an identifier means a lexical
      // declaration, which should not appear here.
      // However, ASI may insert a line break before an identifier or a brace.
      if (next_next != Token::kLeftBracket &&
          ((next_next != Token::kLeftBrace &&
            next_next != Token::kIdentifier) ||
           scanner_->HasLineTerminatorAfterNext())) {
        break;
      }
      impl()->ReportMessageAt(scanner()->peek_location(),
                              MessageTemplate::kUnexpectedLexicalDeclaration);
      return impl()->NullStatement();
    }
    default:
      break;
  }

  bool starts_with_identifier = peek_any_identifier();

  ExpressionT expr;
  {
    // Effectively inlines ParseExpression, so potential labels can be extracted
    // from expression_scope.
    ExpressionParsingScope expression_scope(impl());
    AcceptINScope scope(this, true);
    expr = ParseExpressionCoverGrammar();
    expression_scope.ValidateExpression();

    if (peek() == Token::kColon && starts_with_identifier &&
        impl()->IsIdentifier(expr)) {
      // The whole expression was a single identifier, and not, e.g.,
      // something starting with an identifier or a parenthesized identifier.
      DCHECK_EQ(expression_scope.variable_list()->length(), 1);
      VariableProxy* label = expression_scope.variable_list()->at(0).first;
      impl()->DeclareLabel(&labels, &own_labels, label->raw_name());

      // Remove the "ghost" variable that turned out to be a label from the top
      // scope. This way, we don't try to resolve it during the scope
      // processing.
      this->scope()->DeleteUnresolved(label);

      Consume(Token::kColon);
      // ES#sec-labelled-function-declarations Labelled Function Declarations
      if (peek() == Token::kFunction && is_sloppy(language_mode()) &&
          allow_function == kAllowLabelledFunctionStatement) {
        return ParseFunctionDeclaration();
      }
      return ParseStatement(labels, own_labels, allow_function);
    }
  }

  // We allow a native function declaration if we're parsing the source for an
  // extension. A native function declaration starts with "native function"
  // with no line-terminator between the two words.
<<<<<<< HEAD
  if (impl()->ParsingExtension() && peek() == Token::FUNCTION &&
=======
  if (impl()->ParsingExtension() && peek() == Token::kFunction &&
>>>>>>> 626889fb
      !scanner()->HasLineTerminatorBeforeNext() && impl()->IsNative(expr) &&
      !scanner()->literal_contains_escapes()) {
    return ParseNativeDeclaration();
  }

  // Parsed expression statement, followed by semicolon.
  ExpectSemicolon();
  if (expr->IsFailureExpression()) return impl()->NullStatement();
  return factory()->NewExpressionStatement(expr, pos);
}

template <typename Impl>
typename ParserBase<Impl>::StatementT ParserBase<Impl>::ParseIfStatement(
    ZonePtrList<const AstRawString>* labels) {
  // IfStatement ::
  //   'if' '(' Expression ')' Statement ('else' Statement)?

  int pos = peek_position();
  Consume(Token::kIf);
  Expect(Token::kLeftParen);
  ExpressionT condition = ParseExpression();
  Expect(Token::kRightParen);

  SourceRange then_range, else_range;
  StatementT then_statement = impl()->NullStatement();
  {
    SourceRangeScope range_scope(scanner(), &then_range);
    // Make a copy of {labels} to avoid conflicts with any
    // labels that may be applied to the else clause below.
    auto labels_copy =
        labels == nullptr
            ? labels
            : zone()->template New<ZonePtrList<const AstRawString>>(*labels,
                                                                    zone());
    then_statement = ParseScopedStatement(labels_copy);
  }

  StatementT else_statement = impl()->NullStatement();
  if (Check(Token::kElse)) {
    else_statement = ParseScopedStatement(labels);
    else_range = SourceRange::ContinuationOf(then_range, end_position());
  } else {
    else_statement = factory()->EmptyStatement();
  }
  StatementT stmt =
      factory()->NewIfStatement(condition, then_statement, else_statement, pos);
  impl()->RecordIfStatementSourceRange(stmt, then_range, else_range);
  return stmt;
}

template <typename Impl>
typename ParserBase<Impl>::StatementT
ParserBase<Impl>::ParseContinueStatement() {
  // ContinueStatement ::
  //   'continue' Identifier? ';'

  int pos = peek_position();
  Consume(Token::kContinue);
  IdentifierT label = impl()->NullIdentifier();
  Token::Value tok = peek();
  if (!scanner()->HasLineTerminatorBeforeNext() &&
      !Token::IsAutoSemicolon(tok)) {
    // ECMA allows "eval" or "arguments" as labels even in strict mode.
    label = ParseIdentifier();
  }
  IterationStatementT target = LookupContinueTarget(label);
  if (impl()->IsNull(target)) {
    // Illegal continue statement.
    MessageTemplate message = MessageTemplate::kIllegalContinue;
    BreakableStatementT breakable_target = LookupBreakTarget(label);
    if (impl()->IsNull(label)) {
      message = MessageTemplate::kNoIterationStatement;
    } else if (impl()->IsNull(breakable_target)) {
      message = MessageTemplate::kUnknownLabel;
    }
    ReportMessage(message, label);
    return impl()->NullStatement();
  }
  ExpectSemicolon();
  StatementT stmt = factory()->NewContinueStatement(target, pos);
  impl()->RecordJumpStatementSourceRange(stmt, end_position());
  return stmt;
}

template <typename Impl>
typename ParserBase<Impl>::StatementT ParserBase<Impl>::ParseBreakStatement(
    ZonePtrList<const AstRawString>* labels) {
  // BreakStatement ::
  //   'break' Identifier? ';'

  int pos = peek_position();
  Consume(Token::kBreak);
  IdentifierT label = impl()->NullIdentifier();
  Token::Value tok = peek();
  if (!scanner()->HasLineTerminatorBeforeNext() &&
      !Token::IsAutoSemicolon(tok)) {
    // ECMA allows "eval" or "arguments" as labels even in strict mode.
    label = ParseIdentifier();
  }
  // Parse labeled break statements that target themselves into
  // empty statements, e.g. 'l1: l2: l3: break l2;'
  if (!impl()->IsNull(label) &&
      impl()->ContainsLabel(labels, impl()->GetRawNameFromIdentifier(label))) {
    ExpectSemicolon();
    return factory()->EmptyStatement();
  }
  BreakableStatementT target = LookupBreakTarget(label);
  if (impl()->IsNull(target)) {
    // Illegal break statement.
    MessageTemplate message = MessageTemplate::kIllegalBreak;
    if (!impl()->IsNull(label)) {
      message = MessageTemplate::kUnknownLabel;
    }
    ReportMessage(message, label);
    return impl()->NullStatement();
  }
  ExpectSemicolon();
  StatementT stmt = factory()->NewBreakStatement(target, pos);
  impl()->RecordJumpStatementSourceRange(stmt, end_position());
  return stmt;
}

template <typename Impl>
typename ParserBase<Impl>::StatementT ParserBase<Impl>::ParseReturnStatement() {
  // ReturnStatement ::
  //   'return' [no line terminator] Expression? ';'

  // Consume the return token. It is necessary to do that before
  // reporting any errors on it, because of the way errors are
  // reported (underlining).
  Consume(Token::kReturn);
  Scanner::Location loc = scanner()->location();

  switch (GetDeclarationScope()->scope_type()) {
    case SCRIPT_SCOPE:
    case REPL_MODE_SCOPE:
    case EVAL_SCOPE:
    case MODULE_SCOPE:
      impl()->ReportMessageAt(loc, MessageTemplate::kIllegalReturn);
      return impl()->NullStatement();
    case BLOCK_SCOPE:
      // Class static blocks disallow return. They are their own var scopes and
      // have a varblock scope.
      if (function_state_->kind() ==
          FunctionKind::kClassStaticInitializerFunction) {
        impl()->ReportMessageAt(loc, MessageTemplate::kIllegalReturn);
        return impl()->NullStatement();
      }
      break;
    default:
      break;
  }

  Token::Value tok = peek();
  ExpressionT return_value = impl()->NullExpression();
  if (!scanner()->HasLineTerminatorBeforeNext() &&
      !Token::IsAutoSemicolon(tok)) {
    return_value = ParseExpression();
  }
  ExpectSemicolon();

  int continuation_pos = end_position();
  StatementT stmt =
      BuildReturnStatement(return_value, loc.beg_pos, continuation_pos);
  impl()->RecordJumpStatementSourceRange(stmt, end_position());
  return stmt;
}

template <typename Impl>
typename ParserBase<Impl>::StatementT ParserBase<Impl>::ParseWithStatement(
    ZonePtrList<const AstRawString>* labels) {
  // WithStatement ::
  //   'with' '(' Expression ')' Statement

  Consume(Token::kWith);
  int pos = position();

  if (is_strict(language_mode())) {
    ReportMessage(MessageTemplate::kStrictWith);
    return impl()->NullStatement();
  }

  Expect(Token::kLeftParen);
  ExpressionT expr = ParseExpression();
  Expect(Token::kRightParen);

  Scope* with_scope = NewScope(WITH_SCOPE);
  StatementT body = impl()->NullStatement();
  {
    BlockState block_state(&scope_, with_scope);
    with_scope->set_start_position(position());
    body = ParseStatement(labels, nullptr);
    with_scope->set_end_position(end_position());
  }
  return factory()->NewWithStatement(with_scope, expr, body, pos);
}

template <typename Impl>
typename ParserBase<Impl>::StatementT ParserBase<Impl>::ParseDoWhileStatement(
    ZonePtrList<const AstRawString>* labels,
    ZonePtrList<const AstRawString>* own_labels) {
  // DoStatement ::
  //   'do' Statement 'while' '(' Expression ')' ';'
  typename FunctionState::LoopScope loop_scope(function_state_);

  auto loop = factory()->NewDoWhileStatement(peek_position());
  Target target(this, loop, labels, own_labels, Target::TARGET_FOR_ANONYMOUS);

  SourceRange body_range;
  StatementT body = impl()->NullStatement();

  Consume(Token::kDo);

  CheckStackOverflow();
  {
    SourceRangeScope range_scope(scanner(), &body_range);
    body = ParseStatement(nullptr, nullptr);
  }
  Expect(Token::kWhile);
  Expect(Token::kLeftParen);

  ExpressionT cond = ParseExpression();
  Expect(Token::kRightParen);

  // Allow do-statements to be terminated with and without
  // semi-colons. This allows code such as 'do;while(0)return' to
  // parse, which would not be the case if we had used the
  // ExpectSemicolon() functionality here.
  Check(Token::kSemicolon);

  loop->Initialize(cond, body);
  impl()->RecordIterationStatementSourceRange(loop, body_range);

  return loop;
}

template <typename Impl>
typename ParserBase<Impl>::StatementT ParserBase<Impl>::ParseWhileStatement(
    ZonePtrList<const AstRawString>* labels,
    ZonePtrList<const AstRawString>* own_labels) {
  // WhileStatement ::
  //   'while' '(' Expression ')' Statement
  typename FunctionState::LoopScope loop_scope(function_state_);

  auto loop = factory()->NewWhileStatement(peek_position());
  Target target(this, loop, labels, own_labels, Target::TARGET_FOR_ANONYMOUS);

  SourceRange body_range;
  StatementT body = impl()->NullStatement();

  Consume(Token::kWhile);
  Expect(Token::kLeftParen);
  ExpressionT cond = ParseExpression();
  Expect(Token::kRightParen);
  {
    SourceRangeScope range_scope(scanner(), &body_range);
    body = ParseStatement(nullptr, nullptr);
  }

  loop->Initialize(cond, body);
  impl()->RecordIterationStatementSourceRange(loop, body_range);

  return loop;
}

template <typename Impl>
typename ParserBase<Impl>::StatementT ParserBase<Impl>::ParseThrowStatement() {
  // ThrowStatement ::
  //   'throw' Expression ';'

  Consume(Token::kThrow);
  int pos = position();
  if (scanner()->HasLineTerminatorBeforeNext()) {
    ReportMessage(MessageTemplate::kNewlineAfterThrow);
    return impl()->NullStatement();
  }
  ExpressionT exception = ParseExpression();
  ExpectSemicolon();

  StatementT stmt = impl()->NewThrowStatement(exception, pos);
  impl()->RecordThrowSourceRange(stmt, end_position());

  return stmt;
}

template <typename Impl>
typename ParserBase<Impl>::StatementT ParserBase<Impl>::ParseSwitchStatement(
    ZonePtrList<const AstRawString>* labels) {
  // SwitchStatement ::
  //   'switch' '(' Expression ')' '{' CaseClause* '}'
  // CaseClause ::
  //   'case' Expression ':' StatementList
  //   'default' ':' StatementList
  int switch_pos = peek_position();

  Consume(Token::kSwitch);
  Expect(Token::kLeftParen);
  ExpressionT tag = ParseExpression();
  Expect(Token::kRightParen);

  auto switch_statement = factory()->NewSwitchStatement(tag, switch_pos);

  {
    BlockState cases_block_state(zone(), &scope_);
    scope()->set_start_position(switch_pos);
    scope()->SetNonlinear();
    Target target(this, switch_statement, labels, nullptr,
                  Target::TARGET_FOR_ANONYMOUS);

    bool default_seen = false;
    Expect(Token::kLeftBrace);
    while (peek() != Token::kRightBrace) {
      // An empty label indicates the default case.
      ExpressionT label = impl()->NullExpression();
      StatementListT statements(pointer_buffer());
      SourceRange clause_range;
      {
        SourceRangeScope range_scope(scanner(), &clause_range);
        if (Check(Token::kCase)) {
          label = ParseExpression();
        } else {
          Expect(Token::kDefault);
          if (default_seen) {
            ReportMessage(MessageTemplate::kMultipleDefaultsInSwitch);
            return impl()->NullStatement();
          }
          default_seen = true;
        }
        Expect(Token::kColon);
        while (peek() != Token::kCase && peek() != Token::kDefault &&
               peek() != Token::kRightBrace) {
          StatementT stat = ParseStatementListItem();
          if (impl()->IsNull(stat)) return stat;
          if (stat->IsEmptyStatement()) continue;
          statements.Add(stat);
        }
      }
      auto clause = factory()->NewCaseClause(label, statements);
      impl()->RecordCaseClauseSourceRange(clause, clause_range);
      switch_statement->cases()->Add(clause, zone());
    }
    Expect(Token::kRightBrace);

    int end_pos = end_position();
    scope()->set_end_position(end_pos);
    impl()->RecordSwitchStatementSourceRange(switch_statement, end_pos);
    Scope* switch_scope = scope()->FinalizeBlockScope();
    if (switch_scope != nullptr) {
      return impl()->RewriteSwitchStatement(switch_statement, switch_scope);
    }
    return switch_statement;
  }
}

template <typename Impl>
typename ParserBase<Impl>::StatementT ParserBase<Impl>::ParseTryStatement() {
  // TryStatement ::
  //   'try' Block Catch
  //   'try' Block Finally
  //   'try' Block Catch Finally
  //
  // Catch ::
  //   'catch' '(' Identifier ')' Block
  //
  // Finally ::
  //   'finally' Block

  Consume(Token::kTry);
  int pos = position();

  BlockT try_block = ParseBlock(nullptr);

  CatchInfo catch_info(this);

  if (peek() != Token::kCatch && peek() != Token::kFinally) {
    ReportMessage(MessageTemplate::kNoCatchOrFinally);
    return impl()->NullStatement();
  }

  SourceRange catch_range, finally_range;

  BlockT catch_block = impl()->NullBlock();
  {
    SourceRangeScope catch_range_scope(scanner(), &catch_range);
    if (Check(Token::kCatch)) {
      bool has_binding;
      has_binding = Check(Token::kLeftParen);

      if (has_binding) {
        catch_info.scope = NewScope(CATCH_SCOPE);
        catch_info.scope->set_start_position(position());

        {
          BlockState catch_block_state(&scope_, catch_info.scope);
          StatementListT catch_statements(pointer_buffer());

          // Create a block scope to hold any lexical declarations created
          // as part of destructuring the catch parameter.
          {
            BlockState catch_variable_block_state(zone(), &scope_);
            scope()->set_start_position(peek_position());

            if (peek_any_identifier()) {
              IdentifierT identifier = ParseNonRestrictedIdentifier();
              RETURN_IF_PARSE_ERROR;
              catch_info.variable = impl()->DeclareCatchVariableName(
                  catch_info.scope, identifier);
            } else {
              catch_info.variable = catch_info.scope->DeclareCatchVariableName(
                  ast_value_factory()->dot_catch_string());

              auto declaration_it = scope()->declarations()->end();

              VariableDeclarationParsingScope destructuring(
                  impl(), VariableMode::kLet, nullptr);
              catch_info.pattern = ParseBindingPattern();

              int initializer_position = end_position();
              auto declaration_end = scope()->declarations()->end();
              for (; declaration_it != declaration_end; ++declaration_it) {
                declaration_it->var()->set_initializer_position(
                    initializer_position);
              }

              RETURN_IF_PARSE_ERROR;
              catch_statements.Add(impl()->RewriteCatchPattern(&catch_info));
            }

            Expect(Token::kRightParen);

            BlockT inner_block = ParseBlock(nullptr);
            catch_statements.Add(inner_block);

            // Check for `catch(e) { let e; }` and similar errors.
            if (!impl()->HasCheckedSyntax()) {
              Scope* inner_scope = inner_block->scope();
              if (inner_scope != nullptr) {
                const AstRawString* conflict = nullptr;
                if (impl()->IsNull(catch_info.pattern)) {
                  const AstRawString* name = catch_info.variable->raw_name();
                  if (inner_scope->LookupLocal(name)) conflict = name;
                } else {
                  conflict = inner_scope->FindVariableDeclaredIn(
                      scope(), VariableMode::kVar);
                }
                if (conflict != nullptr) {
                  impl()->ReportVarRedeclarationIn(conflict, inner_scope);
                }
              }
            }

            scope()->set_end_position(end_position());
            catch_block = factory()->NewBlock(false, catch_statements);
            catch_block->set_scope(scope()->FinalizeBlockScope());
          }
        }

        catch_info.scope->set_end_position(end_position());
      } else {
        catch_block = ParseBlock(nullptr);
      }
    }
  }

  BlockT finally_block = impl()->NullBlock();
  DCHECK(has_error() || peek() == Token::kFinally ||
         !impl()->IsNull(catch_block));
  {
    SourceRangeScope range_scope(scanner(), &finally_range);
    if (Check(Token::kFinally)) {
      finally_block = ParseBlock(nullptr);
    }
  }

  RETURN_IF_PARSE_ERROR;
  return impl()->RewriteTryStatement(try_block, catch_block, catch_range,
                                     finally_block, finally_range, catch_info,
                                     pos);
}

template <typename Impl>
typename ParserBase<Impl>::StatementT ParserBase<Impl>::ParseForStatement(
    ZonePtrList<const AstRawString>* labels,
    ZonePtrList<const AstRawString>* own_labels) {
  // Either a standard for loop
  //   for (<init>; <cond>; <next>) { ... }
  // or a for-each loop
  //   for (<each> of|in <iterable>) { ... }
  //
  // We parse a declaration/expression after the 'for (' and then read the first
  // expression/declaration before we know if this is a for or a for-each.
  typename FunctionState::LoopScope loop_scope(function_state_);

  int stmt_pos = peek_position();
  ForInfo for_info(this);

  Consume(Token::kFor);
  Expect(Token::kLeftParen);

  bool starts_with_let = peek() == Token::kLet;
  bool starts_with_using_or_await_using_keyword =
      IfStartsWithUsingOrAwaitUsingKeyword();
  if (peek() == Token::kConst || (starts_with_let && IsNextLetKeyword()) ||
      starts_with_using_or_await_using_keyword) {
    // The initializer contains lexical declarations,
    // so create an in-between scope.
    BlockState for_state(zone(), &scope_);
    scope()->set_start_position(position());

    // Also record whether inner functions or evals are found inside
    // this loop, as this information is used to simplify the desugaring
    // if none are found.
    typename FunctionState::FunctionOrEvalRecordingScope recording_scope(
        function_state_);

    // Create an inner block scope which will be the parent scope of scopes
    // possibly created by ParseVariableDeclarations.
    Scope* inner_block_scope = NewScope(BLOCK_SCOPE);
    inner_block_scope->set_start_position(end_position());
    {
      BlockState inner_state(&scope_, inner_block_scope);
      ParseVariableDeclarations(kForStatement, &for_info.parsing_result,
                                &for_info.bound_names);
    }
    DCHECK(IsLexicalVariableMode(for_info.parsing_result.descriptor.mode));
    for_info.position = position();

    if (CheckInOrOf(&for_info.mode)) {
      scope()->set_is_hidden();
      if (starts_with_using_or_await_using_keyword &&
          for_info.mode == ForEachStatement::ENUMERATE) {
        impl()->ReportMessageAt(scanner()->location(),
                                MessageTemplate::kInvalidUsingInForInLoop);
      }
      return ParseForEachStatementWithDeclarations(
          stmt_pos, &for_info, labels, own_labels, inner_block_scope);
    }

    Expect(Token::kSemicolon);

    // Parse the remaining code in the inner block scope since the declaration
    // above was parsed there. We'll finalize the unnecessary outer block scope
    // after parsing the rest of the loop.
    StatementT result = impl()->NullStatement();
    {
      BlockState inner_state(&scope_, inner_block_scope);
      StatementT init =
          impl()->BuildInitializationBlock(&for_info.parsing_result);

      result = ParseStandardForLoopWithLexicalDeclarations(
          stmt_pos, init, &for_info, labels, own_labels);
    }
    Scope* finalized = scope()->FinalizeBlockScope();
    DCHECK_NULL(finalized);
    USE(finalized);
    return result;
  }

  StatementT init = impl()->NullStatement();
  if (peek() == Token::kVar) {
    ParseVariableDeclarations(kForStatement, &for_info.parsing_result,
                              &for_info.bound_names);
    DCHECK_EQ(for_info.parsing_result.descriptor.mode, VariableMode::kVar);
    for_info.position = position();

    if (CheckInOrOf(&for_info.mode)) {
      return ParseForEachStatementWithDeclarations(stmt_pos, &for_info, labels,
                                                   own_labels, scope());
    }

    init = impl()->BuildInitializationBlock(&for_info.parsing_result);
  } else if (peek() != Token::kSemicolon) {
    // The initializer does not contain declarations.
    Scanner::Location next_loc = scanner()->peek_location();
    int lhs_beg_pos = next_loc.beg_pos;
    int lhs_end_pos;
    bool is_for_each;
    ExpressionT expression;

    {
      ExpressionParsingScope parsing_scope(impl());
      AcceptINScope scope(this, false);
      expression = ParseExpressionCoverGrammar();
      // `for (async of` is disallowed but `for (async.x of` is allowed, so
<<<<<<< HEAD
      // check if the token is ASYNC after parsing the expression.
      bool expression_is_async = scanner()->current_token() == Token::ASYNC &&
=======
      // check if the token is kAsync after parsing the expression.
      bool expression_is_async = scanner()->current_token() == Token::kAsync &&
>>>>>>> 626889fb
                                 !scanner()->literal_contains_escapes();
      // Initializer is reference followed by in/of.
      lhs_end_pos = end_position();
      is_for_each = CheckInOrOf(&for_info.mode);
      if (is_for_each) {
        if ((starts_with_let || expression_is_async) &&
            for_info.mode == ForEachStatement::ITERATE) {
          impl()->ReportMessageAt(next_loc, starts_with_let
                                                ? MessageTemplate::kForOfLet
                                                : MessageTemplate::kForOfAsync);
          return impl()->NullStatement();
        }
        if (expression->IsPattern()) {
          parsing_scope.ValidatePattern(expression, lhs_beg_pos, lhs_end_pos);
        } else {
          expression = parsing_scope.ValidateAndRewriteReference(
              expression, lhs_beg_pos, lhs_end_pos);
        }
      } else {
        parsing_scope.ValidateExpression();
      }
    }

    if (is_for_each) {
      return ParseForEachStatementWithoutDeclarations(
          stmt_pos, expression, lhs_beg_pos, lhs_end_pos, &for_info, labels,
          own_labels);
    }
    // Initializer is just an expression.
    init = factory()->NewExpressionStatement(expression, lhs_beg_pos);
  }

  Expect(Token::kSemicolon);

  // Standard 'for' loop, we have parsed the initializer at this point.
  ExpressionT cond = impl()->NullExpression();
  StatementT next = impl()->NullStatement();
  StatementT body = impl()->NullStatement();
  ForStatementT loop =
      ParseStandardForLoop(stmt_pos, labels, own_labels, &cond, &next, &body);
  RETURN_IF_PARSE_ERROR;
  loop->Initialize(init, cond, next, body);
  return loop;
}

template <typename Impl>
typename ParserBase<Impl>::StatementT
ParserBase<Impl>::ParseForEachStatementWithDeclarations(
    int stmt_pos, ForInfo* for_info, ZonePtrList<const AstRawString>* labels,
    ZonePtrList<const AstRawString>* own_labels, Scope* inner_block_scope) {
  // Just one declaration followed by in/of.
  if (for_info->parsing_result.declarations.size() != 1) {
    impl()->ReportMessageAt(for_info->parsing_result.bindings_loc,
                            MessageTemplate::kForInOfLoopMultiBindings,
                            ForEachStatement::VisitModeString(for_info->mode));
    return impl()->NullStatement();
  }
  if (for_info->parsing_result.first_initializer_loc.IsValid() &&
      (is_strict(language_mode()) ||
       for_info->mode == ForEachStatement::ITERATE ||
       IsLexicalVariableMode(for_info->parsing_result.descriptor.mode) ||
       !impl()->IsIdentifier(
           for_info->parsing_result.declarations[0].pattern))) {
    impl()->ReportMessageAt(for_info->parsing_result.first_initializer_loc,
                            MessageTemplate::kForInOfLoopInitializer,
                            ForEachStatement::VisitModeString(for_info->mode));
    return impl()->NullStatement();
  }

  BlockT init_block = impl()->RewriteForVarInLegacy(*for_info);

  auto loop = factory()->NewForEachStatement(for_info->mode, stmt_pos);
  Target target(this, loop, labels, own_labels, Target::TARGET_FOR_ANONYMOUS);

  Scope* enumerable_block_scope = NewScope(BLOCK_SCOPE);
  enumerable_block_scope->set_start_position(position());
  enumerable_block_scope->set_is_hidden();
  ExpressionT enumerable = impl()->NullExpression();
  {
    BlockState block_state(&scope_, enumerable_block_scope);

    if (for_info->mode == ForEachStatement::ITERATE) {
      AcceptINScope scope(this, true);
      enumerable = ParseAssignmentExpression();
    } else {
      enumerable = ParseExpression();
    }
  }
  enumerable_block_scope->set_end_position(end_position());

  Expect(Token::kRightParen);

  ExpressionT each_variable = impl()->NullExpression();
  BlockT body_block = impl()->NullBlock();
  {
    BlockState block_state(&scope_, inner_block_scope);

    SourceRange body_range;
    StatementT body = impl()->NullStatement();
    {
      SourceRangeScope range_scope(scanner(), &body_range);
      body = ParseStatement(nullptr, nullptr);
    }
    impl()->RecordIterationStatementSourceRange(loop, body_range);

    impl()->DesugarBindingInForEachStatement(for_info, &body_block,
                                             &each_variable);
    body_block->statements()->Add(body, zone());

    if (IsLexicalVariableMode(for_info->parsing_result.descriptor.mode)) {
      scope()->set_end_position(end_position());
      body_block->set_scope(scope()->FinalizeBlockScope());
    }
  }

  loop->Initialize(each_variable, enumerable, body_block,
                   enumerable_block_scope);

  init_block = impl()->CreateForEachStatementTDZ(init_block, *for_info);

  // Parsed for-in loop w/ variable declarations.
  if (!impl()->IsNull(init_block)) {
    init_block->statements()->Add(loop, zone());
    if (IsLexicalVariableMode(for_info->parsing_result.descriptor.mode)) {
      scope()->set_end_position(end_position());
      init_block->set_scope(scope()->FinalizeBlockScope());
    }
    return init_block;
  }

  return loop;
}

template <typename Impl>
typename ParserBase<Impl>::StatementT
ParserBase<Impl>::ParseForEachStatementWithoutDeclarations(
    int stmt_pos, ExpressionT expression, int lhs_beg_pos, int lhs_end_pos,
    ForInfo* for_info, ZonePtrList<const AstRawString>* labels,
    ZonePtrList<const AstRawString>* own_labels) {
  auto loop = factory()->NewForEachStatement(for_info->mode, stmt_pos);
  Target target(this, loop, labels, own_labels, Target::TARGET_FOR_ANONYMOUS);

  ExpressionT enumerable = impl()->NullExpression();
  if (for_info->mode == ForEachStatement::ITERATE) {
    AcceptINScope scope(this, true);
    enumerable = ParseAssignmentExpression();
  } else {
    enumerable = ParseExpression();
  }

  Expect(Token::kRightParen);

  StatementT body = impl()->NullStatement();
  SourceRange body_range;
  {
    SourceRangeScope range_scope(scanner(), &body_range);
    body = ParseStatement(nullptr, nullptr);
  }
  impl()->RecordIterationStatementSourceRange(loop, body_range);
  RETURN_IF_PARSE_ERROR;
  loop->Initialize(expression, enumerable, body, nullptr);
  return loop;
}

template <typename Impl>
typename ParserBase<Impl>::StatementT
ParserBase<Impl>::ParseStandardForLoopWithLexicalDeclarations(
    int stmt_pos, StatementT init, ForInfo* for_info,
    ZonePtrList<const AstRawString>* labels,
    ZonePtrList<const AstRawString>* own_labels) {
  // The condition and the next statement of the for loop must be parsed
  // in a new scope.
  Scope* inner_scope = NewScope(BLOCK_SCOPE);
  ForStatementT loop = impl()->NullStatement();
  ExpressionT cond = impl()->NullExpression();
  StatementT next = impl()->NullStatement();
  StatementT body = impl()->NullStatement();
  {
    BlockState block_state(&scope_, inner_scope);
    scope()->set_start_position(scanner()->location().beg_pos);
    loop =
        ParseStandardForLoop(stmt_pos, labels, own_labels, &cond, &next, &body);
    RETURN_IF_PARSE_ERROR;
    scope()->set_end_position(end_position());
  }

  scope()->set_end_position(end_position());
  if (for_info->bound_names.length() > 0 &&
      function_state_->contains_function_or_eval()) {
    scope()->set_is_hidden();
    return impl()->DesugarLexicalBindingsInForStatement(
        loop, init, cond, next, body, inner_scope, *for_info);
  } else {
    inner_scope = inner_scope->FinalizeBlockScope();
    DCHECK_NULL(inner_scope);
    USE(inner_scope);
  }

  Scope* for_scope = scope()->FinalizeBlockScope();
  if (for_scope != nullptr) {
    // Rewrite a for statement of the form
    //   for (const x = i; c; n) b
    //
    // into
    //
    //   {
    //     const x = i;
    //     for (; c; n) b
    //   }
    //
    DCHECK(!impl()->IsNull(init));
    BlockT block = factory()->NewBlock(2, false);
    block->statements()->Add(init, zone());
    block->statements()->Add(loop, zone());
    block->set_scope(for_scope);
    loop->Initialize(impl()->NullStatement(), cond, next, body);
    return block;
  }

  loop->Initialize(init, cond, next, body);
  return loop;
}

template <typename Impl>
typename ParserBase<Impl>::ForStatementT ParserBase<Impl>::ParseStandardForLoop(
    int stmt_pos, ZonePtrList<const AstRawString>* labels,
    ZonePtrList<const AstRawString>* own_labels, ExpressionT* cond,
    StatementT* next, StatementT* body) {
  CheckStackOverflow();
  ForStatementT loop = factory()->NewForStatement(stmt_pos);
  Target target(this, loop, labels, own_labels, Target::TARGET_FOR_ANONYMOUS);

  if (peek() != Token::kSemicolon) {
    *cond = ParseExpression();
  }
  Expect(Token::kSemicolon);

  if (peek() != Token::kRightParen) {
    ExpressionT exp = ParseExpression();
    *next = factory()->NewExpressionStatement(exp, exp->position());
  }
  Expect(Token::kRightParen);

  SourceRange body_range;
  {
    SourceRangeScope range_scope(scanner(), &body_range);
    *body = ParseStatement(nullptr, nullptr);
  }
  impl()->RecordIterationStatementSourceRange(loop, body_range);

  return loop;
}

template <typename Impl>
typename ParserBase<Impl>::StatementT ParserBase<Impl>::ParseForAwaitStatement(
    ZonePtrList<const AstRawString>* labels,
    ZonePtrList<const AstRawString>* own_labels) {
  // for await '(' ForDeclaration of AssignmentExpression ')'
  DCHECK(is_await_allowed());
  typename FunctionState::LoopScope loop_scope(function_state_);

  int stmt_pos = peek_position();

  ForInfo for_info(this);
  for_info.mode = ForEachStatement::ITERATE;

  // Create an in-between scope for let-bound iteration variables.
  BlockState for_state(zone(), &scope_);
  Expect(Token::kFor);
  Expect(Token::kAwait);
  Expect(Token::kLeftParen);
  scope()->set_start_position(position());
  scope()->set_is_hidden();

  auto loop = factory()->NewForOfStatement(stmt_pos, IteratorType::kAsync);
  // Two suspends: one for next() and one for return()
  function_state_->AddSuspend();
  function_state_->AddSuspend();

  Target target(this, loop, labels, own_labels, Target::TARGET_FOR_ANONYMOUS);

  ExpressionT each_variable = impl()->NullExpression();

  bool has_declarations = false;
  Scope* inner_block_scope = NewScope(BLOCK_SCOPE);
  inner_block_scope->set_start_position(peek_position());

  bool starts_with_let = peek() == Token::kLet;
  if (peek() == Token::kVar || peek() == Token::kConst ||
      (starts_with_let && IsNextLetKeyword()) ||
      IfStartsWithUsingOrAwaitUsingKeyword()) {
    // The initializer contains declarations
    // 'for' 'await' '(' ForDeclaration 'of' AssignmentExpression ')'
    //     Statement
    // 'for' 'await' '(' 'var' ForBinding 'of' AssignmentExpression ')'
    //     Statement
    has_declarations = true;

    {
      BlockState inner_state(&scope_, inner_block_scope);
      ParseVariableDeclarations(kForStatement, &for_info.parsing_result,
                                &for_info.bound_names);
    }
    for_info.position = position();

    // Only a single declaration is allowed in for-await-of loops
    if (for_info.parsing_result.declarations.size() != 1) {
      impl()->ReportMessageAt(for_info.parsing_result.bindings_loc,
                              MessageTemplate::kForInOfLoopMultiBindings,
                              "for-await-of");
      return impl()->NullStatement();
    }

    // for-await-of's declarations do not permit initializers.
    if (for_info.parsing_result.first_initializer_loc.IsValid()) {
      impl()->ReportMessageAt(for_info.parsing_result.first_initializer_loc,
                              MessageTemplate::kForInOfLoopInitializer,
                              "for-await-of");
      return impl()->NullStatement();
    }
  } else {
    // The initializer does not contain declarations.
    // 'for' 'await' '(' LeftHandSideExpression 'of' AssignmentExpression ')'
    //     Statement
    if (starts_with_let) {
      impl()->ReportMessageAt(scanner()->peek_location(),
                              MessageTemplate::kForOfLet);
      return impl()->NullStatement();
    }
    int lhs_beg_pos = peek_position();
    BlockState inner_state(&scope_, inner_block_scope);
    ExpressionParsingScope parsing_scope(impl());
    ExpressionT lhs = each_variable = ParseLeftHandSideExpression();
    int lhs_end_pos = end_position();

    if (lhs->IsPattern()) {
      parsing_scope.ValidatePattern(lhs, lhs_beg_pos, lhs_end_pos);
    } else {
      each_variable = parsing_scope.ValidateAndRewriteReference(
          lhs, lhs_beg_pos, lhs_end_pos);
    }
  }

  ExpectContextualKeyword(Token::kOf);

  const bool kAllowIn = true;
  ExpressionT iterable = impl()->NullExpression();
  Scope* iterable_block_scope = NewScope(BLOCK_SCOPE);
  iterable_block_scope->set_start_position(position());
  iterable_block_scope->set_is_hidden();

  {
    BlockState block_state(&scope_, iterable_block_scope);
    AcceptINScope scope(this, kAllowIn);
    iterable = ParseAssignmentExpression();
  }
  iterable_block_scope->set_end_position(end_position());

  Expect(Token::kRightParen);

  StatementT body = impl()->NullStatement();
  {
    BlockState block_state(&scope_, inner_block_scope);

    SourceRange body_range;
    {
      SourceRangeScope range_scope(scanner(), &body_range);
      body = ParseStatement(nullptr, nullptr);
      scope()->set_end_position(end_position());
    }
    impl()->RecordIterationStatementSourceRange(loop, body_range);

    if (has_declarations) {
      BlockT body_block = impl()->NullBlock();
      impl()->DesugarBindingInForEachStatement(&for_info, &body_block,
                                               &each_variable);
      body_block->statements()->Add(body, zone());
      body_block->set_scope(scope()->FinalizeBlockScope());
      body = body_block;
    } else {
      Scope* block_scope = scope()->FinalizeBlockScope();
      DCHECK_NULL(block_scope);
      USE(block_scope);
    }
  }

  loop->Initialize(each_variable, iterable, body, iterable_block_scope);

  if (!has_declarations) {
    Scope* for_scope = scope()->FinalizeBlockScope();
    DCHECK_NULL(for_scope);
    USE(for_scope);
    return loop;
  }

  BlockT init_block =
      impl()->CreateForEachStatementTDZ(impl()->NullBlock(), for_info);

  scope()->set_end_position(end_position());
  Scope* for_scope = scope()->FinalizeBlockScope();
  // Parsed for-in loop w/ variable declarations.
  if (!impl()->IsNull(init_block)) {
    init_block->statements()->Add(loop, zone());
    init_block->set_scope(for_scope);
    return init_block;
  }
  DCHECK_NULL(for_scope);
  return loop;
}

template <typename Impl>
void ParserBase<Impl>::CheckClassMethodName(IdentifierT name,
                                            ParsePropertyKind type,
                                            ParseFunctionFlags flags,
                                            bool is_static,
                                            bool* has_seen_constructor) {
  DCHECK(type == ParsePropertyKind::kMethod || IsAccessor(type));

  AstValueFactory* avf = ast_value_factory();

  if (impl()->IdentifierEquals(name, avf->private_constructor_string())) {
    ReportMessage(MessageTemplate::kConstructorIsPrivate);
    return;
  } else if (is_static) {
    if (impl()->IdentifierEquals(name, avf->prototype_string())) {
      ReportMessage(MessageTemplate::kStaticPrototype);
      return;
    }
  } else if (impl()->IdentifierEquals(name, avf->constructor_string())) {
    if (flags != ParseFunctionFlag::kIsNormal || IsAccessor(type)) {
      MessageTemplate msg = (flags & ParseFunctionFlag::kIsGenerator) != 0
                                ? MessageTemplate::kConstructorIsGenerator
                                : (flags & ParseFunctionFlag::kIsAsync) != 0
                                      ? MessageTemplate::kConstructorIsAsync
                                      : MessageTemplate::kConstructorIsAccessor;
      ReportMessage(msg);
      return;
    }
    if (*has_seen_constructor) {
      ReportMessage(MessageTemplate::kDuplicateConstructor);
      return;
    }
    *has_seen_constructor = true;
    return;
  }
}

template <typename Impl>
void ParserBase<Impl>::CheckClassFieldName(IdentifierT name, bool is_static) {
  AstValueFactory* avf = ast_value_factory();
  if (is_static && impl()->IdentifierEquals(name, avf->prototype_string())) {
    ReportMessage(MessageTemplate::kStaticPrototype);
    return;
  }

  if (impl()->IdentifierEquals(name, avf->constructor_string()) ||
      impl()->IdentifierEquals(name, avf->private_constructor_string())) {
    ReportMessage(MessageTemplate::kConstructorClassField);
    return;
  }
}

#undef RETURN_IF_PARSE_ERROR

}  // namespace v8::internal

#endif  // V8_PARSING_PARSER_BASE_H_<|MERGE_RESOLUTION|>--- conflicted
+++ resolved
@@ -7,10 +7,7 @@
 
 #include <stdint.h>
 
-<<<<<<< HEAD
-=======
 #include <optional>
->>>>>>> 626889fb
 #include <utility>
 #include <vector>
 
@@ -20,10 +17,6 @@
 #include "src/base/flags.h"
 #include "src/base/hashmap.h"
 #include "src/base/pointer-with-payload.h"
-<<<<<<< HEAD
-#include "src/base/v8-fallthrough.h"
-=======
->>>>>>> 626889fb
 #include "src/codegen/bailout-reason.h"
 #include "src/common/globals.h"
 #include "src/common/message-template.h"
@@ -39,8 +32,6 @@
 #include "src/zone/zone-chunk-list.h"
 
 namespace v8::internal {
-
-class PreParserIdentifier;
 
 class PreParserIdentifier;
 
@@ -256,13 +247,9 @@
              AstValueFactory* ast_value_factory,
              PendingCompilationErrorHandler* pending_error_handler,
              RuntimeCallStats* runtime_call_stats, V8FileLogger* v8_file_logger,
-<<<<<<< HEAD
-             UnoptimizedCompileFlags flags, bool parsing_on_main_thread)
-=======
              UnoptimizedCompileFlags flags, bool parsing_on_main_thread,
              bool compile_hints_magic_enabled,
              bool compile_hints_per_function_magic_enabled)
->>>>>>> 626889fb
       : scope_(nullptr),
         original_scope_(nullptr),
         function_state_(nullptr),
@@ -623,23 +610,7 @@
           private_members(parser->impl()->NewClassPropertyList(4)),
           static_elements(parser->impl()->NewClassStaticElementList(4)),
           instance_fields(parser->impl()->NewClassPropertyList(4)),
-<<<<<<< HEAD
-          constructor(parser->impl()->NullExpression()),
-          has_seen_constructor(false),
-          has_static_computed_names(false),
-          has_static_elements(false),
-          has_static_private_methods(false),
-          has_static_blocks(false),
-          has_instance_members(false),
-          requires_brand(false),
-          is_anonymous(false),
-          has_private_methods(false),
-          static_elements_scope(nullptr),
-          instance_members_scope(nullptr),
-          computed_field_count(0) {}
-=======
           constructor(parser->impl()->NullExpression()) {}
->>>>>>> 626889fb
     ExpressionT extends;
     ClassPropertyListT public_members;
     ClassPropertyListT private_members;
@@ -647,22 +618,6 @@
     ClassPropertyListT instance_fields;
     FunctionLiteralT constructor;
 
-<<<<<<< HEAD
-    bool has_seen_constructor;
-    bool has_static_computed_names;
-    bool has_static_elements;
-    bool has_static_private_methods;
-    bool has_static_blocks;
-    bool has_instance_members;
-    bool requires_brand;
-    bool is_anonymous;
-    bool has_private_methods;
-    DeclarationScope* static_elements_scope;
-    DeclarationScope* instance_members_scope;
-    int computed_field_count;
-    Variable* home_object_variable = nullptr;
-    Variable* static_home_object_variable = nullptr;
-=======
     bool has_static_elements() const {
       return static_elements_scope != nullptr;
     }
@@ -714,7 +669,6 @@
     bool has_static_blocks : 1 = false;
     bool requires_brand : 1 = false;
     bool is_anonymous : 1 = false;
->>>>>>> 626889fb
   };
 
   enum class PropertyPosition { kObjectLiteral, kClassLiteral };
@@ -1020,11 +974,7 @@
       return;
     }
 
-<<<<<<< HEAD
-    if (scanner()->current_token() == Token::AWAIT && !is_async_function()) {
-=======
     if (scanner()->current_token() == Token::kAwait && !is_async_function()) {
->>>>>>> 626889fb
       if (flags().parsing_while_debugging() == ParsingWhileDebugging::kYes) {
         ReportMessageAt(scanner()->location(),
                         MessageTemplate::kAwaitNotInDebugEvaluate);
@@ -1195,11 +1145,6 @@
   bool is_await_allowed() const {
     return is_async_function() || IsModule(function_state_->kind());
   }
-<<<<<<< HEAD
-  bool is_await_as_identifier_disallowed() {
-    return flags().is_module() ||
-           IsAwaitAsIdentifierDisallowed(function_state_->kind());
-=======
   bool is_await_as_identifier_disallowed() const {
     return flags().is_module() ||
            IsAwaitAsIdentifierDisallowed(function_state_->kind());
@@ -1281,7 +1226,6 @@
              PeekAhead() == Token::kUsing &&
              !scanner()->HasLineTerminatorAfterNextNext() &&
              IsNextUsingKeyword(PeekAheadAhead(), /* is_await_using */ true)));
->>>>>>> 626889fb
   }
   const PendingCompilationErrorHandler* pending_error_handler() const {
     return pending_error_handler_;
@@ -1424,11 +1368,7 @@
                             ParseFunctionFlags flags, bool is_static,
                             bool* has_seen_constructor);
   ExpressionT ParseMemberInitializer(ClassInfo* class_info, int beg_pos,
-<<<<<<< HEAD
-                                     bool is_static);
-=======
                                      int info_id, bool is_static);
->>>>>>> 626889fb
   BlockT ParseClassStaticBlock(ClassInfo* class_info);
   ObjectLiteralPropertyT ParseObjectPropertyDefinition(
       ParsePropertyInfo* prop_info, bool* has_seen_proto);
@@ -1472,11 +1412,8 @@
                                 Scanner::Location class_name_location,
                                 bool name_is_strict_reserved,
                                 int class_token_pos);
-<<<<<<< HEAD
-=======
   void ParseClassLiteralBody(ClassInfo& class_info, IdentifierT name,
                              int class_token_pos, Token::Value end_token);
->>>>>>> 626889fb
 
   ExpressionT ParseTemplateLiteral(ExpressionT tag, int start, bool tagged);
   ExpressionT ParseSuperExpression();
@@ -1904,11 +1841,7 @@
 bool ParserBase<Impl>::ClassifyPropertyIdentifier(
     Token::Value next, ParsePropertyInfo* prop_info) {
   // Updates made here must be reflected on ParseAndClassifyIdentifier.
-<<<<<<< HEAD
-  if (V8_LIKELY(base::IsInRange(next, Token::IDENTIFIER, Token::ASYNC))) {
-=======
   if (V8_LIKELY(base::IsInRange(next, Token::kIdentifier, Token::kAsync))) {
->>>>>>> 626889fb
     if (V8_UNLIKELY(impl()->IsArguments(prop_info->name) &&
                     scope()->ShouldBanArguments())) {
       ReportMessage(
@@ -1926,11 +1859,7 @@
 
   DCHECK(!prop_info->is_computed_name);
 
-<<<<<<< HEAD
-  if (next == Token::AWAIT) {
-=======
   if (next == Token::kAwait) {
->>>>>>> 626889fb
     DCHECK(!is_async_function());
     expression_scope()->RecordAsyncArrowParametersError(
         scanner()->peek_location(), MessageTemplate::kAwaitBindingIdentifier);
@@ -2030,20 +1959,13 @@
       case SHADOW_REALM_SCOPE:
         return false;
       // Top-level scopes.
-<<<<<<< HEAD
-=======
       case REPL_MODE_SCOPE:
->>>>>>> 626889fb
       case SCRIPT_SCOPE:
       case MODULE_SCOPE:
         return true;
       // Top-level wrapper function scopes.
       case FUNCTION_SCOPE:
-<<<<<<< HEAD
-        return function_literal_id_ == kFunctionLiteralIdTopLevel;
-=======
         return info_id_ == kFunctionLiteralIdTopLevel;
->>>>>>> 626889fb
       // Used by debug-evaluate. If the outer scope is top-level,
       // extraordinary private name access is allowed.
       case EVAL_SCOPE:
@@ -2130,11 +2052,7 @@
   }
 
   const AstRawString* pattern = GetNextSymbolForRegExpLiteral();
-<<<<<<< HEAD
-  base::Optional<RegExpFlags> flags = scanner()->ScanRegExpFlags();
-=======
   std::optional<RegExpFlags> flags = scanner()->ScanRegExpFlags();
->>>>>>> 626889fb
   const AstRawString* flags_as_ast_raw_string = GetNextSymbolForRegExpLiteral();
   if (!flags.has_value() || !ValidateRegExpFlags(flags.value())) {
     Next();
@@ -2259,19 +2177,11 @@
     case Token::kNew:
       return ParseMemberWithPresentNewPrefixesExpression();
 
-<<<<<<< HEAD
-    case Token::THIS: {
-      Consume(Token::THIS);
-      // Not necessary for this.x, this.x(), this?.x and this?.x() to
-      // store the source position for ThisExpression.
-      if (peek() == Token::PERIOD || peek() == Token::QUESTION_PERIOD) {
-=======
     case Token::kThis: {
       Consume(Token::kThis);
       // Not necessary for this.x, this.x(), this?.x and this?.x() to
       // store the source position for ThisExpression.
       if (peek() == Token::kPeriod || peek() == Token::kQuestionPeriod) {
->>>>>>> 626889fb
         return impl()->ThisExpression();
       }
       return impl()->NewThisExpression(beg_pos);
@@ -2284,11 +2194,7 @@
     case Token::kFunction:
       return ParseFunctionExpression();
 
-<<<<<<< HEAD
-    case Token::SUPER: {
-=======
     case Token::kSuper: {
->>>>>>> 626889fb
       return ParseSuperExpression();
     }
     case Token::kImport:
@@ -2300,17 +2206,10 @@
     case Token::kLeftBrace:
       return ParseObjectLiteral();
 
-<<<<<<< HEAD
-    case Token::LPAREN: {
-      Consume(Token::LPAREN);
-
-      if (Check(Token::RPAREN)) {
-=======
     case Token::kLeftParen: {
       Consume(Token::kLeftParen);
 
       if (Check(Token::kRightParen)) {
->>>>>>> 626889fb
         // clear last next_arrow_function_info tracked strict parameters error.
         next_arrow_function_info_.ClearStrictParameterError();
 
@@ -2356,11 +2255,7 @@
       return expr;
     }
 
-<<<<<<< HEAD
-    case Token::CLASS: {
-=======
     case Token::kClass: {
->>>>>>> 626889fb
       return ParseClassExpression(scope());
     }
 
@@ -2368,11 +2263,7 @@
     case Token::kTemplateTail:
       return ParseTemplateLiteral(impl()->NullExpression(), beg_pos, false);
 
-<<<<<<< HEAD
-    case Token::MOD:
-=======
     case Token::kMod:
->>>>>>> 626889fb
       if (flags().allow_natives_syntax() || impl()->ParsingExtension()) {
         return ParseV8Intrinsic();
       }
@@ -2625,11 +2516,7 @@
       prop_info->name = impl()->GetIdentifier();
       if (V8_UNLIKELY(prop_info->position ==
                       PropertyPosition::kObjectLiteral)) {
-<<<<<<< HEAD
-        ReportUnexpectedToken(Token::PRIVATE_NAME);
-=======
         ReportUnexpectedToken(Token::kPrivateName);
->>>>>>> 626889fb
         prop_info->kind = ParsePropertyKind::kNotSet;
         return impl()->FailureExpression();
       }
@@ -2657,13 +2544,8 @@
       break;
     }
 
-<<<<<<< HEAD
-    case Token::BIGINT: {
-      Consume(Token::BIGINT);
-=======
     case Token::kBigInt: {
       Consume(Token::kBigInt);
->>>>>>> 626889fb
       prop_info->name = impl()->GetBigIntAsSymbol();
       is_array_index = impl()->IsArrayIndex(prop_info->name, &index);
       break;
@@ -2964,22 +2846,9 @@
     ClassInfo* class_info, int beg_pos, int info_id, bool is_static) {
   FunctionParsingScope body_parsing_scope(impl());
   DeclarationScope* initializer_scope =
-<<<<<<< HEAD
-      is_static ? class_info->static_elements_scope
-                : class_info->instance_members_scope;
-  FunctionKind function_kind =
-      is_static ? FunctionKind::kClassStaticInitializerFunction
-                : FunctionKind::kClassMembersInitializerFunction;
-
-  if (initializer_scope == nullptr) {
-    initializer_scope = NewFunctionScope(function_kind);
-    initializer_scope->SetLanguageMode(LanguageMode::kStrict);
-  }
-=======
       is_static
           ? class_info->EnsureStaticElementsScope(this, beg_pos, info_id)
           : class_info->EnsureInstanceMembersScope(this, beg_pos, info_id);
->>>>>>> 626889fb
 
   if (Check(Token::kAssign)) {
     FunctionState initializer_state(&function_state_, &scope_,
@@ -2990,22 +2859,6 @@
     initializer_scope->set_end_position(end_position());
     return result;
   }
-<<<<<<< HEAD
-
-  if (is_static) {
-    // For the instance initializer, we will save the positions
-    // later with the positions of the class body so that we can reparse
-    // it later.
-    // TODO(joyee): Make scopes be non contiguous.
-    initializer_scope->set_start_position(beg_pos);
-    initializer_scope->set_end_position(end_position());
-    class_info->static_elements_scope = initializer_scope;
-    class_info->has_static_elements = true;
-  } else {
-    class_info->instance_members_scope = initializer_scope;
-    class_info->has_instance_members = true;
-  }
-=======
   initializer_scope->set_end_position(end_position());
   return factory()->NewUndefinedLiteral(kNoSourcePosition);
 }
@@ -3017,7 +2870,6 @@
 
   DeclarationScope* initializer_scope =
       class_info->EnsureStaticElementsScope(this, position(), PeekNextInfoId());
->>>>>>> 626889fb
 
   FunctionState initializer_state(&function_state_, &scope_, initializer_scope);
   FunctionParsingScope body_parsing_scope(impl());
@@ -3030,32 +2882,6 @@
   BlockT static_block = ParseBlock(nullptr, static_block_var_scope);
   CheckConflictingVarDeclarations(static_block_var_scope);
   initializer_scope->set_end_position(end_position());
-  return static_block;
-}
-
-template <typename Impl>
-typename ParserBase<Impl>::BlockT ParserBase<Impl>::ParseClassStaticBlock(
-    ClassInfo* class_info) {
-  Consume(Token::STATIC);
-
-  DeclarationScope* initializer_scope = class_info->static_elements_scope;
-  if (initializer_scope == nullptr) {
-    initializer_scope =
-        NewFunctionScope(FunctionKind::kClassStaticInitializerFunction);
-    initializer_scope->set_start_position(position());
-    initializer_scope->SetLanguageMode(LanguageMode::kStrict);
-    class_info->static_elements_scope = initializer_scope;
-  }
-
-  FunctionState initializer_state(&function_state_, &scope_, initializer_scope);
-  AcceptINScope accept_in(this, true);
-
-  // Each static block has its own var and lexical scope, so make a new var
-  // block scope instead of using the synthetic members initializer function
-  // scope.
-  BlockT static_block = ParseBlock(nullptr, NewVarblockScope());
-  initializer_scope->set_end_position(end_position());
-  class_info->has_static_elements = true;
   return static_block;
 }
 
@@ -3256,11 +3082,7 @@
   block_scope->set_start_position(pos);
   BlockState object_literal_scope_state(&object_literal_scope_, block_scope);
 
-<<<<<<< HEAD
-  while (!Check(Token::RBRACE)) {
-=======
   while (!Check(Token::kRightBrace)) {
->>>>>>> 626889fb
     FuncNameInferrerState fni_state(&fni_);
 
     ParsePropertyInfo prop_info(this, &accumulation_scope);
@@ -3425,8 +3247,6 @@
   Token::Value op = peek();
 
   if (!Token::IsArrowOrAssignmentOp(op)) return expression;
-<<<<<<< HEAD
-=======
 
   return ParseAssignmentExpressionCoverGrammarContinuation(lhs_beg_pos,
                                                            expression);
@@ -3443,7 +3263,6 @@
   //   YieldExpression
   //   LeftHandSideExpression AssignmentOperator AssignmentExpression
   Token::Value op = peek();
->>>>>>> 626889fb
 
   // Arrow functions.
   if (V8_UNLIKELY(op == Token::kArrow)) {
@@ -3684,11 +3503,7 @@
     ExpressionT y;
     {
       SourceRangeScope right_range_scope(scanner(), &right_range);
-<<<<<<< HEAD
-      Consume(Token::NULLISH);
-=======
       Consume(Token::kNullish);
->>>>>>> 626889fb
       pos = peek_position();
       // Parse BitwiseOR or higher.
       y = ParseBinaryExpression(6);
@@ -3878,19 +3693,11 @@
 
   // "#foo in ShiftExpression" needs to be parsed separately, since private
   // identifiers are not valid PrimaryExpressions.
-<<<<<<< HEAD
-  if (V8_UNLIKELY(peek() == Token::PRIVATE_NAME)) {
-    ExpressionT x = ParsePropertyOrPrivatePropertyName();
-    int prec1 = Token::Precedence(peek(), accept_IN_);
-    if (peek() != Token::IN || prec1 < prec) {
-      ReportUnexpectedToken(Token::PRIVATE_NAME);
-=======
   if (V8_UNLIKELY(peek() == Token::kPrivateName)) {
     ExpressionT x = ParsePropertyOrPrivatePropertyName();
     int prec1 = Token::Precedence(peek(), accept_IN_);
     if (peek() != Token::kIn || prec1 < prec) {
       ReportUnexpectedToken(Token::kPrivateName);
->>>>>>> 626889fb
       return impl()->FailureExpression();
     }
     return ParseBinaryContinuation(x, prec, prec1);
@@ -3984,11 +3791,7 @@
 
   // 'await' is a unary operator according to the spec, even though it's treated
   // specially in the parser.
-<<<<<<< HEAD
-  if (peek() == Token::EXP) {
-=======
   if (peek() == Token::kExp) {
->>>>>>> 626889fb
     impl()->ReportMessageAt(
         Scanner::Location(await_pos, peek_end_position()),
         MessageTemplate::kUnexpectedTokenUnaryExponentiation);
@@ -4123,11 +3926,7 @@
         }
         // Include the ?. in the source range position.
         optional_link_begin = scanner()->peek_location().beg_pos;
-<<<<<<< HEAD
-        Consume(Token::QUESTION_PERIOD);
-=======
         Consume(Token::kQuestionPeriod);
->>>>>>> 626889fb
         is_optional = true;
         optional_chaining = true;
         if (Token::IsPropertyOrCall(peek())) continue;
@@ -4193,18 +3992,10 @@
         // no explicit receiver.
         // These calls are marked as potentially direct eval calls. Whether
         // they are actually direct calls to eval is determined at run time.
-<<<<<<< HEAD
-        Call::PossiblyEval is_possibly_eval =
-            CheckPossibleEvalCall(result, is_optional, scope());
-
-        result = factory()->NewCall(result, args, pos, has_spread,
-                                    is_possibly_eval, is_optional);
-=======
         int eval_scope_info_index = 0;
         if (CheckPossibleEvalCall(result, is_optional, scope())) {
           eval_scope_info_index = GetNextInfoId();
         }
->>>>>>> 626889fb
 
         result = factory()->NewCall(result, args, pos, has_spread,
                                     eval_scope_info_index, is_optional);
@@ -4261,24 +4052,13 @@
   // new new foo() means new (new foo())
   // new new foo().bar().baz means (new (new foo()).bar()).baz
   // new super.x means new (super.x)
-<<<<<<< HEAD
-  Consume(Token::NEW);
-=======
   // new import.meta.foo means (new (import.meta.foo)())
   Consume(Token::kNew);
->>>>>>> 626889fb
   int new_pos = position();
   ExpressionT result;
 
   CheckStackOverflow();
 
-<<<<<<< HEAD
-  if (peek() == Token::IMPORT && PeekAhead() == Token::LPAREN) {
-    impl()->ReportMessageAt(scanner()->peek_location(),
-                            MessageTemplate::kImportCallNotNewExpression);
-    return impl()->FailureExpression();
-  } else if (peek() == Token::PERIOD) {
-=======
   if (peek() == Token::kImport) {
     result = ParseMemberExpression();
     if (result->IsImportCallExpression()) {
@@ -4288,7 +4068,6 @@
       return impl()->FailureExpression();
     }
   } else if (peek() == Token::kPeriod) {
->>>>>>> 626889fb
     result = ParseNewTargetExpression();
     return ParseMemberExpressionContinuation(result);
   } else {
@@ -4431,25 +4210,6 @@
 
   AcceptINScope scope(this, true);
   ExpressionT specifier = ParseAssignmentExpressionCoverGrammar();
-<<<<<<< HEAD
-
-  if (v8_flags.harmony_import_assertions && Check(Token::COMMA)) {
-    if (Check(Token::RPAREN)) {
-      // A trailing comma allowed after the specifier.
-      return factory()->NewImportCallExpression(specifier, pos);
-    } else {
-      ExpressionT import_assertions = ParseAssignmentExpressionCoverGrammar();
-      Check(Token::COMMA);  // A trailing comma is allowed after the import
-                            // assertions.
-      Expect(Token::RPAREN);
-      return factory()->NewImportCallExpression(specifier, import_assertions,
-                                                pos);
-    }
-  }
-
-  Expect(Token::RPAREN);
-  return factory()->NewImportCallExpression(specifier, pos);
-=======
 
   DCHECK_IMPLIES(phase == ModuleImportPhase::kSource,
                  v8_flags.js_source_phase_imports);
@@ -4472,17 +4232,12 @@
 
   Expect(Token::kRightParen);
   return factory()->NewImportCallExpression(specifier, phase, pos);
->>>>>>> 626889fb
 }
 
 template <typename Impl>
 typename ParserBase<Impl>::ExpressionT
 ParserBase<Impl>::ParseSuperExpression() {
-<<<<<<< HEAD
-  Consume(Token::SUPER);
-=======
   Consume(Token::kSuper);
->>>>>>> 626889fb
   int pos = position();
 
   DeclarationScope* scope = GetReceiverScope();
@@ -4502,18 +4257,14 @@
         impl()->ReportMessage(MessageTemplate::kOptionalChainingNoSuper);
         return impl()->FailureExpression();
       }
-      Scope* home_object_scope = scope->RecordSuperPropertyUsage();
+      scope->RecordSuperPropertyUsage();
       UseThis();
-      return impl()->NewSuperPropertyReference(home_object_scope, pos);
+      return impl()->NewSuperPropertyReference(pos);
     }
     // super() is only allowed in derived constructor. new super() is never
     // allowed; it's reported as an error by
     // ParseMemberWithPresentNewPrefixesExpression.
-<<<<<<< HEAD
-    if (peek() == Token::LPAREN && IsDerivedConstructor(kind)) {
-=======
     if (peek() == Token::kLeftParen && IsDerivedConstructor(kind)) {
->>>>>>> 626889fb
       // TODO(rossberg): This might not be the correct FunctionState for the
       // method here.
       expression_scope()->RecordThisUse();
@@ -5258,13 +5009,8 @@
     case Token::kAccessor:
     case Token::kAsync:
       return true;
-<<<<<<< HEAD
-    case Token::FUTURE_STRICT_RESERVED_WORD:
-    case Token::ESCAPED_STRICT_RESERVED_WORD:
-=======
     case Token::kFutureStrictReservedWord:
     case Token::kEscapedStrictReservedWord:
->>>>>>> 626889fb
       // The early error rule for future reserved keywords
       // (ES#sec-identifiers-static-semantics-early-errors) uses the static
       // semantics StringValue of IdentifierName, which normalizes escape
@@ -5279,12 +5025,8 @@
 template <typename Impl>
 typename ParserBase<Impl>::ExpressionT
 ParserBase<Impl>::ParseArrowFunctionLiteral(
-<<<<<<< HEAD
-    const FormalParametersT& formal_parameters) {
-=======
     const FormalParametersT& formal_parameters, int function_literal_id,
     bool could_be_immediately_invoked) {
->>>>>>> 626889fb
   RCS_SCOPE(runtime_call_stats_,
             Impl::IsPreParser()
                 ? RuntimeCallCounterId::kPreParseArrowFunctionLiteral
@@ -5464,15 +5206,9 @@
 template <typename Impl>
 typename ParserBase<Impl>::ExpressionT ParserBase<Impl>::ParseClassExpression(
     Scope* outer_scope) {
-<<<<<<< HEAD
-  Consume(Token::CLASS);
-  int class_token_pos = position();
-  IdentifierT name = impl()->NullIdentifier();
-=======
   Consume(Token::kClass);
   int class_token_pos = position();
   IdentifierT name = impl()->EmptyIdentifierString();
->>>>>>> 626889fb
   bool is_strict_reserved_name = false;
   Scanner::Location class_name_location = Scanner::Location::invalid();
   if (peek_any_identifier()) {
@@ -5515,11 +5251,7 @@
   class_info.is_anonymous = is_anonymous;
 
   scope()->set_start_position(class_token_pos);
-<<<<<<< HEAD
-  if (Check(Token::EXTENDS)) {
-=======
   if (Check(Token::kExtends)) {
->>>>>>> 626889fb
     ClassScope::HeritageParsingScope heritage(class_scope);
     FuncNameInferrerState fni_state(&fni_);
     ExpressionParsingScope scope(impl());
@@ -5585,20 +5317,6 @@
       continue;
     }
 
-<<<<<<< HEAD
-  const bool has_extends = !impl()->IsNull(class_info.extends);
-  while (peek() != Token::RBRACE) {
-    if (Check(Token::SEMICOLON)) continue;
-
-    // Either we're parsing a `static { }` initialization block or a property.
-    if (peek() == Token::STATIC && PeekAhead() == Token::LBRACE) {
-      BlockT static_block = ParseClassStaticBlock(&class_info);
-      impl()->AddClassStaticBlock(static_block, &class_info);
-      continue;
-    }
-
-=======
->>>>>>> 626889fb
     FuncNameInferrerState fni_state(&fni_);
     // If we haven't seen the constructor yet, it potentially is the next
     // property.
@@ -5666,69 +5384,8 @@
     impl()->InferFunctionName();
   }
 
-<<<<<<< HEAD
-  Expect(Token::RBRACE);
-  int end_pos = end_position();
-  class_scope->set_end_position(end_pos);
-  if (class_info.instance_members_scope != nullptr) {
-    // Use the positions of the class body for the instance initializer
-    // function so that we can reparse it later.
-    class_info.instance_members_scope->set_start_position(class_token_pos);
-    class_info.instance_members_scope->set_end_position(end_pos);
-  }
-
-  VariableProxy* unresolvable = class_scope->ResolvePrivateNamesPartially();
-  if (unresolvable != nullptr) {
-    impl()->ReportMessageAt(Scanner::Location(unresolvable->position(),
-                                              unresolvable->position() + 1),
-                            MessageTemplate::kInvalidPrivateFieldResolution,
-                            unresolvable->raw_name());
-    return impl()->FailureExpression();
-  }
-
-  if (class_info.requires_brand) {
-    class_scope->DeclareBrandVariable(
-        ast_value_factory(), IsStaticFlag::kNotStatic, kNoSourcePosition);
-  }
-
-  if (class_scope->needs_home_object()) {
-    class_info.home_object_variable =
-        class_scope->DeclareHomeObjectVariable(ast_value_factory());
-    class_info.static_home_object_variable =
-        class_scope->DeclareStaticHomeObjectVariable(ast_value_factory());
-  }
-
-  bool should_save_class_variable_index =
-      class_scope->should_save_class_variable_index();
-  if (!is_anonymous || should_save_class_variable_index) {
-    impl()->DeclareClassVariable(class_scope, name, &class_info,
-                                 class_token_pos);
-    if (should_save_class_variable_index) {
-      class_scope->class_variable()->set_is_used();
-      class_scope->class_variable()->ForceContextAllocation();
-    }
-  }
-
-  return impl()->RewriteClassLiteral(class_scope, name, &class_info,
-                                     class_token_pos, end_pos);
-}
-
-template <typename Impl>
-void ParserBase<Impl>::ParseAsyncFunctionBody(Scope* scope,
-                                              StatementListT* body) {
-  BlockT block = impl()->NullBlock();
-  {
-    StatementListT statements(pointer_buffer());
-    ParseStatementList(&statements, Token::RBRACE);
-    block = factory()->NewBlock(true, statements);
-  }
-  impl()->RewriteAsyncFunctionBody(
-      body, block, factory()->NewUndefinedLiteral(kNoSourcePosition));
-  scope->set_end_position(end_position());
-=======
   Expect(end_token);
   scope()->set_end_position(end_position());
->>>>>>> 626889fb
 }
 
 template <typename Impl>
@@ -5844,13 +5501,8 @@
     pos = position();
 
     is_valid = CheckTemplateEscapes(forbid_illegal_escapes);
-<<<<<<< HEAD
-    impl()->AddTemplateSpan(&ts, is_valid, next == Token::TEMPLATE_TAIL);
-  } while (next == Token::TEMPLATE_SPAN);
-=======
     impl()->AddTemplateSpan(&ts, is_valid, next == Token::kTemplateTail);
   } while (next == Token::kTemplateSpan);
->>>>>>> 626889fb
 
   DCHECK_IMPLIES(!has_error(), next == Token::kTemplateTail);
   // Once we've reached a kTemplateTail, we can close the TemplateLiteral.
@@ -6412,11 +6064,7 @@
   // We allow a native function declaration if we're parsing the source for an
   // extension. A native function declaration starts with "native function"
   // with no line-terminator between the two words.
-<<<<<<< HEAD
-  if (impl()->ParsingExtension() && peek() == Token::FUNCTION &&
-=======
   if (impl()->ParsingExtension() && peek() == Token::kFunction &&
->>>>>>> 626889fb
       !scanner()->HasLineTerminatorBeforeNext() && impl()->IsNative(expr) &&
       !scanner()->literal_contains_escapes()) {
     return ParseNativeDeclaration();
@@ -7001,13 +6649,8 @@
       AcceptINScope scope(this, false);
       expression = ParseExpressionCoverGrammar();
       // `for (async of` is disallowed but `for (async.x of` is allowed, so
-<<<<<<< HEAD
-      // check if the token is ASYNC after parsing the expression.
-      bool expression_is_async = scanner()->current_token() == Token::ASYNC &&
-=======
       // check if the token is kAsync after parsing the expression.
       bool expression_is_async = scanner()->current_token() == Token::kAsync &&
->>>>>>> 626889fb
                                  !scanner()->literal_contains_escapes();
       // Initializer is reference followed by in/of.
       lhs_end_pos = end_position();
