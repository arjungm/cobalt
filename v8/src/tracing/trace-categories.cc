// Copyright 2020 the V8 project authors. All rights reserved.
// Use of this source code is governed by a BSD-style license that can be
// found in the LICENSE file.

#include "src/tracing/trace-categories.h"

#include "include/v8-trace-categories.h"

#if defined(V8_USE_PERFETTO)
PERFETTO_TRACK_EVENT_STATIC_STORAGE_IN_NAMESPACE_WITH_ATTRS(v8,
                                                            V8_EXPORT_PRIVATE);
<<<<<<< HEAD
=======

namespace v8 {

const perfetto::internal::TrackEventCategoryRegistry&
GetTrackEventCategoryRegistry() {
  return v8::perfetto_track_event::internal::kCategoryRegistry;
}

}  // namespace v8

>>>>>>> 626889fb
#endif<|MERGE_RESOLUTION|>--- conflicted
+++ resolved
@@ -9,8 +9,6 @@
 #if defined(V8_USE_PERFETTO)
 PERFETTO_TRACK_EVENT_STATIC_STORAGE_IN_NAMESPACE_WITH_ATTRS(v8,
                                                             V8_EXPORT_PRIVATE);
-<<<<<<< HEAD
-=======
 
 namespace v8 {
 
@@ -21,5 +19,4 @@
 
 }  // namespace v8
 
->>>>>>> 626889fb
 #endif