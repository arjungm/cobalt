--- conflicted
+++ resolved
@@ -102,13 +102,6 @@
                                       Handle<Object> key);
   MaybeDirectHandle<Object> ReferenceError(Handle<Name> name);
 
-<<<<<<< HEAD
-  void UpdateMonomorphicIC(const MaybeObjectHandle& handler, Handle<Name> name);
-  bool UpdateMegaDOMIC(const MaybeObjectHandle& handler, Handle<Name> name);
-  bool UpdatePolymorphicIC(Handle<Name> name, const MaybeObjectHandle& handler);
-  void UpdateMegamorphicCache(Handle<Map> map, Handle<Name> name,
-                              const MaybeObjectHandle& handler);
-=======
   void UpdateMonomorphicIC(const MaybeObjectDirectHandle& handler,
                            DirectHandle<Name> name);
   bool UpdateMegaDOMIC(const MaybeObjectDirectHandle& handler,
@@ -117,7 +110,6 @@
                            const MaybeObjectDirectHandle& handler);
   void UpdateMegamorphicCache(DirectHandle<Map> map, DirectHandle<Name> name,
                               const MaybeObjectDirectHandle& handler);
->>>>>>> 626889fb
 
   StubCache* stub_cache();
 
@@ -359,14 +351,9 @@
     DCHECK(IsStoreInArrayLiteralICKind(kind()));
   }
 
-<<<<<<< HEAD
-  MaybeHandle<Object> Store(Handle<JSArray> array, Handle<Object> index,
-                            Handle<Object> value);
-=======
   MaybeDirectHandle<Object> Store(DirectHandle<JSArray> array,
                                   Handle<Object> index,
                                   DirectHandle<Object> value);
->>>>>>> 626889fb
 };
 
 }  // namespace internal
