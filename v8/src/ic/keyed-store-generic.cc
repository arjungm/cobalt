--- conflicted
+++ resolved
@@ -19,11 +19,8 @@
 namespace v8 {
 namespace internal {
 
-<<<<<<< HEAD
-=======
 #include "src/codegen/define-code-stub-assembler-macros.inc"
 
->>>>>>> 626889fb
 enum class StoreMode {
   // kSet implements [[Set]] in the spec and traverses the prototype
   // chain to invoke setters. it's used by KeyedStoreIC and StoreIC to
@@ -76,11 +73,7 @@
   // the above. It is essentially the same as "KeyedStoreGeneric" but does not
   // use feedback slot and uses a hardcoded LanguageMode instead of trying
   // to deduce it from the feedback slot's kind.
-<<<<<<< HEAD
-  void StoreProperty(TNode<Context> context, TNode<Object> receiver,
-=======
   void StoreProperty(TNode<Context> context, TNode<JSAny> receiver,
->>>>>>> 626889fb
                      TNode<Object> key, TNode<Object> value,
                      LanguageMode language_mode);
 
@@ -95,14 +88,9 @@
 
   enum UseStubCache { kUseStubCache, kDontUseStubCache };
 
-<<<<<<< HEAD
-  // Helper that is used by the public KeyedStoreGeneric and by StoreProperty.
-  void KeyedStoreGeneric(TNode<Context> context, TNode<Object> receiver,
-=======
   // Helper that is used by the public KeyedStoreGeneric, KeyedStoreMegamorphic
   // and StoreProperty.
   void KeyedStoreGeneric(TNode<Context> context, TNode<JSAny> receiver,
->>>>>>> 626889fb
                          TNode<Object> key, TNode<Object> value,
                          Maybe<LanguageMode> language_mode,
                          UseStubCache use_stub_cache = kDontUseStubCache,
@@ -131,12 +119,8 @@
                                 const StoreICParameters* p, Label* slow) {
     ExitPoint direct_exit(this);
     EmitGenericPropertyStore(receiver, receiver_map, instance_type, p,
-<<<<<<< HEAD
-                             &direct_exit, slow, Nothing<LanguageMode>());
-=======
                              &direct_exit, slow, Nothing<LanguageMode>(),
                              kDontUseStubCache);
->>>>>>> 626889fb
   }
 
   void BranchIfPrototypesMayHaveReadOnlyElements(
@@ -230,10 +214,7 @@
   assembler.KeyedStoreGeneric();
 }
 
-<<<<<<< HEAD
-=======
 // static
->>>>>>> 626889fb
 void DefineKeyedOwnGenericGenerator::Generate(
     compiler::CodeAssemblerState* state) {
   KeyedStoreGenericAssembler assembler(state, StoreMode::kDefineKeyedOwn);
@@ -243,17 +224,6 @@
 // static
 void StoreICNoFeedbackGenerator::Generate(compiler::CodeAssemblerState* state) {
   KeyedStoreGenericAssembler assembler(state, StoreMode::kSet);
-<<<<<<< HEAD
-  assembler.StoreIC_NoFeedback();
-}
-
-void DefineNamedOwnICNoFeedbackGenerator::Generate(
-    compiler::CodeAssemblerState* state) {
-  // TODO(v8:12548): it's a hack to reuse KeyedStoreGenericAssembler for
-  // DefineNamedOwnIC, we should separate it out.
-  KeyedStoreGenericAssembler assembler(state, StoreMode::kDefineNamedOwn);
-=======
->>>>>>> 626889fb
   assembler.StoreIC_NoFeedback();
 }
 
@@ -285,10 +255,7 @@
   assembler.StoreProperty(context, receiver, key, value, language_mode);
 }
 
-<<<<<<< HEAD
-=======
 // static
->>>>>>> 626889fb
 void KeyedStoreGenericGenerator::CreateDataProperty(
     compiler::CodeAssemblerState* state, TNode<Context> context,
     TNode<JSObject> receiver, TNode<Object> key, TNode<Object> value) {
@@ -458,14 +425,9 @@
     GotoIf(IsSetWord32(details, PropertyDetails::kAttributesReadOnlyMask),
            slow);
   }
-<<<<<<< HEAD
-  static_assert(FixedArray::kHeaderSize == FixedDoubleArray::kHeaderSize);
-  const int kHeaderSize = FixedArray::kHeaderSize - kHeapObjectTag;
-=======
   static_assert(OFFSET_OF_DATA_START(FixedArray) ==
                 OFFSET_OF_DATA_START(FixedDoubleArray));
   const int kHeaderSize = OFFSET_OF_DATA_START(FixedArray) - kHeapObjectTag;
->>>>>>> 626889fb
 
   Label check_double_elements(this), check_cow_elements(this);
   TNode<Map> elements_map = LoadMap(elements);
@@ -960,13 +922,8 @@
 void KeyedStoreGenericAssembler::EmitGenericPropertyStore(
     TNode<JSReceiver> receiver, TNode<Map> receiver_map,
     TNode<Uint16T> instance_type, const StoreICParameters* p,
-<<<<<<< HEAD
-    ExitPoint* exit_point, Label* slow,
-    Maybe<LanguageMode> maybe_language_mode) {
-=======
     ExitPoint* exit_point, Label* slow, Maybe<LanguageMode> maybe_language_mode,
     UseStubCache use_stub_cache) {
->>>>>>> 626889fb
   CSA_DCHECK(this, IsSimpleObjectMap(receiver_map));
   // TODO(rmcilroy) Type as Struct once we use a trimmed down
   // LoadAccessorFromFastObject instead of LoadPropertyFromFastObject.
@@ -1064,15 +1021,15 @@
     // seeing global objects here (which would need special handling).
 
     TVARIABLE(IntPtrT, var_name_index);
-<<<<<<< HEAD
-    Label dictionary_found(this, &var_name_index), not_found(this);
+    Label dictionary_found(this, &var_name_index),
+        not_found(this, &var_name_index);
     TNode<PropertyDictionary> properties = CAST(LoadSlowProperties(receiver));
 
     // When dealing with class fields defined with DefineKeyedOwnIC or
     // DefineNamedOwnIC, use the slow path to check the existing property.
     NameDictionaryLookup<PropertyDictionary>(
         properties, name, IsAnyDefineOwn() ? slow : &dictionary_found,
-        &var_name_index, &not_found);
+        &var_name_index, &not_found, kFindExistingOrInsertionIndex);
 
     if (!IsAnyDefineOwn()) {
       BIND(&dictionary_found);
@@ -1095,39 +1052,6 @@
           Goto(slow);
         }
 
-=======
-    Label dictionary_found(this, &var_name_index),
-        not_found(this, &var_name_index);
-    TNode<PropertyDictionary> properties = CAST(LoadSlowProperties(receiver));
-
-    // When dealing with class fields defined with DefineKeyedOwnIC or
-    // DefineNamedOwnIC, use the slow path to check the existing property.
-    NameDictionaryLookup<PropertyDictionary>(
-        properties, name, IsAnyDefineOwn() ? slow : &dictionary_found,
-        &var_name_index, &not_found, kFindExistingOrInsertionIndex);
-
-    if (!IsAnyDefineOwn()) {
-      BIND(&dictionary_found);
-      {
-        Label check_const(this), overwrite(this), done(this);
-        TNode<Uint32T> details =
-            LoadDetailsByKeyIndex(properties, var_name_index.value());
-        JumpIfDataProperty(details, &check_const,
-                           ShouldReconfigureExisting() ? nullptr : &readonly);
-
-        if (ShouldCallSetter()) {
-          // Accessor case.
-          var_accessor_pair =
-              LoadValueByKeyIndex(properties, var_name_index.value());
-          var_accessor_holder = receiver;
-          Goto(&accessor);
-        } else {
-          // We must reconfigure an accessor property to a data property
-          // here, let the runtime take care of that.
-          Goto(slow);
-        }
-
->>>>>>> 626889fb
         BIND(&check_const);
         {
           if (V8_DICT_PROPERTY_CONST_TRACKING_BOOL) {
@@ -1183,16 +1107,10 @@
       }
       Label add_dictionary_property_slow(this);
       InvalidateValidityCellIfPrototype(receiver_map, bitfield3);
-<<<<<<< HEAD
-      UpdateMayHaveInterestingSymbol(properties, name);
-      Add<PropertyDictionary>(properties, name, p->value(),
-                              &add_dictionary_property_slow);
-=======
       UpdateMayHaveInterestingProperty(properties, name);
       AddToDictionary<PropertyDictionary>(properties, name, p->value(),
                                           &add_dictionary_property_slow,
                                           var_name_index.value());
->>>>>>> 626889fb
       exit_point->Return(p->value());
 
       BIND(&add_dictionary_property_slow);
@@ -1325,20 +1243,12 @@
   {
     Comment("key is unique name");
     StoreICParameters p(context, receiver, var_unique.value(), value,
-<<<<<<< HEAD
-                        base::nullopt, {}, UndefinedConstant(),
-                        StoreICMode::kDefault);
-    ExitPoint direct_exit(this);
-    EmitGenericPropertyStore(CAST(receiver), receiver_map, instance_type, &p,
-                             &direct_exit, &slow, language_mode);
-=======
                         std::nullopt, slot, maybe_vector,
                         StoreICMode::kDefault);
     ExitPoint direct_exit(this);
     EmitGenericPropertyStore(CAST(receiver), receiver_map, instance_type, &p,
                              &direct_exit, &slow, language_mode,
                              use_stub_cache);
->>>>>>> 626889fb
   }
 
   BIND(&not_internalized);
@@ -1366,18 +1276,11 @@
       DCHECK(IsDefineKeyedOwnInLiteral());
       TNode<Smi> flags =
           SmiConstant(DefineKeyedOwnPropertyInLiteralFlag::kNoFlags);
-<<<<<<< HEAD
-      // TODO(v8:10047): Use TaggedIndexConstant here once TurboFan supports it.
-      TNode<Smi> slot = SmiConstant(FeedbackSlot::Invalid().ToInt());
-      TailCallRuntime(Runtime::kDefineKeyedOwnPropertyInLiteral, context,
-                      receiver, key, value, flags, UndefinedConstant(), slot);
-=======
       TNode<TaggedIndex> invalid_slot =
           TaggedIndexConstant(FeedbackSlot::Invalid().ToInt());
       TailCallRuntime(Runtime::kDefineKeyedOwnPropertyInLiteral, context,
                       receiver, key, value, flags, UndefinedConstant(),
                       invalid_slot);
->>>>>>> 626889fb
     }
   }
 }
@@ -1393,10 +1296,6 @@
   KeyedStoreGeneric(context, receiver, name, value, Nothing<LanguageMode>());
 }
 
-<<<<<<< HEAD
-void KeyedStoreGenericAssembler::StoreProperty(TNode<Context> context,
-                                               TNode<Object> receiver,
-=======
 void KeyedStoreGenericAssembler::KeyedStoreMegamorphic() {
   DCHECK(IsSet());  // Only [[Set]] handlers are stored in the stub cache.
   using Descriptor = StoreWithVectorDescriptor;
@@ -1414,7 +1313,6 @@
 
 void KeyedStoreGenericAssembler::StoreProperty(TNode<Context> context,
                                                TNode<JSAny> receiver,
->>>>>>> 626889fb
                                                TNode<Object> key,
                                                TNode<Object> value,
                                                LanguageMode language_mode) {
@@ -1441,11 +1339,7 @@
     // checks, strings and string wrappers, proxies) are handled in the runtime.
     GotoIf(IsSpecialReceiverInstanceType(instance_type), &miss);
     {
-<<<<<<< HEAD
-      StoreICParameters p(context, receiver, name, value, base::nullopt, slot,
-=======
       StoreICParameters p(context, receiver, name, value, std::nullopt, {},
->>>>>>> 626889fb
                           UndefinedConstant(),
                           IsDefineNamedOwn() ? StoreICMode::kDefineNamedOwn
                                              : StoreICMode::kDefault);
@@ -1458,11 +1352,8 @@
   {
     auto runtime = IsDefineNamedOwn() ? Runtime::kDefineNamedOwnIC_Miss
                                       : Runtime::kStoreIC_Miss;
-<<<<<<< HEAD
-=======
     TNode<TaggedIndex> slot =
         TaggedIndexConstant(FeedbackSlot::Invalid().ToInt());
->>>>>>> 626889fb
     TailCallRuntime(runtime, context, value, slot, UndefinedConstant(),
                     receiver_maybe_smi, name);
   }
@@ -1474,11 +1365,7 @@
                                                TNode<Name> unique_name,
                                                TNode<Object> value,
                                                LanguageMode language_mode) {
-<<<<<<< HEAD
-  StoreICParameters p(context, receiver, unique_name, value, base::nullopt, {},
-=======
   StoreICParameters p(context, receiver, unique_name, value, std::nullopt, {},
->>>>>>> 626889fb
                       UndefinedConstant(), StoreICMode::kDefault);
 
   Label done(this), slow(this, Label::kDeferred);
@@ -1491,24 +1378,15 @@
   TNode<Map> map = LoadMap(receiver);
   TNode<Uint16T> instance_type = LoadMapInstanceType(map);
   EmitGenericPropertyStore(receiver, map, instance_type, &p, &exit_point, &slow,
-<<<<<<< HEAD
-                           Just(language_mode));
-=======
                            Just(language_mode), kDontUseStubCache);
->>>>>>> 626889fb
 
   BIND(&slow);
   {
     if (IsDefineKeyedOwnInLiteral()) {
       TNode<Smi> flags =
           SmiConstant(DefineKeyedOwnPropertyInLiteralFlag::kNoFlags);
-<<<<<<< HEAD
-      // TODO(v8:10047): Use TaggedIndexConstant here once TurboFan supports it.
-      TNode<Smi> slot = SmiConstant(FeedbackSlot::Invalid().ToInt());
-=======
       TNode<TaggedIndex> slot =
           TaggedIndexConstant(FeedbackSlot::Invalid().ToInt());
->>>>>>> 626889fb
       CallRuntime(Runtime::kDefineKeyedOwnPropertyInLiteral, context, receiver,
                   unique_name, value, flags, p.vector(), slot);
     } else {
