// Copyright 2016 the V8 project authors. All rights reserved.
// Use of this source code is governed by a BSD-style license that can be
// found in the LICENSE file.

#include "src/ic/binary-op-assembler.h"

#include "src/common/globals.h"
#include "src/execution/protectors.h"
#include "src/flags/flags.h"
#include "src/objects/property-cell.h"

namespace v8 {
namespace internal {

<<<<<<< HEAD
=======
#include "src/codegen/define-code-stub-assembler-macros.inc"

>>>>>>> 626889fb
namespace {

inline bool IsBigInt64OpSupported(BinaryOpAssembler* assembler, Operation op) {
  return assembler->Is64() && op != Operation::kExponentiate &&
         op != Operation::kShiftLeft && op != Operation::kShiftRight &&
         op != Operation::kShiftRightLogical;
}

}  // namespace

TNode<Object> BinaryOpAssembler::Generate_AddWithFeedback(
    const LazyNode<Context>& context, TNode<Object> lhs, TNode<Object> rhs,
    TNode<UintPtrT> slot_id, const LazyNode<HeapObject>& maybe_feedback_vector,
    UpdateFeedbackMode update_feedback_mode, bool rhs_known_smi) {
  // Shared entry for floating point addition.
  Label do_fadd(this), if_lhsisnotnumber(this, Label::kDeferred),
      check_rhsisoddball(this, Label::kDeferred),
      call_with_oddball_feedback(this), call_with_any_feedback(this),
      call_add_stub(this), end(this), bigint(this, Label::kDeferred),
      bigint64(this);
  TVARIABLE(Float64T, var_fadd_lhs);
  TVARIABLE(Float64T, var_fadd_rhs);
  TVARIABLE(Smi, var_type_feedback);
  TVARIABLE(Object, var_result);

  // Check if the {lhs} is a Smi or a HeapObject.
  Label if_lhsissmi(this);
  // If rhs is known to be an Smi we want to fast path Smi operation. This is
  // for AddSmi operation. For the normal Add operation, we want to fast path
  // both Smi and Number operations, so this path should not be marked as
  // Deferred.
  Label if_lhsisnotsmi(this,
                       rhs_known_smi ? Label::kDeferred : Label::kNonDeferred);
  Branch(TaggedIsNotSmi(lhs), &if_lhsisnotsmi, &if_lhsissmi);

  auto IsAdditiveSafeIntegerFeedback = [&](TNode<Float64T> value) {
    return Select<BoolT>(
        IsAdditiveSafeIntegerFeedbackEnabled(),
        [&] { return IsAdditiveSafeInteger(value); },
        [&] { return BoolConstant(false); });
  };

  BIND(&if_lhsissmi);
  {
    Comment("lhs is Smi");
    TNode<Smi> lhs_smi = CAST(lhs);
    if (!rhs_known_smi) {
      // Check if the {rhs} is also a Smi.
      Label if_rhsissmi(this), if_rhsisnotsmi(this);
      Branch(TaggedIsSmi(rhs), &if_rhsissmi, &if_rhsisnotsmi);

      BIND(&if_rhsisnotsmi);
      {
        // Check if the {rhs} is a HeapNumber.
        TNode<HeapObject> rhs_heap_object = CAST(rhs);
        GotoIfNot(IsHeapNumber(rhs_heap_object), &check_rhsisoddball);

        var_fadd_lhs = SmiToFloat64(lhs_smi);
        var_fadd_rhs = LoadHeapNumberValue(rhs_heap_object);
        var_type_feedback = SelectSmiConstant(
            IsAdditiveSafeIntegerFeedback(var_fadd_rhs.value()),
            BinaryOperationFeedback::kAdditiveSafeInteger,
            BinaryOperationFeedback::kNumber);
        Goto(&do_fadd);
      }

      BIND(&if_rhsissmi);
    }

    {
      Comment("perform smi operation");
      // If rhs is known to be an Smi we want to fast path Smi operation. This
      // is for AddSmi operation. For the normal Add operation, we want to fast
      // path both Smi and Number operations, so this path should not be marked
      // as Deferred.
      TNode<Smi> rhs_smi = CAST(rhs);
      Label if_overflow(this,
                        rhs_known_smi ? Label::kDeferred : Label::kNonDeferred);
      TNode<Smi> smi_result = TrySmiAdd(lhs_smi, rhs_smi, &if_overflow);
      // Not overflowed.
      {
        var_type_feedback = SmiConstant(BinaryOperationFeedback::kSignedSmall);
        UpdateFeedback(var_type_feedback.value(), maybe_feedback_vector(),
                       slot_id, update_feedback_mode);
        var_result = smi_result;
        Goto(&end);
      }

      BIND(&if_overflow);
      {
        var_fadd_lhs = SmiToFloat64(lhs_smi);
        var_fadd_rhs = SmiToFloat64(rhs_smi);
        var_type_feedback =
            SelectSmiConstant(IsAdditiveSafeIntegerFeedbackEnabled(),
                              BinaryOperationFeedback::kAdditiveSafeInteger,
                              BinaryOperationFeedback::kNumber);
        Goto(&do_fadd);
      }
    }
  }

  BIND(&if_lhsisnotsmi);
  {
    // Check if {lhs} is a HeapNumber.
    TNode<HeapObject> lhs_heap_object = CAST(lhs);
    GotoIfNot(IsHeapNumber(lhs_heap_object), &if_lhsisnotnumber);

    if (!rhs_known_smi) {
      // Check if the {rhs} is Smi.
      Label if_rhsissmi(this), if_rhsisnotsmi(this);
      Branch(TaggedIsSmi(rhs), &if_rhsissmi, &if_rhsisnotsmi);

      BIND(&if_rhsisnotsmi);
      {
        // Check if the {rhs} is a HeapNumber.
        TNode<HeapObject> rhs_heap_object = CAST(rhs);
        GotoIfNot(IsHeapNumber(rhs_heap_object), &check_rhsisoddball);

        var_fadd_lhs = LoadHeapNumberValue(lhs_heap_object);
        var_fadd_rhs = LoadHeapNumberValue(rhs_heap_object);
        var_type_feedback = SmiConstant(BinaryOperationFeedback::kNumber);
        GotoIfNot(IsAdditiveSafeIntegerFeedback(var_fadd_lhs.value()),
                  &do_fadd);
        GotoIfNot(IsAdditiveSafeIntegerFeedback(var_fadd_rhs.value()),
                  &do_fadd);
        var_type_feedback =
            SmiConstant(BinaryOperationFeedback::kAdditiveSafeInteger);
        Goto(&do_fadd);
      }

      BIND(&if_rhsissmi);
    }
    {
      var_fadd_lhs = LoadHeapNumberValue(lhs_heap_object);
      var_fadd_rhs = SmiToFloat64(CAST(rhs));
      var_type_feedback =
          SelectSmiConstant(IsAdditiveSafeIntegerFeedback(var_fadd_lhs.value()),
                            BinaryOperationFeedback::kAdditiveSafeInteger,
                            BinaryOperationFeedback::kNumber);
      Goto(&do_fadd);
    }
  }

  BIND(&do_fadd);
  {
<<<<<<< HEAD
    var_type_feedback = SmiConstant(BinaryOperationFeedback::kNumber);
    UpdateFeedback(var_type_feedback.value(), maybe_feedback_vector(), slot_id,
                   update_feedback_mode);
=======
>>>>>>> 626889fb
    TNode<Float64T> value =
        Float64Add(var_fadd_lhs.value(), var_fadd_rhs.value());
    TNode<HeapNumber> result = AllocateHeapNumberWithValue(value);
    var_result = result;

    Label AdditiveSafeInteger_overflow_check_done(this);
    GotoIfNot(IsAdditiveSafeIntegerFeedbackEnabled(),
              &AdditiveSafeInteger_overflow_check_done);
    {
      GotoIfNot(
          SmiEqual(var_type_feedback.value(),
                   SmiConstant(BinaryOperationFeedback::kAdditiveSafeInteger)),
          &AdditiveSafeInteger_overflow_check_done);
      GotoIf(IsAdditiveSafeIntegerFeedback(value),
             &AdditiveSafeInteger_overflow_check_done);
      var_type_feedback = SmiConstant(BinaryOperationFeedback::kNumber);
      Goto(&AdditiveSafeInteger_overflow_check_done);
    }
    BIND(&AdditiveSafeInteger_overflow_check_done);

    UpdateFeedback(var_type_feedback.value(), maybe_feedback_vector(), slot_id,
                   update_feedback_mode);
    Goto(&end);
  }

  BIND(&if_lhsisnotnumber);
  {
    // No checks on rhs are done yet. We just know lhs is not a number or Smi.
    Label if_lhsisoddball(this), if_lhsisnotoddball(this);
    TNode<Uint16T> lhs_instance_type = LoadInstanceType(CAST(lhs));
    TNode<BoolT> lhs_is_oddball =
        InstanceTypeEqual(lhs_instance_type, ODDBALL_TYPE);
    Branch(lhs_is_oddball, &if_lhsisoddball, &if_lhsisnotoddball);

    BIND(&if_lhsisoddball);
    {
      GotoIf(TaggedIsSmi(rhs), &call_with_oddball_feedback);

      // Check if {rhs} is a HeapNumber.
      Branch(IsHeapNumber(CAST(rhs)), &call_with_oddball_feedback,
             &check_rhsisoddball);
    }

    BIND(&if_lhsisnotoddball);
    {
      // Check if the {rhs} is a smi, and exit the string and bigint check early
      // if it is.
      GotoIf(TaggedIsSmi(rhs), &call_with_any_feedback);
      TNode<HeapObject> rhs_heap_object = CAST(rhs);

      Label lhs_is_string(this), lhs_is_bigint(this);
      GotoIf(IsStringInstanceType(lhs_instance_type), &lhs_is_string);
      GotoIf(IsBigIntInstanceType(lhs_instance_type), &lhs_is_bigint);
      Goto(&call_with_any_feedback);

      BIND(&lhs_is_bigint);
      {
        GotoIfNot(IsBigInt(rhs_heap_object), &call_with_any_feedback);
        if (Is64()) {
          GotoIfLargeBigInt(CAST(lhs), &bigint);
          GotoIfLargeBigInt(CAST(rhs), &bigint);
          Goto(&bigint64);
        } else {
          Goto(&bigint);
        }
      }

      BIND(&lhs_is_string);
      {
        Label lhs_is_string_rhs_is_not_string(this);

        TNode<Uint16T> rhs_instance_type = LoadInstanceType(rhs_heap_object);

        // Fast path where both {lhs} and {rhs} are strings. Since {lhs} is a
        // string we no longer need an Oddball check.
        GotoIfNot(IsStringInstanceType(rhs_instance_type),
                  &lhs_is_string_rhs_is_not_string);

        var_type_feedback = SmiConstant(BinaryOperationFeedback::kString);
        UpdateFeedback(var_type_feedback.value(), maybe_feedback_vector(),
                       slot_id, update_feedback_mode);
        var_result =
            CallBuiltin(Builtin::kStringAdd_CheckNone, context(), lhs, rhs);
<<<<<<< HEAD
=======

        Goto(&end);

        BIND(&lhs_is_string_rhs_is_not_string);

        GotoIfNot(IsStringWrapper(rhs_heap_object), &call_with_any_feedback);

        // lhs is a string and rhs is a string wrapper.
>>>>>>> 626889fb

        TNode<PropertyCell> to_primitive_protector =
            StringWrapperToPrimitiveProtectorConstant();
        GotoIf(TaggedEqual(LoadObjectField(to_primitive_protector,
                                           PropertyCell::kValueOffset),
                           SmiConstant(Protectors::kProtectorInvalid)),
               &call_with_any_feedback);

        var_type_feedback =
            SmiConstant(BinaryOperationFeedback::kStringOrStringWrapper);
        UpdateFeedback(var_type_feedback.value(), maybe_feedback_vector(),
                       slot_id, update_feedback_mode);
        TNode<String> rhs_string =
            CAST(LoadJSPrimitiveWrapperValue(CAST(rhs_heap_object)));
        var_result = CallBuiltin(Builtin::kStringAdd_CheckNone, context(), lhs,
                                 rhs_string);
        Goto(&end);
      }
    }
  }
  // TODO(v8:12199): Support "string wrapper + string" concatenation too.

  BIND(&check_rhsisoddball);
  {
    // Check if rhs is an oddball. At this point we know lhs is either a
    // Smi or number or oddball and rhs is not a number or Smi.
    TNode<Uint16T> rhs_instance_type = LoadInstanceType(CAST(rhs));
    TNode<BoolT> rhs_is_oddball =
        InstanceTypeEqual(rhs_instance_type, ODDBALL_TYPE);
    GotoIf(rhs_is_oddball, &call_with_oddball_feedback);
    Goto(&call_with_any_feedback);
  }

  if (Is64()) {
    BIND(&bigint64);
    {
      // Both {lhs} and {rhs} are of BigInt type and can fit in 64-bit
      // registers.
      Label if_overflow(this);
      TVARIABLE(UintPtrT, lhs_raw);
      TVARIABLE(UintPtrT, rhs_raw);
      BigIntToRawBytes(CAST(lhs), &lhs_raw, &lhs_raw);
      BigIntToRawBytes(CAST(rhs), &rhs_raw, &rhs_raw);
      var_result = BigIntFromInt64(
          TryIntPtrAdd(UncheckedCast<IntPtrT>(lhs_raw.value()),
                       UncheckedCast<IntPtrT>(rhs_raw.value()), &if_overflow));

      var_type_feedback = SmiConstant(BinaryOperationFeedback::kBigInt64);
      UpdateFeedback(var_type_feedback.value(), maybe_feedback_vector(),
                     slot_id, update_feedback_mode);
      Goto(&end);

      BIND(&if_overflow);
      Goto(&bigint);
    }
  }

  BIND(&bigint);
  {
    // Both {lhs} and {rhs} are of BigInt type.
    Label bigint_too_big(this);
    var_result = CallBuiltin(Builtin::kBigIntAddNoThrow, context(), lhs, rhs);
    // Check for sentinel that signals BigIntTooBig exception.
    GotoIf(TaggedIsSmi(var_result.value()), &bigint_too_big);

    var_type_feedback = SmiConstant(BinaryOperationFeedback::kBigInt);
    UpdateFeedback(var_type_feedback.value(), maybe_feedback_vector(), slot_id,
                   update_feedback_mode);
    Goto(&end);

    BIND(&bigint_too_big);
    {
      // Update feedback to prevent deopt loop.
      UpdateFeedback(SmiConstant(BinaryOperationFeedback::kAny),
                     maybe_feedback_vector(), slot_id, update_feedback_mode);
      ThrowRangeError(context(), MessageTemplate::kBigIntTooBig);
    }
  }

  BIND(&call_with_oddball_feedback);
  {
    var_type_feedback = SmiConstant(BinaryOperationFeedback::kNumberOrOddball);
    Goto(&call_add_stub);
  }

  BIND(&call_with_any_feedback);
  {
    var_type_feedback = SmiConstant(BinaryOperationFeedback::kAny);
    Goto(&call_add_stub);
  }

  BIND(&call_add_stub);
  {
    UpdateFeedback(var_type_feedback.value(), maybe_feedback_vector(), slot_id,
                   update_feedback_mode);
    var_result = CallBuiltin(Builtin::kAdd, context(), lhs, rhs);
<<<<<<< HEAD
=======
    Goto(&end);
  }

  BIND(&end);
  return var_result.value();
}

TNode<Object>
BinaryOpAssembler::Generate_AddLhsIsStringConstantInternalizeWithFeedback(
    const LazyNode<Context>& context, TNode<Object> lhs, TNode<Object> rhs,
    TNode<UintPtrT> slot_id, const LazyNode<HeapObject>& maybe_feedback_vector,
    UpdateFeedbackMode update_feedback_mode, bool rhs_known_smi) {
  Label call_with_any_feedback(this), call_add_stub(this),
      slow(this, Label::kDeferred), end(this);
  TVARIABLE(Smi, var_type_feedback, SmiConstant(BinaryOperationFeedback::kAny));
  TVARIABLE(Object, var_result);

  // Lhs is an internalized string constant. Since our cache is stored in the
  // feedback vector and is thus specific to a particular bytecode, we can
  // ignore the lhs and use rhs as the cache key instead. This is our
  // optimization:
  //
  //   Instead of: return Internalize(lhs + rhs)
  //   .. we do:   return cache[rhs]  // .. if possible.
  CSA_DCHECK(this, Word32BinaryNot(TaggedIsSmi(lhs)));
  CSA_DCHECK(this,
             IsInternalizedStringInstanceType(LoadInstanceType(CAST(lhs))));

  // We need the cache slot for our optimization.
  {
    Label next(this);
    GotoIfNot(IsUndefined(maybe_feedback_vector()), &next);
    // TODO(jgruber): This could be a builtin call. Add a builtin that expects
    // a possibly-undefined feedback vector.
    var_result = Generate_AddWithFeedback(context, lhs, rhs, slot_id,
                                          maybe_feedback_vector,
                                          update_feedback_mode, rhs_known_smi);
    Goto(&end);
    BIND(&next);
  }
  TNode<FeedbackVector> fv = CAST(maybe_feedback_vector());

  // Ensure rhs is internalized so we can query the cache.
  // TODO(jgruber): We could TryInternalize in CSA.
  {
    Label set_feedback_to_any_then_slow(this), next(this);
    GotoIf(TaggedIsSmi(rhs), &set_feedback_to_any_then_slow);
    TNode<Uint16T> itype = LoadInstanceType(CAST(rhs));
    GotoIfNot(IsStringInstanceType(itype), &set_feedback_to_any_then_slow);

    var_type_feedback = SmiConstant(BinaryOperationFeedback::kString);
    UpdateFeedback(var_type_feedback.value(), maybe_feedback_vector(), slot_id,
                   update_feedback_mode);
    GotoIfNot(IsInternalizedStringInstanceType(itype), &slow);
    Goto(&next);

    BIND(&set_feedback_to_any_then_slow);
    var_type_feedback = SmiConstant(BinaryOperationFeedback::kAny);
    UpdateFeedback(var_type_feedback.value(), maybe_feedback_vector(), slot_id,
                   update_feedback_mode);
    Goto(&slow);

    BIND(&next);
  }
  TNode<String> rhs_internalized = CAST(rhs);

  // Get or create the cache object.
  TNode<SimpleNameDictionary> cache;
  {
    Label next(this);
    static constexpr int kSlotOffset =
        kAdd_LhsIsStringConstant_Internalize_CacheSlotOffset;
    TVARIABLE(Object, var_maybe_cache);
    var_maybe_cache = CAST(LoadFeedbackVectorSlot(
        fv, UintPtrAdd(slot_id, UintPtrConstant(kSlotOffset))));
    GotoIf(
        TaggedNotEqual(var_maybe_cache.value(), UninitializedSymbolConstant()),
        &next);
    // TODO(jgruber): Allocate in CSA.
    Goto(&slow);
    BIND(&next);
    cache = CAST(var_maybe_cache.value());
  }

  {
    // TODO(jgruber): Fill the cache in CSA.
    TVARIABLE(IntPtrT, var_entry);
    Label index_found(this, {&var_entry});
    NameDictionaryLookup<SimpleNameDictionary>(cache, rhs_internalized,
                                               &index_found, &var_entry, &slow,
                                               LookupMode::kFindExisting);
    BIND(&index_found);
    var_result =
        LoadValueByKeyIndex<SimpleNameDictionary>(cache, var_entry.value());
    Goto(&end);
  }

  BIND(&slow);
  {
    var_result = CallRuntime(
        Runtime::kStringAdd_LhsIsStringConstant_Internalize, context(), lhs,
        rhs, maybe_feedback_vector(), IntPtrToTaggedIndex(Signed(slot_id)));
>>>>>>> 626889fb
    Goto(&end);
  }

  BIND(&end);
  return var_result.value();
}

TNode<Object> BinaryOpAssembler::Generate_BinaryOperationWithFeedback(
    const LazyNode<Context>& context, TNode<Object> lhs, TNode<Object> rhs,
    TNode<UintPtrT> slot_id, const LazyNode<HeapObject>& maybe_feedback_vector,
    const SmiOperation& smiOperation, const FloatOperation& floatOperation,
    Operation op, UpdateFeedbackMode update_feedback_mode, bool rhs_known_smi) {
  Label do_float_operation(this), end(this), call_stub(this),
      check_rhsisoddball(this, Label::kDeferred), call_with_any_feedback(this),
      if_lhsisnotnumber(this, Label::kDeferred),
      if_both_bigint(this, Label::kDeferred), if_both_bigint64(this);
  TVARIABLE(Float64T, var_float_lhs);
  TVARIABLE(Float64T, var_float_rhs);
  TVARIABLE(Smi, var_type_feedback);
  TVARIABLE(Object, var_result);

  Label if_lhsissmi(this);
  // If rhs is known to be an Smi (in the SubSmi, MulSmi, DivSmi, ModSmi
  // bytecode handlers) we want to fast path Smi operation. For the normal
  // operation, we want to fast path both Smi and Number operations, so this
  // path should not be marked as Deferred.
  Label if_lhsisnotsmi(this,
                       rhs_known_smi ? Label::kDeferred : Label::kNonDeferred);
  Branch(TaggedIsNotSmi(lhs), &if_lhsisnotsmi, &if_lhsissmi);

  // Check if the {lhs} is a Smi or a HeapObject.
  BIND(&if_lhsissmi);
  {
    Comment("lhs is Smi");
    TNode<Smi> lhs_smi = CAST(lhs);
    if (!rhs_known_smi) {
      // Check if the {rhs} is also a Smi.
      Label if_rhsissmi(this), if_rhsisnotsmi(this);
      Branch(TaggedIsSmi(rhs), &if_rhsissmi, &if_rhsisnotsmi);

      BIND(&if_rhsisnotsmi);
      {
        // Check if {rhs} is a HeapNumber.
        TNode<HeapObject> rhs_heap_object = CAST(rhs);
        GotoIfNot(IsHeapNumber(rhs_heap_object), &check_rhsisoddball);

        // Perform a floating point operation.
        var_float_lhs = SmiToFloat64(lhs_smi);
        var_float_rhs = LoadHeapNumberValue(rhs_heap_object);
        Goto(&do_float_operation);
      }

      BIND(&if_rhsissmi);
    }

    {
      Comment("perform smi operation");
      var_result = smiOperation(lhs_smi, CAST(rhs), &var_type_feedback);
      UpdateFeedback(var_type_feedback.value(), maybe_feedback_vector(),
                     slot_id, update_feedback_mode);
      Goto(&end);
    }
  }

  BIND(&if_lhsisnotsmi);
  {
    Comment("lhs is not Smi");
    // Check if the {lhs} is a HeapNumber.
    TNode<HeapObject> lhs_heap_object = CAST(lhs);
    GotoIfNot(IsHeapNumber(lhs_heap_object), &if_lhsisnotnumber);

    if (!rhs_known_smi) {
      // Check if the {rhs} is a Smi.
      Label if_rhsissmi(this), if_rhsisnotsmi(this);
      Branch(TaggedIsSmi(rhs), &if_rhsissmi, &if_rhsisnotsmi);

      BIND(&if_rhsisnotsmi);
      {
        // Check if the {rhs} is a HeapNumber.
        TNode<HeapObject> rhs_heap_object = CAST(rhs);
        GotoIfNot(IsHeapNumber(rhs_heap_object), &check_rhsisoddball);

        // Perform a floating point operation.
        var_float_lhs = LoadHeapNumberValue(lhs_heap_object);
        var_float_rhs = LoadHeapNumberValue(rhs_heap_object);
        Goto(&do_float_operation);
      }

      BIND(&if_rhsissmi);
    }

    {
      // Perform floating point operation.
      var_float_lhs = LoadHeapNumberValue(lhs_heap_object);
      var_float_rhs = SmiToFloat64(CAST(rhs));
      Goto(&do_float_operation);
    }
  }

  BIND(&do_float_operation);
  {
    var_type_feedback = SmiConstant(BinaryOperationFeedback::kNumber);
    UpdateFeedback(var_type_feedback.value(), maybe_feedback_vector(), slot_id,
                   update_feedback_mode);
    TNode<Float64T> lhs_value = var_float_lhs.value();
    TNode<Float64T> rhs_value = var_float_rhs.value();
    TNode<Float64T> value = floatOperation(lhs_value, rhs_value);
    var_result = AllocateHeapNumberWithValue(value);
    Goto(&end);
  }

  BIND(&if_lhsisnotnumber);
  {
    // No checks on rhs are done yet. We just know lhs is not a number or Smi.
    Label if_left_bigint(this), if_left_oddball(this);
    TNode<Uint16T> lhs_instance_type = LoadInstanceType(CAST(lhs));
    GotoIf(IsBigIntInstanceType(lhs_instance_type), &if_left_bigint);
    TNode<BoolT> lhs_is_oddball =
        InstanceTypeEqual(lhs_instance_type, ODDBALL_TYPE);
    Branch(lhs_is_oddball, &if_left_oddball, &call_with_any_feedback);

    BIND(&if_left_oddball);
    {
      Label if_rhsissmi(this), if_rhsisnotsmi(this);
      Branch(TaggedIsSmi(rhs), &if_rhsissmi, &if_rhsisnotsmi);

      BIND(&if_rhsissmi);
      {
        var_type_feedback =
            SmiConstant(BinaryOperationFeedback::kNumberOrOddball);
        Goto(&call_stub);
      }

      BIND(&if_rhsisnotsmi);
      {
        // Check if {rhs} is a HeapNumber.
        GotoIfNot(IsHeapNumber(CAST(rhs)), &check_rhsisoddball);

        var_type_feedback =
            SmiConstant(BinaryOperationFeedback::kNumberOrOddball);
        Goto(&call_stub);
      }
    }

    BIND(&if_left_bigint);
    {
      GotoIf(TaggedIsSmi(rhs), &call_with_any_feedback);
      GotoIfNot(IsBigInt(CAST(rhs)), &call_with_any_feedback);
      if (IsBigInt64OpSupported(this, op)) {
        GotoIfLargeBigInt(CAST(lhs), &if_both_bigint);
        GotoIfLargeBigInt(CAST(rhs), &if_both_bigint);
        Goto(&if_both_bigint64);
      } else {
        Goto(&if_both_bigint);
      }
    }
  }

  BIND(&check_rhsisoddball);
  {
    // Check if rhs is an oddball. At this point we know lhs is either a
    // Smi or number or oddball and rhs is not a number or Smi.
    TNode<Uint16T> rhs_instance_type = LoadInstanceType(CAST(rhs));
    TNode<BoolT> rhs_is_oddball =
        InstanceTypeEqual(rhs_instance_type, ODDBALL_TYPE);
    GotoIfNot(rhs_is_oddball, &call_with_any_feedback);

    var_type_feedback = SmiConstant(BinaryOperationFeedback::kNumberOrOddball);
    Goto(&call_stub);
  }

  if (IsBigInt64OpSupported(this, op)) {
    BIND(&if_both_bigint64);
    var_type_feedback = SmiConstant(BinaryOperationFeedback::kBigInt64);
    UpdateFeedback(var_type_feedback.value(), maybe_feedback_vector(), slot_id,
                   update_feedback_mode);

    TVARIABLE(UintPtrT, lhs_raw);
    TVARIABLE(UintPtrT, rhs_raw);
    BigIntToRawBytes(CAST(lhs), &lhs_raw, &lhs_raw);
    BigIntToRawBytes(CAST(rhs), &rhs_raw, &rhs_raw);

    switch (op) {
      case Operation::kSubtract: {
        var_result = BigIntFromInt64(TryIntPtrSub(
            UncheckedCast<IntPtrT>(lhs_raw.value()),
            UncheckedCast<IntPtrT>(rhs_raw.value()), &if_both_bigint));
        Goto(&end);
        break;
      }
      case Operation::kMultiply: {
        var_result = BigIntFromInt64(TryIntPtrMul(
            UncheckedCast<IntPtrT>(lhs_raw.value()),
            UncheckedCast<IntPtrT>(rhs_raw.value()), &if_both_bigint));
        Goto(&end);
        break;
      }
      case Operation::kDivide: {
        // No need to check overflow because INT_MIN is excluded
        // from the range of small BigInts.
        Label if_div_zero(this);
        var_result = BigIntFromInt64(TryIntPtrDiv(
            UncheckedCast<IntPtrT>(lhs_raw.value()),
            UncheckedCast<IntPtrT>(rhs_raw.value()), &if_div_zero));
        Goto(&end);

        BIND(&if_div_zero);
        {
          // Update feedback to prevent deopt loop.
          UpdateFeedback(SmiConstant(BinaryOperationFeedback::kAny),
                         maybe_feedback_vector(), slot_id,
                         update_feedback_mode);
          ThrowRangeError(context(), MessageTemplate::kBigIntDivZero);
        }
        break;
      }
      case Operation::kModulus: {
        Label if_div_zero(this);
        var_result = BigIntFromInt64(TryIntPtrMod(
            UncheckedCast<IntPtrT>(lhs_raw.value()),
            UncheckedCast<IntPtrT>(rhs_raw.value()), &if_div_zero));
        Goto(&end);

        BIND(&if_div_zero);
        {
          // Update feedback to prevent deopt loop.
          UpdateFeedback(SmiConstant(BinaryOperationFeedback::kAny),
                         maybe_feedback_vector(), slot_id,
                         update_feedback_mode);
          ThrowRangeError(context(), MessageTemplate::kBigIntDivZero);
        }
        break;
      }
      default:
        UNREACHABLE();
    }
  }

  BIND(&if_both_bigint);
  {
    var_type_feedback = SmiConstant(BinaryOperationFeedback::kBigInt);
    UpdateFeedback(var_type_feedback.value(), maybe_feedback_vector(), slot_id,
                   update_feedback_mode);
    switch (op) {
      case Operation::kSubtract: {
        var_result =
            CallBuiltin(Builtin::kBigIntSubtractNoThrow, context(), lhs, rhs);

        // Check for sentinel that signals BigIntTooBig exception.
        GotoIfNot(TaggedIsSmi(var_result.value()), &end);

        // Update feedback to prevent deopt loop.
        UpdateFeedback(SmiConstant(BinaryOperationFeedback::kAny),
                       maybe_feedback_vector(), slot_id, update_feedback_mode);
        ThrowRangeError(context(), MessageTemplate::kBigIntTooBig);
        break;
      }
      case Operation::kMultiply: {
        Label termination_requested(this, Label::kDeferred);
        var_result =
            CallBuiltin(Builtin::kBigIntMultiplyNoThrow, context(), lhs, rhs);

        GotoIfNot(TaggedIsSmi(var_result.value()), &end);

        // Check for sentinel that signals TerminationRequested exception.
        GotoIf(TaggedEqual(var_result.value(), SmiConstant(1)),
               &termination_requested);

        // Handles BigIntTooBig exception.
        // Update feedback to prevent deopt loop.
        UpdateFeedback(SmiConstant(BinaryOperationFeedback::kAny),
                       maybe_feedback_vector(), slot_id, update_feedback_mode);
        ThrowRangeError(context(), MessageTemplate::kBigIntTooBig);

        BIND(&termination_requested);
        TerminateExecution(context());
        break;
      }
      case Operation::kDivide: {
        Label termination_requested(this, Label::kDeferred);
        var_result =
            CallBuiltin(Builtin::kBigIntDivideNoThrow, context(), lhs, rhs);

        GotoIfNot(TaggedIsSmi(var_result.value()), &end);

        // Check for sentinel that signals TerminationRequested exception.
        GotoIf(TaggedEqual(var_result.value(), SmiConstant(1)),
               &termination_requested);

        // Handles BigIntDivZero exception.
        // Update feedback to prevent deopt loop.
        UpdateFeedback(SmiConstant(BinaryOperationFeedback::kAny),
                       maybe_feedback_vector(), slot_id, update_feedback_mode);
        ThrowRangeError(context(), MessageTemplate::kBigIntDivZero);

        BIND(&termination_requested);
        TerminateExecution(context());
        break;
      }
      case Operation::kModulus: {
        Label termination_requested(this, Label::kDeferred);
        var_result =
            CallBuiltin(Builtin::kBigIntModulusNoThrow, context(), lhs, rhs);

        GotoIfNot(TaggedIsSmi(var_result.value()), &end);

        // Check for sentinel that signals TerminationRequested exception.
        GotoIf(TaggedEqual(var_result.value(), SmiConstant(1)),
               &termination_requested);

        // Handles BigIntDivZero exception.
        // Update feedback to prevent deopt loop.
        UpdateFeedback(SmiConstant(BinaryOperationFeedback::kAny),
                       maybe_feedback_vector(), slot_id, update_feedback_mode);
        ThrowRangeError(context(), MessageTemplate::kBigIntDivZero);

        BIND(&termination_requested);
        TerminateExecution(context());
        break;
      }
      case Operation::kExponentiate: {
        // TODO(panq): replace the runtime with builtin once it is implemented.
<<<<<<< HEAD
        var_result = CallRuntime(Runtime::kBigIntBinaryOp, context(), lhs, rhs,
                                 SmiConstant(op));
=======
        var_result =
            CallRuntime(Runtime::kBigIntExponentiate, context(), lhs, rhs);
>>>>>>> 626889fb
        Goto(&end);
        break;
      }
      default:
        UNREACHABLE();
    }
  }

  BIND(&call_with_any_feedback);
  {
    var_type_feedback = SmiConstant(BinaryOperationFeedback::kAny);
    Goto(&call_stub);
  }

  BIND(&call_stub);
  {
    UpdateFeedback(var_type_feedback.value(), maybe_feedback_vector(), slot_id,
                   update_feedback_mode);
    TNode<Object> result;
    switch (op) {
      case Operation::kSubtract:
        result = CallBuiltin(Builtin::kSubtract, context(), lhs, rhs);
        break;
      case Operation::kMultiply:
        result = CallBuiltin(Builtin::kMultiply, context(), lhs, rhs);
        break;
      case Operation::kDivide:
        result = CallBuiltin(Builtin::kDivide, context(), lhs, rhs);
        break;
      case Operation::kModulus:
        result = CallBuiltin(Builtin::kModulus, context(), lhs, rhs);
        break;
      case Operation::kExponentiate:
        result = CallBuiltin(Builtin::kExponentiate, context(), lhs, rhs);
        break;
      default:
        UNREACHABLE();
    }
    var_result = result;
    Goto(&end);
  }

  BIND(&end);
  return var_result.value();
}

TNode<Object> BinaryOpAssembler::Generate_SubtractWithFeedback(
    const LazyNode<Context>& context, TNode<Object> lhs, TNode<Object> rhs,
    TNode<UintPtrT> slot_id, const LazyNode<HeapObject>& maybe_feedback_vector,
    UpdateFeedbackMode update_feedback_mode, bool rhs_known_smi) {
<<<<<<< HEAD
  auto smiFunction = [=](TNode<Smi> lhs, TNode<Smi> rhs,
                         TVariable<Smi>* var_type_feedback) {
=======
  auto smiFunction = [=, this](TNode<Smi> lhs, TNode<Smi> rhs,
                               TVariable<Smi>* var_type_feedback) {
>>>>>>> 626889fb
    Label end(this);
    TVARIABLE(Number, var_result);
    // If rhs is known to be an Smi (for SubSmi) we want to fast path Smi
    // operation. For the normal Sub operation, we want to fast path both
    // Smi and Number operations, so this path should not be marked as Deferred.
    Label if_overflow(this,
                      rhs_known_smi ? Label::kDeferred : Label::kNonDeferred);
    var_result = TrySmiSub(lhs, rhs, &if_overflow);
    *var_type_feedback = SmiConstant(BinaryOperationFeedback::kSignedSmall);
    Goto(&end);

    BIND(&if_overflow);
    {
      *var_type_feedback = SmiConstant(BinaryOperationFeedback::kNumber);
      TNode<Float64T> value = Float64Sub(SmiToFloat64(lhs), SmiToFloat64(rhs));
      var_result = AllocateHeapNumberWithValue(value);
      Goto(&end);
    }

    BIND(&end);
    return var_result.value();
  };
  auto floatFunction = [=, this](TNode<Float64T> lhs, TNode<Float64T> rhs) {
    return Float64Sub(lhs, rhs);
  };
  return Generate_BinaryOperationWithFeedback(
      context, lhs, rhs, slot_id, maybe_feedback_vector, smiFunction,
      floatFunction, Operation::kSubtract, update_feedback_mode, rhs_known_smi);
}

TNode<Object> BinaryOpAssembler::Generate_MultiplyWithFeedback(
    const LazyNode<Context>& context, TNode<Object> lhs, TNode<Object> rhs,
    TNode<UintPtrT> slot_id, const LazyNode<HeapObject>& maybe_feedback_vector,
    UpdateFeedbackMode update_feedback_mode, bool rhs_known_smi) {
<<<<<<< HEAD
  auto smiFunction = [=](TNode<Smi> lhs, TNode<Smi> rhs,
                         TVariable<Smi>* var_type_feedback) {
=======
  auto smiFunction = [=, this](TNode<Smi> lhs, TNode<Smi> rhs,
                               TVariable<Smi>* var_type_feedback) {
>>>>>>> 626889fb
    TNode<Number> result = SmiMul(lhs, rhs);
    *var_type_feedback = SelectSmiConstant(
        TaggedIsSmi(result), BinaryOperationFeedback::kSignedSmall,
        BinaryOperationFeedback::kNumber);
    return result;
  };
  auto floatFunction = [=, this](TNode<Float64T> lhs, TNode<Float64T> rhs) {
    return Float64Mul(lhs, rhs);
  };
  return Generate_BinaryOperationWithFeedback(
      context, lhs, rhs, slot_id, maybe_feedback_vector, smiFunction,
      floatFunction, Operation::kMultiply, update_feedback_mode, rhs_known_smi);
}

TNode<Object> BinaryOpAssembler::Generate_DivideWithFeedback(
    const LazyNode<Context>& context, TNode<Object> dividend,
    TNode<Object> divisor, TNode<UintPtrT> slot_id,
    const LazyNode<HeapObject>& maybe_feedback_vector,
    UpdateFeedbackMode update_feedback_mode, bool rhs_known_smi) {
<<<<<<< HEAD
  auto smiFunction = [=](TNode<Smi> lhs, TNode<Smi> rhs,
                         TVariable<Smi>* var_type_feedback) {
=======
  auto smiFunction = [=, this](TNode<Smi> lhs, TNode<Smi> rhs,
                               TVariable<Smi>* var_type_feedback) {
>>>>>>> 626889fb
    TVARIABLE(Object, var_result);
    // If rhs is known to be an Smi (for DivSmi) we want to fast path Smi
    // operation. For the normal Div operation, we want to fast path both
    // Smi and Number operations, so this path should not be marked as Deferred.
    Label bailout(this, rhs_known_smi ? Label::kDeferred : Label::kNonDeferred),
        end(this);
    var_result = TrySmiDiv(lhs, rhs, &bailout);
    *var_type_feedback = SmiConstant(BinaryOperationFeedback::kSignedSmall);
    Goto(&end);

    BIND(&bailout);
    {
      *var_type_feedback =
          SmiConstant(BinaryOperationFeedback::kSignedSmallInputs);
      TNode<Float64T> value = Float64Div(SmiToFloat64(lhs), SmiToFloat64(rhs));
      var_result = AllocateHeapNumberWithValue(value);
      Goto(&end);
    }

    BIND(&end);
    return var_result.value();
  };
  auto floatFunction = [=, this](TNode<Float64T> lhs, TNode<Float64T> rhs) {
    return Float64Div(lhs, rhs);
  };
  return Generate_BinaryOperationWithFeedback(
      context, dividend, divisor, slot_id, maybe_feedback_vector, smiFunction,
      floatFunction, Operation::kDivide, update_feedback_mode, rhs_known_smi);
}

TNode<Object> BinaryOpAssembler::Generate_ModulusWithFeedback(
    const LazyNode<Context>& context, TNode<Object> dividend,
    TNode<Object> divisor, TNode<UintPtrT> slot_id,
    const LazyNode<HeapObject>& maybe_feedback_vector,
    UpdateFeedbackMode update_feedback_mode, bool rhs_known_smi) {
<<<<<<< HEAD
  auto smiFunction = [=](TNode<Smi> lhs, TNode<Smi> rhs,
                         TVariable<Smi>* var_type_feedback) {
=======
  auto smiFunction = [=, this](TNode<Smi> lhs, TNode<Smi> rhs,
                               TVariable<Smi>* var_type_feedback) {
>>>>>>> 626889fb
    TNode<Number> result = SmiMod(lhs, rhs);
    *var_type_feedback = SelectSmiConstant(
        TaggedIsSmi(result), BinaryOperationFeedback::kSignedSmall,
        BinaryOperationFeedback::kNumber);
    return result;
  };
  auto floatFunction = [=, this](TNode<Float64T> lhs, TNode<Float64T> rhs) {
    return Float64Mod(lhs, rhs);
  };
  return Generate_BinaryOperationWithFeedback(
      context, dividend, divisor, slot_id, maybe_feedback_vector, smiFunction,
      floatFunction, Operation::kModulus, update_feedback_mode, rhs_known_smi);
}

TNode<Object> BinaryOpAssembler::Generate_ExponentiateWithFeedback(
    const LazyNode<Context>& context, TNode<Object> base,
    TNode<Object> exponent, TNode<UintPtrT> slot_id,
    const LazyNode<HeapObject>& maybe_feedback_vector,
    UpdateFeedbackMode update_feedback_mode, bool rhs_known_smi) {
<<<<<<< HEAD
  auto smiFunction = [=](TNode<Smi> base, TNode<Smi> exponent,
                         TVariable<Smi>* var_type_feedback) {
=======
  auto smiFunction = [=, this](TNode<Smi> base, TNode<Smi> exponent,
                               TVariable<Smi>* var_type_feedback) {
>>>>>>> 626889fb
    *var_type_feedback = SmiConstant(BinaryOperationFeedback::kNumber);
    return AllocateHeapNumberWithValue(
        Float64Pow(SmiToFloat64(base), SmiToFloat64(exponent)));
  };
<<<<<<< HEAD
  auto floatFunction = [=](TNode<Float64T> base, TNode<Float64T> exponent) {
=======
  auto floatFunction = [=, this](TNode<Float64T> base,
                                 TNode<Float64T> exponent) {
>>>>>>> 626889fb
    return Float64Pow(base, exponent);
  };
  return Generate_BinaryOperationWithFeedback(
      context, base, exponent, slot_id, maybe_feedback_vector, smiFunction,
      floatFunction, Operation::kExponentiate, update_feedback_mode,
      rhs_known_smi);
}

TNode<Object> BinaryOpAssembler::Generate_BitwiseBinaryOpWithOptionalFeedback(
    Operation bitwise_op, TNode<Object> left, TNode<Object> right,
    const LazyNode<Context>& context, TNode<UintPtrT>* slot,
    const LazyNode<HeapObject>* maybe_feedback_vector,
    UpdateFeedbackMode update_feedback_mode) {
  TVARIABLE(Object, result);
  TVARIABLE(Smi, var_left_feedback);
  TVARIABLE(Smi, var_right_feedback);
  TVARIABLE(Word32T, var_left_word32);
  TVARIABLE(Word32T, var_right_word32);
  TVARIABLE(BigInt, var_left_bigint);
  Label done(this);
  Label if_left_number(this), do_number_op(this);
  Label if_left_bigint(this), if_left_bigint64(this);
  Label if_left_number_right_bigint(this, Label::kDeferred);
<<<<<<< HEAD
=======

  FeedbackValues feedback_values =
      slot ? FeedbackValues{&var_left_feedback, maybe_feedback_vector, slot,
                            update_feedback_mode}
           : FeedbackValues();
>>>>>>> 626889fb

  TaggedToWord32OrBigIntWithFeedback(
      context(), left, &if_left_number, &var_left_word32, &if_left_bigint,
      IsBigInt64OpSupported(this, bitwise_op) ? &if_left_bigint64 : nullptr,
<<<<<<< HEAD
      &var_left_bigint, slot ? &var_left_feedback : nullptr);

  BIND(&if_left_number);
  TaggedToWord32OrBigIntWithFeedback(
      context(), right, &do_number_op, &var_right_word32,
      &if_left_number_right_bigint, nullptr, nullptr,
      slot ? &var_right_feedback : nullptr);
=======
      &var_left_bigint, feedback_values);

  BIND(&if_left_number);
  feedback_values.var_feedback = slot ? &var_right_feedback : nullptr;
  TaggedToWord32OrBigIntWithFeedback(
      context(), right, &do_number_op, &var_right_word32,
      &if_left_number_right_bigint, nullptr, nullptr, feedback_values);
>>>>>>> 626889fb

  BIND(&if_left_number_right_bigint);
  {
    if (slot) {
      // Ensure that the feedback is updated before we throw.
      UpdateFeedback(SmiConstant(BinaryOperationFeedback::kAny),
                     (*maybe_feedback_vector)(), *slot, update_feedback_mode);
    }
    ThrowTypeError(context(), MessageTemplate::kBigIntMixedTypes);
  }

  BIND(&do_number_op);
  {
    result = BitwiseOp(var_left_word32.value(), var_right_word32.value(),
                       bitwise_op);

    if (slot) {
      TNode<Smi> result_type = SelectSmiConstant(
          TaggedIsSmi(result.value()), BinaryOperationFeedback::kSignedSmall,
          BinaryOperationFeedback::kNumber);
      TNode<Smi> input_feedback =
          SmiOr(var_left_feedback.value(), var_right_feedback.value());
      TNode<Smi> feedback = SmiOr(result_type, input_feedback);
      UpdateFeedback(feedback, (*maybe_feedback_vector)(), *slot,
                     update_feedback_mode);
    }
    Goto(&done);
  }

  // BigInt cases.
  {
    TVARIABLE(BigInt, var_right_bigint);
    Label if_both_bigint(this), if_both_bigint64(this);
    Label if_bigint_mix(this, Label::kDeferred);

    BIND(&if_left_bigint);
    TaggedToBigInt(context(), right, &if_bigint_mix, &if_both_bigint, nullptr,
                   &var_right_bigint, slot ? &var_right_feedback : nullptr);

    if (IsBigInt64OpSupported(this, bitwise_op)) {
      BIND(&if_left_bigint64);
      TaggedToBigInt(context(), right, &if_bigint_mix, &if_both_bigint,
                     &if_both_bigint64, &var_right_bigint,
                     slot ? &var_right_feedback : nullptr);

      BIND(&if_both_bigint64);
      if (slot) {
        // {feedback} is Any if {left} or {right} is non-number.
        TNode<Smi> feedback =
            SmiOr(var_left_feedback.value(), var_right_feedback.value());
        UpdateFeedback(feedback, (*maybe_feedback_vector)(), *slot,
                       update_feedback_mode);
      }

      TVARIABLE(UintPtrT, left_raw);
      TVARIABLE(UintPtrT, right_raw);
      BigIntToRawBytes(var_left_bigint.value(), &left_raw, &left_raw);
      BigIntToRawBytes(var_right_bigint.value(), &right_raw, &right_raw);

      switch (bitwise_op) {
        case Operation::kBitwiseAnd: {
          result = BigIntFromInt64(UncheckedCast<IntPtrT>(
              WordAnd(left_raw.value(), right_raw.value())));
          Goto(&done);
          break;
        }
        case Operation::kBitwiseOr: {
          result = BigIntFromInt64(UncheckedCast<IntPtrT>(
              WordOr(left_raw.value(), right_raw.value())));
          Goto(&done);
          break;
        }
        case Operation::kBitwiseXor: {
          result = BigIntFromInt64(UncheckedCast<IntPtrT>(
              WordXor(left_raw.value(), right_raw.value())));
          Goto(&done);
          break;
        }
        default:
          UNREACHABLE();
      }
    }

    BIND(&if_both_bigint);
    {
      if (slot) {
        // Ensure that the feedback is updated even if the runtime call below
        // would throw.
        TNode<Smi> feedback =
            SmiOr(var_left_feedback.value(), var_right_feedback.value());
        UpdateFeedback(feedback, (*maybe_feedback_vector)(), *slot,
                       update_feedback_mode);
      }

      switch (bitwise_op) {
        case Operation::kBitwiseAnd: {
          result =
              CallBuiltin(Builtin::kBigIntBitwiseAndNoThrow, context(),
                          var_left_bigint.value(), var_right_bigint.value());
          // Check for sentinel that signals BigIntTooBig exception.
          GotoIfNot(TaggedIsSmi(result.value()), &done);

          if (slot) {
            // Update feedback to prevent deopt loop.
            UpdateFeedback(SmiConstant(BinaryOperationFeedback::kAny),
                           (*maybe_feedback_vector)(), *slot,
                           update_feedback_mode);
          }
          ThrowRangeError(context(), MessageTemplate::kBigIntTooBig);
          break;
        }
        case Operation::kBitwiseOr: {
          result =
              CallBuiltin(Builtin::kBigIntBitwiseOrNoThrow, context(),
                          var_left_bigint.value(), var_right_bigint.value());
          // Check for sentinel that signals BigIntTooBig exception.
          GotoIfNot(TaggedIsSmi(result.value()), &done);

          if (slot) {
            // Update feedback to prevent deopt loop.
            UpdateFeedback(SmiConstant(BinaryOperationFeedback::kAny),
                           (*maybe_feedback_vector)(), *slot,
                           update_feedback_mode);
          }
          ThrowRangeError(context(), MessageTemplate::kBigIntTooBig);
          break;
        }
        case Operation::kBitwiseXor: {
          result =
              CallBuiltin(Builtin::kBigIntBitwiseXorNoThrow, context(),
                          var_left_bigint.value(), var_right_bigint.value());
          // Check for sentinel that signals BigIntTooBig exception.
          GotoIfNot(TaggedIsSmi(result.value()), &done);

          if (slot) {
            // Update feedback to prevent deopt loop.
            UpdateFeedback(SmiConstant(BinaryOperationFeedback::kAny),
                           (*maybe_feedback_vector)(), *slot,
                           update_feedback_mode);
          }
          ThrowRangeError(context(), MessageTemplate::kBigIntTooBig);
          break;
        }
        case Operation::kShiftLeft: {
          result =
              CallBuiltin(Builtin::kBigIntShiftLeftNoThrow, context(),
                          var_left_bigint.value(), var_right_bigint.value());
          // Check for sentinel that signals BigIntTooBig exception.
          GotoIfNot(TaggedIsSmi(result.value()), &done);

          if (slot) {
            // Update feedback to prevent deopt loop.
            UpdateFeedback(SmiConstant(BinaryOperationFeedback::kAny),
                           (*maybe_feedback_vector)(), *slot,
                           update_feedback_mode);
          }
          ThrowRangeError(context(), MessageTemplate::kBigIntTooBig);
          break;
        }
        case Operation::kShiftRight: {
          result =
              CallBuiltin(Builtin::kBigIntShiftRightNoThrow, context(),
                          var_left_bigint.value(), var_right_bigint.value());
          // Check for sentinel that signals BigIntTooBig exception.
          GotoIfNot(TaggedIsSmi(result.value()), &done);

          if (slot) {
            // Update feedback to prevent deopt loop.
            UpdateFeedback(SmiConstant(BinaryOperationFeedback::kAny),
                           (*maybe_feedback_vector)(), *slot,
                           update_feedback_mode);
          }
          ThrowRangeError(context(), MessageTemplate::kBigIntTooBig);
          break;
        }
        case Operation::kShiftRightLogical: {
          if (slot) {
            // Ensure that the feedback is updated before we throw.
            UpdateFeedback(SmiConstant(BinaryOperationFeedback::kAny),
                           (*maybe_feedback_vector)(), *slot,
                           update_feedback_mode);
          }
          // BigInt does not support logical right shift.
          ThrowTypeError(context(), MessageTemplate::kBigIntShr);
          break;
        }
        default:
          UNREACHABLE();
      }
    }

    BIND(&if_bigint_mix);
    {
      if (slot) {
        // Ensure that the feedback is updated before we throw.
        UpdateFeedback(SmiConstant(BinaryOperationFeedback::kAny),
                       (*maybe_feedback_vector)(), *slot, update_feedback_mode);
      }
      ThrowTypeError(context(), MessageTemplate::kBigIntMixedTypes);
    }
  }

  BIND(&done);
  return result.value();
}

TNode<Object>
BinaryOpAssembler::Generate_BitwiseBinaryOpWithSmiOperandAndOptionalFeedback(
    Operation bitwise_op, TNode<Object> left, TNode<Object> right,
    const LazyNode<Context>& context, TNode<UintPtrT>* slot,
    const LazyNode<HeapObject>* maybe_feedback_vector,
    UpdateFeedbackMode update_feedback_mode) {
  TNode<Smi> right_smi = CAST(right);
  TVARIABLE(Object, result);
  TVARIABLE(Smi, var_left_feedback);
  TVARIABLE(Word32T, var_left_word32);
  TVARIABLE(BigInt, var_left_bigint);
  TVARIABLE(Smi, feedback);
  // Check if the {lhs} is a Smi or a HeapObject.
  Label if_lhsissmi(this), if_lhsisnotsmi(this, Label::kDeferred);
  Label do_number_op(this), if_bigint_mix(this), done(this);

  Branch(TaggedIsSmi(left), &if_lhsissmi, &if_lhsisnotsmi);

  BIND(&if_lhsissmi);
  {
    TNode<Smi> left_smi = CAST(left);
    result = BitwiseSmiOp(left_smi, right_smi, bitwise_op);
    if (slot) {
      if (IsBitwiseOutputKnownSmi(bitwise_op)) {
        feedback = SmiConstant(BinaryOperationFeedback::kSignedSmall);
      } else {
        feedback = SelectSmiConstant(TaggedIsSmi(result.value()),
                                     BinaryOperationFeedback::kSignedSmall,
                                     BinaryOperationFeedback::kNumber);
      }
    }
    Goto(&done);
  }

  BIND(&if_lhsisnotsmi);
  {
    TNode<HeapObject> left_pointer = CAST(left);
<<<<<<< HEAD
    TaggedPointerToWord32OrBigIntWithFeedback(
        context(), left_pointer, &do_number_op, &var_left_word32,
        &if_bigint_mix, nullptr, &var_left_bigint, &var_left_feedback);
=======
    FeedbackValues feedback_values{&var_left_feedback, maybe_feedback_vector,
                                   slot, update_feedback_mode};
    TaggedPointerToWord32OrBigIntWithFeedback(
        context(), left_pointer, &do_number_op, &var_left_word32,
        &if_bigint_mix, nullptr, &var_left_bigint, feedback_values);
>>>>>>> 626889fb
    BIND(&do_number_op);
    {
      result =
          BitwiseOp(var_left_word32.value(), SmiToInt32(right_smi), bitwise_op);
      if (slot) {
        TNode<Smi> result_type = SelectSmiConstant(
            TaggedIsSmi(result.value()), BinaryOperationFeedback::kSignedSmall,
            BinaryOperationFeedback::kNumber);
        feedback = SmiOr(result_type, var_left_feedback.value());
      }
      Goto(&done);
    }

    BIND(&if_bigint_mix);
    {
      if (slot) {
        // Ensure that the feedback is updated before we throw.
        UpdateFeedback(SmiConstant(BinaryOperationFeedback::kAny),
                       (*maybe_feedback_vector)(), *slot, update_feedback_mode);
      }
      ThrowTypeError(context(), MessageTemplate::kBigIntMixedTypes);
    }
  }

  BIND(&done);
<<<<<<< HEAD
  UpdateFeedback(feedback.value(), (*maybe_feedback_vector)(), *slot,
                 update_feedback_mode);
=======
  if (slot) {
    UpdateFeedback(feedback.value(), (*maybe_feedback_vector)(), *slot,
                   update_feedback_mode);
  }
>>>>>>> 626889fb
  return result.value();
}

#include "src/codegen/undef-code-stub-assembler-macros.inc"

}  // namespace internal
}  // namespace v8<|MERGE_RESOLUTION|>--- conflicted
+++ resolved
@@ -12,11 +12,8 @@
 namespace v8 {
 namespace internal {
 
-<<<<<<< HEAD
-=======
 #include "src/codegen/define-code-stub-assembler-macros.inc"
 
->>>>>>> 626889fb
 namespace {
 
 inline bool IsBigInt64OpSupported(BinaryOpAssembler* assembler, Operation op) {
@@ -162,12 +159,6 @@
 
   BIND(&do_fadd);
   {
-<<<<<<< HEAD
-    var_type_feedback = SmiConstant(BinaryOperationFeedback::kNumber);
-    UpdateFeedback(var_type_feedback.value(), maybe_feedback_vector(), slot_id,
-                   update_feedback_mode);
-=======
->>>>>>> 626889fb
     TNode<Float64T> value =
         Float64Add(var_fadd_lhs.value(), var_fadd_rhs.value());
     TNode<HeapNumber> result = AllocateHeapNumberWithValue(value);
@@ -251,8 +242,6 @@
                        slot_id, update_feedback_mode);
         var_result =
             CallBuiltin(Builtin::kStringAdd_CheckNone, context(), lhs, rhs);
-<<<<<<< HEAD
-=======
 
         Goto(&end);
 
@@ -261,7 +250,6 @@
         GotoIfNot(IsStringWrapper(rhs_heap_object), &call_with_any_feedback);
 
         // lhs is a string and rhs is a string wrapper.
->>>>>>> 626889fb
 
         TNode<PropertyCell> to_primitive_protector =
             StringWrapperToPrimitiveProtectorConstant();
@@ -358,8 +346,6 @@
     UpdateFeedback(var_type_feedback.value(), maybe_feedback_vector(), slot_id,
                    update_feedback_mode);
     var_result = CallBuiltin(Builtin::kAdd, context(), lhs, rhs);
-<<<<<<< HEAD
-=======
     Goto(&end);
   }
 
@@ -462,7 +448,6 @@
     var_result = CallRuntime(
         Runtime::kStringAdd_LhsIsStringConstant_Internalize, context(), lhs,
         rhs, maybe_feedback_vector(), IntPtrToTaggedIndex(Signed(slot_id)));
->>>>>>> 626889fb
     Goto(&end);
   }
 
@@ -785,13 +770,8 @@
       }
       case Operation::kExponentiate: {
         // TODO(panq): replace the runtime with builtin once it is implemented.
-<<<<<<< HEAD
-        var_result = CallRuntime(Runtime::kBigIntBinaryOp, context(), lhs, rhs,
-                                 SmiConstant(op));
-=======
         var_result =
             CallRuntime(Runtime::kBigIntExponentiate, context(), lhs, rhs);
->>>>>>> 626889fb
         Goto(&end);
         break;
       }
@@ -842,13 +822,8 @@
     const LazyNode<Context>& context, TNode<Object> lhs, TNode<Object> rhs,
     TNode<UintPtrT> slot_id, const LazyNode<HeapObject>& maybe_feedback_vector,
     UpdateFeedbackMode update_feedback_mode, bool rhs_known_smi) {
-<<<<<<< HEAD
-  auto smiFunction = [=](TNode<Smi> lhs, TNode<Smi> rhs,
-                         TVariable<Smi>* var_type_feedback) {
-=======
   auto smiFunction = [=, this](TNode<Smi> lhs, TNode<Smi> rhs,
                                TVariable<Smi>* var_type_feedback) {
->>>>>>> 626889fb
     Label end(this);
     TVARIABLE(Number, var_result);
     // If rhs is known to be an Smi (for SubSmi) we want to fast path Smi
@@ -883,13 +858,8 @@
     const LazyNode<Context>& context, TNode<Object> lhs, TNode<Object> rhs,
     TNode<UintPtrT> slot_id, const LazyNode<HeapObject>& maybe_feedback_vector,
     UpdateFeedbackMode update_feedback_mode, bool rhs_known_smi) {
-<<<<<<< HEAD
-  auto smiFunction = [=](TNode<Smi> lhs, TNode<Smi> rhs,
-                         TVariable<Smi>* var_type_feedback) {
-=======
   auto smiFunction = [=, this](TNode<Smi> lhs, TNode<Smi> rhs,
                                TVariable<Smi>* var_type_feedback) {
->>>>>>> 626889fb
     TNode<Number> result = SmiMul(lhs, rhs);
     *var_type_feedback = SelectSmiConstant(
         TaggedIsSmi(result), BinaryOperationFeedback::kSignedSmall,
@@ -909,13 +879,8 @@
     TNode<Object> divisor, TNode<UintPtrT> slot_id,
     const LazyNode<HeapObject>& maybe_feedback_vector,
     UpdateFeedbackMode update_feedback_mode, bool rhs_known_smi) {
-<<<<<<< HEAD
-  auto smiFunction = [=](TNode<Smi> lhs, TNode<Smi> rhs,
-                         TVariable<Smi>* var_type_feedback) {
-=======
   auto smiFunction = [=, this](TNode<Smi> lhs, TNode<Smi> rhs,
                                TVariable<Smi>* var_type_feedback) {
->>>>>>> 626889fb
     TVARIABLE(Object, var_result);
     // If rhs is known to be an Smi (for DivSmi) we want to fast path Smi
     // operation. For the normal Div operation, we want to fast path both
@@ -951,13 +916,8 @@
     TNode<Object> divisor, TNode<UintPtrT> slot_id,
     const LazyNode<HeapObject>& maybe_feedback_vector,
     UpdateFeedbackMode update_feedback_mode, bool rhs_known_smi) {
-<<<<<<< HEAD
-  auto smiFunction = [=](TNode<Smi> lhs, TNode<Smi> rhs,
-                         TVariable<Smi>* var_type_feedback) {
-=======
   auto smiFunction = [=, this](TNode<Smi> lhs, TNode<Smi> rhs,
                                TVariable<Smi>* var_type_feedback) {
->>>>>>> 626889fb
     TNode<Number> result = SmiMod(lhs, rhs);
     *var_type_feedback = SelectSmiConstant(
         TaggedIsSmi(result), BinaryOperationFeedback::kSignedSmall,
@@ -977,23 +937,14 @@
     TNode<Object> exponent, TNode<UintPtrT> slot_id,
     const LazyNode<HeapObject>& maybe_feedback_vector,
     UpdateFeedbackMode update_feedback_mode, bool rhs_known_smi) {
-<<<<<<< HEAD
-  auto smiFunction = [=](TNode<Smi> base, TNode<Smi> exponent,
-                         TVariable<Smi>* var_type_feedback) {
-=======
   auto smiFunction = [=, this](TNode<Smi> base, TNode<Smi> exponent,
                                TVariable<Smi>* var_type_feedback) {
->>>>>>> 626889fb
     *var_type_feedback = SmiConstant(BinaryOperationFeedback::kNumber);
     return AllocateHeapNumberWithValue(
         Float64Pow(SmiToFloat64(base), SmiToFloat64(exponent)));
   };
-<<<<<<< HEAD
-  auto floatFunction = [=](TNode<Float64T> base, TNode<Float64T> exponent) {
-=======
   auto floatFunction = [=, this](TNode<Float64T> base,
                                  TNode<Float64T> exponent) {
->>>>>>> 626889fb
     return Float64Pow(base, exponent);
   };
   return Generate_BinaryOperationWithFeedback(
@@ -1017,27 +968,15 @@
   Label if_left_number(this), do_number_op(this);
   Label if_left_bigint(this), if_left_bigint64(this);
   Label if_left_number_right_bigint(this, Label::kDeferred);
-<<<<<<< HEAD
-=======
 
   FeedbackValues feedback_values =
       slot ? FeedbackValues{&var_left_feedback, maybe_feedback_vector, slot,
                             update_feedback_mode}
            : FeedbackValues();
->>>>>>> 626889fb
 
   TaggedToWord32OrBigIntWithFeedback(
       context(), left, &if_left_number, &var_left_word32, &if_left_bigint,
       IsBigInt64OpSupported(this, bitwise_op) ? &if_left_bigint64 : nullptr,
-<<<<<<< HEAD
-      &var_left_bigint, slot ? &var_left_feedback : nullptr);
-
-  BIND(&if_left_number);
-  TaggedToWord32OrBigIntWithFeedback(
-      context(), right, &do_number_op, &var_right_word32,
-      &if_left_number_right_bigint, nullptr, nullptr,
-      slot ? &var_right_feedback : nullptr);
-=======
       &var_left_bigint, feedback_values);
 
   BIND(&if_left_number);
@@ -1045,7 +984,6 @@
   TaggedToWord32OrBigIntWithFeedback(
       context(), right, &do_number_op, &var_right_word32,
       &if_left_number_right_bigint, nullptr, nullptr, feedback_values);
->>>>>>> 626889fb
 
   BIND(&if_left_number_right_bigint);
   {
@@ -1289,17 +1227,11 @@
   BIND(&if_lhsisnotsmi);
   {
     TNode<HeapObject> left_pointer = CAST(left);
-<<<<<<< HEAD
-    TaggedPointerToWord32OrBigIntWithFeedback(
-        context(), left_pointer, &do_number_op, &var_left_word32,
-        &if_bigint_mix, nullptr, &var_left_bigint, &var_left_feedback);
-=======
     FeedbackValues feedback_values{&var_left_feedback, maybe_feedback_vector,
                                    slot, update_feedback_mode};
     TaggedPointerToWord32OrBigIntWithFeedback(
         context(), left_pointer, &do_number_op, &var_left_word32,
         &if_bigint_mix, nullptr, &var_left_bigint, feedback_values);
->>>>>>> 626889fb
     BIND(&do_number_op);
     {
       result =
@@ -1325,15 +1257,10 @@
   }
 
   BIND(&done);
-<<<<<<< HEAD
-  UpdateFeedback(feedback.value(), (*maybe_feedback_vector)(), *slot,
-                 update_feedback_mode);
-=======
   if (slot) {
     UpdateFeedback(feedback.value(), (*maybe_feedback_vector)(), *slot,
                    update_feedback_mode);
   }
->>>>>>> 626889fb
   return result.value();
 }
 
