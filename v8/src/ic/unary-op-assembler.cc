--- conflicted
+++ resolved
@@ -36,11 +36,7 @@
                                update_feedback_mode};
     TaggedToWord32OrBigIntWithFeedback(context, value, &if_number, &var_word32,
                                        &if_bigint, nullptr, &var_bigint,
-<<<<<<< HEAD
-                                       &var_feedback);
-=======
                                        feedback);
->>>>>>> 626889fb
 
     // Number case.
     BIND(&if_number);
@@ -86,37 +82,6 @@
                        TNode<UintPtrT> slot,
                        TNode<HeapObject> maybe_feedback_vector,
                        UpdateFeedbackMode update_feedback_mode) {
-<<<<<<< HEAD
-    SmiOperation smi_op = [=](TNode<Smi> smi_value,
-                              TVariable<Smi>* var_feedback, Label* do_float_op,
-                              TVariable<Float64T>* var_float) {
-      TVARIABLE(Number, var_result);
-      Label if_zero(this), if_min_smi(this), end(this);
-      // Return -0 if operand is 0.
-      GotoIf(SmiEqual(smi_value, SmiConstant(0)), &if_zero);
-
-      // Special-case the minimum Smi to avoid overflow.
-      GotoIf(SmiEqual(smi_value, SmiConstant(Smi::kMinValue)), &if_min_smi);
-
-      // Else simply subtract operand from 0.
-      CombineFeedback(var_feedback, BinaryOperationFeedback::kSignedSmall);
-      var_result = SmiSub(SmiConstant(0), smi_value);
-      Goto(&end);
-
-      BIND(&if_zero);
-      CombineFeedback(var_feedback, BinaryOperationFeedback::kNumber);
-      var_result = MinusZeroConstant();
-      Goto(&end);
-
-      BIND(&if_min_smi);
-      *var_float = SmiToFloat64(smi_value);
-      Goto(do_float_op);
-
-      BIND(&end);
-      return var_result.value();
-    };
-    FloatOperation float_op = [=](TNode<Float64T> float_value) {
-=======
     SmiOperation smi_op =
         [=, this](TNode<Smi> smi_value, TVariable<Smi>* var_feedback,
                   Label* do_float_op, TVariable<Float64T>* var_float) {
@@ -146,7 +111,6 @@
           return var_result.value();
         };
     FloatOperation float_op = [=, this](TNode<Float64T> float_value) {
->>>>>>> 626889fb
       return Float64Neg(float_value);
     };
     BigIntOperation bigint_op = [=, this](TNode<Context> context,
@@ -242,16 +206,11 @@
         CSA_DCHECK(this, SmiEqual(var_feedback.value(),
                                   SmiConstant(BinaryOperationFeedback::kNone)));
         OverwriteFeedback(&var_feedback, BinaryOperationFeedback::kAny);
-<<<<<<< HEAD
-        var_value = CallBuiltin(Builtin::kNonNumberToNumeric, context,
-                                value_heap_object);
-=======
         {
           ScopedExceptionHandler handler(this, &if_exception, &var_exception);
           var_value = CallBuiltin(Builtin::kNonNumberToNumeric, context,
                                   value_heap_object);
         }
->>>>>>> 626889fb
         Goto(&start);
       }
     }
