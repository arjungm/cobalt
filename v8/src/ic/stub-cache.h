// Copyright 2012 the V8 project authors. All rights reserved.
// Use of this source code is governed by a BSD-style license that can be
// found in the LICENSE file.

#ifndef V8_IC_STUB_CACHE_H_
#define V8_IC_STUB_CACHE_H_

#include "include/v8-callbacks.h"
#include "src/objects/name.h"
#include "src/objects/tagged-value.h"

namespace v8 {
namespace internal {

// The stub cache is used for megamorphic property accesses.
// It maps (map, name, type) to property access handlers. The cache does not
// need explicit invalidation when a prototype chain is modified, since the
// handlers verify the chain.

class SCTableReference {
 public:
  Address address() const { return address_; }

 private:
  explicit SCTableReference(Address address) : address_(address) {}

  Address address_;

  friend class StubCache;
};

class V8_EXPORT_PRIVATE StubCache {
 public:
  struct Entry {
    // {key} is a tagged Name pointer, may be cleared by setting to empty
    // string.
    StrongTaggedValue key;
    // {value} is a tagged heap object reference (weak or strong), equivalent
    // to a Tagged<MaybeObject>'s payload.
    TaggedValue value;
    // {map} is a tagged Map pointer, may be cleared by setting to Smi::zero().
    StrongTaggedValue map;
  };

  void Initialize();
  // Access cache for entry hash(name, map).
  void Set(Tagged<Name> name, Tagged<Map> map, Tagged<MaybeObject> handler);
  Tagged<MaybeObject> Get(Tagged<Name> name, Tagged<Map> map);
  // Clear the lookup table (@ mark compact collection).
  void Clear();

  enum Table { kPrimary, kSecondary };

  SCTableReference key_reference(StubCache::Table table) {
    return SCTableReference(
        reinterpret_cast<Address>(&first_entry(table)->key));
  }

  SCTableReference map_reference(StubCache::Table table) {
    return SCTableReference(
        reinterpret_cast<Address>(&first_entry(table)->map));
  }

  SCTableReference value_reference(StubCache::Table table) {
    return SCTableReference(
        reinterpret_cast<Address>(&first_entry(table)->value));
  }

  StubCache::Entry* first_entry(StubCache::Table table) {
    switch (table) {
      case StubCache::kPrimary:
        return StubCache::primary_;
      case StubCache::kSecondary:
        return StubCache::secondary_;
    }
    UNREACHABLE();
  }

  Isolate* isolate() { return isolate_; }

  // Setting kCacheIndexShift to Name::HashBits::kShift is convenient because it
  // causes the bit field inside the hash field to get shifted out implicitly.
  // Note that kCacheIndexShift must not get too large, because
  // sizeof(Entry) needs to be a multiple of 1 << kCacheIndexShift (see
  // the static_assert below, in {entry(...)}).
  static const int kCacheIndexShift = Name::HashBits::kShift;

  static const int kPrimaryTableBits = 11;
  static const int kPrimaryTableSize = (1 << kPrimaryTableBits);
  static const int kSecondaryTableBits = 9;
  static const int kSecondaryTableSize = (1 << kSecondaryTableBits);

<<<<<<< HEAD
  static int PrimaryOffsetForTesting(Name name, Map map);
  static int SecondaryOffsetForTesting(Name name, Map map);
=======
  static int PrimaryOffsetForTesting(Tagged<Name> name, Tagged<Map> map);
  static int SecondaryOffsetForTesting(Tagged<Name> name, Tagged<Map> map);
>>>>>>> 626889fb

  // The constructor is made public only for the purposes of testing.
  explicit StubCache(Isolate* isolate);
  StubCache(const StubCache&) = delete;
  StubCache& operator=(const StubCache&) = delete;

 private:
  // The stub cache has a primary and secondary level.  The two levels have
  // different hashing algorithms in order to avoid simultaneous collisions
  // in both caches.  Unlike a probing strategy (quadratic or otherwise) the
  // update strategy on updates is fairly clear and simple:  Any existing entry
  // in the primary cache is moved to the secondary cache, and secondary cache
  // entries are overwritten.

  // Hash algorithm for the primary table.  This algorithm is replicated in
  // assembler for every architecture.  Returns an index into the table that
  // is scaled by 1 << kCacheIndexShift.
  static int PrimaryOffset(Tagged<Name> name, Tagged<Map> map);

  // Hash algorithm for the secondary table.  This algorithm is replicated in
  // assembler for every architecture.  Returns an index into the table that
  // is scaled by 1 << kCacheIndexShift.
<<<<<<< HEAD
  static int SecondaryOffset(Name name, Map map);
=======
  static int SecondaryOffset(Tagged<Name> name, Tagged<Map> map);
>>>>>>> 626889fb

  // Compute the entry for a given offset in exactly the same way as
  // we do in generated code.  We generate an hash code that already
  // ends in Name::HashBits::kShift 0s.  Then we multiply it so it is a multiple
  // of sizeof(Entry).  This makes it easier to avoid making mistakes
  // in the hashed offset computations.
  static Entry* entry(Entry* table, int offset) {
    // The size of {Entry} must be a multiple of 1 << kCacheIndexShift.
    static_assert((sizeof(*table) >> kCacheIndexShift) << kCacheIndexShift ==
                  sizeof(*table));
    const int multiplier = sizeof(*table) >> kCacheIndexShift;
    return reinterpret_cast<Entry*>(reinterpret_cast<Address>(table) +
                                    offset * multiplier);
  }

 private:
  Entry primary_[kPrimaryTableSize];
  Entry secondary_[kSecondaryTableSize];
  Isolate* isolate_;

  friend class Isolate;
  friend class SCTableReference;
};
}  // namespace internal
}  // namespace v8

#endif  // V8_IC_STUB_CACHE_H_<|MERGE_RESOLUTION|>--- conflicted
+++ resolved
@@ -90,13 +90,8 @@
   static const int kSecondaryTableBits = 9;
   static const int kSecondaryTableSize = (1 << kSecondaryTableBits);
 
-<<<<<<< HEAD
-  static int PrimaryOffsetForTesting(Name name, Map map);
-  static int SecondaryOffsetForTesting(Name name, Map map);
-=======
   static int PrimaryOffsetForTesting(Tagged<Name> name, Tagged<Map> map);
   static int SecondaryOffsetForTesting(Tagged<Name> name, Tagged<Map> map);
->>>>>>> 626889fb
 
   // The constructor is made public only for the purposes of testing.
   explicit StubCache(Isolate* isolate);
@@ -119,11 +114,7 @@
   // Hash algorithm for the secondary table.  This algorithm is replicated in
   // assembler for every architecture.  Returns an index into the table that
   // is scaled by 1 << kCacheIndexShift.
-<<<<<<< HEAD
-  static int SecondaryOffset(Name name, Map map);
-=======
   static int SecondaryOffset(Tagged<Name> name, Tagged<Map> map);
->>>>>>> 626889fb
 
   // Compute the entry for a given offset in exactly the same way as
   // we do in generated code.  We generate an hash code that already
