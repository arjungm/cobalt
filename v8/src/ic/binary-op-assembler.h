--- conflicted
+++ resolved
@@ -25,14 +25,11 @@
       const LazyNode<Context>& context, TNode<Object> left, TNode<Object> right,
       TNode<UintPtrT> slot, const LazyNode<HeapObject>& maybe_feedback_vector,
       UpdateFeedbackMode update_feedback_mode, bool rhs_known_smi);
-<<<<<<< HEAD
-=======
 
   TNode<Object> Generate_AddLhsIsStringConstantInternalizeWithFeedback(
       const LazyNode<Context>& context, TNode<Object> left, TNode<Object> right,
       TNode<UintPtrT> slot, const LazyNode<HeapObject>& maybe_feedback_vector,
       UpdateFeedbackMode update_feedback_mode, bool rhs_known_smi);
->>>>>>> 626889fb
 
   TNode<Object> Generate_SubtractWithFeedback(
       const LazyNode<Context>& context, TNode<Object> left, TNode<Object> right,
