// Copyright 2012 the V8 project authors. All rights reserved.
// Use of this source code is governed by a BSD-style license that can be
// found in the LICENSE file.

#include "src/ic/stub-cache.h"

#include "src/ast/ast.h"
#include "src/base/bits.h"
#include "src/heap/heap-inl.h"  // For InYoungGeneration().
#include "src/ic/ic-inl.h"
#include "src/logging/counters.h"
#include "src/objects/tagged-value-inl.h"

namespace v8 {
namespace internal {

StubCache::StubCache(Isolate* isolate) : isolate_(isolate) {
  // Ensure the nullptr (aka Smi::zero()) which StubCache::Get() returns
  // when the entry is not found is not considered as a handler.
  DCHECK(!IC::IsHandler(Tagged<MaybeObject>()));
}

void StubCache::Initialize() {
  DCHECK(base::bits::IsPowerOfTwo(kPrimaryTableSize));
  DCHECK(base::bits::IsPowerOfTwo(kSecondaryTableSize));
  Clear();
}

// Hash algorithm for the primary table. This algorithm is replicated in
// the AccessorAssembler.  Returns an index into the table that
// is scaled by 1 << kCacheIndexShift.
int StubCache::PrimaryOffset(Tagged<Name> name, Tagged<Map> map) {
  // Compute the hash of the name (use entire hash field).
<<<<<<< HEAD
  uint32_t field = name.RawHash();
=======
  uint32_t field = name->RawHash();
>>>>>>> 626889fb
  DCHECK(Name::IsHashFieldComputed(field));
  // Using only the low bits in 64-bit mode is unlikely to increase the
  // risk of collision even if the heap is spread over an area larger than
  // 4Gb (and not at all if it isn't).
  uint32_t map_low32bits =
      static_cast<uint32_t>(map.ptr() ^ (map.ptr() >> kPrimaryTableBits));
  // Base the offset on a simple combination of name and map.
  uint32_t key = map_low32bits + field;
  return key & ((kPrimaryTableSize - 1) << kCacheIndexShift);
}

// Hash algorithm for the secondary table.  This algorithm is replicated in
// assembler. This hash should be sufficiently different from the primary one
// in order to avoid collisions for minified code with short names.
// Returns an index into the table that is scaled by 1 << kCacheIndexShift.
<<<<<<< HEAD
int StubCache::SecondaryOffset(Name name, Map old_map) {
=======
int StubCache::SecondaryOffset(Tagged<Name> name, Tagged<Map> old_map) {
>>>>>>> 626889fb
  uint32_t name_low32bits = static_cast<uint32_t>(name.ptr());
  uint32_t map_low32bits = static_cast<uint32_t>(old_map.ptr());
  uint32_t key = (map_low32bits + name_low32bits);
  key = key + (key >> kSecondaryTableBits);
  return key & ((kSecondaryTableSize - 1) << kCacheIndexShift);
}

int StubCache::PrimaryOffsetForTesting(Tagged<Name> name, Tagged<Map> map) {
  return PrimaryOffset(name, map);
}

<<<<<<< HEAD
int StubCache::SecondaryOffsetForTesting(Name name, Map map) {
=======
int StubCache::SecondaryOffsetForTesting(Tagged<Name> name, Tagged<Map> map) {
>>>>>>> 626889fb
  return SecondaryOffset(name, map);
}

#ifdef DEBUG
namespace {

bool CommonStubCacheChecks(StubCache* stub_cache, Tagged<Name> name,
                           Tagged<Map> map, Tagged<MaybeObject> handler) {
  // Validate that the name and handler do not move on scavenge, and that we
  // can use identity checks instead of structural equality checks.
<<<<<<< HEAD
  DCHECK(!Heap::InYoungGeneration(name));
  DCHECK(!Heap::InYoungGeneration(handler));
  DCHECK(name.IsUniqueName());
  if (handler->ptr() != kNullAddress) DCHECK(IC::IsHandler(handler));
=======
  DCHECK(!HeapLayout::InYoungGeneration(name));
  DCHECK(!HeapLayout::InYoungGeneration(handler));
#ifdef V8_COMPRESS_POINTERS
  // If the handler is a heap object, it is expected to live in the regular
  // cage, not the code cage. No cage information is stored in the cache and
  // StubCache::Get() assumes that this is true.
  DCHECK(handler.IsSmi() || handler.IsInMainCageBase());
#endif  // V8_COMPRESS_POINTERS
  DCHECK(IsUniqueName(name));
  if (handler.ptr() != kNullAddress) DCHECK(IC::IsHandler(handler));
>>>>>>> 626889fb
  return true;
}

}  // namespace
#endif

void StubCache::Set(Tagged<Name> name, Tagged<Map> map,
                    Tagged<MaybeObject> handler) {
  DCHECK(CommonStubCacheChecks(this, name, map, handler));

  // Compute the primary entry.
  int primary_offset = PrimaryOffset(name, map);
  Entry* primary = entry(primary_, primary_offset);
  Tagged<MaybeObject> old_handler(
      TaggedValue::ToMaybeObject(isolate(), primary->value));
  // If the primary entry has useful data in it, we retire it to the
  // secondary cache before overwriting it.
<<<<<<< HEAD
  if (old_handler != MaybeObject::FromObject(
                         isolate()->builtins()->code(Builtin::kIllegal)) &&
      !primary->map.IsSmi()) {
    Map old_map =
        Map::cast(StrongTaggedValue::ToObject(isolate(), primary->map));
    Name old_name =
        Name::cast(StrongTaggedValue::ToObject(isolate(), primary->key));
=======
  // We need SafeEquals here while Builtin Code objects still live in the RO
  // space inside the sandbox.
  static_assert(!kAllCodeObjectsLiveInTrustedSpace);
  if (!old_handler.SafeEquals(isolate()->builtins()->code(Builtin::kIllegal)) &&
      !primary->map.IsSmi()) {
    Tagged<Map> old_map =
        Cast<Map>(StrongTaggedValue::ToObject(isolate(), primary->map));
    Tagged<Name> old_name =
        Cast<Name>(StrongTaggedValue::ToObject(isolate(), primary->key));
>>>>>>> 626889fb
    int secondary_offset = SecondaryOffset(old_name, old_map);
    Entry* secondary = entry(secondary_, secondary_offset);
    *secondary = *primary;
  }

  // Update primary cache.
  primary->key = StrongTaggedValue(name);
  primary->value = TaggedValue(handler);
  primary->map = StrongTaggedValue(map);
  isolate()->counters()->megamorphic_stub_cache_updates()->Increment();
}

Tagged<MaybeObject> StubCache::Get(Tagged<Name> name, Tagged<Map> map) {
  DCHECK(CommonStubCacheChecks(this, name, map, Tagged<MaybeObject>()));
  int primary_offset = PrimaryOffset(name, map);
  Entry* primary = entry(primary_, primary_offset);
  if (primary->key == name && primary->map == map) {
    return TaggedValue::ToMaybeObject(isolate(), primary->value);
  }
  int secondary_offset = SecondaryOffset(name, map);
  Entry* secondary = entry(secondary_, secondary_offset);
  if (secondary->key == name && secondary->map == map) {
    return TaggedValue::ToMaybeObject(isolate(), secondary->value);
  }
  return Tagged<MaybeObject>();
}

void StubCache::Clear() {
<<<<<<< HEAD
  MaybeObject empty =
      MaybeObject::FromObject(isolate_->builtins()->code(Builtin::kIllegal));
  Name empty_string = ReadOnlyRoots(isolate()).empty_string();
=======
  Tagged<MaybeObject> empty = isolate_->builtins()->code(Builtin::kIllegal);
  Tagged<Name> empty_string = ReadOnlyRoots(isolate()).empty_string();
>>>>>>> 626889fb
  for (int i = 0; i < kPrimaryTableSize; i++) {
    primary_[i].key = StrongTaggedValue(empty_string);
    primary_[i].map = StrongTaggedValue(Smi::zero());
    primary_[i].value = TaggedValue(empty);
  }
  for (int j = 0; j < kSecondaryTableSize; j++) {
    secondary_[j].key = StrongTaggedValue(empty_string);
    secondary_[j].map = StrongTaggedValue(Smi::zero());
    secondary_[j].value = TaggedValue(empty);
  }
}

}  // namespace internal
}  // namespace v8<|MERGE_RESOLUTION|>--- conflicted
+++ resolved
@@ -31,11 +31,7 @@
 // is scaled by 1 << kCacheIndexShift.
 int StubCache::PrimaryOffset(Tagged<Name> name, Tagged<Map> map) {
   // Compute the hash of the name (use entire hash field).
-<<<<<<< HEAD
-  uint32_t field = name.RawHash();
-=======
   uint32_t field = name->RawHash();
->>>>>>> 626889fb
   DCHECK(Name::IsHashFieldComputed(field));
   // Using only the low bits in 64-bit mode is unlikely to increase the
   // risk of collision even if the heap is spread over an area larger than
@@ -51,11 +47,7 @@
 // assembler. This hash should be sufficiently different from the primary one
 // in order to avoid collisions for minified code with short names.
 // Returns an index into the table that is scaled by 1 << kCacheIndexShift.
-<<<<<<< HEAD
-int StubCache::SecondaryOffset(Name name, Map old_map) {
-=======
 int StubCache::SecondaryOffset(Tagged<Name> name, Tagged<Map> old_map) {
->>>>>>> 626889fb
   uint32_t name_low32bits = static_cast<uint32_t>(name.ptr());
   uint32_t map_low32bits = static_cast<uint32_t>(old_map.ptr());
   uint32_t key = (map_low32bits + name_low32bits);
@@ -67,11 +59,7 @@
   return PrimaryOffset(name, map);
 }
 
-<<<<<<< HEAD
-int StubCache::SecondaryOffsetForTesting(Name name, Map map) {
-=======
 int StubCache::SecondaryOffsetForTesting(Tagged<Name> name, Tagged<Map> map) {
->>>>>>> 626889fb
   return SecondaryOffset(name, map);
 }
 
@@ -82,12 +70,6 @@
                            Tagged<Map> map, Tagged<MaybeObject> handler) {
   // Validate that the name and handler do not move on scavenge, and that we
   // can use identity checks instead of structural equality checks.
-<<<<<<< HEAD
-  DCHECK(!Heap::InYoungGeneration(name));
-  DCHECK(!Heap::InYoungGeneration(handler));
-  DCHECK(name.IsUniqueName());
-  if (handler->ptr() != kNullAddress) DCHECK(IC::IsHandler(handler));
-=======
   DCHECK(!HeapLayout::InYoungGeneration(name));
   DCHECK(!HeapLayout::InYoungGeneration(handler));
 #ifdef V8_COMPRESS_POINTERS
@@ -98,7 +80,6 @@
 #endif  // V8_COMPRESS_POINTERS
   DCHECK(IsUniqueName(name));
   if (handler.ptr() != kNullAddress) DCHECK(IC::IsHandler(handler));
->>>>>>> 626889fb
   return true;
 }
 
@@ -116,15 +97,6 @@
       TaggedValue::ToMaybeObject(isolate(), primary->value));
   // If the primary entry has useful data in it, we retire it to the
   // secondary cache before overwriting it.
-<<<<<<< HEAD
-  if (old_handler != MaybeObject::FromObject(
-                         isolate()->builtins()->code(Builtin::kIllegal)) &&
-      !primary->map.IsSmi()) {
-    Map old_map =
-        Map::cast(StrongTaggedValue::ToObject(isolate(), primary->map));
-    Name old_name =
-        Name::cast(StrongTaggedValue::ToObject(isolate(), primary->key));
-=======
   // We need SafeEquals here while Builtin Code objects still live in the RO
   // space inside the sandbox.
   static_assert(!kAllCodeObjectsLiveInTrustedSpace);
@@ -134,7 +106,6 @@
         Cast<Map>(StrongTaggedValue::ToObject(isolate(), primary->map));
     Tagged<Name> old_name =
         Cast<Name>(StrongTaggedValue::ToObject(isolate(), primary->key));
->>>>>>> 626889fb
     int secondary_offset = SecondaryOffset(old_name, old_map);
     Entry* secondary = entry(secondary_, secondary_offset);
     *secondary = *primary;
@@ -163,14 +134,8 @@
 }
 
 void StubCache::Clear() {
-<<<<<<< HEAD
-  MaybeObject empty =
-      MaybeObject::FromObject(isolate_->builtins()->code(Builtin::kIllegal));
-  Name empty_string = ReadOnlyRoots(isolate()).empty_string();
-=======
   Tagged<MaybeObject> empty = isolate_->builtins()->code(Builtin::kIllegal);
   Tagged<Name> empty_string = ReadOnlyRoots(isolate()).empty_string();
->>>>>>> 626889fb
   for (int i = 0; i < kPrimaryTableSize; i++) {
     primary_[i].key = StrongTaggedValue(empty_string);
     primary_[i].map = StrongTaggedValue(Smi::zero());
