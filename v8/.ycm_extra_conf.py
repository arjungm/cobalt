# Copyright 2015 the V8 project authors. All rights reserved.
# Use of this source code is governed by a BSD-style license that can be
# found in the LICENSE file.

# Autocompletion config for YouCompleteMe in V8.
#
# USAGE:
#
#   1. Install YCM [https://github.com/Valloric/YouCompleteMe]
#          (Googlers should check out [go/ycm])
#
#   2. Profit
#
#
# Usage notes:
#
#   * You must use ninja & clang to build V8.
#
#   * You must have run gyp_v8 and built V8 recently.
#
#
# Hacking notes:
#
#   * The purpose of this script is to construct an accurate enough command line
#     for YCM to pass to clang so it can build and extract the symbols.
#
#   * Right now, we only pull the -I and -D flags. That seems to be sufficient
#     for everything I've used it for.
#
#   * That whole ninja & clang thing? We could support other configs if someone
#     were willing to write the correct commands and a parser.
#
#   * This has only been tested on gTrusty.


import os
import os.path
import subprocess
import sys


# Flags from YCM's default config.
flags = [
'-DUSE_CLANG_COMPLETER',
'-x',
'c++',
]


def PathExists(*args):
  return os.path.exists(os.path.join(*args))


def FindV8SrcFromFilename(filename):
  """Searches for the root of the V8 checkout.

  Simply checks parent directories until it finds .gclient and v8/.

  Args:
    filename: (String) Path to source file being edited.

  Returns:
    (String) Path of 'v8/', or None if unable to find.
  """
  curdir = os.path.normpath(os.path.dirname(filename))
  while not (PathExists(curdir, 'v8') and PathExists(curdir, 'v8', 'DEPS')
             and (PathExists(curdir, '.gclient')
                  or PathExists(curdir, 'v8', '.git'))):
    nextdir = os.path.normpath(os.path.join(curdir, '..'))
    if nextdir == curdir:
      return None
    curdir = nextdir
  return os.path.join(curdir, 'v8')


def GetClangCommandFromNinjaForFilename(v8_root, filename):
  """Returns the command line to build |filename|.

  Asks ninja how it would build the source file. If the specified file is a
  header, tries to find its companion source file first.

  Args:
    v8_root: (String) Path to v8/.
    filename: (String) Path to source file being edited.

  Returns:
    (List of Strings) Command line arguments for clang.
  """
  if not v8_root:
    return []

  # Generally, everyone benefits from including V8's root, because all of
  # V8's includes are relative to that.
  v8_flags = ['-I' + os.path.join(v8_root)]

  # Version of Clang used to compile V8 can be newer then version of
  # libclang that YCM uses for completion. So it's possible that YCM's libclang
  # doesn't know about some used warning options, which causes compilation
  # warnings (and errors, because of '-Werror');
  v8_flags.append('-Wno-unknown-warning-option')

  # Header files can't be built. Instead, try to match a header file to its
  # corresponding source file.
  if filename.endswith('.h'):
    base = filename[:-6] if filename.endswith('-inl.h') else filename[:-2]
    for alternate in [base + e for e in ['.cc', '.cpp']]:
      if os.path.exists(alternate):
        filename = alternate
        break
    else:
      # If this is a standalone .h file with no source, we ask ninja for the
      # compile flags of some generic cc file ('src/utils/utils.cc'). This
      # should contain most/all of the interesting flags for other targets too.
      filename = os.path.join(v8_root, 'src', 'utils', 'utils.cc')

  sys.path.append(os.path.join(v8_root, 'tools', 'vim'))
  from ninja_output import GetNinjaOutputDirectory
  out_dir = os.path.realpath(GetNinjaOutputDirectory(v8_root))

  # Ninja needs the path to the source file relative to the output build
  # directory.
  rel_filename = os.path.relpath(os.path.realpath(filename), out_dir)

  # Ask ninja how it would build our source file.
  p = subprocess.Popen(['ninja', '-v', '-C', out_dir, '-t',
                        'commands', rel_filename + '^'],
                       stdout=subprocess.PIPE)
  stdout, stderr = p.communicate()
  if p.returncode:
    return v8_flags

  # Ninja might execute several commands to build something. We want the last
  # clang command.
  clang_line = None
<<<<<<< HEAD
  for line in reversed(stdout.decode('utf-8').splitlines()):
=======
  for line in reversed(stdout.splitlines()):
    try:
      line = line.decode('utf-8')
    except UnicodeDecodeError:
      continue
>>>>>>> 626889fb
    if 'clang' in line:
      clang_line = line
      break
  else:
    return v8_flags

  # Parse flags that are important for YCM's purposes.
  for flag in clang_line.split(' '):
    if flag.startswith('-I'):
      v8_flags.append(MakeIncludePathAbsolute(flag, "-I", out_dir))
    elif flag.startswith('-isystem'):
      v8_flags.append(MakeIncludePathAbsolute(flag, "-isystem", out_dir))
    elif flag.startswith('-std') or flag.startswith(
        '-pthread') or flag.startswith('-no'):
      v8_flags.append(flag)
    elif flag.startswith('-') and flag[1] in 'DWFfmgOX':
      v8_flags.append(flag)
  return v8_flags


def MakeIncludePathAbsolute(flag, prefix, out_dir):
  # Relative paths need to be resolved, because they're relative to the
  # output dir, not the source.
  if flag[len(prefix)] == '/':
    return flag
  else:
    abs_path = os.path.normpath(os.path.join(out_dir, flag[len(prefix):]))
    return prefix + abs_path


def FlagsForFile(filename):
  """This is the main entry point for YCM. Its interface is fixed.

  Args:
    filename: (String) Path to source file being edited.

  Returns:
    (Dictionary)
      'flags': (List of Strings) Command line flags.
      'do_cache': (Boolean) True if the result should be cached.
  """
  v8_root = FindV8SrcFromFilename(filename)
  v8_flags = GetClangCommandFromNinjaForFilename(v8_root, filename)
  final_flags = flags + v8_flags
  return {
    'flags': final_flags,
    'do_cache': True
  }


def Settings(**kwargs):
  if kwargs['language'] == 'cfamily':
    return FlagsForFile(kwargs['filename'])
  return {}<|MERGE_RESOLUTION|>--- conflicted
+++ resolved
@@ -132,15 +132,11 @@
   # Ninja might execute several commands to build something. We want the last
   # clang command.
   clang_line = None
-<<<<<<< HEAD
-  for line in reversed(stdout.decode('utf-8').splitlines()):
-=======
   for line in reversed(stdout.splitlines()):
     try:
       line = line.decode('utf-8')
     except UnicodeDecodeError:
       continue
->>>>>>> 626889fb
     if 'clang' in line:
       clang_line = line
       break
