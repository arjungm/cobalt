# Defines the Google C++ style for automatic reformatting.
# http://clang.llvm.org/docs/ClangFormatStyleOptions.html
BasedOnStyle: Google
DerivePointerAlignment: false
MaxEmptyLinesToKeep: 1
<<<<<<< HEAD
IfMacros: ['IF', 'IF_NOT', 'ELSE', 'ELSE_IF']
=======
IfMacros:
  - IF
  - IF_NOT
Macros:
  # Make clang-format think TurboShaft `ELSE` expands to just `else`, so that
  # it formats well alongside `if`
  - ELSE=else
StatementMacros:
  - DECL_CAST
  - DECL_VERIFIER
>>>>>>> 626889fb
<|MERGE_RESOLUTION|>--- conflicted
+++ resolved
@@ -3,9 +3,6 @@
 BasedOnStyle: Google
 DerivePointerAlignment: false
 MaxEmptyLinesToKeep: 1
-<<<<<<< HEAD
-IfMacros: ['IF', 'IF_NOT', 'ELSE', 'ELSE_IF']
-=======
 IfMacros:
   - IF
   - IF_NOT
@@ -15,5 +12,4 @@
   - ELSE=else
 StatementMacros:
   - DECL_CAST
-  - DECL_VERIFIER
->>>>>>> 626889fb
+  - DECL_VERIFIER