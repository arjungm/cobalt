// Copyright 2020 the V8 project authors. All rights reserved.
// Use of this source code is governed by a BSD-style license that can be
// found in the LICENSE file.

#ifndef V8_TEST_COMMON_FLAG_UTILS_H
#define V8_TEST_COMMON_FLAG_UTILS_H

#include "src/base/macros.h"
#include "src/flags/flags.h"

namespace v8 {
namespace internal {

template <typename T>
class V8_NODISCARD FlagScope {
 public:
  FlagScope(FlagValue<T>* flag, T new_value)
      : flag_(flag), previous_value_(*flag) {
    *flag = new_value;
  }
  ~FlagScope() { *flag_ = previous_value_; }

 private:
  FlagValue<T>* flag_;
  T previous_value_;
};

}  // namespace internal
}  // namespace v8

<<<<<<< HEAD
#define FLAG_VALUE_SCOPE(flag, value)                                \
  ::v8::internal::FlagScope<bool> UNIQUE_IDENTIFIER(__scope_##flag)( \
      &::v8::internal::v8_flags.flag, value)
=======
#define FLAG_VALUE_SCOPE(flag, value)                                    \
  ::v8::internal::FlagScope<                                             \
      typename decltype(::v8::internal::v8_flags.flag)::underlying_type> \
  UNIQUE_IDENTIFIER(__scope_##flag)(&::v8::internal::v8_flags.flag, value)

>>>>>>> 626889fb
#define FLAG_SCOPE(flag) FLAG_VALUE_SCOPE(flag, true)

#endif  // V8_TEST_COMMON_FLAG_UTILS_H<|MERGE_RESOLUTION|>--- conflicted
+++ resolved
@@ -28,17 +28,11 @@
 }  // namespace internal
 }  // namespace v8
 
-<<<<<<< HEAD
-#define FLAG_VALUE_SCOPE(flag, value)                                \
-  ::v8::internal::FlagScope<bool> UNIQUE_IDENTIFIER(__scope_##flag)( \
-      &::v8::internal::v8_flags.flag, value)
-=======
 #define FLAG_VALUE_SCOPE(flag, value)                                    \
   ::v8::internal::FlagScope<                                             \
       typename decltype(::v8::internal::v8_flags.flag)::underlying_type> \
   UNIQUE_IDENTIFIER(__scope_##flag)(&::v8::internal::v8_flags.flag, value)
 
->>>>>>> 626889fb
 #define FLAG_SCOPE(flag) FLAG_VALUE_SCOPE(flag, true)
 
 #endif  // V8_TEST_COMMON_FLAG_UTILS_H