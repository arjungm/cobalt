// Copyright 2016 the V8 project authors. All rights reserved.
// Use of this source code is governed by a BSD-style license that can be
// found in the LICENSE file.

#ifndef V8_WASM_MODULE_RUNNER_H_
#define V8_WASM_MODULE_RUNNER_H_

#include "src/execution/isolate.h"
#include "src/objects/objects.h"
#include "src/wasm/wasm-module.h"
#include "src/wasm/wasm-objects.h"
#include "src/wasm/wasm-result.h"

namespace v8 {
namespace internal {
namespace wasm {
namespace testing {

// Returns a MaybeHandle to the JsToWasm wrapper of the wasm function exported
// with the given name by the provided instance.
MaybeDirectHandle<WasmExportedFunction> GetExportedFunction(
    Isolate* isolate, DirectHandle<WasmInstanceObject> instance,
    const char* name);

// Call an exported wasm function by name. Returns -1 if the export does not
// exist or throws an error. Errors are cleared from the isolate before
// returning. {exception} is set to a string representation of the exception (if
// set and an exception occurs).
int32_t CallWasmFunctionForTesting(
<<<<<<< HEAD
    Isolate* isolate, Handle<WasmInstanceObject> instance, const char* name,
    base::Vector<Handle<Object>> args,
=======
    Isolate* isolate, DirectHandle<WasmInstanceObject> instance,
    const char* name, base::Vector<const DirectHandle<Object>> args,
>>>>>>> 626889fb
    std::unique_ptr<const char[]>* exception = nullptr);

// Decode, verify, and run the function labeled "main" in the
// given encoded module. The module should have no imports.
int32_t CompileAndRunWasmModule(Isolate* isolate, const uint8_t* module_start,
                                const uint8_t* module_end);

// Decode and compile the given module with no imports.
<<<<<<< HEAD
MaybeHandle<WasmModuleObject> CompileForTesting(Isolate* isolate,
                                                ErrorThrower* thrower,
                                                ModuleWireBytes bytes);

// Decode, compile, and instantiate the given module with no imports.
MaybeHandle<WasmInstanceObject> CompileAndInstantiateForTesting(
    Isolate* isolate, ErrorThrower* thrower, ModuleWireBytes bytes);

// Generate an array of default arguments for the given signature, to be used
// when calling compiled code.
base::OwnedVector<Handle<Object>> MakeDefaultArguments(Isolate* isolate,
                                                       const FunctionSig* sig);
=======
MaybeDirectHandle<WasmModuleObject> CompileForTesting(
    Isolate* isolate, ErrorThrower* thrower, base::Vector<const uint8_t> bytes);

// Decode, compile, and instantiate the given module with no imports.
MaybeDirectHandle<WasmInstanceObject> CompileAndInstantiateForTesting(
    Isolate* isolate, ErrorThrower* thrower, base::Vector<const uint8_t> bytes);

// Generate an array of default arguments for the given signature, to be used
// when calling compiled code.
DirectHandleVector<Object> MakeDefaultArguments(Isolate* isolate,
                                                const FunctionSig* sig);
>>>>>>> 626889fb

// Install function map, module symbol for testing
void SetupIsolateForWasmModule(Isolate* isolate);

}  // namespace testing
}  // namespace wasm
}  // namespace internal
}  // namespace v8

#endif  // V8_WASM_MODULE_RUNNER_H_<|MERGE_RESOLUTION|>--- conflicted
+++ resolved
@@ -27,13 +27,8 @@
 // returning. {exception} is set to a string representation of the exception (if
 // set and an exception occurs).
 int32_t CallWasmFunctionForTesting(
-<<<<<<< HEAD
-    Isolate* isolate, Handle<WasmInstanceObject> instance, const char* name,
-    base::Vector<Handle<Object>> args,
-=======
     Isolate* isolate, DirectHandle<WasmInstanceObject> instance,
     const char* name, base::Vector<const DirectHandle<Object>> args,
->>>>>>> 626889fb
     std::unique_ptr<const char[]>* exception = nullptr);
 
 // Decode, verify, and run the function labeled "main" in the
@@ -42,20 +37,6 @@
                                 const uint8_t* module_end);
 
 // Decode and compile the given module with no imports.
-<<<<<<< HEAD
-MaybeHandle<WasmModuleObject> CompileForTesting(Isolate* isolate,
-                                                ErrorThrower* thrower,
-                                                ModuleWireBytes bytes);
-
-// Decode, compile, and instantiate the given module with no imports.
-MaybeHandle<WasmInstanceObject> CompileAndInstantiateForTesting(
-    Isolate* isolate, ErrorThrower* thrower, ModuleWireBytes bytes);
-
-// Generate an array of default arguments for the given signature, to be used
-// when calling compiled code.
-base::OwnedVector<Handle<Object>> MakeDefaultArguments(Isolate* isolate,
-                                                       const FunctionSig* sig);
-=======
 MaybeDirectHandle<WasmModuleObject> CompileForTesting(
     Isolate* isolate, ErrorThrower* thrower, base::Vector<const uint8_t> bytes);
 
@@ -67,7 +48,6 @@
 // when calling compiled code.
 DirectHandleVector<Object> MakeDefaultArguments(Isolate* isolate,
                                                 const FunctionSig* sig);
->>>>>>> 626889fb
 
 // Install function map, module symbol for testing
 void SetupIsolateForWasmModule(Isolate* isolate);
