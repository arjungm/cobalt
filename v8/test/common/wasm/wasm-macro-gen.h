// Copyright 2015 the V8 project authors. All rights reserved.
// Use of this source code is governed by a BSD-style license that can be
// found in the LICENSE file.

#ifndef V8_WASM_MACRO_GEN_H_
#define V8_WASM_MACRO_GEN_H_

#include "src/wasm/wasm-opcodes.h"

<<<<<<< HEAD
#define U32_LE(v)                                    \
  static_cast<byte>(v), static_cast<byte>((v) >> 8), \
      static_cast<byte>((v) >> 16), static_cast<byte>((v) >> 24)
=======
namespace v8::internal::wasm {

static constexpr uint8_t ToByte(int x) {
  DCHECK_EQ(static_cast<uint8_t>(x), x);
  return static_cast<uint8_t>(x);
}
static constexpr uint8_t ToByte(ValueTypeCode type_code) {
  return static_cast<uint8_t>(type_code);
}
static constexpr uint8_t ToByte(ModuleTypeIndex type_index) {
  DCHECK_EQ(static_cast<uint8_t>(type_index.index), type_index.index);
  return static_cast<uint8_t>(type_index.index);
}
>>>>>>> 626889fb

}  // namespace v8::internal::wasm

#define U32_LE(v)                                          \
  static_cast<uint8_t>(v), static_cast<uint8_t>((v) >> 8), \
      static_cast<uint8_t>((v) >> 16), static_cast<uint8_t>((v) >> 24)

#define U16_LE(v) static_cast<uint8_t>(v), static_cast<uint8_t>((v) >> 8)

#define WASM_MODULE_HEADER U32_LE(kWasmMagic), U32_LE(kWasmVersion)

#define SIG_INDEX(v) U32V_1(v)
#define FUNC_INDEX(v) U32V_1(v)
#define EXCEPTION_INDEX(v) U32V_1(v)
#define NO_NAME U32V_1(0)
#define ENTRY_COUNT(v) U32V_1(v)

// Segment flags
#define ACTIVE_NO_INDEX 0
#define PASSIVE 1
#define ACTIVE_WITH_INDEX 2
#define DECLARATIVE 3
#define PASSIVE_WITH_ELEMENTS 5
#define ACTIVE_WITH_ELEMENTS 6
#define DECLARATIVE_WITH_ELEMENTS 7

// The table index field in an element segment was repurposed as a flags field.
// To specify a table index, we have to set the flag value to 2, followed by
// the table index.
#define TABLE_INDEX0 static_cast<uint8_t>(ACTIVE_NO_INDEX)
#define TABLE_INDEX(v) static_cast<uint8_t>(ACTIVE_WITH_INDEX), U32V_1(v)

#define ZERO_ALIGNMENT 0
#define ZERO_OFFSET 0

#define BR_TARGET(v) U32V_1(v)

#define MASK_7 ((1 << 7) - 1)
#define MASK_14 ((1 << 14) - 1)
#define MASK_21 ((1 << 21) - 1)
#define MASK_28 ((1 << 28) - 1)

<<<<<<< HEAD
#define U32V_1(x) static_cast<byte>((x)&MASK_7)
#define U32V_2(x) \
  static_cast<byte>(((x)&MASK_7) | 0x80), static_cast<byte>(((x) >> 7) & MASK_7)
#define U32V_3(x)                                      \
  static_cast<byte>((((x)) & MASK_7) | 0x80),          \
      static_cast<byte>((((x) >> 7) & MASK_7) | 0x80), \
      static_cast<byte>(((x) >> 14) & MASK_7)
#define U32V_4(x)                                       \
  static_cast<byte>(((x)&MASK_7) | 0x80),               \
      static_cast<byte>((((x) >> 7) & MASK_7) | 0x80),  \
      static_cast<byte>((((x) >> 14) & MASK_7) | 0x80), \
      static_cast<byte>(((x) >> 21) & MASK_7)
#define U32V_5(x)                                       \
  static_cast<byte>(((x)&MASK_7) | 0x80),               \
      static_cast<byte>((((x) >> 7) & MASK_7) | 0x80),  \
      static_cast<byte>((((x) >> 14) & MASK_7) | 0x80), \
      static_cast<byte>((((x) >> 21) & MASK_7) | 0x80), \
      static_cast<byte>((((x) >> 28) & MASK_7))
=======
#define U32V_1(x) static_cast<uint8_t>((x)&MASK_7)
#define U32V_2(x)                            \
  static_cast<uint8_t>(((x)&MASK_7) | 0x80), \
      static_cast<uint8_t>(((x) >> 7) & MASK_7)
#define U32V_3(x)                                         \
  static_cast<uint8_t>((((x)) & MASK_7) | 0x80),          \
      static_cast<uint8_t>((((x) >> 7) & MASK_7) | 0x80), \
      static_cast<uint8_t>(((x) >> 14) & MASK_7)
#define U32V_4(x)                                          \
  static_cast<uint8_t>(((x)&MASK_7) | 0x80),               \
      static_cast<uint8_t>((((x) >> 7) & MASK_7) | 0x80),  \
      static_cast<uint8_t>((((x) >> 14) & MASK_7) | 0x80), \
      static_cast<uint8_t>(((x) >> 21) & MASK_7)
#define U32V_5(x)                                          \
  static_cast<uint8_t>(((x)&MASK_7) | 0x80),               \
      static_cast<uint8_t>((((x) >> 7) & MASK_7) | 0x80),  \
      static_cast<uint8_t>((((x) >> 14) & MASK_7) | 0x80), \
      static_cast<uint8_t>((((x) >> 21) & MASK_7) | 0x80), \
      static_cast<uint8_t>((((x) >> 28) & MASK_7))
>>>>>>> 626889fb

#define U64V_1(x) U32V_1(static_cast<uint32_t>(x))
#define U64V_2(x) U32V_2(static_cast<uint32_t>(x))
#define U64V_3(x) U32V_3(static_cast<uint32_t>(x))
#define U64V_4(x) U32V_4(static_cast<uint32_t>(x))
#define U64V_5(x)                                                  \
  static_cast<uint8_t>((uint64_t{x} & MASK_7) | 0x80),             \
      static_cast<uint8_t>(((uint64_t{x} >> 7) & MASK_7) | 0x80),  \
      static_cast<uint8_t>(((uint64_t{x} >> 14) & MASK_7) | 0x80), \
      static_cast<uint8_t>(((uint64_t{x} >> 21) & MASK_7) | 0x80), \
      static_cast<uint8_t>(((uint64_t{x} >> 28) & MASK_7))
#define U64V_6(x)                                                  \
  static_cast<uint8_t>((uint64_t{x} & MASK_7) | 0x80),             \
      static_cast<uint8_t>(((uint64_t{x} >> 7) & MASK_7) | 0x80),  \
      static_cast<uint8_t>(((uint64_t{x} >> 14) & MASK_7) | 0x80), \
      static_cast<uint8_t>(((uint64_t{x} >> 21) & MASK_7) | 0x80), \
      static_cast<uint8_t>(((uint64_t{x} >> 28) & MASK_7) | 0x80), \
      static_cast<uint8_t>(((uint64_t{x} >> 35) & MASK_7))
#define U64V_10(x)                                                 \
  static_cast<uint8_t>((uint64_t{x} & MASK_7) | 0x80),             \
      static_cast<uint8_t>(((uint64_t{x} >> 7) & MASK_7) | 0x80),  \
      static_cast<uint8_t>(((uint64_t{x} >> 14) & MASK_7) | 0x80), \
      static_cast<uint8_t>(((uint64_t{x} >> 21) & MASK_7) | 0x80), \
      static_cast<uint8_t>(((uint64_t{x} >> 28) & MASK_7) | 0x80), \
      static_cast<uint8_t>(((uint64_t{x} >> 35) & MASK_7) | 0x80), \
      static_cast<uint8_t>(((uint64_t{x} >> 42) & MASK_7) | 0x80), \
      static_cast<uint8_t>(((uint64_t{x} >> 49) & MASK_7) | 0x80), \
      static_cast<uint8_t>(((uint64_t{x} >> 56) & MASK_7) | 0x80), \
      static_cast<uint8_t>((uint64_t{x} >> 63) & MASK_7)

// Convenience macros for building Wasm bytecode directly into a byte array.

//------------------------------------------------------------------------------
// Control.
//------------------------------------------------------------------------------
#define WASM_NOP kExprNop
#define WASM_END kExprEnd

#define ARITY_0 0
#define ARITY_1 1
#define ARITY_2 2
#define DEPTH_0 0
#define DEPTH_1 1
#define DEPTH_2 2

#define WASM_HEAP_TYPE(heap_type) \
  static_cast<uint8_t>((heap_type).code() & 0x7f)

#define WASM_REF_TYPE(type)                        \
  (type).kind() == kRef ? kRefCode : kRefNullCode, \
      WASM_HEAP_TYPE((type).heap_type())

#define WASM_BLOCK(...) kExprBlock, kVoidCode, __VA_ARGS__, kExprEnd
#define WASM_BLOCK_I(...) kExprBlock, kI32Code, __VA_ARGS__, kExprEnd
#define WASM_BLOCK_L(...) kExprBlock, kI64Code, __VA_ARGS__, kExprEnd
#define WASM_BLOCK_F(...) kExprBlock, kF32Code, __VA_ARGS__, kExprEnd
#define WASM_BLOCK_D(...) kExprBlock, kF64Code, __VA_ARGS__, kExprEnd
#define WASM_BLOCK_T(t, ...) \
  kExprBlock, static_cast<uint8_t>((t).value_type_code()), __VA_ARGS__, kExprEnd

#define WASM_BLOCK_R(type, ...) \
  kExprBlock, WASM_REF_TYPE(type), __VA_ARGS__, kExprEnd

#define WASM_BLOCK_X(typeidx, ...) \
  kExprBlock, ToByte(typeidx), __VA_ARGS__, kExprEnd

#define WASM_INFINITE_LOOP kExprLoop, kVoidCode, kExprBr, DEPTH_0, kExprEnd

#define WASM_LOOP(...) kExprLoop, kVoidCode, __VA_ARGS__, kExprEnd
#define WASM_LOOP_I(...) kExprLoop, kI32Code, __VA_ARGS__, kExprEnd
#define WASM_LOOP_L(...) kExprLoop, kI64Code, __VA_ARGS__, kExprEnd
#define WASM_LOOP_F(...) kExprLoop, kF32Code, __VA_ARGS__, kExprEnd
#define WASM_LOOP_D(...) kExprLoop, kF64Code, __VA_ARGS__, kExprEnd

#define WASM_LOOP_T(t, ...) \
  kExprLoop, static_cast<uint8_t>((t).value_type_code()), __VA_ARGS__, kExprEnd

#define WASM_LOOP_R(t, ...) kExprLoop, TYPE_IMM(t), __VA_ARGS__, kExprEnd

#define WASM_LOOP_X(typeidx, ...) \
  kExprLoop, ToByte(typeidx), __VA_ARGS__, kExprEnd

#define WASM_IF(cond, ...) cond, kExprIf, kVoidCode, __VA_ARGS__, kExprEnd

#define WASM_IF_T(t, cond, ...)                                            \
  cond, kExprIf, static_cast<uint8_t>((t).value_type_code()), __VA_ARGS__, \
      kExprEnd

#define WASM_IF_R(t, cond, ...) \
  cond, kExprIf, TYPE_IMM(t), __VA_ARGS__, kExprEnd

#define WASM_IF_X(typeidx, cond, ...) \
  cond, kExprIf, ToByte(typeidx), __VA_ARGS__, kExprEnd

#define WASM_IF_ELSE(cond, tstmt, fstmt) \
  cond, kExprIf, kVoidCode, tstmt, kExprElse, fstmt, kExprEnd

#define WASM_IF_ELSE_I(cond, tstmt, fstmt) \
  cond, kExprIf, kI32Code, tstmt, kExprElse, fstmt, kExprEnd
#define WASM_IF_ELSE_L(cond, tstmt, fstmt) \
  cond, kExprIf, kI64Code, tstmt, kExprElse, fstmt, kExprEnd
#define WASM_IF_ELSE_F(cond, tstmt, fstmt) \
  cond, kExprIf, kF32Code, tstmt, kExprElse, fstmt, kExprEnd
#define WASM_IF_ELSE_D(cond, tstmt, fstmt) \
  cond, kExprIf, kF64Code, tstmt, kExprElse, fstmt, kExprEnd

#define WASM_IF_ELSE_T(t, cond, tstmt, fstmt)                        \
  cond, kExprIf, static_cast<uint8_t>((t).value_type_code()), tstmt, \
      kExprElse, fstmt, kExprEnd

#define WASM_IF_ELSE_R(t, cond, tstmt, fstmt) \
  cond, kExprIf, WASM_REF_TYPE(t), tstmt, kExprElse, fstmt, kExprEnd

<<<<<<< HEAD
#define WASM_IF_ELSE_X(index, cond, tstmt, fstmt)                            \
  cond, kExprIf, static_cast<byte>(index), tstmt, kExprElse, fstmt, kExprEnd

#define WASM_TRY_T(t, trystmt) \
  kExprTry, static_cast<byte>((t).value_type_code()), trystmt, kExprEnd
#define WASM_TRY_CATCH_T(t, trystmt, catchstmt, except)                    \
  kExprTry, static_cast<byte>((t).value_type_code()), trystmt, kExprCatch, \
      except, catchstmt, kExprEnd
#define WASM_TRY_CATCH_CATCH_T(t, trystmt, except1, catchstmt1, except2,   \
                               catchstmt2)                                 \
  kExprTry, static_cast<byte>((t).value_type_code()), trystmt, kExprCatch, \
      except1, catchstmt1, kExprCatch, except2, catchstmt2, kExprEnd
#define WASM_TRY_CATCH_R(t, trystmt, catchstmt) \
  kExprTry, WASM_REF_TYPE(t), trystmt, kExprCatch, catchstmt, kExprEnd
#define WASM_TRY_CATCH_ALL_T(t, trystmt, catchstmt)                           \
  kExprTry, static_cast<byte>((t).value_type_code()), trystmt, kExprCatchAll, \
      catchstmt, kExprEnd
#define WASM_TRY_DELEGATE(trystmt, depth) \
  kExprTry, kVoidCode, trystmt, kExprDelegate, depth
#define WASM_TRY_DELEGATE_T(t, trystmt, depth)                                \
  kExprTry, static_cast<byte>((t).value_type_code()), trystmt, kExprDelegate, \
      depth
=======
#define WASM_IF_ELSE_X(typeidx, cond, tstmt, fstmt) \
  cond, kExprIf, ToByte(typeidx), tstmt, kExprElse, fstmt, kExprEnd

#define WASM_TRY_T(t, trystmt) \
  kExprTry, static_cast<uint8_t>((t).value_type_code()), trystmt, kExprEnd
#define WASM_TRY_CATCH_T(t, trystmt, catchstmt, except)                       \
  kExprTry, static_cast<uint8_t>((t).value_type_code()), trystmt, kExprCatch, \
      except, catchstmt, kExprEnd
#define WASM_TRY_CATCH_CATCH_T(t, trystmt, except1, catchstmt1, except2,      \
                               catchstmt2)                                    \
  kExprTry, static_cast<uint8_t>((t).value_type_code()), trystmt, kExprCatch, \
      except1, catchstmt1, kExprCatch, except2, catchstmt2, kExprEnd
#define WASM_TRY_CATCH_R(t, trystmt, catchstmt) \
  kExprTry, WASM_REF_TYPE(t), trystmt, kExprCatch, catchstmt, kExprEnd
#define WASM_TRY_CATCH_ALL_T(t, trystmt, catchstmt)               \
  kExprTry, static_cast<uint8_t>((t).value_type_code()), trystmt, \
      kExprCatchAll, catchstmt, kExprEnd
#define WASM_TRY_DELEGATE(trystmt, depth) \
  kExprTry, kVoidCode, trystmt, kExprDelegate, depth
#define WASM_TRY_DELEGATE_T(t, trystmt, depth)                    \
  kExprTry, static_cast<uint8_t>((t).value_type_code()), trystmt, \
      kExprDelegate, depth
>>>>>>> 626889fb

#define WASM_SELECT(tval, fval, cond) tval, fval, cond, kExprSelect
#define WASM_SELECT_I(tval, fval, cond) \
  tval, fval, cond, kExprSelectWithType, U32V_1(1), kI32Code
#define WASM_SELECT_L(tval, fval, cond) \
  tval, fval, cond, kExprSelectWithType, U32V_1(1), kI64Code
#define WASM_SELECT_F(tval, fval, cond) \
  tval, fval, cond, kExprSelectWithType, U32V_1(1), kF32Code
#define WASM_SELECT_D(tval, fval, cond) \
  tval, fval, cond, kExprSelectWithType, U32V_1(1), kF64Code
#define WASM_SELECT_R(tval, fval, cond) \
  tval, fval, cond, kExprSelectWithType, U32V_1(1), kExternRefCode
#define WASM_SELECT_A(tval, fval, cond) \
  tval, fval, cond, kExprSelectWithType, U32V_1(1), kFuncRefCode

<<<<<<< HEAD
#define WASM_BR(depth) kExprBr, static_cast<byte>(depth)
#define WASM_BR_IF(depth, cond) cond, kExprBrIf, static_cast<byte>(depth)
=======
#define WASM_BR(depth) kExprBr, static_cast<uint8_t>(depth)
#define WASM_BR_IF(depth, cond) cond, kExprBrIf, static_cast<uint8_t>(depth)
>>>>>>> 626889fb
#define WASM_BR_IFD(depth, val, cond) \
  val, cond, kExprBrIf, static_cast<uint8_t>(depth), kExprDrop
#define WASM_CONTINUE(depth) kExprBr, static_cast<uint8_t>(depth)
#define WASM_UNREACHABLE kExprUnreachable
#define WASM_RETURN(...) __VA_ARGS__, kExprReturn
#define WASM_RETURN0 kExprReturn

#define WASM_BR_TABLE(key, count, ...) \
  key, kExprBrTable, U32V_1(count), __VA_ARGS__

<<<<<<< HEAD
#define WASM_THROW(index) kExprThrow, static_cast<byte>(index)
=======
#define WASM_THROW(index) kExprThrow, static_cast<uint8_t>(index)
>>>>>>> 626889fb

//------------------------------------------------------------------------------
// Misc expressions.
//------------------------------------------------------------------------------
#define WASM_STMTS(...) __VA_ARGS__
#define WASM_ZERO WASM_I32V_1(0)
#define WASM_ONE WASM_I32V_1(1)
#define WASM_ZERO64 WASM_I64V_1(0)
#define WASM_ONE64 WASM_I64V_1(1)

#define I32V_MIN(length) -(1 << (6 + (7 * ((length)-1))))
#define I32V_MAX(length) ((1 << (6 + (7 * ((length)-1)))) - 1)
#define I64V_MIN(length) -(1LL << (6 + (7 * ((length)-1))))
#define I64V_MAX(length) ((1LL << (6 + 7 * ((length)-1))) - 1)

#define I32V_IN_RANGE(value, length) \
  ((value) >= I32V_MIN(length) && (value) <= I32V_MAX(length))
#define I64V_IN_RANGE(value, length) \
  ((value) >= I64V_MIN(length) && (value) <= I64V_MAX(length))

#define WASM_NO_LOCALS 0

//------------------------------------------------------------------------------
// Helpers for encoding sections and other fields with length prefix.
//------------------------------------------------------------------------------

template <typename... Args>
std::integral_constant<size_t, sizeof...(Args)> CountArgsHelper(Args...);
#define COUNT_ARGS(...) (decltype(CountArgsHelper(__VA_ARGS__))::value)

template <size_t num>
struct CheckLEB1 : std::integral_constant<size_t, num> {
  static_assert(num <= I32V_MAX(1), "LEB range check");
};
#define CHECK_LEB1(num) CheckLEB1<num>::value

#define ADD_COUNT(...) CHECK_LEB1(COUNT_ARGS(__VA_ARGS__)), __VA_ARGS__

#define SECTION(name, ...) k##name##SectionCode, ADD_COUNT(__VA_ARGS__)

namespace v8 {
namespace internal {
namespace wasm {

inline void CheckI32v(int32_t value, int length) {
  DCHECK(length >= 1 && length <= 5);
  DCHECK(length == 5 || I32V_IN_RANGE(value, length));
}

inline void CheckI64v(int64_t value, int length) {
  DCHECK(length >= 1 && length <= 10);
  DCHECK(length == 10 || I64V_IN_RANGE(value, length));
}

inline WasmOpcode LoadStoreOpcodeOf(MachineType type, bool store) {
  switch (type.representation()) {
    case MachineRepresentation::kWord8:
      return store ? kExprI32StoreMem8
                   : type.IsSigned() ? kExprI32LoadMem8S : kExprI32LoadMem8U;
    case MachineRepresentation::kWord16:
      return store ? kExprI32StoreMem16
                   : type.IsSigned() ? kExprI32LoadMem16S : kExprI32LoadMem16U;
    case MachineRepresentation::kWord32:
      return store ? kExprI32StoreMem : kExprI32LoadMem;
    case MachineRepresentation::kWord64:
      return store ? kExprI64StoreMem : kExprI64LoadMem;
    case MachineRepresentation::kFloat32:
      return store ? kExprF32StoreMem : kExprF32LoadMem;
    case MachineRepresentation::kFloat64:
      return store ? kExprF64StoreMem : kExprF64LoadMem;
    case MachineRepresentation::kSimd128:
      return store ? kExprS128StoreMem : kExprS128LoadMem;
    default:
      UNREACHABLE();
  }
}

// See comment on {WasmOpcode} for the encoding.
// This method handles opcodes with decoded length up to 3 bytes. Update if we
// exceed that opcode length.
inline uint16_t ExtractPrefixedOpcodeBytes(WasmOpcode opcode) {
  return (opcode > 0xffff) ? opcode & 0x0fff : opcode & 0xff;
}

}  // namespace wasm
}  // namespace internal
}  // namespace v8

//------------------------------------------------------------------------------
// Int32 Const operations
//------------------------------------------------------------------------------
#define WASM_I32V(val) WASM_I32V_5(val)

#define WASM_I32V_1(val)                                    \
  static_cast<uint8_t>(CheckI32v((val), 1), kExprI32Const), \
      U32V_1(static_cast<int32_t>(val))
#define WASM_I32V_2(val)                                    \
  static_cast<uint8_t>(CheckI32v((val), 2), kExprI32Const), \
      U32V_2(static_cast<int32_t>(val))
#define WASM_I32V_3(val)                                    \
  static_cast<uint8_t>(CheckI32v((val), 3), kExprI32Const), \
      U32V_3(static_cast<int32_t>(val))
#define WASM_I32V_4(val)                                    \
  static_cast<uint8_t>(CheckI32v((val), 4), kExprI32Const), \
      U32V_4(static_cast<int32_t>(val))
#define WASM_I32V_5(val)                                    \
  static_cast<uint8_t>(CheckI32v((val), 5), kExprI32Const), \
      U32V_5(static_cast<int32_t>(val))

//------------------------------------------------------------------------------
// Int64 Const operations
//------------------------------------------------------------------------------
<<<<<<< HEAD
#define WASM_I64V(val)                                                        \
  kExprI64Const,                                                              \
      static_cast<byte>((static_cast<int64_t>(val) & MASK_7) | 0x80),         \
      static_cast<byte>(((static_cast<int64_t>(val) >> 7) & MASK_7) | 0x80),  \
      static_cast<byte>(((static_cast<int64_t>(val) >> 14) & MASK_7) | 0x80), \
      static_cast<byte>(((static_cast<int64_t>(val) >> 21) & MASK_7) | 0x80), \
      static_cast<byte>(((static_cast<int64_t>(val) >> 28) & MASK_7) | 0x80), \
      static_cast<byte>(((static_cast<int64_t>(val) >> 35) & MASK_7) | 0x80), \
      static_cast<byte>(((static_cast<int64_t>(val) >> 42) & MASK_7) | 0x80), \
      static_cast<byte>(((static_cast<int64_t>(val) >> 49) & MASK_7) | 0x80), \
      static_cast<byte>(((static_cast<int64_t>(val) >> 56) & MASK_7) | 0x80), \
      static_cast<byte>((static_cast<int64_t>(val) >> 63) & MASK_7)

#define WASM_I64V_1(val)                                                     \
  static_cast<byte>(CheckI64v(static_cast<int64_t>(val), 1), kExprI64Const), \
      static_cast<byte>(static_cast<int64_t>(val) & MASK_7)
#define WASM_I64V_2(val)                                                     \
  static_cast<byte>(CheckI64v(static_cast<int64_t>(val), 2), kExprI64Const), \
      static_cast<byte>((static_cast<int64_t>(val) & MASK_7) | 0x80),        \
      static_cast<byte>((static_cast<int64_t>(val) >> 7) & MASK_7)
#define WASM_I64V_3(val)                                                     \
  static_cast<byte>(CheckI64v(static_cast<int64_t>(val), 3), kExprI64Const), \
      static_cast<byte>((static_cast<int64_t>(val) & MASK_7) | 0x80),        \
      static_cast<byte>(((static_cast<int64_t>(val) >> 7) & MASK_7) | 0x80), \
      static_cast<byte>((static_cast<int64_t>(val) >> 14) & MASK_7)
#define WASM_I64V_4(val)                                                      \
  static_cast<byte>(CheckI64v(static_cast<int64_t>(val), 4), kExprI64Const),  \
      static_cast<byte>((static_cast<int64_t>(val) & MASK_7) | 0x80),         \
      static_cast<byte>(((static_cast<int64_t>(val) >> 7) & MASK_7) | 0x80),  \
      static_cast<byte>(((static_cast<int64_t>(val) >> 14) & MASK_7) | 0x80), \
      static_cast<byte>((static_cast<int64_t>(val) >> 21) & MASK_7)
#define WASM_I64V_5(val)                                                      \
  static_cast<byte>(CheckI64v(static_cast<int64_t>(val), 5), kExprI64Const),  \
      static_cast<byte>((static_cast<int64_t>(val) & MASK_7) | 0x80),         \
      static_cast<byte>(((static_cast<int64_t>(val) >> 7) & MASK_7) | 0x80),  \
      static_cast<byte>(((static_cast<int64_t>(val) >> 14) & MASK_7) | 0x80), \
      static_cast<byte>(((static_cast<int64_t>(val) >> 21) & MASK_7) | 0x80), \
      static_cast<byte>((static_cast<int64_t>(val) >> 28) & MASK_7)
#define WASM_I64V_6(val)                                                      \
  static_cast<byte>(CheckI64v(static_cast<int64_t>(val), 6), kExprI64Const),  \
      static_cast<byte>((static_cast<int64_t>(val) & MASK_7) | 0x80),         \
      static_cast<byte>(((static_cast<int64_t>(val) >> 7) & MASK_7) | 0x80),  \
      static_cast<byte>(((static_cast<int64_t>(val) >> 14) & MASK_7) | 0x80), \
      static_cast<byte>(((static_cast<int64_t>(val) >> 21) & MASK_7) | 0x80), \
      static_cast<byte>(((static_cast<int64_t>(val) >> 28) & MASK_7) | 0x80), \
      static_cast<byte>((static_cast<int64_t>(val) >> 35) & MASK_7)
#define WASM_I64V_7(val)                                                      \
  static_cast<byte>(CheckI64v(static_cast<int64_t>(val), 7), kExprI64Const),  \
      static_cast<byte>((static_cast<int64_t>(val) & MASK_7) | 0x80),         \
      static_cast<byte>(((static_cast<int64_t>(val) >> 7) & MASK_7) | 0x80),  \
      static_cast<byte>(((static_cast<int64_t>(val) >> 14) & MASK_7) | 0x80), \
      static_cast<byte>(((static_cast<int64_t>(val) >> 21) & MASK_7) | 0x80), \
      static_cast<byte>(((static_cast<int64_t>(val) >> 28) & MASK_7) | 0x80), \
      static_cast<byte>(((static_cast<int64_t>(val) >> 35) & MASK_7) | 0x80), \
      static_cast<byte>((static_cast<int64_t>(val) >> 42) & MASK_7)
#define WASM_I64V_8(val)                                                      \
  static_cast<byte>(CheckI64v(static_cast<int64_t>(val), 8), kExprI64Const),  \
      static_cast<byte>((static_cast<int64_t>(val) & MASK_7) | 0x80),         \
      static_cast<byte>(((static_cast<int64_t>(val) >> 7) & MASK_7) | 0x80),  \
      static_cast<byte>(((static_cast<int64_t>(val) >> 14) & MASK_7) | 0x80), \
      static_cast<byte>(((static_cast<int64_t>(val) >> 21) & MASK_7) | 0x80), \
      static_cast<byte>(((static_cast<int64_t>(val) >> 28) & MASK_7) | 0x80), \
      static_cast<byte>(((static_cast<int64_t>(val) >> 35) & MASK_7) | 0x80), \
      static_cast<byte>(((static_cast<int64_t>(val) >> 42) & MASK_7) | 0x80), \
      static_cast<byte>((static_cast<int64_t>(val) >> 49) & MASK_7)
#define WASM_I64V_9(val)                                                      \
  static_cast<byte>(CheckI64v(static_cast<int64_t>(val), 9), kExprI64Const),  \
      static_cast<byte>((static_cast<int64_t>(val) & MASK_7) | 0x80),         \
      static_cast<byte>(((static_cast<int64_t>(val) >> 7) & MASK_7) | 0x80),  \
      static_cast<byte>(((static_cast<int64_t>(val) >> 14) & MASK_7) | 0x80), \
      static_cast<byte>(((static_cast<int64_t>(val) >> 21) & MASK_7) | 0x80), \
      static_cast<byte>(((static_cast<int64_t>(val) >> 28) & MASK_7) | 0x80), \
      static_cast<byte>(((static_cast<int64_t>(val) >> 35) & MASK_7) | 0x80), \
      static_cast<byte>(((static_cast<int64_t>(val) >> 42) & MASK_7) | 0x80), \
      static_cast<byte>(((static_cast<int64_t>(val) >> 49) & MASK_7) | 0x80), \
      static_cast<byte>((static_cast<int64_t>(val) >> 56) & MASK_7)
#define WASM_I64V_10(val)                                                     \
  static_cast<byte>(CheckI64v(static_cast<int64_t>(val), 10), kExprI64Const), \
      static_cast<byte>((static_cast<int64_t>(val) & MASK_7) | 0x80),         \
      static_cast<byte>(((static_cast<int64_t>(val) >> 7) & MASK_7) | 0x80),  \
      static_cast<byte>(((static_cast<int64_t>(val) >> 14) & MASK_7) | 0x80), \
      static_cast<byte>(((static_cast<int64_t>(val) >> 21) & MASK_7) | 0x80), \
      static_cast<byte>(((static_cast<int64_t>(val) >> 28) & MASK_7) | 0x80), \
      static_cast<byte>(((static_cast<int64_t>(val) >> 35) & MASK_7) | 0x80), \
      static_cast<byte>(((static_cast<int64_t>(val) >> 42) & MASK_7) | 0x80), \
      static_cast<byte>(((static_cast<int64_t>(val) >> 49) & MASK_7) | 0x80), \
      static_cast<byte>(((static_cast<int64_t>(val) >> 56) & MASK_7) | 0x80), \
      static_cast<byte>((static_cast<int64_t>(val) >> 63) & MASK_7)

#define WASM_F32(val)                                                        \
  kExprF32Const,                                                             \
      static_cast<byte>(base::bit_cast<int32_t>(static_cast<float>(val))),   \
      static_cast<byte>(base::bit_cast<uint32_t>(static_cast<float>(val)) >> \
                        8),                                                  \
      static_cast<byte>(base::bit_cast<uint32_t>(static_cast<float>(val)) >> \
                        16),                                                 \
      static_cast<byte>(base::bit_cast<uint32_t>(static_cast<float>(val)) >> \
                        24)
#define WASM_F64(val)                                                         \
  kExprF64Const,                                                              \
      static_cast<byte>(base::bit_cast<uint64_t>(static_cast<double>(val))),  \
      static_cast<byte>(base::bit_cast<uint64_t>(static_cast<double>(val)) >> \
                        8),                                                   \
      static_cast<byte>(base::bit_cast<uint64_t>(static_cast<double>(val)) >> \
                        16),                                                  \
      static_cast<byte>(base::bit_cast<uint64_t>(static_cast<double>(val)) >> \
                        24),                                                  \
      static_cast<byte>(base::bit_cast<uint64_t>(static_cast<double>(val)) >> \
                        32),                                                  \
      static_cast<byte>(base::bit_cast<uint64_t>(static_cast<double>(val)) >> \
                        40),                                                  \
      static_cast<byte>(base::bit_cast<uint64_t>(static_cast<double>(val)) >> \
                        48),                                                  \
      static_cast<byte>(base::bit_cast<uint64_t>(static_cast<double>(val)) >> \
                        56)

#define WASM_LOCAL_GET(index) kExprLocalGet, static_cast<byte>(index)
#define WASM_LOCAL_SET(index, val) val, kExprLocalSet, static_cast<byte>(index)
#define WASM_LOCAL_TEE(index, val) val, kExprLocalTee, static_cast<byte>(index)
#define WASM_DROP kExprDrop
#define WASM_GLOBAL_GET(index) kExprGlobalGet, static_cast<byte>(index)
#define WASM_GLOBAL_SET(index, val) \
  val, kExprGlobalSet, static_cast<byte>(index)
=======
#define WASM_I64V(val)                                                    \
  kExprI64Const,                                                          \
      static_cast<uint8_t>((static_cast<int64_t>(val) & MASK_7) | 0x80),  \
      static_cast<uint8_t>(((static_cast<int64_t>(val) >> 7) & MASK_7) |  \
                           0x80),                                         \
      static_cast<uint8_t>(((static_cast<int64_t>(val) >> 14) & MASK_7) | \
                           0x80),                                         \
      static_cast<uint8_t>(((static_cast<int64_t>(val) >> 21) & MASK_7) | \
                           0x80),                                         \
      static_cast<uint8_t>(((static_cast<int64_t>(val) >> 28) & MASK_7) | \
                           0x80),                                         \
      static_cast<uint8_t>(((static_cast<int64_t>(val) >> 35) & MASK_7) | \
                           0x80),                                         \
      static_cast<uint8_t>(((static_cast<int64_t>(val) >> 42) & MASK_7) | \
                           0x80),                                         \
      static_cast<uint8_t>(((static_cast<int64_t>(val) >> 49) & MASK_7) | \
                           0x80),                                         \
      static_cast<uint8_t>(((static_cast<int64_t>(val) >> 56) & MASK_7) | \
                           0x80),                                         \
      static_cast<uint8_t>((static_cast<int64_t>(val) >> 63) & MASK_7)

#define WASM_I64V_1(val)                                        \
  static_cast<uint8_t>(CheckI64v(static_cast<int64_t>(val), 1), \
                       kExprI64Const),                          \
      static_cast<uint8_t>(static_cast<int64_t>(val) & MASK_7)
#define WASM_I64V_2(val)                                                 \
  static_cast<uint8_t>(CheckI64v(static_cast<int64_t>(val), 2),          \
                       kExprI64Const),                                   \
      static_cast<uint8_t>((static_cast<int64_t>(val) & MASK_7) | 0x80), \
      static_cast<uint8_t>((static_cast<int64_t>(val) >> 7) & MASK_7)
#define WASM_I64V_3(val)                                                 \
  static_cast<uint8_t>(CheckI64v(static_cast<int64_t>(val), 3),          \
                       kExprI64Const),                                   \
      static_cast<uint8_t>((static_cast<int64_t>(val) & MASK_7) | 0x80), \
      static_cast<uint8_t>(((static_cast<int64_t>(val) >> 7) & MASK_7) | \
                           0x80),                                        \
      static_cast<uint8_t>((static_cast<int64_t>(val) >> 14) & MASK_7)
#define WASM_I64V_4(val)                                                  \
  static_cast<uint8_t>(CheckI64v(static_cast<int64_t>(val), 4),           \
                       kExprI64Const),                                    \
      static_cast<uint8_t>((static_cast<int64_t>(val) & MASK_7) | 0x80),  \
      static_cast<uint8_t>(((static_cast<int64_t>(val) >> 7) & MASK_7) |  \
                           0x80),                                         \
      static_cast<uint8_t>(((static_cast<int64_t>(val) >> 14) & MASK_7) | \
                           0x80),                                         \
      static_cast<uint8_t>((static_cast<int64_t>(val) >> 21) & MASK_7)
#define WASM_I64V_5(val)                                                  \
  static_cast<uint8_t>(CheckI64v(static_cast<int64_t>(val), 5),           \
                       kExprI64Const),                                    \
      static_cast<uint8_t>((static_cast<int64_t>(val) & MASK_7) | 0x80),  \
      static_cast<uint8_t>(((static_cast<int64_t>(val) >> 7) & MASK_7) |  \
                           0x80),                                         \
      static_cast<uint8_t>(((static_cast<int64_t>(val) >> 14) & MASK_7) | \
                           0x80),                                         \
      static_cast<uint8_t>(((static_cast<int64_t>(val) >> 21) & MASK_7) | \
                           0x80),                                         \
      static_cast<uint8_t>((static_cast<int64_t>(val) >> 28) & MASK_7)
#define WASM_I64V_6(val)                                                  \
  static_cast<uint8_t>(CheckI64v(static_cast<int64_t>(val), 6),           \
                       kExprI64Const),                                    \
      static_cast<uint8_t>((static_cast<int64_t>(val) & MASK_7) | 0x80),  \
      static_cast<uint8_t>(((static_cast<int64_t>(val) >> 7) & MASK_7) |  \
                           0x80),                                         \
      static_cast<uint8_t>(((static_cast<int64_t>(val) >> 14) & MASK_7) | \
                           0x80),                                         \
      static_cast<uint8_t>(((static_cast<int64_t>(val) >> 21) & MASK_7) | \
                           0x80),                                         \
      static_cast<uint8_t>(((static_cast<int64_t>(val) >> 28) & MASK_7) | \
                           0x80),                                         \
      static_cast<uint8_t>((static_cast<int64_t>(val) >> 35) & MASK_7)
#define WASM_I64V_7(val)                                                  \
  static_cast<uint8_t>(CheckI64v(static_cast<int64_t>(val), 7),           \
                       kExprI64Const),                                    \
      static_cast<uint8_t>((static_cast<int64_t>(val) & MASK_7) | 0x80),  \
      static_cast<uint8_t>(((static_cast<int64_t>(val) >> 7) & MASK_7) |  \
                           0x80),                                         \
      static_cast<uint8_t>(((static_cast<int64_t>(val) >> 14) & MASK_7) | \
                           0x80),                                         \
      static_cast<uint8_t>(((static_cast<int64_t>(val) >> 21) & MASK_7) | \
                           0x80),                                         \
      static_cast<uint8_t>(((static_cast<int64_t>(val) >> 28) & MASK_7) | \
                           0x80),                                         \
      static_cast<uint8_t>(((static_cast<int64_t>(val) >> 35) & MASK_7) | \
                           0x80),                                         \
      static_cast<uint8_t>((static_cast<int64_t>(val) >> 42) & MASK_7)
#define WASM_I64V_8(val)                                                  \
  static_cast<uint8_t>(CheckI64v(static_cast<int64_t>(val), 8),           \
                       kExprI64Const),                                    \
      static_cast<uint8_t>((static_cast<int64_t>(val) & MASK_7) | 0x80),  \
      static_cast<uint8_t>(((static_cast<int64_t>(val) >> 7) & MASK_7) |  \
                           0x80),                                         \
      static_cast<uint8_t>(((static_cast<int64_t>(val) >> 14) & MASK_7) | \
                           0x80),                                         \
      static_cast<uint8_t>(((static_cast<int64_t>(val) >> 21) & MASK_7) | \
                           0x80),                                         \
      static_cast<uint8_t>(((static_cast<int64_t>(val) >> 28) & MASK_7) | \
                           0x80),                                         \
      static_cast<uint8_t>(((static_cast<int64_t>(val) >> 35) & MASK_7) | \
                           0x80),                                         \
      static_cast<uint8_t>(((static_cast<int64_t>(val) >> 42) & MASK_7) | \
                           0x80),                                         \
      static_cast<uint8_t>((static_cast<int64_t>(val) >> 49) & MASK_7)
#define WASM_I64V_9(val)                                                  \
  static_cast<uint8_t>(CheckI64v(static_cast<int64_t>(val), 9),           \
                       kExprI64Const),                                    \
      static_cast<uint8_t>((static_cast<int64_t>(val) & MASK_7) | 0x80),  \
      static_cast<uint8_t>(((static_cast<int64_t>(val) >> 7) & MASK_7) |  \
                           0x80),                                         \
      static_cast<uint8_t>(((static_cast<int64_t>(val) >> 14) & MASK_7) | \
                           0x80),                                         \
      static_cast<uint8_t>(((static_cast<int64_t>(val) >> 21) & MASK_7) | \
                           0x80),                                         \
      static_cast<uint8_t>(((static_cast<int64_t>(val) >> 28) & MASK_7) | \
                           0x80),                                         \
      static_cast<uint8_t>(((static_cast<int64_t>(val) >> 35) & MASK_7) | \
                           0x80),                                         \
      static_cast<uint8_t>(((static_cast<int64_t>(val) >> 42) & MASK_7) | \
                           0x80),                                         \
      static_cast<uint8_t>(((static_cast<int64_t>(val) >> 49) & MASK_7) | \
                           0x80),                                         \
      static_cast<uint8_t>((static_cast<int64_t>(val) >> 56) & MASK_7)
#define WASM_I64V_10(val)                                                 \
  static_cast<uint8_t>(CheckI64v(static_cast<int64_t>(val), 10),          \
                       kExprI64Const),                                    \
      static_cast<uint8_t>((static_cast<int64_t>(val) & MASK_7) | 0x80),  \
      static_cast<uint8_t>(((static_cast<int64_t>(val) >> 7) & MASK_7) |  \
                           0x80),                                         \
      static_cast<uint8_t>(((static_cast<int64_t>(val) >> 14) & MASK_7) | \
                           0x80),                                         \
      static_cast<uint8_t>(((static_cast<int64_t>(val) >> 21) & MASK_7) | \
                           0x80),                                         \
      static_cast<uint8_t>(((static_cast<int64_t>(val) >> 28) & MASK_7) | \
                           0x80),                                         \
      static_cast<uint8_t>(((static_cast<int64_t>(val) >> 35) & MASK_7) | \
                           0x80),                                         \
      static_cast<uint8_t>(((static_cast<int64_t>(val) >> 42) & MASK_7) | \
                           0x80),                                         \
      static_cast<uint8_t>(((static_cast<int64_t>(val) >> 49) & MASK_7) | \
                           0x80),                                         \
      static_cast<uint8_t>(((static_cast<int64_t>(val) >> 56) & MASK_7) | \
                           0x80),                                         \
      static_cast<uint8_t>((static_cast<int64_t>(val) >> 63) & MASK_7)

#define WASM_F32(val)                                                         \
  kExprF32Const,                                                              \
      static_cast<uint8_t>(base::bit_cast<int32_t>(static_cast<float>(val))), \
      static_cast<uint8_t>(                                                   \
          base::bit_cast<uint32_t>(static_cast<float>(val)) >> 8),            \
      static_cast<uint8_t>(                                                   \
          base::bit_cast<uint32_t>(static_cast<float>(val)) >> 16),           \
      static_cast<uint8_t>(                                                   \
          base::bit_cast<uint32_t>(static_cast<float>(val)) >> 24)
#define WASM_F64(val)                                                \
  kExprF64Const,                                                     \
      static_cast<uint8_t>(                                          \
          base::bit_cast<uint64_t>(static_cast<double>(val))),       \
      static_cast<uint8_t>(                                          \
          base::bit_cast<uint64_t>(static_cast<double>(val)) >> 8),  \
      static_cast<uint8_t>(                                          \
          base::bit_cast<uint64_t>(static_cast<double>(val)) >> 16), \
      static_cast<uint8_t>(                                          \
          base::bit_cast<uint64_t>(static_cast<double>(val)) >> 24), \
      static_cast<uint8_t>(                                          \
          base::bit_cast<uint64_t>(static_cast<double>(val)) >> 32), \
      static_cast<uint8_t>(                                          \
          base::bit_cast<uint64_t>(static_cast<double>(val)) >> 40), \
      static_cast<uint8_t>(                                          \
          base::bit_cast<uint64_t>(static_cast<double>(val)) >> 48), \
      static_cast<uint8_t>(                                          \
          base::bit_cast<uint64_t>(static_cast<double>(val)) >> 56)

#define WASM_LOCAL_GET(index) kExprLocalGet, static_cast<uint8_t>(index)
#define WASM_LOCAL_SET(index, val) \
  val, kExprLocalSet, static_cast<uint8_t>(index)
#define WASM_LOCAL_TEE(index, val) \
  val, kExprLocalTee, static_cast<uint8_t>(index)
#define WASM_DROP kExprDrop
#define WASM_GLOBAL_GET(index) kExprGlobalGet, static_cast<uint8_t>(index)
#define WASM_GLOBAL_SET(index, val) \
  val, kExprGlobalSet, static_cast<uint8_t>(index)
>>>>>>> 626889fb
#define WASM_TABLE_GET(table_index, index) \
  index, kExprTableGet, static_cast<uint8_t>(table_index)
#define WASM_TABLE_SET(table_index, index, val) \
  index, val, kExprTableSet, static_cast<uint8_t>(table_index)
#define WASM_LOAD_MEM(type, index)                             \
  index,                                                       \
      static_cast<uint8_t>(                                    \
          v8::internal::wasm::LoadStoreOpcodeOf(type, false)), \
      ZERO_ALIGNMENT, ZERO_OFFSET
#define WASM_STORE_MEM(type, index, val)                                       \
  index, val,                                                                  \
      static_cast<uint8_t>(v8::internal::wasm::LoadStoreOpcodeOf(type, true)), \
      ZERO_ALIGNMENT, ZERO_OFFSET
#define WASM_LOAD_MEM_OFFSET(type, offset, index)              \
  index,                                                       \
      static_cast<uint8_t>(                                    \
          v8::internal::wasm::LoadStoreOpcodeOf(type, false)), \
      ZERO_ALIGNMENT, offset
#define WASM_STORE_MEM_OFFSET(type, offset, index, val)                        \
  index, val,                                                                  \
      static_cast<uint8_t>(v8::internal::wasm::LoadStoreOpcodeOf(type, true)), \
      ZERO_ALIGNMENT, offset
#define WASM_LOAD_MEM_ALIGNMENT(type, index, alignment)        \
  index,                                                       \
      static_cast<uint8_t>(                                    \
          v8::internal::wasm::LoadStoreOpcodeOf(type, false)), \
      alignment, ZERO_OFFSET
#define WASM_STORE_MEM_ALIGNMENT(type, index, alignment, val)                  \
  index, val,                                                                  \
      static_cast<uint8_t>(v8::internal::wasm::LoadStoreOpcodeOf(type, true)), \
      alignment, ZERO_OFFSET
<<<<<<< HEAD
#define WASM_RETHROW(index) kExprRethrow, static_cast<byte>(index)

#define WASM_CALL_FUNCTION0(index) kExprCallFunction, static_cast<byte>(index)
=======
#define WASM_F16_LOAD_MEM(index) \
  index, WASM_NUMERIC_OP(kExprF32LoadMemF16), ZERO_ALIGNMENT, ZERO_OFFSET
#define WASM_F16_STORE_MEM(index, val) \
  index, val, WASM_NUMERIC_OP(kExprF32StoreMemF16), ZERO_ALIGNMENT, ZERO_OFFSET
#define WASM_RETHROW(index) kExprRethrow, static_cast<uint8_t>(index)

#define WASM_CALL_FUNCTION0(index) \
  kExprCallFunction, static_cast<uint8_t>(index)
>>>>>>> 626889fb
#define WASM_CALL_FUNCTION(index, ...) \
  __VA_ARGS__, kExprCallFunction, static_cast<uint8_t>(index)

#define WASM_RETURN_CALL_FUNCTION0(index) \
  kExprReturnCall, static_cast<uint8_t>(index)
#define WASM_RETURN_CALL_FUNCTION(index, ...) \
  __VA_ARGS__, kExprReturnCall, static_cast<uint8_t>(index)

#define TABLE_ZERO 0

//------------------------------------------------------------------------------
// Heap-allocated object operations.
//------------------------------------------------------------------------------
<<<<<<< HEAD
#define WASM_GC_OP(op) kGCPrefix, static_cast<byte>(op)
#define WASM_STRUCT_NEW(index, ...) \
  __VA_ARGS__, WASM_GC_OP(kExprStructNew), static_cast<byte>(index)
#define WASM_STRUCT_NEW_DEFAULT(index) \
  WASM_GC_OP(kExprStructNewDefault), static_cast<byte>(index)
#define WASM_STRUCT_GET(typeidx, fieldidx, struct_obj)                \
  struct_obj, WASM_GC_OP(kExprStructGet), static_cast<byte>(typeidx), \
      static_cast<byte>(fieldidx)
#define WASM_STRUCT_GET_S(typeidx, fieldidx, struct_obj)               \
  struct_obj, WASM_GC_OP(kExprStructGetS), static_cast<byte>(typeidx), \
      static_cast<byte>(fieldidx)
#define WASM_STRUCT_GET_U(typeidx, fieldidx, struct_obj)               \
  struct_obj, WASM_GC_OP(kExprStructGetU), static_cast<byte>(typeidx), \
      static_cast<byte>(fieldidx)
#define WASM_STRUCT_SET(typeidx, fieldidx, struct_obj, value)                \
  struct_obj, value, WASM_GC_OP(kExprStructSet), static_cast<byte>(typeidx), \
      static_cast<byte>(fieldidx)
#define WASM_REF_NULL(type_encoding) kExprRefNull, type_encoding
=======
#define WASM_GC_OP(op) kGCPrefix, static_cast<uint8_t>(op)
#define WASM_STRUCT_NEW(typeidx, ...) \
  __VA_ARGS__, WASM_GC_OP(kExprStructNew), ToByte(typeidx)
#define WASM_STRUCT_NEW_DEFAULT(typeidx) \
  WASM_GC_OP(kExprStructNewDefault), ToByte(typeidx)
#define WASM_STRUCT_GET(typeidx, fieldidx, struct_obj)     \
  struct_obj, WASM_GC_OP(kExprStructGet), ToByte(typeidx), \
      static_cast<uint8_t>(fieldidx)
#define WASM_STRUCT_GET_S(typeidx, fieldidx, struct_obj)    \
  struct_obj, WASM_GC_OP(kExprStructGetS), ToByte(typeidx), \
      static_cast<uint8_t>(fieldidx)
#define WASM_STRUCT_GET_U(typeidx, fieldidx, struct_obj)    \
  struct_obj, WASM_GC_OP(kExprStructGetU), ToByte(typeidx), \
      static_cast<uint8_t>(fieldidx)
#define WASM_STRUCT_SET(typeidx, fieldidx, struct_obj, value)     \
  struct_obj, value, WASM_GC_OP(kExprStructSet), ToByte(typeidx), \
      static_cast<uint8_t>(fieldidx)
#define WASM_REF_NULL(type_encoding) kExprRefNull, ToByte(type_encoding)
>>>>>>> 626889fb
#define WASM_REF_FUNC(index) kExprRefFunc, index
#define WASM_REF_IS_NULL(val) val, kExprRefIsNull
#define WASM_REF_AS_NON_NULL(val) val, kExprRefAsNonNull
#define WASM_REF_EQ(lhs, rhs) lhs, rhs, kExprRefEq
<<<<<<< HEAD
#define WASM_REF_TEST_DEPRECATED(ref, typeidx) \
  ref, WASM_GC_OP(kExprRefTestDeprecated), static_cast<byte>(typeidx)
#define WASM_REF_TEST(ref, typeidx) \
  ref, WASM_GC_OP(kExprRefTest), static_cast<byte>(typeidx)
#define WASM_REF_TEST_NULL(ref, typeidx) \
  ref, WASM_GC_OP(kExprRefTestNull), static_cast<byte>(typeidx)
#define WASM_REF_CAST_DEPRECATED(ref, typeidx) \
  ref, WASM_GC_OP(kExprRefCastDeprecated), static_cast<byte>(typeidx)
#define WASM_REF_CAST(ref, typeidx) \
  ref, WASM_GC_OP(kExprRefCast), static_cast<byte>(typeidx)
#define WASM_REF_CAST_NULL(ref, typeidx) \
  ref, WASM_GC_OP(kExprRefCastNull), static_cast<byte>(typeidx)
// Takes a reference value from the value stack to allow sequences of
// conditional branches.
#define WASM_BR_ON_CAST(depth, sourcetype, targettype)         \
  WASM_GC_OP(kExprBrOnCastGeneric),                            \
      static_cast<byte>(0b001), /*source is nullable*/         \
      static_cast<byte>(depth), static_cast<byte>(sourcetype), \
      static_cast<byte>(targettype)
#define WASM_BR_ON_CAST_NULL(depth, sourcetype, targettype)    \
  WASM_GC_OP(kExprBrOnCastGeneric),                            \
      static_cast<byte>(0b011) /*source & target nullable*/,   \
      static_cast<byte>(depth), static_cast<byte>(sourcetype), \
      static_cast<byte>(targettype)
#define WASM_BR_ON_CAST_DEPRECATED(depth, typeidx)               \
  WASM_GC_OP(kExprBrOnCastDeprecated), static_cast<byte>(depth), \
      static_cast<byte>(typeidx)
#define WASM_BR_ON_CAST_FAIL(depth, sourcetype, targettype)               \
  WASM_GC_OP(kExprBrOnCastGeneric),                                       \
      static_cast<byte>(0b101), /*source is nullable, branch on failure*/ \
      static_cast<byte>(depth), static_cast<byte>(sourcetype),            \
      static_cast<byte>(targettype)
#define WASM_BR_ON_CAST_FAIL_NULL(depth, sourcetype, targettype)               \
  WASM_GC_OP(kExprBrOnCastGeneric),                                            \
      static_cast<byte>(0b111), /*source, target nullable, branch on failure*/ \
      static_cast<byte>(depth), static_cast<byte>(sourcetype),                 \
      static_cast<byte>(targettype)
#define WASM_BR_ON_CAST_FAIL_DEPRECATED(depth, typeidx)              \
  WASM_GC_OP(kExprBrOnCastFailDeprecated), static_cast<byte>(depth), \
      static_cast<byte>(typeidx)

#define WASM_GC_INTERNALIZE(extern) extern, WASM_GC_OP(kExprExternInternalize)
#define WASM_GC_EXTERNALIZE(ref) ref, WASM_GC_OP(kExprExternExternalize)

#define WASM_REF_IS_STRUCT(ref) ref, WASM_GC_OP(kExprRefIsStruct)
#define WASM_REF_IS_ARRAY(ref) ref, WASM_GC_OP(kExprRefIsArray)
#define WASM_REF_IS_I31(ref) ref, WASM_GC_OP(kExprRefIsI31)
#define WASM_REF_AS_STRUCT(ref) ref, WASM_GC_OP(kExprRefAsStruct)
#define WASM_REF_AS_ARRAY(ref) ref, WASM_GC_OP(kExprRefAsArray)
#define WASM_REF_AS_I31(ref) ref, WASM_GC_OP(kExprRefAsI31)
#define WASM_BR_ON_ARRAY(depth) \
  WASM_GC_OP(kExprBrOnArray), static_cast<byte>(depth)
#define WASM_BR_ON_STRUCT(depth) \
  WASM_GC_OP(kExprBrOnStruct), static_cast<byte>(depth)
#define WASM_BR_ON_I31(depth) WASM_GC_OP(kExprBrOnI31), static_cast<byte>(depth)
#define WASM_BR_ON_NON_ARRAY(depth) \
  WASM_GC_OP(kExprBrOnNonArray), static_cast<byte>(depth)
#define WASM_BR_ON_NON_STRUCT(depth) \
  WASM_GC_OP(kExprBrOnNonStruct), static_cast<byte>(depth)
#define WASM_BR_ON_NON_I31(depth) \
  WASM_GC_OP(kExprBrOnNonI31), static_cast<byte>(depth)

#define WASM_ARRAY_NEW(index, default_value, length) \
  default_value, length, WASM_GC_OP(kExprArrayNew), static_cast<byte>(index)
#define WASM_ARRAY_NEW_DEFAULT(index, length) \
  length, WASM_GC_OP(kExprArrayNewDefault), static_cast<byte>(index)
=======
#define WASM_REF_TEST(ref, typeidx) \
  ref, WASM_GC_OP(kExprRefTest), ToByte(typeidx)
#define WASM_REF_TEST_NULL(ref, typeidx) \
  ref, WASM_GC_OP(kExprRefTestNull), ToByte(typeidx)
#define WASM_REF_CAST(ref, typeidx) \
  ref, WASM_GC_OP(kExprRefCast), ToByte(typeidx)
#define WASM_REF_CAST_NULL(ref, typeidx) \
  ref, WASM_GC_OP(kExprRefCastNull), ToByte(typeidx)
// Takes a reference value from the value stack to allow sequences of
// conditional branches.
#define WASM_BR_ON_CAST(depth, sourcetype, targettype)   \
  WASM_GC_OP(kExprBrOnCast),                             \
      static_cast<uint8_t>(0b01), /*source is nullable*/ \
      static_cast<uint8_t>(depth), ToByte(sourcetype), ToByte(targettype)
#define WASM_BR_ON_CAST_NULL(depth, sourcetype, targettype)    \
  WASM_GC_OP(kExprBrOnCast),                                   \
      static_cast<uint8_t>(0b11) /*source & target nullable*/, \
      static_cast<uint8_t>(depth), ToByte(sourcetype), ToByte(targettype)
#define WASM_BR_ON_CAST_FAIL(depth, sourcetype, targettype) \
  WASM_GC_OP(kExprBrOnCastFail),                            \
      static_cast<uint8_t>(0b01), /*source is nullable*/    \
      static_cast<uint8_t>(depth), ToByte(sourcetype), ToByte(targettype)
#define WASM_BR_ON_CAST_FAIL_NULL(depth, sourcetype, targettype) \
  WASM_GC_OP(kExprBrOnCastFail),                                 \
      static_cast<uint8_t>(0b11), /*source, target nullable*/    \
      static_cast<uint8_t>(depth), ToByte(sourcetype), ToByte(targettype)

#define WASM_GC_ANY_CONVERT_EXTERN(extern) \
  extern, WASM_GC_OP(kExprAnyConvertExtern)
#define WASM_GC_EXTERN_CONVERT_ANY(ref) ref, WASM_GC_OP(kExprExternConvertAny)

#define WASM_ARRAY_NEW(typeidx, default_value, length) \
  default_value, length, WASM_GC_OP(kExprArrayNew), ToByte(typeidx)
#define WASM_ARRAY_NEW_DEFAULT(typeidx, length) \
  length, WASM_GC_OP(kExprArrayNewDefault), ToByte(typeidx)
>>>>>>> 626889fb
#define WASM_ARRAY_GET(typeidx, array, index) \
  array, index, WASM_GC_OP(kExprArrayGet), ToByte(typeidx)
#define WASM_ARRAY_GET_U(typeidx, array, index) \
  array, index, WASM_GC_OP(kExprArrayGetU), ToByte(typeidx)
#define WASM_ARRAY_GET_S(typeidx, array, index) \
  array, index, WASM_GC_OP(kExprArrayGetS), ToByte(typeidx)
#define WASM_ARRAY_SET(typeidx, array, index, value) \
<<<<<<< HEAD
  array, index, value, WASM_GC_OP(kExprArraySet), static_cast<byte>(typeidx)
#define WASM_ARRAY_LEN(array) array, WASM_GC_OP(kExprArrayLen)
#define WASM_ARRAY_COPY(dst_idx, src_idx, dst_array, dst_index, src_array, \
                        src_index, length)                                 \
  dst_array, dst_index, src_array, src_index, length,                      \
      WASM_GC_OP(kExprArrayCopy), static_cast<byte>(dst_idx),              \
      static_cast<byte>(src_idx)
#define WASM_ARRAY_NEW_FIXED(index, length, ...)                         \
  __VA_ARGS__, WASM_GC_OP(kExprArrayNewFixed), static_cast<byte>(index), \
      static_cast<byte>(length)

#define WASM_I31_NEW(val) val, WASM_GC_OP(kExprI31New)
=======
  array, index, value, WASM_GC_OP(kExprArraySet), ToByte(typeidx)
#define WASM_ARRAY_LEN(array) array, WASM_GC_OP(kExprArrayLen)
#define WASM_ARRAY_COPY(dst_typeidx, src_typeidx, dst_array, dst_index, \
                        src_array, src_index, length)                   \
  dst_array, dst_index, src_array, src_index, length,                   \
      WASM_GC_OP(kExprArrayCopy), ToByte(dst_typeidx), ToByte(src_typeidx)
#define WASM_ARRAY_NEW_FIXED(typeidx, length, ...)              \
  __VA_ARGS__, WASM_GC_OP(kExprArrayNewFixed), ToByte(typeidx), \
      static_cast<uint8_t>(length)

#define WASM_REF_I31(val) val, WASM_GC_OP(kExprRefI31)
>>>>>>> 626889fb
#define WASM_I31_GET_S(val) val, WASM_GC_OP(kExprI31GetS)
#define WASM_I31_GET_U(val) val, WASM_GC_OP(kExprI31GetU)

#define WASM_BR_ON_NULL(depth, ref_object) \
  ref_object, kExprBrOnNull, static_cast<uint8_t>(depth)

#define WASM_BR_ON_NON_NULL(depth, ref_object) \
  ref_object, kExprBrOnNonNull, static_cast<uint8_t>(depth)

#define WASM_BR_ON_NON_NULL(depth, ref_object) \
  ref_object, kExprBrOnNonNull, static_cast<byte>(depth)

// Pass: sig_index, ...args, func_index
#define WASM_CALL_INDIRECT(sig_index, ...) \
  __VA_ARGS__, kExprCallIndirect, ToByte(sig_index), TABLE_ZERO
#define WASM_CALL_INDIRECT_TABLE(table, sig_index, ...) \
  __VA_ARGS__, kExprCallIndirect, ToByte(sig_index), static_cast<uint8_t>(table)
#define WASM_RETURN_CALL_INDIRECT(sig_index, ...) \
<<<<<<< HEAD
  __VA_ARGS__, kExprReturnCallIndirect, static_cast<byte>(sig_index), TABLE_ZERO

#define WASM_CALL_REF(func_ref, sig_index, ...) \
  __VA_ARGS__, func_ref, kExprCallRef, sig_index

#define WASM_RETURN_CALL_REF(func_ref, sig_index, ...) \
  __VA_ARGS__, func_ref, kExprReturnCallRef, sig_index
=======
  __VA_ARGS__, kExprReturnCallIndirect, ToByte(sig_index), TABLE_ZERO

#define WASM_CALL_REF(func_ref, sig_index, ...) \
  __VA_ARGS__, func_ref, kExprCallRef, ToByte(sig_index)

#define WASM_RETURN_CALL_REF(func_ref, sig_index, ...) \
  __VA_ARGS__, func_ref, kExprReturnCallRef, ToByte(sig_index)
>>>>>>> 626889fb

#define WASM_NOT(x) x, kExprI32Eqz
#define WASM_SEQ(...) __VA_ARGS__

//------------------------------------------------------------------------------
// Stack switching opcodes.
//------------------------------------------------------------------------------

#define WASM_CONT_NEW(index) kExprContNew, static_cast<uint8_t>(index)
#define WASM_CONT_BIND(src, tgt) \
  kExprContBind, static_cast<uint8_t>(src), static_cast<uint8_t>(tgt)

#define WASM_RESUME(index, count, ...) \
  kExprResume, static_cast<uint8_t>(index), U32V_1(count), ##__VA_ARGS__
#define WASM_RESUME_THROW(cont, exc, count, ...)                           \
  kExprResumeThrow, static_cast<uint8_t>(cont), static_cast<uint8_t>(exc), \
      U32V_1(count), ##__VA_ARGS__
#define WASM_SUSPEND(index) kExprSuspend, static_cast<uint8_t>(index)
#define WASM_SWITCH(cont, tag) \
  kExprSwitch, static_cast<uint8_t>(cont), ToByte(tag)

#define WASM_ON_TAG(tag, label) kOnSuspend, ToByte(tag), label
#define WASM_SWITCH_TAG(tag) kSwitch, ToByte(tag)

//------------------------------------------------------------------------------
// Constructs that are composed of multiple bytecodes.
//------------------------------------------------------------------------------
#define WASM_WHILE(x, y)                                                      \
  kExprLoop, kVoidCode, x, kExprIf, kVoidCode, y, kExprBr, DEPTH_1, kExprEnd, \
      kExprEnd
#define WASM_INC_LOCAL(index)                                                \
  kExprLocalGet, static_cast<uint8_t>(index), kExprI32Const, 1, kExprI32Add, \
      kExprLocalTee, static_cast<uint8_t>(index)
#define WASM_INC_LOCAL_BYV(index, count)                       \
  kExprLocalGet, static_cast<uint8_t>(index), kExprI32Const,   \
      static_cast<uint8_t>(count), kExprI32Add, kExprLocalTee, \
      static_cast<uint8_t>(index)
#define WASM_INC_LOCAL_BY(index, count)                        \
  kExprLocalGet, static_cast<uint8_t>(index), kExprI32Const,   \
      static_cast<uint8_t>(count), kExprI32Add, kExprLocalSet, \
      static_cast<uint8_t>(index)
#define WASM_UNOP(opcode, x) x, static_cast<uint8_t>(opcode)
#define WASM_BINOP(opcode, x, y) x, y, static_cast<uint8_t>(opcode)

//------------------------------------------------------------------------------
// Int32 operations
//------------------------------------------------------------------------------
#define WASM_I32_ADD(x, y) x, y, kExprI32Add
#define WASM_I32_SUB(x, y) x, y, kExprI32Sub
#define WASM_I32_MUL(x, y) x, y, kExprI32Mul
#define WASM_I32_DIVS(x, y) x, y, kExprI32DivS
#define WASM_I32_DIVU(x, y) x, y, kExprI32DivU
#define WASM_I32_REMS(x, y) x, y, kExprI32RemS
#define WASM_I32_REMU(x, y) x, y, kExprI32RemU
#define WASM_I32_AND(x, y) x, y, kExprI32And
#define WASM_I32_IOR(x, y) x, y, kExprI32Ior
#define WASM_I32_XOR(x, y) x, y, kExprI32Xor
#define WASM_I32_SHL(x, y) x, y, kExprI32Shl
#define WASM_I32_SHR(x, y) x, y, kExprI32ShrU
#define WASM_I32_SAR(x, y) x, y, kExprI32ShrS
#define WASM_I32_ROR(x, y) x, y, kExprI32Ror
#define WASM_I32_ROL(x, y) x, y, kExprI32Rol
#define WASM_I32_EQ(x, y) x, y, kExprI32Eq
#define WASM_I32_NE(x, y) x, y, kExprI32Ne
#define WASM_I32_LTS(x, y) x, y, kExprI32LtS
#define WASM_I32_LES(x, y) x, y, kExprI32LeS
#define WASM_I32_LTU(x, y) x, y, kExprI32LtU
#define WASM_I32_LEU(x, y) x, y, kExprI32LeU
#define WASM_I32_GTS(x, y) x, y, kExprI32GtS
#define WASM_I32_GES(x, y) x, y, kExprI32GeS
#define WASM_I32_GTU(x, y) x, y, kExprI32GtU
#define WASM_I32_GEU(x, y) x, y, kExprI32GeU
#define WASM_I32_CLZ(x) x, kExprI32Clz
#define WASM_I32_CTZ(x) x, kExprI32Ctz
#define WASM_I32_POPCNT(x) x, kExprI32Popcnt
#define WASM_I32_EQZ(x) x, kExprI32Eqz

//------------------------------------------------------------------------------
// Asmjs Int32 operations
//------------------------------------------------------------------------------
#define WASM_ASMJS_OP(op) kAsmJsPrefix, static_cast<uint8_t>(op)

#define WASM_I32_ASMJS_DIVS(x, y) x, y, WASM_ASMJS_OP(kExprI32AsmjsDivS)
#define WASM_I32_ASMJS_REMS(x, y) x, y, WASM_ASMJS_OP(kExprI32AsmjsRemS)
#define WASM_I32_ASMJS_DIVU(x, y) x, y, WASM_ASMJS_OP(kExprI32AsmjsDivU)
#define WASM_I32_ASMJS_REMU(x, y) x, y, WASM_ASMJS_OP(kExprI32AsmjsRemU)
#define WASM_I32_ASMJS_SCONVERTF32(x) x, WASM_ASMJS_OP(kExprI32AsmjsSConvertF32)
#define WASM_I32_ASMJS_SCONVERTF64(x) x, WASM_ASMJS_OP(kExprI32AsmjsSConvertF64)
#define WASM_I32_ASMJS_UCONVERTF32(x) x, WASM_ASMJS_OP(kExprI32AsmjsUConvertF32)
#define WASM_I32_ASMJS_UCONVERTF64(x) x, WASM_ASMJS_OP(kExprI32AsmjsUConvertF64)
#define WASM_I32_ASMJS_LOADMEM(x) x, WASM_ASMJS_OP(kExprI32AsmjsLoadMem)
#define WASM_F32_ASMJS_LOADMEM(x) x, WASM_ASMJS_OP(kExprF32AsmjsLoadMem)
#define WASM_F64_ASMJS_LOADMEM(x) x, WASM_ASMJS_OP(kExprF64AsmjsLoadMem)
#define WASM_I32_ASMJS_STOREMEM(x, y) x, y, WASM_ASMJS_OP(kExprI32AsmjsStoreMem)

//------------------------------------------------------------------------------
// Int64 operations
//------------------------------------------------------------------------------
#define WASM_I64_ADD(x, y) x, y, kExprI64Add
#define WASM_I64_SUB(x, y) x, y, kExprI64Sub
#define WASM_I64_MUL(x, y) x, y, kExprI64Mul
#define WASM_I64_DIVS(x, y) x, y, kExprI64DivS
#define WASM_I64_DIVU(x, y) x, y, kExprI64DivU
#define WASM_I64_REMS(x, y) x, y, kExprI64RemS
#define WASM_I64_REMU(x, y) x, y, kExprI64RemU
#define WASM_I64_AND(x, y) x, y, kExprI64And
#define WASM_I64_IOR(x, y) x, y, kExprI64Ior
#define WASM_I64_XOR(x, y) x, y, kExprI64Xor
#define WASM_I64_SHL(x, y) x, y, kExprI64Shl
#define WASM_I64_SHR(x, y) x, y, kExprI64ShrU
#define WASM_I64_SAR(x, y) x, y, kExprI64ShrS
#define WASM_I64_ROR(x, y) x, y, kExprI64Ror
#define WASM_I64_ROL(x, y) x, y, kExprI64Rol
#define WASM_I64_EQ(x, y) x, y, kExprI64Eq
#define WASM_I64_NE(x, y) x, y, kExprI64Ne
#define WASM_I64_LTS(x, y) x, y, kExprI64LtS
#define WASM_I64_LES(x, y) x, y, kExprI64LeS
#define WASM_I64_LTU(x, y) x, y, kExprI64LtU
#define WASM_I64_LEU(x, y) x, y, kExprI64LeU
#define WASM_I64_GTS(x, y) x, y, kExprI64GtS
#define WASM_I64_GES(x, y) x, y, kExprI64GeS
#define WASM_I64_GTU(x, y) x, y, kExprI64GtU
#define WASM_I64_GEU(x, y) x, y, kExprI64GeU
#define WASM_I64_CLZ(x) x, kExprI64Clz
#define WASM_I64_CTZ(x) x, kExprI64Ctz
#define WASM_I64_POPCNT(x) x, kExprI64Popcnt
#define WASM_I64_EQZ(x) x, kExprI64Eqz

//------------------------------------------------------------------------------
// Float32 operations
//------------------------------------------------------------------------------
#define WASM_F32_ADD(x, y) x, y, kExprF32Add
#define WASM_F32_SUB(x, y) x, y, kExprF32Sub
#define WASM_F32_MUL(x, y) x, y, kExprF32Mul
#define WASM_F32_DIV(x, y) x, y, kExprF32Div
#define WASM_F32_MIN(x, y) x, y, kExprF32Min
#define WASM_F32_MAX(x, y) x, y, kExprF32Max
#define WASM_F32_ABS(x) x, kExprF32Abs
#define WASM_F32_NEG(x) x, kExprF32Neg
#define WASM_F32_COPYSIGN(x, y) x, y, kExprF32CopySign
#define WASM_F32_CEIL(x) x, kExprF32Ceil
#define WASM_F32_FLOOR(x) x, kExprF32Floor
#define WASM_F32_TRUNC(x) x, kExprF32Trunc
#define WASM_F32_NEARESTINT(x) x, kExprF32NearestInt
#define WASM_F32_SQRT(x) x, kExprF32Sqrt
#define WASM_F32_EQ(x, y) x, y, kExprF32Eq
#define WASM_F32_NE(x, y) x, y, kExprF32Ne
#define WASM_F32_LT(x, y) x, y, kExprF32Lt
#define WASM_F32_LE(x, y) x, y, kExprF32Le
#define WASM_F32_GT(x, y) x, y, kExprF32Gt
#define WASM_F32_GE(x, y) x, y, kExprF32Ge

//------------------------------------------------------------------------------
// Float64 operations
//------------------------------------------------------------------------------
#define WASM_F64_ADD(x, y) x, y, kExprF64Add
#define WASM_F64_SUB(x, y) x, y, kExprF64Sub
#define WASM_F64_MUL(x, y) x, y, kExprF64Mul
#define WASM_F64_DIV(x, y) x, y, kExprF64Div
#define WASM_F64_MIN(x, y) x, y, kExprF64Min
#define WASM_F64_MAX(x, y) x, y, kExprF64Max
#define WASM_F64_ABS(x) x, kExprF64Abs
#define WASM_F64_NEG(x) x, kExprF64Neg
#define WASM_F64_COPYSIGN(x, y) x, y, kExprF64CopySign
#define WASM_F64_CEIL(x) x, kExprF64Ceil
#define WASM_F64_FLOOR(x) x, kExprF64Floor
#define WASM_F64_TRUNC(x) x, kExprF64Trunc
#define WASM_F64_NEARESTINT(x) x, kExprF64NearestInt
#define WASM_F64_SQRT(x) x, kExprF64Sqrt
#define WASM_F64_EQ(x, y) x, y, kExprF64Eq
#define WASM_F64_NE(x, y) x, y, kExprF64Ne
#define WASM_F64_LT(x, y) x, y, kExprF64Lt
#define WASM_F64_LE(x, y) x, y, kExprF64Le
#define WASM_F64_GT(x, y) x, y, kExprF64Gt
#define WASM_F64_GE(x, y) x, y, kExprF64Ge

//------------------------------------------------------------------------------
// Type conversions.
//------------------------------------------------------------------------------
#define WASM_I32_SCONVERT_F32(x) x, kExprI32SConvertF32
#define WASM_I32_SCONVERT_F64(x) x, kExprI32SConvertF64
#define WASM_I32_UCONVERT_F32(x) x, kExprI32UConvertF32
#define WASM_I32_UCONVERT_F64(x) x, kExprI32UConvertF64
#define WASM_I32_CONVERT_I64(x) x, kExprI32ConvertI64
#define WASM_I64_SCONVERT_F32(x) x, kExprI64SConvertF32
#define WASM_I64_SCONVERT_F64(x) x, kExprI64SConvertF64
#define WASM_I64_UCONVERT_F32(x) x, kExprI64UConvertF32
#define WASM_I64_UCONVERT_F64(x) x, kExprI64UConvertF64
#define WASM_I64_SCONVERT_I32(x) x, kExprI64SConvertI32
#define WASM_I64_UCONVERT_I32(x) x, kExprI64UConvertI32
#define WASM_F32_SCONVERT_I32(x) x, kExprF32SConvertI32
#define WASM_F32_UCONVERT_I32(x) x, kExprF32UConvertI32
#define WASM_F32_SCONVERT_I64(x) x, kExprF32SConvertI64
#define WASM_F32_UCONVERT_I64(x) x, kExprF32UConvertI64
#define WASM_F32_CONVERT_F64(x) x, kExprF32ConvertF64
#define WASM_F32_REINTERPRET_I32(x) x, kExprF32ReinterpretI32
#define WASM_F64_SCONVERT_I32(x) x, kExprF64SConvertI32
#define WASM_F64_UCONVERT_I32(x) x, kExprF64UConvertI32
#define WASM_F64_SCONVERT_I64(x) x, kExprF64SConvertI64
#define WASM_F64_UCONVERT_I64(x) x, kExprF64UConvertI64
#define WASM_F64_CONVERT_F32(x) x, kExprF64ConvertF32
#define WASM_F64_REINTERPRET_I64(x) x, kExprF64ReinterpretI64
#define WASM_I32_REINTERPRET_F32(x) x, kExprI32ReinterpretF32
#define WASM_I64_REINTERPRET_F64(x) x, kExprI64ReinterpretF64

//------------------------------------------------------------------------------
// Numeric operations
//------------------------------------------------------------------------------
#define WASM_NUMERIC_OP(op) kNumericPrefix, static_cast<uint8_t>(op)
#define WASM_I32_SCONVERT_SAT_F32(x) x, WASM_NUMERIC_OP(kExprI32SConvertSatF32)
#define WASM_I32_UCONVERT_SAT_F32(x) x, WASM_NUMERIC_OP(kExprI32UConvertSatF32)
#define WASM_I32_SCONVERT_SAT_F64(x) x, WASM_NUMERIC_OP(kExprI32SConvertSatF64)
#define WASM_I32_UCONVERT_SAT_F64(x) x, WASM_NUMERIC_OP(kExprI32UConvertSatF64)
#define WASM_I64_SCONVERT_SAT_F32(x) x, WASM_NUMERIC_OP(kExprI64SConvertSatF32)
#define WASM_I64_UCONVERT_SAT_F32(x) x, WASM_NUMERIC_OP(kExprI64UConvertSatF32)
#define WASM_I64_SCONVERT_SAT_F64(x) x, WASM_NUMERIC_OP(kExprI64SConvertSatF64)
#define WASM_I64_UCONVERT_SAT_F64(x) x, WASM_NUMERIC_OP(kExprI64UConvertSatF64)

#define MEMORY_ZERO 0

#define WASM_MEMORY_INIT(seg, dst, src, size) \
  dst, src, size, WASM_NUMERIC_OP(kExprMemoryInit), U32V_1(seg), MEMORY_ZERO
#define WASM_DATA_DROP(seg) WASM_NUMERIC_OP(kExprDataDrop), U32V_1(seg)
#define WASM_MEMORY0_COPY(dst, src, size) \
  dst, src, size, WASM_NUMERIC_OP(kExprMemoryCopy), MEMORY_ZERO, MEMORY_ZERO
#define WASM_MEMORY_COPY(dst_index, src_index, dst, src, size) \
  dst, src, size, WASM_NUMERIC_OP(kExprMemoryCopy), dst_index, src_index
#define WASM_MEMORY_FILL(dst, val, size) \
  dst, val, size, WASM_NUMERIC_OP(kExprMemoryFill), MEMORY_ZERO
#define WASM_TABLE_INIT(table, seg, dst, src, size)             \
  dst, src, size, WASM_NUMERIC_OP(kExprTableInit), U32V_1(seg), \
      static_cast<uint8_t>(table)
#define WASM_ELEM_DROP(seg) WASM_NUMERIC_OP(kExprElemDrop), U32V_1(seg)
#define WASM_TABLE_COPY(table_dst, table_src, dst, src, size) \
  dst, src, size, WASM_NUMERIC_OP(kExprTableCopy),            \
      static_cast<uint8_t>(table_dst), static_cast<uint8_t>(table_src)
#define WASM_TABLE_GROW(table, initial_value, delta)     \
  initial_value, delta, WASM_NUMERIC_OP(kExprTableGrow), \
      static_cast<uint8_t>(table)
#define WASM_TABLE_SIZE(table) \
  WASM_NUMERIC_OP(kExprTableSize), static_cast<uint8_t>(table)
#define WASM_TABLE_FILL(table, times, value, start)     \
  times, value, start, WASM_NUMERIC_OP(kExprTableFill), \
      static_cast<uint8_t>(table)

//------------------------------------------------------------------------------
// Memory Operations.
//------------------------------------------------------------------------------
#define WASM_MEMORY_GROW(x) x, kExprMemoryGrow, 0
#define WASM_MEMORY_SIZE kExprMemorySize, 0

#define SIG_ENTRY_v_v kWasmFunctionTypeCode, 0, 0
#define SIZEOF_SIG_ENTRY_v_v 3

#define SIG_ENTRY_v_x(a) kWasmFunctionTypeCode, 1, a, 0
#define SIG_ENTRY_v_xx(a, b) kWasmFunctionTypeCode, 2, a, b, 0
#define SIG_ENTRY_v_xxx(a, b, c) kWasmFunctionTypeCode, 3, a, b, c, 0
#define SIZEOF_SIG_ENTRY_v_x 4
#define SIZEOF_SIG_ENTRY_v_xx 5
#define SIZEOF_SIG_ENTRY_v_xxx 6

#define SIG_ENTRY_x(r) kWasmFunctionTypeCode, 0, 1, r
#define SIG_ENTRY_x_x(r, a) kWasmFunctionTypeCode, 1, a, 1, r
#define SIG_ENTRY_x_xx(r, a, b) kWasmFunctionTypeCode, 2, a, b, 1, r
#define SIG_ENTRY_xx_xx(r, s, a, b) kWasmFunctionTypeCode, 2, a, b, 2, r, s
#define SIG_ENTRY_x_xxx(r, a, b, c) kWasmFunctionTypeCode, 3, a, b, c, 1, r
#define SIZEOF_SIG_ENTRY_x 4
#define SIZEOF_SIG_ENTRY_x_x 5
#define SIZEOF_SIG_ENTRY_x_xx 6
#define SIZEOF_SIG_ENTRY_xx_xx 7
#define SIZEOF_SIG_ENTRY_x_xxx 7

#define CONT_ENTRY(f) kWasmContTypeCode, f
#define SIZEOF_CONT_ENTRY 2

#define WASM_BRV(depth, ...) __VA_ARGS__, kExprBr, static_cast<uint8_t>(depth)
#define WASM_BRV_IF(depth, val, cond) \
  val, cond, kExprBrIf, static_cast<uint8_t>(depth)
#define WASM_BRV_IFD(depth, val, cond) \
<<<<<<< HEAD
  val, cond, kExprBrIf, static_cast<byte>(depth), kExprDrop
=======
  val, cond, kExprBrIf, static_cast<uint8_t>(depth), kExprDrop
>>>>>>> 626889fb

//------------------------------------------------------------------------------
// Atomic Operations.
//------------------------------------------------------------------------------
#define WASM_ATOMICS_OP(op) kAtomicPrefix, static_cast<uint8_t>(op)
#define WASM_ATOMICS_BINOP(op, x, y, representation) \
  x, y, WASM_ATOMICS_OP(op),                         \
      static_cast<uint8_t>(ElementSizeLog2Of(representation)), ZERO_OFFSET
#define WASM_ATOMICS_TERNARY_OP(op, x, y, z, representation) \
  x, y, z, WASM_ATOMICS_OP(op),                              \
      static_cast<uint8_t>(ElementSizeLog2Of(representation)), ZERO_OFFSET
#define WASM_ATOMICS_LOAD_OP(op, x, representation) \
  x, WASM_ATOMICS_OP(op),                           \
      static_cast<uint8_t>(ElementSizeLog2Of(representation)), ZERO_OFFSET
#define WASM_ATOMICS_STORE_OP(op, x, y, representation) \
  x, y, WASM_ATOMICS_OP(op),                            \
      static_cast<uint8_t>(ElementSizeLog2Of(representation)), ZERO_OFFSET
#define WASM_ATOMICS_WAIT(op, index, value, timeout, alignment, offset) \
  index, value, timeout, WASM_ATOMICS_OP(op), alignment, offset
#define WASM_ATOMICS_FENCE WASM_ATOMICS_OP(kExprAtomicFence), ZERO_OFFSET

#define WASM_STRUCT_ATOMIC_GET(memory_order, typeidx, fieldidx, struct_obj) \
  struct_obj, WASM_ATOMICS_OP(kExprStructAtomicGet), memory_order,          \
      ToByte(typeidx), static_cast<uint8_t>(fieldidx)
#define WASM_STRUCT_ATOMIC_GET_S(memory_order, typeidx, fieldidx, struct_obj) \
  struct_obj, WASM_ATOMICS_OP(kExprStructAtomicGetS), memory_order,           \
      ToByte(typeidx), static_cast<uint8_t>(fieldidx)
#define WASM_STRUCT_ATOMIC_GET_U(memory_order, typeidx, fieldidx, struct_obj) \
  struct_obj, WASM_ATOMICS_OP(kExprStructAtomicGetU), memory_order,           \
      ToByte(typeidx), static_cast<uint8_t>(fieldidx)
#define WASM_STRUCT_ATOMIC_SET(memory_order, typeidx, fieldidx, struct_obj, \
                               value)                                       \
  struct_obj, value, WASM_ATOMICS_OP(kExprStructAtomicSet), memory_order,   \
      ToByte(typeidx), static_cast<uint8_t>(fieldidx)
#define WASM_STRUCT_ATOMIC_ADD(memory_order, typeidx, fieldidx, struct_obj, \
                               value)                                       \
  struct_obj, value, WASM_ATOMICS_OP(kExprStructAtomicAdd), memory_order,   \
      ToByte(typeidx), static_cast<uint8_t>(fieldidx)
#define WASM_STRUCT_ATOMIC_SUB(memory_order, typeidx, fieldidx, struct_obj, \
                               value)                                       \
  struct_obj, value, WASM_ATOMICS_OP(kExprStructAtomicSub), memory_order,   \
      ToByte(typeidx), static_cast<uint8_t>(fieldidx)
#define WASM_STRUCT_ATOMIC_AND(memory_order, typeidx, fieldidx, struct_obj, \
                               value)                                       \
  struct_obj, value, WASM_ATOMICS_OP(kExprStructAtomicAnd), memory_order,   \
      ToByte(typeidx), static_cast<uint8_t>(fieldidx)
#define WASM_STRUCT_ATOMIC_OR(memory_order, typeidx, fieldidx, struct_obj, \
                              value)                                       \
  struct_obj, value, WASM_ATOMICS_OP(kExprStructAtomicOr), memory_order,   \
      ToByte(typeidx), static_cast<uint8_t>(fieldidx)
#define WASM_STRUCT_ATOMIC_XOR(memory_order, typeidx, fieldidx, struct_obj, \
                               value)                                       \
  struct_obj, value, WASM_ATOMICS_OP(kExprStructAtomicXor), memory_order,   \
      ToByte(typeidx), static_cast<uint8_t>(fieldidx)
#define WASM_ARRAY_ATOMIC_GET(memory_order, typeidx, array_obj, index)  \
  array_obj, index, WASM_ATOMICS_OP(kExprArrayAtomicGet), memory_order, \
      ToByte(typeidx)
#define WASM_ARRAY_ATOMIC_GET_S(memory_order, typeidx, array_obj, index) \
  array_obj, index, WASM_ATOMICS_OP(kExprArrayAtomicGetS), memory_order, \
      ToByte(typeidx)
#define WASM_ARRAY_ATOMIC_GET_U(memory_order, typeidx, array_obj, index) \
  array_obj, index, WASM_ATOMICS_OP(kExprArrayAtomicGetU), memory_order, \
      ToByte(typeidx)
#define WASM_ARRAY_ATOMIC_SET(memory_order, typeidx, array_obj, index, value)  \
  array_obj, index, value, WASM_ATOMICS_OP(kExprArrayAtomicSet), memory_order, \
      ToByte(typeidx)
#define WASM_ARRAY_ATOMIC_ADD(memory_order, typeidx, array_obj, index, value)  \
  array_obj, index, value, WASM_ATOMICS_OP(kExprArrayAtomicAdd), memory_order, \
      ToByte(typeidx)
#define WASM_ARRAY_ATOMIC_SUB(memory_order, typeidx, array_obj, index, value)  \
  array_obj, index, value, WASM_ATOMICS_OP(kExprArrayAtomicSub), memory_order, \
      ToByte(typeidx)
#define WASM_ARRAY_ATOMIC_AND(memory_order, typeidx, array_obj, index, value)  \
  array_obj, index, value, WASM_ATOMICS_OP(kExprArrayAtomicAnd), memory_order, \
      ToByte(typeidx)
#define WASM_ARRAY_ATOMIC_OR(memory_order, typeidx, array_obj, index, value)  \
  array_obj, index, value, WASM_ATOMICS_OP(kExprArrayAtomicOr), memory_order, \
      ToByte(typeidx)
#define WASM_ARRAY_ATOMIC_XOR(memory_order, typeidx, array_obj, index, value)  \
  array_obj, index, value, WASM_ATOMICS_OP(kExprArrayAtomicXor), memory_order, \
      ToByte(typeidx)

//------------------------------------------------------------------------------
// Sign Extension Operations.
//------------------------------------------------------------------------------
#define WASM_I32_SIGN_EXT_I8(x) x, kExprI32SExtendI8
#define WASM_I32_SIGN_EXT_I16(x) x, kExprI32SExtendI16
#define WASM_I64_SIGN_EXT_I8(x) x, kExprI64SExtendI8
#define WASM_I64_SIGN_EXT_I16(x) x, kExprI64SExtendI16
#define WASM_I64_SIGN_EXT_I32(x) x, kExprI64SExtendI32

//------------------------------------------------------------------------------
// SIMD Operations.
//------------------------------------------------------------------------------
#define TO_BYTE(val) static_cast<uint8_t>(val)
// Encode all simd ops as a 2-byte LEB.
#define WASM_SIMD_OP(op) kSimdPrefix, U32V_2(ExtractPrefixedOpcodeBytes(op))
#define WASM_SIMD_OPN(op, ...) __VA_ARGS__, WASM_SIMD_OP(op)
#define WASM_SIMD_SPLAT(Type, ...) __VA_ARGS__, WASM_SIMD_OP(kExpr##Type##Splat)
#define WASM_SIMD_UNOP(op, x) x, WASM_SIMD_OP(op)
#define WASM_SIMD_BINOP(op, x, y) x, y, WASM_SIMD_OP(op)
#define WASM_SIMD_TERNOP(op, x, y, z) x, y, z, WASM_SIMD_OP(op)
#define WASM_SIMD_SHIFT_OP(op, x, y) x, y, WASM_SIMD_OP(op)
#define WASM_SIMD_CONCAT_OP(op, bytes, x, y) \
  x, y, WASM_SIMD_OP(op), TO_BYTE(bytes)
#define WASM_SIMD_SELECT(format, x, y, z) x, y, z, WASM_SIMD_OP(kExprS128Select)
#define WASM_SIMD_CONSTANT(v)                                                \
  WASM_SIMD_OP(kExprS128Const), TO_BYTE(v[0]), TO_BYTE(v[1]), TO_BYTE(v[2]), \
      TO_BYTE(v[3]), TO_BYTE(v[4]), TO_BYTE(v[5]), TO_BYTE(v[6]),            \
      TO_BYTE(v[7]), TO_BYTE(v[8]), TO_BYTE(v[9]), TO_BYTE(v[10]),           \
      TO_BYTE(v[11]), TO_BYTE(v[12]), TO_BYTE(v[13]), TO_BYTE(v[14]),        \
      TO_BYTE(v[15])

#define WASM_SIMD_F64x2_SPLAT(x) WASM_SIMD_SPLAT(F64x2, x)
#define WASM_SIMD_F64x2_EXTRACT_LANE(lane, x) \
  x, WASM_SIMD_OP(kExprF64x2ExtractLane), TO_BYTE(lane)
#define WASM_SIMD_F64x2_REPLACE_LANE(lane, x, y) \
  x, y, WASM_SIMD_OP(kExprF64x2ReplaceLane), TO_BYTE(lane)

#define WASM_SIMD_F32x4_SPLAT(x) WASM_SIMD_SPLAT(F32x4, x)
#define WASM_SIMD_F32x4_EXTRACT_LANE(lane, x) \
  x, WASM_SIMD_OP(kExprF32x4ExtractLane), TO_BYTE(lane)
#define WASM_SIMD_F32x4_REPLACE_LANE(lane, x, y) \
  x, y, WASM_SIMD_OP(kExprF32x4ReplaceLane), TO_BYTE(lane)

#define WASM_SIMD_F16x8_SPLAT(x) WASM_SIMD_SPLAT(F16x8, x)
#define WASM_SIMD_F16x8_EXTRACT_LANE(lane, x) \
  x, WASM_SIMD_OP(kExprF16x8ExtractLane), TO_BYTE(lane)
#define WASM_SIMD_F16x8_REPLACE_LANE(lane, x, y) \
  x, y, WASM_SIMD_OP(kExprF16x8ReplaceLane), TO_BYTE(lane)

#define WASM_SIMD_I64x2_SPLAT(x) WASM_SIMD_SPLAT(I64x2, x)
#define WASM_SIMD_I64x2_EXTRACT_LANE(lane, x) \
  x, WASM_SIMD_OP(kExprI64x2ExtractLane), TO_BYTE(lane)
#define WASM_SIMD_I64x2_REPLACE_LANE(lane, x, y) \
  x, y, WASM_SIMD_OP(kExprI64x2ReplaceLane), TO_BYTE(lane)

#define WASM_SIMD_I32x4_SPLAT(x) WASM_SIMD_SPLAT(I32x4, x)
#define WASM_SIMD_I32x4_EXTRACT_LANE(lane, x) \
  x, WASM_SIMD_OP(kExprI32x4ExtractLane), TO_BYTE(lane)
#define WASM_SIMD_I32x4_REPLACE_LANE(lane, x, y) \
  x, y, WASM_SIMD_OP(kExprI32x4ReplaceLane), TO_BYTE(lane)

#define WASM_SIMD_I16x8_SPLAT(x) WASM_SIMD_SPLAT(I16x8, x)
#define WASM_SIMD_I16x8_EXTRACT_LANE(lane, x) \
  x, WASM_SIMD_OP(kExprI16x8ExtractLaneS), TO_BYTE(lane)
#define WASM_SIMD_I16x8_EXTRACT_LANE_U(lane, x) \
  x, WASM_SIMD_OP(kExprI16x8ExtractLaneU), TO_BYTE(lane)
#define WASM_SIMD_I16x8_REPLACE_LANE(lane, x, y) \
  x, y, WASM_SIMD_OP(kExprI16x8ReplaceLane), TO_BYTE(lane)

#define WASM_SIMD_I8x16_SPLAT(x) WASM_SIMD_SPLAT(I8x16, x)
#define WASM_SIMD_I8x16_EXTRACT_LANE(lane, x) \
  x, WASM_SIMD_OP(kExprI8x16ExtractLaneS), TO_BYTE(lane)
#define WASM_SIMD_I8x16_EXTRACT_LANE_U(lane, x) \
  x, WASM_SIMD_OP(kExprI8x16ExtractLaneU), TO_BYTE(lane)
#define WASM_SIMD_I8x16_REPLACE_LANE(lane, x, y) \
  x, y, WASM_SIMD_OP(kExprI8x16ReplaceLane), TO_BYTE(lane)

#define WASM_SIMD_I8x16_SHUFFLE_OP(opcode, m, x, y)                        \
  x, y, WASM_SIMD_OP(opcode), TO_BYTE(m[0]), TO_BYTE(m[1]), TO_BYTE(m[2]), \
      TO_BYTE(m[3]), TO_BYTE(m[4]), TO_BYTE(m[5]), TO_BYTE(m[6]),          \
      TO_BYTE(m[7]), TO_BYTE(m[8]), TO_BYTE(m[9]), TO_BYTE(m[10]),         \
      TO_BYTE(m[11]), TO_BYTE(m[12]), TO_BYTE(m[13]), TO_BYTE(m[14]),      \
      TO_BYTE(m[15])

#define WASM_SIMD_LOAD_MEM(index) \
  index, WASM_SIMD_OP(kExprS128LoadMem), ZERO_ALIGNMENT, ZERO_OFFSET
#define WASM_SIMD_LOAD_MEM_OFFSET(offset, index) \
  index, WASM_SIMD_OP(kExprS128LoadMem), ZERO_ALIGNMENT, offset
#define WASM_SIMD_STORE_MEM(index, val) \
  index, val, WASM_SIMD_OP(kExprS128StoreMem), ZERO_ALIGNMENT, ZERO_OFFSET
#define WASM_SIMD_STORE_MEM_OFFSET(offset, index, val) \
  index, val, WASM_SIMD_OP(kExprS128StoreMem), ZERO_ALIGNMENT, offset

#define WASM_SIMD_F64x2_QFMA(a, b, c) a, b, c, WASM_SIMD_OP(kExprF64x2Qfma)
#define WASM_SIMD_F64x2_QFMS(a, b, c) a, b, c, WASM_SIMD_OP(kExprF64x2Qfms)
#define WASM_SIMD_F32x4_QFMA(a, b, c) a, b, c, WASM_SIMD_OP(kExprF32x4Qfma)
#define WASM_SIMD_F32x4_QFMS(a, b, c) a, b, c, WASM_SIMD_OP(kExprF32x4Qfms)
#define WASM_SIMD_F16x8_QFMA(a, b, c) a, b, c, WASM_SIMD_OP(kExprF16x8Qfma)
#define WASM_SIMD_F16x8_QFMS(a, b, c) a, b, c, WASM_SIMD_OP(kExprF16x8Qfms)

// Like WASM_SIMD_LOAD_MEM but needs the load opcode.
#define WASM_SIMD_LOAD_OP(opcode, index) \
  index, WASM_SIMD_OP(opcode), ZERO_ALIGNMENT, ZERO_OFFSET
#define WASM_SIMD_LOAD_OP_OFFSET(opcode, index, offset) \
  index, WASM_SIMD_OP(opcode), ZERO_ALIGNMENT, offset
#define WASM_SIMD_LOAD_OP_ALIGNMENT(opcode, index, alignment) \
  index, WASM_SIMD_OP(opcode), alignment, ZERO_OFFSET

// Load a Simd lane from a numeric pointer. We need this because lanes are
// reversed in big endian. Note: a Simd value has {kSimd128Size / sizeof(*ptr)}
// lanes.
#ifdef V8_TARGET_BIG_ENDIAN
#define LANE(ptr, index) ptr[kSimd128Size / sizeof(*ptr) - (index)-1]
#else
#define LANE(ptr, index) ptr[index]
#endif

//------------------------------------------------------------------------------
// Compilation Hints.
//------------------------------------------------------------------------------
#define COMPILE_STRATEGY_DEFAULT (0x00)
#define COMPILE_STRATEGY_LAZY (0x01)
#define COMPILE_STRATEGY_EAGER (0x02)
#define BASELINE_TIER_DEFAULT (0x00 << 2)
#define BASELINE_TIER_BASELINE (0x01 << 2)
#define BASELINE_TIER_OPTIMIZED (0x02 << 2)
#define TOP_TIER_DEFAULT (0x00 << 4)
#define TOP_TIER_BASELINE (0x01 << 4)
#define TOP_TIER_OPTIMIZED (0x02 << 4)

#endif  // V8_WASM_MACRO_GEN_H_<|MERGE_RESOLUTION|>--- conflicted
+++ resolved
@@ -7,11 +7,6 @@
 
 #include "src/wasm/wasm-opcodes.h"
 
-<<<<<<< HEAD
-#define U32_LE(v)                                    \
-  static_cast<byte>(v), static_cast<byte>((v) >> 8), \
-      static_cast<byte>((v) >> 16), static_cast<byte>((v) >> 24)
-=======
 namespace v8::internal::wasm {
 
 static constexpr uint8_t ToByte(int x) {
@@ -25,7 +20,6 @@
   DCHECK_EQ(static_cast<uint8_t>(type_index.index), type_index.index);
   return static_cast<uint8_t>(type_index.index);
 }
->>>>>>> 626889fb
 
 }  // namespace v8::internal::wasm
 
@@ -68,26 +62,6 @@
 #define MASK_21 ((1 << 21) - 1)
 #define MASK_28 ((1 << 28) - 1)
 
-<<<<<<< HEAD
-#define U32V_1(x) static_cast<byte>((x)&MASK_7)
-#define U32V_2(x) \
-  static_cast<byte>(((x)&MASK_7) | 0x80), static_cast<byte>(((x) >> 7) & MASK_7)
-#define U32V_3(x)                                      \
-  static_cast<byte>((((x)) & MASK_7) | 0x80),          \
-      static_cast<byte>((((x) >> 7) & MASK_7) | 0x80), \
-      static_cast<byte>(((x) >> 14) & MASK_7)
-#define U32V_4(x)                                       \
-  static_cast<byte>(((x)&MASK_7) | 0x80),               \
-      static_cast<byte>((((x) >> 7) & MASK_7) | 0x80),  \
-      static_cast<byte>((((x) >> 14) & MASK_7) | 0x80), \
-      static_cast<byte>(((x) >> 21) & MASK_7)
-#define U32V_5(x)                                       \
-  static_cast<byte>(((x)&MASK_7) | 0x80),               \
-      static_cast<byte>((((x) >> 7) & MASK_7) | 0x80),  \
-      static_cast<byte>((((x) >> 14) & MASK_7) | 0x80), \
-      static_cast<byte>((((x) >> 21) & MASK_7) | 0x80), \
-      static_cast<byte>((((x) >> 28) & MASK_7))
-=======
 #define U32V_1(x) static_cast<uint8_t>((x)&MASK_7)
 #define U32V_2(x)                            \
   static_cast<uint8_t>(((x)&MASK_7) | 0x80), \
@@ -107,7 +81,6 @@
       static_cast<uint8_t>((((x) >> 14) & MASK_7) | 0x80), \
       static_cast<uint8_t>((((x) >> 21) & MASK_7) | 0x80), \
       static_cast<uint8_t>((((x) >> 28) & MASK_7))
->>>>>>> 626889fb
 
 #define U64V_1(x) U32V_1(static_cast<uint32_t>(x))
 #define U64V_2(x) U32V_2(static_cast<uint32_t>(x))
@@ -221,30 +194,6 @@
 #define WASM_IF_ELSE_R(t, cond, tstmt, fstmt) \
   cond, kExprIf, WASM_REF_TYPE(t), tstmt, kExprElse, fstmt, kExprEnd
 
-<<<<<<< HEAD
-#define WASM_IF_ELSE_X(index, cond, tstmt, fstmt)                            \
-  cond, kExprIf, static_cast<byte>(index), tstmt, kExprElse, fstmt, kExprEnd
-
-#define WASM_TRY_T(t, trystmt) \
-  kExprTry, static_cast<byte>((t).value_type_code()), trystmt, kExprEnd
-#define WASM_TRY_CATCH_T(t, trystmt, catchstmt, except)                    \
-  kExprTry, static_cast<byte>((t).value_type_code()), trystmt, kExprCatch, \
-      except, catchstmt, kExprEnd
-#define WASM_TRY_CATCH_CATCH_T(t, trystmt, except1, catchstmt1, except2,   \
-                               catchstmt2)                                 \
-  kExprTry, static_cast<byte>((t).value_type_code()), trystmt, kExprCatch, \
-      except1, catchstmt1, kExprCatch, except2, catchstmt2, kExprEnd
-#define WASM_TRY_CATCH_R(t, trystmt, catchstmt) \
-  kExprTry, WASM_REF_TYPE(t), trystmt, kExprCatch, catchstmt, kExprEnd
-#define WASM_TRY_CATCH_ALL_T(t, trystmt, catchstmt)                           \
-  kExprTry, static_cast<byte>((t).value_type_code()), trystmt, kExprCatchAll, \
-      catchstmt, kExprEnd
-#define WASM_TRY_DELEGATE(trystmt, depth) \
-  kExprTry, kVoidCode, trystmt, kExprDelegate, depth
-#define WASM_TRY_DELEGATE_T(t, trystmt, depth)                                \
-  kExprTry, static_cast<byte>((t).value_type_code()), trystmt, kExprDelegate, \
-      depth
-=======
 #define WASM_IF_ELSE_X(typeidx, cond, tstmt, fstmt) \
   cond, kExprIf, ToByte(typeidx), tstmt, kExprElse, fstmt, kExprEnd
 
@@ -267,7 +216,6 @@
 #define WASM_TRY_DELEGATE_T(t, trystmt, depth)                    \
   kExprTry, static_cast<uint8_t>((t).value_type_code()), trystmt, \
       kExprDelegate, depth
->>>>>>> 626889fb
 
 #define WASM_SELECT(tval, fval, cond) tval, fval, cond, kExprSelect
 #define WASM_SELECT_I(tval, fval, cond) \
@@ -283,13 +231,8 @@
 #define WASM_SELECT_A(tval, fval, cond) \
   tval, fval, cond, kExprSelectWithType, U32V_1(1), kFuncRefCode
 
-<<<<<<< HEAD
-#define WASM_BR(depth) kExprBr, static_cast<byte>(depth)
-#define WASM_BR_IF(depth, cond) cond, kExprBrIf, static_cast<byte>(depth)
-=======
 #define WASM_BR(depth) kExprBr, static_cast<uint8_t>(depth)
 #define WASM_BR_IF(depth, cond) cond, kExprBrIf, static_cast<uint8_t>(depth)
->>>>>>> 626889fb
 #define WASM_BR_IFD(depth, val, cond) \
   val, cond, kExprBrIf, static_cast<uint8_t>(depth), kExprDrop
 #define WASM_CONTINUE(depth) kExprBr, static_cast<uint8_t>(depth)
@@ -300,11 +243,7 @@
 #define WASM_BR_TABLE(key, count, ...) \
   key, kExprBrTable, U32V_1(count), __VA_ARGS__
 
-<<<<<<< HEAD
-#define WASM_THROW(index) kExprThrow, static_cast<byte>(index)
-=======
 #define WASM_THROW(index) kExprThrow, static_cast<uint8_t>(index)
->>>>>>> 626889fb
 
 //------------------------------------------------------------------------------
 // Misc expressions.
@@ -417,131 +356,6 @@
 //------------------------------------------------------------------------------
 // Int64 Const operations
 //------------------------------------------------------------------------------
-<<<<<<< HEAD
-#define WASM_I64V(val)                                                        \
-  kExprI64Const,                                                              \
-      static_cast<byte>((static_cast<int64_t>(val) & MASK_7) | 0x80),         \
-      static_cast<byte>(((static_cast<int64_t>(val) >> 7) & MASK_7) | 0x80),  \
-      static_cast<byte>(((static_cast<int64_t>(val) >> 14) & MASK_7) | 0x80), \
-      static_cast<byte>(((static_cast<int64_t>(val) >> 21) & MASK_7) | 0x80), \
-      static_cast<byte>(((static_cast<int64_t>(val) >> 28) & MASK_7) | 0x80), \
-      static_cast<byte>(((static_cast<int64_t>(val) >> 35) & MASK_7) | 0x80), \
-      static_cast<byte>(((static_cast<int64_t>(val) >> 42) & MASK_7) | 0x80), \
-      static_cast<byte>(((static_cast<int64_t>(val) >> 49) & MASK_7) | 0x80), \
-      static_cast<byte>(((static_cast<int64_t>(val) >> 56) & MASK_7) | 0x80), \
-      static_cast<byte>((static_cast<int64_t>(val) >> 63) & MASK_7)
-
-#define WASM_I64V_1(val)                                                     \
-  static_cast<byte>(CheckI64v(static_cast<int64_t>(val), 1), kExprI64Const), \
-      static_cast<byte>(static_cast<int64_t>(val) & MASK_7)
-#define WASM_I64V_2(val)                                                     \
-  static_cast<byte>(CheckI64v(static_cast<int64_t>(val), 2), kExprI64Const), \
-      static_cast<byte>((static_cast<int64_t>(val) & MASK_7) | 0x80),        \
-      static_cast<byte>((static_cast<int64_t>(val) >> 7) & MASK_7)
-#define WASM_I64V_3(val)                                                     \
-  static_cast<byte>(CheckI64v(static_cast<int64_t>(val), 3), kExprI64Const), \
-      static_cast<byte>((static_cast<int64_t>(val) & MASK_7) | 0x80),        \
-      static_cast<byte>(((static_cast<int64_t>(val) >> 7) & MASK_7) | 0x80), \
-      static_cast<byte>((static_cast<int64_t>(val) >> 14) & MASK_7)
-#define WASM_I64V_4(val)                                                      \
-  static_cast<byte>(CheckI64v(static_cast<int64_t>(val), 4), kExprI64Const),  \
-      static_cast<byte>((static_cast<int64_t>(val) & MASK_7) | 0x80),         \
-      static_cast<byte>(((static_cast<int64_t>(val) >> 7) & MASK_7) | 0x80),  \
-      static_cast<byte>(((static_cast<int64_t>(val) >> 14) & MASK_7) | 0x80), \
-      static_cast<byte>((static_cast<int64_t>(val) >> 21) & MASK_7)
-#define WASM_I64V_5(val)                                                      \
-  static_cast<byte>(CheckI64v(static_cast<int64_t>(val), 5), kExprI64Const),  \
-      static_cast<byte>((static_cast<int64_t>(val) & MASK_7) | 0x80),         \
-      static_cast<byte>(((static_cast<int64_t>(val) >> 7) & MASK_7) | 0x80),  \
-      static_cast<byte>(((static_cast<int64_t>(val) >> 14) & MASK_7) | 0x80), \
-      static_cast<byte>(((static_cast<int64_t>(val) >> 21) & MASK_7) | 0x80), \
-      static_cast<byte>((static_cast<int64_t>(val) >> 28) & MASK_7)
-#define WASM_I64V_6(val)                                                      \
-  static_cast<byte>(CheckI64v(static_cast<int64_t>(val), 6), kExprI64Const),  \
-      static_cast<byte>((static_cast<int64_t>(val) & MASK_7) | 0x80),         \
-      static_cast<byte>(((static_cast<int64_t>(val) >> 7) & MASK_7) | 0x80),  \
-      static_cast<byte>(((static_cast<int64_t>(val) >> 14) & MASK_7) | 0x80), \
-      static_cast<byte>(((static_cast<int64_t>(val) >> 21) & MASK_7) | 0x80), \
-      static_cast<byte>(((static_cast<int64_t>(val) >> 28) & MASK_7) | 0x80), \
-      static_cast<byte>((static_cast<int64_t>(val) >> 35) & MASK_7)
-#define WASM_I64V_7(val)                                                      \
-  static_cast<byte>(CheckI64v(static_cast<int64_t>(val), 7), kExprI64Const),  \
-      static_cast<byte>((static_cast<int64_t>(val) & MASK_7) | 0x80),         \
-      static_cast<byte>(((static_cast<int64_t>(val) >> 7) & MASK_7) | 0x80),  \
-      static_cast<byte>(((static_cast<int64_t>(val) >> 14) & MASK_7) | 0x80), \
-      static_cast<byte>(((static_cast<int64_t>(val) >> 21) & MASK_7) | 0x80), \
-      static_cast<byte>(((static_cast<int64_t>(val) >> 28) & MASK_7) | 0x80), \
-      static_cast<byte>(((static_cast<int64_t>(val) >> 35) & MASK_7) | 0x80), \
-      static_cast<byte>((static_cast<int64_t>(val) >> 42) & MASK_7)
-#define WASM_I64V_8(val)                                                      \
-  static_cast<byte>(CheckI64v(static_cast<int64_t>(val), 8), kExprI64Const),  \
-      static_cast<byte>((static_cast<int64_t>(val) & MASK_7) | 0x80),         \
-      static_cast<byte>(((static_cast<int64_t>(val) >> 7) & MASK_7) | 0x80),  \
-      static_cast<byte>(((static_cast<int64_t>(val) >> 14) & MASK_7) | 0x80), \
-      static_cast<byte>(((static_cast<int64_t>(val) >> 21) & MASK_7) | 0x80), \
-      static_cast<byte>(((static_cast<int64_t>(val) >> 28) & MASK_7) | 0x80), \
-      static_cast<byte>(((static_cast<int64_t>(val) >> 35) & MASK_7) | 0x80), \
-      static_cast<byte>(((static_cast<int64_t>(val) >> 42) & MASK_7) | 0x80), \
-      static_cast<byte>((static_cast<int64_t>(val) >> 49) & MASK_7)
-#define WASM_I64V_9(val)                                                      \
-  static_cast<byte>(CheckI64v(static_cast<int64_t>(val), 9), kExprI64Const),  \
-      static_cast<byte>((static_cast<int64_t>(val) & MASK_7) | 0x80),         \
-      static_cast<byte>(((static_cast<int64_t>(val) >> 7) & MASK_7) | 0x80),  \
-      static_cast<byte>(((static_cast<int64_t>(val) >> 14) & MASK_7) | 0x80), \
-      static_cast<byte>(((static_cast<int64_t>(val) >> 21) & MASK_7) | 0x80), \
-      static_cast<byte>(((static_cast<int64_t>(val) >> 28) & MASK_7) | 0x80), \
-      static_cast<byte>(((static_cast<int64_t>(val) >> 35) & MASK_7) | 0x80), \
-      static_cast<byte>(((static_cast<int64_t>(val) >> 42) & MASK_7) | 0x80), \
-      static_cast<byte>(((static_cast<int64_t>(val) >> 49) & MASK_7) | 0x80), \
-      static_cast<byte>((static_cast<int64_t>(val) >> 56) & MASK_7)
-#define WASM_I64V_10(val)                                                     \
-  static_cast<byte>(CheckI64v(static_cast<int64_t>(val), 10), kExprI64Const), \
-      static_cast<byte>((static_cast<int64_t>(val) & MASK_7) | 0x80),         \
-      static_cast<byte>(((static_cast<int64_t>(val) >> 7) & MASK_7) | 0x80),  \
-      static_cast<byte>(((static_cast<int64_t>(val) >> 14) & MASK_7) | 0x80), \
-      static_cast<byte>(((static_cast<int64_t>(val) >> 21) & MASK_7) | 0x80), \
-      static_cast<byte>(((static_cast<int64_t>(val) >> 28) & MASK_7) | 0x80), \
-      static_cast<byte>(((static_cast<int64_t>(val) >> 35) & MASK_7) | 0x80), \
-      static_cast<byte>(((static_cast<int64_t>(val) >> 42) & MASK_7) | 0x80), \
-      static_cast<byte>(((static_cast<int64_t>(val) >> 49) & MASK_7) | 0x80), \
-      static_cast<byte>(((static_cast<int64_t>(val) >> 56) & MASK_7) | 0x80), \
-      static_cast<byte>((static_cast<int64_t>(val) >> 63) & MASK_7)
-
-#define WASM_F32(val)                                                        \
-  kExprF32Const,                                                             \
-      static_cast<byte>(base::bit_cast<int32_t>(static_cast<float>(val))),   \
-      static_cast<byte>(base::bit_cast<uint32_t>(static_cast<float>(val)) >> \
-                        8),                                                  \
-      static_cast<byte>(base::bit_cast<uint32_t>(static_cast<float>(val)) >> \
-                        16),                                                 \
-      static_cast<byte>(base::bit_cast<uint32_t>(static_cast<float>(val)) >> \
-                        24)
-#define WASM_F64(val)                                                         \
-  kExprF64Const,                                                              \
-      static_cast<byte>(base::bit_cast<uint64_t>(static_cast<double>(val))),  \
-      static_cast<byte>(base::bit_cast<uint64_t>(static_cast<double>(val)) >> \
-                        8),                                                   \
-      static_cast<byte>(base::bit_cast<uint64_t>(static_cast<double>(val)) >> \
-                        16),                                                  \
-      static_cast<byte>(base::bit_cast<uint64_t>(static_cast<double>(val)) >> \
-                        24),                                                  \
-      static_cast<byte>(base::bit_cast<uint64_t>(static_cast<double>(val)) >> \
-                        32),                                                  \
-      static_cast<byte>(base::bit_cast<uint64_t>(static_cast<double>(val)) >> \
-                        40),                                                  \
-      static_cast<byte>(base::bit_cast<uint64_t>(static_cast<double>(val)) >> \
-                        48),                                                  \
-      static_cast<byte>(base::bit_cast<uint64_t>(static_cast<double>(val)) >> \
-                        56)
-
-#define WASM_LOCAL_GET(index) kExprLocalGet, static_cast<byte>(index)
-#define WASM_LOCAL_SET(index, val) val, kExprLocalSet, static_cast<byte>(index)
-#define WASM_LOCAL_TEE(index, val) val, kExprLocalTee, static_cast<byte>(index)
-#define WASM_DROP kExprDrop
-#define WASM_GLOBAL_GET(index) kExprGlobalGet, static_cast<byte>(index)
-#define WASM_GLOBAL_SET(index, val) \
-  val, kExprGlobalSet, static_cast<byte>(index)
-=======
 #define WASM_I64V(val)                                                    \
   kExprI64Const,                                                          \
       static_cast<uint8_t>((static_cast<int64_t>(val) & MASK_7) | 0x80),  \
@@ -722,7 +536,6 @@
 #define WASM_GLOBAL_GET(index) kExprGlobalGet, static_cast<uint8_t>(index)
 #define WASM_GLOBAL_SET(index, val) \
   val, kExprGlobalSet, static_cast<uint8_t>(index)
->>>>>>> 626889fb
 #define WASM_TABLE_GET(table_index, index) \
   index, kExprTableGet, static_cast<uint8_t>(table_index)
 #define WASM_TABLE_SET(table_index, index, val) \
@@ -754,11 +567,6 @@
   index, val,                                                                  \
       static_cast<uint8_t>(v8::internal::wasm::LoadStoreOpcodeOf(type, true)), \
       alignment, ZERO_OFFSET
-<<<<<<< HEAD
-#define WASM_RETHROW(index) kExprRethrow, static_cast<byte>(index)
-
-#define WASM_CALL_FUNCTION0(index) kExprCallFunction, static_cast<byte>(index)
-=======
 #define WASM_F16_LOAD_MEM(index) \
   index, WASM_NUMERIC_OP(kExprF32LoadMemF16), ZERO_ALIGNMENT, ZERO_OFFSET
 #define WASM_F16_STORE_MEM(index, val) \
@@ -767,7 +575,6 @@
 
 #define WASM_CALL_FUNCTION0(index) \
   kExprCallFunction, static_cast<uint8_t>(index)
->>>>>>> 626889fb
 #define WASM_CALL_FUNCTION(index, ...) \
   __VA_ARGS__, kExprCallFunction, static_cast<uint8_t>(index)
 
@@ -781,26 +588,6 @@
 //------------------------------------------------------------------------------
 // Heap-allocated object operations.
 //------------------------------------------------------------------------------
-<<<<<<< HEAD
-#define WASM_GC_OP(op) kGCPrefix, static_cast<byte>(op)
-#define WASM_STRUCT_NEW(index, ...) \
-  __VA_ARGS__, WASM_GC_OP(kExprStructNew), static_cast<byte>(index)
-#define WASM_STRUCT_NEW_DEFAULT(index) \
-  WASM_GC_OP(kExprStructNewDefault), static_cast<byte>(index)
-#define WASM_STRUCT_GET(typeidx, fieldidx, struct_obj)                \
-  struct_obj, WASM_GC_OP(kExprStructGet), static_cast<byte>(typeidx), \
-      static_cast<byte>(fieldidx)
-#define WASM_STRUCT_GET_S(typeidx, fieldidx, struct_obj)               \
-  struct_obj, WASM_GC_OP(kExprStructGetS), static_cast<byte>(typeidx), \
-      static_cast<byte>(fieldidx)
-#define WASM_STRUCT_GET_U(typeidx, fieldidx, struct_obj)               \
-  struct_obj, WASM_GC_OP(kExprStructGetU), static_cast<byte>(typeidx), \
-      static_cast<byte>(fieldidx)
-#define WASM_STRUCT_SET(typeidx, fieldidx, struct_obj, value)                \
-  struct_obj, value, WASM_GC_OP(kExprStructSet), static_cast<byte>(typeidx), \
-      static_cast<byte>(fieldidx)
-#define WASM_REF_NULL(type_encoding) kExprRefNull, type_encoding
-=======
 #define WASM_GC_OP(op) kGCPrefix, static_cast<uint8_t>(op)
 #define WASM_STRUCT_NEW(typeidx, ...) \
   __VA_ARGS__, WASM_GC_OP(kExprStructNew), ToByte(typeidx)
@@ -819,79 +606,10 @@
   struct_obj, value, WASM_GC_OP(kExprStructSet), ToByte(typeidx), \
       static_cast<uint8_t>(fieldidx)
 #define WASM_REF_NULL(type_encoding) kExprRefNull, ToByte(type_encoding)
->>>>>>> 626889fb
 #define WASM_REF_FUNC(index) kExprRefFunc, index
 #define WASM_REF_IS_NULL(val) val, kExprRefIsNull
 #define WASM_REF_AS_NON_NULL(val) val, kExprRefAsNonNull
 #define WASM_REF_EQ(lhs, rhs) lhs, rhs, kExprRefEq
-<<<<<<< HEAD
-#define WASM_REF_TEST_DEPRECATED(ref, typeidx) \
-  ref, WASM_GC_OP(kExprRefTestDeprecated), static_cast<byte>(typeidx)
-#define WASM_REF_TEST(ref, typeidx) \
-  ref, WASM_GC_OP(kExprRefTest), static_cast<byte>(typeidx)
-#define WASM_REF_TEST_NULL(ref, typeidx) \
-  ref, WASM_GC_OP(kExprRefTestNull), static_cast<byte>(typeidx)
-#define WASM_REF_CAST_DEPRECATED(ref, typeidx) \
-  ref, WASM_GC_OP(kExprRefCastDeprecated), static_cast<byte>(typeidx)
-#define WASM_REF_CAST(ref, typeidx) \
-  ref, WASM_GC_OP(kExprRefCast), static_cast<byte>(typeidx)
-#define WASM_REF_CAST_NULL(ref, typeidx) \
-  ref, WASM_GC_OP(kExprRefCastNull), static_cast<byte>(typeidx)
-// Takes a reference value from the value stack to allow sequences of
-// conditional branches.
-#define WASM_BR_ON_CAST(depth, sourcetype, targettype)         \
-  WASM_GC_OP(kExprBrOnCastGeneric),                            \
-      static_cast<byte>(0b001), /*source is nullable*/         \
-      static_cast<byte>(depth), static_cast<byte>(sourcetype), \
-      static_cast<byte>(targettype)
-#define WASM_BR_ON_CAST_NULL(depth, sourcetype, targettype)    \
-  WASM_GC_OP(kExprBrOnCastGeneric),                            \
-      static_cast<byte>(0b011) /*source & target nullable*/,   \
-      static_cast<byte>(depth), static_cast<byte>(sourcetype), \
-      static_cast<byte>(targettype)
-#define WASM_BR_ON_CAST_DEPRECATED(depth, typeidx)               \
-  WASM_GC_OP(kExprBrOnCastDeprecated), static_cast<byte>(depth), \
-      static_cast<byte>(typeidx)
-#define WASM_BR_ON_CAST_FAIL(depth, sourcetype, targettype)               \
-  WASM_GC_OP(kExprBrOnCastGeneric),                                       \
-      static_cast<byte>(0b101), /*source is nullable, branch on failure*/ \
-      static_cast<byte>(depth), static_cast<byte>(sourcetype),            \
-      static_cast<byte>(targettype)
-#define WASM_BR_ON_CAST_FAIL_NULL(depth, sourcetype, targettype)               \
-  WASM_GC_OP(kExprBrOnCastGeneric),                                            \
-      static_cast<byte>(0b111), /*source, target nullable, branch on failure*/ \
-      static_cast<byte>(depth), static_cast<byte>(sourcetype),                 \
-      static_cast<byte>(targettype)
-#define WASM_BR_ON_CAST_FAIL_DEPRECATED(depth, typeidx)              \
-  WASM_GC_OP(kExprBrOnCastFailDeprecated), static_cast<byte>(depth), \
-      static_cast<byte>(typeidx)
-
-#define WASM_GC_INTERNALIZE(extern) extern, WASM_GC_OP(kExprExternInternalize)
-#define WASM_GC_EXTERNALIZE(ref) ref, WASM_GC_OP(kExprExternExternalize)
-
-#define WASM_REF_IS_STRUCT(ref) ref, WASM_GC_OP(kExprRefIsStruct)
-#define WASM_REF_IS_ARRAY(ref) ref, WASM_GC_OP(kExprRefIsArray)
-#define WASM_REF_IS_I31(ref) ref, WASM_GC_OP(kExprRefIsI31)
-#define WASM_REF_AS_STRUCT(ref) ref, WASM_GC_OP(kExprRefAsStruct)
-#define WASM_REF_AS_ARRAY(ref) ref, WASM_GC_OP(kExprRefAsArray)
-#define WASM_REF_AS_I31(ref) ref, WASM_GC_OP(kExprRefAsI31)
-#define WASM_BR_ON_ARRAY(depth) \
-  WASM_GC_OP(kExprBrOnArray), static_cast<byte>(depth)
-#define WASM_BR_ON_STRUCT(depth) \
-  WASM_GC_OP(kExprBrOnStruct), static_cast<byte>(depth)
-#define WASM_BR_ON_I31(depth) WASM_GC_OP(kExprBrOnI31), static_cast<byte>(depth)
-#define WASM_BR_ON_NON_ARRAY(depth) \
-  WASM_GC_OP(kExprBrOnNonArray), static_cast<byte>(depth)
-#define WASM_BR_ON_NON_STRUCT(depth) \
-  WASM_GC_OP(kExprBrOnNonStruct), static_cast<byte>(depth)
-#define WASM_BR_ON_NON_I31(depth) \
-  WASM_GC_OP(kExprBrOnNonI31), static_cast<byte>(depth)
-
-#define WASM_ARRAY_NEW(index, default_value, length) \
-  default_value, length, WASM_GC_OP(kExprArrayNew), static_cast<byte>(index)
-#define WASM_ARRAY_NEW_DEFAULT(index, length) \
-  length, WASM_GC_OP(kExprArrayNewDefault), static_cast<byte>(index)
-=======
 #define WASM_REF_TEST(ref, typeidx) \
   ref, WASM_GC_OP(kExprRefTest), ToByte(typeidx)
 #define WASM_REF_TEST_NULL(ref, typeidx) \
@@ -927,7 +645,6 @@
   default_value, length, WASM_GC_OP(kExprArrayNew), ToByte(typeidx)
 #define WASM_ARRAY_NEW_DEFAULT(typeidx, length) \
   length, WASM_GC_OP(kExprArrayNewDefault), ToByte(typeidx)
->>>>>>> 626889fb
 #define WASM_ARRAY_GET(typeidx, array, index) \
   array, index, WASM_GC_OP(kExprArrayGet), ToByte(typeidx)
 #define WASM_ARRAY_GET_U(typeidx, array, index) \
@@ -935,20 +652,6 @@
 #define WASM_ARRAY_GET_S(typeidx, array, index) \
   array, index, WASM_GC_OP(kExprArrayGetS), ToByte(typeidx)
 #define WASM_ARRAY_SET(typeidx, array, index, value) \
-<<<<<<< HEAD
-  array, index, value, WASM_GC_OP(kExprArraySet), static_cast<byte>(typeidx)
-#define WASM_ARRAY_LEN(array) array, WASM_GC_OP(kExprArrayLen)
-#define WASM_ARRAY_COPY(dst_idx, src_idx, dst_array, dst_index, src_array, \
-                        src_index, length)                                 \
-  dst_array, dst_index, src_array, src_index, length,                      \
-      WASM_GC_OP(kExprArrayCopy), static_cast<byte>(dst_idx),              \
-      static_cast<byte>(src_idx)
-#define WASM_ARRAY_NEW_FIXED(index, length, ...)                         \
-  __VA_ARGS__, WASM_GC_OP(kExprArrayNewFixed), static_cast<byte>(index), \
-      static_cast<byte>(length)
-
-#define WASM_I31_NEW(val) val, WASM_GC_OP(kExprI31New)
-=======
   array, index, value, WASM_GC_OP(kExprArraySet), ToByte(typeidx)
 #define WASM_ARRAY_LEN(array) array, WASM_GC_OP(kExprArrayLen)
 #define WASM_ARRAY_COPY(dst_typeidx, src_typeidx, dst_array, dst_index, \
@@ -960,7 +663,6 @@
       static_cast<uint8_t>(length)
 
 #define WASM_REF_I31(val) val, WASM_GC_OP(kExprRefI31)
->>>>>>> 626889fb
 #define WASM_I31_GET_S(val) val, WASM_GC_OP(kExprI31GetS)
 #define WASM_I31_GET_U(val) val, WASM_GC_OP(kExprI31GetU)
 
@@ -969,9 +671,6 @@
 
 #define WASM_BR_ON_NON_NULL(depth, ref_object) \
   ref_object, kExprBrOnNonNull, static_cast<uint8_t>(depth)
-
-#define WASM_BR_ON_NON_NULL(depth, ref_object) \
-  ref_object, kExprBrOnNonNull, static_cast<byte>(depth)
 
 // Pass: sig_index, ...args, func_index
 #define WASM_CALL_INDIRECT(sig_index, ...) \
@@ -979,15 +678,6 @@
 #define WASM_CALL_INDIRECT_TABLE(table, sig_index, ...) \
   __VA_ARGS__, kExprCallIndirect, ToByte(sig_index), static_cast<uint8_t>(table)
 #define WASM_RETURN_CALL_INDIRECT(sig_index, ...) \
-<<<<<<< HEAD
-  __VA_ARGS__, kExprReturnCallIndirect, static_cast<byte>(sig_index), TABLE_ZERO
-
-#define WASM_CALL_REF(func_ref, sig_index, ...) \
-  __VA_ARGS__, func_ref, kExprCallRef, sig_index
-
-#define WASM_RETURN_CALL_REF(func_ref, sig_index, ...) \
-  __VA_ARGS__, func_ref, kExprReturnCallRef, sig_index
-=======
   __VA_ARGS__, kExprReturnCallIndirect, ToByte(sig_index), TABLE_ZERO
 
 #define WASM_CALL_REF(func_ref, sig_index, ...) \
@@ -995,7 +685,6 @@
 
 #define WASM_RETURN_CALL_REF(func_ref, sig_index, ...) \
   __VA_ARGS__, func_ref, kExprReturnCallRef, ToByte(sig_index)
->>>>>>> 626889fb
 
 #define WASM_NOT(x) x, kExprI32Eqz
 #define WASM_SEQ(...) __VA_ARGS__
@@ -1275,11 +964,7 @@
 #define WASM_BRV_IF(depth, val, cond) \
   val, cond, kExprBrIf, static_cast<uint8_t>(depth)
 #define WASM_BRV_IFD(depth, val, cond) \
-<<<<<<< HEAD
-  val, cond, kExprBrIf, static_cast<byte>(depth), kExprDrop
-=======
   val, cond, kExprBrIf, static_cast<uint8_t>(depth), kExprDrop
->>>>>>> 626889fb
 
 //------------------------------------------------------------------------------
 // Atomic Operations.
