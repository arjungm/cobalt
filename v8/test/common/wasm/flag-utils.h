// Copyright 2017 the V8 project authors. All rights reserved.
// Use of this source code is governed by a BSD-style license that can be
// found in the LICENSE file.

#ifndef V8_TEST_COMMON_WASM_FLAG_UTILS_H
#define V8_TEST_COMMON_WASM_FLAG_UTILS_H

#include "src/wasm/wasm-features.h"
#include "test/common/flag-utils.h"

namespace v8::internal::wasm {

#define EXPERIMENTAL_FLAG_SCOPE(flag) FLAG_SCOPE(experimental_wasm_##flag)

<<<<<<< HEAD
namespace wasm {

=======
>>>>>>> 626889fb
class V8_NODISCARD WasmFeatureScope {
 public:
  explicit WasmFeatureScope(WasmEnabledFeatures* features,
                            WasmEnabledFeature feature, bool val = true)
      : prev_(features->contains(feature)),
        feature_(feature),
        features_(features) {
    set(val);
  }
  ~WasmFeatureScope() { set(prev_); }

 private:
  void set(bool val) {
    if (val) {
      features_->Add(feature_);
    } else {
      features_->Remove(feature_);
    }
  }

  bool const prev_;
  WasmEnabledFeature const feature_;
  WasmEnabledFeatures* const features_;
};

#define WASM_FEATURE_SCOPE(feat)                          \
  WasmFeatureScope feat##_scope(&this->enabled_features_, \
                                WasmEnabledFeature::feat)

#define WASM_FEATURE_SCOPE_VAL(feat, val)                 \
  WasmFeatureScope feat##_scope(&this->enabled_features_, \
                                WasmEnabledFeature::feat, val)

}  // namespace v8::internal::wasm

#endif  // V8_TEST_COMMON_WASM_FLAG_UTILS_H<|MERGE_RESOLUTION|>--- conflicted
+++ resolved
@@ -12,11 +12,6 @@
 
 #define EXPERIMENTAL_FLAG_SCOPE(flag) FLAG_SCOPE(experimental_wasm_##flag)
 
-<<<<<<< HEAD
-namespace wasm {
-
-=======
->>>>>>> 626889fb
 class V8_NODISCARD WasmFeatureScope {
  public:
   explicit WasmFeatureScope(WasmEnabledFeatures* features,
