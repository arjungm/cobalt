--- conflicted
+++ resolved
@@ -19,14 +19,6 @@
 
 namespace v8::internal::wasm::testing {
 
-<<<<<<< HEAD
-MaybeHandle<WasmModuleObject> CompileForTesting(Isolate* isolate,
-                                                ErrorThrower* thrower,
-                                                ModuleWireBytes bytes) {
-  auto enabled_features = WasmFeatures::FromIsolate(isolate);
-  MaybeHandle<WasmModuleObject> module =
-      GetWasmEngine()->SyncCompile(isolate, enabled_features, thrower, bytes);
-=======
 MaybeDirectHandle<WasmModuleObject> CompileForTesting(
     Isolate* isolate, ErrorThrower* thrower,
     base::Vector<const uint8_t> bytes) {
@@ -34,38 +26,24 @@
   MaybeDirectHandle<WasmModuleObject> module = GetWasmEngine()->SyncCompile(
       isolate, enabled_features, CompileTimeImports{}, thrower,
       base::OwnedCopyOf(bytes));
->>>>>>> 626889fb
   DCHECK_EQ(thrower->error(), module.is_null());
   return module;
 }
 
-<<<<<<< HEAD
-MaybeHandle<WasmInstanceObject> CompileAndInstantiateForTesting(
-    Isolate* isolate, ErrorThrower* thrower, ModuleWireBytes bytes) {
-  MaybeHandle<WasmModuleObject> module =
-=======
 MaybeDirectHandle<WasmInstanceObject> CompileAndInstantiateForTesting(
     Isolate* isolate, ErrorThrower* thrower,
     base::Vector<const uint8_t> bytes) {
   MaybeDirectHandle<WasmModuleObject> module =
->>>>>>> 626889fb
       CompileForTesting(isolate, thrower, bytes);
   if (module.is_null()) return {};
   return GetWasmEngine()->SyncInstantiate(isolate, thrower,
                                           module.ToHandleChecked(), {}, {});
 }
 
-<<<<<<< HEAD
-base::OwnedVector<Handle<Object>> MakeDefaultArguments(Isolate* isolate,
-                                                       const FunctionSig* sig) {
-  size_t param_count = sig->parameter_count();
-  auto arguments = base::OwnedVector<Handle<Object>>::New(param_count);
-=======
 DirectHandleVector<Object> MakeDefaultArguments(Isolate* isolate,
                                                 const FunctionSig* sig) {
   size_t param_count = sig->parameter_count();
   DirectHandleVector<Object> arguments(isolate, param_count);
->>>>>>> 626889fb
 
   for (size_t i = 0; i < param_count; ++i) {
     switch (sig->GetParam(i).kind()) {
@@ -75,12 +53,8 @@
       case kS128:
         // Argument here for kS128 does not matter as we should error out before
         // hitting this case.
-<<<<<<< HEAD
-        arguments[i] = handle(Smi::FromInt(static_cast<int>(i)), isolate);
-=======
         arguments[i] =
             direct_handle(Smi::FromInt(static_cast<int>(i)), isolate);
->>>>>>> 626889fb
         break;
       case kI64:
         arguments[i] = BigInt::FromInt64(isolate, static_cast<int64_t>(i));
@@ -91,18 +65,11 @@
       case kRef:
         arguments[i] = isolate->factory()->undefined_value();
         break;
-<<<<<<< HEAD
-      case kRtt:
-      case kI8:
-      case kI16:
-      case kVoid:
-=======
       case kI8:
       case kI16:
       case kF16:
       case kVoid:
       case kTop:
->>>>>>> 626889fb
       case kBottom:
         UNREACHABLE();
     }
@@ -126,13 +93,6 @@
                                     {});
 }
 
-<<<<<<< HEAD
-MaybeHandle<WasmExportedFunction> GetExportedFunction(
-    Isolate* isolate, Handle<WasmInstanceObject> instance, const char* name) {
-  Handle<JSObject> exports_object;
-  Handle<Name> exports = isolate->factory()->InternalizeUtf8String("exports");
-  exports_object = Handle<JSObject>::cast(
-=======
 MaybeDirectHandle<WasmExportedFunction> GetExportedFunction(
     Isolate* isolate, DirectHandle<WasmInstanceObject> instance,
     const char* name) {
@@ -140,7 +100,6 @@
   DirectHandle<Name> exports =
       isolate->factory()->InternalizeUtf8String("exports");
   exports_object = Cast<JSObject>(
->>>>>>> 626889fb
       JSObject::GetProperty(isolate, instance, exports).ToHandleChecked());
 
   DirectHandle<Name> main_name =
@@ -154,22 +113,12 @@
   return Cast<WasmExportedFunction>(desc.value());
 }
 
-<<<<<<< HEAD
-int32_t CallWasmFunctionForTesting(Isolate* isolate,
-                                   Handle<WasmInstanceObject> instance,
-                                   const char* name,
-                                   base::Vector<Handle<Object>> args,
-                                   std::unique_ptr<const char[]>* exception) {
-  DCHECK_IMPLIES(exception != nullptr, *exception == nullptr);
-  MaybeHandle<WasmExportedFunction> maybe_export =
-=======
 int32_t CallWasmFunctionForTesting(
     Isolate* isolate, DirectHandle<WasmInstanceObject> instance,
     const char* name, base::Vector<const DirectHandle<Object>> args,
     std::unique_ptr<const char[]>* exception) {
   DCHECK_IMPLIES(exception != nullptr, *exception == nullptr);
   MaybeDirectHandle<WasmExportedFunction> maybe_export =
->>>>>>> 626889fb
       GetExportedFunction(isolate, instance, name);
   DirectHandle<WasmExportedFunction> exported_function;
   if (!maybe_export.ToHandle(&exported_function)) {
@@ -177,32 +126,6 @@
   }
 
   // Call the JS function.
-<<<<<<< HEAD
-  Handle<Object> undefined = isolate->factory()->undefined_value();
-  MaybeHandle<Object> retval = Execution::Call(isolate, main_export, undefined,
-                                               args.length(), args.begin());
-
-  // The result should be a number.
-  if (retval.is_null()) {
-    DCHECK(isolate->has_pending_exception());
-    if (exception) {
-      Handle<String> exception_string = Object::NoSideEffectsToString(
-          isolate, handle(isolate->pending_exception(), isolate));
-      *exception = exception_string->ToCString();
-    }
-    isolate->clear_pending_exception();
-    return -1;
-  }
-  Handle<Object> result = retval.ToHandleChecked();
-
-  // Multi-value returns, get the first return value (see InterpretWasmModule).
-  if (result->IsJSArray()) {
-    auto receiver = Handle<JSReceiver>::cast(result);
-    result = JSObject::GetElement(isolate, receiver, 0).ToHandleChecked();
-  }
-
-  if (result->IsSmi()) {
-=======
   DirectHandle<Object> undefined = isolate->factory()->undefined_value();
   MaybeDirectHandle<Object> retval =
       Execution::Call(isolate, exported_function, undefined, args);
@@ -227,7 +150,6 @@
   }
 
   if (IsSmi(*result)) {
->>>>>>> 626889fb
     return Smi::ToInt(*result);
   }
   if (IsHeapNumber(*result)) {
