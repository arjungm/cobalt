--- conflicted
+++ resolved
@@ -45,15 +45,9 @@
   class DispatchResponseTask : public TaskRunner::Task {
    public:
     explicit DispatchResponseTask(v8::Local<v8::Function> callback)
-<<<<<<< HEAD
-        : context_(callback->GetIsolate(),
-                   callback->GetIsolate()->GetCurrentContext()),
-          client_callback_(callback->GetIsolate(), callback) {}
-=======
         : context_(v8::Isolate::GetCurrent(),
                    v8::Isolate::GetCurrent()->GetCurrentContext()),
           client_callback_(v8::Isolate::GetCurrent(), callback) {}
->>>>>>> 626889fb
     ~DispatchResponseTask() override = default;
 
    private:
@@ -95,12 +89,8 @@
     std::unique_ptr<TaskRunner::Task> response_task_;
   };
 
-<<<<<<< HEAD
-  v8::Local<v8::Context> context = callback->GetIsolate()->GetCurrentContext();
-=======
   v8::Local<v8::Context> context =
       v8::Isolate::GetCurrent()->GetCurrentContext();
->>>>>>> 626889fb
   TaskRunner* response_task_runner =
       InspectorIsolateData::FromContext(context)->task_runner();
 
@@ -115,15 +105,9 @@
   v8::MicrotasksScope microtasks_scope(context,
                                        v8::MicrotasksScope::kRunMicrotasks);
   v8::Context::Scope context_scope(context);
-<<<<<<< HEAD
-  v8::ScriptOrigin origin(data->isolate(), ToV8String(data->isolate(), name_),
-                          line_offset_, column_offset_,
-                          /* resource_is_shared_cross_origin */ false,
-=======
   v8::ScriptOrigin origin(ToV8String(data->isolate(), name_), line_offset_,
                           column_offset_,
                           /* resource_is_shared_cross_origin */ true,
->>>>>>> 626889fb
                           /* script_id */ -1,
                           /* source_map_url */ v8::Local<v8::Value>(),
                           /* resource_is_opaque */ false,
