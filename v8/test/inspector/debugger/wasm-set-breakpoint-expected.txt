--- conflicted
+++ resolved
@@ -3,17 +3,10 @@
 Running test: test
 Instantiating.
 Waiting for wasm script (ignoring first non-wasm script).
-<<<<<<< HEAD
-Setting breakpoint at offset 38 on script wasm://wasm/0c10a5fe
-Calling main(4)
-Paused:
-Script wasm://wasm/0c10a5fe byte offset 38: Wasm opcode 0x01 (kExprNop)
-=======
 Setting breakpoint at offset 38 on script wasm://wasm/24c0ccda
 Calling main(4)
 Paused:
 Script wasm://wasm/24c0ccda byte offset 38: Wasm opcode 0x01 (kExprNop)
->>>>>>> 626889fb
 Scope:
 at $wasm_A (0:38):
  - scope (wasm-expression-stack):
@@ -44,11 +37,7 @@
 Setting breakpoint at offset 45 on script v8://test/runWasm
 Setting breakpoint at offset 47 on script v8://test/runWasm
 Paused:
-<<<<<<< HEAD
-Script wasm://wasm/0c10a5fe byte offset 39: Wasm opcode 0x01 (kExprNop)
-=======
 Script wasm://wasm/24c0ccda byte offset 39: Wasm opcode 0x01 (kExprNop)
->>>>>>> 626889fb
 Scope:
 at $wasm_A (0:39):
  - scope (wasm-expression-stack):
@@ -70,11 +59,7 @@
 at (anonymous) (0:17):
    -- skipped
 Paused:
-<<<<<<< HEAD
-Script wasm://wasm/0c10a5fe byte offset 45: Wasm opcode 0x20 (kExprLocalGet)
-=======
 Script wasm://wasm/24c0ccda byte offset 45: Wasm opcode 0x20 (kExprLocalGet)
->>>>>>> 626889fb
 Scope:
 at $wasm_B (0:45):
  - scope (wasm-expression-stack):
@@ -88,11 +73,7 @@
 at (anonymous) (0:17):
    -- skipped
 Paused:
-<<<<<<< HEAD
-Script wasm://wasm/0c10a5fe byte offset 47: Wasm opcode 0x04 (kExprIf)
-=======
 Script wasm://wasm/24c0ccda byte offset 47: Wasm opcode 0x04 (kExprIf)
->>>>>>> 626889fb
 Scope:
 at $wasm_B (0:47):
  - scope (wasm-expression-stack):
@@ -106,11 +87,7 @@
 at (anonymous) (0:17):
    -- skipped
 Paused:
-<<<<<<< HEAD
-Script wasm://wasm/0c10a5fe byte offset 49: Wasm opcode 0x20 (kExprLocalGet)
-=======
 Script wasm://wasm/24c0ccda byte offset 49: Wasm opcode 0x20 (kExprLocalGet)
->>>>>>> 626889fb
 Scope:
 at $wasm_B (0:49):
  - scope (wasm-expression-stack):
@@ -124,11 +101,7 @@
 at (anonymous) (0:17):
    -- skipped
 Paused:
-<<<<<<< HEAD
-Script wasm://wasm/0c10a5fe byte offset 51: Wasm opcode 0x41 (kExprI32Const)
-=======
 Script wasm://wasm/24c0ccda byte offset 51: Wasm opcode 0x41 (kExprI32Const)
->>>>>>> 626889fb
 Scope:
 at $wasm_B (0:51):
  - scope (wasm-expression-stack):
@@ -142,11 +115,7 @@
 at (anonymous) (0:17):
    -- skipped
 Paused:
-<<<<<<< HEAD
-Script wasm://wasm/0c10a5fe byte offset 53: Wasm opcode 0x6b (kExprI32Sub)
-=======
 Script wasm://wasm/24c0ccda byte offset 53: Wasm opcode 0x6b (kExprI32Sub)
->>>>>>> 626889fb
 Scope:
 at $wasm_B (0:53):
  - scope (wasm-expression-stack):
@@ -160,11 +129,7 @@
 at (anonymous) (0:17):
    -- skipped
 Paused:
-<<<<<<< HEAD
-Script wasm://wasm/0c10a5fe byte offset 54: Wasm opcode 0x21 (kExprLocalSet)
-=======
 Script wasm://wasm/24c0ccda byte offset 54: Wasm opcode 0x21 (kExprLocalSet)
->>>>>>> 626889fb
 Scope:
 at $wasm_B (0:54):
  - scope (wasm-expression-stack):
@@ -178,11 +143,7 @@
 at (anonymous) (0:17):
    -- skipped
 Paused:
-<<<<<<< HEAD
-Script wasm://wasm/0c10a5fe byte offset 38: Wasm opcode 0x01 (kExprNop)
-=======
 Script wasm://wasm/24c0ccda byte offset 38: Wasm opcode 0x01 (kExprNop)
->>>>>>> 626889fb
 Scope:
 at $wasm_A (0:38):
  - scope (wasm-expression-stack):
@@ -204,11 +165,7 @@
 at (anonymous) (0:17):
    -- skipped
 Paused:
-<<<<<<< HEAD
-Script wasm://wasm/0c10a5fe byte offset 39: Wasm opcode 0x01 (kExprNop)
-=======
 Script wasm://wasm/24c0ccda byte offset 39: Wasm opcode 0x01 (kExprNop)
->>>>>>> 626889fb
 Scope:
 at $wasm_A (0:39):
  - scope (wasm-expression-stack):
@@ -230,11 +187,7 @@
 at (anonymous) (0:17):
    -- skipped
 Paused:
-<<<<<<< HEAD
-Script wasm://wasm/0c10a5fe byte offset 45: Wasm opcode 0x20 (kExprLocalGet)
-=======
 Script wasm://wasm/24c0ccda byte offset 45: Wasm opcode 0x20 (kExprLocalGet)
->>>>>>> 626889fb
 Scope:
 at $wasm_B (0:45):
  - scope (wasm-expression-stack):
@@ -248,11 +201,7 @@
 at (anonymous) (0:17):
    -- skipped
 Paused:
-<<<<<<< HEAD
-Script wasm://wasm/0c10a5fe byte offset 47: Wasm opcode 0x04 (kExprIf)
-=======
 Script wasm://wasm/24c0ccda byte offset 47: Wasm opcode 0x04 (kExprIf)
->>>>>>> 626889fb
 Scope:
 at $wasm_B (0:47):
  - scope (wasm-expression-stack):
@@ -266,11 +215,7 @@
 at (anonymous) (0:17):
    -- skipped
 Paused:
-<<<<<<< HEAD
-Script wasm://wasm/0c10a5fe byte offset 49: Wasm opcode 0x20 (kExprLocalGet)
-=======
 Script wasm://wasm/24c0ccda byte offset 49: Wasm opcode 0x20 (kExprLocalGet)
->>>>>>> 626889fb
 Scope:
 at $wasm_B (0:49):
  - scope (wasm-expression-stack):
@@ -284,11 +229,7 @@
 at (anonymous) (0:17):
    -- skipped
 Paused:
-<<<<<<< HEAD
-Script wasm://wasm/0c10a5fe byte offset 51: Wasm opcode 0x41 (kExprI32Const)
-=======
 Script wasm://wasm/24c0ccda byte offset 51: Wasm opcode 0x41 (kExprI32Const)
->>>>>>> 626889fb
 Scope:
 at $wasm_B (0:51):
  - scope (wasm-expression-stack):
@@ -302,11 +243,7 @@
 at (anonymous) (0:17):
    -- skipped
 Paused:
-<<<<<<< HEAD
-Script wasm://wasm/0c10a5fe byte offset 53: Wasm opcode 0x6b (kExprI32Sub)
-=======
 Script wasm://wasm/24c0ccda byte offset 53: Wasm opcode 0x6b (kExprI32Sub)
->>>>>>> 626889fb
 Scope:
 at $wasm_B (0:53):
  - scope (wasm-expression-stack):
@@ -320,11 +257,7 @@
 at (anonymous) (0:17):
    -- skipped
 Paused:
-<<<<<<< HEAD
-Script wasm://wasm/0c10a5fe byte offset 54: Wasm opcode 0x21 (kExprLocalSet)
-=======
 Script wasm://wasm/24c0ccda byte offset 54: Wasm opcode 0x21 (kExprLocalSet)
->>>>>>> 626889fb
 Scope:
 at $wasm_B (0:54):
  - scope (wasm-expression-stack):
@@ -338,11 +271,7 @@
 at (anonymous) (0:17):
    -- skipped
 Paused:
-<<<<<<< HEAD
-Script wasm://wasm/0c10a5fe byte offset 38: Wasm opcode 0x01 (kExprNop)
-=======
 Script wasm://wasm/24c0ccda byte offset 38: Wasm opcode 0x01 (kExprNop)
->>>>>>> 626889fb
 Scope:
 at $wasm_A (0:38):
  - scope (wasm-expression-stack):
@@ -364,11 +293,7 @@
 at (anonymous) (0:17):
    -- skipped
 Paused:
-<<<<<<< HEAD
-Script wasm://wasm/0c10a5fe byte offset 39: Wasm opcode 0x01 (kExprNop)
-=======
 Script wasm://wasm/24c0ccda byte offset 39: Wasm opcode 0x01 (kExprNop)
->>>>>>> 626889fb
 Scope:
 at $wasm_A (0:39):
  - scope (wasm-expression-stack):
@@ -390,11 +315,7 @@
 at (anonymous) (0:17):
    -- skipped
 Paused:
-<<<<<<< HEAD
-Script wasm://wasm/0c10a5fe byte offset 45: Wasm opcode 0x20 (kExprLocalGet)
-=======
 Script wasm://wasm/24c0ccda byte offset 45: Wasm opcode 0x20 (kExprLocalGet)
->>>>>>> 626889fb
 Scope:
 at $wasm_B (0:45):
  - scope (wasm-expression-stack):
@@ -408,11 +329,7 @@
 at (anonymous) (0:17):
    -- skipped
 Paused:
-<<<<<<< HEAD
-Script wasm://wasm/0c10a5fe byte offset 47: Wasm opcode 0x04 (kExprIf)
-=======
 Script wasm://wasm/24c0ccda byte offset 47: Wasm opcode 0x04 (kExprIf)
->>>>>>> 626889fb
 Scope:
 at $wasm_B (0:47):
  - scope (wasm-expression-stack):
@@ -426,11 +343,7 @@
 at (anonymous) (0:17):
    -- skipped
 Paused:
-<<<<<<< HEAD
-Script wasm://wasm/0c10a5fe byte offset 49: Wasm opcode 0x20 (kExprLocalGet)
-=======
 Script wasm://wasm/24c0ccda byte offset 49: Wasm opcode 0x20 (kExprLocalGet)
->>>>>>> 626889fb
 Scope:
 at $wasm_B (0:49):
  - scope (wasm-expression-stack):
@@ -444,11 +357,7 @@
 at (anonymous) (0:17):
    -- skipped
 Paused:
-<<<<<<< HEAD
-Script wasm://wasm/0c10a5fe byte offset 51: Wasm opcode 0x41 (kExprI32Const)
-=======
 Script wasm://wasm/24c0ccda byte offset 51: Wasm opcode 0x41 (kExprI32Const)
->>>>>>> 626889fb
 Scope:
 at $wasm_B (0:51):
  - scope (wasm-expression-stack):
@@ -462,11 +371,7 @@
 at (anonymous) (0:17):
    -- skipped
 Paused:
-<<<<<<< HEAD
-Script wasm://wasm/0c10a5fe byte offset 53: Wasm opcode 0x6b (kExprI32Sub)
-=======
 Script wasm://wasm/24c0ccda byte offset 53: Wasm opcode 0x6b (kExprI32Sub)
->>>>>>> 626889fb
 Scope:
 at $wasm_B (0:53):
  - scope (wasm-expression-stack):
@@ -480,11 +385,7 @@
 at (anonymous) (0:17):
    -- skipped
 Paused:
-<<<<<<< HEAD
-Script wasm://wasm/0c10a5fe byte offset 54: Wasm opcode 0x21 (kExprLocalSet)
-=======
 Script wasm://wasm/24c0ccda byte offset 54: Wasm opcode 0x21 (kExprLocalSet)
->>>>>>> 626889fb
 Scope:
 at $wasm_B (0:54):
  - scope (wasm-expression-stack):
@@ -498,11 +399,7 @@
 at (anonymous) (0:17):
    -- skipped
 Paused:
-<<<<<<< HEAD
-Script wasm://wasm/0c10a5fe byte offset 38: Wasm opcode 0x01 (kExprNop)
-=======
 Script wasm://wasm/24c0ccda byte offset 38: Wasm opcode 0x01 (kExprNop)
->>>>>>> 626889fb
 Scope:
 at $wasm_A (0:38):
  - scope (wasm-expression-stack):
@@ -524,11 +421,7 @@
 at (anonymous) (0:17):
    -- skipped
 Paused:
-<<<<<<< HEAD
-Script wasm://wasm/0c10a5fe byte offset 39: Wasm opcode 0x01 (kExprNop)
-=======
 Script wasm://wasm/24c0ccda byte offset 39: Wasm opcode 0x01 (kExprNop)
->>>>>>> 626889fb
 Scope:
 at $wasm_A (0:39):
  - scope (wasm-expression-stack):
@@ -550,11 +443,7 @@
 at (anonymous) (0:17):
    -- skipped
 Paused:
-<<<<<<< HEAD
-Script wasm://wasm/0c10a5fe byte offset 45: Wasm opcode 0x20 (kExprLocalGet)
-=======
 Script wasm://wasm/24c0ccda byte offset 45: Wasm opcode 0x20 (kExprLocalGet)
->>>>>>> 626889fb
 Scope:
 at $wasm_B (0:45):
  - scope (wasm-expression-stack):
@@ -568,11 +457,7 @@
 at (anonymous) (0:17):
    -- skipped
 Paused:
-<<<<<<< HEAD
-Script wasm://wasm/0c10a5fe byte offset 47: Wasm opcode 0x04 (kExprIf)
-=======
 Script wasm://wasm/24c0ccda byte offset 47: Wasm opcode 0x04 (kExprIf)
->>>>>>> 626889fb
 Scope:
 at $wasm_B (0:47):
  - scope (wasm-expression-stack):
@@ -586,11 +471,7 @@
 at (anonymous) (0:17):
    -- skipped
 Paused:
-<<<<<<< HEAD
-Script wasm://wasm/0c10a5fe byte offset 61: Wasm opcode 0x0b (kExprEnd)
-=======
 Script wasm://wasm/24c0ccda byte offset 61: Wasm opcode 0x0b (kExprEnd)
->>>>>>> 626889fb
 Scope:
 at $wasm_B (0:61):
  - scope (wasm-expression-stack):
