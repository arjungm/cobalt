Tests stepping through wasm scripts with source maps

Running test: test
<<<<<<< HEAD
Got wasm script: wasm://wasm/9b4bf87e
=======
Got wasm script: wasm://wasm/d4d551ee
>>>>>>> 626889fb
Script sourceMapURL: abc
Requesting source for wasm://wasm/d4d551ee...
Source retrieved without error: true
Setting breakpoint on offset 54 (on the setlocal before the call), url wasm://wasm/d4d551ee
{
    columnNumber : 54
    lineNumber : 0
    scriptId : <scriptId>
}
<<<<<<< HEAD
Script wasm://wasm/9b4bf87e byte offset 54: Wasm opcode 0x21 (kExprLocalSet)
=======
Script wasm://wasm/d4d551ee byte offset 54: Wasm opcode 0x21 (kExprLocalSet)
>>>>>>> 626889fb
at $wasm_B (0:54):
 - scope (wasm-expression-stack):
   0: 3 (i32)
 - scope (local):
   $var0: 4 (i32)
 - scope (module):
   -- skipped
at (anonymous) (0:17):
 - scope (global):
   -- skipped
Debugger.stepInto called
<<<<<<< HEAD
Script wasm://wasm/9b4bf87e byte offset 56: Wasm opcode 0x10 (kExprCallFunction)
=======
Script wasm://wasm/d4d551ee byte offset 56: Wasm opcode 0x10 (kExprCallFunction)
>>>>>>> 626889fb
at $wasm_B (0:56):
 - scope (wasm-expression-stack):
 - scope (local):
   $var0: 3 (i32)
 - scope (module):
   -- skipped
at (anonymous) (0:17):
 - scope (global):
   -- skipped
Debugger.stepInto called
<<<<<<< HEAD
Script wasm://wasm/9b4bf87e byte offset 38: Wasm opcode 0x01 (kExprNop)
=======
Script wasm://wasm/d4d551ee byte offset 38: Wasm opcode 0x01 (kExprNop)
>>>>>>> 626889fb
at $wasm_A (0:38):
 - scope (wasm-expression-stack):
 - scope (local):
 - scope (module):
   -- skipped
at $wasm_B (0:56):
 - scope (wasm-expression-stack):
 - scope (local):
   $var0: 3 (i32)
 - scope (module):
   -- skipped
at (anonymous) (0:17):
 - scope (global):
   -- skipped
Debugger.stepOver called
<<<<<<< HEAD
Script wasm://wasm/9b4bf87e byte offset 39: Wasm opcode 0x01 (kExprNop)
=======
Script wasm://wasm/d4d551ee byte offset 39: Wasm opcode 0x01 (kExprNop)
>>>>>>> 626889fb
at $wasm_A (0:39):
 - scope (wasm-expression-stack):
 - scope (local):
 - scope (module):
   -- skipped
at $wasm_B (0:56):
 - scope (wasm-expression-stack):
 - scope (local):
   $var0: 3 (i32)
 - scope (module):
   -- skipped
at (anonymous) (0:17):
 - scope (global):
   -- skipped
Debugger.stepOut called
<<<<<<< HEAD
Script wasm://wasm/9b4bf87e byte offset 58: Wasm opcode 0x0c (kExprBr)
=======
Script wasm://wasm/d4d551ee byte offset 58: Wasm opcode 0x0c (kExprBr)
>>>>>>> 626889fb
at $wasm_B (0:58):
 - scope (wasm-expression-stack):
 - scope (local):
   $var0: 3 (i32)
 - scope (module):
   -- skipped
at (anonymous) (0:17):
 - scope (global):
   -- skipped
Debugger.stepOut called
<<<<<<< HEAD
Script wasm://wasm/9b4bf87e byte offset 54: Wasm opcode 0x21 (kExprLocalSet)
=======
Script wasm://wasm/d4d551ee byte offset 54: Wasm opcode 0x21 (kExprLocalSet)
>>>>>>> 626889fb
at $wasm_B (0:54):
 - scope (wasm-expression-stack):
   0: 2 (i32)
 - scope (local):
   $var0: 3 (i32)
 - scope (module):
   -- skipped
at (anonymous) (0:17):
 - scope (global):
   -- skipped
Debugger.stepOver called
<<<<<<< HEAD
Script wasm://wasm/9b4bf87e byte offset 56: Wasm opcode 0x10 (kExprCallFunction)
=======
Script wasm://wasm/d4d551ee byte offset 56: Wasm opcode 0x10 (kExprCallFunction)
>>>>>>> 626889fb
at $wasm_B (0:56):
 - scope (wasm-expression-stack):
 - scope (local):
   $var0: 2 (i32)
 - scope (module):
   -- skipped
at (anonymous) (0:17):
 - scope (global):
   -- skipped
Debugger.stepOver called
<<<<<<< HEAD
Script wasm://wasm/9b4bf87e byte offset 58: Wasm opcode 0x0c (kExprBr)
=======
Script wasm://wasm/d4d551ee byte offset 58: Wasm opcode 0x0c (kExprBr)
>>>>>>> 626889fb
at $wasm_B (0:58):
 - scope (wasm-expression-stack):
 - scope (local):
   $var0: 2 (i32)
 - scope (module):
   -- skipped
at (anonymous) (0:17):
 - scope (global):
   -- skipped
Debugger.resume called
<<<<<<< HEAD
Script wasm://wasm/9b4bf87e byte offset 54: Wasm opcode 0x21 (kExprLocalSet)
=======
Script wasm://wasm/d4d551ee byte offset 54: Wasm opcode 0x21 (kExprLocalSet)
>>>>>>> 626889fb
at $wasm_B (0:54):
 - scope (wasm-expression-stack):
   0: 1 (i32)
 - scope (local):
   $var0: 2 (i32)
 - scope (module):
   -- skipped
at (anonymous) (0:17):
 - scope (global):
   -- skipped
Debugger.stepInto called
<<<<<<< HEAD
Script wasm://wasm/9b4bf87e byte offset 56: Wasm opcode 0x10 (kExprCallFunction)
=======
Script wasm://wasm/d4d551ee byte offset 56: Wasm opcode 0x10 (kExprCallFunction)
>>>>>>> 626889fb
at $wasm_B (0:56):
 - scope (wasm-expression-stack):
 - scope (local):
   $var0: 1 (i32)
 - scope (module):
   -- skipped
at (anonymous) (0:17):
 - scope (global):
   -- skipped
Debugger.stepInto called
<<<<<<< HEAD
Script wasm://wasm/9b4bf87e byte offset 38: Wasm opcode 0x01 (kExprNop)
=======
Script wasm://wasm/d4d551ee byte offset 38: Wasm opcode 0x01 (kExprNop)
>>>>>>> 626889fb
at $wasm_A (0:38):
 - scope (wasm-expression-stack):
 - scope (local):
 - scope (module):
   -- skipped
at $wasm_B (0:56):
 - scope (wasm-expression-stack):
 - scope (local):
   $var0: 1 (i32)
 - scope (module):
   -- skipped
at (anonymous) (0:17):
 - scope (global):
   -- skipped
Debugger.stepOut called
<<<<<<< HEAD
Script wasm://wasm/9b4bf87e byte offset 58: Wasm opcode 0x0c (kExprBr)
=======
Script wasm://wasm/d4d551ee byte offset 58: Wasm opcode 0x0c (kExprBr)
>>>>>>> 626889fb
at $wasm_B (0:58):
 - scope (wasm-expression-stack):
 - scope (local):
   $var0: 1 (i32)
 - scope (module):
   -- skipped
at (anonymous) (0:17):
 - scope (global):
   -- skipped
Debugger.stepInto called
<<<<<<< HEAD
Script wasm://wasm/9b4bf87e byte offset 45: Wasm opcode 0x20 (kExprLocalGet)
=======
Script wasm://wasm/d4d551ee byte offset 45: Wasm opcode 0x20 (kExprLocalGet)
>>>>>>> 626889fb
at $wasm_B (0:45):
 - scope (wasm-expression-stack):
 - scope (local):
   $var0: 1 (i32)
 - scope (module):
   -- skipped
at (anonymous) (0:17):
 - scope (global):
   -- skipped
Debugger.stepInto called
<<<<<<< HEAD
Script wasm://wasm/9b4bf87e byte offset 47: Wasm opcode 0x04 (kExprIf)
=======
Script wasm://wasm/d4d551ee byte offset 47: Wasm opcode 0x04 (kExprIf)
>>>>>>> 626889fb
at $wasm_B (0:47):
 - scope (wasm-expression-stack):
   0: 1 (i32)
 - scope (local):
   $var0: 1 (i32)
 - scope (module):
   -- skipped
at (anonymous) (0:17):
 - scope (global):
   -- skipped
Debugger.stepInto called
<<<<<<< HEAD
Script wasm://wasm/9b4bf87e byte offset 49: Wasm opcode 0x20 (kExprLocalGet)
=======
Script wasm://wasm/d4d551ee byte offset 49: Wasm opcode 0x20 (kExprLocalGet)
>>>>>>> 626889fb
at $wasm_B (0:49):
 - scope (wasm-expression-stack):
 - scope (local):
   $var0: 1 (i32)
 - scope (module):
   -- skipped
at (anonymous) (0:17):
 - scope (global):
   -- skipped
Debugger.stepInto called
<<<<<<< HEAD
Script wasm://wasm/9b4bf87e byte offset 51: Wasm opcode 0x41 (kExprI32Const)
=======
Script wasm://wasm/d4d551ee byte offset 51: Wasm opcode 0x41 (kExprI32Const)
>>>>>>> 626889fb
at $wasm_B (0:51):
 - scope (wasm-expression-stack):
   0: 1 (i32)
 - scope (local):
   $var0: 1 (i32)
 - scope (module):
   -- skipped
at (anonymous) (0:17):
 - scope (global):
   -- skipped
Debugger.stepInto called
<<<<<<< HEAD
Script wasm://wasm/9b4bf87e byte offset 53: Wasm opcode 0x6b (kExprI32Sub)
=======
Script wasm://wasm/d4d551ee byte offset 53: Wasm opcode 0x6b (kExprI32Sub)
>>>>>>> 626889fb
at $wasm_B (0:53):
 - scope (wasm-expression-stack):
   0: 1 (i32)
   1: 1 (i32)
 - scope (local):
   $var0: 1 (i32)
 - scope (module):
   -- skipped
at (anonymous) (0:17):
 - scope (global):
   -- skipped
Debugger.stepInto called
<<<<<<< HEAD
Script wasm://wasm/9b4bf87e byte offset 54: Wasm opcode 0x21 (kExprLocalSet)
=======
Script wasm://wasm/d4d551ee byte offset 54: Wasm opcode 0x21 (kExprLocalSet)
>>>>>>> 626889fb
at $wasm_B (0:54):
 - scope (wasm-expression-stack):
   0: 0 (i32)
 - scope (local):
   $var0: 1 (i32)
 - scope (module):
   -- skipped
at (anonymous) (0:17):
 - scope (global):
   -- skipped
Debugger.stepInto called
<<<<<<< HEAD
Script wasm://wasm/9b4bf87e byte offset 56: Wasm opcode 0x10 (kExprCallFunction)
=======
Script wasm://wasm/d4d551ee byte offset 56: Wasm opcode 0x10 (kExprCallFunction)
>>>>>>> 626889fb
at $wasm_B (0:56):
 - scope (wasm-expression-stack):
 - scope (local):
   $var0: 0 (i32)
 - scope (module):
   -- skipped
at (anonymous) (0:17):
 - scope (global):
   -- skipped
Debugger.stepInto called
<<<<<<< HEAD
Script wasm://wasm/9b4bf87e byte offset 38: Wasm opcode 0x01 (kExprNop)
=======
Script wasm://wasm/d4d551ee byte offset 38: Wasm opcode 0x01 (kExprNop)
>>>>>>> 626889fb
at $wasm_A (0:38):
 - scope (wasm-expression-stack):
 - scope (local):
 - scope (module):
   -- skipped
at $wasm_B (0:56):
 - scope (wasm-expression-stack):
 - scope (local):
   $var0: 0 (i32)
 - scope (module):
   -- skipped
at (anonymous) (0:17):
 - scope (global):
   -- skipped
Debugger.stepInto called
<<<<<<< HEAD
Script wasm://wasm/9b4bf87e byte offset 39: Wasm opcode 0x01 (kExprNop)
=======
Script wasm://wasm/d4d551ee byte offset 39: Wasm opcode 0x01 (kExprNop)
>>>>>>> 626889fb
at $wasm_A (0:39):
 - scope (wasm-expression-stack):
 - scope (local):
 - scope (module):
   -- skipped
at $wasm_B (0:56):
 - scope (wasm-expression-stack):
 - scope (local):
   $var0: 0 (i32)
 - scope (module):
   -- skipped
at (anonymous) (0:17):
 - scope (global):
   -- skipped
Debugger.stepInto called
<<<<<<< HEAD
Script wasm://wasm/9b4bf87e byte offset 40: Wasm opcode 0x0b (kExprEnd)
=======
Script wasm://wasm/d4d551ee byte offset 40: Wasm opcode 0x0b (kExprEnd)
>>>>>>> 626889fb
at $wasm_A (0:40):
 - scope (wasm-expression-stack):
 - scope (local):
 - scope (module):
   -- skipped
at $wasm_B (0:56):
 - scope (wasm-expression-stack):
 - scope (local):
   $var0: 0 (i32)
 - scope (module):
   -- skipped
at (anonymous) (0:17):
 - scope (global):
   -- skipped
Debugger.stepInto called
<<<<<<< HEAD
Script wasm://wasm/9b4bf87e byte offset 58: Wasm opcode 0x0c (kExprBr)
=======
Script wasm://wasm/d4d551ee byte offset 58: Wasm opcode 0x0c (kExprBr)
>>>>>>> 626889fb
at $wasm_B (0:58):
 - scope (wasm-expression-stack):
 - scope (local):
   $var0: 0 (i32)
 - scope (module):
   -- skipped
at (anonymous) (0:17):
 - scope (global):
   -- skipped
Debugger.resume called
exports.main returned!<|MERGE_RESOLUTION|>--- conflicted
+++ resolved
@@ -1,11 +1,7 @@
 Tests stepping through wasm scripts with source maps
 
 Running test: test
-<<<<<<< HEAD
-Got wasm script: wasm://wasm/9b4bf87e
-=======
 Got wasm script: wasm://wasm/d4d551ee
->>>>>>> 626889fb
 Script sourceMapURL: abc
 Requesting source for wasm://wasm/d4d551ee...
 Source retrieved without error: true
@@ -15,11 +11,7 @@
     lineNumber : 0
     scriptId : <scriptId>
 }
-<<<<<<< HEAD
-Script wasm://wasm/9b4bf87e byte offset 54: Wasm opcode 0x21 (kExprLocalSet)
-=======
 Script wasm://wasm/d4d551ee byte offset 54: Wasm opcode 0x21 (kExprLocalSet)
->>>>>>> 626889fb
 at $wasm_B (0:54):
  - scope (wasm-expression-stack):
    0: 3 (i32)
@@ -31,26 +23,18 @@
  - scope (global):
    -- skipped
 Debugger.stepInto called
-<<<<<<< HEAD
-Script wasm://wasm/9b4bf87e byte offset 56: Wasm opcode 0x10 (kExprCallFunction)
-=======
 Script wasm://wasm/d4d551ee byte offset 56: Wasm opcode 0x10 (kExprCallFunction)
->>>>>>> 626889fb
-at $wasm_B (0:56):
- - scope (wasm-expression-stack):
- - scope (local):
-   $var0: 3 (i32)
- - scope (module):
-   -- skipped
-at (anonymous) (0:17):
- - scope (global):
-   -- skipped
-Debugger.stepInto called
-<<<<<<< HEAD
-Script wasm://wasm/9b4bf87e byte offset 38: Wasm opcode 0x01 (kExprNop)
-=======
+at $wasm_B (0:56):
+ - scope (wasm-expression-stack):
+ - scope (local):
+   $var0: 3 (i32)
+ - scope (module):
+   -- skipped
+at (anonymous) (0:17):
+ - scope (global):
+   -- skipped
+Debugger.stepInto called
 Script wasm://wasm/d4d551ee byte offset 38: Wasm opcode 0x01 (kExprNop)
->>>>>>> 626889fb
 at $wasm_A (0:38):
  - scope (wasm-expression-stack):
  - scope (local):
@@ -66,11 +50,7 @@
  - scope (global):
    -- skipped
 Debugger.stepOver called
-<<<<<<< HEAD
-Script wasm://wasm/9b4bf87e byte offset 39: Wasm opcode 0x01 (kExprNop)
-=======
 Script wasm://wasm/d4d551ee byte offset 39: Wasm opcode 0x01 (kExprNop)
->>>>>>> 626889fb
 at $wasm_A (0:39):
  - scope (wasm-expression-stack):
  - scope (local):
@@ -86,11 +66,7 @@
  - scope (global):
    -- skipped
 Debugger.stepOut called
-<<<<<<< HEAD
-Script wasm://wasm/9b4bf87e byte offset 58: Wasm opcode 0x0c (kExprBr)
-=======
 Script wasm://wasm/d4d551ee byte offset 58: Wasm opcode 0x0c (kExprBr)
->>>>>>> 626889fb
 at $wasm_B (0:58):
  - scope (wasm-expression-stack):
  - scope (local):
@@ -101,11 +77,7 @@
  - scope (global):
    -- skipped
 Debugger.stepOut called
-<<<<<<< HEAD
-Script wasm://wasm/9b4bf87e byte offset 54: Wasm opcode 0x21 (kExprLocalSet)
-=======
 Script wasm://wasm/d4d551ee byte offset 54: Wasm opcode 0x21 (kExprLocalSet)
->>>>>>> 626889fb
 at $wasm_B (0:54):
  - scope (wasm-expression-stack):
    0: 2 (i32)
@@ -117,11 +89,7 @@
  - scope (global):
    -- skipped
 Debugger.stepOver called
-<<<<<<< HEAD
-Script wasm://wasm/9b4bf87e byte offset 56: Wasm opcode 0x10 (kExprCallFunction)
-=======
 Script wasm://wasm/d4d551ee byte offset 56: Wasm opcode 0x10 (kExprCallFunction)
->>>>>>> 626889fb
 at $wasm_B (0:56):
  - scope (wasm-expression-stack):
  - scope (local):
@@ -132,11 +100,7 @@
  - scope (global):
    -- skipped
 Debugger.stepOver called
-<<<<<<< HEAD
-Script wasm://wasm/9b4bf87e byte offset 58: Wasm opcode 0x0c (kExprBr)
-=======
 Script wasm://wasm/d4d551ee byte offset 58: Wasm opcode 0x0c (kExprBr)
->>>>>>> 626889fb
 at $wasm_B (0:58):
  - scope (wasm-expression-stack):
  - scope (local):
@@ -147,11 +111,7 @@
  - scope (global):
    -- skipped
 Debugger.resume called
-<<<<<<< HEAD
-Script wasm://wasm/9b4bf87e byte offset 54: Wasm opcode 0x21 (kExprLocalSet)
-=======
 Script wasm://wasm/d4d551ee byte offset 54: Wasm opcode 0x21 (kExprLocalSet)
->>>>>>> 626889fb
 at $wasm_B (0:54):
  - scope (wasm-expression-stack):
    0: 1 (i32)
@@ -163,26 +123,18 @@
  - scope (global):
    -- skipped
 Debugger.stepInto called
-<<<<<<< HEAD
-Script wasm://wasm/9b4bf87e byte offset 56: Wasm opcode 0x10 (kExprCallFunction)
-=======
 Script wasm://wasm/d4d551ee byte offset 56: Wasm opcode 0x10 (kExprCallFunction)
->>>>>>> 626889fb
-at $wasm_B (0:56):
- - scope (wasm-expression-stack):
- - scope (local):
-   $var0: 1 (i32)
- - scope (module):
-   -- skipped
-at (anonymous) (0:17):
- - scope (global):
-   -- skipped
-Debugger.stepInto called
-<<<<<<< HEAD
-Script wasm://wasm/9b4bf87e byte offset 38: Wasm opcode 0x01 (kExprNop)
-=======
+at $wasm_B (0:56):
+ - scope (wasm-expression-stack):
+ - scope (local):
+   $var0: 1 (i32)
+ - scope (module):
+   -- skipped
+at (anonymous) (0:17):
+ - scope (global):
+   -- skipped
+Debugger.stepInto called
 Script wasm://wasm/d4d551ee byte offset 38: Wasm opcode 0x01 (kExprNop)
->>>>>>> 626889fb
 at $wasm_A (0:38):
  - scope (wasm-expression-stack):
  - scope (local):
@@ -198,11 +150,7 @@
  - scope (global):
    -- skipped
 Debugger.stepOut called
-<<<<<<< HEAD
-Script wasm://wasm/9b4bf87e byte offset 58: Wasm opcode 0x0c (kExprBr)
-=======
 Script wasm://wasm/d4d551ee byte offset 58: Wasm opcode 0x0c (kExprBr)
->>>>>>> 626889fb
 at $wasm_B (0:58):
  - scope (wasm-expression-stack):
  - scope (local):
@@ -213,11 +161,7 @@
  - scope (global):
    -- skipped
 Debugger.stepInto called
-<<<<<<< HEAD
-Script wasm://wasm/9b4bf87e byte offset 45: Wasm opcode 0x20 (kExprLocalGet)
-=======
 Script wasm://wasm/d4d551ee byte offset 45: Wasm opcode 0x20 (kExprLocalGet)
->>>>>>> 626889fb
 at $wasm_B (0:45):
  - scope (wasm-expression-stack):
  - scope (local):
@@ -228,11 +172,7 @@
  - scope (global):
    -- skipped
 Debugger.stepInto called
-<<<<<<< HEAD
-Script wasm://wasm/9b4bf87e byte offset 47: Wasm opcode 0x04 (kExprIf)
-=======
 Script wasm://wasm/d4d551ee byte offset 47: Wasm opcode 0x04 (kExprIf)
->>>>>>> 626889fb
 at $wasm_B (0:47):
  - scope (wasm-expression-stack):
    0: 1 (i32)
@@ -244,11 +184,7 @@
  - scope (global):
    -- skipped
 Debugger.stepInto called
-<<<<<<< HEAD
-Script wasm://wasm/9b4bf87e byte offset 49: Wasm opcode 0x20 (kExprLocalGet)
-=======
 Script wasm://wasm/d4d551ee byte offset 49: Wasm opcode 0x20 (kExprLocalGet)
->>>>>>> 626889fb
 at $wasm_B (0:49):
  - scope (wasm-expression-stack):
  - scope (local):
@@ -259,11 +195,7 @@
  - scope (global):
    -- skipped
 Debugger.stepInto called
-<<<<<<< HEAD
-Script wasm://wasm/9b4bf87e byte offset 51: Wasm opcode 0x41 (kExprI32Const)
-=======
 Script wasm://wasm/d4d551ee byte offset 51: Wasm opcode 0x41 (kExprI32Const)
->>>>>>> 626889fb
 at $wasm_B (0:51):
  - scope (wasm-expression-stack):
    0: 1 (i32)
@@ -275,11 +207,7 @@
  - scope (global):
    -- skipped
 Debugger.stepInto called
-<<<<<<< HEAD
-Script wasm://wasm/9b4bf87e byte offset 53: Wasm opcode 0x6b (kExprI32Sub)
-=======
 Script wasm://wasm/d4d551ee byte offset 53: Wasm opcode 0x6b (kExprI32Sub)
->>>>>>> 626889fb
 at $wasm_B (0:53):
  - scope (wasm-expression-stack):
    0: 1 (i32)
@@ -292,11 +220,7 @@
  - scope (global):
    -- skipped
 Debugger.stepInto called
-<<<<<<< HEAD
-Script wasm://wasm/9b4bf87e byte offset 54: Wasm opcode 0x21 (kExprLocalSet)
-=======
 Script wasm://wasm/d4d551ee byte offset 54: Wasm opcode 0x21 (kExprLocalSet)
->>>>>>> 626889fb
 at $wasm_B (0:54):
  - scope (wasm-expression-stack):
    0: 0 (i32)
@@ -308,26 +232,18 @@
  - scope (global):
    -- skipped
 Debugger.stepInto called
-<<<<<<< HEAD
-Script wasm://wasm/9b4bf87e byte offset 56: Wasm opcode 0x10 (kExprCallFunction)
-=======
 Script wasm://wasm/d4d551ee byte offset 56: Wasm opcode 0x10 (kExprCallFunction)
->>>>>>> 626889fb
-at $wasm_B (0:56):
- - scope (wasm-expression-stack):
- - scope (local):
-   $var0: 0 (i32)
- - scope (module):
-   -- skipped
-at (anonymous) (0:17):
- - scope (global):
-   -- skipped
-Debugger.stepInto called
-<<<<<<< HEAD
-Script wasm://wasm/9b4bf87e byte offset 38: Wasm opcode 0x01 (kExprNop)
-=======
+at $wasm_B (0:56):
+ - scope (wasm-expression-stack):
+ - scope (local):
+   $var0: 0 (i32)
+ - scope (module):
+   -- skipped
+at (anonymous) (0:17):
+ - scope (global):
+   -- skipped
+Debugger.stepInto called
 Script wasm://wasm/d4d551ee byte offset 38: Wasm opcode 0x01 (kExprNop)
->>>>>>> 626889fb
 at $wasm_A (0:38):
  - scope (wasm-expression-stack):
  - scope (local):
@@ -343,11 +259,7 @@
  - scope (global):
    -- skipped
 Debugger.stepInto called
-<<<<<<< HEAD
-Script wasm://wasm/9b4bf87e byte offset 39: Wasm opcode 0x01 (kExprNop)
-=======
 Script wasm://wasm/d4d551ee byte offset 39: Wasm opcode 0x01 (kExprNop)
->>>>>>> 626889fb
 at $wasm_A (0:39):
  - scope (wasm-expression-stack):
  - scope (local):
@@ -363,11 +275,7 @@
  - scope (global):
    -- skipped
 Debugger.stepInto called
-<<<<<<< HEAD
-Script wasm://wasm/9b4bf87e byte offset 40: Wasm opcode 0x0b (kExprEnd)
-=======
 Script wasm://wasm/d4d551ee byte offset 40: Wasm opcode 0x0b (kExprEnd)
->>>>>>> 626889fb
 at $wasm_A (0:40):
  - scope (wasm-expression-stack):
  - scope (local):
@@ -383,11 +291,7 @@
  - scope (global):
    -- skipped
 Debugger.stepInto called
-<<<<<<< HEAD
-Script wasm://wasm/9b4bf87e byte offset 58: Wasm opcode 0x0c (kExprBr)
-=======
 Script wasm://wasm/d4d551ee byte offset 58: Wasm opcode 0x0c (kExprBr)
->>>>>>> 626889fb
 at $wasm_B (0:58):
  - scope (wasm-expression-stack):
  - scope (local):
