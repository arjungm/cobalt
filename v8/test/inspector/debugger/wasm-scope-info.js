--- conflicted
+++ resolved
@@ -2,11 +2,7 @@
 // Use of this source code is governed by a BSD-style license that can be
 // found in the LICENSE file.
 
-<<<<<<< HEAD
-// Flags: --experimental-wasm-type-reflection
-=======
 // Flags: --wasm-staging --experimental-wasm-type-reflection
->>>>>>> 626889fb
 
 utils.load('test/inspector/wasm-inspector-test.js');
 
