// Copyright 2017 the V8 project authors. All rights reserved.
// Use of this source code is governed by a BSD-style license that can be
// found in the LICENSE file.

#include "test/inspector/isolate-data.h"

<<<<<<< HEAD
=======
#include <optional>

#include "include/libplatform/libplatform.h"
>>>>>>> 626889fb
#include "include/v8-context.h"
#include "include/v8-exception.h"
#include "include/v8-microtask-queue.h"
#include "include/v8-template.h"
<<<<<<< HEAD
#include "src/init/v8.h"
#include "src/inspector/test-interface.h"
=======
#include "src/execution/isolate.h"
#include "src/heap/heap.h"
#include "src/init/v8.h"
#include "src/inspector/test-interface.h"
#include "test/inspector/frontend-channel.h"
>>>>>>> 626889fb
#include "test/inspector/task-runner.h"
#include "test/inspector/utils.h"

namespace v8 {
namespace internal {

namespace {

const int kIsolateDataIndex = 2;
const int kContextGroupIdIndex = 3;

void Print(v8::Isolate* isolate, const v8_inspector::StringView& string) {
  v8::Local<v8::String> v8_string = ToV8String(isolate, string);
  v8::String::Utf8Value utf8_string(isolate, v8_string);
  fwrite(*utf8_string, sizeof(**utf8_string), utf8_string.length(), stdout);
}

class Inspectable : public v8_inspector::V8InspectorSession::Inspectable {
 public:
  Inspectable(v8::Isolate* isolate, v8::Local<v8::Value> object)
      : object_(isolate, object) {}
  ~Inspectable() override = default;
  v8::Local<v8::Value> get(v8::Local<v8::Context> context) override {
    return object_.Get(v8::Isolate::GetCurrent());
  }

 private:
  v8::Global<v8::Value> object_;
};

}  //  namespace

InspectorIsolateData::InspectorIsolateData(
    TaskRunner* task_runner,
    InspectorIsolateData::SetupGlobalTasks setup_global_tasks,
    v8::StartupData* startup_data, WithInspector with_inspector)
    : task_runner_(task_runner),
      setup_global_tasks_(std::move(setup_global_tasks)) {
  v8::Isolate::CreateParams params;
  array_buffer_allocator_.reset(
      v8::ArrayBuffer::Allocator::NewDefaultAllocator());
  params.array_buffer_allocator = array_buffer_allocator_.get();
  params.snapshot_blob = startup_data;
  isolate_.reset(v8::Isolate::New(params));
  v8::Isolate::Scope isolate_scope(isolate_.get());
  isolate_->SetMicrotasksPolicy(v8::MicrotasksPolicy::kScoped);
  if (with_inspector) {
    isolate_->AddMessageListener(&InspectorIsolateData::MessageHandler);
    isolate_->SetPromiseRejectCallback(
        &InspectorIsolateData::PromiseRejectHandler);
    inspector_ = v8_inspector::V8Inspector::create(isolate_.get(), this);
  }
  v8::HandleScope handle_scope(isolate_.get());
  not_inspectable_private_.Reset(
      isolate_.get(),
      v8::Private::ForApi(
          isolate_.get(),
          v8::String::NewFromUtf8Literal(isolate_.get(), "notInspectable")));
}

InspectorIsolateData* InspectorIsolateData::FromContext(
    v8::Local<v8::Context> context) {
  return static_cast<InspectorIsolateData*>(
      context->GetAlignedPointerFromEmbedderData(kIsolateDataIndex));
}

<<<<<<< HEAD
=======
InspectorIsolateData::~InspectorIsolateData() {
  // Enter the isolate before destructing this InspectorIsolateData, so that
  // destructors that run before the Isolate's destructor still see it as
  // entered. Use a v8::Locker, in case the thread destroying the isolate is
  // not the last one that entered it.
  locker_.emplace(isolate());
  isolate()->Enter();

  // Sessions need to be deleted before channels can be cleaned up, and channels
  // must be deleted before the isolate gets cleaned up. This means we first
  // clean up all the sessions and immedatly after all the channels used by
  // those sessions.
  for (const auto& pair : sessions_) {
    session_ids_for_cleanup_.insert(pair.first);
  }

  context_group_by_session_.clear();
  sessions_.clear();

  for (int session_id : session_ids_for_cleanup_) {
    ChannelHolder::RemoveChannel(session_id);
  }

  // We don't care about completing pending per-isolate tasks, just delete
  // them in case they still reference this Isolate.
  v8::platform::NotifyIsolateShutdown(V8::GetCurrentPlatform(), isolate());
}

>>>>>>> 626889fb
int InspectorIsolateData::CreateContextGroup() {
  int context_group_id = ++last_context_group_id_;
  if (!CreateContext(context_group_id, v8_inspector::StringView())) {
    DCHECK(isolate_->IsExecutionTerminating());
    return -1;
  }
  return context_group_id;
}

bool InspectorIsolateData::CreateContext(int context_group_id,
                                         v8_inspector::StringView name) {
  v8::HandleScope handle_scope(isolate_.get());
  v8::Local<v8::ObjectTemplate> global_template =
      v8::ObjectTemplate::New(isolate_.get());
  for (auto it = setup_global_tasks_.begin(); it != setup_global_tasks_.end();
       ++it) {
    (*it)->Run(isolate_.get(), global_template);
  }
  v8::Local<v8::Context> context =
      v8::Context::New(isolate_.get(), nullptr, global_template);
  if (context.IsEmpty()) return false;
  context->SetAlignedPointerInEmbedderData(kIsolateDataIndex, this);
  // Should be 2-byte aligned.
  context->SetAlignedPointerInEmbedderData(
      kContextGroupIdIndex, reinterpret_cast<void*>(context_group_id * 2));
  contexts_[context_group_id].emplace_back(isolate_.get(), context);
  if (inspector_) FireContextCreated(context, context_group_id, name);
  return true;
}

v8::Local<v8::Context> InspectorIsolateData::GetDefaultContext(
    int context_group_id) {
  return contexts_[context_group_id].begin()->Get(isolate_.get());
}

void InspectorIsolateData::ResetContextGroup(int context_group_id) {
  v8::SealHandleScope seal_handle_scope(isolate());
  inspector_->resetContextGroup(context_group_id);
}

int InspectorIsolateData::GetContextGroupId(v8::Local<v8::Context> context) {
  return static_cast<int>(
      reinterpret_cast<intptr_t>(
          context->GetAlignedPointerFromEmbedderData(kContextGroupIdIndex)) /
      2);
}

void InspectorIsolateData::RegisterModule(v8::Local<v8::Context> context,
                                          std::vector<uint16_t> name,
                                          v8::ScriptCompiler::Source* source) {
  v8::Local<v8::Module> module;
  if (!v8::ScriptCompiler::CompileModule(isolate(), source).ToLocal(&module))
    return;
  if (!module
           ->InstantiateModule(context,
                               &InspectorIsolateData::ModuleResolveCallback)
           .FromMaybe(false)) {
    return;
  }
  v8::Local<v8::Value> result;
  if (!module->Evaluate(context).ToLocal(&result)) return;
  modules_[name] = v8::Global<v8::Module>(isolate_.get(), module);
}

// static
v8::MaybeLocal<v8::Module> InspectorIsolateData::ModuleResolveCallback(
    v8::Local<v8::Context> context, v8::Local<v8::String> specifier,
<<<<<<< HEAD
    v8::Local<v8::FixedArray> import_assertions,
=======
    v8::Local<v8::FixedArray> import_attributes,
>>>>>>> 626889fb
    v8::Local<v8::Module> referrer) {
  // TODO(v8:11189) Consider JSON modules support in the InspectorClient
  InspectorIsolateData* data = InspectorIsolateData::FromContext(context);
  std::string str = *v8::String::Utf8Value(data->isolate(), specifier);
  v8::MaybeLocal<v8::Module> maybe_module =
      data->modules_[ToVector(data->isolate(), specifier)].Get(data->isolate());
  if (maybe_module.IsEmpty()) {
    data->isolate()->ThrowError(v8::String::Concat(
        data->isolate(),
        ToV8String(data->isolate(), "Failed to resolve module: "), specifier));
  }
  return maybe_module;
}

<<<<<<< HEAD
int InspectorIsolateData::ConnectSession(
    int context_group_id, const v8_inspector::StringView& state,
    v8_inspector::V8Inspector::Channel* channel) {
  v8::SealHandleScope seal_handle_scope(isolate());
  int session_id = ++last_session_id_;
  sessions_[session_id] = inspector_->connect(
      context_group_id, channel, state,
      v8_inspector::V8Inspector::kFullyTrusted,
=======
std::optional<int> InspectorIsolateData::ConnectSession(
    int context_group_id, const v8_inspector::StringView& state,
    std::unique_ptr<FrontendChannelImpl> channel, bool is_fully_trusted) {
  if (contexts_.find(context_group_id) == contexts_.end()) return std::nullopt;

  v8::SealHandleScope seal_handle_scope(isolate());
  int session_id = ++last_session_id_;
  // It's important that we register the channel before the `connect` as the
  // inspector will already send notifications.
  auto* c = channel.get();
  ChannelHolder::AddChannel(session_id, std::move(channel));
  sessions_[session_id] = inspector_->connectShared(
      context_group_id, c, state,
      is_fully_trusted ? v8_inspector::V8Inspector::kFullyTrusted
                       : v8_inspector::V8Inspector::kUntrusted,
>>>>>>> 626889fb
      waiting_for_debugger_
          ? v8_inspector::V8Inspector::kWaitingForDebugger
          : v8_inspector::V8Inspector::kNotWaitingForDebugger);
  context_group_by_session_[sessions_[session_id].get()] = context_group_id;
  return session_id;
}

<<<<<<< HEAD
std::vector<uint8_t> InspectorIsolateData::DisconnectSession(int session_id) {
=======
namespace {

class RemoveChannelTask : public TaskRunner::Task {
 public:
  explicit RemoveChannelTask(int session_id) : session_id_(session_id) {}
  ~RemoveChannelTask() override = default;
  bool is_priority_task() final { return false; }

 private:
  void Run(InspectorIsolateData* data) override {
    ChannelHolder::RemoveChannel(session_id_);
  }
  int session_id_;
};

}  // namespace

std::vector<uint8_t> InspectorIsolateData::DisconnectSession(
    int session_id, TaskRunner* context_task_runner) {
>>>>>>> 626889fb
  v8::SealHandleScope seal_handle_scope(isolate());
  auto it = sessions_.find(session_id);
  CHECK(it != sessions_.end());
  context_group_by_session_.erase(it->second.get());
  std::vector<uint8_t> result = it->second->state();
  sessions_.erase(it);

  // The InspectorSession destructor does cleanup work like disabling agents.
  // This could send some more notifications. We'll delay removing the channel
  // so notification tasks have time to get sent.
  // Note: This only works for tasks scheduled immediately by the desctructor.
  //       Any task scheduled in turn by one of the "cleanup tasks" will run
  //       AFTER the channel was removed.
  context_task_runner->Append(std::make_unique<RemoveChannelTask>(session_id));

  // In case we shutdown the test runner before the above task can run, we
  // let the desctructor clean up the channel.
  session_ids_for_cleanup_.insert(session_id);
  return result;
}

void InspectorIsolateData::SendMessage(
    int session_id, const v8_inspector::StringView& message) {
  v8::SealHandleScope seal_handle_scope(isolate());
  auto it = sessions_.find(session_id);
  if (it != sessions_.end()) it->second->dispatchProtocolMessage(message);
}

void InspectorIsolateData::BreakProgram(
    int context_group_id, const v8_inspector::StringView& reason,
    const v8_inspector::StringView& details) {
  v8::SealHandleScope seal_handle_scope(isolate());
  for (int session_id : GetSessionIds(context_group_id)) {
    auto it = sessions_.find(session_id);
    if (it != sessions_.end()) it->second->breakProgram(reason, details);
  }
}

void InspectorIsolateData::Stop(int session_id) {
  v8::SealHandleScope seal_handle_scope(isolate());
  auto it = sessions_.find(session_id);
  if (it != sessions_.end()) it->second->stop();
}

void InspectorIsolateData::SchedulePauseOnNextStatement(
    int context_group_id, const v8_inspector::StringView& reason,
    const v8_inspector::StringView& details) {
  v8::SealHandleScope seal_handle_scope(isolate());
  for (int session_id : GetSessionIds(context_group_id)) {
    auto it = sessions_.find(session_id);
    if (it != sessions_.end())
      it->second->schedulePauseOnNextStatement(reason, details);
  }
}

void InspectorIsolateData::CancelPauseOnNextStatement(int context_group_id) {
  v8::SealHandleScope seal_handle_scope(isolate());
  for (int session_id : GetSessionIds(context_group_id)) {
    auto it = sessions_.find(session_id);
    if (it != sessions_.end()) it->second->cancelPauseOnNextStatement();
  }
}

void InspectorIsolateData::AsyncTaskScheduled(
    const v8_inspector::StringView& name, void* task, bool recurring) {
  v8::SealHandleScope seal_handle_scope(isolate());
  inspector_->asyncTaskScheduled(name, task, recurring);
}

void InspectorIsolateData::AsyncTaskStarted(void* task) {
  v8::SealHandleScope seal_handle_scope(isolate());
  inspector_->asyncTaskStarted(task);
}

void InspectorIsolateData::AsyncTaskFinished(void* task) {
  v8::SealHandleScope seal_handle_scope(isolate());
  inspector_->asyncTaskFinished(task);
}

v8_inspector::V8StackTraceId InspectorIsolateData::StoreCurrentStackTrace(
    const v8_inspector::StringView& description) {
  v8::SealHandleScope seal_handle_scope(isolate());
  return inspector_->storeCurrentStackTrace(description);
}

void InspectorIsolateData::ExternalAsyncTaskStarted(
    const v8_inspector::V8StackTraceId& parent) {
  v8::SealHandleScope seal_handle_scope(isolate());
  inspector_->externalAsyncTaskStarted(parent);
}

void InspectorIsolateData::ExternalAsyncTaskFinished(
    const v8_inspector::V8StackTraceId& parent) {
  v8::SealHandleScope seal_handle_scope(isolate());
  inspector_->externalAsyncTaskFinished(parent);
}

void InspectorIsolateData::AddInspectedObject(int session_id,
                                              v8::Local<v8::Value> object) {
  v8::SealHandleScope seal_handle_scope(isolate());
  auto it = sessions_.find(session_id);
  if (it == sessions_.end()) return;
  std::unique_ptr<Inspectable> inspectable(
      new Inspectable(isolate_.get(), object));
  it->second->addInspectedObject(std::move(inspectable));
}

void InspectorIsolateData::SetMaxAsyncTaskStacksForTest(int limit) {
  v8::SealHandleScope seal_handle_scope(isolate());
  v8_inspector::SetMaxAsyncTaskStacksForTest(inspector_.get(), limit);
}

void InspectorIsolateData::DumpAsyncTaskStacksStateForTest() {
  v8::SealHandleScope seal_handle_scope(isolate());
  v8_inspector::DumpAsyncTaskStacksStateForTest(inspector_.get());
}

// static
int InspectorIsolateData::HandleMessage(v8::Local<v8::Message> message,
                                        v8::Local<v8::Value> exception) {
<<<<<<< HEAD
  v8::Isolate* isolate = message->GetIsolate();
=======
  v8::Isolate* isolate = v8::Isolate::GetCurrent();
>>>>>>> 626889fb
  v8::Local<v8::Context> context = isolate->GetEnteredOrMicrotaskContext();
  if (context.IsEmpty()) return 0;
  v8_inspector::V8Inspector* inspector =
      InspectorIsolateData::FromContext(context)->inspector_.get();

  v8::Local<v8::StackTrace> stack = message->GetStackTrace();
  int script_id = message->GetScriptOrigin().ScriptId();
  if (!stack.IsEmpty() && stack->GetFrameCount() > 0) {
    int top_script_id = stack->GetFrame(isolate, 0)->GetScriptId();
    if (top_script_id == script_id) script_id = 0;
  }
  int line_number = message->GetLineNumber(context).FromMaybe(0);
  int column_number = 0;
  if (message->GetStartColumn(context).IsJust())
    column_number = message->GetStartColumn(context).FromJust() + 1;

  v8_inspector::StringView detailed_message;
  std::vector<uint16_t> message_text_string = ToVector(isolate, message->Get());
  v8_inspector::StringView message_text(message_text_string.data(),
                                        message_text_string.size());
  std::vector<uint16_t> url_string;
  if (message->GetScriptOrigin().ResourceName()->IsString()) {
    url_string = ToVector(
        isolate, message->GetScriptOrigin().ResourceName().As<v8::String>());
  }
  v8_inspector::StringView url(url_string.data(), url_string.size());

  v8::SealHandleScope seal_handle_scope(isolate);
  return inspector->exceptionThrown(
      context, message_text, exception, detailed_message, url, line_number,
      column_number, inspector->createStackTrace(stack), script_id);
}

// static
void InspectorIsolateData::MessageHandler(v8::Local<v8::Message> message,
                                          v8::Local<v8::Value> exception) {
  HandleMessage(message, exception);
}

// static
void InspectorIsolateData::PromiseRejectHandler(v8::PromiseRejectMessage data) {
<<<<<<< HEAD
  v8::Isolate* isolate = data.GetPromise()->GetIsolate();
=======
  v8::Isolate* isolate = v8::Isolate::GetCurrent();
>>>>>>> 626889fb
  v8::Local<v8::Context> context = isolate->GetEnteredOrMicrotaskContext();
  if (context.IsEmpty()) return;
  v8::Local<v8::Promise> promise = data.GetPromise();
  v8::Local<v8::Private> id_private = v8::Private::ForApi(
      isolate, v8::String::NewFromUtf8Literal(isolate, "id"));

  if (data.GetEvent() == v8::kPromiseHandlerAddedAfterReject) {
    v8::Local<v8::Value> id;
    if (!promise->GetPrivate(context, id_private).ToLocal(&id)) return;
    if (!id->IsInt32()) return;
    v8_inspector::V8Inspector* inspector =
        InspectorIsolateData::FromContext(context)->inspector_.get();
    v8::SealHandleScope seal_handle_scope(isolate);
    const char* reason_str = "Handler added to rejected promise";
    inspector->exceptionRevoked(
        context, id.As<v8::Int32>()->Value(),
        v8_inspector::StringView(reinterpret_cast<const uint8_t*>(reason_str),
                                 strlen(reason_str)));
    return;
  } else if (data.GetEvent() == v8::kPromiseRejectAfterResolved ||
             data.GetEvent() == v8::kPromiseResolveAfterResolved) {
    // Ignore reject/resolve after resolved, like the blink handler.
    return;
  }

  v8::Local<v8::Value> exception = data.GetValue();
  int exception_id = HandleMessage(
      v8::Exception::CreateMessage(isolate, exception), exception);
  if (exception_id) {
    if (promise
            ->SetPrivate(isolate->GetCurrentContext(), id_private,
                         v8::Int32::New(isolate, exception_id))
            .IsNothing()) {
      // Handling the |message| above calls back into JavaScript (by reporting
      // it via CDP) in case of `inspector-test`, and can lead to terminating
      // execution on the |isolate|, in which case the API call above will
      // return immediately.
      DCHECK(isolate->IsExecutionTerminating());
    }
  }
}

void InspectorIsolateData::FireContextCreated(v8::Local<v8::Context> context,
                                              int context_group_id,
                                              v8_inspector::StringView name) {
  v8_inspector::V8ContextInfo info(context, context_group_id, name);
  info.hasMemoryOnConsole = true;
  v8::SealHandleScope seal_handle_scope(isolate());
  inspector_->contextCreated(info);
}

void InspectorIsolateData::FireContextDestroyed(
    v8::Local<v8::Context> context) {
  v8::SealHandleScope seal_handle_scope(isolate());
  inspector_->contextDestroyed(context);
}

void InspectorIsolateData::FreeContext(v8::Local<v8::Context> context) {
  int context_group_id = GetContextGroupId(context);
  auto it = contexts_.find(context_group_id);
  if (it == contexts_.end()) return;
  contexts_.erase(it);
}

std::vector<int> InspectorIsolateData::GetSessionIds(int context_group_id) {
  std::vector<int> result;
  for (auto& it : sessions_) {
    if (context_group_by_session_[it.second.get()] == context_group_id)
      result.push_back(it.first);
  }
  return result;
}

bool InspectorIsolateData::isInspectableHeapObject(
    v8::Local<v8::Object> object) {
  v8::Local<v8::Context> context = isolate()->GetCurrentContext();
  v8::MicrotasksScope microtasks_scope(
      context, v8::MicrotasksScope::kDoNotRunMicrotasks);
  return !object->HasPrivate(context, not_inspectable_private_.Get(isolate()))
              .FromMaybe(false);
}

v8::Local<v8::Context> InspectorIsolateData::ensureDefaultContextInGroup(
    int context_group_id) {
  return GetDefaultContext(context_group_id);
}

void InspectorIsolateData::SetCurrentTimeMS(double time) {
  current_time_ = time;
  current_time_set_ = true;
}

double InspectorIsolateData::currentTimeMS() {
  if (current_time_set_) return current_time_;
  return V8::GetCurrentPlatform()->CurrentClockTimeMillisecondsHighResolution();
}

void InspectorIsolateData::SetMemoryInfo(v8::Local<v8::Value> memory_info) {
  memory_info_.Reset(isolate_.get(), memory_info);
}

void InspectorIsolateData::SetLogConsoleApiMessageCalls(bool log) {
  log_console_api_message_calls_ = log;
}

void InspectorIsolateData::SetLogMaxAsyncCallStackDepthChanged(bool log) {
  log_max_async_call_stack_depth_changed_ = log;
}

void InspectorIsolateData::SetAdditionalConsoleApi(
    v8_inspector::StringView api_script) {
  v8::HandleScope handle_scope(isolate());
  additional_console_api_.Reset(isolate(), ToV8String(isolate(), api_script));
}

v8::MaybeLocal<v8::Value> InspectorIsolateData::memoryInfo(
    v8::Isolate* isolate, v8::Local<v8::Context>) {
  if (memory_info_.IsEmpty()) return v8::MaybeLocal<v8::Value>();
  return memory_info_.Get(isolate);
}

void InspectorIsolateData::runMessageLoopOnPause(int) {
  v8::SealHandleScope seal_handle_scope(isolate());
  // Pumping the message loop below may trigger the execution of a stackless
  // GC. We need to override the embedder stack state, to force scanning the
  // stack, if this happens.
  i::Heap* heap =
      reinterpret_cast<i::Isolate*>(task_runner_->isolate())->heap();
  i::EmbedderStackStateScope scope(
      heap, i::EmbedderStackStateOrigin::kExplicitInvocation,
      StackState::kMayContainHeapPointers);
  task_runner_->RunMessageLoop(true);
}

void InspectorIsolateData::runIfWaitingForDebugger(int) {
  quitMessageLoopOnPause();
}

void InspectorIsolateData::quitMessageLoopOnPause() {
  v8::SealHandleScope seal_handle_scope(isolate());
  task_runner_->QuitMessageLoop();
}

void InspectorIsolateData::installAdditionalCommandLineAPI(
    v8::Local<v8::Context> context, v8::Local<v8::Object> object) {
  if (additional_console_api_.IsEmpty()) return;
  CHECK_EQ(v8::Isolate::GetCurrent(), isolate());
  v8::HandleScope handle_scope(isolate());
  v8::Context::Scope context_scope(context);
  v8::ScriptOrigin origin(isolate(), v8::String::NewFromUtf8Literal(
                                         isolate(), "internal-console-api"));
  v8::ScriptCompiler::Source scriptSource(
      additional_console_api_.Get(isolate()), origin);
  v8::MaybeLocal<v8::Script> script =
      v8::ScriptCompiler::Compile(context, &scriptSource);
  CHECK(!script.ToLocalChecked()->Run(context).IsEmpty());
}

void InspectorIsolateData::consoleAPIMessage(
    int contextGroupId, v8::Isolate::MessageErrorLevel level,
    const v8_inspector::StringView& message,
    const v8_inspector::StringView& url, unsigned lineNumber,
    unsigned columnNumber, v8_inspector::V8StackTrace* stack) {
  if (!log_console_api_message_calls_) return;
  switch (level) {
    case v8::Isolate::kMessageLog:
      fprintf(stdout, "log: ");
      break;
    case v8::Isolate::kMessageDebug:
      fprintf(stdout, "debug: ");
      break;
    case v8::Isolate::kMessageInfo:
      fprintf(stdout, "info: ");
      break;
    case v8::Isolate::kMessageError:
      fprintf(stdout, "error: ");
      break;
    case v8::Isolate::kMessageWarning:
      fprintf(stdout, "warning: ");
      break;
    case v8::Isolate::kMessageAll:
      break;
  }
  Print(isolate_.get(), message);
  fprintf(stdout, " (");
  Print(isolate_.get(), url);
  fprintf(stdout, ":%d:%d)", lineNumber, columnNumber);
  Print(isolate_.get(), stack->toString()->string());
  fprintf(stdout, "\n");
}

void InspectorIsolateData::maxAsyncCallStackDepthChanged(int depth) {
  if (!log_max_async_call_stack_depth_changed_) return;
  fprintf(stdout, "maxAsyncCallStackDepthChanged: %d\n", depth);
}

void InspectorIsolateData::SetResourceNamePrefix(v8::Local<v8::String> prefix) {
  resource_name_prefix_.Reset(isolate(), prefix);
}

bool InspectorIsolateData::AssociateExceptionData(
    v8::Local<v8::Value> exception, v8::Local<v8::Name> key,
    v8::Local<v8::Value> value) {
  return inspector_->associateExceptionData(
      this->isolate()->GetCurrentContext(), exception, key, value);
}

void InspectorIsolateData::WaitForDebugger(int context_group_id) {
  DCHECK(!waiting_for_debugger_);
  waiting_for_debugger_ = true;
  runMessageLoopOnPause(context_group_id);
  waiting_for_debugger_ = false;
}

namespace {
class StringBufferImpl : public v8_inspector::StringBuffer {
 public:
  StringBufferImpl(v8::Isolate* isolate, v8::Local<v8::String> string)
      : data_(ToVector(isolate, string)) {}

  v8_inspector::StringView string() const override {
    return v8_inspector::StringView(data_.data(), data_.size());
  }

 private:
  std::vector<uint16_t> data_;
};
}  // anonymous namespace

std::unique_ptr<v8_inspector::StringBuffer>
InspectorIsolateData::resourceNameToUrl(
    const v8_inspector::StringView& resourceName) {
  if (resource_name_prefix_.IsEmpty()) return nullptr;
  v8::HandleScope handle_scope(isolate());
  v8::Local<v8::String> name = ToV8String(isolate(), resourceName);
  v8::Local<v8::String> prefix = resource_name_prefix_.Get(isolate());
  v8::Local<v8::String> url = v8::String::Concat(isolate(), prefix, name);
  return std::make_unique<StringBufferImpl>(isolate(), url);
}

int64_t InspectorIsolateData::generateUniqueId() {
  static int64_t last_unique_id = 0L;
  // Keep it not too random for tests.
  return ++last_unique_id;
}

<<<<<<< HEAD
=======
// static
void ChannelHolder::AddChannel(int session_id,
                               std::unique_ptr<FrontendChannelImpl> channel) {
  CHECK_NE(channel.get(), nullptr);
  channel->set_session_id(session_id);
  channels_[session_id] = std::move(channel);
}

// static
FrontendChannelImpl* ChannelHolder::GetChannel(int session_id) {
  auto it = channels_.find(session_id);
  return it != channels_.end() ? it->second.get() : nullptr;
}

// static
void ChannelHolder::RemoveChannel(int session_id) {
  channels_.erase(session_id);
}

// static
std::map<int, std::unique_ptr<FrontendChannelImpl>> ChannelHolder::channels_;

>>>>>>> 626889fb
}  // namespace internal
}  // namespace v8<|MERGE_RESOLUTION|>--- conflicted
+++ resolved
@@ -4,26 +4,18 @@
 
 #include "test/inspector/isolate-data.h"
 
-<<<<<<< HEAD
-=======
 #include <optional>
 
 #include "include/libplatform/libplatform.h"
->>>>>>> 626889fb
 #include "include/v8-context.h"
 #include "include/v8-exception.h"
 #include "include/v8-microtask-queue.h"
 #include "include/v8-template.h"
-<<<<<<< HEAD
-#include "src/init/v8.h"
-#include "src/inspector/test-interface.h"
-=======
 #include "src/execution/isolate.h"
 #include "src/heap/heap.h"
 #include "src/init/v8.h"
 #include "src/inspector/test-interface.h"
 #include "test/inspector/frontend-channel.h"
->>>>>>> 626889fb
 #include "test/inspector/task-runner.h"
 #include "test/inspector/utils.h"
 
@@ -90,8 +82,6 @@
       context->GetAlignedPointerFromEmbedderData(kIsolateDataIndex));
 }
 
-<<<<<<< HEAD
-=======
 InspectorIsolateData::~InspectorIsolateData() {
   // Enter the isolate before destructing this InspectorIsolateData, so that
   // destructors that run before the Isolate's destructor still see it as
@@ -120,7 +110,6 @@
   v8::platform::NotifyIsolateShutdown(V8::GetCurrentPlatform(), isolate());
 }
 
->>>>>>> 626889fb
 int InspectorIsolateData::CreateContextGroup() {
   int context_group_id = ++last_context_group_id_;
   if (!CreateContext(context_group_id, v8_inspector::StringView())) {
@@ -188,11 +177,7 @@
 // static
 v8::MaybeLocal<v8::Module> InspectorIsolateData::ModuleResolveCallback(
     v8::Local<v8::Context> context, v8::Local<v8::String> specifier,
-<<<<<<< HEAD
-    v8::Local<v8::FixedArray> import_assertions,
-=======
     v8::Local<v8::FixedArray> import_attributes,
->>>>>>> 626889fb
     v8::Local<v8::Module> referrer) {
   // TODO(v8:11189) Consider JSON modules support in the InspectorClient
   InspectorIsolateData* data = InspectorIsolateData::FromContext(context);
@@ -207,16 +192,6 @@
   return maybe_module;
 }
 
-<<<<<<< HEAD
-int InspectorIsolateData::ConnectSession(
-    int context_group_id, const v8_inspector::StringView& state,
-    v8_inspector::V8Inspector::Channel* channel) {
-  v8::SealHandleScope seal_handle_scope(isolate());
-  int session_id = ++last_session_id_;
-  sessions_[session_id] = inspector_->connect(
-      context_group_id, channel, state,
-      v8_inspector::V8Inspector::kFullyTrusted,
-=======
 std::optional<int> InspectorIsolateData::ConnectSession(
     int context_group_id, const v8_inspector::StringView& state,
     std::unique_ptr<FrontendChannelImpl> channel, bool is_fully_trusted) {
@@ -232,7 +207,6 @@
       context_group_id, c, state,
       is_fully_trusted ? v8_inspector::V8Inspector::kFullyTrusted
                        : v8_inspector::V8Inspector::kUntrusted,
->>>>>>> 626889fb
       waiting_for_debugger_
           ? v8_inspector::V8Inspector::kWaitingForDebugger
           : v8_inspector::V8Inspector::kNotWaitingForDebugger);
@@ -240,9 +214,6 @@
   return session_id;
 }
 
-<<<<<<< HEAD
-std::vector<uint8_t> InspectorIsolateData::DisconnectSession(int session_id) {
-=======
 namespace {
 
 class RemoveChannelTask : public TaskRunner::Task {
@@ -262,7 +233,6 @@
 
 std::vector<uint8_t> InspectorIsolateData::DisconnectSession(
     int session_id, TaskRunner* context_task_runner) {
->>>>>>> 626889fb
   v8::SealHandleScope seal_handle_scope(isolate());
   auto it = sessions_.find(session_id);
   CHECK(it != sessions_.end());
@@ -383,11 +353,7 @@
 // static
 int InspectorIsolateData::HandleMessage(v8::Local<v8::Message> message,
                                         v8::Local<v8::Value> exception) {
-<<<<<<< HEAD
-  v8::Isolate* isolate = message->GetIsolate();
-=======
   v8::Isolate* isolate = v8::Isolate::GetCurrent();
->>>>>>> 626889fb
   v8::Local<v8::Context> context = isolate->GetEnteredOrMicrotaskContext();
   if (context.IsEmpty()) return 0;
   v8_inspector::V8Inspector* inspector =
@@ -429,11 +395,7 @@
 
 // static
 void InspectorIsolateData::PromiseRejectHandler(v8::PromiseRejectMessage data) {
-<<<<<<< HEAD
-  v8::Isolate* isolate = data.GetPromise()->GetIsolate();
-=======
   v8::Isolate* isolate = v8::Isolate::GetCurrent();
->>>>>>> 626889fb
   v8::Local<v8::Context> context = isolate->GetEnteredOrMicrotaskContext();
   if (context.IsEmpty()) return;
   v8::Local<v8::Promise> promise = data.GetPromise();
@@ -583,8 +545,8 @@
   CHECK_EQ(v8::Isolate::GetCurrent(), isolate());
   v8::HandleScope handle_scope(isolate());
   v8::Context::Scope context_scope(context);
-  v8::ScriptOrigin origin(isolate(), v8::String::NewFromUtf8Literal(
-                                         isolate(), "internal-console-api"));
+  v8::ScriptOrigin origin(
+      v8::String::NewFromUtf8Literal(isolate(), "internal-console-api"));
   v8::ScriptCompiler::Source scriptSource(
       additional_console_api_.Get(isolate()), origin);
   v8::MaybeLocal<v8::Script> script =
@@ -680,8 +642,6 @@
   return ++last_unique_id;
 }
 
-<<<<<<< HEAD
-=======
 // static
 void ChannelHolder::AddChannel(int session_id,
                                std::unique_ptr<FrontendChannelImpl> channel) {
@@ -704,6 +664,5 @@
 // static
 std::map<int, std::unique_ptr<FrontendChannelImpl>> ChannelHolder::channels_;
 
->>>>>>> 626889fb
 }  // namespace internal
 }  // namespace v8