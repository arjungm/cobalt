--- conflicted
+++ resolved
@@ -63,11 +63,7 @@
       }
 
       v8::Local<v8::Context> context =
-<<<<<<< HEAD
-          data->GetDefaultContext(channel_->context_group_id_);
-=======
           data->GetDefaultContext(channel->context_group_id_);
->>>>>>> 626889fb
       v8::MicrotasksScope microtasks_scope(context,
                                            v8::MicrotasksScope::kRunMicrotasks);
       v8::Context::Scope context_scope(context);
