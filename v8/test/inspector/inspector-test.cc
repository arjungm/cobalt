--- conflicted
+++ resolved
@@ -2,13 +2,6 @@
 // Use of this source code is governed by a BSD-style license that can be
 // found in the LICENSE file.
 
-<<<<<<< HEAD
-#if !defined(_WIN32) && !defined(_WIN64)
-#include <unistd.h>
-#endif  // !defined(_WIN32) && !defined(_WIN64)
-
-=======
->>>>>>> 626889fb
 #include <locale.h>
 
 #include <optional>
@@ -147,12 +140,7 @@
       }
 
       v8::String::Utf8Value str(info.GetIsolate(), str_obj);
-<<<<<<< HEAD
-      int n =
-          static_cast<int>(fwrite(*str, sizeof(**str), str.length(), stdout));
-=======
       size_t n = fwrite(*str, sizeof(**str), str.length(), stdout);
->>>>>>> 626889fb
       if (n != str.length()) {
         FATAL("Error in fwrite\n");
       }
@@ -368,11 +356,6 @@
                 });
   }
 
-<<<<<<< HEAD
-  static void ConnectSession(const v8::FunctionCallbackInfo<v8::Value>& info) {
-    if (info.Length() != 3 || !info[0]->IsInt32() || !info[1]->IsString() ||
-        !info[2]->IsFunction()) {
-=======
   static bool IsValidConnectSessionArgs(
       const v8::FunctionCallbackInfo<v8::Value>& info) {
     if (info.Length() < 3 || info.Length() > 4) return false;
@@ -384,42 +367,21 @@
 
   static void ConnectSession(const v8::FunctionCallbackInfo<v8::Value>& info) {
     if (!IsValidConnectSessionArgs(info)) {
->>>>>>> 626889fb
       FATAL(
           "Internal error: connectionSession(context_group_id, state, "
           "dispatch, is_fully_trusted).");
     }
     v8::Local<v8::Context> context = info.GetIsolate()->GetCurrentContext();
-<<<<<<< HEAD
-    FrontendChannelImpl* channel = new FrontendChannelImpl(
-        InspectorIsolateData::FromContext(context)->task_runner(),
-        InspectorIsolateData::FromContext(context)->GetContextGroupId(context),
-        info.GetIsolate(), info[2].As<v8::Function>());
-=======
     std::unique_ptr<FrontendChannelImpl> channel =
         std::make_unique<FrontendChannelImpl>(
             InspectorIsolateData::FromContext(context)->task_runner(),
             InspectorIsolateData::FromContext(context)->GetContextGroupId(
                 context),
             info.GetIsolate(), info[2].As<v8::Function>());
->>>>>>> 626889fb
 
     std::vector<uint8_t> state =
         ToBytes(info.GetIsolate(), info[1].As<v8::String>());
     int context_group_id = info[0].As<v8::Int32>()->Value();
-<<<<<<< HEAD
-    int session_id = 0;
-    RunSyncTask(backend_runner_, [&context_group_id, &session_id, &channel,
-                                  &state](InspectorIsolateData* data) {
-      session_id = data->ConnectSession(
-          context_group_id,
-          v8_inspector::StringView(state.data(), state.size()), channel);
-      channel->set_session_id(session_id);
-    });
-
-    channels_[session_id].reset(channel);
-    info.GetReturnValue().Set(v8::Int32::New(info.GetIsolate(), session_id));
-=======
     bool is_fully_trusted =
         info.Length() == 3 || info[3].As<v8::Boolean>()->Value();
     std::optional<int> session_id;
@@ -434,7 +396,6 @@
 
     CHECK(session_id.has_value());
     info.GetReturnValue().Set(v8::Int32::New(info.GetIsolate(), *session_id));
->>>>>>> 626889fb
   }
 
   static void DisconnectSession(
@@ -442,15 +403,6 @@
     if (info.Length() != 1 || !info[0]->IsInt32()) {
       FATAL("Internal error: disconnectionSession(session_id).");
     }
-<<<<<<< HEAD
-    int session_id = info[0].As<v8::Int32>()->Value();
-    std::vector<uint8_t> state;
-    RunSyncTask(backend_runner_,
-                [&session_id, &state](InspectorIsolateData* data) {
-                  state = data->DisconnectSession(session_id);
-                });
-    channels_.erase(session_id);
-=======
     v8::Local<v8::Context> context = info.GetIsolate()->GetCurrentContext();
     TaskRunner* context_task_runner =
         InspectorIsolateData::FromContext(context)->task_runner();
@@ -461,7 +413,6 @@
       state = data->DisconnectSession(session_id, context_task_runner);
     });
 
->>>>>>> 626889fb
     info.GetReturnValue().Set(ToV8String(info.GetIsolate(), state));
   }
 
@@ -478,7 +429,6 @@
   static void InterruptForMessages(
       const v8::FunctionCallbackInfo<v8::Value>& info) {
     backend_runner_->InterruptForMessages();
-<<<<<<< HEAD
   }
 
   static void WaitForDebugger(const v8::FunctionCallbackInfo<v8::Value>& info) {
@@ -492,21 +442,6 @@
           data->WaitForDebugger(context_group_id);
         },
         info[1].As<v8::Function>());
-=======
->>>>>>> 626889fb
-  }
-
-  static void WaitForDebugger(const v8::FunctionCallbackInfo<v8::Value>& info) {
-    if (info.Length() != 2 || !info[0]->IsInt32() || !info[1]->IsFunction()) {
-      FATAL("Internal error: waitForDebugger(context_group_id, callback).");
-    }
-    int context_group_id = info[0].As<v8::Int32>()->Value();
-    RunSimpleAsyncTask(
-        backend_runner_,
-        [context_group_id](InspectorIsolateData* data) {
-          data->WaitForDebugger(context_group_id);
-        },
-        info[1].As<v8::Function>());
   }
 };
 
@@ -526,22 +461,13 @@
            v8::Local<v8::ObjectTemplate> global) override {
     v8::Local<v8::String> name =
         v8::String::NewFromUtf8Literal(isolate, "console");
-<<<<<<< HEAD
-    global->SetAccessor(name, &ConsoleGetterCallback, nullptr, {}, v8::DEFAULT,
-                        v8::DontEnum);
-=======
     global->SetNativeDataProperty(name, &ConsoleGetterCallback, nullptr, {},
                                   v8::DontEnum);
->>>>>>> 626889fb
   }
 
  private:
   static void ConsoleGetterCallback(
-<<<<<<< HEAD
-      v8::Local<v8::String>, const v8::PropertyCallbackInfo<v8::Value>& info) {
-=======
       v8::Local<v8::Name>, const v8::PropertyCallbackInfo<v8::Value>& info) {
->>>>>>> 626889fb
     v8::Isolate* isolate = info.GetIsolate();
     v8::HandleScope scope(isolate);
     v8::Local<v8::Context> context = isolate->GetCurrentContext();
@@ -747,11 +673,7 @@
         .ToChecked();
   }
 
-<<<<<<< HEAD
-  static void CreateObjectWithAccessor(
-=======
   static void CreateObjectWithNativeDataProperty(
->>>>>>> 626889fb
       const v8::FunctionCallbackInfo<v8::Value>& info) {
     if (info.Length() != 2 || !info[0]->IsString() || !info[1]->IsBoolean()) {
       FATAL(
@@ -761,18 +683,11 @@
     v8::Isolate* isolate = info.GetIsolate();
     v8::Local<v8::ObjectTemplate> templ = v8::ObjectTemplate::New(isolate);
     if (info[1].As<v8::Boolean>()->Value()) {
-<<<<<<< HEAD
-      templ->SetAccessor(v8::Local<v8::String>::Cast(info[0]), AccessorGetter,
-                         AccessorSetter);
-    } else {
-      templ->SetAccessor(v8::Local<v8::String>::Cast(info[0]), AccessorGetter);
-=======
       templ->SetNativeDataProperty(v8::Local<v8::String>::Cast(info[0]),
                                    AccessorGetter, AccessorSetter);
     } else {
       templ->SetNativeDataProperty(v8::Local<v8::String>::Cast(info[0]),
                                    AccessorGetter);
->>>>>>> 626889fb
     }
     info.GetReturnValue().Set(
         templ->NewInstance(isolate->GetCurrentContext()).ToLocalChecked());
@@ -878,7 +793,6 @@
       FATAL("Internal error: setResourceNamePrefix('prefix').");
     }
     v8::Isolate* isolate = info.GetIsolate();
-<<<<<<< HEAD
     v8::Local<v8::Context> context = isolate->GetCurrentContext();
     InspectorIsolateData* data = InspectorIsolateData::FromContext(context);
     data->SetResourceNamePrefix(v8::Local<v8::String>::Cast(info[0]));
@@ -895,24 +809,6 @@
     v8::Isolate* isolate = info.GetIsolate();
     v8::Local<v8::Context> context = isolate->GetCurrentContext();
     InspectorIsolateData* data = InspectorIsolateData::FromContext(context);
-=======
-    v8::Local<v8::Context> context = isolate->GetCurrentContext();
-    InspectorIsolateData* data = InspectorIsolateData::FromContext(context);
-    data->SetResourceNamePrefix(v8::Local<v8::String>::Cast(info[0]));
-  }
-
-  static void newExceptionWithMetaData(
-      const v8::FunctionCallbackInfo<v8::Value>& info) {
-    if (info.Length() != 3 || !info[0]->IsString() || !info[1]->IsString() ||
-        !info[2]->IsString()) {
-      FATAL(
-          "Internal error: newExceptionWithMetaData('message', 'key', "
-          "'value').");
-    }
-    v8::Isolate* isolate = info.GetIsolate();
-    v8::Local<v8::Context> context = isolate->GetCurrentContext();
-    InspectorIsolateData* data = InspectorIsolateData::FromContext(context);
->>>>>>> 626889fb
 
     auto error = v8::Exception::Error(info[0].As<v8::String>());
     CHECK(data->AssociateExceptionData(error, info[1].As<v8::String>(),
@@ -930,17 +826,11 @@
     v8::Local<v8::Context> context = isolate->GetCurrentContext();
 
     v8::Local<v8::Function> callback = v8::Local<v8::Function>::Cast(info[0]);
-<<<<<<< HEAD
-    v8::MaybeLocal<v8::Value> result =
-        callback->Call(context, v8::Undefined(isolate), 0, nullptr);
-    info.GetReturnValue().Set(result.ToLocalChecked());
-=======
     v8::Local<v8::Value> result;
     if (callback->Call(context, v8::Undefined(isolate), 0, nullptr)
             .ToLocal(&result)) {
       info.GetReturnValue().Set(result);
     }
->>>>>>> 626889fb
   }
 
   static void RunNestedMessageLoop(
