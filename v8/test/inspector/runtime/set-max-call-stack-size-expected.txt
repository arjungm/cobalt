Checks Runtime.setMaxCallStackSizeToCapture.

Running test: testBeforeEnable
{
    code : -32000
    message : Runtime agent is not enabled
}

Running test: testNegativeSize
{
    code : -32000
    message : maxCallStackSizeToCapture should be non-negative
}

Running test: testConsoleLogBeforeEnable
{
    args : [
        [0] : {
            type : string
            value : Log message.
        }
    ]
    executionContextId : <executionContextId>
    stackTrace : {
        callFrames : [
            [0] : {
                columnNumber : 10
                functionName : testConsoleLog
                lineNumber : 2
                scriptId : <scriptId>
                url : test.js
            }
        ]
    }
    timestamp : <timestamp>
    type : log
}

Running test: testConsoleTrace
Test with max size 0.
{
    args : [
        [0] : {
            type : string
            value : Nested call.
        }
    ]
    executionContextId : <executionContextId>
    stackTrace : {
        callFrames : [
            [0] : {
                columnNumber : 12
                functionName : bar
                lineNumber : 7
                scriptId : <scriptId>
                url : test.js
            }
            [1] : {
                columnNumber : 4
                functionName : foo
                lineNumber : 12
                scriptId : <scriptId>
                url : test.js
            }
        ]
    }
    timestamp : <timestamp>
    type : trace
}
Test with max size 1.
{
    args : [
        [0] : {
            type : string
            value : Nested call.
        }
    ]
    executionContextId : <executionContextId>
    stackTrace : {
        callFrames : [
            [0] : {
                columnNumber : 12
                functionName : bar
                lineNumber : 7
<<<<<<< HEAD
=======
                scriptId : <scriptId>
                url : test.js
            }
            [1] : {
                columnNumber : 4
                functionName : foo
                lineNumber : 12
>>>>>>> 626889fb
                scriptId : <scriptId>
                url : test.js
            }
        ]
        parent : {
            callFrames : [
                [0] : {
                    columnNumber : 4
                    functionName : executor
                    lineNumber : 16
                    scriptId : <scriptId>
                    url : test.js
                }
            ]
            description : setTimeout
        }
    }
    timestamp : <timestamp>
    type : trace
}
Test with max size 2.
{
    args : [
        [0] : {
            type : string
            value : Nested call.
        }
    ]
    executionContextId : <executionContextId>
    stackTrace : {
        callFrames : [
            [0] : {
                columnNumber : 12
                functionName : bar
                lineNumber : 7
                scriptId : <scriptId>
                url : test.js
            }
            [1] : {
                columnNumber : 4
                functionName : foo
                lineNumber : 12
                scriptId : <scriptId>
                url : test.js
            }
        ]
        parent : {
            callFrames : [
                [0] : {
                    columnNumber : 4
                    functionName : executor
                    lineNumber : 16
                    scriptId : <scriptId>
                    url : test.js
                }
                [1] : {
                    columnNumber : 9
                    functionName : testConsoleTrace
                    lineNumber : 15
                    scriptId : <scriptId>
                    url : test.js
                }
            ]
            description : setTimeout
        }
    }
    timestamp : <timestamp>
    type : trace
}

Running test: testException
Test with max size 0.
{
    columnNumber : 4
    exception : {
        className : Error
        description : Error     at bar (test.js:23:11)     at foo (test.js:27:5)     at testThrow (test.js:30:3)     at <anonymous>:1:1
        objectId : <objectId>
        subtype : error
        type : object
    }
    exceptionId : <exceptionId>
    lineNumber : 22
    scriptId : <scriptId>
    text : Uncaught
}
Test with max size 1.
{
    columnNumber : 4
    exception : {
        className : Error
        description : Error     at bar (test.js:23:11)     at foo (test.js:27:5)     at testThrow (test.js:30:3)     at <anonymous>:1:1
        objectId : <objectId>
        subtype : error
        type : object
    }
    exceptionId : <exceptionId>
    lineNumber : 22
    scriptId : <scriptId>
    stackTrace : {
        callFrames : [
            [0] : {
                columnNumber : 10
                functionName : bar
                lineNumber : 22
                scriptId : <scriptId>
                url : test.js
            }
        ]
    }
    text : Uncaught
}
Test with max size 2.
{
    columnNumber : 4
    exception : {
        className : Error
        description : Error     at bar (test.js:23:11)     at foo (test.js:27:5)     at testThrow (test.js:30:3)     at <anonymous>:1:1
        objectId : <objectId>
        subtype : error
        type : object
    }
    exceptionId : <exceptionId>
    lineNumber : 22
    scriptId : <scriptId>
    stackTrace : {
        callFrames : [
            [0] : {
                columnNumber : 10
                functionName : bar
                lineNumber : 22
                scriptId : <scriptId>
                url : test.js
            }
            [1] : {
                columnNumber : 4
                functionName : foo
                lineNumber : 26
                scriptId : <scriptId>
                url : test.js
            }
        ]
    }
    text : Uncaught
}<|MERGE_RESOLUTION|>--- conflicted
+++ resolved
@@ -82,8 +82,6 @@
                 columnNumber : 12
                 functionName : bar
                 lineNumber : 7
-<<<<<<< HEAD
-=======
                 scriptId : <scriptId>
                 url : test.js
             }
@@ -91,7 +89,6 @@
                 columnNumber : 4
                 functionName : foo
                 lineNumber : 12
->>>>>>> 626889fb
                 scriptId : <scriptId>
                 url : test.js
             }
