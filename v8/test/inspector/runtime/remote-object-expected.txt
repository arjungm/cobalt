Tests Runtime.RemoteObject.

Running test: testNull
'null', returnByValue: false, generatePreview: false
{
    result : {
        subtype : null
        type : object
        value : null
    }
}
'null', returnByValue: true, generatePreview: false
{
    result : {
        subtype : null
        type : object
        value : null
    }
}
'null', returnByValue: false, generatePreview: true
{
    result : {
        subtype : null
        type : object
        value : null
    }
}

Running test: testBoolean
'true', returnByValue: false, generatePreview: false
{
    result : {
        type : boolean
        value : true
    }
}
'false', returnByValue: false, generatePreview: false
{
    result : {
        type : boolean
        value : false
    }
}
'true', returnByValue: true, generatePreview: false
{
    result : {
        type : boolean
        value : true
    }
}
'true', returnByValue: false, generatePreview: true
{
    result : {
        type : boolean
        value : true
    }
}

Running test: testNumber
'0 / {}', returnByValue: false, generatePreview: false
{
    result : {
        description : NaN
        type : number
        unserializableValue : NaN
    }
}
'-0', returnByValue: false, generatePreview: false
{
    result : {
        description : -0
        type : number
        unserializableValue : -0
    }
}
'0', returnByValue: false, generatePreview: false
{
    result : {
        description : 0
        type : number
        value : 0
    }
}
'1/0', returnByValue: false, generatePreview: false
{
    result : {
        description : Infinity
        type : number
        unserializableValue : Infinity
    }
}
'-1/0', returnByValue: false, generatePreview: false
{
    result : {
        description : -Infinity
        type : number
        unserializableValue : -Infinity
    }
}
'2.3456', returnByValue: false, generatePreview: false
{
    result : {
        description : 2.3456
        type : number
        value : 2.3456
    }
}
'2.3456', returnByValue: true, generatePreview: false
{
    result : {
        description : 2.3456
        type : number
        value : 2.3456
    }
}
'1/0', returnByValue: true, generatePreview: false
{
    result : {
        description : Infinity
        type : number
        unserializableValue : Infinity
    }
}
'({a: 1/0})', returnByValue: true, generatePreview: false
{
    result : {
        type : object
        value : {
            a : null
        }
    }
}

Running test: testUndefined
'undefined', returnByValue: false, generatePreview: false
{
    result : {
        type : undefined
    }
}
'undefined', returnByValue: true, generatePreview: false
{
    result : {
        type : undefined
    }
}
'({a : undefined})', returnByValue: true, generatePreview: false
{
    result : {
        type : object
        value : {
        }
    }
}
'([1, undefined])', returnByValue: true, generatePreview: false
{
    result : {
        type : object
        value : [
            [0] : 1
            [1] : null
        ]
    }
}

Running test: testString
''Hello!'', returnByValue: false, generatePreview: false
{
    result : {
        type : string
        value : Hello!
    }
}
''Hello!'', returnByValue: true, generatePreview: false
{
    result : {
        type : string
        value : Hello!
    }
}
''Hello!'', returnByValue: false, generatePreview: true
{
    result : {
        type : string
        value : Hello!
    }
}

Running test: testSymbol
'Symbol()', returnByValue: false, generatePreview: true
{
    result : {
        description : Symbol()
        objectId : <objectId>
        type : symbol
    }
}
'Symbol(42)', returnByValue: false, generatePreview: true
{
    result : {
        description : Symbol(42)
        objectId : <objectId>
        type : symbol
    }
}
'Symbol('abc')', returnByValue: false, generatePreview: true
{
    result : {
        description : Symbol(abc)
        objectId : <objectId>
        type : symbol
    }
}
'Symbol('abc')', returnByValue: true, generatePreview: false
{
    error : {
        code : -32000
        message : Object couldn't be returned by value
    }
    id : <messageId>
}

Running test: testReturnByValue
Empty object
'({})', returnByValue: true, generatePreview: false
{
    result : {
        type : object
        value : {
        }
    }
}
Object with properties
'({a:1, b:2})', returnByValue: true, generatePreview: false
{
    result : {
        type : object
        value : {
            a : 1
            b : 2
        }
    }
}
Object with cycle
'a = {};a.a = a; a', returnByValue: true, generatePreview: false
{
    code : -32000
    message : Object reference chain is too long
}
Function () => 42
'() => 42', returnByValue: true, generatePreview: false
{
    result : {
        type : function
        value : {
        }
    }
}
Symbol(42)
'Symbol(42)', returnByValue: true, generatePreview: false
{
    code : -32000
    message : Object couldn't be returned by value
}
Error object
'new Error()', returnByValue: true, generatePreview: false
{
    result : {
        type : object
        value : {
        }
    }
}

Running test: testFunction
'(() => 42)', returnByValue: false, generatePreview: false
{
    result : {
        className : Function
        description : () => 42
        objectId : <objectId>
        type : function
    }
}
'(function() { return 42 })', returnByValue: false, generatePreview: false
{
    result : {
        className : Function
        description : function() { return 42 }
        objectId : <objectId>
        type : function
    }
}
'(function name() { return 42 })', returnByValue: false, generatePreview: false
{
    result : {
        className : Function
        description : function name() { return 42 }
        objectId : <objectId>
        type : function
    }
}
'(async function asyncName() { return 42 })', returnByValue: false, generatePreview: false
{
    result : {
        className : AsyncFunction
        description : async function asyncName() { return 42 }
        objectId : <objectId>
        type : function
    }
}
'(async () => 42)', returnByValue: false, generatePreview: false
{
    result : {
        className : AsyncFunction
        description : async () => 42
        objectId : <objectId>
        type : function
    }
}
'(function (a) { return a; }).bind(null, 42)', returnByValue: false, generatePreview: false
{
    result : {
        className : Function
        description : function () { [native code] }
        objectId : <objectId>
        type : function
    }
}
'a = (function() { return 42 }); a.b = 2; a', returnByValue: false, generatePreview: true
{
    result : {
        className : Function
        description : function() { return 42 }
        objectId : <objectId>
        type : function
    }
}
'(function() { return 42 })', returnByValue: true, generatePreview: false
{
    result : {
        type : function
        value : {
        }
    }
}
'a = (function() { return 42 }); a.b = 2; a', returnByValue: true, generatePreview: false
{
    result : {
        type : function
        value : {
            b : 2
        }
    }
}

Running test: testBigInt
'1n', returnByValue: false, generatePreview: false
{
    result : {
        description : 1n
        type : bigint
        unserializableValue : 1n
    }
}
'-5n', returnByValue: false, generatePreview: false
{
    result : {
        description : -5n
        type : bigint
        unserializableValue : -5n
    }
}
'1234567890123456789012345678901234567890n', returnByValue: false, generatePreview: false
{
    result : {
        description : 1234567890123456789012345678901234567890n
        type : bigint
        unserializableValue : 1234567890123456789012345678901234567890n
    }
}
'-5n', returnByValue: true, generatePreview: false
{
    result : {
        description : -5n
        type : bigint
        unserializableValue : -5n
    }
}
'-5n', returnByValue: false, generatePreview: true
{
    result : {
        description : -5n
        type : bigint
        unserializableValue : -5n
    }
}
'1n << 9_999_999n', returnByValue: false, generatePreview: false
{
    result : {
        description : 0x800000000000000000000000000000000000000000000000…000000000000000000000000000000000000000000000000n
        type : bigint
        unserializableValue : <expected unserializableValue>
    }
}
'-1n << 9_999_999n', returnByValue: false, generatePreview: false
100
{
    result : {
        description : -0x80000000000000000000000000000000000000000000000…000000000000000000000000000000000000000000000000n
        type : bigint
        unserializableValue : <expected unserializableValue>
    }
}

Running test: testRegExp
'/w+/d', returnByValue: false, generatePreview: false
{
    result : {
        className : RegExp
        description : /w+/d
        objectId : <objectId>
        subtype : regexp
        type : object
    }
}
'/w+/g', returnByValue: false, generatePreview: false
{
    result : {
        className : RegExp
        description : /w+/g
        objectId : <objectId>
        subtype : regexp
        type : object
    }
}
'/w+/i', returnByValue: false, generatePreview: false
{
    result : {
        className : RegExp
        description : /w+/i
        objectId : <objectId>
        subtype : regexp
        type : object
    }
}
'/w+/m', returnByValue: false, generatePreview: false
{
    result : {
        className : RegExp
        description : /w+/m
        objectId : <objectId>
        subtype : regexp
        type : object
    }
}
'/w+/s', returnByValue: false, generatePreview: false
{
    result : {
        className : RegExp
        description : /w+/s
        objectId : <objectId>
        subtype : regexp
        type : object
    }
}
'/w+/u', returnByValue: false, generatePreview: false
{
    result : {
        className : RegExp
        description : /w+/u
        objectId : <objectId>
        subtype : regexp
        type : object
    }
}
'/w+/y', returnByValue: false, generatePreview: false
{
    result : {
        className : RegExp
        description : /w+/y
        objectId : <objectId>
        subtype : regexp
        type : object
    }
}
'/w+/v', returnByValue: false, generatePreview: false
<<<<<<< HEAD
{
    result : {
        className : RegExp
        description : /w+/v
        objectId : <objectId>
        subtype : regexp
        type : object
    }
}
'/w+/dgimsuy', returnByValue: false, generatePreview: false
{
    result : {
        className : RegExp
        description : /w+/dgimsuy
        objectId : <objectId>
        subtype : regexp
        type : object
    }
}
'/w+/dgimsvy', returnByValue: false, generatePreview: false
{
    result : {
        className : RegExp
=======
{
    result : {
        className : RegExp
        description : /w+/v
        objectId : <objectId>
        subtype : regexp
        type : object
    }
}
'/w+/dgimsuy', returnByValue: false, generatePreview: false
{
    result : {
        className : RegExp
        description : /w+/dgimsuy
        objectId : <objectId>
        subtype : regexp
        type : object
    }
}
'/w+/dgimsvy', returnByValue: false, generatePreview: false
{
    result : {
        className : RegExp
>>>>>>> 626889fb
        description : /w+/dgimsvy
        objectId : <objectId>
        subtype : regexp
        type : object
    }
}
'new RegExp('\w+', 'g')', returnByValue: false, generatePreview: false
{
    result : {
        className : RegExp
        description : /w+/g
        objectId : <objectId>
        subtype : regexp
        type : object
    }
}
'new RegExp('foo/bar')', returnByValue: false, generatePreview: false
{
    result : {
        className : RegExp
        description : /foo\/bar/
        objectId : <objectId>
        subtype : regexp
        type : object
    }
}
'var re = /./dgimsuy;
        re.toString = () => 'foo';
        re', returnByValue: false, generatePreview: false
{
    result : {
        className : RegExp
        description : /./dgimsuy
        objectId : <objectId>
        subtype : regexp
        type : object
    }
}
'var re = /./dgimsvy;
        re.toString = () => 'foo';
        re', returnByValue: false, generatePreview: false
{
    result : {
        className : RegExp
        description : /./dgimsvy
        objectId : <objectId>
        subtype : regexp
        type : object
    }
}
'var re = new RegExp('\w+', 'g');
        re.prop = 32;
        re', returnByValue: false, generatePreview: true
{
    result : {
        className : RegExp
        description : /w+/g
        objectId : <objectId>
        preview : {
            description : /w+/g
            overflow : true
            properties : [
                [0] : {
                    name : prop
                    type : number
                    value : 32
                }
                [1] : {
                    name : lastIndex
                    type : number
                    value : 0
                }
                [2] : {
                    name : dotAll
                    type : boolean
                    value : false
                }
                [3] : {
                    name : flags
                    type : string
                    value : g
                }
                [4] : {
                    name : global
                    type : boolean
                    value : true
                }
            ]
            subtype : regexp
            type : object
        }
        subtype : regexp
        type : object
    }
}
'var re = new RegExp('\w+', 'g');
        re.prop = 32;
        re', returnByValue: true, generatePreview: false
{
    result : {
        type : object
        value : {
            prop : 32
        }
    }
}

Running test: testDate
'new Date('May 18, 1991 03:24:00')', returnByValue: false, generatePreview: true
{
    result : {
        className : Date
        description : <expected description>
        objectId : <objectId>
        preview : {
            description : <expected description>
            overflow : false
            properties : [
            ]
            subtype : date
            type : object
        }
        subtype : date
        type : object
    }
}
'new Date(2018, 9, 31)', returnByValue: false, generatePreview: true
{
    result : {
        className : Date
        description : <expected description>
        objectId : <objectId>
        preview : {
            description : <expected description>
            overflow : false
            properties : [
            ]
            subtype : date
            type : object
        }
        subtype : date
        type : object
    }
}
'a = new Date(2018, 9, 31); a.b = 2; a', returnByValue: false, generatePreview: true
{
    result : {
        className : Date
        description : <expected description>
        objectId : <objectId>
        preview : {
            description : <expected description>
            overflow : false
            properties : [
                [0] : {
                    name : b
                    type : number
                    value : 2
                }
            ]
            subtype : date
            type : object
        }
        subtype : date
        type : object
    }
}
'a = new Date(2018, 9, 31); a.toString = date => 'bar'; a', returnByValue: false, generatePreview: true
{
    result : {
        className : Date
        description : <expected description>
        objectId : <objectId>
        preview : {
            description : <expected description>
            overflow : false
            properties : [
                [0] : {
                    name : toString
                    type : function
<<<<<<< HEAD
                    value : 
=======
                    value :
>>>>>>> 626889fb
                }
            ]
            subtype : date
            type : object
        }
        subtype : date
        type : object
    }
}
'a = new Date(2018, 9, 31); a[Symbol.toPrimitive] = date => 'bar'; a', returnByValue: false, generatePreview: true
{
    result : {
        className : Date
        description : <expected description>
        objectId : <objectId>
        preview : {
            description : <expected description>
            overflow : false
            properties : [
            ]
            subtype : date
            type : object
        }
        subtype : date
        type : object
    }
}

Running test: testMap
'new Map()', returnByValue: false, generatePreview: true
{
    result : {
        className : Map
        description : Map(0)
        objectId : <objectId>
        preview : {
            description : Map(0)
            overflow : false
            properties : [
                [0] : {
                    name : size
                    type : number
                    value : 0
                }
            ]
            subtype : map
            type : object
        }
        subtype : map
        type : object
    }
}
'new Map([[1,2]])', returnByValue: false, generatePreview: true
{
    result : {
        className : Map
        description : Map(1)
        objectId : <objectId>
        preview : {
            description : Map(1)
            entries : [
                [0] : {
                    key : {
                        description : 1
                        overflow : false
                        properties : [
                        ]
                        type : number
                    }
                    value : {
                        description : 2
                        overflow : false
                        properties : [
                        ]
                        type : number
                    }
                }
            ]
            overflow : false
            properties : [
                [0] : {
                    name : size
                    type : number
                    value : 1
                }
            ]
            subtype : map
            type : object
        }
        subtype : map
        type : object
    }
}
'a = new Map(); a.set(a, a); a', returnByValue: false, generatePreview: true
{
    result : {
        className : Map
        description : Map(1)
        objectId : <objectId>
        preview : {
            description : Map(1)
            entries : [
                [0] : {
                    key : {
                        description : Map(1)
                        overflow : true
                        properties : [
                            [0] : {
                                name : size
                                type : number
                                value : 1
                            }
                        ]
                        subtype : map
                        type : object
                    }
                    value : {
                        description : Map(1)
                        overflow : true
                        properties : [
                            [0] : {
                                name : size
                                type : number
                                value : 1
                            }
                        ]
                        subtype : map
                        type : object
                    }
                }
            ]
            overflow : false
            properties : [
                [0] : {
                    name : size
                    type : number
                    value : 1
                }
            ]
            subtype : map
            type : object
        }
        subtype : map
        type : object
    }
}
'new Map([['a','b']])', returnByValue: false, generatePreview: false
{
    result : {
        className : Map
        description : Map(1)
        objectId : <objectId>
        subtype : map
        type : object
    }
}
'({ a: new Map([['a','b']]) })', returnByValue: false, generatePreview: true
{
    result : {
        className : Object
        description : Object
        objectId : <objectId>
        preview : {
            description : Object
            overflow : false
            properties : [
                [0] : {
                    name : a
                    subtype : map
                    type : object
                    value : Map(1)
                }
            ]
            type : object
        }
        type : object
    }
}
'm = new Map([['a', {b: 2}]])
        m.d = 42;
        m', returnByValue: false, generatePreview: true
{
    result : {
        className : Map
        description : Map(1)
        objectId : <objectId>
        preview : {
            description : Map(1)
            entries : [
                [0] : {
                    key : {
                        description : a
                        overflow : false
                        properties : [
                        ]
                        type : string
                    }
                    value : {
                        description : Object
                        overflow : false
                        properties : [
                            [0] : {
                                name : b
                                type : number
                                value : 2
                            }
                        ]
                        type : object
                    }
                }
            ]
            overflow : false
            properties : [
                [0] : {
                    name : d
                    type : number
                    value : 42
                }
                [1] : {
                    name : size
                    type : number
                    value : 1
                }
            ]
            subtype : map
            type : object
        }
        subtype : map
        type : object
    }
}
'm = new Map([['a', {b: 2}]])
        m.d = 42;
        m', returnByValue: true, generatePreview: false
{
    result : {
        type : object
        value : {
            d : 42
        }
    }
}
'new Map([['a', {b: 2}]]).values()', returnByValue: false, generatePreview: false
{
    result : {
        className : MapIterator
        description : MapIterator
        objectId : <objectId>
        subtype : iterator
        type : object
    }
}
'new Map([['a', {b: 2}]]).values()', returnByValue: false, generatePreview: true
{
    result : {
        className : MapIterator
        description : MapIterator
        objectId : <objectId>
        preview : {
            description : MapIterator
            entries : [
                [0] : {
                    value : {
                        description : Object
                        overflow : false
                        properties : [
                            [0] : {
                                name : b
                                type : number
                                value : 2
                            }
                        ]
                        type : object
                    }
                }
            ]
            overflow : false
            properties : [
            ]
            subtype : iterator
            type : object
        }
        subtype : iterator
        type : object
    }
}
'it = new Map([['a', {b: 2}]]).values(); it.next(); it', returnByValue: false, generatePreview: true
{
    result : {
        className : MapIterator
        description : MapIterator
        objectId : <objectId>
        preview : {
            description : MapIterator
            overflow : false
            properties : [
            ]
            subtype : iterator
            type : object
        }
        subtype : iterator
        type : object
    }
}
'new Map([['a', {b: 2}]]).values()', returnByValue: true, generatePreview: false
{
    result : {
        type : object
        value : {
        }
    }
}
'new Map([['a', {b: 2}]]).entries()', returnByValue: false, generatePreview: false
{
    result : {
        className : MapIterator
        description : MapIterator
        objectId : <objectId>
        subtype : iterator
        type : object
    }
}
'new Map([['a', {b: 2}]]).entries()', returnByValue: false, generatePreview: true
{
    result : {
        className : MapIterator
        description : MapIterator
        objectId : <objectId>
        preview : {
            description : MapIterator
            entries : [
                [0] : {
                    key : {
                        description : a
                        overflow : false
                        properties : [
                        ]
                        type : string
                    }
                    value : {
                        description : Object
                        overflow : false
                        properties : [
                            [0] : {
                                name : b
                                type : number
                                value : 2
                            }
                        ]
                        type : object
                    }
                }
            ]
            overflow : false
            properties : [
            ]
            subtype : iterator
            type : object
        }
        subtype : iterator
        type : object
    }
}
'it = new Map([['a', {b: 2}]]).entries(); it.next(); it', returnByValue: false, generatePreview: true
{
    result : {
        className : MapIterator
        description : MapIterator
        objectId : <objectId>
        preview : {
            description : MapIterator
            overflow : false
            properties : [
            ]
            subtype : iterator
            type : object
        }
        subtype : iterator
        type : object
    }
}
'new Map([['a', {b: 2}]]).entries()', returnByValue: true, generatePreview: false
{
    result : {
        type : object
        value : {
        }
    }
}

Running test: testSet
'new Set([1])', returnByValue: false, generatePreview: true
{
    result : {
        className : Set
        description : Set(1)
        objectId : <objectId>
        preview : {
            description : Set(1)
            entries : [
                [0] : {
                    value : {
                        description : 1
                        overflow : false
                        properties : [
                        ]
                        type : number
                    }
                }
            ]
            overflow : false
            properties : [
                [0] : {
                    name : size
                    type : number
                    value : 1
                }
            ]
            subtype : set
            type : object
        }
        subtype : set
        type : object
    }
}
'new Set([1])', returnByValue: true, generatePreview: false
{
    result : {
        type : object
        value : {
        }
    }
}
'new Set([1,2,3,4,5,6,7])', returnByValue: false, generatePreview: true
{
    result : {
        className : Set
        description : Set(7)
        objectId : <objectId>
        preview : {
            description : Set(7)
            entries : [
                [0] : {
                    value : {
                        description : 1
                        overflow : false
                        properties : [
                        ]
                        type : number
                    }
                }
                [1] : {
                    value : {
                        description : 2
                        overflow : false
                        properties : [
                        ]
                        type : number
                    }
                }
                [2] : {
                    value : {
                        description : 3
                        overflow : false
                        properties : [
                        ]
                        type : number
                    }
                }
                [3] : {
                    value : {
                        description : 4
                        overflow : false
                        properties : [
                        ]
                        type : number
                    }
                }
                [4] : {
                    value : {
                        description : 5
                        overflow : false
                        properties : [
                        ]
                        type : number
                    }
                }
            ]
            overflow : true
            properties : [
                [0] : {
                    name : size
                    type : number
                    value : 7
                }
            ]
            subtype : set
            type : object
        }
        subtype : set
        type : object
    }
}
'new Set([1,2,3]).values()', returnByValue: false, generatePreview: true
{
    result : {
        className : SetIterator
        description : SetIterator
        objectId : <objectId>
        preview : {
            description : SetIterator
            entries : [
                [0] : {
                    value : {
                        description : 1
                        overflow : false
                        properties : [
                        ]
                        type : number
                    }
                }
                [1] : {
                    value : {
                        description : 2
                        overflow : false
                        properties : [
                        ]
                        type : number
                    }
                }
                [2] : {
                    value : {
                        description : 3
                        overflow : false
                        properties : [
                        ]
                        type : number
                    }
                }
            ]
            overflow : false
            properties : [
            ]
            subtype : iterator
            type : object
        }
        subtype : iterator
        type : object
    }
}
'it = new Set([1,2,3]).values(); it.next(); it', returnByValue: false, generatePreview: true
{
    result : {
        className : SetIterator
        description : SetIterator
        objectId : <objectId>
        preview : {
            description : SetIterator
            entries : [
                [0] : {
                    value : {
                        description : 2
                        overflow : false
                        properties : [
                        ]
                        type : number
                    }
                }
                [1] : {
                    value : {
                        description : 3
                        overflow : false
                        properties : [
                        ]
                        type : number
                    }
                }
            ]
            overflow : false
            properties : [
            ]
            subtype : iterator
            type : object
        }
        subtype : iterator
        type : object
    }
}

Running test: testWeakMap
'new WeakMap()', returnByValue: false, generatePreview: true
{
    result : {
        className : WeakMap
        description : WeakMap
        objectId : <objectId>
        preview : {
            description : WeakMap
            overflow : false
            properties : [
            ]
            subtype : weakmap
            type : object
        }
        subtype : weakmap
        type : object
    }
}
'new WeakMap([[this, 1]])', returnByValue: false, generatePreview: true
{
    result : {
        className : WeakMap
        description : WeakMap
        objectId : <objectId>
        preview : {
            description : WeakMap
            entries : [
                [0] : {
                    key : {
                        description : global
                        overflow : true
                        properties : [
                            [0] : {
                                name : setTimeout
                                type : function
                                value :
                            }
                            [1] : {
                                name : inspector
                                type : object
                                value : Object
                            }
                            [2] : {
                                name : a
                                subtype : map
                                type : object
                                value : Map(1)
                            }
                            [3] : {
                                name : re
                                subtype : regexp
                                type : object
                                value : /w+/g
                            }
                            [4] : {
                                name : m
                                subtype : map
                                type : object
                                value : Map(1)
                            }
                        ]
                        type : object
                    }
                    value : {
                        description : 1
                        overflow : false
                        properties : [
                        ]
                        type : number
                    }
                }
            ]
            overflow : false
            properties : [
            ]
            subtype : weakmap
            type : object
        }
        subtype : weakmap
        type : object
    }
}

Running test: testWeakSet
'new WeakSet()', returnByValue: false, generatePreview: true
{
    result : {
        className : WeakSet
        description : WeakSet
        objectId : <objectId>
        preview : {
            description : WeakSet
            overflow : false
            properties : [
            ]
            subtype : weakset
            type : object
        }
        subtype : weakset
        type : object
    }
}
'new WeakSet([this])', returnByValue: false, generatePreview: true
{
    result : {
        className : WeakSet
        description : WeakSet
        objectId : <objectId>
        preview : {
            description : WeakSet
            entries : [
                [0] : {
                    value : {
                        description : global
                        overflow : true
                        properties : [
                            [0] : {
                                name : setTimeout
                                type : function
                                value :
                            }
                            [1] : {
                                name : inspector
                                type : object
                                value : Object
                            }
                            [2] : {
                                name : a
                                subtype : map
                                type : object
                                value : Map(1)
                            }
                            [3] : {
                                name : re
                                subtype : regexp
                                type : object
                                value : /w+/g
                            }
                            [4] : {
                                name : m
                                subtype : map
                                type : object
                                value : Map(1)
                            }
                        ]
                        type : object
                    }
                }
            ]
            overflow : false
            properties : [
            ]
            subtype : weakset
            type : object
        }
        subtype : weakset
        type : object
    }
}

Running test: testGenerator
'g = (function*(){ yield 42; })(); g.a = 2; g', returnByValue: false, generatePreview: true
{
    result : {
        className : Generator
        description : Generator
        objectId : <objectId>
        preview : {
            description : Generator
            overflow : false
            properties : [
                [0] : {
                    name : [[GeneratorState]]
                    type : string
                    value : suspended
                }
                [1] : {
                    name : a
                    type : number
                    value : 2
                }
            ]
            subtype : generator
            type : object
        }
        subtype : generator
        type : object
    }
}

Running test: testError
'new Error()', returnByValue: false, generatePreview: false
{
    result : {
        className : Error
        description : Error     at <anonymous>:1:1
        objectId : <objectId>
        subtype : error
        type : object
    }
}
'new Error('abc')', returnByValue: false, generatePreview: false
{
    result : {
        className : Error
        description : Error: abc     at <anonymous>:1:1
        objectId : <objectId>
        subtype : error
        type : object
    }
}
'new Error('at\nat')', returnByValue: false, generatePreview: false
{
    result : {
        className : Error
        description : Error: at at     at <anonymous>:1:1
        objectId : <objectId>
        subtype : error
        type : object
    }
}
'new Error('preview')', returnByValue: true, generatePreview: false
{
    result : {
        type : object
        value : {
        }
    }
}
'new Error('preview')', returnByValue: false, generatePreview: true
{
    result : {
        className : Error
        description : Error: preview     at <anonymous>:1:1
        objectId : <objectId>
        preview : {
            description : Error: preview     at <anonymous>:1:1
            overflow : false
            properties : [
                [0] : {
                    name : stack
                    type : string
                    value : Error: preview     at <anonymous>:1:1
                }
                [1] : {
                    name : message
                    type : string
                    value : preview
                }
            ]
            subtype : error
            type : object
        }
        subtype : error
        type : object
    }
}
'({a: new Error('preview')})', returnByValue: false, generatePreview: true
{
    result : {
        className : Object
        description : Object
        objectId : <objectId>
        preview : {
            description : Object
            overflow : false
            properties : [
                [0] : {
                    name : a
                    subtype : error
                    type : object
                    value : Error: preview     at <anonymous>:1:6
                }
            ]
            type : object
        }
        type : object
    }
}
'a = new Error('preview and a'); a.a = 123; a', returnByValue: false, generatePreview: true
{
    result : {
        className : Error
        description : Error: preview and a     at <anonymous>:1:5
        objectId : <objectId>
        preview : {
            description : Error: preview and a     at <anonymous>:1:5
            overflow : false
            properties : [
                [0] : {
                    name : a
                    type : number
                    value : 123
                }
                [1] : {
                    name : stack
                    type : string
                    value : Error: preview and a     at <anonymous>:1:5
                }
                [2] : {
                    name : message
                    type : string
                    value : preview and a
                }
            ]
            subtype : error
            type : object
        }
        subtype : error
        type : object
    }
}
'a = new Error('preview and a'); a.a = 123; a', returnByValue: true, generatePreview: false
{
    result : {
        type : object
        value : {
            a : 123
        }
    }
}

Running test: testCustomError
'class CustomError extends Error {}; a = new CustomError(); delete a.stack; a', returnByValue: false, generatePreview: false
{
    result : {
        className : CustomError
        description : CustomError
        objectId : <objectId>
        subtype : error
        type : object
    }
}

Running test: testCustomErrorWithMessage
'class CustomMsgError extends Error {}; a = new CustomMsgError(); delete a.stack; a.message = 'foobar'; a', returnByValue: false, generatePreview: false
{
    result : {
        className : CustomMsgError
        description : CustomMsgError: foobar
        objectId : <objectId>
        subtype : error
        type : object
    }
}

Running test: testProxy
'new Proxy({}, {})', returnByValue: false, generatePreview: false
{
    result : {
        className : Object
        description : Proxy(Object)
        objectId : <objectId>
        subtype : proxy
        type : object
    }
}
'new Proxy(new Error(), {})', returnByValue: false, generatePreview: false
{
    result : {
        className : Object
        description : Proxy(Error)
        objectId : <objectId>
        subtype : proxy
        type : object
    }
}
'new Proxy({c: 3}, {d: 4})', returnByValue: true, generatePreview: false
{
    result : {
        type : object
        value : {
        }
    }
}
'new Proxy({a: 1}, {b: 2})', returnByValue: false, generatePreview: true
{
    result : {
        className : Object
        description : Proxy(Object)
        objectId : <objectId>
        preview : {
            description : Proxy(Object)
            overflow : false
            properties : [
                [0] : {
                    name : a
                    type : number
                    value : 1
                }
            ]
            subtype : proxy
            type : object
        }
        subtype : proxy
        type : object
    }
}
'({e: new Proxy({a: 1}, {b: 2})})', returnByValue: false, generatePreview: true
{
    result : {
        className : Object
        description : Object
        objectId : <objectId>
        preview : {
            description : Object
            overflow : false
            properties : [
                [0] : {
                    name : e
                    subtype : proxy
                    type : object
                    value : Proxy(Object)
<<<<<<< HEAD
=======
                }
            ]
            type : object
        }
        type : object
    }
}
'new Proxy([1, 2], {})', returnByValue: false, generatePreview: true
{
    result : {
        className : Object
        description : Proxy(Array)
        objectId : <objectId>
        preview : {
            description : Proxy(Array)
            overflow : false
            properties : [
                [0] : {
                    name : 0
                    type : number
                    value : 1
                }
                [1] : {
                    name : 1
                    type : number
                    value : 2
>>>>>>> 626889fb
                }
            ]
            subtype : proxy
            type : object
        }
        subtype : proxy
        type : object
    }
}
'revocable = Proxy.revocable({}, {}); revocable.revoke(); revocable.proxy', returnByValue: false, generatePreview: true
{
    result : {
        className : Object
        description : Proxy
        objectId : <objectId>
        preview : {
            description : Proxy
            overflow : false
            properties : [
            ]
            subtype : proxy
            type : object
        }
        subtype : proxy
        type : object
    }
}
'new Proxy([1, 2], {})', returnByValue: false, generatePreview: true
{
    result : {
        className : Object
        description : Proxy(Array)
        objectId : <objectId>
        preview : {
            description : Proxy(Array)
            overflow : false
            properties : [
                [0] : {
                    name : 0
                    type : number
                    value : 1
                }
                [1] : {
                    name : 1
                    type : number
                    value : 2
                }
            ]
            subtype : proxy
            type : object
        }
        subtype : proxy
        type : object
    }
}
'revocable = Proxy.revocable({}, {}); revocable.revoke(); revocable.proxy', returnByValue: false, generatePreview: true
{
    result : {
        className : Object
        description : Proxy
        objectId : <objectId>
        preview : {
            description : Proxy
            overflow : false
            properties : [
            ]
            subtype : proxy
            type : object
        }
        subtype : proxy
        type : object
    }
}

Running test: testPromise
'Promise.resolve(42)', returnByValue: false, generatePreview: false
{
    result : {
        className : Promise
        description : Promise
        objectId : <objectId>
        subtype : promise
        type : object
    }
}
'Promise.reject(42)', returnByValue: false, generatePreview: false
{
    result : {
        className : Promise
        description : Promise
        objectId : <objectId>
        subtype : promise
        type : object
    }
}
'(async function(){})()', returnByValue: false, generatePreview: false
{
    result : {
        className : Promise
        description : Promise
        objectId : <objectId>
        subtype : promise
        type : object
    }
}
'Promise.resolve('a'.repeat(101))', returnByValue: false, generatePreview: true
{
    result : {
        className : Promise
        description : Promise
        objectId : <objectId>
        preview : {
            description : Promise
            overflow : false
            properties : [
                [0] : {
                    name : [[PromiseState]]
                    type : string
                    value : fulfilled
                }
                [1] : {
                    name : [[PromiseResult]]
                    type : string
                    value : aaaaaaaaaaaaaaaaaaaaaaaaaaaaaaaaaaaaaaaaaaaaaaaaaa…aaaaaaaaaaaaaaaaaaaaaaaaaaaaaaaaaaaaaaaaaaaaaaaaa
                }
            ]
            subtype : promise
            type : object
        }
        subtype : promise
        type : object
    }
}
'Promise.reject(42)', returnByValue: false, generatePreview: true
{
    result : {
        className : Promise
        description : Promise
        objectId : <objectId>
        preview : {
            description : Promise
            overflow : false
            properties : [
                [0] : {
                    name : [[PromiseState]]
                    type : string
                    value : rejected
                }
                [1] : {
                    name : [[PromiseResult]]
                    type : number
                    value : 42
                }
            ]
            subtype : promise
            type : object
        }
        subtype : promise
        type : object
    }
}
'new Promise(resolve => this.resolve = resolve)', returnByValue: false, generatePreview: true
{
    result : {
        className : Promise
        description : Promise
        objectId : <objectId>
        preview : {
            description : Promise
            overflow : false
            properties : [
                [0] : {
                    name : [[PromiseState]]
                    type : string
                    value : pending
                }
                [1] : {
                    name : [[PromiseResult]]
                    type : undefined
                    value : undefined
                }
            ]
            subtype : promise
            type : object
        }
        subtype : promise
        type : object
    }
}
'a = Promise.resolve(42); a.b = 2; a', returnByValue: true, generatePreview: false
{
    result : {
        type : object
        value : {
            b : 2
        }
    }
}
'({a: Promise.resolve(42)})', returnByValue: false, generatePreview: true
{
    result : {
        className : Object
        description : Object
        objectId : <objectId>
        preview : {
            description : Object
            overflow : false
            properties : [
                [0] : {
                    name : a
                    subtype : promise
                    type : object
                    value : Promise
                }
            ]
            type : object
        }
        type : object
    }
}

Running test: testTypedArray
'a = new Uint8Array(2); a.b = 2; a', returnByValue: false, generatePreview: true
{
    result : {
        className : Uint8Array
        description : Uint8Array(2)
        objectId : <objectId>
        preview : {
            description : Uint8Array(2)
            overflow : true
            properties : [
                [0] : {
                    name : 0
                    type : number
                    value : 0
                }
                [1] : {
                    name : 1
                    type : number
                    value : 0
                }
                [2] : {
                    name : b
                    type : number
                    value : 2
                }
                [3] : {
                    name : buffer
                    subtype : arraybuffer
                    type : object
                    value : ArrayBuffer(2)
                }
                [4] : {
                    name : byteLength
                    type : number
                    value : 2
                }
                [5] : {
                    name : byteOffset
                    type : number
                    value : 0
                }
                [6] : {
                    name : length
                    type : number
                    value : 2
                }
            ]
            subtype : typedarray
            type : object
        }
        subtype : typedarray
        type : object
    }
}
'new Int32Array(101)', returnByValue: false, generatePreview: true
{
    result : {
        className : Int32Array
        description : Int32Array(101)
        objectId : <objectId>
        preview : {
            description : Int32Array(101)
            overflow : true
            properties : [
                [0] : {
                    name : 0
                    type : number
                    value : 0
                }
                [1] : {
                    name : 1
                    type : number
                    value : 0
                }
                [2] : {
                    name : 2
                    type : number
                    value : 0
                }
                [3] : {
                    name : 3
                    type : number
                    value : 0
                }
                [4] : {
                    name : 4
                    type : number
                    value : 0
                }
                [5] : {
                    name : 5
                    type : number
                    value : 0
                }
                [6] : {
                    name : 6
                    type : number
                    value : 0
                }
                [7] : {
                    name : 7
                    type : number
                    value : 0
                }
                [8] : {
                    name : 8
                    type : number
                    value : 0
                }
                [9] : {
                    name : 9
                    type : number
                    value : 0
                }
                [10] : {
                    name : 10
                    type : number
                    value : 0
                }
                [11] : {
                    name : 11
                    type : number
                    value : 0
                }
                [12] : {
                    name : 12
                    type : number
                    value : 0
                }
                [13] : {
                    name : 13
                    type : number
                    value : 0
                }
                [14] : {
                    name : 14
                    type : number
                    value : 0
                }
                [15] : {
                    name : 15
                    type : number
                    value : 0
                }
                [16] : {
                    name : 16
                    type : number
                    value : 0
                }
                [17] : {
                    name : 17
                    type : number
                    value : 0
                }
                [18] : {
                    name : 18
                    type : number
                    value : 0
                }
                [19] : {
                    name : 19
                    type : number
                    value : 0
                }
                [20] : {
                    name : 20
                    type : number
                    value : 0
                }
                [21] : {
                    name : 21
                    type : number
                    value : 0
                }
                [22] : {
                    name : 22
                    type : number
                    value : 0
                }
                [23] : {
                    name : 23
                    type : number
                    value : 0
                }
                [24] : {
                    name : 24
                    type : number
                    value : 0
                }
                [25] : {
                    name : 25
                    type : number
                    value : 0
                }
                [26] : {
                    name : 26
                    type : number
                    value : 0
                }
                [27] : {
                    name : 27
                    type : number
                    value : 0
                }
                [28] : {
                    name : 28
                    type : number
                    value : 0
                }
                [29] : {
                    name : 29
                    type : number
                    value : 0
                }
                [30] : {
                    name : 30
                    type : number
                    value : 0
                }
                [31] : {
                    name : 31
                    type : number
                    value : 0
                }
                [32] : {
                    name : 32
                    type : number
                    value : 0
                }
                [33] : {
                    name : 33
                    type : number
                    value : 0
                }
                [34] : {
                    name : 34
                    type : number
                    value : 0
                }
                [35] : {
                    name : 35
                    type : number
                    value : 0
                }
                [36] : {
                    name : 36
                    type : number
                    value : 0
                }
                [37] : {
                    name : 37
                    type : number
                    value : 0
                }
                [38] : {
                    name : 38
                    type : number
                    value : 0
                }
                [39] : {
                    name : 39
                    type : number
                    value : 0
                }
                [40] : {
                    name : 40
                    type : number
                    value : 0
                }
                [41] : {
                    name : 41
                    type : number
                    value : 0
                }
                [42] : {
                    name : 42
                    type : number
                    value : 0
                }
                [43] : {
                    name : 43
                    type : number
                    value : 0
                }
                [44] : {
                    name : 44
                    type : number
                    value : 0
                }
                [45] : {
                    name : 45
                    type : number
                    value : 0
                }
                [46] : {
                    name : 46
                    type : number
                    value : 0
                }
                [47] : {
                    name : 47
                    type : number
                    value : 0
                }
                [48] : {
                    name : 48
                    type : number
                    value : 0
                }
                [49] : {
                    name : 49
                    type : number
                    value : 0
                }
                [50] : {
                    name : 50
                    type : number
                    value : 0
                }
                [51] : {
                    name : 51
                    type : number
                    value : 0
                }
                [52] : {
                    name : 52
                    type : number
                    value : 0
                }
                [53] : {
                    name : 53
                    type : number
                    value : 0
                }
                [54] : {
                    name : 54
                    type : number
                    value : 0
                }
                [55] : {
                    name : 55
                    type : number
                    value : 0
                }
                [56] : {
                    name : 56
                    type : number
                    value : 0
                }
                [57] : {
                    name : 57
                    type : number
                    value : 0
                }
                [58] : {
                    name : 58
                    type : number
                    value : 0
                }
                [59] : {
                    name : 59
                    type : number
                    value : 0
                }
                [60] : {
                    name : 60
                    type : number
                    value : 0
                }
                [61] : {
                    name : 61
                    type : number
                    value : 0
                }
                [62] : {
                    name : 62
                    type : number
                    value : 0
                }
                [63] : {
                    name : 63
                    type : number
                    value : 0
                }
                [64] : {
                    name : 64
                    type : number
                    value : 0
                }
                [65] : {
                    name : 65
                    type : number
                    value : 0
                }
                [66] : {
                    name : 66
                    type : number
                    value : 0
                }
                [67] : {
                    name : 67
                    type : number
                    value : 0
                }
                [68] : {
                    name : 68
                    type : number
                    value : 0
                }
                [69] : {
                    name : 69
                    type : number
                    value : 0
                }
                [70] : {
                    name : 70
                    type : number
                    value : 0
                }
                [71] : {
                    name : 71
                    type : number
                    value : 0
                }
                [72] : {
                    name : 72
                    type : number
                    value : 0
                }
                [73] : {
                    name : 73
                    type : number
                    value : 0
                }
                [74] : {
                    name : 74
                    type : number
                    value : 0
                }
                [75] : {
                    name : 75
                    type : number
                    value : 0
                }
                [76] : {
                    name : 76
                    type : number
                    value : 0
                }
                [77] : {
                    name : 77
                    type : number
                    value : 0
                }
                [78] : {
                    name : 78
                    type : number
                    value : 0
                }
                [79] : {
                    name : 79
                    type : number
                    value : 0
                }
                [80] : {
                    name : 80
                    type : number
                    value : 0
                }
                [81] : {
                    name : 81
                    type : number
                    value : 0
                }
                [82] : {
                    name : 82
                    type : number
                    value : 0
                }
                [83] : {
                    name : 83
                    type : number
                    value : 0
                }
                [84] : {
                    name : 84
                    type : number
                    value : 0
                }
                [85] : {
                    name : 85
                    type : number
                    value : 0
                }
                [86] : {
                    name : 86
                    type : number
                    value : 0
                }
                [87] : {
                    name : 87
                    type : number
                    value : 0
                }
                [88] : {
                    name : 88
                    type : number
                    value : 0
                }
                [89] : {
                    name : 89
                    type : number
                    value : 0
                }
                [90] : {
                    name : 90
                    type : number
                    value : 0
                }
                [91] : {
                    name : 91
                    type : number
                    value : 0
                }
                [92] : {
                    name : 92
                    type : number
                    value : 0
                }
                [93] : {
                    name : 93
                    type : number
                    value : 0
                }
                [94] : {
                    name : 94
                    type : number
                    value : 0
                }
                [95] : {
                    name : 95
                    type : number
                    value : 0
                }
                [96] : {
                    name : 96
                    type : number
                    value : 0
                }
                [97] : {
                    name : 97
                    type : number
                    value : 0
                }
                [98] : {
                    name : 98
                    type : number
                    value : 0
                }
                [99] : {
                    name : 99
                    type : number
                    value : 0
                }
            ]
            subtype : typedarray
            type : object
        }
        subtype : typedarray
        type : object
    }
}

Running test: testArrayBuffer
'new Uint8Array().buffer', returnByValue: false, generatePreview: true
{
    result : {
        className : ArrayBuffer
        description : ArrayBuffer(0)
        objectId : <objectId>
        preview : {
            description : ArrayBuffer(0)
            overflow : false
            properties : [
                [0] : {
                    name : byteLength
                    type : number
                    value : 0
                }
                [1] : {
                    name : maxByteLength
                    type : number
                    value : 0
                }
                [2] : {
                    name : resizable
                    type : boolean
                    value : false
                }
                [3] : {
                    name : detached
                    type : boolean
                    value : false
                }
            ]
            subtype : arraybuffer
            type : object
        }
        subtype : arraybuffer
        type : object
    }
}
'new Int32Array(100).buffer', returnByValue: false, generatePreview: true
{
    result : {
        className : ArrayBuffer
        description : ArrayBuffer(400)
        objectId : <objectId>
        preview : {
            description : ArrayBuffer(400)
            overflow : false
            properties : [
                [0] : {
                    name : byteLength
                    type : number
                    value : 400
                }
                [1] : {
                    name : maxByteLength
                    type : number
                    value : 400
                }
                [2] : {
                    name : resizable
                    type : boolean
                    value : false
                }
                [3] : {
                    name : detached
                    type : boolean
                    value : false
                }
            ]
            subtype : arraybuffer
            type : object
        }
        subtype : arraybuffer
        type : object
    }
}

Running test: testDataView
'new DataView(new ArrayBuffer(16))', returnByValue: false, generatePreview: true
{
    result : {
        className : DataView
        description : DataView(16)
        objectId : <objectId>
        preview : {
            description : DataView(16)
            overflow : false
            properties : [
                [0] : {
                    name : buffer
                    subtype : arraybuffer
                    type : object
                    value : ArrayBuffer(16)
                }
                [1] : {
                    name : byteLength
                    type : number
                    value : 16
                }
                [2] : {
                    name : byteOffset
                    type : number
                    value : 0
                }
            ]
            subtype : dataview
            type : object
        }
        subtype : dataview
        type : object
    }
}
'new DataView(new ArrayBuffer(16), 12, 4)', returnByValue: false, generatePreview: true
{
    result : {
        className : DataView
        description : DataView(4)
        objectId : <objectId>
        preview : {
            description : DataView(4)
            overflow : false
            properties : [
                [0] : {
                    name : buffer
                    subtype : arraybuffer
                    type : object
                    value : ArrayBuffer(16)
                }
                [1] : {
                    name : byteLength
                    type : number
                    value : 4
                }
                [2] : {
                    name : byteOffset
                    type : number
                    value : 12
                }
            ]
            subtype : dataview
            type : object
        }
        subtype : dataview
        type : object
    }
}

Running test: testArray
'[]', returnByValue: false, generatePreview: false
{
    result : {
        className : Array
        description : Array(0)
        objectId : <objectId>
        subtype : array
        type : object
    }
}
'[1,2,3]', returnByValue: false, generatePreview: false
{
    result : {
        className : Array
        description : Array(3)
        objectId : <objectId>
        subtype : array
        type : object
    }
}

Running test: testArgumentsObject
'(function() { return arguments; })(1, 2, 3)', returnByValue: false, generatePreview: false
{
    result : {
        className : Arguments
        description : Arguments(3)
        objectId : <objectId>
        subtype : array
        type : object
    }
}
'(function() { "use strict"; return arguments; })(-1, 0, 1, 2, 3)', returnByValue: false, generatePreview: false
{
    result : {
        className : Arguments
        description : Arguments(5)
        objectId : <objectId>
        subtype : array
        type : object
    }
}

Running test: testOtherObjects
'({a: 1, b:2})', returnByValue: false, generatePreview: false
{
    result : {
        className : Object
        description : Object
        objectId : <objectId>
        type : object
    }
}
'({a: 1, b:2})', returnByValue: true, generatePreview: false
{
    result : {
        type : object
        value : {
            a : 1
            b : 2
        }
    }
}
'({a: 1, b:2})', returnByValue: false, generatePreview: true
{
    result : {
        className : Object
        description : Object
        objectId : <objectId>
        preview : {
            description : Object
            overflow : false
            properties : [
                [0] : {
                    name : a
                    type : number
                    value : 1
                }
                [1] : {
                    name : b
                    type : number
                    value : 2
                }
            ]
            type : object
        }
        type : object
    }
}
'new (function Foo() { this.a = 5; })', returnByValue: false, generatePreview: false
{
    result : {
        className : Foo
        description : Foo
        objectId : <objectId>
        type : object
    }
}
'new (function Foo() { this.a = [1,2,3]; })', returnByValue: true, generatePreview: false
{
    result : {
        type : object
        value : {
            a : [
                [0] : 1
                [1] : 2
                [2] : 3
            ]
        }
    }
}
'new (class Bar {})', returnByValue: false, generatePreview: false
{
    result : {
        className : Bar
        description : Bar
        objectId : <objectId>
        type : object
    }
}
'inspector.createObjectWithNativeDataProperty('title', true)', returnByValue: false, generatePreview: true
{
    id : <messageId>
    result : {
        result : {
            className : Object
            description : Object
            objectId : <objectId>
            preview : {
                description : Object
                overflow : false
                properties : [
                    [0] : {
                        name : title
                        type : accessor
                    }
                ]
                type : object
            }
            type : object
        }
    }
}
'inspector.createObjectWithNativeDataProperty('title', false)', returnByValue: false, generatePreview: true
{
    id : <messageId>
    result : {
        result : {
            className : Object
            description : Object
            objectId : <objectId>
            preview : {
                description : Object
                overflow : false
                properties : [
                    [0] : {
                        name : title
                        type : accessor
                    }
                ]
                type : object
            }
            type : object
        }
    }
}
'inspector.createObjectWithNativeDataProperty('title', true)', returnByValue: true, generatePreview: false
{
    error : {
        code : -32603
        message : Internal error
    }
    id : <messageId>
}
'({get a() { return 42; }})', returnByValue: false, generatePreview: true
{
    id : <messageId>
    result : {
        result : {
            className : Object
            description : Object
            objectId : <objectId>
            preview : {
                description : Object
                overflow : false
                properties : [
                    [0] : {
                        name : a
                        type : accessor
                    }
                ]
                type : object
            }
            type : object
        }
    }
}
'({set a(v) {}})', returnByValue: false, generatePreview: true
{
    id : <messageId>
    result : {
        result : {
            className : Object
            description : Object
            objectId : <objectId>
            preview : {
                description : Object
                overflow : false
                properties : [
                ]
                type : object
            }
            type : object
        }
    }
}
'({a: () => 42})', returnByValue: false, generatePreview: true
{
    id : <messageId>
    result : {
        result : {
            className : Object
            description : Object
            objectId : <objectId>
            preview : {
                description : Object
                overflow : false
                properties : [
                    [0] : {
                        name : a
                        type : function
                        value :
                    }
                ]
                type : object
            }
            type : object
        }
    }
}
'({a: null})', returnByValue: false, generatePreview: true
{
    id : <messageId>
    result : {
        result : {
            className : Object
            description : Object
            objectId : <objectId>
            preview : {
                description : Object
                overflow : false
                properties : [
                    [0] : {
                        name : a
                        subtype : null
                        type : object
                        value : null
                    }
                ]
                type : object
            }
            type : object
        }
    }
}
'({a: true})', returnByValue: false, generatePreview: true
{
    id : <messageId>
    result : {
        result : {
            className : Object
            description : Object
            objectId : <objectId>
            preview : {
                description : Object
                overflow : false
                properties : [
                    [0] : {
                        name : a
                        type : boolean
                        value : true
                    }
                ]
                type : object
            }
            type : object
        }
    }
}
'({a1: -Infinity, a2: +Infinity, a3: -0, a4: NaN, a5: 1.23})', returnByValue: false, generatePreview: true
{
    id : <messageId>
    result : {
        result : {
            className : Object
            description : Object
            objectId : <objectId>
            preview : {
                description : Object
                overflow : false
                properties : [
                    [0] : {
                        name : a1
                        type : number
                        value : -Infinity
                    }
                    [1] : {
                        name : a2
                        type : number
                        value : Infinity
                    }
                    [2] : {
                        name : a3
                        type : number
                        value : -0
                    }
                    [3] : {
                        name : a4
                        type : number
                        value : NaN
                    }
                    [4] : {
                        name : a5
                        type : number
                        value : 1.23
                    }
                ]
                type : object
            }
            type : object
        }
    }
}
'({a1: 1234567890123456789012345678901234567890n})', returnByValue: false, generatePreview: true
{
    id : <messageId>
    result : {
        result : {
            className : Object
            description : Object
            objectId : <objectId>
            preview : {
                description : Object
                overflow : false
                properties : [
                    [0] : {
                        name : a1
                        type : bigint
                        value : 1234567890123456789012345678901234567890n
                    }
                ]
                type : object
            }
            type : object
        }
    }
}
'({a1: Symbol(42)})', returnByValue: false, generatePreview: true
{
    id : <messageId>
    result : {
        result : {
            className : Object
            description : Object
            objectId : <objectId>
            preview : {
                description : Object
                overflow : false
                properties : [
                    [0] : {
                        name : a1
                        type : symbol
                        value : Symbol(42)
                    }
                ]
                type : object
            }
            type : object
        }
    }
}
'({a1: /abc/i})', returnByValue: false, generatePreview: true
{
    id : <messageId>
    result : {
        result : {
            className : Object
            description : Object
            objectId : <objectId>
            preview : {
                description : Object
                overflow : false
                properties : [
                    [0] : {
                        name : a1
                        subtype : regexp
                        type : object
                        value : /abc/i
                    }
                ]
                type : object
            }
            type : object
        }
    }
}
'({a1: () => 42, a2: async () => 42})', returnByValue: false, generatePreview: true
{
    id : <messageId>
    result : {
        result : {
            className : Object
            description : Object
            objectId : <objectId>
            preview : {
                description : Object
                overflow : false
                properties : [
                    [0] : {
                        name : a1
                        type : function
                        value :
                    }
                    [1] : {
                        name : a2
                        type : function
                        value :
                    }
                ]
                type : object
            }
            type : object
        }
    }
}
'({a1: ({}), a2: new (class Bar{})})', returnByValue: false, generatePreview: true
{
    id : <messageId>
    result : {
        result : {
            className : Object
            description : Object
            objectId : <objectId>
            preview : {
                description : Object
                overflow : false
                properties : [
                    [0] : {
                        name : a1
                        type : object
                        value : Object
                    }
                    [1] : {
                        name : a2
                        type : object
                        value : Bar
                    }
                ]
                type : object
            }
            type : object
        }
    }
}
'({a1: 'a'.repeat(100), a2: 'a'.repeat(101)})', returnByValue: false, generatePreview: true
{
    id : <messageId>
    result : {
        result : {
            className : Object
            description : Object
            objectId : <objectId>
            preview : {
                description : Object
                overflow : false
                properties : [
                    [0] : {
                        name : a1
                        type : string
                        value : aaaaaaaaaaaaaaaaaaaaaaaaaaaaaaaaaaaaaaaaaaaaaaaaaaaaaaaaaaaaaaaaaaaaaaaaaaaaaaaaaaaaaaaaaaaaaaaaaaaa
                    }
                    [1] : {
                        name : a2
                        type : string
                        value : aaaaaaaaaaaaaaaaaaaaaaaaaaaaaaaaaaaaaaaaaaaaaaaaaa…aaaaaaaaaaaaaaaaaaaaaaaaaaaaaaaaaaaaaaaaaaaaaaaaa
                    }
                ]
                type : object
            }
            type : object
        }
    }
}
'({a1: 1, a2: 2, a3: 3, a4:4, a5:5, a6: 6})', returnByValue: false, generatePreview: true
{
    id : <messageId>
    result : {
        result : {
            className : Object
            description : Object
            objectId : <objectId>
            preview : {
                description : Object
                overflow : true
                properties : [
                    [0] : {
                        name : a1
                        type : number
                        value : 1
                    }
                    [1] : {
                        name : a2
                        type : number
                        value : 2
                    }
                    [2] : {
                        name : a3
                        type : number
                        value : 3
                    }
                    [3] : {
                        name : a4
                        type : number
                        value : 4
                    }
                    [4] : {
                        name : a5
                        type : number
                        value : 5
                    }
                ]
                type : object
            }
            type : object
        }
    }
}
'([1,2,3])', returnByValue: false, generatePreview: true
{
    id : <messageId>
    result : {
        result : {
            className : Array
            description : Array(3)
            objectId : <objectId>
            preview : {
                description : Array(3)
                overflow : false
                properties : [
                    [0] : {
                        name : 0
                        type : number
                        value : 1
                    }
                    [1] : {
                        name : 1
                        type : number
                        value : 2
                    }
                    [2] : {
                        name : 2
                        type : number
                        value : 3
                    }
                ]
                subtype : array
                type : object
            }
            subtype : array
            type : object
        }
    }
}

Running test: testArray2
'([1,2,3])', returnByValue: false, generatePreview: false
{
    id : <messageId>
    result : {
        result : {
            className : Array
            description : Array(3)
            objectId : <objectId>
            subtype : array
            type : object
        }
    }
}
'([1,2,3])', returnByValue: true, generatePreview: false
{
    id : <messageId>
    result : {
        result : {
            type : object
            value : [
                [0] : 1
                [1] : 2
                [2] : 3
            ]
        }
    }
}
'([1,2,3])', returnByValue: false, generatePreview: true
{
    id : <messageId>
    result : {
        result : {
            className : Array
            description : Array(3)
            objectId : <objectId>
            preview : {
                description : Array(3)
                overflow : false
                properties : [
                    [0] : {
                        name : 0
                        type : number
                        value : 1
                    }
                    [1] : {
                        name : 1
                        type : number
                        value : 2
                    }
                    [2] : {
                        name : 2
                        type : number
                        value : 3
                    }
                ]
                subtype : array
                type : object
            }
            subtype : array
            type : object
        }
    }
}
'({a: [1,2,3]})', returnByValue: false, generatePreview: true
{
    id : <messageId>
    result : {
        result : {
            className : Object
            description : Object
            objectId : <objectId>
            preview : {
                description : Object
                overflow : false
                properties : [
                    [0] : {
                        name : a
                        subtype : array
                        type : object
                        value : Array(3)
                    }
                ]
                type : object
            }
            type : object
        }
    }
}<|MERGE_RESOLUTION|>--- conflicted
+++ resolved
@@ -485,7 +485,6 @@
     }
 }
 '/w+/v', returnByValue: false, generatePreview: false
-<<<<<<< HEAD
 {
     result : {
         className : RegExp
@@ -509,31 +508,6 @@
 {
     result : {
         className : RegExp
-=======
-{
-    result : {
-        className : RegExp
-        description : /w+/v
-        objectId : <objectId>
-        subtype : regexp
-        type : object
-    }
-}
-'/w+/dgimsuy', returnByValue: false, generatePreview: false
-{
-    result : {
-        className : RegExp
-        description : /w+/dgimsuy
-        objectId : <objectId>
-        subtype : regexp
-        type : object
-    }
-}
-'/w+/dgimsvy', returnByValue: false, generatePreview: false
-{
-    result : {
-        className : RegExp
->>>>>>> 626889fb
         description : /w+/dgimsvy
         objectId : <objectId>
         subtype : regexp
@@ -714,11 +688,7 @@
                 [0] : {
                     name : toString
                     type : function
-<<<<<<< HEAD
-                    value : 
-=======
                     value :
->>>>>>> 626889fb
                 }
             ]
             subtype : date
@@ -1722,59 +1692,10 @@
                     subtype : proxy
                     type : object
                     value : Proxy(Object)
-<<<<<<< HEAD
-=======
-                }
-            ]
-            type : object
-        }
-        type : object
-    }
-}
-'new Proxy([1, 2], {})', returnByValue: false, generatePreview: true
-{
-    result : {
-        className : Object
-        description : Proxy(Array)
-        objectId : <objectId>
-        preview : {
-            description : Proxy(Array)
-            overflow : false
-            properties : [
-                [0] : {
-                    name : 0
-                    type : number
-                    value : 1
-                }
-                [1] : {
-                    name : 1
-                    type : number
-                    value : 2
->>>>>>> 626889fb
-                }
-            ]
-            subtype : proxy
-            type : object
-        }
-        subtype : proxy
-        type : object
-    }
-}
-'revocable = Proxy.revocable({}, {}); revocable.revoke(); revocable.proxy', returnByValue: false, generatePreview: true
-{
-    result : {
-        className : Object
-        description : Proxy
-        objectId : <objectId>
-        preview : {
-            description : Proxy
-            overflow : false
-            properties : [
-            ]
-            subtype : proxy
-            type : object
-        }
-        subtype : proxy
+                }
+            ]
+            type : object
+        }
         type : object
     }
 }
