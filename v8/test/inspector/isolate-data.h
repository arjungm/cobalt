// Copyright 2017 the V8 project authors. All rights reserved.
// Use of this source code is governed by a BSD-style license that can be
// found in the LICENSE file.

#ifndef V8_TEST_INSPECTOR_PROTOCOL_ISOLATE_DATA_H_
#define V8_TEST_INSPECTOR_PROTOCOL_ISOLATE_DATA_H_

#include <map>
#include <memory>
#include <optional>
#include <set>

#include "include/v8-array-buffer.h"
#include "include/v8-inspector.h"
#include "include/v8-local-handle.h"
#include "include/v8-locker.h"
#include "include/v8-script.h"
<<<<<<< HEAD
#include "src/base/optional.h"
=======
>>>>>>> 626889fb

namespace v8 {

class Context;
class Isolate;
class ObjectTemplate;
class StartupData;

namespace internal {

class FrontendChannelImpl;
class TaskRunner;

enum WithInspector : bool { kWithInspector = true, kNoInspector = false };

class InspectorIsolateData : public v8_inspector::V8InspectorClient {
 public:
  class SetupGlobalTask {
   public:
    virtual ~SetupGlobalTask() = default;
    virtual void Run(v8::Isolate* isolate,
                     v8::Local<v8::ObjectTemplate> global) = 0;
  };
  using SetupGlobalTasks = std::vector<std::unique_ptr<SetupGlobalTask>>;

  InspectorIsolateData(const InspectorIsolateData&) = delete;
  InspectorIsolateData& operator=(const InspectorIsolateData&) = delete;
  InspectorIsolateData(TaskRunner* task_runner,
                       SetupGlobalTasks setup_global_tasks,
                       v8::StartupData* startup_data,
                       WithInspector with_inspector);
  static InspectorIsolateData* FromContext(v8::Local<v8::Context> context);

<<<<<<< HEAD
  ~InspectorIsolateData() override {
    // Enter the isolate before destructing this InspectorIsolateData, so that
    // destructors that run before the Isolate's destructor still see it as
    // entered. Use a v8::Locker, in case the thread destroying the isolate is
    // not the last one that entered it.
    locker_.emplace(isolate());
    isolate()->Enter();
  }
=======
  ~InspectorIsolateData() override;
>>>>>>> 626889fb

  v8::Isolate* isolate() const { return isolate_.get(); }
  TaskRunner* task_runner() const { return task_runner_; }

  // Setting things up.
  int CreateContextGroup();
  V8_NODISCARD bool CreateContext(int context_group_id,
                                  v8_inspector::StringView name);
  void ResetContextGroup(int context_group_id);
  v8::Local<v8::Context> GetDefaultContext(int context_group_id);
  int GetContextGroupId(v8::Local<v8::Context> context);
  void RegisterModule(v8::Local<v8::Context> context,
                      std::vector<uint16_t> name,
                      v8::ScriptCompiler::Source* source);

  // Working with V8Inspector api.
  std::optional<int> ConnectSession(
      int context_group_id, const v8_inspector::StringView& state,
      std::unique_ptr<FrontendChannelImpl> channel, bool is_fully_trusted);
  std::vector<uint8_t> DisconnectSession(int session_id,
                                         TaskRunner* context_task_runner);
  void SendMessage(int session_id, const v8_inspector::StringView& message);
  void BreakProgram(int context_group_id,
                    const v8_inspector::StringView& reason,
                    const v8_inspector::StringView& details);
  void Stop(int session_id);
  void SchedulePauseOnNextStatement(int context_group_id,
                                    const v8_inspector::StringView& reason,
                                    const v8_inspector::StringView& details);
  void CancelPauseOnNextStatement(int context_group_id);
  void AsyncTaskScheduled(const v8_inspector::StringView& name, void* task,
                          bool recurring);
  void AsyncTaskStarted(void* task);
  void AsyncTaskFinished(void* task);

  v8_inspector::V8StackTraceId StoreCurrentStackTrace(
      const v8_inspector::StringView& description);
  void ExternalAsyncTaskStarted(const v8_inspector::V8StackTraceId& parent);
  void ExternalAsyncTaskFinished(const v8_inspector::V8StackTraceId& parent);

  void AddInspectedObject(int session_id, v8::Local<v8::Value> object);

  // Test utilities.
  void SetCurrentTimeMS(double time);
  void SetMemoryInfo(v8::Local<v8::Value> memory_info);
  void SetLogConsoleApiMessageCalls(bool log);
  void SetLogMaxAsyncCallStackDepthChanged(bool log);
  void SetAdditionalConsoleApi(v8_inspector::StringView api_script);
  void SetMaxAsyncTaskStacksForTest(int limit);
  void DumpAsyncTaskStacksStateForTest();
  void FireContextCreated(v8::Local<v8::Context> context, int context_group_id,
                          v8_inspector::StringView name);
  void FireContextDestroyed(v8::Local<v8::Context> context);
  void FreeContext(v8::Local<v8::Context> context);
  void SetResourceNamePrefix(v8::Local<v8::String> prefix);
  bool AssociateExceptionData(v8::Local<v8::Value> exception,
                              v8::Local<v8::Name> key,
                              v8::Local<v8::Value> value);
  void WaitForDebugger(int context_group_id);

 private:
  static v8::MaybeLocal<v8::Module> ModuleResolveCallback(
      v8::Local<v8::Context> context, v8::Local<v8::String> specifier,
<<<<<<< HEAD
      v8::Local<v8::FixedArray> import_assertions,
=======
      v8::Local<v8::FixedArray> import_attributes,
>>>>>>> 626889fb
      v8::Local<v8::Module> referrer);
  static void MessageHandler(v8::Local<v8::Message> message,
                             v8::Local<v8::Value> exception);
  static void PromiseRejectHandler(v8::PromiseRejectMessage data);
  static int HandleMessage(v8::Local<v8::Message> message,
                           v8::Local<v8::Value> exception);
  std::vector<int> GetSessionIds(int context_group_id);

  // V8InspectorClient implementation.
  v8::Local<v8::Context> ensureDefaultContextInGroup(
      int context_group_id) override;
  double currentTimeMS() override;
  v8::MaybeLocal<v8::Value> memoryInfo(v8::Isolate* isolate,
                                       v8::Local<v8::Context>) override;
  void runMessageLoopOnPause(int context_group_id) override;
  void runIfWaitingForDebugger(int context_group_id) override;
  void quitMessageLoopOnPause() override;
  void installAdditionalCommandLineAPI(v8::Local<v8::Context>,
                                       v8::Local<v8::Object>) override;
  void consoleAPIMessage(int contextGroupId,
                         v8::Isolate::MessageErrorLevel level,
                         const v8_inspector::StringView& message,
                         const v8_inspector::StringView& url,
                         unsigned lineNumber, unsigned columnNumber,
                         v8_inspector::V8StackTrace*) override;
  bool isInspectableHeapObject(v8::Local<v8::Object>) override;
  void maxAsyncCallStackDepthChanged(int depth) override;
  std::unique_ptr<v8_inspector::StringBuffer> resourceNameToUrl(
      const v8_inspector::StringView& resourceName) override;
  int64_t generateUniqueId() override;

  // The isolate gets deleted by its {Dispose} method, not by the default
  // deleter. Therefore we have to define a custom deleter for the unique_ptr to
  // call {Dispose}. We have to use the unique_ptr so that the isolate get
  // disposed in the right order, relative to other member variables.
  struct IsolateDeleter {
    void operator()(v8::Isolate* isolate) const {
      // Exit the isolate after it was entered by ~InspectorIsolateData.
      isolate->Exit();
      isolate->Dispose();
    }
  };

  TaskRunner* task_runner_;
  SetupGlobalTasks setup_global_tasks_;
  std::unique_ptr<v8::ArrayBuffer::Allocator> array_buffer_allocator_;
  std::unique_ptr<v8::Isolate, IsolateDeleter> isolate_;
  // The locker_ field has to come after isolate_ because the locker has to
  // outlive the isolate.
<<<<<<< HEAD
  base::Optional<v8::Locker> locker_;
=======
  std::optional<v8::Locker> locker_;
>>>>>>> 626889fb
  std::unique_ptr<v8_inspector::V8Inspector> inspector_;
  int last_context_group_id_ = 0;
  std::map<int, std::vector<v8::Global<v8::Context>>> contexts_;
  std::map<std::vector<uint16_t>, v8::Global<v8::Module>> modules_;
  int last_session_id_ = 0;
  std::map<int, std::shared_ptr<v8_inspector::V8InspectorSession>> sessions_;
  std::map<v8_inspector::V8InspectorSession*, int> context_group_by_session_;
  std::set<int> session_ids_for_cleanup_;
  v8::Global<v8::Value> memory_info_;
  bool current_time_set_ = false;
  double current_time_ = 0.0;
  bool log_console_api_message_calls_ = false;
  bool log_max_async_call_stack_depth_changed_ = false;
  bool waiting_for_debugger_ = false;
  v8::Global<v8::Private> not_inspectable_private_;
  v8::Global<v8::String> resource_name_prefix_;
  v8::Global<v8::String> additional_console_api_;
};

// Stores all the channels.
//
// `InspectorIsolateData` is per isolate and a channel connects
// the backend Isolate with the frontend Isolate. The backend registers and
// sets up the isolate, but the frontend needs it to send responses and
// notifications. This is why we use a separate "class" (just a static wrapper
// around std::map).
class ChannelHolder {
 public:
  static void AddChannel(int session_id,
                         std::unique_ptr<FrontendChannelImpl> channel);
  static FrontendChannelImpl* GetChannel(int session_id);
  static void RemoveChannel(int session_id);

 private:
  static std::map<int, std::unique_ptr<FrontendChannelImpl>> channels_;
};

}  // namespace internal
}  // namespace v8

#endif  //  V8_TEST_INSPECTOR_PROTOCOL_ISOLATE_DATA_H_<|MERGE_RESOLUTION|>--- conflicted
+++ resolved
@@ -15,10 +15,6 @@
 #include "include/v8-local-handle.h"
 #include "include/v8-locker.h"
 #include "include/v8-script.h"
-<<<<<<< HEAD
-#include "src/base/optional.h"
-=======
->>>>>>> 626889fb
 
 namespace v8 {
 
@@ -52,18 +48,7 @@
                        WithInspector with_inspector);
   static InspectorIsolateData* FromContext(v8::Local<v8::Context> context);
 
-<<<<<<< HEAD
-  ~InspectorIsolateData() override {
-    // Enter the isolate before destructing this InspectorIsolateData, so that
-    // destructors that run before the Isolate's destructor still see it as
-    // entered. Use a v8::Locker, in case the thread destroying the isolate is
-    // not the last one that entered it.
-    locker_.emplace(isolate());
-    isolate()->Enter();
-  }
-=======
   ~InspectorIsolateData() override;
->>>>>>> 626889fb
 
   v8::Isolate* isolate() const { return isolate_.get(); }
   TaskRunner* task_runner() const { return task_runner_; }
@@ -127,11 +112,7 @@
  private:
   static v8::MaybeLocal<v8::Module> ModuleResolveCallback(
       v8::Local<v8::Context> context, v8::Local<v8::String> specifier,
-<<<<<<< HEAD
-      v8::Local<v8::FixedArray> import_assertions,
-=======
       v8::Local<v8::FixedArray> import_attributes,
->>>>>>> 626889fb
       v8::Local<v8::Module> referrer);
   static void MessageHandler(v8::Local<v8::Message> message,
                              v8::Local<v8::Value> exception);
@@ -181,11 +162,7 @@
   std::unique_ptr<v8::Isolate, IsolateDeleter> isolate_;
   // The locker_ field has to come after isolate_ because the locker has to
   // outlive the isolate.
-<<<<<<< HEAD
-  base::Optional<v8::Locker> locker_;
-=======
   std::optional<v8::Locker> locker_;
->>>>>>> 626889fb
   std::unique_ptr<v8_inspector::V8Inspector> inspector_;
   int last_context_group_id_ = 0;
   std::map<int, std::vector<v8::Global<v8::Context>>> contexts_;
