--- conflicted
+++ resolved
@@ -58,23 +58,13 @@
   def get_android_resources(self):
     super_resources = super().get_android_resources()
     return super_resources + [
-<<<<<<< HEAD
-        os.path.join('test', 'inspector', 'debugger', 'resources',
-                     'break-locations.js'),
-        os.path.join('test', 'inspector', WASM_INSPECTOR_JS),
-=======
         self.suite.root /'debugger' /'resources' /'break-locations.js',
         self.suite.root / WASM_INSPECTOR_JS,
->>>>>>> 626889fb
     ]
 
   @property
   def output_proc(self):
     return outproc.ExpectedOutProc(
         self.expected_outcomes,
-<<<<<<< HEAD
-        os.path.join(self.suite.root, self.path) + EXPECTED_SUFFIX,
-=======
         self.suite.root / self.path_and_suffix(EXPECTED_SUFFIX),
->>>>>>> 626889fb
         self.test_config.regenerate_expected_files)