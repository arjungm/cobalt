--- conflicted
+++ resolved
@@ -80,18 +80,11 @@
           .As<Object>();
   Local<Object> object =
       interface_for_receiver->NewInstance(receiver_context).ToLocalChecked();
-<<<<<<< HEAD
-  object->SetPrototype(caller_context, prototype).ToChecked();
-  EXPECT_EQ(receiver_context, object->GetCreationContext().ToLocalChecked());
-  EXPECT_EQ(prototype_context,
-            prototype->GetCreationContext().ToLocalChecked());
-=======
   object->SetPrototypeV2(caller_context, prototype).ToChecked();
   EXPECT_EQ(receiver_context,
             object->GetCreationContext(isolate()).ToLocalChecked());
   EXPECT_EQ(prototype_context,
             prototype->GetCreationContext(isolate()).ToLocalChecked());
->>>>>>> 626889fb
 
   EXPECT_EQ(0, call_count);
   object->Get(caller_context, property_key).ToLocalChecked();
