// Copyright 2017 the V8 project authors. All rights reserved.
// Use of this source code is governed by a BSD-style license that can be
// found in the LICENSE file.

#include "include/v8-isolate.h"
#include "src/flags/flags.h"
<<<<<<< HEAD
=======
#include "src/heap/heap-controller.h"
>>>>>>> 626889fb
#include "src/heap/heap.h"
#include "testing/gtest/include/gtest/gtest.h"

namespace v8 {

TEST(ResourceConstraints, ConfigureDefaultsFromHeapSizeSmall) {
  const size_t MB = static_cast<size_t>(i::MB);
  v8::ResourceConstraints constraints;
  constraints.ConfigureDefaultsFromHeapSize(1 * MB, 1 * MB);
  ASSERT_EQ(i::Heap::MinOldGenerationSize(),
            constraints.max_old_generation_size_in_bytes());
  ASSERT_EQ(i::Heap::MinYoungGenerationSize(),
            constraints.max_young_generation_size_in_bytes());
  ASSERT_EQ(0u, constraints.initial_old_generation_size_in_bytes());
  ASSERT_EQ(0u, constraints.initial_young_generation_size_in_bytes());
}

TEST(ResourceConstraints, ConfigureDefaultsFromHeapSizeLarge) {
  const size_t KB = static_cast<size_t>(i::KB);
  const size_t MB = static_cast<size_t>(i::MB);
  const size_t pm = i::Heap::kPointerMultiplier;
  // MinorMC doubles the max capacity but not the initial capacity.
  const size_t max_semi_space_multiplier = internal::v8_flags.minor_mc ? 4 : 3;
  const size_t initial_semi_space_multiplier =
      internal::v8_flags.minor_mc ? 2 : 3;
  v8::ResourceConstraints constraints;
<<<<<<< HEAD
  constraints.ConfigureDefaultsFromHeapSize(50u * MB, 3000u * MB);
  // Check that for large heap sizes max semi space size is set to the maximum
  // supported capacity (i.e. 8MB with pointer compression and 16MB without;
  // MinorMC supports double capacity).
  ASSERT_EQ(max_semi_space_multiplier * 8192 * pm * KB,
            constraints.max_young_generation_size_in_bytes());
  ASSERT_EQ(3000u * MB - max_semi_space_multiplier * 8192 * pm * KB,
=======
  const size_t expected_young_gen_max_size =
      i::Heap::DefaultMaxSemiSpaceSize() *
      (internal::v8_flags.minor_ms ? 2 : 3);
  constraints.ConfigureDefaultsFromHeapSize(
      50u * MB, internal::V8HeapTrait::kMaxSize + expected_young_gen_max_size);
  // Check that for large heap sizes max semi space size is set to the maximum
  // supported capacity (i.e. 8MB with pointer compression and 16MB without;
  // MinorMS supports double capacity).
  ASSERT_EQ(expected_young_gen_max_size,
            constraints.max_young_generation_size_in_bytes());
  ASSERT_EQ(internal::V8HeapTrait::kMaxSize,
>>>>>>> 626889fb
            constraints.max_old_generation_size_in_bytes());
  // Check that for small initial heap sizes initial semi space size is set to
  // the minimum supported capacity (i.e. 1MB with pointer compression and 512KB
  // without).
<<<<<<< HEAD
  ASSERT_EQ(initial_semi_space_multiplier * 512 * pm * KB,
            constraints.initial_young_generation_size_in_bytes());
  ASSERT_EQ(50u * MB - initial_semi_space_multiplier * 512 * pm * KB,
=======
  ASSERT_EQ((internal::v8_flags.minor_ms ? 2 : 3) * 512 * pm * KB,
            constraints.initial_young_generation_size_in_bytes());
  ASSERT_EQ(50u * MB - (internal::v8_flags.minor_ms ? 2 : 3) * 512 * pm * KB,
>>>>>>> 626889fb
            constraints.initial_old_generation_size_in_bytes());
}

TEST(ResourceConstraints, ConfigureDefaults) {
  const size_t GB = static_cast<size_t>(i::GB);
  v8::ResourceConstraints constraints;
<<<<<<< HEAD
  constraints.ConfigureDefaults(2048u * MB, 0u);
  ASSERT_EQ(512u * hlm * MB, constraints.max_old_generation_size_in_bytes());
  ASSERT_EQ((internal::v8_flags.minor_mc ? 4 : 3) * 4096 * pm * KB,
            constraints.max_young_generation_size_in_bytes());
=======
  constraints.ConfigureDefaults(2u * GB, 0u);
  ASSERT_EQ(i::V8HeapTrait::kMaxSize / 2,
            constraints.max_old_generation_size_in_bytes());
>>>>>>> 626889fb
  ASSERT_EQ(0u, constraints.initial_old_generation_size_in_bytes());
  ASSERT_EQ(i::Heap::DefaultMaxSemiSpaceSize() / 2 *
                (internal::v8_flags.minor_ms ? (2 * 2) : 3),
            constraints.max_young_generation_size_in_bytes());
  ASSERT_EQ(0u, constraints.initial_young_generation_size_in_bytes());
}

}  // namespace v8<|MERGE_RESOLUTION|>--- conflicted
+++ resolved
@@ -4,10 +4,7 @@
 
 #include "include/v8-isolate.h"
 #include "src/flags/flags.h"
-<<<<<<< HEAD
-=======
 #include "src/heap/heap-controller.h"
->>>>>>> 626889fb
 #include "src/heap/heap.h"
 #include "testing/gtest/include/gtest/gtest.h"
 
@@ -29,20 +26,7 @@
   const size_t KB = static_cast<size_t>(i::KB);
   const size_t MB = static_cast<size_t>(i::MB);
   const size_t pm = i::Heap::kPointerMultiplier;
-  // MinorMC doubles the max capacity but not the initial capacity.
-  const size_t max_semi_space_multiplier = internal::v8_flags.minor_mc ? 4 : 3;
-  const size_t initial_semi_space_multiplier =
-      internal::v8_flags.minor_mc ? 2 : 3;
   v8::ResourceConstraints constraints;
-<<<<<<< HEAD
-  constraints.ConfigureDefaultsFromHeapSize(50u * MB, 3000u * MB);
-  // Check that for large heap sizes max semi space size is set to the maximum
-  // supported capacity (i.e. 8MB with pointer compression and 16MB without;
-  // MinorMC supports double capacity).
-  ASSERT_EQ(max_semi_space_multiplier * 8192 * pm * KB,
-            constraints.max_young_generation_size_in_bytes());
-  ASSERT_EQ(3000u * MB - max_semi_space_multiplier * 8192 * pm * KB,
-=======
   const size_t expected_young_gen_max_size =
       i::Heap::DefaultMaxSemiSpaceSize() *
       (internal::v8_flags.minor_ms ? 2 : 3);
@@ -54,36 +38,22 @@
   ASSERT_EQ(expected_young_gen_max_size,
             constraints.max_young_generation_size_in_bytes());
   ASSERT_EQ(internal::V8HeapTrait::kMaxSize,
->>>>>>> 626889fb
             constraints.max_old_generation_size_in_bytes());
   // Check that for small initial heap sizes initial semi space size is set to
   // the minimum supported capacity (i.e. 1MB with pointer compression and 512KB
   // without).
-<<<<<<< HEAD
-  ASSERT_EQ(initial_semi_space_multiplier * 512 * pm * KB,
-            constraints.initial_young_generation_size_in_bytes());
-  ASSERT_EQ(50u * MB - initial_semi_space_multiplier * 512 * pm * KB,
-=======
   ASSERT_EQ((internal::v8_flags.minor_ms ? 2 : 3) * 512 * pm * KB,
             constraints.initial_young_generation_size_in_bytes());
   ASSERT_EQ(50u * MB - (internal::v8_flags.minor_ms ? 2 : 3) * 512 * pm * KB,
->>>>>>> 626889fb
             constraints.initial_old_generation_size_in_bytes());
 }
 
 TEST(ResourceConstraints, ConfigureDefaults) {
   const size_t GB = static_cast<size_t>(i::GB);
   v8::ResourceConstraints constraints;
-<<<<<<< HEAD
-  constraints.ConfigureDefaults(2048u * MB, 0u);
-  ASSERT_EQ(512u * hlm * MB, constraints.max_old_generation_size_in_bytes());
-  ASSERT_EQ((internal::v8_flags.minor_mc ? 4 : 3) * 4096 * pm * KB,
-            constraints.max_young_generation_size_in_bytes());
-=======
   constraints.ConfigureDefaults(2u * GB, 0u);
   ASSERT_EQ(i::V8HeapTrait::kMaxSize / 2,
             constraints.max_old_generation_size_in_bytes());
->>>>>>> 626889fb
   ASSERT_EQ(0u, constraints.initial_old_generation_size_in_bytes());
   ASSERT_EQ(i::Heap::DefaultMaxSemiSpaceSize() / 2 *
                 (internal::v8_flags.minor_ms ? (2 * 2) : 3),
