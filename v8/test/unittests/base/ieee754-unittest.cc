--- conflicted
+++ resolved
@@ -133,11 +133,7 @@
 
 #if defined(V8_USE_LIBM_TRIG_FUNCTIONS)
 TEST(Ieee754, LibmCos) {
-<<<<<<< HEAD
-  // Test values mentioned in the EcmaScript spec.
-=======
-  // Test values mentioned in the ECMAScript spec.
->>>>>>> 626889fb
+  // Test values mentioned in the ECMAScript spec.
   EXPECT_THAT(libm_cos(kQNaN), IsNaN());
   EXPECT_THAT(libm_cos(kSNaN), IsNaN());
   EXPECT_THAT(libm_cos(kInfinity), IsNaN());
@@ -183,11 +179,7 @@
 }
 
 TEST(Ieee754, LibmSin) {
-<<<<<<< HEAD
-  // Test values mentioned in the EcmaScript spec.
-=======
-  // Test values mentioned in the ECMAScript spec.
->>>>>>> 626889fb
+  // Test values mentioned in the ECMAScript spec.
   EXPECT_THAT(libm_sin(kQNaN), IsNaN());
   EXPECT_THAT(libm_sin(kSNaN), IsNaN());
   EXPECT_THAT(libm_sin(kInfinity), IsNaN());
@@ -224,11 +216,7 @@
 }
 
 TEST(Ieee754, FdlibmCos) {
-<<<<<<< HEAD
-  // Test values mentioned in the EcmaScript spec.
-=======
-  // Test values mentioned in the ECMAScript spec.
->>>>>>> 626889fb
+  // Test values mentioned in the ECMAScript spec.
   EXPECT_THAT(fdlibm_cos(kQNaN), IsNaN());
   EXPECT_THAT(fdlibm_cos(kSNaN), IsNaN());
   EXPECT_THAT(fdlibm_cos(kInfinity), IsNaN());
@@ -274,11 +262,7 @@
 }
 
 TEST(Ieee754, FdlibmSin) {
-<<<<<<< HEAD
-  // Test values mentioned in the EcmaScript spec.
-=======
-  // Test values mentioned in the ECMAScript spec.
->>>>>>> 626889fb
+  // Test values mentioned in the ECMAScript spec.
   EXPECT_THAT(fdlibm_sin(kQNaN), IsNaN());
   EXPECT_THAT(fdlibm_sin(kSNaN), IsNaN());
   EXPECT_THAT(fdlibm_sin(kInfinity), IsNaN());
@@ -363,11 +347,7 @@
 }
 
 TEST(Ieee754, Sin) {
-<<<<<<< HEAD
-  // Test values mentioned in the EcmaScript spec.
-=======
-  // Test values mentioned in the ECMAScript spec.
->>>>>>> 626889fb
+  // Test values mentioned in the ECMAScript spec.
   EXPECT_THAT(sin(kQNaN), IsNaN());
   EXPECT_THAT(sin(kSNaN), IsNaN());
   EXPECT_THAT(sin(kInfinity), IsNaN());
