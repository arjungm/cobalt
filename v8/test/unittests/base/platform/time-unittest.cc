// Copyright 2014 the V8 project authors. All rights reserved.
// Use of this source code is governed by a BSD-style license that can be
// found in the LICENSE file.

#include "src/base/platform/time.h"

#if V8_OS_DARWIN
#include <mach/mach_time.h>
#endif
#if V8_OS_POSIX
#include <sys/time.h>
#endif

#if V8_OS_WIN
#include <windows.h>
<<<<<<< HEAD

#include "src/base/win32-headers.h"
=======
>>>>>>> 626889fb
#endif

#include <vector>

#include "src/base/platform/elapsed-timer.h"
#include "src/base/platform/platform.h"
#include "testing/gtest/include/gtest/gtest.h"

namespace v8 {
namespace base {

TEST(TimeDelta, ZeroMinMax) {
  constexpr TimeDelta kZero;
  static_assert(kZero.IsZero(), "");

  constexpr TimeDelta kMax = TimeDelta::Max();
  static_assert(kMax.IsMax(), "");
  static_assert(kMax == TimeDelta::Max(), "");
  EXPECT_GT(kMax, TimeDelta::FromDays(100 * 365));
  static_assert(kMax > kZero, "");

  constexpr TimeDelta kMin = TimeDelta::Min();
  static_assert(kMin.IsMin(), "");
  static_assert(kMin == TimeDelta::Min(), "");
  EXPECT_LT(kMin, TimeDelta::FromDays(-100 * 365));
  static_assert(kMin < kZero, "");
}

TEST(TimeDelta, MaxConversions) {
  // static_assert also confirms constexpr works as intended.
  constexpr TimeDelta kMax = TimeDelta::Max();
  EXPECT_EQ(kMax.InDays(), std::numeric_limits<int>::max());
  EXPECT_EQ(kMax.InHours(), std::numeric_limits<int>::max());
  EXPECT_EQ(kMax.InMinutes(), std::numeric_limits<int>::max());
  EXPECT_EQ(kMax.InSecondsF(), std::numeric_limits<double>::infinity());
  EXPECT_EQ(kMax.InSeconds(), std::numeric_limits<int64_t>::max());
  EXPECT_EQ(kMax.InMillisecondsF(), std::numeric_limits<double>::infinity());
  EXPECT_EQ(kMax.InMilliseconds(), std::numeric_limits<int64_t>::max());
  EXPECT_EQ(kMax.InMillisecondsRoundedUp(),
            std::numeric_limits<int64_t>::max());

  // TODO(v8-team): Import overflow support from Chromium's base.

  // EXPECT_TRUE(TimeDelta::FromDays(std::numeric_limits<int>::max()).IsMax());

  // EXPECT_TRUE(
  //     TimeDelta::FromHours(std::numeric_limits<int>::max()).IsMax());

  // EXPECT_TRUE(
  //     TimeDelta::FromMinutes(std::numeric_limits<int>::max()).IsMax());

  // constexpr int64_t max_int = std::numeric_limits<int64_t>::max();
  // constexpr int64_t min_int = std::numeric_limits<int64_t>::min();

  // EXPECT_TRUE(
  //     TimeDelta::FromSeconds(max_int / Time::kMicrosecondsPerSecond + 1)
  //         .IsMax());

  // EXPECT_TRUE(TimeDelta::FromMilliseconds(
  //                 max_int / Time::kMillisecondsPerSecond + 1)
  //                 .IsMax());

  // EXPECT_TRUE(TimeDelta::FromMicroseconds(max_int).IsMax());

  // EXPECT_TRUE(
  //     TimeDelta::FromSeconds(min_int / Time::kMicrosecondsPerSecond - 1)
  //         .IsMin());

  // EXPECT_TRUE(TimeDelta::FromMilliseconds(
  //                 min_int / Time::kMillisecondsPerSecond - 1)
  //                 .IsMin());

  // EXPECT_TRUE(TimeDelta::FromMicroseconds(min_int).IsMin());

  // EXPECT_TRUE(
  //     TimeDelta::FromMicroseconds(std::numeric_limits<int64_t>::min())
  //         .IsMin());
}

TEST(TimeDelta, NumericOperators) {
  constexpr int i = 2;
  EXPECT_EQ(TimeDelta::FromMilliseconds(2000),
            (TimeDelta::FromMilliseconds(1000) * i));
  EXPECT_EQ(TimeDelta::FromMilliseconds(500),
            (TimeDelta::FromMilliseconds(1000) / i));
  EXPECT_EQ(TimeDelta::FromMilliseconds(2000),
            (TimeDelta::FromMilliseconds(1000) *= i));
  EXPECT_EQ(TimeDelta::FromMilliseconds(500),
            (TimeDelta::FromMilliseconds(1000) /= i));

  constexpr int64_t i64 = 2;
  EXPECT_EQ(TimeDelta::FromMilliseconds(2000),
            (TimeDelta::FromMilliseconds(1000) * i64));
  EXPECT_EQ(TimeDelta::FromMilliseconds(500),
            (TimeDelta::FromMilliseconds(1000) / i64));
  EXPECT_EQ(TimeDelta::FromMilliseconds(2000),
            (TimeDelta::FromMilliseconds(1000) *= i64));
  EXPECT_EQ(TimeDelta::FromMilliseconds(500),
            (TimeDelta::FromMilliseconds(1000) /= i64));

  EXPECT_EQ(TimeDelta::FromMilliseconds(2000),
            (TimeDelta::FromMilliseconds(1000) * 2));
  EXPECT_EQ(TimeDelta::FromMilliseconds(500),
            (TimeDelta::FromMilliseconds(1000) / 2));
  EXPECT_EQ(TimeDelta::FromMilliseconds(2000),
            (TimeDelta::FromMilliseconds(1000) *= 2));
  EXPECT_EQ(TimeDelta::FromMilliseconds(500),
            (TimeDelta::FromMilliseconds(1000) /= 2));
}

// TODO(v8-team): Import support for overflow from Chromium's base.
TEST(TimeDelta, DISABLED_Overflows) {
  // Some sanity checks. static_assert's used were possible to verify constexpr
  // evaluation at the same time.
  static_assert(TimeDelta::Max().IsMax(), "");
  static_assert(-TimeDelta::Max() < TimeDelta(), "");
  static_assert(-TimeDelta::Max() > TimeDelta::Min(), "");
  static_assert(TimeDelta() > -TimeDelta::Max(), "");

  TimeDelta large_delta = TimeDelta::Max() - TimeDelta::FromMilliseconds(1);
  TimeDelta large_negative = -large_delta;
  EXPECT_GT(TimeDelta(), large_negative);
  EXPECT_FALSE(large_delta.IsMax());
  EXPECT_FALSE((-large_negative).IsMin());
  const TimeDelta kOneSecond = TimeDelta::FromSeconds(1);

  // Test +, -, * and / operators.
  EXPECT_TRUE((large_delta + kOneSecond).IsMax());
  EXPECT_TRUE((large_negative + (-kOneSecond)).IsMin());
  EXPECT_TRUE((large_negative - kOneSecond).IsMin());
  EXPECT_TRUE((large_delta - (-kOneSecond)).IsMax());
  EXPECT_TRUE((large_delta * 2).IsMax());
  EXPECT_TRUE((large_delta * -2).IsMin());

  // Test +=, -=, *= and /= operators.
  TimeDelta delta = large_delta;
  delta += kOneSecond;
  EXPECT_TRUE(delta.IsMax());
  delta = large_negative;
  delta += -kOneSecond;
  EXPECT_TRUE((delta).IsMin());

  delta = large_negative;
  delta -= kOneSecond;
  EXPECT_TRUE((delta).IsMin());
  delta = large_delta;
  delta -= -kOneSecond;
  EXPECT_TRUE(delta.IsMax());

  delta = large_delta;
  delta *= 2;
  EXPECT_TRUE(delta.IsMax());

  // Test operations with Time and TimeTicks.
  EXPECT_TRUE((large_delta + Time::Now()).IsMax());
  EXPECT_TRUE((large_delta + TimeTicks::Now()).IsMax());
  EXPECT_TRUE((Time::Now() + large_delta).IsMax());
  EXPECT_TRUE((TimeTicks::Now() + large_delta).IsMax());

  Time time_now = Time::Now();
  EXPECT_EQ(kOneSecond, (time_now + kOneSecond) - time_now);
  EXPECT_EQ(-kOneSecond, (time_now - kOneSecond) - time_now);

  TimeTicks ticks_now = TimeTicks::Now();
  EXPECT_EQ(-kOneSecond, (ticks_now - kOneSecond) - ticks_now);
  EXPECT_EQ(kOneSecond, (ticks_now + kOneSecond) - ticks_now);
}

TEST(TimeDelta, FromAndIn) {
  EXPECT_EQ(TimeDelta::FromDays(2), TimeDelta::FromHours(48));
  EXPECT_EQ(TimeDelta::FromHours(3), TimeDelta::FromMinutes(180));
  EXPECT_EQ(TimeDelta::FromMinutes(2), TimeDelta::FromSeconds(120));
  EXPECT_EQ(TimeDelta::FromSeconds(2), TimeDelta::FromMilliseconds(2000));
  EXPECT_EQ(TimeDelta::FromMilliseconds(2), TimeDelta::FromMicroseconds(2000));
  EXPECT_EQ(static_cast<int>(13), TimeDelta::FromDays(13).InDays());
  EXPECT_EQ(static_cast<int>(13), TimeDelta::FromHours(13).InHours());
  EXPECT_EQ(static_cast<int>(13), TimeDelta::FromMinutes(13).InMinutes());
  EXPECT_EQ(static_cast<int64_t>(13), TimeDelta::FromSeconds(13).InSeconds());
  EXPECT_DOUBLE_EQ(13.0, TimeDelta::FromSeconds(13).InSecondsF());
  EXPECT_EQ(static_cast<int64_t>(13),
            TimeDelta::FromMilliseconds(13).InMilliseconds());
  EXPECT_DOUBLE_EQ(13.0, TimeDelta::FromMilliseconds(13).InMillisecondsF());
  EXPECT_EQ(static_cast<int64_t>(13),
            TimeDelta::FromMicroseconds(13).InMicroseconds());
}

#if V8_OS_DARWIN
TEST(TimeDelta, MachTimespec) {
  TimeDelta null = TimeDelta();
  EXPECT_EQ(null, TimeDelta::FromMachTimespec(null.ToMachTimespec()));
  TimeDelta delta1 = TimeDelta::FromMilliseconds(42);
  EXPECT_EQ(delta1, TimeDelta::FromMachTimespec(delta1.ToMachTimespec()));
  TimeDelta delta2 = TimeDelta::FromDays(42);
  EXPECT_EQ(delta2, TimeDelta::FromMachTimespec(delta2.ToMachTimespec()));
}
#endif

TEST(Time, Max) {
  Time max = Time::Max();
  EXPECT_TRUE(max.IsMax());
  EXPECT_EQ(max, Time::Max());
  EXPECT_GT(max, Time::Now());
  EXPECT_GT(max, Time());
}

TEST(Time, MaxConversions) {
  Time t = Time::Max();
  EXPECT_EQ(std::numeric_limits<int64_t>::max(), t.ToInternalValue());

// TODO(v8-team): Time::FromJsTime() overflows with infinity. Import support
// from Chromium's base.
// t = Time::FromJsTime(std::numeric_limits<double>::infinity());
// EXPECT_TRUE(t.IsMax());
// EXPECT_EQ(std::numeric_limits<double>::infinity(), t.ToJsTime());

#if defined(OS_POSIX)
  struct timeval tval;
  tval.tv_sec = std::numeric_limits<time_t>::max();
  tval.tv_usec = static_cast<suseconds_t>(Time::kMicrosecondsPerSecond) - 1;
  t = Time::FromTimeVal(tval);
  EXPECT_TRUE(t.IsMax());
  tval = t.ToTimeVal();
  EXPECT_EQ(std::numeric_limits<time_t>::max(), tval.tv_sec);
  EXPECT_EQ(static_cast<suseconds_t>(Time::kMicrosecondsPerSecond) - 1,
            tval.tv_usec);
#endif

#if defined(OS_WIN)
  FILETIME ftime;
  ftime.dwHighDateTime = std::numeric_limits<DWORD>::max();
  ftime.dwLowDateTime = std::numeric_limits<DWORD>::max();
  t = Time::FromFileTime(ftime);
  EXPECT_TRUE(t.IsMax());
  ftime = t.ToFileTime();
  EXPECT_EQ(std::numeric_limits<DWORD>::max(), ftime.dwHighDateTime);
  EXPECT_EQ(std::numeric_limits<DWORD>::max(), ftime.dwLowDateTime);
#endif
}

TEST(Time, JsTime) {
  Time t = Time::FromJsTime(700000.3);
  EXPECT_DOUBLE_EQ(700000.3, t.ToJsTime());
}


#if V8_OS_POSIX
TEST(Time, Timespec) {
  Time null;
  EXPECT_TRUE(null.IsNull());
  EXPECT_EQ(null, Time::FromTimespec(null.ToTimespec()));
  Time now = Time::Now();
  EXPECT_EQ(now, Time::FromTimespec(now.ToTimespec()));
  Time now_sys = Time::NowFromSystemTime();
  EXPECT_EQ(now_sys, Time::FromTimespec(now_sys.ToTimespec()));
  Time unix_epoch = Time::UnixEpoch();
  EXPECT_EQ(unix_epoch, Time::FromTimespec(unix_epoch.ToTimespec()));
  Time max = Time::Max();
  EXPECT_TRUE(max.IsMax());
  EXPECT_EQ(max, Time::FromTimespec(max.ToTimespec()));
}


TEST(Time, Timeval) {
  Time null;
  EXPECT_TRUE(null.IsNull());
  EXPECT_EQ(null, Time::FromTimeval(null.ToTimeval()));
  Time now = Time::Now();
  EXPECT_EQ(now, Time::FromTimeval(now.ToTimeval()));
  Time now_sys = Time::NowFromSystemTime();
  EXPECT_EQ(now_sys, Time::FromTimeval(now_sys.ToTimeval()));
  Time unix_epoch = Time::UnixEpoch();
  EXPECT_EQ(unix_epoch, Time::FromTimeval(unix_epoch.ToTimeval()));
  Time max = Time::Max();
  EXPECT_TRUE(max.IsMax());
  EXPECT_EQ(max, Time::FromTimeval(max.ToTimeval()));
}
#endif


#if V8_OS_WIN
TEST(Time, Filetime) {
  Time null;
  EXPECT_TRUE(null.IsNull());
  EXPECT_EQ(null, Time::FromFiletime(null.ToFiletime()));
  Time now = Time::Now();
  EXPECT_EQ(now, Time::FromFiletime(now.ToFiletime()));
  Time now_sys = Time::NowFromSystemTime();
  EXPECT_EQ(now_sys, Time::FromFiletime(now_sys.ToFiletime()));
  Time unix_epoch = Time::UnixEpoch();
  EXPECT_EQ(unix_epoch, Time::FromFiletime(unix_epoch.ToFiletime()));
  Time max = Time::Max();
  EXPECT_TRUE(max.IsMax());
  EXPECT_EQ(max, Time::FromFiletime(max.ToFiletime()));
}
#endif


namespace {

template <typename T>
static void ResolutionTest(T (*Now)(), TimeDelta target_granularity) {
  // We're trying to measure that intervals increment in a VERY small amount
  // of time -- according to the specified target granularity. Unfortunately,
  // if we happen to have a context switch in the middle of our test, the
  // context switch could easily exceed our limit. So, we iterate on this
  // several times. As long as we're able to detect the fine-granularity
  // timers at least once, then the test has succeeded.
  static const TimeDelta kExpirationTimeout = TimeDelta::FromSeconds(1);
  ElapsedTimer timer;
  timer.Start();
  TimeDelta delta;
  do {
    T start = Now();
    T now = start;
    // Loop until we can detect that the clock has changed. Non-HighRes timers
    // will increment in chunks, i.e. 15ms. By spinning until we see a clock
    // change, we detect the minimum time between measurements.
    do {
      now = Now();
      delta = now - start;
    } while (now <= start);
    EXPECT_NE(static_cast<int64_t>(0), delta.InMicroseconds());
  } while (delta > target_granularity && !timer.HasExpired(kExpirationTimeout));
  EXPECT_LE(delta, target_granularity);
}

}  // namespace


TEST(Time, NowResolution) {
  // We assume that Time::Now() has at least 16ms resolution.
  static const TimeDelta kTargetGranularity = TimeDelta::FromMilliseconds(16);
  ResolutionTest<Time>(&Time::Now, kTargetGranularity);
}


TEST(TimeTicks, NowResolution) {
  // TimeTicks::Now() is documented as having "no worse than one microsecond"
  // resolution. Unless !TimeTicks::IsHighResolution() in which case the clock
  // could be as coarse as ~15.6ms.
  const TimeDelta kTargetGranularity = TimeTicks::IsHighResolution()
                                           ? TimeDelta::FromMicroseconds(1)
                                           : TimeDelta::FromMilliseconds(16);
  ResolutionTest<TimeTicks>(&TimeTicks::Now, kTargetGranularity);
}

TEST(TimeTicks, IsMonotonic) {
  TimeTicks previous_ticks;
  ElapsedTimer timer;
  timer.Start();
  while (!timer.HasExpired(TimeDelta::FromMilliseconds(100))) {
    TimeTicks ticks = TimeTicks::Now();
    EXPECT_GE(ticks, previous_ticks);
    EXPECT_GE((ticks - previous_ticks).InMicroseconds(), 0);
    previous_ticks = ticks;
  }
}

namespace {
void Sleep(TimeDelta wait_time) {
  ElapsedTimer waiter;
  waiter.Start();
  while (!waiter.HasExpired(wait_time)) {
    OS::Sleep(TimeDelta::FromMilliseconds(1));
  }
}
}  // namespace
<<<<<<< HEAD

TEST(ElapsedTimer, StartStop) {
  TimeDelta wait_time = TimeDelta::FromMilliseconds(100);
  TimeDelta noise = TimeDelta::FromMilliseconds(100);
  ElapsedTimer timer;
  DCHECK(!timer.IsStarted());

  timer.Start();
  DCHECK(timer.IsStarted());

  Sleep(wait_time);
  TimeDelta delta = timer.Elapsed();
  DCHECK(timer.IsStarted());
  EXPECT_GE(delta, wait_time);
  EXPECT_LT(delta, wait_time + noise);

  DCHECK(!timer.IsPaused());
  timer.Pause();
  DCHECK(timer.IsPaused());
  Sleep(wait_time);

  timer.Resume();
  DCHECK(timer.IsStarted());
  delta = timer.Elapsed();
  DCHECK(!timer.IsPaused());
  timer.Pause();
  DCHECK(timer.IsPaused());
  EXPECT_GE(delta, wait_time);
  EXPECT_LT(delta, wait_time + noise);

  Sleep(wait_time);
  timer.Resume();
  DCHECK(!timer.IsPaused());
  DCHECK(timer.IsStarted());
  delta = timer.Elapsed();
  EXPECT_GE(delta, wait_time);
  EXPECT_LT(delta, wait_time + noise);

  timer.Stop();
  DCHECK(!timer.IsStarted());
}

=======

TEST(ElapsedTimer, StartStop) {
  TimeDelta wait_time = TimeDelta::FromMilliseconds(100);
  TimeDelta noise = TimeDelta::FromMilliseconds(100);
  ElapsedTimer timer;
  DCHECK(!timer.IsStarted());

  timer.Start();
  DCHECK(timer.IsStarted());

  Sleep(wait_time);
  TimeDelta delta = timer.Elapsed();
  DCHECK(timer.IsStarted());
  EXPECT_GE(delta, wait_time);
  EXPECT_LT(delta, wait_time + noise);

  DCHECK(!timer.IsPaused());
  timer.Pause();
  DCHECK(timer.IsPaused());
  Sleep(wait_time);

  timer.Resume();
  DCHECK(timer.IsStarted());
  delta = timer.Elapsed();
  DCHECK(!timer.IsPaused());
  timer.Pause();
  DCHECK(timer.IsPaused());
  EXPECT_GE(delta, wait_time);
  EXPECT_LT(delta, wait_time + noise);

  Sleep(wait_time);
  timer.Resume();
  DCHECK(!timer.IsPaused());
  DCHECK(timer.IsStarted());
  delta = timer.Elapsed();
  EXPECT_GE(delta, wait_time);
  EXPECT_LT(delta, wait_time + noise);

  timer.Stop();
  DCHECK(!timer.IsStarted());
}

>>>>>>> 626889fb
TEST(ElapsedTimer, StartStopArgs) {
  TimeDelta wait_time = TimeDelta::FromMilliseconds(100);
  ElapsedTimer timer1;
  ElapsedTimer timer2;
  DCHECK(!timer1.IsStarted());
  DCHECK(!timer2.IsStarted());

  TimeTicks now = TimeTicks::Now();
  timer1.Start(now);
  timer2.Start(now);
  DCHECK(timer1.IsStarted());
  DCHECK(timer2.IsStarted());

  Sleep(wait_time);
  now = TimeTicks::Now();
  TimeDelta delta1 = timer1.Elapsed(now);
  Sleep(wait_time);
  TimeDelta delta2 = timer2.Elapsed(now);
  DCHECK(timer1.IsStarted());
  DCHECK(timer2.IsStarted());
  EXPECT_GE(delta1, delta2);
  Sleep(wait_time);
  EXPECT_NE(delta1, timer2.Elapsed());

  TimeTicks now2 = TimeTicks::Now();
  EXPECT_NE(timer1.Elapsed(now), timer1.Elapsed(now2));
  EXPECT_NE(delta1, timer1.Elapsed(now2));
  EXPECT_NE(delta2, timer2.Elapsed(now2));
  EXPECT_GE(timer1.Elapsed(now2), timer2.Elapsed(now2));

  now = TimeTicks::Now();
  timer1.Pause(now);
  timer2.Pause(now);
  DCHECK(timer1.IsPaused());
  DCHECK(timer2.IsPaused());
  Sleep(wait_time);

  now = TimeTicks::Now();
  timer1.Resume(now);
  DCHECK(!timer1.IsPaused());
  DCHECK(timer2.IsPaused());
  Sleep(wait_time);
  timer2.Resume(now);
  DCHECK(!timer1.IsPaused());
  DCHECK(!timer2.IsPaused());
  DCHECK(timer1.IsStarted());
  DCHECK(timer2.IsStarted());

  delta1 = timer1.Elapsed(now);
  Sleep(wait_time);
  delta2 = timer2.Elapsed(now);
  EXPECT_GE(delta1, delta2);

  timer1.Stop();
  timer2.Stop();
  DCHECK(!timer1.IsStarted());
  DCHECK(!timer2.IsStarted());
}

#if V8_OS_ANDROID
#define MAYBE_ThreadNow DISABLED_ThreadNow
#else
#define MAYBE_ThreadNow ThreadNow
#endif
TEST(ThreadTicks, MAYBE_ThreadNow) {
  if (ThreadTicks::IsSupported()) {
    ThreadTicks::WaitUntilInitialized();
    TimeTicks end, begin = TimeTicks::Now();
    ThreadTicks end_thread, begin_thread = ThreadTicks::Now();
    TimeDelta delta;
    // Make sure that ThreadNow value is non-zero.
    EXPECT_GT(begin_thread, ThreadTicks());
    int iterations_count = 0;

#if V8_OS_WIN && V8_HOST_ARCH_ARM64
    // The implementation of ThreadTicks::Now() is quite imprecise on arm64
    // Windows, so the following test often fails with the default 10ms. By
    // increasing to 100ms, we can make the test reliable.
    const int limit_ms = 100;
#else
    const int limit_ms = 10;
#endif
    const int limit_us = limit_ms * 1000;

    // Some systems have low resolution thread timers, this code makes sure
    // that thread time has progressed by at least one tick.
    // Limit waiting to 10ms to prevent infinite loops.
    while (ThreadTicks::Now() == begin_thread &&
           ((TimeTicks::Now() - begin).InMicroseconds() < limit_us)) {
    }
    EXPECT_GT(ThreadTicks::Now(), begin_thread);

    do {
      // Sleep for 10 milliseconds to get the thread de-scheduled.
      OS::Sleep(base::TimeDelta::FromMilliseconds(limit_ms));
      end_thread = ThreadTicks::Now();
      end = TimeTicks::Now();
      delta = end - begin;
      EXPECT_LE(++iterations_count, 2);  // fail after 2 attempts.
    } while (delta.InMicroseconds() <
             limit_us);  // Make sure that the OS did sleep for at least 10 ms.
    TimeDelta delta_thread = end_thread - begin_thread;
    // Make sure that some thread time have elapsed.
    EXPECT_GT(delta_thread.InMicroseconds(), 0);
    // But the thread time is at least 9ms less than clock time.
    TimeDelta difference = delta - delta_thread;
    EXPECT_GE(difference.InMicroseconds(), limit_us * 9 / 10);
  }
}


#if V8_OS_WIN
TEST(TimeTicks, TimerPerformance) {
  // Verify that various timer mechanisms can always complete quickly.
  // Note:  This is a somewhat arbitrary test.
  const int kLoops = 10000;

  using TestFunc = TimeTicks (*)();
  struct TestCase {
    TestFunc func;
    const char *description;
  };
  // Cheating a bit here:  assumes sizeof(TimeTicks) == sizeof(Time)
  // in order to create a single test case list.
  static_assert(sizeof(TimeTicks) == sizeof(Time),
                "TimeTicks and Time must be the same size");
  std::vector<TestCase> cases;
  cases.push_back({reinterpret_cast<TestFunc>(&Time::Now), "Time::Now"});
  cases.push_back({&TimeTicks::Now, "TimeTicks::Now"});

  if (ThreadTicks::IsSupported()) {
    ThreadTicks::WaitUntilInitialized();
    cases.push_back(
        {reinterpret_cast<TestFunc>(&ThreadTicks::Now), "ThreadTicks::Now"});
  }

  for (const auto& test_case : cases) {
    TimeTicks start = TimeTicks::Now();
    for (int index = 0; index < kLoops; index++)
      test_case.func();
    TimeTicks stop = TimeTicks::Now();
    // Turning off the check for acceptable delays.  Without this check,
    // the test really doesn't do much other than measure.  But the
    // measurements are still useful for testing timers on various platforms.
    // The reason to remove the check is because the tests run on many
    // buildbots, some of which are VMs.  These machines can run horribly
    // slow, and there is really no value for checking against a max timer.
    // const int kMaxTime = 35;  // Maximum acceptable milliseconds for test.
    // EXPECT_LT((stop - start).InMilliseconds(), kMaxTime);
    printf("%s: %1.2fus per call\n", test_case.description,
           (stop - start).InMillisecondsF() * 1000 / kLoops);
  }
}
#endif  // V8_OS_WIN

}  // namespace base
}  // namespace v8<|MERGE_RESOLUTION|>--- conflicted
+++ resolved
@@ -13,11 +13,6 @@
 
 #if V8_OS_WIN
 #include <windows.h>
-<<<<<<< HEAD
-
-#include "src/base/win32-headers.h"
-=======
->>>>>>> 626889fb
 #endif
 
 #include <vector>
@@ -385,7 +380,6 @@
   }
 }
 }  // namespace
-<<<<<<< HEAD
 
 TEST(ElapsedTimer, StartStop) {
   TimeDelta wait_time = TimeDelta::FromMilliseconds(100);
@@ -428,50 +422,6 @@
   DCHECK(!timer.IsStarted());
 }
 
-=======
-
-TEST(ElapsedTimer, StartStop) {
-  TimeDelta wait_time = TimeDelta::FromMilliseconds(100);
-  TimeDelta noise = TimeDelta::FromMilliseconds(100);
-  ElapsedTimer timer;
-  DCHECK(!timer.IsStarted());
-
-  timer.Start();
-  DCHECK(timer.IsStarted());
-
-  Sleep(wait_time);
-  TimeDelta delta = timer.Elapsed();
-  DCHECK(timer.IsStarted());
-  EXPECT_GE(delta, wait_time);
-  EXPECT_LT(delta, wait_time + noise);
-
-  DCHECK(!timer.IsPaused());
-  timer.Pause();
-  DCHECK(timer.IsPaused());
-  Sleep(wait_time);
-
-  timer.Resume();
-  DCHECK(timer.IsStarted());
-  delta = timer.Elapsed();
-  DCHECK(!timer.IsPaused());
-  timer.Pause();
-  DCHECK(timer.IsPaused());
-  EXPECT_GE(delta, wait_time);
-  EXPECT_LT(delta, wait_time + noise);
-
-  Sleep(wait_time);
-  timer.Resume();
-  DCHECK(!timer.IsPaused());
-  DCHECK(timer.IsStarted());
-  delta = timer.Elapsed();
-  EXPECT_GE(delta, wait_time);
-  EXPECT_LT(delta, wait_time + noise);
-
-  timer.Stop();
-  DCHECK(!timer.IsStarted());
-}
-
->>>>>>> 626889fb
 TEST(ElapsedTimer, StartStopArgs) {
   TimeDelta wait_time = TimeDelta::FromMilliseconds(100);
   ElapsedTimer timer1;
