// Copyright 2014 the V8 project authors. All rights reserved.
// Use of this source code is governed by a BSD-style license that can be
// found in the LICENSE file.

#include "src/base/platform/mutex.h"

#include <chrono>  // NOLINT(build/c++11)
#include <queue>
#include <thread>  // NOLINT(build/c++11)

#include "src/base/platform/condition-variable.h"
#include "src/base/platform/platform.h"
#include "src/base/utils/random-number-generator.h"
<<<<<<< HEAD
=======
#include "test/unittests/fuzztest.h"
>>>>>>> 626889fb
#include "testing/gtest/include/gtest/gtest.h"

namespace v8 {
namespace base {

TEST(Mutex, LockGuardMutex) {
  Mutex mutex;
  { MutexGuard lock_guard(&mutex); }
  { MutexGuard lock_guard(&mutex); }
}


TEST(Mutex, LockGuardRecursiveMutex) {
  RecursiveMutex recursive_mutex;
  { LockGuard<RecursiveMutex> lock_guard(&recursive_mutex); }
  {
    LockGuard<RecursiveMutex> lock_guard1(&recursive_mutex);
    LockGuard<RecursiveMutex> lock_guard2(&recursive_mutex);
  }
}


TEST(Mutex, LockGuardLazyMutex) {
  LazyMutex lazy_mutex = LAZY_MUTEX_INITIALIZER;
  { MutexGuard lock_guard(lazy_mutex.Pointer()); }
  { MutexGuard lock_guard(lazy_mutex.Pointer()); }
}


TEST(Mutex, LockGuardLazyRecursiveMutex) {
  LazyRecursiveMutex lazy_recursive_mutex = LAZY_RECURSIVE_MUTEX_INITIALIZER;
  { LockGuard<RecursiveMutex> lock_guard(lazy_recursive_mutex.Pointer()); }
  {
    LockGuard<RecursiveMutex> lock_guard1(lazy_recursive_mutex.Pointer());
    LockGuard<RecursiveMutex> lock_guard2(lazy_recursive_mutex.Pointer());
  }
}


TEST(Mutex, MultipleMutexes) {
  Mutex mutex1;
  Mutex mutex2;
  Mutex mutex3;
  // Order 1
  mutex1.Lock();
  mutex2.Lock();
  mutex3.Lock();
  mutex1.Unlock();
  mutex2.Unlock();
  mutex3.Unlock();
  // Order 2
  mutex1.Lock();
  mutex2.Lock();
  mutex3.Lock();
  mutex3.Unlock();
  mutex2.Unlock();
  mutex1.Unlock();
}


TEST(Mutex, MultipleRecursiveMutexes) {
  RecursiveMutex recursive_mutex1;
  RecursiveMutex recursive_mutex2;
  // Order 1
  recursive_mutex1.Lock();
  recursive_mutex2.Lock();
  EXPECT_TRUE(recursive_mutex1.TryLock());
  EXPECT_TRUE(recursive_mutex2.TryLock());
  recursive_mutex1.Unlock();
  recursive_mutex1.Unlock();
  recursive_mutex2.Unlock();
  recursive_mutex2.Unlock();
  // Order 2
  recursive_mutex1.Lock();
  EXPECT_TRUE(recursive_mutex1.TryLock());
  recursive_mutex2.Lock();
  EXPECT_TRUE(recursive_mutex2.TryLock());
  recursive_mutex2.Unlock();
  recursive_mutex1.Unlock();
  recursive_mutex2.Unlock();
  recursive_mutex1.Unlock();
}

<<<<<<< HEAD
TEST(Mutex, SharedMutexSimple) {
  SharedMutex mutex;
  mutex.LockShared();
  mutex.UnlockShared();
  mutex.LockExclusive();
  mutex.UnlockExclusive();
  mutex.LockShared();
  mutex.UnlockShared();
}

namespace {

void CheckCannotLockShared(SharedMutex& mutex) {
  std::thread([&]() { EXPECT_FALSE(mutex.TryLockShared()); }).join();
}

void CheckCannotLockExclusive(SharedMutex& mutex) {
  std::thread([&]() { EXPECT_FALSE(mutex.TryLockExclusive()); }).join();
}

class SharedMutexTestWorker : public Thread {
  // This class starts a thread that can lock/unlock shared/exclusive a
  // SharedMutex. The thread has a queue of actions that it needs to execute
  // (FIFO). Tasks can be added to the queue through the method `Do`.
  // After each lock/unlock, this class does a few checks about the state of the
  // SharedMutex (e.g., if we hold a shared lock on a mutex, no one can hold an
  // exclusive lock on this mutex).
 public:
  explicit SharedMutexTestWorker(SharedMutex& shared_mutex,
                                 std::atomic<int>& reader_count,
                                 std::atomic<int>& writer_count)
      : Thread(Options("SharedMutexTestWorker")),
        shared_mutex_(shared_mutex),
        reader_count_(reader_count),
        writer_count_(writer_count) {
    EXPECT_TRUE(Start());
  }

  enum class Action {
    kLockShared,
    kUnlockShared,
    kLockExclusive,
    kUnlockExclusive,
    kSleep,
    kEnd
  };

  void Do(Action what) {
    MutexGuard guard(&queue_mutex_);
    actions_.push(what);
    cv_.NotifyOne();
  }

  void End() {
    Do(Action::kEnd);
    Join();
  }

  static constexpr int kSleepTimeMs = 5;

  void Run() override {
    while (true) {
      queue_mutex_.Lock();
      while (actions_.empty()) {
        cv_.Wait(&queue_mutex_);
      }
      Action action = actions_.front();
      actions_.pop();
      // Unblock the queue before processing the action, in order to not block
      // the queue if the action is blocked.
      queue_mutex_.Unlock();
      switch (action) {
        case Action::kLockShared:
          shared_mutex_.LockShared();
          EXPECT_EQ(writer_count_, 0);
          CheckCannotLockExclusive(shared_mutex_);
          reader_count_++;
          break;
        case Action::kUnlockShared:
          reader_count_--;
          EXPECT_EQ(writer_count_, 0);
          CheckCannotLockExclusive(shared_mutex_);
          shared_mutex_.UnlockShared();
          break;
        case Action::kLockExclusive:
          shared_mutex_.LockExclusive();
          EXPECT_EQ(reader_count_, 0);
          EXPECT_EQ(writer_count_, 0);
          CheckCannotLockShared(shared_mutex_);
          CheckCannotLockExclusive(shared_mutex_);
          writer_count_++;
          break;
        case Action::kUnlockExclusive:
          writer_count_--;
          EXPECT_EQ(reader_count_, 0);
          EXPECT_EQ(writer_count_, 0);
          CheckCannotLockShared(shared_mutex_);
          CheckCannotLockExclusive(shared_mutex_);
          shared_mutex_.UnlockExclusive();
          break;
        case Action::kSleep:
          std::this_thread::sleep_for(std::chrono::milliseconds(kSleepTimeMs));
          break;
        case Action::kEnd:
          return;
      }
    }
  }

 private:
  // {actions_}, the queue of actions to execute, is shared between the thread
  // and the object. Holding {queue_mutex_} is required to access it. When the
  // queue is empty, the thread will Wait on {cv_}. Once `Do` adds an item to
  // the queue, it should NotifyOne on {cv_} to wake up the thread.
  Mutex queue_mutex_;
  ConditionVariable cv_;
  std::queue<Action> actions_;

  SharedMutex& shared_mutex_;

  // {reader_count} and {writer_count_} are used to verify the integrity of
  // {shared_mutex_}. For instance, if a thread acquires a shared lock, we
  // expect {writer_count_} to be 0.
  std::atomic<int>& reader_count_;
  std::atomic<int>& writer_count_;
};

}  // namespace

TEST(Mutex, SharedMutexThreads) {
  // A simple hand-written scenario involving 3 threads using the SharedMutex.
  SharedMutex mutex;
  std::atomic<int> reader_count = 0;
  std::atomic<int> writer_count = 0;

  SharedMutexTestWorker worker1(mutex, reader_count, writer_count);
  SharedMutexTestWorker worker2(mutex, reader_count, writer_count);
  SharedMutexTestWorker worker3(mutex, reader_count, writer_count);

  worker1.Do(SharedMutexTestWorker::Action::kLockShared);
  worker2.Do(SharedMutexTestWorker::Action::kLockShared);
  worker3.Do(SharedMutexTestWorker::Action::kLockExclusive);
  worker3.Do(SharedMutexTestWorker::Action::kSleep);
  worker1.Do(SharedMutexTestWorker::Action::kUnlockShared);
  worker1.Do(SharedMutexTestWorker::Action::kLockExclusive);
  worker2.Do(SharedMutexTestWorker::Action::kUnlockShared);
  worker2.Do(SharedMutexTestWorker::Action::kLockShared);
  worker2.Do(SharedMutexTestWorker::Action::kSleep);
  worker1.Do(SharedMutexTestWorker::Action::kUnlockExclusive);
  worker3.Do(SharedMutexTestWorker::Action::kUnlockExclusive);
  worker2.Do(SharedMutexTestWorker::Action::kUnlockShared);

  worker1.End();
  worker2.End();
  worker3.End();

  EXPECT_EQ(reader_count, 0);
  EXPECT_EQ(writer_count, 0);

  // Since the all of the worker threads are done, we should be able to take
  // both the shared and exclusive lock.
  EXPECT_TRUE(mutex.TryLockShared());
  mutex.UnlockShared();
  EXPECT_TRUE(mutex.TryLockExclusive());
  mutex.UnlockExclusive();
}

TEST(Mutex, SharedMutexThreadsFuzz) {
  // This test creates a lot of threads, each of which tries to take shared or
  // exclusive lock on a single SharedMutex.
  SharedMutex mutex;
  std::atomic<int> reader_count = 0;
  std::atomic<int> writer_count = 0;

  static constexpr int kThreadCount = 50;
  static constexpr int kActionPerWorker = 10;
  static constexpr int kReadToWriteRatio = 5;

  SharedMutexTestWorker* workers[kThreadCount];
  for (int i = 0; i < kThreadCount; i++) {
    workers[i] = new SharedMutexTestWorker(mutex, reader_count, writer_count);
  }

  base::RandomNumberGenerator rand_gen(::testing::FLAGS_gtest_random_seed);
  for (int i = 0; i < kActionPerWorker; i++) {
    for (int j = 0; j < kThreadCount; j++) {
      if (rand_gen.NextInt() % kReadToWriteRatio == 0) {
        workers[j]->Do(SharedMutexTestWorker::Action::kLockExclusive);
        workers[j]->Do(SharedMutexTestWorker::Action::kSleep);
        workers[j]->Do(SharedMutexTestWorker::Action::kUnlockExclusive);
      } else {
        workers[j]->Do(SharedMutexTestWorker::Action::kLockShared);
        workers[j]->Do(SharedMutexTestWorker::Action::kSleep);
        workers[j]->Do(SharedMutexTestWorker::Action::kUnlockShared);
      }
    }
  }
  for (int i = 0; i < kThreadCount; i++) {
    workers[i]->End();
    delete workers[i];
  }

  EXPECT_EQ(reader_count, 0);
  EXPECT_EQ(writer_count, 0);

  // Since the all of the worker threads are done, we should be able to take
  // both the shared and exclusive lock.
  EXPECT_TRUE(mutex.TryLockShared());
  mutex.UnlockShared();
  EXPECT_TRUE(mutex.TryLockExclusive());
  mutex.UnlockExclusive();
}
=======
>>>>>>> 626889fb

}  // namespace base
}  // namespace v8<|MERGE_RESOLUTION|>--- conflicted
+++ resolved
@@ -11,10 +11,7 @@
 #include "src/base/platform/condition-variable.h"
 #include "src/base/platform/platform.h"
 #include "src/base/utils/random-number-generator.h"
-<<<<<<< HEAD
-=======
 #include "test/unittests/fuzztest.h"
->>>>>>> 626889fb
 #include "testing/gtest/include/gtest/gtest.h"
 
 namespace v8 {
@@ -98,221 +95,6 @@
   recursive_mutex1.Unlock();
 }
 
-<<<<<<< HEAD
-TEST(Mutex, SharedMutexSimple) {
-  SharedMutex mutex;
-  mutex.LockShared();
-  mutex.UnlockShared();
-  mutex.LockExclusive();
-  mutex.UnlockExclusive();
-  mutex.LockShared();
-  mutex.UnlockShared();
-}
-
-namespace {
-
-void CheckCannotLockShared(SharedMutex& mutex) {
-  std::thread([&]() { EXPECT_FALSE(mutex.TryLockShared()); }).join();
-}
-
-void CheckCannotLockExclusive(SharedMutex& mutex) {
-  std::thread([&]() { EXPECT_FALSE(mutex.TryLockExclusive()); }).join();
-}
-
-class SharedMutexTestWorker : public Thread {
-  // This class starts a thread that can lock/unlock shared/exclusive a
-  // SharedMutex. The thread has a queue of actions that it needs to execute
-  // (FIFO). Tasks can be added to the queue through the method `Do`.
-  // After each lock/unlock, this class does a few checks about the state of the
-  // SharedMutex (e.g., if we hold a shared lock on a mutex, no one can hold an
-  // exclusive lock on this mutex).
- public:
-  explicit SharedMutexTestWorker(SharedMutex& shared_mutex,
-                                 std::atomic<int>& reader_count,
-                                 std::atomic<int>& writer_count)
-      : Thread(Options("SharedMutexTestWorker")),
-        shared_mutex_(shared_mutex),
-        reader_count_(reader_count),
-        writer_count_(writer_count) {
-    EXPECT_TRUE(Start());
-  }
-
-  enum class Action {
-    kLockShared,
-    kUnlockShared,
-    kLockExclusive,
-    kUnlockExclusive,
-    kSleep,
-    kEnd
-  };
-
-  void Do(Action what) {
-    MutexGuard guard(&queue_mutex_);
-    actions_.push(what);
-    cv_.NotifyOne();
-  }
-
-  void End() {
-    Do(Action::kEnd);
-    Join();
-  }
-
-  static constexpr int kSleepTimeMs = 5;
-
-  void Run() override {
-    while (true) {
-      queue_mutex_.Lock();
-      while (actions_.empty()) {
-        cv_.Wait(&queue_mutex_);
-      }
-      Action action = actions_.front();
-      actions_.pop();
-      // Unblock the queue before processing the action, in order to not block
-      // the queue if the action is blocked.
-      queue_mutex_.Unlock();
-      switch (action) {
-        case Action::kLockShared:
-          shared_mutex_.LockShared();
-          EXPECT_EQ(writer_count_, 0);
-          CheckCannotLockExclusive(shared_mutex_);
-          reader_count_++;
-          break;
-        case Action::kUnlockShared:
-          reader_count_--;
-          EXPECT_EQ(writer_count_, 0);
-          CheckCannotLockExclusive(shared_mutex_);
-          shared_mutex_.UnlockShared();
-          break;
-        case Action::kLockExclusive:
-          shared_mutex_.LockExclusive();
-          EXPECT_EQ(reader_count_, 0);
-          EXPECT_EQ(writer_count_, 0);
-          CheckCannotLockShared(shared_mutex_);
-          CheckCannotLockExclusive(shared_mutex_);
-          writer_count_++;
-          break;
-        case Action::kUnlockExclusive:
-          writer_count_--;
-          EXPECT_EQ(reader_count_, 0);
-          EXPECT_EQ(writer_count_, 0);
-          CheckCannotLockShared(shared_mutex_);
-          CheckCannotLockExclusive(shared_mutex_);
-          shared_mutex_.UnlockExclusive();
-          break;
-        case Action::kSleep:
-          std::this_thread::sleep_for(std::chrono::milliseconds(kSleepTimeMs));
-          break;
-        case Action::kEnd:
-          return;
-      }
-    }
-  }
-
- private:
-  // {actions_}, the queue of actions to execute, is shared between the thread
-  // and the object. Holding {queue_mutex_} is required to access it. When the
-  // queue is empty, the thread will Wait on {cv_}. Once `Do` adds an item to
-  // the queue, it should NotifyOne on {cv_} to wake up the thread.
-  Mutex queue_mutex_;
-  ConditionVariable cv_;
-  std::queue<Action> actions_;
-
-  SharedMutex& shared_mutex_;
-
-  // {reader_count} and {writer_count_} are used to verify the integrity of
-  // {shared_mutex_}. For instance, if a thread acquires a shared lock, we
-  // expect {writer_count_} to be 0.
-  std::atomic<int>& reader_count_;
-  std::atomic<int>& writer_count_;
-};
-
-}  // namespace
-
-TEST(Mutex, SharedMutexThreads) {
-  // A simple hand-written scenario involving 3 threads using the SharedMutex.
-  SharedMutex mutex;
-  std::atomic<int> reader_count = 0;
-  std::atomic<int> writer_count = 0;
-
-  SharedMutexTestWorker worker1(mutex, reader_count, writer_count);
-  SharedMutexTestWorker worker2(mutex, reader_count, writer_count);
-  SharedMutexTestWorker worker3(mutex, reader_count, writer_count);
-
-  worker1.Do(SharedMutexTestWorker::Action::kLockShared);
-  worker2.Do(SharedMutexTestWorker::Action::kLockShared);
-  worker3.Do(SharedMutexTestWorker::Action::kLockExclusive);
-  worker3.Do(SharedMutexTestWorker::Action::kSleep);
-  worker1.Do(SharedMutexTestWorker::Action::kUnlockShared);
-  worker1.Do(SharedMutexTestWorker::Action::kLockExclusive);
-  worker2.Do(SharedMutexTestWorker::Action::kUnlockShared);
-  worker2.Do(SharedMutexTestWorker::Action::kLockShared);
-  worker2.Do(SharedMutexTestWorker::Action::kSleep);
-  worker1.Do(SharedMutexTestWorker::Action::kUnlockExclusive);
-  worker3.Do(SharedMutexTestWorker::Action::kUnlockExclusive);
-  worker2.Do(SharedMutexTestWorker::Action::kUnlockShared);
-
-  worker1.End();
-  worker2.End();
-  worker3.End();
-
-  EXPECT_EQ(reader_count, 0);
-  EXPECT_EQ(writer_count, 0);
-
-  // Since the all of the worker threads are done, we should be able to take
-  // both the shared and exclusive lock.
-  EXPECT_TRUE(mutex.TryLockShared());
-  mutex.UnlockShared();
-  EXPECT_TRUE(mutex.TryLockExclusive());
-  mutex.UnlockExclusive();
-}
-
-TEST(Mutex, SharedMutexThreadsFuzz) {
-  // This test creates a lot of threads, each of which tries to take shared or
-  // exclusive lock on a single SharedMutex.
-  SharedMutex mutex;
-  std::atomic<int> reader_count = 0;
-  std::atomic<int> writer_count = 0;
-
-  static constexpr int kThreadCount = 50;
-  static constexpr int kActionPerWorker = 10;
-  static constexpr int kReadToWriteRatio = 5;
-
-  SharedMutexTestWorker* workers[kThreadCount];
-  for (int i = 0; i < kThreadCount; i++) {
-    workers[i] = new SharedMutexTestWorker(mutex, reader_count, writer_count);
-  }
-
-  base::RandomNumberGenerator rand_gen(::testing::FLAGS_gtest_random_seed);
-  for (int i = 0; i < kActionPerWorker; i++) {
-    for (int j = 0; j < kThreadCount; j++) {
-      if (rand_gen.NextInt() % kReadToWriteRatio == 0) {
-        workers[j]->Do(SharedMutexTestWorker::Action::kLockExclusive);
-        workers[j]->Do(SharedMutexTestWorker::Action::kSleep);
-        workers[j]->Do(SharedMutexTestWorker::Action::kUnlockExclusive);
-      } else {
-        workers[j]->Do(SharedMutexTestWorker::Action::kLockShared);
-        workers[j]->Do(SharedMutexTestWorker::Action::kSleep);
-        workers[j]->Do(SharedMutexTestWorker::Action::kUnlockShared);
-      }
-    }
-  }
-  for (int i = 0; i < kThreadCount; i++) {
-    workers[i]->End();
-    delete workers[i];
-  }
-
-  EXPECT_EQ(reader_count, 0);
-  EXPECT_EQ(writer_count, 0);
-
-  // Since the all of the worker threads are done, we should be able to take
-  // both the shared and exclusive lock.
-  EXPECT_TRUE(mutex.TryLockShared());
-  mutex.UnlockShared();
-  EXPECT_TRUE(mutex.TryLockExclusive());
-  mutex.UnlockExclusive();
-}
-=======
->>>>>>> 626889fb
 
 }  // namespace base
 }  // namespace v8