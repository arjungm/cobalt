// Copyright 2020 the V8 project authors. All rights reserved.
// Use of this source code is governed by a BSD-style license that can be
// found in the LICENSE file.

#include "src/wasm/canonical-types.h"
#include "src/wasm/wasm-subtyping.h"
#include "test/common/flag-utils.h"
#include "test/common/wasm/flag-utils.h"
#include "test/unittests/test-utils.h"

namespace v8::internal::wasm::subtyping_unittest {

class WasmSubtypingTest : public TestWithPlatform {};
using FieldInit = std::pair<ValueType, bool>;
using Idx = ModuleTypeIndex;
constexpr bool kShared = true;

<<<<<<< HEAD
constexpr ValueType ref(uint32_t index) { return ValueType::Ref(index); }
constexpr ValueType refNull(uint32_t index) {
  return ValueType::RefNull(index);
=======
constexpr ValueType refS(uint32_t index, bool shared = kNotShared) {
  return ValueType::Ref(Idx{index}, shared, RefTypeKind::kStruct);
}
constexpr ValueType refA(uint32_t index, bool shared = kNotShared) {
  return ValueType::Ref(Idx{index}, shared, RefTypeKind::kArray);
}
constexpr ValueType refF(uint32_t index, bool shared = kNotShared) {
  return ValueType::Ref(Idx{index}, shared, RefTypeKind::kFunction);
}
constexpr ValueType refC(uint32_t index, bool shared = kNotShared) {
  return ValueType::Ref(Idx{index}, shared, RefTypeKind::kCont);
}
constexpr ValueType refNullS(uint32_t index, bool shared = kNotShared) {
  return ValueType::RefNull(Idx{index}, shared, RefTypeKind::kStruct);
}
constexpr ValueType refNullA(uint32_t index, bool shared = kNotShared) {
  return ValueType::RefNull(Idx{index}, shared, RefTypeKind::kArray);
}
constexpr ValueType refNullF(uint32_t index, bool shared = kNotShared) {
  return ValueType::RefNull(Idx{index}, shared, RefTypeKind::kFunction);
}
constexpr ValueType refNullC(uint32_t index, bool shared = kNotShared) {
  return ValueType::RefNull(Idx{index}, shared, RefTypeKind::kCont);
>>>>>>> 626889fb
}

FieldInit mut(ValueType type) { return FieldInit(type, true); }
FieldInit immut(ValueType type) { return FieldInit(type, false); }

void DefineStruct(WasmModule* module, std::initializer_list<FieldInit> fields,
<<<<<<< HEAD
                  uint32_t supertype = kNoSuperType, bool is_final = false,
                  bool in_singleton_rec_group = true) {
  StructType::Builder builder(&module->signature_zone,
                              static_cast<uint32_t>(fields.size()));
  for (FieldInit field : fields) {
    builder.AddField(field.first, field.second);
  }
  module->add_struct_type(builder.Build(), supertype, is_final);
  if (in_singleton_rec_group) {
    GetTypeCanonicalizer()->AddRecursiveGroup(module, 1);
  }
}

void DefineArray(WasmModule* module, FieldInit element_type,
                 uint32_t supertype = kNoSuperType, bool is_final = false,
                 bool in_singleton_rec_group = true) {
  module->add_array_type(module->signature_zone.New<ArrayType>(
                             element_type.first, element_type.second),
                         supertype, is_final);
  if (in_singleton_rec_group) {
    GetTypeCanonicalizer()->AddRecursiveGroup(module, 1);
  }
}

void DefineSignature(WasmModule* module,
                     std::initializer_list<ValueType> params,
                     std::initializer_list<ValueType> returns,
                     uint32_t supertype = kNoSuperType, bool is_final = false,
                     bool in_singleton_rec_group = true) {
  module->add_signature(
      FunctionSig::Build(&module->signature_zone, returns, params), supertype,
      is_final);
  if (in_singleton_rec_group) {
    GetTypeCanonicalizer()->AddRecursiveGroup(module, 1);
  }
=======
                  ModuleTypeIndex supertype = kNoSuperType,
                  bool is_final = false, bool is_shared = false,
                  bool in_singleton_rec_group = true) {
  StructType::Builder builder(&module->signature_zone,
                              static_cast<uint32_t>(fields.size()), false,
                              false);
  for (FieldInit field : fields) {
    builder.AddField(field.first, field.second);
  }
  module->AddStructTypeForTesting(builder.Build(), supertype, is_final,
                                  is_shared);
  if (in_singleton_rec_group) {
    GetTypeCanonicalizer()->AddRecursiveSingletonGroup(module);
  }
}

void DefineArray(WasmModule* module, FieldInit element_type,
                 ModuleTypeIndex supertype = kNoSuperType,
                 bool is_final = false, bool is_shared = false,
                 bool in_singleton_rec_group = true) {
  module->AddArrayTypeForTesting(module->signature_zone.New<ArrayType>(
                                     element_type.first, element_type.second),
                                 supertype, is_final, is_shared);
  if (in_singleton_rec_group) {
    GetTypeCanonicalizer()->AddRecursiveSingletonGroup(module);
  }
}

void DefineSignature(WasmModule* module,
                     std::initializer_list<ValueType> params,
                     std::initializer_list<ValueType> returns,
                     ModuleTypeIndex supertype = kNoSuperType,
                     bool is_final = false, bool is_shared = false,
                     bool in_singleton_rec_group = true) {
  module->AddSignatureForTesting(
      FunctionSig::Build(&module->signature_zone, returns, params), supertype,
      is_final, is_shared);
  if (in_singleton_rec_group) {
    GetTypeCanonicalizer()->AddRecursiveGroup(module, 1);
  }
}

void DefineCont(WasmModule* module, ModuleTypeIndex cont,
                ModuleTypeIndex supertype = kNoSuperType, bool is_final = false,
                bool is_shared = false) {
  module->AddContTypeForTesting(module->signature_zone.New<ContType>(cont),
                                supertype, is_final, is_shared);
>>>>>>> 626889fb
}

TEST_F(WasmSubtypingTest, Subtyping) {
  FLAG_SCOPE(experimental_wasm_gc);
  v8::internal::AccountingAllocator allocator;
  WasmModule module1_;
  WasmModule module2_;

  WasmModule* module1 = &module1_;
  WasmModule* module2 = &module2_;

  // Set up two identical modules.
  for (WasmModule* module : {module1, module2}) {
<<<<<<< HEAD
    /*  0 */ DefineStruct(module, {mut(ref(2)), immut(refNull(2))});
    /*  1 */ DefineStruct(module, {mut(ref(2)), immut(ref(2))}, 0);
    /*  2 */ DefineArray(module, immut(ref(0)));
    /*  3 */ DefineArray(module, immut(ref(1)), 2);
    /*  4 */ DefineStruct(module, {mut(ref(2)), immut(ref(3)), immut(kWasmF64)},
                          1);
    /*  5 */ DefineStruct(module, {mut(refNull(2)), immut(ref(2))});
    /*  6 */ DefineArray(module, mut(kWasmI32));
    /*  7 */ DefineArray(module, immut(kWasmI32));
    /*  8 */ DefineStruct(module, {mut(kWasmI32), immut(refNull(8))});
    /*  9 */ DefineStruct(module, {mut(kWasmI32), immut(refNull(8))}, 8);
    /* 10 */ DefineSignature(module, {}, {});
    /* 11 */ DefineSignature(module, {kWasmI32}, {kWasmI32});
    /* 12 */ DefineSignature(module, {kWasmI32, kWasmI32}, {kWasmI32});
    /* 13 */ DefineSignature(module, {ref(1)}, {kWasmI32});
    /* 14 */ DefineSignature(module, {ref(0)}, {kWasmI32}, 13);
    /* 15 */ DefineSignature(module, {ref(0)}, {ref(4)}, 16);
    /* 16 */ DefineSignature(module, {ref(0)}, {ref(0)});
    /* 17 */ DefineStruct(module, {mut(kWasmI32), immut(refNull(17))});

    // Rec. group.
    /* 18 */ DefineStruct(module, {mut(kWasmI32), immut(refNull(17))}, 17,
                          false);
    /* 19 */ DefineArray(module, {mut(refNull(21))}, kNoSuperType, false,
                         false);
    /* 20 */ DefineSignature(module, {kWasmI32}, {kWasmI32}, kNoSuperType,
                             false, false);
    /* 21 */ DefineSignature(module, {kWasmI32}, {kWasmI32}, 20, false, false);
    GetTypeCanonicalizer()->AddRecursiveGroup(module, 4);

    // Identical rec. group.
    /* 22 */ DefineStruct(module, {mut(kWasmI32), immut(refNull(17))}, 17,
                          false, false);
    /* 23 */ DefineArray(module, {mut(refNull(25))}, kNoSuperType, false,
                         false);
    /* 24 */ DefineSignature(module, {kWasmI32}, {kWasmI32}, kNoSuperType,
                             false, false);
    /* 25 */ DefineSignature(module, {kWasmI32}, {kWasmI32}, 24, false, false);
=======
    // Three mutually recursive types.
    /*  0 */ DefineStruct(module, {mut(refA(2)), immut(refNullA(2))},
                          kNoSuperType, false, false, false);
    /*  1 */ DefineStruct(module, {mut(refA(2)), immut(refA(2))}, Idx{0}, false,
                          false, false);
    /*  2 */ DefineArray(module, immut(refS(0)), kNoSuperType, false, false,
                         false);
    GetTypeCanonicalizer()->AddRecursiveGroup(module, 3);

    /*  3 */ DefineArray(module, immut(refS(1)), Idx{2});
    /*  4 */ DefineStruct(
        module, {mut(refA(2)), immut(refA(3)), immut(kWasmF64)}, Idx{1});
    /*  5 */ DefineStruct(module, {mut(refNullA(2)), immut(refA(2))});
    /*  6 */ DefineArray(module, mut(kWasmI32));
    /*  7 */ DefineArray(module, immut(kWasmI32));
    /*  8 */ DefineStruct(module, {mut(kWasmI32), immut(refNullS(8))});
    /*  9 */ DefineStruct(module, {mut(kWasmI32), immut(refNullS(8))}, Idx{8});
    /* 10 */ DefineSignature(module, {}, {});
    /* 11 */ DefineSignature(module, {kWasmI32}, {kWasmI32});
    /* 12 */ DefineSignature(module, {kWasmI32, kWasmI32}, {kWasmI32});
    /* 13 */ DefineSignature(module, {refS(1)}, {kWasmI32});
    /* 14 */ DefineSignature(module, {refS(0)}, {kWasmI32}, Idx{13});
    /* 15 */ DefineSignature(module, {refS(0)}, {refS(0)});
    /* 16 */ DefineSignature(module, {refS(0)}, {refS(4)}, Idx{15});
    /* 17 */ DefineStruct(module, {mut(kWasmI32), immut(refNullS(17))});

    // Rec. group.
    /* 18 */ DefineStruct(module, {mut(kWasmI32), immut(refNullS(17))}, Idx{17},
                          false, false, false);
    /* 19 */ DefineArray(module, {mut(refNullF(21))}, kNoSuperType, false,
                         false, false);
    /* 20 */ DefineSignature(module, {kWasmI32}, {kWasmI32}, kNoSuperType,
                             false, false, false);
    /* 21 */ DefineSignature(module, {kWasmI32}, {kWasmI32}, Idx{20}, false,
                             false, false);
    GetTypeCanonicalizer()->AddRecursiveGroup(module, 4);

    // Identical rec. group.
    /* 22 */ DefineStruct(module, {mut(kWasmI32), immut(refNullS(17))}, Idx{17},
                          false, false, false);
    /* 23 */ DefineArray(module, {mut(refNullF(25))}, kNoSuperType, false,
                         false, false);
    /* 24 */ DefineSignature(module, {kWasmI32}, {kWasmI32}, kNoSuperType,
                             false, false, false);
    /* 25 */ DefineSignature(module, {kWasmI32}, {kWasmI32}, Idx{24}, false,
                             false, false);
>>>>>>> 626889fb
    GetTypeCanonicalizer()->AddRecursiveGroup(module, 4);

    // Nonidentical rec. group: the last function extends a type outside the
    // recursive group.
<<<<<<< HEAD
    /* 26 */ DefineStruct(module, {mut(kWasmI32), immut(refNull(17))}, 17,
                          false, false);
    /* 27 */ DefineArray(module, {mut(refNull(29))}, kNoSuperType, false,
                         false);
    /* 28 */ DefineSignature(module, {kWasmI32}, {kWasmI32}, kNoSuperType,
                             false, false);
    /* 29 */ DefineSignature(module, {kWasmI32}, {kWasmI32}, 20, false, false);
    GetTypeCanonicalizer()->AddRecursiveGroup(module, 4);

    /* 30 */ DefineStruct(module, {mut(kWasmI32), immut(refNull(18))}, 18);
    /* 31 */ DefineStruct(
        module, {mut(ref(2)), immut(refNull(2)), immut(kWasmS128)}, 1);

    // Final types
    /* 32 */ DefineStruct(module, {mut(kWasmI32)}, kNoSuperType, true);
    /* 33 */ DefineStruct(module, {mut(kWasmI32), mut(kWasmI64)}, 32, true);
    /* 34 */ DefineStruct(module, {mut(kWasmI32)}, kNoSuperType, true);
    /* 35 */ DefineStruct(module, {mut(kWasmI32)}, kNoSuperType, false);
=======
    /* 26 */ DefineStruct(module, {mut(kWasmI32), immut(refNullS(17))}, Idx{17},
                          false, false, false);
    /* 27 */ DefineArray(module, {mut(refNullF(29))}, kNoSuperType, false,
                         false, false);
    /* 28 */ DefineSignature(module, {kWasmI32}, {kWasmI32}, kNoSuperType,
                             false, false, false);
    /* 29 */ DefineSignature(module, {kWasmI32}, {kWasmI32}, Idx{20}, false,
                             false, false);
    GetTypeCanonicalizer()->AddRecursiveGroup(module, 4);

    /* 30 */ DefineStruct(module, {mut(kWasmI32), immut(refNullS(18))},
                          Idx{18});
    /* 31 */ DefineStruct(
        module, {mut(refA(2)), immut(refNullA(2)), immut(kWasmS128)}, Idx{1});

    // Final types
    /* 32 */ DefineStruct(module, {mut(kWasmI32)}, kNoSuperType, true);
    /* 33 */ DefineStruct(module, {mut(kWasmI32), mut(kWasmI64)}, Idx{32},
                          true);
    /* 34 */ DefineStruct(module, {mut(kWasmI32)}, kNoSuperType, true);
    /* 35 */ DefineStruct(module, {mut(kWasmI32)}, kNoSuperType, false);

    // Shared types.
    /* 36 */ DefineStruct(module, {mut(kWasmI32)}, kNoSuperType);
    /* 37 */ DefineStruct(module, {mut(kWasmI32), mut(kWasmI64)}, Idx{36});
    /* 38 */ DefineStruct(module, {mut(kWasmI32)}, kNoSuperType, false, true);
    /* 39 */ DefineStruct(module, {mut(kWasmI32), mut(kWasmI64)}, Idx{38},
                          false, true);
    /* 40 */ DefineStruct(module, {mut(kWasmI32)}, kNoSuperType, false, true);
    /* 41 */ DefineSignature(module, {kWasmI32}, {kWasmI32}, kNoSuperType,
                             false, true, true);

    // Continuation types (switching group)
    /* 42 */ DefineSignature(module, {kWasmI32}, {refNullC(45)}, kNoSuperType,
                             false, false, false);
    /* 43 */ DefineSignature(module, {refNullC(44)}, {kWasmI32}, kNoSuperType,
                             false, false, false);
    /* 44 */ DefineCont(module, ModuleTypeIndex{42});
    /* 45 */ DefineCont(module, ModuleTypeIndex{43});
    GetTypeCanonicalizer()->AddRecursiveGroup(module, 4);
    // Continuation types, functions outside the group
    /* 46 */ DefineCont(module, ModuleTypeIndex{42});
    /* 47 */ DefineCont(module, ModuleTypeIndex{43}, Idx{45});
    GetTypeCanonicalizer()->AddRecursiveGroup(module, 2);
>>>>>>> 626889fb
  }

  constexpr ValueType numeric_types[] = {kWasmI32, kWasmI64, kWasmF32, kWasmF64,
                                         kWasmS128};
  constexpr ValueType ref_types[] = {
<<<<<<< HEAD
      kWasmFuncRef,   kWasmEqRef,           // --
      kWasmStructRef, kWasmArrayRef,        // --
      kWasmI31Ref,    kWasmAnyRef,          // --
      kWasmExternRef, kWasmNullExternRef,   // --
      kWasmNullRef,   kWasmNullFuncRef,     // --
      kWasmStringRef, kWasmStringViewIter,  // --
      refNull(0),     ref(0),               // struct
      refNull(2),     ref(2),               // array
      refNull(11),    ref(11)               // signature
  };

// Some macros to help managing types and modules.
#define SUBTYPE(type1, type2) \
  EXPECT_TRUE(IsSubtypeOf(type1, type2, module1, module))
#define SUBTYPE_IFF(type1, type2, condition) \
  EXPECT_EQ(IsSubtypeOf(type1, type2, module1, module), condition)
#define NOT_SUBTYPE(type1, type2) \
  EXPECT_FALSE(IsSubtypeOf(type1, type2, module1, module))
// Use only with indexed types.
#define VALID_SUBTYPE(type1, type2)                                        \
  EXPECT_TRUE(ValidSubtypeDefinition(type1.ref_index(), type2.ref_index(), \
                                     module1, module));                    \
  EXPECT_TRUE(IsSubtypeOf(type1, type2, module1, module));
#define NOT_VALID_SUBTYPE(type1, type2)                                     \
  EXPECT_FALSE(ValidSubtypeDefinition(type1.ref_index(), type2.ref_index(), \
                                      module1, module));
#define IDENTICAL(index1, index2)                         \
  EXPECT_TRUE(EquivalentTypes(ValueType::RefNull(index1), \
                              ValueType::RefNull(index2), module1, module));
#define DISTINCT(index1, index2)                           \
  EXPECT_FALSE(EquivalentTypes(ValueType::RefNull(index1), \
                               ValueType::RefNull(index2), module1, module));
// For union and intersection, we have a version that also checks the module,
// and one that does not.
#define UNION(type1, type2, type_result) \
  EXPECT_EQ(Union(type1, type2, module1, module).type, type_result)
#define UNION_M(type1, type2, type_result, module_result) \
  EXPECT_EQ(Union(type1, type2, module1, module),         \
            TypeInModule(type_result, module_result))
#define INTERSECTION(type1, type2, type_result) \
  EXPECT_EQ(Intersection(type1, type2, module1, module).type, type_result)
#define INTERSECTION_M(type1, type2, type_result, module_result) \
  EXPECT_EQ(Intersection(type1, type2, module1, module),         \
            TypeInModule(type_result, module_result))

  for (WasmModule* module : {module1, module2}) {
    // Type judgements across modules should work the same as within one module.

    // Value types are unrelated, except if they are equal.
    for (ValueType subtype : numeric_types) {
      for (ValueType supertype : numeric_types) {
        SUBTYPE_IFF(subtype, supertype, subtype == supertype);
      }
    }

    // Value types are unrelated with reference types.
    for (ValueType value_type : numeric_types) {
      for (ValueType ref_type : ref_types) {
        NOT_SUBTYPE(value_type, ref_type);
        NOT_SUBTYPE(ref_type, value_type);
      }
=======
      kWasmFuncRef,
      kWasmEqRef,
      kWasmStructRef,
      kWasmArrayRef,
      kWasmI31Ref,
      kWasmAnyRef,
      kWasmExternRef,
      kWasmNullExternRef,
      kWasmNullRef,
      kWasmNullFuncRef,
      kWasmStringRef,
      kWasmStringViewIter,
      kWasmExnRef,
      kWasmNullExnRef,
      kWasmRefNullExternString,
      kWasmContRef,
      kWasmNullContRef,
      refNullS(0),             // struct
      refS(0),                 // struct
      refNullS(0).AsExact(),   // exact struct
      refS(0).AsExact(),       // exact struct
      refNullA(2),             // array
      refA(2),                 // array
      refNullA(2).AsExact(),   // exact array
      refA(2).AsExact(),       // exact array
      refNullF(11),            // function
      refF(11),                // function
      refNullF(11).AsExact(),  // exact function
      refF(11).AsExact(),      // exact function
      refNullC(44),            // continuation
      refC(44),                // continuation
      refNullC(44).AsExact(),  // exact continuation
      refC(44).AsExact(),      // exact continuation
  };

// Some macros to help managing types and modules.
#define SUBTYPE(type1, type2)                      \
  EXPECT_TRUE(IsSubtypeOf(type1, type2, module1)); \
  EXPECT_TRUE(IsSubtypeOf(type1, type2, module1, module2))
#define SUBTYPE_IFF(type1, type2, condition)                \
  EXPECT_EQ(IsSubtypeOf(type1, type2, module1), condition); \
  EXPECT_EQ(IsSubtypeOf(type1, type2, module1, module2), condition)
#define NOT_SUBTYPE(type1, type2)                   \
  EXPECT_FALSE(IsSubtypeOf(type1, type2, module1)); \
  EXPECT_FALSE(IsSubtypeOf(type1, type2, module1, module2))
// Use only with indexed types.
#define VALID_SUBTYPE(type1, type2)                                           \
  EXPECT_TRUE(                                                                \
      ValidSubtypeDefinition(type1.ref_index(), type2.ref_index(), module1)); \
  EXPECT_TRUE(IsSubtypeOf(type1, type2, module1));                            \
  EXPECT_TRUE(IsSubtypeOf(type1, type2, module1, module2))
#define NOT_VALID_SUBTYPE(type1, type2) \
  EXPECT_FALSE(                         \
      ValidSubtypeDefinition(type1.ref_index(), type2.ref_index(), module1))
#define IDENTICAL(kind, index1, index2)                                        \
  EXPECT_TRUE(                                                                 \
      EquivalentTypes(refNull##kind(index1), refNull##kind(index2), module1)); \
  EXPECT_TRUE(EquivalentTypes(refNull##kind(index1), refNull##kind(index2),    \
                              module1, module2))
#define DISTINCT(kind, index1, index2)                                         \
  EXPECT_FALSE(                                                                \
      EquivalentTypes(refNull##kind(index1), refNull##kind(index2), module1)); \
  EXPECT_FALSE(EquivalentTypes(refNull##kind(index1), refNull##kind(index2),   \
                               module1, module2))
#define DISTINCT_SHARED(kind, index1, shared1, index2, shared2)           \
  EXPECT_FALSE(EquivalentTypes(refNull##kind(index1, shared1),            \
                               refNull##kind(index2, shared2), module1)); \
  EXPECT_FALSE(EquivalentTypes(refNull##kind(index1, shared1),            \
                               refNull##kind(index2, shared2), module1,   \
                               module2))
#define UNION(type1, type2, type_result) \
  EXPECT_EQ(Union(type1, type2, module1).type, type_result)
#define INTERSECTION(type1, type2, type_result) \
  EXPECT_EQ(Intersection(type1, type2, module1).type, type_result)

  // Value types are unrelated, except if they are equal.
  for (ValueType subtype : numeric_types) {
    for (ValueType supertype : numeric_types) {
      SUBTYPE_IFF(subtype, supertype, subtype == supertype);
>>>>>>> 626889fb
    }
  }

  // Value types are unrelated with reference types.
  for (ValueType value_type : numeric_types) {
    for (ValueType ref_type : ref_types) {
<<<<<<< HEAD
      const bool is_extern =
          ref_type == kWasmExternRef || ref_type == kWasmNullExternRef;
      const bool is_any_func = ref_type == kWasmFuncRef ||
                               ref_type == kWasmNullFuncRef ||
                               ref_type == refNull(11) || ref_type == ref(11);
      const bool is_string_view = ref_type == kWasmStringViewIter ||
                                  ref_type == kWasmStringViewWtf8 ||
                                  ref_type == kWasmStringViewWtf16;
      SCOPED_TRACE("ref_type: " + ref_type.name());
      // Concrete reference types, i31ref, structref and arrayref are subtypes
      // of eqref, externref/funcref/anyref/functions are not.
      SUBTYPE_IFF(ref_type, kWasmEqRef,
                  ref_type != kWasmAnyRef && !is_any_func && !is_extern &&
                      !is_string_view && ref_type != kWasmStringRef);
      // Struct types are subtypes of structref.
      SUBTYPE_IFF(ref_type, kWasmStructRef,
                  ref_type == kWasmStructRef || ref_type == kWasmNullRef ||
                      ref_type == ref(0) || ref_type == refNull(0));
      // Array types are subtypes of arrayref.
      SUBTYPE_IFF(ref_type, kWasmArrayRef,
                  ref_type == kWasmArrayRef || ref_type == ref(2) ||
                      ref_type == kWasmNullRef || ref_type == refNull(2));
      // Functions are subtypes of funcref.
      SUBTYPE_IFF(ref_type, kWasmFuncRef, is_any_func);
      // Each reference type is a subtype of itself.
      SUBTYPE(ref_type, ref_type);
      // Each non-func, non-extern, non-string-view, non-string-iter reference
      // type is a subtype of anyref.
      SUBTYPE_IFF(ref_type, kWasmAnyRef,
                  !is_any_func && !is_extern && !is_string_view);
      // Only anyref is a subtype of anyref.
      SUBTYPE_IFF(kWasmAnyRef, ref_type, ref_type == kWasmAnyRef);
      // Only externref and nullexternref are subtypes of externref.
      SUBTYPE_IFF(ref_type, kWasmExternRef, is_extern);
      // Only nullexternref is a subtype of nullexternref.
      SUBTYPE_IFF(ref_type, kWasmNullExternRef, ref_type == kWasmNullExternRef);
      // Each nullable non-func, non-extern reference type is a supertype of
      // nullref.
      SUBTYPE_IFF(kWasmNullRef, ref_type,
                  ref_type.is_nullable() && !is_any_func && !is_extern);
      // Only nullref is a subtype of nullref.
      SUBTYPE_IFF(ref_type, kWasmNullRef, ref_type == kWasmNullRef);
      // Only nullable funcs are supertypes of nofunc.
      SUBTYPE_IFF(kWasmNullFuncRef, ref_type,
                  ref_type.is_nullable() && is_any_func);
      // Only nullfuncref is a subtype of nullfuncref.
      SUBTYPE_IFF(ref_type, kWasmNullFuncRef, ref_type == kWasmNullFuncRef);

      // Make sure symmetric relations are symmetric.
      for (ValueType ref_type2 : ref_types) {
        if (ref_type == ref_type2) {
          EXPECT_TRUE(EquivalentTypes(ref_type, ref_type2, module, module1));
          EXPECT_TRUE(EquivalentTypes(ref_type2, ref_type, module1, module));
        } else {
          EXPECT_FALSE(EquivalentTypes(ref_type, ref_type2, module, module1));
          EXPECT_FALSE(EquivalentTypes(ref_type2, ref_type, module1, module));
        }
      }
=======
      NOT_SUBTYPE(value_type, ref_type);
      NOT_SUBTYPE(ref_type, value_type);
>>>>>>> 626889fb
    }
  }

  for (ValueType ref_type : ref_types) {
    ValueType inexact_ref_type = ref_type.AsExact(Exactness::kAnySubtype);

<<<<<<< HEAD
    // The rest of ref. types are unrelated.
    for (ValueType type_1 : {kWasmFuncRef, kWasmI31Ref, kWasmArrayRef}) {
      for (ValueType type_2 : {kWasmFuncRef, kWasmI31Ref, kWasmArrayRef}) {
        SUBTYPE_IFF(type_1, type_2, type_1 == type_2);
=======
    const bool is_defined_func =
        inexact_ref_type == refNullF(11) || inexact_ref_type == refF(11);
    const bool is_defined_struct =
        inexact_ref_type == refNullS(0) || inexact_ref_type == refS(0);
    const bool is_defined_array =
        inexact_ref_type == refNullA(2) || inexact_ref_type == refA(2);
    const bool is_defined_cont =
        inexact_ref_type == refNullC(44) || inexact_ref_type == refC(44);

    const bool is_extern = ref_type == kWasmExternRef ||
                           ref_type == kWasmNullExternRef ||
                           ref_type == kWasmRefNullExternString;
    const bool is_any_func = ref_type == kWasmFuncRef ||
                             ref_type == kWasmNullFuncRef || is_defined_func;
    const bool is_string_view = ref_type == kWasmStringViewIter ||
                                ref_type == kWasmStringViewWtf8 ||
                                ref_type == kWasmStringViewWtf16;
    const bool is_any_cont = ref_type == kWasmContRef ||
                             ref_type == kWasmNullContRef || is_defined_cont;
    const bool is_exn = ref_type == kWasmExnRef || ref_type == kWasmNullExnRef;
    SCOPED_TRACE("ref_type: " + ref_type.name());
    // Concrete reference types, i31ref, structref and arrayref are subtypes
    // of eqref, externref/funcref/anyref/exnref/functions are not.
    SUBTYPE_IFF(ref_type, kWasmEqRef,
                ref_type != kWasmAnyRef && !is_any_func && !is_extern &&
                    !is_string_view && ref_type != kWasmStringRef && !is_exn &&
                    !is_any_cont);
    // Struct types are subtypes of structref.
    SUBTYPE_IFF(ref_type, kWasmStructRef,
                ref_type == kWasmStructRef || ref_type == kWasmNullRef ||
                    is_defined_struct);
    // Array types are subtypes of arrayref.
    SUBTYPE_IFF(ref_type, kWasmArrayRef,
                ref_type == kWasmArrayRef || ref_type == kWasmNullRef ||
                    is_defined_array);
    // Functions are subtypes of funcref.
    SUBTYPE_IFF(ref_type, kWasmFuncRef, is_any_func);
    // Each reference type is a subtype of itself.
    SUBTYPE(ref_type, ref_type);
    // Each non-func, non-extern, non-string-view, non-string-iter reference
    // type is a subtype of anyref.
    SUBTYPE_IFF(ref_type, kWasmAnyRef,
                !is_any_func && !is_extern && !is_string_view && !is_exn &&
                    !is_any_cont);
    // Only anyref is a supertype of anyref.
    SUBTYPE_IFF(kWasmAnyRef, ref_type, ref_type == kWasmAnyRef);
    // Only externref and nullexternref are subtypes of externref.
    SUBTYPE_IFF(ref_type, kWasmExternRef, is_extern);
    // Only nullexternref is a subtype of nullexternref.
    SUBTYPE_IFF(ref_type, kWasmNullExternRef, ref_type == kWasmNullExternRef);
    // Each nullable non-func, non-extern reference type is a supertype of
    // nullref.
    SUBTYPE_IFF(kWasmNullRef, ref_type,
                ref_type.is_nullable() && !is_any_func && !is_extern &&
                    !is_exn && !is_any_cont);
    // Only nullref is a subtype of nullref.
    SUBTYPE_IFF(ref_type, kWasmNullRef, ref_type == kWasmNullRef);
    // Only nullable funcs are supertypes of nofunc.
    SUBTYPE_IFF(kWasmNullFuncRef, ref_type,
                ref_type.is_nullable() && is_any_func);
    // Only nullfuncref is a subtype of nullfuncref.
    SUBTYPE_IFF(ref_type, kWasmNullFuncRef, ref_type == kWasmNullFuncRef);

    // Make sure symmetric relations are symmetric.
    for (ValueType ref_type2 : ref_types) {
      if (ref_type == ref_type2) {
        EXPECT_TRUE(EquivalentTypes(ref_type, ref_type2, module2, module1));
        EXPECT_TRUE(EquivalentTypes(ref_type2, ref_type, module1, module2));
      } else {
        EXPECT_FALSE(EquivalentTypes(ref_type, ref_type2, module2, module1));
        EXPECT_FALSE(EquivalentTypes(ref_type2, ref_type, module1, module2));
>>>>>>> 626889fb
      }
    }
  }

<<<<<<< HEAD
    // Unrelated refs are unrelated.
    NOT_VALID_SUBTYPE(ref(0), ref(2));
    NOT_VALID_SUBTYPE(refNull(3), refNull(1));
    // ref is a subtype of ref null for the same struct/array.
    VALID_SUBTYPE(ref(0), refNull(0));
    VALID_SUBTYPE(ref(2), refNull(2));
    // ref null is not a subtype of ref for the same struct/array.
    NOT_SUBTYPE(refNull(0), ref(0));
    NOT_SUBTYPE(refNull(2), ref(2));
    // ref is a subtype of ref null if the same is true for the underlying
    // structs/arrays.
    VALID_SUBTYPE(ref(3), refNull(2));
    // Prefix subtyping for structs.
    VALID_SUBTYPE(refNull(4), refNull(0));
    // Mutable fields are invariant.
    NOT_VALID_SUBTYPE(ref(0), ref(5));
    // Immutable fields are covariant.
    VALID_SUBTYPE(ref(1), ref(0));
    // Prefix subtyping + immutable field covariance for structs.
    VALID_SUBTYPE(refNull(4), refNull(1));
    // No subtyping between mutable/immutable fields.
    NOT_VALID_SUBTYPE(ref(7), ref(6));
    NOT_VALID_SUBTYPE(ref(6), ref(7));
    // Recursive types.
    VALID_SUBTYPE(ref(9), ref(8));

    // Identical rtts are subtypes of each other.
    SUBTYPE(ValueType::Rtt(5), ValueType::Rtt(5));
    // Rtts of unrelated types are unrelated.
    NOT_SUBTYPE(ValueType::Rtt(1), ValueType::Rtt(2));
    // Rtts of subtypes are not related.
    NOT_SUBTYPE(ValueType::Rtt(1), ValueType::Rtt(0));

    // Function subtyping;
    // Unrelated function types are unrelated.
    NOT_VALID_SUBTYPE(ref(10), ref(11));
    // Function type with different parameter counts are unrelated.
    NOT_VALID_SUBTYPE(ref(12), ref(11));
    // Parameter contravariance holds.
    VALID_SUBTYPE(ref(14), ref(13));
    // Return type covariance holds.
    VALID_SUBTYPE(ref(15), ref(16));
    // Identical types are subtype-related.
    VALID_SUBTYPE(ref(10), ref(10));
    VALID_SUBTYPE(ref(11), ref(11));

    // Canonicalization tests.

    // Groups should only be canonicalized to identical groups.
    IDENTICAL(18, 22);
    IDENTICAL(19, 23);
    IDENTICAL(20, 24);
    IDENTICAL(21, 25);

    DISTINCT(18, 26);
    DISTINCT(19, 27);
    DISTINCT(20, 28);
    DISTINCT(21, 29);

    // A type should not be canonicalized to an identical one with a different
    // group structure.
    DISTINCT(18, 17);

    // A subtype should also be subtype of an equivalent type.
    VALID_SUBTYPE(ref(30), ref(18));
    VALID_SUBTYPE(ref(30), ref(22));
    NOT_SUBTYPE(ref(30), ref(26));

    // Final types

    // A type is not a valid subtype of a final type.
    NOT_VALID_SUBTYPE(ref(33), ref(32));
    IDENTICAL(32, 34);
    // A final and a non-final
    DISTINCT(32, 35);

    // Rtts of identical types are subtype-related.
    SUBTYPE(ValueType::Rtt(8), ValueType::Rtt(17));

    // Unions and intersections.

    // Distinct numeric types are unrelated.
    for (ValueType type1 : numeric_types) {
      for (ValueType type2 : numeric_types) {
        UNION(type1, type2, (type1 == type2 ? type1 : kWasmBottom));
        INTERSECTION(type1, type2, (type1 == type2 ? type1 : kWasmBottom));
      }
    }
    // Numeric and reference types are unrelated.
    for (ValueType type1 : numeric_types) {
      for (ValueType type2 : ref_types) {
        UNION(type1, type2, kWasmBottom);
        INTERSECTION(type1, type2, kWasmBottom);
      }
    }

    // Reference type vs. itself and anyref.
    for (ValueType type : ref_types) {
      SCOPED_TRACE(type.name());
      UNION(type, type, type);
      INTERSECTION(type, type, type);
      if (type == kWasmStringViewIter || type == kWasmStringViewWtf8 ||
          type == kWasmStringViewWtf16) {
        // String view and string iter aren't subtypes of any but have the same
        // null sentinel nullref (ref null none).
        INTERSECTION(type, kWasmAnyRef, kWasmNullRef);
        continue;
      }
      if (type == kWasmFuncRef || type == kWasmNullFuncRef || type == ref(11) ||
          type == refNull(11) || type == kWasmExternRef ||
          type == kWasmNullExternRef) {
        // func and extern types don't share the same type hierarchy as anyref.
        INTERSECTION(type, kWasmAnyRef, kWasmBottom);
        continue;
      }
      UNION(kWasmAnyRef, type, kWasmAnyRef);
      INTERSECTION(kWasmAnyRef, type, type);
      UNION(kWasmAnyRef.AsNonNull(), type,
            type.is_nullable() ? kWasmAnyRef : kWasmAnyRef.AsNonNull());
      INTERSECTION(kWasmAnyRef.AsNonNull(), type,
                   type != kWasmNullRef ? type.AsNonNull() : kWasmBottom);
    }

    // Abstract types vs abstract types.
    UNION(kWasmEqRef, kWasmStructRef, kWasmEqRef);
    UNION(kWasmEqRef, kWasmI31Ref, kWasmEqRef);
    UNION(kWasmEqRef, kWasmArrayRef, kWasmEqRef);
    UNION(kWasmEqRef, kWasmNullRef, kWasmEqRef);
    UNION(kWasmStructRef, kWasmI31Ref, kWasmEqRef);
    UNION(kWasmStructRef, kWasmArrayRef, kWasmEqRef);
    UNION(kWasmStructRef, kWasmNullRef, kWasmStructRef.AsNullable());
    UNION(kWasmI31Ref.AsNonNull(), kWasmArrayRef.AsNonNull(),
          kWasmEqRef.AsNonNull());
    UNION(kWasmI31Ref, kWasmNullRef, kWasmI31Ref.AsNullable());
    UNION(kWasmArrayRef, kWasmNullRef, kWasmArrayRef.AsNullable());
    UNION(kWasmStructRef.AsNonNull(), kWasmI31Ref.AsNonNull(),
          kWasmEqRef.AsNonNull());
    UNION(kWasmI31Ref.AsNonNull(), kWasmArrayRef, kWasmEqRef);
    UNION(kWasmAnyRef, kWasmNullRef, kWasmAnyRef);
    UNION(kWasmExternRef, kWasmNullExternRef, kWasmExternRef);
    UNION(kWasmFuncRef, kWasmNullFuncRef, kWasmFuncRef);
    UNION(kWasmFuncRef, kWasmStructRef, kWasmBottom);
    UNION(kWasmFuncRef, kWasmArrayRef, kWasmBottom);
    UNION(kWasmFuncRef, kWasmAnyRef, kWasmBottom);
    UNION(kWasmFuncRef, kWasmEqRef, kWasmBottom);
    UNION(kWasmStringRef, kWasmAnyRef, kWasmAnyRef);
    UNION(kWasmStringRef, kWasmStructRef, kWasmAnyRef);
    UNION(kWasmStringRef, kWasmArrayRef, kWasmAnyRef);
    UNION(kWasmStringRef, kWasmFuncRef, kWasmBottom);
    UNION(kWasmStringViewIter, kWasmStringRef, kWasmBottom);
    UNION(kWasmStringViewWtf8, kWasmStringRef, kWasmBottom);
    UNION(kWasmStringViewWtf16, kWasmStringRef, kWasmBottom);
    UNION(kWasmStringViewIter, kWasmAnyRef, kWasmBottom);
    UNION(kWasmStringViewWtf8, kWasmAnyRef, kWasmBottom);
    UNION(kWasmStringViewWtf16, kWasmAnyRef, kWasmBottom);
    UNION(kWasmNullFuncRef, kWasmEqRef, kWasmBottom);

    INTERSECTION(kWasmExternRef, kWasmEqRef, kWasmBottom);
    INTERSECTION(kWasmExternRef, kWasmStructRef, kWasmBottom);
    INTERSECTION(kWasmExternRef, kWasmI31Ref.AsNonNull(), kWasmBottom);
    INTERSECTION(kWasmExternRef, kWasmArrayRef, kWasmBottom);
    INTERSECTION(kWasmExternRef, kWasmNullRef, kWasmBottom);
    INTERSECTION(kWasmExternRef, kWasmFuncRef, kWasmBottom);
    INTERSECTION(kWasmNullExternRef, kWasmEqRef, kWasmBottom);
    INTERSECTION(kWasmNullExternRef, kWasmStructRef, kWasmBottom);
    INTERSECTION(kWasmNullExternRef, kWasmI31Ref, kWasmBottom);
    INTERSECTION(kWasmNullExternRef, kWasmArrayRef, kWasmBottom);
    INTERSECTION(kWasmNullExternRef, kWasmNullRef, kWasmBottom);
    INTERSECTION(kWasmNullExternRef, kWasmExternRef, kWasmNullExternRef);
    INTERSECTION(kWasmNullExternRef, kWasmExternRef.AsNonNull(), kWasmBottom);

    INTERSECTION(kWasmFuncRef, kWasmEqRef, kWasmBottom);
    INTERSECTION(kWasmFuncRef, kWasmStructRef, kWasmBottom);
    INTERSECTION(kWasmFuncRef, kWasmI31Ref.AsNonNull(), kWasmBottom);
    INTERSECTION(kWasmFuncRef, kWasmArrayRef, kWasmBottom);
    INTERSECTION(kWasmFuncRef, kWasmNullRef, kWasmBottom);
    INTERSECTION(kWasmFuncRef, kWasmNullExternRef, kWasmBottom);
    INTERSECTION(kWasmNullFuncRef, kWasmEqRef, kWasmBottom);
    INTERSECTION(kWasmNullFuncRef, kWasmStructRef, kWasmBottom);
    INTERSECTION(kWasmNullFuncRef, kWasmI31Ref, kWasmBottom);
    INTERSECTION(kWasmNullFuncRef, kWasmArrayRef, kWasmBottom);
    INTERSECTION(kWasmNullFuncRef, kWasmNullRef, kWasmBottom);
    INTERSECTION(kWasmNullFuncRef, kWasmFuncRef, kWasmNullFuncRef);
    INTERSECTION(kWasmNullFuncRef, kWasmFuncRef.AsNonNull(), kWasmBottom);
    INTERSECTION(kWasmNullFuncRef, kWasmNullExternRef, kWasmBottom);

    INTERSECTION(kWasmEqRef, kWasmStructRef, kWasmStructRef);
    INTERSECTION(kWasmEqRef, kWasmI31Ref, kWasmI31Ref);
    INTERSECTION(kWasmEqRef, kWasmArrayRef, kWasmArrayRef);
    INTERSECTION(kWasmEqRef, kWasmNullRef, kWasmNullRef);
    INTERSECTION(kWasmEqRef, kWasmFuncRef, kWasmBottom);
    INTERSECTION(kWasmStructRef, kWasmI31Ref, kWasmNullRef);
    INTERSECTION(kWasmStructRef, kWasmArrayRef, kWasmNullRef);
    INTERSECTION(kWasmStructRef, kWasmNullRef, kWasmNullRef);
    INTERSECTION(kWasmI31Ref, kWasmArrayRef, kWasmNullRef);
    INTERSECTION(kWasmI31Ref.AsNonNull(), kWasmNullRef, kWasmBottom);
    INTERSECTION(kWasmArrayRef.AsNonNull(), kWasmNullRef, kWasmBottom);

    ValueType struct_type = ref(0);
    ValueType array_type = ref(2);
    ValueType function_type = ref(11);

    // Abstract vs indexed types.
    UNION(kWasmFuncRef, function_type, kWasmFuncRef);
    UNION(kWasmFuncRef, struct_type, kWasmBottom);
    UNION(kWasmFuncRef, array_type, kWasmBottom);
    INTERSECTION(kWasmFuncRef, struct_type, kWasmBottom);
    INTERSECTION(kWasmFuncRef, array_type, kWasmBottom);
    INTERSECTION_M(kWasmFuncRef, function_type, function_type, module);

    UNION(kWasmNullFuncRef, function_type, function_type.AsNullable());
    UNION(kWasmNullFuncRef, struct_type, kWasmBottom);
    UNION(kWasmNullFuncRef, array_type, kWasmBottom);
    INTERSECTION(kWasmNullFuncRef, struct_type, kWasmBottom);
    INTERSECTION(kWasmNullFuncRef, struct_type.AsNullable(), kWasmBottom);
    INTERSECTION(kWasmNullFuncRef, array_type, kWasmBottom);
    INTERSECTION(kWasmNullFuncRef, array_type.AsNullable(), kWasmBottom);
    INTERSECTION(kWasmNullFuncRef, function_type, kWasmBottom);
    INTERSECTION(kWasmNullFuncRef, function_type.AsNullable(),
                 kWasmNullFuncRef);

    UNION(kWasmEqRef, struct_type, kWasmEqRef);
    UNION(kWasmEqRef, array_type, kWasmEqRef);
    INTERSECTION(kWasmEqRef, struct_type, struct_type);
    INTERSECTION(kWasmEqRef, array_type, array_type);
    INTERSECTION(kWasmEqRef, function_type, kWasmBottom);

    UNION(kWasmStructRef, struct_type, kWasmStructRef);
    UNION(kWasmStructRef, array_type, kWasmEqRef);
    UNION(kWasmStructRef, function_type, kWasmBottom);
    INTERSECTION_M(kWasmStructRef, struct_type, struct_type, module);
    INTERSECTION(kWasmStructRef, array_type, kWasmBottom);
    INTERSECTION(kWasmStructRef, function_type, kWasmBottom);

    UNION(kWasmI31Ref, struct_type, kWasmEqRef);
    UNION(kWasmI31Ref, array_type, kWasmEqRef);
    INTERSECTION(kWasmI31Ref, struct_type, kWasmBottom);
    INTERSECTION(kWasmI31Ref, array_type, kWasmBottom);
    INTERSECTION(kWasmI31Ref, function_type, kWasmBottom);

    UNION(kWasmArrayRef, struct_type, kWasmEqRef);
    UNION(kWasmArrayRef, array_type, kWasmArrayRef);
    UNION(kWasmArrayRef, function_type, kWasmBottom);
    INTERSECTION(kWasmArrayRef, struct_type, kWasmBottom);
    INTERSECTION_M(kWasmArrayRef, array_type, array_type, module);
    INTERSECTION(kWasmArrayRef, function_type, kWasmBottom);

    UNION_M(kWasmNullRef, struct_type, struct_type.AsNullable(), module);
    UNION_M(kWasmNullRef, array_type, array_type.AsNullable(), module);
    UNION(kWasmNullRef, function_type, kWasmBottom);
    INTERSECTION(kWasmNullRef, struct_type, kWasmBottom);
    INTERSECTION(kWasmNullRef, array_type, kWasmBottom);
    INTERSECTION(kWasmNullRef, function_type, kWasmBottom);

    UNION(struct_type, kWasmStringRef, kWasmAnyRef);
    UNION(array_type, kWasmStringRef, kWasmAnyRef);
    UNION(function_type, kWasmStringRef, kWasmBottom);

    // Indexed types of different kinds.
    UNION(struct_type, array_type, kWasmEqRef.AsNonNull());
    INTERSECTION(struct_type, array_type, kWasmBottom);
    INTERSECTION(struct_type, function_type, kWasmBottom);
    INTERSECTION(array_type, function_type, kWasmBottom);

    // Nullable vs. non-nullable.
    UNION(struct_type, struct_type.AsNullable(), struct_type.AsNullable());
    INTERSECTION(struct_type, struct_type.AsNullable(), struct_type);
    UNION(kWasmStructRef, kWasmStructRef.AsNullable(),
          kWasmStructRef.AsNullable());
    INTERSECTION(kWasmStructRef, kWasmStructRef.AsNullable(), kWasmStructRef);

    // Concrete types of the same kind.
    // Subtyping relation.
    UNION_M(refNull(4), ref(1), refNull(1), module1);
    INTERSECTION_M(refNull(4), ref(1), ref(4), module1);
    INTERSECTION_M(refNull(1), refNull(4), refNull(4), module);
    // Common ancestor.
    UNION_M(ref(4), ref(31), ref(1), module1);
    INTERSECTION(ref(4), ref(31), kWasmBottom);
    // No common ancestor.
    UNION(ref(6), refNull(2), kWasmArrayRef.AsNullable());
    INTERSECTION(ref(6), refNull(2), kWasmBottom);
    UNION(ref(0), ref(17), kWasmStructRef.AsNonNull());
    INTERSECTION(ref(0), ref(17), kWasmBottom);
    UNION(ref(10), refNull(11), kWasmFuncRef);
    INTERSECTION(ref(10), refNull(11), kWasmBottom);
  }
=======
  // The rest of ref. types are unrelated.
  for (ValueType type_1 :
       {kWasmFuncRef, kWasmI31Ref, kWasmArrayRef, kWasmExnRef}) {
    for (ValueType type_2 :
         {kWasmFuncRef, kWasmI31Ref, kWasmArrayRef, kWasmExnRef}) {
      SUBTYPE_IFF(type_1, type_2, type_1 == type_2);
    }
  }

  // Unrelated refs are unrelated.
  NOT_VALID_SUBTYPE(refS(0), refA(2));
  NOT_VALID_SUBTYPE(refNullA(3), refNullS(1));
  // ref is a subtype of ref null for the same struct/array.
  VALID_SUBTYPE(refS(0), refNullS(0));
  VALID_SUBTYPE(refA(2), refNullA(2));
  // ref null is not a subtype of ref for the same struct/array.
  NOT_SUBTYPE(refNullS(0), refS(0));
  NOT_SUBTYPE(refNullA(2), refA(2));
  // ref is a subtype of ref null if the same is true for the underlying
  // structs/arrays.
  VALID_SUBTYPE(refA(3), refNullA(2));
  // Prefix subtyping for structs.
  VALID_SUBTYPE(refNullS(4), refNullS(0));
  // Mutable fields are invariant.
  NOT_VALID_SUBTYPE(refS(0), refS(5));
  // Immutable fields are covariant.
  VALID_SUBTYPE(refS(1), refS(0));
  // Prefix subtyping + immutable field covariance for structs.
  VALID_SUBTYPE(refNullS(4), refNullS(1));
  // No subtyping between mutable/immutable fields.
  NOT_VALID_SUBTYPE(refA(7), refA(6));
  NOT_VALID_SUBTYPE(refA(6), refA(7));
  // Recursive types.
  VALID_SUBTYPE(refS(9), refS(8));

  // Function subtyping;
  // Unrelated function types are unrelated.
  NOT_VALID_SUBTYPE(refF(10), refF(11));
  // Function type with different parameter counts are unrelated.
  NOT_VALID_SUBTYPE(refF(12), refF(11));
  // Parameter contravariance holds.
  VALID_SUBTYPE(refF(14), refF(13));
  // Return type covariance holds.
  VALID_SUBTYPE(refF(16), refF(15));
  // Identical types are subtype-related.
  VALID_SUBTYPE(refF(10), refF(10));
  VALID_SUBTYPE(refF(11), refF(11));

  // Continuation subtyping:
  VALID_SUBTYPE(refC(44), refC(44));
  NOT_VALID_SUBTYPE(refC(44), refC(45));
  VALID_SUBTYPE(refC(45), refC(45));
  NOT_VALID_SUBTYPE(refC(45), refC(44));

  INTERSECTION(refF(11), refC(44), kWasmBottom);

  INTERSECTION(refNullC(44), refNullC(45), kWasmNullContRef);
  INTERSECTION(refNullC(44), kWasmContRef, refNullC(44));
  INTERSECTION(refC(44), kWasmContRef, refC(44));
  INTERSECTION(refC(44), refC(45), kWasmBottom);
  INTERSECTION(refNullC(44), kWasmNullContRef, kWasmNullContRef);
  INTERSECTION(kWasmContRef, kWasmNullContRef, kWasmNullContRef);

  UNION(kWasmNullContRef, kWasmContRef, kWasmContRef);
  UNION(refNullC(44), kWasmContRef, kWasmContRef);
  UNION(refC(44), kWasmContRef, kWasmContRef);
  UNION(refNullC(44), refNullC(45), kWasmContRef);
  UNION(refC(44), refC(45), kWasmContRef.AsNonNull());
  UNION(refNullC(44), kWasmNullContRef, refNullC(44));
  UNION(kWasmContRef, kWasmNullContRef, kWasmContRef);

  // Canonicalization tests.

  // Groups should only be canonicalized to identical groups.
  IDENTICAL(S, 18, 22);
  IDENTICAL(A, 19, 23);
  IDENTICAL(F, 20, 24);
  IDENTICAL(F, 21, 25);

  DISTINCT(S, 18, 26);
  DISTINCT(A, 19, 27);
  DISTINCT(F, 20, 28);
  DISTINCT(F, 21, 29);

  // A type should not be canonicalized to an identical one with a different
  // group structure.
  DISTINCT(S, 18, 17);

  // A subtype should also be subtype of an equivalent type.
  VALID_SUBTYPE(refS(30), refS(18));
  VALID_SUBTYPE(refS(30), refS(22));
  NOT_SUBTYPE(refS(30), refS(26));

  // Final types

  // A type is not a valid subtype of a final type.
  NOT_VALID_SUBTYPE(refS(33), refS(32));
  IDENTICAL(S, 32, 34);
  // A final and a non-final type are distinct.
  DISTINCT(S, 32, 35);

  /* Shared types */
  // A shared type can be a subtype of a shared type.
  VALID_SUBTYPE(refS(39, kShared), refS(38, kShared));
  // A shared type is not a valid subtype of a non-shared type and vice versa.
  NOT_VALID_SUBTYPE(refS(39, kShared), refS(36));
  NOT_VALID_SUBTYPE(refS(37), refS(38, kShared));
  // Two shared types are identical. A shared and non-shared type are
  // distinct.
  IDENTICAL(S, 38, 40);
  DISTINCT_SHARED(S, 36, kNotShared, 38, kShared);

  // Abstract types.
  auto Gen = ValueType::Generic;
  using G = GenericKind;
  ValueType kRefAny = kWasmAnyRef.AsNonNull();
  ValueType kRefAnyShared = Gen(G::kAny, kNonNullable, kShared);
  ValueType kRefEq = kWasmEqRef.AsNonNull();
  ValueType kRefEqShared = Gen(G::kEq, kNonNullable, kShared);
  ValueType kRefI31Shared = Gen(G::kI31, kNonNullable, kShared);
  ValueType kRefStructShared = Gen(G::kStruct, kNonNullable, kShared);
  ValueType kRefArrayShared = Gen(G::kArray, kNonNullable, kShared);
  ValueType kRefNoneShared = Gen(G::kNone, kNonNullable, kShared);
  ValueType kRefFunc = kWasmFuncRef.AsNonNull();
  ValueType kRefFuncShared = Gen(G::kFunc, kNonNullable, kShared);
  ValueType kRefNoFuncShared = Gen(G::kNoFunc, kNonNullable, kShared);
  ValueType kRefNoExternShared = Gen(G::kNoExtern, kNonNullable, kShared);
  ValueType kRefNullFuncShared = Gen(G::kFunc, kNullable, kShared);
  ValueType kRefNullEqShared = Gen(G::kEq, kNullable, kShared);
  ValueType kRefNullExternShared = Gen(G::kExtern, kNullable, kShared);
  ValueType kRefNullNoneShared = Gen(G::kNone, kNullable, kShared);
  ValueType kRefNullNoFuncShared = Gen(G::kNoFunc, kNullable, kShared);
  ValueType kRefNullI31Shared = Gen(G::kI31, kNullable, kShared);

  SUBTYPE(kRefEqShared, kRefAnyShared);
  NOT_SUBTYPE(kRefEqShared, kRefAny);
  NOT_SUBTYPE(kRefEq, kRefAnyShared);
  NOT_SUBTYPE(kRefFuncShared, kRefAnyShared);
  SUBTYPE(kRefNullNoneShared, kRefNullI31Shared);
  SUBTYPE(kRefNullNoFuncShared, kRefNullFuncShared);
  SUBTYPE(refS(40, kShared), kRefNullEqShared);
  SUBTYPE(kRefNullNoneShared, refNullS(40, kShared));
  NOT_SUBTYPE(refS(40, kShared), kWasmEqRef);
  NOT_SUBTYPE(refS(40, kShared), kRefNullExternShared);
  SUBTYPE(refF(41, kShared), kRefNullFuncShared);
  SUBTYPE(kRefNullNoFuncShared, refNullF(41, kShared));
  NOT_SUBTYPE(kRefNullNoFuncShared, refF(41, kShared));
  NOT_SUBTYPE(refF(41, kShared), kWasmSharedAnyRef);
  NOT_SUBTYPE(refF(41, kShared), kWasmFuncRef);
  NOT_SUBTYPE(refS(0), kRefStructShared);
  NOT_SUBTYPE(refA(2), kRefArrayShared);
  NOT_SUBTYPE(refF(10), kRefFuncShared);

  // Unions and intersections.

  // Distinct numeric types are unrelated.
  for (ValueType type1 : numeric_types) {
    for (ValueType type2 : numeric_types) {
      UNION(type1, type2, (type1 == type2 ? type1 : kWasmTop));
      INTERSECTION(type1, type2, (type1 == type2 ? type1 : kWasmBottom));
    }
  }
  // Numeric and reference types are unrelated.
  for (ValueType type1 : numeric_types) {
    for (ValueType type2 : ref_types) {
      UNION(type1, type2, kWasmTop);
      INTERSECTION(type1, type2, kWasmBottom);
    }
  }

  // Reference type vs. itself and anyref.
  for (ValueType type : ref_types) {
    SCOPED_TRACE(type.name());
    ValueType inexact_type = type.AsExact(Exactness::kAnySubtype);
    if (type == kWasmStringViewIter || type == kWasmStringViewWtf8 ||
        type == kWasmStringViewWtf16) {
      // String views aren't subtypes of any nor supertypes of null.
      INTERSECTION(type, kWasmAnyRef, kWasmBottom);
      INTERSECTION(type, kWasmNullRef, kWasmBottom);

    } else if (type == kWasmFuncRef || type == kWasmNullFuncRef ||
               inexact_type == refF(11) || inexact_type == refNullF(11) ||
               type == kWasmExternRef || type == kWasmNullExternRef ||
               type == kWasmRefNullExternString || type == kWasmContRef ||
               type == kWasmNullContRef || inexact_type == refNullC(44) ||
               inexact_type == refC(44)) {
      // func, cont and extern types don't share the same type hierarchy as
      // anyref.
      INTERSECTION(type, kWasmAnyRef, kWasmBottom);
    } else {
      bool is_exn = type == kWasmExnRef || type == kWasmNullExnRef;
      UNION(kWasmAnyRef, type, is_exn ? kWasmTop : kWasmAnyRef);
      INTERSECTION(kWasmAnyRef, type, is_exn ? kWasmBottom : type);
      UNION(kWasmAnyRef.AsNonNull(), type,
            is_exn               ? kWasmTop
            : type.is_nullable() ? kWasmAnyRef
                                 : kWasmAnyRef.AsNonNull());
      INTERSECTION(kWasmAnyRef.AsNonNull(), type,
                   is_exn                 ? kWasmBottom
                   : type != kWasmNullRef ? type.AsNonNull()
                                          : kWasmBottom);
    }
  }

  // Exact and inexact versions of the same type
  UNION(refF(11), refF(11).AsExact(), refF(11));
  INTERSECTION(refF(11), refF(11).AsExact(), refF(11).AsExact());
  UNION(refNullS(0), refNullS(0).AsExact(), refNullS(0));
  INTERSECTION(refNullS(0), refNullS(0).AsExact(), refNullS(0).AsExact());
  UNION(kWasmNullFuncRef, refF(11).AsExact(), refNullF(11).AsExact());
  INTERSECTION(kWasmNullFuncRef, refF(11).AsExact(), kWasmBottom);
  UNION(refF(11).AsExact(), refNullF(11).AsExact(), refNullF(11).AsExact());
  INTERSECTION(refF(11).AsExact(), refNullF(11).AsExact(), refF(11).AsExact());

  // Abstract types vs abstract types.
  UNION(kWasmEqRef, kWasmStructRef, kWasmEqRef);
  UNION(kWasmEqRef, kWasmI31Ref, kWasmEqRef);
  UNION(kWasmEqRef, kWasmArrayRef, kWasmEqRef);
  UNION(kWasmEqRef, kWasmNullRef, kWasmEqRef);
  UNION(kWasmStructRef, kWasmI31Ref, kWasmEqRef);
  UNION(kWasmStructRef, kWasmArrayRef, kWasmEqRef);
  UNION(kWasmStructRef, kWasmNullRef, kWasmStructRef);
  UNION(kWasmI31Ref.AsNonNull(), kWasmArrayRef.AsNonNull(),
        kWasmEqRef.AsNonNull());
  UNION(kWasmI31Ref, kWasmNullRef, kWasmI31Ref);
  UNION(kWasmArrayRef, kWasmNullRef, kWasmArrayRef);
  UNION(kWasmStructRef.AsNonNull(), kWasmI31Ref.AsNonNull(),
        kWasmEqRef.AsNonNull());
  UNION(kWasmI31Ref.AsNonNull(), kWasmArrayRef, kWasmEqRef);
  UNION(kWasmAnyRef, kWasmNullRef, kWasmAnyRef);
  UNION(kWasmExternRef, kWasmNullExternRef, kWasmExternRef);
  UNION(kWasmRefNullExternString, kWasmNullExternRef, kWasmRefNullExternString);
  UNION(kWasmRefNullExternString.AsNonNull(), kWasmNullExternRef,
        kWasmRefNullExternString);
  UNION(kWasmRefNullExternString, kWasmExternRef, kWasmExternRef);
  UNION(kWasmRefNullExternString, kWasmAnyRef, kWasmTop);
  UNION(kWasmRefNullExternString, kWasmFuncRef, kWasmTop);
  // Imported strings and stringref represent the same values. Still, they are
  // in different type hierarchies and therefore incompatible (e.g. due to
  // different null representation).
  // (There is no interoperability between stringref and imported strings as
  // they are competing proposals.)
  UNION(kWasmRefNullExternString, kWasmStringRef, kWasmTop);
  UNION(kWasmRefNullExternString.AsNonNull(), kWasmStringRef.AsNonNull(),
        kWasmTop);
  UNION(kWasmFuncRef, kWasmNullFuncRef, kWasmFuncRef);
  UNION(kWasmFuncRef, kWasmStructRef, kWasmTop);
  UNION(kWasmFuncRef, kWasmArrayRef, kWasmTop);
  UNION(kWasmFuncRef, kWasmAnyRef, kWasmTop);
  UNION(kWasmFuncRef, kWasmEqRef, kWasmTop);
  UNION(kWasmStringRef, kWasmAnyRef, kWasmAnyRef);
  UNION(kWasmStringRef, kWasmStructRef, kWasmAnyRef);
  UNION(kWasmStringRef, kWasmArrayRef, kWasmAnyRef);
  UNION(kWasmStringRef, kWasmFuncRef, kWasmTop);
  UNION(kWasmStringViewIter, kWasmStringRef, kWasmTop);
  UNION(kWasmStringViewWtf8, kWasmStringRef, kWasmTop);
  UNION(kWasmStringViewWtf16, kWasmStringRef, kWasmTop);
  UNION(kWasmStringViewIter, kWasmAnyRef, kWasmTop);
  UNION(kWasmStringViewWtf8, kWasmAnyRef, kWasmTop);
  UNION(kWasmStringViewWtf16, kWasmAnyRef, kWasmTop);
  UNION(kWasmNullFuncRef, kWasmEqRef, kWasmTop);

  INTERSECTION(kWasmExternRef, kWasmEqRef, kWasmBottom);
  INTERSECTION(kWasmExternRef, kWasmStructRef, kWasmBottom);
  INTERSECTION(kWasmExternRef, kWasmI31Ref.AsNonNull(), kWasmBottom);
  INTERSECTION(kWasmExternRef, kWasmArrayRef, kWasmBottom);
  INTERSECTION(kWasmExternRef, kWasmNullRef, kWasmBottom);
  INTERSECTION(kWasmExternRef, kWasmFuncRef, kWasmBottom);
  INTERSECTION(kWasmNullExternRef, kWasmEqRef, kWasmBottom);
  INTERSECTION(kWasmNullExternRef, kWasmStructRef, kWasmBottom);
  INTERSECTION(kWasmNullExternRef, kWasmI31Ref, kWasmBottom);
  INTERSECTION(kWasmNullExternRef, kWasmArrayRef, kWasmBottom);
  INTERSECTION(kWasmNullExternRef, kWasmNullRef, kWasmBottom);
  INTERSECTION(kWasmNullExternRef, kWasmExternRef, kWasmNullExternRef);
  INTERSECTION(kWasmNullExternRef, kWasmExternRef.AsNonNull(), kWasmBottom);
  INTERSECTION(kWasmRefNullExternString, kWasmEqRef, kWasmBottom);
  INTERSECTION(kWasmRefNullExternString, kWasmAnyRef, kWasmBottom);
  INTERSECTION(kWasmRefNullExternString, kWasmFuncRef.AsNonNull(), kWasmBottom);
  INTERSECTION(kWasmRefNullExternString, kWasmNullRef, kWasmBottom);
  INTERSECTION(kWasmRefNullExternString, kWasmNullExternRef,
               kWasmNullExternRef);
  INTERSECTION(kWasmRefNullExternString.AsNonNull(), kWasmNullExternRef,
               kWasmBottom);
  INTERSECTION(kWasmRefNullExternString, kWasmExternRef,
               kWasmRefNullExternString);
  INTERSECTION(kWasmRefNullExternString, kWasmExternRef.AsNonNull(),
               kWasmRefNullExternString.AsNonNull());

  INTERSECTION(kWasmFuncRef, kWasmEqRef, kWasmBottom);
  INTERSECTION(kWasmFuncRef, kWasmStructRef, kWasmBottom);
  INTERSECTION(kWasmFuncRef, kWasmI31Ref.AsNonNull(), kWasmBottom);
  INTERSECTION(kWasmFuncRef, kWasmArrayRef, kWasmBottom);
  INTERSECTION(kWasmFuncRef, kWasmNullRef, kWasmBottom);
  INTERSECTION(kWasmFuncRef, kWasmNullExternRef, kWasmBottom);
  INTERSECTION(kWasmNullFuncRef, kWasmEqRef, kWasmBottom);
  INTERSECTION(kWasmNullFuncRef, kWasmStructRef, kWasmBottom);
  INTERSECTION(kWasmNullFuncRef, kWasmI31Ref, kWasmBottom);
  INTERSECTION(kWasmNullFuncRef, kWasmArrayRef, kWasmBottom);
  INTERSECTION(kWasmNullFuncRef, kWasmNullRef, kWasmBottom);
  INTERSECTION(kWasmNullFuncRef, kWasmFuncRef, kWasmNullFuncRef);
  INTERSECTION(kWasmNullFuncRef, kWasmFuncRef.AsNonNull(), kWasmBottom);
  INTERSECTION(kWasmNullFuncRef, kWasmNullExternRef, kWasmBottom);

  INTERSECTION(kWasmEqRef, kWasmStructRef, kWasmStructRef);
  INTERSECTION(kWasmEqRef, kWasmI31Ref, kWasmI31Ref);
  INTERSECTION(kWasmEqRef, kWasmArrayRef, kWasmArrayRef);
  INTERSECTION(kWasmEqRef, kWasmNullRef, kWasmNullRef);
  INTERSECTION(kWasmEqRef, kWasmFuncRef, kWasmBottom);
  INTERSECTION(kWasmStructRef, kWasmI31Ref, kWasmNullRef);
  INTERSECTION(kWasmStructRef, kWasmArrayRef, kWasmNullRef);
  INTERSECTION(kWasmStructRef, kWasmNullRef, kWasmNullRef);
  INTERSECTION(kWasmI31Ref, kWasmArrayRef, kWasmNullRef);
  INTERSECTION(kWasmI31Ref.AsNonNull(), kWasmNullRef, kWasmBottom);
  INTERSECTION(kWasmArrayRef.AsNonNull(), kWasmNullRef, kWasmBottom);

  ValueType struct_type = refS(0);
  ValueType array_type = refA(2);
  ValueType function_type = refF(11);

  // Abstract vs indexed types.
  UNION(kWasmFuncRef, function_type, kWasmFuncRef);
  UNION(kWasmFuncRef, struct_type, kWasmTop);
  UNION(kWasmFuncRef, array_type, kWasmTop);
  INTERSECTION(kWasmFuncRef, struct_type, kWasmBottom);
  INTERSECTION(kWasmFuncRef, array_type, kWasmBottom);
  INTERSECTION(kWasmFuncRef, function_type, function_type);

  UNION(kWasmExnRef, struct_type, kWasmTop);
  UNION(kWasmExnRef, array_type, kWasmTop);
  UNION(kWasmExnRef, function_type, kWasmTop);
  INTERSECTION(kWasmExnRef, struct_type, kWasmBottom);
  INTERSECTION(kWasmExnRef, array_type, kWasmBottom);
  INTERSECTION(kWasmExnRef, function_type, kWasmBottom);

  UNION(kWasmNullFuncRef, function_type, function_type.AsNullable());
  UNION(kWasmNullFuncRef, struct_type, kWasmTop);
  UNION(kWasmNullFuncRef, array_type, kWasmTop);
  INTERSECTION(kWasmNullFuncRef, struct_type, kWasmBottom);
  INTERSECTION(kWasmNullFuncRef, struct_type.AsNullable(), kWasmBottom);
  INTERSECTION(kWasmNullFuncRef, array_type, kWasmBottom);
  INTERSECTION(kWasmNullFuncRef, array_type.AsNullable(), kWasmBottom);
  INTERSECTION(kWasmNullFuncRef, function_type, kWasmBottom);
  INTERSECTION(kWasmNullFuncRef, function_type.AsNullable(), kWasmNullFuncRef);

  UNION(kWasmEqRef, struct_type, kWasmEqRef);
  UNION(kWasmEqRef, array_type, kWasmEqRef);
  INTERSECTION(kWasmEqRef, struct_type, struct_type);
  INTERSECTION(kWasmEqRef, array_type, array_type);
  INTERSECTION(kWasmEqRef, function_type, kWasmBottom);

  UNION(kWasmStructRef, struct_type, kWasmStructRef);
  UNION(kWasmStructRef, array_type, kWasmEqRef);
  UNION(kWasmStructRef, function_type, kWasmTop);
  INTERSECTION(kWasmStructRef, struct_type, struct_type);
  INTERSECTION(kWasmStructRef, array_type, kWasmBottom);
  INTERSECTION(kWasmStructRef, function_type, kWasmBottom);

  UNION(kWasmI31Ref, struct_type, kWasmEqRef);
  UNION(kWasmI31Ref, array_type, kWasmEqRef);
  INTERSECTION(kWasmI31Ref, struct_type, kWasmBottom);
  INTERSECTION(kWasmI31Ref, array_type, kWasmBottom);
  INTERSECTION(kWasmI31Ref, function_type, kWasmBottom);

  UNION(kWasmArrayRef, struct_type, kWasmEqRef);
  UNION(kWasmArrayRef, array_type, kWasmArrayRef);
  UNION(kWasmArrayRef, function_type, kWasmTop);
  INTERSECTION(kWasmArrayRef, struct_type, kWasmBottom);
  INTERSECTION(kWasmArrayRef, array_type, array_type);
  INTERSECTION(kWasmArrayRef, function_type, kWasmBottom);

  UNION(kWasmNullRef, struct_type, struct_type.AsNullable());
  UNION(kWasmNullRef, array_type, array_type.AsNullable());
  UNION(kWasmNullRef, function_type, kWasmTop);
  INTERSECTION(kWasmNullRef, struct_type, kWasmBottom);
  INTERSECTION(kWasmNullRef, array_type, kWasmBottom);
  INTERSECTION(kWasmNullRef, function_type, kWasmBottom);
  INTERSECTION(kWasmNullRef, struct_type.AsNullable(), kWasmNullRef);
  INTERSECTION(kWasmNullRef, array_type.AsNullable(), kWasmNullRef);
  INTERSECTION(kWasmNullRef, function_type.AsNullable(), kWasmBottom);

  UNION(struct_type, kWasmStringRef, kWasmAnyRef);
  UNION(array_type, kWasmStringRef, kWasmAnyRef);
  UNION(function_type, kWasmStringRef, kWasmTop);

  UNION(struct_type, kWasmRefNullExternString, kWasmTop);
  UNION(array_type, kWasmRefNullExternString, kWasmTop);
  UNION(function_type, kWasmRefNullExternString, kWasmTop);

  // Indexed types of different kinds.
  UNION(struct_type, array_type, kRefEq);
  INTERSECTION(struct_type, array_type, kWasmBottom);
  INTERSECTION(struct_type, function_type, kWasmBottom);
  INTERSECTION(array_type, function_type, kWasmBottom);

  // Nullable vs. non-nullable.
  UNION(struct_type, struct_type.AsNullable(), struct_type.AsNullable());
  INTERSECTION(struct_type, struct_type.AsNullable(), struct_type);
  UNION(kWasmStructRef, kWasmStructRef, kWasmStructRef);
  INTERSECTION(kWasmStructRef, kWasmStructRef, kWasmStructRef);

  // Concrete types of the same kind.
  // Subtyping relation.
  UNION(refNullS(4), refS(1), refNullS(1));
  INTERSECTION(refNullS(4), refS(1), refS(4));
  INTERSECTION(refNullS(1), refNullS(4), refNullS(4));
  INTERSECTION(refS(0), refS(1), refS(1));
  INTERSECTION(refS(0).AsExact(), refS(1), kWasmBottom);
  INTERSECTION(refS(0), refS(1).AsExact(), refS(1).AsExact());
  INTERSECTION(refS(0).AsExact(), refS(1).AsExact(), kWasmBottom);
  // Common ancestor.
  UNION(refS(4), refS(31), refS(1));
  INTERSECTION(refS(4), refS(31), kWasmBottom);
  // No common ancestor.
  UNION(refA(6), refNullA(2), kWasmArrayRef);
  INTERSECTION(refA(6), refNullA(2), kWasmBottom);
  UNION(refS(0), refS(17), kWasmStructRef.AsNonNull());
  INTERSECTION(refS(0), refS(17), kWasmBottom);
  UNION(refF(10), refNullF(11), kWasmFuncRef);
  INTERSECTION(refF(10), refNullF(11), kWasmBottom);

  // Shared types
  ValueType struct_shared = refS(40, kShared);
  ValueType function_shared = refF(41, kShared);
  UNION(struct_shared, struct_shared.AsNullable(), struct_shared.AsNullable());
  UNION(struct_shared, struct_type, kWasmTop);
  UNION(struct_shared, function_shared, kWasmTop);
  UNION(struct_shared, kRefI31Shared, kRefEqShared);
  UNION(struct_shared, kRefAnyShared, kRefAnyShared);
  UNION(struct_shared, kRefNoneShared, struct_shared);
  UNION(struct_shared, kRefAny, kWasmTop);
  INTERSECTION(struct_shared, struct_shared.AsNullable(), struct_shared);
  INTERSECTION(struct_shared, struct_type, kWasmBottom);
  INTERSECTION(struct_shared, function_shared, kWasmBottom);
  INTERSECTION(struct_shared.AsNullable(), kRefNullI31Shared,
               kRefNullNoneShared);
  INTERSECTION(struct_shared, kRefAnyShared, struct_shared);
  INTERSECTION(struct_shared.AsNullable(), kRefNullNoneShared,
               kRefNullNoneShared);
  INTERSECTION(struct_shared, kRefAny, kWasmBottom);
  UNION(function_shared, kRefFuncShared, kRefFuncShared);
  UNION(function_shared, kRefFunc, kWasmTop);
  UNION(function_shared, kRefEqShared, kWasmTop);
  UNION(function_shared, kRefNoFuncShared, function_shared);
  UNION(function_shared, kRefNoExternShared, kWasmTop);
  INTERSECTION(function_shared, kRefFuncShared, function_shared);
  INTERSECTION(function_shared, kRefFunc, kWasmBottom);
  INTERSECTION(function_shared, kRefEqShared, kWasmBottom);
  INTERSECTION(function_shared.AsNullable(), kRefNullNoFuncShared,
               kRefNullNoFuncShared);
  INTERSECTION(function_shared, kRefNoExternShared, kWasmBottom);

  // Generic test covering all kinds of always applicable rules (like
  // commutativity).
  std::vector<ValueType> test_types;
  test_types.reserve(arraysize(numeric_types) + arraysize(ref_types));
  test_types.insert(test_types.end(), std::begin(numeric_types),
                    std::end(numeric_types));
  test_types.insert(test_types.end(), std::begin(ref_types),
                    std::end(ref_types));
  test_types.push_back(kWasmBottom);
  test_types.push_back(kWasmTop);
  for (const ValueType type_a : test_types) {
    SCOPED_TRACE("a = " + type_a.name());
    // Neutral elements: kWasmTop wrt. intersection, kWasmBottom wrt. union.
    INTERSECTION(type_a, kWasmTop, type_a);
    UNION(type_a, kWasmBottom, type_a);
    // Absorbing element: kWasmTop wrt. union, kWasmBottom wrt. intersection.
    UNION(type_a, kWasmTop, kWasmTop);
    INTERSECTION(type_a, kWasmBottom, kWasmBottom);

    UNION(type_a, type_a, type_a);         // idempotency
    INTERSECTION(type_a, type_a, type_a);  // idempotency

    for (const ValueType type_b : test_types) {
      SCOPED_TRACE("b = " + type_b.name());

      // There may not be any "cycles" in the type hierarchy.
      if (IsSubtypeOf(type_a, type_b, module1) && type_a != type_b) {
        EXPECT_FALSE(IsSubtypeOf(type_b, type_a, module1));
      }

      // The union of two types is always a super type of both types.
      ValueType union_ab = Union(type_a, type_b, module1).type;
      EXPECT_TRUE(IsSubtypeOf(type_a, union_ab, module1));
      EXPECT_TRUE(IsSubtypeOf(type_b, union_ab, module1));

      // Test commutativity.
      EXPECT_EQ(Union(type_a, type_b, module1).type,
                Union(type_b, type_a, module1).type);
      EXPECT_EQ(Intersection(type_a, type_b, module1).type,
                Intersection(type_b, type_a, module1).type);

      // If the union of a and b is b, then a is a subtype of b, so the
      // intersection has to be a.
      EXPECT_EQ(Union(type_a, type_b, module1).type == type_b,
                Intersection(type_a, type_b, module1).type == type_a);

      for (const ValueType type_c : test_types) {
        SCOPED_TRACE("c = " + type_c.name());
        // Test associativity.
        EXPECT_EQ(
            Union(type_a, Union(type_b, type_c, module1).type, module1).type,
            Union(Union(type_a, type_b, module1).type, type_c, module1).type);
        EXPECT_EQ(
            Intersection(type_a, Intersection(type_b, type_c, module1).type,
                         module1)
                .type,
            Intersection(Intersection(type_a, type_b, module1).type, type_c,
                         module1)
                .type);

        // Test transitivity.
        if (IsSubtypeOf(type_a, type_b, module1) &&
            IsSubtypeOf(type_b, type_c, module1)) {
          EXPECT_TRUE(IsSubtypeOf(type_a, type_c, module1));
        }

        // The Union(a, b) is the most specific supertype of a and b.
        // Therefore there may not be any type c that is a supertype of a and b
        // but not a supertype of their union.
        if (IsSubtypeOf(type_a, type_c, module1) &&
            IsSubtypeOf(type_b, type_c, module1)) {
          EXPECT_TRUE(IsSubtypeOf(union_ab, type_c, module1));
        }
      }
    }
  }

>>>>>>> 626889fb
#undef SUBTYPE
#undef NOT_SUBTYPE
#undef SUBTYPE_IFF
#undef VALID_SUBTYPE
#undef NOT_VALID_SUBTYPE
#undef IDENTICAL
#undef DISTINCT
#undef UNION
<<<<<<< HEAD
#undef UNION_M
#undef INTERSECTION
#undef INTERSECTION_M
=======
#undef INTERSECTION
>>>>>>> 626889fb
}

}  // namespace v8::internal::wasm::subtyping_unittest<|MERGE_RESOLUTION|>--- conflicted
+++ resolved
@@ -15,11 +15,6 @@
 using Idx = ModuleTypeIndex;
 constexpr bool kShared = true;
 
-<<<<<<< HEAD
-constexpr ValueType ref(uint32_t index) { return ValueType::Ref(index); }
-constexpr ValueType refNull(uint32_t index) {
-  return ValueType::RefNull(index);
-=======
 constexpr ValueType refS(uint32_t index, bool shared = kNotShared) {
   return ValueType::Ref(Idx{index}, shared, RefTypeKind::kStruct);
 }
@@ -43,50 +38,12 @@
 }
 constexpr ValueType refNullC(uint32_t index, bool shared = kNotShared) {
   return ValueType::RefNull(Idx{index}, shared, RefTypeKind::kCont);
->>>>>>> 626889fb
 }
 
 FieldInit mut(ValueType type) { return FieldInit(type, true); }
 FieldInit immut(ValueType type) { return FieldInit(type, false); }
 
 void DefineStruct(WasmModule* module, std::initializer_list<FieldInit> fields,
-<<<<<<< HEAD
-                  uint32_t supertype = kNoSuperType, bool is_final = false,
-                  bool in_singleton_rec_group = true) {
-  StructType::Builder builder(&module->signature_zone,
-                              static_cast<uint32_t>(fields.size()));
-  for (FieldInit field : fields) {
-    builder.AddField(field.first, field.second);
-  }
-  module->add_struct_type(builder.Build(), supertype, is_final);
-  if (in_singleton_rec_group) {
-    GetTypeCanonicalizer()->AddRecursiveGroup(module, 1);
-  }
-}
-
-void DefineArray(WasmModule* module, FieldInit element_type,
-                 uint32_t supertype = kNoSuperType, bool is_final = false,
-                 bool in_singleton_rec_group = true) {
-  module->add_array_type(module->signature_zone.New<ArrayType>(
-                             element_type.first, element_type.second),
-                         supertype, is_final);
-  if (in_singleton_rec_group) {
-    GetTypeCanonicalizer()->AddRecursiveGroup(module, 1);
-  }
-}
-
-void DefineSignature(WasmModule* module,
-                     std::initializer_list<ValueType> params,
-                     std::initializer_list<ValueType> returns,
-                     uint32_t supertype = kNoSuperType, bool is_final = false,
-                     bool in_singleton_rec_group = true) {
-  module->add_signature(
-      FunctionSig::Build(&module->signature_zone, returns, params), supertype,
-      is_final);
-  if (in_singleton_rec_group) {
-    GetTypeCanonicalizer()->AddRecursiveGroup(module, 1);
-  }
-=======
                   ModuleTypeIndex supertype = kNoSuperType,
                   bool is_final = false, bool is_shared = false,
                   bool in_singleton_rec_group = true) {
@@ -134,11 +91,9 @@
                 bool is_shared = false) {
   module->AddContTypeForTesting(module->signature_zone.New<ContType>(cont),
                                 supertype, is_final, is_shared);
->>>>>>> 626889fb
 }
 
 TEST_F(WasmSubtypingTest, Subtyping) {
-  FLAG_SCOPE(experimental_wasm_gc);
   v8::internal::AccountingAllocator allocator;
   WasmModule module1_;
   WasmModule module2_;
@@ -148,46 +103,6 @@
 
   // Set up two identical modules.
   for (WasmModule* module : {module1, module2}) {
-<<<<<<< HEAD
-    /*  0 */ DefineStruct(module, {mut(ref(2)), immut(refNull(2))});
-    /*  1 */ DefineStruct(module, {mut(ref(2)), immut(ref(2))}, 0);
-    /*  2 */ DefineArray(module, immut(ref(0)));
-    /*  3 */ DefineArray(module, immut(ref(1)), 2);
-    /*  4 */ DefineStruct(module, {mut(ref(2)), immut(ref(3)), immut(kWasmF64)},
-                          1);
-    /*  5 */ DefineStruct(module, {mut(refNull(2)), immut(ref(2))});
-    /*  6 */ DefineArray(module, mut(kWasmI32));
-    /*  7 */ DefineArray(module, immut(kWasmI32));
-    /*  8 */ DefineStruct(module, {mut(kWasmI32), immut(refNull(8))});
-    /*  9 */ DefineStruct(module, {mut(kWasmI32), immut(refNull(8))}, 8);
-    /* 10 */ DefineSignature(module, {}, {});
-    /* 11 */ DefineSignature(module, {kWasmI32}, {kWasmI32});
-    /* 12 */ DefineSignature(module, {kWasmI32, kWasmI32}, {kWasmI32});
-    /* 13 */ DefineSignature(module, {ref(1)}, {kWasmI32});
-    /* 14 */ DefineSignature(module, {ref(0)}, {kWasmI32}, 13);
-    /* 15 */ DefineSignature(module, {ref(0)}, {ref(4)}, 16);
-    /* 16 */ DefineSignature(module, {ref(0)}, {ref(0)});
-    /* 17 */ DefineStruct(module, {mut(kWasmI32), immut(refNull(17))});
-
-    // Rec. group.
-    /* 18 */ DefineStruct(module, {mut(kWasmI32), immut(refNull(17))}, 17,
-                          false);
-    /* 19 */ DefineArray(module, {mut(refNull(21))}, kNoSuperType, false,
-                         false);
-    /* 20 */ DefineSignature(module, {kWasmI32}, {kWasmI32}, kNoSuperType,
-                             false, false);
-    /* 21 */ DefineSignature(module, {kWasmI32}, {kWasmI32}, 20, false, false);
-    GetTypeCanonicalizer()->AddRecursiveGroup(module, 4);
-
-    // Identical rec. group.
-    /* 22 */ DefineStruct(module, {mut(kWasmI32), immut(refNull(17))}, 17,
-                          false, false);
-    /* 23 */ DefineArray(module, {mut(refNull(25))}, kNoSuperType, false,
-                         false);
-    /* 24 */ DefineSignature(module, {kWasmI32}, {kWasmI32}, kNoSuperType,
-                             false, false);
-    /* 25 */ DefineSignature(module, {kWasmI32}, {kWasmI32}, 24, false, false);
-=======
     // Three mutually recursive types.
     /*  0 */ DefineStruct(module, {mut(refA(2)), immut(refNullA(2))},
                           kNoSuperType, false, false, false);
@@ -234,31 +149,10 @@
                              false, false, false);
     /* 25 */ DefineSignature(module, {kWasmI32}, {kWasmI32}, Idx{24}, false,
                              false, false);
->>>>>>> 626889fb
     GetTypeCanonicalizer()->AddRecursiveGroup(module, 4);
 
     // Nonidentical rec. group: the last function extends a type outside the
     // recursive group.
-<<<<<<< HEAD
-    /* 26 */ DefineStruct(module, {mut(kWasmI32), immut(refNull(17))}, 17,
-                          false, false);
-    /* 27 */ DefineArray(module, {mut(refNull(29))}, kNoSuperType, false,
-                         false);
-    /* 28 */ DefineSignature(module, {kWasmI32}, {kWasmI32}, kNoSuperType,
-                             false, false);
-    /* 29 */ DefineSignature(module, {kWasmI32}, {kWasmI32}, 20, false, false);
-    GetTypeCanonicalizer()->AddRecursiveGroup(module, 4);
-
-    /* 30 */ DefineStruct(module, {mut(kWasmI32), immut(refNull(18))}, 18);
-    /* 31 */ DefineStruct(
-        module, {mut(ref(2)), immut(refNull(2)), immut(kWasmS128)}, 1);
-
-    // Final types
-    /* 32 */ DefineStruct(module, {mut(kWasmI32)}, kNoSuperType, true);
-    /* 33 */ DefineStruct(module, {mut(kWasmI32), mut(kWasmI64)}, 32, true);
-    /* 34 */ DefineStruct(module, {mut(kWasmI32)}, kNoSuperType, true);
-    /* 35 */ DefineStruct(module, {mut(kWasmI32)}, kNoSuperType, false);
-=======
     /* 26 */ DefineStruct(module, {mut(kWasmI32), immut(refNullS(17))}, Idx{17},
                           false, false, false);
     /* 27 */ DefineArray(module, {mut(refNullF(29))}, kNoSuperType, false,
@@ -303,75 +197,11 @@
     /* 46 */ DefineCont(module, ModuleTypeIndex{42});
     /* 47 */ DefineCont(module, ModuleTypeIndex{43}, Idx{45});
     GetTypeCanonicalizer()->AddRecursiveGroup(module, 2);
->>>>>>> 626889fb
   }
 
   constexpr ValueType numeric_types[] = {kWasmI32, kWasmI64, kWasmF32, kWasmF64,
                                          kWasmS128};
   constexpr ValueType ref_types[] = {
-<<<<<<< HEAD
-      kWasmFuncRef,   kWasmEqRef,           // --
-      kWasmStructRef, kWasmArrayRef,        // --
-      kWasmI31Ref,    kWasmAnyRef,          // --
-      kWasmExternRef, kWasmNullExternRef,   // --
-      kWasmNullRef,   kWasmNullFuncRef,     // --
-      kWasmStringRef, kWasmStringViewIter,  // --
-      refNull(0),     ref(0),               // struct
-      refNull(2),     ref(2),               // array
-      refNull(11),    ref(11)               // signature
-  };
-
-// Some macros to help managing types and modules.
-#define SUBTYPE(type1, type2) \
-  EXPECT_TRUE(IsSubtypeOf(type1, type2, module1, module))
-#define SUBTYPE_IFF(type1, type2, condition) \
-  EXPECT_EQ(IsSubtypeOf(type1, type2, module1, module), condition)
-#define NOT_SUBTYPE(type1, type2) \
-  EXPECT_FALSE(IsSubtypeOf(type1, type2, module1, module))
-// Use only with indexed types.
-#define VALID_SUBTYPE(type1, type2)                                        \
-  EXPECT_TRUE(ValidSubtypeDefinition(type1.ref_index(), type2.ref_index(), \
-                                     module1, module));                    \
-  EXPECT_TRUE(IsSubtypeOf(type1, type2, module1, module));
-#define NOT_VALID_SUBTYPE(type1, type2)                                     \
-  EXPECT_FALSE(ValidSubtypeDefinition(type1.ref_index(), type2.ref_index(), \
-                                      module1, module));
-#define IDENTICAL(index1, index2)                         \
-  EXPECT_TRUE(EquivalentTypes(ValueType::RefNull(index1), \
-                              ValueType::RefNull(index2), module1, module));
-#define DISTINCT(index1, index2)                           \
-  EXPECT_FALSE(EquivalentTypes(ValueType::RefNull(index1), \
-                               ValueType::RefNull(index2), module1, module));
-// For union and intersection, we have a version that also checks the module,
-// and one that does not.
-#define UNION(type1, type2, type_result) \
-  EXPECT_EQ(Union(type1, type2, module1, module).type, type_result)
-#define UNION_M(type1, type2, type_result, module_result) \
-  EXPECT_EQ(Union(type1, type2, module1, module),         \
-            TypeInModule(type_result, module_result))
-#define INTERSECTION(type1, type2, type_result) \
-  EXPECT_EQ(Intersection(type1, type2, module1, module).type, type_result)
-#define INTERSECTION_M(type1, type2, type_result, module_result) \
-  EXPECT_EQ(Intersection(type1, type2, module1, module),         \
-            TypeInModule(type_result, module_result))
-
-  for (WasmModule* module : {module1, module2}) {
-    // Type judgements across modules should work the same as within one module.
-
-    // Value types are unrelated, except if they are equal.
-    for (ValueType subtype : numeric_types) {
-      for (ValueType supertype : numeric_types) {
-        SUBTYPE_IFF(subtype, supertype, subtype == supertype);
-      }
-    }
-
-    // Value types are unrelated with reference types.
-    for (ValueType value_type : numeric_types) {
-      for (ValueType ref_type : ref_types) {
-        NOT_SUBTYPE(value_type, ref_type);
-        NOT_SUBTYPE(ref_type, value_type);
-      }
-=======
       kWasmFuncRef,
       kWasmEqRef,
       kWasmStructRef,
@@ -451,88 +281,20 @@
   for (ValueType subtype : numeric_types) {
     for (ValueType supertype : numeric_types) {
       SUBTYPE_IFF(subtype, supertype, subtype == supertype);
->>>>>>> 626889fb
     }
   }
 
   // Value types are unrelated with reference types.
   for (ValueType value_type : numeric_types) {
     for (ValueType ref_type : ref_types) {
-<<<<<<< HEAD
-      const bool is_extern =
-          ref_type == kWasmExternRef || ref_type == kWasmNullExternRef;
-      const bool is_any_func = ref_type == kWasmFuncRef ||
-                               ref_type == kWasmNullFuncRef ||
-                               ref_type == refNull(11) || ref_type == ref(11);
-      const bool is_string_view = ref_type == kWasmStringViewIter ||
-                                  ref_type == kWasmStringViewWtf8 ||
-                                  ref_type == kWasmStringViewWtf16;
-      SCOPED_TRACE("ref_type: " + ref_type.name());
-      // Concrete reference types, i31ref, structref and arrayref are subtypes
-      // of eqref, externref/funcref/anyref/functions are not.
-      SUBTYPE_IFF(ref_type, kWasmEqRef,
-                  ref_type != kWasmAnyRef && !is_any_func && !is_extern &&
-                      !is_string_view && ref_type != kWasmStringRef);
-      // Struct types are subtypes of structref.
-      SUBTYPE_IFF(ref_type, kWasmStructRef,
-                  ref_type == kWasmStructRef || ref_type == kWasmNullRef ||
-                      ref_type == ref(0) || ref_type == refNull(0));
-      // Array types are subtypes of arrayref.
-      SUBTYPE_IFF(ref_type, kWasmArrayRef,
-                  ref_type == kWasmArrayRef || ref_type == ref(2) ||
-                      ref_type == kWasmNullRef || ref_type == refNull(2));
-      // Functions are subtypes of funcref.
-      SUBTYPE_IFF(ref_type, kWasmFuncRef, is_any_func);
-      // Each reference type is a subtype of itself.
-      SUBTYPE(ref_type, ref_type);
-      // Each non-func, non-extern, non-string-view, non-string-iter reference
-      // type is a subtype of anyref.
-      SUBTYPE_IFF(ref_type, kWasmAnyRef,
-                  !is_any_func && !is_extern && !is_string_view);
-      // Only anyref is a subtype of anyref.
-      SUBTYPE_IFF(kWasmAnyRef, ref_type, ref_type == kWasmAnyRef);
-      // Only externref and nullexternref are subtypes of externref.
-      SUBTYPE_IFF(ref_type, kWasmExternRef, is_extern);
-      // Only nullexternref is a subtype of nullexternref.
-      SUBTYPE_IFF(ref_type, kWasmNullExternRef, ref_type == kWasmNullExternRef);
-      // Each nullable non-func, non-extern reference type is a supertype of
-      // nullref.
-      SUBTYPE_IFF(kWasmNullRef, ref_type,
-                  ref_type.is_nullable() && !is_any_func && !is_extern);
-      // Only nullref is a subtype of nullref.
-      SUBTYPE_IFF(ref_type, kWasmNullRef, ref_type == kWasmNullRef);
-      // Only nullable funcs are supertypes of nofunc.
-      SUBTYPE_IFF(kWasmNullFuncRef, ref_type,
-                  ref_type.is_nullable() && is_any_func);
-      // Only nullfuncref is a subtype of nullfuncref.
-      SUBTYPE_IFF(ref_type, kWasmNullFuncRef, ref_type == kWasmNullFuncRef);
-
-      // Make sure symmetric relations are symmetric.
-      for (ValueType ref_type2 : ref_types) {
-        if (ref_type == ref_type2) {
-          EXPECT_TRUE(EquivalentTypes(ref_type, ref_type2, module, module1));
-          EXPECT_TRUE(EquivalentTypes(ref_type2, ref_type, module1, module));
-        } else {
-          EXPECT_FALSE(EquivalentTypes(ref_type, ref_type2, module, module1));
-          EXPECT_FALSE(EquivalentTypes(ref_type2, ref_type, module1, module));
-        }
-      }
-=======
       NOT_SUBTYPE(value_type, ref_type);
       NOT_SUBTYPE(ref_type, value_type);
->>>>>>> 626889fb
     }
   }
 
   for (ValueType ref_type : ref_types) {
     ValueType inexact_ref_type = ref_type.AsExact(Exactness::kAnySubtype);
 
-<<<<<<< HEAD
-    // The rest of ref. types are unrelated.
-    for (ValueType type_1 : {kWasmFuncRef, kWasmI31Ref, kWasmArrayRef}) {
-      for (ValueType type_2 : {kWasmFuncRef, kWasmI31Ref, kWasmArrayRef}) {
-        SUBTYPE_IFF(type_1, type_2, type_1 == type_2);
-=======
     const bool is_defined_func =
         inexact_ref_type == refNullF(11) || inexact_ref_type == refF(11);
     const bool is_defined_struct =
@@ -604,300 +366,10 @@
       } else {
         EXPECT_FALSE(EquivalentTypes(ref_type, ref_type2, module2, module1));
         EXPECT_FALSE(EquivalentTypes(ref_type2, ref_type, module1, module2));
->>>>>>> 626889fb
       }
     }
   }
 
-<<<<<<< HEAD
-    // Unrelated refs are unrelated.
-    NOT_VALID_SUBTYPE(ref(0), ref(2));
-    NOT_VALID_SUBTYPE(refNull(3), refNull(1));
-    // ref is a subtype of ref null for the same struct/array.
-    VALID_SUBTYPE(ref(0), refNull(0));
-    VALID_SUBTYPE(ref(2), refNull(2));
-    // ref null is not a subtype of ref for the same struct/array.
-    NOT_SUBTYPE(refNull(0), ref(0));
-    NOT_SUBTYPE(refNull(2), ref(2));
-    // ref is a subtype of ref null if the same is true for the underlying
-    // structs/arrays.
-    VALID_SUBTYPE(ref(3), refNull(2));
-    // Prefix subtyping for structs.
-    VALID_SUBTYPE(refNull(4), refNull(0));
-    // Mutable fields are invariant.
-    NOT_VALID_SUBTYPE(ref(0), ref(5));
-    // Immutable fields are covariant.
-    VALID_SUBTYPE(ref(1), ref(0));
-    // Prefix subtyping + immutable field covariance for structs.
-    VALID_SUBTYPE(refNull(4), refNull(1));
-    // No subtyping between mutable/immutable fields.
-    NOT_VALID_SUBTYPE(ref(7), ref(6));
-    NOT_VALID_SUBTYPE(ref(6), ref(7));
-    // Recursive types.
-    VALID_SUBTYPE(ref(9), ref(8));
-
-    // Identical rtts are subtypes of each other.
-    SUBTYPE(ValueType::Rtt(5), ValueType::Rtt(5));
-    // Rtts of unrelated types are unrelated.
-    NOT_SUBTYPE(ValueType::Rtt(1), ValueType::Rtt(2));
-    // Rtts of subtypes are not related.
-    NOT_SUBTYPE(ValueType::Rtt(1), ValueType::Rtt(0));
-
-    // Function subtyping;
-    // Unrelated function types are unrelated.
-    NOT_VALID_SUBTYPE(ref(10), ref(11));
-    // Function type with different parameter counts are unrelated.
-    NOT_VALID_SUBTYPE(ref(12), ref(11));
-    // Parameter contravariance holds.
-    VALID_SUBTYPE(ref(14), ref(13));
-    // Return type covariance holds.
-    VALID_SUBTYPE(ref(15), ref(16));
-    // Identical types are subtype-related.
-    VALID_SUBTYPE(ref(10), ref(10));
-    VALID_SUBTYPE(ref(11), ref(11));
-
-    // Canonicalization tests.
-
-    // Groups should only be canonicalized to identical groups.
-    IDENTICAL(18, 22);
-    IDENTICAL(19, 23);
-    IDENTICAL(20, 24);
-    IDENTICAL(21, 25);
-
-    DISTINCT(18, 26);
-    DISTINCT(19, 27);
-    DISTINCT(20, 28);
-    DISTINCT(21, 29);
-
-    // A type should not be canonicalized to an identical one with a different
-    // group structure.
-    DISTINCT(18, 17);
-
-    // A subtype should also be subtype of an equivalent type.
-    VALID_SUBTYPE(ref(30), ref(18));
-    VALID_SUBTYPE(ref(30), ref(22));
-    NOT_SUBTYPE(ref(30), ref(26));
-
-    // Final types
-
-    // A type is not a valid subtype of a final type.
-    NOT_VALID_SUBTYPE(ref(33), ref(32));
-    IDENTICAL(32, 34);
-    // A final and a non-final
-    DISTINCT(32, 35);
-
-    // Rtts of identical types are subtype-related.
-    SUBTYPE(ValueType::Rtt(8), ValueType::Rtt(17));
-
-    // Unions and intersections.
-
-    // Distinct numeric types are unrelated.
-    for (ValueType type1 : numeric_types) {
-      for (ValueType type2 : numeric_types) {
-        UNION(type1, type2, (type1 == type2 ? type1 : kWasmBottom));
-        INTERSECTION(type1, type2, (type1 == type2 ? type1 : kWasmBottom));
-      }
-    }
-    // Numeric and reference types are unrelated.
-    for (ValueType type1 : numeric_types) {
-      for (ValueType type2 : ref_types) {
-        UNION(type1, type2, kWasmBottom);
-        INTERSECTION(type1, type2, kWasmBottom);
-      }
-    }
-
-    // Reference type vs. itself and anyref.
-    for (ValueType type : ref_types) {
-      SCOPED_TRACE(type.name());
-      UNION(type, type, type);
-      INTERSECTION(type, type, type);
-      if (type == kWasmStringViewIter || type == kWasmStringViewWtf8 ||
-          type == kWasmStringViewWtf16) {
-        // String view and string iter aren't subtypes of any but have the same
-        // null sentinel nullref (ref null none).
-        INTERSECTION(type, kWasmAnyRef, kWasmNullRef);
-        continue;
-      }
-      if (type == kWasmFuncRef || type == kWasmNullFuncRef || type == ref(11) ||
-          type == refNull(11) || type == kWasmExternRef ||
-          type == kWasmNullExternRef) {
-        // func and extern types don't share the same type hierarchy as anyref.
-        INTERSECTION(type, kWasmAnyRef, kWasmBottom);
-        continue;
-      }
-      UNION(kWasmAnyRef, type, kWasmAnyRef);
-      INTERSECTION(kWasmAnyRef, type, type);
-      UNION(kWasmAnyRef.AsNonNull(), type,
-            type.is_nullable() ? kWasmAnyRef : kWasmAnyRef.AsNonNull());
-      INTERSECTION(kWasmAnyRef.AsNonNull(), type,
-                   type != kWasmNullRef ? type.AsNonNull() : kWasmBottom);
-    }
-
-    // Abstract types vs abstract types.
-    UNION(kWasmEqRef, kWasmStructRef, kWasmEqRef);
-    UNION(kWasmEqRef, kWasmI31Ref, kWasmEqRef);
-    UNION(kWasmEqRef, kWasmArrayRef, kWasmEqRef);
-    UNION(kWasmEqRef, kWasmNullRef, kWasmEqRef);
-    UNION(kWasmStructRef, kWasmI31Ref, kWasmEqRef);
-    UNION(kWasmStructRef, kWasmArrayRef, kWasmEqRef);
-    UNION(kWasmStructRef, kWasmNullRef, kWasmStructRef.AsNullable());
-    UNION(kWasmI31Ref.AsNonNull(), kWasmArrayRef.AsNonNull(),
-          kWasmEqRef.AsNonNull());
-    UNION(kWasmI31Ref, kWasmNullRef, kWasmI31Ref.AsNullable());
-    UNION(kWasmArrayRef, kWasmNullRef, kWasmArrayRef.AsNullable());
-    UNION(kWasmStructRef.AsNonNull(), kWasmI31Ref.AsNonNull(),
-          kWasmEqRef.AsNonNull());
-    UNION(kWasmI31Ref.AsNonNull(), kWasmArrayRef, kWasmEqRef);
-    UNION(kWasmAnyRef, kWasmNullRef, kWasmAnyRef);
-    UNION(kWasmExternRef, kWasmNullExternRef, kWasmExternRef);
-    UNION(kWasmFuncRef, kWasmNullFuncRef, kWasmFuncRef);
-    UNION(kWasmFuncRef, kWasmStructRef, kWasmBottom);
-    UNION(kWasmFuncRef, kWasmArrayRef, kWasmBottom);
-    UNION(kWasmFuncRef, kWasmAnyRef, kWasmBottom);
-    UNION(kWasmFuncRef, kWasmEqRef, kWasmBottom);
-    UNION(kWasmStringRef, kWasmAnyRef, kWasmAnyRef);
-    UNION(kWasmStringRef, kWasmStructRef, kWasmAnyRef);
-    UNION(kWasmStringRef, kWasmArrayRef, kWasmAnyRef);
-    UNION(kWasmStringRef, kWasmFuncRef, kWasmBottom);
-    UNION(kWasmStringViewIter, kWasmStringRef, kWasmBottom);
-    UNION(kWasmStringViewWtf8, kWasmStringRef, kWasmBottom);
-    UNION(kWasmStringViewWtf16, kWasmStringRef, kWasmBottom);
-    UNION(kWasmStringViewIter, kWasmAnyRef, kWasmBottom);
-    UNION(kWasmStringViewWtf8, kWasmAnyRef, kWasmBottom);
-    UNION(kWasmStringViewWtf16, kWasmAnyRef, kWasmBottom);
-    UNION(kWasmNullFuncRef, kWasmEqRef, kWasmBottom);
-
-    INTERSECTION(kWasmExternRef, kWasmEqRef, kWasmBottom);
-    INTERSECTION(kWasmExternRef, kWasmStructRef, kWasmBottom);
-    INTERSECTION(kWasmExternRef, kWasmI31Ref.AsNonNull(), kWasmBottom);
-    INTERSECTION(kWasmExternRef, kWasmArrayRef, kWasmBottom);
-    INTERSECTION(kWasmExternRef, kWasmNullRef, kWasmBottom);
-    INTERSECTION(kWasmExternRef, kWasmFuncRef, kWasmBottom);
-    INTERSECTION(kWasmNullExternRef, kWasmEqRef, kWasmBottom);
-    INTERSECTION(kWasmNullExternRef, kWasmStructRef, kWasmBottom);
-    INTERSECTION(kWasmNullExternRef, kWasmI31Ref, kWasmBottom);
-    INTERSECTION(kWasmNullExternRef, kWasmArrayRef, kWasmBottom);
-    INTERSECTION(kWasmNullExternRef, kWasmNullRef, kWasmBottom);
-    INTERSECTION(kWasmNullExternRef, kWasmExternRef, kWasmNullExternRef);
-    INTERSECTION(kWasmNullExternRef, kWasmExternRef.AsNonNull(), kWasmBottom);
-
-    INTERSECTION(kWasmFuncRef, kWasmEqRef, kWasmBottom);
-    INTERSECTION(kWasmFuncRef, kWasmStructRef, kWasmBottom);
-    INTERSECTION(kWasmFuncRef, kWasmI31Ref.AsNonNull(), kWasmBottom);
-    INTERSECTION(kWasmFuncRef, kWasmArrayRef, kWasmBottom);
-    INTERSECTION(kWasmFuncRef, kWasmNullRef, kWasmBottom);
-    INTERSECTION(kWasmFuncRef, kWasmNullExternRef, kWasmBottom);
-    INTERSECTION(kWasmNullFuncRef, kWasmEqRef, kWasmBottom);
-    INTERSECTION(kWasmNullFuncRef, kWasmStructRef, kWasmBottom);
-    INTERSECTION(kWasmNullFuncRef, kWasmI31Ref, kWasmBottom);
-    INTERSECTION(kWasmNullFuncRef, kWasmArrayRef, kWasmBottom);
-    INTERSECTION(kWasmNullFuncRef, kWasmNullRef, kWasmBottom);
-    INTERSECTION(kWasmNullFuncRef, kWasmFuncRef, kWasmNullFuncRef);
-    INTERSECTION(kWasmNullFuncRef, kWasmFuncRef.AsNonNull(), kWasmBottom);
-    INTERSECTION(kWasmNullFuncRef, kWasmNullExternRef, kWasmBottom);
-
-    INTERSECTION(kWasmEqRef, kWasmStructRef, kWasmStructRef);
-    INTERSECTION(kWasmEqRef, kWasmI31Ref, kWasmI31Ref);
-    INTERSECTION(kWasmEqRef, kWasmArrayRef, kWasmArrayRef);
-    INTERSECTION(kWasmEqRef, kWasmNullRef, kWasmNullRef);
-    INTERSECTION(kWasmEqRef, kWasmFuncRef, kWasmBottom);
-    INTERSECTION(kWasmStructRef, kWasmI31Ref, kWasmNullRef);
-    INTERSECTION(kWasmStructRef, kWasmArrayRef, kWasmNullRef);
-    INTERSECTION(kWasmStructRef, kWasmNullRef, kWasmNullRef);
-    INTERSECTION(kWasmI31Ref, kWasmArrayRef, kWasmNullRef);
-    INTERSECTION(kWasmI31Ref.AsNonNull(), kWasmNullRef, kWasmBottom);
-    INTERSECTION(kWasmArrayRef.AsNonNull(), kWasmNullRef, kWasmBottom);
-
-    ValueType struct_type = ref(0);
-    ValueType array_type = ref(2);
-    ValueType function_type = ref(11);
-
-    // Abstract vs indexed types.
-    UNION(kWasmFuncRef, function_type, kWasmFuncRef);
-    UNION(kWasmFuncRef, struct_type, kWasmBottom);
-    UNION(kWasmFuncRef, array_type, kWasmBottom);
-    INTERSECTION(kWasmFuncRef, struct_type, kWasmBottom);
-    INTERSECTION(kWasmFuncRef, array_type, kWasmBottom);
-    INTERSECTION_M(kWasmFuncRef, function_type, function_type, module);
-
-    UNION(kWasmNullFuncRef, function_type, function_type.AsNullable());
-    UNION(kWasmNullFuncRef, struct_type, kWasmBottom);
-    UNION(kWasmNullFuncRef, array_type, kWasmBottom);
-    INTERSECTION(kWasmNullFuncRef, struct_type, kWasmBottom);
-    INTERSECTION(kWasmNullFuncRef, struct_type.AsNullable(), kWasmBottom);
-    INTERSECTION(kWasmNullFuncRef, array_type, kWasmBottom);
-    INTERSECTION(kWasmNullFuncRef, array_type.AsNullable(), kWasmBottom);
-    INTERSECTION(kWasmNullFuncRef, function_type, kWasmBottom);
-    INTERSECTION(kWasmNullFuncRef, function_type.AsNullable(),
-                 kWasmNullFuncRef);
-
-    UNION(kWasmEqRef, struct_type, kWasmEqRef);
-    UNION(kWasmEqRef, array_type, kWasmEqRef);
-    INTERSECTION(kWasmEqRef, struct_type, struct_type);
-    INTERSECTION(kWasmEqRef, array_type, array_type);
-    INTERSECTION(kWasmEqRef, function_type, kWasmBottom);
-
-    UNION(kWasmStructRef, struct_type, kWasmStructRef);
-    UNION(kWasmStructRef, array_type, kWasmEqRef);
-    UNION(kWasmStructRef, function_type, kWasmBottom);
-    INTERSECTION_M(kWasmStructRef, struct_type, struct_type, module);
-    INTERSECTION(kWasmStructRef, array_type, kWasmBottom);
-    INTERSECTION(kWasmStructRef, function_type, kWasmBottom);
-
-    UNION(kWasmI31Ref, struct_type, kWasmEqRef);
-    UNION(kWasmI31Ref, array_type, kWasmEqRef);
-    INTERSECTION(kWasmI31Ref, struct_type, kWasmBottom);
-    INTERSECTION(kWasmI31Ref, array_type, kWasmBottom);
-    INTERSECTION(kWasmI31Ref, function_type, kWasmBottom);
-
-    UNION(kWasmArrayRef, struct_type, kWasmEqRef);
-    UNION(kWasmArrayRef, array_type, kWasmArrayRef);
-    UNION(kWasmArrayRef, function_type, kWasmBottom);
-    INTERSECTION(kWasmArrayRef, struct_type, kWasmBottom);
-    INTERSECTION_M(kWasmArrayRef, array_type, array_type, module);
-    INTERSECTION(kWasmArrayRef, function_type, kWasmBottom);
-
-    UNION_M(kWasmNullRef, struct_type, struct_type.AsNullable(), module);
-    UNION_M(kWasmNullRef, array_type, array_type.AsNullable(), module);
-    UNION(kWasmNullRef, function_type, kWasmBottom);
-    INTERSECTION(kWasmNullRef, struct_type, kWasmBottom);
-    INTERSECTION(kWasmNullRef, array_type, kWasmBottom);
-    INTERSECTION(kWasmNullRef, function_type, kWasmBottom);
-
-    UNION(struct_type, kWasmStringRef, kWasmAnyRef);
-    UNION(array_type, kWasmStringRef, kWasmAnyRef);
-    UNION(function_type, kWasmStringRef, kWasmBottom);
-
-    // Indexed types of different kinds.
-    UNION(struct_type, array_type, kWasmEqRef.AsNonNull());
-    INTERSECTION(struct_type, array_type, kWasmBottom);
-    INTERSECTION(struct_type, function_type, kWasmBottom);
-    INTERSECTION(array_type, function_type, kWasmBottom);
-
-    // Nullable vs. non-nullable.
-    UNION(struct_type, struct_type.AsNullable(), struct_type.AsNullable());
-    INTERSECTION(struct_type, struct_type.AsNullable(), struct_type);
-    UNION(kWasmStructRef, kWasmStructRef.AsNullable(),
-          kWasmStructRef.AsNullable());
-    INTERSECTION(kWasmStructRef, kWasmStructRef.AsNullable(), kWasmStructRef);
-
-    // Concrete types of the same kind.
-    // Subtyping relation.
-    UNION_M(refNull(4), ref(1), refNull(1), module1);
-    INTERSECTION_M(refNull(4), ref(1), ref(4), module1);
-    INTERSECTION_M(refNull(1), refNull(4), refNull(4), module);
-    // Common ancestor.
-    UNION_M(ref(4), ref(31), ref(1), module1);
-    INTERSECTION(ref(4), ref(31), kWasmBottom);
-    // No common ancestor.
-    UNION(ref(6), refNull(2), kWasmArrayRef.AsNullable());
-    INTERSECTION(ref(6), refNull(2), kWasmBottom);
-    UNION(ref(0), ref(17), kWasmStructRef.AsNonNull());
-    INTERSECTION(ref(0), ref(17), kWasmBottom);
-    UNION(ref(10), refNull(11), kWasmFuncRef);
-    INTERSECTION(ref(10), refNull(11), kWasmBottom);
-  }
-=======
   // The rest of ref. types are unrelated.
   for (ValueType type_1 :
        {kWasmFuncRef, kWasmI31Ref, kWasmArrayRef, kWasmExnRef}) {
@@ -1426,7 +898,6 @@
     }
   }
 
->>>>>>> 626889fb
 #undef SUBTYPE
 #undef NOT_SUBTYPE
 #undef SUBTYPE_IFF
@@ -1435,13 +906,7 @@
 #undef IDENTICAL
 #undef DISTINCT
 #undef UNION
-<<<<<<< HEAD
-#undef UNION_M
 #undef INTERSECTION
-#undef INTERSECTION_M
-=======
-#undef INTERSECTION
->>>>>>> 626889fb
 }
 
 }  // namespace v8::internal::wasm::subtyping_unittest