// Copyright 2017 the V8 project authors. All rights reserved.
// Use of this source code is governed by a BSD-style license that can be
// found in the LICENSE file.

#include "test/unittests/test-utils.h"

#include "src/objects/objects-inl.h"

#include "src/wasm/module-decoder.h"
#include "src/wasm/streaming-decoder.h"

#include "src/objects/descriptor-array.h"
#include "src/objects/dictionary.h"
#include "test/common/wasm/wasm-macro-gen.h"

namespace v8 {
namespace internal {
namespace wasm {

struct MockStreamingResult {
  size_t num_sections = 0;
  size_t num_functions = 0;
  bool error;
  base::OwnedVector<const uint8_t> received_bytes;

  bool ok() const { return !error; }

  MockStreamingResult() = default;
};

class NoTracer {
 public:
<<<<<<< HEAD
  void Bytes(const byte* start, uint32_t count) {}
=======
  void Bytes(const uint8_t* start, uint32_t count) {}
>>>>>>> 626889fb
  void Description(const char* desc) {}
};

class MockStreamingProcessor : public StreamingProcessor {
 public:
  explicit MockStreamingProcessor(MockStreamingResult* result)
      : result_(result) {}

  bool ProcessModuleHeader(base::Vector<const uint8_t> bytes) override {
    Decoder decoder(bytes.begin(), bytes.end());
    uint32_t magic_word = decoder.consume_u32("wasm magic", ITracer::NoTrace);
    if (decoder.failed() || magic_word != kWasmMagic) {
      result_->error = WasmError(0, "expected wasm magic");
      return false;
    }
    uint32_t magic_version =
        decoder.consume_u32("wasm version", ITracer::NoTrace);
    if (decoder.failed() || magic_version != kWasmVersion) {
      result_->error = WasmError(4, "expected wasm version");
      return false;
    }
    return true;
  }

  // Process all sections but the code section.
  bool ProcessSection(SectionCode section_code,
                      base::Vector<const uint8_t> bytes,
                      uint32_t offset) override {
    ++result_->num_sections;
    return true;
  }

  bool ProcessCodeSectionHeader(int num_functions, uint32_t offset,
                                std::shared_ptr<WireBytesStorage>,
                                int code_section_start,
                                int code_section_length) override {
    return true;
  }

  // Process a function body.
  bool ProcessFunctionBody(base::Vector<const uint8_t> bytes,
                           uint32_t offset) override {
    ++result_->num_functions;
    return true;
  }

  void OnFinishedChunk() override {}

  // Finish the processing of the stream.
  void OnFinishedStream(base::OwnedVector<const uint8_t> bytes,
                        bool after_error) override {
    result_->received_bytes = std::move(bytes);
    result_->error = after_error;
  }

  void OnAbort() override {}

  bool Deserialize(base::Vector<const uint8_t> module_bytes,
                   base::Vector<const uint8_t> wire_bytes) override {
    return false;
  }

 private:
  MockStreamingResult* const result_;
};

class WasmStreamingDecoderTest : public ::testing::Test {
 public:
  void ExpectVerifies(base::Vector<const uint8_t> data,
                      size_t expected_sections, size_t expected_functions) {
    for (int split = 0; split <= data.length(); ++split) {
      MockStreamingResult result;
      auto stream = StreamingDecoder::CreateAsyncStreamingDecoder(
          std::make_unique<MockStreamingProcessor>(&result));
      stream->OnBytesReceived(data.SubVector(0, split));
      stream->OnBytesReceived(data.SubVector(split, data.length()));
      stream->Finish();
      EXPECT_TRUE(result.ok());
      EXPECT_EQ(expected_sections, result.num_sections);
      EXPECT_EQ(expected_functions, result.num_functions);
      EXPECT_EQ(data, result.received_bytes.as_vector());
    }
  }

  void ExpectFailure(base::Vector<const uint8_t> data) {
    for (int split = 0; split <= data.length(); ++split) {
      MockStreamingResult result;
      auto stream = StreamingDecoder::CreateAsyncStreamingDecoder(
          std::make_unique<MockStreamingProcessor>(&result));
      stream->OnBytesReceived(data.SubVector(0, split));
      stream->OnBytesReceived(data.SubVector(split, data.length()));
      stream->Finish();
      EXPECT_FALSE(result.ok());
      EXPECT_TRUE(result.error);
    }
  }
};

TEST_F(WasmStreamingDecoderTest, EmptyStream) {
  MockStreamingResult result;
  auto stream = StreamingDecoder::CreateAsyncStreamingDecoder(
      std::make_unique<MockStreamingProcessor>(&result));
  stream->Finish();
  EXPECT_FALSE(result.ok());
}

TEST_F(WasmStreamingDecoderTest, IncompleteModuleHeader) {
  const uint8_t data[] = {U32_LE(kWasmMagic), U32_LE(kWasmVersion)};
  {
    MockStreamingResult result;
    auto stream = StreamingDecoder::CreateAsyncStreamingDecoder(
        std::make_unique<MockStreamingProcessor>(&result));
    stream->OnBytesReceived(base::VectorOf(data, 1));
    stream->Finish();
    EXPECT_FALSE(result.ok());
  }
  for (uint32_t length = 1; length < sizeof(data); ++length) {
    ExpectFailure(base::VectorOf(data, length));
  }
}

TEST_F(WasmStreamingDecoderTest, MagicAndVersion) {
  const uint8_t data[] = {U32_LE(kWasmMagic), U32_LE(kWasmVersion)};
  ExpectVerifies(base::ArrayVector(data), 0, 0);
}

TEST_F(WasmStreamingDecoderTest, BadMagic) {
  for (uint32_t x = 1; x; x <<= 1) {
    const uint8_t data[] = {U32_LE(kWasmMagic ^ x), U32_LE(kWasmVersion)};
    ExpectFailure(base::ArrayVector(data));
  }
}

TEST_F(WasmStreamingDecoderTest, BadVersion) {
  for (uint32_t x = 1; x; x <<= 1) {
    const uint8_t data[] = {U32_LE(kWasmMagic), U32_LE(kWasmVersion ^ x)};
    ExpectFailure(base::ArrayVector(data));
  }
}

TEST_F(WasmStreamingDecoderTest, OneSection) {
  const uint8_t data[] = {
      U32_LE(kWasmMagic),    // --
      U32_LE(kWasmVersion),  // --
      0x1,                   // Section ID
      0x6,                   // Section Length
      0x0,                   // Payload
      0x0,                   // 2
      0x0,                   // 3
      0x0,                   // 4
      0x0,                   // 5
      0x0                    // 6
  };
  ExpectVerifies(base::ArrayVector(data), 1, 0);
}

TEST_F(WasmStreamingDecoderTest, OneSection_b) {
  const uint8_t data[] = {
      U32_LE(kWasmMagic),    // --
      U32_LE(kWasmVersion),  // --
      0x1,                   // Section ID
      0x86,                  // Section Length = 6 (LEB)
      0x0,                   // --
      0x0,                   // Payload
      0x0,                   // 2
      0x0,                   // 3
      0x0,                   // 4
      0x0,                   // 5
      0x0                    // 6
  };
  ExpectVerifies(base::ArrayVector(data), 1, 0);
}

TEST_F(WasmStreamingDecoderTest, OneShortSection) {
  // Short section means that section length + payload is less than 5 bytes,
  // which is the maximum size of the length field.
  const uint8_t data[] = {
      U32_LE(kWasmMagic),    // --
      U32_LE(kWasmVersion),  // --
      0x1,                   // Section ID
      0x2,                   // Section Length
      0x0,                   // Payload
      0x0                    // 2
  };
  ExpectVerifies(base::ArrayVector(data), 1, 0);
}

TEST_F(WasmStreamingDecoderTest, OneShortSection_b) {
  const uint8_t data[] = {
      U32_LE(kWasmMagic),    // --
      U32_LE(kWasmVersion),  // --
      0x1,                   // Section ID
      0x82,                  // Section Length = 2 (LEB)
      0x80,                  // --
      0x0,                   // --
      0x0,                   // Payload
      0x0                    // 2
  };
  ExpectVerifies(base::ArrayVector(data), 1, 0);
}

TEST_F(WasmStreamingDecoderTest, OneEmptySection) {
  const uint8_t data[] = {
      U32_LE(kWasmMagic),    // --
      U32_LE(kWasmVersion),  // --
      0x1,                   // Section ID
      0x0                    // Section Length
  };
  ExpectVerifies(base::ArrayVector(data), 1, 0);
}

TEST_F(WasmStreamingDecoderTest, OneSectionNotEnoughPayload1) {
  const uint8_t data[] = {
      U32_LE(kWasmMagic),    // --
      U32_LE(kWasmVersion),  // --
      0x1,                   // Section ID
      0x6,                   // Section Length
      0x0,                   // Payload
      0x0,                   // 2
      0x0,                   // 3
      0x0,                   // 4
      0x0                    // 5
  };
  ExpectFailure(base::ArrayVector(data));
}

TEST_F(WasmStreamingDecoderTest, OneSectionNotEnoughPayload2) {
  const uint8_t data[] = {
      U32_LE(kWasmMagic),    // --
      U32_LE(kWasmVersion),  // --
      0x1,                   // Section ID
      0x6,                   // Section Length
      0x0                    // Payload
  };
  ExpectFailure(base::ArrayVector(data));
}

TEST_F(WasmStreamingDecoderTest, OneSectionInvalidLength) {
  const uint8_t data[] = {
      U32_LE(kWasmMagic),    // --
      U32_LE(kWasmVersion),  // --
      0x1,                   // Section ID
      0x80,                  // Section Length (invalid LEB)
      0x80,                  // --
      0x80,                  // --
      0x80,                  // --
      0x80,                  // --
  };
  ExpectFailure(base::ArrayVector(data));
}

TEST_F(WasmStreamingDecoderTest, TwoLongSections) {
  const uint8_t data[] = {
      U32_LE(kWasmMagic),    // --
      U32_LE(kWasmVersion),  // --
      0x1,                   // Section ID
      0x6,                   // Section Length
      0x0,                   // Payload
      0x0,                   // 2
      0x0,                   // 3
      0x0,                   // 4
      0x0,                   // 5
      0x0,                   // 6
      0x2,                   // Section ID
      0x7,                   // Section Length
      0x0,                   // Payload
      0x0,                   // 2
      0x0,                   // 3
      0x0,                   // 4
      0x0,                   // 5
      0x0,                   // 6
      0x0                    // 7
  };
  ExpectVerifies(base::ArrayVector(data), 2, 0);
}

TEST_F(WasmStreamingDecoderTest, TwoShortSections) {
  const uint8_t data[] = {
      U32_LE(kWasmMagic),    // --
      U32_LE(kWasmVersion),  // --
      0x1,                   // Section ID
      0x1,                   // Section Length
      0x0,                   // Payload
      0x2,                   // Section ID
      0x2,                   // Section Length
      0x0,                   // Payload
      0x0,                   // 2
  };
  ExpectVerifies(base::ArrayVector(data), 2, 0);
}

TEST_F(WasmStreamingDecoderTest, TwoSectionsShortLong) {
  const uint8_t data[] = {
      U32_LE(kWasmMagic),    // --
      U32_LE(kWasmVersion),  // --
      0x1,                   // Section ID
      0x1,                   // Section Length
      0x0,                   // Payload
      0x2,                   // Section ID
      0x7,                   // Section Length
      0x0,                   // Payload
      0x0,                   // 2
      0x0,                   // 3
      0x0,                   // 4
      0x0,                   // 5
      0x0,                   // 6
      0x0                    // 7
  };
  ExpectVerifies(base::ArrayVector(data), 2, 0);
}

TEST_F(WasmStreamingDecoderTest, TwoEmptySections) {
  const uint8_t data[] = {
      U32_LE(kWasmMagic),    // --
      U32_LE(kWasmVersion),  // --
      0x1,                   // Section ID
      0x0,                   // Section Length
      0x2,                   // Section ID
      0x0                    // Section Length
  };
  ExpectVerifies(base::ArrayVector(data), 2, 0);
}

TEST_F(WasmStreamingDecoderTest, OneFunction) {
  const uint8_t data[] = {
      U32_LE(kWasmMagic),    // --
      U32_LE(kWasmVersion),  // --
      kCodeSectionCode,      // Section ID
      0x8,                   // Section Length
      0x1,                   // Number of Functions
      0x6,                   // Function Length
      0x0,                   // Function
      0x0,                   // 2
      0x0,                   // 3
      0x0,                   // 4
      0x0,                   // 5
      0x0,                   // 6
  };
  ExpectVerifies(base::ArrayVector(data), 0, 1);
}

TEST_F(WasmStreamingDecoderTest, OneShortFunction) {
  const uint8_t data[] = {
      U32_LE(kWasmMagic),    // --
      U32_LE(kWasmVersion),  // --
      kCodeSectionCode,      // Section ID
      0x3,                   // Section Length
      0x1,                   // Number of Functions
      0x1,                   // Function Length
      0x0,                   // Function
  };
  ExpectVerifies(base::ArrayVector(data), 0, 1);
}

TEST_F(WasmStreamingDecoderTest, EmptyFunction) {
  const uint8_t data[] = {
      U32_LE(kWasmMagic),    // --
      U32_LE(kWasmVersion),  // --
      kCodeSectionCode,      // Section ID
      0x2,                   // Section Length
      0x1,                   // Number of Functions
      0x0,                   // Function Length  -- ERROR
  };
  ExpectFailure(base::ArrayVector(data));
}

TEST_F(WasmStreamingDecoderTest, TwoFunctions) {
  const uint8_t data[] = {
      U32_LE(kWasmMagic),    // --
      U32_LE(kWasmVersion),  // --
      kCodeSectionCode,      // Section ID
      0x10,                  // Section Length
      0x2,                   // Number of Functions
      0x6,                   // Function Length
      0x0,                   // Function
      0x0,                   // 2
      0x0,                   // 3
      0x0,                   // 4
      0x0,                   // 5
      0x0,                   // 6
      0x7,                   // Function Length
      0x0,                   // Function
      0x0,                   // 2
      0x0,                   // 3
      0x0,                   // 4
      0x0,                   // 5
      0x0,                   // 6
      0x0,                   // 7
  };
  ExpectVerifies(base::ArrayVector(data), 0, 2);
}

TEST_F(WasmStreamingDecoderTest, TwoFunctions_b) {
  const uint8_t data[] = {
      U32_LE(kWasmMagic),    // --
      U32_LE(kWasmVersion),  // --
      kCodeSectionCode,      // Section ID
      0xB,                   // Section Length
      0x2,                   // Number of Functions
      0x1,                   // Function Length
      0x0,                   // Function
      0x7,                   // Function Length
      0x0,                   // Function
      0x0,                   // 2
      0x0,                   // 3
      0x0,                   // 4
      0x0,                   // 5
      0x0,                   // 6
      0x0,                   // 7
  };
  ExpectVerifies(base::ArrayVector(data), 0, 2);
}

TEST_F(WasmStreamingDecoderTest, CodeSectionLengthZero) {
  const uint8_t data[] = {
      U32_LE(kWasmMagic),    // --
      U32_LE(kWasmVersion),  // --
      kCodeSectionCode,      // Section ID
      0x0,                   // Section Length
  };
  ExpectFailure(base::ArrayVector(data));
}

TEST_F(WasmStreamingDecoderTest, CodeSectionLengthTooHigh) {
  const uint8_t data[] = {
      U32_LE(kWasmMagic),    // --
      U32_LE(kWasmVersion),  // --
      kCodeSectionCode,      // Section ID
      0xD,                   // Section Length
      0x2,                   // Number of Functions
      0x7,                   // Function Length
      0x0,                   // Function
      0x0,                   // 2
      0x0,                   // 3
      0x0,                   // 4
      0x0,                   // 5
      0x0,                   // 6
      0x0,                   // 7
      0x1,                   // Function Length
      0x0,                   // Function
  };
  ExpectFailure(base::ArrayVector(data));
}

TEST_F(WasmStreamingDecoderTest, CodeSectionLengthTooHighZeroFunctions) {
  const uint8_t data[] = {
      U32_LE(kWasmMagic),    // --
      U32_LE(kWasmVersion),  // --
      kCodeSectionCode,      // Section ID
      0xD,                   // Section Length
      0x0,                   // Number of Functions
  };
  ExpectFailure(base::ArrayVector(data));
}

TEST_F(WasmStreamingDecoderTest, CodeSectionLengthTooLow) {
  const uint8_t data[] = {
      U32_LE(kWasmMagic),    // --
      U32_LE(kWasmVersion),  // --
      kCodeSectionCode,      // Section ID
      0x9,                   // Section Length
      0x2,                   // Number of Functions  <0>
      0x7,                   // Function Length      <1>
      0x0,                   // Function             <2>
      0x0,                   // 2                    <3>
      0x0,                   // 3                    <3>
      0x0,                   // 4                    <4>
      0x0,                   // 5                    <5>
      0x0,                   // 6                    <6>
      0x0,                   // 7                    <7>
      0x1,                   // Function Length      <8> -- ERROR
      0x0,                   // Function
  };
  ExpectFailure(base::ArrayVector(data));
}

TEST_F(WasmStreamingDecoderTest, CodeSectionLengthTooLowEndsInNumFunctions) {
  const uint8_t data[] = {
      U32_LE(kWasmMagic),    // --
      U32_LE(kWasmVersion),  // --
      kCodeSectionCode,      // Section ID
      0x1,                   // Section Length
      0x82,                  // Number of Functions  <0>
      0x80,                  // --                   <1> -- ERROR
      0x00,                  // --
      0x7,                   // Function Length
      0x0,                   // Function
      0x0,                   // 2
      0x0,                   // 3
      0x0,                   // 4
      0x0,                   // 5
      0x0,                   // 6
      0x0,                   // 7
      0x1,                   // Function Length
      0x0,                   // Function
  };
  ExpectFailure(base::ArrayVector(data));
}

TEST_F(WasmStreamingDecoderTest, CodeSectionLengthTooLowEndsInFunctionLength) {
  const uint8_t data[] = {
      U32_LE(kWasmMagic),    // --
      U32_LE(kWasmVersion),  // --
      kCodeSectionCode,      // Section ID
      0x5,                   // Section Length
      0x82,                  // Number of Functions  <0>
      0x80,                  // --                   <1>
      0x00,                  // --                   <2>
      0x87,                  // Function Length      <3>
      0x80,                  // --                   <4>
      0x00,                  // --                   <5> -- ERROR
      0x0,                   // Function
      0x0,                   // 2
      0x0,                   // 3
      0x0,                   // 4
      0x0,                   // 5
      0x0,                   // 6
      0x0,                   // 7
      0x1,                   // Function Length
      0x0,                   // Function
  };
  ExpectFailure(base::ArrayVector(data));
}

TEST_F(WasmStreamingDecoderTest, NumberOfFunctionsTooHigh) {
  const uint8_t data[] = {
      U32_LE(kWasmMagic),    // --
      U32_LE(kWasmVersion),  // --
      kCodeSectionCode,      // Section ID
      0xB,                   // Section Length
      0x4,                   // Number of Functions
      0x7,                   // Function Length
      0x0,                   // Function
      0x0,                   // 2
      0x0,                   // 3
      0x0,                   // 4
      0x0,                   // 5
      0x0,                   // 6
      0x0,                   // 7
      0x1,                   // Function Length
      0x0,                   // Function
  };
  ExpectFailure(base::ArrayVector(data));
}

TEST_F(WasmStreamingDecoderTest, NumberOfFunctionsTooLow) {
  const uint8_t data[] = {
      U32_LE(kWasmMagic),    // --
      U32_LE(kWasmVersion),  // --
      kCodeSectionCode,      // Section ID
      0x8,                   // Section Length
      0x2,                   // Number of Functions
      0x1,                   // Function Length
      0x0,                   // Function
      0x2,                   // Function Length
      0x0,                   // Function byte#0
      0x0,                   // Function byte#1   -- ERROR
      0x1,                   // Function Length
      0x0                    // Function
  };
  ExpectFailure(base::ArrayVector(data));
}

TEST_F(WasmStreamingDecoderTest, TwoCodeSections) {
  const uint8_t data[] = {
      U32_LE(kWasmMagic),    // --
      U32_LE(kWasmVersion),  // --
      kCodeSectionCode,      // Section ID
      0x3,                   // Section Length
      0x1,                   // Number of Functions
      0x1,                   // Function Length
      0x0,                   // Function
      kCodeSectionCode,      // Section ID      -- ERROR
      0x3,                   // Section Length
      0x1,                   // Number of Functions
      0x1,                   // Function Length
      0x0,                   // Function
  };
  ExpectFailure(base::ArrayVector(data));
}

TEST_F(WasmStreamingDecoderTest, UnknownSection) {
  const uint8_t data[] = {
      U32_LE(kWasmMagic),    // --
      U32_LE(kWasmVersion),  // --
      kCodeSectionCode,      // Section ID
      0x3,                   // Section Length
      0x1,                   // Number of Functions
      0x1,                   // Function Length
      0x0,                   // Function
      kUnknownSectionCode,   // Section ID
      0x3,                   // Section Length
      0x1,                   // Name Length
      0x1,                   // Name
      0x0,                   // Content
  };
  ExpectVerifies(base::ArrayVector(data), 1, 1);
}

TEST_F(WasmStreamingDecoderTest, UnknownSectionSandwich) {
  const uint8_t data[] = {
      U32_LE(kWasmMagic),    // --
      U32_LE(kWasmVersion),  // --
      kCodeSectionCode,      // Section ID
      0x3,                   // Section Length
      0x1,                   // Number of Functions
      0x1,                   // Function Length
      0x0,                   // Function
      kUnknownSectionCode,   // Section ID
      0x3,                   // Section Length
      0x1,                   // Name Length
      0x1,                   // Name
      0x0,                   // Content
      kCodeSectionCode,      // Section ID     -- ERROR
      0x3,                   // Section Length
      0x1,                   // Number of Functions
      0x1,                   // Function Length
      0x0,                   // Function
  };
  ExpectFailure(base::ArrayVector(data));
}

TEST_F(WasmStreamingDecoderTest, InvalidSectionCode) {
  uint8_t kInvalidSectionCode = 61;
  const uint8_t data[] = {WASM_MODULE_HEADER, SECTION(Invalid)};
  ExpectFailure(base::ArrayVector(data));
}

}  // namespace wasm
}  // namespace internal
}  // namespace v8<|MERGE_RESOLUTION|>--- conflicted
+++ resolved
@@ -30,11 +30,7 @@
 
 class NoTracer {
  public:
-<<<<<<< HEAD
-  void Bytes(const byte* start, uint32_t count) {}
-=======
   void Bytes(const uint8_t* start, uint32_t count) {}
->>>>>>> 626889fb
   void Description(const char* desc) {}
 };
 
