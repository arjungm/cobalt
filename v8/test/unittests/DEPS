include_rules = [
<<<<<<< HEAD
=======
  '+absl/flags',
>>>>>>> 626889fb
  "+perfetto",
  "+protos/perfetto",
  "+src",
  "+testing",
  "+third_party/siphash",
]<|MERGE_RESOLUTION|>--- conflicted
+++ resolved
@@ -1,8 +1,5 @@
 include_rules = [
-<<<<<<< HEAD
-=======
   '+absl/flags',
->>>>>>> 626889fb
   "+perfetto",
   "+protos/perfetto",
   "+src",
