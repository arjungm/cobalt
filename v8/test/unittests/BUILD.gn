--- conflicted
+++ resolved
@@ -5,16 +5,7 @@
 import("../../gni/v8.gni")
 
 if (v8_enable_webassembly) {
-<<<<<<< HEAD
-  # Specifies if the target build is a simulator build. Comparing target cpu
-  # with v8 target cpu to not affect simulator builds for making cross-compile
-  # snapshots.
-  target_is_simulator = (target_cpu != v8_target_cpu && !v8_multi_arch_build) ||
-                        (current_cpu != v8_current_cpu && v8_multi_arch_build)
-  if (!target_is_simulator && v8_current_cpu == "x64") {
-=======
   if (!v8_target_is_simulator && v8_current_cpu == "x64") {
->>>>>>> 626889fb
     v8_enable_wasm_simd256_revec = true
   }
 }
@@ -23,7 +14,6 @@
   import("//build/config/fuchsia/generate_runner_scripts.gni")
   import("//third_party/fuchsia-sdk/sdk/build/component.gni")
   import("//third_party/fuchsia-sdk/sdk/build/package.gni")
-<<<<<<< HEAD
 
   fuchsia_component("v8_unittests_component") {
     testonly = true
@@ -37,21 +27,6 @@
     deps = [ ":v8_unittests_component" ]
   }
 
-=======
-
-  fuchsia_component("v8_unittests_component") {
-    testonly = true
-    data_deps = [ ":v8_unittests" ]
-    manifest = "v8_unittests.cml"
-  }
-
-  fuchsia_package("v8_unittests_pkg") {
-    testonly = true
-    package_name = "v8_unittests"
-    deps = [ ":v8_unittests_component" ]
-  }
-
->>>>>>> 626889fb
   fuchsia_test_runner("v8_unittests_fuchsia") {
     testonly = true
     package = ":v8_unittests_pkg"
@@ -91,11 +66,8 @@
   sources = [
     "heap/base/active-system-pages-unittest.cc",
     "heap/base/basic-slot-set-unittest.cc",
-<<<<<<< HEAD
-=======
     "heap/base/bytes-unittest.cc",
     "heap/base/incremental-marking-schedule-unittest.cc",
->>>>>>> 626889fb
     "heap/base/worklist-unittest.cc",
   ]
 
@@ -119,13 +91,9 @@
   v8_executable("cppgc_unittests") {
     testonly = true
     if (v8_current_cpu == "riscv64" || v8_current_cpu == "riscv32") {
-<<<<<<< HEAD
-      libs = [ "atomic" ]
-=======
       if (!is_clang) {
         libs = [ "atomic" ]
       }
->>>>>>> 626889fb
     }
 
     configs = [
@@ -150,10 +118,7 @@
 
   sources = [
     "heap/cppgc/allocation-unittest.cc",
-<<<<<<< HEAD
-=======
     "heap/cppgc/caged-heap-unittest.cc",
->>>>>>> 626889fb
     "heap/cppgc/compactor-unittest.cc",
     "heap/cppgc/concurrent-marking-unittest.cc",
     "heap/cppgc/concurrent-sweeper-unittest.cc",
@@ -172,10 +137,6 @@
     "heap/cppgc/heap-registry-unittest.cc",
     "heap/cppgc/heap-statistics-collector-unittest.cc",
     "heap/cppgc/heap-unittest.cc",
-<<<<<<< HEAD
-    "heap/cppgc/incremental-marking-schedule-unittest.cc",
-=======
->>>>>>> 626889fb
     "heap/cppgc/liveness-broker-unittest.cc",
     "heap/cppgc/logging-unittest.cc",
     "heap/cppgc/marker-unittest.cc",
@@ -290,28 +251,19 @@
     "api/api-icu-unittest.cc",
     "api/context-unittest.cc",
     "api/deserialize-unittest.cc",
-<<<<<<< HEAD
-=======
     "api/dictionary-template-unittest.cc",
->>>>>>> 626889fb
     "api/exception-unittest.cc",
     "api/gc-callbacks-unittest.cc",
     "api/interceptor-unittest.cc",
     "api/isolate-unittest.cc",
     "api/remote-object-unittest.cc",
     "api/resource-constraints-unittest.cc",
-<<<<<<< HEAD
-    "api/v8-maybe-unittest.cc",
-    "api/v8-object-unittest.cc",
-    "api/v8-script-unittest.cc",
-=======
     "api/smi-tagging-unittest.cc",
     "api/v8-array-unittest.cc",
     "api/v8-maybe-unittest.cc",
     "api/v8-object-unittest.cc",
     "api/v8-script-unittest.cc",
     "api/v8-value-unittest.cc",
->>>>>>> 626889fb
     "base/address-region-unittest.cc",
     "base/atomic-utils-unittest.cc",
     "base/atomicops-unittest.cc",
@@ -321,19 +273,12 @@
     "base/cpu-unittest.cc",
     "base/division-by-constant-unittest.cc",
     "base/double-unittest.cc",
-<<<<<<< HEAD
-=======
     "base/doubly-threaded-list-unittest.cc",
->>>>>>> 626889fb
     "base/dtoa-unittest.cc",
     "base/fast-dtoa-unittest.cc",
     "base/fixed-dtoa-unittest.cc",
     "base/flags-unittest.cc",
-<<<<<<< HEAD
-    "base/functional-unittest.cc",
-=======
     "base/hashing-unittest.cc",
->>>>>>> 626889fb
     "base/hashmap-unittest.cc",
     "base/ieee754-unittest.cc",
     "base/iterator-unittest.cc",
@@ -346,11 +291,8 @@
     "base/platform/semaphore-unittest.cc",
     "base/platform/time-unittest.cc",
     "base/region-allocator-unittest.cc",
-<<<<<<< HEAD
-=======
     "base/small-vector-unittest.cc",
     "base/smallmap-unittest.cc",
->>>>>>> 626889fb
     "base/string-format-unittest.cc",
     "base/sys-info-unittest.cc",
     "base/template-utils-unittest.cc",
@@ -380,11 +322,8 @@
     "execution/thread-termination-unittest.cc",
     "execution/threads-unittest.cc",
     "flags/flag-definitions-unittest.cc",
-<<<<<<< HEAD
-=======
     "fuzztest.cc",
     "fuzztest.h",
->>>>>>> 626889fb
     "gay-fixed.cc",
     "gay-fixed.h",
     "gay-precision.cc",
@@ -392,13 +331,7 @@
     "gay-shortest.cc",
     "gay-shortest.h",
     "heap/allocation-observer-unittest.cc",
-<<<<<<< HEAD
-    "heap/bitmap-test-utils.h",
-    "heap/bitmap-unittest.cc",
-    "heap/code-object-registry-unittest.cc",
-=======
     "heap/conservative-stack-visitor-unittest.cc",
->>>>>>> 626889fb
     "heap/cppgc-js/embedder-roots-handler-unittest.cc",
     "heap/cppgc-js/traced-reference-unittest.cc",
     "heap/cppgc-js/unified-heap-snapshot-unittest.cc",
@@ -406,29 +339,18 @@
     "heap/cppgc-js/unified-heap-utils.cc",
     "heap/cppgc-js/unified-heap-utils.h",
     "heap/cppgc-js/young-unified-heap-unittest.cc",
-<<<<<<< HEAD
-    "heap/gc-idle-time-handler-unittest.cc",
-    "heap/gc-tracer-unittest.cc",
-    "heap/global-handles-unittest.cc",
-    "heap/global-safepoint-unittest.cc",
-=======
     "heap/direct-handles-unittest.cc",
     "heap/gc-tracer-unittest.cc",
     "heap/global-handles-unittest.cc",
     "heap/global-safepoint-unittest.cc",
     "heap/heap-allocator-unittest.cc",
->>>>>>> 626889fb
     "heap/heap-controller-unittest.cc",
     "heap/heap-unittest.cc",
     "heap/heap-utils.cc",
     "heap/heap-utils.h",
     "heap/index-generator-unittest.cc",
-<<<<<<< HEAD
-    "heap/lab-unittest.cc",
-=======
     "heap/inner-pointer-resolution-unittest.cc",
     "heap/iterators-unittest.cc",
->>>>>>> 626889fb
     "heap/list-unittest.cc",
     "heap/local-factory-unittest.cc",
     "heap/local-handles-unittest.cc",
@@ -440,20 +362,12 @@
     "heap/object-stats-unittest.cc",
     "heap/page-promotion-unittest.cc",
     "heap/persistent-handles-unittest.cc",
-<<<<<<< HEAD
-    "heap/progressbar-unittest.cc",
-=======
     "heap/pool-unittest.cc",
->>>>>>> 626889fb
     "heap/safepoint-unittest.cc",
     "heap/shared-heap-unittest.cc",
     "heap/slot-set-unittest.cc",
     "heap/spaces-unittest.cc",
-<<<<<<< HEAD
-    "heap/unmapper-unittest.cc",
-=======
     "heap/strong-root-allocator-unittest.cc",
->>>>>>> 626889fb
     "interpreter/bytecode-array-builder-unittest.cc",
     "interpreter/bytecode-array-iterator-unittest.cc",
     "interpreter/bytecode-array-random-iterator-unittest.cc",
@@ -489,13 +403,10 @@
     "libsampler/signals-and-mutexes-unittest.cc",
     "logging/counters-unittest.cc",
     "logging/log-unittest.cc",
-<<<<<<< HEAD
-=======
     "maglev/maglev-assembler-unittest.cc",
     "maglev/maglev-test.cc",
     "maglev/maglev-test.h",
     "maglev/node-type-unittest.cc",
->>>>>>> 626889fb
     "numbers/bigint-unittest.cc",
     "numbers/conversions-unittest.cc",
     "numbers/diy-fp-unittest.cc",
@@ -543,11 +454,8 @@
     "regress/regress-crbug-938251-unittest.cc",
     "run-all-unittests.cc",
     "runtime/runtime-debug-unittest.cc",
-<<<<<<< HEAD
-=======
     "sandbox/pointer-table-unittest.cc",
     "sandbox/sandbox-hardware-support-unittest.cc",
->>>>>>> 626889fb
     "sandbox/sandbox-unittest.cc",
     "strings/char-predicates-unittest.cc",
     "strings/unicode-unittest.cc",
@@ -589,11 +497,8 @@
       "compiler/backend/instruction-sequence-unittest.cc",
       "compiler/backend/instruction-sequence-unittest.h",
       "compiler/backend/instruction-unittest.cc",
-<<<<<<< HEAD
-=======
       "compiler/backend/turboshaft-instruction-selector-unittest.cc",
       "compiler/backend/turboshaft-instruction-selector-unittest.h",
->>>>>>> 626889fb
       "compiler/branch-elimination-unittest.cc",
       "compiler/bytecode-analysis-unittest.cc",
       "compiler/checkpoint-elimination-unittest.cc",
@@ -606,18 +511,9 @@
       "compiler/compiler-unittest.cc",
       "compiler/constant-folding-reducer-unittest.cc",
       "compiler/control-equivalence-unittest.cc",
-<<<<<<< HEAD
-      "compiler/control-flow-optimizer-unittest.cc",
-      "compiler/csa-load-elimination-unittest.cc",
-      "compiler/dead-code-elimination-unittest.cc",
-      "compiler/decompression-optimizer-unittest.cc",
-      "compiler/diamond-unittest.cc",
-      "compiler/effect-control-linearizer-unittest.cc",
-=======
       "compiler/csa-load-elimination-unittest.cc",
       "compiler/dead-code-elimination-unittest.cc",
       "compiler/diamond-unittest.cc",
->>>>>>> 626889fb
       "compiler/frame-unittest.cc",
       "compiler/function-tester.cc",
       "compiler/function-tester.h",
@@ -647,10 +543,6 @@
       "compiler/persistent-unittest.cc",
       "compiler/redundancy-elimination-unittest.cc",
       "compiler/regalloc/live-range-unittest.cc",
-<<<<<<< HEAD
-      "compiler/regalloc/mid-tier-register-allocator-unittest.cc",
-=======
->>>>>>> 626889fb
       "compiler/regalloc/move-optimizer-unittest.cc",
       "compiler/regalloc/register-allocator-unittest.cc",
       "compiler/run-bytecode-graph-builder-unittest.cc",
@@ -669,9 +561,6 @@
       "compiler/simplified-operator-unittest.cc",
       "compiler/sloppy-equality-unittest.cc",
       "compiler/state-values-utils-unittest.cc",
-<<<<<<< HEAD
-      "compiler/turboshaft/snapshot-table-unittest.cc",
-=======
       "compiler/turboshaft/control-flow-unittest.cc",
       "compiler/turboshaft/late-load-elimination-reducer-unittest.cc",
       "compiler/turboshaft/loop-unrolling-analyzer-unittest.cc",
@@ -679,7 +568,6 @@
       "compiler/turboshaft/reducer-test.h",
       "compiler/turboshaft/snapshot-table-unittest.cc",
       "compiler/turboshaft/store-store-elimination-reducer-unittest.cc",
->>>>>>> 626889fb
       "compiler/turboshaft/turboshaft-typer-unittest.cc",
       "compiler/turboshaft/turboshaft-types-unittest.cc",
       "compiler/typed-optimization-unittest.cc",
@@ -703,14 +591,10 @@
       "asmjs/asm-scanner-unittest.cc",
       "asmjs/asm-types-unittest.cc",
       "compiler/int64-lowering-unittest.cc",
-<<<<<<< HEAD
-      "objects/wasm-backing-store-unittest.cc",
-=======
       "compiler/turboshaft/wasm-simd-unittest.cc",
       "compiler/wasm-address-reassociation-unittest.cc",
       "objects/wasm-backing-store-unittest.cc",
       "wasm/basic-block-calculator-unittest.cc",
->>>>>>> 626889fb
       "wasm/decoder-unittest.cc",
       "wasm/function-body-decoder-unittest.cc",
       "wasm/leb-helper-unittest.cc",
@@ -718,24 +602,17 @@
       "wasm/loop-assignment-analysis-unittest.cc",
       "wasm/memory-protection-unittest.cc",
       "wasm/module-decoder-memory64-unittest.cc",
-<<<<<<< HEAD
-      "wasm/module-decoder-unittest.cc",
-=======
       "wasm/module-decoder-table64-unittest.cc",
       "wasm/module-decoder-unittest.cc",
       "wasm/signature-hashing-unittest.cc",
->>>>>>> 626889fb
       "wasm/simd-shuffle-unittest.cc",
       "wasm/streaming-decoder-unittest.cc",
       "wasm/string-builder-unittest.cc",
       "wasm/struct-types-unittest.cc",
       "wasm/subtyping-unittest.cc",
       "wasm/wasm-code-manager-unittest.cc",
-<<<<<<< HEAD
-=======
       "wasm/wasm-code-pointer-table-unittest.cc",
       "wasm/wasm-compile-module.h",
->>>>>>> 626889fb
       "wasm/wasm-compiler-unittest.cc",
       "wasm/wasm-disassembler-unittest-bad-name-section.wasm.inc",
       "wasm/wasm-disassembler-unittest-gc.wasm.inc",
@@ -752,16 +629,12 @@
       "wasm/wasm-macro-gen-unittest.cc",
       "wasm/wasm-module-builder-unittest.cc",
       "wasm/wasm-module-sourcemap-unittest.cc",
-<<<<<<< HEAD
-    ]
-=======
       "wasm/wasm-usecounters.cc",
     ]
 
     if (v8_current_cpu == "arm64") {
       sources += [ "compiler/turboshaft/wasm-shuffle-reducer-unittest.cc" ]
     }
->>>>>>> 626889fb
   }
 
   if (v8_enable_wasm_simd256_revec) {
@@ -775,14 +648,6 @@
     sources += [ "wasm/wasm-gdbserver-unittest.cc" ]
   }
 
-<<<<<<< HEAD
-  if (v8_enable_conservative_stack_scanning) {
-    sources += [ "heap/conservative-stack-visitor-unittest.cc" ]
-    sources += [ "heap/marking-inner-pointer-resolution-unittest.cc" ]
-  }
-
-=======
->>>>>>> 626889fb
   if (v8_enable_i18n_support) {
     defines = [ "V8_INTL_SUPPORT" ]
     public_deps = [ v8_icu_path ]
@@ -796,14 +661,10 @@
       "assembler/macro-assembler-arm-unittest.cc",
     ]
     if (v8_enable_turbofan) {
-<<<<<<< HEAD
-      sources += [ "compiler/arm/instruction-selector-arm-unittest.cc" ]
-=======
       sources += [
         "compiler/arm/instruction-selector-arm-unittest.cc",
         "compiler/arm/turboshaft-instruction-selector-arm-unittest.cc",
       ]
->>>>>>> 626889fb
     }
   } else if (v8_current_cpu == "arm64") {
     sources += [
@@ -812,19 +673,12 @@
       "execution/pointer-auth-arm64-unittest.cc",
     ]
     if (v8_enable_turbofan) {
-<<<<<<< HEAD
-      sources += [ "compiler/arm64/instruction-selector-arm64-unittest.cc" ]
-    }
-    if (v8_enable_webassembly && current_cpu == "arm64") {
-      sources += [ "wasm/trap-handler-x64-arm64-unittest.cc" ]
-=======
       sources +=
           [ "compiler/arm64/turboshaft-instruction-selector-arm64-unittest.cc" ]
     }
     if (v8_enable_webassembly && current_cpu == "arm64" &&
         !v8_target_is_simulator) {
       sources += [ "wasm/trap-handler-native-unittest.cc" ]
->>>>>>> 626889fb
     }
   } else if (v8_current_cpu == "x86") {
     sources += [
@@ -832,40 +686,26 @@
       "assembler/macro-assembler-ia32-unittest.cc",
     ]
     if (v8_enable_turbofan) {
-<<<<<<< HEAD
-      sources += [ "compiler/ia32/instruction-selector-ia32-unittest.cc" ]
-=======
       sources +=
           [ "compiler/ia32/turboshaft-instruction-selector-ia32-unittest.cc" ]
->>>>>>> 626889fb
     }
   } else if (v8_current_cpu == "mips64" || v8_current_cpu == "mips64el") {
     sources += [
       "assembler/disasm-mips64-unittest.cc",
       "assembler/macro-assembler-mips64-unittest.cc",
     ]
-<<<<<<< HEAD
-    if (v8_enable_turbofan) {
-      sources += [ "compiler/mips64/instruction-selector-mips64-unittest.cc" ]
-    }
-=======
->>>>>>> 626889fb
   } else if (v8_current_cpu == "riscv64") {
     sources += [
       "assembler/disasm-riscv-unittest.cc",
       "assembler/macro-assembler-riscv-unittest.cc",
     ]
     if (v8_enable_turbofan) {
-<<<<<<< HEAD
-      sources += [ "compiler/riscv64/instruction-selector-riscv64-unittest.cc" ]
-=======
       sources += [
         "compiler/riscv64/turboshaft-instruction-selector-riscv64-unittest.cc",
       ]
     }
     if (v8_enable_webassembly && current_cpu == "riscv64") {
       sources += [ "wasm/trap-handler-native-unittest.cc" ]
->>>>>>> 626889fb
     }
   } else if (v8_current_cpu == "riscv32") {
     sources += [
@@ -873,13 +713,9 @@
       "assembler/macro-assembler-riscv-unittest.cc",
     ]
     if (v8_enable_turbofan) {
-<<<<<<< HEAD
-      sources += [ "compiler/riscv32/instruction-selector-riscv32-unittest.cc" ]
-=======
       sources += [
         "compiler/riscv32/turboshaft-instruction-selector-riscv32-unittest.cc",
       ]
->>>>>>> 626889fb
     }
   } else if (v8_current_cpu == "x64") {
     sources += [
@@ -888,14 +724,6 @@
       "assembler/macro-assembler-x64-unittest.cc",
     ]
     if (v8_enable_turbofan) {
-<<<<<<< HEAD
-      sources += [ "compiler/x64/instruction-selector-x64-unittest.cc" ]
-    }
-    if (v8_enable_webassembly) {
-      sources += [ "wasm/trap-handler-x64-arm64-unittest.cc" ]
-    }
-  } else if (v8_current_cpu == "ppc" || v8_current_cpu == "ppc64") {
-=======
       sources +=
           [ "compiler/x64/turboshaft-instruction-selector-x64-unittest.cc" ]
     }
@@ -903,7 +731,6 @@
       sources += [ "wasm/trap-handler-native-unittest.cc" ]
     }
   } else if (v8_current_cpu == "ppc64") {
->>>>>>> 626889fb
     sources += [
       "assembler/disasm-ppc-unittest.cc",
       "assembler/macro-assembler-ppc-unittest.cc",
@@ -911,11 +738,7 @@
     if (v8_enable_turbofan) {
       sources += [ "compiler/ppc/instruction-selector-ppc-unittest.cc" ]
     }
-<<<<<<< HEAD
-  } else if (v8_current_cpu == "s390" || v8_current_cpu == "s390x") {
-=======
   } else if (v8_current_cpu == "s390x") {
->>>>>>> 626889fb
     sources += [
       "assembler/disasm-s390-unittest.cc",
       "assembler/macro-assembler-s390-unittest.cc",
@@ -928,13 +751,8 @@
       "assembler/disasm-loong64-unittest.cc",
       "assembler/macro-assembler-loong64-unittest.cc",
     ]
-<<<<<<< HEAD
-    if (v8_enable_turbofan) {
-      sources += [ "compiler/loong64/instruction-selector-loong64-unittest.cc" ]
-=======
     if (v8_enable_webassembly && current_cpu == "loong64") {
       sources += [ "wasm/trap-handler-native-unittest.cc" ]
->>>>>>> 626889fb
     }
   }
 
@@ -947,12 +765,6 @@
       sources += [ "wasm/trap-handler-win-unittest.cc" ]
     }
 
-<<<<<<< HEAD
-    # Include this test only on arm64 simulator builds on x64 on Linux, Mac and
-    # Windows.
-    if (current_cpu == "x64" && v8_current_cpu == "arm64" &&
-        (is_linux || is_mac || is_win)) {
-=======
     # Include this test on simulator builds on x64 on Linux, Mac and
     # Windows, and on simulator builds on arm64 on Linux and Mac.
     if ((current_cpu == "x64" &&
@@ -960,7 +772,6 @@
           v8_current_cpu == "riscv64") && (is_linux || is_mac || is_win)) ||
         (current_cpu == "arm64" && (is_linux || is_mac) &&
          v8_target_is_simulator)) {
->>>>>>> 626889fb
       sources += [ "wasm/trap-handler-simulator-unittest.cc" ]
     }
   }
@@ -985,8 +796,6 @@
     "//testing/gtest",
   ]
 
-<<<<<<< HEAD
-=======
   if (v8_enable_fuzztest) {
     # TODO(https://crbug.com/1500944): Drop this once FuzzTest fixed these
     # warnings.
@@ -1020,7 +829,6 @@
     }
   }
 
->>>>>>> 626889fb
   if (v8_enable_webassembly) {
     deps += [ "../..:wasm_test_common" ]
   }
@@ -1039,8 +847,6 @@
     cflags = [ "/wd4309" ]
 
     sources += [ "avoid-windows-h-includes.cc" ]
-<<<<<<< HEAD
-=======
   }
 
   if (is_win) {
@@ -1115,48 +921,5 @@
   group("v8_fuzztests") {
     testonly = true
     deps = [ ":v8_gen_fuzztest_configs" ]
->>>>>>> 626889fb
-  }
-}
-
-v8_source_set("inspector_unittests_sources") {
-  testonly = true
-
-  sources = [ "inspector/inspector-unittest.cc" ]
-
-  configs = [
-    "../..:external_config",
-    "../..:internal_config_base",
-    ":gcc_warnings_not_errors",
-  ]
-
-  deps = [
-    "../..:v8_for_testing",
-    "//testing/gmock",
-    "//testing/gtest",
-  ]
-}
-
-v8_executable("generate-bytecode-expectations") {
-  testonly = true
-
-  sources = [
-    "interpreter/bytecode-expectations-printer.cc",
-    "interpreter/bytecode-expectations-printer.h",
-    "interpreter/generate-bytecode-expectations.cc",
-  ]
-
-  configs = [
-    "../..:external_config",
-    "../..:internal_config_base",
-  ]
-
-  deps = [
-    "../..:v8",
-    "../..:v8_libbase",
-    "../..:v8_libplatform",
-    "//build/win:default_exe_manifest",
-  ]
-
-  data = [ "interpreter/bytecode_expectations/" ]
+  }
 }