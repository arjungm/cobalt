# Copyright 2017 the V8 project authors. All rights reserved.
# Use of this source code is governed by a BSD-style license that can be
# found in the LICENSE file.

import os

from testrunner.local import command
from testrunner.local import utils
from testrunner.local import testsuite
from testrunner.objects import testcase


<<<<<<< HEAD
ADDITIONAL_VARIANTS = set(["minor_mc"])
=======
ADDITIONAL_VARIANTS = set([
    "maglev",
    "no_memory_protection_keys",
    "minor_ms",
    "stress_maglev",
    "conservative_stack_scanning",
    "precise_pinning",
])
SHELL = "v8_unittests"
>>>>>>> 626889fb


class VariantsGenerator(testsuite.VariantsGenerator):

  def __init__(self, variants):
    super().__init__(variants)
    self._supported_variants = self._standard_variant + [
        v for v in variants if v in ADDITIONAL_VARIANTS
    ]

  def _get_variants(self, test):
    if test.only_standard_variant:
      return self._standard_variant
    return self._supported_variants


class TestLoader(testsuite.TestLoader):
  def _list_test_filenames(self):
<<<<<<< HEAD
    shell = os.path.abspath(
      os.path.join(self.test_config.shell_dir, "v8_unittests"))
    if utils.IsWindows():
      shell += ".exe"

    output = None
    for i in range(3): # Try 3 times in case of errors.
      cmd = self.ctx.command(
          cmd_prefix=self.test_config.command_prefix,
          shell=shell,
          args=['--gtest_list_tests'] + self.test_config.extra_flags)
=======
    args = ['--gtest_list_tests'] + self.test_config.extra_flags
    shell = self.ctx.platform_shell(SHELL, args, self.test_config.shell_dir)
    output = None
    for i in range(3): # Try 3 times in case of errors.
      cmd = self.ctx.command(
          cmd_prefix=self.test_config.command_prefix, shell=shell, args=args)
>>>>>>> 626889fb
      output = cmd.execute()
      if output.exit_code == 0:
        break

      print("Test executable failed to list the tests (try %d).\n\nCmd:" % i)
      print(cmd)
      print("\nStdout:")
      print(output.stdout)
      print("\nStderr:")
      print(output.stderr)
      print("\nExit code: %d" % output.exit_code)
    else:
      raise Exception("Test executable failed to list the tests.")

    # TODO create an ExecutableTestLoader for refactoring this similar to
    # JSTestLoader.
    test_names = []
    test_case = ''
    for line in output.stdout.splitlines():
      # When the command runs through another executable (e.g. iOS Simulator),
      # it is possible that the stdout will show something else besides the
      # actual test output, so it is necessary to harness this case by checking
      # whether the line exists here.
      if not line.strip().split():
        continue
      test_desc = line.strip().split()[0]
      if test_desc.endswith('.'):
        test_case = test_desc
      elif test_case and test_desc:
        test_names.append(test_case + test_desc)

    return sorted(test_names)


class TestSuite(testsuite.TestSuite):
  def _test_loader_class(self):
    return TestLoader

  def _test_class(self):
    return TestCase

  def _variants_gen_class(self):
    return VariantsGenerator


class TestCase(testcase.TestCase):
  def _get_suite_flags(self):
    return (
        [f"--gtest_filter={self.name}"] +
        [f"--gtest_random_seed={self.random_seed}"] +
        ["--gtest_print_time=0"]
    )

  def get_shell(self):
<<<<<<< HEAD
    return 'v8_' + self.suite.name
=======
    return SHELL

  def _get_cmd_env(self):
    # FuzzTest uses this seed when running fuzz tests as normal gtests.
    # Setting a fixed value guarantees predictable behavior from run to run.
    # It's a base64 encoded vector of 8 zero bytes. In other unit tests this
    # has no effect.
    return {'FUZZTEST_PRNG_SEED': 43 * 'A'}
>>>>>>> 626889fb

  def get_android_resources(self):
    # Bytecode-generator tests are the only ones requiring extra files on
    # Android.
    parts = self.name.split('.')
    if parts[0] == 'BytecodeGeneratorTest':
<<<<<<< HEAD
      expectation_file = os.path.join(self.suite.root, 'interpreter',
                                      'bytecode_expectations',
                                      '%s.golden' % parts[1])
      if os.path.exists(expectation_file):
=======
      expectation_file = (
          self.suite.root / 'interpreter' / 'bytecode_expectations' /
          f'{parts[1]}.golden')
      if expectation_file.exists():
>>>>>>> 626889fb
        return [expectation_file]
    return []<|MERGE_RESOLUTION|>--- conflicted
+++ resolved
@@ -10,9 +10,6 @@
 from testrunner.objects import testcase
 
 
-<<<<<<< HEAD
-ADDITIONAL_VARIANTS = set(["minor_mc"])
-=======
 ADDITIONAL_VARIANTS = set([
     "maglev",
     "no_memory_protection_keys",
@@ -22,7 +19,6 @@
     "precise_pinning",
 ])
 SHELL = "v8_unittests"
->>>>>>> 626889fb
 
 
 class VariantsGenerator(testsuite.VariantsGenerator):
@@ -41,26 +37,12 @@
 
 class TestLoader(testsuite.TestLoader):
   def _list_test_filenames(self):
-<<<<<<< HEAD
-    shell = os.path.abspath(
-      os.path.join(self.test_config.shell_dir, "v8_unittests"))
-    if utils.IsWindows():
-      shell += ".exe"
-
-    output = None
-    for i in range(3): # Try 3 times in case of errors.
-      cmd = self.ctx.command(
-          cmd_prefix=self.test_config.command_prefix,
-          shell=shell,
-          args=['--gtest_list_tests'] + self.test_config.extra_flags)
-=======
     args = ['--gtest_list_tests'] + self.test_config.extra_flags
     shell = self.ctx.platform_shell(SHELL, args, self.test_config.shell_dir)
     output = None
     for i in range(3): # Try 3 times in case of errors.
       cmd = self.ctx.command(
           cmd_prefix=self.test_config.command_prefix, shell=shell, args=args)
->>>>>>> 626889fb
       output = cmd.execute()
       if output.exit_code == 0:
         break
@@ -115,9 +97,6 @@
     )
 
   def get_shell(self):
-<<<<<<< HEAD
-    return 'v8_' + self.suite.name
-=======
     return SHELL
 
   def _get_cmd_env(self):
@@ -126,23 +105,15 @@
     # It's a base64 encoded vector of 8 zero bytes. In other unit tests this
     # has no effect.
     return {'FUZZTEST_PRNG_SEED': 43 * 'A'}
->>>>>>> 626889fb
 
   def get_android_resources(self):
     # Bytecode-generator tests are the only ones requiring extra files on
     # Android.
     parts = self.name.split('.')
     if parts[0] == 'BytecodeGeneratorTest':
-<<<<<<< HEAD
-      expectation_file = os.path.join(self.suite.root, 'interpreter',
-                                      'bytecode_expectations',
-                                      '%s.golden' % parts[1])
-      if os.path.exists(expectation_file):
-=======
       expectation_file = (
           self.suite.root / 'interpreter' / 'bytecode_expectations' /
           f'{parts[1]}.golden')
       if expectation_file.exists():
->>>>>>> 626889fb
         return [expectation_file]
     return []