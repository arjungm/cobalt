// Copyright 2014 the V8 project authors. All rights reserved.
// Use of this source code is governed by a BSD-style license that can be
// found in the LICENSE file.

#include "test/unittests/compiler/backend/instruction-selector-unittest.h"

#include "src/codegen/code-factory.h"
#include "src/codegen/tick-counter.h"
#include "src/compiler/compiler-source-position-table.h"
#include "src/compiler/schedule.h"
#include "src/compiler/turbofan-graph.h"
#include "src/flags/flags.h"
#include "src/objects/objects-inl.h"
#include "test/unittests/compiler/compiler-test-utils.h"

namespace v8 {
namespace internal {
namespace compiler {

// TODO(391750831): This needs to be ported to Turboshaft.
#if 0
InstructionSelectorTest::InstructionSelectorTest()
    : TestWithNativeContextAndZone(kCompressGraphZone),
      rng_(v8_flags.random_seed) {}

InstructionSelectorTest::~InstructionSelectorTest() = default;

InstructionSelectorTest::Stream InstructionSelectorTest::StreamBuilder::Build(
    InstructionSelector::Features features,
    InstructionSelectorTest::StreamBuilderMode mode,
    InstructionSelector::SourcePositionMode source_position_mode) {
  Schedule* schedule = ExportForTest();
  if (v8_flags.trace_turbo) {
    StdoutStream{} << "=== Schedule before instruction selection ==="
                   << std::endl
                   << *schedule;
  }
  size_t const node_count = graph()->NodeCount();
  EXPECT_NE(0u, node_count);
  Linkage linkage(call_descriptor());
  InstructionBlocks* instruction_blocks =
      InstructionSequence::InstructionBlocksFor(test_->zone(), schedule);
  InstructionSequence sequence(test_->isolate(), test_->zone(),
                               instruction_blocks);
  SourcePositionTable source_position_table(graph());
  TickCounter tick_counter;
  size_t max_unoptimized_frame_height = 0;
  size_t max_pushed_argument_count = 0;
  InstructionSelector selector = InstructionSelector::ForTurbofan(
      test_->zone(), node_count, &linkage, &sequence, schedule,
      &source_position_table, nullptr,
      InstructionSelector::kEnableSwitchJumpTable, &tick_counter, nullptr,
      &max_unoptimized_frame_height, &max_pushed_argument_count,
      source_position_mode, features, InstructionSelector::kDisableScheduling,
      InstructionSelector::kEnableRootsRelativeAddressing);
  selector.SelectInstructions();
  if (v8_flags.trace_turbo) {
    StdoutStream{} << "=== Code sequence after instruction selection ==="
                   << std::endl
                   << sequence;
  }
  Stream s;
  s.virtual_registers_ = selector.GetVirtualRegistersForTesting();
  // Map virtual registers.
  for (Instruction* const instr : sequence) {
    if (instr->opcode() < 0) continue;
    if (mode == kTargetInstructions) {
      switch (instr->arch_opcode()) {
#define CASE(Name) \
  case k##Name:    \
    break;
        TARGET_ARCH_OPCODE_LIST(CASE)
#undef CASE
        default:
          continue;
      }
    }
    if (mode == kAllExceptNopInstructions && instr->arch_opcode() == kArchNop) {
      continue;
    }
    for (size_t i = 0; i < instr->OutputCount(); ++i) {
      InstructionOperand* output = instr->OutputAt(i);
      EXPECT_NE(InstructionOperand::IMMEDIATE, output->kind());
      if (output->IsConstant()) {
        int vreg = ConstantOperand::cast(output)->virtual_register();
        s.constants_.insert(std::make_pair(vreg, sequence.GetConstant(vreg)));
      }
    }
    for (size_t i = 0; i < instr->InputCount(); ++i) {
      InstructionOperand* input = instr->InputAt(i);
      EXPECT_NE(InstructionOperand::CONSTANT, input->kind());
      if (input->IsImmediate()) {
        auto imm = ImmediateOperand::cast(input);
        if (imm->type() == ImmediateOperand::INDEXED_IMM) {
          int index = imm->indexed_value();
          s.immediates_.insert(
              std::make_pair(index, sequence.GetImmediate(imm)));
        }
      }
    }
    s.instructions_.push_back(instr);
  }
  for (auto i : s.virtual_registers_) {
    int const virtual_register = i.second;
    if (sequence.IsFP(virtual_register)) {
      EXPECT_FALSE(sequence.IsReference(virtual_register));
      s.doubles_.insert(virtual_register);
    }
    if (sequence.IsReference(virtual_register)) {
      EXPECT_FALSE(sequence.IsFP(virtual_register));
      s.references_.insert(virtual_register);
    }
  }
  for (int i = 0; i < sequence.GetDeoptimizationEntryCount(); i++) {
    s.deoptimization_entries_.push_back(
        sequence.GetDeoptimizationEntry(i).descriptor());
  }
  return s;
}

int InstructionSelectorTest::Stream::ToVreg(const Node* node) const {
  VirtualRegisters::const_iterator i = virtual_registers_.find(node->id());
  CHECK(i != virtual_registers_.end());
  return i->second;
}

bool InstructionSelectorTest::Stream::IsFixed(const InstructionOperand* operand,
                                              Register reg) const {
  if (!operand->IsUnallocated()) return false;
  const UnallocatedOperand* unallocated = UnallocatedOperand::cast(operand);
  if (!unallocated->HasFixedRegisterPolicy()) return false;
  return unallocated->fixed_register_index() == reg.code();
}

bool InstructionSelectorTest::Stream::IsSameAsFirst(
    const InstructionOperand* operand) const {
  if (!operand->IsUnallocated()) return false;
  const UnallocatedOperand* unallocated = UnallocatedOperand::cast(operand);
  return unallocated->HasSameAsInputPolicy();
}

bool InstructionSelectorTest::Stream::IsSameAsInput(
    const InstructionOperand* operand, int input_index) const {
  if (!operand->IsUnallocated()) return false;
  const UnallocatedOperand* unallocated = UnallocatedOperand::cast(operand);
  return unallocated->HasSameAsInputPolicy() &&
         unallocated->input_index() == input_index;
}

bool InstructionSelectorTest::Stream::IsUsedAtStart(
    const InstructionOperand* operand) const {
  if (!operand->IsUnallocated()) return false;
  const UnallocatedOperand* unallocated = UnallocatedOperand::cast(operand);
  return unallocated->IsUsedAtStart();
}

const FrameStateFunctionInfo*
InstructionSelectorTest::StreamBuilder::GetFrameStateFunctionInfo(
    uint16_t parameter_count, int local_count) {
  const uint16_t max_arguments = 0;
  return common()->CreateFrameStateFunctionInfo(
<<<<<<< HEAD
      FrameStateType::kUnoptimizedFunction, parameter_count, local_count,
      Handle<SharedFunctionInfo>());
=======
      FrameStateType::kUnoptimizedFunction, parameter_count, max_arguments,
      local_count, {}, {});
>>>>>>> 626889fb
}

// -----------------------------------------------------------------------------
// Return.

TARGET_TEST_F(InstructionSelectorTest, ReturnFloat32Constant) {
  const float kValue = 4.2f;
  StreamBuilder m(this, MachineType::Float32());
  m.Return(m.Float32Constant(kValue));
  Stream s = m.Build(kAllInstructions);
  ASSERT_EQ(3U, s.size());
  EXPECT_EQ(kArchNop, s[0]->arch_opcode());
  ASSERT_EQ(InstructionOperand::CONSTANT, s[0]->OutputAt(0)->kind());
  EXPECT_FLOAT_EQ(kValue, s.ToFloat32(s[0]->OutputAt(0)));
  EXPECT_EQ(kArchRet, s[1]->arch_opcode());
  EXPECT_EQ(2U, s[1]->InputCount());
}

TARGET_TEST_F(InstructionSelectorTest, ReturnParameter) {
  StreamBuilder m(this, MachineType::Int32(), MachineType::Int32());
  m.Return(m.Parameter(0));
  Stream s = m.Build(kAllInstructions);
  ASSERT_EQ(3U, s.size());
  EXPECT_EQ(kArchNop, s[0]->arch_opcode());
  ASSERT_EQ(1U, s[0]->OutputCount());
  EXPECT_EQ(kArchRet, s[1]->arch_opcode());
  EXPECT_EQ(2U, s[1]->InputCount());
}

TARGET_TEST_F(InstructionSelectorTest, ReturnZero) {
  StreamBuilder m(this, MachineType::Int32());
  m.Return(m.Int32Constant(0));
  Stream s = m.Build(kAllInstructions);
  ASSERT_EQ(3U, s.size());
  EXPECT_EQ(kArchNop, s[0]->arch_opcode());
  ASSERT_EQ(1U, s[0]->OutputCount());
  EXPECT_EQ(InstructionOperand::CONSTANT, s[0]->OutputAt(0)->kind());
  EXPECT_EQ(0, s.ToInt32(s[0]->OutputAt(0)));
  EXPECT_EQ(kArchRet, s[1]->arch_opcode());
  EXPECT_EQ(2U, s[1]->InputCount());
}

// -----------------------------------------------------------------------------
// Conversions.

TARGET_TEST_F(InstructionSelectorTest, TruncateFloat64ToWord32WithParameter) {
  StreamBuilder m(this, MachineType::Int32(), MachineType::Float64());
  m.Return(m.TruncateFloat64ToWord32(m.Parameter(0)));
  Stream s = m.Build(kAllInstructions);
  ASSERT_EQ(4U, s.size());
  EXPECT_EQ(kArchNop, s[0]->arch_opcode());
  EXPECT_EQ(kArchTruncateDoubleToI, s[1]->arch_opcode());
  EXPECT_EQ(1U, s[1]->InputCount());
  EXPECT_EQ(1U, s[1]->OutputCount());
  EXPECT_EQ(kArchRet, s[2]->arch_opcode());
}

// -----------------------------------------------------------------------------
// Parameters.

TARGET_TEST_F(InstructionSelectorTest, DoubleParameter) {
  StreamBuilder m(this, MachineType::Float64(), MachineType::Float64());
  Node* param = m.Parameter(0);
  m.Return(param);
  Stream s = m.Build(kAllInstructions);
  EXPECT_TRUE(s.IsDouble(param));
}

TARGET_TEST_F(InstructionSelectorTest, ReferenceParameter) {
  StreamBuilder m(this, MachineType::AnyTagged(), MachineType::AnyTagged());
  Node* param = m.Parameter(0);
  m.Return(param);
  Stream s = m.Build(kAllInstructions);
  EXPECT_TRUE(s.IsReference(param));
}

// -----------------------------------------------------------------------------
// FinishRegion.

TARGET_TEST_F(InstructionSelectorTest, FinishRegion) {
  StreamBuilder m(this, MachineType::AnyTagged(), MachineType::AnyTagged());
  Node* param = m.Parameter(0);
  Node* finish =
      m.AddNode(m.common()->FinishRegion(), param, m.graph()->start());
  m.Return(finish);
  Stream s = m.Build(kAllInstructions);
  ASSERT_EQ(3U, s.size());
  EXPECT_EQ(kArchNop, s[0]->arch_opcode());
  ASSERT_EQ(1U, s[0]->OutputCount());
  ASSERT_TRUE(s[0]->Output()->IsUnallocated());
  EXPECT_EQ(kArchRet, s[1]->arch_opcode());
  EXPECT_EQ(s.ToVreg(param), s.ToVreg(s[0]->Output()));
  EXPECT_EQ(s.ToVreg(param), s.ToVreg(s[1]->InputAt(1)));
  EXPECT_TRUE(s.IsReference(finish));
}

// -----------------------------------------------------------------------------
// Phi.

using InstructionSelectorPhiTest =
    InstructionSelectorTestWithParam<MachineType>;

TARGET_TEST_P(InstructionSelectorPhiTest, Doubleness) {
  const MachineType type = GetParam();
  StreamBuilder m(this, type, type, type);
  Node* param0 = m.Parameter(0);
  Node* param1 = m.Parameter(1);
  RawMachineLabel a, b, c;
  m.Branch(m.Int32Constant(0), &a, &b);
  m.Bind(&a);
  m.Goto(&c);
  m.Bind(&b);
  m.Goto(&c);
  m.Bind(&c);
  Node* phi = m.Phi(type.representation(), param0, param1);
  m.Return(phi);
  Stream s = m.Build(kAllInstructions);
  EXPECT_EQ(s.IsDouble(phi), s.IsDouble(param0));
  EXPECT_EQ(s.IsDouble(phi), s.IsDouble(param1));
}

TARGET_TEST_P(InstructionSelectorPhiTest, Referenceness) {
  const MachineType type = GetParam();
  StreamBuilder m(this, type, type, type);
  Node* param0 = m.Parameter(0);
  Node* param1 = m.Parameter(1);
  RawMachineLabel a, b, c;
  m.Branch(m.Int32Constant(1), &a, &b);
  m.Bind(&a);
  m.Goto(&c);
  m.Bind(&b);
  m.Goto(&c);
  m.Bind(&c);
  Node* phi = m.Phi(type.representation(), param0, param1);
  m.Return(phi);
  Stream s = m.Build(kAllInstructions);
  EXPECT_EQ(s.IsReference(phi), s.IsReference(param0));
  EXPECT_EQ(s.IsReference(phi), s.IsReference(param1));
}

INSTANTIATE_TEST_SUITE_P(
    InstructionSelectorTest, InstructionSelectorPhiTest,
    ::testing::Values(MachineType::Float64(), MachineType::Int8(),
                      MachineType::Uint8(), MachineType::Int16(),
                      MachineType::Uint16(), MachineType::Int32(),
                      MachineType::Uint32(), MachineType::Int64(),
                      MachineType::Uint64(), MachineType::Pointer(),
                      MachineType::AnyTagged()));

// -----------------------------------------------------------------------------
// ValueEffect.

TARGET_TEST_F(InstructionSelectorTest, ValueEffect) {
  StreamBuilder m1(this, MachineType::Int32(), MachineType::Pointer());
  Node* p1 = m1.Parameter(0);
  m1.Return(m1.Load(MachineType::Int32(), p1, m1.Int32Constant(0)));
  Stream s1 = m1.Build(kAllInstructions);
  StreamBuilder m2(this, MachineType::Int32(), MachineType::Pointer());
  Node* p2 = m2.Parameter(0);
  m2.Return(m2.AddNode(
      m2.machine()->Load(MachineType::Int32()), p2, m2.Int32Constant(0),
      m2.AddNode(m2.common()->BeginRegion(RegionObservability::kObservable),
                 m2.graph()->start())));
  Stream s2 = m2.Build(kAllInstructions);
  EXPECT_LE(3U, s1.size());
  ASSERT_EQ(s1.size(), s2.size());
  TRACED_FORRANGE(size_t, i, 0, s1.size() - 1) {
    const Instruction* i1 = s1[i];
    const Instruction* i2 = s2[i];
    EXPECT_EQ(i1->arch_opcode(), i2->arch_opcode());
    EXPECT_EQ(i1->InputCount(), i2->InputCount());
    EXPECT_EQ(i1->OutputCount(), i2->OutputCount());
  }
}

// -----------------------------------------------------------------------------
// Calls with deoptimization.

TARGET_TEST_F(InstructionSelectorTest, CallJSFunctionWithDeopt) {
  StreamBuilder m(this, MachineType::AnyTagged(), MachineType::AnyTagged(),
                  MachineType::AnyTagged(), MachineType::AnyTagged());

  BytecodeOffset bailout_id(42);

  Node* function_node = m.Parameter(0);
  Node* receiver = m.Parameter(1);
  Node* context = m.Parameter(2);

  ZoneVector<MachineType> int32_type(1, MachineType::Int32(), zone());
  ZoneVector<MachineType> tagged_type(1, MachineType::AnyTagged(), zone());
  ZoneVector<MachineType> empty_type(zone());

  auto call_descriptor = Linkage::GetJSCallDescriptor(
      zone(), false, 1,
      CallDescriptor::kNeedsFrameState | CallDescriptor::kCanUseRoots);

  // Build frame state for the state before the call.
  Node* parameters = m.AddNode(
      m.common()->TypedStateValues(&int32_type, SparseInputMask::Dense()),
      m.Int32Constant(1));
  Node* locals = m.AddNode(
      m.common()->TypedStateValues(&empty_type, SparseInputMask::Dense()));
  Node* stack = m.AddNode(
      m.common()->TypedStateValues(&tagged_type, SparseInputMask::Dense()),
      m.UndefinedConstant());
  Node* context_sentinel = m.Int32Constant(0);
  Node* state_node = m.AddNode(
      m.common()->FrameState(bailout_id, OutputFrameStateCombine::PokeAt(0),
                             m.GetFrameStateFunctionInfo(1, 0)),
      parameters, locals, stack, context_sentinel, function_node,
      m.graph()->start());

  // Build the call.
  Node* argc = m.Int32Constant(1);
#ifdef V8_JS_LINKAGE_INCLUDES_DISPATCH_HANDLE
  Node* dispatch_handle = m.Int32Constant(-1);
  Node* nodes[] = {function_node, receiver,        m.UndefinedConstant(),
                   argc,          dispatch_handle, context,
                   state_node};
#else
  Node* nodes[] = {function_node, receiver, m.UndefinedConstant(),
                   argc,          context,  state_node};
#endif
  Node* call = m.CallNWithFrameState(call_descriptor, arraysize(nodes), nodes);
  m.Return(call);

  Stream s = m.Build(kAllExceptNopInstructions);

  // Skip until kArchCallJSFunction.
  size_t index = 0;
  for (; index < s.size() && s[index]->arch_opcode() != kArchCallJSFunction;
       index++) {
  }
  // Now we should have two instructions: call and return.
  ASSERT_EQ(index + 2, s.size());

  EXPECT_EQ(kArchCallJSFunction, s[index++]->arch_opcode());
  EXPECT_EQ(kArchRet, s[index++]->arch_opcode());

  // TODO(jarin) Check deoptimization table.
}

TARGET_TEST_F(InstructionSelectorTest, CallStubWithDeopt) {
  StreamBuilder m(this, MachineType::AnyTagged(), MachineType::AnyTagged(),
                  MachineType::AnyTagged(), MachineType::AnyTagged());

  BytecodeOffset bailout_id_before(42);

  // Some arguments for the call node.
  Node* function_node = m.Parameter(0);
  Node* receiver = m.Parameter(1);
  Node* context = m.Int32Constant(1);  // Context is ignored.

  ZoneVector<MachineType> int32_type(1, MachineType::Int32(), zone());
  ZoneVector<MachineType> float64_type(1, MachineType::Float64(), zone());
  ZoneVector<MachineType> tagged_type(1, MachineType::AnyTagged(), zone());

  Callable callable = Builtins::CallableFor(isolate(), Builtin::kToObject);
  auto call_descriptor = Linkage::GetStubCallDescriptor(
      zone(), callable.descriptor(), 1, CallDescriptor::kNeedsFrameState,
      Operator::kNoProperties);

  // Build frame state for the state before the call.
  Node* parameters = m.AddNode(
      m.common()->TypedStateValues(&int32_type, SparseInputMask::Dense()),
      m.Int32Constant(43));
  Node* locals = m.AddNode(
      m.common()->TypedStateValues(&float64_type, SparseInputMask::Dense()),
      m.Float64Constant(0.5));
  Node* stack = m.AddNode(
      m.common()->TypedStateValues(&tagged_type, SparseInputMask::Dense()),
      m.UndefinedConstant());
  Node* context_sentinel = m.Int32Constant(0);
  Node* state_node =
      m.AddNode(m.common()->FrameState(bailout_id_before,
                                       OutputFrameStateCombine::PokeAt(0),
                                       m.GetFrameStateFunctionInfo(1, 1)),
                parameters, locals, stack, context_sentinel, function_node,
                m.graph()->start());

  // Build the call.
  Node* stub_code = m.HeapConstant(callable.code());
  Node* nodes[] = {stub_code, function_node, receiver, context, state_node};
  Node* call = m.CallNWithFrameState(call_descriptor, arraysize(nodes), nodes);
  m.Return(call);

  Stream s = m.Build(kAllExceptNopInstructions);

  // Skip until kArchCallCodeObject.
  size_t index = 0;
  for (; index < s.size() && s[index]->arch_opcode() != kArchCallCodeObject;
       index++) {
  }
  // Now we should have two instructions: call, return.
  ASSERT_EQ(index + 2, s.size());

  // Check the call instruction
  const Instruction* call_instr = s[index++];
  EXPECT_EQ(kArchCallCodeObject, call_instr->arch_opcode());
  size_t num_operands =
      1 +  // Code object.
      6 +  // Frame state deopt id + one input for each value in frame state.
      1 +  // Function.
      1 +  // Context.
      1;   // Entrypoint tag.
  ASSERT_EQ(num_operands, call_instr->InputCount());

  // Code object.
  EXPECT_TRUE(call_instr->InputAt(0)->IsImmediate());

  // Deoptimization id.
  int32_t deopt_id_before = s.ToInt32(call_instr->InputAt(1));
  FrameStateDescriptor* desc_before =
      s.GetFrameStateDescriptor(deopt_id_before);
  EXPECT_EQ(bailout_id_before, desc_before->bailout_id());
  EXPECT_EQ(1u, desc_before->parameters_count());
  EXPECT_EQ(1u, desc_before->locals_count());
  EXPECT_EQ(1u, desc_before->stack_count());
  EXPECT_EQ(43, s.ToInt32(call_instr->InputAt(3)));
  EXPECT_EQ(0, s.ToInt32(call_instr->InputAt(4)));  // This should be a context.
                                                    // We inserted 0 here.
  EXPECT_EQ(0.5, s.ToFloat64(call_instr->InputAt(5)));
<<<<<<< HEAD
  EXPECT_TRUE(s.ToHeapObject(call_instr->InputAt(6))->IsUndefined(isolate()));
=======
  EXPECT_TRUE(IsUndefined(*s.ToHeapObject(call_instr->InputAt(6)), isolate()));
>>>>>>> 626889fb

  // Function.
  EXPECT_EQ(s.ToVreg(function_node), s.ToVreg(call_instr->InputAt(7)));
  // Context.
  EXPECT_EQ(s.ToVreg(context), s.ToVreg(call_instr->InputAt(8)));
<<<<<<< HEAD
=======
  // Entrypoint tag.
  EXPECT_TRUE(call_instr->InputAt(9)->IsImmediate());
>>>>>>> 626889fb

  EXPECT_EQ(kArchRet, s[index++]->arch_opcode());

  EXPECT_EQ(index, s.size());
}

TARGET_TEST_F(InstructionSelectorTest, CallStubWithDeoptRecursiveFrameState) {
  StreamBuilder m(this, MachineType::AnyTagged(), MachineType::AnyTagged(),
                  MachineType::AnyTagged(), MachineType::AnyTagged());

  BytecodeOffset bailout_id_before(42);
  BytecodeOffset bailout_id_parent(62);

  // Some arguments for the call node.
  Node* function_node = m.Parameter(0);
  Node* receiver = m.Parameter(1);
  Node* context = m.Int32Constant(66);
  Node* context2 = m.Int32Constant(46);

  ZoneVector<MachineType> int32_type(1, MachineType::Int32(), zone());
  ZoneVector<MachineType> float64_type(1, MachineType::Float64(), zone());

  Callable callable = Builtins::CallableFor(isolate(), Builtin::kToObject);
  auto call_descriptor = Linkage::GetStubCallDescriptor(
      zone(), callable.descriptor(), 1, CallDescriptor::kNeedsFrameState,
      Operator::kNoProperties);

  // Build frame state for the state before the call.
  Node* parameters = m.AddNode(
      m.common()->TypedStateValues(&int32_type, SparseInputMask::Dense()),
      m.Int32Constant(63));
  Node* locals = m.AddNode(
      m.common()->TypedStateValues(&int32_type, SparseInputMask::Dense()),
      m.Int32Constant(64));
  Node* stack = m.AddNode(
      m.common()->TypedStateValues(&int32_type, SparseInputMask::Dense()),
      m.Int32Constant(65));
  Node* frame_state_parent = m.AddNode(
      m.common()->FrameState(bailout_id_parent,
                             OutputFrameStateCombine::Ignore(),
                             m.GetFrameStateFunctionInfo(1, 1)),
      parameters, locals, stack, context, function_node, m.graph()->start());

  Node* parameters2 = m.AddNode(
      m.common()->TypedStateValues(&int32_type, SparseInputMask::Dense()),
      m.Int32Constant(43));
  Node* locals2 = m.AddNode(
      m.common()->TypedStateValues(&float64_type, SparseInputMask::Dense()),
      m.Float64Constant(0.25));
  Node* stack2 = m.AddNode(
      m.common()->TypedStateValues(&int32_type, SparseInputMask::Dense()),
      m.Int32Constant(44));
  Node* state_node =
      m.AddNode(m.common()->FrameState(bailout_id_before,
                                       OutputFrameStateCombine::PokeAt(0),
                                       m.GetFrameStateFunctionInfo(1, 1)),
                parameters2, locals2, stack2, context2, function_node,
                frame_state_parent);

  // Build the call.
  Node* stub_code = m.HeapConstant(callable.code());
  Node* nodes[] = {stub_code, function_node, receiver, context2, state_node};
  Node* call = m.CallNWithFrameState(call_descriptor, arraysize(nodes), nodes);
  m.Return(call);

  Stream s = m.Build(kAllExceptNopInstructions);

  // Skip until kArchCallCodeObject.
  size_t index = 0;
  for (; index < s.size() && s[index]->arch_opcode() != kArchCallCodeObject;
       index++) {
  }
  // Now we should have three instructions: call, return.
  EXPECT_EQ(index + 2, s.size());

  // Check the call instruction
  const Instruction* call_instr = s[index++];
  EXPECT_EQ(kArchCallCodeObject, call_instr->arch_opcode());
  size_t num_operands =
      1 +  // Code object.
      1 +  // Frame state deopt id
      5 +  // One input for each value in frame state + context.
      5 +  // One input for each value in the parent frame state + context.
      1 +  // Function.
      1 +  // Context.
      1;   // Entrypoint tag.
  EXPECT_EQ(num_operands, call_instr->InputCount());
  // Code object.
  EXPECT_TRUE(call_instr->InputAt(0)->IsImmediate());

  // Deoptimization id.
  int32_t deopt_id_before = s.ToInt32(call_instr->InputAt(1));
  FrameStateDescriptor* desc_before =
      s.GetFrameStateDescriptor(deopt_id_before);
  FrameStateDescriptor* desc_before_outer = desc_before->outer_state();
  EXPECT_EQ(bailout_id_before, desc_before->bailout_id());
  EXPECT_EQ(1u, desc_before_outer->parameters_count());
  EXPECT_EQ(1u, desc_before_outer->locals_count());
  EXPECT_EQ(1u, desc_before_outer->stack_count());
  // Values from parent environment.
  EXPECT_EQ(63, s.ToInt32(call_instr->InputAt(3)));
  // Context:
  EXPECT_EQ(66, s.ToInt32(call_instr->InputAt(4)));
  EXPECT_EQ(64, s.ToInt32(call_instr->InputAt(5)));
  EXPECT_EQ(65, s.ToInt32(call_instr->InputAt(6)));
  // Values from the nested frame.
  EXPECT_EQ(1u, desc_before->parameters_count());
  EXPECT_EQ(1u, desc_before->locals_count());
  EXPECT_EQ(1u, desc_before->stack_count());
  EXPECT_EQ(43, s.ToInt32(call_instr->InputAt(8)));
  EXPECT_EQ(46, s.ToInt32(call_instr->InputAt(9)));
  EXPECT_EQ(0.25, s.ToFloat64(call_instr->InputAt(10)));
  EXPECT_EQ(44, s.ToInt32(call_instr->InputAt(11)));

  // Function.
  EXPECT_EQ(s.ToVreg(function_node), s.ToVreg(call_instr->InputAt(12)));
  // Context.
  EXPECT_EQ(s.ToVreg(context2), s.ToVreg(call_instr->InputAt(13)));
<<<<<<< HEAD
=======
  // Entrypoint tag.
  EXPECT_TRUE(call_instr->InputAt(14)->IsImmediate());
>>>>>>> 626889fb
  // Continuation.

  EXPECT_EQ(kArchRet, s[index++]->arch_opcode());
  EXPECT_EQ(index, s.size());
}
#endif
}  // namespace compiler
}  // namespace internal
}  // namespace v8<|MERGE_RESOLUTION|>--- conflicted
+++ resolved
@@ -159,13 +159,8 @@
     uint16_t parameter_count, int local_count) {
   const uint16_t max_arguments = 0;
   return common()->CreateFrameStateFunctionInfo(
-<<<<<<< HEAD
-      FrameStateType::kUnoptimizedFunction, parameter_count, local_count,
-      Handle<SharedFunctionInfo>());
-=======
       FrameStateType::kUnoptimizedFunction, parameter_count, max_arguments,
       local_count, {}, {});
->>>>>>> 626889fb
 }
 
 // -----------------------------------------------------------------------------
@@ -488,21 +483,14 @@
   EXPECT_EQ(0, s.ToInt32(call_instr->InputAt(4)));  // This should be a context.
                                                     // We inserted 0 here.
   EXPECT_EQ(0.5, s.ToFloat64(call_instr->InputAt(5)));
-<<<<<<< HEAD
-  EXPECT_TRUE(s.ToHeapObject(call_instr->InputAt(6))->IsUndefined(isolate()));
-=======
   EXPECT_TRUE(IsUndefined(*s.ToHeapObject(call_instr->InputAt(6)), isolate()));
->>>>>>> 626889fb
 
   // Function.
   EXPECT_EQ(s.ToVreg(function_node), s.ToVreg(call_instr->InputAt(7)));
   // Context.
   EXPECT_EQ(s.ToVreg(context), s.ToVreg(call_instr->InputAt(8)));
-<<<<<<< HEAD
-=======
   // Entrypoint tag.
   EXPECT_TRUE(call_instr->InputAt(9)->IsImmediate());
->>>>>>> 626889fb
 
   EXPECT_EQ(kArchRet, s[index++]->arch_opcode());
 
@@ -621,11 +609,8 @@
   EXPECT_EQ(s.ToVreg(function_node), s.ToVreg(call_instr->InputAt(12)));
   // Context.
   EXPECT_EQ(s.ToVreg(context2), s.ToVreg(call_instr->InputAt(13)));
-<<<<<<< HEAD
-=======
   // Entrypoint tag.
   EXPECT_TRUE(call_instr->InputAt(14)->IsImmediate());
->>>>>>> 626889fb
   // Continuation.
 
   EXPECT_EQ(kArchRet, s[index++]->arch_opcode());
