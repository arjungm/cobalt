--- conflicted
+++ resolved
@@ -87,12 +87,7 @@
 
 TEST_F(ConstantFoldingReducerTest, ParameterWithMinusZero) {
   {
-<<<<<<< HEAD
-    Node* node = Parameter(
-        Type::Constant(broker(), broker()->minus_zero_value(), zone()));
-=======
     Node* node = Parameter(Type::Constant(-0.0, zone()));
->>>>>>> 626889fb
     Node* use_value = UseValue(node);
     Reduction r = Reduce(node);
     ASSERT_TRUE(r.Changed());
@@ -106,16 +101,8 @@
     EXPECT_THAT(use_value->InputAt(1), IsNumberConstant(-0.0));
   }
   {
-<<<<<<< HEAD
-    Node* node = Parameter(Type::Union(
-        Type::MinusZero(),
-        Type::Constant(broker(), CanonicalHandle(factory()->NewNumber(0)),
-                       zone()),
-        zone()));
-=======
     Node* node = Parameter(
         Type::Union(Type::MinusZero(), Type::Constant(0, zone()), zone()));
->>>>>>> 626889fb
     UseValue(node);
     Reduction r = Reduce(node);
     EXPECT_FALSE(r.Changed());
@@ -145,25 +132,15 @@
                           std::numeric_limits<double>::quiet_NaN(),
                           std::numeric_limits<double>::signaling_NaN()};
   TRACED_FOREACH(double, nan, kNaNs) {
-<<<<<<< HEAD
-    Handle<Object> constant = CanonicalHandle(factory()->NewNumber(nan));
-    Node* node = Parameter(Type::Constant(broker(), constant, zone()));
-=======
     Node* node = Parameter(Type::Constant(nan, zone()));
->>>>>>> 626889fb
     Node* use_value = UseValue(node);
     Reduction r = Reduce(node);
     ASSERT_TRUE(r.Changed());
     EXPECT_THAT(use_value->InputAt(1), IsNumberConstant(IsNaN()));
   }
   {
-<<<<<<< HEAD
-    Node* node =
-        Parameter(Type::Constant(broker(), broker()->nan_value(), zone()));
-=======
     Node* node = Parameter(
         Type::Constant(ReadOnlyRoots(isolate()).nan_value()->value(), zone()));
->>>>>>> 626889fb
     Node* use_value = UseValue(node);
     Reduction r = Reduce(node);
     ASSERT_TRUE(r.Changed());
@@ -180,12 +157,7 @@
 
 TEST_F(ConstantFoldingReducerTest, ParameterWithPlainNumber) {
   TRACED_FOREACH(double, value, kFloat64Values) {
-<<<<<<< HEAD
-    Handle<Object> constant = CanonicalHandle(factory()->NewNumber(value));
-    Node* node = Parameter(Type::Constant(broker(), constant, zone()));
-=======
     Node* node = Parameter(Type::Constant(value, zone()));
->>>>>>> 626889fb
     Node* use_value = UseValue(node);
     Reduction r = Reduce(node);
     ASSERT_TRUE(r.Changed());
