--- conflicted
+++ resolved
@@ -56,21 +56,13 @@
       LifetimePosition start = LifetimePosition::FromInt(pair.first);
       LifetimePosition end = LifetimePosition::FromInt(pair.second);
       CHECK(start < end);
-<<<<<<< HEAD
-      range->AddUseInterval(start, end, zone_, v8_flags.trace_turbo_alloc);
-=======
       range->AddUseInterval(start, end, zone_);
->>>>>>> 626889fb
     }
     for (int pos : uses_) {
       UsePosition* use_position =
           zone_->New<UsePosition>(LifetimePosition::FromInt(pos), nullptr,
                                   nullptr, UsePositionHintType::kNone);
-<<<<<<< HEAD
-      range->AddUsePosition(use_position, v8_flags.trace_turbo_alloc);
-=======
       range->AddUsePosition(use_position, zone_);
->>>>>>> 626889fb
     }
 
     pairs_.clear();
@@ -128,18 +120,10 @@
 TEST_F(LiveRangeUnitTest, InvalidConstruction) {
   // Build a range manually, because the builder guards against empty cases.
   TopLevelLiveRange* range =
-<<<<<<< HEAD
-      zone()->New<TopLevelLiveRange>(1, MachineRepresentation::kTagged);
-  V8_ASSERT_DEBUG_DEATH(
-      range->AddUseInterval(LifetimePosition::FromInt(0),
-                            LifetimePosition::FromInt(0), zone(),
-                            v8_flags.trace_turbo_alloc),
-=======
       zone()->New<TopLevelLiveRange>(1, MachineRepresentation::kTagged, zone());
   V8_ASSERT_DEBUG_DEATH(
       range->AddUseInterval(LifetimePosition::FromInt(0),
                             LifetimePosition::FromInt(0), zone()),
->>>>>>> 626889fb
       ".*");
 }
 
