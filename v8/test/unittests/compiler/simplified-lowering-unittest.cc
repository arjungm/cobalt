// Copyright 2017 the V8 project authors. All rights reserved.
// Use of this source code is governed by a BSD-style license that can be
// found in the LICENSE file.

#include "src/compiler/simplified-lowering.h"

#include "src/codegen/tick-counter.h"
#include "src/compiler/compiler-source-position-table.h"
#include "src/compiler/machine-operator.h"
#include "src/compiler/simplified-operator.h"
#include "test/unittests/compiler/graph-unittest.h"
#include "test/unittests/compiler/node-test-utils.h"
#include "test/unittests/fuzztest.h"

namespace v8 {
namespace internal {
namespace compiler {

class SimplifiedLoweringTest : public GraphTest {
 public:
  explicit SimplifiedLoweringTest(int num_parameters = 1)
      : GraphTest(num_parameters),
        num_parameters_(num_parameters),
        machine_(zone()),
        javascript_(zone()),
        simplified_(zone()),
        jsgraph_(isolate(), graph(), common(), &javascript_, &simplified_,
                 &machine_) {}
  ~SimplifiedLoweringTest() override = default;

  void LowerGraph(Node* node) {
    // Make sure we always start with an empty graph.
    graph()->SetStart(graph()->NewNode(common()->Start(num_parameters())));
    graph()->SetEnd(graph()->NewNode(common()->End(1), graph()->start()));

    // Return {node} directly, so that we can match it with
    // "IsReturn(expected)".
    Node* zero = graph()->NewNode(common()->NumberConstant(0));
    Node* ret = graph()->NewNode(common()->Return(), zero, node,
                                 graph()->start(), graph()->start());
    NodeProperties::MergeControlToEnd(graph(), common(), ret);

    {
      // Simplified lowering needs to run w/o the typer decorator so make sure
      // the object is not live at the same time.
      Typer typer(broker(), Typer::kNoFlags, graph(), tick_counter());
      typer.Run();
    }

    Linkage* linkage = zone()->New<Linkage>(Linkage::GetJSCallDescriptor(
        zone(), false, num_parameters_ + 1, CallDescriptor::kCanUseRoots));
    SimplifiedLowering lowering(jsgraph(), broker(), zone(), source_positions(),
                                node_origins(), tick_counter(), linkage,
                                nullptr);
    lowering.LowerAllNodes();
  }

  void SmiConstantToIntPtrConstantP(int x);

  int num_parameters() const { return num_parameters_; }
  JSGraph* jsgraph() { return &jsgraph_; }

 private:
  const int num_parameters_;
  MachineOperatorBuilder machine_;
  JSOperatorBuilder javascript_;
  SimplifiedOperatorBuilder simplified_;
  JSGraph jsgraph_;
};

V8_FUZZ_SUITE(SimplifiedLoweringFuzzTest, SimplifiedLoweringTest);

const int kSmiValues[] = {Smi::kMinValue,
                          Smi::kMinValue + 1,
                          Smi::kMinValue + 2,
                          -3,
                          -2,
                          -1,
                          0,
                          1,
                          2,
                          3,
                          Smi::kMaxValue - 2,
                          Smi::kMaxValue - 1,
                          Smi::kMaxValue};

void SimplifiedLoweringTest::SmiConstantToIntPtrConstantP(int x) {
  LowerGraph(jsgraph()->ConstantNoHole(x));
  intptr_t smi = base::bit_cast<intptr_t>(Smi::FromInt(x));
  EXPECT_THAT(graph()->end()->InputAt(1),
              IsReturn(IsIntPtrConstant(smi), start(), start()));
}

TEST_F(SimplifiedLoweringTest, SmiConstantToIntPtrConstant) {
<<<<<<< HEAD
  TRACED_FOREACH(int, x, kSmiValues) {
    LowerGraph(jsgraph()->Constant(x));
    intptr_t smi = base::bit_cast<intptr_t>(Smi::FromInt(x));
    EXPECT_THAT(graph()->end()->InputAt(1),
                IsReturn(IsIntPtrConstant(smi), start(), start()));
  }
=======
  TRACED_FOREACH(int, x, kSmiValues) { SmiConstantToIntPtrConstantP(x); }
>>>>>>> 626889fb
}

V8_FUZZ_TEST_F(SimplifiedLoweringFuzzTest, SmiConstantToIntPtrConstantP)
    .WithDomains(fuzztest::InRange(Smi::kMinValue, Smi::kMaxValue));

}  // namespace compiler
}  // namespace internal
}  // namespace v8<|MERGE_RESOLUTION|>--- conflicted
+++ resolved
@@ -92,16 +92,7 @@
 }
 
 TEST_F(SimplifiedLoweringTest, SmiConstantToIntPtrConstant) {
-<<<<<<< HEAD
-  TRACED_FOREACH(int, x, kSmiValues) {
-    LowerGraph(jsgraph()->Constant(x));
-    intptr_t smi = base::bit_cast<intptr_t>(Smi::FromInt(x));
-    EXPECT_THAT(graph()->end()->InputAt(1),
-                IsReturn(IsIntPtrConstant(smi), start(), start()));
-  }
-=======
   TRACED_FOREACH(int, x, kSmiValues) { SmiConstantToIntPtrConstantP(x); }
->>>>>>> 626889fb
 }
 
 V8_FUZZ_TEST_F(SimplifiedLoweringFuzzTest, SmiConstantToIntPtrConstantP)
