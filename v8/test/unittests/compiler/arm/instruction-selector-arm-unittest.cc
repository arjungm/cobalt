// Copyright 2014 the V8 project authors. All rights reserved.
// Use of this source code is governed by a BSD-style license that can be
// found in the LICENSE file.

#include <limits>

#include "test/unittests/compiler/backend/instruction-selector-unittest.h"

#include "src/objects/objects-inl.h"

namespace v8 {
namespace internal {
namespace compiler {

// TODO(391750831): This needs to be ported to Turboshaft.
#if 0
namespace {

using Constructor = Node* (RawMachineAssembler::*)(Node*, Node*);

// Data processing instructions.
struct DPI {
  Constructor constructor;
  const char* constructor_name;
  ArchOpcode arch_opcode;
  ArchOpcode reverse_arch_opcode;
  ArchOpcode test_arch_opcode;
};


std::ostream& operator<<(std::ostream& os, const DPI& dpi) {
  return os << dpi.constructor_name;
}


const DPI kDPIs[] = {
    {&RawMachineAssembler::Word32And, "Word32And", kArmAnd, kArmAnd, kArmTst},
    {&RawMachineAssembler::Word32Or, "Word32Or", kArmOrr, kArmOrr, kArmOrr},
    {&RawMachineAssembler::Word32Xor, "Word32Xor", kArmEor, kArmEor, kArmTeq},
    {&RawMachineAssembler::Int32Add, "Int32Add", kArmAdd, kArmAdd, kArmCmn},
    {&RawMachineAssembler::Int32Sub, "Int32Sub", kArmSub, kArmRsb, kArmCmp}};


// Floating point arithmetic instructions.
struct FAI {
  Constructor constructor;
  const char* constructor_name;
  MachineType machine_type;
  ArchOpcode arch_opcode;
};


std::ostream& operator<<(std::ostream& os, const FAI& fai) {
  return os << fai.constructor_name;
}


const FAI kFAIs[] = {{&RawMachineAssembler::Float32Add, "Float32Add",
                      MachineType::Float32(), kArmVaddF32},
                     {&RawMachineAssembler::Float64Add, "Float64Add",
                      MachineType::Float64(), kArmVaddF64},
                     {&RawMachineAssembler::Float32Sub, "Float32Sub",
                      MachineType::Float32(), kArmVsubF32},
                     {&RawMachineAssembler::Float64Sub, "Float64Sub",
                      MachineType::Float64(), kArmVsubF64},
                     {&RawMachineAssembler::Float32Mul, "Float32Mul",
                      MachineType::Float32(), kArmVmulF32},
                     {&RawMachineAssembler::Float64Mul, "Float64Mul",
                      MachineType::Float64(), kArmVmulF64},
                     {&RawMachineAssembler::Float32Div, "Float32Div",
                      MachineType::Float32(), kArmVdivF32},
                     {&RawMachineAssembler::Float64Div, "Float64Div",
                      MachineType::Float64(), kArmVdivF64}};


// Data processing instructions with overflow.
struct ODPI {
  Constructor constructor;
  const char* constructor_name;
  ArchOpcode arch_opcode;
  ArchOpcode reverse_arch_opcode;
};


std::ostream& operator<<(std::ostream& os, const ODPI& odpi) {
  return os << odpi.constructor_name;
}


const ODPI kODPIs[] = {{&RawMachineAssembler::Int32AddWithOverflow,
                        "Int32AddWithOverflow", kArmAdd, kArmAdd},
                       {&RawMachineAssembler::Int32SubWithOverflow,
                        "Int32SubWithOverflow", kArmSub, kArmRsb}};


// Shifts.
struct Shift {
  Constructor constructor;
  const char* constructor_name;
  int32_t i_low;          // lowest possible immediate
  int32_t i_high;         // highest possible immediate
  AddressingMode i_mode;  // Operand2_R_<shift>_I
  AddressingMode r_mode;  // Operand2_R_<shift>_R
};


std::ostream& operator<<(std::ostream& os, const Shift& shift) {
  return os << shift.constructor_name;
}


const Shift kShifts[] = {{&RawMachineAssembler::Word32Sar, "Word32Sar", 1, 32,
                          kMode_Operand2_R_ASR_I, kMode_Operand2_R_ASR_R},
                         {&RawMachineAssembler::Word32Shl, "Word32Shl", 0, 31,
                          kMode_Operand2_R_LSL_I, kMode_Operand2_R_LSL_R},
                         {&RawMachineAssembler::Word32Shr, "Word32Shr", 1, 32,
                          kMode_Operand2_R_LSR_I, kMode_Operand2_R_LSR_R},
                         {&RawMachineAssembler::Word32Ror, "Word32Ror", 1, 31,
                          kMode_Operand2_R_ROR_I, kMode_Operand2_R_ROR_R}};


// Immediates (random subset).
const int32_t kImmediates[] = {
    std::numeric_limits<int32_t>::min(), -2147483617, -2147483606, -2113929216,
    -2080374784, -1996488704, -1879048192, -1459617792, -1358954496,
    -1342177265, -1275068414, -1073741818, -1073741777, -855638016, -805306368,
    -402653184, -268435444, -16777216, 0, 35, 61, 105, 116, 171, 245, 255, 692,
    1216, 1248, 1520, 1600, 1888, 3744, 4080, 5888, 8384, 9344, 9472, 9792,
    13312, 15040, 15360, 20736, 22272, 23296, 32000, 33536, 37120, 45824, 47872,
    56320, 59392, 65280, 72704, 101376, 147456, 161792, 164864, 167936, 173056,
    195584, 209920, 212992, 356352, 655360, 704512, 716800, 851968, 901120,
    1044480, 1523712, 2572288, 3211264, 3588096, 3833856, 3866624, 4325376,
    5177344, 6488064, 7012352, 7471104, 14090240, 16711680, 19398656, 22282240,
    28573696, 30408704, 30670848, 43253760, 54525952, 55312384, 56623104,
    68157440, 115343360, 131072000, 187695104, 188743680, 195035136, 197132288,
    203423744, 218103808, 267386880, 268435470, 285212672, 402653185, 415236096,
    595591168, 603979776, 603979778, 629145600, 1073741835, 1073741855,
    1073741861, 1073741884, 1157627904, 1476395008, 1476395010, 1610612741,
    2030043136, 2080374785, 2097152000};

}  // namespace


// -----------------------------------------------------------------------------
// Data processing instructions.

using InstructionSelectorDPITest = InstructionSelectorTestWithParam<DPI>;

TEST_P(InstructionSelectorDPITest, Parameters) {
  const DPI dpi = GetParam();
  StreamBuilder m(this, MachineType::Int32(), MachineType::Int32(),
                  MachineType::Int32());
  m.Return((m.*dpi.constructor)(m.Parameter(0), m.Parameter(1)));
  Stream s = m.Build();
  ASSERT_EQ(1U, s.size());
  EXPECT_EQ(dpi.arch_opcode, s[0]->arch_opcode());
  EXPECT_EQ(kMode_Operand2_R, s[0]->addressing_mode());
  EXPECT_EQ(2U, s[0]->InputCount());
  EXPECT_EQ(1U, s[0]->OutputCount());
}


TEST_P(InstructionSelectorDPITest, Immediate) {
  const DPI dpi = GetParam();
  TRACED_FOREACH(int32_t, imm, kImmediates) {
    StreamBuilder m(this, MachineType::Int32(), MachineType::Int32());
    m.Return((m.*dpi.constructor)(m.Parameter(0), m.Int32Constant(imm)));
    Stream s = m.Build();
    ASSERT_EQ(1U, s.size());
    EXPECT_EQ(dpi.arch_opcode, s[0]->arch_opcode());
    EXPECT_EQ(kMode_Operand2_I, s[0]->addressing_mode());
    ASSERT_EQ(2U, s[0]->InputCount());
    EXPECT_EQ(imm, s.ToInt32(s[0]->InputAt(1)));
    EXPECT_EQ(1U, s[0]->OutputCount());
  }
  TRACED_FOREACH(int32_t, imm, kImmediates) {
    StreamBuilder m(this, MachineType::Int32(), MachineType::Int32());
    m.Return((m.*dpi.constructor)(m.Int32Constant(imm), m.Parameter(0)));
    Stream s = m.Build();
    ASSERT_EQ(1U, s.size());
    EXPECT_EQ(dpi.reverse_arch_opcode, s[0]->arch_opcode());
    EXPECT_EQ(kMode_Operand2_I, s[0]->addressing_mode());
    ASSERT_EQ(2U, s[0]->InputCount());
    EXPECT_EQ(imm, s.ToInt32(s[0]->InputAt(1)));
    EXPECT_EQ(1U, s[0]->OutputCount());
  }
}


TEST_P(InstructionSelectorDPITest, ShiftByParameter) {
  const DPI dpi = GetParam();
  TRACED_FOREACH(Shift, shift, kShifts) {
    StreamBuilder m(this, MachineType::Int32(), MachineType::Int32(),
                    MachineType::Int32(), MachineType::Int32());
    m.Return((m.*dpi.constructor)(
        m.Parameter(0),
        (m.*shift.constructor)(m.Parameter(1), m.Parameter(2))));
    Stream s = m.Build();
    ASSERT_EQ(1U, s.size());
    EXPECT_EQ(dpi.arch_opcode, s[0]->arch_opcode());
    EXPECT_EQ(shift.r_mode, s[0]->addressing_mode());
    EXPECT_EQ(3U, s[0]->InputCount());
    EXPECT_EQ(1U, s[0]->OutputCount());
  }
  TRACED_FOREACH(Shift, shift, kShifts) {
    StreamBuilder m(this, MachineType::Int32(), MachineType::Int32(),
                    MachineType::Int32(), MachineType::Int32());
    m.Return((m.*dpi.constructor)(
        (m.*shift.constructor)(m.Parameter(0), m.Parameter(1)),
        m.Parameter(2)));
    Stream s = m.Build();
    ASSERT_EQ(1U, s.size());
    EXPECT_EQ(dpi.reverse_arch_opcode, s[0]->arch_opcode());
    EXPECT_EQ(shift.r_mode, s[0]->addressing_mode());
    EXPECT_EQ(3U, s[0]->InputCount());
    EXPECT_EQ(1U, s[0]->OutputCount());
  }
}


TEST_P(InstructionSelectorDPITest, ShiftByImmediate) {
  const DPI dpi = GetParam();
  TRACED_FOREACH(Shift, shift, kShifts) {
    TRACED_FORRANGE(int32_t, imm, shift.i_low, shift.i_high) {
      StreamBuilder m(this, MachineType::Int32(), MachineType::Int32(),
                      MachineType::Int32());
      m.Return((m.*dpi.constructor)(
          m.Parameter(0),
          (m.*shift.constructor)(m.Parameter(1), m.Int32Constant(imm))));
      Stream s = m.Build();
      ASSERT_EQ(1U, s.size());
      EXPECT_EQ(dpi.arch_opcode, s[0]->arch_opcode());
      EXPECT_EQ(shift.i_mode, s[0]->addressing_mode());
      ASSERT_EQ(3U, s[0]->InputCount());
      EXPECT_EQ(imm, s.ToInt32(s[0]->InputAt(2)));
      EXPECT_EQ(1U, s[0]->OutputCount());
    }
  }
  TRACED_FOREACH(Shift, shift, kShifts) {
    TRACED_FORRANGE(int32_t, imm, shift.i_low, shift.i_high) {
      StreamBuilder m(this, MachineType::Int32(), MachineType::Int32(),
                      MachineType::Int32());
      m.Return((m.*dpi.constructor)(
          (m.*shift.constructor)(m.Parameter(0), m.Int32Constant(imm)),
          m.Parameter(1)));
      Stream s = m.Build();
      ASSERT_EQ(1U, s.size());
      EXPECT_EQ(dpi.reverse_arch_opcode, s[0]->arch_opcode());
      EXPECT_EQ(shift.i_mode, s[0]->addressing_mode());
      ASSERT_EQ(3U, s[0]->InputCount());
      EXPECT_EQ(imm, s.ToInt32(s[0]->InputAt(2)));
      EXPECT_EQ(1U, s[0]->OutputCount());
    }
  }
}


TEST_P(InstructionSelectorDPITest, BranchWithParameters) {
  const DPI dpi = GetParam();
  StreamBuilder m(this, MachineType::Int32(), MachineType::Int32(),
                  MachineType::Int32());
  RawMachineLabel a, b;
  m.Branch((m.*dpi.constructor)(m.Parameter(0), m.Parameter(1)), &a, &b);
  m.Bind(&a);
  m.Return(m.Int32Constant(1));
  m.Bind(&b);
  m.Return(m.Int32Constant(0));
  Stream s = m.Build();
  ASSERT_EQ(1U, s.size());
  EXPECT_EQ(dpi.test_arch_opcode, s[0]->arch_opcode());
  EXPECT_EQ(kMode_Operand2_R, s[0]->addressing_mode());
  EXPECT_EQ(kFlags_branch, s[0]->flags_mode());
  EXPECT_EQ(kNotEqual, s[0]->flags_condition());
}


TEST_P(InstructionSelectorDPITest, BranchWithImmediate) {
  const DPI dpi = GetParam();
  TRACED_FOREACH(int32_t, imm, kImmediates) {
    StreamBuilder m(this, MachineType::Int32(), MachineType::Int32());
    RawMachineLabel a, b;
    m.Branch((m.*dpi.constructor)(m.Parameter(0), m.Int32Constant(imm)), &a,
             &b);
    m.Bind(&a);
    m.Return(m.Int32Constant(1));
    m.Bind(&b);
    m.Return(m.Int32Constant(0));
    Stream s = m.Build();
    ASSERT_EQ(1U, s.size());
    EXPECT_EQ(dpi.test_arch_opcode, s[0]->arch_opcode());
    EXPECT_EQ(kMode_Operand2_I, s[0]->addressing_mode());
    EXPECT_EQ(kFlags_branch, s[0]->flags_mode());
    EXPECT_EQ(kNotEqual, s[0]->flags_condition());
  }
  TRACED_FOREACH(int32_t, imm, kImmediates) {
    StreamBuilder m(this, MachineType::Int32(), MachineType::Int32());
    RawMachineLabel a, b;
    m.Branch((m.*dpi.constructor)(m.Int32Constant(imm), m.Parameter(0)), &a,
             &b);
    m.Bind(&a);
    m.Return(m.Int32Constant(1));
    m.Bind(&b);
    m.Return(m.Int32Constant(0));
    Stream s = m.Build();
    ASSERT_EQ(1U, s.size());
    EXPECT_EQ(dpi.test_arch_opcode, s[0]->arch_opcode());
    EXPECT_EQ(kMode_Operand2_I, s[0]->addressing_mode());
    EXPECT_EQ(kFlags_branch, s[0]->flags_mode());
    EXPECT_EQ(kNotEqual, s[0]->flags_condition());
  }
}


TEST_P(InstructionSelectorDPITest, BranchWithShiftByParameter) {
  const DPI dpi = GetParam();
  TRACED_FOREACH(Shift, shift, kShifts) {
    StreamBuilder m(this, MachineType::Int32(), MachineType::Int32(),
                    MachineType::Int32(), MachineType::Int32());
    RawMachineLabel a, b;
    m.Branch((m.*dpi.constructor)(
                 m.Parameter(0),
                 (m.*shift.constructor)(m.Parameter(1), m.Parameter(2))),
             &a, &b);
    m.Bind(&a);
    m.Return(m.Int32Constant(1));
    m.Bind(&b);
    m.Return(m.Int32Constant(0));
    Stream s = m.Build();
    ASSERT_EQ(1U, s.size());
    EXPECT_EQ(dpi.test_arch_opcode, s[0]->arch_opcode());
    EXPECT_EQ(shift.r_mode, s[0]->addressing_mode());
    EXPECT_EQ(kFlags_branch, s[0]->flags_mode());
    EXPECT_EQ(kNotEqual, s[0]->flags_condition());
  }
  TRACED_FOREACH(Shift, shift, kShifts) {
    StreamBuilder m(this, MachineType::Int32(), MachineType::Int32(),
                    MachineType::Int32(), MachineType::Int32());
    RawMachineLabel a, b;
    m.Branch((m.*dpi.constructor)(
                 (m.*shift.constructor)(m.Parameter(0), m.Parameter(1)),
                 m.Parameter(2)),
             &a, &b);
    m.Bind(&a);
    m.Return(m.Int32Constant(1));
    m.Bind(&b);
    m.Return(m.Int32Constant(0));
    Stream s = m.Build();
    ASSERT_EQ(1U, s.size());
    EXPECT_EQ(dpi.test_arch_opcode, s[0]->arch_opcode());
    EXPECT_EQ(shift.r_mode, s[0]->addressing_mode());
    EXPECT_EQ(kFlags_branch, s[0]->flags_mode());
    EXPECT_EQ(kNotEqual, s[0]->flags_condition());
  }
}


TEST_P(InstructionSelectorDPITest, BranchWithShiftByImmediate) {
  const DPI dpi = GetParam();
  TRACED_FOREACH(Shift, shift, kShifts) {
    TRACED_FORRANGE(int32_t, imm, shift.i_low, shift.i_high) {
      StreamBuilder m(this, MachineType::Int32(), MachineType::Int32(),
                      MachineType::Int32());
      RawMachineLabel a, b;
      m.Branch((m.*dpi.constructor)(m.Parameter(0),
                                    (m.*shift.constructor)(
                                        m.Parameter(1), m.Int32Constant(imm))),
               &a, &b);
      m.Bind(&a);
      m.Return(m.Int32Constant(1));
      m.Bind(&b);
      m.Return(m.Int32Constant(0));
      Stream s = m.Build();
      ASSERT_EQ(1U, s.size());
      EXPECT_EQ(dpi.test_arch_opcode, s[0]->arch_opcode());
      EXPECT_EQ(shift.i_mode, s[0]->addressing_mode());
      ASSERT_EQ(5U, s[0]->InputCount());
      EXPECT_EQ(imm, s.ToInt32(s[0]->InputAt(2)));
      EXPECT_EQ(kFlags_branch, s[0]->flags_mode());
      EXPECT_EQ(kNotEqual, s[0]->flags_condition());
    }
  }
  TRACED_FOREACH(Shift, shift, kShifts) {
    TRACED_FORRANGE(int32_t, imm, shift.i_low, shift.i_high) {
      StreamBuilder m(this, MachineType::Int32(), MachineType::Int32(),
                      MachineType::Int32());
      RawMachineLabel a, b;
      m.Branch((m.*dpi.constructor)(
                   (m.*shift.constructor)(m.Parameter(0), m.Int32Constant(imm)),
                   m.Parameter(1)),
               &a, &b);
      m.Bind(&a);
      m.Return(m.Int32Constant(1));
      m.Bind(&b);
      m.Return(m.Int32Constant(0));
      Stream s = m.Build();
      ASSERT_EQ(1U, s.size());
      EXPECT_EQ(dpi.test_arch_opcode, s[0]->arch_opcode());
      EXPECT_EQ(shift.i_mode, s[0]->addressing_mode());
      ASSERT_EQ(5U, s[0]->InputCount());
      EXPECT_EQ(imm, s.ToInt32(s[0]->InputAt(2)));
      EXPECT_EQ(kFlags_branch, s[0]->flags_mode());
      EXPECT_EQ(kNotEqual, s[0]->flags_condition());
    }
  }
}


TEST_P(InstructionSelectorDPITest, BranchIfZeroWithParameters) {
  const DPI dpi = GetParam();
  StreamBuilder m(this, MachineType::Int32(), MachineType::Int32(),
                  MachineType::Int32());
  RawMachineLabel a, b;
  m.Branch(m.Word32Equal((m.*dpi.constructor)(m.Parameter(0), m.Parameter(1)),
                         m.Int32Constant(0)),
           &a, &b);
  m.Bind(&a);
  m.Return(m.Int32Constant(1));
  m.Bind(&b);
  m.Return(m.Int32Constant(0));
  Stream s = m.Build();
  ASSERT_EQ(1U, s.size());
  EXPECT_EQ(dpi.test_arch_opcode, s[0]->arch_opcode());
  EXPECT_EQ(kMode_Operand2_R, s[0]->addressing_mode());
  EXPECT_EQ(kFlags_branch, s[0]->flags_mode());
  EXPECT_EQ(kEqual, s[0]->flags_condition());
}


TEST_P(InstructionSelectorDPITest, BranchIfNotZeroWithParameters) {
  const DPI dpi = GetParam();
  StreamBuilder m(this, MachineType::Int32(), MachineType::Int32(),
                  MachineType::Int32());
  RawMachineLabel a, b;
  m.Branch(
      m.Word32NotEqual((m.*dpi.constructor)(m.Parameter(0), m.Parameter(1)),
                       m.Int32Constant(0)),
      &a, &b);
  m.Bind(&a);
  m.Return(m.Int32Constant(1));
  m.Bind(&b);
  m.Return(m.Int32Constant(0));
  Stream s = m.Build();
  ASSERT_EQ(1U, s.size());
  EXPECT_EQ(dpi.test_arch_opcode, s[0]->arch_opcode());
  EXPECT_EQ(kMode_Operand2_R, s[0]->addressing_mode());
  EXPECT_EQ(kFlags_branch, s[0]->flags_mode());
  EXPECT_EQ(kNotEqual, s[0]->flags_condition());
}


TEST_P(InstructionSelectorDPITest, BranchIfZeroWithImmediate) {
  const DPI dpi = GetParam();
  TRACED_FOREACH(int32_t, imm, kImmediates) {
    StreamBuilder m(this, MachineType::Int32(), MachineType::Int32());
    RawMachineLabel a, b;
    m.Branch(m.Word32Equal(
                 (m.*dpi.constructor)(m.Parameter(0), m.Int32Constant(imm)),
                 m.Int32Constant(0)),
             &a, &b);
    m.Bind(&a);
    m.Return(m.Int32Constant(1));
    m.Bind(&b);
    m.Return(m.Int32Constant(0));
    Stream s = m.Build();
    ASSERT_EQ(1U, s.size());
    EXPECT_EQ(dpi.test_arch_opcode, s[0]->arch_opcode());
    EXPECT_EQ(kMode_Operand2_I, s[0]->addressing_mode());
    EXPECT_EQ(kFlags_branch, s[0]->flags_mode());
    EXPECT_EQ(kEqual, s[0]->flags_condition());
  }
  TRACED_FOREACH(int32_t, imm, kImmediates) {
    StreamBuilder m(this, MachineType::Int32(), MachineType::Int32());
    RawMachineLabel a, b;
    m.Branch(m.Word32Equal(
                 (m.*dpi.constructor)(m.Int32Constant(imm), m.Parameter(0)),
                 m.Int32Constant(0)),
             &a, &b);
    m.Bind(&a);
    m.Return(m.Int32Constant(1));
    m.Bind(&b);
    m.Return(m.Int32Constant(0));
    Stream s = m.Build();
    ASSERT_EQ(1U, s.size());
    EXPECT_EQ(dpi.test_arch_opcode, s[0]->arch_opcode());
    EXPECT_EQ(kMode_Operand2_I, s[0]->addressing_mode());
    EXPECT_EQ(kFlags_branch, s[0]->flags_mode());
    EXPECT_EQ(kEqual, s[0]->flags_condition());
  }
}


TEST_P(InstructionSelectorDPITest, BranchIfNotZeroWithImmediate) {
  const DPI dpi = GetParam();
  TRACED_FOREACH(int32_t, imm, kImmediates) {
    StreamBuilder m(this, MachineType::Int32(), MachineType::Int32());
    RawMachineLabel a, b;
    m.Branch(m.Word32NotEqual(
                 (m.*dpi.constructor)(m.Parameter(0), m.Int32Constant(imm)),
                 m.Int32Constant(0)),
             &a, &b);
    m.Bind(&a);
    m.Return(m.Int32Constant(1));
    m.Bind(&b);
    m.Return(m.Int32Constant(0));
    Stream s = m.Build();
    ASSERT_EQ(1U, s.size());
    EXPECT_EQ(dpi.test_arch_opcode, s[0]->arch_opcode());
    EXPECT_EQ(kMode_Operand2_I, s[0]->addressing_mode());
    EXPECT_EQ(kFlags_branch, s[0]->flags_mode());
    EXPECT_EQ(kNotEqual, s[0]->flags_condition());
  }
  TRACED_FOREACH(int32_t, imm, kImmediates) {
    StreamBuilder m(this, MachineType::Int32(), MachineType::Int32());
    RawMachineLabel a, b;
    m.Branch(m.Word32NotEqual(
                 (m.*dpi.constructor)(m.Int32Constant(imm), m.Parameter(0)),
                 m.Int32Constant(0)),
             &a, &b);
    m.Bind(&a);
    m.Return(m.Int32Constant(1));
    m.Bind(&b);
    m.Return(m.Int32Constant(0));
    Stream s = m.Build();
    ASSERT_EQ(1U, s.size());
    EXPECT_EQ(dpi.test_arch_opcode, s[0]->arch_opcode());
    EXPECT_EQ(kMode_Operand2_I, s[0]->addressing_mode());
    EXPECT_EQ(kFlags_branch, s[0]->flags_mode());
    EXPECT_EQ(kNotEqual, s[0]->flags_condition());
  }
}

INSTANTIATE_TEST_SUITE_P(InstructionSelectorTest, InstructionSelectorDPITest,
                         ::testing::ValuesIn(kDPIs));

// -----------------------------------------------------------------------------
// Data processing instructions with overflow.

using InstructionSelectorODPITest = InstructionSelectorTestWithParam<ODPI>;

TEST_P(InstructionSelectorODPITest, OvfWithParameters) {
  const ODPI odpi = GetParam();
  StreamBuilder m(this, MachineType::Int32(), MachineType::Int32(),
                  MachineType::Int32());
  m.Return(
      m.Projection(1, (m.*odpi.constructor)(m.Parameter(0), m.Parameter(1))));
  Stream s = m.Build();
  ASSERT_EQ(1U, s.size());
  EXPECT_EQ(odpi.arch_opcode, s[0]->arch_opcode());
  EXPECT_EQ(kMode_Operand2_R, s[0]->addressing_mode());
  EXPECT_EQ(2U, s[0]->InputCount());
  EXPECT_LE(1U, s[0]->OutputCount());
  EXPECT_EQ(kFlags_set, s[0]->flags_mode());
  EXPECT_EQ(kOverflow, s[0]->flags_condition());
}


TEST_P(InstructionSelectorODPITest, OvfWithImmediate) {
  const ODPI odpi = GetParam();
  TRACED_FOREACH(int32_t, imm, kImmediates) {
    StreamBuilder m(this, MachineType::Int32(), MachineType::Int32());
    m.Return(m.Projection(
        1, (m.*odpi.constructor)(m.Parameter(0), m.Int32Constant(imm))));
    Stream s = m.Build();
    ASSERT_EQ(1U, s.size());
    EXPECT_EQ(odpi.arch_opcode, s[0]->arch_opcode());
    EXPECT_EQ(kMode_Operand2_I, s[0]->addressing_mode());
    ASSERT_EQ(2U, s[0]->InputCount());
    EXPECT_EQ(imm, s.ToInt32(s[0]->InputAt(1)));
    EXPECT_LE(1U, s[0]->OutputCount());
    EXPECT_EQ(kFlags_set, s[0]->flags_mode());
    EXPECT_EQ(kOverflow, s[0]->flags_condition());
  }
  TRACED_FOREACH(int32_t, imm, kImmediates) {
    StreamBuilder m(this, MachineType::Int32(), MachineType::Int32());
    m.Return(m.Projection(
        1, (m.*odpi.constructor)(m.Int32Constant(imm), m.Parameter(0))));
    Stream s = m.Build();
    ASSERT_EQ(1U, s.size());
    EXPECT_EQ(odpi.reverse_arch_opcode, s[0]->arch_opcode());
    EXPECT_EQ(kMode_Operand2_I, s[0]->addressing_mode());
    ASSERT_EQ(2U, s[0]->InputCount());
    EXPECT_EQ(imm, s.ToInt32(s[0]->InputAt(1)));
    EXPECT_LE(1U, s[0]->OutputCount());
    EXPECT_EQ(kFlags_set, s[0]->flags_mode());
    EXPECT_EQ(kOverflow, s[0]->flags_condition());
  }
}


TEST_P(InstructionSelectorODPITest, OvfWithShiftByParameter) {
  const ODPI odpi = GetParam();
  TRACED_FOREACH(Shift, shift, kShifts) {
    StreamBuilder m(this, MachineType::Int32(), MachineType::Int32(),
                    MachineType::Int32(), MachineType::Int32());
    m.Return(m.Projection(
        1, (m.*odpi.constructor)(
               m.Parameter(0),
               (m.*shift.constructor)(m.Parameter(1), m.Parameter(2)))));
    Stream s = m.Build();
    ASSERT_EQ(1U, s.size());
    EXPECT_EQ(odpi.arch_opcode, s[0]->arch_opcode());
    EXPECT_EQ(shift.r_mode, s[0]->addressing_mode());
    EXPECT_EQ(3U, s[0]->InputCount());
    EXPECT_LE(1U, s[0]->OutputCount());
    EXPECT_EQ(kFlags_set, s[0]->flags_mode());
    EXPECT_EQ(kOverflow, s[0]->flags_condition());
  }
  TRACED_FOREACH(Shift, shift, kShifts) {
    StreamBuilder m(this, MachineType::Int32(), MachineType::Int32(),
                    MachineType::Int32(), MachineType::Int32());
    m.Return(m.Projection(
        1, (m.*odpi.constructor)(
               (m.*shift.constructor)(m.Parameter(0), m.Parameter(1)),
               m.Parameter(0))));
    Stream s = m.Build();
    ASSERT_EQ(1U, s.size());
    EXPECT_EQ(odpi.reverse_arch_opcode, s[0]->arch_opcode());
    EXPECT_EQ(shift.r_mode, s[0]->addressing_mode());
    EXPECT_EQ(3U, s[0]->InputCount());
    EXPECT_LE(1U, s[0]->OutputCount());
    EXPECT_EQ(kFlags_set, s[0]->flags_mode());
    EXPECT_EQ(kOverflow, s[0]->flags_condition());
  }
}


TEST_P(InstructionSelectorODPITest, OvfWithShiftByImmediate) {
  const ODPI odpi = GetParam();
  TRACED_FOREACH(Shift, shift, kShifts) {
    TRACED_FORRANGE(int32_t, imm, shift.i_low, shift.i_high) {
      StreamBuilder m(this, MachineType::Int32(), MachineType::Int32(),
                      MachineType::Int32());
      m.Return(m.Projection(
          1, (m.*odpi.constructor)(m.Parameter(0),
                                   (m.*shift.constructor)(
                                       m.Parameter(1), m.Int32Constant(imm)))));
      Stream s = m.Build();
      ASSERT_EQ(1U, s.size());
      EXPECT_EQ(odpi.arch_opcode, s[0]->arch_opcode());
      EXPECT_EQ(shift.i_mode, s[0]->addressing_mode());
      ASSERT_EQ(3U, s[0]->InputCount());
      EXPECT_EQ(imm, s.ToInt32(s[0]->InputAt(2)));
      EXPECT_LE(1U, s[0]->OutputCount());
      EXPECT_EQ(kFlags_set, s[0]->flags_mode());
      EXPECT_EQ(kOverflow, s[0]->flags_condition());
    }
  }
  TRACED_FOREACH(Shift, shift, kShifts) {
    TRACED_FORRANGE(int32_t, imm, shift.i_low, shift.i_high) {
      StreamBuilder m(this, MachineType::Int32(), MachineType::Int32(),
                      MachineType::Int32());
      m.Return(m.Projection(
          1, (m.*odpi.constructor)(
                 (m.*shift.constructor)(m.Parameter(1), m.Int32Constant(imm)),
                 m.Parameter(0))));
      Stream s = m.Build();
      ASSERT_EQ(1U, s.size());
      EXPECT_EQ(odpi.reverse_arch_opcode, s[0]->arch_opcode());
      EXPECT_EQ(shift.i_mode, s[0]->addressing_mode());
      ASSERT_EQ(3U, s[0]->InputCount());
      EXPECT_EQ(imm, s.ToInt32(s[0]->InputAt(2)));
      EXPECT_LE(1U, s[0]->OutputCount());
      EXPECT_EQ(kFlags_set, s[0]->flags_mode());
      EXPECT_EQ(kOverflow, s[0]->flags_condition());
    }
  }
}


TEST_P(InstructionSelectorODPITest, ValWithParameters) {
  const ODPI odpi = GetParam();
  StreamBuilder m(this, MachineType::Int32(), MachineType::Int32(),
                  MachineType::Int32());
  m.Return(
      m.Projection(0, (m.*odpi.constructor)(m.Parameter(0), m.Parameter(1))));
  Stream s = m.Build();
  ASSERT_EQ(1U, s.size());
  EXPECT_EQ(odpi.arch_opcode, s[0]->arch_opcode());
  EXPECT_EQ(kMode_Operand2_R, s[0]->addressing_mode());
  EXPECT_EQ(2U, s[0]->InputCount());
  EXPECT_LE(1U, s[0]->OutputCount());
  EXPECT_EQ(kFlags_none, s[0]->flags_mode());
}


TEST_P(InstructionSelectorODPITest, ValWithImmediate) {
  const ODPI odpi = GetParam();
  TRACED_FOREACH(int32_t, imm, kImmediates) {
    StreamBuilder m(this, MachineType::Int32(), MachineType::Int32());
    m.Return(m.Projection(
        0, (m.*odpi.constructor)(m.Parameter(0), m.Int32Constant(imm))));
    Stream s = m.Build();
    ASSERT_EQ(1U, s.size());
    EXPECT_EQ(odpi.arch_opcode, s[0]->arch_opcode());
    EXPECT_EQ(kMode_Operand2_I, s[0]->addressing_mode());
    ASSERT_EQ(2U, s[0]->InputCount());
    EXPECT_EQ(imm, s.ToInt32(s[0]->InputAt(1)));
    EXPECT_LE(1U, s[0]->OutputCount());
    EXPECT_EQ(kFlags_none, s[0]->flags_mode());
  }
  TRACED_FOREACH(int32_t, imm, kImmediates) {
    StreamBuilder m(this, MachineType::Int32(), MachineType::Int32());
    m.Return(m.Projection(
        0, (m.*odpi.constructor)(m.Int32Constant(imm), m.Parameter(0))));
    Stream s = m.Build();
    ASSERT_EQ(1U, s.size());
    EXPECT_EQ(odpi.reverse_arch_opcode, s[0]->arch_opcode());
    EXPECT_EQ(kMode_Operand2_I, s[0]->addressing_mode());
    ASSERT_EQ(2U, s[0]->InputCount());
    EXPECT_EQ(imm, s.ToInt32(s[0]->InputAt(1)));
    EXPECT_LE(1U, s[0]->OutputCount());
    EXPECT_EQ(kFlags_none, s[0]->flags_mode());
  }
}


TEST_P(InstructionSelectorODPITest, ValWithShiftByParameter) {
  const ODPI odpi = GetParam();
  TRACED_FOREACH(Shift, shift, kShifts) {
    StreamBuilder m(this, MachineType::Int32(), MachineType::Int32(),
                    MachineType::Int32(), MachineType::Int32());
    m.Return(m.Projection(
        0, (m.*odpi.constructor)(
               m.Parameter(0),
               (m.*shift.constructor)(m.Parameter(1), m.Parameter(2)))));
    Stream s = m.Build();
    ASSERT_EQ(1U, s.size());
    EXPECT_EQ(odpi.arch_opcode, s[0]->arch_opcode());
    EXPECT_EQ(shift.r_mode, s[0]->addressing_mode());
    EXPECT_EQ(3U, s[0]->InputCount());
    EXPECT_LE(1U, s[0]->OutputCount());
    EXPECT_EQ(kFlags_none, s[0]->flags_mode());
  }
  TRACED_FOREACH(Shift, shift, kShifts) {
    StreamBuilder m(this, MachineType::Int32(), MachineType::Int32(),
                    MachineType::Int32(), MachineType::Int32());
    m.Return(m.Projection(
        0, (m.*odpi.constructor)(
               (m.*shift.constructor)(m.Parameter(0), m.Parameter(1)),
               m.Parameter(0))));
    Stream s = m.Build();
    ASSERT_EQ(1U, s.size());
    EXPECT_EQ(odpi.reverse_arch_opcode, s[0]->arch_opcode());
    EXPECT_EQ(shift.r_mode, s[0]->addressing_mode());
    EXPECT_EQ(3U, s[0]->InputCount());
    EXPECT_LE(1U, s[0]->OutputCount());
    EXPECT_EQ(kFlags_none, s[0]->flags_mode());
  }
}


TEST_P(InstructionSelectorODPITest, ValWithShiftByImmediate) {
  const ODPI odpi = GetParam();
  TRACED_FOREACH(Shift, shift, kShifts) {
    TRACED_FORRANGE(int32_t, imm, shift.i_low, shift.i_high) {
      StreamBuilder m(this, MachineType::Int32(), MachineType::Int32(),
                      MachineType::Int32());
      m.Return(m.Projection(
          0, (m.*odpi.constructor)(m.Parameter(0),
                                   (m.*shift.constructor)(
                                       m.Parameter(1), m.Int32Constant(imm)))));
      Stream s = m.Build();
      ASSERT_EQ(1U, s.size());
      EXPECT_EQ(odpi.arch_opcode, s[0]->arch_opcode());
      EXPECT_EQ(shift.i_mode, s[0]->addressing_mode());
      ASSERT_EQ(3U, s[0]->InputCount());
      EXPECT_EQ(imm, s.ToInt32(s[0]->InputAt(2)));
      EXPECT_LE(1U, s[0]->OutputCount());
      EXPECT_EQ(kFlags_none, s[0]->flags_mode());
    }
  }
  TRACED_FOREACH(Shift, shift, kShifts) {
    TRACED_FORRANGE(int32_t, imm, shift.i_low, shift.i_high) {
      StreamBuilder m(this, MachineType::Int32(), MachineType::Int32(),
                      MachineType::Int32());
      m.Return(m.Projection(
          0, (m.*odpi.constructor)(
                 (m.*shift.constructor)(m.Parameter(1), m.Int32Constant(imm)),
                 m.Parameter(0))));
      Stream s = m.Build();
      ASSERT_EQ(1U, s.size());
      EXPECT_EQ(odpi.reverse_arch_opcode, s[0]->arch_opcode());
      EXPECT_EQ(shift.i_mode, s[0]->addressing_mode());
      ASSERT_EQ(3U, s[0]->InputCount());
      EXPECT_EQ(imm, s.ToInt32(s[0]->InputAt(2)));
      EXPECT_LE(1U, s[0]->OutputCount());
      EXPECT_EQ(kFlags_none, s[0]->flags_mode());
    }
  }
}


TEST_P(InstructionSelectorODPITest, BothWithParameters) {
  const ODPI odpi = GetParam();
  StreamBuilder m(this, MachineType::Int32(), MachineType::Int32(),
                  MachineType::Int32());
  Node* n = (m.*odpi.constructor)(m.Parameter(0), m.Parameter(1));
  m.Return(m.Word32Equal(m.Projection(0, n), m.Projection(1, n)));
  Stream s = m.Build();
  ASSERT_LE(1U, s.size());
  EXPECT_EQ(odpi.arch_opcode, s[0]->arch_opcode());
  EXPECT_EQ(kMode_Operand2_R, s[0]->addressing_mode());
  EXPECT_EQ(2U, s[0]->InputCount());
  EXPECT_EQ(2U, s[0]->OutputCount());
  EXPECT_EQ(kFlags_set, s[0]->flags_mode());
  EXPECT_EQ(kOverflow, s[0]->flags_condition());
}


TEST_P(InstructionSelectorODPITest, BothWithImmediate) {
  const ODPI odpi = GetParam();
  TRACED_FOREACH(int32_t, imm, kImmediates) {
    StreamBuilder m(this, MachineType::Int32(), MachineType::Int32());
    Node* n = (m.*odpi.constructor)(m.Parameter(0), m.Int32Constant(imm));
    m.Return(m.Word32Equal(m.Projection(0, n), m.Projection(1, n)));
    Stream s = m.Build();
    ASSERT_LE(1U, s.size());
    EXPECT_EQ(odpi.arch_opcode, s[0]->arch_opcode());
    EXPECT_EQ(kMode_Operand2_I, s[0]->addressing_mode());
    ASSERT_EQ(2U, s[0]->InputCount());
    EXPECT_EQ(imm, s.ToInt32(s[0]->InputAt(1)));
    EXPECT_EQ(2U, s[0]->OutputCount());
    EXPECT_EQ(kFlags_set, s[0]->flags_mode());
    EXPECT_EQ(kOverflow, s[0]->flags_condition());
  }
  TRACED_FOREACH(int32_t, imm, kImmediates) {
    StreamBuilder m(this, MachineType::Int32(), MachineType::Int32());
    Node* n = (m.*odpi.constructor)(m.Int32Constant(imm), m.Parameter(0));
    m.Return(m.Word32Equal(m.Projection(0, n), m.Projection(1, n)));
    Stream s = m.Build();
    ASSERT_LE(1U, s.size());
    EXPECT_EQ(odpi.reverse_arch_opcode, s[0]->arch_opcode());
    EXPECT_EQ(kMode_Operand2_I, s[0]->addressing_mode());
    ASSERT_EQ(2U, s[0]->InputCount());
    EXPECT_EQ(imm, s.ToInt32(s[0]->InputAt(1)));
    EXPECT_EQ(2U, s[0]->OutputCount());
    EXPECT_EQ(kFlags_set, s[0]->flags_mode());
    EXPECT_EQ(kOverflow, s[0]->flags_condition());
  }
}


TEST_P(InstructionSelectorODPITest, BothWithShiftByParameter) {
  const ODPI odpi = GetParam();
  TRACED_FOREACH(Shift, shift, kShifts) {
    StreamBuilder m(this, MachineType::Int32(), MachineType::Int32(),
                    MachineType::Int32(), MachineType::Int32());
    Node* n = (m.*odpi.constructor)(
        m.Parameter(0), (m.*shift.constructor)(m.Parameter(1), m.Parameter(2)));
    m.Return(m.Word32Equal(m.Projection(0, n), m.Projection(1, n)));
    Stream s = m.Build();
    ASSERT_LE(1U, s.size());
    EXPECT_EQ(odpi.arch_opcode, s[0]->arch_opcode());
    EXPECT_EQ(shift.r_mode, s[0]->addressing_mode());
    EXPECT_EQ(3U, s[0]->InputCount());
    EXPECT_EQ(2U, s[0]->OutputCount());
    EXPECT_EQ(kFlags_set, s[0]->flags_mode());
    EXPECT_EQ(kOverflow, s[0]->flags_condition());
  }
  TRACED_FOREACH(Shift, shift, kShifts) {
    StreamBuilder m(this, MachineType::Int32(), MachineType::Int32(),
                    MachineType::Int32(), MachineType::Int32());
    Node* n = (m.*odpi.constructor)(
        (m.*shift.constructor)(m.Parameter(0), m.Parameter(1)), m.Parameter(2));
    m.Return(m.Word32Equal(m.Projection(0, n), m.Projection(1, n)));
    Stream s = m.Build();
    ASSERT_LE(1U, s.size());
    EXPECT_EQ(odpi.reverse_arch_opcode, s[0]->arch_opcode());
    EXPECT_EQ(shift.r_mode, s[0]->addressing_mode());
    EXPECT_EQ(3U, s[0]->InputCount());
    EXPECT_EQ(2U, s[0]->OutputCount());
    EXPECT_EQ(kFlags_set, s[0]->flags_mode());
    EXPECT_EQ(kOverflow, s[0]->flags_condition());
  }
}


TEST_P(InstructionSelectorODPITest, BothWithShiftByImmediate) {
  const ODPI odpi = GetParam();
  TRACED_FOREACH(Shift, shift, kShifts) {
    TRACED_FORRANGE(int32_t, imm, shift.i_low, shift.i_high) {
      StreamBuilder m(this, MachineType::Int32(), MachineType::Int32(),
                      MachineType::Int32());
      Node* n = (m.*odpi.constructor)(
          m.Parameter(0),
          (m.*shift.constructor)(m.Parameter(1), m.Int32Constant(imm)));
      m.Return(m.Word32Equal(m.Projection(0, n), m.Projection(1, n)));
      Stream s = m.Build();
      ASSERT_LE(1U, s.size());
      EXPECT_EQ(odpi.arch_opcode, s[0]->arch_opcode());
      EXPECT_EQ(shift.i_mode, s[0]->addressing_mode());
      ASSERT_EQ(3U, s[0]->InputCount());
      EXPECT_EQ(imm, s.ToInt32(s[0]->InputAt(2)));
      EXPECT_EQ(2U, s[0]->OutputCount());
      EXPECT_EQ(kFlags_set, s[0]->flags_mode());
      EXPECT_EQ(kOverflow, s[0]->flags_condition());
    }
  }
  TRACED_FOREACH(Shift, shift, kShifts) {
    TRACED_FORRANGE(int32_t, imm, shift.i_low, shift.i_high) {
      StreamBuilder m(this, MachineType::Int32(), MachineType::Int32(),
                      MachineType::Int32());
      Node* n = (m.*odpi.constructor)(
          (m.*shift.constructor)(m.Parameter(0), m.Int32Constant(imm)),
          m.Parameter(1));
      m.Return(m.Word32Equal(m.Projection(0, n), m.Projection(1, n)));
      Stream s = m.Build();
      ASSERT_LE(1U, s.size());
      EXPECT_EQ(odpi.reverse_arch_opcode, s[0]->arch_opcode());
      EXPECT_EQ(shift.i_mode, s[0]->addressing_mode());
      ASSERT_EQ(3U, s[0]->InputCount());
      EXPECT_EQ(imm, s.ToInt32(s[0]->InputAt(2)));
      EXPECT_EQ(2U, s[0]->OutputCount());
      EXPECT_EQ(kFlags_set, s[0]->flags_mode());
      EXPECT_EQ(kOverflow, s[0]->flags_condition());
    }
  }
}


TEST_P(InstructionSelectorODPITest, BranchWithParameters) {
  const ODPI odpi = GetParam();
  StreamBuilder m(this, MachineType::Int32(), MachineType::Int32(),
                  MachineType::Int32());
  RawMachineLabel a, b;
  Node* n = (m.*odpi.constructor)(m.Parameter(0), m.Parameter(1));
  m.Branch(m.Projection(1, n), &a, &b);
  m.Bind(&a);
  m.Return(m.Int32Constant(0));
  m.Bind(&b);
  m.Return(m.Projection(0, n));
  Stream s = m.Build();
  ASSERT_EQ(1U, s.size());
  EXPECT_EQ(odpi.arch_opcode, s[0]->arch_opcode());
  EXPECT_EQ(kMode_Operand2_R, s[0]->addressing_mode());
  EXPECT_EQ(4U, s[0]->InputCount());
  EXPECT_EQ(1U, s[0]->OutputCount());
  EXPECT_EQ(kFlags_branch, s[0]->flags_mode());
  EXPECT_EQ(kOverflow, s[0]->flags_condition());
}


TEST_P(InstructionSelectorODPITest, BranchWithImmediate) {
  const ODPI odpi = GetParam();
  TRACED_FOREACH(int32_t, imm, kImmediates) {
    StreamBuilder m(this, MachineType::Int32(), MachineType::Int32());
    RawMachineLabel a, b;
    Node* n = (m.*odpi.constructor)(m.Parameter(0), m.Int32Constant(imm));
    m.Branch(m.Projection(1, n), &a, &b);
    m.Bind(&a);
    m.Return(m.Int32Constant(0));
    m.Bind(&b);
    m.Return(m.Projection(0, n));
    Stream s = m.Build();
    ASSERT_EQ(1U, s.size());
    EXPECT_EQ(odpi.arch_opcode, s[0]->arch_opcode());
    EXPECT_EQ(kMode_Operand2_I, s[0]->addressing_mode());
    ASSERT_EQ(4U, s[0]->InputCount());
    EXPECT_EQ(imm, s.ToInt32(s[0]->InputAt(1)));
    EXPECT_EQ(1U, s[0]->OutputCount());
    EXPECT_EQ(kFlags_branch, s[0]->flags_mode());
    EXPECT_EQ(kOverflow, s[0]->flags_condition());
  }
  TRACED_FOREACH(int32_t, imm, kImmediates) {
    StreamBuilder m(this, MachineType::Int32(), MachineType::Int32());
    RawMachineLabel a, b;
    Node* n = (m.*odpi.constructor)(m.Int32Constant(imm), m.Parameter(0));
    m.Branch(m.Projection(1, n), &a, &b);
    m.Bind(&a);
    m.Return(m.Int32Constant(0));
    m.Bind(&b);
    m.Return(m.Projection(0, n));
    Stream s = m.Build();
    ASSERT_EQ(1U, s.size());
    EXPECT_EQ(odpi.reverse_arch_opcode, s[0]->arch_opcode());
    EXPECT_EQ(kMode_Operand2_I, s[0]->addressing_mode());
    ASSERT_EQ(4U, s[0]->InputCount());
    EXPECT_EQ(imm, s.ToInt32(s[0]->InputAt(1)));
    EXPECT_EQ(1U, s[0]->OutputCount());
    EXPECT_EQ(kFlags_branch, s[0]->flags_mode());
    EXPECT_EQ(kOverflow, s[0]->flags_condition());
  }
}


TEST_P(InstructionSelectorODPITest, BranchIfZeroWithParameters) {
  const ODPI odpi = GetParam();
  StreamBuilder m(this, MachineType::Int32(), MachineType::Int32(),
                  MachineType::Int32());
  RawMachineLabel a, b;
  Node* n = (m.*odpi.constructor)(m.Parameter(0), m.Parameter(1));
  m.Branch(m.Word32Equal(m.Projection(1, n), m.Int32Constant(0)), &a, &b);
  m.Bind(&a);
  m.Return(m.Projection(0, n));
  m.Bind(&b);
  m.Return(m.Int32Constant(0));
  Stream s = m.Build();
  ASSERT_EQ(1U, s.size());
  EXPECT_EQ(odpi.arch_opcode, s[0]->arch_opcode());
  EXPECT_EQ(kMode_Operand2_R, s[0]->addressing_mode());
  EXPECT_EQ(4U, s[0]->InputCount());
  EXPECT_EQ(1U, s[0]->OutputCount());
  EXPECT_EQ(kFlags_branch, s[0]->flags_mode());
  EXPECT_EQ(kNotOverflow, s[0]->flags_condition());
}


TEST_P(InstructionSelectorODPITest, BranchIfNotZeroWithParameters) {
  const ODPI odpi = GetParam();
  StreamBuilder m(this, MachineType::Int32(), MachineType::Int32(),
                  MachineType::Int32());
  RawMachineLabel a, b;
  Node* n = (m.*odpi.constructor)(m.Parameter(0), m.Parameter(1));
  m.Branch(m.Word32NotEqual(m.Projection(1, n), m.Int32Constant(0)), &a, &b);
  m.Bind(&a);
  m.Return(m.Projection(0, n));
  m.Bind(&b);
  m.Return(m.Int32Constant(0));
  Stream s = m.Build();
  ASSERT_EQ(1U, s.size());
  EXPECT_EQ(odpi.arch_opcode, s[0]->arch_opcode());
  EXPECT_EQ(kMode_Operand2_R, s[0]->addressing_mode());
  EXPECT_EQ(4U, s[0]->InputCount());
  EXPECT_EQ(1U, s[0]->OutputCount());
  EXPECT_EQ(kFlags_branch, s[0]->flags_mode());
  EXPECT_EQ(kOverflow, s[0]->flags_condition());
}

INSTANTIATE_TEST_SUITE_P(InstructionSelectorTest, InstructionSelectorODPITest,
                         ::testing::ValuesIn(kODPIs));

// -----------------------------------------------------------------------------
// Shifts.

using InstructionSelectorShiftTest = InstructionSelectorTestWithParam<Shift>;

TEST_P(InstructionSelectorShiftTest, Parameters) {
  const Shift shift = GetParam();
  StreamBuilder m(this, MachineType::Int32(), MachineType::Int32(),
                  MachineType::Int32());
  m.Return((m.*shift.constructor)(m.Parameter(0), m.Parameter(1)));
  Stream s = m.Build();
  ASSERT_EQ(1U, s.size());
  EXPECT_EQ(kArmMov, s[0]->arch_opcode());
  EXPECT_EQ(shift.r_mode, s[0]->addressing_mode());
  EXPECT_EQ(2U, s[0]->InputCount());
  EXPECT_EQ(1U, s[0]->OutputCount());
}


TEST_P(InstructionSelectorShiftTest, Immediate) {
  const Shift shift = GetParam();
  TRACED_FORRANGE(int32_t, imm, shift.i_low, shift.i_high) {
    StreamBuilder m(this, MachineType::Int32(), MachineType::Int32());
    m.Return((m.*shift.constructor)(m.Parameter(0), m.Int32Constant(imm)));
    Stream s = m.Build();
    ASSERT_EQ(1U, s.size());
    EXPECT_EQ(kArmMov, s[0]->arch_opcode());
    EXPECT_EQ(shift.i_mode, s[0]->addressing_mode());
    ASSERT_EQ(2U, s[0]->InputCount());
    EXPECT_EQ(imm, s.ToInt32(s[0]->InputAt(1)));
    EXPECT_EQ(1U, s[0]->OutputCount());
  }
}


TEST_P(InstructionSelectorShiftTest, Word32EqualWithParameter) {
  const Shift shift = GetParam();
  {
    StreamBuilder m(this, MachineType::Int32(), MachineType::Int32(),
                    MachineType::Int32(), MachineType::Int32());
    m.Return(
        m.Word32Equal(m.Parameter(0),
                      (m.*shift.constructor)(m.Parameter(1), m.Parameter(2))));
    Stream s = m.Build();
    ASSERT_EQ(1U, s.size());
    EXPECT_EQ(kArmCmp, s[0]->arch_opcode());
    EXPECT_EQ(shift.r_mode, s[0]->addressing_mode());
    EXPECT_EQ(3U, s[0]->InputCount());
    EXPECT_EQ(1U, s[0]->OutputCount());
    EXPECT_EQ(kFlags_set, s[0]->flags_mode());
    EXPECT_EQ(kEqual, s[0]->flags_condition());
  }
  {
    StreamBuilder m(this, MachineType::Int32(), MachineType::Int32(),
                    MachineType::Int32(), MachineType::Int32());
    m.Return(
        m.Word32Equal((m.*shift.constructor)(m.Parameter(1), m.Parameter(2)),
                      m.Parameter(0)));
    Stream s = m.Build();
    ASSERT_EQ(1U, s.size());
    EXPECT_EQ(kArmCmp, s[0]->arch_opcode());
    EXPECT_EQ(shift.r_mode, s[0]->addressing_mode());
    EXPECT_EQ(3U, s[0]->InputCount());
    EXPECT_EQ(1U, s[0]->OutputCount());
    EXPECT_EQ(kFlags_set, s[0]->flags_mode());
    EXPECT_EQ(kEqual, s[0]->flags_condition());
  }
}


TEST_P(InstructionSelectorShiftTest, Word32EqualWithParameterAndImmediate) {
  const Shift shift = GetParam();
  TRACED_FORRANGE(int32_t, imm, shift.i_low, shift.i_high) {
    StreamBuilder m(this, MachineType::Int32(), MachineType::Int32(),
                    MachineType::Int32());
    m.Return(m.Word32Equal(
        (m.*shift.constructor)(m.Parameter(1), m.Int32Constant(imm)),
        m.Parameter(0)));
    Stream s = m.Build();
    ASSERT_EQ(1U, s.size());
    EXPECT_EQ(kArmCmp, s[0]->arch_opcode());
    EXPECT_EQ(shift.i_mode, s[0]->addressing_mode());
    ASSERT_EQ(3U, s[0]->InputCount());
    EXPECT_EQ(imm, s.ToInt32(s[0]->InputAt(2)));
    EXPECT_EQ(1U, s[0]->OutputCount());
    EXPECT_EQ(kFlags_set, s[0]->flags_mode());
    EXPECT_EQ(kEqual, s[0]->flags_condition());
  }
  TRACED_FORRANGE(int32_t, imm, shift.i_low, shift.i_high) {
    StreamBuilder m(this, MachineType::Int32(), MachineType::Int32(),
                    MachineType::Int32());
    m.Return(m.Word32Equal(
        m.Parameter(0),
        (m.*shift.constructor)(m.Parameter(1), m.Int32Constant(imm))));
    Stream s = m.Build();
    ASSERT_EQ(1U, s.size());
    EXPECT_EQ(kArmCmp, s[0]->arch_opcode());
    EXPECT_EQ(shift.i_mode, s[0]->addressing_mode());
    ASSERT_EQ(3U, s[0]->InputCount());
    EXPECT_EQ(imm, s.ToInt32(s[0]->InputAt(2)));
    EXPECT_EQ(1U, s[0]->OutputCount());
    EXPECT_EQ(kFlags_set, s[0]->flags_mode());
    EXPECT_EQ(kEqual, s[0]->flags_condition());
  }
}


TEST_P(InstructionSelectorShiftTest, Word32EqualToZeroWithParameters) {
  const Shift shift = GetParam();
  StreamBuilder m(this, MachineType::Int32(), MachineType::Int32(),
                  MachineType::Int32());
  m.Return(
      m.Word32Equal(m.Int32Constant(0),
                    (m.*shift.constructor)(m.Parameter(0), m.Parameter(1))));
  Stream s = m.Build();
  ASSERT_EQ(1U, s.size());
  EXPECT_EQ(kArmMov, s[0]->arch_opcode());
  EXPECT_EQ(shift.r_mode, s[0]->addressing_mode());
  EXPECT_EQ(2U, s[0]->InputCount());
  EXPECT_EQ(2U, s[0]->OutputCount());
  EXPECT_EQ(kFlags_set, s[0]->flags_mode());
  EXPECT_EQ(kEqual, s[0]->flags_condition());
}


TEST_P(InstructionSelectorShiftTest, Word32EqualToZeroWithImmediate) {
  const Shift shift = GetParam();
  TRACED_FORRANGE(int32_t, imm, shift.i_low, shift.i_high) {
    StreamBuilder m(this, MachineType::Int32(), MachineType::Int32(),
                    MachineType::Int32());
    m.Return(m.Word32Equal(
        m.Int32Constant(0),
        (m.*shift.constructor)(m.Parameter(0), m.Int32Constant(imm))));
    Stream s = m.Build();
    ASSERT_EQ(1U, s.size());
    EXPECT_EQ(kArmMov, s[0]->arch_opcode());
    EXPECT_EQ(shift.i_mode, s[0]->addressing_mode());
    ASSERT_EQ(2U, s[0]->InputCount());
    EXPECT_EQ(imm, s.ToInt32(s[0]->InputAt(1)));
    EXPECT_EQ(2U, s[0]->OutputCount());
    EXPECT_EQ(kFlags_set, s[0]->flags_mode());
    EXPECT_EQ(kEqual, s[0]->flags_condition());
  }
}

TEST_P(InstructionSelectorShiftTest, Word32BitwiseNotWithParameters) {
  const Shift shift = GetParam();
  StreamBuilder m(this, MachineType::Int32(), MachineType::Int32(),
                  MachineType::Int32());
  m.Return(m.Word32BitwiseNot(
      (m.*shift.constructor)(m.Parameter(0), m.Parameter(1))));
  Stream s = m.Build();
  ASSERT_EQ(1U, s.size());
  EXPECT_EQ(kArmMvn, s[0]->arch_opcode());
  EXPECT_EQ(shift.r_mode, s[0]->addressing_mode());
  EXPECT_EQ(2U, s[0]->InputCount());
  EXPECT_EQ(1U, s[0]->OutputCount());
}

TEST_P(InstructionSelectorShiftTest, Word32BitwiseNotWithImmediate) {
  const Shift shift = GetParam();
  TRACED_FORRANGE(int32_t, imm, shift.i_low, shift.i_high) {
    StreamBuilder m(this, MachineType::Int32(), MachineType::Int32());
    m.Return(m.Word32BitwiseNot(
        (m.*shift.constructor)(m.Parameter(0), m.Int32Constant(imm))));
    Stream s = m.Build();
    ASSERT_EQ(1U, s.size());
    EXPECT_EQ(kArmMvn, s[0]->arch_opcode());
    EXPECT_EQ(shift.i_mode, s[0]->addressing_mode());
    ASSERT_EQ(2U, s[0]->InputCount());
    EXPECT_EQ(imm, s.ToInt32(s[0]->InputAt(1)));
    EXPECT_EQ(1U, s[0]->OutputCount());
  }
}

TEST_P(InstructionSelectorShiftTest,
       Word32AndWithWord32BitwiseNotWithParameters) {
  const Shift shift = GetParam();
  StreamBuilder m(this, MachineType::Int32(), MachineType::Int32(),
                  MachineType::Int32(), MachineType::Int32());
  m.Return(
      m.Word32And(m.Parameter(0), m.Word32BitwiseNot((m.*shift.constructor)(
                                      m.Parameter(1), m.Parameter(2)))));
  Stream s = m.Build();
  ASSERT_EQ(1U, s.size());
  EXPECT_EQ(kArmBic, s[0]->arch_opcode());
  EXPECT_EQ(shift.r_mode, s[0]->addressing_mode());
  EXPECT_EQ(3U, s[0]->InputCount());
  EXPECT_EQ(1U, s[0]->OutputCount());
}

TEST_P(InstructionSelectorShiftTest,
       Word32AndWithWord32BitwiseNotWithImmediate) {
  const Shift shift = GetParam();
  TRACED_FORRANGE(int32_t, imm, shift.i_low, shift.i_high) {
    StreamBuilder m(this, MachineType::Int32(), MachineType::Int32(),
                    MachineType::Int32());
    m.Return(m.Word32And(m.Parameter(0),
                         m.Word32BitwiseNot((m.*shift.constructor)(
                             m.Parameter(1), m.Int32Constant(imm)))));
    Stream s = m.Build();
    ASSERT_EQ(1U, s.size());
    EXPECT_EQ(kArmBic, s[0]->arch_opcode());
    EXPECT_EQ(shift.i_mode, s[0]->addressing_mode());
    ASSERT_EQ(3U, s[0]->InputCount());
    EXPECT_EQ(imm, s.ToInt32(s[0]->InputAt(2)));
    EXPECT_EQ(1U, s[0]->OutputCount());
  }
}

INSTANTIATE_TEST_SUITE_P(InstructionSelectorTest, InstructionSelectorShiftTest,
                         ::testing::ValuesIn(kShifts));

// -----------------------------------------------------------------------------
// Memory access instructions.


namespace {

struct MemoryAccess {
  MachineType type;
  ArchOpcode ldr_opcode;
  ArchOpcode str_opcode;
  bool (InstructionSelectorTest::Stream::*val_predicate)(
      const InstructionOperand*) const;
  const int32_t immediates[40];
};


std::ostream& operator<<(std::ostream& os, const MemoryAccess& memacc) {
  return os << memacc.type;
}


const MemoryAccess kMemoryAccesses[] = {
    {MachineType::Int8(),
     kArmLdrsb,
     kArmStrb,
     &InstructionSelectorTest::Stream::IsInteger,
     {-4095, -3340, -3231, -3224, -3088, -1758, -1203, -123, -117, -91, -89,
      -87, -86, -82, -44, -23, -3, 0, 7, 10, 39, 52, 69, 71, 91, 92, 107, 109,
      115, 124, 286, 655, 1362, 1569, 2587, 3067, 3096, 3462, 3510, 4095}},
    {MachineType::Uint8(),
     kArmLdrb,
     kArmStrb,
     &InstructionSelectorTest::Stream::IsInteger,
     {-4095, -3914, -3536, -3234, -3185, -3169, -1073, -990, -859, -720, -434,
      -127, -124, -122, -105, -91, -86, -64, -55, -53, -30, -10, -3, 0, 20, 28,
      39, 58, 64, 73, 75, 100, 108, 121, 686, 963, 1363, 2759, 3449, 4095}},
    {MachineType::Int16(),
     kArmLdrsh,
     kArmStrh,
     &InstructionSelectorTest::Stream::IsInteger,
     {-255, -251, -232, -220, -144, -138, -130, -126, -116, -115, -102, -101,
      -98, -69, -59, -56, -39, -35, -23, -19, -7, 0, 22, 26, 37, 68, 83, 87, 98,
      102, 108, 111, 117, 171, 195, 203, 204, 245, 246, 255}},
    {MachineType::Uint16(),
     kArmLdrh,
     kArmStrh,
     &InstructionSelectorTest::Stream::IsInteger,
     {-255, -230, -201, -172, -125, -119, -118, -105, -98, -79, -54, -42, -41,
      -32, -12, -11, -5, -4, 0, 5, 9, 25, 28, 51, 58, 60, 89, 104, 108, 109,
      114, 116, 120, 138, 150, 161, 166, 172, 228, 255}},
    {MachineType::Int32(),
     kArmLdr,
     kArmStr,
     &InstructionSelectorTest::Stream::IsInteger,
     {-4095, -1898, -1685, -1562, -1408, -1313, -344, -128, -116, -100, -92,
      -80, -72, -71, -56, -25, -21, -11, -9, 0, 3, 5, 27, 28, 42, 52, 63, 88,
      93, 97, 125, 846, 1037, 2102, 2403, 2597, 2632, 2997, 3935, 4095}},
    {MachineType::Float32(),
     kArmVldrF32,
     kArmVstrF32,
     &InstructionSelectorTest::Stream::IsDouble,
     {-1020, -928, -896, -772, -728, -680, -660, -488, -372, -112, -100, -92,
      -84, -80, -72, -64, -60, -56, -52, -48, -36, -32, -20, -8, -4, 0, 8, 20,
      24, 40, 64, 112, 204, 388, 516, 852, 856, 976, 988, 1020}},
    {MachineType::Float64(),
     kArmVldrF64,
     kArmVstrF64,
     &InstructionSelectorTest::Stream::IsDouble,
     {-1020, -948, -796, -696, -612, -364, -320, -308, -128, -112, -108, -104,
      -96, -84, -80, -56, -48, -40, -20, 0, 24, 28, 36, 48, 64, 84, 96, 100,
      108, 116, 120, 140, 156, 408, 432, 444, 772, 832, 940, 1020}}};

}  // namespace

using InstructionSelectorMemoryAccessTest =
    InstructionSelectorTestWithParam<MemoryAccess>;

TEST_P(InstructionSelectorMemoryAccessTest, LoadWithParameters) {
  const MemoryAccess memacc = GetParam();
  StreamBuilder m(this, memacc.type, MachineType::Pointer(),
                  MachineType::Int32());
  m.Return(m.Load(memacc.type, m.Parameter(0), m.Parameter(1)));
  Stream s = m.Build();
  ASSERT_EQ(1U, s.size());
  EXPECT_EQ(memacc.ldr_opcode, s[0]->arch_opcode());
  EXPECT_EQ(kMode_Offset_RR, s[0]->addressing_mode());
  EXPECT_EQ(2U, s[0]->InputCount());
  ASSERT_EQ(1U, s[0]->OutputCount());
  EXPECT_TRUE((s.*memacc.val_predicate)(s[0]->Output()));
}


TEST_P(InstructionSelectorMemoryAccessTest, LoadWithImmediateIndex) {
  const MemoryAccess memacc = GetParam();
  TRACED_FOREACH(int32_t, index, memacc.immediates) {
    StreamBuilder m(this, memacc.type, MachineType::Pointer());
    m.Return(m.Load(memacc.type, m.Parameter(0), m.Int32Constant(index)));
    Stream s = m.Build();
    ASSERT_EQ(1U, s.size());
    EXPECT_EQ(memacc.ldr_opcode, s[0]->arch_opcode());
    EXPECT_EQ(kMode_Offset_RI, s[0]->addressing_mode());
    ASSERT_EQ(2U, s[0]->InputCount());
    ASSERT_EQ(InstructionOperand::IMMEDIATE, s[0]->InputAt(1)->kind());
    EXPECT_EQ(index, s.ToInt32(s[0]->InputAt(1)));
    ASSERT_EQ(1U, s[0]->OutputCount());
    EXPECT_TRUE((s.*memacc.val_predicate)(s[0]->Output()));
  }
}


TEST_P(InstructionSelectorMemoryAccessTest, StoreWithParameters) {
  const MemoryAccess memacc = GetParam();
  StreamBuilder m(this, MachineType::Int32(), MachineType::Pointer(),
                  MachineType::Int32(), memacc.type);
  m.Store(memacc.type.representation(), m.Parameter(0), m.Parameter(1),
          m.Parameter(2), kNoWriteBarrier);
  m.Return(m.Int32Constant(0));
  Stream s = m.Build();
  ASSERT_EQ(1U, s.size());
  EXPECT_EQ(memacc.str_opcode, s[0]->arch_opcode());
  EXPECT_EQ(kMode_Offset_RR, s[0]->addressing_mode());
  EXPECT_EQ(3U, s[0]->InputCount());
  EXPECT_EQ(0U, s[0]->OutputCount());
}


TEST_P(InstructionSelectorMemoryAccessTest, StoreWithImmediateIndex) {
  const MemoryAccess memacc = GetParam();
  TRACED_FOREACH(int32_t, index, memacc.immediates) {
    StreamBuilder m(this, MachineType::Int32(), MachineType::Pointer(),
                    memacc.type);
    m.Store(memacc.type.representation(), m.Parameter(0),
            m.Int32Constant(index), m.Parameter(1), kNoWriteBarrier);
    m.Return(m.Int32Constant(0));
    Stream s = m.Build();
    ASSERT_EQ(1U, s.size());
    EXPECT_EQ(memacc.str_opcode, s[0]->arch_opcode());
    EXPECT_EQ(kMode_Offset_RI, s[0]->addressing_mode());
    ASSERT_EQ(3U, s[0]->InputCount());
    ASSERT_EQ(InstructionOperand::IMMEDIATE, s[0]->InputAt(2)->kind());
    EXPECT_EQ(index, s.ToInt32(s[0]->InputAt(2)));
    EXPECT_EQ(0U, s[0]->OutputCount());
  }
}

INSTANTIATE_TEST_SUITE_P(InstructionSelectorTest,
                         InstructionSelectorMemoryAccessTest,
                         ::testing::ValuesIn(kMemoryAccesses));

TEST_F(InstructionSelectorMemoryAccessTest, LoadWithShiftedIndex) {
  TRACED_FORRANGE(int, immediate_shift, 1, 31) {
    StreamBuilder m(this, MachineType::Int32(), MachineType::Pointer(),
                    MachineType::Int32());
    Node* const index =
        m.Word32Shl(m.Parameter(1), m.Int32Constant(immediate_shift));
    m.Return(m.Load(MachineType::Int32(), m.Parameter(0), index));
    Stream s = m.Build();
    ASSERT_EQ(1U, s.size());
    EXPECT_EQ(kArmLdr, s[0]->arch_opcode());
    EXPECT_EQ(kMode_Operand2_R_LSL_I, s[0]->addressing_mode());
    EXPECT_EQ(3U, s[0]->InputCount());
    EXPECT_EQ(1U, s[0]->OutputCount());
  }
}

TEST_F(InstructionSelectorMemoryAccessTest, StoreWithShiftedIndex) {
  TRACED_FORRANGE(int, immediate_shift, 1, 31) {
    StreamBuilder m(this, MachineType::Int32(), MachineType::Pointer(),
                    MachineType::Int32(), MachineType::Int32());
    Node* const index =
        m.Word32Shl(m.Parameter(1), m.Int32Constant(immediate_shift));
    m.Store(MachineRepresentation::kWord32, m.Parameter(0), index,
            m.Parameter(2), kNoWriteBarrier);
    m.Return(m.Int32Constant(0));
    Stream s = m.Build();
    ASSERT_EQ(1U, s.size());
    EXPECT_EQ(kArmStr, s[0]->arch_opcode());
    EXPECT_EQ(kMode_Operand2_R_LSL_I, s[0]->addressing_mode());
    EXPECT_EQ(4U, s[0]->InputCount());
    EXPECT_EQ(0U, s[0]->OutputCount());
  }
}

// -----------------------------------------------------------------------------
// Conversions.


TEST_F(InstructionSelectorTest, ChangeFloat32ToFloat64WithParameter) {
  StreamBuilder m(this, MachineType::Float64(), MachineType::Float32());
  m.Return(m.ChangeFloat32ToFloat64(m.Parameter(0)));
  Stream s = m.Build();
  ASSERT_EQ(1U, s.size());
  EXPECT_EQ(kArmVcvtF64F32, s[0]->arch_opcode());
  EXPECT_EQ(1U, s[0]->InputCount());
  EXPECT_EQ(1U, s[0]->OutputCount());
}


TEST_F(InstructionSelectorTest, TruncateFloat64ToFloat32WithParameter) {
  StreamBuilder m(this, MachineType::Float32(), MachineType::Float64());
  m.Return(m.TruncateFloat64ToFloat32(m.Parameter(0)));
  Stream s = m.Build();
  ASSERT_EQ(1U, s.size());
  EXPECT_EQ(kArmVcvtF32F64, s[0]->arch_opcode());
  EXPECT_EQ(1U, s[0]->InputCount());
  EXPECT_EQ(1U, s[0]->OutputCount());
}


// -----------------------------------------------------------------------------
// Comparisons.


namespace {

struct Comparison {
  Constructor constructor;
  const char* constructor_name;
  FlagsCondition flags_condition;
  FlagsCondition negated_flags_condition;
  FlagsCondition commuted_flags_condition;
};


std::ostream& operator<<(std::ostream& os, const Comparison& cmp) {
  return os << cmp.constructor_name;
}


const Comparison kComparisons[] = {
    {&RawMachineAssembler::Word32Equal, "Word32Equal", kEqual, kNotEqual,
     kEqual},
    {&RawMachineAssembler::Int32LessThan, "Int32LessThan", kSignedLessThan,
     kSignedGreaterThanOrEqual, kSignedGreaterThan},
    {&RawMachineAssembler::Int32LessThanOrEqual, "Int32LessThanOrEqual",
     kSignedLessThanOrEqual, kSignedGreaterThan, kSignedGreaterThanOrEqual},
    {&RawMachineAssembler::Uint32LessThan, "Uint32LessThan", kUnsignedLessThan,
     kUnsignedGreaterThanOrEqual, kUnsignedGreaterThan},
    {&RawMachineAssembler::Uint32LessThanOrEqual, "Uint32LessThanOrEqual",
     kUnsignedLessThanOrEqual, kUnsignedGreaterThan,
     kUnsignedGreaterThanOrEqual}};

}  // namespace

using InstructionSelectorComparisonTest =
    InstructionSelectorTestWithParam<Comparison>;

TEST_P(InstructionSelectorComparisonTest, Parameters) {
  const Comparison& cmp = GetParam();
  StreamBuilder m(this, MachineType::Int32(), MachineType::Int32(),
                  MachineType::Int32());
  Node* const p0 = m.Parameter(0);
  Node* const p1 = m.Parameter(1);
  Node* const r = (m.*cmp.constructor)(p0, p1);
  m.Return(r);
  Stream const s = m.Build();
  ASSERT_EQ(1U, s.size());
  EXPECT_EQ(kArmCmp, s[0]->arch_opcode());
  EXPECT_EQ(kMode_Operand2_R, s[0]->addressing_mode());
  ASSERT_EQ(2U, s[0]->InputCount());
  EXPECT_EQ(s.ToVreg(p0), s.ToVreg(s[0]->InputAt(0)));
  EXPECT_EQ(s.ToVreg(p1), s.ToVreg(s[0]->InputAt(1)));
  ASSERT_EQ(1U, s[0]->OutputCount());
  EXPECT_EQ(s.ToVreg(r), s.ToVreg(s[0]->OutputAt(0)));
  EXPECT_EQ(kFlags_set, s[0]->flags_mode());
  EXPECT_EQ(cmp.flags_condition, s[0]->flags_condition());
}


TEST_P(InstructionSelectorComparisonTest, Word32EqualWithZero) {
  {
    const Comparison& cmp = GetParam();
    StreamBuilder m(this, MachineType::Int32(), MachineType::Int32(),
                    MachineType::Int32());
    Node* const p0 = m.Parameter(0);
    Node* const p1 = m.Parameter(1);
    Node* const r =
        m.Word32Equal((m.*cmp.constructor)(p0, p1), m.Int32Constant(0));
    m.Return(r);
    Stream const s = m.Build();
    ASSERT_EQ(1U, s.size());
    EXPECT_EQ(kArmCmp, s[0]->arch_opcode());
    EXPECT_EQ(kMode_Operand2_R, s[0]->addressing_mode());
    ASSERT_EQ(2U, s[0]->InputCount());
    EXPECT_EQ(s.ToVreg(p0), s.ToVreg(s[0]->InputAt(0)));
    EXPECT_EQ(s.ToVreg(p1), s.ToVreg(s[0]->InputAt(1)));
    ASSERT_EQ(1U, s[0]->OutputCount());
    EXPECT_EQ(s.ToVreg(r), s.ToVreg(s[0]->OutputAt(0)));
    EXPECT_EQ(kFlags_set, s[0]->flags_mode());
    EXPECT_EQ(cmp.negated_flags_condition, s[0]->flags_condition());
  }
  {
    const Comparison& cmp = GetParam();
    StreamBuilder m(this, MachineType::Int32(), MachineType::Int32(),
                    MachineType::Int32());
    Node* const p0 = m.Parameter(0);
    Node* const p1 = m.Parameter(1);
    Node* const r =
        m.Word32Equal(m.Int32Constant(0), (m.*cmp.constructor)(p0, p1));
    m.Return(r);
    Stream const s = m.Build();
    ASSERT_EQ(1U, s.size());
    EXPECT_EQ(kArmCmp, s[0]->arch_opcode());
    EXPECT_EQ(kMode_Operand2_R, s[0]->addressing_mode());
    ASSERT_EQ(2U, s[0]->InputCount());
    EXPECT_EQ(s.ToVreg(p0), s.ToVreg(s[0]->InputAt(0)));
    EXPECT_EQ(s.ToVreg(p1), s.ToVreg(s[0]->InputAt(1)));
    ASSERT_EQ(1U, s[0]->OutputCount());
    EXPECT_EQ(s.ToVreg(r), s.ToVreg(s[0]->OutputAt(0)));
    EXPECT_EQ(kFlags_set, s[0]->flags_mode());
    EXPECT_EQ(cmp.negated_flags_condition, s[0]->flags_condition());
  }
}

INSTANTIATE_TEST_SUITE_P(InstructionSelectorTest,
                         InstructionSelectorComparisonTest,
                         ::testing::ValuesIn(kComparisons));

// -----------------------------------------------------------------------------
// Floating point comparisons.


namespace {

const Comparison kF32Comparisons[] = {
    {&RawMachineAssembler::Float32Equal, "Float32Equal", kEqual, kNotEqual,
     kEqual},
    {&RawMachineAssembler::Float32LessThan, "Float32LessThan",
     kFloatLessThan, kFloatGreaterThanOrEqualOrUnordered, kFloatGreaterThan},
    {&RawMachineAssembler::Float32LessThanOrEqual, "Float32LessThanOrEqual",
     kFloatLessThanOrEqual, kFloatGreaterThanOrUnordered,
     kFloatGreaterThanOrEqual}};

}  // namespace

using InstructionSelectorF32ComparisonTest =
    InstructionSelectorTestWithParam<Comparison>;

TEST_P(InstructionSelectorF32ComparisonTest, WithParameters) {
  const Comparison& cmp = GetParam();
  StreamBuilder m(this, MachineType::Int32(), MachineType::Float32(),
                  MachineType::Float32());
  m.Return((m.*cmp.constructor)(m.Parameter(0), m.Parameter(1)));
  Stream const s = m.Build();
  ASSERT_EQ(1U, s.size());
  EXPECT_EQ(kArmVcmpF32, s[0]->arch_opcode());
  ASSERT_EQ(2U, s[0]->InputCount());
  ASSERT_EQ(1U, s[0]->OutputCount());
  EXPECT_EQ(kFlags_set, s[0]->flags_mode());
  EXPECT_EQ(cmp.flags_condition, s[0]->flags_condition());
}


TEST_P(InstructionSelectorF32ComparisonTest, NegatedWithParameters) {
  const Comparison& cmp = GetParam();
  StreamBuilder m(this, MachineType::Int32(), MachineType::Float32(),
                  MachineType::Float32());
  m.Return(
      m.Word32BinaryNot((m.*cmp.constructor)(m.Parameter(0), m.Parameter(1))));
  Stream const s = m.Build();
  ASSERT_EQ(1U, s.size());
  EXPECT_EQ(kArmVcmpF32, s[0]->arch_opcode());
  ASSERT_EQ(2U, s[0]->InputCount());
  ASSERT_EQ(1U, s[0]->OutputCount());
  EXPECT_EQ(kFlags_set, s[0]->flags_mode());
  EXPECT_EQ(cmp.negated_flags_condition, s[0]->flags_condition());
}


TEST_P(InstructionSelectorF32ComparisonTest, WithImmediateZeroOnRight) {
  const Comparison& cmp = GetParam();
  StreamBuilder m(this, MachineType::Int32(), MachineType::Float32());
  m.Return((m.*cmp.constructor)(m.Parameter(0), m.Float32Constant(0.0)));
  Stream const s = m.Build();
  ASSERT_EQ(1U, s.size());
  EXPECT_EQ(kArmVcmpF32, s[0]->arch_opcode());
  ASSERT_EQ(2U, s[0]->InputCount());
  EXPECT_TRUE(s[0]->InputAt(1)->IsImmediate());
  ASSERT_EQ(1U, s[0]->OutputCount());
  EXPECT_EQ(kFlags_set, s[0]->flags_mode());
  EXPECT_EQ(cmp.flags_condition, s[0]->flags_condition());
}


TEST_P(InstructionSelectorF32ComparisonTest, WithImmediateZeroOnLeft) {
  const Comparison& cmp = GetParam();
  StreamBuilder m(this, MachineType::Int32(), MachineType::Float32());
  m.Return((m.*cmp.constructor)(m.Float32Constant(0.0f), m.Parameter(0)));
  Stream const s = m.Build();
  ASSERT_EQ(1U, s.size());
  EXPECT_EQ(kArmVcmpF32, s[0]->arch_opcode());
  ASSERT_EQ(2U, s[0]->InputCount());
  EXPECT_TRUE(s[0]->InputAt(1)->IsImmediate());
  ASSERT_EQ(1U, s[0]->OutputCount());
  EXPECT_EQ(kFlags_set, s[0]->flags_mode());
  EXPECT_EQ(cmp.commuted_flags_condition, s[0]->flags_condition());
}

INSTANTIATE_TEST_SUITE_P(InstructionSelectorTest,
                         InstructionSelectorF32ComparisonTest,
                         ::testing::ValuesIn(kF32Comparisons));

namespace {

const Comparison kF64Comparisons[] = {
    {&RawMachineAssembler::Float64Equal, "Float64Equal", kEqual, kNotEqual,
     kEqual},
    {&RawMachineAssembler::Float64LessThan, "Float64LessThan",
     kFloatLessThan, kFloatGreaterThanOrEqualOrUnordered, kFloatGreaterThan},
    {&RawMachineAssembler::Float64LessThanOrEqual, "Float64LessThanOrEqual",
     kFloatLessThanOrEqual, kFloatGreaterThanOrUnordered,
     kFloatGreaterThanOrEqual}};

}  // namespace

using InstructionSelectorF64ComparisonTest =
    InstructionSelectorTestWithParam<Comparison>;

TEST_P(InstructionSelectorF64ComparisonTest, WithParameters) {
  const Comparison& cmp = GetParam();
  StreamBuilder m(this, MachineType::Int32(), MachineType::Float64(),
                  MachineType::Float64());
  m.Return((m.*cmp.constructor)(m.Parameter(0), m.Parameter(1)));
  Stream const s = m.Build();
  ASSERT_EQ(1U, s.size());
  EXPECT_EQ(kArmVcmpF64, s[0]->arch_opcode());
  ASSERT_EQ(2U, s[0]->InputCount());
  ASSERT_EQ(1U, s[0]->OutputCount());
  EXPECT_EQ(kFlags_set, s[0]->flags_mode());
  EXPECT_EQ(cmp.flags_condition, s[0]->flags_condition());
}


TEST_P(InstructionSelectorF64ComparisonTest, NegatedWithParameters) {
  const Comparison& cmp = GetParam();
  StreamBuilder m(this, MachineType::Int32(), MachineType::Float64(),
                  MachineType::Float64());
  m.Return(
      m.Word32BinaryNot((m.*cmp.constructor)(m.Parameter(0), m.Parameter(1))));
  Stream const s = m.Build();
  ASSERT_EQ(1U, s.size());
  EXPECT_EQ(kArmVcmpF64, s[0]->arch_opcode());
  ASSERT_EQ(2U, s[0]->InputCount());
  ASSERT_EQ(1U, s[0]->OutputCount());
  EXPECT_EQ(kFlags_set, s[0]->flags_mode());
  EXPECT_EQ(cmp.negated_flags_condition, s[0]->flags_condition());
}


TEST_P(InstructionSelectorF64ComparisonTest, WithImmediateZeroOnRight) {
  const Comparison& cmp = GetParam();
  StreamBuilder m(this, MachineType::Int32(), MachineType::Float64());
  m.Return((m.*cmp.constructor)(m.Parameter(0), m.Float64Constant(0.0)));
  Stream const s = m.Build();
  ASSERT_EQ(1U, s.size());
  EXPECT_EQ(kArmVcmpF64, s[0]->arch_opcode());
  ASSERT_EQ(2U, s[0]->InputCount());
  EXPECT_TRUE(s[0]->InputAt(1)->IsImmediate());
  ASSERT_EQ(1U, s[0]->OutputCount());
  EXPECT_EQ(kFlags_set, s[0]->flags_mode());
  EXPECT_EQ(cmp.flags_condition, s[0]->flags_condition());
}


TEST_P(InstructionSelectorF64ComparisonTest, WithImmediateZeroOnLeft) {
  const Comparison& cmp = GetParam();
  StreamBuilder m(this, MachineType::Int32(), MachineType::Float64());
  m.Return((m.*cmp.constructor)(m.Float64Constant(0.0), m.Parameter(0)));
  Stream const s = m.Build();
  ASSERT_EQ(1U, s.size());
  EXPECT_EQ(kArmVcmpF64, s[0]->arch_opcode());
  ASSERT_EQ(2U, s[0]->InputCount());
  EXPECT_TRUE(s[0]->InputAt(1)->IsImmediate());
  ASSERT_EQ(1U, s[0]->OutputCount());
  EXPECT_EQ(kFlags_set, s[0]->flags_mode());
  EXPECT_EQ(cmp.commuted_flags_condition, s[0]->flags_condition());
}

INSTANTIATE_TEST_SUITE_P(InstructionSelectorTest,
                         InstructionSelectorF64ComparisonTest,
                         ::testing::ValuesIn(kF64Comparisons));

// -----------------------------------------------------------------------------
// Floating point arithmetic.

using InstructionSelectorFAITest = InstructionSelectorTestWithParam<FAI>;

TEST_P(InstructionSelectorFAITest, Parameters) {
  const FAI& fai = GetParam();
  StreamBuilder m(this, fai.machine_type, fai.machine_type, fai.machine_type);
  Node* const p0 = m.Parameter(0);
  Node* const p1 = m.Parameter(1);
  Node* const r = (m.*fai.constructor)(p0, p1);
  m.Return(r);
  Stream const s = m.Build();
  ASSERT_EQ(1U, s.size());
  EXPECT_EQ(fai.arch_opcode, s[0]->arch_opcode());
  EXPECT_EQ(kMode_None, s[0]->addressing_mode());
  ASSERT_EQ(2U, s[0]->InputCount());
  EXPECT_EQ(s.ToVreg(p0), s.ToVreg(s[0]->InputAt(0)));
  EXPECT_EQ(s.ToVreg(p1), s.ToVreg(s[0]->InputAt(1)));
  ASSERT_EQ(1U, s[0]->OutputCount());
  EXPECT_EQ(s.ToVreg(r), s.ToVreg(s[0]->OutputAt(0)));
  EXPECT_EQ(kFlags_none, s[0]->flags_mode());
}

INSTANTIATE_TEST_SUITE_P(InstructionSelectorTest, InstructionSelectorFAITest,
                         ::testing::ValuesIn(kFAIs));

TEST_F(InstructionSelectorTest, Float32Abs) {
  StreamBuilder m(this, MachineType::Float32(), MachineType::Float32());
  Node* const p0 = m.Parameter(0);
  Node* const n = m.Float32Abs(p0);
  m.Return(n);
  Stream s = m.Build();
  ASSERT_EQ(1U, s.size());
  EXPECT_EQ(kArmVabsF32, s[0]->arch_opcode());
  ASSERT_EQ(1U, s[0]->InputCount());
  EXPECT_EQ(s.ToVreg(p0), s.ToVreg(s[0]->InputAt(0)));
  ASSERT_EQ(1U, s[0]->OutputCount());
  EXPECT_EQ(s.ToVreg(n), s.ToVreg(s[0]->Output()));
}


TEST_F(InstructionSelectorTest, Float64Abs) {
  StreamBuilder m(this, MachineType::Float64(), MachineType::Float64());
  Node* const p0 = m.Parameter(0);
  Node* const n = m.Float64Abs(p0);
  m.Return(n);
  Stream s = m.Build();
  ASSERT_EQ(1U, s.size());
  EXPECT_EQ(kArmVabsF64, s[0]->arch_opcode());
  ASSERT_EQ(1U, s[0]->InputCount());
  EXPECT_EQ(s.ToVreg(p0), s.ToVreg(s[0]->InputAt(0)));
  ASSERT_EQ(1U, s[0]->OutputCount());
  EXPECT_EQ(s.ToVreg(n), s.ToVreg(s[0]->Output()));
}


TEST_F(InstructionSelectorTest, Float32AddWithFloat32Mul) {
  {
    StreamBuilder m(this, MachineType::Float32(), MachineType::Float32(),
                    MachineType::Float32(), MachineType::Float32());
    Node* const p0 = m.Parameter(0);
    Node* const p1 = m.Parameter(1);
    Node* const p2 = m.Parameter(2);
    Node* const n = m.Float32Add(m.Float32Mul(p0, p1), p2);
    m.Return(n);
    Stream s = m.Build();
    ASSERT_EQ(1U, s.size());
    EXPECT_EQ(kArmVmlaF32, s[0]->arch_opcode());
    ASSERT_EQ(3U, s[0]->InputCount());
    EXPECT_EQ(s.ToVreg(p2), s.ToVreg(s[0]->InputAt(0)));
    EXPECT_EQ(s.ToVreg(p0), s.ToVreg(s[0]->InputAt(1)));
    EXPECT_EQ(s.ToVreg(p1), s.ToVreg(s[0]->InputAt(2)));
    ASSERT_EQ(1U, s[0]->OutputCount());
    EXPECT_TRUE(
        UnallocatedOperand::cast(s[0]->Output())->HasSameAsInputPolicy());
    EXPECT_EQ(s.ToVreg(n), s.ToVreg(s[0]->Output()));
    EXPECT_EQ(kFlags_none, s[0]->flags_mode());
  }
  {
    StreamBuilder m(this, MachineType::Float32(), MachineType::Float32(),
                    MachineType::Float32(), MachineType::Float32());
    Node* const p0 = m.Parameter(0);
    Node* const p1 = m.Parameter(1);
    Node* const p2 = m.Parameter(2);
    Node* const n = m.Float32Add(p0, m.Float32Mul(p1, p2));
    m.Return(n);
    Stream s = m.Build();
    ASSERT_EQ(1U, s.size());
    EXPECT_EQ(kArmVmlaF32, s[0]->arch_opcode());
    ASSERT_EQ(3U, s[0]->InputCount());
    EXPECT_EQ(s.ToVreg(p0), s.ToVreg(s[0]->InputAt(0)));
    EXPECT_EQ(s.ToVreg(p1), s.ToVreg(s[0]->InputAt(1)));
    EXPECT_EQ(s.ToVreg(p2), s.ToVreg(s[0]->InputAt(2)));
    ASSERT_EQ(1U, s[0]->OutputCount());
    EXPECT_TRUE(
        UnallocatedOperand::cast(s[0]->Output())->HasSameAsInputPolicy());
    EXPECT_EQ(s.ToVreg(n), s.ToVreg(s[0]->Output()));
    EXPECT_EQ(kFlags_none, s[0]->flags_mode());
  }
}


TEST_F(InstructionSelectorTest, Float64AddWithFloat64Mul) {
  {
    StreamBuilder m(this, MachineType::Float64(), MachineType::Float64(),
                    MachineType::Float64(), MachineType::Float64());
    Node* const p0 = m.Parameter(0);
    Node* const p1 = m.Parameter(1);
    Node* const p2 = m.Parameter(2);
    Node* const n = m.Float64Add(m.Float64Mul(p0, p1), p2);
    m.Return(n);
    Stream s = m.Build();
    ASSERT_EQ(1U, s.size());
    EXPECT_EQ(kArmVmlaF64, s[0]->arch_opcode());
    ASSERT_EQ(3U, s[0]->InputCount());
    EXPECT_EQ(s.ToVreg(p2), s.ToVreg(s[0]->InputAt(0)));
    EXPECT_EQ(s.ToVreg(p0), s.ToVreg(s[0]->InputAt(1)));
    EXPECT_EQ(s.ToVreg(p1), s.ToVreg(s[0]->InputAt(2)));
    ASSERT_EQ(1U, s[0]->OutputCount());
    EXPECT_TRUE(
        UnallocatedOperand::cast(s[0]->Output())->HasSameAsInputPolicy());
    EXPECT_EQ(s.ToVreg(n), s.ToVreg(s[0]->Output()));
    EXPECT_EQ(kFlags_none, s[0]->flags_mode());
  }
  {
    StreamBuilder m(this, MachineType::Float64(), MachineType::Float64(),
                    MachineType::Float64(), MachineType::Float64());
    Node* const p0 = m.Parameter(0);
    Node* const p1 = m.Parameter(1);
    Node* const p2 = m.Parameter(2);
    Node* const n = m.Float64Add(p0, m.Float64Mul(p1, p2));
    m.Return(n);
    Stream s = m.Build();
    ASSERT_EQ(1U, s.size());
    EXPECT_EQ(kArmVmlaF64, s[0]->arch_opcode());
    ASSERT_EQ(3U, s[0]->InputCount());
    EXPECT_EQ(s.ToVreg(p0), s.ToVreg(s[0]->InputAt(0)));
    EXPECT_EQ(s.ToVreg(p1), s.ToVreg(s[0]->InputAt(1)));
    EXPECT_EQ(s.ToVreg(p2), s.ToVreg(s[0]->InputAt(2)));
    ASSERT_EQ(1U, s[0]->OutputCount());
    EXPECT_TRUE(
        UnallocatedOperand::cast(s[0]->Output())->HasSameAsInputPolicy());
    EXPECT_EQ(s.ToVreg(n), s.ToVreg(s[0]->Output()));
    EXPECT_EQ(kFlags_none, s[0]->flags_mode());
  }
}


TEST_F(InstructionSelectorTest, Float32SubWithFloat32Mul) {
  StreamBuilder m(this, MachineType::Float32(), MachineType::Float32(),
                  MachineType::Float32(), MachineType::Float32());
  Node* const p0 = m.Parameter(0);
  Node* const p1 = m.Parameter(1);
  Node* const p2 = m.Parameter(2);
  Node* const n = m.Float32Sub(p0, m.Float32Mul(p1, p2));
  m.Return(n);
  Stream s = m.Build();
  ASSERT_EQ(1U, s.size());
  EXPECT_EQ(kArmVmlsF32, s[0]->arch_opcode());
  ASSERT_EQ(3U, s[0]->InputCount());
  EXPECT_EQ(s.ToVreg(p0), s.ToVreg(s[0]->InputAt(0)));
  EXPECT_EQ(s.ToVreg(p1), s.ToVreg(s[0]->InputAt(1)));
  EXPECT_EQ(s.ToVreg(p2), s.ToVreg(s[0]->InputAt(2)));
  ASSERT_EQ(1U, s[0]->OutputCount());
  EXPECT_TRUE(UnallocatedOperand::cast(s[0]->Output())->HasSameAsInputPolicy());
  EXPECT_EQ(s.ToVreg(n), s.ToVreg(s[0]->Output()));
  EXPECT_EQ(kFlags_none, s[0]->flags_mode());
}


TEST_F(InstructionSelectorTest, Float64SubWithFloat64Mul) {
  StreamBuilder m(this, MachineType::Float64(), MachineType::Float64(),
                  MachineType::Float64(), MachineType::Float64());
  Node* const p0 = m.Parameter(0);
  Node* const p1 = m.Parameter(1);
  Node* const p2 = m.Parameter(2);
  Node* const n = m.Float64Sub(p0, m.Float64Mul(p1, p2));
  m.Return(n);
  Stream s = m.Build();
  ASSERT_EQ(1U, s.size());
  EXPECT_EQ(kArmVmlsF64, s[0]->arch_opcode());
  ASSERT_EQ(3U, s[0]->InputCount());
  EXPECT_EQ(s.ToVreg(p0), s.ToVreg(s[0]->InputAt(0)));
  EXPECT_EQ(s.ToVreg(p1), s.ToVreg(s[0]->InputAt(1)));
  EXPECT_EQ(s.ToVreg(p2), s.ToVreg(s[0]->InputAt(2)));
  ASSERT_EQ(1U, s[0]->OutputCount());
  EXPECT_TRUE(UnallocatedOperand::cast(s[0]->Output())->HasSameAsInputPolicy());
  EXPECT_EQ(s.ToVreg(n), s.ToVreg(s[0]->Output()));
  EXPECT_EQ(kFlags_none, s[0]->flags_mode());
}


TEST_F(InstructionSelectorTest, Float32Sqrt) {
  StreamBuilder m(this, MachineType::Float32(), MachineType::Float32());
  Node* const p0 = m.Parameter(0);
  Node* const n = m.Float32Sqrt(p0);
  m.Return(n);
  Stream s = m.Build();
  ASSERT_EQ(1U, s.size());
  EXPECT_EQ(kArmVsqrtF32, s[0]->arch_opcode());
  ASSERT_EQ(1U, s[0]->InputCount());
  EXPECT_EQ(s.ToVreg(p0), s.ToVreg(s[0]->InputAt(0)));
  ASSERT_EQ(1U, s[0]->OutputCount());
  EXPECT_EQ(s.ToVreg(n), s.ToVreg(s[0]->Output()));
  EXPECT_EQ(kFlags_none, s[0]->flags_mode());
}


TEST_F(InstructionSelectorTest, Float64Sqrt) {
  StreamBuilder m(this, MachineType::Float64(), MachineType::Float64());
  Node* const p0 = m.Parameter(0);
  Node* const n = m.Float64Sqrt(p0);
  m.Return(n);
  Stream s = m.Build();
  ASSERT_EQ(1U, s.size());
  EXPECT_EQ(kArmVsqrtF64, s[0]->arch_opcode());
  ASSERT_EQ(1U, s[0]->InputCount());
  EXPECT_EQ(s.ToVreg(p0), s.ToVreg(s[0]->InputAt(0)));
  ASSERT_EQ(1U, s[0]->OutputCount());
  EXPECT_EQ(s.ToVreg(n), s.ToVreg(s[0]->Output()));
  EXPECT_EQ(kFlags_none, s[0]->flags_mode());
}

// -----------------------------------------------------------------------------
// Flag-setting instructions.

const Comparison kBinopCmpZeroRightInstructions[] = {
    {&RawMachineAssembler::Word32Equal, "Word32Equal", kEqual, kNotEqual,
     kEqual},
    {&RawMachineAssembler::Word32NotEqual, "Word32NotEqual", kNotEqual, kEqual,
     kNotEqual},
    {&RawMachineAssembler::Int32LessThan, "Int32LessThan", kNegative,
     kPositiveOrZero, kNegative},
    {&RawMachineAssembler::Int32GreaterThanOrEqual, "Int32GreaterThanOrEqual",
     kPositiveOrZero, kNegative, kPositiveOrZero},
    {&RawMachineAssembler::Uint32LessThanOrEqual, "Uint32LessThanOrEqual",
     kEqual, kNotEqual, kEqual},
    {&RawMachineAssembler::Uint32GreaterThan, "Uint32GreaterThan", kNotEqual,
     kEqual, kNotEqual}};

const Comparison kBinopCmpZeroLeftInstructions[] = {
    {&RawMachineAssembler::Word32Equal, "Word32Equal", kEqual, kNotEqual,
     kEqual},
    {&RawMachineAssembler::Word32NotEqual, "Word32NotEqual", kNotEqual, kEqual,
     kNotEqual},
    {&RawMachineAssembler::Int32GreaterThan, "Int32GreaterThan", kNegative,
     kPositiveOrZero, kNegative},
    {&RawMachineAssembler::Int32LessThanOrEqual, "Int32LessThanOrEqual",
     kPositiveOrZero, kNegative, kPositiveOrZero},
    {&RawMachineAssembler::Uint32GreaterThanOrEqual, "Uint32GreaterThanOrEqual",
     kEqual, kNotEqual, kEqual},
    {&RawMachineAssembler::Uint32LessThan, "Uint32LessThan", kNotEqual, kEqual,
     kNotEqual}};

struct FlagSettingInst {
  Constructor constructor;
  const char* constructor_name;
  ArchOpcode arch_opcode;
  ArchOpcode no_output_opcode;
};

std::ostream& operator<<(std::ostream& os, const FlagSettingInst& inst) {
  return os << inst.constructor_name;
}

const FlagSettingInst kFlagSettingInstructions[] = {
    {&RawMachineAssembler::Int32Add, "Int32Add", kArmAdd, kArmCmn},
    {&RawMachineAssembler::Word32And, "Word32And", kArmAnd, kArmTst},
    {&RawMachineAssembler::Word32Or, "Word32Or", kArmOrr, kArmOrr},
    {&RawMachineAssembler::Word32Xor, "Word32Xor", kArmEor, kArmTeq}};

using InstructionSelectorFlagSettingTest =
    InstructionSelectorTestWithParam<FlagSettingInst>;

TEST_P(InstructionSelectorFlagSettingTest, CmpZeroRight) {
  const FlagSettingInst inst = GetParam();
  // Binop with single user : a cmp instruction.
  TRACED_FOREACH(Comparison, cmp, kBinopCmpZeroRightInstructions) {
    StreamBuilder m(this, MachineType::Int32(), MachineType::Int32(),
                    MachineType::Int32());
    RawMachineLabel a, b;
    Node* binop = (m.*inst.constructor)(m.Parameter(0), m.Parameter(1));
    Node* comp = (m.*cmp.constructor)(binop, m.Int32Constant(0));
    m.Branch(comp, &a, &b);
    m.Bind(&a);
    m.Return(m.Int32Constant(1));
    m.Bind(&b);
    m.Return(m.Int32Constant(0));
    Stream s = m.Build();
    ASSERT_EQ(1U, s.size());
    ASSERT_EQ(4U, s[0]->InputCount());  // The labels are also inputs.
    EXPECT_EQ(inst.no_output_opcode, s[0]->arch_opcode());
    EXPECT_EQ(s.ToVreg(m.Parameter(0)), s.ToVreg(s[0]->InputAt(0)));
    EXPECT_EQ(s.ToVreg(m.Parameter(1)), s.ToVreg(s[0]->InputAt(1)));
    EXPECT_EQ(kFlags_branch, s[0]->flags_mode());
    EXPECT_EQ(cmp.flags_condition, s[0]->flags_condition());
  }
}

TEST_P(InstructionSelectorFlagSettingTest, CmpZeroLeft) {
  const FlagSettingInst inst = GetParam();
  // Test a cmp with zero on the left-hand side.
  TRACED_FOREACH(Comparison, cmp, kBinopCmpZeroLeftInstructions) {
    StreamBuilder m(this, MachineType::Int32(), MachineType::Int32(),
                    MachineType::Int32());
    RawMachineLabel a, b;
    Node* binop = (m.*inst.constructor)(m.Parameter(0), m.Parameter(1));
    Node* comp = (m.*cmp.constructor)(m.Int32Constant(0), binop);
    m.Branch(comp, &a, &b);
    m.Bind(&a);
    m.Return(m.Int32Constant(1));
    m.Bind(&b);
    m.Return(m.Int32Constant(0));
    Stream s = m.Build();
    ASSERT_EQ(1U, s.size());
    ASSERT_EQ(4U, s[0]->InputCount());  // The labels are also inputs.
    EXPECT_EQ(inst.no_output_opcode, s[0]->arch_opcode());
    EXPECT_EQ(s.ToVreg(m.Parameter(0)), s.ToVreg(s[0]->InputAt(0)));
    EXPECT_EQ(s.ToVreg(m.Parameter(1)), s.ToVreg(s[0]->InputAt(1)));
    EXPECT_EQ(kFlags_branch, s[0]->flags_mode());
    EXPECT_EQ(cmp.flags_condition, s[0]->flags_condition());
  }
}

TEST_P(InstructionSelectorFlagSettingTest, CmpZeroOnlyUserInBasicBlock) {
  const FlagSettingInst inst = GetParam();
  // Binop with additional users, but in a different basic block.
  TRACED_FOREACH(Comparison, cmp, kBinopCmpZeroRightInstructions) {
    StreamBuilder m(this, MachineType::Int32(), MachineType::Int32(),
                    MachineType::Int32());
    RawMachineLabel a, b;
    Node* binop = (m.*inst.constructor)(m.Parameter(0), m.Parameter(1));
    Node* comp = (m.*cmp.constructor)(binop, m.Int32Constant(0));
    m.Branch(comp, &a, &b);
    m.Bind(&a);
    m.Return(binop);
    m.Bind(&b);
    m.Return(m.Int32Constant(0));
    Stream s = m.Build();
    ASSERT_EQ(1U, s.size());
    ASSERT_EQ(4U, s[0]->InputCount());  // The labels are also inputs.
    EXPECT_EQ(inst.arch_opcode, s[0]->arch_opcode());
    EXPECT_EQ(s.ToVreg(m.Parameter(0)), s.ToVreg(s[0]->InputAt(0)));
    EXPECT_EQ(s.ToVreg(m.Parameter(1)), s.ToVreg(s[0]->InputAt(1)));
    EXPECT_EQ(kFlags_branch, s[0]->flags_mode());
    EXPECT_EQ(cmp.flags_condition, s[0]->flags_condition());
  }
}

TEST_P(InstructionSelectorFlagSettingTest, ShiftedOperand) {
  const FlagSettingInst inst = GetParam();
  // Like the test above, but with a shifted input to the binary operator.
  TRACED_FOREACH(Comparison, cmp, kBinopCmpZeroRightInstructions) {
    StreamBuilder m(this, MachineType::Int32(), MachineType::Int32(),
                    MachineType::Int32());
    RawMachineLabel a, b;
    Node* imm = m.Int32Constant(5);
    Node* shift = m.Word32Shl(m.Parameter(1), imm);
    Node* binop = (m.*inst.constructor)(m.Parameter(0), shift);
    Node* comp = (m.*cmp.constructor)(binop, m.Int32Constant(0));
    m.Branch(comp, &a, &b);
    m.Bind(&a);
    m.Return(binop);
    m.Bind(&b);
    m.Return(m.Int32Constant(0));
    Stream s = m.Build();
    ASSERT_EQ(1U, s.size());
    ASSERT_EQ(5U, s[0]->InputCount());  // The labels are also inputs.
    EXPECT_EQ(inst.arch_opcode, s[0]->arch_opcode());
    EXPECT_EQ(s.ToVreg(m.Parameter(0)), s.ToVreg(s[0]->InputAt(0)));
    EXPECT_EQ(s.ToVreg(m.Parameter(1)), s.ToVreg(s[0]->InputAt(1)));
    EXPECT_EQ(5, s.ToInt32(s[0]->InputAt(2)));
    EXPECT_EQ(kMode_Operand2_R_LSL_I, s[0]->addressing_mode());
    EXPECT_EQ(kFlags_branch, s[0]->flags_mode());
    EXPECT_EQ(cmp.flags_condition, s[0]->flags_condition());
  }
}

TEST_P(InstructionSelectorFlagSettingTest, UsersInSameBasicBlock) {
  const FlagSettingInst inst = GetParam();
  // Binop with additional users, in the same basic block. We need to make sure
  // we don't try to optimise this case.
  TRACED_FOREACH(Comparison, cmp, kComparisons) {
    StreamBuilder m(this, MachineType::Int32(), MachineType::Int32(),
                    MachineType::Int32());
    RawMachineLabel a, b;
    Node* binop = (m.*inst.constructor)(m.Parameter(0), m.Parameter(1));
    Node* mul = m.Int32Mul(m.Parameter(0), binop);
    Node* comp = (m.*cmp.constructor)(binop, m.Int32Constant(0));
    m.Branch(comp, &a, &b);
    m.Bind(&a);
    m.Return(mul);
    m.Bind(&b);
    m.Return(m.Int32Constant(0));
    Stream s = m.Build();
    ASSERT_EQ(3U, s.size());
    EXPECT_EQ(inst.arch_opcode, s[0]->arch_opcode());
    EXPECT_NE(kFlags_branch, s[0]->flags_mode());
    EXPECT_EQ(kArmMul, s[1]->arch_opcode());
    EXPECT_EQ(kArmCmp, s[2]->arch_opcode());
    EXPECT_EQ(kFlags_branch, s[2]->flags_mode());
    EXPECT_EQ(cmp.flags_condition, s[2]->flags_condition());
  }
}

TEST_P(InstructionSelectorFlagSettingTest, CommuteImmediate) {
  const FlagSettingInst inst = GetParam();
  // Immediate on left hand side of the binary operator.
  TRACED_FOREACH(Comparison, cmp, kBinopCmpZeroRightInstructions) {
    StreamBuilder m(this, MachineType::Int32(), MachineType::Int32());
    RawMachineLabel a, b;
    Node* imm = m.Int32Constant(3);
    Node* binop = (m.*inst.constructor)(imm, m.Parameter(0));
    Node* comp = (m.*cmp.constructor)(binop, m.Int32Constant(0));
    m.Branch(comp, &a, &b);
    m.Bind(&a);
    m.Return(m.Int32Constant(1));
    m.Bind(&b);
    m.Return(m.Int32Constant(0));
    Stream s = m.Build();
    ASSERT_EQ(1U, s.size());
    ASSERT_EQ(4U, s[0]->InputCount());  // The labels are also inputs.
    EXPECT_EQ(inst.no_output_opcode, s[0]->arch_opcode());
    EXPECT_EQ(s.ToVreg(m.Parameter(0)), s.ToVreg(s[0]->InputAt(0)));
    EXPECT_EQ(3, s.ToInt32(s[0]->InputAt(1)));
    EXPECT_EQ(kFlags_branch, s[0]->flags_mode());
    EXPECT_EQ(cmp.flags_condition, s[0]->flags_condition());
  }
}

TEST_P(InstructionSelectorFlagSettingTest, CommuteShift) {
  const FlagSettingInst inst = GetParam();
  // Left-hand side operand shifted by immediate.
  TRACED_FOREACH(Comparison, cmp, kBinopCmpZeroRightInstructions) {
    TRACED_FOREACH(Shift, shift, kShifts) {
      StreamBuilder m(this, MachineType::Int32(), MachineType::Int32(),
                      MachineType::Int32());
      Node* imm = m.Int32Constant(5);
      Node* shifted_operand = (m.*shift.constructor)(m.Parameter(0), imm);
      Node* binop = (m.*inst.constructor)(shifted_operand, m.Parameter(1));
      Node* comp = (m.*cmp.constructor)(binop, m.Int32Constant(0));
      m.Return(comp);
      Stream s = m.Build();
      ASSERT_EQ(1U, s.size());
      EXPECT_EQ(inst.no_output_opcode, s[0]->arch_opcode());
      EXPECT_EQ(shift.i_mode, s[0]->addressing_mode());
      EXPECT_EQ(3U, s[0]->InputCount());
      EXPECT_EQ(5, s.ToInt64(s[0]->InputAt(2)));
      EXPECT_EQ(inst.arch_opcode == kArmOrr ? 2U : 1U, s[0]->OutputCount());
      EXPECT_EQ(kFlags_set, s[0]->flags_mode());
      EXPECT_EQ(cmp.flags_condition, s[0]->flags_condition());
    }
  }
}

INSTANTIATE_TEST_SUITE_P(InstructionSelectorTest,
                         InstructionSelectorFlagSettingTest,
                         ::testing::ValuesIn(kFlagSettingInstructions));

// -----------------------------------------------------------------------------
// Miscellaneous.


TEST_F(InstructionSelectorTest, Int32AddWithInt32Mul) {
  {
    StreamBuilder m(this, MachineType::Int32(), MachineType::Int32(),
                    MachineType::Int32(), MachineType::Int32());
    Node* const p0 = m.Parameter(0);
    Node* const p1 = m.Parameter(1);
    Node* const p2 = m.Parameter(2);
    Node* const n = m.Int32Add(p0, m.Int32Mul(p1, p2));
    m.Return(n);
    Stream s = m.Build();
    ASSERT_EQ(1U, s.size());
    EXPECT_EQ(kArmMla, s[0]->arch_opcode());
    ASSERT_EQ(3U, s[0]->InputCount());
    EXPECT_EQ(s.ToVreg(p1), s.ToVreg(s[0]->InputAt(0)));
    EXPECT_EQ(s.ToVreg(p2), s.ToVreg(s[0]->InputAt(1)));
    EXPECT_EQ(s.ToVreg(p0), s.ToVreg(s[0]->InputAt(2)));
    ASSERT_EQ(1U, s[0]->OutputCount());
    EXPECT_EQ(s.ToVreg(n), s.ToVreg(s[0]->Output()));
  }
  {
    StreamBuilder m(this, MachineType::Int32(), MachineType::Int32(),
                    MachineType::Int32(), MachineType::Int32());
    Node* const p0 = m.Parameter(0);
    Node* const p1 = m.Parameter(1);
    Node* const p2 = m.Parameter(2);
    Node* const n = m.Int32Add(m.Int32Mul(p1, p2), p0);
    m.Return(n);
    Stream s = m.Build();
    ASSERT_EQ(1U, s.size());
    EXPECT_EQ(kArmMla, s[0]->arch_opcode());
    ASSERT_EQ(3U, s[0]->InputCount());
    EXPECT_EQ(s.ToVreg(p1), s.ToVreg(s[0]->InputAt(0)));
    EXPECT_EQ(s.ToVreg(p2), s.ToVreg(s[0]->InputAt(1)));
    EXPECT_EQ(s.ToVreg(p0), s.ToVreg(s[0]->InputAt(2)));
    ASSERT_EQ(1U, s[0]->OutputCount());
    EXPECT_EQ(s.ToVreg(n), s.ToVreg(s[0]->Output()));
  }
}


TEST_F(InstructionSelectorTest, Int32AddWithInt32MulHigh) {
  {
    StreamBuilder m(this, MachineType::Int32(), MachineType::Int32(),
                    MachineType::Int32(), MachineType::Int32());
    Node* const p0 = m.Parameter(0);
    Node* const p1 = m.Parameter(1);
    Node* const p2 = m.Parameter(2);
    Node* const n = m.Int32Add(p0, m.Int32MulHigh(p1, p2));
    m.Return(n);
    Stream s = m.Build();
    ASSERT_EQ(1U, s.size());
    EXPECT_EQ(kArmSmmla, s[0]->arch_opcode());
    ASSERT_EQ(3U, s[0]->InputCount());
    EXPECT_EQ(s.ToVreg(p1), s.ToVreg(s[0]->InputAt(0)));
    EXPECT_EQ(s.ToVreg(p2), s.ToVreg(s[0]->InputAt(1)));
    EXPECT_EQ(s.ToVreg(p0), s.ToVreg(s[0]->InputAt(2)));
    ASSERT_EQ(1U, s[0]->OutputCount());
    EXPECT_EQ(s.ToVreg(n), s.ToVreg(s[0]->Output()));
  }
  {
    StreamBuilder m(this, MachineType::Int32(), MachineType::Int32(),
                    MachineType::Int32(), MachineType::Int32());
    Node* const p0 = m.Parameter(0);
    Node* const p1 = m.Parameter(1);
    Node* const p2 = m.Parameter(2);
    Node* const n = m.Int32Add(m.Int32MulHigh(p1, p2), p0);
    m.Return(n);
    Stream s = m.Build();
    ASSERT_EQ(1U, s.size());
    EXPECT_EQ(kArmSmmla, s[0]->arch_opcode());
    ASSERT_EQ(3U, s[0]->InputCount());
    EXPECT_EQ(s.ToVreg(p1), s.ToVreg(s[0]->InputAt(0)));
    EXPECT_EQ(s.ToVreg(p2), s.ToVreg(s[0]->InputAt(1)));
    EXPECT_EQ(s.ToVreg(p0), s.ToVreg(s[0]->InputAt(2)));
    ASSERT_EQ(1U, s[0]->OutputCount());
    EXPECT_EQ(s.ToVreg(n), s.ToVreg(s[0]->Output()));
  }
}


TEST_F(InstructionSelectorTest, Int32AddWithWord32And) {
  {
    StreamBuilder m(this, MachineType::Int32(), MachineType::Int32(),
                    MachineType::Int32());
    Node* const p0 = m.Parameter(0);
    Node* const p1 = m.Parameter(1);
    Node* const r = m.Int32Add(m.Word32And(p0, m.Int32Constant(0xFF)), p1);
    m.Return(r);
    Stream s = m.Build();
    ASSERT_EQ(1U, s.size());
    EXPECT_EQ(kArmUxtab, s[0]->arch_opcode());
    ASSERT_EQ(3U, s[0]->InputCount());
    EXPECT_EQ(s.ToVreg(p1), s.ToVreg(s[0]->InputAt(0)));
    EXPECT_EQ(s.ToVreg(p0), s.ToVreg(s[0]->InputAt(1)));
    EXPECT_EQ(0, s.ToInt32(s[0]->InputAt(2)));
    ASSERT_EQ(1U, s[0]->OutputCount());
    EXPECT_EQ(s.ToVreg(r), s.ToVreg(s[0]->Output()));
  }
  {
    StreamBuilder m(this, MachineType::Int32(), MachineType::Int32(),
                    MachineType::Int32());
    Node* const p0 = m.Parameter(0);
    Node* const p1 = m.Parameter(1);
    Node* const r = m.Int32Add(p1, m.Word32And(p0, m.Int32Constant(0xFF)));
    m.Return(r);
    Stream s = m.Build();
    ASSERT_EQ(1U, s.size());
    EXPECT_EQ(kArmUxtab, s[0]->arch_opcode());
    ASSERT_EQ(3U, s[0]->InputCount());
    EXPECT_EQ(s.ToVreg(p1), s.ToVreg(s[0]->InputAt(0)));
    EXPECT_EQ(s.ToVreg(p0), s.ToVreg(s[0]->InputAt(1)));
    EXPECT_EQ(0, s.ToInt32(s[0]->InputAt(2)));
    ASSERT_EQ(1U, s[0]->OutputCount());
    EXPECT_EQ(s.ToVreg(r), s.ToVreg(s[0]->Output()));
  }
  {
    StreamBuilder m(this, MachineType::Int32(), MachineType::Int32(),
                    MachineType::Int32());
    Node* const p0 = m.Parameter(0);
    Node* const p1 = m.Parameter(1);
    Node* const r = m.Int32Add(m.Word32And(p0, m.Int32Constant(0xFFFF)), p1);
    m.Return(r);
    Stream s = m.Build();
    ASSERT_EQ(1U, s.size());
    EXPECT_EQ(kArmUxtah, s[0]->arch_opcode());
    ASSERT_EQ(3U, s[0]->InputCount());
    EXPECT_EQ(s.ToVreg(p1), s.ToVreg(s[0]->InputAt(0)));
    EXPECT_EQ(s.ToVreg(p0), s.ToVreg(s[0]->InputAt(1)));
    EXPECT_EQ(0, s.ToInt32(s[0]->InputAt(2)));
    ASSERT_EQ(1U, s[0]->OutputCount());
    EXPECT_EQ(s.ToVreg(r), s.ToVreg(s[0]->Output()));
  }
  {
    StreamBuilder m(this, MachineType::Int32(), MachineType::Int32(),
                    MachineType::Int32());
    Node* const p0 = m.Parameter(0);
    Node* const p1 = m.Parameter(1);
    Node* const r = m.Int32Add(p1, m.Word32And(p0, m.Int32Constant(0xFFFF)));
    m.Return(r);
    Stream s = m.Build();
    ASSERT_EQ(1U, s.size());
    EXPECT_EQ(kArmUxtah, s[0]->arch_opcode());
    ASSERT_EQ(3U, s[0]->InputCount());
    EXPECT_EQ(s.ToVreg(p1), s.ToVreg(s[0]->InputAt(0)));
    EXPECT_EQ(s.ToVreg(p0), s.ToVreg(s[0]->InputAt(1)));
    EXPECT_EQ(0, s.ToInt32(s[0]->InputAt(2)));
    ASSERT_EQ(1U, s[0]->OutputCount());
    EXPECT_EQ(s.ToVreg(r), s.ToVreg(s[0]->Output()));
  }
}


TEST_F(InstructionSelectorTest, Int32AddWithWord32SarWithWord32Shl) {
  {
    StreamBuilder m(this, MachineType::Int32(), MachineType::Int32(),
                    MachineType::Int32());
    Node* const p0 = m.Parameter(0);
    Node* const p1 = m.Parameter(1);
    Node* const r = m.Int32Add(
        m.Word32Sar(m.Word32Shl(p0, m.Int32Constant(24)), m.Int32Constant(24)),
        p1);
    m.Return(r);
    Stream s = m.Build();
    ASSERT_EQ(1U, s.size());
    EXPECT_EQ(kArmSxtab, s[0]->arch_opcode());
    ASSERT_EQ(3U, s[0]->InputCount());
    EXPECT_EQ(s.ToVreg(p1), s.ToVreg(s[0]->InputAt(0)));
    EXPECT_EQ(s.ToVreg(p0), s.ToVreg(s[0]->InputAt(1)));
    EXPECT_EQ(0, s.ToInt32(s[0]->InputAt(2)));
    ASSERT_EQ(1U, s[0]->OutputCount());
    EXPECT_EQ(s.ToVreg(r), s.ToVreg(s[0]->Output()));
  }
  {
    StreamBuilder m(this, MachineType::Int32(), MachineType::Int32(),
                    MachineType::Int32());
    Node* const p0 = m.Parameter(0);
    Node* const p1 = m.Parameter(1);
    Node* const r = m.Int32Add(
        p1,
        m.Word32Sar(m.Word32Shl(p0, m.Int32Constant(24)), m.Int32Constant(24)));
    m.Return(r);
    Stream s = m.Build();
    ASSERT_EQ(1U, s.size());
    EXPECT_EQ(kArmSxtab, s[0]->arch_opcode());
    ASSERT_EQ(3U, s[0]->InputCount());
    EXPECT_EQ(s.ToVreg(p1), s.ToVreg(s[0]->InputAt(0)));
    EXPECT_EQ(s.ToVreg(p0), s.ToVreg(s[0]->InputAt(1)));
    EXPECT_EQ(0, s.ToInt32(s[0]->InputAt(2)));
    ASSERT_EQ(1U, s[0]->OutputCount());
    EXPECT_EQ(s.ToVreg(r), s.ToVreg(s[0]->Output()));
  }
  {
    StreamBuilder m(this, MachineType::Int32(), MachineType::Int32(),
                    MachineType::Int32());
    Node* const p0 = m.Parameter(0);
    Node* const p1 = m.Parameter(1);
    Node* const r = m.Int32Add(
        m.Word32Sar(m.Word32Shl(p0, m.Int32Constant(16)), m.Int32Constant(16)),
        p1);
    m.Return(r);
    Stream s = m.Build();
    ASSERT_EQ(1U, s.size());
    EXPECT_EQ(kArmSxtah, s[0]->arch_opcode());
    ASSERT_EQ(3U, s[0]->InputCount());
    EXPECT_EQ(s.ToVreg(p1), s.ToVreg(s[0]->InputAt(0)));
    EXPECT_EQ(s.ToVreg(p0), s.ToVreg(s[0]->InputAt(1)));
    EXPECT_EQ(0, s.ToInt32(s[0]->InputAt(2)));
    ASSERT_EQ(1U, s[0]->OutputCount());
    EXPECT_EQ(s.ToVreg(r), s.ToVreg(s[0]->Output()));
  }
  {
    StreamBuilder m(this, MachineType::Int32(), MachineType::Int32(),
                    MachineType::Int32());
    Node* const p0 = m.Parameter(0);
    Node* const p1 = m.Parameter(1);
    Node* const r = m.Int32Add(
        p1,
        m.Word32Sar(m.Word32Shl(p0, m.Int32Constant(16)), m.Int32Constant(16)));
    m.Return(r);
    Stream s = m.Build();
    ASSERT_EQ(1U, s.size());
    EXPECT_EQ(kArmSxtah, s[0]->arch_opcode());
    ASSERT_EQ(3U, s[0]->InputCount());
    EXPECT_EQ(s.ToVreg(p1), s.ToVreg(s[0]->InputAt(0)));
    EXPECT_EQ(s.ToVreg(p0), s.ToVreg(s[0]->InputAt(1)));
    EXPECT_EQ(0, s.ToInt32(s[0]->InputAt(2)));
    ASSERT_EQ(1U, s[0]->OutputCount());
    EXPECT_EQ(s.ToVreg(r), s.ToVreg(s[0]->Output()));
  }
}


TEST_F(InstructionSelectorTest, Int32SubWithInt32Mul) {
  StreamBuilder m(this, MachineType::Int32(), MachineType::Int32(),
                  MachineType::Int32(), MachineType::Int32());
  m.Return(
      m.Int32Sub(m.Parameter(0), m.Int32Mul(m.Parameter(1), m.Parameter(2))));
  Stream s = m.Build();
  ASSERT_EQ(2U, s.size());
  EXPECT_EQ(kArmMul, s[0]->arch_opcode());
  ASSERT_EQ(1U, s[0]->OutputCount());
  EXPECT_EQ(kArmSub, s[1]->arch_opcode());
  ASSERT_EQ(2U, s[1]->InputCount());
  EXPECT_EQ(s.ToVreg(s[0]->Output()), s.ToVreg(s[1]->InputAt(1)));
}


TEST_F(InstructionSelectorTest, Int32SubWithInt32MulForMLS) {
  StreamBuilder m(this, MachineType::Int32(), MachineType::Int32(),
                  MachineType::Int32(), MachineType::Int32());
  m.Return(
      m.Int32Sub(m.Parameter(0), m.Int32Mul(m.Parameter(1), m.Parameter(2))));
  Stream s = m.Build(ARMv7);
  ASSERT_EQ(1U, s.size());
  EXPECT_EQ(kArmMls, s[0]->arch_opcode());
  EXPECT_EQ(1U, s[0]->OutputCount());
  EXPECT_EQ(3U, s[0]->InputCount());
}


TEST_F(InstructionSelectorTest, Int32DivWithParameters) {
  StreamBuilder m(this, MachineType::Int32(), MachineType::Int32(),
                  MachineType::Int32());
  m.Return(m.Int32Div(m.Parameter(0), m.Parameter(1)));
  Stream s = m.Build();
  ASSERT_EQ(4U, s.size());
  EXPECT_EQ(kArmVcvtF64S32, s[0]->arch_opcode());
  ASSERT_EQ(1U, s[0]->OutputCount());
  EXPECT_EQ(kArmVcvtF64S32, s[1]->arch_opcode());
  ASSERT_EQ(1U, s[1]->OutputCount());
  EXPECT_EQ(kArmVdivF64, s[2]->arch_opcode());
  ASSERT_EQ(2U, s[2]->InputCount());
  ASSERT_EQ(1U, s[2]->OutputCount());
  EXPECT_EQ(s.ToVreg(s[0]->Output()), s.ToVreg(s[2]->InputAt(0)));
  EXPECT_EQ(s.ToVreg(s[1]->Output()), s.ToVreg(s[2]->InputAt(1)));
  EXPECT_EQ(kArmVcvtS32F64, s[3]->arch_opcode());
  ASSERT_EQ(1U, s[3]->InputCount());
  EXPECT_EQ(s.ToVreg(s[2]->Output()), s.ToVreg(s[3]->InputAt(0)));
}


TEST_F(InstructionSelectorTest, Int32DivWithParametersForSUDIV) {
  StreamBuilder m(this, MachineType::Int32(), MachineType::Int32(),
                  MachineType::Int32());
  m.Return(m.Int32Div(m.Parameter(0), m.Parameter(1)));
  Stream s = m.Build(SUDIV);
  ASSERT_EQ(1U, s.size());
  EXPECT_EQ(kArmSdiv, s[0]->arch_opcode());
}


TEST_F(InstructionSelectorTest, Int32ModWithParameters) {
  StreamBuilder m(this, MachineType::Int32(), MachineType::Int32(),
                  MachineType::Int32());
  m.Return(m.Int32Mod(m.Parameter(0), m.Parameter(1)));
  Stream s = m.Build();
  ASSERT_EQ(6U, s.size());
  EXPECT_EQ(kArmVcvtF64S32, s[0]->arch_opcode());
  ASSERT_EQ(1U, s[0]->OutputCount());
  EXPECT_EQ(kArmVcvtF64S32, s[1]->arch_opcode());
  ASSERT_EQ(1U, s[1]->OutputCount());
  EXPECT_EQ(kArmVdivF64, s[2]->arch_opcode());
  ASSERT_EQ(2U, s[2]->InputCount());
  ASSERT_EQ(1U, s[2]->OutputCount());
  EXPECT_EQ(s.ToVreg(s[0]->Output()), s.ToVreg(s[2]->InputAt(0)));
  EXPECT_EQ(s.ToVreg(s[1]->Output()), s.ToVreg(s[2]->InputAt(1)));
  EXPECT_EQ(kArmVcvtS32F64, s[3]->arch_opcode());
  ASSERT_EQ(1U, s[3]->InputCount());
  EXPECT_EQ(s.ToVreg(s[2]->Output()), s.ToVreg(s[3]->InputAt(0)));
  EXPECT_EQ(kArmMul, s[4]->arch_opcode());
  ASSERT_EQ(1U, s[4]->OutputCount());
  ASSERT_EQ(2U, s[4]->InputCount());
  EXPECT_EQ(s.ToVreg(s[3]->Output()), s.ToVreg(s[4]->InputAt(0)));
  EXPECT_EQ(s.ToVreg(s[1]->InputAt(0)), s.ToVreg(s[4]->InputAt(1)));
  EXPECT_EQ(kArmSub, s[5]->arch_opcode());
  ASSERT_EQ(1U, s[5]->OutputCount());
  ASSERT_EQ(2U, s[5]->InputCount());
  EXPECT_EQ(s.ToVreg(s[0]->InputAt(0)), s.ToVreg(s[5]->InputAt(0)));
  EXPECT_EQ(s.ToVreg(s[4]->Output()), s.ToVreg(s[5]->InputAt(1)));
}


TEST_F(InstructionSelectorTest, Int32ModWithParametersForSUDIV) {
  StreamBuilder m(this, MachineType::Int32(), MachineType::Int32(),
                  MachineType::Int32());
  m.Return(m.Int32Mod(m.Parameter(0), m.Parameter(1)));
  Stream s = m.Build(SUDIV);
  ASSERT_EQ(3U, s.size());
  EXPECT_EQ(kArmSdiv, s[0]->arch_opcode());
  ASSERT_EQ(1U, s[0]->OutputCount());
  ASSERT_EQ(2U, s[0]->InputCount());
  EXPECT_EQ(kArmMul, s[1]->arch_opcode());
  ASSERT_EQ(1U, s[1]->OutputCount());
  ASSERT_EQ(2U, s[1]->InputCount());
  EXPECT_EQ(s.ToVreg(s[0]->Output()), s.ToVreg(s[1]->InputAt(0)));
  EXPECT_EQ(s.ToVreg(s[0]->InputAt(1)), s.ToVreg(s[1]->InputAt(1)));
  EXPECT_EQ(kArmSub, s[2]->arch_opcode());
  ASSERT_EQ(1U, s[2]->OutputCount());
  ASSERT_EQ(2U, s[2]->InputCount());
  EXPECT_EQ(s.ToVreg(s[0]->InputAt(0)), s.ToVreg(s[2]->InputAt(0)));
  EXPECT_EQ(s.ToVreg(s[1]->Output()), s.ToVreg(s[2]->InputAt(1)));
}


TEST_F(InstructionSelectorTest, Int32ModWithParametersForSUDIVAndMLS) {
  StreamBuilder m(this, MachineType::Int32(), MachineType::Int32(),
                  MachineType::Int32());
  m.Return(m.Int32Mod(m.Parameter(0), m.Parameter(1)));
  Stream s = m.Build(ARMv7, SUDIV);
  ASSERT_EQ(2U, s.size());
  EXPECT_EQ(kArmSdiv, s[0]->arch_opcode());
  ASSERT_EQ(1U, s[0]->OutputCount());
  ASSERT_EQ(2U, s[0]->InputCount());
  EXPECT_EQ(kArmMls, s[1]->arch_opcode());
  ASSERT_EQ(1U, s[1]->OutputCount());
  ASSERT_EQ(3U, s[1]->InputCount());
  EXPECT_EQ(s.ToVreg(s[0]->Output()), s.ToVreg(s[1]->InputAt(0)));
  EXPECT_EQ(s.ToVreg(s[0]->InputAt(1)), s.ToVreg(s[1]->InputAt(1)));
  EXPECT_EQ(s.ToVreg(s[0]->InputAt(0)), s.ToVreg(s[1]->InputAt(2)));
}


TEST_F(InstructionSelectorTest, Int32MulWithParameters) {
  StreamBuilder m(this, MachineType::Int32(), MachineType::Int32(),
                  MachineType::Int32());
  m.Return(m.Int32Mul(m.Parameter(0), m.Parameter(1)));
  Stream s = m.Build();
  ASSERT_EQ(1U, s.size());
  EXPECT_EQ(kArmMul, s[0]->arch_opcode());
  EXPECT_EQ(2U, s[0]->InputCount());
  EXPECT_EQ(1U, s[0]->OutputCount());
}


TEST_F(InstructionSelectorTest, Int32MulWithImmediate) {
  // x * (2^k + 1) -> x + (x >> k)
  TRACED_FORRANGE(int32_t, k, 1, 30) {
    StreamBuilder m(this, MachineType::Int32(), MachineType::Int32());
    m.Return(m.Int32Mul(m.Parameter(0), m.Int32Constant((1 << k) + 1)));
    Stream s = m.Build();
    ASSERT_EQ(1U, s.size());
    EXPECT_EQ(kArmAdd, s[0]->arch_opcode());
    EXPECT_EQ(kMode_Operand2_R_LSL_I, s[0]->addressing_mode());
    ASSERT_EQ(3U, s[0]->InputCount());
    EXPECT_EQ(s.ToVreg(s[0]->InputAt(0)), s.ToVreg(s[0]->InputAt(1)));
    EXPECT_EQ(k, s.ToInt32(s[0]->InputAt(2)));
    EXPECT_EQ(1U, s[0]->OutputCount());
  }
  // x * (2^k - 1) -> -x + (x >> k)
  TRACED_FORRANGE(int32_t, k, 3, 30) {
    StreamBuilder m(this, MachineType::Int32(), MachineType::Int32());
    m.Return(m.Int32Mul(m.Parameter(0), m.Int32Constant((1 << k) - 1)));
    Stream s = m.Build();
    ASSERT_EQ(1U, s.size());
    EXPECT_EQ(kArmRsb, s[0]->arch_opcode());
    EXPECT_EQ(kMode_Operand2_R_LSL_I, s[0]->addressing_mode());
    ASSERT_EQ(3U, s[0]->InputCount());
    EXPECT_EQ(s.ToVreg(s[0]->InputAt(0)), s.ToVreg(s[0]->InputAt(1)));
    EXPECT_EQ(k, s.ToInt32(s[0]->InputAt(2)));
    EXPECT_EQ(1U, s[0]->OutputCount());
  }
  // (2^k + 1) * x -> x + (x >> k)
  TRACED_FORRANGE(int32_t, k, 1, 30) {
    StreamBuilder m(this, MachineType::Int32(), MachineType::Int32());
    m.Return(m.Int32Mul(m.Int32Constant((1 << k) + 1), m.Parameter(0)));
    Stream s = m.Build();
    ASSERT_EQ(1U, s.size());
    EXPECT_EQ(kArmAdd, s[0]->arch_opcode());
    EXPECT_EQ(kMode_Operand2_R_LSL_I, s[0]->addressing_mode());
    ASSERT_EQ(3U, s[0]->InputCount());
    EXPECT_EQ(s.ToVreg(s[0]->InputAt(0)), s.ToVreg(s[0]->InputAt(1)));
    EXPECT_EQ(k, s.ToInt32(s[0]->InputAt(2)));
    EXPECT_EQ(1U, s[0]->OutputCount());
  }
  // x * (2^k - 1) -> -x + (x >> k)
  TRACED_FORRANGE(int32_t, k, 3, 30) {
    StreamBuilder m(this, MachineType::Int32(), MachineType::Int32());
    m.Return(m.Int32Mul(m.Int32Constant((1 << k) - 1), m.Parameter(0)));
    Stream s = m.Build();
    ASSERT_EQ(1U, s.size());
    EXPECT_EQ(kArmRsb, s[0]->arch_opcode());
    EXPECT_EQ(kMode_Operand2_R_LSL_I, s[0]->addressing_mode());
    ASSERT_EQ(3U, s[0]->InputCount());
    EXPECT_EQ(s.ToVreg(s[0]->InputAt(0)), s.ToVreg(s[0]->InputAt(1)));
    EXPECT_EQ(k, s.ToInt32(s[0]->InputAt(2)));
    EXPECT_EQ(1U, s[0]->OutputCount());
  }
}


TEST_F(InstructionSelectorTest, Int32MulHighWithParameters) {
  StreamBuilder m(this, MachineType::Int32(), MachineType::Int32(),
                  MachineType::Int32());
  Node* const p0 = m.Parameter(0);
  Node* const p1 = m.Parameter(1);
  Node* const n = m.Int32MulHigh(p0, p1);
  m.Return(n);
  Stream s = m.Build();
  ASSERT_EQ(1U, s.size());
  EXPECT_EQ(kArmSmmul, s[0]->arch_opcode());
  ASSERT_EQ(2U, s[0]->InputCount());
  EXPECT_EQ(s.ToVreg(p0), s.ToVreg(s[0]->InputAt(0)));
  EXPECT_EQ(s.ToVreg(p1), s.ToVreg(s[0]->InputAt(1)));
  ASSERT_EQ(1U, s[0]->OutputCount());
  EXPECT_EQ(s.ToVreg(n), s.ToVreg(s[0]->Output()));
}


TEST_F(InstructionSelectorTest, Uint32MulHighWithParameters) {
  StreamBuilder m(this, MachineType::Uint32(), MachineType::Uint32(),
                  MachineType::Uint32());
  Node* const p0 = m.Parameter(0);
  Node* const p1 = m.Parameter(1);
  Node* const n = m.Uint32MulHigh(p0, p1);
  m.Return(n);
  Stream s = m.Build();
  ASSERT_EQ(1U, s.size());
  EXPECT_EQ(kArmUmull, s[0]->arch_opcode());
  ASSERT_EQ(2U, s[0]->InputCount());
  EXPECT_EQ(s.ToVreg(p0), s.ToVreg(s[0]->InputAt(0)));
  EXPECT_EQ(s.ToVreg(p1), s.ToVreg(s[0]->InputAt(1)));
  ASSERT_EQ(2U, s[0]->OutputCount());
  EXPECT_EQ(s.ToVreg(n), s.ToVreg(s[0]->OutputAt(1)));
}


TEST_F(InstructionSelectorTest, Uint32DivWithParameters) {
  StreamBuilder m(this, MachineType::Int32(), MachineType::Int32(),
                  MachineType::Int32());
  m.Return(m.Uint32Div(m.Parameter(0), m.Parameter(1)));
  Stream s = m.Build();
  ASSERT_EQ(4U, s.size());
  EXPECT_EQ(kArmVcvtF64U32, s[0]->arch_opcode());
  ASSERT_EQ(1U, s[0]->OutputCount());
  EXPECT_EQ(kArmVcvtF64U32, s[1]->arch_opcode());
  ASSERT_EQ(1U, s[1]->OutputCount());
  EXPECT_EQ(kArmVdivF64, s[2]->arch_opcode());
  ASSERT_EQ(2U, s[2]->InputCount());
  ASSERT_EQ(1U, s[2]->OutputCount());
  EXPECT_EQ(s.ToVreg(s[0]->Output()), s.ToVreg(s[2]->InputAt(0)));
  EXPECT_EQ(s.ToVreg(s[1]->Output()), s.ToVreg(s[2]->InputAt(1)));
  EXPECT_EQ(kArmVcvtU32F64, s[3]->arch_opcode());
  ASSERT_EQ(1U, s[3]->InputCount());
  EXPECT_EQ(s.ToVreg(s[2]->Output()), s.ToVreg(s[3]->InputAt(0)));
}


TEST_F(InstructionSelectorTest, Uint32DivWithParametersForSUDIV) {
  StreamBuilder m(this, MachineType::Int32(), MachineType::Int32(),
                  MachineType::Int32());
  m.Return(m.Uint32Div(m.Parameter(0), m.Parameter(1)));
  Stream s = m.Build(SUDIV);
  ASSERT_EQ(1U, s.size());
  EXPECT_EQ(kArmUdiv, s[0]->arch_opcode());
}


TEST_F(InstructionSelectorTest, Uint32ModWithParameters) {
  StreamBuilder m(this, MachineType::Int32(), MachineType::Int32(),
                  MachineType::Int32());
  m.Return(m.Uint32Mod(m.Parameter(0), m.Parameter(1)));
  Stream s = m.Build();
  ASSERT_EQ(6U, s.size());
  EXPECT_EQ(kArmVcvtF64U32, s[0]->arch_opcode());
  ASSERT_EQ(1U, s[0]->OutputCount());
  EXPECT_EQ(kArmVcvtF64U32, s[1]->arch_opcode());
  ASSERT_EQ(1U, s[1]->OutputCount());
  EXPECT_EQ(kArmVdivF64, s[2]->arch_opcode());
  ASSERT_EQ(2U, s[2]->InputCount());
  ASSERT_EQ(1U, s[2]->OutputCount());
  EXPECT_EQ(s.ToVreg(s[0]->Output()), s.ToVreg(s[2]->InputAt(0)));
  EXPECT_EQ(s.ToVreg(s[1]->Output()), s.ToVreg(s[2]->InputAt(1)));
  EXPECT_EQ(kArmVcvtU32F64, s[3]->arch_opcode());
  ASSERT_EQ(1U, s[3]->InputCount());
  EXPECT_EQ(s.ToVreg(s[2]->Output()), s.ToVreg(s[3]->InputAt(0)));
  EXPECT_EQ(kArmMul, s[4]->arch_opcode());
  ASSERT_EQ(1U, s[4]->OutputCount());
  ASSERT_EQ(2U, s[4]->InputCount());
  EXPECT_EQ(s.ToVreg(s[3]->Output()), s.ToVreg(s[4]->InputAt(0)));
  EXPECT_EQ(s.ToVreg(s[1]->InputAt(0)), s.ToVreg(s[4]->InputAt(1)));
  EXPECT_EQ(kArmSub, s[5]->arch_opcode());
  ASSERT_EQ(1U, s[5]->OutputCount());
  ASSERT_EQ(2U, s[5]->InputCount());
  EXPECT_EQ(s.ToVreg(s[0]->InputAt(0)), s.ToVreg(s[5]->InputAt(0)));
  EXPECT_EQ(s.ToVreg(s[4]->Output()), s.ToVreg(s[5]->InputAt(1)));
}


TEST_F(InstructionSelectorTest, Uint32ModWithParametersForSUDIV) {
  StreamBuilder m(this, MachineType::Int32(), MachineType::Int32(),
                  MachineType::Int32());
  m.Return(m.Uint32Mod(m.Parameter(0), m.Parameter(1)));
  Stream s = m.Build(SUDIV);
  ASSERT_EQ(3U, s.size());
  EXPECT_EQ(kArmUdiv, s[0]->arch_opcode());
  ASSERT_EQ(1U, s[0]->OutputCount());
  ASSERT_EQ(2U, s[0]->InputCount());
  EXPECT_EQ(kArmMul, s[1]->arch_opcode());
  ASSERT_EQ(1U, s[1]->OutputCount());
  ASSERT_EQ(2U, s[1]->InputCount());
  EXPECT_EQ(s.ToVreg(s[0]->Output()), s.ToVreg(s[1]->InputAt(0)));
  EXPECT_EQ(s.ToVreg(s[0]->InputAt(1)), s.ToVreg(s[1]->InputAt(1)));
  EXPECT_EQ(kArmSub, s[2]->arch_opcode());
  ASSERT_EQ(1U, s[2]->OutputCount());
  ASSERT_EQ(2U, s[2]->InputCount());
  EXPECT_EQ(s.ToVreg(s[0]->InputAt(0)), s.ToVreg(s[2]->InputAt(0)));
  EXPECT_EQ(s.ToVreg(s[1]->Output()), s.ToVreg(s[2]->InputAt(1)));
}


TEST_F(InstructionSelectorTest, Uint32ModWithParametersForSUDIVAndMLS) {
  StreamBuilder m(this, MachineType::Int32(), MachineType::Int32(),
                  MachineType::Int32());
  m.Return(m.Uint32Mod(m.Parameter(0), m.Parameter(1)));
  Stream s = m.Build(ARMv7, SUDIV);
  ASSERT_EQ(2U, s.size());
  EXPECT_EQ(kArmUdiv, s[0]->arch_opcode());
  ASSERT_EQ(1U, s[0]->OutputCount());
  ASSERT_EQ(2U, s[0]->InputCount());
  EXPECT_EQ(kArmMls, s[1]->arch_opcode());
  ASSERT_EQ(1U, s[1]->OutputCount());
  ASSERT_EQ(3U, s[1]->InputCount());
  EXPECT_EQ(s.ToVreg(s[0]->Output()), s.ToVreg(s[1]->InputAt(0)));
  EXPECT_EQ(s.ToVreg(s[0]->InputAt(1)), s.ToVreg(s[1]->InputAt(1)));
  EXPECT_EQ(s.ToVreg(s[0]->InputAt(0)), s.ToVreg(s[1]->InputAt(2)));
}


TEST_F(InstructionSelectorTest, Word32ShlWord32SarForSbfx) {
  TRACED_FORRANGE(int32_t, shl, 1, 31) {
    TRACED_FORRANGE(int32_t, sar, shl, 31) {
      if ((shl == sar) && (sar == 16)) continue;  // Sxth.
      if ((shl == sar) && (sar == 24)) continue;  // Sxtb.
      StreamBuilder m(this, MachineType::Int32(), MachineType::Int32());
      m.Return(m.Word32Sar(m.Word32Shl(m.Parameter(0), m.Int32Constant(shl)),
                           m.Int32Constant(sar)));
      Stream s = m.Build(ARMv7);
      ASSERT_EQ(1U, s.size());
      EXPECT_EQ(kArmSbfx, s[0]->arch_opcode());
      ASSERT_EQ(3U, s[0]->InputCount());
      EXPECT_EQ(sar - shl, s.ToInt32(s[0]->InputAt(1)));
      EXPECT_EQ(32 - sar, s.ToInt32(s[0]->InputAt(2)));
    }
  }
}


TEST_F(InstructionSelectorTest, Word32AndWithUbfxImmediateForARMv7) {
  TRACED_FORRANGE(int32_t, width, 9, 23) {
    if (width == 16) continue;  // Uxth.
    StreamBuilder m(this, MachineType::Int32(), MachineType::Int32());
    m.Return(m.Word32And(m.Parameter(0),
                         m.Int32Constant(0xFFFFFFFFu >> (32 - width))));
    Stream s = m.Build(ARMv7);
    ASSERT_EQ(1U, s.size());
    EXPECT_EQ(kArmUbfx, s[0]->arch_opcode());
    ASSERT_EQ(3U, s[0]->InputCount());
    EXPECT_EQ(0, s.ToInt32(s[0]->InputAt(1)));
    EXPECT_EQ(width, s.ToInt32(s[0]->InputAt(2)));
  }
  TRACED_FORRANGE(int32_t, width, 9, 23) {
    if (width == 16) continue;  // Uxth.
    StreamBuilder m(this, MachineType::Int32(), MachineType::Int32());
    m.Return(m.Word32And(m.Int32Constant(0xFFFFFFFFu >> (32 - width)),
                         m.Parameter(0)));
    Stream s = m.Build(ARMv7);
    ASSERT_EQ(1U, s.size());
    EXPECT_EQ(kArmUbfx, s[0]->arch_opcode());
    ASSERT_EQ(3U, s[0]->InputCount());
    EXPECT_EQ(0, s.ToInt32(s[0]->InputAt(1)));
    EXPECT_EQ(width, s.ToInt32(s[0]->InputAt(2)));
  }
}


TEST_F(InstructionSelectorTest, Word32AndWithBfcImmediateForARMv7) {
  TRACED_FORRANGE(int32_t, lsb, 0, 31) {
    TRACED_FORRANGE(int32_t, width, 9, (24 - lsb) - 1) {
      StreamBuilder m(this, MachineType::Int32(), MachineType::Int32());
      m.Return(m.Word32And(
          m.Parameter(0),
          m.Int32Constant(~((0xFFFFFFFFu >> (32 - width)) << lsb))));
      Stream s = m.Build(ARMv7);
      ASSERT_EQ(1U, s.size());
      EXPECT_EQ(kArmBfc, s[0]->arch_opcode());
      ASSERT_EQ(1U, s[0]->OutputCount());
      EXPECT_TRUE(
          UnallocatedOperand::cast(s[0]->Output())->HasSameAsInputPolicy());
      ASSERT_EQ(3U, s[0]->InputCount());
      EXPECT_EQ(lsb, s.ToInt32(s[0]->InputAt(1)));
      EXPECT_EQ(width, s.ToInt32(s[0]->InputAt(2)));
    }
  }
  TRACED_FORRANGE(int32_t, lsb, 0, 31) {
    TRACED_FORRANGE(int32_t, width, 9, (24 - lsb) - 1) {
      StreamBuilder m(this, MachineType::Int32(), MachineType::Int32());
      m.Return(
          m.Word32And(m.Int32Constant(~((0xFFFFFFFFu >> (32 - width)) << lsb)),
                      m.Parameter(0)));
      Stream s = m.Build(ARMv7);
      ASSERT_EQ(1U, s.size());
      EXPECT_EQ(kArmBfc, s[0]->arch_opcode());
      ASSERT_EQ(1U, s[0]->OutputCount());
      EXPECT_TRUE(
          UnallocatedOperand::cast(s[0]->Output())->HasSameAsInputPolicy());
      ASSERT_EQ(3U, s[0]->InputCount());
      EXPECT_EQ(lsb, s.ToInt32(s[0]->InputAt(1)));
      EXPECT_EQ(width, s.ToInt32(s[0]->InputAt(2)));
    }
  }
}

TEST_F(InstructionSelectorTest, Word32AndWith0xFFFF) {
  {
    StreamBuilder m(this, MachineType::Int32(), MachineType::Int32());
    Node* const p0 = m.Parameter(0);
    Node* const r = m.Word32And(p0, m.Int32Constant(0xFFFF));
    m.Return(r);
    Stream s = m.Build();
    ASSERT_EQ(1U, s.size());
    EXPECT_EQ(kArmUxth, s[0]->arch_opcode());
    ASSERT_EQ(2U, s[0]->InputCount());
    EXPECT_EQ(s.ToVreg(p0), s.ToVreg(s[0]->InputAt(0)));
    EXPECT_EQ(0, s.ToInt32(s[0]->InputAt(1)));
    ASSERT_EQ(1U, s[0]->OutputCount());
    EXPECT_EQ(s.ToVreg(r), s.ToVreg(s[0]->Output()));
  }
  {
    StreamBuilder m(this, MachineType::Int32(), MachineType::Int32());
    Node* const p0 = m.Parameter(0);
    Node* const r = m.Word32And(m.Int32Constant(0xFFFF), p0);
    m.Return(r);
    Stream s = m.Build();
    ASSERT_EQ(1U, s.size());
    EXPECT_EQ(kArmUxth, s[0]->arch_opcode());
    ASSERT_EQ(2U, s[0]->InputCount());
    EXPECT_EQ(s.ToVreg(p0), s.ToVreg(s[0]->InputAt(0)));
    EXPECT_EQ(0, s.ToInt32(s[0]->InputAt(1)));
    ASSERT_EQ(1U, s[0]->OutputCount());
    EXPECT_EQ(s.ToVreg(r), s.ToVreg(s[0]->Output()));
  }
}


TEST_F(InstructionSelectorTest, Word32SarWithWord32Shl) {
  {
    StreamBuilder m(this, MachineType::Int32(), MachineType::Int32());
    Node* const p0 = m.Parameter(0);
    Node* const r =
        m.Word32Sar(m.Word32Shl(p0, m.Int32Constant(24)), m.Int32Constant(24));
    m.Return(r);
    Stream s = m.Build();
    ASSERT_EQ(1U, s.size());
    EXPECT_EQ(kArmSxtb, s[0]->arch_opcode());
    ASSERT_EQ(2U, s[0]->InputCount());
    EXPECT_EQ(s.ToVreg(p0), s.ToVreg(s[0]->InputAt(0)));
    EXPECT_EQ(0, s.ToInt32(s[0]->InputAt(1)));
    ASSERT_EQ(1U, s[0]->OutputCount());
    EXPECT_EQ(s.ToVreg(r), s.ToVreg(s[0]->Output()));
  }
  {
    StreamBuilder m(this, MachineType::Int32(), MachineType::Int32());
    Node* const p0 = m.Parameter(0);
    Node* const r =
        m.Word32Sar(m.Word32Shl(p0, m.Int32Constant(16)), m.Int32Constant(16));
    m.Return(r);
    Stream s = m.Build();
    ASSERT_EQ(1U, s.size());
    EXPECT_EQ(kArmSxth, s[0]->arch_opcode());
    ASSERT_EQ(2U, s[0]->InputCount());
    EXPECT_EQ(s.ToVreg(p0), s.ToVreg(s[0]->InputAt(0)));
    EXPECT_EQ(0, s.ToInt32(s[0]->InputAt(1)));
    ASSERT_EQ(1U, s[0]->OutputCount());
    EXPECT_EQ(s.ToVreg(r), s.ToVreg(s[0]->Output()));
  }
}


TEST_F(InstructionSelectorTest, Word32ShrWithWord32AndWithImmediateForARMv7) {
  TRACED_FORRANGE(int32_t, lsb, 0, 31) {
    TRACED_FORRANGE(int32_t, width, 1, 32 - lsb) {
      uint32_t max = 1 << lsb;
      if (max > static_cast<uint32_t>(kMaxInt)) max -= 1;
      uint32_t jnk = rng()->NextInt(max);
      uint32_t msk = ((0xFFFFFFFFu >> (32 - width)) << lsb) | jnk;
      StreamBuilder m(this, MachineType::Int32(), MachineType::Int32());
      m.Return(m.Word32Shr(m.Word32And(m.Parameter(0), m.Int32Constant(msk)),
                           m.Int32Constant(lsb)));
      Stream s = m.Build(ARMv7);
      ASSERT_EQ(1U, s.size());
      EXPECT_EQ(kArmUbfx, s[0]->arch_opcode());
      ASSERT_EQ(3U, s[0]->InputCount());
      EXPECT_EQ(lsb, s.ToInt32(s[0]->InputAt(1)));
      EXPECT_EQ(width, s.ToInt32(s[0]->InputAt(2)));
    }
  }
  TRACED_FORRANGE(int32_t, lsb, 0, 31) {
    TRACED_FORRANGE(int32_t, width, 1, 32 - lsb) {
      uint32_t max = 1 << lsb;
      if (max > static_cast<uint32_t>(kMaxInt)) max -= 1;
      uint32_t jnk = rng()->NextInt(max);
      uint32_t msk = ((0xFFFFFFFFu >> (32 - width)) << lsb) | jnk;
      StreamBuilder m(this, MachineType::Int32(), MachineType::Int32());
      m.Return(m.Word32Shr(m.Word32And(m.Int32Constant(msk), m.Parameter(0)),
                           m.Int32Constant(lsb)));
      Stream s = m.Build(ARMv7);
      ASSERT_EQ(1U, s.size());
      EXPECT_EQ(kArmUbfx, s[0]->arch_opcode());
      ASSERT_EQ(3U, s[0]->InputCount());
      EXPECT_EQ(lsb, s.ToInt32(s[0]->InputAt(1)));
      EXPECT_EQ(width, s.ToInt32(s[0]->InputAt(2)));
    }
  }
}

TEST_F(InstructionSelectorTest, Word32AndWithWord32BitwiseNot) {
  {
    StreamBuilder m(this, MachineType::Int32(), MachineType::Int32(),
                    MachineType::Int32());
    m.Return(m.Word32And(m.Parameter(0), m.Word32BitwiseNot(m.Parameter(1))));
    Stream s = m.Build();
    ASSERT_EQ(1U, s.size());
    EXPECT_EQ(kArmBic, s[0]->arch_opcode());
    EXPECT_EQ(kMode_Operand2_R, s[0]->addressing_mode());
    EXPECT_EQ(2U, s[0]->InputCount());
    EXPECT_EQ(1U, s[0]->OutputCount());
  }
  {
    StreamBuilder m(this, MachineType::Int32(), MachineType::Int32(),
                    MachineType::Int32());
    m.Return(m.Word32And(m.Word32BitwiseNot(m.Parameter(0)), m.Parameter(1)));
    Stream s = m.Build();
    ASSERT_EQ(1U, s.size());
    EXPECT_EQ(kArmBic, s[0]->arch_opcode());
    EXPECT_EQ(kMode_Operand2_R, s[0]->addressing_mode());
    EXPECT_EQ(2U, s[0]->InputCount());
    EXPECT_EQ(1U, s[0]->OutputCount());
  }
}


TEST_F(InstructionSelectorTest, Word32EqualWithParameters) {
  StreamBuilder m(this, MachineType::Int32(), MachineType::Int32(),
                  MachineType::Int32());
  m.Return(m.Word32Equal(m.Parameter(0), m.Parameter(1)));
  Stream s = m.Build();
  ASSERT_EQ(1U, s.size());
  EXPECT_EQ(kArmCmp, s[0]->arch_opcode());
  EXPECT_EQ(kMode_Operand2_R, s[0]->addressing_mode());
  EXPECT_EQ(2U, s[0]->InputCount());
  EXPECT_EQ(1U, s[0]->OutputCount());
  EXPECT_EQ(kFlags_set, s[0]->flags_mode());
  EXPECT_EQ(kEqual, s[0]->flags_condition());
}


TEST_F(InstructionSelectorTest, Word32EqualWithImmediate) {
  TRACED_FOREACH(int32_t, imm, kImmediates) {
    if (imm == 0) continue;
    StreamBuilder m(this, MachineType::Int32(), MachineType::Int32());
    m.Return(m.Word32Equal(m.Parameter(0), m.Int32Constant(imm)));
    Stream s = m.Build();
    ASSERT_EQ(1U, s.size());
    EXPECT_EQ(kArmCmp, s[0]->arch_opcode());
    EXPECT_EQ(kMode_Operand2_I, s[0]->addressing_mode());
    ASSERT_EQ(2U, s[0]->InputCount());
    EXPECT_EQ(imm, s.ToInt32(s[0]->InputAt(1)));
    EXPECT_EQ(1U, s[0]->OutputCount());
    EXPECT_EQ(kFlags_set, s[0]->flags_mode());
    EXPECT_EQ(kEqual, s[0]->flags_condition());
  }
  TRACED_FOREACH(int32_t, imm, kImmediates) {
    if (imm == 0) continue;
    StreamBuilder m(this, MachineType::Int32(), MachineType::Int32());
    m.Return(m.Word32Equal(m.Int32Constant(imm), m.Parameter(0)));
    Stream s = m.Build();
    ASSERT_EQ(1U, s.size());
    EXPECT_EQ(kArmCmp, s[0]->arch_opcode());
    EXPECT_EQ(kMode_Operand2_I, s[0]->addressing_mode());
    ASSERT_EQ(2U, s[0]->InputCount());
    EXPECT_EQ(imm, s.ToInt32(s[0]->InputAt(1)));
    EXPECT_EQ(1U, s[0]->OutputCount());
    EXPECT_EQ(kFlags_set, s[0]->flags_mode());
    EXPECT_EQ(kEqual, s[0]->flags_condition());
  }
}


TEST_F(InstructionSelectorTest, Word32EqualWithZero) {
  {
    StreamBuilder m(this, MachineType::Int32(), MachineType::Int32());
    m.Return(m.Word32Equal(m.Parameter(0), m.Int32Constant(0)));
    Stream s = m.Build();
    ASSERT_EQ(1U, s.size());
    EXPECT_EQ(kArmCmp, s[0]->arch_opcode());
    EXPECT_EQ(kMode_Operand2_I, s[0]->addressing_mode());
    ASSERT_EQ(2U, s[0]->InputCount());
    EXPECT_EQ(s.ToVreg(m.Parameter(0)), s.ToVreg(s[0]->InputAt(0)));
    EXPECT_EQ(0, s.ToInt32(s[0]->InputAt(1)));
    EXPECT_EQ(1U, s[0]->OutputCount());
    EXPECT_EQ(kFlags_set, s[0]->flags_mode());
    EXPECT_EQ(kEqual, s[0]->flags_condition());
  }
  {
    StreamBuilder m(this, MachineType::Int32(), MachineType::Int32());
    m.Return(m.Word32Equal(m.Int32Constant(0), m.Parameter(0)));
    Stream s = m.Build();
    ASSERT_EQ(1U, s.size());
    EXPECT_EQ(kArmCmp, s[0]->arch_opcode());
    EXPECT_EQ(kMode_Operand2_I, s[0]->addressing_mode());
    ASSERT_EQ(2U, s[0]->InputCount());
    EXPECT_EQ(s.ToVreg(m.Parameter(0)), s.ToVreg(s[0]->InputAt(0)));
    EXPECT_EQ(0, s.ToInt32(s[0]->InputAt(1)));
    EXPECT_EQ(1U, s[0]->OutputCount());
    EXPECT_EQ(kFlags_set, s[0]->flags_mode());
    EXPECT_EQ(kEqual, s[0]->flags_condition());
  }
}

TEST_F(InstructionSelectorTest, Word32BitwiseNotWithParameter) {
  StreamBuilder m(this, MachineType::Int32(), MachineType::Int32());
  m.Return(m.Word32BitwiseNot(m.Parameter(0)));
  Stream s = m.Build();
  ASSERT_EQ(1U, s.size());
  EXPECT_EQ(kArmMvn, s[0]->arch_opcode());
  EXPECT_EQ(kMode_Operand2_R, s[0]->addressing_mode());
  EXPECT_EQ(1U, s[0]->InputCount());
  EXPECT_EQ(1U, s[0]->OutputCount());
}


TEST_F(InstructionSelectorTest, Word32AndWithWord32ShrWithImmediateForARMv7) {
  TRACED_FORRANGE(int32_t, lsb, 1, 31) {
    TRACED_FORRANGE(int32_t, width, 1, 32 - lsb) {
      if (((width == 8) || (width == 16)) &&
          ((lsb == 8) || (lsb == 16) || (lsb == 24)))
        continue;  // Uxtb/h ror.
      StreamBuilder m(this, MachineType::Int32(), MachineType::Int32());
      m.Return(m.Word32And(m.Word32Shr(m.Parameter(0), m.Int32Constant(lsb)),
                           m.Int32Constant(0xFFFFFFFFu >> (32 - width))));
      Stream s = m.Build(ARMv7);
      ASSERT_EQ(1U, s.size());
      EXPECT_EQ(kArmUbfx, s[0]->arch_opcode());
      ASSERT_EQ(3U, s[0]->InputCount());
      EXPECT_EQ(lsb, s.ToInt32(s[0]->InputAt(1)));
      EXPECT_EQ(width, s.ToInt32(s[0]->InputAt(2)));
    }
  }
  TRACED_FORRANGE(int32_t, lsb, 1, 31) {
    TRACED_FORRANGE(int32_t, width, 1, 32 - lsb) {
      if (((width == 8) || (width == 16)) &&
          ((lsb == 8) || (lsb == 16) || (lsb == 24)))
        continue;  // Uxtb/h ror.
      StreamBuilder m(this, MachineType::Int32(), MachineType::Int32());
      m.Return(m.Word32And(m.Int32Constant(0xFFFFFFFFu >> (32 - width)),
                           m.Word32Shr(m.Parameter(0), m.Int32Constant(lsb))));
      Stream s = m.Build(ARMv7);
      ASSERT_EQ(1U, s.size());
      EXPECT_EQ(kArmUbfx, s[0]->arch_opcode());
      ASSERT_EQ(3U, s[0]->InputCount());
      EXPECT_EQ(lsb, s.ToInt32(s[0]->InputAt(1)));
      EXPECT_EQ(width, s.ToInt32(s[0]->InputAt(2)));
    }
  }
}

TEST_F(InstructionSelectorTest, Word32AndWithWord32ShrAnd0xFF) {
  TRACED_FORRANGE(int32_t, shr, 1, 3) {
    StreamBuilder m(this, MachineType::Int32(), MachineType::Int32());
    Node* const p0 = m.Parameter(0);
    Node* const r = m.Word32And(m.Word32Shr(p0, m.Int32Constant(shr * 8)),
                                m.Int32Constant(0xFF));
    m.Return(r);
    Stream s = m.Build();
    ASSERT_EQ(1U, s.size());
    EXPECT_EQ(kArmUxtb, s[0]->arch_opcode());
    ASSERT_EQ(2U, s[0]->InputCount());
    EXPECT_EQ(shr * 8, s.ToInt32(s[0]->InputAt(1)));
  }
  TRACED_FORRANGE(int32_t, shr, 1, 3) {
    StreamBuilder m(this, MachineType::Int32(), MachineType::Int32());
    Node* const p0 = m.Parameter(0);
    Node* const r = m.Word32And(m.Int32Constant(0xFF),
                                m.Word32Shr(p0, m.Int32Constant(shr * 8)));
    m.Return(r);
    Stream s = m.Build();
    ASSERT_EQ(1U, s.size());
    EXPECT_EQ(kArmUxtb, s[0]->arch_opcode());
    ASSERT_EQ(2U, s[0]->InputCount());
    EXPECT_EQ(shr * 8, s.ToInt32(s[0]->InputAt(1)));
  }
}

TEST_F(InstructionSelectorTest, Word32AndWithWord32ShrAnd0xFFFF) {
  TRACED_FORRANGE(int32_t, shr, 1, 2) {
    StreamBuilder m(this, MachineType::Int32(), MachineType::Int32());
    Node* const p0 = m.Parameter(0);
    Node* const r = m.Word32And(m.Word32Shr(p0, m.Int32Constant(shr * 8)),
                                m.Int32Constant(0xFFFF));
    m.Return(r);
    Stream s = m.Build();
    ASSERT_EQ(1U, s.size());
    EXPECT_EQ(kArmUxth, s[0]->arch_opcode());
    ASSERT_EQ(2U, s[0]->InputCount());
    EXPECT_EQ(shr * 8, s.ToInt32(s[0]->InputAt(1)));
  }
  TRACED_FORRANGE(int32_t, shr, 1, 2) {
    StreamBuilder m(this, MachineType::Int32(), MachineType::Int32());
    Node* const p0 = m.Parameter(0);
    Node* const r = m.Word32And(m.Int32Constant(0xFFFF),
                                m.Word32Shr(p0, m.Int32Constant(shr * 8)));
    m.Return(r);
    Stream s = m.Build();
    ASSERT_EQ(1U, s.size());
    EXPECT_EQ(kArmUxth, s[0]->arch_opcode());
    ASSERT_EQ(2U, s[0]->InputCount());
    EXPECT_EQ(shr * 8, s.ToInt32(s[0]->InputAt(1)));
  }
}


TEST_F(InstructionSelectorTest, Word32Clz) {
  StreamBuilder m(this, MachineType::Uint32(), MachineType::Uint32());
  Node* const p0 = m.Parameter(0);
  Node* const n = m.Word32Clz(p0);
  m.Return(n);
  Stream s = m.Build();
  ASSERT_EQ(1U, s.size());
  EXPECT_EQ(kArmClz, s[0]->arch_opcode());
  ASSERT_EQ(1U, s[0]->InputCount());
  EXPECT_EQ(s.ToVreg(p0), s.ToVreg(s[0]->InputAt(0)));
  ASSERT_EQ(1U, s[0]->OutputCount());
  EXPECT_EQ(s.ToVreg(n), s.ToVreg(s[0]->Output()));
}

TEST_F(InstructionSelectorTest, Float64Max) {
  StreamBuilder m(this, MachineType::Float64(), MachineType::Float64(),
                  MachineType::Float64());
  Node* const p0 = m.Parameter(0);
  Node* const p1 = m.Parameter(1);
  Node* const n = m.Float64Max(p0, p1);
  m.Return(n);
  Stream s = m.Build(ARMv8);
  ASSERT_EQ(1U, s.size());
  EXPECT_EQ(kArmFloat64Max, s[0]->arch_opcode());
  ASSERT_EQ(2U, s[0]->InputCount());
  EXPECT_EQ(s.ToVreg(p0), s.ToVreg(s[0]->InputAt(0)));
  EXPECT_EQ(s.ToVreg(p1), s.ToVreg(s[0]->InputAt(1)));
  ASSERT_EQ(1U, s[0]->OutputCount());
  EXPECT_EQ(s.ToVreg(n), s.ToVreg(s[0]->Output()));
}

TEST_F(InstructionSelectorTest, Float64Min) {
  StreamBuilder m(this, MachineType::Float64(), MachineType::Float64(),
                  MachineType::Float64());
  Node* const p0 = m.Parameter(0);
  Node* const p1 = m.Parameter(1);
  Node* const n = m.Float64Min(p0, p1);
  m.Return(n);
  Stream s = m.Build(ARMv8);
  ASSERT_EQ(1U, s.size());
  EXPECT_EQ(kArmFloat64Min, s[0]->arch_opcode());
  ASSERT_EQ(2U, s[0]->InputCount());
  EXPECT_EQ(s.ToVreg(p0), s.ToVreg(s[0]->InputAt(0)));
  EXPECT_EQ(s.ToVreg(p1), s.ToVreg(s[0]->InputAt(1)));
  ASSERT_EQ(1U, s[0]->OutputCount());
  EXPECT_EQ(s.ToVreg(n), s.ToVreg(s[0]->Output()));
}

TEST_F(InstructionSelectorTest, Float32Neg) {
  StreamBuilder m(this, MachineType::Float32(), MachineType::Float32());
  Node* const p0 = m.Parameter(0);
  // Don't use m.Float32Neg() as that generates an explicit sub.
  Node* const n = m.AddNode(m.machine()->Float32Neg(), m.Parameter(0));
  m.Return(n);
  Stream s = m.Build();
  ASSERT_EQ(1U, s.size());
  EXPECT_EQ(kArmVnegF32, s[0]->arch_opcode());
  ASSERT_EQ(1U, s[0]->InputCount());
  EXPECT_EQ(s.ToVreg(p0), s.ToVreg(s[0]->InputAt(0)));
  ASSERT_EQ(1U, s[0]->OutputCount());
  EXPECT_EQ(s.ToVreg(n), s.ToVreg(s[0]->Output()));
}

TEST_F(InstructionSelectorTest, Float64Neg) {
  StreamBuilder m(this, MachineType::Float64(), MachineType::Float64());
  Node* const p0 = m.Parameter(0);
  // Don't use m.Float64Neg() as that generates an explicit sub.
  Node* const n = m.AddNode(m.machine()->Float64Neg(), m.Parameter(0));
  m.Return(n);
  Stream s = m.Build();
  ASSERT_EQ(1U, s.size());
  EXPECT_EQ(kArmVnegF64, s[0]->arch_opcode());
  ASSERT_EQ(1U, s[0]->InputCount());
  EXPECT_EQ(s.ToVreg(p0), s.ToVreg(s[0]->InputAt(0)));
  ASSERT_EQ(1U, s[0]->OutputCount());
  EXPECT_EQ(s.ToVreg(n), s.ToVreg(s[0]->Output()));
}
enum PairwiseAddSide { LEFT, RIGHT };

std::ostream& operator<<(std::ostream& os, const PairwiseAddSide& side) {
  switch (side) {
    case LEFT:
      return os << "LEFT";
    case RIGHT:
      return os << "RIGHT";
  }
}

struct AddWithPairwiseAddSideAndWidth {
  PairwiseAddSide side;
  int32_t width;
  bool isSigned;
};

std::ostream& operator<<(std::ostream& os,
                         const AddWithPairwiseAddSideAndWidth& sw) {
  return os << "{ side: " << sw.side << ", width: " << sw.width
            << ", isSigned: " << sw.isSigned << " }";
}

using InstructionSelectorAddWithPairwiseAddTest =
    InstructionSelectorTestWithParam<AddWithPairwiseAddSideAndWidth>;

TEST_P(InstructionSelectorAddWithPairwiseAddTest, AddWithPairwiseAdd) {
  AddWithPairwiseAddSideAndWidth params = GetParam();
  const MachineType type = MachineType::Simd128();
  StreamBuilder m(this, type, type, type, type);

  Node* x = m.Parameter(0);
  Node* y = m.Parameter(1);
  const Operator* pairwiseAddOp;
  if (params.width == 32 && params.isSigned) {
    pairwiseAddOp = m.machine()->I32x4ExtAddPairwiseI16x8S();
  } else if (params.width == 16 && params.isSigned) {
    pairwiseAddOp = m.machine()->I16x8ExtAddPairwiseI8x16S();
  } else if (params.width == 32 && !params.isSigned) {
    pairwiseAddOp = m.machine()->I32x4ExtAddPairwiseI16x8U();
  } else {
    pairwiseAddOp = m.machine()->I16x8ExtAddPairwiseI8x16U();
  }
  Node* pairwiseAdd = m.AddNode(pairwiseAddOp, x);
  const Operator* addOp =
      params.width == 32 ? m.machine()->I32x4Add() : m.machine()->I16x8Add();
  Node* add = params.side == LEFT ? m.AddNode(addOp, pairwiseAdd, y)
                                  : m.AddNode(addOp, y, pairwiseAdd);
  m.Return(add);
  Stream s = m.Build();

  // Should be fused to Vpadal
  ASSERT_EQ(1U, s.size());
  EXPECT_EQ(kArmVpadal, s[0]->arch_opcode());
  EXPECT_EQ(2U, s[0]->InputCount());
  EXPECT_EQ(1U, s[0]->OutputCount());
}

const AddWithPairwiseAddSideAndWidth kAddWithPairAddTestCases[] = {
    {LEFT, 16, true},  {RIGHT, 16, true}, {LEFT, 32, true},
    {RIGHT, 32, true}, {LEFT, 16, false}, {RIGHT, 16, false},
    {LEFT, 32, false}, {RIGHT, 32, false}};

INSTANTIATE_TEST_SUITE_P(InstructionSelectorTest,
                         InstructionSelectorAddWithPairwiseAddTest,
                         ::testing::ValuesIn(kAddWithPairAddTestCases));
<<<<<<< HEAD
=======

#endif
>>>>>>> 626889fb

}  // namespace compiler
}  // namespace internal
}  // namespace v8<|MERGE_RESOLUTION|>--- conflicted
+++ resolved
@@ -3292,11 +3292,8 @@
 INSTANTIATE_TEST_SUITE_P(InstructionSelectorTest,
                          InstructionSelectorAddWithPairwiseAddTest,
                          ::testing::ValuesIn(kAddWithPairAddTestCases));
-<<<<<<< HEAD
-=======
 
 #endif
->>>>>>> 626889fb
 
 }  // namespace compiler
 }  // namespace internal
