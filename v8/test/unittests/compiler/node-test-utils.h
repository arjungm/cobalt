--- conflicted
+++ resolved
@@ -17,10 +17,6 @@
 
 // Forward declarations.
 class Type;
-<<<<<<< HEAD
-enum class TypeofMode;
-=======
->>>>>>> 626889fb
 
 namespace compiler {
 
