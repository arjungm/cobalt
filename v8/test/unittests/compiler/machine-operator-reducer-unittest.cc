--- conflicted
+++ resolved
@@ -35,19 +35,8 @@
  public:
   explicit MachineOperatorReducerTest(int num_parameters = 2)
       : GraphTest(num_parameters),
-<<<<<<< HEAD
-        machine_(zone(), MachineType::PointerRepresentation(),
-                 MachineOperatorBuilder::kAllOptionalOps),
-        common_(zone()),
-        javascript_(zone()),
-        jsgraph_(isolate(), graph(), &common_, &javascript_, nullptr,
-                 &machine_),
-        graph_reducer_(zone(), graph(), tick_counter(), broker(),
-                       jsgraph_.Dead()) {}
-=======
         data_(std::make_unique<Data>(isolate(), zone(), graph(), tick_counter(),
                                      broker())) {}
->>>>>>> 626889fb
 
  protected:
   void Reset() {
@@ -60,15 +49,9 @@
   Reduction Reduce(Node* node) {
     JSOperatorBuilder javascript(zone());
     JSGraph jsgraph(isolate(), graph(), common(), &javascript, nullptr,
-<<<<<<< HEAD
-                    &machine_);
-    MachineOperatorReducer reducer(
-        &graph_reducer_, &jsgraph,
-=======
                     &data_->machine_);
     MachineOperatorReducer reducer(
         &data_->graph_reducer_, &jsgraph,
->>>>>>> 626889fb
         MachineOperatorReducer::kPropagateSignallingNan);
     return reducer.Reduce(node);
   }
@@ -113,11 +96,7 @@
                       IsWord64Shr(dividend_matcher, IsInt64Constant(63)));
   }
 
-<<<<<<< HEAD
-  MachineOperatorBuilder* machine() { return &machine_; }
-=======
   MachineOperatorBuilder* machine() { return &data_->machine_; }
->>>>>>> 626889fb
 
  private:
   struct Data {
@@ -1507,74 +1486,6 @@
   }
 }
 
-TEST_F(MachineOperatorReducerTest, Word32EqualWithAddAndConstant) {
-  // (x+k1)==k2 => x==(k2-k1)
-  Node* const p0 = Parameter(0);
-  TRACED_FOREACH(int32_t, k1, kInt32Values) {
-    TRACED_FOREACH(int32_t, k2, kInt32Values) {
-      Node* node = graph()->NewNode(
-          machine()->Word32Equal(),
-          graph()->NewNode(machine()->Int32Add(), p0, Int32Constant(k1)),
-          Int32Constant(k2));
-      Reduction r = Reduce(node);
-      ASSERT_TRUE(r.Changed());
-    }
-  }
-}
-
-// -----------------------------------------------------------------------------
-// Word64Equal
-
-TEST_F(MachineOperatorReducerTest,
-       Word64EqualWithShiftedMaskedValueAndConstant) {
-  // ((x >> K1) & K2) == K3 => (x & (K2 << K1)) == (K3 << K1)
-  Node* const p0 = Parameter(0);
-  TRACED_FOREACH(uint64_t, mask, kUint64Values) {
-    TRACED_FOREACH(uint64_t, rhs, kUint64Values) {
-      TRACED_FORRANGE(uint64_t, shift_bits, 1, 63) {
-        Node* node = graph()->NewNode(
-            machine()->Word64Equal(),
-            graph()->NewNode(machine()->Word64And(),
-                             graph()->NewNode(machine()->Word64Shr(), p0,
-                                              Uint64Constant(shift_bits)),
-                             Uint64Constant(mask)),
-            Uint64Constant(rhs));
-        Reduction r = Reduce(node);
-        uint64_t new_mask = mask << shift_bits;
-        uint64_t new_rhs = rhs << shift_bits;
-        if (new_mask >> shift_bits == mask && new_rhs >> shift_bits == rhs) {
-          ASSERT_TRUE(r.Changed());
-          // The left-hand side of the equality is now a Word64And operation,
-          // unless the mask is zero in which case the newly-created Word64And
-          // is immediately reduced away.
-          Matcher<Node*> lhs = mask == 0
-                                   ? IsInt64Constant(0)
-                                   : IsWord64And(p0, IsInt64Constant(new_mask));
-          EXPECT_THAT(r.replacement(),
-                      IsWord64Equal(lhs, IsInt64Constant(new_rhs)));
-        } else {
-          ASSERT_FALSE(r.Changed());
-        }
-      }
-    }
-  }
-}
-
-TEST_F(MachineOperatorReducerTest, Word64EqualWithAddAndConstant) {
-  // (x+k1)==k2 => x==(k2-k1)
-  Node* const p0 = Parameter(0);
-  TRACED_FOREACH(int64_t, k1, kInt64Values) {
-    TRACED_FOREACH(int64_t, k2, kInt64Values) {
-      Node* node = graph()->NewNode(
-          machine()->Word64Equal(),
-          graph()->NewNode(machine()->Int64Add(), p0, Int64Constant(k1)),
-          Int64Constant(k2));
-      Reduction r = Reduce(node);
-      ASSERT_TRUE(r.Changed());
-    }
-  }
-}
-
 // -----------------------------------------------------------------------------
 // Branch
 
@@ -2751,11 +2662,6 @@
 
   TRACED_FOREACH(uint64_t, k1, kUint64Values) {
     TRACED_FOREACH(uint64_t, k2, kUint64Values) {
-<<<<<<< HEAD
-      uint64_t k1 = 0;
-      uint64_t k2 = 18446744073709551615u;
-=======
->>>>>>> 626889fb
       Node* node = graph()->NewNode(
           machine()->Uint64LessThanOrEqual(),
           graph()->NewNode(machine()->Int64Add(), p0, Int64Constant(k1)),
