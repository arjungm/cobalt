--- conflicted
+++ resolved
@@ -49,12 +49,8 @@
     return Int64Constant(base::bit_cast<int64_t>(value));
   }
   Node* NumberConstant(double value);
-<<<<<<< HEAD
-  Node* HeapConstant(const Handle<HeapObject>& value);
-=======
   Node* HeapConstantNoHole(const Handle<HeapObject>& value);
   Node* HeapConstantHole(const Handle<HeapObject>& value);
->>>>>>> 626889fb
   Node* FalseConstant();
   Node* TrueConstant();
   Node* UndefinedConstant();
@@ -69,33 +65,6 @@
   Matcher<Node*> IsNullConstant();
   Matcher<Node*> IsUndefinedConstant();
 
-<<<<<<< HEAD
-  CommonOperatorBuilder* common() { return &common_; }
-  Graph* graph() { return &graph_; }
-  SourcePositionTable* source_positions() { return &source_positions_; }
-  NodeOriginTable* node_origins() { return &node_origins_; }
-  JSHeapBroker* broker() { return &broker_; }
-  template <typename T>
-  Handle<T> CanonicalHandle(T object) {
-    return broker()->CanonicalPersistentHandle(object);
-  }
-  template <typename T>
-  Handle<T> CanonicalHandle(Handle<T> handle) {
-    return CanonicalHandle(*handle);
-  }
-  TickCounter* tick_counter() { return &tick_counter_; }
-
- private:
-  CommonOperatorBuilder common_;
-  Graph graph_;
-  JSHeapBroker broker_;
-  JSHeapBrokerScopeForTesting broker_scope_;
-  std::unique_ptr<PersistentHandlesScope> persistent_scope_;
-  CurrentHeapBrokerScope current_broker_;
-  SourcePositionTable source_positions_;
-  NodeOriginTable node_origins_;
-  TickCounter tick_counter_;
-=======
   CommonOperatorBuilder* common() { return &data_->common_; }
   TFGraph* graph() { return &data_->graph_; }
   SourcePositionTable* source_positions() { return &data_->source_positions_; }
@@ -136,7 +105,6 @@
     int num_parameters_;
   };
   std::unique_ptr<Data> data_;
->>>>>>> 626889fb
 };
 
 
