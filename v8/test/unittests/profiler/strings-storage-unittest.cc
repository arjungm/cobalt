// Copyright 2018 the V8 project authors. All rights reserved.
// Use of this source code is governed by a BSD-style license that can be
// found in the LICENSE file.

#include "src/profiler/strings-storage.h"

#include <cstdio>

#include "test/unittests/test-utils.h"
#include "testing/gtest/include/gtest/gtest.h"

namespace v8 {
namespace internal {

using StringsStorageWithIsolate = TestWithIsolate;

bool StringEq(const char* left, const char* right) {
  return strcmp(left, right) == 0;
}

TEST_F(StringsStorageWithIsolate, GetNameFromString) {
  StringsStorage storage;

  // One char strings are canonical on the v8 heap so use a 2 char string here.
  DirectHandle<String> str =
      isolate()->factory()->NewStringFromAsciiChecked("xy");
  const char* stored_str = storage.GetName(*str);
  CHECK(StringEq("xy", stored_str));

  // The storage should de-duplicate the underlying char arrays and return the
  // exact same pointer for equivalent input strings.
  const char* stored_str_twice = storage.GetName(*str);
  CHECK_EQ(stored_str, stored_str_twice);

  // Even if the input string was a different one on the v8 heap, if the char
  // array is the same, it should be de-duplicated.
  DirectHandle<String> str2 =
      isolate()->factory()->NewStringFromAsciiChecked("xy");
  CHECK_NE(*str, *str2);
  const char* stored_str_thrice = storage.GetName(*str2);
  CHECK_EQ(stored_str_twice, stored_str_thrice);
}

TEST_F(StringsStorageWithIsolate, GetNameFromSymbol) {
  StringsStorage storage;

  DirectHandle<Symbol> symbol = isolate()->factory()->NewSymbol();
  const char* stored_symbol = storage.GetName(*symbol);
  CHECK(StringEq("<symbol>", stored_symbol));

  DirectHandle<Symbol> symbol2 = isolate()->factory()->NewSymbol();
  CHECK_NE(*symbol, *symbol2);
  const char* stored_symbol2 = storage.GetName(*symbol2);
  CHECK_EQ(stored_symbol, stored_symbol2);
}

TEST_F(StringsStorageWithIsolate, GetConsName) {
  StringsStorage storage;

  DirectHandle<String> str =
      isolate()->factory()->NewStringFromAsciiChecked("xy");

  const char* empty_prefix_str = storage.GetConsName("", *str);
  CHECK(StringEq("xy", empty_prefix_str));

  const char* get_str = storage.GetConsName("get ", *str);
  CHECK(StringEq("get xy", get_str));
}

TEST_F(StringsStorageWithIsolate, GetNameFromInt) {
  StringsStorage storage;

  const char* stored_str = storage.GetName(0);
  CHECK(StringEq("0", stored_str));

  stored_str = storage.GetName(2147483647);
  CHECK(StringEq("2147483647", stored_str));

  stored_str = storage.GetName(std::numeric_limits<int>::min());
  char str_negative_int[12];
  snprintf(str_negative_int, sizeof(str_negative_int), "%d",
           std::numeric_limits<int>::min());
  CHECK(StringEq(str_negative_int, stored_str));
}

TEST_F(StringsStorageWithIsolate, Format) {
  StringsStorage storage;

  const char* xy = "xy";
  const char* stored_str = storage.GetFormatted("%s", xy);
  CHECK(StringEq("xy", stored_str));
  // Check that the string is copied.
  CHECK_NE(xy, stored_str);

  const char* formatted_str = storage.GetFormatted("%s / %s", xy, xy);
  CHECK(StringEq("xy / xy", formatted_str));

  // A different format specifier that results in the same string should share
  // the string in storage.
  const char* formatted_str2 = storage.GetFormatted("%s", "xy / xy");
  CHECK_EQ(formatted_str, formatted_str2);
}

TEST_F(StringsStorageWithIsolate, FormatAndGetShareStorage) {
  StringsStorage storage;

  DirectHandle<String> str =
      isolate()->factory()->NewStringFromAsciiChecked("xy");
  const char* stored_str = storage.GetName(*str);

  const char* formatted_str = storage.GetFormatted("%s", "xy");
  CHECK_EQ(stored_str, formatted_str);
}

TEST_F(StringsStorageWithIsolate, Refcounting) {
  StringsStorage storage;

  const char* a = storage.GetCopy("12");
  CHECK_EQ(storage.GetStringCountForTesting(), 1);
  CHECK_EQ(2, storage.GetStringSize());

  const char* b = storage.GetCopy("12");
  CHECK_EQ(storage.GetStringCountForTesting(), 1);
  CHECK_EQ(2, storage.GetStringSize());

  // Ensure that we deduplicate the string.
  CHECK_EQ(a, b);

  CHECK(storage.Release(a));
  CHECK_EQ(storage.GetStringCountForTesting(), 1);
  CHECK_EQ(2, storage.GetStringSize());

  CHECK(storage.Release(b));
  CHECK_EQ(storage.GetStringCountForTesting(), 0);
  CHECK_EQ(0, storage.GetStringSize());

#if !DEBUG
  CHECK(!storage.Release("12"));
#endif  // !DEBUG

  // Verify that other constructors refcount as intended.
  const char* c = storage.GetFormatted("%d", 12);
  CHECK_EQ(storage.GetStringCountForTesting(), 1);
  CHECK_EQ(2, storage.GetStringSize());

  const char* d = storage.GetName(12);
  CHECK_EQ(storage.GetStringCountForTesting(), 1);
  CHECK_EQ(2, storage.GetStringSize());

  CHECK_EQ(c, d);

  CHECK(storage.Release(c));
  CHECK_EQ(storage.GetStringCountForTesting(), 1);
  CHECK_EQ(2, storage.GetStringSize());
  CHECK(storage.Release(d));
  CHECK_EQ(storage.GetStringCountForTesting(), 0);
  CHECK_EQ(0, storage.GetStringSize());

  CHECK(!storage.Release("12"));
}

TEST_F(StringsStorageWithIsolate, InvalidRelease) {
  StringsStorage storage;

  // If we attempt to release a string not being managed by the StringsStorage,
  // return false.
  CHECK(!storage.Release("12"));
}

TEST_F(StringsStorageWithIsolate, CopyAndConsShareStorage) {
  StringsStorage storage;

<<<<<<< HEAD
  Handle<String> str = isolate()->factory()->NewStringFromAsciiChecked("foo");
=======
  DirectHandle<String> str =
      isolate()->factory()->NewStringFromAsciiChecked("foo");
>>>>>>> 626889fb

  const char* copy_str = storage.GetCopy("get foo");
  const char* cons_str = storage.GetConsName("get ", *str);

  CHECK_EQ(storage.GetStringCountForTesting(), 1);
  CHECK_EQ(copy_str, cons_str);
}

}  // namespace internal
}  // namespace v8<|MERGE_RESOLUTION|>--- conflicted
+++ resolved
@@ -170,12 +170,8 @@
 TEST_F(StringsStorageWithIsolate, CopyAndConsShareStorage) {
   StringsStorage storage;
 
-<<<<<<< HEAD
-  Handle<String> str = isolate()->factory()->NewStringFromAsciiChecked("foo");
-=======
   DirectHandle<String> str =
       isolate()->factory()->NewStringFromAsciiChecked("foo");
->>>>>>> 626889fb
 
   const char* copy_str = storage.GetCopy("get foo");
   const char* cons_str = storage.GetConsName("get ", *str);
