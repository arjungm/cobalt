--- conflicted
+++ resolved
@@ -11,10 +11,7 @@
 #include "include/libplatform/libplatform.h"
 #include "include/v8-array-buffer.h"
 #include "include/v8-context.h"
-<<<<<<< HEAD
-=======
 #include "include/v8-cppgc.h"
->>>>>>> 626889fb
 #include "include/v8-extension.h"
 #include "include/v8-local-handle.h"
 #include "include/v8-object.h"
@@ -25,10 +22,7 @@
 #include "src/base/utils/random-number-generator.h"
 #include "src/handles/handles.h"
 #include "src/heap/parked-scope.h"
-<<<<<<< HEAD
-=======
 #include "src/logging/log.h"
->>>>>>> 626889fb
 #include "src/objects/objects-inl.h"
 #include "src/objects/objects.h"
 #include "src/zone/accounting-allocator.h"
@@ -82,14 +76,10 @@
 // all client Isolates.
 class IsolateWrapper final {
  public:
-<<<<<<< HEAD
-  explicit IsolateWrapper(CountersMode counters_mode);
-=======
   // `use_statically_set_cpp_heap` exists to avoid TSAN issues, see the comment
   // on `cpp_heap_`.
   explicit IsolateWrapper(CountersMode counters_mode,
                           bool use_statically_set_cpp_heap = true);
->>>>>>> 626889fb
 
   ~IsolateWrapper();
   IsolateWrapper(const IsolateWrapper&) = delete;
@@ -99,13 +89,10 @@
   i::Isolate* i_isolate() const {
     return reinterpret_cast<i::Isolate*>(isolate_);
   }
-<<<<<<< HEAD
-=======
 
   static void set_cpp_heap_for_next_isolate(std::unique_ptr<CppHeap> cpp_heap) {
     cpp_heap_ = std::move(cpp_heap);
   }
->>>>>>> 626889fb
 
  private:
   std::unique_ptr<v8::ArrayBuffer::Allocator> array_buffer_allocator_;
@@ -184,11 +171,7 @@
     return reinterpret_cast<v8::internal::Isolate*>(this->v8_isolate());
   }
 
-<<<<<<< HEAD
-  i::Handle<i::String> MakeName(const char* str, int suffix) {
-=======
   i::DirectHandle<i::String> MakeName(const char* str, int suffix) {
->>>>>>> 626889fb
     v8::base::EmbeddedVector<char, 128> buffer;
     v8::base::SNPrintF(buffer, "%s%d", str, suffix);
     return MakeString(buffer.begin());
@@ -236,40 +219,12 @@
                                   Local<String> origin_url,
                                   bool is_shared_cross_origin) {
     Isolate* isolate = Isolate::GetCurrent();
-<<<<<<< HEAD
-    ScriptOrigin origin(isolate, origin_url, 0, 0, is_shared_cross_origin);
-=======
     ScriptOrigin origin(origin_url, 0, 0, is_shared_cross_origin);
->>>>>>> 626889fb
     ScriptCompiler::Source script_source(source, origin);
     return ScriptCompiler::Compile(isolate->GetCurrentContext(), &script_source)
         .ToLocalChecked();
   }
 
-<<<<<<< HEAD
-  // By default, the GC methods do not scan the stack conservatively.
-  void CollectGarbage(i::AllocationSpace space, i::Isolate* isolate = nullptr) {
-    i::Isolate* iso = isolate ? isolate : i_isolate();
-    iso->heap()->CollectGarbage(space, i::GarbageCollectionReason::kTesting);
-  }
-
-  void CollectAllGarbage(i::Isolate* isolate = nullptr) {
-    i::Isolate* iso = isolate ? isolate : i_isolate();
-    iso->heap()->CollectAllGarbage(i::Heap::kNoGCFlags,
-                                   i::GarbageCollectionReason::kTesting);
-  }
-
-  void CollectAllAvailableGarbage(i::Isolate* isolate = nullptr) {
-    i::Isolate* iso = isolate ? isolate : i_isolate();
-    iso->heap()->CollectAllAvailableGarbage(
-        i::GarbageCollectionReason::kTesting);
-  }
-
-  void PreciseCollectAllGarbage(i::Isolate* isolate = nullptr) {
-    i::Isolate* iso = isolate ? isolate : i_isolate();
-    iso->heap()->PreciseCollectAllGarbage(i::Heap::kNoGCFlags,
-                                          i::GarbageCollectionReason::kTesting);
-=======
   void InvokeMajorGC(i::Isolate* isolate = nullptr) {
     i::Isolate* iso = isolate ? isolate : i_isolate();
     iso->heap()->CollectGarbage(i::OLD_SPACE,
@@ -280,7 +235,6 @@
     i::Isolate* iso = isolate ? isolate : i_isolate();
     iso->heap()->CollectGarbage(i::NEW_SPACE,
                                 i::GarbageCollectionReason::kTesting);
->>>>>>> 626889fb
   }
 
   v8::Local<v8::String> NewString(const char* string) {
@@ -320,15 +274,6 @@
 template <typename TMixin>
 class WithContextMixin : public TMixin {
  public:
-<<<<<<< HEAD
-  WithContextMixin()
-      : context_(Context::New(this->v8_isolate())), context_scope_(context_) {}
-  WithContextMixin(const WithContextMixin&) = delete;
-  WithContextMixin& operator=(const WithContextMixin&) = delete;
-
-  const Local<Context>& context() const { return v8_context(); }
-  const Local<Context>& v8_context() const { return context_; }
-=======
   WithContextMixin() {
     v8::Local<v8::Context> context = Context::New(this->v8_isolate());
     context->Enter();
@@ -343,7 +288,6 @@
 
   Local<Context> context() const { return v8_context(); }
   Local<Context> v8_context() const { return context_.Get(this->v8_isolate()); }
->>>>>>> 626889fb
 
   void SetGlobalProperty(const char* name, v8::Local<v8::Value> value) {
     CHECK(v8_context()
@@ -353,12 +297,7 @@
   }
 
  private:
-<<<<<<< HEAD
-  v8::Local<v8::Context> context_;
-  v8::Context::Scope context_scope_;
-=======
   v8::Global<v8::Context> context_;
->>>>>>> 626889fb
 };
 
 using TestWithPlatform =       //
@@ -602,19 +541,6 @@
   *os << reinterpret_cast<void*>(o.ptr());
 }
 
-<<<<<<< HEAD
-// ManualGCScope allows for disabling GC heuristics. This is useful for tests
-// that want to check specific corner cases around GC.
-//
-// The scope will finalize any ongoing GC on the provided Isolate.
-class V8_NODISCARD ManualGCScope final : private SaveFlags {
- public:
-  explicit ManualGCScope(i::Isolate* isolate);
-  ~ManualGCScope() = default;
-};
-
-=======
->>>>>>> 626889fb
 static inline uint16_t* AsciiToTwoByteString(const char* source) {
   size_t array_length = strlen(source) + 1;
   uint16_t* converted = NewArray<uint16_t>(array_length);
@@ -624,15 +550,9 @@
 
 class TestTransitionsAccessor : public TransitionsAccessor {
  public:
-<<<<<<< HEAD
-  TestTransitionsAccessor(Isolate* isolate, Map map)
-      : TransitionsAccessor(isolate, map) {}
-  TestTransitionsAccessor(Isolate* isolate, Handle<Map> map)
-=======
   TestTransitionsAccessor(Isolate* isolate, Tagged<Map> map)
       : TransitionsAccessor(isolate, map) {}
   TestTransitionsAccessor(Isolate* isolate, DirectHandle<Map> map)
->>>>>>> 626889fb
       : TransitionsAccessor(isolate, *map) {}
 
   // Expose internals for tests.
@@ -645,13 +565,9 @@
 
   int Capacity() { return TransitionsAccessor::Capacity(); }
 
-<<<<<<< HEAD
-  TransitionArray transitions() { return TransitionsAccessor::transitions(); }
-=======
   Tagged<TransitionArray> transitions() {
     return TransitionsAccessor::transitions();
   }
->>>>>>> 626889fb
 };
 
 // Helper class that allows to write tests in a slot size independent manner.
@@ -669,11 +585,7 @@
     }
   }
 
-<<<<<<< HEAD
-  Handle<FeedbackVector> vector() { return vector_; }
-=======
   DirectHandle<FeedbackVector> vector() { return vector_; }
->>>>>>> 626889fb
 
   // Returns slot identifier by numerical index.
   FeedbackSlot slot(int index) const { return slots_[index]; }
@@ -691,19 +603,6 @@
   return FeedbackVector::NewForTesting(isolate, spec);
 }
 
-<<<<<<< HEAD
-class ParkingThread : public v8::base::Thread {
- public:
-  explicit ParkingThread(const Options& options) : v8::base::Thread(options) {}
-
-  void ParkedJoin(const ParkedScope& scope) {
-    USE(scope);
-    Join();
-  }
-
- private:
-  using v8::base::Thread::Join;
-=======
 class FakeCodeEventLogger : public i::CodeEventLogger {
  public:
   explicit FakeCodeEventLogger(i::Isolate* isolate)
@@ -726,7 +625,6 @@
   void LogRecordedBuffer(const i::wasm::WasmCode* code, const char* name,
                          size_t length) override {}
 #endif  // V8_ENABLE_WEBASSEMBLY
->>>>>>> 626889fb
 };
 
 #ifdef V8_CC_GNU
@@ -749,20 +647,6 @@
 #elif V8_HOST_ARCH_MIPS64
 #define GET_STACK_POINTER_TO(sp_addr) \
   __asm__ __volatile__("sd $sp, %0" : "=g"(sp_addr))
-<<<<<<< HEAD
-#elif defined(__s390x__) || defined(_ARCH_S390X)
-#define GET_STACK_POINTER_TO(sp_addr) \
-  __asm__ __volatile__("stg %%r15, %0" : "=m"(sp_addr))
-#elif defined(__s390__) || defined(_ARCH_S390)
-#define GET_STACK_POINTER_TO(sp_addr) \
-  __asm__ __volatile__("st 15, %0" : "=m"(sp_addr))
-#elif defined(__PPC64__) || defined(_ARCH_PPC64)
-#define GET_STACK_POINTER_TO(sp_addr) \
-  __asm__ __volatile__("std 1, %0" : "=m"(sp_addr))
-#elif defined(__PPC__) || defined(_ARCH_PPC)
-#define GET_STACK_POINTER_TO(sp_addr) \
-  __asm__ __volatile__("stw 1, %0" : "=m"(sp_addr))
-=======
 #elif V8_OS_ZOS
 #define GET_STACK_POINTER_TO(sp_addr) \
   __asm__ __volatile__(" stg 15,%0" : "=m"(sp_addr))
@@ -772,7 +656,6 @@
 #elif defined(__PPC64__) || defined(_ARCH_PPC64)
 #define GET_STACK_POINTER_TO(sp_addr) \
   __asm__ __volatile__("std 1, %0" : "=m"(sp_addr))
->>>>>>> 626889fb
 #elif V8_TARGET_ARCH_RISCV64
 #define GET_STACK_POINTER_TO(sp_addr) \
   __asm__ __volatile__("add %0, sp, x0" : "=r"(sp_addr))
