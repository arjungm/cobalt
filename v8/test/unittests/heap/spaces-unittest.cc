--- conflicted
+++ resolved
@@ -56,13 +56,9 @@
 
   CompactionSpace* compaction_space =
       new CompactionSpace(heap, OLD_SPACE, NOT_EXECUTABLE,
-<<<<<<< HEAD
-                          CompactionSpaceKind::kCompactionSpaceForMarkCompact);
-=======
                           CompactionSpaceKind::kCompactionSpaceForMarkCompact,
                           CompactionSpace::DestinationHeap::kSameHeap);
   MainAllocator allocator(heap, compaction_space, MainAllocator::kInGC);
->>>>>>> 626889fb
   EXPECT_TRUE(compaction_space != nullptr);
 
   for (PageMetadata* p : *old_space) {
@@ -89,10 +85,7 @@
   int pages_in_old_space = old_space->CountTotalPages();
   int pages_in_compaction_space = compaction_space->CountTotalPages();
   EXPECT_EQ(kExpectedPages, pages_in_compaction_space);
-<<<<<<< HEAD
-=======
   allocator.FreeLinearAllocationArea();
->>>>>>> 626889fb
   old_space->MergeCompactionSpace(compaction_space);
   EXPECT_EQ(pages_in_old_space + pages_in_compaction_space,
             old_space->CountTotalPages());
@@ -143,11 +136,7 @@
 
 TEST_F(SpacesTest, CodeRangeAddressReuse) {
   CodeRangeAddressHint hint;
-<<<<<<< HEAD
-  const size_t base_alignment = MemoryChunk::kPageSize;
-=======
   const size_t base_alignment = MutablePageMetadata::kPageSize;
->>>>>>> 626889fb
   // Create code ranges.
   Address code_range1 = hint.GetAddressHint(100, base_alignment);
   CHECK(IsAligned(code_range1, base_alignment));
@@ -212,44 +201,6 @@
 
     for (size_t size : sizes) {
       FreeListCategoryType selected =
-<<<<<<< HEAD
-          free_list.SelectFreeListCategoryType(size);
-      if (selected == free_list.last_category_) {
-        // If selected == last_category, then we make sure that |size| indeeds
-        // fits in the last category.
-        EXPECT_LE(free_list.categories_min[selected], size);
-      } else {
-        // Otherwise, size should fit in |selected|, but not in |selected+1|.
-        EXPECT_LE(free_list.categories_min[selected], size);
-        EXPECT_LT(size, free_list.categories_min[selected + 1]);
-      }
-    }
-  }
-}
-
-// Tests that FreeListMany::GuaranteedAllocatable returns what it should.
-TEST_F(SpacesTest, FreeListManyGuaranteedAllocatable) {
-  FreeListMany free_list;
-
-  for (int cat = kFirstCategory; cat < free_list.last_category_; cat++) {
-    std::vector<size_t> sizes;
-    // Adding size less than this category's minimum
-    sizes.push_back(free_list.categories_min[cat] - 8);
-    // Adding size equal to this category's minimum
-    sizes.push_back(free_list.categories_min[cat]);
-    // Adding size greater than this category's minimum
-    sizes.push_back(free_list.categories_min[cat] + 8);
-    if (cat != free_list.last_category_) {
-      // Adding size between this category's minimum and the next category
-      sizes.push_back(
-          (free_list.categories_min[cat] + free_list.categories_min[cat + 1]) /
-          2);
-    }
-
-    for (size_t size : sizes) {
-      FreeListCategoryType cat_free =
-=======
->>>>>>> 626889fb
           free_list.SelectFreeListCategoryType(size);
       if (selected == free_list.last_category_) {
         // If selected == last_category, then we make sure that |size| indeeds
