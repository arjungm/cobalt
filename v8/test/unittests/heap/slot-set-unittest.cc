--- conflicted
+++ resolved
@@ -42,11 +42,7 @@
             SlotSet::BucketsForSize(PageMetadata::kPageSize));
 
   EXPECT_EQ(static_cast<size_t>(SlotSet::kBucketsRegularPage) * 2,
-<<<<<<< HEAD
-            SlotSet::BucketsForSize(Page::kPageSize * 2));
-=======
             SlotSet::BucketsForSize(PageMetadata::kPageSize * 2));
->>>>>>> 626889fb
 }
 
 TEST(PossiblyEmptyBuckets, ContainsAndInsert) {
