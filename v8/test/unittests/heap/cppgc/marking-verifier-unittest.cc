// Copyright 2020 the V8 project authors. All rights reserved.
// Use of this source code is governed by a BSD-style license that can be
// found in the LICENSE file.

#include "src/heap/cppgc/marking-verifier.h"

#include "include/cppgc/allocation.h"
#include "include/cppgc/member.h"
#include "include/cppgc/persistent.h"
#include "include/cppgc/prefinalizer.h"
#include "src/heap/cppgc/heap-object-header.h"
#include "src/heap/cppgc/heap.h"
#include "test/unittests/heap/cppgc/tests.h"
#include "testing/gmock/include/gmock/gmock.h"
#include "testing/gtest/include/gtest/gtest.h"

namespace cppgc {
namespace internal {

namespace {

class MarkingVerifierTest : public testing::TestWithHeap {
 public:
  V8_NOINLINE void VerifyMarking(HeapBase& heap, StackState stack_state,
                                 size_t expected_marked_bytes) {
    Heap::From(GetHeap())->object_allocator().ResetLinearAllocationBuffers();
<<<<<<< HEAD
    Heap::From(GetHeap())->stack()->SetMarkerToCurrentStackPosition();
    MarkingVerifier verifier(heap, CollectionType::kMajor);
    verifier.Run(stack_state, expected_marked_bytes);
=======
    Heap::From(GetHeap())->stack()->SetMarkerAndCallback(
        [&heap, stack_state, expected_marked_bytes]() {
          MarkingVerifier verifier(heap, CollectionType::kMajor);
          verifier.Run(stack_state, expected_marked_bytes);
        });
>>>>>>> 626889fb
  }
};

class GCed : public GarbageCollected<GCed> {
 public:
  void SetChild(GCed* child) { child_ = child; }
  void SetWeakChild(GCed* child) { weak_child_ = child; }
  GCed* child() const { return child_.Get(); }
  GCed* weak_child() const { return weak_child_.Get(); }
  void Trace(cppgc::Visitor* visitor) const {
    visitor->Trace(child_);
    visitor->Trace(weak_child_);
  }

 private:
  Member<GCed> child_;
  WeakMember<GCed> weak_child_;
};

template <typename T>
V8_NOINLINE T access(volatile const T& t) {
  return t;
}

bool MarkHeader(HeapObjectHeader& header) {
  if (header.TryMarkAtomic()) {
    BasePage::FromPayload(&header)->IncrementMarkedBytes(
        header.AllocatedSize());
    return true;
  }
  return false;
}

}  // namespace

// Following tests should not crash.

TEST_F(MarkingVerifierTest, DoesNotDieOnMarkedOnStackReference) {
  GCed* object = MakeGarbageCollected<GCed>(GetAllocationHandle());
  auto& header = HeapObjectHeader::FromObject(object);
<<<<<<< HEAD
  ASSERT_TRUE(header.TryMarkAtomic());
=======
  ASSERT_TRUE(MarkHeader(header));
>>>>>>> 626889fb
  VerifyMarking(Heap::From(GetHeap())->AsBase(),
                StackState::kMayContainHeapPointers, header.AllocatedSize());
  access(object);
}

TEST_F(MarkingVerifierTest, DoesNotDieOnMarkedMember) {
  Persistent<GCed> parent = MakeGarbageCollected<GCed>(GetAllocationHandle());
  auto& parent_header = HeapObjectHeader::FromObject(parent.Get());
<<<<<<< HEAD
  ASSERT_TRUE(parent_header.TryMarkAtomic());
  parent->SetChild(MakeGarbageCollected<GCed>(GetAllocationHandle()));
  auto& child_header = HeapObjectHeader::FromObject(parent->child());
  ASSERT_TRUE(child_header.TryMarkAtomic());
=======
  ASSERT_TRUE(MarkHeader(parent_header));
  parent->SetChild(MakeGarbageCollected<GCed>(GetAllocationHandle()));
  auto& child_header = HeapObjectHeader::FromObject(parent->child());
  ASSERT_TRUE(MarkHeader(child_header));
>>>>>>> 626889fb
  VerifyMarking(Heap::From(GetHeap())->AsBase(), StackState::kNoHeapPointers,
                parent_header.AllocatedSize() + child_header.AllocatedSize());
}

TEST_F(MarkingVerifierTest, DoesNotDieOnMarkedWeakMember) {
  Persistent<GCed> parent = MakeGarbageCollected<GCed>(GetAllocationHandle());
  auto& parent_header = HeapObjectHeader::FromObject(parent.Get());
<<<<<<< HEAD
  ASSERT_TRUE(parent_header.TryMarkAtomic());
  parent->SetWeakChild(MakeGarbageCollected<GCed>(GetAllocationHandle()));
  auto& child_header = HeapObjectHeader::FromObject(parent->weak_child());
  ASSERT_TRUE(child_header.TryMarkAtomic());
=======
  ASSERT_TRUE(MarkHeader(parent_header));
  parent->SetWeakChild(MakeGarbageCollected<GCed>(GetAllocationHandle()));
  auto& child_header = HeapObjectHeader::FromObject(parent->weak_child());
  ASSERT_TRUE(MarkHeader(child_header));
>>>>>>> 626889fb
  VerifyMarking(Heap::From(GetHeap())->AsBase(), StackState::kNoHeapPointers,
                parent_header.AllocatedSize() + child_header.AllocatedSize());
}

namespace {

class GCedWithCallback : public GarbageCollected<GCedWithCallback> {
 public:
  template <typename Callback>
  explicit GCedWithCallback(Callback callback) {
    callback(this);
  }
  void Trace(cppgc::Visitor* visitor) const {}
};

}  // namespace

TEST_F(MarkingVerifierTest, DoesNotDieOnInConstructionOnObject) {
  MakeGarbageCollected<GCedWithCallback>(
      GetAllocationHandle(), [this](GCedWithCallback* obj) {
        auto& header = HeapObjectHeader::FromObject(obj);
<<<<<<< HEAD
        CHECK(header.TryMarkAtomic());
=======
        CHECK(MarkHeader(header));
>>>>>>> 626889fb
        VerifyMarking(Heap::From(GetHeap())->AsBase(),
                      StackState::kMayContainHeapPointers,
                      header.AllocatedSize());
      });
}

namespace {
class GCedWithCallbackAndChild final
    : public GarbageCollected<GCedWithCallbackAndChild> {
 public:
  template <typename Callback>
  GCedWithCallbackAndChild(GCed* gced, Callback callback) : child_(gced) {
    callback(this);
  }
  void Trace(cppgc::Visitor* visitor) const { visitor->Trace(child_); }

 private:
  Member<GCed> child_;
};

template <typename T>
struct Holder : public GarbageCollected<Holder<T>> {
 public:
  void Trace(cppgc::Visitor* visitor) const { visitor->Trace(object); }
  Member<T> object = nullptr;
};
}  // namespace

TEST_F(MarkingVerifierTest, DoesntDieOnInConstructionObjectWithWriteBarrier) {
  // Regression test: https://crbug.com/v8/10989.
  // GCedWithCallbackAndChild is marked by write barrier and then discarded by
  // FlushNotFullyConstructedObjects because it is already marked.
  Persistent<Holder<GCedWithCallbackAndChild>> persistent =
      MakeGarbageCollected<Holder<GCedWithCallbackAndChild>>(
          GetAllocationHandle());
  GCConfig config = GCConfig::PreciseIncrementalConfig();
  Heap::From(GetHeap())->StartIncrementalGarbageCollection(config);
  MakeGarbageCollected<GCedWithCallbackAndChild>(
      GetAllocationHandle(), MakeGarbageCollected<GCed>(GetAllocationHandle()),
      [&persistent](GCedWithCallbackAndChild* obj) {
        persistent->object = obj;
      });
  GetMarkerRef()->IncrementalMarkingStepForTesting(StackState::kNoHeapPointers);
  Heap::From(GetHeap())->FinalizeIncrementalGarbageCollectionIfRunning(config);
}

// Death tests.

namespace {

class MarkingVerifierDeathTest : public MarkingVerifierTest {
 protected:
  template <template <typename T> class Reference>
  void TestResurrectingPreFinalizer();
};

}  // namespace

TEST_F(MarkingVerifierDeathTest, DieOnUnmarkedOnStackReference) {
  GCed* object = MakeGarbageCollected<GCed>(GetAllocationHandle());
  auto& header = HeapObjectHeader::FromObject(object);
  USE(header);
  EXPECT_DEATH_IF_SUPPORTED(VerifyMarking(Heap::From(GetHeap())->AsBase(),
                                          StackState::kMayContainHeapPointers,
                                          header.AllocatedSize()),
                            "");
  access(object);
}

TEST_F(MarkingVerifierDeathTest, DieOnUnmarkedMember) {
  Persistent<GCed> parent = MakeGarbageCollected<GCed>(GetAllocationHandle());
  auto& parent_header = HeapObjectHeader::FromObject(parent);
  ASSERT_TRUE(parent_header.TryMarkAtomic());
  parent->SetChild(MakeGarbageCollected<GCed>(GetAllocationHandle()));
  EXPECT_DEATH_IF_SUPPORTED(
      VerifyMarking(Heap::From(GetHeap())->AsBase(),
                    StackState::kNoHeapPointers, parent_header.AllocatedSize()),
      "");
}

TEST_F(MarkingVerifierDeathTest, DieOnUnmarkedWeakMember) {
  Persistent<GCed> parent = MakeGarbageCollected<GCed>(GetAllocationHandle());
  auto& parent_header = HeapObjectHeader::FromObject(parent);
  ASSERT_TRUE(parent_header.TryMarkAtomic());
  parent->SetWeakChild(MakeGarbageCollected<GCed>(GetAllocationHandle()));
  EXPECT_DEATH_IF_SUPPORTED(
      VerifyMarking(Heap::From(GetHeap())->AsBase(),
                    StackState::kNoHeapPointers, parent_header.AllocatedSize()),
      "");
}

#ifdef CPPGC_VERIFY_HEAP

TEST_F(MarkingVerifierDeathTest, DieOnUnexpectedLiveByteCount) {
  GCed* object = MakeGarbageCollected<GCed>(GetAllocationHandle());
  auto& header = HeapObjectHeader::FromObject(object);
  ASSERT_TRUE(header.TryMarkAtomic());
  EXPECT_DEATH_IF_SUPPORTED(VerifyMarking(Heap::From(GetHeap())->AsBase(),
                                          StackState::kMayContainHeapPointers,
                                          header.AllocatedSize() - 1),
                            "");
}

<<<<<<< HEAD
=======
namespace {
void EscapeControlRegexCharacters(std::string& s) {
  for (std::string::size_type start_pos = 0;
       (start_pos = s.find_first_of("().*+\\", start_pos)) != std::string::npos;
       start_pos += 2) {
    s.insert(start_pos, "\\");
  }
}
}  // anonymous namespace

TEST_F(MarkingVerifierDeathTest, DieWithDebugInfoOnUnexpectedLiveByteCount) {
  using ::testing::AllOf;
  using ::testing::ContainsRegex;
  GCed* object = MakeGarbageCollected<GCed>(GetAllocationHandle());
  auto& header = HeapObjectHeader::FromObject(object);
  ASSERT_TRUE(header.TryMarkAtomic());
  size_t allocated = header.AllocatedSize();
  size_t expected = allocated - 1;
  std::string regex_total =
      "\n<--- Mismatch in marking verifier --->"
      "\nMarked bytes: expected " +
      std::to_string(expected) + " vs. verifier found " +
      std::to_string(allocated) + ",";
  std::string class_name =
      header.GetName(HeapObjectNameForUnnamedObject::kUseClassNameIfSupported)
          .value;
  EscapeControlRegexCharacters(class_name);
  std::string regex_page =
      "\nNormal page in space \\d+:"
      "\nMarked bytes: expected 0 vs. verifier found " +
      std::to_string(allocated) +
      ",.*"
      "\n- " +
      class_name + " at .*, size " + std::to_string(header.ObjectSize()) +
      ", marked\n";
  EXPECT_DEATH_IF_SUPPORTED(
      VerifyMarking(Heap::From(GetHeap())->AsBase(),
                    StackState::kNoHeapPointers, expected),
      AllOf(ContainsRegex(regex_total), ContainsRegex(regex_page)));
}

>>>>>>> 626889fb
#endif  // CPPGC_VERIFY_HEAP

namespace {

template <template <typename T> class Reference>
class ResurrectingPreFinalizer
    : public GarbageCollected<ResurrectingPreFinalizer<Reference>> {
  CPPGC_USING_PRE_FINALIZER(ResurrectingPreFinalizer<Reference>, Dispose);

 public:
  class Storage : public GarbageCollected<Storage> {
   public:
    void Trace(Visitor* visitor) const { visitor->Trace(ref); }

    Reference<GCed> ref;
  };

  ResurrectingPreFinalizer(Storage* storage, GCed* object_that_dies)
      : storage_(storage), object_that_dies_(object_that_dies) {}

  void Trace(Visitor* visitor) const {
    visitor->Trace(storage_);
    visitor->Trace(object_that_dies_);
  }

 private:
  void Dispose() { storage_->ref = object_that_dies_; }

  Member<Storage> storage_;
  Member<GCed> object_that_dies_;
};

}  // namespace

template <template <typename T> class Reference>
void MarkingVerifierDeathTest::TestResurrectingPreFinalizer() {
  Persistent<typename ResurrectingPreFinalizer<Reference>::Storage> storage(
      MakeGarbageCollected<
          typename ResurrectingPreFinalizer<Reference>::Storage>(
          GetAllocationHandle()));
  MakeGarbageCollected<ResurrectingPreFinalizer<Reference>>(
      GetAllocationHandle(), storage.Get(),
      MakeGarbageCollected<GCed>(GetAllocationHandle()));
  EXPECT_DEATH_IF_SUPPORTED(PreciseGC(), "");
}

#if CPPGC_VERIFY_HEAP

TEST_F(MarkingVerifierDeathTest, DiesOnResurrectedMember) {
  TestResurrectingPreFinalizer<Member>();
}

TEST_F(MarkingVerifierDeathTest, DiesOnResurrectedWeakMember) {
  TestResurrectingPreFinalizer<WeakMember>();
}

#endif  // CPPGC_VERIFY_HEAP

}  // namespace internal
}  // namespace cppgc<|MERGE_RESOLUTION|>--- conflicted
+++ resolved
@@ -24,17 +24,11 @@
   V8_NOINLINE void VerifyMarking(HeapBase& heap, StackState stack_state,
                                  size_t expected_marked_bytes) {
     Heap::From(GetHeap())->object_allocator().ResetLinearAllocationBuffers();
-<<<<<<< HEAD
-    Heap::From(GetHeap())->stack()->SetMarkerToCurrentStackPosition();
-    MarkingVerifier verifier(heap, CollectionType::kMajor);
-    verifier.Run(stack_state, expected_marked_bytes);
-=======
     Heap::From(GetHeap())->stack()->SetMarkerAndCallback(
         [&heap, stack_state, expected_marked_bytes]() {
           MarkingVerifier verifier(heap, CollectionType::kMajor);
           verifier.Run(stack_state, expected_marked_bytes);
         });
->>>>>>> 626889fb
   }
 };
 
@@ -75,11 +69,7 @@
 TEST_F(MarkingVerifierTest, DoesNotDieOnMarkedOnStackReference) {
   GCed* object = MakeGarbageCollected<GCed>(GetAllocationHandle());
   auto& header = HeapObjectHeader::FromObject(object);
-<<<<<<< HEAD
-  ASSERT_TRUE(header.TryMarkAtomic());
-=======
   ASSERT_TRUE(MarkHeader(header));
->>>>>>> 626889fb
   VerifyMarking(Heap::From(GetHeap())->AsBase(),
                 StackState::kMayContainHeapPointers, header.AllocatedSize());
   access(object);
@@ -88,17 +78,10 @@
 TEST_F(MarkingVerifierTest, DoesNotDieOnMarkedMember) {
   Persistent<GCed> parent = MakeGarbageCollected<GCed>(GetAllocationHandle());
   auto& parent_header = HeapObjectHeader::FromObject(parent.Get());
-<<<<<<< HEAD
-  ASSERT_TRUE(parent_header.TryMarkAtomic());
-  parent->SetChild(MakeGarbageCollected<GCed>(GetAllocationHandle()));
-  auto& child_header = HeapObjectHeader::FromObject(parent->child());
-  ASSERT_TRUE(child_header.TryMarkAtomic());
-=======
   ASSERT_TRUE(MarkHeader(parent_header));
   parent->SetChild(MakeGarbageCollected<GCed>(GetAllocationHandle()));
   auto& child_header = HeapObjectHeader::FromObject(parent->child());
   ASSERT_TRUE(MarkHeader(child_header));
->>>>>>> 626889fb
   VerifyMarking(Heap::From(GetHeap())->AsBase(), StackState::kNoHeapPointers,
                 parent_header.AllocatedSize() + child_header.AllocatedSize());
 }
@@ -106,17 +89,10 @@
 TEST_F(MarkingVerifierTest, DoesNotDieOnMarkedWeakMember) {
   Persistent<GCed> parent = MakeGarbageCollected<GCed>(GetAllocationHandle());
   auto& parent_header = HeapObjectHeader::FromObject(parent.Get());
-<<<<<<< HEAD
-  ASSERT_TRUE(parent_header.TryMarkAtomic());
-  parent->SetWeakChild(MakeGarbageCollected<GCed>(GetAllocationHandle()));
-  auto& child_header = HeapObjectHeader::FromObject(parent->weak_child());
-  ASSERT_TRUE(child_header.TryMarkAtomic());
-=======
   ASSERT_TRUE(MarkHeader(parent_header));
   parent->SetWeakChild(MakeGarbageCollected<GCed>(GetAllocationHandle()));
   auto& child_header = HeapObjectHeader::FromObject(parent->weak_child());
   ASSERT_TRUE(MarkHeader(child_header));
->>>>>>> 626889fb
   VerifyMarking(Heap::From(GetHeap())->AsBase(), StackState::kNoHeapPointers,
                 parent_header.AllocatedSize() + child_header.AllocatedSize());
 }
@@ -138,11 +114,7 @@
   MakeGarbageCollected<GCedWithCallback>(
       GetAllocationHandle(), [this](GCedWithCallback* obj) {
         auto& header = HeapObjectHeader::FromObject(obj);
-<<<<<<< HEAD
-        CHECK(header.TryMarkAtomic());
-=======
         CHECK(MarkHeader(header));
->>>>>>> 626889fb
         VerifyMarking(Heap::From(GetHeap())->AsBase(),
                       StackState::kMayContainHeapPointers,
                       header.AllocatedSize());
@@ -246,8 +218,6 @@
                             "");
 }
 
-<<<<<<< HEAD
-=======
 namespace {
 void EscapeControlRegexCharacters(std::string& s) {
   for (std::string::size_type start_pos = 0;
@@ -289,7 +259,6 @@
       AllOf(ContainsRegex(regex_total), ContainsRegex(regex_page)));
 }
 
->>>>>>> 626889fb
 #endif  // CPPGC_VERIFY_HEAP
 
 namespace {
