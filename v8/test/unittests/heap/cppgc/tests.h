--- conflicted
+++ resolved
@@ -21,9 +21,6 @@
  public:
 #if !defined(V8_USE_PERFETTO)
   const uint8_t* GetCategoryGroupEnabled(const char* name) override {
-<<<<<<< HEAD
-    static uint8_t yes = 1;
-=======
     static const std::string disabled_by_default_tag =
         TRACE_DISABLED_BY_DEFAULT("");
     static uint8_t yes = 1;
@@ -32,7 +29,6 @@
                 disabled_by_default_tag.length()) == 0) {
       return &no;
     }
->>>>>>> 626889fb
     return &yes;
   }
 
