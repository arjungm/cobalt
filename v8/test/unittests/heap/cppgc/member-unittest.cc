// Copyright 2020 the V8 project authors. All rights reserved.
// Use of this source code is governed by a BSD-style license that can be
// found in the LICENSE file.

#include "include/cppgc/member.h"

#include <algorithm>
#include <vector>

#include "include/cppgc/allocation.h"
#include "include/cppgc/garbage-collected.h"
#include "include/cppgc/internal/member-storage.h"
<<<<<<< HEAD
#include "include/cppgc/persistent.h"
#include "include/cppgc/sentinel-pointer.h"
=======
#include "include/cppgc/internal/pointer-policies.h"
#include "include/cppgc/persistent.h"
#include "include/cppgc/sentinel-pointer.h"
#include "include/cppgc/tagged-member.h"
>>>>>>> 626889fb
#include "include/cppgc/type-traits.h"
#include "test/unittests/heap/cppgc/tests.h"
#include "testing/gtest/include/gtest/gtest.h"

namespace cppgc {
namespace internal {

namespace {

struct GCed : GarbageCollected<GCed> {
  double d;
  virtual void Trace(cppgc::Visitor*) const {}
};

struct DerivedMixin : GarbageCollectedMixin {
  void Trace(cppgc::Visitor* v) const override {}
};

struct DerivedGCed : GCed, DerivedMixin {
<<<<<<< HEAD
  void Trace(cppgc::Visitor* v) const override { GCed::Trace(v); }
=======
  void Trace(cppgc::Visitor* v) const override {
    GCed::Trace(v);
    DerivedMixin::Trace(v);
  }
>>>>>>> 626889fb
};

// Compile tests.
static_assert(!IsWeakV<Member<GCed>>, "Member is always strong.");
static_assert(IsWeakV<WeakMember<GCed>>, "WeakMember is always weak.");

static_assert(IsMemberTypeV<Member<GCed>>, "Member must be Member.");
<<<<<<< HEAD
=======
static_assert(IsMemberTypeV<const Member<GCed>>,
              "const Member must be Member.");
static_assert(IsMemberTypeV<const Member<GCed>&>,
              "const Member ref must be Member.");
>>>>>>> 626889fb
static_assert(!IsMemberTypeV<WeakMember<GCed>>,
              "WeakMember must not be Member.");
static_assert(!IsMemberTypeV<UntracedMember<GCed>>,
              "UntracedMember must not be Member.");
static_assert(!IsMemberTypeV<int>, "int must not be Member.");
static_assert(!IsWeakMemberTypeV<Member<GCed>>,
              "Member must not be WeakMember.");
static_assert(IsWeakMemberTypeV<WeakMember<GCed>>,
              "WeakMember must be WeakMember.");
static_assert(!IsWeakMemberTypeV<UntracedMember<GCed>>,
              "UntracedMember must not be WeakMember.");
static_assert(!IsWeakMemberTypeV<int>, "int must not be WeakMember.");
static_assert(!IsUntracedMemberTypeV<Member<GCed>>,
              "Member must not be UntracedMember.");
static_assert(!IsUntracedMemberTypeV<WeakMember<GCed>>,
              "WeakMember must not be UntracedMember.");
static_assert(IsUntracedMemberTypeV<UntracedMember<GCed>>,
              "UntracedMember must be UntracedMember.");
static_assert(!IsUntracedMemberTypeV<int>, "int must not be UntracedMember.");
<<<<<<< HEAD
=======
static_assert(IsMemberOrWeakMemberTypeV<Member<GCed>>,
              "Member must be Member.");
static_assert(IsMemberOrWeakMemberTypeV<WeakMember<GCed>>,
              "WeakMember must be WeakMember.");
static_assert(!IsMemberOrWeakMemberTypeV<UntracedMember<GCed>>,
              "UntracedMember is neither Member nor WeakMember.");
static_assert(!IsMemberOrWeakMemberTypeV<int>,
              "int is neither Member nor WeakMember.");
static_assert(IsAnyMemberTypeV<Member<GCed>>, "Member must be a member type.");
static_assert(IsAnyMemberTypeV<WeakMember<GCed>>,
              "WeakMember must be a member type.");
static_assert(IsAnyMemberTypeV<UntracedMember<GCed>>,
              "UntracedMember must be a member type.");
static_assert(!IsAnyMemberTypeV<int>, "int must not be a member type.");
static_assert(
    IsAnyMemberTypeV<
        internal::BasicMember<GCed, class SomeTag, NoWriteBarrierPolicy,
                              DefaultMemberCheckingPolicy, RawPointer>>,
    "Any custom member must be a member type.");
>>>>>>> 626889fb

struct CustomWriteBarrierPolicy {
  static size_t InitializingWriteBarriersTriggered;
  static size_t AssigningWriteBarriersTriggered;
  static void InitializingBarrier(const void* slot, const void* value) {
    ++InitializingWriteBarriersTriggered;
  }
  template <WriteBarrierSlotType>
  static void AssigningBarrier(const void* slot, const void* value) {
    ++AssigningWriteBarriersTriggered;
  }
  template <WriteBarrierSlotType>
  static void AssigningBarrier(const void* slot, DefaultMemberStorage) {
    ++AssigningWriteBarriersTriggered;
  }
};
size_t CustomWriteBarrierPolicy::InitializingWriteBarriersTriggered = 0;
size_t CustomWriteBarrierPolicy::AssigningWriteBarriersTriggered = 0;

using MemberWithCustomBarrier =
    BasicMember<GCed, StrongMemberTag, CustomWriteBarrierPolicy>;

struct CustomCheckingPolicy {
  static std::vector<UntracedMember<GCed>> Cached;
  static size_t ChecksTriggered;
  template <typename T>
  void CheckPointer(RawPointer raw_pointer) {
    const void* ptr = raw_pointer.Load();
    CheckPointer(static_cast<const T*>(ptr));
  }
#if defined(CPPGC_POINTER_COMPRESSION)
  template <typename T>
  void CheckPointer(CompressedPointer compressed_pointer) {
    const void* ptr = compressed_pointer.Load();
    CheckPointer(static_cast<const T*>(ptr));
  }
#endif
  template <typename T>
  void CheckPointer(const T* ptr) {
    EXPECT_NE(Cached.cend(), std::find(Cached.cbegin(), Cached.cend(), ptr));
    ++ChecksTriggered;
  }
};
std::vector<UntracedMember<GCed>> CustomCheckingPolicy::Cached;
size_t CustomCheckingPolicy::ChecksTriggered = 0;

using MemberWithCustomChecking =
    BasicMember<GCed, StrongMemberTag, DijkstraWriteBarrierPolicy,
                CustomCheckingPolicy>;

class MemberTest : public testing::TestSupportingAllocationOnly {};

}  // namespace

template <template <typename> class MemberType>
void EmptyTest() {
  {
    MemberType<GCed> empty;
    EXPECT_EQ(nullptr, empty.Get());
    EXPECT_EQ(nullptr, empty.Release());
  }
  {
    MemberType<GCed> empty = nullptr;
    EXPECT_EQ(nullptr, empty.Get());
    EXPECT_EQ(nullptr, empty.Release());
  }
  {
    // Move-constructs empty from another Member that is created from nullptr.
    MemberType<const GCed> empty = nullptr;
    EXPECT_EQ(nullptr, empty.Get());
    EXPECT_EQ(nullptr, empty.Release());
  }
}

TEST_F(MemberTest, Empty) {
  EmptyTest<Member>();
  EmptyTest<WeakMember>();
  EmptyTest<UntracedMember>();
}

template <template <typename> class MemberType>
void AtomicCtorTest(cppgc::Heap* heap) {
  {
    GCed* gced = MakeGarbageCollected<GCed>(heap->GetAllocationHandle());
    MemberType<GCed> member(gced,
                            typename MemberType<GCed>::AtomicInitializerTag());
    EXPECT_EQ(gced, member.Get());
  }
  {
    GCed* gced = MakeGarbageCollected<GCed>(heap->GetAllocationHandle());
    MemberType<GCed> member(*gced,
                            typename MemberType<GCed>::AtomicInitializerTag());
    EXPECT_EQ(gced, member.Get());
  }
  {
    MemberType<GCed> member(nullptr,
                            typename MemberType<GCed>::AtomicInitializerTag());
    EXPECT_FALSE(member.Get());
  }
  {
    SentinelPointer s;
    MemberType<GCed> member(s,
                            typename MemberType<GCed>::AtomicInitializerTag());
    EXPECT_EQ(s, member.Get());
  }
}

TEST_F(MemberTest, AtomicCtor) {
  cppgc::Heap* heap = GetHeap();
  AtomicCtorTest<Member>(heap);
  AtomicCtorTest<WeakMember>(heap);
  AtomicCtorTest<UntracedMember>(heap);
}

template <template <typename> class MemberType>
void ClearTest(cppgc::Heap* heap) {
  MemberType<GCed> member =
      MakeGarbageCollected<GCed>(heap->GetAllocationHandle());
  EXPECT_NE(nullptr, member.Get());
  member.Clear();
  EXPECT_EQ(nullptr, member.Get());
}

TEST_F(MemberTest, Clear) {
  cppgc::Heap* heap = GetHeap();
  ClearTest<Member>(heap);
  ClearTest<WeakMember>(heap);
  ClearTest<UntracedMember>(heap);
}

template <template <typename> class MemberType>
void ReleaseTest(cppgc::Heap* heap) {
  GCed* gced = MakeGarbageCollected<GCed>(heap->GetAllocationHandle());
  MemberType<GCed> member = gced;
  EXPECT_NE(nullptr, member.Get());
  GCed* raw = member.Release();
  EXPECT_EQ(gced, raw);
  EXPECT_EQ(nullptr, member.Get());
}

TEST_F(MemberTest, Release) {
  cppgc::Heap* heap = GetHeap();
  ReleaseTest<Member>(heap);
  ReleaseTest<WeakMember>(heap);
  ReleaseTest<UntracedMember>(heap);
}

template <template <typename> class MemberType1,
          template <typename> class MemberType2>
void SwapTest(cppgc::Heap* heap) {
  GCed* gced1 = MakeGarbageCollected<GCed>(heap->GetAllocationHandle());
  GCed* gced2 = MakeGarbageCollected<GCed>(heap->GetAllocationHandle());
  MemberType1<GCed> member1 = gced1;
  MemberType2<GCed> member2 = gced2;
  EXPECT_EQ(gced1, member1.Get());
  EXPECT_EQ(gced2, member2.Get());
  member1.Swap(member2);
  EXPECT_EQ(gced2, member1.Get());
  EXPECT_EQ(gced1, member2.Get());
}

TEST_F(MemberTest, Swap) {
  cppgc::Heap* heap = GetHeap();
  SwapTest<Member, Member>(heap);
  SwapTest<Member, WeakMember>(heap);
  SwapTest<Member, UntracedMember>(heap);
  SwapTest<WeakMember, Member>(heap);
  SwapTest<WeakMember, WeakMember>(heap);
  SwapTest<WeakMember, UntracedMember>(heap);
  SwapTest<UntracedMember, Member>(heap);
  SwapTest<UntracedMember, WeakMember>(heap);
  SwapTest<UntracedMember, UntracedMember>(heap);
}

template <template <typename> class MemberType1,
          template <typename> class MemberType2>
void MoveTest(cppgc::Heap* heap) {
  {
    GCed* gced1 = MakeGarbageCollected<GCed>(heap->GetAllocationHandle());
    MemberType1<GCed> member1 = gced1;
    MemberType2<GCed> member2(std::move(member1));
    // Move-from member must be in empty state.
    EXPECT_FALSE(member1);
    EXPECT_EQ(gced1, member2.Get());
  }
  {
    GCed* gced1 = MakeGarbageCollected<GCed>(heap->GetAllocationHandle());
    MemberType1<GCed> member1 = gced1;
    MemberType2<GCed> member2;
    member2 = std::move(member1);
    // Move-from member must be in empty state.
    EXPECT_FALSE(member1);
    EXPECT_EQ(gced1, member2.Get());
  }
}

TEST_F(MemberTest, Move) {
  cppgc::Heap* heap = GetHeap();
  MoveTest<Member, Member>(heap);
  MoveTest<Member, WeakMember>(heap);
  MoveTest<Member, UntracedMember>(heap);
  MoveTest<WeakMember, Member>(heap);
  MoveTest<WeakMember, WeakMember>(heap);
  MoveTest<WeakMember, UntracedMember>(heap);
  MoveTest<UntracedMember, Member>(heap);
  MoveTest<UntracedMember, WeakMember>(heap);
  MoveTest<UntracedMember, UntracedMember>(heap);
}

template <template <typename> class MemberType1,
          template <typename> class MemberType2>
void HeterogeneousConversionTest(cppgc::Heap* heap) {
  {
    MemberType1<GCed> member1 =
        MakeGarbageCollected<GCed>(heap->GetAllocationHandle());
    MemberType2<GCed> member2 = member1;
    EXPECT_EQ(member1.Get(), member2.Get());
  }
  {
    MemberType1<DerivedGCed> member1 =
        MakeGarbageCollected<DerivedGCed>(heap->GetAllocationHandle());
    MemberType2<GCed> member2 = member1;
    EXPECT_EQ(member1.Get(), member2.Get());
  }
  {
    MemberType1<GCed> member1 =
        MakeGarbageCollected<GCed>(heap->GetAllocationHandle());
    MemberType2<GCed> member2;
    member2 = member1;
    EXPECT_EQ(member1.Get(), member2.Get());
  }
  {
    MemberType1<DerivedGCed> member1 =
        MakeGarbageCollected<DerivedGCed>(heap->GetAllocationHandle());
    MemberType2<GCed> member2;
    member2 = member1;
    EXPECT_EQ(member1.Get(), member2.Get());
  }
}

TEST_F(MemberTest, HeterogeneousInterface) {
  cppgc::Heap* heap = GetHeap();
  HeterogeneousConversionTest<Member, Member>(heap);
  HeterogeneousConversionTest<Member, WeakMember>(heap);
  HeterogeneousConversionTest<Member, UntracedMember>(heap);
  HeterogeneousConversionTest<WeakMember, Member>(heap);
  HeterogeneousConversionTest<WeakMember, WeakMember>(heap);
  HeterogeneousConversionTest<WeakMember, UntracedMember>(heap);
  HeterogeneousConversionTest<UntracedMember, Member>(heap);
  HeterogeneousConversionTest<UntracedMember, WeakMember>(heap);
  HeterogeneousConversionTest<UntracedMember, UntracedMember>(heap);
}

template <template <typename> class MemberType,
          template <typename> class PersistentType>
void PersistentConversionTest(cppgc::Heap* heap) {
  {
    PersistentType<GCed> persistent =
        MakeGarbageCollected<GCed>(heap->GetAllocationHandle());
    MemberType<GCed> member = persistent;
    EXPECT_EQ(persistent.Get(), member.Get());
  }
  {
    PersistentType<DerivedGCed> persistent =
        MakeGarbageCollected<DerivedGCed>(heap->GetAllocationHandle());
    MemberType<GCed> member = persistent;
    EXPECT_EQ(persistent.Get(), member.Get());
  }
  {
    PersistentType<GCed> persistent =
        MakeGarbageCollected<GCed>(heap->GetAllocationHandle());
    MemberType<GCed> member;
    member = persistent;
    EXPECT_EQ(persistent.Get(), member.Get());
  }
  {
    PersistentType<DerivedGCed> persistent =
        MakeGarbageCollected<DerivedGCed>(heap->GetAllocationHandle());
    MemberType<GCed> member;
    member = persistent;
    EXPECT_EQ(persistent.Get(), member.Get());
  }
}

TEST_F(MemberTest, PersistentConversion) {
  cppgc::Heap* heap = GetHeap();
  PersistentConversionTest<Member, Persistent>(heap);
  PersistentConversionTest<Member, WeakPersistent>(heap);
  PersistentConversionTest<WeakMember, Persistent>(heap);
  PersistentConversionTest<WeakMember, WeakPersistent>(heap);
  PersistentConversionTest<UntracedMember, Persistent>(heap);
  PersistentConversionTest<UntracedMember, WeakPersistent>(heap);
}

template <template <typename> class MemberType1,
          template <typename> class MemberType2>
void EqualityTest(cppgc::Heap* heap) {
  {
    GCed* gced = MakeGarbageCollected<GCed>(heap->GetAllocationHandle());
    MemberType1<GCed> member1 = gced;
    MemberType2<GCed> member2 = gced;
    EXPECT_TRUE(member1 == member2);
    EXPECT_TRUE(member1 == gced);
    EXPECT_TRUE(member2 == gced);
    EXPECT_FALSE(member1 != member2);
    EXPECT_FALSE(member1 != gced);
    EXPECT_FALSE(member2 != gced);

    member2 = member1;
    EXPECT_TRUE(member1 == member2);
    EXPECT_TRUE(member1 == gced);
    EXPECT_TRUE(member2 == gced);
    EXPECT_FALSE(member1 != member2);
    EXPECT_FALSE(member1 != gced);
    EXPECT_FALSE(member2 != gced);
  }
  {
    MemberType1<GCed> member1 =
        MakeGarbageCollected<GCed>(heap->GetAllocationHandle());
    MemberType2<GCed> member2 =
        MakeGarbageCollected<GCed>(heap->GetAllocationHandle());
    EXPECT_TRUE(member1 != member2);
    EXPECT_TRUE(member1 != member2.Get());
    EXPECT_FALSE(member1 == member2);
    EXPECT_FALSE(member1 == member2.Get());
  }
}

TEST_F(MemberTest, EqualityTest) {
  cppgc::Heap* heap = GetHeap();
  EqualityTest<Member, Member>(heap);
  EqualityTest<Member, WeakMember>(heap);
  EqualityTest<Member, UntracedMember>(heap);
  EqualityTest<WeakMember, Member>(heap);
  EqualityTest<WeakMember, WeakMember>(heap);
  EqualityTest<WeakMember, UntracedMember>(heap);
  EqualityTest<UntracedMember, Member>(heap);
  EqualityTest<UntracedMember, WeakMember>(heap);
  EqualityTest<UntracedMember, UntracedMember>(heap);
}

TEST_F(MemberTest, HeterogeneousEqualityTest) {
  cppgc::Heap* heap = GetHeap();
  {
    auto* gced = MakeGarbageCollected<DerivedGCed>(heap->GetAllocationHandle());
    auto* derived = static_cast<DerivedMixin*>(gced);
    ASSERT_NE(reinterpret_cast<void*>(gced), reinterpret_cast<void*>(derived));
  }
  {
    auto* gced = MakeGarbageCollected<DerivedGCed>(heap->GetAllocationHandle());
    Member<DerivedGCed> member = gced;
#define EXPECT_MIXIN_EQUAL(Mixin) \
  EXPECT_TRUE(member == mixin);   \
  EXPECT_TRUE(member == gced);    \
  EXPECT_TRUE(mixin == gced);     \
  EXPECT_FALSE(member != mixin);  \
  EXPECT_FALSE(member != gced);   \
  EXPECT_FALSE(mixin != gced);
    {
      // Construct from raw.
      Member<DerivedMixin> mixin = gced;
      EXPECT_MIXIN_EQUAL(mixin);
    }
    {
      // Copy construct from member.
      Member<DerivedMixin> mixin = member;
      EXPECT_MIXIN_EQUAL(mixin);
    }
    {
      // Move construct from member.
      Member<DerivedMixin> mixin = std::move(member);
      member = gced;
      EXPECT_MIXIN_EQUAL(mixin);
    }
    {
      // Copy assign from member.
      Member<DerivedMixin> mixin;
      mixin = member;
      EXPECT_MIXIN_EQUAL(mixin);
    }
    {
      // Move assign from member.
      Member<DerivedMixin> mixin;
      mixin = std::move(member);
      member = gced;
      EXPECT_MIXIN_EQUAL(mixin);
    }
#undef EXPECT_MIXIN_EQUAL
  }
}

TEST_F(MemberTest, WriteBarrierTriggered) {
  CustomWriteBarrierPolicy::InitializingWriteBarriersTriggered = 0;
  CustomWriteBarrierPolicy::AssigningWriteBarriersTriggered = 0;
  GCed* gced = MakeGarbageCollected<GCed>(GetAllocationHandle());
  MemberWithCustomBarrier member1 = gced;
  EXPECT_EQ(1u, CustomWriteBarrierPolicy::InitializingWriteBarriersTriggered);
  EXPECT_EQ(0u, CustomWriteBarrierPolicy::AssigningWriteBarriersTriggered);
  member1 = gced;
  EXPECT_EQ(1u, CustomWriteBarrierPolicy::InitializingWriteBarriersTriggered);
  EXPECT_EQ(1u, CustomWriteBarrierPolicy::AssigningWriteBarriersTriggered);
  member1 = nullptr;
  EXPECT_EQ(1u, CustomWriteBarrierPolicy::InitializingWriteBarriersTriggered);
  EXPECT_EQ(1u, CustomWriteBarrierPolicy::AssigningWriteBarriersTriggered);
  MemberWithCustomBarrier member2 = nullptr;
  // No initializing barriers for std::nullptr_t.
  EXPECT_EQ(1u, CustomWriteBarrierPolicy::InitializingWriteBarriersTriggered);
  EXPECT_EQ(1u, CustomWriteBarrierPolicy::AssigningWriteBarriersTriggered);
  member2 = kSentinelPointer;
  EXPECT_EQ(kSentinelPointer, member2.Get());
  EXPECT_EQ(kSentinelPointer, member2);
  // No initializing barriers for pointer sentinel.
  EXPECT_EQ(1u, CustomWriteBarrierPolicy::InitializingWriteBarriersTriggered);
  EXPECT_EQ(1u, CustomWriteBarrierPolicy::AssigningWriteBarriersTriggered);
  member2.Swap(member1);
  EXPECT_EQ(3u, CustomWriteBarrierPolicy::AssigningWriteBarriersTriggered);
}

TEST_F(MemberTest, CheckingPolicy) {
  static constexpr size_t kElements = 64u;
  CustomCheckingPolicy::ChecksTriggered = 0u;

  for (std::size_t i = 0; i < kElements; ++i) {
    CustomCheckingPolicy::Cached.push_back(
        MakeGarbageCollected<GCed>(GetAllocationHandle()));
  }

  MemberWithCustomChecking member;
  for (GCed* item : CustomCheckingPolicy::Cached) {
    member = item;
  }
  EXPECT_EQ(CustomCheckingPolicy::Cached.size(),
            CustomCheckingPolicy::ChecksTriggered);
}

namespace {

class MemberHeapTest : public testing::TestWithHeap {};

class GCedWithMembers final : public GarbageCollected<GCedWithMembers> {
 public:
  static size_t live_count_;

  GCedWithMembers() : GCedWithMembers(nullptr, nullptr) {}
  explicit GCedWithMembers(GCedWithMembers* strong, GCedWithMembers* weak)
      : strong_nested_(strong), weak_nested_(weak) {
    ++live_count_;
  }

  ~GCedWithMembers() { --live_count_; }

  void Trace(cppgc::Visitor* visitor) const {
    visitor->Trace(strong_nested_);
    visitor->Trace(weak_nested_);
  }

  bool WasNestedCleared() const { return !weak_nested_; }

 private:
  Member<GCedWithMembers> strong_nested_;
  WeakMember<GCedWithMembers> weak_nested_;
};
size_t GCedWithMembers::live_count_ = 0;

}  // namespace

TEST_F(MemberHeapTest, MemberRetainsObject) {
  EXPECT_EQ(0u, GCedWithMembers::live_count_);
  {
    GCedWithMembers* nested_object =
        MakeGarbageCollected<GCedWithMembers>(GetAllocationHandle());
    Persistent<GCedWithMembers> gced_with_members =
        MakeGarbageCollected<GCedWithMembers>(GetAllocationHandle(),
                                              nested_object, nested_object);
    EXPECT_EQ(2u, GCedWithMembers::live_count_);
    PreciseGC();
    EXPECT_EQ(2u, GCedWithMembers::live_count_);
    EXPECT_FALSE(gced_with_members->WasNestedCleared());
  }
  PreciseGC();
  EXPECT_EQ(0u, GCedWithMembers::live_count_);
  {
    GCedWithMembers* nested_object =
        MakeGarbageCollected<GCedWithMembers>(GetAllocationHandle());
    GCedWithMembers* gced_with_members = MakeGarbageCollected<GCedWithMembers>(
        GetAllocationHandle(), nested_object, nested_object);
    EXPECT_EQ(2u, GCedWithMembers::live_count_);
    ConservativeGC();
    EXPECT_EQ(2u, GCedWithMembers::live_count_);
    EXPECT_FALSE(gced_with_members->WasNestedCleared());
  }
  PreciseGC();
  EXPECT_EQ(0u, GCedWithMembers::live_count_);
}

TEST_F(MemberHeapTest, WeakMemberDoesNotRetainObject) {
  EXPECT_EQ(0u, GCedWithMembers::live_count_);
  auto* weak_nested =
      MakeGarbageCollected<GCedWithMembers>(GetAllocationHandle());
  Persistent<GCedWithMembers> gced_with_members(
      MakeGarbageCollected<GCedWithMembers>(GetAllocationHandle(), nullptr,
                                            weak_nested));
  PreciseGC();
  EXPECT_EQ(1u, GCedWithMembers::live_count_);
  EXPECT_TRUE(gced_with_members->WasNestedCleared());
}

namespace {
class GCedWithConstWeakMember
    : public GarbageCollected<GCedWithConstWeakMember> {
 public:
  explicit GCedWithConstWeakMember(const GCedWithMembers* weak)
      : weak_member_(weak) {}

  void Trace(Visitor* visitor) const { visitor->Trace(weak_member_); }

  const GCedWithMembers* weak_member() const { return weak_member_; }

 private:
  const WeakMember<const GCedWithMembers> weak_member_;
};
}  // namespace

TEST_F(MemberHeapTest, ConstWeakRefIsClearedOnGC) {
  const WeakPersistent<const GCedWithMembers> weak_persistent =
      MakeGarbageCollected<GCedWithMembers>(GetAllocationHandle());
  Persistent<GCedWithConstWeakMember> persistent =
      MakeGarbageCollected<GCedWithConstWeakMember>(GetAllocationHandle(),
                                                    weak_persistent);
  PreciseGC();
  EXPECT_FALSE(weak_persistent);
  EXPECT_FALSE(persistent->weak_member());
}

#if V8_ENABLE_CHECKS

namespace {
class MemberHeapDeathTest : public testing::TestWithHeap {};

class LinkedNode final : public GarbageCollected<LinkedNode> {
 public:
  explicit LinkedNode(LinkedNode* next) : next_(next) {}
  void Trace(Visitor* v) const { v->Trace(next_); }

  void SetNext(LinkedNode* next) { next_ = next; }

 private:
  Member<LinkedNode> next_;
};

}  // namespace

// The following tests create multiple heaps per thread, which is not supported
// with pointer compression enabled.
<<<<<<< HEAD
#if !defined(CPPGC_POINTER_COMPRESSION)
TEST_F(MemberHeapDeathTest, CheckForOffHeapMemberCrashesOnReassignment) {
  std::vector<Member<LinkedNode>> off_heap_member;
=======
#if !defined(CPPGC_POINTER_COMPRESSION) && defined(ENABLE_SLOW_DCHECKS)
TEST_F(MemberHeapDeathTest, CheckForOffHeapMemberCrashesOnReassignment) {
  std::vector<UntracedMember<LinkedNode>> off_heap_member;
>>>>>>> 626889fb
  // Verification state is constructed on first assignment.
  off_heap_member.emplace_back(
      MakeGarbageCollected<LinkedNode>(GetAllocationHandle(), nullptr));
  {
    auto tmp_heap = cppgc::Heap::Create(platform_);
    auto* tmp_obj = MakeGarbageCollected<LinkedNode>(
        tmp_heap->GetAllocationHandle(), nullptr);
    EXPECT_DEATH_IF_SUPPORTED(off_heap_member[0] = tmp_obj, "");
  }
}

TEST_F(MemberHeapDeathTest, CheckForOnStackMemberCrashesOnReassignment) {
  Member<LinkedNode> stack_member;
  // Verification state is constructed on first assignment.
  stack_member =
      MakeGarbageCollected<LinkedNode>(GetAllocationHandle(), nullptr);
  {
    auto tmp_heap = cppgc::Heap::Create(platform_);
    auto* tmp_obj = MakeGarbageCollected<LinkedNode>(
        tmp_heap->GetAllocationHandle(), nullptr);
    EXPECT_DEATH_IF_SUPPORTED(stack_member = tmp_obj, "");
  }
}

TEST_F(MemberHeapDeathTest, CheckForOnHeapMemberCrashesOnInitialAssignment) {
  auto* obj = MakeGarbageCollected<LinkedNode>(GetAllocationHandle(), nullptr);
  {
    auto tmp_heap = cppgc::Heap::Create(platform_);
    EXPECT_DEATH_IF_SUPPORTED(
        // For regular on-heap Member references the verification state is
        // constructed eagerly on creating the reference.
        MakeGarbageCollected<LinkedNode>(tmp_heap->GetAllocationHandle(), obj),
        "");
  }
}
<<<<<<< HEAD
#endif  // defined(CPPGC_POINTER_COMPRESSION)
=======
#endif  // defined(CPPGC_POINTER_COMPRESSION) && defined(ENABLE_SLOW_DCHECKS)
>>>>>>> 626889fb

#if defined(CPPGC_POINTER_COMPRESSION)
TEST_F(MemberTest, CompressDecompress) {
  CompressedPointer cp;
  EXPECT_EQ(nullptr, cp.Load());

  Member<GCed> member;
  cp.Store(member.Get());
  EXPECT_EQ(nullptr, cp.Load());

  cp.Store(kSentinelPointer);
  EXPECT_EQ(kSentinelPointer, cp.Load());

  member = kSentinelPointer;
  cp.Store(member.Get());
  EXPECT_EQ(kSentinelPointer, cp.Load());

  member = MakeGarbageCollected<GCed>(GetAllocationHandle());
  cp.Store(member.Get());
  EXPECT_EQ(member.Get(), cp.Load());
}
#endif  // defined(CPPGC_POINTER_COMPRESSION)

#endif  // V8_ENABLE_CHECKS

<<<<<<< HEAD
=======
#if defined(CPPGC_CAGED_HEAP)

TEST_F(MemberTest, CompressedPointerFindCandidates) {
  auto try_find = [](const void* candidate, const void* needle) {
    bool found = false;
    CompressedPointer::VisitPossiblePointers(
        needle, [candidate, &found](const void* address) {
          if (candidate == address) {
            found = true;
          }
        });
    return found;
  };
  auto compress_in_lower_halfword = [](const void* address) {
    return reinterpret_cast<void*>(
        static_cast<uintptr_t>(CompressedPointer::Compress(address)));
  };
  auto compress_in_upper_halfword = [](const void* address) {
    return reinterpret_cast<void*>(
        static_cast<uintptr_t>(CompressedPointer::Compress(address))
        << (sizeof(CompressedPointer::IntegralType) * CHAR_BIT));
  };
  auto decompress_partially = [](const void* address) {
    return reinterpret_cast<void*>(
        static_cast<uintptr_t>(CompressedPointer::Compress(address))
        << api_constants::kPointerCompressionShift);
  };

  const uintptr_t base = CagedHeapBase::GetBase();

  // There's at least one page that is not used in the beginning of the cage.
  static constexpr auto kAssumedCageRedZone = kPageSize;
  const auto begin_needle = reinterpret_cast<void*>(base + kAssumedCageRedZone);
  EXPECT_TRUE(try_find(begin_needle, begin_needle));
  EXPECT_TRUE(try_find(begin_needle, compress_in_lower_halfword(begin_needle)));
  EXPECT_TRUE(try_find(begin_needle, compress_in_upper_halfword(begin_needle)));
  EXPECT_TRUE(try_find(begin_needle, decompress_partially(begin_needle)));

  static constexpr auto kReservationSize =
      api_constants::kCagedHeapMaxReservationSize;
  static_assert(kReservationSize % kAllocationGranularity == 0);
  const auto end_needle =
      reinterpret_cast<void*>(base + kReservationSize - kAllocationGranularity);
  EXPECT_TRUE(try_find(end_needle, end_needle));
  EXPECT_TRUE(try_find(end_needle, compress_in_lower_halfword(end_needle)));
  EXPECT_TRUE(try_find(end_needle, compress_in_upper_halfword(end_needle)));
  EXPECT_TRUE(try_find(end_needle, decompress_partially(end_needle)));

  static constexpr auto kMidOffset = kReservationSize / 2;
  static_assert(kMidOffset % kAllocationGranularity == 0);
  const auto mid_needle = reinterpret_cast<void*>(base + kMidOffset);
  EXPECT_TRUE(try_find(mid_needle, mid_needle));
  EXPECT_TRUE(try_find(mid_needle, compress_in_lower_halfword(mid_needle)));
  EXPECT_TRUE(try_find(mid_needle, compress_in_upper_halfword(mid_needle)));
  EXPECT_TRUE(try_find(mid_needle, decompress_partially(mid_needle)));
}

#endif  // defined(CPPGC_CAGED_HEAP)

// Define two distinct tag types for TaggedUncompressedMember
struct TestTag1 {};
struct TestTag2 {};

TEST_F(MemberTest, TaggedUncompressedMemberSetAsAndStateChange) {
  auto* obj1 = MakeGarbageCollected<GCed>(GetAllocationHandle());
  auto* obj2 = MakeGarbageCollected<GCed>(GetAllocationHandle());
  subtle::TaggedUncompressedMember<GCed, TestTag1, TestTag2> member(TestTag1{},
                                                                    obj1);

  // Change pointer, keep TestTag1.
  member.SetAs<TestTag1>(obj2);
  EXPECT_TRUE(member.Is<TestTag1>());
  EXPECT_EQ(obj2, member.GetUntagged());
  EXPECT_EQ(obj2, member.GetAs<TestTag1>());

  // Change to TestTag2 with obj1.
  member.SetAs<TestTag2>(obj1);
  EXPECT_TRUE(member.Is<TestTag2>());
  EXPECT_FALSE(member.Is<TestTag1>());
  EXPECT_EQ(obj1, member.GetUntagged());
  EXPECT_EQ(obj1, member.GetAs<TestTag2>());

  // Change back to TestTag1 with obj2.
  member.SetAs<TestTag1>(obj2);
  EXPECT_TRUE(member.Is<TestTag1>());
  EXPECT_EQ(obj2, member.GetUntagged());
}

TEST_F(MemberTest, TaggedUncompressedMemberTryGetAs) {
  auto* obj = MakeGarbageCollected<GCed>(GetAllocationHandle());

  // Constructed with TestTag1.
  subtle::TaggedUncompressedMember<GCed, TestTag1, TestTag2> member_t1(
      TestTag1{}, obj);
  EXPECT_EQ(obj, member_t1.TryGetAs<TestTag1>());
  EXPECT_EQ(nullptr, member_t1.TryGetAs<TestTag2>());

  // Constructed with TestTag2.
  subtle::TaggedUncompressedMember<GCed, TestTag1, TestTag2> member_t2(
      TestTag2{}, obj);
  EXPECT_EQ(nullptr, member_t2.TryGetAs<TestTag1>());
  EXPECT_EQ(obj, member_t2.TryGetAs<TestTag2>());

  // Test with nullptr.
  subtle::TaggedUncompressedMember<GCed, TestTag1, TestTag2> member_null(
      TestTag1{}, nullptr);
  EXPECT_EQ(nullptr, member_null.TryGetAs<TestTag1>());
  EXPECT_EQ(nullptr, member_null.TryGetAs<TestTag2>());
}

>>>>>>> 626889fb
}  // namespace internal
}  // namespace cppgc<|MERGE_RESOLUTION|>--- conflicted
+++ resolved
@@ -10,15 +10,10 @@
 #include "include/cppgc/allocation.h"
 #include "include/cppgc/garbage-collected.h"
 #include "include/cppgc/internal/member-storage.h"
-<<<<<<< HEAD
-#include "include/cppgc/persistent.h"
-#include "include/cppgc/sentinel-pointer.h"
-=======
 #include "include/cppgc/internal/pointer-policies.h"
 #include "include/cppgc/persistent.h"
 #include "include/cppgc/sentinel-pointer.h"
 #include "include/cppgc/tagged-member.h"
->>>>>>> 626889fb
 #include "include/cppgc/type-traits.h"
 #include "test/unittests/heap/cppgc/tests.h"
 #include "testing/gtest/include/gtest/gtest.h"
@@ -38,14 +33,10 @@
 };
 
 struct DerivedGCed : GCed, DerivedMixin {
-<<<<<<< HEAD
-  void Trace(cppgc::Visitor* v) const override { GCed::Trace(v); }
-=======
   void Trace(cppgc::Visitor* v) const override {
     GCed::Trace(v);
     DerivedMixin::Trace(v);
   }
->>>>>>> 626889fb
 };
 
 // Compile tests.
@@ -53,13 +44,10 @@
 static_assert(IsWeakV<WeakMember<GCed>>, "WeakMember is always weak.");
 
 static_assert(IsMemberTypeV<Member<GCed>>, "Member must be Member.");
-<<<<<<< HEAD
-=======
 static_assert(IsMemberTypeV<const Member<GCed>>,
               "const Member must be Member.");
 static_assert(IsMemberTypeV<const Member<GCed>&>,
               "const Member ref must be Member.");
->>>>>>> 626889fb
 static_assert(!IsMemberTypeV<WeakMember<GCed>>,
               "WeakMember must not be Member.");
 static_assert(!IsMemberTypeV<UntracedMember<GCed>>,
@@ -79,8 +67,6 @@
 static_assert(IsUntracedMemberTypeV<UntracedMember<GCed>>,
               "UntracedMember must be UntracedMember.");
 static_assert(!IsUntracedMemberTypeV<int>, "int must not be UntracedMember.");
-<<<<<<< HEAD
-=======
 static_assert(IsMemberOrWeakMemberTypeV<Member<GCed>>,
               "Member must be Member.");
 static_assert(IsMemberOrWeakMemberTypeV<WeakMember<GCed>>,
@@ -100,7 +86,6 @@
         internal::BasicMember<GCed, class SomeTag, NoWriteBarrierPolicy,
                               DefaultMemberCheckingPolicy, RawPointer>>,
     "Any custom member must be a member type.");
->>>>>>> 626889fb
 
 struct CustomWriteBarrierPolicy {
   static size_t InitializingWriteBarriersTriggered;
@@ -655,15 +640,9 @@
 
 // The following tests create multiple heaps per thread, which is not supported
 // with pointer compression enabled.
-<<<<<<< HEAD
-#if !defined(CPPGC_POINTER_COMPRESSION)
-TEST_F(MemberHeapDeathTest, CheckForOffHeapMemberCrashesOnReassignment) {
-  std::vector<Member<LinkedNode>> off_heap_member;
-=======
 #if !defined(CPPGC_POINTER_COMPRESSION) && defined(ENABLE_SLOW_DCHECKS)
 TEST_F(MemberHeapDeathTest, CheckForOffHeapMemberCrashesOnReassignment) {
   std::vector<UntracedMember<LinkedNode>> off_heap_member;
->>>>>>> 626889fb
   // Verification state is constructed on first assignment.
   off_heap_member.emplace_back(
       MakeGarbageCollected<LinkedNode>(GetAllocationHandle(), nullptr));
@@ -699,11 +678,7 @@
         "");
   }
 }
-<<<<<<< HEAD
-#endif  // defined(CPPGC_POINTER_COMPRESSION)
-=======
 #endif  // defined(CPPGC_POINTER_COMPRESSION) && defined(ENABLE_SLOW_DCHECKS)
->>>>>>> 626889fb
 
 #if defined(CPPGC_POINTER_COMPRESSION)
 TEST_F(MemberTest, CompressDecompress) {
@@ -729,8 +704,6 @@
 
 #endif  // V8_ENABLE_CHECKS
 
-<<<<<<< HEAD
-=======
 #if defined(CPPGC_CAGED_HEAP)
 
 TEST_F(MemberTest, CompressedPointerFindCandidates) {
@@ -841,6 +814,5 @@
   EXPECT_EQ(nullptr, member_null.TryGetAs<TestTag2>());
 }
 
->>>>>>> 626889fb
 }  // namespace internal
 }  // namespace cppgc