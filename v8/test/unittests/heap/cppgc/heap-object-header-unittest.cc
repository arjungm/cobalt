// Copyright 2020 the V8 project authors. All rights reserved.
// Use of this source code is governed by a BSD-style license that can be
// found in the LICENSE file.

#include "src/heap/cppgc/heap-object-header.h"

#include <atomic>
#include <memory>

#include "include/cppgc/allocation.h"
#include "src/base/atomic-utils.h"
#include "src/base/macros.h"
#include "src/base/platform/platform.h"
#include "src/heap/cppgc/globals.h"
#include "testing/gtest/include/gtest/gtest.h"

namespace cppgc {
namespace internal {

TEST(HeapObjectHeaderTest, Constructor) {
  constexpr GCInfoIndex kGCInfoIndex = 17;
  constexpr size_t kSize = kAllocationGranularity;
  HeapObjectHeader header(kSize, kGCInfoIndex);
  EXPECT_EQ(kSize, header.AllocatedSize());
  EXPECT_EQ(kGCInfoIndex, header.GetGCInfoIndex());
  EXPECT_TRUE(header.IsInConstruction());
  EXPECT_FALSE(header.IsMarked());
}

TEST(HeapObjectHeaderTest, Payload) {
  constexpr GCInfoIndex kGCInfoIndex = 17;
  constexpr size_t kSize = kAllocationGranularity;
  HeapObjectHeader header(kSize, kGCInfoIndex);
  EXPECT_EQ(reinterpret_cast<ConstAddress>(&header) + sizeof(HeapObjectHeader),
            header.ObjectStart());
}

TEST(HeapObjectHeaderTest, PayloadEnd) {
  constexpr GCInfoIndex kGCInfoIndex = 17;
  constexpr size_t kSize = kAllocationGranularity;
  HeapObjectHeader header(kSize, kGCInfoIndex);
  EXPECT_EQ(reinterpret_cast<ConstAddress>(&header) + kSize,
            header.ObjectEnd());
}

TEST(HeapObjectHeaderTest, GetGCInfoIndex) {
  constexpr GCInfoIndex kGCInfoIndex = 17;
  constexpr size_t kSize = kAllocationGranularity;
  HeapObjectHeader header(kSize, kGCInfoIndex);
  EXPECT_EQ(kGCInfoIndex, header.GetGCInfoIndex());
  EXPECT_EQ(kGCInfoIndex, header.GetGCInfoIndex<AccessMode::kAtomic>());
}

TEST(HeapObjectHeaderTest, AllocatedSize) {
  constexpr GCInfoIndex kGCInfoIndex = 17;
  constexpr size_t kSize = kAllocationGranularity * 23;
  HeapObjectHeader header(kSize, kGCInfoIndex);
  EXPECT_EQ(kSize, header.AllocatedSize());
  EXPECT_EQ(kSize, header.AllocatedSize<AccessMode::kAtomic>());
}

TEST(HeapObjectHeaderTest, IsLargeObject) {
  constexpr GCInfoIndex kGCInfoIndex = 17;
  constexpr size_t kSize = kAllocationGranularity * 23;
  HeapObjectHeader header(kSize, kGCInfoIndex);
  EXPECT_EQ(false, header.IsLargeObject());
  EXPECT_EQ(false, header.IsLargeObject<AccessMode::kAtomic>());
  HeapObjectHeader large_header(0, kGCInfoIndex + 1);
  EXPECT_EQ(true, large_header.IsLargeObject());
  EXPECT_EQ(true, large_header.IsLargeObject<AccessMode::kAtomic>());
}

TEST(HeapObjectHeaderTest, MarkObjectAsFullyConstructed) {
  constexpr GCInfoIndex kGCInfoIndex = 17;
  constexpr size_t kSize = kAllocationGranularity;
  HeapObjectHeader header(kSize, kGCInfoIndex);
  EXPECT_TRUE(header.IsInConstruction());
  header.MarkAsFullyConstructed();
  EXPECT_FALSE(header.IsInConstruction());
  // Size shares the same bitfield and should be unaffected by
  // MarkObjectAsFullyConstructed.
  EXPECT_EQ(kSize, header.AllocatedSize());
}

TEST(HeapObjectHeaderTest, TryMark) {
  constexpr GCInfoIndex kGCInfoIndex = 17;
  constexpr size_t kSize = kAllocationGranularity * 7;
  HeapObjectHeader header(kSize, kGCInfoIndex);
  EXPECT_FALSE(header.IsMarked());
  EXPECT_TRUE(header.TryMarkAtomic());
  // GCInfoIndex shares the same bitfield and should be unaffected by
  // TryMarkAtomic.
  EXPECT_EQ(kGCInfoIndex, header.GetGCInfoIndex());
  EXPECT_FALSE(header.TryMarkAtomic());
  // GCInfoIndex shares the same bitfield and should be unaffected by
  // TryMarkAtomic.
  EXPECT_EQ(kGCInfoIndex, header.GetGCInfoIndex());
  EXPECT_TRUE(header.IsMarked());
}

TEST(HeapObjectHeaderTest, Unmark) {
  constexpr GCInfoIndex kGCInfoIndex = 17;
  constexpr size_t kSize = kAllocationGranularity * 7;
  HeapObjectHeader header(kSize, kGCInfoIndex);
  EXPECT_FALSE(header.IsMarked());
  EXPECT_TRUE(header.TryMarkAtomic());
  EXPECT_EQ(kGCInfoIndex, header.GetGCInfoIndex());
  EXPECT_TRUE(header.IsMarked());
  header.Unmark();
  // GCInfoIndex shares the same bitfield and should be unaffected by Unmark.
  EXPECT_EQ(kGCInfoIndex, header.GetGCInfoIndex());
  EXPECT_FALSE(header.IsMarked());
  HeapObjectHeader header2(kSize, kGCInfoIndex);
  EXPECT_FALSE(header2.IsMarked());
  EXPECT_TRUE(header2.TryMarkAtomic());
  EXPECT_TRUE(header2.IsMarked());
  header2.Unmark<AccessMode::kAtomic>();
  // GCInfoIndex shares the same bitfield and should be unaffected by Unmark.
  EXPECT_EQ(kGCInfoIndex, header2.GetGCInfoIndex());
  EXPECT_FALSE(header2.IsMarked());
}

namespace {

struct Payload {
  volatile size_t value{5};
};

class ConcurrentGCThread final : public v8::base::Thread {
 public:
  explicit ConcurrentGCThread(HeapObjectHeader* header, Payload* payload)
      : v8::base::Thread(Options("Thread accessing object.")),
        header_(header),
        payload_(payload) {}

  void Run() final {
    while (header_->IsInConstruction<AccessMode::kAtomic>()) {
    }
    USE(v8::base::AsAtomicPtr(const_cast<size_t*>(&payload_->value))
            ->load(std::memory_order_relaxed));
  }

 private:
  HeapObjectHeader* header_;
  Payload* payload_;
};

}  // namespace

TEST(HeapObjectHeaderTest, ConstructionBitProtectsNonAtomicWrites) {
  // Object publishing: Test checks that non-atomic stores in the payload can be
  // guarded using MarkObjectAsFullyConstructed/IsInConstruction. The test
  // relies on TSAN to find data races.
  constexpr size_t kSize =
      (sizeof(HeapObjectHeader) + sizeof(Payload) + kAllocationMask) &
      ~kAllocationMask;
<<<<<<< HEAD
  typename std::aligned_storage<kSize, kAllocationGranularity>::type data;
  HeapObjectHeader* header = new (&data) HeapObjectHeader(kSize, 1);
=======
  alignas(kAllocationGranularity) char data[kSize];
  HeapObjectHeader* header = new (data) HeapObjectHeader(kSize, 1);
>>>>>>> 626889fb
  ConcurrentGCThread gc_thread(
      header, reinterpret_cast<Payload*>(header->ObjectStart()));
  CHECK(gc_thread.Start());
  new (header->ObjectStart()) Payload();
  header->MarkAsFullyConstructed();
  gc_thread.Join();
}

#ifdef DEBUG

TEST(HeapObjectHeaderDeathTest, ConstructorTooLargeSize) {
  constexpr GCInfoIndex kGCInfoIndex = 17;
  constexpr size_t kSize = HeapObjectHeader::kMaxSize + 1;
  EXPECT_DEATH_IF_SUPPORTED(HeapObjectHeader header(kSize, kGCInfoIndex), "");
}

TEST(HeapObjectHeaderDeathTest, ConstructorTooLargeGCInfoIndex) {
  constexpr GCInfoIndex kGCInfoIndex = GCInfoTable::kMaxIndex + 1;
  constexpr size_t kSize = kAllocationGranularity;
  EXPECT_DEATH_IF_SUPPORTED(HeapObjectHeader header(kSize, kGCInfoIndex), "");
}

#endif  // DEBUG

}  // namespace internal
}  // namespace cppgc<|MERGE_RESOLUTION|>--- conflicted
+++ resolved
@@ -154,13 +154,8 @@
   constexpr size_t kSize =
       (sizeof(HeapObjectHeader) + sizeof(Payload) + kAllocationMask) &
       ~kAllocationMask;
-<<<<<<< HEAD
-  typename std::aligned_storage<kSize, kAllocationGranularity>::type data;
-  HeapObjectHeader* header = new (&data) HeapObjectHeader(kSize, 1);
-=======
   alignas(kAllocationGranularity) char data[kSize];
   HeapObjectHeader* header = new (data) HeapObjectHeader(kSize, 1);
->>>>>>> 626889fb
   ConcurrentGCThread gc_thread(
       header, reinterpret_cast<Payload*>(header->ObjectStart()));
   CHECK(gc_thread.Start());
