--- conflicted
+++ resolved
@@ -330,37 +330,22 @@
 namespace {
 
 struct GCedWithDestructor : GarbageCollected<GCedWithDestructor> {
-<<<<<<< HEAD
-=======
   explicit GCedWithDestructor(bool is_child = false) : is_child_(is_child) {}
->>>>>>> 626889fb
   ~GCedWithDestructor() { ++g_finalized; }
 
   static size_t g_finalized;
 
-<<<<<<< HEAD
-  void Trace(Visitor* v) const {}
-=======
   void Trace(Visitor* v) const;
   void TraceAfterDispatch(Visitor* v) const {}
 
  private:
   const bool is_child_;
->>>>>>> 626889fb
 };
 
 size_t GCedWithDestructor::g_finalized = 0;
 
 struct GCedWithInConstructionCallbackWithMember : GCedWithDestructor {
   template <typename Callback>
-<<<<<<< HEAD
-  explicit GCedWithInConstructionCallbackWithMember(Callback callback) {
-    callback(this);
-  }
-
-  void Trace(Visitor* v) const {
-    GCedWithDestructor::Trace(v);
-=======
   explicit GCedWithInConstructionCallbackWithMember(Callback callback)
       : GCedWithDestructor(true) {
     callback(this);
@@ -368,14 +353,11 @@
 
   void TraceAfterDispatch(Visitor* v) const {
     GCedWithDestructor::TraceAfterDispatch(v);
->>>>>>> 626889fb
     v->Trace(member);
   }
   Member<GCed> member;
 };
 
-<<<<<<< HEAD
-=======
 void GCedWithDestructor::Trace(Visitor* v) const {
   if (is_child_) {
     static_cast<const GCedWithInConstructionCallbackWithMember*>(this)
@@ -385,7 +367,6 @@
   }
 }
 
->>>>>>> 626889fb
 struct ConservativeTracerTest : public testing::TestWithHeap {
   ConservativeTracerTest() { GCedWithDestructor::g_finalized = 0; }
 };
