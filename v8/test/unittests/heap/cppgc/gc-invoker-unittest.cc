// Copyright 2020 the V8 project authors. All rights reserved.
// Use of this source code is governed by a BSD-style license that can be
// found in the LICENSE file.

#include "src/heap/cppgc/gc-invoker.h"

#include <optional>

#include "include/cppgc/platform.h"
#include "src/heap/cppgc/heap.h"
#include "test/unittests/heap/cppgc/test-platform.h"
#include "testing/gmock/include/gmock/gmock-matchers.h"
#include "testing/gmock/include/gmock/gmock.h"
#include "testing/gtest/include/gtest/gtest.h"

namespace cppgc::internal {

namespace {

class MockGarbageCollector : public GarbageCollector {
 public:
  MOCK_METHOD(void, CollectGarbage, (GCConfig), (override));
  MOCK_METHOD(void, StartIncrementalGarbageCollection, (GCConfig), (override));
  MOCK_METHOD(size_t, epoch, (), (const, override));
<<<<<<< HEAD
  MOCK_METHOD(const EmbedderStackState*, override_stack_state, (),
              (const, override));
=======
  MOCK_METHOD(std::optional<EmbedderStackState>, overridden_stack_state, (),
              (const, override));
  MOCK_METHOD(void, set_override_stack_state, (EmbedderStackState), (override));
  MOCK_METHOD(void, clear_overridden_stack_state, (), (override));
#ifdef V8_ENABLE_ALLOCATION_TIMEOUT
  MOCK_METHOD(std::optional<int>, UpdateAllocationTimeout, (), (override));
#endif  // V8_ENABLE_ALLOCATION_TIMEOUT
>>>>>>> 626889fb
};

class MockTaskRunner : public cppgc::TaskRunner {
 public:
  MOCK_METHOD(void, PostTaskImpl,
              (std::unique_ptr<cppgc::Task>, const SourceLocation&),
              (override));
  MOCK_METHOD(void, PostNonNestableTaskImpl,
              (std::unique_ptr<cppgc::Task>, const SourceLocation&),
              (override));
  MOCK_METHOD(void, PostDelayedTaskImpl,
              (std::unique_ptr<cppgc::Task>, double, const SourceLocation&),
              (override));
  MOCK_METHOD(void, PostNonNestableDelayedTaskImpl,
              (std::unique_ptr<cppgc::Task>, double, const SourceLocation&),
              (override));
  MOCK_METHOD(void, PostIdleTaskImpl,
              (std::unique_ptr<cppgc::IdleTask>, const SourceLocation&),
              (override));

  bool IdleTasksEnabled() override { return true; }
  bool NonNestableTasksEnabled() const override { return true; }
  bool NonNestableDelayedTasksEnabled() const override { return true; }
};

class MockPlatform : public cppgc::Platform {
 public:
  explicit MockPlatform(std::shared_ptr<TaskRunner> runner)
      : runner_(std::move(runner)),
        tracing_controller_(std::make_unique<TracingController>()) {}

  PageAllocator* GetPageAllocator() override { return nullptr; }
  double MonotonicallyIncreasingTime() override { return 0.0; }

  std::shared_ptr<TaskRunner> GetForegroundTaskRunner(
      TaskPriority priority) override {
    return runner_;
  }

  TracingController* GetTracingController() override {
    return tracing_controller_.get();
  }

 private:
  std::shared_ptr<TaskRunner> runner_;
  std::unique_ptr<TracingController> tracing_controller_;
};

}  // namespace

TEST(GCInvokerTest, PrecideGCIsInvokedSynchronously) {
  MockPlatform platform(nullptr);
  MockGarbageCollector gc;
  GCInvoker invoker(&gc, &platform,
                    cppgc::Heap::StackSupport::kNoConservativeStackScan);
  EXPECT_CALL(gc, CollectGarbage(::testing::Field(
                      &GCConfig::stack_state, StackState::kNoHeapPointers)));
  invoker.CollectGarbage(GCConfig::PreciseAtomicConfig());
}

TEST(GCInvokerTest, ConservativeGCIsInvokedSynchronouslyWhenSupported) {
  MockPlatform platform(nullptr);
  MockGarbageCollector gc;
  GCInvoker invoker(&gc, &platform,
                    cppgc::Heap::StackSupport::kSupportsConservativeStackScan);
  EXPECT_CALL(
      gc, CollectGarbage(::testing::Field(
              &GCConfig::stack_state, StackState::kMayContainHeapPointers)));
  invoker.CollectGarbage(GCConfig::ConservativeAtomicConfig());
}

TEST(GCInvokerTest, ConservativeGCIsScheduledAsPreciseGCViaPlatform) {
  std::shared_ptr<cppgc::TaskRunner> runner =
      std::shared_ptr<cppgc::TaskRunner>(new MockTaskRunner());
  MockPlatform platform(runner);
  MockGarbageCollector gc;
  GCInvoker invoker(&gc, &platform,
                    cppgc::Heap::StackSupport::kNoConservativeStackScan);
  EXPECT_CALL(gc, epoch).WillOnce(::testing::Return(0));
  EXPECT_CALL(*static_cast<MockTaskRunner*>(runner.get()),
<<<<<<< HEAD
              PostNonNestableTask(::testing::_));
=======
              PostNonNestableTaskImpl(::testing::_, ::testing::_));
>>>>>>> 626889fb
  invoker.CollectGarbage(GCConfig::ConservativeAtomicConfig());
}

TEST(GCInvokerTest, ConservativeGCIsInvokedAsPreciseGCViaPlatform) {
  testing::TestPlatform platform;
  MockGarbageCollector gc;
  GCInvoker invoker(&gc, &platform,
                    cppgc::Heap::StackSupport::kNoConservativeStackScan);
  EXPECT_CALL(gc, epoch).WillRepeatedly(::testing::Return(0));
  EXPECT_CALL(gc, CollectGarbage);
  invoker.CollectGarbage(GCConfig::ConservativeAtomicConfig());
  platform.RunAllForegroundTasks();
}

TEST(GCInvokerTest, IncrementalGCIsStarted) {
  // Since StartIncrementalGarbageCollection doesn't scan the stack, support for
  // conservative stack scanning should not matter.
  MockPlatform platform(nullptr);
  MockGarbageCollector gc;
  // Conservative stack scanning supported.
  GCInvoker invoker_with_support(
      &gc, &platform,
      cppgc::Heap::StackSupport::kSupportsConservativeStackScan);
  EXPECT_CALL(
      gc, StartIncrementalGarbageCollection(::testing::Field(
              &GCConfig::stack_state, StackState::kMayContainHeapPointers)));
  invoker_with_support.StartIncrementalGarbageCollection(
      GCConfig::ConservativeIncrementalConfig());
  // Conservative stack scanning *not* supported.
  GCInvoker invoker_without_support(
      &gc, &platform, cppgc::Heap::StackSupport::kNoConservativeStackScan);
  EXPECT_CALL(gc,
              StartIncrementalGarbageCollection(::testing::Field(
                  &GCConfig::stack_state, StackState::kMayContainHeapPointers)))
      .Times(0);
  invoker_without_support.StartIncrementalGarbageCollection(
      GCConfig::ConservativeIncrementalConfig());
}

}  // namespace cppgc::internal<|MERGE_RESOLUTION|>--- conflicted
+++ resolved
@@ -22,10 +22,6 @@
   MOCK_METHOD(void, CollectGarbage, (GCConfig), (override));
   MOCK_METHOD(void, StartIncrementalGarbageCollection, (GCConfig), (override));
   MOCK_METHOD(size_t, epoch, (), (const, override));
-<<<<<<< HEAD
-  MOCK_METHOD(const EmbedderStackState*, override_stack_state, (),
-              (const, override));
-=======
   MOCK_METHOD(std::optional<EmbedderStackState>, overridden_stack_state, (),
               (const, override));
   MOCK_METHOD(void, set_override_stack_state, (EmbedderStackState), (override));
@@ -33,7 +29,6 @@
 #ifdef V8_ENABLE_ALLOCATION_TIMEOUT
   MOCK_METHOD(std::optional<int>, UpdateAllocationTimeout, (), (override));
 #endif  // V8_ENABLE_ALLOCATION_TIMEOUT
->>>>>>> 626889fb
 };
 
 class MockTaskRunner : public cppgc::TaskRunner {
@@ -114,11 +109,7 @@
                     cppgc::Heap::StackSupport::kNoConservativeStackScan);
   EXPECT_CALL(gc, epoch).WillOnce(::testing::Return(0));
   EXPECT_CALL(*static_cast<MockTaskRunner*>(runner.get()),
-<<<<<<< HEAD
-              PostNonNestableTask(::testing::_));
-=======
               PostNonNestableTaskImpl(::testing::_, ::testing::_));
->>>>>>> 626889fb
   invoker.CollectGarbage(GCConfig::ConservativeAtomicConfig());
 }
 
