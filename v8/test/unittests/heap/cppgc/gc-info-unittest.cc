--- conflicted
+++ resolved
@@ -20,28 +20,6 @@
 namespace {
 
 constexpr GCInfo GetEmptyGCInfo() { return {nullptr, nullptr, nullptr}; }
-
-class GCInfoTableTest : public ::testing::Test {
- public:
-  GCInfoTableTest()
-      : table_(std::make_unique<GCInfoTable>(page_allocator_, oom_handler_)) {}
-
-  GCInfoIndex RegisterNewGCInfoForTesting(const GCInfo& info) {
-    // Unused registered index will result in registering a new index.
-    std::atomic<GCInfoIndex> registered_index{0};
-    return table().RegisterNewGCInfo(registered_index, info);
-  }
-
-  GCInfoTable& table() { return *table_; }
-  const GCInfoTable& table() const { return *table_; }
-
- private:
-  v8::base::PageAllocator page_allocator_;
-  FatalOutOfMemoryHandler oom_handler_;
-  std::unique_ptr<GCInfoTable> table_;
-};
-
-using GCInfoTableDeathTest = GCInfoTableTest;
 
 class GCInfoTableTest : public ::testing::Test {
  public:
@@ -216,26 +194,6 @@
   ~ChildOfBaseWithVirtualDestructor() override = default;
 };
 
-<<<<<<< HEAD
-static_assert(std::has_virtual_destructor<BaseWithVirtualDestructor>::value,
-              "Must have virtual destructor.");
-static_assert(!std::is_trivially_destructible<BaseWithVirtualDestructor>::value,
-              "Must not be trivially destructible");
-#ifdef CPPGC_SUPPORTS_OBJECT_NAMES
-static_assert(std::is_same<typename internal::GCInfoFolding<
-                               ChildOfBaseWithVirtualDestructor,
-                               ChildOfBaseWithVirtualDestructor::
-                                   ParentMostGarbageCollectedType>::ResultType,
-                           ChildOfBaseWithVirtualDestructor>::value,
-              "No folding to preserve object names");
-#else   // !CPPGC_SUPPORTS_OBJECT_NAMES
-static_assert(std::is_same<typename internal::GCInfoFolding<
-                               ChildOfBaseWithVirtualDestructor,
-                               ChildOfBaseWithVirtualDestructor::
-                                   ParentMostGarbageCollectedType>::ResultType,
-                           BaseWithVirtualDestructor>::value,
-              "Must fold into base as base has virtual destructor.");
-=======
 static_assert(std::has_virtual_destructor_v<BaseWithVirtualDestructor>,
               "Must have virtual destructor.");
 static_assert(!std::is_trivially_destructible_v<BaseWithVirtualDestructor>,
@@ -256,7 +214,6 @@
                            ParentMostGarbageCollectedType>::ResultType,
                    BaseWithVirtualDestructor>,
     "Must fold into base as base has virtual destructor.");
->>>>>>> 626889fb
 #endif  // !CPPGC_SUPPORTS_OBJECT_NAMES
 
 class TriviallyDestructibleBase
@@ -267,26 +224,6 @@
 
 class ChildOfTriviallyDestructibleBase : public TriviallyDestructibleBase {};
 
-<<<<<<< HEAD
-static_assert(!std::has_virtual_destructor<TriviallyDestructibleBase>::value,
-              "Must not have virtual destructor.");
-static_assert(std::is_trivially_destructible<TriviallyDestructibleBase>::value,
-              "Must be trivially destructible");
-#ifdef CPPGC_SUPPORTS_OBJECT_NAMES
-static_assert(std::is_same<typename internal::GCInfoFolding<
-                               ChildOfTriviallyDestructibleBase,
-                               ChildOfTriviallyDestructibleBase::
-                                   ParentMostGarbageCollectedType>::ResultType,
-                           ChildOfTriviallyDestructibleBase>::value,
-              "No folding to preserve object names");
-#else   // !CPPGC_SUPPORTS_OBJECT_NAMES
-static_assert(std::is_same<typename internal::GCInfoFolding<
-                               ChildOfTriviallyDestructibleBase,
-                               ChildOfTriviallyDestructibleBase::
-                                   ParentMostGarbageCollectedType>::ResultType,
-                           TriviallyDestructibleBase>::value,
-              "Must fold into base as both are trivially destructible.");
-=======
 static_assert(!std::has_virtual_destructor_v<TriviallyDestructibleBase>,
               "Must not have virtual destructor.");
 static_assert(std::is_trivially_destructible_v<TriviallyDestructibleBase>,
@@ -307,16 +244,11 @@
                            ParentMostGarbageCollectedType>::ResultType,
                    TriviallyDestructibleBase>,
     "Must fold into base as both are trivially destructible.");
->>>>>>> 626889fb
 #endif  // !CPPGC_SUPPORTS_OBJECT_NAMES
 
 class TypeWithCustomFinalizationMethodAtBase
     : public GarbageCollected<TypeWithCustomFinalizationMethodAtBase> {
  public:
-<<<<<<< HEAD
-  void FinalizeGarbageCollectedObject() {}
-  void Trace(Visitor*) const {}
-=======
   explicit TypeWithCustomFinalizationMethodAtBase(bool is_child = false)
       : is_child_(is_child) {}
 
@@ -327,38 +259,12 @@
 
  protected:
   const bool is_child_;
->>>>>>> 626889fb
 
  private:
   std::unique_ptr<Dummy> non_trivially_destructible_;
 };
 
 class ChildOfTypeWithCustomFinalizationMethodAtBase
-<<<<<<< HEAD
-    : public TypeWithCustomFinalizationMethodAtBase {};
-
-static_assert(
-    !std::has_virtual_destructor<TypeWithCustomFinalizationMethodAtBase>::value,
-    "Must not have virtual destructor.");
-static_assert(!std::is_trivially_destructible<
-                  TypeWithCustomFinalizationMethodAtBase>::value,
-              "Must not be trivially destructible");
-#ifdef CPPGC_SUPPORTS_OBJECT_NAMES
-static_assert(
-    std::is_same<typename internal::GCInfoFolding<
-                     ChildOfTypeWithCustomFinalizationMethodAtBase,
-                     ChildOfTypeWithCustomFinalizationMethodAtBase::
-                         ParentMostGarbageCollectedType>::ResultType,
-                 ChildOfTypeWithCustomFinalizationMethodAtBase>::value,
-    "No folding to preserve object names");
-#else   // !CPPGC_SUPPORTS_OBJECT_NAMES
-static_assert(std::is_same<typename internal::GCInfoFolding<
-                               ChildOfTypeWithCustomFinalizationMethodAtBase,
-                               ChildOfTypeWithCustomFinalizationMethodAtBase::
-                                   ParentMostGarbageCollectedType>::ResultType,
-                           TypeWithCustomFinalizationMethodAtBase>::value,
-              "Must fold into base as base has custom finalizer dispatch.");
-=======
     : public TypeWithCustomFinalizationMethodAtBase {
  public:
   ChildOfTypeWithCustomFinalizationMethodAtBase()
@@ -408,7 +314,6 @@
                            ParentMostGarbageCollectedType>::ResultType,
                    TypeWithCustomFinalizationMethodAtBase>,
     "Must fold into base as base has custom finalizer dispatch.");
->>>>>>> 626889fb
 #endif  // !CPPGC_SUPPORTS_OBJECT_NAMES
 
 }  // namespace
