// Copyright 2020 the V8 project authors. All rights reserved.
// Use of this source code is governed by a BSD-style license that can be
// found in the LICENSE file.

#include "src/heap/base/stack.h"

#include <memory>
#include <ostream>

#include "include/v8config.h"
#include "testing/gtest/include/gtest/gtest.h"

#if V8_OS_LINUX && (V8_HOST_ARCH_IA32 || V8_HOST_ARCH_X64)
#include <xmmintrin.h>
#endif

namespace cppgc {
namespace internal {

using heap::base::Stack;
using heap::base::StackVisitor;

namespace {

class GCStackTest : public ::testing::Test {
 public:
<<<<<<< HEAD
  GCStackTest()
      : stack_(std::make_unique<Stack>(v8::base::Stack::GetStackStart())) {}
=======
  GCStackTest() : stack_(std::make_unique<Stack>()) { stack_->SetStackStart(); }
>>>>>>> 626889fb

  Stack* GetStack() const { return stack_.get(); }

 private:
  std::unique_ptr<Stack> stack_;
};

}  // namespace

#if !V8_OS_FUCHSIA
TEST_F(GCStackTest, IsOnStackForStackValue) {
  void* dummy;
  EXPECT_TRUE(GetStack()->IsOnStack(&dummy));
}
#endif  // !V8_OS_FUCHSIA

TEST_F(GCStackTest, IsOnStackForHeapValue) {
  auto dummy = std::make_unique<int>();
  EXPECT_FALSE(GetStack()->IsOnStack(dummy.get()));
}

namespace {

class StackScanner final : public StackVisitor {
 public:
  struct Container {
    std::unique_ptr<int> value;
  };

  StackScanner() : container_(new Container{}) {
    container_->value = std::make_unique<int>();
  }

  void VisitPointer(const void* address) final {
    if (address == container_->value.get()) found_ = true;
  }

  void Reset() { found_ = false; }
  bool found() const { return found_; }
  int* needle() const { return container_->value.get(); }

 private:
  std::unique_ptr<Container> container_;
  bool found_ = false;
};

}  // namespace

TEST_F(GCStackTest, IteratePointersFindsOnStackValue) {
  auto scanner = std::make_unique<StackScanner>();

  // No check that the needle is initially not found as on some platforms it
  // may be part of  temporaries after setting it up through StackScanner.
  {
    int* volatile tmp = scanner->needle();
    USE(tmp);
    GetStack()->IteratePointersForTesting(scanner.get());
    EXPECT_TRUE(scanner->found());
  }
}

TEST_F(GCStackTest, IteratePointersFindsOnStackValuePotentiallyUnaligned) {
  auto scanner = std::make_unique<StackScanner>();

  // No check that the needle is initially not found as on some platforms it
  // may be part of  temporaries after setting it up through StackScanner.
  {
    char a = 'c';
    USE(a);
    int* volatile tmp = scanner->needle();
    USE(tmp);
    GetStack()->IteratePointersForTesting(scanner.get());
    EXPECT_TRUE(scanner->found());
  }
}

namespace {

// Prevent inlining as that would allow the compiler to prove that the parameter
// must not actually be materialized.
//
// Parameter positions are explicit to test various calling conventions.
V8_NOINLINE void* RecursivelyPassOnParameterImpl(void* p1, void* p2, void* p3,
                                                 void* p4, void* p5, void* p6,
                                                 void* p7, void* p8,
                                                 Stack* stack,
                                                 StackVisitor* visitor) {
  if (p1) {
    return RecursivelyPassOnParameterImpl(nullptr, p1, nullptr, nullptr,
                                          nullptr, nullptr, nullptr, nullptr,
                                          stack, visitor);
  } else if (p2) {
    return RecursivelyPassOnParameterImpl(nullptr, nullptr, p2, nullptr,
                                          nullptr, nullptr, nullptr, nullptr,
                                          stack, visitor);
  } else if (p3) {
    return RecursivelyPassOnParameterImpl(nullptr, nullptr, nullptr, p3,
                                          nullptr, nullptr, nullptr, nullptr,
                                          stack, visitor);
  } else if (p4) {
    return RecursivelyPassOnParameterImpl(nullptr, nullptr, nullptr, nullptr,
                                          p4, nullptr, nullptr, nullptr, stack,
                                          visitor);
  } else if (p5) {
    return RecursivelyPassOnParameterImpl(nullptr, nullptr, nullptr, nullptr,
                                          nullptr, p5, nullptr, nullptr, stack,
                                          visitor);
  } else if (p6) {
    return RecursivelyPassOnParameterImpl(nullptr, nullptr, nullptr, nullptr,
                                          nullptr, nullptr, p6, nullptr, stack,
                                          visitor);
  } else if (p7) {
    return RecursivelyPassOnParameterImpl(nullptr, nullptr, nullptr, nullptr,
                                          nullptr, nullptr, nullptr, p7, stack,
                                          visitor);
  } else if (p8) {
    stack->IteratePointersForTesting(visitor);
    return p8;
  }
  return nullptr;
}

V8_NOINLINE void* RecursivelyPassOnParameter(size_t num, void* parameter,
                                             Stack* stack,
                                             StackVisitor* visitor) {
  switch (num) {
    case 0:
      stack->IteratePointersForTesting(visitor);
      return parameter;
    case 1:
      return RecursivelyPassOnParameterImpl(nullptr, nullptr, nullptr, nullptr,
                                            nullptr, nullptr, nullptr,
                                            parameter, stack, visitor);
    case 2:
      return RecursivelyPassOnParameterImpl(nullptr, nullptr, nullptr, nullptr,
                                            nullptr, nullptr, parameter,
                                            nullptr, stack, visitor);
    case 3:
      return RecursivelyPassOnParameterImpl(nullptr, nullptr, nullptr, nullptr,
                                            nullptr, parameter, nullptr,
                                            nullptr, stack, visitor);
    case 4:
      return RecursivelyPassOnParameterImpl(nullptr, nullptr, nullptr, nullptr,
                                            parameter, nullptr, nullptr,
                                            nullptr, stack, visitor);
    case 5:
      return RecursivelyPassOnParameterImpl(nullptr, nullptr, nullptr,
                                            parameter, nullptr, nullptr,
                                            nullptr, nullptr, stack, visitor);
    case 6:
      return RecursivelyPassOnParameterImpl(nullptr, nullptr, parameter,
                                            nullptr, nullptr, nullptr, nullptr,
                                            nullptr, stack, visitor);
    case 7:
      return RecursivelyPassOnParameterImpl(nullptr, parameter, nullptr,
                                            nullptr, nullptr, nullptr, nullptr,
                                            nullptr, stack, visitor);
    case 8:
      return RecursivelyPassOnParameterImpl(parameter, nullptr, nullptr,
                                            nullptr, nullptr, nullptr, nullptr,
                                            nullptr, stack, visitor);
    default:
      UNREACHABLE();
  }
  UNREACHABLE();
}

}  // namespace

TEST_F(GCStackTest, IteratePointersFindsParameterNesting0) {
  auto scanner = std::make_unique<StackScanner>();
  void* needle = RecursivelyPassOnParameter(0, scanner->needle(), GetStack(),
                                            scanner.get());
  EXPECT_EQ(scanner->needle(), needle);
  EXPECT_TRUE(scanner->found());
}

TEST_F(GCStackTest, IteratePointersFindsParameterNesting1) {
  auto scanner = std::make_unique<StackScanner>();
  void* needle = RecursivelyPassOnParameter(1, scanner->needle(), GetStack(),
                                            scanner.get());
  EXPECT_EQ(scanner->needle(), needle);
  EXPECT_TRUE(scanner->found());
}

TEST_F(GCStackTest, IteratePointersFindsParameterNesting2) {
  auto scanner = std::make_unique<StackScanner>();
  void* needle = RecursivelyPassOnParameter(2, scanner->needle(), GetStack(),
                                            scanner.get());
  EXPECT_EQ(scanner->needle(), needle);
  EXPECT_TRUE(scanner->found());
}

TEST_F(GCStackTest, IteratePointersFindsParameterNesting3) {
  auto scanner = std::make_unique<StackScanner>();
  void* needle = RecursivelyPassOnParameter(3, scanner->needle(), GetStack(),
                                            scanner.get());
  EXPECT_EQ(scanner->needle(), needle);
  EXPECT_TRUE(scanner->found());
}

TEST_F(GCStackTest, IteratePointersFindsParameterNesting4) {
  auto scanner = std::make_unique<StackScanner>();
  void* needle = RecursivelyPassOnParameter(4, scanner->needle(), GetStack(),
                                            scanner.get());
  EXPECT_EQ(scanner->needle(), needle);
  EXPECT_TRUE(scanner->found());
}

TEST_F(GCStackTest, IteratePointersFindsParameterNesting5) {
  auto scanner = std::make_unique<StackScanner>();
  void* needle = RecursivelyPassOnParameter(5, scanner->needle(), GetStack(),
                                            scanner.get());
  EXPECT_EQ(scanner->needle(), needle);
  EXPECT_TRUE(scanner->found());
}

TEST_F(GCStackTest, IteratePointersFindsParameterNesting6) {
  auto scanner = std::make_unique<StackScanner>();
  void* needle = RecursivelyPassOnParameter(6, scanner->needle(), GetStack(),
                                            scanner.get());
  EXPECT_EQ(scanner->needle(), needle);
  EXPECT_TRUE(scanner->found());
}

TEST_F(GCStackTest, IteratePointersFindsParameterNesting7) {
  auto scanner = std::make_unique<StackScanner>();
  void* needle = RecursivelyPassOnParameter(7, scanner->needle(), GetStack(),
                                            scanner.get());
  EXPECT_EQ(scanner->needle(), needle);
  EXPECT_TRUE(scanner->found());
}

// Disabled on msvc, due to miscompilation, see https://crbug.com/v8/10658.
#if !defined(_MSC_VER) || defined(__clang__)
TEST_F(GCStackTest, IteratePointersFindsParameterNesting8) {
  auto scanner = std::make_unique<StackScanner>();
  void* needle = RecursivelyPassOnParameter(8, scanner->needle(), GetStack(),
                                            scanner.get());
  EXPECT_EQ(scanner->needle(), needle);
  EXPECT_TRUE(scanner->found());
}
#endif  // !_MSC_VER || __clang__

namespace {
// We manually call into this function from inline assembly. Therefore we need
// to make sure that:
// 1) there is no .plt indirection (i.e. visibility is hidden);
// 2) stack is realigned in the function prologue.
extern "C" V8_NOINLINE
#if defined(__clang__)
    __attribute__((used))
#if !defined(V8_OS_WIN)
    __attribute__((visibility("hidden")))
#endif  // !defined(V8_OS_WIN)
#ifdef __has_attribute
#if __has_attribute(force_align_arg_pointer)
    __attribute__((force_align_arg_pointer))
#endif  // __has_attribute(force_align_arg_pointer)
#endif  //  __has_attribute
#endif  // defined(__clang__)
    void
    IteratePointersNoMangling(Stack* stack, StackVisitor* visitor) {
<<<<<<< HEAD
  stack->IteratePointers(visitor);
=======
  stack->IteratePointersForTesting(visitor);
>>>>>>> 626889fb
}
}  // namespace

// The following tests use inline assembly and have been checked to work on
// clang to verify that the stack-scanning trampoline pushes callee-saved
// registers.
//
// The test uses a macro loop as asm() can only be passed string literals.
#ifdef __clang__
#ifdef V8_TARGET_ARCH_X64
#ifdef V8_OS_WIN

// Excluded from test: rbp
#define FOR_ALL_CALLEE_SAVED_REGS(V) \
  V("rdi")                           \
  V("rsi")                           \
  V("rbx")                           \
  V("r12")                           \
  V("r13")                           \
  V("r14")                           \
  V("r15")

#else  // !V8_OS_WIN

// Excluded from test: rbp
#define FOR_ALL_CALLEE_SAVED_REGS(V) \
  V("rbx")                           \
  V("r12")                           \
  V("r13")                           \
  V("r14")                           \
  V("r15")

#endif  // !V8_OS_WIN
#endif  // V8_TARGET_ARCH_X64
#endif  // __clang__

#ifdef FOR_ALL_CALLEE_SAVED_REGS

TEST_F(GCStackTest, IteratePointersFindsCalleeSavedRegisters) {
  auto scanner = std::make_unique<StackScanner>();

  // No check that the needle is initially not found as on some platforms it
  // may be part of  temporaries after setting it up through StackScanner.

// First, clear all callee-saved registers.
#define CLEAR_REGISTER(reg) asm("mov $0, %%" reg : : : reg);

  FOR_ALL_CALLEE_SAVED_REGS(CLEAR_REGISTER)
#undef CLEAR_REGISTER

  // Keep local raw pointers to keep instruction sequences small below.
  auto* local_stack = GetStack();
  auto* local_scanner = scanner.get();

#define MOVE_TO_REG_AND_CALL_IMPL(needle_reg, arg1, arg2)           \
  asm volatile("mov %0, %%" needle_reg "\n mov %1, %%" arg1         \
               "\n mov %2, %%" arg2                                 \
               "\n call %P3"                                        \
               "\n mov $0, %%" needle_reg                           \
               :                                                    \
               : "r"(local_scanner->needle()), "r"(local_stack),    \
                 "r"(local_scanner), "i"(IteratePointersNoMangling) \
               : "memory", needle_reg, arg1, arg2, "cc");

#ifdef V8_OS_WIN
#define MOVE_TO_REG_AND_CALL(reg) MOVE_TO_REG_AND_CALL_IMPL(reg, "rcx", "rdx")
#else  // !V8_OS_WIN
#define MOVE_TO_REG_AND_CALL(reg) MOVE_TO_REG_AND_CALL_IMPL(reg, "rdi", "rsi")
#endif  // V8_OS_WIN

// Moves |local_scanner->needle()| into a callee-saved register, leaving the
// callee-saved register as the only register referencing the needle.
// (Ignoring implementation-dependent dirty registers/stack.)
#define KEEP_ALIVE_FROM_CALLEE_SAVED(reg)                                     \
  local_scanner->Reset();                                                     \
  /* Wrap the inline assembly in a lambda to rely on the compiler for saving  \
  caller-saved registers. */                                                  \
  [local_stack, local_scanner]() V8_NOINLINE { MOVE_TO_REG_AND_CALL(reg) }(); \
  EXPECT_TRUE(local_scanner->found())                                         \
      << "pointer in callee-saved register not found. register: " << reg      \
      << std::endl;

  FOR_ALL_CALLEE_SAVED_REGS(KEEP_ALIVE_FROM_CALLEE_SAVED)
#undef MOVE_TO_REG_AND_CALL
#undef MOVE_TO_REG_AND_CALL_IMPL
#undef KEEP_ALIVE_FROM_CALLEE_SAVED
#undef FOR_ALL_CALLEE_SAVED_REGS
}
#endif  // FOR_ALL_CALLEE_SAVED_REGS

#if defined(__clang__) && defined(V8_TARGET_ARCH_X64) && defined(V8_OS_WIN)

#define FOR_ALL_XMM_CALLEE_SAVED_REGS(V) \
  V("xmm6")                              \
  V("xmm7")                              \
  V("xmm8")                              \
  V("xmm9")                              \
  V("xmm10")                             \
  V("xmm11")                             \
  V("xmm12")                             \
  V("xmm13")                             \
  V("xmm14")                             \
  V("xmm15")

TEST_F(GCStackTest, IteratePointersFindsCalleeSavedXMMRegisters) {
  auto scanner = std::make_unique<StackScanner>();

  // No check that the needle is initially not found as on some platforms it
  // may be part of  temporaries after setting it up through StackScanner.

// First, clear all callee-saved xmm registers.
#define CLEAR_REGISTER(reg) asm("pxor %%" reg ", %%" reg : : : reg);

  FOR_ALL_XMM_CALLEE_SAVED_REGS(CLEAR_REGISTER)
#undef CLEAR_REGISTER

  // Keep local raw pointers to keep instruction sequences small below.
  auto* local_stack = GetStack();
  auto* local_scanner = scanner.get();

// Moves |local_scanner->needle()| into a callee-saved register, leaving the
// callee-saved register as the only register referencing the needle.
// (Ignoring implementation-dependent dirty registers/stack.)
#define KEEP_ALIVE_FROM_CALLEE_SAVED(reg)                                     \
  local_scanner->Reset();                                                     \
  [local_stack, local_scanner]() V8_NOINLINE { MOVE_TO_REG_AND_CALL(reg) }(); \
  EXPECT_TRUE(local_scanner->found())                                         \
      << "pointer in callee-saved xmm register not found. register: " << reg  \
      << std::endl;

  // First, test the pointer in the low quadword.
#define MOVE_TO_REG_AND_CALL(reg)                                   \
  asm volatile("mov %0, %%rax \n movq %%rax, %%" reg                \
               "\n mov %1, %%rcx \n mov %2, %%rdx"                  \
               "\n call %P3"                                        \
               "\n pxor %%" reg ", %%" reg                          \
               :                                                    \
               : "r"(local_scanner->needle()), "r"(local_stack),    \
                 "r"(local_scanner), "i"(IteratePointersNoMangling) \
               : "memory", "rax", reg, "rcx", "rdx", "cc");

  FOR_ALL_XMM_CALLEE_SAVED_REGS(KEEP_ALIVE_FROM_CALLEE_SAVED)

#undef MOVE_TO_REG_AND_CALL
  // Then, test the pointer in the upper quadword.
#define MOVE_TO_REG_AND_CALL(reg)                                   \
  asm volatile("mov %0, %%rax \n movq %%rax, %%" reg                \
               "\n pshufd $0b01001110, %%" reg ", %%" reg           \
               "\n mov %1, %%rcx \n mov %2, %%rdx"                  \
               "\n call %P3"                                        \
               "\n pxor %%" reg ", %%" reg                          \
               :                                                    \
               : "r"(local_scanner->needle()), "r"(local_stack),    \
                 "r"(local_scanner), "i"(IteratePointersNoMangling) \
               : "memory", "rax", reg, "rcx", "rdx", "cc");

  FOR_ALL_XMM_CALLEE_SAVED_REGS(KEEP_ALIVE_FROM_CALLEE_SAVED)
#undef MOVE_TO_REG_AND_CALL
#undef KEEP_ALIVE_FROM_CALLEE_SAVED
#undef FOR_ALL_XMM_CALLEE_SAVED_REGS
}

#endif  // defined(__clang__) && defined(V8_TARGET_ARCH_X64) &&
        // defined(V8_OS_WIN)

#if V8_OS_LINUX && (V8_HOST_ARCH_IA32 || V8_HOST_ARCH_X64)
class CheckStackAlignmentVisitor final : public StackVisitor {
 public:
  void VisitPointer(const void*) final {
    float f[4] = {0.};
    volatile auto xmm = ::_mm_load_ps(f);
    USE(xmm);
  }
};

TEST_F(GCStackTest, StackAlignment) {
  auto checker = std::make_unique<CheckStackAlignmentVisitor>();
  GetStack()->IteratePointersForTesting(checker.get());
}
#endif  // V8_OS_LINUX && (V8_HOST_ARCH_IA32 || V8_HOST_ARCH_X64)

}  // namespace internal
}  // namespace cppgc<|MERGE_RESOLUTION|>--- conflicted
+++ resolved
@@ -24,12 +24,7 @@
 
 class GCStackTest : public ::testing::Test {
  public:
-<<<<<<< HEAD
-  GCStackTest()
-      : stack_(std::make_unique<Stack>(v8::base::Stack::GetStackStart())) {}
-=======
   GCStackTest() : stack_(std::make_unique<Stack>()) { stack_->SetStackStart(); }
->>>>>>> 626889fb
 
   Stack* GetStack() const { return stack_.get(); }
 
@@ -293,11 +288,7 @@
 #endif  // defined(__clang__)
     void
     IteratePointersNoMangling(Stack* stack, StackVisitor* visitor) {
-<<<<<<< HEAD
-  stack->IteratePointers(visitor);
-=======
   stack->IteratePointersForTesting(visitor);
->>>>>>> 626889fb
 }
 }  // namespace
 
