// Copyright 2020 the V8 project authors. All rights reserved.
// Use of this source code is governed by a BSD-style license that can be
// found in the LICENSE file.

#include <cmath>
#include <iostream>
#include <limits>
#include <memory>

#include "src/ast/ast-value-factory.h"
#include "src/ast/ast.h"
#include "src/ast/scopes.h"
#include "src/common/assert-scope.h"
#include "src/common/globals.h"
#include "src/handles/handles-inl.h"
#include "src/handles/handles.h"
#include "src/handles/maybe-handles.h"
#include "src/heap/local-factory-inl.h"
#include "src/objects/fixed-array.h"
#include "src/objects/script.h"
#include "src/objects/shared-function-info.h"
#include "src/objects/string.h"
#include "src/parsing/parse-info.h"
#include "src/parsing/parser.h"
#include "src/parsing/rewriter.h"
#include "src/parsing/scanner-character-streams.h"
#include "src/parsing/scanner.h"
#include "src/strings/unicode-inl.h"
#include "src/utils/utils.h"
#include "test/unittests/test-utils.h"

namespace v8 {
namespace internal {

class LocalIsolate;

namespace {

std::vector<uint16_t> DecodeUtf8(const std::string& string) {
  if (string.empty()) return {};

  auto utf8_data = base::Vector<const uint8_t>::cast(
      base::VectorOf(string.data(), string.length()));
  Utf8Decoder decoder(utf8_data);

  std::vector<uint16_t> utf16(decoder.utf16_length());
  decoder.Decode(&utf16[0], utf8_data);

  return utf16;
}

}  // namespace

class LocalFactoryTest : public TestWithIsolateAndZone {
 public:
  LocalFactoryTest()
      : TestWithIsolateAndZone(),
        reusable_state_(isolate()),
        parse_info_(
            isolate(),
            UnoptimizedCompileFlags::ForToplevelCompile(
                isolate(), true, construct_language_mode(v8_flags.use_strict),
                REPLMode::kNo, ScriptType::kClassic, v8_flags.lazy),
            &state_, &reusable_state_),
        local_isolate_(isolate()->main_thread_local_isolate()) {}

  FunctionLiteral* ParseProgram(const char* source) {
    auto utf16_source = DecodeUtf8(source);

    // Normally this would be an external string or whatever, we don't have to
    // worry about it for now.
    source_string_ = factory()
                         ->NewStringFromUtf8(base::CStrVector(source))
                         .ToHandleChecked();

    script_ = parse_info_.CreateScript(local_isolate(),
                                       local_factory()->empty_string(),
                                       kNullMaybeHandle, ScriptOriginOptions());

    parse_info_.set_character_stream(
        ScannerStream::ForTesting(utf16_source.data(), utf16_source.size()));

<<<<<<< HEAD
    Parser parser(local_isolate(), parse_info(), script_);
    parser.InitializeEmptyScopeChain(parse_info());
    parser.ParseOnBackground(local_isolate(), parse_info(), 0, 0,
                             kFunctionLiteralIdTopLevel);

    DeclarationScope::AllocateScopeInfos(parse_info(), local_isolate());
=======
    Parser parser(local_isolate(), parse_info());
    parser.InitializeEmptyScopeChain(parse_info());
    parser.ParseOnBackground(local_isolate(), parse_info(), script_, 0, 0,
                             kFunctionLiteralIdTopLevel);

    DeclarationScope::AllocateScopeInfos(parse_info(), script_,
                                         local_isolate());
>>>>>>> 626889fb

    // Create the SFI list on the script so that SFI SetScript works.
    DirectHandle<WeakFixedArray> infos = local_factory()->NewWeakFixedArray(
        parse_info()->max_info_id() + 1, AllocationType::kOld);
    script_->set_infos(*infos);

    return parse_info()->literal();
  }

  ParseInfo* parse_info() { return &parse_info_; }

  DirectHandle<Script> script() { return script_; }

  LocalIsolate* local_isolate() { return local_isolate_; }
  LocalFactory* local_factory() { return local_isolate()->factory(); }

 private:
  SaveFlags save_flags_;
  UnoptimizedCompileState state_;
  ReusableUnoptimizedCompileState reusable_state_;
  ParseInfo parse_info_;
  LocalIsolate* local_isolate_;
  Handle<String> source_string_;
  Handle<Script> script_;
};

TEST_F(LocalFactoryTest, OneByteInternalizedString_IsAddedToStringTable) {
  base::Vector<const uint8_t> string_vector = base::StaticOneByteVector("foo");

  DirectHandle<String> string;
  {
    LocalHandleScope handle_scope(local_isolate());

    Handle<String> local_string =
        local_factory()->InternalizeString(string_vector);

    string = local_isolate()->heap()->NewPersistentHandle(local_string);
  }

  EXPECT_TRUE(string->IsOneByteEqualTo(base::CStrVector("foo")));
<<<<<<< HEAD
  EXPECT_TRUE(string->IsInternalizedString());
=======
  EXPECT_TRUE(IsInternalizedString(*string));
>>>>>>> 626889fb

  Handle<String> same_string = isolate()
                                   ->factory()
                                   ->NewStringFromOneByte(string_vector)
                                   .ToHandleChecked();
  EXPECT_NE(*string, *same_string);
  EXPECT_FALSE(IsInternalizedString(*same_string));

  DirectHandle<String> internalized_string =
      isolate()->factory()->InternalizeString(same_string);
  EXPECT_EQ(*string, *internalized_string);
}

TEST_F(LocalFactoryTest, OneByteInternalizedString_DuplicateIsDeduplicated) {
  base::Vector<const uint8_t> string_vector = base::StaticOneByteVector("foo");

  DirectHandle<String> string_1;
  DirectHandle<String> string_2;
  {
    LocalHandleScope handle_scope(local_isolate());

    Handle<String> local_string_1 =
        local_factory()->InternalizeString(string_vector);
    Handle<String> local_string_2 =
        local_factory()->InternalizeString(string_vector);

    string_1 = local_isolate()->heap()->NewPersistentHandle(local_string_1);
    string_2 = local_isolate()->heap()->NewPersistentHandle(local_string_2);
  }

  EXPECT_TRUE(string_1->IsOneByteEqualTo(base::CStrVector("foo")));
<<<<<<< HEAD
  EXPECT_TRUE(string_1->IsInternalizedString());
=======
  EXPECT_TRUE(IsInternalizedString(*string_1));
>>>>>>> 626889fb
  EXPECT_EQ(*string_1, *string_2);
}

TEST_F(LocalFactoryTest, AstRawString_IsInternalized) {
  AstValueFactory ast_value_factory(zone(), isolate()->ast_string_constants(),
                                    HashSeed(isolate()));

  const AstRawString* raw_string = ast_value_factory.GetOneByteString("foo");

  DirectHandle<String> string;
  {
    LocalHandleScope handle_scope(local_isolate());

    ast_value_factory.Internalize(local_isolate());

    string = local_isolate()->heap()->NewPersistentHandle(raw_string->string());
  }

  EXPECT_TRUE(string->IsOneByteEqualTo(base::CStrVector("foo")));
<<<<<<< HEAD
  EXPECT_TRUE(string->IsInternalizedString());
=======
  EXPECT_TRUE(IsInternalizedString(*string));
>>>>>>> 626889fb
}

TEST_F(LocalFactoryTest, AstConsString_CreatesConsString) {
  AstValueFactory ast_value_factory(zone(), isolate()->ast_string_constants(),
                                    HashSeed(isolate()));

  DirectHandle<String> string;
  {
    LocalHandleScope handle_scope(local_isolate());

    const AstRawString* foo_string = ast_value_factory.GetOneByteString("foo");
    const AstRawString* bar_string =
        ast_value_factory.GetOneByteString("bar-plus-padding-for-length");
    AstConsString* foobar_string =
        ast_value_factory.NewConsString(foo_string, bar_string);

    ast_value_factory.Internalize(local_isolate());

    string = local_isolate()->heap()->NewPersistentHandle(
        foobar_string->GetString(local_isolate()));
  }

  EXPECT_TRUE(IsConsString(*string));
  EXPECT_TRUE(string->Equals(*isolate()->factory()->NewStringFromStaticChars(
      "foobar-plus-padding-for-length")));
}

TEST_F(LocalFactoryTest, EmptyScript) {
  FunctionLiteral* program = ParseProgram("");

  DirectHandle<SharedFunctionInfo> shared;
  {
    LocalHandleScope handle_scope(local_isolate());

    shared = local_isolate()->heap()->NewPersistentHandle(
        local_factory()->NewSharedFunctionInfoForLiteral(program, script(),
                                                         true));
  }
  DirectHandle<SharedFunctionInfo> root_sfi = shared;

  EXPECT_EQ(root_sfi->function_literal_id(kRelaxedLoad), 0);
}

TEST_F(LocalFactoryTest, LazyFunction) {
  FunctionLiteral* program = ParseProgram("function lazy() {}");
  FunctionLiteral* lazy = program->scope()
                              ->declarations()
                              ->AtForTest(0)
                              ->AsFunctionDeclaration()
                              ->fun();

  DirectHandle<SharedFunctionInfo> shared;
  {
    LocalHandleScope handle_scope(local_isolate());

    shared = local_isolate()->heap()->NewPersistentHandle(
        local_factory()->NewSharedFunctionInfoForLiteral(lazy, script(), true));
  }
  DirectHandle<SharedFunctionInfo> lazy_sfi = shared;

<<<<<<< HEAD
  EXPECT_EQ(lazy_sfi->function_literal_id(), 1);
  EXPECT_TRUE(lazy_sfi->Name().IsOneByteEqualTo(base::CStrVector("lazy")));
=======
  EXPECT_EQ(lazy_sfi->function_literal_id(kRelaxedLoad), 1);
  EXPECT_TRUE(lazy_sfi->Name()->IsOneByteEqualTo(base::CStrVector("lazy")));
>>>>>>> 626889fb
  EXPECT_FALSE(lazy_sfi->is_compiled());
  EXPECT_TRUE(lazy_sfi->HasUncompiledDataWithoutPreparseData());
}

TEST_F(LocalFactoryTest, EagerFunction) {
  FunctionLiteral* program = ParseProgram("(function eager() {})");
  // Rewritten to `.result = (function eager() {}); return .result`
  FunctionLiteral* eager = program->body()
                               ->at(0)
                               ->AsExpressionStatement()
                               ->expression()
                               ->AsAssignment()
                               ->value()
                               ->AsFunctionLiteral();

  DirectHandle<SharedFunctionInfo> shared;
  {
    LocalHandleScope handle_scope(local_isolate());

    shared = local_isolate()->heap()->NewPersistentHandle(
        local_factory()->NewSharedFunctionInfoForLiteral(eager, script(),
                                                         true));
  }
  DirectHandle<SharedFunctionInfo> eager_sfi = shared;

<<<<<<< HEAD
  EXPECT_EQ(eager_sfi->function_literal_id(), 1);
  EXPECT_TRUE(eager_sfi->Name().IsOneByteEqualTo(base::CStrVector("eager")));
=======
  EXPECT_EQ(eager_sfi->function_literal_id(kRelaxedLoad), 1);
  EXPECT_TRUE(eager_sfi->Name()->IsOneByteEqualTo(base::CStrVector("eager")));
>>>>>>> 626889fb
  EXPECT_FALSE(eager_sfi->HasUncompiledData());
  // TODO(leszeks): Add compilation support and enable these checks.
  // EXPECT_TRUE(eager_sfi->is_compiled());
  // EXPECT_TRUE(eager_sfi->HasBytecodeArray());
}

TEST_F(LocalFactoryTest, ImplicitNameFunction) {
  FunctionLiteral* program = ParseProgram("let implicit_name = function() {}");
  FunctionLiteral* implicit_name = program->body()
                                       ->at(0)
                                       ->AsBlock()
                                       ->statements()
                                       ->at(0)
                                       ->AsExpressionStatement()
                                       ->expression()
                                       ->AsAssignment()
                                       ->value()
                                       ->AsFunctionLiteral();

  DirectHandle<SharedFunctionInfo> shared;
  {
    LocalHandleScope handle_scope(local_isolate());

    shared = local_isolate()->heap()->NewPersistentHandle(
        local_factory()->NewSharedFunctionInfoForLiteral(implicit_name,
                                                         script(), true));
  }
  DirectHandle<SharedFunctionInfo> implicit_name_sfi = shared;

<<<<<<< HEAD
  EXPECT_EQ(implicit_name_sfi->function_literal_id(), 1);
  EXPECT_TRUE(implicit_name_sfi->Name().IsOneByteEqualTo(
=======
  EXPECT_EQ(implicit_name_sfi->function_literal_id(kRelaxedLoad), 1);
  EXPECT_TRUE(implicit_name_sfi->Name()->IsOneByteEqualTo(
>>>>>>> 626889fb
      base::CStrVector("implicit_name")));
}

TEST_F(LocalFactoryTest, GCDuringPublish) {
  FunctionLiteral* program = ParseProgram("let implicit_name = function() {}");
  FunctionLiteral* implicit_name = program->body()
                                       ->at(0)
                                       ->AsBlock()
                                       ->statements()
                                       ->at(0)
                                       ->AsExpressionStatement()
                                       ->expression()
                                       ->AsAssignment()
                                       ->value()
                                       ->AsFunctionLiteral();

  DirectHandle<SharedFunctionInfo> shared;
  {
    LocalHandleScope handle_scope(local_isolate());

    shared = local_isolate()->heap()->NewPersistentHandle(
        local_factory()->NewSharedFunctionInfoForLiteral(implicit_name,
                                                         script(), true));
  }
  DirectHandle<SharedFunctionInfo> implicit_name_sfi = shared;

<<<<<<< HEAD
  EXPECT_EQ(implicit_name_sfi->function_literal_id(), 1);
  EXPECT_TRUE(implicit_name_sfi->Name().IsOneByteEqualTo(
=======
  EXPECT_EQ(implicit_name_sfi->function_literal_id(kRelaxedLoad), 1);
  EXPECT_TRUE(implicit_name_sfi->Name()->IsOneByteEqualTo(
>>>>>>> 626889fb
      base::CStrVector("implicit_name")));
}

}  // namespace internal
}  // namespace v8<|MERGE_RESOLUTION|>--- conflicted
+++ resolved
@@ -80,14 +80,6 @@
     parse_info_.set_character_stream(
         ScannerStream::ForTesting(utf16_source.data(), utf16_source.size()));
 
-<<<<<<< HEAD
-    Parser parser(local_isolate(), parse_info(), script_);
-    parser.InitializeEmptyScopeChain(parse_info());
-    parser.ParseOnBackground(local_isolate(), parse_info(), 0, 0,
-                             kFunctionLiteralIdTopLevel);
-
-    DeclarationScope::AllocateScopeInfos(parse_info(), local_isolate());
-=======
     Parser parser(local_isolate(), parse_info());
     parser.InitializeEmptyScopeChain(parse_info());
     parser.ParseOnBackground(local_isolate(), parse_info(), script_, 0, 0,
@@ -95,7 +87,6 @@
 
     DeclarationScope::AllocateScopeInfos(parse_info(), script_,
                                          local_isolate());
->>>>>>> 626889fb
 
     // Create the SFI list on the script so that SFI SetScript works.
     DirectHandle<WeakFixedArray> infos = local_factory()->NewWeakFixedArray(
@@ -136,11 +127,7 @@
   }
 
   EXPECT_TRUE(string->IsOneByteEqualTo(base::CStrVector("foo")));
-<<<<<<< HEAD
-  EXPECT_TRUE(string->IsInternalizedString());
-=======
   EXPECT_TRUE(IsInternalizedString(*string));
->>>>>>> 626889fb
 
   Handle<String> same_string = isolate()
                                    ->factory()
@@ -172,11 +159,7 @@
   }
 
   EXPECT_TRUE(string_1->IsOneByteEqualTo(base::CStrVector("foo")));
-<<<<<<< HEAD
-  EXPECT_TRUE(string_1->IsInternalizedString());
-=======
   EXPECT_TRUE(IsInternalizedString(*string_1));
->>>>>>> 626889fb
   EXPECT_EQ(*string_1, *string_2);
 }
 
@@ -196,11 +179,7 @@
   }
 
   EXPECT_TRUE(string->IsOneByteEqualTo(base::CStrVector("foo")));
-<<<<<<< HEAD
-  EXPECT_TRUE(string->IsInternalizedString());
-=======
   EXPECT_TRUE(IsInternalizedString(*string));
->>>>>>> 626889fb
 }
 
 TEST_F(LocalFactoryTest, AstConsString_CreatesConsString) {
@@ -261,13 +240,8 @@
   }
   DirectHandle<SharedFunctionInfo> lazy_sfi = shared;
 
-<<<<<<< HEAD
-  EXPECT_EQ(lazy_sfi->function_literal_id(), 1);
-  EXPECT_TRUE(lazy_sfi->Name().IsOneByteEqualTo(base::CStrVector("lazy")));
-=======
   EXPECT_EQ(lazy_sfi->function_literal_id(kRelaxedLoad), 1);
   EXPECT_TRUE(lazy_sfi->Name()->IsOneByteEqualTo(base::CStrVector("lazy")));
->>>>>>> 626889fb
   EXPECT_FALSE(lazy_sfi->is_compiled());
   EXPECT_TRUE(lazy_sfi->HasUncompiledDataWithoutPreparseData());
 }
@@ -293,13 +267,8 @@
   }
   DirectHandle<SharedFunctionInfo> eager_sfi = shared;
 
-<<<<<<< HEAD
-  EXPECT_EQ(eager_sfi->function_literal_id(), 1);
-  EXPECT_TRUE(eager_sfi->Name().IsOneByteEqualTo(base::CStrVector("eager")));
-=======
   EXPECT_EQ(eager_sfi->function_literal_id(kRelaxedLoad), 1);
   EXPECT_TRUE(eager_sfi->Name()->IsOneByteEqualTo(base::CStrVector("eager")));
->>>>>>> 626889fb
   EXPECT_FALSE(eager_sfi->HasUncompiledData());
   // TODO(leszeks): Add compilation support and enable these checks.
   // EXPECT_TRUE(eager_sfi->is_compiled());
@@ -329,13 +298,8 @@
   }
   DirectHandle<SharedFunctionInfo> implicit_name_sfi = shared;
 
-<<<<<<< HEAD
-  EXPECT_EQ(implicit_name_sfi->function_literal_id(), 1);
-  EXPECT_TRUE(implicit_name_sfi->Name().IsOneByteEqualTo(
-=======
   EXPECT_EQ(implicit_name_sfi->function_literal_id(kRelaxedLoad), 1);
   EXPECT_TRUE(implicit_name_sfi->Name()->IsOneByteEqualTo(
->>>>>>> 626889fb
       base::CStrVector("implicit_name")));
 }
 
@@ -362,13 +326,8 @@
   }
   DirectHandle<SharedFunctionInfo> implicit_name_sfi = shared;
 
-<<<<<<< HEAD
-  EXPECT_EQ(implicit_name_sfi->function_literal_id(), 1);
-  EXPECT_TRUE(implicit_name_sfi->Name().IsOneByteEqualTo(
-=======
   EXPECT_EQ(implicit_name_sfi->function_literal_id(kRelaxedLoad), 1);
   EXPECT_TRUE(implicit_name_sfi->Name()->IsOneByteEqualTo(
->>>>>>> 626889fb
       base::CStrVector("implicit_name")));
 }
 
