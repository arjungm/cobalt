--- conflicted
+++ resolved
@@ -117,12 +117,8 @@
  public:
   PersistentHandlesThread(Heap* heap, std::vector<Handle<HeapNumber>> handles,
                           std::unique_ptr<PersistentHandles> ph,
-<<<<<<< HEAD
-                          HeapNumber number, base::Semaphore* sema_started,
-=======
                           Tagged<HeapNumber> number,
                           base::Semaphore* sema_started,
->>>>>>> 626889fb
                           base::Semaphore* sema_gc_finished)
       : v8::base::Thread(base::Thread::Options("ThreadWithLocalHeap")),
         heap_(heap),
@@ -143,18 +139,9 @@
 
     sema_started_->Signal();
 
-<<<<<<< HEAD
-    {
-      ParkedScope parked_scope(&local_heap);
-      sema_gc_finished_->Wait();
-    }
-
-    for (Handle<HeapNumber> handle : handles_) {
-=======
     local_heap.ExecuteWhileParked([this]() { sema_gc_finished_->Wait(); });
 
     for (DirectHandle<HeapNumber> handle : handles_) {
->>>>>>> 626889fb
       CHECK_EQ(42.0, handle->value());
     }
 
@@ -173,11 +160,7 @@
   Heap* heap_;
   std::vector<Handle<HeapNumber>> handles_;
   std::unique_ptr<PersistentHandles> ph_;
-<<<<<<< HEAD
-  HeapNumber number_;
-=======
   Tagged<HeapNumber> number_;
->>>>>>> 626889fb
   base::Semaphore* sema_started_;
   base::Semaphore* sema_gc_finished_;
 };
@@ -204,11 +187,7 @@
 
   sema_started.Wait();
 
-<<<<<<< HEAD
-  CollectAllGarbage();
-=======
   InvokeMajorGC();
->>>>>>> 626889fb
   sema_gc_finished.Signal();
 
   thread->Join();
@@ -220,11 +199,7 @@
 
 TEST_F(PersistentHandlesTest, DereferencePersistentHandle) {
   std::unique_ptr<PersistentHandles> phs = isolate()->NewPersistentHandles();
-<<<<<<< HEAD
-  Handle<HeapNumber> ph;
-=======
   IndirectHandle<HeapNumber> ph;
->>>>>>> 626889fb
   {
     HandleScope handle_scope(isolate());
     Handle<HeapNumber> number = isolate()->factory()->NewHeapNumber(42.0);
@@ -241,15 +216,9 @@
 TEST_F(PersistentHandlesTest, DereferencePersistentHandleFailsWhenDisallowed) {
   HandleScope handle_scope(isolate());
   std::unique_ptr<PersistentHandles> phs = isolate()->NewPersistentHandles();
-<<<<<<< HEAD
-  Handle<HeapNumber> ph;
-  {
-    HandleScope handle_scope(isolate());
-=======
   IndirectHandle<HeapNumber> ph;
   {
     HandleScope inner_handle_scope(isolate());
->>>>>>> 626889fb
     Handle<HeapNumber> number = isolate()->factory()->NewHeapNumber(42.0);
     ph = phs->NewHandle(number);
   }
