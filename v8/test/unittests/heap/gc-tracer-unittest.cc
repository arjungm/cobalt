// Copyright 2014 the V8 project authors. All rights reserved.
// Use of this source code is governed by a BSD-style license that can be
// found in the LICENSE file.

#include "src/heap/gc-tracer.h"

#include <cmath>
#include <limits>
#include <optional>

#include "src/base/platform/platform.h"
#include "src/common/globals.h"
#include "src/execution/isolate.h"
<<<<<<< HEAD
=======
#include "src/flags/flags.h"
>>>>>>> 626889fb
#include "src/heap/gc-tracer-inl.h"
#include "test/unittests/test-utils.h"
#include "testing/gtest/include/gtest/gtest.h"

namespace v8::internal {

using GCTracerTest = TestWithContext;

namespace {

<<<<<<< HEAD
void SampleAndAddAllocation(GCTracer* tracer, double time_ms,
                            size_t per_space_counter_bytes) {
=======
void SampleAllocation(GCTracer* tracer, base::TimeTicks time,
                      size_t per_space_counter_bytes) {
>>>>>>> 626889fb
  // Increment counters of all spaces.
  tracer->SampleAllocation(time, per_space_counter_bytes,
                           per_space_counter_bytes, per_space_counter_bytes);
}

enum class StartTracingMode {
  kAtomic,
  kIncremental,
  kIncrementalStart,
  kIncrementalEnterPause,
};
<<<<<<< HEAD

void StartTracing(GCTracer* tracer, GarbageCollector collector,
                  StartTracingMode mode) {
  DCHECK_IMPLIES(mode != StartTracingMode::kAtomic,
                 !Heap::IsYoungGenerationCollector(collector));
  // Start the cycle for incremental marking.
  if (mode == StartTracingMode::kIncremental ||
      mode == StartTracingMode::kIncrementalStart) {
    tracer->StartCycle(collector, GarbageCollectionReason::kTesting,
                       "collector unittest",
                       GCTracer::MarkingType::kIncremental);
  }
  // If just that was requested, no more to be done.
  if (mode == StartTracingMode::kIncrementalStart) return;
  // Else, we enter the observable pause.
  tracer->StartObservablePause();
  // Start an atomic GC cycle.
  if (mode == StartTracingMode::kAtomic) {
    tracer->StartCycle(collector, GarbageCollectionReason::kTesting,
                       "collector unittest", GCTracer::MarkingType::kAtomic);
  }
  // We enter the atomic pause.
  tracer->StartAtomicPause();
  // Update the current event for an incremental GC cycle.
  if (mode != StartTracingMode::kAtomic) {
    tracer->UpdateCurrentEvent(GarbageCollectionReason::kTesting,
                               "collector unittest");
  }
}

void StopTracing(GCTracer* tracer, GarbageCollector collector) {
  tracer->StopAtomicPause();
  tracer->StopObservablePause();
  tracer->UpdateStatistics(collector);
  switch (collector) {
    case GarbageCollector::SCAVENGER:
      tracer->StopYoungCycleIfNeeded();
      break;
    case GarbageCollector::MINOR_MARK_COMPACTOR:
      tracer->NotifyYoungSweepingCompleted();
      break;
    case GarbageCollector::MARK_COMPACTOR:
      tracer->NotifyFullSweepingCompleted();
      break;
  }
}

}  // namespace

TEST_F(GCTracerTest, AllocationThroughput) {
  if (v8_flags.stress_incremental_marking) return;
  // GCTracer::AllocationThroughputInBytesPerMillisecond ignores global memory.
  GCTracer* tracer = i_isolate()->heap()->tracer();
  tracer->ResetForTesting();

  const int time1 = 100;
  const size_t counter1 = 1000;
  SampleAndAddAllocation(tracer, time1, counter1);
  const int time2 = 200;
  const size_t counter2 = 2000;
  SampleAndAddAllocation(tracer, time2, counter2);
  // Will only consider the current sample.
  EXPECT_EQ(2 * (counter2 - counter1) / (time2 - time1),
            static_cast<size_t>(
                tracer->AllocationThroughputInBytesPerMillisecond(100)));
  const int time3 = 1000;
  const size_t counter3 = 30000;
  SampleAndAddAllocation(tracer, time3, counter3);
  // Only consider last sample.
  EXPECT_EQ(2 * (counter3 - counter2) / (time3 - time2),
            static_cast<size_t>(
                tracer->AllocationThroughputInBytesPerMillisecond(800)));
  // Considers last 2 samples.
  EXPECT_EQ(2 * (counter3 - counter1) / (time3 - time1),
            static_cast<size_t>(
                tracer->AllocationThroughputInBytesPerMillisecond(801)));
=======

void StartTracing(GCTracer* tracer, GarbageCollector collector,
                  StartTracingMode mode,
                  std::optional<base::TimeTicks> time = {}) {
  DCHECK_IMPLIES(mode != StartTracingMode::kAtomic,
                 !Heap::IsYoungGenerationCollector(collector));
  // Start the cycle for incremental marking.
  if (mode == StartTracingMode::kIncremental ||
      mode == StartTracingMode::kIncrementalStart) {
    tracer->StartCycle(collector, GarbageCollectionReason::kTesting,
                       "collector unittest",
                       GCTracer::MarkingType::kIncremental);
  }
  // If just that was requested, no more to be done.
  if (mode == StartTracingMode::kIncrementalStart) return;
  // Else, we enter the observable pause.
  tracer->StartObservablePause(time.value_or(base::TimeTicks::Now()));
  // Start an atomic GC cycle.
  if (mode == StartTracingMode::kAtomic) {
    tracer->StartCycle(collector, GarbageCollectionReason::kTesting,
                       "collector unittest", GCTracer::MarkingType::kAtomic);
  }
  // We enter the atomic pause.
  tracer->StartAtomicPause();
  // Update the current event for an incremental GC cycle.
  if (mode != StartTracingMode::kAtomic) {
    tracer->UpdateCurrentEvent(GarbageCollectionReason::kTesting,
                               "collector unittest");
  }
}

void StopTracing(Heap* heap, GarbageCollector collector,
                 std::optional<base::TimeTicks> time = {}) {
  GCTracer* tracer = heap->tracer();
  tracer->StopAtomicPause();
  tracer->StopObservablePause(collector, time.value_or(base::TimeTicks::Now()));
  switch (collector) {
    case GarbageCollector::SCAVENGER:
    case GarbageCollector::MINOR_MARK_SWEEPER:
      tracer->NotifyYoungSweepingCompletedAndStopCycleIfFinished();
      break;
    case GarbageCollector::MARK_COMPACTOR:
      if (heap->cpp_heap()) {
        using namespace cppgc::internal;
        StatsCollector* stats_collector =
            CppHeap::From(heap->cpp_heap())->stats_collector();
        stats_collector->NotifyMarkingStarted(
            CollectionType::kMajor, cppgc::Heap::MarkingType::kAtomic,
            MarkingConfig::IsForcedGC::kNotForced);
        stats_collector->NotifyMarkingCompleted(0);
        stats_collector->NotifySweepingCompleted(
            cppgc::Heap::SweepingType::kAtomic);
      }
      tracer->NotifyFullSweepingCompletedAndStopCycleIfFinished();
      break;
  }
>>>>>>> 626889fb
}

}  // namespace

TEST_F(GCTracerTest, PerGenerationAllocationThroughput) {
  if (v8_flags.stress_incremental_marking) return;
  GCTracer* tracer = i_isolate()->heap()->tracer();
  tracer->ResetForTesting();
  tracer->allocation_time_ = base::TimeTicks();

  const int time1 = 100;
  const size_t counter1 = 1000;
<<<<<<< HEAD
  SampleAndAddAllocation(tracer, time1, counter1);
  const int time2 = 200;
  const size_t counter2 = 2000;
  SampleAndAddAllocation(tracer, time2, counter2);
  const size_t expected_throughput1 = (counter2 - counter1) / (time2 - time1);
=======
  SampleAllocation(tracer, base::TimeTicks::FromMsTicksForTesting(time1),
                   counter1);
  const int time2 = 200;
  const size_t counter2 = 2000;
  SampleAllocation(tracer, base::TimeTicks::FromMsTicksForTesting(time2),
                   counter2);
  const size_t expected_throughput1 = counter2 / time2 * (1.0 - exp2(-2.0));
>>>>>>> 626889fb
  EXPECT_EQ(expected_throughput1,
            static_cast<size_t>(
                tracer->NewSpaceAllocationThroughputInBytesPerMillisecond()));
  EXPECT_EQ(
      expected_throughput1,
      static_cast<size_t>(
          tracer->OldGenerationAllocationThroughputInBytesPerMillisecond()));
  EXPECT_EQ(expected_throughput1,
            static_cast<size_t>(
                tracer->EmbedderAllocationThroughputInBytesPerMillisecond()));
  const int time3 = 1000;
  const size_t counter3 = 30000;
<<<<<<< HEAD
  SampleAndAddAllocation(tracer, time3, counter3);
  const size_t expected_throughput2 = (counter3 - counter1) / (time3 - time1);
=======
  SampleAllocation(tracer, base::TimeTicks::FromMsTicksForTesting(time3),
                   counter3);
  const size_t expected_throughput2 =
      (counter3 - counter2) / (time3 - time2) * (1.0 - exp2(-8.0)) +
      exp2(-8.0) * expected_throughput1;
  EXPECT_GE(expected_throughput2, expected_throughput1);
  EXPECT_LE(expected_throughput2, (counter3 - counter2) / (time3 - time2));
>>>>>>> 626889fb
  EXPECT_EQ(expected_throughput2,
            static_cast<size_t>(
                tracer->NewSpaceAllocationThroughputInBytesPerMillisecond()));
  EXPECT_EQ(
      expected_throughput2,
      static_cast<size_t>(
          tracer->OldGenerationAllocationThroughputInBytesPerMillisecond()));
  EXPECT_EQ(expected_throughput2,
            static_cast<size_t>(
                tracer->EmbedderAllocationThroughputInBytesPerMillisecond()));
}

<<<<<<< HEAD
TEST_F(GCTracerTest, PerGenerationAllocationThroughputWithProvidedTime) {
  if (v8_flags.stress_incremental_marking) return;
  GCTracer* tracer = i_isolate()->heap()->tracer();
  tracer->ResetForTesting();

  const int time1 = 100;
  const size_t counter1 = 1000;
  SampleAndAddAllocation(tracer, time1, counter1);
  const int time2 = 200;
  const size_t counter2 = 2000;
  SampleAndAddAllocation(tracer, time2, counter2);
  const size_t expected_throughput1 = (counter2 - counter1) / (time2 - time1);
  EXPECT_EQ(
      expected_throughput1,
      static_cast<size_t>(
          tracer->NewSpaceAllocationThroughputInBytesPerMillisecond(100)));
  EXPECT_EQ(
      expected_throughput1,
      static_cast<size_t>(
          tracer->OldGenerationAllocationThroughputInBytesPerMillisecond(100)));
  const int time3 = 1000;
  const size_t counter3 = 30000;
  SampleAndAddAllocation(tracer, time3, counter3);
  const size_t expected_throughput2 = (counter3 - counter2) / (time3 - time2);
  // Only consider last sample.
  EXPECT_EQ(
      expected_throughput2,
      static_cast<size_t>(
          tracer->NewSpaceAllocationThroughputInBytesPerMillisecond(800)));
  EXPECT_EQ(
      expected_throughput2,
      static_cast<size_t>(
          tracer->OldGenerationAllocationThroughputInBytesPerMillisecond(800)));
  const size_t expected_throughput3 = (counter3 - counter1) / (time3 - time1);
  // Consider last two samples.
  EXPECT_EQ(
      expected_throughput3,
      static_cast<size_t>(
          tracer->NewSpaceAllocationThroughputInBytesPerMillisecond(801)));
  EXPECT_EQ(
      expected_throughput3,
      static_cast<size_t>(
          tracer->OldGenerationAllocationThroughputInBytesPerMillisecond(801)));
}

=======
>>>>>>> 626889fb
TEST_F(GCTracerTest, RegularScope) {
  if (v8_flags.stress_incremental_marking) return;
  GCTracer* tracer = i_isolate()->heap()->tracer();
  tracer->ResetForTesting();

<<<<<<< HEAD
  EXPECT_DOUBLE_EQ(0.0, tracer->current_.scopes[GCTracer::Scope::MC_MARK]);
  // Sample not added because the cycle has not started.
  tracer->AddScopeSample(GCTracer::Scope::MC_MARK, 10);
  StartTracing(tracer, GarbageCollector::MARK_COMPACTOR,
               StartTracingMode::kAtomic);
  tracer->AddScopeSample(GCTracer::Scope::MC_MARK, 100);
  StopTracing(tracer, GarbageCollector::MARK_COMPACTOR);
  EXPECT_DOUBLE_EQ(100.0, tracer->current_.scopes[GCTracer::Scope::MC_MARK]);
=======
  EXPECT_EQ(base::TimeDelta(),
            tracer->current_.scopes[GCTracer::Scope::MC_MARK]);
  // Sample not added because the cycle has not started.
  tracer->AddScopeSample(GCTracer::Scope::MC_MARK,
                         base::TimeDelta::FromMilliseconds(10));
  StartTracing(tracer, GarbageCollector::MARK_COMPACTOR,
               StartTracingMode::kAtomic);
  tracer->AddScopeSample(GCTracer::Scope::MC_MARK,
                         base::TimeDelta::FromMilliseconds(100));
  StopTracing(i_isolate()->heap(), GarbageCollector::MARK_COMPACTOR);
  EXPECT_EQ(base::TimeDelta::FromMilliseconds(100),
            tracer->current_.scopes[GCTracer::Scope::MC_MARK]);
>>>>>>> 626889fb
}

TEST_F(GCTracerTest, IncrementalScope) {
  if (v8_flags.stress_incremental_marking) return;
  GCTracer* tracer = i_isolate()->heap()->tracer();
  tracer->ResetForTesting();

  EXPECT_EQ(base::TimeDelta(),
            tracer->current_.scopes[GCTracer::Scope::MC_INCREMENTAL]);
  // Sample is added because its ScopeId is listed as incremental sample.
<<<<<<< HEAD
  tracer->AddScopeSample(GCTracer::Scope::MC_INCREMENTAL_FINALIZE, 100);
  StartTracing(tracer, GarbageCollector::MARK_COMPACTOR,
               StartTracingMode::kIncremental);
  tracer->AddScopeSample(GCTracer::Scope::MC_INCREMENTAL_FINALIZE, 100);
  StopTracing(tracer, GarbageCollector::MARK_COMPACTOR);
  EXPECT_DOUBLE_EQ(
      200.0, tracer->current_.scopes[GCTracer::Scope::MC_INCREMENTAL_FINALIZE]);
=======
  tracer->AddScopeSample(GCTracer::Scope::MC_INCREMENTAL,
                         base::TimeDelta::FromMilliseconds(100));
  StartTracing(tracer, GarbageCollector::MARK_COMPACTOR,
               StartTracingMode::kIncremental);
  tracer->AddScopeSample(GCTracer::Scope::MC_INCREMENTAL,
                         base::TimeDelta::FromMilliseconds(100));
  StopTracing(i_isolate()->heap(), GarbageCollector::MARK_COMPACTOR);
  EXPECT_EQ(base::TimeDelta::FromMilliseconds(200),
            tracer->current_.scopes[GCTracer::Scope::MC_INCREMENTAL]);
>>>>>>> 626889fb
}

TEST_F(GCTracerTest, IncrementalMarkingDetails) {
  if (v8_flags.stress_incremental_marking) return;
  GCTracer* tracer = i_isolate()->heap()->tracer();
  tracer->ResetForTesting();

  // Round 1.
  tracer->AddScopeSample(GCTracer::Scope::MC_INCREMENTAL,
                         base::TimeDelta::FromMilliseconds(50));
  // Scavenger has no impact on incremental marking details.
  StartTracing(tracer, GarbageCollector::SCAVENGER, StartTracingMode::kAtomic);
<<<<<<< HEAD
  StopTracing(tracer, GarbageCollector::SCAVENGER);
  StartTracing(tracer, GarbageCollector::MARK_COMPACTOR,
               StartTracingMode::kIncremental);
  tracer->AddScopeSample(GCTracer::Scope::MC_INCREMENTAL_FINALIZE, 100);
  StopTracing(tracer, GarbageCollector::MARK_COMPACTOR);
  EXPECT_DOUBLE_EQ(
      100, tracer->current_
               .incremental_scopes[GCTracer::Scope::MC_INCREMENTAL_FINALIZE]
               .longest_step);
  EXPECT_EQ(2, tracer->current_
                   .incremental_scopes[GCTracer::Scope::MC_INCREMENTAL_FINALIZE]
                   .steps);
  EXPECT_DOUBLE_EQ(
      150, tracer->current_
               .incremental_scopes[GCTracer::Scope::MC_INCREMENTAL_FINALIZE]
               .duration);
  EXPECT_DOUBLE_EQ(
      150, tracer->current_.scopes[GCTracer::Scope::MC_INCREMENTAL_FINALIZE]);

  // Round 2. Numbers should be reset.
  tracer->AddScopeSample(GCTracer::Scope::MC_INCREMENTAL_FINALIZE, 13);
  tracer->AddScopeSample(GCTracer::Scope::MC_INCREMENTAL_FINALIZE, 15);
  StartTracing(tracer, GarbageCollector::MARK_COMPACTOR,
               StartTracingMode::kIncremental);
  tracer->AddScopeSample(GCTracer::Scope::MC_INCREMENTAL_FINALIZE, 122);
  StopTracing(tracer, GarbageCollector::MARK_COMPACTOR);
  EXPECT_DOUBLE_EQ(
      122, tracer->current_
               .incremental_scopes[GCTracer::Scope::MC_INCREMENTAL_FINALIZE]
               .longest_step);
  EXPECT_EQ(3, tracer->current_
                   .incremental_scopes[GCTracer::Scope::MC_INCREMENTAL_FINALIZE]
                   .steps);
  EXPECT_DOUBLE_EQ(
      150, tracer->current_
               .incremental_scopes[GCTracer::Scope::MC_INCREMENTAL_FINALIZE]
               .duration);
  EXPECT_DOUBLE_EQ(
      150, tracer->current_.scopes[GCTracer::Scope::MC_INCREMENTAL_FINALIZE]);
=======
  StopTracing(i_isolate()->heap(), GarbageCollector::SCAVENGER);
  StartTracing(tracer, GarbageCollector::MARK_COMPACTOR,
               StartTracingMode::kIncremental);
  tracer->AddScopeSample(GCTracer::Scope::MC_INCREMENTAL,
                         base::TimeDelta::FromMilliseconds(100));
  StopTracing(i_isolate()->heap(), GarbageCollector::MARK_COMPACTOR);
  EXPECT_EQ(base::TimeDelta::FromMilliseconds(100),
            tracer->current_.incremental_scopes[GCTracer::Scope::MC_INCREMENTAL]
                .longest_step);
  EXPECT_EQ(2,
            tracer->current_.incremental_scopes[GCTracer::Scope::MC_INCREMENTAL]
                .steps);
  EXPECT_EQ(base::TimeDelta::FromMilliseconds(150),
            tracer->current_.incremental_scopes[GCTracer::Scope::MC_INCREMENTAL]
                .duration);
  EXPECT_EQ(base::TimeDelta::FromMilliseconds(150),
            tracer->current_.scopes[GCTracer::Scope::MC_INCREMENTAL]);

  // Round 2. Numbers should be reset.
  tracer->AddScopeSample(GCTracer::Scope::MC_INCREMENTAL,
                         base::TimeDelta::FromMilliseconds(13));
  tracer->AddScopeSample(GCTracer::Scope::MC_INCREMENTAL,
                         base::TimeDelta::FromMilliseconds(15));
  StartTracing(tracer, GarbageCollector::MARK_COMPACTOR,
               StartTracingMode::kIncremental);
  tracer->AddScopeSample(GCTracer::Scope::MC_INCREMENTAL,
                         base::TimeDelta::FromMilliseconds(122));
  StopTracing(i_isolate()->heap(), GarbageCollector::MARK_COMPACTOR);
  EXPECT_EQ(base::TimeDelta::FromMilliseconds(122),
            tracer->current_.incremental_scopes[GCTracer::Scope::MC_INCREMENTAL]
                .longest_step);
  EXPECT_EQ(3,
            tracer->current_.incremental_scopes[GCTracer::Scope::MC_INCREMENTAL]
                .steps);
  EXPECT_EQ(base::TimeDelta::FromMilliseconds(150),
            tracer->current_.incremental_scopes[GCTracer::Scope::MC_INCREMENTAL]
                .duration);
  EXPECT_EQ(base::TimeDelta::FromMilliseconds(150),
            tracer->current_.scopes[GCTracer::Scope::MC_INCREMENTAL]);
>>>>>>> 626889fb
}

TEST_F(GCTracerTest, IncrementalMarkingSpeed) {
  if (v8_flags.stress_incremental_marking) return;
  GCTracer* tracer = i_isolate()->heap()->tracer();
  tracer->ResetForTesting();
  tracer->previous_mark_compact_end_time_ = base::TimeTicks();

  // Round 1.
  StartTracing(tracer, GarbageCollector::MARK_COMPACTOR,
<<<<<<< HEAD
               StartTracingMode::kIncrementalStart);
=======
               StartTracingMode::kIncrementalStart,
               base::TimeTicks::FromMsTicksForTesting(0));
>>>>>>> 626889fb
  // 1000000 bytes in 100ms.
  tracer->AddIncrementalMarkingStep(100, 1000000);
  EXPECT_EQ(1000000 / 100,
            tracer->IncrementalMarkingSpeedInBytesPerMillisecond());
  // 1000000 bytes in 100ms.
  tracer->AddIncrementalMarkingStep(100, 1000000);
  EXPECT_EQ(1000000 / 100,
            tracer->IncrementalMarkingSpeedInBytesPerMillisecond());
<<<<<<< HEAD
  // Scavenger has no impact on incremental marking details.
  StartTracing(tracer, GarbageCollector::SCAVENGER, StartTracingMode::kAtomic);
  StopTracing(tracer, GarbageCollector::SCAVENGER);
=======
>>>>>>> 626889fb
  // 1000000 bytes in 100ms.
  tracer->AddIncrementalMarkingStep(100, 1000000);
  EXPECT_EQ(base::TimeDelta::FromMilliseconds(300),
            tracer->current_.incremental_marking_duration);
  EXPECT_EQ(3000000u, tracer->current_.incremental_marking_bytes);
  EXPECT_EQ(1000000 / 100,
            tracer->IncrementalMarkingSpeedInBytesPerMillisecond());
  // 1000000 bytes in 100ms.
  tracer->AddIncrementalMarkingStep(100, 1000000);
<<<<<<< HEAD
  EXPECT_EQ(400, tracer->incremental_marking_duration_);
  EXPECT_EQ(4000000u, tracer->incremental_marking_bytes_);
  StartTracing(tracer, GarbageCollector::MARK_COMPACTOR,
               StartTracingMode::kIncrementalEnterPause);
  StopTracing(tracer, GarbageCollector::MARK_COMPACTOR);
  EXPECT_EQ(400, tracer->current_.incremental_marking_duration);
=======
  EXPECT_EQ(base::TimeDelta::FromMilliseconds(400),
            tracer->current_.incremental_marking_duration);
  EXPECT_EQ(4000000u, tracer->current_.incremental_marking_bytes);
  StartTracing(tracer, GarbageCollector::MARK_COMPACTOR,
               StartTracingMode::kIncrementalEnterPause,
               base::TimeTicks::FromMsTicksForTesting(500));
  StopTracing(i_isolate()->heap(), GarbageCollector::MARK_COMPACTOR,
              base::TimeTicks::FromMsTicksForTesting(600));
  EXPECT_EQ(base::TimeDelta::FromMilliseconds(400),
            tracer->current_.incremental_marking_duration);
>>>>>>> 626889fb
  EXPECT_EQ(4000000u, tracer->current_.incremental_marking_bytes);
  EXPECT_EQ(1000000 / 100,
            tracer->IncrementalMarkingSpeedInBytesPerMillisecond());

  // Round 2.
  StartTracing(tracer, GarbageCollector::MARK_COMPACTOR,
<<<<<<< HEAD
               StartTracingMode::kIncrementalStart);
  tracer->AddIncrementalMarkingStep(2000, 1000);
  StartTracing(tracer, GarbageCollector::MARK_COMPACTOR,
               StartTracingMode::kIncrementalEnterPause);
  StopTracing(tracer, GarbageCollector::MARK_COMPACTOR);
=======
               StartTracingMode::kIncrementalStart,
               base::TimeTicks::FromMsTicksForTesting(700));
  tracer->AddIncrementalMarkingStep(2000, 1000);
  StartTracing(tracer, GarbageCollector::MARK_COMPACTOR,
               StartTracingMode::kIncrementalEnterPause,
               base::TimeTicks::FromMsTicksForTesting(3000));
  StopTracing(i_isolate()->heap(), GarbageCollector::MARK_COMPACTOR,
              base::TimeTicks::FromMsTicksForTesting(3100));
>>>>>>> 626889fb
  EXPECT_DOUBLE_EQ((4000000.0 / 400 + 1000.0 / 2000) / 2,
                   static_cast<double>(
                       tracer->IncrementalMarkingSpeedInBytesPerMillisecond()));
}

TEST_F(GCTracerTest, MutatorUtilization) {
  if (v8_flags.stress_incremental_marking) return;
  GCTracer* tracer = i_isolate()->heap()->tracer();
  tracer->ResetForTesting();
  tracer->previous_mark_compact_end_time_ = base::TimeTicks();

  // Mark-compact #1 ended at 200ms and took 100ms.
  tracer->RecordMutatorUtilization(base::TimeTicks::FromMsTicksForTesting(200),
                                   base::TimeDelta::FromMilliseconds(100));
  // Average mark-compact time = 100ms.
  // Average mutator time = 100ms.
  EXPECT_DOUBLE_EQ(0.5, tracer->CurrentMarkCompactMutatorUtilization());
  EXPECT_DOUBLE_EQ(0.5, tracer->AverageMarkCompactMutatorUtilization());

  // Mark-compact #2 ended at 400ms and took 100ms.
  tracer->RecordMutatorUtilization(base::TimeTicks::FromMsTicksForTesting(400),
                                   base::TimeDelta::FromMilliseconds(100));
  // Average mark-compact time = 100ms * 0.5 + 100ms * 0.5.
  // Average mutator time = 100ms * 0.5 + 100ms * 0.5.
  EXPECT_DOUBLE_EQ(0.5, tracer->CurrentMarkCompactMutatorUtilization());
  EXPECT_DOUBLE_EQ(0.5, tracer->AverageMarkCompactMutatorUtilization());

  // Mark-compact #3 ended at 600ms and took 200ms.
  tracer->RecordMutatorUtilization(base::TimeTicks::FromMsTicksForTesting(600),
                                   base::TimeDelta::FromMilliseconds(200));
  // Average mark-compact time = 100ms * 0.5 + 200ms * 0.5.
  // Average mutator time = 100ms * 0.5 + 0ms * 0.5.
  EXPECT_DOUBLE_EQ(0.0, tracer->CurrentMarkCompactMutatorUtilization());
  EXPECT_DOUBLE_EQ(50.0 / 200.0,
                   tracer->AverageMarkCompactMutatorUtilization());

  // Mark-compact #4 ended at 800ms and took 0ms.
  tracer->RecordMutatorUtilization(base::TimeTicks::FromMsTicksForTesting(800),
                                   base::TimeDelta());
  // Average mark-compact time = 150ms * 0.5 + 0ms * 0.5.
  // Average mutator time = 50ms * 0.5 + 200ms * 0.5.
  EXPECT_DOUBLE_EQ(1.0, tracer->CurrentMarkCompactMutatorUtilization());
  EXPECT_DOUBLE_EQ(125.0 / 200.0,
                   tracer->AverageMarkCompactMutatorUtilization());
}

TEST_F(GCTracerTest, BackgroundScavengerScope) {
  if (v8_flags.stress_incremental_marking) return;
  GCTracer* tracer = i_isolate()->heap()->tracer();
  tracer->ResetForTesting();
  StartTracing(tracer, GarbageCollector::SCAVENGER, StartTracingMode::kAtomic);
  tracer->AddScopeSample(
<<<<<<< HEAD
      GCTracer::Scope::SCAVENGER_BACKGROUND_SCAVENGE_PARALLEL, 10);
  tracer->AddScopeSample(
      GCTracer::Scope::SCAVENGER_BACKGROUND_SCAVENGE_PARALLEL, 1);
  StopTracing(tracer, GarbageCollector::SCAVENGER);
  EXPECT_DOUBLE_EQ(
      11, tracer->current_
              .scopes[GCTracer::Scope::SCAVENGER_BACKGROUND_SCAVENGE_PARALLEL]);
}

TEST_F(GCTracerTest, BackgroundMinorMCScope) {
  if (v8_flags.stress_incremental_marking) return;
  GCTracer* tracer = i_isolate()->heap()->tracer();
  tracer->ResetForTesting();
  StartTracing(tracer, GarbageCollector::MINOR_MARK_COMPACTOR,
               StartTracingMode::kAtomic);
  tracer->AddScopeSample(GCTracer::Scope::MINOR_MC_BACKGROUND_MARKING, 10);
  tracer->AddScopeSample(GCTracer::Scope::MINOR_MC_BACKGROUND_MARKING, 1);
  StopTracing(tracer, GarbageCollector::MINOR_MARK_COMPACTOR);
  EXPECT_DOUBLE_EQ(
      11,
      tracer->current_.scopes[GCTracer::Scope::MINOR_MC_BACKGROUND_MARKING]);
=======
      GCTracer::Scope::SCAVENGER_BACKGROUND_SCAVENGE_PARALLEL,
      base::TimeDelta::FromMilliseconds(10));
  tracer->AddScopeSample(
      GCTracer::Scope::SCAVENGER_BACKGROUND_SCAVENGE_PARALLEL,
      base::TimeDelta::FromMilliseconds(1));
  StopTracing(i_isolate()->heap(), GarbageCollector::SCAVENGER);
  EXPECT_EQ(
      base::TimeDelta::FromMilliseconds(11),
      tracer->current_
          .scopes[GCTracer::Scope::SCAVENGER_BACKGROUND_SCAVENGE_PARALLEL]);
}

TEST_F(GCTracerTest, BackgroundMinorMSScope) {
  if (v8_flags.stress_incremental_marking) return;
  GCTracer* tracer = i_isolate()->heap()->tracer();
  tracer->ResetForTesting();
  StartTracing(tracer, GarbageCollector::MINOR_MARK_SWEEPER,
               StartTracingMode::kAtomic);
  tracer->AddScopeSample(GCTracer::Scope::MINOR_MS_BACKGROUND_MARKING,
                         base::TimeDelta::FromMilliseconds(10));
  tracer->AddScopeSample(GCTracer::Scope::MINOR_MS_BACKGROUND_MARKING,
                         base::TimeDelta::FromMilliseconds(1));
  StopTracing(i_isolate()->heap(), GarbageCollector::MINOR_MARK_SWEEPER);
  EXPECT_EQ(
      base::TimeDelta::FromMilliseconds(11),
      tracer->current_.scopes[GCTracer::Scope::MINOR_MS_BACKGROUND_MARKING]);
>>>>>>> 626889fb
}

TEST_F(GCTracerTest, BackgroundMajorMCScope) {
  if (v8_flags.stress_incremental_marking) return;
  GCTracer* tracer = i_isolate()->heap()->tracer();
  tracer->ResetForTesting();
<<<<<<< HEAD
  tracer->AddScopeSample(GCTracer::Scope::MC_BACKGROUND_MARKING, 100);
  tracer->AddScopeSample(GCTracer::Scope::MC_BACKGROUND_SWEEPING, 200);
  tracer->AddScopeSample(GCTracer::Scope::MC_BACKGROUND_MARKING, 10);
  // Scavenger should not affect the major mark-compact scopes.
  StartTracing(tracer, GarbageCollector::SCAVENGER, StartTracingMode::kAtomic);
  StopTracing(tracer, GarbageCollector::SCAVENGER);
  tracer->AddScopeSample(GCTracer::Scope::MC_BACKGROUND_SWEEPING, 20);
  tracer->AddScopeSample(GCTracer::Scope::MC_BACKGROUND_MARKING, 1);
  tracer->AddScopeSample(GCTracer::Scope::MC_BACKGROUND_SWEEPING, 2);
  StartTracing(tracer, GarbageCollector::MARK_COMPACTOR,
               StartTracingMode::kAtomic);
  tracer->AddScopeSample(GCTracer::Scope::MC_BACKGROUND_EVACUATE_COPY, 30);
  tracer->AddScopeSample(GCTracer::Scope::MC_BACKGROUND_EVACUATE_COPY, 3);
  tracer->AddScopeSample(
      GCTracer::Scope::MC_BACKGROUND_EVACUATE_UPDATE_POINTERS, 40);
  tracer->AddScopeSample(
      GCTracer::Scope::MC_BACKGROUND_EVACUATE_UPDATE_POINTERS, 4);
  StopTracing(tracer, GarbageCollector::MARK_COMPACTOR);
  EXPECT_DOUBLE_EQ(
      111, tracer->current_.scopes[GCTracer::Scope::MC_BACKGROUND_MARKING]);
  EXPECT_DOUBLE_EQ(
      222, tracer->current_.scopes[GCTracer::Scope::MC_BACKGROUND_SWEEPING]);
  EXPECT_DOUBLE_EQ(
      33,
=======
  StartTracing(tracer, GarbageCollector::MARK_COMPACTOR,
               StartTracingMode::kIncrementalStart);
  tracer->AddScopeSample(GCTracer::Scope::MC_BACKGROUND_MARKING,
                         base::TimeDelta::FromMilliseconds(100));
  tracer->AddScopeSample(GCTracer::Scope::MC_BACKGROUND_SWEEPING,
                         base::TimeDelta::FromMilliseconds(200));
  tracer->AddScopeSample(GCTracer::Scope::MC_BACKGROUND_MARKING,
                         base::TimeDelta::FromMilliseconds(10));
  tracer->AddScopeSample(GCTracer::Scope::MC_BACKGROUND_SWEEPING,
                         base::TimeDelta::FromMilliseconds(20));
  tracer->AddScopeSample(GCTracer::Scope::MC_BACKGROUND_MARKING,
                         base::TimeDelta::FromMilliseconds(1));
  tracer->AddScopeSample(GCTracer::Scope::MC_BACKGROUND_SWEEPING,
                         base::TimeDelta::FromMilliseconds(2));
  StartTracing(tracer, GarbageCollector::MARK_COMPACTOR,
               StartTracingMode::kIncrementalEnterPause);
  tracer->AddScopeSample(GCTracer::Scope::MC_BACKGROUND_EVACUATE_COPY,
                         base::TimeDelta::FromMilliseconds(30));
  tracer->AddScopeSample(GCTracer::Scope::MC_BACKGROUND_EVACUATE_COPY,
                         base::TimeDelta::FromMilliseconds(3));
  tracer->AddScopeSample(
      GCTracer::Scope::MC_BACKGROUND_EVACUATE_UPDATE_POINTERS,
      base::TimeDelta::FromMilliseconds(40));
  tracer->AddScopeSample(
      GCTracer::Scope::MC_BACKGROUND_EVACUATE_UPDATE_POINTERS,
      base::TimeDelta::FromMilliseconds(4));
  StopTracing(i_isolate()->heap(), GarbageCollector::MARK_COMPACTOR);
  EXPECT_EQ(base::TimeDelta::FromMilliseconds(111),
            tracer->current_.scopes[GCTracer::Scope::MC_BACKGROUND_MARKING]);
  EXPECT_EQ(base::TimeDelta::FromMilliseconds(222),
            tracer->current_.scopes[GCTracer::Scope::MC_BACKGROUND_SWEEPING]);
  EXPECT_EQ(
      base::TimeDelta::FromMilliseconds(33),
>>>>>>> 626889fb
      tracer->current_.scopes[GCTracer::Scope::MC_BACKGROUND_EVACUATE_COPY]);
  EXPECT_EQ(
      base::TimeDelta::FromMilliseconds(44),
      tracer->current_
          .scopes[GCTracer::Scope::MC_BACKGROUND_EVACUATE_UPDATE_POINTERS]);
}

class ThreadWithBackgroundScope final : public base::Thread {
 public:
  explicit ThreadWithBackgroundScope(GCTracer* tracer)
      : Thread(Options("ThreadWithBackgroundScope")), tracer_(tracer) {}
  void Run() override {
    GCTracer::Scope scope(tracer_, GCTracer::Scope::MC_BACKGROUND_MARKING,
                          ThreadKind::kBackground);
  }

 private:
  GCTracer* tracer_;
};

TEST_F(GCTracerTest, MultithreadedBackgroundScope) {
  if (v8_flags.stress_incremental_marking) return;
  GCTracer* tracer = i_isolate()->heap()->tracer();
  ThreadWithBackgroundScope thread1(tracer);
  ThreadWithBackgroundScope thread2(tracer);
  tracer->ResetForTesting();
  CHECK(thread1.Start());
  CHECK(thread2.Start());
  tracer->FetchBackgroundCounters();

  thread1.Join();
  thread2.Join();
  tracer->FetchBackgroundCounters();

  EXPECT_LE(base::TimeDelta(),
            tracer->current_.scopes[GCTracer::Scope::MC_BACKGROUND_MARKING]);
}

class GcHistogram {
 public:
  static void* CreateHistogram(const char* name, int min, int max,
                               size_t buckets) {
    histograms_[name] = std::unique_ptr<GcHistogram>(new GcHistogram());
    return histograms_[name].get();
  }

  static void AddHistogramSample(void* histogram, int sample) {
    if (histograms_.empty()) return;
    static_cast<GcHistogram*>(histogram)->samples_.push_back(sample);
  }

  static GcHistogram* Get(const char* name) { return histograms_[name].get(); }

  static void CleanUp() { histograms_.clear(); }

  int Total() const {
    int result = 0;
    for (int i : samples_) {
      result += i;
    }
    return result;
  }

  int Count() const { return static_cast<int>(samples_.size()); }

 private:
  std::vector<int> samples_;
  static std::map<std::string, std::unique_ptr<GcHistogram>> histograms_;
};

std::map<std::string, std::unique_ptr<GcHistogram>> GcHistogram::histograms_ =
    std::map<std::string, std::unique_ptr<GcHistogram>>();

TEST_F(GCTracerTest, RecordMarkCompactHistograms) {
  if (v8_flags.stress_incremental_marking) return;
  isolate()->SetCreateHistogramFunction(&GcHistogram::CreateHistogram);
  isolate()->SetAddHistogramSampleFunction(&GcHistogram::AddHistogramSample);
  GCTracer* tracer = i_isolate()->heap()->tracer();
  tracer->ResetForTesting();
<<<<<<< HEAD
  tracer->current_.scopes[GCTracer::Scope::MC_CLEAR] = 1;
  tracer->current_.scopes[GCTracer::Scope::MC_EPILOGUE] = 2;
  tracer->current_.scopes[GCTracer::Scope::MC_EVACUATE] = 3;
  tracer->current_.scopes[GCTracer::Scope::MC_FINISH] = 4;
  tracer->current_.scopes[GCTracer::Scope::MC_MARK] = 5;
  tracer->current_.scopes[GCTracer::Scope::MC_PROLOGUE] = 6;
  tracer->current_.scopes[GCTracer::Scope::MC_SWEEP] = 7;
=======
  tracer->current_.scopes[GCTracer::Scope::MC_CLEAR] =
      base::TimeDelta::FromMilliseconds(1);
  tracer->current_.scopes[GCTracer::Scope::MC_EPILOGUE] =
      base::TimeDelta::FromMilliseconds(2);
  tracer->current_.scopes[GCTracer::Scope::MC_EVACUATE] =
      base::TimeDelta::FromMilliseconds(3);
  tracer->current_.scopes[GCTracer::Scope::MC_FINISH] =
      base::TimeDelta::FromMilliseconds(4);
  tracer->current_.scopes[GCTracer::Scope::MC_MARK] =
      base::TimeDelta::FromMilliseconds(5);
  tracer->current_.scopes[GCTracer::Scope::MC_PROLOGUE] =
      base::TimeDelta::FromMilliseconds(6);
  tracer->current_.scopes[GCTracer::Scope::MC_SWEEP] =
      base::TimeDelta::FromMilliseconds(7);
>>>>>>> 626889fb
  tracer->RecordGCPhasesHistograms(
      GCTracer::RecordGCPhasesInfo::Mode::Finalize);
  EXPECT_EQ(1, GcHistogram::Get("V8.GCFinalizeMC.Clear")->Total());
  EXPECT_EQ(2, GcHistogram::Get("V8.GCFinalizeMC.Epilogue")->Total());
  EXPECT_EQ(3, GcHistogram::Get("V8.GCFinalizeMC.Evacuate")->Total());
  EXPECT_EQ(4, GcHistogram::Get("V8.GCFinalizeMC.Finish")->Total());
  EXPECT_EQ(5, GcHistogram::Get("V8.GCFinalizeMC.Mark")->Total());
  EXPECT_EQ(6, GcHistogram::Get("V8.GCFinalizeMC.Prologue")->Total());
  EXPECT_EQ(7, GcHistogram::Get("V8.GCFinalizeMC.Sweep")->Total());
  GcHistogram::CleanUp();
}

TEST_F(GCTracerTest, RecordScavengerHistograms) {
  if (v8_flags.stress_incremental_marking) return;
  isolate()->SetCreateHistogramFunction(&GcHistogram::CreateHistogram);
  isolate()->SetAddHistogramSampleFunction(&GcHistogram::AddHistogramSample);
  GCTracer* tracer = i_isolate()->heap()->tracer();
  tracer->ResetForTesting();
<<<<<<< HEAD
  tracer->current_.scopes[GCTracer::Scope::SCAVENGER_SCAVENGE_ROOTS] = 1;
  tracer->current_.scopes[GCTracer::Scope::SCAVENGER_SCAVENGE_PARALLEL] = 2;
=======
  tracer->current_.scopes[GCTracer::Scope::SCAVENGER_SCAVENGE_ROOTS] =
      base::TimeDelta::FromMilliseconds(1);
  tracer->current_.scopes[GCTracer::Scope::SCAVENGER_SCAVENGE_PARALLEL] =
      base::TimeDelta::FromMilliseconds(2);
>>>>>>> 626889fb
  tracer->RecordGCPhasesHistograms(
      GCTracer::RecordGCPhasesInfo::Mode::Scavenger);
  EXPECT_EQ(1, GcHistogram::Get("V8.GCScavenger.ScavengeRoots")->Total());
  EXPECT_EQ(2, GcHistogram::Get("V8.GCScavenger.ScavengeMain")->Total());
  GcHistogram::CleanUp();
}

<<<<<<< HEAD
}  // namespace internal
}  // namespace v8
=======
TEST_F(GCTracerTest, CyclePriorities) {
  using Priority = v8::Isolate::Priority;
  if (v8_flags.stress_incremental_marking) return;
  GCTracer* tracer = i_isolate()->heap()->tracer();
  CHECK_EQ(i_isolate()->priority(), Priority::kUserBlocking);
  tracer->ResetForTesting();
  EXPECT_TRUE(tracer->current_.priority.has_value());
  EXPECT_EQ(tracer->current_.priority, Priority::kUserBlocking);
  // Setting the same priority again doesn't change the cycle priority.
  i_isolate()->SetPriority(Priority::kUserBlocking);
  EXPECT_TRUE(tracer->current_.priority.has_value());
  EXPECT_EQ(tracer->current_.priority, Priority::kUserBlocking);
  // Setting a different priority resets the cycle priority.
  i_isolate()->SetPriority(Priority::kUserVisible);
  EXPECT_FALSE(tracer->current_.priority.has_value());
  tracer->ResetForTesting();
  // Initial cycle priority is the same as the isolate priority.
  EXPECT_TRUE(tracer->current_.priority.has_value());
  EXPECT_EQ(tracer->current_.priority, Priority::kUserVisible);
  // Undoing a priority change doesn't restore a cycle priority.
  i_isolate()->SetPriority(Priority::kUserBlocking);
  i_isolate()->SetPriority(Priority::kUserVisible);
  EXPECT_FALSE(tracer->current_.priority.has_value());
}

}  // namespace v8::internal
>>>>>>> 626889fb
<|MERGE_RESOLUTION|>--- conflicted
+++ resolved
@@ -11,10 +11,7 @@
 #include "src/base/platform/platform.h"
 #include "src/common/globals.h"
 #include "src/execution/isolate.h"
-<<<<<<< HEAD
-=======
 #include "src/flags/flags.h"
->>>>>>> 626889fb
 #include "src/heap/gc-tracer-inl.h"
 #include "test/unittests/test-utils.h"
 #include "testing/gtest/include/gtest/gtest.h"
@@ -25,13 +22,8 @@
 
 namespace {
 
-<<<<<<< HEAD
-void SampleAndAddAllocation(GCTracer* tracer, double time_ms,
-                            size_t per_space_counter_bytes) {
-=======
 void SampleAllocation(GCTracer* tracer, base::TimeTicks time,
                       size_t per_space_counter_bytes) {
->>>>>>> 626889fb
   // Increment counters of all spaces.
   tracer->SampleAllocation(time, per_space_counter_bytes,
                            per_space_counter_bytes, per_space_counter_bytes);
@@ -43,84 +35,6 @@
   kIncrementalStart,
   kIncrementalEnterPause,
 };
-<<<<<<< HEAD
-
-void StartTracing(GCTracer* tracer, GarbageCollector collector,
-                  StartTracingMode mode) {
-  DCHECK_IMPLIES(mode != StartTracingMode::kAtomic,
-                 !Heap::IsYoungGenerationCollector(collector));
-  // Start the cycle for incremental marking.
-  if (mode == StartTracingMode::kIncremental ||
-      mode == StartTracingMode::kIncrementalStart) {
-    tracer->StartCycle(collector, GarbageCollectionReason::kTesting,
-                       "collector unittest",
-                       GCTracer::MarkingType::kIncremental);
-  }
-  // If just that was requested, no more to be done.
-  if (mode == StartTracingMode::kIncrementalStart) return;
-  // Else, we enter the observable pause.
-  tracer->StartObservablePause();
-  // Start an atomic GC cycle.
-  if (mode == StartTracingMode::kAtomic) {
-    tracer->StartCycle(collector, GarbageCollectionReason::kTesting,
-                       "collector unittest", GCTracer::MarkingType::kAtomic);
-  }
-  // We enter the atomic pause.
-  tracer->StartAtomicPause();
-  // Update the current event for an incremental GC cycle.
-  if (mode != StartTracingMode::kAtomic) {
-    tracer->UpdateCurrentEvent(GarbageCollectionReason::kTesting,
-                               "collector unittest");
-  }
-}
-
-void StopTracing(GCTracer* tracer, GarbageCollector collector) {
-  tracer->StopAtomicPause();
-  tracer->StopObservablePause();
-  tracer->UpdateStatistics(collector);
-  switch (collector) {
-    case GarbageCollector::SCAVENGER:
-      tracer->StopYoungCycleIfNeeded();
-      break;
-    case GarbageCollector::MINOR_MARK_COMPACTOR:
-      tracer->NotifyYoungSweepingCompleted();
-      break;
-    case GarbageCollector::MARK_COMPACTOR:
-      tracer->NotifyFullSweepingCompleted();
-      break;
-  }
-}
-
-}  // namespace
-
-TEST_F(GCTracerTest, AllocationThroughput) {
-  if (v8_flags.stress_incremental_marking) return;
-  // GCTracer::AllocationThroughputInBytesPerMillisecond ignores global memory.
-  GCTracer* tracer = i_isolate()->heap()->tracer();
-  tracer->ResetForTesting();
-
-  const int time1 = 100;
-  const size_t counter1 = 1000;
-  SampleAndAddAllocation(tracer, time1, counter1);
-  const int time2 = 200;
-  const size_t counter2 = 2000;
-  SampleAndAddAllocation(tracer, time2, counter2);
-  // Will only consider the current sample.
-  EXPECT_EQ(2 * (counter2 - counter1) / (time2 - time1),
-            static_cast<size_t>(
-                tracer->AllocationThroughputInBytesPerMillisecond(100)));
-  const int time3 = 1000;
-  const size_t counter3 = 30000;
-  SampleAndAddAllocation(tracer, time3, counter3);
-  // Only consider last sample.
-  EXPECT_EQ(2 * (counter3 - counter2) / (time3 - time2),
-            static_cast<size_t>(
-                tracer->AllocationThroughputInBytesPerMillisecond(800)));
-  // Considers last 2 samples.
-  EXPECT_EQ(2 * (counter3 - counter1) / (time3 - time1),
-            static_cast<size_t>(
-                tracer->AllocationThroughputInBytesPerMillisecond(801)));
-=======
 
 void StartTracing(GCTracer* tracer, GarbageCollector collector,
                   StartTracingMode mode,
@@ -177,7 +91,6 @@
       tracer->NotifyFullSweepingCompletedAndStopCycleIfFinished();
       break;
   }
->>>>>>> 626889fb
 }
 
 }  // namespace
@@ -190,13 +103,6 @@
 
   const int time1 = 100;
   const size_t counter1 = 1000;
-<<<<<<< HEAD
-  SampleAndAddAllocation(tracer, time1, counter1);
-  const int time2 = 200;
-  const size_t counter2 = 2000;
-  SampleAndAddAllocation(tracer, time2, counter2);
-  const size_t expected_throughput1 = (counter2 - counter1) / (time2 - time1);
-=======
   SampleAllocation(tracer, base::TimeTicks::FromMsTicksForTesting(time1),
                    counter1);
   const int time2 = 200;
@@ -204,7 +110,6 @@
   SampleAllocation(tracer, base::TimeTicks::FromMsTicksForTesting(time2),
                    counter2);
   const size_t expected_throughput1 = counter2 / time2 * (1.0 - exp2(-2.0));
->>>>>>> 626889fb
   EXPECT_EQ(expected_throughput1,
             static_cast<size_t>(
                 tracer->NewSpaceAllocationThroughputInBytesPerMillisecond()));
@@ -217,10 +122,6 @@
                 tracer->EmbedderAllocationThroughputInBytesPerMillisecond()));
   const int time3 = 1000;
   const size_t counter3 = 30000;
-<<<<<<< HEAD
-  SampleAndAddAllocation(tracer, time3, counter3);
-  const size_t expected_throughput2 = (counter3 - counter1) / (time3 - time1);
-=======
   SampleAllocation(tracer, base::TimeTicks::FromMsTicksForTesting(time3),
                    counter3);
   const size_t expected_throughput2 =
@@ -228,7 +129,6 @@
       exp2(-8.0) * expected_throughput1;
   EXPECT_GE(expected_throughput2, expected_throughput1);
   EXPECT_LE(expected_throughput2, (counter3 - counter2) / (time3 - time2));
->>>>>>> 626889fb
   EXPECT_EQ(expected_throughput2,
             static_cast<size_t>(
                 tracer->NewSpaceAllocationThroughputInBytesPerMillisecond()));
@@ -241,69 +141,11 @@
                 tracer->EmbedderAllocationThroughputInBytesPerMillisecond()));
 }
 
-<<<<<<< HEAD
-TEST_F(GCTracerTest, PerGenerationAllocationThroughputWithProvidedTime) {
-  if (v8_flags.stress_incremental_marking) return;
-  GCTracer* tracer = i_isolate()->heap()->tracer();
-  tracer->ResetForTesting();
-
-  const int time1 = 100;
-  const size_t counter1 = 1000;
-  SampleAndAddAllocation(tracer, time1, counter1);
-  const int time2 = 200;
-  const size_t counter2 = 2000;
-  SampleAndAddAllocation(tracer, time2, counter2);
-  const size_t expected_throughput1 = (counter2 - counter1) / (time2 - time1);
-  EXPECT_EQ(
-      expected_throughput1,
-      static_cast<size_t>(
-          tracer->NewSpaceAllocationThroughputInBytesPerMillisecond(100)));
-  EXPECT_EQ(
-      expected_throughput1,
-      static_cast<size_t>(
-          tracer->OldGenerationAllocationThroughputInBytesPerMillisecond(100)));
-  const int time3 = 1000;
-  const size_t counter3 = 30000;
-  SampleAndAddAllocation(tracer, time3, counter3);
-  const size_t expected_throughput2 = (counter3 - counter2) / (time3 - time2);
-  // Only consider last sample.
-  EXPECT_EQ(
-      expected_throughput2,
-      static_cast<size_t>(
-          tracer->NewSpaceAllocationThroughputInBytesPerMillisecond(800)));
-  EXPECT_EQ(
-      expected_throughput2,
-      static_cast<size_t>(
-          tracer->OldGenerationAllocationThroughputInBytesPerMillisecond(800)));
-  const size_t expected_throughput3 = (counter3 - counter1) / (time3 - time1);
-  // Consider last two samples.
-  EXPECT_EQ(
-      expected_throughput3,
-      static_cast<size_t>(
-          tracer->NewSpaceAllocationThroughputInBytesPerMillisecond(801)));
-  EXPECT_EQ(
-      expected_throughput3,
-      static_cast<size_t>(
-          tracer->OldGenerationAllocationThroughputInBytesPerMillisecond(801)));
-}
-
-=======
->>>>>>> 626889fb
 TEST_F(GCTracerTest, RegularScope) {
   if (v8_flags.stress_incremental_marking) return;
   GCTracer* tracer = i_isolate()->heap()->tracer();
   tracer->ResetForTesting();
 
-<<<<<<< HEAD
-  EXPECT_DOUBLE_EQ(0.0, tracer->current_.scopes[GCTracer::Scope::MC_MARK]);
-  // Sample not added because the cycle has not started.
-  tracer->AddScopeSample(GCTracer::Scope::MC_MARK, 10);
-  StartTracing(tracer, GarbageCollector::MARK_COMPACTOR,
-               StartTracingMode::kAtomic);
-  tracer->AddScopeSample(GCTracer::Scope::MC_MARK, 100);
-  StopTracing(tracer, GarbageCollector::MARK_COMPACTOR);
-  EXPECT_DOUBLE_EQ(100.0, tracer->current_.scopes[GCTracer::Scope::MC_MARK]);
-=======
   EXPECT_EQ(base::TimeDelta(),
             tracer->current_.scopes[GCTracer::Scope::MC_MARK]);
   // Sample not added because the cycle has not started.
@@ -316,7 +158,6 @@
   StopTracing(i_isolate()->heap(), GarbageCollector::MARK_COMPACTOR);
   EXPECT_EQ(base::TimeDelta::FromMilliseconds(100),
             tracer->current_.scopes[GCTracer::Scope::MC_MARK]);
->>>>>>> 626889fb
 }
 
 TEST_F(GCTracerTest, IncrementalScope) {
@@ -327,15 +168,6 @@
   EXPECT_EQ(base::TimeDelta(),
             tracer->current_.scopes[GCTracer::Scope::MC_INCREMENTAL]);
   // Sample is added because its ScopeId is listed as incremental sample.
-<<<<<<< HEAD
-  tracer->AddScopeSample(GCTracer::Scope::MC_INCREMENTAL_FINALIZE, 100);
-  StartTracing(tracer, GarbageCollector::MARK_COMPACTOR,
-               StartTracingMode::kIncremental);
-  tracer->AddScopeSample(GCTracer::Scope::MC_INCREMENTAL_FINALIZE, 100);
-  StopTracing(tracer, GarbageCollector::MARK_COMPACTOR);
-  EXPECT_DOUBLE_EQ(
-      200.0, tracer->current_.scopes[GCTracer::Scope::MC_INCREMENTAL_FINALIZE]);
-=======
   tracer->AddScopeSample(GCTracer::Scope::MC_INCREMENTAL,
                          base::TimeDelta::FromMilliseconds(100));
   StartTracing(tracer, GarbageCollector::MARK_COMPACTOR,
@@ -345,7 +177,6 @@
   StopTracing(i_isolate()->heap(), GarbageCollector::MARK_COMPACTOR);
   EXPECT_EQ(base::TimeDelta::FromMilliseconds(200),
             tracer->current_.scopes[GCTracer::Scope::MC_INCREMENTAL]);
->>>>>>> 626889fb
 }
 
 TEST_F(GCTracerTest, IncrementalMarkingDetails) {
@@ -358,47 +189,6 @@
                          base::TimeDelta::FromMilliseconds(50));
   // Scavenger has no impact on incremental marking details.
   StartTracing(tracer, GarbageCollector::SCAVENGER, StartTracingMode::kAtomic);
-<<<<<<< HEAD
-  StopTracing(tracer, GarbageCollector::SCAVENGER);
-  StartTracing(tracer, GarbageCollector::MARK_COMPACTOR,
-               StartTracingMode::kIncremental);
-  tracer->AddScopeSample(GCTracer::Scope::MC_INCREMENTAL_FINALIZE, 100);
-  StopTracing(tracer, GarbageCollector::MARK_COMPACTOR);
-  EXPECT_DOUBLE_EQ(
-      100, tracer->current_
-               .incremental_scopes[GCTracer::Scope::MC_INCREMENTAL_FINALIZE]
-               .longest_step);
-  EXPECT_EQ(2, tracer->current_
-                   .incremental_scopes[GCTracer::Scope::MC_INCREMENTAL_FINALIZE]
-                   .steps);
-  EXPECT_DOUBLE_EQ(
-      150, tracer->current_
-               .incremental_scopes[GCTracer::Scope::MC_INCREMENTAL_FINALIZE]
-               .duration);
-  EXPECT_DOUBLE_EQ(
-      150, tracer->current_.scopes[GCTracer::Scope::MC_INCREMENTAL_FINALIZE]);
-
-  // Round 2. Numbers should be reset.
-  tracer->AddScopeSample(GCTracer::Scope::MC_INCREMENTAL_FINALIZE, 13);
-  tracer->AddScopeSample(GCTracer::Scope::MC_INCREMENTAL_FINALIZE, 15);
-  StartTracing(tracer, GarbageCollector::MARK_COMPACTOR,
-               StartTracingMode::kIncremental);
-  tracer->AddScopeSample(GCTracer::Scope::MC_INCREMENTAL_FINALIZE, 122);
-  StopTracing(tracer, GarbageCollector::MARK_COMPACTOR);
-  EXPECT_DOUBLE_EQ(
-      122, tracer->current_
-               .incremental_scopes[GCTracer::Scope::MC_INCREMENTAL_FINALIZE]
-               .longest_step);
-  EXPECT_EQ(3, tracer->current_
-                   .incremental_scopes[GCTracer::Scope::MC_INCREMENTAL_FINALIZE]
-                   .steps);
-  EXPECT_DOUBLE_EQ(
-      150, tracer->current_
-               .incremental_scopes[GCTracer::Scope::MC_INCREMENTAL_FINALIZE]
-               .duration);
-  EXPECT_DOUBLE_EQ(
-      150, tracer->current_.scopes[GCTracer::Scope::MC_INCREMENTAL_FINALIZE]);
-=======
   StopTracing(i_isolate()->heap(), GarbageCollector::SCAVENGER);
   StartTracing(tracer, GarbageCollector::MARK_COMPACTOR,
                StartTracingMode::kIncremental);
@@ -438,7 +228,6 @@
                 .duration);
   EXPECT_EQ(base::TimeDelta::FromMilliseconds(150),
             tracer->current_.scopes[GCTracer::Scope::MC_INCREMENTAL]);
->>>>>>> 626889fb
 }
 
 TEST_F(GCTracerTest, IncrementalMarkingSpeed) {
@@ -449,12 +238,8 @@
 
   // Round 1.
   StartTracing(tracer, GarbageCollector::MARK_COMPACTOR,
-<<<<<<< HEAD
-               StartTracingMode::kIncrementalStart);
-=======
                StartTracingMode::kIncrementalStart,
                base::TimeTicks::FromMsTicksForTesting(0));
->>>>>>> 626889fb
   // 1000000 bytes in 100ms.
   tracer->AddIncrementalMarkingStep(100, 1000000);
   EXPECT_EQ(1000000 / 100,
@@ -463,12 +248,6 @@
   tracer->AddIncrementalMarkingStep(100, 1000000);
   EXPECT_EQ(1000000 / 100,
             tracer->IncrementalMarkingSpeedInBytesPerMillisecond());
-<<<<<<< HEAD
-  // Scavenger has no impact on incremental marking details.
-  StartTracing(tracer, GarbageCollector::SCAVENGER, StartTracingMode::kAtomic);
-  StopTracing(tracer, GarbageCollector::SCAVENGER);
-=======
->>>>>>> 626889fb
   // 1000000 bytes in 100ms.
   tracer->AddIncrementalMarkingStep(100, 1000000);
   EXPECT_EQ(base::TimeDelta::FromMilliseconds(300),
@@ -478,14 +257,6 @@
             tracer->IncrementalMarkingSpeedInBytesPerMillisecond());
   // 1000000 bytes in 100ms.
   tracer->AddIncrementalMarkingStep(100, 1000000);
-<<<<<<< HEAD
-  EXPECT_EQ(400, tracer->incremental_marking_duration_);
-  EXPECT_EQ(4000000u, tracer->incremental_marking_bytes_);
-  StartTracing(tracer, GarbageCollector::MARK_COMPACTOR,
-               StartTracingMode::kIncrementalEnterPause);
-  StopTracing(tracer, GarbageCollector::MARK_COMPACTOR);
-  EXPECT_EQ(400, tracer->current_.incremental_marking_duration);
-=======
   EXPECT_EQ(base::TimeDelta::FromMilliseconds(400),
             tracer->current_.incremental_marking_duration);
   EXPECT_EQ(4000000u, tracer->current_.incremental_marking_bytes);
@@ -496,20 +267,12 @@
               base::TimeTicks::FromMsTicksForTesting(600));
   EXPECT_EQ(base::TimeDelta::FromMilliseconds(400),
             tracer->current_.incremental_marking_duration);
->>>>>>> 626889fb
   EXPECT_EQ(4000000u, tracer->current_.incremental_marking_bytes);
   EXPECT_EQ(1000000 / 100,
             tracer->IncrementalMarkingSpeedInBytesPerMillisecond());
 
   // Round 2.
   StartTracing(tracer, GarbageCollector::MARK_COMPACTOR,
-<<<<<<< HEAD
-               StartTracingMode::kIncrementalStart);
-  tracer->AddIncrementalMarkingStep(2000, 1000);
-  StartTracing(tracer, GarbageCollector::MARK_COMPACTOR,
-               StartTracingMode::kIncrementalEnterPause);
-  StopTracing(tracer, GarbageCollector::MARK_COMPACTOR);
-=======
                StartTracingMode::kIncrementalStart,
                base::TimeTicks::FromMsTicksForTesting(700));
   tracer->AddIncrementalMarkingStep(2000, 1000);
@@ -518,7 +281,6 @@
                base::TimeTicks::FromMsTicksForTesting(3000));
   StopTracing(i_isolate()->heap(), GarbageCollector::MARK_COMPACTOR,
               base::TimeTicks::FromMsTicksForTesting(3100));
->>>>>>> 626889fb
   EXPECT_DOUBLE_EQ((4000000.0 / 400 + 1000.0 / 2000) / 2,
                    static_cast<double>(
                        tracer->IncrementalMarkingSpeedInBytesPerMillisecond()));
@@ -571,29 +333,6 @@
   tracer->ResetForTesting();
   StartTracing(tracer, GarbageCollector::SCAVENGER, StartTracingMode::kAtomic);
   tracer->AddScopeSample(
-<<<<<<< HEAD
-      GCTracer::Scope::SCAVENGER_BACKGROUND_SCAVENGE_PARALLEL, 10);
-  tracer->AddScopeSample(
-      GCTracer::Scope::SCAVENGER_BACKGROUND_SCAVENGE_PARALLEL, 1);
-  StopTracing(tracer, GarbageCollector::SCAVENGER);
-  EXPECT_DOUBLE_EQ(
-      11, tracer->current_
-              .scopes[GCTracer::Scope::SCAVENGER_BACKGROUND_SCAVENGE_PARALLEL]);
-}
-
-TEST_F(GCTracerTest, BackgroundMinorMCScope) {
-  if (v8_flags.stress_incremental_marking) return;
-  GCTracer* tracer = i_isolate()->heap()->tracer();
-  tracer->ResetForTesting();
-  StartTracing(tracer, GarbageCollector::MINOR_MARK_COMPACTOR,
-               StartTracingMode::kAtomic);
-  tracer->AddScopeSample(GCTracer::Scope::MINOR_MC_BACKGROUND_MARKING, 10);
-  tracer->AddScopeSample(GCTracer::Scope::MINOR_MC_BACKGROUND_MARKING, 1);
-  StopTracing(tracer, GarbageCollector::MINOR_MARK_COMPACTOR);
-  EXPECT_DOUBLE_EQ(
-      11,
-      tracer->current_.scopes[GCTracer::Scope::MINOR_MC_BACKGROUND_MARKING]);
-=======
       GCTracer::Scope::SCAVENGER_BACKGROUND_SCAVENGE_PARALLEL,
       base::TimeDelta::FromMilliseconds(10));
   tracer->AddScopeSample(
@@ -620,39 +359,12 @@
   EXPECT_EQ(
       base::TimeDelta::FromMilliseconds(11),
       tracer->current_.scopes[GCTracer::Scope::MINOR_MS_BACKGROUND_MARKING]);
->>>>>>> 626889fb
 }
 
 TEST_F(GCTracerTest, BackgroundMajorMCScope) {
   if (v8_flags.stress_incremental_marking) return;
   GCTracer* tracer = i_isolate()->heap()->tracer();
   tracer->ResetForTesting();
-<<<<<<< HEAD
-  tracer->AddScopeSample(GCTracer::Scope::MC_BACKGROUND_MARKING, 100);
-  tracer->AddScopeSample(GCTracer::Scope::MC_BACKGROUND_SWEEPING, 200);
-  tracer->AddScopeSample(GCTracer::Scope::MC_BACKGROUND_MARKING, 10);
-  // Scavenger should not affect the major mark-compact scopes.
-  StartTracing(tracer, GarbageCollector::SCAVENGER, StartTracingMode::kAtomic);
-  StopTracing(tracer, GarbageCollector::SCAVENGER);
-  tracer->AddScopeSample(GCTracer::Scope::MC_BACKGROUND_SWEEPING, 20);
-  tracer->AddScopeSample(GCTracer::Scope::MC_BACKGROUND_MARKING, 1);
-  tracer->AddScopeSample(GCTracer::Scope::MC_BACKGROUND_SWEEPING, 2);
-  StartTracing(tracer, GarbageCollector::MARK_COMPACTOR,
-               StartTracingMode::kAtomic);
-  tracer->AddScopeSample(GCTracer::Scope::MC_BACKGROUND_EVACUATE_COPY, 30);
-  tracer->AddScopeSample(GCTracer::Scope::MC_BACKGROUND_EVACUATE_COPY, 3);
-  tracer->AddScopeSample(
-      GCTracer::Scope::MC_BACKGROUND_EVACUATE_UPDATE_POINTERS, 40);
-  tracer->AddScopeSample(
-      GCTracer::Scope::MC_BACKGROUND_EVACUATE_UPDATE_POINTERS, 4);
-  StopTracing(tracer, GarbageCollector::MARK_COMPACTOR);
-  EXPECT_DOUBLE_EQ(
-      111, tracer->current_.scopes[GCTracer::Scope::MC_BACKGROUND_MARKING]);
-  EXPECT_DOUBLE_EQ(
-      222, tracer->current_.scopes[GCTracer::Scope::MC_BACKGROUND_SWEEPING]);
-  EXPECT_DOUBLE_EQ(
-      33,
-=======
   StartTracing(tracer, GarbageCollector::MARK_COMPACTOR,
                StartTracingMode::kIncrementalStart);
   tracer->AddScopeSample(GCTracer::Scope::MC_BACKGROUND_MARKING,
@@ -686,7 +398,6 @@
             tracer->current_.scopes[GCTracer::Scope::MC_BACKGROUND_SWEEPING]);
   EXPECT_EQ(
       base::TimeDelta::FromMilliseconds(33),
->>>>>>> 626889fb
       tracer->current_.scopes[GCTracer::Scope::MC_BACKGROUND_EVACUATE_COPY]);
   EXPECT_EQ(
       base::TimeDelta::FromMilliseconds(44),
@@ -766,15 +477,6 @@
   isolate()->SetAddHistogramSampleFunction(&GcHistogram::AddHistogramSample);
   GCTracer* tracer = i_isolate()->heap()->tracer();
   tracer->ResetForTesting();
-<<<<<<< HEAD
-  tracer->current_.scopes[GCTracer::Scope::MC_CLEAR] = 1;
-  tracer->current_.scopes[GCTracer::Scope::MC_EPILOGUE] = 2;
-  tracer->current_.scopes[GCTracer::Scope::MC_EVACUATE] = 3;
-  tracer->current_.scopes[GCTracer::Scope::MC_FINISH] = 4;
-  tracer->current_.scopes[GCTracer::Scope::MC_MARK] = 5;
-  tracer->current_.scopes[GCTracer::Scope::MC_PROLOGUE] = 6;
-  tracer->current_.scopes[GCTracer::Scope::MC_SWEEP] = 7;
-=======
   tracer->current_.scopes[GCTracer::Scope::MC_CLEAR] =
       base::TimeDelta::FromMilliseconds(1);
   tracer->current_.scopes[GCTracer::Scope::MC_EPILOGUE] =
@@ -789,7 +491,6 @@
       base::TimeDelta::FromMilliseconds(6);
   tracer->current_.scopes[GCTracer::Scope::MC_SWEEP] =
       base::TimeDelta::FromMilliseconds(7);
->>>>>>> 626889fb
   tracer->RecordGCPhasesHistograms(
       GCTracer::RecordGCPhasesInfo::Mode::Finalize);
   EXPECT_EQ(1, GcHistogram::Get("V8.GCFinalizeMC.Clear")->Total());
@@ -808,15 +509,10 @@
   isolate()->SetAddHistogramSampleFunction(&GcHistogram::AddHistogramSample);
   GCTracer* tracer = i_isolate()->heap()->tracer();
   tracer->ResetForTesting();
-<<<<<<< HEAD
-  tracer->current_.scopes[GCTracer::Scope::SCAVENGER_SCAVENGE_ROOTS] = 1;
-  tracer->current_.scopes[GCTracer::Scope::SCAVENGER_SCAVENGE_PARALLEL] = 2;
-=======
   tracer->current_.scopes[GCTracer::Scope::SCAVENGER_SCAVENGE_ROOTS] =
       base::TimeDelta::FromMilliseconds(1);
   tracer->current_.scopes[GCTracer::Scope::SCAVENGER_SCAVENGE_PARALLEL] =
       base::TimeDelta::FromMilliseconds(2);
->>>>>>> 626889fb
   tracer->RecordGCPhasesHistograms(
       GCTracer::RecordGCPhasesInfo::Mode::Scavenger);
   EXPECT_EQ(1, GcHistogram::Get("V8.GCScavenger.ScavengeRoots")->Total());
@@ -824,10 +520,6 @@
   GcHistogram::CleanUp();
 }
 
-<<<<<<< HEAD
-}  // namespace internal
-}  // namespace v8
-=======
 TEST_F(GCTracerTest, CyclePriorities) {
   using Priority = v8::Isolate::Priority;
   if (v8_flags.stress_incremental_marking) return;
@@ -853,5 +545,4 @@
   EXPECT_FALSE(tracer->current_.priority.has_value());
 }
 
-}  // namespace v8::internal
->>>>>>> 626889fb
+}  // namespace v8::internal