// Copyright 2018 the V8 project authors. All rights reserved.
// Use of this source code is governed by a BSD-style license that can be
// found in the LICENSE file.

#include "src/execution/microtask-queue.h"

#include <algorithm>
#include <functional>
#include <memory>
#include <vector>

#include "include/v8-function.h"
#include "src/heap/factory.h"
#include "src/objects/foreign.h"
#include "src/objects/js-array-inl.h"
#include "src/objects/js-objects-inl.h"
#include "src/objects/objects-inl.h"
#include "src/objects/promise-inl.h"
#include "src/objects/visitors.h"
#include "test/unittests/test-utils.h"
#include "testing/gtest/include/gtest/gtest.h"

namespace v8 {
namespace internal {

using Closure = std::function<void()>;

void RunStdFunction(void* data) {
  std::unique_ptr<Closure> f(static_cast<Closure*>(data));
  (*f)();
}

template <typename TMixin>
class WithFinalizationRegistryMixin : public TMixin {
 public:
  WithFinalizationRegistryMixin() = default;
  ~WithFinalizationRegistryMixin() override = default;
  WithFinalizationRegistryMixin(const WithFinalizationRegistryMixin&) = delete;
  WithFinalizationRegistryMixin& operator=(
      const WithFinalizationRegistryMixin&) = delete;

  static void SetUpTestSuite() {
    CHECK_NULL(save_flags_);
    save_flags_ = new SaveFlags();
    v8_flags.expose_gc = true;
    v8_flags.allow_natives_syntax = true;
    TMixin::SetUpTestSuite();
  }

  static void TearDownTestSuite() {
    TMixin::TearDownTestSuite();
    CHECK_NOT_NULL(save_flags_);
    delete save_flags_;
    save_flags_ = nullptr;
  }

 private:
  static SaveFlags* save_flags_;
};

template <typename TMixin>
SaveFlags* WithFinalizationRegistryMixin<TMixin>::save_flags_ = nullptr;

using TestWithNativeContextAndFinalizationRegistry =  //
    WithInternalIsolateMixin<                         //
        WithContextMixin<                             //
            WithFinalizationRegistryMixin<            //
                WithIsolateScopeMixin<                //
                    WithIsolateMixin<                 //
                        WithDefaultPlatformMixin<     //
                            ::testing::Test>>>>>>;

namespace {

void DummyPromiseHook(PromiseHookType type, Local<Promise> promise,
                      Local<Value> parent) {}

}  // namespace

class MicrotaskQueueTest : public TestWithNativeContextAndFinalizationRegistry,
                           public ::testing::WithParamInterface<bool> {
 public:
  template <typename F>
  DirectHandle<Microtask> NewMicrotask(F&& f) {
    DirectHandle<Foreign> runner = factory()->NewForeign<kMicrotaskCallbackTag>(
        reinterpret_cast<Address>(&RunStdFunction));
    DirectHandle<Foreign> data =
        factory()->NewForeign<kMicrotaskCallbackDataTag>(
            reinterpret_cast<Address>(new Closure(std::forward<F>(f))));
    return factory()->NewCallbackTask(runner, data);
  }

  void SetUp() override {
    microtask_queue_ = MicrotaskQueue::New(isolate());
    native_context()->set_microtask_queue(isolate(), microtask_queue());

    if (GetParam()) {
      // Use a PromiseHook to switch the implementation to ResolvePromise
      // runtime, instead of ResolvePromise builtin.
      v8_isolate()->SetPromiseHook(&DummyPromiseHook);
    }
  }

  void TearDown() override {
    if (microtask_queue()) {
      microtask_queue()->RunMicrotasks(isolate());
      context()->DetachGlobal();
    }
  }

  MicrotaskQueue* microtask_queue() const { return microtask_queue_.get(); }

  void ClearTestMicrotaskQueue() {
    context()->DetachGlobal();
    microtask_queue_ = nullptr;
  }

  template <size_t N>
  DirectHandle<Name> NameFromChars(const char (&chars)[N]) {
    return isolate()->factory()->NewStringFromStaticChars(chars);
  }

 private:
  std::unique_ptr<MicrotaskQueue> microtask_queue_;
};

class RecordingVisitor : public RootVisitor {
 public:
  RecordingVisitor() = default;
  ~RecordingVisitor() override = default;

  void VisitRootPointers(Root root, const char* description,
                         FullObjectSlot start, FullObjectSlot end) override {
    for (FullObjectSlot current = start; current != end; ++current) {
      visited_.push_back(*current);
    }
  }

  const std::vector<Tagged<Object>>& visited() const { return visited_; }

 private:
  std::vector<Tagged<Object>> visited_;
};

// Sanity check. Ensure a microtask is stored in a queue and run.
TEST_P(MicrotaskQueueTest, EnqueueAndRun) {
  bool ran = false;
  EXPECT_EQ(0, microtask_queue()->capacity());
  EXPECT_EQ(0, microtask_queue()->size());
  microtask_queue()->EnqueueMicrotask(*NewMicrotask([this, &ran] {
    EXPECT_FALSE(ran);
    ran = true;
    EXPECT_TRUE(microtask_queue()->HasMicrotasksSuppressions());
  }));
  EXPECT_EQ(MicrotaskQueue::kMinimumCapacity, microtask_queue()->capacity());
  EXPECT_EQ(1, microtask_queue()->size());
  EXPECT_EQ(1, microtask_queue()->RunMicrotasks(isolate()));
  EXPECT_TRUE(ran);
  EXPECT_EQ(0, microtask_queue()->size());
}

// Check for a buffer growth.
TEST_P(MicrotaskQueueTest, BufferGrowth) {
  int count = 0;

  // Enqueue and flush the queue first to have non-zero |start_|.
  microtask_queue()->EnqueueMicrotask(
      *NewMicrotask([&count] { EXPECT_EQ(0, count++); }));
  EXPECT_EQ(1, microtask_queue()->RunMicrotasks(isolate()));

  EXPECT_LT(0, microtask_queue()->capacity());
  EXPECT_EQ(0, microtask_queue()->size());
  EXPECT_EQ(1, microtask_queue()->start());

  // Fill the queue with Microtasks.
  for (int i = 1; i <= MicrotaskQueue::kMinimumCapacity; ++i) {
    microtask_queue()->EnqueueMicrotask(
        *NewMicrotask([&count, i] { EXPECT_EQ(i, count++); }));
  }
  EXPECT_EQ(MicrotaskQueue::kMinimumCapacity, microtask_queue()->capacity());
  EXPECT_EQ(MicrotaskQueue::kMinimumCapacity, microtask_queue()->size());

  // Add another to grow the ring buffer.
  microtask_queue()->EnqueueMicrotask(*NewMicrotask(
      [&] { EXPECT_EQ(MicrotaskQueue::kMinimumCapacity + 1, count++); }));

  EXPECT_LT(MicrotaskQueue::kMinimumCapacity, microtask_queue()->capacity());
  EXPECT_EQ(MicrotaskQueue::kMinimumCapacity + 1, microtask_queue()->size());

  // Run all pending Microtasks to ensure they run in the proper order.
  EXPECT_EQ(MicrotaskQueue::kMinimumCapacity + 1,
            microtask_queue()->RunMicrotasks(isolate()));
  EXPECT_EQ(MicrotaskQueue::kMinimumCapacity + 2, count);
}

// MicrotaskQueue instances form a doubly linked list.
TEST_P(MicrotaskQueueTest, InstanceChain) {
  ClearTestMicrotaskQueue();

  MicrotaskQueue* default_mtq = isolate()->default_microtask_queue();
  ASSERT_TRUE(default_mtq);
  EXPECT_EQ(default_mtq, default_mtq->next());
  EXPECT_EQ(default_mtq, default_mtq->prev());

  // Create two instances, and check their connection.
  // The list contains all instances in the creation order, and the next of the
  // last instance is the first instance:
  //   default_mtq -> mtq1 -> mtq2 -> default_mtq.
  std::unique_ptr<MicrotaskQueue> mtq1 = MicrotaskQueue::New(isolate());
  std::unique_ptr<MicrotaskQueue> mtq2 = MicrotaskQueue::New(isolate());
  EXPECT_EQ(default_mtq->next(), mtq1.get());
  EXPECT_EQ(mtq1->next(), mtq2.get());
  EXPECT_EQ(mtq2->next(), default_mtq);
  EXPECT_EQ(default_mtq, mtq1->prev());
  EXPECT_EQ(mtq1.get(), mtq2->prev());
  EXPECT_EQ(mtq2.get(), default_mtq->prev());

  // Deleted item should be also removed from the list.
  mtq1 = nullptr;
  EXPECT_EQ(default_mtq->next(), mtq2.get());
  EXPECT_EQ(mtq2->next(), default_mtq);
  EXPECT_EQ(default_mtq, mtq2->prev());
  EXPECT_EQ(mtq2.get(), default_mtq->prev());
}

// Pending Microtasks in MicrotaskQueues are strong roots. Ensure they are
// visited exactly once.
TEST_P(MicrotaskQueueTest, VisitRoot) {
  // Ensure that the ring buffer has separate in-use region.
  for (int i = 0; i < MicrotaskQueue::kMinimumCapacity / 2 + 1; ++i) {
    microtask_queue()->EnqueueMicrotask(*NewMicrotask([] {}));
  }
  EXPECT_EQ(MicrotaskQueue::kMinimumCapacity / 2 + 1,
            microtask_queue()->RunMicrotasks(isolate()));

  std::vector<Tagged<Object>> expected;
  for (int i = 0; i < MicrotaskQueue::kMinimumCapacity / 2 + 1; ++i) {
    DirectHandle<Microtask> microtask = NewMicrotask([] {});
    expected.push_back(*microtask);
    microtask_queue()->EnqueueMicrotask(*microtask);
  }
  EXPECT_GT(microtask_queue()->start() + microtask_queue()->size(),
            microtask_queue()->capacity());

  RecordingVisitor visitor;
  microtask_queue()->IterateMicrotasks(&visitor);

  std::vector<Tagged<Object>> actual = visitor.visited();
  std::sort(expected.begin(), expected.end());
  std::sort(actual.begin(), actual.end());
  EXPECT_EQ(expected, actual);
}

TEST_P(MicrotaskQueueTest, PromiseHandlerContext) {
  microtask_queue()->set_microtasks_policy(MicrotasksPolicy::kExplicit);
  Local<v8::Context> v8_context2 = v8::Context::New(v8_isolate());
  Local<v8::Context> v8_context3 = v8::Context::New(v8_isolate());
  Local<v8::Context> v8_context4 = v8::Context::New(v8_isolate());
  DirectHandle<Context> context2 =
      Utils::OpenDirectHandle(*v8_context2, isolate());
  DirectHandle<Context> context3 =
      Utils::OpenDirectHandle(*v8_context3, isolate());
  DirectHandle<Context> context4 =
      Utils::OpenDirectHandle(*v8_context3, isolate());
  context2->native_context()->set_microtask_queue(isolate(), microtask_queue());
  context3->native_context()->set_microtask_queue(isolate(), microtask_queue());
  context4->native_context()->set_microtask_queue(isolate(), microtask_queue());

  DirectHandle<JSFunction> handler;
  DirectHandle<JSProxy> proxy;
  DirectHandle<JSProxy> revoked_proxy;
  DirectHandle<JSBoundFunction> bound;

  // Create a JSFunction on |context2|
  {
    v8::Context::Scope scope(v8_context2);
    handler = RunJS<JSFunction>("()=>{}");
    EXPECT_EQ(*context2,
              *JSReceiver::GetContextForMicrotask(handler).ToHandleChecked());
  }

  // Create a JSProxy on |context3|.
  {
    v8::Context::Scope scope(v8_context3);
    ASSERT_TRUE(
        v8_context3->Global()
            ->Set(v8_context3, NewString("handler"), Utils::ToLocal(handler))
            .FromJust());
    proxy = RunJS<JSProxy>("new Proxy(handler, {})");
    revoked_proxy = RunJS<JSProxy>(
        "let {proxy, revoke} = Proxy.revocable(handler, {});"
        "revoke();"
        "proxy");
    EXPECT_EQ(*context2,
              *JSReceiver::GetContextForMicrotask(proxy).ToHandleChecked());
    EXPECT_TRUE(JSReceiver::GetContextForMicrotask(revoked_proxy).is_null());
  }

  // Create a JSBoundFunction on |context4|.
  // Note that its CreationContext and ContextForTaskCancellation is |context2|.
  {
    v8::Context::Scope scope(v8_context4);
    ASSERT_TRUE(
        v8_context4->Global()
            ->Set(v8_context4, NewString("handler"), Utils::ToLocal(handler))
            .FromJust());
    bound = RunJS<JSBoundFunction>("handler.bind()");
    EXPECT_EQ(*context2,
              *JSReceiver::GetContextForMicrotask(bound).ToHandleChecked());
  }

  // Give the objects to the main context.
  SetGlobalProperty("handler", Utils::ToLocal(handler));
  SetGlobalProperty("proxy", Utils::ToLocal(proxy));
  SetGlobalProperty("revoked_proxy", Utils::ToLocal(revoked_proxy));
  SetGlobalProperty("bound", Utils::ToLocal(Cast<JSReceiver>(bound)));
  RunJS(
      "Promise.resolve().then(handler);"
      "Promise.reject().catch(proxy);"
      "Promise.resolve().then(revoked_proxy);"
      "Promise.resolve().then(bound);");

  ASSERT_EQ(4, microtask_queue()->size());
  DirectHandle<Microtask> microtask1(microtask_queue()->get(0), isolate());
  ASSERT_TRUE(IsPromiseFulfillReactionJobTask(*microtask1));
  EXPECT_EQ(*context2,
            Cast<PromiseFulfillReactionJobTask>(microtask1)->context());

  DirectHandle<Microtask> microtask2(microtask_queue()->get(1), isolate());
  ASSERT_TRUE(IsPromiseRejectReactionJobTask(*microtask2));
  EXPECT_EQ(*context2,
            Cast<PromiseRejectReactionJobTask>(microtask2)->context());

  DirectHandle<Microtask> microtask3(microtask_queue()->get(2), isolate());
  ASSERT_TRUE(IsPromiseFulfillReactionJobTask(*microtask3));
  // |microtask3| corresponds to a PromiseReaction for |revoked_proxy|.
  // As |revoked_proxy| doesn't have a context, the current context should be
  // used as the fallback context.
  EXPECT_EQ(*native_context(),
            Cast<PromiseFulfillReactionJobTask>(microtask3)->context());

  DirectHandle<Microtask> microtask4(microtask_queue()->get(3), isolate());
  ASSERT_TRUE(IsPromiseFulfillReactionJobTask(*microtask4));
  EXPECT_EQ(*context2,
            Cast<PromiseFulfillReactionJobTask>(microtask4)->context());

  v8_context4->DetachGlobal();
  v8_context3->DetachGlobal();
  v8_context2->DetachGlobal();
}

TEST_P(MicrotaskQueueTest, DetachGlobal_Enqueue) {
  EXPECT_EQ(0, microtask_queue()->size());

  // Detach MicrotaskQueue from the current context.
  context()->DetachGlobal();

  // No microtask should be enqueued after DetachGlobal call.
  EXPECT_EQ(0, microtask_queue()->size());
  RunJS("Promise.resolve().then(()=>{})");
  EXPECT_EQ(0, microtask_queue()->size());
}

TEST_P(MicrotaskQueueTest, DetachGlobal_Run) {
  microtask_queue()->set_microtasks_policy(MicrotasksPolicy::kExplicit);
  EXPECT_EQ(0, microtask_queue()->size());

  // Enqueue microtasks to the current context.
  DirectHandle<JSArray> ran = RunJS<JSArray>(
      "var ran = [false, false, false, false];"
      "Promise.resolve().then(() => { ran[0] = true; });"
      "Promise.reject().catch(() => { ran[1] = true; });"
      "ran");

  DirectHandle<JSFunction> function =
      RunJS<JSFunction>("(function() { ran[2] = true; })");
  DirectHandle<CallableTask> callable =
      factory()->NewCallableTask(function, Utils::OpenDirectHandle(*context()));
  microtask_queue()->EnqueueMicrotask(*callable);

  // The handler should not run at this point.
  const int kNumExpectedTasks = 3;
  for (int i = 0; i < kNumExpectedTasks; ++i) {
    EXPECT_TRUE(
        IsFalse(*Object::GetElement(isolate(), ran, i).ToHandleChecked()));
  }
  EXPECT_EQ(kNumExpectedTasks, microtask_queue()->size());

  // Detach MicrotaskQueue from the current context.
  context()->DetachGlobal();

  // RunMicrotasks processes pending Microtasks, but Microtasks that are
  // associated to a detached context should be cancelled and should not take
  // effect.
  microtask_queue()->RunMicrotasks(isolate());
  EXPECT_EQ(0, microtask_queue()->size());
  for (int i = 0; i < kNumExpectedTasks; ++i) {
    EXPECT_TRUE(
        IsFalse(*Object::GetElement(isolate(), ran, i).ToHandleChecked()));
  }
}

TEST_P(MicrotaskQueueTest, DetachGlobal_PromiseResolveThenableJobTask) {
  microtask_queue()->set_microtasks_policy(MicrotasksPolicy::kExplicit);
  RunJS(
      "var resolve;"
      "var promise = new Promise(r => { resolve = r; });"
      "promise.then(() => {});"
      "resolve({});");

  // A PromiseResolveThenableJobTask is pending in the MicrotaskQueue.
  EXPECT_EQ(1, microtask_queue()->size());

  // Detach MicrotaskQueue from the current context.
  context()->DetachGlobal();

  // RunMicrotasks processes the pending Microtask, but Microtasks that are
  // associated to a detached context should be cancelled and should not take
  // effect.
  // As PromiseResolveThenableJobTask queues another task for resolution,
  // the return value is 2 if it ran.
  EXPECT_EQ(1, microtask_queue()->RunMicrotasks(isolate()));
  EXPECT_EQ(0, microtask_queue()->size());
}

TEST_P(MicrotaskQueueTest, DetachGlobal_ResolveThenableForeignThen) {
  microtask_queue()->set_microtasks_policy(MicrotasksPolicy::kExplicit);
<<<<<<< HEAD
  Handle<JSArray> result = RunJS<JSArray>(
=======
  DirectHandle<JSArray> result = RunJS<JSArray>(
>>>>>>> 626889fb
      "let result = [false];"
      "result");
  DirectHandle<JSFunction> then =
      RunJS<JSFunction>("() => { result[0] = true; }");

  DirectHandle<JSPromise> stale_promise;

  {
    // Create a context with its own microtask queue.
    std::unique_ptr<MicrotaskQueue> sub_microtask_queue =
        MicrotaskQueue::New(isolate());
    sub_microtask_queue->set_microtasks_policy(MicrotasksPolicy::kExplicit);
    Local<v8::Context> sub_context = v8::Context::New(
        v8_isolate(),
        /* extensions= */ nullptr,
        /* global_template= */ MaybeLocal<ObjectTemplate>(),
        /* global_object= */ MaybeLocal<Value>(),
        /* internal_fields_deserializer= */ DeserializeInternalFieldsCallback(),
        sub_microtask_queue.get());

    {
      v8::Context::Scope scope(sub_context);
      CHECK(sub_context->Global()
                ->Set(sub_context, NewString("then"),
                      Utils::ToLocal(Cast<JSReceiver>(then)))
                .FromJust());

      ASSERT_EQ(0, microtask_queue()->size());
      ASSERT_EQ(0, sub_microtask_queue->size());
      ASSERT_TRUE(
          IsFalse(*Object::GetElement(isolate(), result, 0).ToHandleChecked()));

      // With a regular thenable, a microtask is queued on the sub-context.
      RunJS<JSPromise>("Promise.resolve({ then: cb => cb(1) })");
      EXPECT_EQ(0, microtask_queue()->size());
      EXPECT_EQ(1, sub_microtask_queue->size());
      EXPECT_TRUE(
          IsFalse(*Object::GetElement(isolate(), result, 0).ToHandleChecked()));

      // But when the `then` method comes from another context, a microtask is
      // instead queued on the main context.
      stale_promise = RunJS<JSPromise>("Promise.resolve({ then })");
      EXPECT_EQ(1, microtask_queue()->size());
      EXPECT_EQ(1, sub_microtask_queue->size());
      EXPECT_TRUE(
          IsFalse(*Object::GetElement(isolate(), result, 0).ToHandleChecked()));
    }

    sub_context->DetachGlobal();
  }

  EXPECT_EQ(1, microtask_queue()->size());
  EXPECT_TRUE(
      IsFalse(*Object::GetElement(isolate(), result, 0).ToHandleChecked()));

  EXPECT_EQ(1, microtask_queue()->RunMicrotasks(isolate()));
  EXPECT_EQ(0, microtask_queue()->size());
  EXPECT_TRUE(
      IsTrue(*Object::GetElement(isolate(), result, 0).ToHandleChecked()));
}

TEST_P(MicrotaskQueueTest, DetachGlobal_HandlerContext) {
  // EnqueueMicrotask should use the context associated to the handler instead
  // of the current context. E.g.
  //   // At Context A.
  //   let resolved = Promise.resolve();
  //   // Call DetachGlobal on A, so that microtasks associated to A is
  //   // cancelled.
  //
  //   // At Context B.
  //   let handler = () => {
  //     console.log("here");
  //   };
  //   // The microtask to run |handler| should be associated to B instead of A,
  //   // so that handler runs even |resolved| is on the detached context A.
  //   resolved.then(handler);

  DirectHandle<JSReceiver> results =
      isolate()->factory()->NewJSObjectWithNullProto();

  // These belong to a stale Context.
  DirectHandle<JSPromise> stale_resolved_promise;
  DirectHandle<JSPromise> stale_rejected_promise;
  DirectHandle<JSReceiver> stale_handler;

  Local<v8::Context> sub_context = v8::Context::New(v8_isolate());
  {
    v8::Context::Scope scope(sub_context);
    stale_resolved_promise = RunJS<JSPromise>("Promise.resolve()");
    stale_rejected_promise = RunJS<JSPromise>("Promise.reject()");
    stale_handler = RunJS<JSReceiver>(
        "(results, label) => {"
        "  results[label] = true;"
        "}");
  }
  // DetachGlobal() cancels all microtasks associated to the context.
  sub_context->DetachGlobal();
  sub_context.Clear();

  SetGlobalProperty("results", Utils::ToLocal(results));
  SetGlobalProperty("stale_resolved_promise",
                    Utils::ToLocal(Cast<JSReceiver>(stale_resolved_promise)));
  SetGlobalProperty("stale_rejected_promise",
                    Utils::ToLocal(Cast<JSReceiver>(stale_rejected_promise)));
  SetGlobalProperty("stale_handler", Utils::ToLocal(stale_handler));

  // Set valid handlers to stale promises.
  RunJS(
      "stale_resolved_promise.then(() => {"
      "  results['stale_resolved_promise'] = true;"
      "})");
  RunJS(
      "stale_rejected_promise.catch(() => {"
      "  results['stale_rejected_promise'] = true;"
      "})");
  microtask_queue()->RunMicrotasks(isolate());
  EXPECT_TRUE(JSReceiver::HasProperty(isolate(), results,
                                      NameFromChars("stale_resolved_promise"))
                  .FromJust());
  EXPECT_TRUE(JSReceiver::HasProperty(isolate(), results,
                                      NameFromChars("stale_rejected_promise"))
                  .FromJust());

  // Set stale handlers to valid promises.
  RunJS(
      "Promise.resolve("
      "    stale_handler.bind(null, results, 'stale_handler_resolve'))");
  RunJS(
      "Promise.reject("
      "    stale_handler.bind(null, results, 'stale_handler_reject'))");
  microtask_queue()->RunMicrotasks(isolate());
  EXPECT_FALSE(JSReceiver::HasProperty(isolate(), results,
                                       NameFromChars("stale_handler_resolve"))
                   .FromJust());
  EXPECT_FALSE(JSReceiver::HasProperty(isolate(), results,
                                       NameFromChars("stale_handler_reject"))
                   .FromJust());
}

TEST_P(MicrotaskQueueTest, DetachGlobal_Chain) {
  DirectHandle<JSPromise> stale_rejected_promise;

  Local<v8::Context> sub_context = v8::Context::New(v8_isolate());
  {
    v8::Context::Scope scope(sub_context);
    stale_rejected_promise = RunJS<JSPromise>("Promise.reject()");
  }
  sub_context->DetachGlobal();
  sub_context.Clear();

  SetGlobalProperty("stale_rejected_promise",
                    Utils::ToLocal(Cast<JSReceiver>(stale_rejected_promise)));
  DirectHandle<JSArray> result = RunJS<JSArray>(
      "let result = [false];"
      "stale_rejected_promise"
      "  .then(() => {})"
      "  .catch(() => {"
      "    result[0] = true;"
      "  });"
      "result");
  microtask_queue()->RunMicrotasks(isolate());
  EXPECT_TRUE(
      IsTrue(*Object::GetElement(isolate(), result, 0).ToHandleChecked()));
}

TEST_P(MicrotaskQueueTest, DetachGlobal_InactiveHandler) {
  Local<v8::Context> sub_context = v8::Context::New(v8_isolate());
  Utils::OpenDirectHandle(*sub_context)
      ->native_context()
      ->set_microtask_queue(isolate(), microtask_queue());

  DirectHandle<JSArray> result;
  DirectHandle<JSFunction> stale_handler;
  DirectHandle<JSPromise> stale_promise;
  {
    v8::Context::Scope scope(sub_context);
    result = RunJS<JSArray>("var result = [false, false]; result");
    stale_handler = RunJS<JSFunction>("() => { result[0] = true; }");
    stale_promise = RunJS<JSPromise>(
        "var stale_promise = new Promise(()=>{});"
        "stale_promise");
    RunJS("stale_promise.then(() => { result [1] = true; });");
  }
  sub_context->DetachGlobal();
  sub_context.Clear();

  // The context of |stale_handler| and |stale_promise| is detached at this
  // point.
  // Ensure that resolution handling for |stale_handler| is cancelled without
  // crash. Also, the resolution of |stale_promise| is also cancelled.

  SetGlobalProperty("stale_handler", Utils::ToLocal(stale_handler));
  RunJS("%EnqueueMicrotask(stale_handler)");

  v8_isolate()->EnqueueMicrotask(Utils::ToLocal(stale_handler));

  JSPromise::Fulfill(
      stale_promise,
      direct_handle(ReadOnlyRoots(isolate()).undefined_value(), isolate()));

  microtask_queue()->RunMicrotasks(isolate());
  EXPECT_TRUE(
      IsFalse(*Object::GetElement(isolate(), result, 0).ToHandleChecked()));
  EXPECT_TRUE(
      IsFalse(*Object::GetElement(isolate(), result, 1).ToHandleChecked()));
}

TEST_P(MicrotaskQueueTest, MicrotasksScope) {
  ASSERT_NE(isolate()->default_microtask_queue(), microtask_queue());
  microtask_queue()->set_microtasks_policy(MicrotasksPolicy::kScoped);

  bool ran = false;
  {
    MicrotasksScope scope(v8_isolate(), microtask_queue(),
                          MicrotasksScope::kRunMicrotasks);
    microtask_queue()->EnqueueMicrotask(*NewMicrotask([&ran]() {
      EXPECT_FALSE(ran);
      ran = true;
    }));
  }
  EXPECT_TRUE(ran);
}

INSTANTIATE_TEST_SUITE_P(
    , MicrotaskQueueTest, ::testing::Values(false, true),
    [](const ::testing::TestParamInfo<MicrotaskQueueTest::ParamType>& info) {
      return info.param ? "runtime" : "builtin";
    });

}  // namespace internal
}  // namespace v8<|MERGE_RESOLUTION|>--- conflicted
+++ resolved
@@ -425,11 +425,7 @@
 
 TEST_P(MicrotaskQueueTest, DetachGlobal_ResolveThenableForeignThen) {
   microtask_queue()->set_microtasks_policy(MicrotasksPolicy::kExplicit);
-<<<<<<< HEAD
-  Handle<JSArray> result = RunJS<JSArray>(
-=======
   DirectHandle<JSArray> result = RunJS<JSArray>(
->>>>>>> 626889fb
       "let result = [false];"
       "result");
   DirectHandle<JSFunction> then =
