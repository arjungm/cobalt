--- conflicted
+++ resolved
@@ -361,8 +361,6 @@
   CHECK(Bytecodes::WritesAccumulator(Bytecode::kAdd));
   CHECK_EQ(Bytecodes::GetImplicitRegisterUse(Bytecode::kAdd),
            ImplicitRegisterUse::kReadWriteAccumulator);
-<<<<<<< HEAD
-=======
 }
 
 TEST(TypeOfLiteral, OnlyUndefinedGreaterThanU) {
@@ -376,7 +374,6 @@
   }
   TYPEOF_LITERAL_LIST(CHECK_LITERAL);
 #undef CHECK_LITERAL
->>>>>>> 626889fb
 }
 
 }  // namespace interpreter
