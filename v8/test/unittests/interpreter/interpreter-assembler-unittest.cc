// Copyright 2015 the V8 project authors. All rights reserved.
// Use of this source code is governed by a BSD-style license that can be
// found in the LICENSE file.

#include "test/unittests/interpreter/interpreter-assembler-unittest.h"

#include "src/builtins/builtins-inl.h"
#include "src/codegen/code-stub-assembler-inl.h"
#include "src/codegen/interface-descriptors.h"
#include "src/compiler/node-properties.h"
#include "src/compiler/node.h"
#include "src/execution/isolate.h"
#include "src/objects/objects-inl.h"
#include "test/unittests/compiler/compiler-test-utils.h"
#include "test/unittests/compiler/node-test-utils.h"

using ::testing::_;
using ::testing::Eq;

namespace c = v8::internal::compiler;

namespace v8 {
namespace internal {
namespace interpreter {
namespace interpreter_assembler_unittest {

InterpreterAssemblerTestState::InterpreterAssemblerTestState(
    InterpreterAssemblerTest* test, Bytecode bytecode)
    : compiler::CodeAssemblerState(
          test->isolate(), test->zone(), InterpreterDispatchDescriptor{},
          CodeKind::BYTECODE_HANDLER, Bytecodes::ToString(bytecode)) {}

const interpreter::Bytecode kBytecodes[] = {
#define DEFINE_BYTECODE(Name, ...) interpreter::Bytecode::k##Name,
    BYTECODE_LIST(DEFINE_BYTECODE, DEFINE_BYTECODE)
#undef DEFINE_BYTECODE
};


InterpreterAssemblerTest::InterpreterAssemblerForTest::
    ~InterpreterAssemblerForTest() {
  // Tests don't necessarily read and write accumulator but
  // InterpreterAssembler checks accumulator uses.
  if (Bytecodes::ReadsAccumulator(bytecode())) {
    GetAccumulator();
  }
  if (Bytecodes::WritesAccumulator(bytecode())) {
    SetAccumulator(NullConstant());
  }
  if (Bytecodes::ClobbersAccumulator(bytecode())) {
    ClobberAccumulator(NullConstant());
  }
  if (Bytecodes::WritesImplicitRegister(bytecode())) {
    StoreRegisterForShortStar(NullConstant(), IntPtrConstant(2));
  }
}

Matcher<c::Node*> InterpreterAssemblerTest::InterpreterAssemblerForTest::IsLoad(
    const Matcher<c::LoadRepresentation>& rep_matcher,
    const Matcher<c::Node*>& base_matcher,
    const Matcher<c::Node*>& index_matcher) {
  return ::i::compiler::IsLoad(rep_matcher, base_matcher, index_matcher, _, _);
}

Matcher<c::Node*>
InterpreterAssemblerTest::InterpreterAssemblerForTest::IsLoadFromObject(
    const Matcher<c::LoadRepresentation>& rep_matcher,
    const Matcher<c::Node*>& base_matcher,
    const Matcher<c::Node*>& index_matcher) {
  return ::i::compiler::IsLoadFromObject(rep_matcher, base_matcher,
                                         index_matcher, _, _);
}

Matcher<c::Node*>
InterpreterAssemblerTest::InterpreterAssemblerForTest::IsStore(
    const Matcher<c::StoreRepresentation>& rep_matcher,
    const Matcher<c::Node*>& base_matcher,
    const Matcher<c::Node*>& index_matcher,
    const Matcher<c::Node*>& value_matcher) {
  return ::i::compiler::IsStore(rep_matcher, base_matcher, index_matcher,
                                value_matcher, _, _);
}

Matcher<c::Node*>
InterpreterAssemblerTest::InterpreterAssemblerForTest::IsWordNot(
    const Matcher<c::Node*>& value_matcher) {
  return kSystemPointerSize == 8
             ? IsWord64Xor(value_matcher, c::IsInt64Constant(-1))
             : IsWord32Xor(value_matcher, c::IsInt32Constant(-1));
}

Matcher<c::Node*>
InterpreterAssemblerTest::InterpreterAssemblerForTest::IsUnsignedByteOperand(
    int offset) {
  return IsLoad(
      MachineType::Uint8(),
      c::IsParameter(InterpreterDispatchDescriptor::kBytecodeArray),
      c::IsIntPtrAdd(
          c::IsParameter(InterpreterDispatchDescriptor::kBytecodeOffset),
          c::IsIntPtrConstant(offset)));
}

Matcher<c::Node*>
InterpreterAssemblerTest::InterpreterAssemblerForTest::IsSignedByteOperand(
    int offset) {
  return IsLoad(
      MachineType::Int8(),
      c::IsParameter(InterpreterDispatchDescriptor::kBytecodeArray),
      c::IsIntPtrAdd(
          c::IsParameter(InterpreterDispatchDescriptor::kBytecodeOffset),
          c::IsIntPtrConstant(offset)));
}

Matcher<c::Node*>
InterpreterAssemblerTest::InterpreterAssemblerForTest::IsUnsignedShortOperand(
    int offset) {
  if (TargetSupportsUnalignedAccess()) {
    return IsLoad(
        MachineType::Uint16(),
        c::IsParameter(InterpreterDispatchDescriptor::kBytecodeArray),
        c::IsIntPtrAdd(
            c::IsParameter(InterpreterDispatchDescriptor::kBytecodeOffset),
            c::IsIntPtrConstant(offset)));
  } else {
#if V8_TARGET_LITTLE_ENDIAN
    const int kStep = -1;
    const int kMsbOffset = 1;
#elif V8_TARGET_BIG_ENDIAN
    const int kStep = 1;
    const int kMsbOffset = 0;
#else
#error "Unknown Architecture"
#endif
    Matcher<c::Node*> bytes[2];
    for (int i = 0; i < static_cast<int>(arraysize(bytes)); i++) {
      bytes[i] = IsLoad(
          MachineType::Uint8(),
          c::IsParameter(InterpreterDispatchDescriptor::kBytecodeArray),
          c::IsIntPtrAdd(
              c::IsParameter(InterpreterDispatchDescriptor::kBytecodeOffset),
              c::IsIntPtrConstant(offset + kMsbOffset + kStep * i)));
    }
    return c::IsWord32Or(
        c::IsWord32Shl(bytes[0], c::IsInt32Constant(kBitsPerByte)), bytes[1]);
  }
}

Matcher<c::Node*>
InterpreterAssemblerTest::InterpreterAssemblerForTest::IsSignedShortOperand(
    int offset) {
  if (TargetSupportsUnalignedAccess()) {
    return IsLoad(
        MachineType::Int16(),
        c::IsParameter(InterpreterDispatchDescriptor::kBytecodeArray),
        c::IsIntPtrAdd(
            c::IsParameter(InterpreterDispatchDescriptor::kBytecodeOffset),
            c::IsIntPtrConstant(offset)));
  } else {
#if V8_TARGET_LITTLE_ENDIAN
    const int kStep = -1;
    const int kMsbOffset = 1;
#elif V8_TARGET_BIG_ENDIAN
    const int kStep = 1;
    const int kMsbOffset = 0;
#else
#error "Unknown Architecture"
#endif
    Matcher<c::Node*> bytes[2];
    for (int i = 0; i < static_cast<int>(arraysize(bytes)); i++) {
      bytes[i] = IsLoad(
          (i == 0) ? MachineType::Int8() : MachineType::Uint8(),
          c::IsParameter(InterpreterDispatchDescriptor::kBytecodeArray),
          c::IsIntPtrAdd(
              c::IsParameter(InterpreterDispatchDescriptor::kBytecodeOffset),
              c::IsIntPtrConstant(offset + kMsbOffset + kStep * i)));
    }
    return c::IsWord32Or(
        c::IsWord32Shl(bytes[0], c::IsInt32Constant(kBitsPerByte)), bytes[1]);
  }
}

Matcher<c::Node*>
InterpreterAssemblerTest::InterpreterAssemblerForTest::IsUnsignedQuadOperand(
    int offset) {
  if (TargetSupportsUnalignedAccess()) {
    return IsLoad(
        MachineType::Uint32(),
        c::IsParameter(InterpreterDispatchDescriptor::kBytecodeArray),
        c::IsIntPtrAdd(
            c::IsParameter(InterpreterDispatchDescriptor::kBytecodeOffset),
            c::IsIntPtrConstant(offset)));
  } else {
#if V8_TARGET_LITTLE_ENDIAN
    const int kStep = -1;
    const int kMsbOffset = 3;
#elif V8_TARGET_BIG_ENDIAN
    const int kStep = 1;
    const int kMsbOffset = 0;
#else
#error "Unknown Architecture"
#endif
    Matcher<c::Node*> bytes[4];
    for (int i = 0; i < static_cast<int>(arraysize(bytes)); i++) {
      bytes[i] = IsLoad(
          MachineType::Uint8(),
          c::IsParameter(InterpreterDispatchDescriptor::kBytecodeArray),
          c::IsIntPtrAdd(
              c::IsParameter(InterpreterDispatchDescriptor::kBytecodeOffset),
              c::IsIntPtrConstant(offset + kMsbOffset + kStep * i)));
    }
    return c::IsWord32Or(
        c::IsWord32Shl(bytes[0], c::IsInt32Constant(3 * kBitsPerByte)),
        c::IsWord32Or(
            c::IsWord32Shl(bytes[1], c::IsInt32Constant(2 * kBitsPerByte)),
            c::IsWord32Or(
                c::IsWord32Shl(bytes[2], c::IsInt32Constant(1 * kBitsPerByte)),
                bytes[3])));
  }
}

Matcher<c::Node*>
InterpreterAssemblerTest::InterpreterAssemblerForTest::IsSignedQuadOperand(
    int offset) {
  if (TargetSupportsUnalignedAccess()) {
    return IsLoad(
        MachineType::Int32(),
        c::IsParameter(InterpreterDispatchDescriptor::kBytecodeArray),
        c::IsIntPtrAdd(
            c::IsParameter(InterpreterDispatchDescriptor::kBytecodeOffset),
            c::IsIntPtrConstant(offset)));
  } else {
#if V8_TARGET_LITTLE_ENDIAN
    const int kStep = -1;
    int kMsbOffset = 3;
#elif V8_TARGET_BIG_ENDIAN
    const int kStep = 1;
    int kMsbOffset = 0;
#else
#error "Unknown Architecture"
#endif
    Matcher<c::Node*> bytes[4];
    for (int i = 0; i < static_cast<int>(arraysize(bytes)); i++) {
      bytes[i] = IsLoad(
          (i == 0) ? MachineType::Int8() : MachineType::Uint8(),
          c::IsParameter(InterpreterDispatchDescriptor::kBytecodeArray),
          c::IsIntPtrAdd(
              c::IsParameter(InterpreterDispatchDescriptor::kBytecodeOffset),
              c::IsIntPtrConstant(offset + kMsbOffset + kStep * i)));
    }
    return c::IsWord32Or(
        c::IsWord32Shl(bytes[0], c::IsInt32Constant(3 * kBitsPerByte)),
        c::IsWord32Or(
            c::IsWord32Shl(bytes[1], c::IsInt32Constant(2 * kBitsPerByte)),
            c::IsWord32Or(
                c::IsWord32Shl(bytes[2], c::IsInt32Constant(1 * kBitsPerByte)),
                bytes[3])));
  }
}

Matcher<c::Node*>
InterpreterAssemblerTest::InterpreterAssemblerForTest::IsSignedOperand(
    int offset, OperandSize operand_size) {
  switch (operand_size) {
    case OperandSize::kByte:
      return IsSignedByteOperand(offset);
    case OperandSize::kShort:
      return IsSignedShortOperand(offset);
    case OperandSize::kQuad:
      return IsSignedQuadOperand(offset);
    case OperandSize::kNone:
      UNREACHABLE();
  }
  return nullptr;
}

Matcher<c::Node*>
InterpreterAssemblerTest::InterpreterAssemblerForTest::IsUnsignedOperand(
    int offset, OperandSize operand_size) {
  switch (operand_size) {
    case OperandSize::kByte:
      return IsUnsignedByteOperand(offset);
    case OperandSize::kShort:
      return IsUnsignedShortOperand(offset);
    case OperandSize::kQuad:
      return IsUnsignedQuadOperand(offset);
    case OperandSize::kNone:
      UNREACHABLE();
  }
  return nullptr;
}

Matcher<c::Node*>
InterpreterAssemblerTest::InterpreterAssemblerForTest::IsLoadRegisterOperand(
    int offset, OperandSize operand_size) {
  Matcher<c::Node*> reg_operand =
      IsChangeInt32ToIntPtr(IsSignedOperand(offset, operand_size));
  return IsBitcastWordToTagged(IsLoad(
      MachineType::Pointer(), c::IsLoadParentFramePointer(),
      c::IsWordShl(reg_operand, c::IsIntPtrConstant(kSystemPointerSizeLog2))));
}

TARGET_TEST_F(InterpreterAssemblerTest, BytecodeOperand) {
  static const OperandScale kOperandScales[] = {
      OperandScale::kSingle, OperandScale::kDouble, OperandScale::kQuadruple};
  TRACED_FOREACH(interpreter::Bytecode, bytecode, kBytecodes) {
    TRACED_FOREACH(interpreter::OperandScale, operand_scale, kOperandScales) {
      InterpreterAssemblerTestState state(this, bytecode);
      InterpreterAssemblerForTest m(&state, bytecode, operand_scale);
      int number_of_operands =
          interpreter::Bytecodes::NumberOfOperands(bytecode);
      for (int i = 0; i < number_of_operands; i++) {
        int offset = interpreter::Bytecodes::GetOperandOffset(bytecode, i,
                                                              operand_scale);
        OperandType operand_type =
            interpreter::Bytecodes::GetOperandType(bytecode, i);
        OperandSize operand_size =
            Bytecodes::SizeOfOperand(operand_type, operand_scale);
        switch (interpreter::Bytecodes::GetOperandType(bytecode, i)) {
          case interpreter::OperandType::kRegCount:
            EXPECT_THAT(m.BytecodeOperandCount(i),
                        m.IsUnsignedOperand(offset, operand_size));
            break;
          case interpreter::OperandType::kFlag8:
            EXPECT_THAT(m.BytecodeOperandFlag8(i),
                        m.IsUnsignedOperand(offset, operand_size));
            break;
          case interpreter::OperandType::kFlag16:
            EXPECT_THAT(m.BytecodeOperandFlag16(i),
                        m.IsUnsignedOperand(offset, operand_size));
            break;
          case interpreter::OperandType::kIdx:
            EXPECT_THAT(m.BytecodeOperandIdx(i),
                        c::IsChangeUint32ToWord(
                            m.IsUnsignedOperand(offset, operand_size)));
            break;
          case interpreter::OperandType::kNativeContextIndex:
            EXPECT_THAT(m.BytecodeOperandNativeContextIndex(i),
                        c::IsChangeUint32ToWord(
                            m.IsUnsignedOperand(offset, operand_size)));
            break;
          case interpreter::OperandType::kUImm:
            EXPECT_THAT(m.BytecodeOperandUImm(i),
                        m.IsUnsignedOperand(offset, operand_size));
            break;
          case interpreter::OperandType::kImm: {
            EXPECT_THAT(m.BytecodeOperandImm(i),
                        m.IsSignedOperand(offset, operand_size));
            break;
          }
          case interpreter::OperandType::kRuntimeId:
            EXPECT_THAT(m.BytecodeOperandRuntimeId(i),
                        m.IsUnsignedOperand(offset, operand_size));
            break;
          case interpreter::OperandType::kIntrinsicId:
            EXPECT_THAT(m.BytecodeOperandIntrinsicId(i),
                        m.IsUnsignedOperand(offset, operand_size));
            break;
          case interpreter::OperandType::kRegList:
          case interpreter::OperandType::kReg:
          case interpreter::OperandType::kRegPair:
          case interpreter::OperandType::kRegOut:
          case interpreter::OperandType::kRegOutList:
          case interpreter::OperandType::kRegOutPair:
          case interpreter::OperandType::kRegOutTriple:
          case interpreter::OperandType::kRegInOut:
            EXPECT_THAT(m.LoadRegisterAtOperandIndex(i),
                        m.IsLoadRegisterOperand(offset, operand_size));
            break;
          case interpreter::OperandType::kNone:
            UNREACHABLE();
        }
      }
    }
  }
}

TARGET_TEST_F(InterpreterAssemblerTest, GetContext) {
  TRACED_FOREACH(interpreter::Bytecode, bytecode, kBytecodes) {
    InterpreterAssemblerTestState state(this, bytecode);
    InterpreterAssemblerForTest m(&state, bytecode);
    EXPECT_THAT(
        m.GetContext(),
        IsBitcastWordToTagged(m.IsLoad(
            MachineType::Pointer(), c::IsLoadParentFramePointer(),
            c::IsIntPtrConstant(Register::current_context().ToOperand() *
                                kSystemPointerSize))));
  }
}

<<<<<<< HEAD
TARGET_TEST_F(InterpreterAssemblerTest, LoadConstantPoolEntry) {
  TRACED_FOREACH(interpreter::Bytecode, bytecode, kBytecodes) {
    InterpreterAssemblerTestState state(this, bytecode);
    InterpreterAssemblerForTest m(&state, bytecode);
    {
      TNode<IntPtrT> index = m.IntPtrConstant(2);
      TNode<Object> load_constant = m.LoadConstantPoolEntry(index);
      Matcher<c::Node*> constant_pool_matcher = m.IsLoadFromObject(
          MachineType::AnyTagged(),
          c::IsParameter(InterpreterDispatchDescriptor::kBytecodeArray),
          c::IsIntPtrConstant(BytecodeArray::kConstantPoolOffset -
                              kHeapObjectTag));
      EXPECT_THAT(load_constant,
                  m.IsLoadFromObject(
                      MachineType::AnyTagged(), constant_pool_matcher,
                      c::IsIntPtrConstant(FixedArray::OffsetOfElementAt(2) -
                                          kHeapObjectTag)));
    }
    {
      c::Node* index = m.UntypedParameter(2);
      TNode<Object> load_constant =
          m.LoadConstantPoolEntry(m.ReinterpretCast<IntPtrT>(index));
      Matcher<c::Node*> constant_pool_matcher = m.IsLoadFromObject(
          MachineType::AnyTagged(),
          c::IsParameter(InterpreterDispatchDescriptor::kBytecodeArray),
          c::IsIntPtrConstant(BytecodeArray::kConstantPoolOffset -
                              kHeapObjectTag));
      EXPECT_THAT(
          load_constant,
          m.IsLoadFromObject(
              MachineType::AnyTagged(), constant_pool_matcher,
              c::IsIntPtrAdd(
                  c::IsIntPtrConstant(FixedArray::kHeaderSize - kHeapObjectTag),
                  c::IsWordShl(index, c::IsIntPtrConstant(kTaggedSizeLog2)))));
    }
  }
}

=======
>>>>>>> 626889fb
TARGET_TEST_F(InterpreterAssemblerTest, LoadObjectField) {
  TRACED_FOREACH(interpreter::Bytecode, bytecode, kBytecodes) {
    InterpreterAssemblerTestState state(this, bytecode);
    InterpreterAssemblerForTest m(&state, bytecode);
    TNode<HeapObject> object =
        m.ReinterpretCast<HeapObject>(m.IntPtrConstant(0xDEADBEEF));
    int offset = 16;
    TNode<Object> load_field = m.LoadObjectField(object, offset);
      EXPECT_THAT(
          load_field,
          m.IsLoadFromObject(MachineType::AnyTagged(), Eq(object),
                             c::IsIntPtrConstant(offset - kHeapObjectTag)));
  }
}

TARGET_TEST_F(InterpreterAssemblerTest, CallRuntime2) {
  TRACED_FOREACH(interpreter::Bytecode, bytecode, kBytecodes) {
    InterpreterAssemblerTestState state(this, bytecode);
    InterpreterAssemblerForTest m(&state, bytecode);
    TNode<Object> arg1 = m.ReinterpretCast<Object>(m.Int32Constant(2));
    TNode<Object> arg2 = m.ReinterpretCast<Object>(m.Int32Constant(3));
    TNode<Object> context = m.ReinterpretCast<Object>(m.Int32Constant(4));
    TNode<Object> call_runtime =
        m.CallRuntime(Runtime::kAdd, context, arg1, arg2);
    EXPECT_THAT(call_runtime,
                c::IsCall(_, _, Eq(arg1), Eq(arg2), _, c::IsInt32Constant(2),
                          Eq(context), _, _));
  }
}

TARGET_TEST_F(InterpreterAssemblerTest, CallRuntime) {
  const int kResultSizes[] = {1, 2};
  TRACED_FOREACH(interpreter::Bytecode, bytecode, kBytecodes) {
    TRACED_FOREACH(int, result_size, kResultSizes) {
      if (Bytecodes::IsCallRuntime(bytecode)) {
        InterpreterAssemblerTestState state(this, bytecode);
        InterpreterAssemblerForTest m(&state, bytecode);
        Callable builtin = Builtins::CallableFor(
            isolate(), Builtins::InterpreterCEntry(result_size));

        TNode<Uint32T> function_id = m.Uint32Constant(0);
        InterpreterAssembler::RegListNodePair registers(m.IntPtrConstant(1),
                                                        m.Int32Constant(2));
        TNode<Context> context = m.ReinterpretCast<Context>(m.Int32Constant(4));

        Matcher<c::Node*> function_table = c::IsExternalConstant(
            ExternalReference::runtime_function_table_address_for_unittests(
                isolate()));
        Matcher<c::Node*> function =
            c::IsIntPtrAdd(function_table,
                           c::IsChangeUint32ToWord(c::IsInt32Mul(
                               Eq(function_id),
                               c::IsInt32Constant(sizeof(Runtime::Function)))));
        Matcher<c::Node*> function_entry =
            m.IsLoad(MachineType::Pointer(), function,
                     c::IsIntPtrConstant(offsetof(Runtime::Function, entry)));

        c::Node* call_runtime =
            m.CallRuntimeN(function_id, context, registers, result_size);
        EXPECT_THAT(call_runtime,
                    c::IsCall(_, c::IsHeapConstant(builtin.code()),
                              Eq(registers.reg_count()),
                              Eq(registers.base_reg_location()), function_entry,
                              Eq(context), _, _));
      }
    }
  }
}

<<<<<<< HEAD
TARGET_TEST_F(InterpreterAssemblerTest, LoadFeedbackVector) {
  TRACED_FOREACH(interpreter::Bytecode, bytecode, kBytecodes) {
    InterpreterAssemblerTestState state(this, bytecode);
    InterpreterAssemblerForTest m(&state, bytecode);
    TNode<HeapObject> feedback_vector = m.LoadFeedbackVector();

    // Feedback vector is a phi node with two inputs. One of them is loading the
    // feedback vector and the other is undefined constant (when feedback
    // vectors aren't allocated). Find the input that loads feedback vector.
    CHECK_EQ(static_cast<c::Node*>(feedback_vector)->opcode(),
             i::compiler::IrOpcode::kPhi);
    c::Node* value0 =
        i::compiler::NodeProperties::GetValueInput(feedback_vector, 0);
    c::Node* value1 =
        i::compiler::NodeProperties::GetValueInput(feedback_vector, 1);
    c::Node* load_feedback_vector = value0;
    if (value0->opcode() == i::compiler::IrOpcode::kHeapConstant) {
      load_feedback_vector = value1;
    }

    Matcher<c::Node*> load_function_matcher = IsBitcastWordToTagged(
        m.IsLoad(MachineType::Pointer(), c::IsLoadParentFramePointer(),
                 c::IsIntPtrConstant(Register::function_closure().ToOperand() *
                                     kSystemPointerSize)));
    Matcher<c::Node*> load_vector_cell_matcher = m.IsLoadFromObject(
        MachineType::TaggedPointer(), load_function_matcher,
        c::IsIntPtrConstant(JSFunction::kFeedbackCellOffset - kHeapObjectTag));
    EXPECT_THAT(load_feedback_vector,
                m.IsLoadFromObject(
                    MachineType::TaggedPointer(), load_vector_cell_matcher,
                    c::IsIntPtrConstant(Cell::kValueOffset - kHeapObjectTag)));
  }
}

=======
>>>>>>> 626889fb
}  // namespace interpreter_assembler_unittest
}  // namespace interpreter
}  // namespace internal
}  // namespace v8<|MERGE_RESOLUTION|>--- conflicted
+++ resolved
@@ -387,47 +387,6 @@
   }
 }
 
-<<<<<<< HEAD
-TARGET_TEST_F(InterpreterAssemblerTest, LoadConstantPoolEntry) {
-  TRACED_FOREACH(interpreter::Bytecode, bytecode, kBytecodes) {
-    InterpreterAssemblerTestState state(this, bytecode);
-    InterpreterAssemblerForTest m(&state, bytecode);
-    {
-      TNode<IntPtrT> index = m.IntPtrConstant(2);
-      TNode<Object> load_constant = m.LoadConstantPoolEntry(index);
-      Matcher<c::Node*> constant_pool_matcher = m.IsLoadFromObject(
-          MachineType::AnyTagged(),
-          c::IsParameter(InterpreterDispatchDescriptor::kBytecodeArray),
-          c::IsIntPtrConstant(BytecodeArray::kConstantPoolOffset -
-                              kHeapObjectTag));
-      EXPECT_THAT(load_constant,
-                  m.IsLoadFromObject(
-                      MachineType::AnyTagged(), constant_pool_matcher,
-                      c::IsIntPtrConstant(FixedArray::OffsetOfElementAt(2) -
-                                          kHeapObjectTag)));
-    }
-    {
-      c::Node* index = m.UntypedParameter(2);
-      TNode<Object> load_constant =
-          m.LoadConstantPoolEntry(m.ReinterpretCast<IntPtrT>(index));
-      Matcher<c::Node*> constant_pool_matcher = m.IsLoadFromObject(
-          MachineType::AnyTagged(),
-          c::IsParameter(InterpreterDispatchDescriptor::kBytecodeArray),
-          c::IsIntPtrConstant(BytecodeArray::kConstantPoolOffset -
-                              kHeapObjectTag));
-      EXPECT_THAT(
-          load_constant,
-          m.IsLoadFromObject(
-              MachineType::AnyTagged(), constant_pool_matcher,
-              c::IsIntPtrAdd(
-                  c::IsIntPtrConstant(FixedArray::kHeaderSize - kHeapObjectTag),
-                  c::IsWordShl(index, c::IsIntPtrConstant(kTaggedSizeLog2)))));
-    }
-  }
-}
-
-=======
->>>>>>> 626889fb
 TARGET_TEST_F(InterpreterAssemblerTest, LoadObjectField) {
   TRACED_FOREACH(interpreter::Bytecode, bytecode, kBytecodes) {
     InterpreterAssemblerTestState state(this, bytecode);
@@ -497,43 +456,6 @@
   }
 }
 
-<<<<<<< HEAD
-TARGET_TEST_F(InterpreterAssemblerTest, LoadFeedbackVector) {
-  TRACED_FOREACH(interpreter::Bytecode, bytecode, kBytecodes) {
-    InterpreterAssemblerTestState state(this, bytecode);
-    InterpreterAssemblerForTest m(&state, bytecode);
-    TNode<HeapObject> feedback_vector = m.LoadFeedbackVector();
-
-    // Feedback vector is a phi node with two inputs. One of them is loading the
-    // feedback vector and the other is undefined constant (when feedback
-    // vectors aren't allocated). Find the input that loads feedback vector.
-    CHECK_EQ(static_cast<c::Node*>(feedback_vector)->opcode(),
-             i::compiler::IrOpcode::kPhi);
-    c::Node* value0 =
-        i::compiler::NodeProperties::GetValueInput(feedback_vector, 0);
-    c::Node* value1 =
-        i::compiler::NodeProperties::GetValueInput(feedback_vector, 1);
-    c::Node* load_feedback_vector = value0;
-    if (value0->opcode() == i::compiler::IrOpcode::kHeapConstant) {
-      load_feedback_vector = value1;
-    }
-
-    Matcher<c::Node*> load_function_matcher = IsBitcastWordToTagged(
-        m.IsLoad(MachineType::Pointer(), c::IsLoadParentFramePointer(),
-                 c::IsIntPtrConstant(Register::function_closure().ToOperand() *
-                                     kSystemPointerSize)));
-    Matcher<c::Node*> load_vector_cell_matcher = m.IsLoadFromObject(
-        MachineType::TaggedPointer(), load_function_matcher,
-        c::IsIntPtrConstant(JSFunction::kFeedbackCellOffset - kHeapObjectTag));
-    EXPECT_THAT(load_feedback_vector,
-                m.IsLoadFromObject(
-                    MachineType::TaggedPointer(), load_vector_cell_matcher,
-                    c::IsIntPtrConstant(Cell::kValueOffset - kHeapObjectTag)));
-  }
-}
-
-=======
->>>>>>> 626889fb
 }  // namespace interpreter_assembler_unittest
 }  // namespace interpreter
 }  // namespace internal
