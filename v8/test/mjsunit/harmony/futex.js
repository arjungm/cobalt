// Copyright 2015 the V8 project authors. All rights reserved.
// Use of this source code is governed by a BSD-style license that can be
// found in the LICENSE file.

// Flags: --allow-natives-syntax

(function TestNonSharedArrayBehavior() {
  var ab = new ArrayBuffer(16);

  var i8a = new Int8Array(ab);
  var i16a = new Int16Array(ab);
  var i32a = new Int32Array(ab);
  var ui8a = new Uint8Array(ab);
  var ui8ca = new Uint8ClampedArray(ab);
  var ui16a = new Uint16Array(ab);
  var ui32a = new Uint32Array(ab);
  var f32a = new Float32Array(ab);
  var f64a = new Float64Array(ab);

  [i8a, i16a, i32a, ui8a, ui8ca, ui16a, ui32a, f32a, f64a].forEach(function(
    ta) {
    assertThrows(function() { Atomics.wait(ta, 0, 0); });
    if (ta === i32a) {
      assertEquals(0, Atomics.notify(ta, 0, 1));
    } else {
      assertThrows(function() { Atomics.notify(ta, 0, 1); });
    }
  });
})();

(function TestFailsWithNonSharedInt32Array() {
  var sab = new SharedArrayBuffer(16);

  var i8a = new Int8Array(sab);
  var i16a = new Int16Array(sab);
  var ui8a = new Uint8Array(sab);
  var ui8ca = new Uint8ClampedArray(sab);
  var ui16a = new Uint16Array(sab);
  var ui32a = new Uint32Array(sab);
  var f32a = new Float32Array(sab);
  var f64a = new Float64Array(sab);

  [i8a, i16a, ui8a, ui8ca, ui16a, ui32a, f32a, f64a].forEach(function(
      ta) {
    assertThrows(function() { Atomics.wait(ta, 0, 0); });
    assertThrows(function() { Atomics.notify(ta, 0, 1); });
  });
})();

(function TestInvalidIndex() {
  var sab = new SharedArrayBuffer(16);
  var i32a = new Int32Array(sab);

  // Valid indexes are 0-3.
  [-1, 4, 100, 0xffffffff].forEach(function(invalidIndex) {
    assertThrows(function() {
      Atomics.wait(i32a, invalidIndex, 0);
    }, RangeError);
    assertThrows(function() {
      Atomics.notify(i32a, invalidIndex, 0);
    }, RangeError);
    var validIndex = 0;
  });

  i32a = new Int32Array(sab, 8);
  [-1, 2, 100, 0xffffffff].forEach(function(invalidIndex) {
    assertThrows(function() {
      Atomics.wait(i32a, invalidIndex, 0);
    }, RangeError);
    assertThrows(function() {
      Atomics.notify(i32a, invalidIndex, 0);
    }, RangeError);
    var validIndex = 0;
  });
})();

(function TestWaitTimeout() {
  var i32a = new Int32Array(new SharedArrayBuffer(16));
  var waitMs = 100;
  var startTime = new Date();
  assertEquals("timed-out", Atomics.wait(i32a, 0, 0, waitMs));
  var endTime = new Date();
  assertTrue(endTime - startTime >= waitMs);
})();

(function TestWaitNotEqual() {
  var sab = new SharedArrayBuffer(16);
  var i32a = new Int32Array(sab);
  assertEquals("not-equal", Atomics.wait(i32a, 0, 42));

  i32a = new Int32Array(sab, 8);
  i32a[0] = 1;
  assertEquals("not-equal", Atomics.wait(i32a, 0, 0));
})();

(function TestWaitNegativeTimeout() {
  var i32a = new Int32Array(new SharedArrayBuffer(16));
  assertEquals("timed-out", Atomics.wait(i32a, 0, 0, -1));
  assertEquals("timed-out", Atomics.wait(i32a, 0, 0, -Infinity));
})();

(function TestWaitNotAllowed() {
  %SetAllowAtomicsWait(false);
  var i32a = new Int32Array(new SharedArrayBuffer(16));
  assertThrows(function() {
    Atomics.wait(i32a, 0, 0, -1);
  });
  %SetAllowAtomicsWait(true);
})();

(function TestWakePositiveInfinity() {
  var i32a = new Int32Array(new SharedArrayBuffer(16));
  Atomics.notify(i32a, 0, Number.POSITIVE_INFINITY);
})();

// In a previous version, this test caused a check failure
(function TestObjectWaitValue() {
  var sab = new SharedArrayBuffer(16);
  var i32a = new Int32Array(sab);
  assertEquals("timed-out", Atomics.wait(i32a, 0, Math, 0));
})();


//// WORKER ONLY TESTS

if (this.Worker) {

  var TestWaitWithTimeout = function(notify, timeout) {
    var sab = new SharedArrayBuffer(16);
    var i32a = new Int32Array(sab);

    var workerScript =
      `onmessage = function({data:msg}) {
         var i32a = new Int32Array(msg.sab, msg.offset);
         var result = Atomics.wait(i32a, 0, 0, ${timeout});
         postMessage(result);
       };`;

    var worker = new Worker(workerScript, {type: 'string'});
    worker.postMessage({sab: sab, offset: offset});

    // Spin until the worker is waiting on the futex.
    while (%AtomicsNumWaitersForTesting(i32a, 0) != 1) {}

    notify(i32a, 0, 1);
    assertEquals("ok", worker.getMessage());
    worker.terminate();

    var worker2 = new Worker(workerScript, {type: 'string'});
    var offset = 8;
    var i32a2 = new Int32Array(sab, offset);
    worker2.postMessage({sab: sab, offset: offset});

    // Spin until the worker is waiting on the futex.
    while (%AtomicsNumWaitersForTesting(i32a2, 0) != 1) {}
    notify(i32a2, 0, 1);
    assertEquals("ok", worker2.getMessage());
    worker2.terminate();

    // Futex should work when index and buffer views are different, but
    // the real address is the same.
    var worker3 = new Worker(workerScript, {type: 'string'});
    i32a2 = new Int32Array(sab, 4);
    worker3.postMessage({sab: sab, offset: 8});

    // Spin until the worker is waiting on the futex.
    while (%AtomicsNumWaitersForTesting(i32a2, 1) != 1) {}
    notify(i32a2, 1, 1);
    assertEquals("ok", worker3.getMessage());
    worker3.terminate();
  };

  // Test various infinite timeouts
  TestWaitWithTimeout(Atomics.notify, undefined);
  TestWaitWithTimeout(Atomics.notify, NaN);
  TestWaitWithTimeout(Atomics.notify, Infinity);

  var TestWakeMulti = function(notify) {
    var sab = new SharedArrayBuffer(20);
    var i32a = new Int32Array(sab);

    // SAB values:
    // i32a[id], where id in range [0, 3]:
    //   0 => Worker |id| is still waiting on the futex
    //   1 => Worker |id| is not waiting on futex, but has not be reaped by the
    //        main thread.
    //   2 => Worker |id| has been reaped.
    //
    // i32a[4]:
    //   always 0. Each worker is waiting on this index.

    function workerCode() {
<<<<<<< HEAD
      onmessage = function(msg) {
=======
      onmessage = function({data:msg}) {
>>>>>>> 626889fb
        var id = msg.id;
        var i32a = new Int32Array(msg.sab);

        // Wait on i32a[4] (should be zero).
        var result = Atomics.wait(i32a, 4, 0);
        // Set i32a[id] to 1 to notify the main thread which workers were
        // woken up.
        Atomics.store(i32a, id, 1);
        postMessage(result);
      };
    }

    var id;
    var workers = [];
    for (id = 0; id < 4; id++) {
      workers[id] = new Worker(workerCode, {type: 'function'});
      workers[id].postMessage({sab: sab, id: id});
    }

    // Spin until all workers are waiting on the futex.
    while (%AtomicsNumWaitersForTesting(i32a, 4) != 4) {}

    // Wake up three waiters.
    assertEquals(3, notify(i32a, 4, 3));

    var wokenCount = 0;
    var waitingId = 0 + 1 + 2 + 3;
    while (wokenCount < 3) {
      for (id = 0; id < 4; id++) {
        // Look for workers that have not yet been reaped. Set i32a[id] to 2
        // when they've been processed so we don't look at them again.
        if (Atomics.compareExchange(i32a, id, 1, 2) == 1) {
          assertEquals("ok", workers[id].getMessage());
          workers[id].terminate();
          waitingId -= id;
          wokenCount++;
        }
      }
    }

    assertEquals(3, wokenCount);
    assertEquals(0, Atomics.load(i32a, waitingId));
    assertEquals(1, %AtomicsNumWaitersForTesting(i32a, 4));

    // Finally wake the last waiter.
    assertEquals(1, notify(i32a, 4, 1));
    assertEquals("ok", workers[waitingId].getMessage());
    workers[waitingId].terminate();

    assertEquals(0, %AtomicsNumWaitersForTesting(i32a, 4));

  };

  TestWakeMulti(Atomics.notify);
}<|MERGE_RESOLUTION|>--- conflicted
+++ resolved
@@ -190,11 +190,7 @@
     //   always 0. Each worker is waiting on this index.
 
     function workerCode() {
-<<<<<<< HEAD
-      onmessage = function(msg) {
-=======
       onmessage = function({data:msg}) {
->>>>>>> 626889fb
         var id = msg.id;
         var i32a = new Int32Array(msg.sab);
 
