--- conflicted
+++ resolved
@@ -2,11 +2,8 @@
 // Use of this source code is governed by a BSD-style license that can be
 // found in the LICENSE file.
 
-<<<<<<< HEAD
-=======
 // Flags: --js-staging
 
->>>>>>> 626889fb
 function toRangeWrapper(is_big) {
   return function _toRangeWrapped(raw_value) {
     var raw_range = this.max - this.min + (is_big ? 1n : 1);
