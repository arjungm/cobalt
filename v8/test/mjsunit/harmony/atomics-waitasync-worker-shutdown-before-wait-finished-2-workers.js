// Copyright 2020 the V8 project authors. All rights reserved.
// Use of this source code is governed by a BSD-style license that can be
// found in the LICENSE file.

// Flags: --allow-natives-syntax

(function test() {
  const sab = new SharedArrayBuffer(16);
  const i32a = new Int32Array(sab);
  const location = 0;

  (function createWorker() {
    function workerCode(location) {
<<<<<<< HEAD
      onmessage = function(msg) {
=======
      onmessage = function({data:msg}) {
>>>>>>> 626889fb
        if (msg.sab) {
          const i32a = new Int32Array(msg.sab);
          Atomics.waitAsync(i32a, location, 0);
          postMessage('worker waiting');
        }
      }
    }
    // Create 2 workers which wait on the same location.
    let workers = [];
    const worker_count = 2;
    for (let i = 0; i < worker_count; ++i) {
      workers[i] = new Worker(workerCode,
                              {type: 'function', arguments: [location]});
      workers[i].postMessage({sab: sab});
      const m = workers[i].getMessage();
      assertEquals('worker waiting', m);
    }
    for (let i = 0; i < worker_count; ++i) {
      workers[i].terminateAndWait();
    }
  })();

  const notify_return_value = Atomics.notify(i32a, location, 2);
  // No waiters got notified, since they got cleaned up before it.
  assertEquals(0, notify_return_value);
})();<|MERGE_RESOLUTION|>--- conflicted
+++ resolved
@@ -11,11 +11,7 @@
 
   (function createWorker() {
     function workerCode(location) {
-<<<<<<< HEAD
-      onmessage = function(msg) {
-=======
       onmessage = function({data:msg}) {
->>>>>>> 626889fb
         if (msg.sab) {
           const i32a = new Int32Array(msg.sab);
           Atomics.waitAsync(i32a, location, 0);
