// Copyright 2019 the V8 project authors. All rights reserved.
// Use of this source code is governed by a BSD-style license that can be
// found in the LICENSE file.

<<<<<<< HEAD
// Flags: --harmony-top-level-await
=======
>>>>>>> 626889fb

let m1 = import('modules-skip-1.mjs');
let m1_namespace = await m1;

let m2 = import('modules-skip-3.mjs');
let m2_namespace = await m2;

assertEquals(42, m1_namespace.life());
assertEquals('42', m2_namespace.stringlife);<|MERGE_RESOLUTION|>--- conflicted
+++ resolved
@@ -2,10 +2,6 @@
 // Use of this source code is governed by a BSD-style license that can be
 // found in the LICENSE file.
 
-<<<<<<< HEAD
-// Flags: --harmony-top-level-await
-=======
->>>>>>> 626889fb
 
 let m1 = import('modules-skip-1.mjs');
 let m1_namespace = await m1;
