--- conflicted
+++ resolved
@@ -6,11 +6,7 @@
 var sta = new Int8Array(sab);
 sta[0] = 5;
 function workerCode() {
-<<<<<<< HEAD
-  onmessage = function(msg) {
-=======
   onmessage = function({data:msg}) {
->>>>>>> 626889fb
     postMessage(0);
   };
 }
