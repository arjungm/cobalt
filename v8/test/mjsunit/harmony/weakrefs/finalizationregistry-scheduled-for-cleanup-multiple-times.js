// Copyright 2018 the V8 project authors. All rights reserved.
// Use of this source code is governed by a BSD-style license that can be
// found in the LICENSE file.

// Flags: --expose-gc --noincremental-marking
// Flags: --no-stress-flush-code

(async function () {

  let cleanup0_call_count = 0;
  let cleanup1_call_count = 0;

  let cleanup0 = function (holdings) {
    ++cleanup0_call_count;
  }

  let cleanup1 = function (holdings) {
    ++cleanup1_call_count;
  }

  let fg0 = new FinalizationRegistry(cleanup0);
  let fg1 = new FinalizationRegistry(cleanup1);

  // Register 1 weak reference for each FinalizationRegistry and kill the
  // objects they point to.
  (function () {
    // The objects need to be inside a closure so that we can reliably kill
    // them.
    let objects = [];
    objects[0] = {};
    objects[1] = {};
    fg0.register(objects[0], "holdings0-0");
    fg1.register(objects[1], "holdings1-0");
    // Drop the references to the objects.
    objects = [];
  })();

  // Schedule a GC, which will schedule both fg0 and fg1 for cleanup.
  // Here and below, we need to invoke GC asynchronously and wait for it to
  // finish, so that it doesn't need to scan the stack. Otherwise, the objects
  // may not be reclaimed because of conservative stack scanning and the test
  // may not work as intended.
  let task_1_gc = (async function () {
    await gc({ type: 'major', execution: 'async' });

    // Before the cleanup task has a chance to run, do the same thing again, so
    // both FinalizationRegistries are (again) scheduled for cleanup. This has to
    // be a IIFE function (so that we can reliably kill the objects) so we cannot
    // use the same function as before.
    (function () {
      let objects = [];
      objects[0] = {};
      objects[1] = {};
      fg0.register(objects[0], "holdings0-1");
      fg1.register(objects[1], "holdings1-1");
      objects = [];
    })();
  })();

  // Schedule a second GC for execution after that, which will again schedule
  // both fg0 and fg1 for cleanup.
  let task_2_gc = (async function () {
    await gc({ type: 'major', execution: 'async' });

    // Check that no cleanup task has had the chance to run yet.
    assertEquals(0, cleanup0_call_count);
    assertEquals(0, cleanup1_call_count);
  })();

  // Wait for the two GCs to be executed.
  await task_1_gc;
  await task_2_gc;
<<<<<<< HEAD

  let timeout_func = function () {
    assertEquals(2, cleanup0_call_count);
    assertEquals(2, cleanup1_call_count);
  }

  // Give the cleanup task a chance to run and check it worked correctly.
  setTimeout(timeout_func, 0);

=======

  // Wait two ticks, so that the finalization registry cleanup has an
  // opportunity to both run and re-post itself.
  await new Promise(resolve=>setTimeout(resolve, 0));
  await new Promise(resolve=>setTimeout(resolve, 0));

  assertEquals(2, cleanup0_call_count);
  assertEquals(2, cleanup1_call_count);

>>>>>>> 626889fb
})();<|MERGE_RESOLUTION|>--- conflicted
+++ resolved
@@ -70,17 +70,6 @@
   // Wait for the two GCs to be executed.
   await task_1_gc;
   await task_2_gc;
-<<<<<<< HEAD
-
-  let timeout_func = function () {
-    assertEquals(2, cleanup0_call_count);
-    assertEquals(2, cleanup1_call_count);
-  }
-
-  // Give the cleanup task a chance to run and check it worked correctly.
-  setTimeout(timeout_func, 0);
-
-=======
 
   // Wait two ticks, so that the finalization registry cleanup has an
   // opportunity to both run and re-post itself.
@@ -90,5 +79,4 @@
   assertEquals(2, cleanup0_call_count);
   assertEquals(2, cleanup1_call_count);
 
->>>>>>> 626889fb
 })();