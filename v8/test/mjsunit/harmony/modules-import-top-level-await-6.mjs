// Copyright 2019 the V8 project authors. All rights reserved.
// Use of this source code is governed by a BSD-style license that can be
// found in the LICENSE file.

<<<<<<< HEAD
// Flags: --harmony-top-level-await
=======
>>>>>>> 626889fb

import * as m from 'modules-skip-3-top-level-await.mjs'

assertEquals(42, m.life());
assertEquals('42', m.stringlife);<|MERGE_RESOLUTION|>--- conflicted
+++ resolved
@@ -2,10 +2,6 @@
 // Use of this source code is governed by a BSD-style license that can be
 // found in the LICENSE file.
 
-<<<<<<< HEAD
-// Flags: --harmony-top-level-await
-=======
->>>>>>> 626889fb
 
 import * as m from 'modules-skip-3-top-level-await.mjs'
 
