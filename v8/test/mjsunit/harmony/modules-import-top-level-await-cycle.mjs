// Copyright 2019 the V8 project authors. All rights reserved.
// Use of this source code is governed by a BSD-style license that can be
// found in the LICENSE file.
//
<<<<<<< HEAD
// Flags: --harmony-top-level-await
=======
>>>>>>> 626889fb

import * as m1 from 'modules-skip-1-top-level-await-cycle.mjs'
import * as m2 from 'modules-skip-2-top-level-await-cycle.mjs'
import * as m3 from 'modules-skip-3-top-level-await-cycle.mjs'

assertSame(m1.m1.m.m.life, m1.m2.m.m.life);
assertSame(m1.m1.m.m.life, m2.m.m.life);
assertSame(m1.m1.m.m.life, m3.m.m.life);

let m4 = await import('modules-skip-1.mjs');
assertSame(m1.m1.m.m.life, m4.life);<|MERGE_RESOLUTION|>--- conflicted
+++ resolved
@@ -2,10 +2,6 @@
 // Use of this source code is governed by a BSD-style license that can be
 // found in the LICENSE file.
 //
-<<<<<<< HEAD
-// Flags: --harmony-top-level-await
-=======
->>>>>>> 626889fb
 
 import * as m1 from 'modules-skip-1-top-level-await-cycle.mjs'
 import * as m2 from 'modules-skip-2-top-level-await-cycle.mjs'
