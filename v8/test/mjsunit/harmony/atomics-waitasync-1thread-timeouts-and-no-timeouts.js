// Copyright 2020 the V8 project authors. All rights reserved.
// Use of this source code is governed by a BSD-style license that can be
// found in the LICENSE file.

const N = 10;

function workerCode(N) {
  const sab = new SharedArrayBuffer(16);
  const i32a = new Int32Array(sab);
  const location = 0;
  const expected_value = 0;

  function start() {
    // Create N async waiters; the even ones without timeout and the odd ones
    // with timeout.
    for (let i = 0; i < N; ++i) {
      let result;
      if (i % 2 == 0) {
        result = Atomics.waitAsync(i32a, location, expected_value);
      } else {
        result = Atomics.waitAsync(i32a, location, expected_value, i);
      }
      result.value.then(
        (value) => { postMessage(value + " " + i); },
        () => { postMessage("unexpected"); });
    }
  }

  function wakeUpRemainingWaiters() {
    // Wake up all waiters
    let notify_return_value = Atomics.notify(i32a, location);
    postMessage("notify return value " + notify_return_value);
  }

<<<<<<< HEAD
  onmessage = function(param) {
=======
  onmessage = function({data:param}) {
>>>>>>> 626889fb
    if (param == "start") {
      start();
    } else if (param == "wakeUpRemainingWaiters") {
      wakeUpRemainingWaiters();
    }
  };
}

const w = new Worker(workerCode, {type: 'function', arguments: [N]});
w.postMessage("start");

// Verify that all timed out waiters timed out in timeout order.
let waiter_no = 1;
for (let i = 0; i < N / 2; ++i) {
  const m = w.getMessage();
  assertEquals("timed-out " + waiter_no, m);
  waiter_no += 2;
}
w.postMessage("wakeUpRemainingWaiters");
const m = w.getMessage();
assertEquals("notify return value " + N / 2, m);

// Verify that the waiters woke up in FIFO order.
waiter_no = 0;
for (let i = 0; i < N / 2; ++i) {
  const m = w.getMessage();
  assertEquals("ok " + waiter_no, m);
  waiter_no += 2;
}
w.terminate();<|MERGE_RESOLUTION|>--- conflicted
+++ resolved
@@ -32,11 +32,7 @@
     postMessage("notify return value " + notify_return_value);
   }
 
-<<<<<<< HEAD
-  onmessage = function(param) {
-=======
   onmessage = function({data:param}) {
->>>>>>> 626889fb
     if (param == "start") {
       start();
     } else if (param == "wakeUpRemainingWaiters") {
