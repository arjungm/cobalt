--- conflicted
+++ resolved
@@ -3,11 +3,7 @@
 // found in the LICENSE file.
 
 // Flags: --allow-natives-syntax --no-always-turbofan --no-stress-flush-code
-<<<<<<< HEAD
-// Flags: --expose-gc
-=======
 // Flags: --expose-gc --js-staging
->>>>>>> 626889fb
 // Files: test/mjsunit/code-coverage-utils.js
 
 (async function () {
@@ -1256,8 +1252,6 @@
       {"start":216,"end":240,"count":2} ]
   );
 
-<<<<<<< HEAD
-=======
   await TestCoverage(
       'using in a block', `
 { using x = {               // 0000
@@ -1271,7 +1265,6 @@
         {'start': 76, 'end': 149, 'count': 1}
       ]);
 
->>>>>>> 626889fb
   %DebugToggleBlockCoverage(false);
 
 })();