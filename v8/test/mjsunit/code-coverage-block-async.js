--- conflicted
+++ resolved
@@ -4,11 +4,7 @@
 
 // Flags: --allow-natives-syntax --no-always-turbofan --no-stress-flush-code
 // Flags: --no-stress-incremental-marking
-<<<<<<< HEAD
-// Flags: --expose-gc
-=======
 // Flags: --expose-gc --js-staging
->>>>>>> 626889fb
 // Files: test/mjsunit/code-coverage-utils.js
 
 (async function () {
@@ -214,8 +210,6 @@
       {"start":321,"end":400,"count":0} ]
   );
 
-<<<<<<< HEAD
-=======
   await TestCoverage(
       'await using in a block', `
 async function testAwaitUsing() {               // 0000
@@ -234,7 +228,6 @@
         {'start': 172, 'end': 285, 'count': 1}
       ]);
 
->>>>>>> 626889fb
   %DebugToggleBlockCoverage(false);
 
 })();