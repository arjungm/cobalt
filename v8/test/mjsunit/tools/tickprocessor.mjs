--- conflicted
+++ resolved
@@ -99,10 +99,7 @@
       '081f08a0 00000004 B stdout\n'
     ].join('\n'), ''];
   };
-<<<<<<< HEAD
-=======
-
->>>>>>> 626889fb
+
   var shell_prov = new LinuxCppEntriesProvider();
   var shell_syms = [];
   await shell_prov.parseVmSymbols('shell', 0x08048000, 0x081ee000, 0,
@@ -194,8 +191,6 @@
     android_ref_syms[i][2] += 0xf7c5c000;
   }
   assertEquals(android_ref_syms, android_syms);
-<<<<<<< HEAD
-=======
   // With BigInts
   var android_prov = new LinuxCppEntriesProvider(...useBigIntsArgs);
   var android_syms = [];
@@ -205,7 +200,6 @@
     entry[0], BigInt(entry[1]), BigInt(entry[2])
   ])
   assertEquals(android_ref_syms_bigints, android_syms);
->>>>>>> 626889fb
 
   LinuxCppEntriesProvider.prototype.loadSymbols = oldLoadSymbols;
 })();
@@ -229,11 +223,7 @@
   };
   var shell_prov = new MacOSCppEntriesProvider();
   var shell_syms = [];
-<<<<<<< HEAD
-  await shell_prov.parseVmSymbols('shell', 0x00001c00, 0x00163256, 0x100,
-=======
   await shell_prov.parseVmSymbols('shell', 0x00001b00, 0x00163256, 0x100,
->>>>>>> 626889fb
       (...params) => shell_syms.push(params));
   assertEquals(
       [['start', 0x00001c00, 0x00001c40],
@@ -265,8 +255,6 @@
     stdc_ref_syms[i][2] += 0x95728fb4;
   }
   assertEquals(stdc_ref_syms, stdc_syms);
-<<<<<<< HEAD
-=======
   // With BigInts
   const useBigIntsArgs = [undefined, undefined, undefined, undefined, undefined, true];
   var stdc_prov = new MacOSCppEntriesProvider(...useBigIntsArgs);
@@ -277,7 +265,6 @@
     entry[0], BigInt(entry[1]), BigInt(entry[2])
   ])
   assertEquals(stdc_ref_syms_bigints, stdc_syms);
->>>>>>> 626889fb
 
   MacOSCppEntriesProvider.prototype.loadSymbols = oldLoadSymbols;
 })();
@@ -421,28 +408,17 @@
 
 
 class CppEntriesProviderMock {
-<<<<<<< HEAD
-  constructor(filename) {
-    this.isLoaded = false;
-    this.symbols = JSON.parse(d8.file.read(filename));
-=======
   constructor(filename, useBigIntAddresses=false) {
     this.isLoaded = false;
     this.symbols = JSON.parse(d8.file.read(filename));
     this.parseAddr = useBigIntAddresses ? BigInt : parseInt;
->>>>>>> 626889fb
   }
   parseVmSymbols(name, startAddr, endAddr, slideAddr, symbolAdder) {
     if (this.isLoaded) return;
     this.isLoaded = true;
-<<<<<<< HEAD
-    for (let symbol of this.symbols) {
-      symbolAdder.apply(null, symbol);
-=======
     for (let symbolInfo of this.symbols) {
       const [name, start, end] = symbolInfo;
       symbolAdder.call(null, name, this.parseAddr(start), this.parseAddr(end))
->>>>>>> 626889fb
     }
   }
 }
@@ -534,15 +510,6 @@
       'tickprocessor-test-large.log', 'tickprocessor-test-large.default'],
   };
   for (var testName in testData) {
-<<<<<<< HEAD
-    console.log('=== testProcessing-' + testName + ' ===');
-    await testTickProcessor(...testData[testName]);
-  }
-})();
-
-async function testTickProcessor(logInput, refOutput, args=[]) {
-  // /foo/bar/tickprocesser.mjs => /foo/bar/
-=======
     await testTickProcessor(testName, ...testData[testName]);
   }
 })();
@@ -559,7 +526,6 @@
 async function testTickProcessorBasic(
       logInput, refOutput, args=[]) {
   // /foo/bar/tickprocessor.mjs => /foo/bar/
->>>>>>> 626889fb
   const dir = import.meta.url.split("/").slice(0, -1).join('/') + '/';
   const params = ArgumentsProcessor.process(args);
   await testExpectations(dir, logInput, refOutput, params);
@@ -569,12 +535,8 @@
 
 async function testExpectations(dir, logInput, refOutput, params) {
   const symbolsFile = dir + logInput + '.symbols.json';
-<<<<<<< HEAD
-  const cppEntries = new CppEntriesProviderMock(symbolsFile);
-=======
   const cppEntries = new CppEntriesProviderMock(
       symbolsFile, params.useBigIntAddresses);
->>>>>>> 626889fb
   const tickProcessor = TickProcessor.fromParams(params, cppEntries);
   const printMonitor = new PrintMonitor(dir + refOutput);
   await tickProcessor.processLogFileInTest(dir + logInput);
