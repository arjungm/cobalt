// Copyright 2019 the V8 project authors. All rights reserved.
// Use of this source code is governed by a BSD-style license that can be
// found in the LICENSE file.

// Flags: --turbofan --allow-natives-syntax --expose-gc --flush-bytecode
<<<<<<< HEAD
// Flags: --stress-flush-code --flush-bytecode
=======
// Flags: --stress-flush-code --flush-bytecode --no-flush-baseline-code
>>>>>>> 626889fb

function foo(a) {}

%PrepareFunctionForOptimization(foo);
foo();
foo();
%OptimizeFunctionOnNextCall(foo);
gc();
foo();
assertOptimized(foo);<|MERGE_RESOLUTION|>--- conflicted
+++ resolved
@@ -3,11 +3,7 @@
 // found in the LICENSE file.
 
 // Flags: --turbofan --allow-natives-syntax --expose-gc --flush-bytecode
-<<<<<<< HEAD
-// Flags: --stress-flush-code --flush-bytecode
-=======
 // Flags: --stress-flush-code --flush-bytecode --no-flush-baseline-code
->>>>>>> 626889fb
 
 function foo(a) {}
 
