// Copyright 2019 the V8 project authors. All rights reserved.
// Use of this source code is governed by a BSD-style license that can be
// found in the LICENSE file.

// Flags: --allow-natives-syntax --turbofan --no-always-turbofan
<<<<<<< HEAD
=======
// Flags: --turboshaft-enable-debug-features
>>>>>>> 626889fb

function apply(arg) {
  "use strict";
  return arg.apply(this, arguments);
}

function bar() {
  function foo(self, arg) {
    %TurbofanStaticAssert(arg === 42);
    return %IsBeingInterpreted();
  }
  %PrepareFunctionForOptimization(foo);

  return apply(foo, 42);
}

%PrepareFunctionForOptimization(bar);
%PrepareFunctionForOptimization(apply);
assertTrue(bar());
assertTrue(bar());
%OptimizeFunctionOnNextCall(bar);
assertFalse(bar());<|MERGE_RESOLUTION|>--- conflicted
+++ resolved
@@ -3,10 +3,7 @@
 // found in the LICENSE file.
 
 // Flags: --allow-natives-syntax --turbofan --no-always-turbofan
-<<<<<<< HEAD
-=======
 // Flags: --turboshaft-enable-debug-features
->>>>>>> 626889fb
 
 function apply(arg) {
   "use strict";
