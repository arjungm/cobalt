--- conflicted
+++ resolved
@@ -3,10 +3,7 @@
 // found in the LICENSE file.
 
 // Flags: --allow-natives-syntax --no-assert-types
-<<<<<<< HEAD
-=======
 // Flags: --turboshaft-enable-debug-features
->>>>>>> 626889fb
 
 // Check that the branch elimination replace the redundant branch condition with
 // a phi node, and then the branch is folded in EffectControlLinearizationPhase.
