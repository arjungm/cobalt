// Copyright 2013 the V8 project authors. All rights reserved.
// Redistribution and use in source and binary forms, with or without
// modification, are permitted provided that the following conditions are
// met:
//
//     * Redistributions of source code must retain the above copyright
//       notice, this list of conditions and the following disclaimer.
//     * Redistributions in binary form must reproduce the above
//       copyright notice, this list of conditions and the following
//       disclaimer in the documentation and/or other materials provided
//       with the distribution.
//     * Neither the name of Google Inc. nor the names of its
//       contributors may be used to endorse or promote products derived
//       from this software without specific prior written permission.
//
// THIS SOFTWARE IS PROVIDED BY THE COPYRIGHT HOLDERS AND CONTRIBUTORS
// "AS IS" AND ANY EXPRESS OR IMPLIED WARRANTIES, INCLUDING, BUT NOT
// LIMITED TO, THE IMPLIED WARRANTIES OF MERCHANTABILITY AND FITNESS FOR
// A PARTICULAR PURPOSE ARE DISCLAIMED. IN NO EVENT SHALL THE COPYRIGHT
// OWNER OR CONTRIBUTORS BE LIABLE FOR ANY DIRECT, INDIRECT, INCIDENTAL,
// SPECIAL, EXEMPLARY, OR CONSEQUENTIAL DAMAGES (INCLUDING, BUT NOT
// LIMITED TO, PROCUREMENT OF SUBSTITUTE GOODS OR SERVICES; LOSS OF USE,
// DATA, OR PROFITS; OR BUSINESS INTERRUPTION) HOWEVER CAUSED AND ON ANY
// THEORY OF LIABILITY, WHETHER IN CONTRACT, STRICT LIABILITY, OR TORT
// (INCLUDING NEGLIGENCE OR OTHERWISE) ARISING IN ANY WAY OUT OF THE USE
// OF THIS SOFTWARE, EVEN IF ADVISED OF THE POSSIBILITY OF SUCH DAMAGE.

// Flags: --use-osr --allow-natives-syntax --turbofan
<<<<<<< HEAD
// Flags: --no-always-turbofan
=======
// Flags: --no-always-turbofan --no-maglev-osr
>>>>>>> 626889fb

// Can't OSR with always-turbofan or in Lite mode.
if (isNeverOptimizeLiteMode()) {
  print("Warning: skipping test that requires optimization in Lite mode.");
  testRunner.quit(0);
}
assertFalse(isAlwaysOptimize());

function f(disable_asserts) {
  do {
    do {
      for (var i = 0; i < 10; i++) {
        %OptimizeOsr();
        %PrepareFunctionForOptimization(f);
      }
      // Note: this check can't be wrapped in a function, because
      // calling that function causes a deopt from lack of call
      // feedback.
      var opt_status = %GetOptimizationStatus(f);
      assertTrue(
        disable_asserts ||
        (opt_status & V8OptimizationStatus.kMaybeDeopted) !== 0 ||
        (opt_status & V8OptimizationStatus.kTopmostFrameIsTurboFanned) !== 0);
    } while (false);
  } while (false);
}

%PrepareFunctionForOptimization(f);
f(true);  // Gather feedback first.
f(false);

function g() {
  for (var i = 0; i < 1; i++) { }

  do {
    do {
      for (var i = 0; i < 1; i++) { }
    } while (false);
  } while (false);

  do {
    do {
      do {
        do {
          do {
            do {
              do {
                do {
                  for (var i = 0; i < 10; i++) {
                    %OptimizeOsr();
                    %PrepareFunctionForOptimization(g);
                  }
                  var opt_status = %GetOptimizationStatus(g);
                  assertTrue(
                    (opt_status & V8OptimizationStatus.kMaybeDeopted) !== 0 ||
                    (opt_status &
                        V8OptimizationStatus.kTopmostFrameIsTurboFanned) !== 0);
                } while (false);
              } while (false);
            } while (false);
          } while (false);
        } while (false);
      } while (false);
    } while (false);
  } while (false);
}

%PrepareFunctionForOptimization(g);
g();<|MERGE_RESOLUTION|>--- conflicted
+++ resolved
@@ -26,11 +26,7 @@
 // OF THIS SOFTWARE, EVEN IF ADVISED OF THE POSSIBILITY OF SUCH DAMAGE.
 
 // Flags: --use-osr --allow-natives-syntax --turbofan
-<<<<<<< HEAD
-// Flags: --no-always-turbofan
-=======
 // Flags: --no-always-turbofan --no-maglev-osr
->>>>>>> 626889fb
 
 // Can't OSR with always-turbofan or in Lite mode.
 if (isNeverOptimizeLiteMode()) {
