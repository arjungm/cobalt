// Copyright 2020 the V8 project authors. All rights reserved.
// Use of this source code is governed by a BSD-style license that can be
// found in the LICENSE file.
<<<<<<< HEAD
//
// Flags: --no-liftoff --experimental-wasm-return-call
=======
>>>>>>> 626889fb

d8.file.execute("test/mjsunit/wasm/wasm-module-builder.js");

(function Regress1137608() {
  print(arguments.callee.name);
  let builder = new WasmModuleBuilder();
  let sig0 = builder.addType(kSig_i_iii);
  let sig1 = builder.addType(makeSig([kWasmF64, kWasmF64, kWasmI32,
        kWasmI32, kWasmI32, kWasmF32, kWasmI32, kWasmF64, kWasmI32, kWasmF32,
        kWasmI32, kWasmF32, kWasmI32, kWasmF64, kWasmI32], [kWasmI32]));
  let main = builder.addFunction("main", sig0)
      .addBody([
        kExprI64Const, 0,
        kExprF64UConvertI64,
        kExprF64Const, 0x30, 0x30, 0x30, 0x30, 0x30, 0x30, 0x00, 0x00,
        kExprF64Const, 0x30, 0x30, 0x30, 0x00, 0x00, 0x00, 0x00, 0x00,
        kExprF64Mul,
        kExprI32Const, 0,
        kExprF64Const, 0x30, 0x30, 0x00, 0x00, 0x00, 0x00, 0x00, 0x00,
        kExprF64StoreMem, 0x00, 0xb0, 0xe0, 0xc0, 0x81, 0x03,
        kExprI32Const, 0,
        kExprI32Const, 0,
        kExprI32Const, 0,
        kExprF32Const, 0x00, 0x00, 0x00, 0x00,
        kExprI32Const, 0,
        kExprF64Const, 0x00, 0x00, 0x00, 0x00, 0x00, 0x00, 0x00, 0x00,
        kExprI32Const, 0,
        kExprF32Const, 0x00, 0x00, 0x00, 0x00,
        kExprI32Const, 0,
        kExprF32Const, 0x00, 0x00, 0x00, 0x00,
        kExprI32Const, 0,
        kExprF64Const, 0x00, 0x00, 0x00, 0x00, 0x00, 0x00, 0x00, 0x00,
        kExprI32Const, 0,
        kExprI32Const, 2,
        kExprReturnCallIndirect, sig1, kTableZero]).exportFunc();
  builder.addFunction("f", sig1).addBody([kExprI32Const, 0]);
  builder.addTable(kWasmAnyFunc, 4, 4);
  builder.addMemory(16, 32, true);
  let module = new WebAssembly.Module(builder.toBuffer());
  let instance = new WebAssembly.Instance(module);
})();<|MERGE_RESOLUTION|>--- conflicted
+++ resolved
@@ -1,11 +1,6 @@
 // Copyright 2020 the V8 project authors. All rights reserved.
 // Use of this source code is governed by a BSD-style license that can be
 // found in the LICENSE file.
-<<<<<<< HEAD
-//
-// Flags: --no-liftoff --experimental-wasm-return-call
-=======
->>>>>>> 626889fb
 
 d8.file.execute("test/mjsunit/wasm/wasm-module-builder.js");
 
