// Copyright 2020 the V8 project authors. All rights reserved.
// Use of this source code is governed by a BSD-style license that can be
// found in the LICENSE file.

// The test needs --no-liftoff because we can't serialize and deserialize
// Liftoff code.
<<<<<<< HEAD
// Flags: --expose-wasm --allow-natives-syntax --expose-gc --no-liftoff
=======
// Flags: --allow-natives-syntax --expose-gc --no-liftoff
>>>>>>> 626889fb

d8.file.execute("test/mjsunit/wasm/wasm-module-builder.js");

const num_functions = 3;

function create_builder() {
  const builder = new WasmModuleBuilder();
  for (let i = 0; i < num_functions; ++i) {
    builder.addFunction('f' + i, kSig_i_v)
        .addBody(wasmI32Const(i))
        .exportFunc();
  }
  return builder;
}

const wire_bytes = create_builder().toBuffer();

const serialized = (() => {
  const module = new WebAssembly.Module(wire_bytes);
  const instance = new WebAssembly.Instance(module);
  // Run one function so that serialization happens.
  instance.exports.f2();
  return %SerializeWasmModule(module);
})();

// Collect the compiled module, to avoid sharing of the NativeModule.
gc();

const module = %DeserializeWasmModule(serialized, wire_bytes);
%SerializeWasmModule(module);<|MERGE_RESOLUTION|>--- conflicted
+++ resolved
@@ -4,11 +4,7 @@
 
 // The test needs --no-liftoff because we can't serialize and deserialize
 // Liftoff code.
-<<<<<<< HEAD
-// Flags: --expose-wasm --allow-natives-syntax --expose-gc --no-liftoff
-=======
 // Flags: --allow-natives-syntax --expose-gc --no-liftoff
->>>>>>> 626889fb
 
 d8.file.execute("test/mjsunit/wasm/wasm-module-builder.js");
 
