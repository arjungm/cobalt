// Copyright 2015 the V8 project authors. All rights reserved.
// Use of this source code is governed by a BSD-style license that can be
// found in the LICENSE file.

// Flags: --allow-natives-syntax --stack-size=100 --harmony

function test(f, expected, type) {
  try {
    f();
  } catch (e) {
    assertInstanceof(e, type);
    assertEquals(expected, e.message);
    return;
  }
  assertUnreachable("Exception expected");
}

const typedArrayConstructors = [
  Uint8Array,
  Int8Array,
  Uint16Array,
  Int16Array,
  Uint32Array,
  Int32Array,
  Float32Array,
  Float64Array,
  Uint8ClampedArray
];

// === Error ===

// kCyclicProto
test(function() {
  var o = {};
  o.__proto__ = o;
}, "Cyclic __proto__ value", Error);


// === TypeError ===

// kApplyNonFunction
test(function() {
  Reflect.apply(1, []);
}, "Function.prototype.apply was called on 1, which is a number " +
   "and not a function", TypeError);

test(function() {
  var a = [1, 2];
  Object.freeze(a);
  a.splice(1, 1, [1]);
}, "Cannot assign to read only property '1' of object '[object Array]'",
   TypeError);

test(function() {
  var a = [1];
  Object.seal(a);
  a.shift();
}, "Cannot delete property '0' of [object Array]", TypeError);

// kCalledNonCallable
test(function() {
  [].forEach(1);
}, "number 1 is not a function", TypeError);

// kCalledOnNonObject
test(function() {
  Object.defineProperty(1, "x", {});
}, "Object.defineProperty called on non-object", TypeError);

test(function() {
  (function() {}).apply({}, 1);
}, "CreateListFromArrayLike called on non-object", TypeError);

test(function() {
  Reflect.apply(function() {}, {}, 1);
}, "CreateListFromArrayLike called on non-object", TypeError);

test(function() {
  Reflect.construct(function() {}, 1);
}, "CreateListFromArrayLike called on non-object", TypeError);

// kCalledOnNullOrUndefined
test(function() {
  String.prototype.includes.call(null);
}, "String.prototype.includes called on null or undefined", TypeError);

test(function() {
  String.prototype.match.call(null);
}, "String.prototype.match called on null or undefined", TypeError);

test(function() {
  String.prototype.search.call(null);
}, "String.prototype.search called on null or undefined", TypeError);

test(function() {
  Array.prototype.shift.call(null);
}, "Cannot convert undefined or null to object", TypeError);

test(function() {
  String.prototype.trim.call(null);
}, "String.prototype.trim called on null or undefined", TypeError);

test(function() {
  String.prototype.trimLeft.call(null);
}, "String.prototype.trimLeft called on null or undefined", TypeError);

test(function() {
  String.prototype.trimRight.call(null);
}, "String.prototype.trimRight called on null or undefined", TypeError);

// kCannotFreezeArrayBufferView
test(function() {
  Object.freeze(new Uint16Array(1));
}, "Cannot freeze array buffer views with elements", TypeError);

// kConstAssign
test(function() {
  "use strict";
  const a = 1;
  a = 2;
}, "Assignment to constant variable.", TypeError);

// kCannotConvertToPrimitive
test(function() {
  var o = { toString: function() { return this } };
  [].join(o);
}, "Cannot convert object to primitive value", TypeError);

// kConstructorNotFunction
test(function() {
  Map();
}, "Constructor Map requires 'new'", TypeError);

test(function() {
  Set();
}, "Constructor Set requires 'new'", TypeError);

test(function() {
  Uint16Array(1);
}, "Constructor Uint16Array requires 'new'", TypeError);

test(function() {
  WeakSet();
}, "Constructor WeakSet requires 'new'", TypeError);

test(function() {
  WeakMap();
}, "Constructor WeakMap requires 'new'", TypeError);

// kDataViewNotArrayBuffer
test(function() {
  new DataView(1);
}, "First argument to DataView constructor must be an ArrayBuffer", TypeError);

// kDefineDisallowed
test(function() {
  "use strict";
  var o = {};
  Object.preventExtensions(o);
  Object.defineProperty(o, "x", { value: 1 });
}, "Cannot define property x, object is not extensible", TypeError);

// kDetachedOperation
for (constructor of typedArrayConstructors) {
  test(() => {
    const ta = new constructor([1]);
    %ArrayBufferDetach(ta.buffer);
    ta.find(() => {});
  }, "Cannot perform %TypedArray%.prototype.find on a detached ArrayBuffer", TypeError);

  test(() => {
    const ta = new constructor([1]);
    %ArrayBufferDetach(ta.buffer);
    ta.findIndex(() => {});
  }, "Cannot perform %TypedArray%.prototype.findIndex on a detached ArrayBuffer", TypeError);
}

// kFirstArgumentNotRegExp
test(function() {
  "a".startsWith(/a/);
}, "First argument to String.prototype.startsWith " +
   "must not be a regular expression", TypeError);

test(function() {
  "a".includes(/a/);
}, "First argument to String.prototype.includes " +
   "must not be a regular expression", TypeError);

// kFlagsGetterNonObject
test(function() {
  Object.getOwnPropertyDescriptor(RegExp.prototype, "flags").get.call(1);
}, "RegExp.prototype.flags getter called on non-object 1", TypeError);

// kFunctionBind
test(function() {
  Function.prototype.bind.call(1);
}, "Bind must be called on a function", TypeError);

// kGeneratorRunning
test(function() {
  var iter;
  function* generator() { yield iter.next(); }
  var iter = generator();
  iter.next();
}, "Generator is already running", TypeError);

// kIncompatibleMethodReceiver
test(function() {
  Set.prototype.add.call([]);
}, "Method Set.prototype.add called on incompatible receiver [object Array]",
TypeError);

test(function() {
  WeakSet.prototype.add.call([]);
}, "Method WeakSet.prototype.add called on incompatible receiver [object Array]",
TypeError);

test(function() {
  WeakSet.prototype.delete.call([]);
}, "Method WeakSet.prototype.delete called on incompatible receiver [object Array]",
TypeError);

test(function() {
  WeakMap.prototype.set.call([]);
}, "Method WeakMap.prototype.set called on incompatible receiver [object Array]",
TypeError);

test(function() {
  WeakMap.prototype.delete.call([]);
}, "Method WeakMap.prototype.delete called on incompatible receiver [object Array]",
TypeError);

// kNonCallableInInstanceOfCheck
test(function() {
  1 instanceof {};
}, "Right-hand side of 'instanceof' is not callable", TypeError);

// kNonObjectInInstanceOfCheck
test(function() {
  1 instanceof 1;
}, "Right-hand side of 'instanceof' is not an object", TypeError);

// kInstanceofNonobjectProto
test(function() {
  function f() {}
  var o = new f();
  f.prototype = 1;
  o instanceof f;
}, "Function has non-object prototype '1' in instanceof check", TypeError);

// kInvalidInOperatorUse
test(function() {
  1 in 1;
}, "Cannot use 'in' operator to search for '1' in 1", TypeError);

// kInvalidWeakMapKey
test(function() {
  new WeakMap([[1, 1]]);
}, "Invalid value used as weak map key", TypeError);

test(function() {
  new WeakMap().set(1, 1);
}, "Invalid value used as weak map key", TypeError);

// kInvalidWeakSetValue
test(function() {
  new WeakSet([1]);
}, "Invalid value used in weak set", TypeError);

test(function() {
  new WeakSet().add(1);
}, "Invalid value used in weak set", TypeError);

// kIteratorResultNotAnObject
test(function() {
  var obj = {};
  obj[Symbol.iterator] = function() { return { next: function() { return 1 }}};
  Array.from(obj);
}, "Iterator result 1 is not an object", TypeError);

// kIteratorValueNotAnObject
test(function() {
  new Map([1]);
}, "Iterator value 1 is not an entry object", TypeError);

test(function() {
  let holeyDoubleArray = [, 123.123];
  assertTrue(%HasDoubleElements(holeyDoubleArray));
  assertTrue(%HasHoleyElements(holeyDoubleArray));
  new Map(holeyDoubleArray);
}, "Iterator value undefined is not an entry object", TypeError);

test(function() {
  let holeyDoubleArray = [, 123.123];
  assertTrue(%HasDoubleElements(holeyDoubleArray));
  assertTrue(%HasHoleyElements(holeyDoubleArray));
  new WeakMap(holeyDoubleArray);
}, "Iterator value undefined is not an entry object", TypeError);

// kNotConstructor
test(function() {
  new Symbol();
}, "Symbol is not a constructor", TypeError);

// kNotDateObject
test(function() {
  Date.prototype.getHours.call(1);
}, "this is not a Date object.", TypeError);

// kNotGeneric
test(() => String.prototype.toString.call(1),
    "String.prototype.toString requires that 'this' be a String",
    TypeError);

test(() => String.prototype.valueOf.call(1),
    "String.prototype.valueOf requires that 'this' be a String",
    TypeError);

test(() => Boolean.prototype.toString.call(1),
    "Boolean.prototype.toString requires that 'this' be a Boolean",
    TypeError);

test(() => Boolean.prototype.valueOf.call(1),
    "Boolean.prototype.valueOf requires that 'this' be a Boolean",
    TypeError);

test(() => Number.prototype.toString.call({}),
    "Number.prototype.toString requires that 'this' be a Number",
    TypeError);

test(() => Number.prototype.valueOf.call({}),
    "Number.prototype.valueOf requires that 'this' be a Number",
    TypeError);

test(() => Function.prototype.toString.call(1),
    "Function.prototype.toString requires that 'this' be a Function",
    TypeError);

// kNotTypedArray
test(function() {
  Uint16Array.prototype.forEach.call(1);
}, "this is not a typed array.", TypeError);

// kObjectGetterExpectingFunction
test(function() {
  ({}).__defineGetter__("x", 0);
}, "Object.prototype.__defineGetter__: Expecting function", TypeError);

// kObjectGetterCallable
test(function() {
  Object.defineProperty({}, "x", { get: 1 });
}, "Getter must be a function: 1", TypeError);

// kObjectNotExtensible
test(function() {
  "use strict";
  var o = {};
  Object.freeze(o);
  o.a = 1;
}, "Cannot add property a, object is not extensible", TypeError);

// kObjectSetterExpectingFunction
test(function() {
  ({}).__defineSetter__("x", 0);
}, "Object.prototype.__defineSetter__: Expecting function", TypeError);

// kObjectSetterCallable
test(function() {
  Object.defineProperty({}, "x", { set: 1 });
}, "Setter must be a function: 1", TypeError);

// kPropertyDescObject
test(function() {
  Object.defineProperty({}, "x", 1);
}, "Property description must be an object: 1", TypeError);

// kPropertyNotFunction
test(function() {
  Map.prototype.set = 0;
  new Map([[1, 2]]);
}, "'0' returned for property 'set' of object '#<Map>' is not a function", TypeError);

test(function() {
  Set.prototype.add = 0;
  new Set([1]);
}, "'0' returned for property 'add' of object '#<Set>' is not a function", TypeError);

test(function() {
  WeakMap.prototype.set = 0;
  new WeakMap([[{}, 1]]);
}, "'0' returned for property 'set' of object '#<WeakMap>' is not a function", TypeError);

test(function() {
  WeakSet.prototype.add = 0;
  new WeakSet([{}]);
}, "'0' returned for property 'add' of object '#<WeakSet>' is not a function", TypeError);

// kProtoObjectOrNull
test(function() {
  Object.setPrototypeOf({}, 1);
}, "Object prototype may only be an Object or null: 1", TypeError);

// kRedefineDisallowed
test(function() {
  "use strict";
  var o = {};
  Object.defineProperty(o, "x", { value: 1, configurable: false });
  Object.defineProperty(o, "x", { value: 2 });
}, "Cannot redefine property: x", TypeError);

// kReduceNoInitial
test(function() {
  [].reduce(function() {});
}, "Reduce of empty array with no initial value", TypeError);

// kResolverNotAFunction
test(function() {
  new Promise(1);
}, "Promise resolver 1 is not a function", TypeError);

// kStrictDeleteProperty
test(function() {
  "use strict";
  var o = {};
  Object.defineProperty(o, "p", { value: 1, writable: false });
  delete o.p;
}, "Cannot delete property 'p' of #<Object>", TypeError);

// kStrictPoisonPill
test(function() {
  "use strict";
  arguments.callee;
}, "'caller', 'callee', and 'arguments' properties may not be accessed on " +
   "strict mode functions or the arguments objects for calls to them",
   TypeError);

// kStrictReadOnlyProperty
test(function() {
  "use strict";
  (1).a = 1;
}, "Cannot create property 'a' on number '1'", TypeError);

// kSymbolToString
test(function() {
  "" + Symbol();
}, "Cannot convert a Symbol value to a string", TypeError);

// kSymbolToNumber
test(function() {
  1 + Symbol();
}, "Cannot convert a Symbol value to a number", TypeError);

// kUndefinedOrNullToObject
test(function() {
  Array.prototype.toString.call(null);
}, "Cannot convert undefined or null to object", TypeError);

// kValueAndAccessor
test(function() {
  Object.defineProperty({}, "x", { get: function(){}, value: 1});
}, "Invalid property descriptor. Cannot both specify accessors " +
   "and a value or writable attribute, #<Object>", TypeError);


// === SyntaxError ===

// kInvalidRegExpFlags
test(function() {
  eval("/a/x.test(\"a\");");
}, "Invalid regular expression flags", SyntaxError);

// kInvalidOrUnexpectedToken
test(function() {
  eval("'\n'");
}, "Invalid or unexpected token", SyntaxError);

// kJsonParseUnterminatedString
test(function() {
  JSON.parse('{"a" : "}')
<<<<<<< HEAD
}, "Unterminated string in JSON at position 9", SyntaxError);
=======
}, "Unterminated string in JSON at position 9 (line 1 column 10)", SyntaxError);
>>>>>>> 626889fb

// kJsonParseExpectedPropNameOrRBrace
test(function() {
  JSON.parse("{")
<<<<<<< HEAD
}, "Expected property name or '}' in JSON at position 1", SyntaxError);
=======
}, "Expected property name or '}' in JSON at position 1 (line 1 column 2)",
  SyntaxError);
>>>>>>> 626889fb

// kJsonParseExpectedDoubleQuotedPropertyName
test(function() {
  JSON.parse('{"foo" : 1, }');
<<<<<<< HEAD
}, "Expected double-quoted property name in JSON at position 12", SyntaxError);
=======
}, "Expected double-quoted property name in JSON at position 12 (line 1 column 13)",
  SyntaxError);
>>>>>>> 626889fb

// kJsonParseExpectedCommaNameOrRBrack
test(function() {
  JSON.parse("{'foo': 1}");
<<<<<<< HEAD
}, "Expected property name or '}' in JSON at position 1", SyntaxError);
=======
}, "Expected property name or '}' in JSON at position 1 (line 1 column 2)",
  SyntaxError);
>>>>>>> 626889fb

// kJsonParseExpectedCommaNameOrRBrace
test(function() {
  JSON.parse('[1, 2, 3, 4');
<<<<<<< HEAD
}, "Expected ',' or ']' after array element in JSON at position 11", SyntaxError);

test(function() {
  JSON.parse('[1, 2, 3, 4g');
}, "Expected ',' or ']' after array element in JSON at position 11", SyntaxError);
=======
}, "Expected ',' or ']' after array element in JSON " +
"at position 11 (line 1 column 12)", SyntaxError);

test(function() {
  JSON.parse('[1, 2, 3, 4g');
}, "Expected ',' or ']' after array element in JSON " +
"at position 11 (line 1 column 12)", SyntaxError);
>>>>>>> 626889fb

// kJsonParseExponentPartMissingNumber
test(function() {
  JSON.parse('[1e]');
<<<<<<< HEAD
}, "Exponent part is missing a number in JSON at position 3", SyntaxError);
=======
}, "Exponent part is missing a number in JSON at position 3 (line 1 column 4)",
  SyntaxError);
>>>>>>> 626889fb

// kJsonParseExpectedColonAfterPropertyName
test(function() {
  JSON.parse('{"a"}');
<<<<<<< HEAD
}, "Expected ':' after property name in JSON at position 4", SyntaxError);
=======
}, "Expected ':' after property name in JSON at position 4 (line 1 column 5)",
  SyntaxError);
>>>>>>> 626889fb

// kJsonParseUnterminatedFractionNumber
test(function() {
  JSON.parse('{"a": 0.bs}');
<<<<<<< HEAD
}, "Unterminated fractional number in JSON at position 8", SyntaxError);
=======
}, "Unterminated fractional number in JSON at position 8 (line 1 column 9)",
  SyntaxError);
>>>>>>> 626889fb

// kJsonParseUnexpectedNonWhiteSpaceCharacter
test(function() {
  JSON.parse('{"a": 3}a');
<<<<<<< HEAD
}, "Unexpected non-whitespace character after JSON at position 8", SyntaxError);
=======
}, "Unexpected non-whitespace character after JSON " +
"at position 8 (line 1 column 9)", SyntaxError);
>>>>>>> 626889fb

// kJsonParseBadEscapedCharacter
test(function() {
  JSON.parse('{"b" : "\\a"}');
<<<<<<< HEAD
}, "Bad escaped character in JSON at position 9", SyntaxError);
=======
}, "Bad escaped character in JSON at position 9 (line 1 column 10)",
  SyntaxError);
>>>>>>> 626889fb

// kJsonParseBadControlCharacter
test(function() {
  JSON.parse('"a\bz"');
<<<<<<< HEAD
}, "Bad control character in string literal in JSON at position 2", SyntaxError);
=======
}, "Bad control character in string literal in JSON " +
"at position 2 (line 1 column 3)", SyntaxError);
>>>>>>> 626889fb

// kJsonParseBadUnicodeEscape
test(function() {
  JSON.parse("[\"\\t\\u");
<<<<<<< HEAD
}, "Bad Unicode escape in JSON at position 6", SyntaxError);
=======
}, "Bad Unicode escape in JSON at position 6 (line 1 column 7)", SyntaxError);
>>>>>>> 626889fb

// kJsonParseNoNumberAfterMinusSign
test(function() {
  JSON.parse('-');
<<<<<<< HEAD
}, "No number after minus sign in JSON at position 1", SyntaxError);
=======
}, "No number after minus sign in JSON at position 1 (line 1 column 2)",
  SyntaxError);
>>>>>>> 626889fb

// kJsonParseUnexpectedTokenShortString
test(function () {
  JSON.parse(NaN)
}, "\"NaN\" is not valid JSON", SyntaxError);

// kJsonParseUnexpectedTokenShortString
test(function() {
  JSON.parse("/")
}, "Unexpected token '/', \"/\" is not valid JSON", SyntaxError);

// kJsonParseUnexpectedTokenShortString
test(function () {
  JSON.parse(undefined)
}, "\"undefined\" is not valid JSON", SyntaxError);

// kJsonParseUnexpectedTokenShortString
test(function () {
  JSON.parse(Infinity)
}, "\"Infinity\" is not valid JSON", SyntaxError);

// kJsonParseUnexpectedTokenShortString
test(function () {
  JSON.parse('Bad string')
}, "Unexpected token 'B', \"Bad string\" is not valid JSON", SyntaxError);

// kJsonParseUnexpectedTokenShortString
test(function () {
  JSON.parse({})
}, "\"[object Object]\" is not valid JSON", SyntaxError);

// kJsonParseExpectedPropNameOrRBrace
test(function() {
  JSON.parse("{ 1")
<<<<<<< HEAD
}, "Expected property name or '}' in JSON at position 2", SyntaxError);
=======
}, "Expected property name or '}' in JSON at position 2 (line 1 column 3)",
  SyntaxError);
>>>>>>> 626889fb

// kJsonParseUnexpectedNonWhiteSpaceCharacter
test(function() {
  JSON.parse('"""')
<<<<<<< HEAD
}, "Unexpected non-whitespace character after JSON at position 2", SyntaxError);
=======
}, "Unexpected non-whitespace character after JSON " +
"at position 2 (line 1 column 3)", SyntaxError);
>>>>>>> 626889fb

// kJsonParseUnexpectedTokenStringShortString
test(function() {
  JSON.parse('[1, 2,]');
}, "Unexpected token ']', \"[1, 2,]\" is not valid JSON", SyntaxError);

// kJsonParseUnexpectedTokenStringShortString
test(function() {
  JSON.parse('[1, 2, 3, 4, ]');
}, "Unexpected token ']', \"[1, 2, 3, 4, ]\" is not valid JSON", SyntaxError);

// kJsonParseUnexpectedTokenStringSurroundWithContext
test(function() {
  JSON.parse('[1, 2, 3, 4, 5, , 7, 8, 9, 10]');
}, "Unexpected token ',', ...\" 3, 4, 5, , 7, 8, 9,\"... is not valid JSON", SyntaxError);

// kJsonParseUnexpectedTokenStringStartWithContext
test(function() {
  JSON.parse('[, 2, 3, 4, 5, 6, 7, 8, 9, 10]');
}, "Unexpected token ',', \"[, 2, 3, 4,\"... is not valid JSON", SyntaxError);

// kJsonParseUnexpectedTokenStringEndWithContext
test(function() {
  JSON.parse('[1, 2, 3, 4, 5, 6, 7, ]');
}, "Unexpected token ']', ...\" 5, 6, 7, ]\" is not valid JSON", SyntaxError);

// kMalformedRegExp
test(function() {
  new Function('/(/.test("a");');
}, "Invalid regular expression: /(/: Unterminated group", SyntaxError);

// kParenthesisInArgString
test(function() {
  new Function(")", "");
}, "Arg string terminates parameters early", SyntaxError);

// === ReferenceError ===

// kNotDefined
test(function() {
  "use strict";
  o;
}, "o is not defined", ReferenceError);

// === RangeError ===

// kInvalidOffset
test(function() {
  new Uint8Array(new ArrayBuffer(1),2);
}, "Start offset 2 is outside the bounds of the buffer", RangeError);

// kArrayLengthOutOfRange
test(function() {
  "use strict";
  Object.defineProperty([], "length", { value: 1E100 });
}, "Invalid array length", RangeError);

// kInvalidArrayBufferLength
test(function() {
  new ArrayBuffer(-1);
}, "Invalid array buffer length", RangeError);

// kInvalidArrayLength
test(function() {
  [].length = -1;
}, "Invalid array length", RangeError);

// kInvalidCodePoint
test(function() {
  String.fromCodePoint(-1);
}, "Invalid code point -1", RangeError);

// kInvalidCountValue
test(function() {
  "a".repeat(-1);
}, "Invalid count value: -1", RangeError);

// kInvalidCountValue
test(function() {
  "a".repeat(Infinity);
}, "Invalid count value: Infinity", RangeError);

// kInvalidCountValue
test(function() {
  "a".repeat(-Infinity);
}, "Invalid count value: -Infinity", RangeError);

// kInvalidArrayBufferLength
test(function() {
  new Uint16Array(-1);
}, "Invalid typed array length: -1", RangeError);

// kThrowInvalidStringLength
test(function() {
  "a".padEnd(1 << 30);
}, "Invalid string length", RangeError);

test(function() {
  "a".padStart(1 << 30);
}, "Invalid string length", RangeError);

test(function() {
  "a".repeat(1 << 30);
}, "Invalid string length", RangeError);

test(function() {
  new Array(1 << 30).join();
}, "Invalid string length", RangeError);

// kNormalizationForm
test(function() {
  "".normalize("ABC");
}, "The normalization form should be one of NFC, NFD, NFKC, NFKD.", RangeError);

// kNumberFormatRange
test(function() {
  Number(1).toFixed(101);
}, "toFixed() digits argument must be between 0 and 100", RangeError);

test(function() {
  Number(1).toExponential(101);
}, "toExponential() argument must be between 0 and 100", RangeError);

// kStackOverflow
test(function() {
  function f() { f(Array(1000)); }
  f();
}, "Maximum call stack size exceeded", RangeError);

// kToPrecisionFormatRange
test(function() {
  Number(1).toPrecision(101);
}, "toPrecision() argument must be between 1 and 100", RangeError);

// kToPrecisionFormatRange
test(function() {
  Number(1).toString(100);
}, "toString() radix argument must be between 2 and 36", RangeError);


// === URIError ===

// kURIMalformed
test(function() {
  decodeURI("%%");
}, "URI malformed", URIError);<|MERGE_RESOLUTION|>--- conflicted
+++ resolved
@@ -477,52 +477,29 @@
 // kJsonParseUnterminatedString
 test(function() {
   JSON.parse('{"a" : "}')
-<<<<<<< HEAD
-}, "Unterminated string in JSON at position 9", SyntaxError);
-=======
 }, "Unterminated string in JSON at position 9 (line 1 column 10)", SyntaxError);
->>>>>>> 626889fb
 
 // kJsonParseExpectedPropNameOrRBrace
 test(function() {
   JSON.parse("{")
-<<<<<<< HEAD
-}, "Expected property name or '}' in JSON at position 1", SyntaxError);
-=======
 }, "Expected property name or '}' in JSON at position 1 (line 1 column 2)",
   SyntaxError);
->>>>>>> 626889fb
 
 // kJsonParseExpectedDoubleQuotedPropertyName
 test(function() {
   JSON.parse('{"foo" : 1, }');
-<<<<<<< HEAD
-}, "Expected double-quoted property name in JSON at position 12", SyntaxError);
-=======
 }, "Expected double-quoted property name in JSON at position 12 (line 1 column 13)",
   SyntaxError);
->>>>>>> 626889fb
 
 // kJsonParseExpectedCommaNameOrRBrack
 test(function() {
   JSON.parse("{'foo': 1}");
-<<<<<<< HEAD
-}, "Expected property name or '}' in JSON at position 1", SyntaxError);
-=======
 }, "Expected property name or '}' in JSON at position 1 (line 1 column 2)",
   SyntaxError);
->>>>>>> 626889fb
 
 // kJsonParseExpectedCommaNameOrRBrace
 test(function() {
   JSON.parse('[1, 2, 3, 4');
-<<<<<<< HEAD
-}, "Expected ',' or ']' after array element in JSON at position 11", SyntaxError);
-
-test(function() {
-  JSON.parse('[1, 2, 3, 4g');
-}, "Expected ',' or ']' after array element in JSON at position 11", SyntaxError);
-=======
 }, "Expected ',' or ']' after array element in JSON " +
 "at position 11 (line 1 column 12)", SyntaxError);
 
@@ -530,86 +507,53 @@
   JSON.parse('[1, 2, 3, 4g');
 }, "Expected ',' or ']' after array element in JSON " +
 "at position 11 (line 1 column 12)", SyntaxError);
->>>>>>> 626889fb
 
 // kJsonParseExponentPartMissingNumber
 test(function() {
   JSON.parse('[1e]');
-<<<<<<< HEAD
-}, "Exponent part is missing a number in JSON at position 3", SyntaxError);
-=======
 }, "Exponent part is missing a number in JSON at position 3 (line 1 column 4)",
   SyntaxError);
->>>>>>> 626889fb
 
 // kJsonParseExpectedColonAfterPropertyName
 test(function() {
   JSON.parse('{"a"}');
-<<<<<<< HEAD
-}, "Expected ':' after property name in JSON at position 4", SyntaxError);
-=======
 }, "Expected ':' after property name in JSON at position 4 (line 1 column 5)",
   SyntaxError);
->>>>>>> 626889fb
 
 // kJsonParseUnterminatedFractionNumber
 test(function() {
   JSON.parse('{"a": 0.bs}');
-<<<<<<< HEAD
-}, "Unterminated fractional number in JSON at position 8", SyntaxError);
-=======
 }, "Unterminated fractional number in JSON at position 8 (line 1 column 9)",
   SyntaxError);
->>>>>>> 626889fb
 
 // kJsonParseUnexpectedNonWhiteSpaceCharacter
 test(function() {
   JSON.parse('{"a": 3}a');
-<<<<<<< HEAD
-}, "Unexpected non-whitespace character after JSON at position 8", SyntaxError);
-=======
 }, "Unexpected non-whitespace character after JSON " +
 "at position 8 (line 1 column 9)", SyntaxError);
->>>>>>> 626889fb
 
 // kJsonParseBadEscapedCharacter
 test(function() {
   JSON.parse('{"b" : "\\a"}');
-<<<<<<< HEAD
-}, "Bad escaped character in JSON at position 9", SyntaxError);
-=======
 }, "Bad escaped character in JSON at position 9 (line 1 column 10)",
   SyntaxError);
->>>>>>> 626889fb
 
 // kJsonParseBadControlCharacter
 test(function() {
   JSON.parse('"a\bz"');
-<<<<<<< HEAD
-}, "Bad control character in string literal in JSON at position 2", SyntaxError);
-=======
 }, "Bad control character in string literal in JSON " +
 "at position 2 (line 1 column 3)", SyntaxError);
->>>>>>> 626889fb
 
 // kJsonParseBadUnicodeEscape
 test(function() {
   JSON.parse("[\"\\t\\u");
-<<<<<<< HEAD
-}, "Bad Unicode escape in JSON at position 6", SyntaxError);
-=======
 }, "Bad Unicode escape in JSON at position 6 (line 1 column 7)", SyntaxError);
->>>>>>> 626889fb
 
 // kJsonParseNoNumberAfterMinusSign
 test(function() {
   JSON.parse('-');
-<<<<<<< HEAD
-}, "No number after minus sign in JSON at position 1", SyntaxError);
-=======
 }, "No number after minus sign in JSON at position 1 (line 1 column 2)",
   SyntaxError);
->>>>>>> 626889fb
 
 // kJsonParseUnexpectedTokenShortString
 test(function () {
@@ -644,22 +588,14 @@
 // kJsonParseExpectedPropNameOrRBrace
 test(function() {
   JSON.parse("{ 1")
-<<<<<<< HEAD
-}, "Expected property name or '}' in JSON at position 2", SyntaxError);
-=======
 }, "Expected property name or '}' in JSON at position 2 (line 1 column 3)",
   SyntaxError);
->>>>>>> 626889fb
 
 // kJsonParseUnexpectedNonWhiteSpaceCharacter
 test(function() {
   JSON.parse('"""')
-<<<<<<< HEAD
-}, "Unexpected non-whitespace character after JSON at position 2", SyntaxError);
-=======
 }, "Unexpected non-whitespace character after JSON " +
 "at position 2 (line 1 column 3)", SyntaxError);
->>>>>>> 626889fb
 
 // kJsonParseUnexpectedTokenStringShortString
 test(function() {
