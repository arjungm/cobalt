// Copyright 2016 the V8 project authors. All rights reserved.
// Use of this source code is governed by a BSD-style license that can be
// found in the LICENSE file.

<<<<<<< HEAD
// Flags: --expose-wasm --stress-compaction
=======
// Flags: --stress-compaction
>>>>>>> 626889fb
// This test does not behave predictably, since growing memory is allowed to
// fail nondeterministically.
// Flags: --no-verify-predictable

d8.file.execute("test/mjsunit/wasm/wasm-module-builder.js");


function genMemoryGrowBuilder() {
  var builder = new WasmModuleBuilder();
  builder.addFunction("grow_memory", kSig_i_i)
      .addBody([kExprLocalGet, 0, kExprMemoryGrow, kMemoryZero])
      .exportFunc();
  builder.addFunction("load", kSig_i_i)
      .addBody([kExprLocalGet, 0, kExprI32LoadMem, 0, 0])
      .exportFunc();
  builder.addFunction("store", kSig_i_ii)
      .addBody([kExprLocalGet, 0, kExprLocalGet, 1, kExprI32StoreMem, 0, 0,
                kExprLocalGet, 1])
      .exportFunc();
  builder.addFunction("load16", kSig_i_i)
      .addBody([kExprLocalGet, 0, kExprI32LoadMem16U, 0, 0])
      .exportFunc();
  builder.addFunction("store16", kSig_i_ii)
      .addBody([kExprLocalGet, 0, kExprLocalGet, 1, kExprI32StoreMem16, 0, 0,
                kExprLocalGet, 1])
      .exportFunc();
  builder.addFunction("load8", kSig_i_i)
      .addBody([kExprLocalGet, 0, kExprI32LoadMem8U, 0, 0])
      .exportFunc();
  builder.addFunction("store8", kSig_i_ii)
      .addBody([kExprLocalGet, 0, kExprLocalGet, 1, kExprI32StoreMem8, 0, 0,
                kExprLocalGet, 1])
      .exportFunc();
  return builder;
}

// V8 internal memory size limit.
var kV8MaxPages = 65536;


function testMemoryGrowReadWriteBase(size, load_fn, store_fn) {
  // size is the number of bytes for load and stores.
  var builder = genMemoryGrowBuilder();
  builder.addMemory(1, undefined);
  var module = builder.instantiate();
  var offset;
  var load = module.exports[load_fn];
  var store = module.exports[store_fn];
  function peek() { return load(offset); }
  function poke(value) { return store(offset, value); }
  function growMem(pages) { return module.exports.grow_memory(pages); }

  // Instead of checking every n-th offset, check the first 5.
  for(offset = 0; offset <= (4*size); offset+=size) {
    poke(20);
    assertEquals(20, peek());
  }
  for (offset = kPageSize - (size - 1); offset < kPageSize + size; offset++) {
    assertTraps(kTrapMemOutOfBounds, poke);
    assertTraps(kTrapMemOutOfBounds, peek);
  }

  assertEquals(1, growMem(3));

  for (let n = 1; n <= 3; n++) {
    for (offset = n * kPageSize - 5 * size; offset <= n * kPageSize + 4 * size;
         offset += size) {
      // Check the 5 offsets to the before and after the n-th page.
      //    page n-1              page n          page n+1
      //    +---- ... ------------+---------- ... +------ ...
      //    | | | ... | | | | | | | | | | | | ... | | | | ...
      //      <+>       ^                 ^
      //       |        first offset      last offset
      //       +-> size bytes
      poke(20);
      assertEquals(20, peek());
    }
  }

  // Check the last 5 valid offsets of the last page.
  for (offset = 4*kPageSize-size-(4*size); offset <= 4*kPageSize -size; offset+=size) {
    poke(20);
    assertEquals(20, peek());
  }

  for (offset = 4*kPageSize - (size-1); offset < 4*kPageSize + size; offset++) {
    assertTraps(kTrapMemOutOfBounds, poke);
    assertTraps(kTrapMemOutOfBounds, peek);
  }

  assertEquals(4, growMem(15));

  for (offset = 4*kPageSize - (size-1); offset <= 4*kPageSize + size; offset+=size) {
    poke(20);
    assertEquals(20, peek());
  }
  for (offset = 19*kPageSize - 10; offset <= 19*kPageSize - size; offset+=size) {
    poke(20);
    assertEquals(20, peek());
  }
  for (offset = 19*kPageSize - (size-1); offset < 19*kPageSize + 5; offset++) {
    assertTraps(kTrapMemOutOfBounds, poke);
    assertTraps(kTrapMemOutOfBounds, peek);
  }
}

(function testMemoryGrowReadWrite32() {
  print(arguments.callee.name);
  testMemoryGrowReadWriteBase(4, "load", "store");
})();

(function testMemoryGrowReadWrite16() {
  print(arguments.callee.name);
  testMemoryGrowReadWriteBase(2, "load16", "store16");
})();

(function testMemoryGrowReadWrite8() {
  print(arguments.callee.name);
  testMemoryGrowReadWriteBase(1, "load8", "store8");
})();

(function testMemoryGrowZeroInitialSize() {
  print(arguments.callee.name);
  var builder = genMemoryGrowBuilder();
  builder.addMemory(0, undefined);
  var module = builder.instantiate();
  var offset;
  function peek() { return module.exports.load(offset); }
  function poke(value) { return module.exports.store(offset, value); }
  function growMem(pages) { return module.exports.grow_memory(pages); }

  assertTraps(kTrapMemOutOfBounds, peek);
  assertTraps(kTrapMemOutOfBounds, poke);

  assertEquals(0, growMem(1));

  // Check first 5 offsets.
  for(offset = 0; offset <= 5; offset++) {
    poke(20);
    assertEquals(20, peek());
  }

  // Check last 5 offsets.
  for(offset = kPageSize - 5*4; offset <= kPageSize - 4; offset++) {
    poke(20);
    assertEquals(20, peek());
  }

  for(offset = kPageSize - 3; offset <= kPageSize + 5; offset++) {
    assertTraps(kTrapMemOutOfBounds, peek);
  }

  offset = 3*kPageSize;
  for (var i = 1; i < 4; i++) {
    assertTraps(kTrapMemOutOfBounds, poke);
    assertEquals(i, growMem(1));
  }
  poke(20);
  assertEquals(20, peek());
})();

function testMemoryGrowZeroInitialSizeBase(size, load_fn, store_fn) {
  var builder = genMemoryGrowBuilder();
  builder.addMemory(0, undefined);
  var module = builder.instantiate();
  var offset;
  var load = module.exports[load_fn];
  var store = module.exports[store_fn];
  function peek() { return load(offset); }
  function poke(value) { return store(offset, value); }
  function growMem(pages) { return module.exports.grow_memory(pages); }

  assertTraps(kTrapMemOutOfBounds, peek);
  assertTraps(kTrapMemOutOfBounds, poke);

  assertEquals(0, growMem(1));

  // Instead of checking every offset, check the first 5.
  for(offset = 0; offset <= 4; offset++) {
    poke(20);
    assertEquals(20, peek());
  }

  // Check the last 5 valid ones.
  for(offset = kPageSize - (size * 4); offset <= kPageSize - size; offset++) {
    poke(20);
    assertEquals(20, peek());
  }

  for(offset = kPageSize - (size - 1); offset <= kPageSize + 5; offset++) {
    assertTraps(kTrapMemOutOfBounds, peek);
  }
}

(function testMemoryGrowZeroInitialSize32() {
  print(arguments.callee.name);
  testMemoryGrowZeroInitialSizeBase(4, "load", "store");
})();

(function testMemoryGrowZeroInitialSize16() {
  print(arguments.callee.name);
  testMemoryGrowZeroInitialSizeBase(2, "load16", "store16");
})();

(function testMemoryGrowZeroInitialSize8() {
  print(arguments.callee.name);
  testMemoryGrowZeroInitialSizeBase(1, "load8", "store8");
})();

(function testMemoryGrowTrapMaxPagesZeroInitialMemory() {
  print(arguments.callee.name);
  var builder = genMemoryGrowBuilder();
  builder.addMemory(0, undefined);
  var module = builder.instantiate();
  function growMem(pages) { return module.exports.grow_memory(pages); }
  assertEquals(-1, growMem(kV8MaxPages + 1));
})();

(function testMemoryGrowTrapMaxPages() {
  print(arguments.callee.name);
  var builder = genMemoryGrowBuilder();
  builder.addMemory(1, 1);
  var module = builder.instantiate();
  function growMem(pages) { return module.exports.grow_memory(pages); }
  assertEquals(-1, growMem(kV8MaxPages));
})();

(function testMemoryGrowTrapsWithNonSmiInput() {
  print(arguments.callee.name);
  var builder = genMemoryGrowBuilder();
  builder.addMemory(0, undefined);
  var module = builder.instantiate();
  function growMem(pages) { return module.exports.grow_memory(pages); }
  // The parameter of grow_memory is unsigned. Therefore -1 stands for
  // UINT32_MIN, which cannot be represented as SMI.
  assertEquals(-1, growMem(-1));
})();

(function testMemoryGrowCurrentMemory() {
  print(arguments.callee.name);
  var builder = genMemoryGrowBuilder();
  builder.addMemory(1, undefined);
  builder.addFunction("memory_size", kSig_i_v)
      .addBody([kExprMemorySize, kMemoryZero])
      .exportFunc();
  var module = builder.instantiate();
  function growMem(pages) { return module.exports.grow_memory(pages); }
  function MemSize() { return module.exports.memory_size(); }
  assertEquals(1, MemSize());
  assertEquals(1, growMem(1));
  assertEquals(2, MemSize());
})();

function testMemoryGrowPreservesDataMemOpBase(size, load_fn, store_fn) {
  var builder = genMemoryGrowBuilder();
  builder.addMemory(1, undefined);
  var module = builder.instantiate();
  var offset;
  var load = module.exports[load_fn];
  var store = module.exports[store_fn];
  function peek() { return load(offset); }
  function poke(value) { return store(offset, value); }
  function growMem(pages) { return module.exports.grow_memory(pages); }
  // Maximum unsigned integer of size bits.
  const max = Math.pow(2, (size * 8)) - 1;

  // Check the first 5 offsets.
  for(offset = 0; offset <= (4*size); offset+=size) {
    poke(offset % max);
    assertEquals(offset % max, peek());
  }

  // Check the last 5 valid offsets.
  for(offset = kPageSize - 5*size; offset <= (kPageSize - size); offset+=size) {
    poke(offset % max);
    assertEquals(offset % max, peek());
  }

  assertEquals(1, growMem(3));

  // Check the first 5 offsets are preserved by growMem.
  for(offset = 0; offset <= (4*size); offset+=size) {
    assertEquals(offset % max, peek());
  }

  // Check the last 5 valid offsets are preserved by growMem.
  for(offset = kPageSize - 5*size; offset <= (kPageSize - size); offset+=size) {
    assertEquals(offset % max, peek());
  }
}

(function testMemoryGrowPreservesDataMemOp32() {
  print(arguments.callee.name);
  testMemoryGrowPreservesDataMemOpBase(4, "load", "store");
})();

(function testMemoryGrowPreservesDataMemOp16() {
  print(arguments.callee.name);
  testMemoryGrowPreservesDataMemOpBase(2, "load16", "store16");
})();

(function testMemoryGrowPreservesDataMemOp8() {
  print(arguments.callee.name);
  testMemoryGrowPreservesDataMemOpBase(1, "load8", "store8");
})();

(function testMemoryGrowOutOfBoundsOffset() {
  print(arguments.callee.name);
  var builder = genMemoryGrowBuilder();
  builder.addMemory(1, undefined);
  var module = builder.instantiate();
  var offset, val;
  function peek() { return module.exports.load(offset); }
  function poke(value) { return module.exports.store(offset, value); }
  function growMem(pages) { return module.exports.grow_memory(pages); }

  offset = 3*kPageSize + 4;
  assertTraps(kTrapMemOutOfBounds, poke);

  assertEquals(1, growMem(1));
  assertTraps(kTrapMemOutOfBounds, poke);

  assertEquals(2, growMem(1));
  assertTraps(kTrapMemOutOfBounds, poke);

  assertEquals(3, growMem(1));

  for (offset = 3*kPageSize; offset <= 3*kPageSize + 4; offset++) {
    poke(0xaced);
    assertEquals(0xaced, peek());
  }

  for (offset = 4*kPageSize-8; offset <= 4*kPageSize - 4; offset++) {
    poke(0xaced);
    assertEquals(0xaced, peek());
  }

  for (offset = 4*kPageSize - 3; offset <= 4*kPageSize + 4; offset++) {
    assertTraps(kTrapMemOutOfBounds, poke);
  }
})();

(function testMemoryGrowOutOfBoundsOffset2() {
  print(arguments.callee.name);
  var builder = new WasmModuleBuilder();
  builder.addMemory(16, 128);
  builder.addFunction("main", kSig_v_v)
      .addBody([
          kExprI32Const, 20,
          kExprI32Const, 29,
          kExprMemoryGrow, kMemoryZero,
          kExprI32StoreMem, 0, 0xFF, 0xFF, 0xFF, 0x3a
          ])
      .exportAs("main");
  var module = builder.instantiate();
  assertTraps(kTrapMemOutOfBounds, module.exports.main);
})();

(function testMemoryGrowDeclaredMaxTraps() {
  print(arguments.callee.name);
  var builder = genMemoryGrowBuilder();
  builder.addMemory(1, 16);
  var module = builder.instantiate();
  function growMem(pages) { return module.exports.grow_memory(pages); }
  assertEquals(1, growMem(5));
  assertEquals(6, growMem(5));
  assertEquals(-1, growMem(6));
})();

(function testMemoryGrowInternalMaxTraps() {
  print(arguments.callee.name);
  // This test checks that grow_memory does not grow past the internally
  // defined maximum memory size.
  var builder = genMemoryGrowBuilder();
  builder.addMemory(1, kSpecMaxPages);
  var module = builder.instantiate();
  function growMem(pages) { return module.exports.grow_memory(pages); }
  assertEquals(1, growMem(20));
  assertEquals(-1, growMem(kV8MaxPages - 20));
})();

(function testMemoryGrow4Gb() {
  print(arguments.callee.name);
  var builder = genMemoryGrowBuilder();
  builder.addMemory(1, undefined);
  var module = builder.instantiate();
  var offset, val;
  function peek() { return module.exports.load(offset); }
  function poke(value) { return module.exports.store(offset, value); }
  function growMem(pages) { return module.exports.grow_memory(pages); }

  // Check first 5 offsets.
  for (offset = 0; offset <= 4 * 4; offset += 4) {
    poke(100000 - offset);
    assertEquals(100000 - offset, peek());
  }

  // Check last 5 offsets.
  for (offset = (kPageSize - 5 * 4); offset <= (kPageSize - 4); offset += 4) {
    poke(100000 - offset);
    assertEquals(100000 - offset, peek());
  }

  let result = growMem(kV8MaxPages - 1);
  if (result == 1) {
    // Check first 5 offsets.
    for (offset = 0; offset <= 4 * 4; offset += 4) {
      assertEquals(100000 - offset, peek());
    }

    // Check last 5 offsets.
    for (offset = (kPageSize - 5 * 4); offset <= (kPageSize - 4); offset += 4) {
      assertEquals(100000 - offset, peek());
    }

    // Bounds check for large mem size.
    let kMemSize = (kV8MaxPages * kPageSize);
    let kLastValidOffset = kMemSize - 4;  // Accommodate a 4-byte read/write.
    // Check first 5 offsets of last page.
    for (offset = kMemSize - kPageSize; offset <= kMemSize - kPageSize + 4 * 4;
         offset += 4) {
      poke(0xaced);
      assertEquals(0xaced, peek());
    }
    for (offset = kLastValidOffset - 5 * 4; offset <= kLastValidOffset;
         offset += 4) {
      poke(0xaced);
      assertEquals(0xaced, peek());
    }

    for (offset = kLastValidOffset + 1; offset < kMemSize; offset++) {
      assertTraps(kTrapMemOutOfBounds, poke);
    }
  } else {
    // Allocating big chunks of memory can fail on gc_stress, especially on 32
    // bit platforms. When grow_memory fails, expected result is -1.
    assertEquals(-1, result);
  }
})();

(function testGrowFromNearlyMaximum() {
  print(arguments.callee.name);
  // Regression test for https://crbug.com/1347668.
  const builder = genMemoryGrowBuilder();
  // The maximum needs to be >1GB, so we do not reserve everything upfront.
  const GB = 1024 * 1024 * 1024;
  const max_pages = 1 * GB / kPageSize + 10;

  builder.addMemory(0, max_pages);
  let module;
  const is_oom = e =>
      (e instanceof RangeError) && e.message.includes('Out of memory');
  // Allow instantiation to fail with OOM.
  try {
    module = builder.instantiate();
  } catch (e) {
    if (is_oom(e)) return;
    // Everything else is a bug.
    throw e;
  }
  const grow = module.exports.grow_memory;

  // First, grow close to the limit.
  // Growing can always fail if the system runs out of resources.
  let grow_result = grow(max_pages - 1);
  if (grow_result == -1) return;
  assertEquals(0, grow_result);

  // Then, grow by another page (this triggered the error in
  // https://crbug.com/1347668).
  grow_result = grow(1);
  if (grow_result == -1) return;
  assertEquals(max_pages - 1, grow_result);
  assertEquals(max_pages, grow(0));
  assertEquals(-1, grow(1));  // Fails.
})();<|MERGE_RESOLUTION|>--- conflicted
+++ resolved
@@ -2,11 +2,7 @@
 // Use of this source code is governed by a BSD-style license that can be
 // found in the LICENSE file.
 
-<<<<<<< HEAD
-// Flags: --expose-wasm --stress-compaction
-=======
 // Flags: --stress-compaction
->>>>>>> 626889fb
 // This test does not behave predictably, since growing memory is allowed to
 // fail nondeterministically.
 // Flags: --no-verify-predictable
