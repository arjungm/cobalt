// Copyright 2018 the V8 project authors. All rights reserved.
// Use of this source code is governed by a BSD-style license that can be
// found in the LICENSE file.

d8.file.execute('test/mjsunit/wasm/wasm-module-builder.js');

(function TestPassiveDataSegment() {
  print(arguments.callee.name);
  const builder = new WasmModuleBuilder();
  builder.addMemory(1, 1);
  builder.addPassiveDataSegment([0, 1, 2]);
  builder.addPassiveDataSegment([3, 4]);

  // Should not throw.
  builder.instantiate();
})();

(function TestPassiveElementSegment() {
  print(arguments.callee.name);
  const builder = new WasmModuleBuilder();
  builder.addFunction('f', kSig_v_v).addBody([]);
  builder.setTableBounds(1, 1);
  builder.addPassiveElementSegment([0, 0, 0]);
  builder.addPassiveElementSegment([0, 0]);

  // Should not throw.
  builder.instantiate();
})();

function getMemoryInit(mem, segment_data) {
  const builder = new WasmModuleBuilder();
  builder.addImportedMemory('', 'mem', 0);
  builder.addPassiveDataSegment(segment_data);
  builder.addFunction('init', kSig_v_iii)
      .addBody([
        kExprLocalGet, 0,  // Dest.
        kExprLocalGet, 1,  // Source.
        kExprLocalGet, 2,  // Size in bytes.
        kNumericPrefix, kExprMemoryInit,
        0,  // Data segment index.
        0,  // Memory index.
      ])
      .exportAs('init');
  return builder.instantiate({'': {mem}}).exports.init;
}

(function TestMemoryInitOutOfBoundsGrow() {
  print(arguments.callee.name);
  const mem = new WebAssembly.Memory({initial: 1});
  // Create a data segment that has a length of kPageSize.
  const memoryInit = getMemoryInit(mem, new Array(kPageSize));

  mem.grow(1);

  // Works properly after grow.
  memoryInit(kPageSize, 0, 1000);

  // Traps at new boundary.
  assertTraps(
      kTrapMemOutOfBounds, () => memoryInit(kPageSize + 1, 0, kPageSize));
})();

(function TestMemoryInitOnActiveSegment() {
  print(arguments.callee.name);
  const builder = new WasmModuleBuilder();
  builder.addMemory(1);
  builder.addPassiveDataSegment([1, 2, 3]);
  builder.addActiveDataSegment(0, [kExprI32Const, 0], [4, 5, 6]);
  builder.addFunction('init', kSig_v_i)
      .addBody([
        kExprI32Const, 0,  // Dest.
        kExprI32Const, 0,  // Source.
        kExprLocalGet, 0,  // Size in bytes.
        kNumericPrefix, kExprMemoryInit,
        1,  // Data segment index.
        0,  // Memory index.
      ])
      .exportAs('init');

  // Instantiation succeeds, because using memory.init with an active segment
  // is a trap, not a validation error.
  const instance = builder.instantiate();

  // Initialization succeeds, because source address and size are 0
  // which is valid on a dropped segment.
  instance.exports.init(0);

  // Initialization fails, because the segment is implicitly dropped.
  assertTraps(kTrapMemOutOfBounds, () => instance.exports.init(1));
})();

(function TestDataDropOnActiveSegment() {
  print(arguments.callee.name);
  const builder = new WasmModuleBuilder();
  builder.addMemory(1);
  builder.addPassiveDataSegment([1, 2, 3]);
  builder.addActiveDataSegment(0, [kExprI32Const, 0], [4, 5, 6]);
  builder.addFunction('drop', kSig_v_v)
      .addBody([
        kNumericPrefix, kExprDataDrop,
        1,  // Data segment index.
      ])
      .exportAs('drop');

  const instance = builder.instantiate();
  // Drop on passive segment is equivalent to double drop which is allowed.
  instance.exports.drop();
})();

function getMemoryCopy(mem) {
  const builder = new WasmModuleBuilder();
  builder.addImportedMemory("", "mem", 0);
  builder.addFunction("copy", kSig_v_iii).addBody([
    kExprLocalGet, 0,  // Dest.
    kExprLocalGet, 1,  // Source.
    kExprLocalGet, 2,  // Size in bytes.
    kNumericPrefix, kExprMemoryCopy, 0, 0,
  ]).exportAs("copy");
  return builder.instantiate({'': {mem}}).exports.copy;
}

(function TestMemoryCopyOutOfBoundsGrow() {
  print(arguments.callee.name);
  const mem = new WebAssembly.Memory({initial: 1});
  const memoryCopy = getMemoryCopy(mem);

  mem.grow(1);

  // Works properly after grow.
  memoryCopy(0, kPageSize, 1000);

  // Traps at new boundary.
  assertTraps(
      kTrapMemOutOfBounds, () => memoryCopy(0, kPageSize + 1, kPageSize));
})();

function getMemoryFill(mem) {
  const builder = new WasmModuleBuilder();
  builder.addImportedMemory("", "mem", 0);
  builder.addFunction("fill", kSig_v_iii).addBody([
    kExprLocalGet, 0,  // Dest.
    kExprLocalGet, 1,  // Byte value.
    kExprLocalGet, 2,  // Size.
    kNumericPrefix, kExprMemoryFill, 0,
  ]).exportAs("fill");
  return builder.instantiate({'': {mem}}).exports.fill;
}

(function TestMemoryFillOutOfBoundsGrow() {
  print(arguments.callee.name);
  const mem = new WebAssembly.Memory({initial: 1});
  const memoryFill = getMemoryFill(mem);
  const v = 123;

  mem.grow(1);

  // Works properly after grow.
  memoryFill(kPageSize, v, 1000);

  // Traps at new boundary.
  assertTraps(
      kTrapMemOutOfBounds, () => memoryFill(kPageSize + 1, v, kPageSize));
})();

(function TestElemDropActive() {
  print(arguments.callee.name);
  const builder = new WasmModuleBuilder();
  builder.setTableBounds(5, 5);
  builder.addActiveElementSegment(0, wasmI32Const(0), [0, 0, 0]);
  builder.addFunction('drop', kSig_v_v)
      .addBody([
        kNumericPrefix, kExprElemDrop,
        0,  // Element segment index.
      ])
      .exportAs('drop');

  const instance = builder.instantiate();
  // Segment already got dropped after initialization and is therefore
  // not active anymore.
  instance.exports.drop();
})();

(function TestLazyDataSegmentBoundsCheck() {
  print(arguments.callee.name);
  const memory = new WebAssembly.Memory({initial: 1});
  const view = new Uint8Array(memory.buffer);
  const builder = new WasmModuleBuilder();
  builder.addImportedMemory('m', 'memory', 1);
  builder.addActiveDataSegment(0, wasmI32Const(kPageSize - 1), [42, 42]);
  builder.addActiveDataSegment(0, [kExprI32Const, 0], [111, 111]);

  assertEquals(0, view[kPageSize - 1]);

  // Instantiation fails, memory remains unmodified.
  assertThrows(
      () => builder.instantiate({m: {memory}}), WebAssembly.RuntimeError);

  assertEquals(0, view[kPageSize - 1]);
  // The second segment is not initialized.
  assertEquals(0, view[0]);
})();

(function TestLazyDataAndElementSegments() {
  print(arguments.callee.name);
  const table = new WebAssembly.Table({initial: 1, element: 'anyfunc'});
  const memory = new WebAssembly.Memory({initial: 1});
  const view = new Uint8Array(memory.buffer);
  const builder = new WasmModuleBuilder();

  builder.addImportedMemory('m', 'memory', 1);
  builder.addImportedTable('m', 'table', 1);
  const f = builder.addFunction('f', kSig_i_v).addBody([kExprI32Const, 42]);

  const tableIndex = 0;
  builder.addActiveElementSegment(
      tableIndex,
      wasmI32Const(0),
      [f.index, f.index]);
<<<<<<< HEAD
  builder.addDataSegment(0, [42]);
=======
  builder.addActiveDataSegment(0, [kExprI32Const, 0], [42]);
>>>>>>> 626889fb

  // Instantiation fails, but still modifies the table. The memory is not
  // modified, since data segments are initialized after element segments.
  assertThrows(
      () => builder.instantiate({m: {memory, table}}),
      WebAssembly.RuntimeError);

  assertEquals(0, view[0]);
})();

(function TestPassiveDataSegmentNoMemory() {
  print(arguments.callee.name);
  const builder = new WasmModuleBuilder();
  builder.addPassiveDataSegment([0, 1, 2]);

  // Should not throw.
  builder.instantiate();
})();

(function TestPassiveElementSegmentNoMemory() {
  print(arguments.callee.name);
  const builder = new WasmModuleBuilder();
  builder.addFunction('f', kSig_v_v).addBody([]);
  builder.addPassiveElementSegment([0, 0, 0]);

  // Should not throw.
  builder.instantiate();
})();

(function TestIllegalNumericOpcode() {
  // Regression test for https://crbug.com/1382816.
  print(arguments.callee.name);
  let builder = new WasmModuleBuilder();
  builder.addFunction('main', kSig_v_v).addBody([kNumericPrefix, 0x90, 0x0f]);
  assertEquals(false, WebAssembly.validate(builder.toBuffer()));
  assertThrows(
      () => builder.toModule(), WebAssembly.CompileError,
      /invalid numeric opcode: 0xfc790/);
})();<|MERGE_RESOLUTION|>--- conflicted
+++ resolved
@@ -216,11 +216,7 @@
       tableIndex,
       wasmI32Const(0),
       [f.index, f.index]);
-<<<<<<< HEAD
-  builder.addDataSegment(0, [42]);
-=======
   builder.addActiveDataSegment(0, [kExprI32Const, 0], [42]);
->>>>>>> 626889fb
 
   // Instantiation fails, but still modifies the table. The memory is not
   // modified, since data segments are initialized after element segments.
