--- conflicted
+++ resolved
@@ -2,11 +2,6 @@
 // Use of this source code is governed by a BSD-style license that can be
 // found in the LICENSE file.
 
-<<<<<<< HEAD
-// Flags: --expose-wasm
-
-=======
->>>>>>> 626889fb
 d8.file.execute('test/mjsunit/wasm/wasm-module-builder.js');
 
 function assertEq(val, expected) {
@@ -678,17 +673,10 @@
 assertEq(get.call(tbl1, 1.5), null);
 assertThrows(
     () => get.call(tbl1, 2), RangeError,
-<<<<<<< HEAD
-    /invalid index 2 into funcref table of size 2/);
-assertThrows(
-    () => get.call(tbl1, 2.5), RangeError,
-    /invalid index 2 into funcref table of size 2/);
-=======
     /invalid address 2 in funcref table of size 2/);
 assertThrows(
     () => get.call(tbl1, 2.5), RangeError,
     /invalid address 2 in funcref table of size 2/);
->>>>>>> 626889fb
 assertThrows(() => get.call(tbl1, -1), TypeError, /must be non-negative/);
 assertThrows(
     () => get.call(tbl1, Math.pow(2, 33)), TypeError,
@@ -715,11 +703,7 @@
     /must be convertible to a valid number/);
 assertThrows(
     () => set.call(tbl1, 2, null), RangeError,
-<<<<<<< HEAD
-    /invalid index 2 into funcref table of size 2/);
-=======
     /invalid address 2 in funcref table of size 2/);
->>>>>>> 626889fb
 assertThrows(
     () => set.call(tbl1, -1, null), TypeError, /must be non-negative/);
 assertThrows(
