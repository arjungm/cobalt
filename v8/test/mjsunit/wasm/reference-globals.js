// Copyright 2020 the V8 project authors. All rights reserved.
// Use of this source code is governed by a BSD-style license that can be
// found in the LICENSE file.

d8.file.execute("test/mjsunit/wasm/wasm-module-builder.js");

<<<<<<< HEAD
d8.file.execute("test/mjsunit/wasm/wasm-module-builder.js");

(function TestReferenceGlobals() {
  print(arguments.callee.name);

=======
(function TestReferenceGlobals() {
  print(arguments.callee.name);

>>>>>>> 626889fb
  var exporting_instance = (function() {
    var builder = new WasmModuleBuilder();

    builder.startRecGroup();
    var sig_index = builder.addType(kSig_i_ii);
    builder.endRecGroup();
    builder.startRecGroup();
    var wrong_sig_index = builder.addType(kSig_i_i);
    builder.endRecGroup();

    var addition_index = builder.addFunction("addition", sig_index)
      .addBody([kExprLocalGet, 0, kExprLocalGet, 1, kExprI32Add])
      .exportFunc();

<<<<<<< HEAD
    builder.addGlobal(wasmRefType(sig_index), false,
                      [kExprRefFunc, addition_index.index])
           .exportAs("global");
    builder.addGlobal(wasmRefNullType(wrong_sig_index), false)
=======
    builder.addGlobal(wasmRefType(sig_index), false, false,
                      [kExprRefFunc, addition_index.index])
           .exportAs("global");
    builder.addGlobal(wasmRefNullType(wrong_sig_index), false, false)
>>>>>>> 626889fb
      .exportAs("mistyped_global");

    return builder.instantiate({});
  })();

  // Mistyped imported global.
  assertThrows(
    () => {
      var builder = new WasmModuleBuilder();
      var sig_index = builder.addType(kSig_i_ii);
      builder.addImportedGlobal("imports", "global", wasmRefNullType(sig_index),
                                false);
      builder.instantiate(
        {imports: { global: exporting_instance.exports.mistyped_global }})},
    WebAssembly.LinkError,
    /imported global does not match the expected type/
  );

  // Mistyped imported global due to cross-module typechecking.
  assertThrows(
    () => {
      var builder = new WasmModuleBuilder();
      var sig_index = builder.addType(kSig_i_i);
      builder.addImportedGlobal("imports", "global", wasmRefNullType(sig_index),
                                false);
      builder.instantiate(
        {imports: { global: exporting_instance.exports.global }})},
    WebAssembly.LinkError,
    /imported global does not match the expected type/
  );

  // Non-function imported into function-typed global.
  assertThrows(
    () => {
      var builder = new WasmModuleBuilder();
      var sig_index = builder.addType(kSig_i_ii);
      builder.addImportedGlobal("imports", "global", wasmRefNullType(sig_index),
                                false);
      builder.instantiate({imports: { global: 42 }})},
    WebAssembly.LinkError,
    /JS object does not match expected wasm type/
  );

  // Mistyped function import.
  assertThrows(
    () => {
      var builder = new WasmModuleBuilder();
      var sig_index = builder.addType(kSig_i_i);
      builder.addImportedGlobal("imports", "global", wasmRefType(sig_index),
                                false);
      builder.instantiate(
        {imports: { global: exporting_instance.exports.addition }})},
    WebAssembly.LinkError,
    /assigned exported function has to be a subtype of the expected type/
  );

  var instance = (function () {
    var builder = new WasmModuleBuilder();

    var sig_index = builder.addType(kSig_i_ii);

    builder.addImportedGlobal("imports", "global", wasmRefNullType(sig_index),
                              false);

    builder.addFunction("test_import", kSig_i_ii)
      .addBody([kExprLocalGet, 0, kExprLocalGet, 1, kExprGlobalGet, 0,
                kExprCallRef, sig_index])
      .exportFunc();

    return builder.instantiate({imports: {
      global: exporting_instance.exports.global
    }});
  })();

  // This module is valid.
  assertFalse(instance === undefined);
  assertFalse(instance === null);
  assertFalse(instance === 0);

  // The correct function reference has been passed.
  assertEquals(66, instance.exports.test_import(42, 24));
})();

(function TestStructInitExpr() {
  print(arguments.callee.name);

  var builder = new WasmModuleBuilder();
  builder.startRecGroup();
  var struct_index = builder.addStruct([{type: kWasmI32, mutability: true}]);
  builder.endRecGroup();
  var composite_struct_index = builder.addStruct(
      [{type: kWasmI32, mutability: true},
       {type: wasmRefNullType(struct_index), mutability: true},
       {type: kWasmI8, mutability: true}]);

  let field1_value = 432;
  let field2_value = -123;
  let field3_value = -555;

  var global0 = builder.addGlobal(
<<<<<<< HEAD
      wasmRefType(struct_index), false,
=======
      wasmRefType(struct_index), false, false,
>>>>>>> 626889fb
      [...wasmI32Const(field2_value),
       kGCPrefix, kExprStructNew, struct_index]);

  var global = builder.addGlobal(
<<<<<<< HEAD
      wasmRefType(composite_struct_index), false,
=======
      wasmRefType(composite_struct_index), false, false,
>>>>>>> 626889fb
      [...wasmI32Const(field1_value), kExprGlobalGet, global0.index,
       ...wasmI32Const(field3_value),
       kGCPrefix, kExprStructNew, composite_struct_index]);

  var global_default = builder.addGlobal(
<<<<<<< HEAD
    wasmRefType(composite_struct_index), false,
=======
    wasmRefType(composite_struct_index), false, false,
>>>>>>> 626889fb
    [kGCPrefix, kExprStructNewDefault, composite_struct_index]);

  builder.addFunction("field_1", kSig_i_v)
    .addBody([
      kExprGlobalGet, global.index,
      kGCPrefix, kExprStructGet, composite_struct_index, 0
    ])
    .exportFunc();

  builder.addFunction("field_2", kSig_i_v)
    .addBody([
      kExprGlobalGet, global.index,
      kGCPrefix, kExprStructGet, composite_struct_index, 1,
      kGCPrefix, kExprStructGet, struct_index, 0
    ])
    .exportFunc();

  builder.addFunction("field_3", kSig_i_v)
    .addBody([
      kExprGlobalGet, global.index,
      kGCPrefix, kExprStructGetS, composite_struct_index, 2])
    .exportFunc();

  builder.addFunction("field_1_default", kSig_i_v)
    .addBody([
      kExprGlobalGet, global_default.index,
      kGCPrefix, kExprStructGet, composite_struct_index, 0])
    .exportFunc();

  builder.addFunction("field_2_default", makeSig([], [kWasmStructRef]))
    .addBody([
      kExprGlobalGet, global_default.index,
      kGCPrefix, kExprStructGet, composite_struct_index, 1])
    .exportFunc();

  builder.addFunction("field_3_default", kSig_i_v)
    .addBody([
      kExprGlobalGet, global_default.index,
      kGCPrefix, kExprStructGetS, composite_struct_index, 2])
    .exportFunc();

  var instance = builder.instantiate({});

  assertEquals(field1_value, instance.exports.field_1());
  assertEquals(field2_value, instance.exports.field_2());
  assertEquals((field3_value << 24) >> 24, instance.exports.field_3());
  assertEquals(0, instance.exports.field_1_default());
  assertEquals(null, instance.exports.field_2_default());
  assertEquals(0, instance.exports.field_3_default());
})();

(function TestArrayNewFixedExprNumeric() {
  print(arguments.callee.name);

  var builder = new WasmModuleBuilder();
  var array_index = builder.addArray(kWasmI16, true);

  let element0_value = -44;
  let element1_value = 55;

  var global0 = builder.addGlobal(
<<<<<<< HEAD
      kWasmI32, false,
      wasmI32Const(element0_value));

  var global = builder.addGlobal(
      wasmRefType(array_index), false,
=======
      kWasmI32, false, false,
      wasmI32Const(element0_value));

  var global = builder.addGlobal(
      wasmRefType(array_index), false, false,
>>>>>>> 626889fb
      [kExprGlobalGet, global0.index, ...wasmI32Const(element1_value),
       kGCPrefix, kExprArrayNewFixed, array_index, 2]);

  builder.addFunction("get_element", kSig_i_i)
    .addBody([
      kExprGlobalGet, global.index,
      kExprLocalGet, 0,
      kGCPrefix, kExprArrayGetS, array_index])
    .exportFunc();

  var instance = builder.instantiate({});

  assertEquals(element0_value, instance.exports.get_element(0));
  assertEquals(element1_value, instance.exports.get_element(1));
})();

(function TestArrayNewFixedExprRef() {
  print(arguments.callee.name);

  var builder = new WasmModuleBuilder();
  var struct_index = builder.addStruct([{type: kWasmI32, mutability: false}]);
  var array_index = builder.addArray(wasmRefNullType(struct_index), true);

  let element0_value = 44;
  let element2_value = 55;

  var global0 = builder.addGlobal(
<<<<<<< HEAD
      wasmRefType(struct_index), false,
=======
      wasmRefType(struct_index), false, false,
>>>>>>> 626889fb
      [...wasmI32Const(element0_value),
       kGCPrefix, kExprStructNew, struct_index]);

  var global = builder.addGlobal(
<<<<<<< HEAD
      wasmRefType(array_index), false,
=======
      wasmRefType(array_index), false, false,
>>>>>>> 626889fb
      [kExprGlobalGet, global0.index, kExprRefNull, struct_index,
       ...wasmI32Const(element2_value),
       kGCPrefix, kExprStructNew, struct_index,
       kGCPrefix, kExprArrayNewFixed, array_index, 3]);

  builder.addFunction("element0", kSig_i_v)
    .addBody([
      kExprGlobalGet, global.index,
      kExprI32Const, 0,
      kGCPrefix, kExprArrayGet, array_index,
      kGCPrefix, kExprStructGet, struct_index, 0])
    .exportFunc();

  builder.addFunction("element1", makeSig([], [kWasmStructRef]))
    .addBody([
      kExprGlobalGet, global.index,
      kExprI32Const, 1,
      kGCPrefix, kExprArrayGet, array_index])
    .exportFunc();

  builder.addFunction("element2", kSig_i_v)
    .addBody([
      kExprGlobalGet, global.index,
      kExprI32Const, 2,
      kGCPrefix, kExprArrayGet, array_index,
      kGCPrefix, kExprStructGet, struct_index, 0])
    .exportFunc();

  var instance = builder.instantiate({});

  assertEquals(element0_value, instance.exports.element0());
  assertEquals(null, instance.exports.element1());
  assertEquals(element2_value, instance.exports.element2());
})();

(function TestArrayNew() {
  print(arguments.callee.name);

  var builder = new WasmModuleBuilder();
  var struct_index = builder.addStruct([makeField(kWasmI64, true)]);
  var array_num_index = builder.addArray(kWasmI64, true);
  var array_ref_index = builder.addArray(wasmRefNullType(struct_index), true);

  let elem1 = -44;
  let elem2 = 15;
  let length = 20;

<<<<<<< HEAD
  let global_elem_1 = builder.addGlobal(kWasmI64, false, wasmI64Const(elem1));
  let global_elem_2 = builder.addGlobal(kWasmI64, false, wasmI64Const(elem2));
  let global_length = builder.addGlobal(kWasmI32, false, wasmI32Const(length));

  var global_array_1 = builder.addGlobal(
      wasmRefType(array_num_index), false,
=======
  let global_elem_1 =
    builder.addGlobal(kWasmI64, false, false, wasmI64Const(elem1));
  let global_elem_2 =
    builder.addGlobal(kWasmI64, false, false, wasmI64Const(elem2));
  let global_length =
    builder.addGlobal(kWasmI32, false, false, wasmI32Const(length));

  var global_array_1 = builder.addGlobal(
      wasmRefType(array_num_index), false, false,
>>>>>>> 626889fb
      [kExprGlobalGet, global_elem_1.index,
       kExprGlobalGet, global_length.index,
       kGCPrefix, kExprArrayNew, array_num_index]);

  var global_array_2 = builder.addGlobal(
<<<<<<< HEAD
        wasmRefType(array_ref_index), false,
=======
        wasmRefType(array_ref_index), false, false,
>>>>>>> 626889fb
        [kExprGlobalGet, global_elem_2.index,
         kGCPrefix, kExprStructNew, struct_index,
         kExprGlobalGet, global_length.index,
         kGCPrefix, kExprArrayNew, array_ref_index]);

  builder.addFunction("get_elements", kSig_l_i)
    .addBody([
      kExprGlobalGet, global_array_1.index,
      kExprLocalGet, 0,
      kGCPrefix, kExprArrayGet, array_num_index,
      kExprGlobalGet, global_array_2.index,
      kExprLocalGet, 0,
      kGCPrefix, kExprArrayGet, array_ref_index,
      kGCPrefix, kExprStructGet, struct_index, 0,
      kExprI64Add])
    .exportFunc();

  var instance = builder.instantiate({});

  let result = BigInt(elem1 + elem2);

  assertEquals(result, instance.exports.get_elements(0));
  assertEquals(result, instance.exports.get_elements(length / 2));
  assertEquals(result, instance.exports.get_elements(length - 1));
  assertTraps(kTrapArrayOutOfBounds,
              () => instance.exports.get_elements(length));
})();

(function TestArrayNewArrayTooLarge() {
  print(arguments.callee.name);

  var builder = new WasmModuleBuilder();
  var array_num_index = builder.addArray(kWasmI64, true);

  builder.addGlobal(
<<<<<<< HEAD
      wasmRefType(array_num_index), false,
=======
      wasmRefType(array_num_index), false, false,
>>>>>>> 626889fb
      [...wasmI32Const(0x8ffffff),
       kGCPrefix, kExprArrayNewDefault, array_num_index]);

  assertTraps(kTrapArrayTooLarge, () => builder.instantiate({}));
})();

(function TestI31RefConstantExpr() {
  print(arguments.callee.name);
  let builder = new WasmModuleBuilder();

  let array_index = builder.addArray(kWasmI31Ref, false);

  let values = [0, 10, -22, 0x7fffffff, -1];

  let global = builder.addGlobal(
<<<<<<< HEAD
      wasmRefType(array_index), true,
      [...values.flatMap(
        value => [...wasmI32Const(value), kGCPrefix, kExprI31New]),
=======
      wasmRefType(array_index), true, false,
      [...values.flatMap(
        value => [...wasmI32Const(value), kGCPrefix, kExprRefI31]),
>>>>>>> 626889fb
       kGCPrefix, kExprArrayNewFixed, array_index, 5]);

  for (signed of [true, false]) {
    builder.addFunction(`get_${signed ? "s" : "u"}`, kSig_i_i)
        .addBody([kExprGlobalGet, global.index,
                  kExprLocalGet, 0, kGCPrefix, kExprArrayGet, array_index,
                  kGCPrefix, signed ? kExprI31GetS : kExprI31GetU])
        .exportFunc();
  }

  let instance = builder.instantiate();

  assertEquals(values[0], instance.exports.get_s(0));
  assertEquals(values[1], instance.exports.get_s(1));
  assertEquals(values[2], instance.exports.get_s(2));
  assertEquals(values[3] | 0x80000000, instance.exports.get_s(3));
  assertEquals(values[4], instance.exports.get_s(4));

  assertEquals(values[0], instance.exports.get_u(0));
  assertEquals(values[1], instance.exports.get_u(1));
  assertEquals(values[2] & 0x7fffffff, instance.exports.get_u(2));
  assertEquals(values[3], instance.exports.get_u(3));
  assertEquals(values[4] & 0x7fffffff, instance.exports.get_u(4));
})();

(function TestI31RefConstantExprTypeError() {
  print(arguments.callee.name);
  let builder = new WasmModuleBuilder();

<<<<<<< HEAD
  builder.addGlobal(kWasmI31Ref, false,
                    [...wasmI64Const(0), kGCPrefix, kExprI31New]);

  assertThrows(() => builder.instantiate(), WebAssembly.CompileError,
               /i31.new\[0\] expected type i32, found i64.const of type i64/);
=======
  builder.addGlobal(kWasmI31Ref, false, false,
                    [...wasmI64Const(0), kGCPrefix, kExprRefI31]);

  assertThrows(() => builder.instantiate(), WebAssembly.CompileError,
               /ref.i31\[0\] expected type i32, found i64.const of type i64/);
>>>>>>> 626889fb
})();

(function TestConstantExprFuncIndexOutOfBounds() {
  print(arguments.callee.name);
  let builder = new WasmModuleBuilder();
  let struct_index = builder.addStruct([makeField(kWasmFuncRef, true)]);
  let func = builder.addFunction("element", kSig_i_i)
    .addBody([kExprLocalGet, 0])
    .exportFunc()

<<<<<<< HEAD
  builder.addGlobal(wasmRefType(struct_index), false,
=======
  builder.addGlobal(wasmRefType(struct_index), false, false,
>>>>>>> 626889fb
                    [kExprRefFunc, func.index + 1, kExprStructNew,
                     struct_index]);

  assertThrows(() => builder.instantiate(), WebAssembly.CompileError,
               /function index #1 is out of bounds/);
})();

(function TestExternConstantExpr() {
  print(arguments.callee.name);

  let imported_struct = (function () {
    let builder = new WasmModuleBuilder();

    let struct = builder.addStruct([makeField(kWasmI32, true)]);

    let global = builder.addGlobal(
<<<<<<< HEAD
        wasmRefType(struct), false,
=======
        wasmRefType(struct), false, false,
>>>>>>> 626889fb
        [kExprI32Const, 42, kGCPrefix, kExprStructNew, struct])
      .exportAs("global");

    return builder.instantiate().exports.global.value;
  })();

  let builder = new WasmModuleBuilder();

  let struct = builder.addStruct([makeField(kWasmI32, true)]);

  let imported = builder.addImportedGlobal("m", "ext", kWasmExternRef, false)

  let internal = builder.addGlobal(
<<<<<<< HEAD
    kWasmAnyRef, false,
    [kExprGlobalGet, imported, kGCPrefix, kExprExternInternalize]);

  builder.addGlobal(
      kWasmExternRef, false,
      [kExprGlobalGet, internal.index, kGCPrefix, kExprExternExternalize])
=======
    kWasmAnyRef, false, false,
    [kExprGlobalGet, imported, kGCPrefix, kExprAnyConvertExtern]);

  builder.addGlobal(
      kWasmExternRef, false, false,
      [kExprGlobalGet, internal.index, kGCPrefix, kExprExternConvertAny])
>>>>>>> 626889fb
    .exportAs("exported")

  builder.addFunction("getter", kSig_i_v)
    .addBody([kExprGlobalGet, internal.index,
              kGCPrefix, kExprRefCast, struct,
              kGCPrefix, kExprStructGet, struct, 0])
    .exportFunc();

  builder.addFunction("getter_fail", kSig_i_v)
    .addBody([kExprGlobalGet, internal.index,
              kGCPrefix, kExprRefCast, kI31RefCode,
              kGCPrefix, kExprI31GetS])
    .exportFunc();

  let instance = builder.instantiate({m: {ext: imported_struct}});

  assertSame(instance.exports.exported.value, imported_struct);
  assertEquals(42, instance.exports.getter());
  assertTraps(kTrapIllegalCast, () => instance.exports.getter_fail());
})();<|MERGE_RESOLUTION|>--- conflicted
+++ resolved
@@ -4,17 +4,9 @@
 
 d8.file.execute("test/mjsunit/wasm/wasm-module-builder.js");
 
-<<<<<<< HEAD
-d8.file.execute("test/mjsunit/wasm/wasm-module-builder.js");
-
 (function TestReferenceGlobals() {
   print(arguments.callee.name);
 
-=======
-(function TestReferenceGlobals() {
-  print(arguments.callee.name);
-
->>>>>>> 626889fb
   var exporting_instance = (function() {
     var builder = new WasmModuleBuilder();
 
@@ -29,17 +21,10 @@
       .addBody([kExprLocalGet, 0, kExprLocalGet, 1, kExprI32Add])
       .exportFunc();
 
-<<<<<<< HEAD
-    builder.addGlobal(wasmRefType(sig_index), false,
-                      [kExprRefFunc, addition_index.index])
-           .exportAs("global");
-    builder.addGlobal(wasmRefNullType(wrong_sig_index), false)
-=======
     builder.addGlobal(wasmRefType(sig_index), false, false,
                       [kExprRefFunc, addition_index.index])
            .exportAs("global");
     builder.addGlobal(wasmRefNullType(wrong_sig_index), false, false)
->>>>>>> 626889fb
       .exportAs("mistyped_global");
 
     return builder.instantiate({});
@@ -140,30 +125,18 @@
   let field3_value = -555;
 
   var global0 = builder.addGlobal(
-<<<<<<< HEAD
-      wasmRefType(struct_index), false,
-=======
       wasmRefType(struct_index), false, false,
->>>>>>> 626889fb
       [...wasmI32Const(field2_value),
        kGCPrefix, kExprStructNew, struct_index]);
 
   var global = builder.addGlobal(
-<<<<<<< HEAD
-      wasmRefType(composite_struct_index), false,
-=======
       wasmRefType(composite_struct_index), false, false,
->>>>>>> 626889fb
       [...wasmI32Const(field1_value), kExprGlobalGet, global0.index,
        ...wasmI32Const(field3_value),
        kGCPrefix, kExprStructNew, composite_struct_index]);
 
   var global_default = builder.addGlobal(
-<<<<<<< HEAD
-    wasmRefType(composite_struct_index), false,
-=======
     wasmRefType(composite_struct_index), false, false,
->>>>>>> 626889fb
     [kGCPrefix, kExprStructNewDefault, composite_struct_index]);
 
   builder.addFunction("field_1", kSig_i_v)
@@ -225,19 +198,11 @@
   let element1_value = 55;
 
   var global0 = builder.addGlobal(
-<<<<<<< HEAD
-      kWasmI32, false,
-      wasmI32Const(element0_value));
-
-  var global = builder.addGlobal(
-      wasmRefType(array_index), false,
-=======
       kWasmI32, false, false,
       wasmI32Const(element0_value));
 
   var global = builder.addGlobal(
       wasmRefType(array_index), false, false,
->>>>>>> 626889fb
       [kExprGlobalGet, global0.index, ...wasmI32Const(element1_value),
        kGCPrefix, kExprArrayNewFixed, array_index, 2]);
 
@@ -265,20 +230,12 @@
   let element2_value = 55;
 
   var global0 = builder.addGlobal(
-<<<<<<< HEAD
-      wasmRefType(struct_index), false,
-=======
       wasmRefType(struct_index), false, false,
->>>>>>> 626889fb
       [...wasmI32Const(element0_value),
        kGCPrefix, kExprStructNew, struct_index]);
 
   var global = builder.addGlobal(
-<<<<<<< HEAD
-      wasmRefType(array_index), false,
-=======
       wasmRefType(array_index), false, false,
->>>>>>> 626889fb
       [kExprGlobalGet, global0.index, kExprRefNull, struct_index,
        ...wasmI32Const(element2_value),
        kGCPrefix, kExprStructNew, struct_index,
@@ -326,14 +283,6 @@
   let elem2 = 15;
   let length = 20;
 
-<<<<<<< HEAD
-  let global_elem_1 = builder.addGlobal(kWasmI64, false, wasmI64Const(elem1));
-  let global_elem_2 = builder.addGlobal(kWasmI64, false, wasmI64Const(elem2));
-  let global_length = builder.addGlobal(kWasmI32, false, wasmI32Const(length));
-
-  var global_array_1 = builder.addGlobal(
-      wasmRefType(array_num_index), false,
-=======
   let global_elem_1 =
     builder.addGlobal(kWasmI64, false, false, wasmI64Const(elem1));
   let global_elem_2 =
@@ -343,17 +292,12 @@
 
   var global_array_1 = builder.addGlobal(
       wasmRefType(array_num_index), false, false,
->>>>>>> 626889fb
       [kExprGlobalGet, global_elem_1.index,
        kExprGlobalGet, global_length.index,
        kGCPrefix, kExprArrayNew, array_num_index]);
 
   var global_array_2 = builder.addGlobal(
-<<<<<<< HEAD
-        wasmRefType(array_ref_index), false,
-=======
         wasmRefType(array_ref_index), false, false,
->>>>>>> 626889fb
         [kExprGlobalGet, global_elem_2.index,
          kGCPrefix, kExprStructNew, struct_index,
          kExprGlobalGet, global_length.index,
@@ -389,11 +333,7 @@
   var array_num_index = builder.addArray(kWasmI64, true);
 
   builder.addGlobal(
-<<<<<<< HEAD
-      wasmRefType(array_num_index), false,
-=======
       wasmRefType(array_num_index), false, false,
->>>>>>> 626889fb
       [...wasmI32Const(0x8ffffff),
        kGCPrefix, kExprArrayNewDefault, array_num_index]);
 
@@ -409,15 +349,9 @@
   let values = [0, 10, -22, 0x7fffffff, -1];
 
   let global = builder.addGlobal(
-<<<<<<< HEAD
-      wasmRefType(array_index), true,
-      [...values.flatMap(
-        value => [...wasmI32Const(value), kGCPrefix, kExprI31New]),
-=======
       wasmRefType(array_index), true, false,
       [...values.flatMap(
         value => [...wasmI32Const(value), kGCPrefix, kExprRefI31]),
->>>>>>> 626889fb
        kGCPrefix, kExprArrayNewFixed, array_index, 5]);
 
   for (signed of [true, false]) {
@@ -447,19 +381,11 @@
   print(arguments.callee.name);
   let builder = new WasmModuleBuilder();
 
-<<<<<<< HEAD
-  builder.addGlobal(kWasmI31Ref, false,
-                    [...wasmI64Const(0), kGCPrefix, kExprI31New]);
-
-  assertThrows(() => builder.instantiate(), WebAssembly.CompileError,
-               /i31.new\[0\] expected type i32, found i64.const of type i64/);
-=======
   builder.addGlobal(kWasmI31Ref, false, false,
                     [...wasmI64Const(0), kGCPrefix, kExprRefI31]);
 
   assertThrows(() => builder.instantiate(), WebAssembly.CompileError,
                /ref.i31\[0\] expected type i32, found i64.const of type i64/);
->>>>>>> 626889fb
 })();
 
 (function TestConstantExprFuncIndexOutOfBounds() {
@@ -470,11 +396,7 @@
     .addBody([kExprLocalGet, 0])
     .exportFunc()
 
-<<<<<<< HEAD
-  builder.addGlobal(wasmRefType(struct_index), false,
-=======
   builder.addGlobal(wasmRefType(struct_index), false, false,
->>>>>>> 626889fb
                     [kExprRefFunc, func.index + 1, kExprStructNew,
                      struct_index]);
 
@@ -491,11 +413,7 @@
     let struct = builder.addStruct([makeField(kWasmI32, true)]);
 
     let global = builder.addGlobal(
-<<<<<<< HEAD
-        wasmRefType(struct), false,
-=======
         wasmRefType(struct), false, false,
->>>>>>> 626889fb
         [kExprI32Const, 42, kGCPrefix, kExprStructNew, struct])
       .exportAs("global");
 
@@ -509,21 +427,12 @@
   let imported = builder.addImportedGlobal("m", "ext", kWasmExternRef, false)
 
   let internal = builder.addGlobal(
-<<<<<<< HEAD
-    kWasmAnyRef, false,
-    [kExprGlobalGet, imported, kGCPrefix, kExprExternInternalize]);
-
-  builder.addGlobal(
-      kWasmExternRef, false,
-      [kExprGlobalGet, internal.index, kGCPrefix, kExprExternExternalize])
-=======
     kWasmAnyRef, false, false,
     [kExprGlobalGet, imported, kGCPrefix, kExprAnyConvertExtern]);
 
   builder.addGlobal(
       kWasmExternRef, false, false,
       [kExprGlobalGet, internal.index, kGCPrefix, kExprExternConvertAny])
->>>>>>> 626889fb
     .exportAs("exported")
 
   builder.addFunction("getter", kSig_i_v)
