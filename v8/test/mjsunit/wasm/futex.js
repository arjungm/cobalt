// Copyright 2018 the V8 project authors. All rights reserved.
// Use of this source code is governed by a BSD-style license that can be
// found in the LICENSE file.

// Flags: --allow-natives-syntax

'use strict';

d8.file.execute("test/mjsunit/wasm/wasm-module-builder.js");

function WasmAtomicNotify(memory, offset, index, num) {
  let builder = new WasmModuleBuilder();
  builder.addImportedMemory("m", "memory", 0, 20, "shared");
  builder.addFunction("main", kSig_i_ii)
    .addBody([
      kExprLocalGet, 0,
      kExprLocalGet, 1,
      kAtomicPrefix,
      kExprAtomicNotify, /* alignment */ 2, offset])
    .exportAs("main");

  // Instantiate module, get function exports
  let module = new WebAssembly.Module(builder.toBuffer());
  let instance = new WebAssembly.Instance(module, {m: {memory}});
  return instance.exports.main(index, num);
}

function WasmI32AtomicWait(memory, offset, index, val, timeout) {
  let builder = new WasmModuleBuilder();
  builder.addImportedMemory("m", "memory", 0, 20, "shared");
  builder.addFunction("main",
    makeSig([kWasmI32, kWasmI32, kWasmF64], [kWasmI32]))
    .addBody([
      kExprLocalGet, 0,
      kExprLocalGet, 1,
      kExprLocalGet, 2,
      kExprI64SConvertF64,
      kAtomicPrefix,
      kExprI32AtomicWait, /* alignment */ 2, offset])
      .exportAs("main");

  // Instantiate module, get function exports
  let module = new WebAssembly.Module(builder.toBuffer());
  let instance = new WebAssembly.Instance(module, {m: {memory}});
  return instance.exports.main(index, val, timeout);
}

function WasmI64AtomicWait(memory, offset, index, val_low,
                                   val_high, timeout) {
  let builder = new WasmModuleBuilder();
  builder.addImportedMemory("m", "memory", 0, 20, "shared");
  // Wrapper for I64AtomicWait that takes two I32 values and combines to into
  // I64 for the instruction parameter.
  builder.addFunction("main",
    makeSig([kWasmI32, kWasmI32, kWasmI32, kWasmF64], [kWasmI32]))
    .addLocals(kWasmI64, 1) // local that is passed as value param to wait
    .addBody([
      kExprLocalGet, 1,
      kExprI64UConvertI32,
      kExprI64Const, 32,
      kExprI64Shl,
      kExprLocalGet, 2,
      kExprI64UConvertI32,
      kExprI64Ior,
      kExprLocalSet, 4, // Store the created I64 value in local
      kExprLocalGet, 0,
      kExprLocalGet, 4,
      kExprLocalGet, 3,
      kExprI64SConvertF64,
      kAtomicPrefix,
      kExprI64AtomicWait, /* alignment */ 3, offset])
      .exportAs("main");

  // Instantiate module, get function exports
  let module = new WebAssembly.Module(builder.toBuffer());
  let instance = new WebAssembly.Instance(module, {m: {memory}});
  return instance.exports.main(index, val_high, val_low, timeout);
}

(function TestInvalidIndex() {
  if (!%IsAtomicsWaitAllowed()) return;
  let memory = new WebAssembly.Memory({initial: 1, maximum: 1, shared: true});

  // Valid indexes are 0-65535 (1 page).
  [-2, 65536, 0xffffffff].forEach(function(invalidIndex) {
    assertThrows(function() {
      WasmAtomicNotify(memory, 0, invalidIndex, -1);
    }, Error);
    assertThrows(function() {
      WasmI32AtomicWait(memory, 0, invalidIndex, 0, -1);
    }, Error);
    assertThrows(function() {
      WasmI64AtomicWait(memory, 0, invalidIndex, 0, 0, -1);
    }, Error);
    assertThrows(function() {
      WasmAtomicNotify(memory, invalidIndex, 0, -1);
    }, Error);
    assertThrows(function() {
      WasmI32AtomicWait(memory, invalidIndex, 0, 0, -1);
    }, Error);
    assertThrows(function() {
      WasmI64AtomicWait(memory, invalidIndex, 0, 0, 0, -1);
    }, Error);
    assertThrows(function() {
      WasmAtomicNotify(memory, invalidIndex/2, invalidIndex/2, -1);
    }, Error);
    assertThrows(function() {
      WasmI32AtomicWait(memory, invalidIndex/2, invalidIndex/2, 0, -1);
    }, Error);
    assertThrows(function() {
      WasmI64AtomicWait(memory, invalidIndex/2, invalidIndex/2, 0, 0, -1);
    }, Error);
  });
})();

(function TestInvalidAlignment() {
  if (!%IsAtomicsWaitAllowed()) return;
  let memory = new WebAssembly.Memory({initial: 1, maximum: 1, shared: true});

  // Wait and wake must be 4 byte aligned.
  [1, 2, 3].forEach(function(invalid) {
    assertThrows(function() {
      WasmAtomicNotify(memory, invalid, 0, -1)
    }, Error);
    assertThrows(function() {
      WasmAtomicNotify(memory, 0, invalid, -1)
    }, Error);
    assertThrows(function() {
      WasmI32AtomicWait(memory, invalid, 0, 0, -1)
    }, Error);
    assertThrows(function() {
      WasmI32AtomicWait(memory, 0, invalid, 0, -1)
    }, Error);
    assertThrows(function() {
      WasmI64AtomicWait(memory, invalid, 0, 0, 0, -1)
    }, Error);
    assertThrows(function() {
      WasmI64AtomicWait(memory, 0, invalid, 0, 0, -1)
    }, Error);
  });

  //WasmI64AtomicWait must be 8 byte aligned.
  [4, 5, 6, 7].forEach(function(invalid) {
    assertThrows(function() {
      WasmI64AtomicWait(memory, 0, invalid, 0, 0, -1)
    }, Error);
    assertThrows(function() {
      WasmI64AtomicWait(memory, invalid, 0, 0, 0, -1)
    }, Error);
  });
})();

(function TestI32WaitTimeout() {
  if (!%IsAtomicsWaitAllowed()) return;
  let memory = new WebAssembly.Memory({initial: 1, maximum: 1, shared: true});
  var waitMs = 100;
  var startTime = new Date();
  assertEquals(
      kAtomicWaitTimedOut,
      WasmI32AtomicWait(memory, 0, 0, 0, waitMs * 1000000));
  var endTime = new Date();
  assertTrue(endTime - startTime >= waitMs);
})();

(function TestI64WaitTimeout() {
  if (!%IsAtomicsWaitAllowed()) return;
  let memory = new WebAssembly.Memory({initial: 1, maximum: 1, shared: true});
  var waitMs = 100;
  var startTime = new Date();
  assertEquals(
      kAtomicWaitTimedOut,
      WasmI64AtomicWait(memory, 0, 0, 0, 0, waitMs * 1000000));
  var endTime = new Date();
  assertTrue(endTime - startTime >= waitMs);
})();

(function TestI32WaitNotEqual() {
  if (!%IsAtomicsWaitAllowed()) return;
  let memory = new WebAssembly.Memory({initial: 1, maximum: 1, shared: true});
  assertEquals(kAtomicWaitNotEqual, WasmI32AtomicWait(memory, 0, 0, 42, -1));

  assertEquals(kAtomicWaitTimedOut, WasmI32AtomicWait(memory, 0, 0, 0, 0));

  let i32a = new Int32Array(memory.buffer);
  i32a[0] = 1;
  assertEquals(kAtomicWaitNotEqual, WasmI32AtomicWait(memory, 0, 0, 0, -1));
  assertEquals(kAtomicWaitTimedOut, WasmI32AtomicWait(memory, 0, 0, 1, 0));
})();

(function TestI64WaitNotEqual() {
  if (!%IsAtomicsWaitAllowed()) return;
  let memory = new WebAssembly.Memory({initial: 1, maximum: 1, shared: true});
  assertEquals(kAtomicWaitNotEqual, WasmI64AtomicWait(memory, 0, 0, 42, 0, -1));

  assertEquals(kAtomicWaitTimedOut, WasmI64AtomicWait(memory, 0, 0, 0, 0, 0));

  let i32a = new Int32Array(memory.buffer);
  i32a[0] = 1;
  i32a[1] = 2;
  assertEquals(kAtomicWaitNotEqual, WasmI64AtomicWait(memory, 0, 0, 0, 0, -1));
  assertEquals(kAtomicWaitTimedOut, WasmI64AtomicWait(memory, 0, 0, 1, 2, 0));
})();

(function TestWakeCounts() {
  let memory = new WebAssembly.Memory({initial: 1, maximum: 1, shared: true});

  [-1, 0, 4, 100, 0xffffffff].forEach(function(count) {
    WasmAtomicNotify(memory, 0, 0, count);
  });
})();

//// WORKER ONLY TESTS

if (this.Worker) {

  // This test creates 4 workers that wait on consecutive (8 byte separated to
  // satisfy alignments for all kinds of wait) memory locations to test various
  // wait/wake combinations. For each combination, each thread waits 3 times
  // expecting all 4 threads to be woken with wake(4) in first iteration, all 4
  // to be woken with wake(5) in second iteration and, 3 and 1 to be woken in
  // third iteration.

  let memory = new WebAssembly.Memory({initial: 1, maximum: 1, shared: true});
  let i32a = new Int32Array(memory.buffer);
  const numWorkers = 4;

<<<<<<< HEAD
  let workerScript = `onmessage = function(msg) {
=======
  let workerScript = `onmessage = function({data:msg}) {
>>>>>>> 626889fb
    d8.file.execute("test/mjsunit/wasm/wasm-module-builder.js");
    ${WasmI32AtomicWait.toString()}
    ${WasmI64AtomicWait.toString()}
    let id = msg.id;
    let memory = msg.memory;
    let i32a = new Int32Array(memory.buffer);
    // indices are right shifted by 2 for Atomics.wait to convert them to index
    // for Int32Array
    // for wasm-wake numWorkers threads
    let result = Atomics.wait(i32a, 0>>>2, 0);
    postMessage(result);
    // for wasm-wake numWorkers + 1 threads
    result = Atomics.wait(i32a, 8>>>2, 0);
    postMessage(result);
    // for wasm-wake numWorkers - 1 threads
    result = Atomics.wait(i32a, 16>>>2, 0);
    postMessage(result);
    // for js-wake numWorkers threads
    result = WasmI32AtomicWait(memory, 0, 24, 0, -1);
    postMessage(result);
    // for js-wake numWorkers + 1 threads
    result = WasmI32AtomicWait(memory, 0, 32, 0, -1);
    postMessage(result);
    // for js-wake numWorkers - 1 threads
    result = WasmI32AtomicWait(memory, 0, 40, 0, -1);
    postMessage(result);
    // for wasm-wake numWorkers threads
    result = WasmI32AtomicWait(memory, 0, 48, 0, -1);
    postMessage(result);
    // for wasm-wake numWorkers + 1 threads
    result = WasmI32AtomicWait(memory, 0, 56, 0, -1);
    postMessage(result);
    // for wasm-wake numWorkers - 1 threads
    result = WasmI32AtomicWait(memory, 0, 64, 0, -1);
    postMessage(result);
    // for js-wake numWorkers threads
    result = WasmI64AtomicWait(memory, 0, 72, 0, 0, -1);
    postMessage(result);
    // for js-wake numWorkers + 1 threads
    result = WasmI64AtomicWait(memory, 0, 80, 0, 0, -1);
    postMessage(result);
    // for js-wake numWorkers - 1 threads
    result = WasmI64AtomicWait(memory, 0, 88, 0, 0, -1);
    postMessage(result);
    // for wasm-wake numWorkers threads
    result = WasmI64AtomicWait(memory, 0, 96, 0, 0, -1);
    postMessage(result);
    // for wasm-wake numWorkers + 1 threads
    result = WasmI64AtomicWait(memory, 0, 104, 0, 0, -1);
    postMessage(result);
    // for wasm-wake numWorkers - 1 threads
    result = WasmI64AtomicWait(memory, 0, 112, 0, 0, -1);
    postMessage(result);
  };`;

  let waitForAllWorkers = function(index) {
    // index is right shifted by 2 to convert to index in Int32Array
    while (%AtomicsNumWaitersForTesting(i32a, index>>>2) != numWorkers) {}
  }

  let jsWakeCheck = function(index, num, workers, msg) {
    waitForAllWorkers(index);
    let indexJs = index>>>2; // convert to index in Int32Array
    if (num >= numWorkers) {
      // if numWorkers or more is passed to wake, numWorkers workers should be
      // woken.
      assertEquals(numWorkers, Atomics.notify(i32a, indexJs, num));
    } else {
      // if num < numWorkers is passed to wake, num workers should be woken.
      // Then the remaining workers are woken for the next part
      assertEquals(num, Atomics.notify(i32a, indexJs, num));
      assertEquals(numWorkers-num, Atomics.notify(i32a, indexJs, numWorkers));
    }
    for (let id = 0; id < numWorkers; id++) {
      assertEquals(msg, workers[id].getMessage());
    }
  };

  let wasmWakeCheck = function(index, num, workers, msg) {
    waitForAllWorkers(index);
    if (num >= numWorkers) {
      // if numWorkers or more is passed to wake, numWorkers workers should be
      // woken.
      assertEquals(numWorkers, WasmAtomicNotify(memory, 0, index, num));
    } else {
      // if num < numWorkers is passed to wake, num workers should be woken.
      // Then the remaining workers are woken for the next part
      assertEquals(num, WasmAtomicNotify(memory, 0, index, num));
      assertEquals(numWorkers-num,
                   WasmAtomicNotify(memory, 0, index, numWorkers));
    }
    for (let id = 0; id < numWorkers; id++) {
      assertEquals(msg, workers[id].getMessage());
    }
  };

  let workers = [];
  for (let id = 0; id < numWorkers; id++) {
    workers[id] = new Worker(workerScript, {type: 'string'});
    workers[id].postMessage({id, memory});
  }

  wasmWakeCheck(0, numWorkers, workers, "ok");
  wasmWakeCheck(8, numWorkers + 1, workers, "ok");
  wasmWakeCheck(16, numWorkers - 1, workers, "ok");

  jsWakeCheck(24, numWorkers, workers, kAtomicWaitOk);
  jsWakeCheck(32, numWorkers + 1, workers, kAtomicWaitOk);
  jsWakeCheck(40, numWorkers - 1, workers, kAtomicWaitOk);

  wasmWakeCheck(48, numWorkers, workers, kAtomicWaitOk);
  wasmWakeCheck(56, numWorkers + 1, workers, kAtomicWaitOk);
  wasmWakeCheck(64, numWorkers - 1, workers, kAtomicWaitOk);

  jsWakeCheck(72, numWorkers, workers, kAtomicWaitOk);
  jsWakeCheck(80, numWorkers + 1, workers, kAtomicWaitOk);
  jsWakeCheck(88, numWorkers - 1, workers, kAtomicWaitOk);

  wasmWakeCheck(96, numWorkers, workers, kAtomicWaitOk);
  wasmWakeCheck(104, numWorkers + 1, workers, kAtomicWaitOk);
  wasmWakeCheck(112, numWorkers - 1, workers, kAtomicWaitOk);

  for (let id = 0; id < numWorkers; id++) {
    workers[id].terminate();
  }
}

(function TestWaitTrapsOnDisallowedIsolate() {
  let memory = new WebAssembly.Memory({initial: 1, maximum: 1, shared: true});
  var waitMs = 100;
  %SetAllowAtomicsWait(false)
  assertThrows(function() {
    WasmI32AtomicWait(memory, 0, 0, 0, waitMs*1000000)}, WebAssembly.RuntimeError);
  assertThrows(function() {
    WasmI64AtomicWait(memory, 0, 0, 0, waitMs*1000000)}, WebAssembly.RuntimeError);
})();<|MERGE_RESOLUTION|>--- conflicted
+++ resolved
@@ -224,11 +224,7 @@
   let i32a = new Int32Array(memory.buffer);
   const numWorkers = 4;
 
-<<<<<<< HEAD
-  let workerScript = `onmessage = function(msg) {
-=======
   let workerScript = `onmessage = function({data:msg}) {
->>>>>>> 626889fb
     d8.file.execute("test/mjsunit/wasm/wasm-module-builder.js");
     ${WasmI32AtomicWait.toString()}
     ${WasmI64AtomicWait.toString()}
