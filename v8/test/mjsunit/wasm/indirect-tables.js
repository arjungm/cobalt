--- conflicted
+++ resolved
@@ -904,11 +904,7 @@
 (function TestNonImportedGlobalInElementSegment() {
   print(arguments.callee.name);
   let builder = new WasmModuleBuilder();
-<<<<<<< HEAD
-  let global = builder.addGlobal(kWasmFuncRef, false,
-=======
   let global = builder.addGlobal(kWasmFuncRef, true, false,
->>>>>>> 626889fb
                                  [kExprRefNull, kFuncRefCode]);
   let table = builder.addTable(kWasmFuncRef, 10, 10);
   builder.addActiveElementSegment(
@@ -918,9 +914,5 @@
 
   assertThrows(
     () => builder.instantiate(), WebAssembly.CompileError,
-<<<<<<< HEAD
-    /non-imported globals cannot be used in constant expressions/);
-=======
     /mutable globals cannot be used in constant expressions/);
->>>>>>> 626889fb
 })();