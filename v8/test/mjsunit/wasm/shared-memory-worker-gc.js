--- conflicted
+++ resolved
@@ -12,18 +12,10 @@
 
 (function RunTest() {
   function workerCode() {
-<<<<<<< HEAD
-    onmessage =
-      function(msg) {
-        if (msg.memory) postMessage({memory : msg.memory});
-        gc();
-      }
-=======
     onmessage = function({data:msg}) {
       if (msg.memory) postMessage({memory : msg.memory});
       gc();
     }
->>>>>>> 626889fb
   }
 
   let worker = new Worker(workerCode, {type: 'function'});
