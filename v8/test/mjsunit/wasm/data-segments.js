--- conflicted
+++ resolved
@@ -2,11 +2,6 @@
 // Use of this source code is governed by a BSD-style license that can be
 // found in the LICENSE file.
 
-<<<<<<< HEAD
-// Flags: --expose-wasm
-
-=======
->>>>>>> 626889fb
 d8.file.execute("test/mjsunit/wasm/wasm-module-builder.js");
 
 var debug = false;
@@ -41,11 +36,7 @@
 
   var g = builder.addImportedGlobal("mod", "offset", kWasmI32);
 
-<<<<<<< HEAD
-  while (pad-- > 0) builder.addGlobal(kWasmI32, false);  // pad
-=======
   while (pad-- > 0) builder.addGlobal(kWasmI32, false, false);  // pad
->>>>>>> 626889fb
 
   builder.addFunction("load", kSig_i_i)
     .addBody([kExprLocalGet, 0, kExprI32LoadMem, 0, 0])
