--- conflicted
+++ resolved
@@ -13,11 +13,7 @@
   let module = builder.toModule();
 
   function workerCode() {
-<<<<<<< HEAD
-    onmessage = function(module) {
-=======
     onmessage = function({data:module}) {
->>>>>>> 626889fb
       try {
         let instance = new WebAssembly.Instance(module);
         let result = instance.exports.add(40, 2);
