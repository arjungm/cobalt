--- conflicted
+++ resolved
@@ -2,11 +2,6 @@
 // Use of this source code is governed by a BSD-style license that can be
 // found in the LICENSE file.
 
-<<<<<<< HEAD
-// Flags: --expose-wasm
-
-=======
->>>>>>> 626889fb
 d8.file.execute("test/mjsunit/wasm/wasm-module-builder.js");
 
 (function TestMultipleInstances() {
@@ -96,15 +91,9 @@
 function TestExported(type, val, expected) {
   print("TestExported " + type + "(" + val +")" + " = " + expected);
   var builder = new WasmModuleBuilder();
-<<<<<<< HEAD
-  builder.addGlobal(kWasmI32);  // pad
-  builder.addGlobal(type, false, val).exportAs("foo");
-  builder.addGlobal(kWasmI32);  // pad
-=======
   builder.addGlobal(kWasmI32, false, false);  // pad
   builder.addGlobal(type, false, false, val).exportAs("foo");
   builder.addGlobal(kWasmI32, false, false);  // pad
->>>>>>> 626889fb
 
   var instance = builder.instantiate();
   assertEquals(expected, instance.exports.foo.value);
@@ -117,15 +106,9 @@
 
 (function TestI64Exported() {
   var builder = new WasmModuleBuilder();
-<<<<<<< HEAD
-  builder.addGlobal(kWasmI32);  // pad
-  builder.addGlobal(kWasmI64, false, wasmI64Const(1234)).exportAs("foo");
-  builder.addGlobal(kWasmI32);  // pad
-=======
   builder.addGlobal(kWasmI32, false, false);  // pad
   builder.addGlobal(kWasmI64, false, false, wasmI64Const(1234)).exportAs("foo");
   builder.addGlobal(kWasmI32, false, false);  // pad
->>>>>>> 626889fb
 
   var instance = builder.instantiate();
   assertTrue(instance.exports.foo instanceof WebAssembly.Global);
@@ -136,15 +119,9 @@
   print("TestImportedExported " + type + "(" + val + ")" + " = " + expected);
   var builder = new WasmModuleBuilder();
   var i = builder.addImportedGlobal("ttt", "foo", type);
-<<<<<<< HEAD
-  builder.addGlobal(kWasmI32);  // pad
-  builder.addGlobal(type, false, [kExprGlobalGet, i]).exportAs("bar");
-  builder.addGlobal(kWasmI32);  // pad
-=======
   builder.addGlobal(kWasmI32, false, false);  // pad
   builder.addGlobal(type, false, false, [kExprGlobalGet, i]).exportAs("bar");
   builder.addGlobal(kWasmI32, false, false);  // pad
->>>>>>> 626889fb
 
   var instance = builder.instantiate({ttt: {foo: val}});
   assertEquals(expected, instance.exports.bar.value);
@@ -159,11 +136,7 @@
   var builder = new WasmModuleBuilder();
   var im = builder.addImportedGlobal("nnn", "foo", type);
   assertEquals(0, im);
-<<<<<<< HEAD
-  var def = builder.addGlobal(type, false, [kExprGlobalGet, im]);
-=======
   var def = builder.addGlobal(type, false, false, [kExprGlobalGet, im]);
->>>>>>> 626889fb
   assertEquals(1, def.index);
 
   var sig = makeSig([], [type]);
