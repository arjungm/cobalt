// Copyright 2020 the V8 project authors. All rights reserved.
// Use of this source code is governed by a BSD-style license that can be
// found in the LICENSE file.

// Flags: --allow-natives-syntax --super-ic --turbofan
// Flags: --no-always-turbofan --deopt-every-n-times=0

(function TestPropertyIsInTheHomeObjectsProto() {
  // Test where the property is a constant found on home object's proto. This
  // will generate a minimorphic property load.
  class A {}
  A.prototype.bar = "wrong value: A.prototype.bar";

  class B extends A {};
  B.prototype.bar = "correct value";

  class C extends B {
    foo() { return super.bar; }
  }
  C.prototype.bar = "wrong value: D.prototype.bar";
  %PrepareFunctionForOptimization(C.prototype.foo);

  let o = new C();
  o.bar = "wrong value: o.bar";

  // Fill in the feedback.
  let r = o.foo();
  assertEquals("correct value", r);
  %OptimizeFunctionOnNextCall(C.prototype.foo);

  // Test the optimized function.
  r = o.foo();
  assertEquals("correct value", r);

  // Assert that the function was not deoptimized.
  assertOptimized(C.prototype.foo);

  // Change the property value.
  B.prototype.bar = "new value";
  r = o.foo();
  assertEquals("new value", r);
})();

(function TestPropertyIsGetterInTheHomeObjectsProto() {
  // Test where the property is a constant found on home object's proto. This
  // will generate a minimorphic property load.
  class A {}
  A.prototype.bar = "wrong value: A.prototype.bar";

  class B extends A {
    get bar() { return this.this_value; }
  }
  class C extends B {
    foo() { return super.bar; }
  }
  C.prototype.bar = "wrong value: D.prototype.bar";
  %PrepareFunctionForOptimization(C.prototype.foo);

  let o = new C();
  o.bar = "wrong value: o.bar";
  o.this_value = "correct value";

  // Fill in the feedback.
  let r = o.foo();
  assertEquals("correct value", r);
  %OptimizeFunctionOnNextCall(C.prototype.foo);

  // Test the optimized function.
  r = o.foo();
  assertEquals("correct value", r);

  // Assert that the function was not deoptimized.
  assertOptimized(C.prototype.foo);

  // Change the property value.
  o.this_value = "new value";
  r = o.foo();
  assertEquals("new value", r);
})();

(function TestPropertyIsConstantInThePrototypeChain() {
  // Test where the property is a constant found on the prototype chain of the
  // lookup start object.
  class A {}
  A.prototype.bar = "wrong value: A.prototype.bar";

  class B extends A {};
  B.prototype.bar = "correct value";

  class C extends B {};

  class D extends C {
    foo() { return super.bar; }
  }
  D.prototype.bar = "wrong value: D.prototype.bar";
  %PrepareFunctionForOptimization(D.prototype.foo);

  let o = new D();
  o.bar = "wrong value: o.bar";

  // Fill in the feedback.
  let r = o.foo();
  assertEquals("correct value", r);

  %OptimizeFunctionOnNextCall(D.prototype.foo);

  // Test the optimized function.
  r = o.foo();
  assertEquals("correct value", r);

  // Assert that the function was not deoptimized.
  assertOptimized(D.prototype.foo);

  // Change the property value.
  B.prototype.bar = "new value";

  // Assert that the function was deoptimized (dependency to the constant
  // value).
  // TODO(v8:11457) We don't support inlining JSLoadNamedFromSuper for
  // dictionary mode prototypes, yet. Therefore, if
  // v8_dict_property_const_tracking is enabled, the optimized code only
  // contains a call to the IC handler and doesn't get deopted.
  assertEquals(%IsDictPropertyConstTrackingEnabled(),
               isOptimized(D.prototype.foo));
<<<<<<< HEAD
=======

  r = o.foo();
  assertEquals("new value", r);
>>>>>>> 626889fb
})();

(function TestPropertyIsNonConstantData() {
  // Test for a case where the property is a non-constant data property found
  // in the lookup start object.
  class A {}
  A.prototype.bar = "wrong value: A.prototype.bar";

  class B extends A {};
  B.prototype.bar = "initial value";

  class C extends B {
    foo() { return super.bar; }
  }
  C.prototype.bar = "wrong value: C.prototype.bar";
  %PrepareFunctionForOptimization(C.prototype.foo);

  let o = new C();
  o.bar = "wrong value: o.bar";

  // Make the property look like a non-constant.
  B.prototype.bar = "correct value";

  // Fill in the feedback.
  let r = o.foo();
  assertEquals("correct value", r);
  %OptimizeFunctionOnNextCall(C.prototype.foo);

  // Test the optimized function.
  r = o.foo();
  assertEquals("correct value", r);

  // Assert that the function was not deoptimized.
  assertOptimized(C.prototype.foo);

  // Change the property value.
  B.prototype.bar = "new value";
  r = o.foo();
  assertEquals("new value", r);

  // Assert that the function was still not deoptimized (the value was not a
  // constant to begin with).
  assertOptimized(C.prototype.foo);
})();

(function TestPropertyIsGetter() {
  class A {}
  A.prototype.bar = "wrong value: A.prototype.bar";

  class B extends A {
    get bar() {
      return this.test_value;
    }
  };

  class C extends B {}

  class D extends C {
    foo() {
      const b = super.bar;
      return b;
    }
  }
  %PrepareFunctionForOptimization(D.prototype.foo);
  D.prototype.bar = "wrong value: D.prototype.bar";

  let o = new D();
  o.bar = "wrong value: o.bar";
  o.test_value = "correct value";

  // Fill in the feedback.
  let r = o.foo();
  assertEquals("correct value", r);

  %OptimizeFunctionOnNextCall(D.prototype.foo);

  // Test the optimized function.
  r = o.foo();
  assertEquals("correct value", r);

  // Assert that the function was not deoptimized.
  assertOptimized(D.prototype.foo);
})();

(function TestPropertyInsertedInTheMiddle() {
  // Test for a case where the property is a constant found in the lookup start
  // object.
  class A {}
  A.prototype.bar = "correct value";

  class B extends A {};

  class C extends B {
    foo() { return super.bar; }
  }
  C.prototype.bar = "wrong value: C.prototype.bar";
  %PrepareFunctionForOptimization(C.prototype.foo);

  let o = new C();
  o.bar = "wrong value: o.bar";

  // Fill in the feedback.
  let r = o.foo();
  assertEquals("correct value", r);
  %OptimizeFunctionOnNextCall(C.prototype.foo);

  // Test the optimized function.
  r = o.foo();
  assertEquals("correct value", r);

  // Assert that the function was not deoptimized.
  assertOptimized(C.prototype.foo);

  // Insert the property into the prototype chain between the lookup start
  // object and the old holder.
  B.prototype.bar = "new value";

  // Depending on how long the compilation takes it can happen that we add a
  // prototype chain dependency and already changing the prototype deoptimizes
  // the code. This can then trigger eager re-optimization, which means after
  // invoking foo() we cannot know if it is optimized or not.
  let was_optimized = isOptimized(C.prototype.foo);

  r = o.foo();
  assertEquals("new value", r);

  // Assert that the function was deoptimized (holder changed).
  // TODO(v8:11457) We don't support inlining JSLoadNamedFromSuper for
  // dictionary mode prototypes, yet. Therefore, if
  // v8_dict_property_const_tracking is enabled, the optimized code only
  // contains a call to the IC handler and doesn't get deopted.
<<<<<<< HEAD
  assertEquals(%IsDictPropertyConstTrackingEnabled(),
               isOptimized(C.prototype.foo));
=======
  if (was_optimized) {
    assertEquals(%IsDictPropertyConstTrackingEnabled(),
                 isOptimized(C.prototype.foo));
  }
>>>>>>> 626889fb
})();

(function TestUnexpectedHomeObjectPrototypeDeoptimizes() {
  class A {}
  A.prototype.bar = "wrong value: A.prototype.bar";

  class B extends A {}
  B.prototype.bar = "correct value";

  class C extends B {}

  class D extends C {
    foo() { return super.bar; }
  }
  %PrepareFunctionForOptimization(D.prototype.foo);
  D.prototype.bar = "wrong value: D.prototype.bar";

  const o = new D();

  // Fill in the feedback.
  let r = o.foo();
  assertEquals("correct value", r);

  %OptimizeFunctionOnNextCall(D.prototype.foo);

  // Test the optimized function.
  r = o.foo();
  assertEquals("correct value", r);

  // Assert that the function was not deoptimized.
  assertOptimized(D.prototype.foo);

  // Change the home object's prototype.
  D.prototype.__proto__ = {"bar": "new value"};

  // Depending on how long the compilation takes it can happen that we add a
  // prototype chain dependency and already changing the prototype deoptimizes
  // the code. This can then trigger eager re-optimization, which means after
  // invoking foo() we cannot know if it is optimized or not.
  let was_optimized = isOptimized(D.prototype.foo);

  r = o.foo();

  // Assert that the function was deoptimized.
  // TODO(v8:11457) We don't support inlining JSLoadNamedFromSuper for
  // dictionary mode prototypes, yet. Therefore, if
  // v8_dict_property_const_tracking is enabled, the optimized code only
  // contains a call to the IC handler and doesn't get deopted.
<<<<<<< HEAD
  assertEquals(%IsDictPropertyConstTrackingEnabled(),
               isOptimized(D.prototype.foo));

=======
  if (was_optimized) {
    assertEquals(%IsDictPropertyConstTrackingEnabled(),
                 isOptimized(D.prototype.foo));
  }

  assertEquals("new value", r);
>>>>>>> 626889fb
})();

(function TestUnexpectedReceiverDoesNotDeoptimize() {
  class A {}
  A.prototype.bar = "wrong value: A.prototype.bar";

  class B extends A {};
  B.prototype.bar = "correct value";

  class C extends B {
    foo() { return super.bar; }
  }
  C.prototype.bar = "wrong value: C.prototype.bar";
  %PrepareFunctionForOptimization(C.prototype.foo);

  let o = new C();
  o.bar = "wrong value: o.bar";

  // Fill in the feedback.
  let r = o.foo();
  assertEquals("correct value", r);

  %OptimizeFunctionOnNextCall(C.prototype.foo);
  o.foo();
  assertOptimized(C.prototype.foo);

  // Test the optimized function with an unexpected receiver.
  r = C.prototype.foo.call({'lol': 5});
  assertEquals("correct value", r);

  // Assert that the function was not deoptimized.
  assertOptimized(C.prototype.foo);
})();

(function TestPolymorphic() {
  class A {}
  A.prototype.bar = "wrong value: A.prototype.bar";

  class B extends A {}
  B.prototype.bar = "correct value";

  class C extends B {}

  class D extends C {
    foo() { return super.bar; }
  }
  %PrepareFunctionForOptimization(D.prototype.foo);
  D.prototype.bar = "wrong value: D.prototype.bar";

  const o = new D();

  // Create objects which will act as the "home object's prototype" later.
  const prototypes = [{"a": 0}, {"b": 0}];
  for (p of prototypes) {
    p.__proto__ = B.prototype;
  }

  // Fill in the feedback (polymorphic).
  for (p of prototypes) {
    D.prototype.__proto__ = p;
    const r = o.foo();
    assertEquals("correct value", r);
  }

  %OptimizeFunctionOnNextCall(D.prototype.foo);

  // Test the optimized function - don't change the home object's proto any
  // more.
  let r = o.foo();
  assertEquals("correct value", r);

  // Assert that the function was not deoptimized.
  assertOptimized(D.prototype.foo);
})();

(function TestPolymorphicWithGetter() {
  class A {}
  A.prototype.bar = "wrong value: A.prototype.bar";

  class B extends A {
    get bar() {
      return this.test_value;
    }
  }

  class C extends B {}

  class D extends C {
    foo() { return super.bar; }
  }
  %PrepareFunctionForOptimization(D.prototype.foo);
  D.prototype.bar = "wrong value: D.prototype.bar";

  const o = new D();
  o.test_value = "correct value";

  // Create objects which will act as the "home object's prototype" later.
  const prototypes = [{"a": 0}, {"b": 0}];
  for (p of prototypes) {
    p.__proto__ = B.prototype;
  }

  // Fill in the feedback.
  for (p of prototypes) {
    D.prototype.__proto__ = p;
    const r = o.foo();
    assertEquals("correct value", r);
  }

  %OptimizeFunctionOnNextCall(D.prototype.foo);

  // Test the optimized function - don't change the home object's proto any
  // more.
  const r = o.foo();
  assertEquals("correct value", r);

  // Assert that the function was not deoptimized.
  assertOptimized(D.prototype.foo);
})();

(function TestPolymorphicMixinDoesNotDeopt() {
  function createClasses() {
    class A {}
    A.prototype.bar = "correct value";
    class B extends A {
      foo() { return super.bar; }
    }
    return B;
  }

  const b1 = createClasses();
  %PrepareFunctionForOptimization(b1.prototype.foo);
  const b2 = createClasses();
  %PrepareFunctionForOptimization(b2.prototype.foo);

  class c1 extends b1 {};
  class c2 extends b2 {};

  const objects = [new c1(), new c2()];

  // Fill in the feedback.
  for (o of objects) {
    const r = o.foo();
    assertEquals("correct value", r);
  }
  %OptimizeFunctionOnNextCall(b1.prototype.foo);
  %OptimizeFunctionOnNextCall(b2.prototype.foo);

  // Test the optimized function.
  for (o of objects) {
    const r = o.foo();
    assertEquals("correct value", r);
  }
  assertOptimized(b1.prototype.foo);
  assertOptimized(b2.prototype.foo);
})();

(function TestHomeObjectProtoIsGlobalThis() {
  class A {}

  class B extends A {
    foo() { return super.bar; }
  }
  B.prototype.__proto__ = globalThis;
  globalThis.bar = "correct value";
  %PrepareFunctionForOptimization(B.prototype.foo);

  let o = new B();

  // Fill in the feedback.
  let r = o.foo();
  assertEquals("correct value", r);

  %OptimizeFunctionOnNextCall(B.prototype.foo);

  // Test the optimized function.
  r = o.foo();
  assertEquals("correct value", r);

  // Assert that the function was not deoptimized.
  assertOptimized(B.prototype.foo);

  globalThis.bar = "new value";

  r = o.foo();
  assertEquals("new value", r);
})();

(function TestMegamorphic() {
  class A {}
  A.prototype.bar = "wrong value: A.prototype.bar";

  class B extends A {}
  B.prototype.bar = "correct value";

  class C extends B {}

  class D extends C {
    foo() { return super.bar; }
  }
  %PrepareFunctionForOptimization(D.prototype.foo);
  D.prototype.bar = "wrong value: D.prototype.bar";

  const o = new D();

  // Create objects which will act as the "home object's prototype" later.
  const prototypes = [{"a": 0}, {"b": 0}, {"c": 0}, {"d": 0}, {"e": 0},
  {"f": 0}, {"g": 0}, {"e": 0}];
  for (p of prototypes) {
    p.__proto__ = B.prototype;
  }

  // Fill in the feedback (megamorphic).
  for (p of prototypes) {
    D.prototype.__proto__ = p;
    const r = o.foo();
    assertEquals("correct value", r);
  }

  %OptimizeFunctionOnNextCall(D.prototype.foo);

  // Test the optimized function - don't change the home object's proto any
  // more.
  let r = o.foo();
  assertEquals("correct value", r);

  // Assert that the function was not deoptimized.
  assertOptimized(D.prototype.foo);
})();

(function TestMegamorphicWithGetter() {
  class A {}
  A.prototype.bar = "wrong value: A.prototype.bar";

  class B extends A {
    get bar() {
      return this.test_value;
    }
  };

  class C extends B {}

  class D extends C {
    foo() { return super.bar;}
  }
  %PrepareFunctionForOptimization(D.prototype.foo);
  D.prototype.bar = "wrong value: D.prototype.bar";

  const o = new D();
  o.test_value = "correct value";

  // Create objects which will act as the "home object's prototype" later.
  const prototypes = [{"a": 0}, {"b": 0}, {"c": 0}, {"d": 0}, {"e": 0},
                      {"f": 0}, {"g": 0}, {"e": 0}];
  for (p of prototypes) {
    p.__proto__ = B.prototype;
  }

  // Fill in the feedback (megamorphic).
  for (p of prototypes) {
    D.prototype.__proto__ = p;
    const r = o.foo();
    assertEquals("correct value", r);
  }

  %OptimizeFunctionOnNextCall(D.prototype.foo);

  // Test the optimized function - don't change the home object's proto any
  // more.
  const r = o.foo();
  assertEquals("correct value", r);
})();

(function TestHomeObjectProtoIsGlobalThisGetterProperty() {
  class A {}

  class B extends A {
    foo() { return super.bar; }
  }
  B.prototype.__proto__ = globalThis;
  Object.defineProperty(globalThis, "bar", {get: function() { return this.this_value; }});
  %PrepareFunctionForOptimization(B.prototype.foo);

  let o = new B();
  o.this_value = "correct value";

  // Fill in the feedback.
  let r = o.foo();
  assertEquals("correct value", r);

  %OptimizeFunctionOnNextCall(B.prototype.foo);

  // Test the optimized function.
  r = o.foo();
  assertEquals("correct value", r);

  // Assert that the function was not deoptimized.
  assertOptimized(B.prototype.foo);
})();

(function TestHomeObjectProtoIsFunctionAndPropertyIsPrototype() {
  // There are special optimizations for accessing Function.prototype. Test
  // that super property access which ends up accessing it works.
  class A {}

  class B extends A {
    foo() { return super.prototype; }
  }
  function f() {}
  B.prototype.__proto__ = f;
  %PrepareFunctionForOptimization(B.prototype.foo);

  let o = new B();

  // Fill in the feedback.
  let r = o.foo();
  assertEquals(f.prototype, r);

  %OptimizeFunctionOnNextCall(B.prototype.foo);

  // Test the optimized function.
  r = o.foo();
  assertEquals(f.prototype, r);

  // Assert that the function was not deoptimized.
  assertOptimized(B.prototype.foo);
})();<|MERGE_RESOLUTION|>--- conflicted
+++ resolved
@@ -122,12 +122,9 @@
   // contains a call to the IC handler and doesn't get deopted.
   assertEquals(%IsDictPropertyConstTrackingEnabled(),
                isOptimized(D.prototype.foo));
-<<<<<<< HEAD
-=======
 
   r = o.foo();
   assertEquals("new value", r);
->>>>>>> 626889fb
 })();
 
 (function TestPropertyIsNonConstantData() {
@@ -259,15 +256,10 @@
   // dictionary mode prototypes, yet. Therefore, if
   // v8_dict_property_const_tracking is enabled, the optimized code only
   // contains a call to the IC handler and doesn't get deopted.
-<<<<<<< HEAD
-  assertEquals(%IsDictPropertyConstTrackingEnabled(),
-               isOptimized(C.prototype.foo));
-=======
   if (was_optimized) {
     assertEquals(%IsDictPropertyConstTrackingEnabled(),
                  isOptimized(C.prototype.foo));
   }
->>>>>>> 626889fb
 })();
 
 (function TestUnexpectedHomeObjectPrototypeDeoptimizes() {
@@ -316,18 +308,12 @@
   // dictionary mode prototypes, yet. Therefore, if
   // v8_dict_property_const_tracking is enabled, the optimized code only
   // contains a call to the IC handler and doesn't get deopted.
-<<<<<<< HEAD
-  assertEquals(%IsDictPropertyConstTrackingEnabled(),
-               isOptimized(D.prototype.foo));
-
-=======
   if (was_optimized) {
     assertEquals(%IsDictPropertyConstTrackingEnabled(),
                  isOptimized(D.prototype.foo));
   }
 
   assertEquals("new value", r);
->>>>>>> 626889fb
 })();
 
 (function TestUnexpectedReceiverDoesNotDeoptimize() {
