--- conflicted
+++ resolved
@@ -13,15 +13,6 @@
 console.warn: warn 2
 console.debug: debug
 console.info: info
-<<<<<<< HEAD
-console.info: *%(basename)s:22: Error: exception
-console.info({ toString: () => {throw new Error("exception");} })
-                                ^
-Error: exception
-    at Object.toString (*%(basename)s:22:39)
-    at console.info (<anonymous>)
-    at *%(basename)s:22:9
-=======
 console.info: *%(basename)s:34: Error: exception
 console.info({ toString: () => {throw new Error("exception");} })
                                 ^
@@ -29,4 +20,3 @@
     at Object.toString (*%(basename)s:34:39)
     at console.info (<anonymous>)
     at *%(basename)s:34:9
->>>>>>> 626889fb
