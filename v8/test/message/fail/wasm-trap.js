// Copyright 2016 the V8 project authors. All rights reserved.
// Use of this source code is governed by a BSD-style license that can be
// found in the LICENSE file.

<<<<<<< HEAD
// Flags: --expose-wasm

=======
>>>>>>> 626889fb
d8.file.execute("test/mjsunit/wasm/wasm-module-builder.js");

var builder = new WasmModuleBuilder();
// Add a dummy function to make the main function index 1.
builder.addFunction('dummy', kSig_i_v)
    .addBody([kExprI32Const, 0]);
builder.addFunction('main', kSig_i_v)
    .addBody([kExprI32Const, 2, kExprI32Const, 0, kExprI32DivU])
    .exportFunc();
var module = builder.instantiate();
module.exports.main();<|MERGE_RESOLUTION|>--- conflicted
+++ resolved
@@ -2,11 +2,6 @@
 // Use of this source code is governed by a BSD-style license that can be
 // found in the LICENSE file.
 
-<<<<<<< HEAD
-// Flags: --expose-wasm
-
-=======
->>>>>>> 626889fb
 d8.file.execute("test/mjsunit/wasm/wasm-module-builder.js");
 
 var builder = new WasmModuleBuilder();
