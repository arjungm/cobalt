RuntimeError: unreachable
<<<<<<< HEAD
    at test-module.main (wasm://wasm/test-module-712dabfa:wasm-function[0]:0x22)
=======
    at test-module.main (wasm://wasm/test-module-e77350aa:wasm-function[0]:0x22)
>>>>>>> 626889fb
    at *%(basename)s:{NUMBER}:27
    at test/mjsunit/mjsunit.js:*<|MERGE_RESOLUTION|>--- conflicted
+++ resolved
@@ -1,8 +1,4 @@
 RuntimeError: unreachable
-<<<<<<< HEAD
-    at test-module.main (wasm://wasm/test-module-712dabfa:wasm-function[0]:0x22)
-=======
     at test-module.main (wasm://wasm/test-module-e77350aa:wasm-function[0]:0x22)
->>>>>>> 626889fb
     at *%(basename)s:{NUMBER}:27
     at test/mjsunit/mjsunit.js:*