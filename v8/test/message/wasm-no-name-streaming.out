--- conflicted
+++ resolved
@@ -1,8 +1,4 @@
 RuntimeError: unreachable
-<<<<<<< HEAD
-    at wasm://wasm/44ee3bce:wasm-function[0]:0x22
-=======
     at wasm://wasm/e5b00f2a:wasm-function[0]:0x22
->>>>>>> 626889fb
     at test/message/wasm-no-name-async.js:{NUMBER}:27
     at test/mjsunit/mjsunit.js:*