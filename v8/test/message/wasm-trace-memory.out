--- conflicted
+++ resolved
@@ -1,19 +1,3 @@
-<<<<<<< HEAD
-turbofan    func:     0:0xab    load from 0000000000000004 val: i32:0 / 00000000
-turbofan    func:     1:0xb4    load from 0000000000000001 val:  i8:0 / 00
-turbofan    func:     3:0xc8     store to 0000000000000004 val: i32:305419896 / 12345678
-turbofan    func:     0:0xab    load from 0000000000000002 val: i32:1450704896 / 56780000
-turbofan    func:     1:0xb4    load from 0000000000000006 val:  i8:52 / 34
-turbofan    func:     2:0xbd    load from 0000000000000002 val: f32:68169720922112.000000 / 56780000
-turbofan    func:     4:0xd2     store to 0000000000000004 val:  i8:171 / ab
-turbofan    func:     0:0xab    load from 0000000000000002 val: i32:1454047232 / 56ab0000
-turbofan    func:     2:0xbd    load from 0000000000000002 val: f32:94008244174848.000000 / 56ab0000
-turbofan    func:     6:0xe8     store to 0000000000000004 val: s128:48879 48879 48879 48879 / 0000beef 0000beef 0000beef 0000beef
-turbofan    func:     5:0xda    load from 0000000000000002 val: s128:-1091633152 -1091633152 -1091633152 -1091633152 / beef0000 beef0000 beef0000 beef0000
-turbofan    func:     7:0xf1    load from 0000000000000004 val: i16:48879 / beef
-turbofan    func:     8:0xfa    load from 0000000000000002 val: i64:-4688528683866062848 / beef0000beef0000
-turbofan    func:     9:0x103   load from 0000000000000002 val: f64:-0.000015 / beef0000beef0000
-=======
 turbofan    func:     0:0xab   load from 0000000000000004 val:  i32:0 / 00000000
 turbofan    func:     1:0xb4   load from 0000000000000001 val:   i8:0 / 00
 turbofan    func:     3:0xc8    store to 0000000000000004 val:  i32:305419896 / 12345678
@@ -27,5 +11,4 @@
 turbofan    func:     5:0xda   load from 0000000000000002 val: s128:3203334144 3203334144 3203334144 3203334144 / beef0000 beef0000 beef0000 beef0000
 turbofan    func:     7:0xf1   load from 0000000000000004 val:  i16:48879 / beef
 turbofan    func:     8:0xfa   load from 0000000000000002 val:  i64:13758215389843488768 / beef0000beef0000
-turbofan    func:     9:0x103  load from 0000000000000002 val:  f64:-0.000015 / beef0000beef0000
->>>>>>> 626889fb
+turbofan    func:     9:0x103  load from 0000000000000002 val:  f64:-0.000015 / beef0000beef0000