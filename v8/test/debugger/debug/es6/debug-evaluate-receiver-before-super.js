--- conflicted
+++ resolved
@@ -26,11 +26,7 @@
 class B extends A {
   constructor () {
     debugger;
-<<<<<<< HEAD
-    assertTrue(result.indexOf("Cannot read properties of undefined (reading 'a')") >= 0);
-=======
     assertTrue(result.indexOf("Cannot access 'this' from debugger") >= 0);
->>>>>>> 626889fb
     super();
     debugger;
     assertEquals(239, result);
