# Copyright 2016 the V8 project authors. All rights reserved.
# Use of this source code is governed by a BSD-style license that can be
# found in the LICENSE file.

import os
import re

from testrunner.local import testsuite
from testrunner.objects import testcase

FILES_PATTERN = re.compile(r"//\s+Files:(.*)")


class TestLoader(testsuite.JSTestLoader):
  @property
  def excluded_files(self):
    return {"test-api.js"}


class TestSuite(testsuite.TestSuite):
  def _test_loader_class(self):
    return TestLoader

  def _test_class(self):
    return TestCase


class TestCase(testcase.D8TestCase):
  def __init__(self, *args, **kwargs):
    super(TestCase, self).__init__(*args, **kwargs)

    source = self.get_source()
    self._source_files = self._parse_source_files(source)
    self._source_flags = self._parse_source_flags(source)

  def _parse_source_files(self, source):
    files_list = []  # List of file names to append to command arguments.
    files_match = FILES_PATTERN.search(source);
    # Accept several lines of 'Files:'.
    while True:
      if files_match:
        files_list += files_match.group(1).strip().split()
        files_match = FILES_PATTERN.search(source, files_match.end())
      else:
        break

    files = []
    files.append(self.suite.root.parent / "mjsunit" / "mjsunit.js")
    files.append(self.suite.root / "test-api.js")
    files.extend([self.suite.root.parents[1] / f for f in files_list])
    files.append(self._get_source_path())
    return files

  def _get_files_params(self):
    files = self._source_files
    if self.test_config.isolates:
      files = files + ['--isolate'] + files
    return files

  def _get_source_flags(self):
    return self._source_flags

  def _get_suite_flags(self):
    return ['--enable-inspector', '--allow-natives-syntax']

  def _get_source_path(self):
    # Try .js first, and fall back to .mjs.
    # TODO(v8:9406): clean this up by never separating the path from
    # the extension in the first place.
<<<<<<< HEAD
    if os.path.exists(base_path + self._get_suffix()):
      return base_path + self._get_suffix()
    return base_path + '.mjs'
=======
    js_file = self.suite.root / self.path_js
    if js_file.exists():
      return js_file
    return self.suite.root / self.path_mjs
>>>>>>> 626889fb
<|MERGE_RESOLUTION|>--- conflicted
+++ resolved
@@ -67,13 +67,7 @@
     # Try .js first, and fall back to .mjs.
     # TODO(v8:9406): clean this up by never separating the path from
     # the extension in the first place.
-<<<<<<< HEAD
-    if os.path.exists(base_path + self._get_suffix()):
-      return base_path + self._get_suffix()
-    return base_path + '.mjs'
-=======
     js_file = self.suite.root / self.path_js
     if js_file.exists():
       return js_file
-    return self.suite.root / self.path_mjs
->>>>>>> 626889fb
+    return self.suite.root / self.path_mjs