--- conflicted
+++ resolved
@@ -63,12 +63,9 @@
   'debug/es8/async-debug-caught-exception-cases2': [SKIP],
   'debug/es8/async-debug-caught-exception-cases3': [SKIP],
   'debug/es8/async-function-debug-scopes': [SKIP],
-<<<<<<< HEAD
-=======
 
   # https://crbug.com/v8/14420
   'debug/side-effect/debug-evaluate-no-side-effect-builtins': [SKIP],
->>>>>>> 626889fb
 }],  # 'gc_stress == True'
 
 ##############################################################################
@@ -125,11 +122,7 @@
 
   # Stack manipulations in LiveEdit is not implemented for this arch.
   'debug/debug-liveedit-check-stack': [SKIP],
-<<<<<<< HEAD
-}],  # 'arch == s390 or arch == s390x'
-=======
 }],  # 'arch == s390x'
->>>>>>> 626889fb
 
 ##############################################################################
 # TODO(v8:7777): Change this once wasm is supported in jitless mode.
@@ -151,16 +144,4 @@
   '*': [SKIP],  # only relevant for mjsunit tests.
 }],
 
-################################################################################
-['third_party_heap', {
-  # Requires --concurrent_recompilation
-  'debug/regress/regress-opt-after-debug-deopt': [SKIP],
-  'debug/regress/regress-prepare-break-while-recompile': [SKIP],
-  'regress/regress-7421': [SKIP],
-  # Requires a second isolate
-  'debug/debug-step': [SKIP],
-  'debug/deserialize-script-id': [SKIP],
-  'regress/regress-crbug-507070': [SKIP],
-}], # third_party_heap
-
 ]