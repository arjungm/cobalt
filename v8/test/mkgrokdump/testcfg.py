# Copyright 2017 the V8 project authors. All rights reserved.
# Use of this source code is governed by a BSD-style license that can be
# found in the LICENSE file.

from testrunner.local import testsuite
from testrunner.objects import testcase
from testrunner.outproc import mkgrokdump


SHELL = 'mkgrokdump'


class TestLoader(testsuite.TestLoader):
  def _list_test_filenames(self):
    yield SHELL

#TODO(tmrts): refactor the test creation logic to migrate to TestLoader
class TestSuite(testsuite.TestSuite):
<<<<<<< HEAD

  def __init__(self, ctx, *args, **kwargs):
    super(TestSuite, self).__init__(ctx, *args, **kwargs)
=======
>>>>>>> 626889fb

  def __init__(self, ctx, *args, **kwargs):
    super(TestSuite, self).__init__(ctx, *args, **kwargs)

  def _test_loader_class(self):
    return TestLoader

  def _test_class(self):
    return TestCase


class TestCase(testcase.TestCase):
  def _get_variant_flags(self):
    return []

  def _get_statusfile_flags(self):
    return []

  def _get_mode_flags(self):
    return []

  def get_shell(self):
    return SHELL

  @property
  def output_proc(self):
<<<<<<< HEAD
    return mkgrokdump.OutProc(self.expected_outcomes, self.suite.expected_path)
=======
    return mkgrokdump.OutProc(self.expected_outcomes)
>>>>>>> 626889fb
<|MERGE_RESOLUTION|>--- conflicted
+++ resolved
@@ -16,12 +16,6 @@
 
 #TODO(tmrts): refactor the test creation logic to migrate to TestLoader
 class TestSuite(testsuite.TestSuite):
-<<<<<<< HEAD
-
-  def __init__(self, ctx, *args, **kwargs):
-    super(TestSuite, self).__init__(ctx, *args, **kwargs)
-=======
->>>>>>> 626889fb
 
   def __init__(self, ctx, *args, **kwargs):
     super(TestSuite, self).__init__(ctx, *args, **kwargs)
@@ -48,8 +42,4 @@
 
   @property
   def output_proc(self):
-<<<<<<< HEAD
-    return mkgrokdump.OutProc(self.expected_outcomes, self.suite.expected_path)
-=======
-    return mkgrokdump.OutProc(self.expected_outcomes)
->>>>>>> 626889fb
+    return mkgrokdump.OutProc(self.expected_outcomes)