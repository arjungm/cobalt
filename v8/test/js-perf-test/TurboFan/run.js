--- conflicted
+++ resolved
@@ -7,11 +7,7 @@
 
 const iterations = 100;
 
-<<<<<<< HEAD
-d8.file.execute("typedLowering.js");
-=======
 d8.file.execute(arguments[0] + '.js');
->>>>>>> 626889fb
 
 var success = true;
 
