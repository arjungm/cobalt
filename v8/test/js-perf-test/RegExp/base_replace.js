--- conflicted
+++ resolved
@@ -2,12 +2,9 @@
 // Use of this source code is governed by a BSD-style license that can be
 // found in the LICENSE file.
 
-<<<<<<< HEAD
-=======
 // This benchmark was ported from
 // https://github.com/mathiasbynens/string-prototype-replace-regexp-benchmark.
 
->>>>>>> 626889fb
 d8.file.execute("base.js");
 
 var str;
