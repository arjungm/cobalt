// Copyright 2014 the V8 project authors. All rights reserved.
// Use of this source code is governed by a BSD-style license that can be
// found in the LICENSE file.

#include "src/codegen/assembler.h"
#include "src/compiler/js-graph.h"
#include "src/compiler/js-heap-broker.h"
#include "src/compiler/node-properties.h"
#include "src/heap/factory-inl.h"
#include "test/cctest/cctest.h"
#include "test/cctest/compiler/js-heap-broker-base.h"
#include "test/common/value-helper.h"

namespace v8 {
namespace internal {
namespace compiler {

class JSCacheTesterHelper {
 protected:
  explicit JSCacheTesterHelper(Zone* zone)
      : main_graph_(zone),
        main_common_(zone),
        main_javascript_(zone),
        main_machine_(zone) {}
  TFGraph main_graph_;
  CommonOperatorBuilder main_common_;
  JSOperatorBuilder main_javascript_;
  MachineOperatorBuilder main_machine_;
};


// TODO(dcarney): JSConstantCacheTester inherits from JSGraph???
class JSConstantCacheTester : public HandleAndZoneScope,
                              public JSCacheTesterHelper,
                              public JSGraph,
                              public JSHeapBrokerTestBase {
 public:
  JSConstantCacheTester()
      : HandleAndZoneScope(kCompressGraphZone),
        JSCacheTesterHelper(main_zone()),
        JSGraph(main_isolate(), &main_graph_, &main_common_, &main_javascript_,
                nullptr, &main_machine_),
        JSHeapBrokerTestBase(main_isolate(), main_zone()) {
    main_graph_.SetStart(main_graph_.NewNode(common()->Start(0)));
    main_graph_.SetEnd(
        main_graph_.NewNode(common()->End(1), main_graph_.start()));
  }

  DirectHandle<HeapObject> handle(Node* node) {
    CHECK_EQ(IrOpcode::kHeapConstant, node->opcode());
    return HeapConstantOf(node->op());
  }

  Factory* factory() { return main_isolate()->factory(); }
};

TEST(ZeroConstant1) {
  JSConstantCacheTester T;

  Node* zero = T.ZeroConstant();

  CHECK_EQ(IrOpcode::kNumberConstant, zero->opcode());
  CHECK_EQ(zero, T.ConstantNoHole(0));
  CHECK_NE(zero, T.ConstantNoHole(-0.0));
  CHECK_NE(zero, T.ConstantNoHole(1.0));
  CHECK_NE(zero, T.ConstantNoHole(std::numeric_limits<double>::quiet_NaN()));
  CHECK_NE(zero, T.Float64Constant(0));
  CHECK_NE(zero, T.Int32Constant(0));
}


TEST(MinusZeroConstant) {
  JSConstantCacheTester T;

  Node* minus_zero = T.ConstantNoHole(-0.0);
  Node* zero = T.ZeroConstant();

  CHECK_EQ(IrOpcode::kNumberConstant, minus_zero->opcode());
  CHECK_EQ(minus_zero, T.ConstantNoHole(-0.0));
  CHECK_NE(zero, minus_zero);

  double zero_value = OpParameter<double>(zero->op());
  double minus_zero_value = OpParameter<double>(minus_zero->op());

  CHECK(base::bit_cast<uint64_t>(0.0) == base::bit_cast<uint64_t>(zero_value));
  CHECK(base::bit_cast<uint64_t>(-0.0) != base::bit_cast<uint64_t>(zero_value));
  CHECK(base::bit_cast<uint64_t>(0.0) !=
        base::bit_cast<uint64_t>(minus_zero_value));
  CHECK(base::bit_cast<uint64_t>(-0.0) ==
        base::bit_cast<uint64_t>(minus_zero_value));
}


TEST(ZeroConstant2) {
  JSConstantCacheTester T;

  Node* zero = T.ConstantNoHole(0);

  CHECK_EQ(IrOpcode::kNumberConstant, zero->opcode());
  CHECK_EQ(zero, T.ZeroConstant());
  CHECK_NE(zero, T.ConstantNoHole(-0.0));
  CHECK_NE(zero, T.ConstantNoHole(1.0));
  CHECK_NE(zero, T.ConstantNoHole(std::numeric_limits<double>::quiet_NaN()));
  CHECK_NE(zero, T.Float64Constant(0));
  CHECK_NE(zero, T.Int32Constant(0));
}


TEST(OneConstant1) {
  JSConstantCacheTester T;

  Node* one = T.OneConstant();

  CHECK_EQ(IrOpcode::kNumberConstant, one->opcode());
  CHECK_EQ(one, T.ConstantNoHole(1));
  CHECK_EQ(one, T.ConstantNoHole(1.0));
  CHECK_NE(one, T.ConstantNoHole(1.01));
  CHECK_NE(one, T.ConstantNoHole(-1.01));
  CHECK_NE(one, T.ConstantNoHole(std::numeric_limits<double>::quiet_NaN()));
  CHECK_NE(one, T.Float64Constant(1.0));
  CHECK_NE(one, T.Int32Constant(1));
}


TEST(OneConstant2) {
  JSConstantCacheTester T;

  Node* one = T.ConstantNoHole(1);

  CHECK_EQ(IrOpcode::kNumberConstant, one->opcode());
  CHECK_EQ(one, T.OneConstant());
  CHECK_EQ(one, T.ConstantNoHole(1.0));
  CHECK_NE(one, T.ConstantNoHole(1.01));
  CHECK_NE(one, T.ConstantNoHole(-1.01));
  CHECK_NE(one, T.ConstantNoHole(std::numeric_limits<double>::quiet_NaN()));
  CHECK_NE(one, T.Float64Constant(1.0));
  CHECK_NE(one, T.Int32Constant(1));
}


TEST(Canonicalizations) {
  JSConstantCacheTester T;

  CHECK_EQ(T.ZeroConstant(), T.ZeroConstant());
  CHECK_EQ(T.UndefinedConstant(), T.UndefinedConstant());
  CHECK_EQ(T.TheHoleConstant(), T.TheHoleConstant());
  CHECK_EQ(T.TrueConstant(), T.TrueConstant());
  CHECK_EQ(T.FalseConstant(), T.FalseConstant());
  CHECK_EQ(T.NullConstant(), T.NullConstant());
  CHECK_EQ(T.ZeroConstant(), T.ZeroConstant());
  CHECK_EQ(T.OneConstant(), T.OneConstant());
  CHECK_EQ(T.NaNConstant(), T.NaNConstant());
}


TEST(NoAliasing) {
  JSConstantCacheTester T;

  Node* nodes[] = {T.UndefinedConstant(), T.TheHoleConstant(),
                   T.TrueConstant(),      T.FalseConstant(),
                   T.NullConstant(),      T.ZeroConstant(),
                   T.OneConstant(),       T.NaNConstant(),
                   T.ConstantNoHole(21),  T.ConstantNoHole(22.2)};

  for (size_t i = 0; i < arraysize(nodes); i++) {
    for (size_t j = 0; j < arraysize(nodes); j++) {
      if (i != j) CHECK_NE(nodes[i], nodes[j]);
    }
  }
}


TEST(CanonicalizingNumbers) {
  JSConstantCacheTester T;

  FOR_FLOAT64_INPUTS(i) {
    Node* node = T.ConstantNoHole(i);
    for (int j = 0; j < 5; j++) {
      CHECK_EQ(node, T.ConstantNoHole(i));
    }
  }
}


TEST(HeapNumbers) {
  JSConstantCacheTester T;

  FOR_FLOAT64_INPUTS(value) {
    Handle<Object> num = T.CanonicalHandle(*T.factory()->NewNumber(value));
    Handle<HeapNumber> heap =
        T.CanonicalHandle(*T.factory()->NewHeapNumber(value));
<<<<<<< HEAD
    Node* node1 = T.Constant(value);
    Node* node2 = T.Constant(MakeRef(T.broker(), num), T.broker());
    Node* node3 = T.Constant(MakeRef(T.broker(), heap), T.broker());
=======
    Node* node1 = T.ConstantNoHole(value);
    Node* node2 = T.ConstantNoHole(MakeRef(T.broker(), num), T.broker());
    Node* node3 = T.ConstantNoHole(MakeRef(T.broker(), heap), T.broker());
>>>>>>> 626889fb
    CHECK_EQ(node1, node2);
    CHECK_EQ(node1, node3);
  }
}


TEST(OddballHandle) {
  JSConstantCacheTester T;

  CHECK_EQ(T.UndefinedConstant(),
<<<<<<< HEAD
           T.Constant(T.broker()->undefined_value(), T.broker()));
  CHECK_EQ(T.TheHoleConstant(),
           T.Constant(T.broker()->the_hole_value(), T.broker()));
  CHECK_EQ(T.TrueConstant(), T.Constant(T.broker()->true_value(), T.broker()));
  CHECK_EQ(T.FalseConstant(),
           T.Constant(T.broker()->false_value(), T.broker()));
  CHECK_EQ(T.NullConstant(), T.Constant(T.broker()->null_value(), T.broker()));
  CHECK_EQ(T.NaNConstant(), T.Constant(T.broker()->nan_value(), T.broker()));
=======
           T.ConstantNoHole(T.broker()->undefined_value(), T.broker()));
  CHECK_EQ(T.TrueConstant(),
           T.ConstantNoHole(T.broker()->true_value(), T.broker()));
  CHECK_EQ(T.FalseConstant(),
           T.ConstantNoHole(T.broker()->false_value(), T.broker()));
  CHECK_EQ(T.NullConstant(),
           T.ConstantNoHole(T.broker()->null_value(), T.broker()));
  CHECK_EQ(T.NaNConstant(),
           T.ConstantNoHole(T.broker()->nan_value(), T.broker()));
>>>>>>> 626889fb
}


TEST(OddballValues) {
  JSConstantCacheTester T;

  CHECK_EQ(*T.factory()->undefined_value(), *T.handle(T.UndefinedConstant()));
  CHECK_EQ(*T.factory()->the_hole_value(), *T.handle(T.TheHoleConstant()));
  CHECK_EQ(*T.factory()->true_value(), *T.handle(T.TrueConstant()));
  CHECK_EQ(*T.factory()->false_value(), *T.handle(T.FalseConstant()));
  CHECK_EQ(*T.factory()->null_value(), *T.handle(T.NullConstant()));
}


TEST(ExternalReferences) {
  // TODO(titzer): test canonicalization of external references.
}


static bool Contains(NodeVector* nodes, Node* n) {
  for (size_t i = 0; i < nodes->size(); i++) {
    if (nodes->at(i) == n) return true;
  }
  return false;
}


static void CheckGetCachedNodesContains(JSConstantCacheTester* T, Node* n) {
  NodeVector nodes(T->main_zone());
  T->GetCachedNodes(&nodes);
  CHECK(Contains(&nodes, n));
}


TEST(JSGraph_GetCachedNodes1) {
  JSConstantCacheTester T;
  CheckGetCachedNodesContains(&T, T.TrueConstant());
  CheckGetCachedNodesContains(&T, T.UndefinedConstant());
  CheckGetCachedNodesContains(&T, T.TheHoleConstant());
  CheckGetCachedNodesContains(&T, T.TrueConstant());
  CheckGetCachedNodesContains(&T, T.FalseConstant());
  CheckGetCachedNodesContains(&T, T.NullConstant());
  CheckGetCachedNodesContains(&T, T.ZeroConstant());
  CheckGetCachedNodesContains(&T, T.OneConstant());
  CheckGetCachedNodesContains(&T, T.NaNConstant());
}


TEST(JSGraph_GetCachedNodes_int32) {
  JSConstantCacheTester T;

  int32_t constants[] = {0,  1,  1,   1,   1,   2,   3,   4,  11, 12, 13,
                         14, 55, -55, -44, -33, -22, -11, 16, 16, 17, 17,
                         18, 18, 19,  19,  20,  20,  21,  21, 22, 23, 24,
                         25, 15, 30,  31,  45,  46,  47,  48};

  for (size_t i = 0; i < arraysize(constants); i++) {
    size_t count_before = T.graph()->NodeCount();
    NodeVector nodes_before(T.main_zone());
    T.GetCachedNodes(&nodes_before);
    Node* n = T.Int32Constant(constants[i]);
    if (n->id() < count_before) {
      // An old ID indicates a cached node. It should have been in the set.
      CHECK(Contains(&nodes_before, n));
    }
    // Old or new, it should be in the cached set afterwards.
    CheckGetCachedNodesContains(&T, n);
  }
}


TEST(JSGraph_GetCachedNodes_float64) {
  JSConstantCacheTester T;

  double constants[] = {0,   11.1, 12.2,  13,    14,   55.5, -55.5, -44.4,
                        -33, -22,  -11,   0,     11.1, 11.1, 12.3,  12.3,
                        11,  11,   -33.3, -33.3, -22,  -11};

  for (size_t i = 0; i < arraysize(constants); i++) {
    size_t count_before = T.graph()->NodeCount();
    NodeVector nodes_before(T.main_zone());
    T.GetCachedNodes(&nodes_before);
    Node* n = T.Float64Constant(constants[i]);
    if (n->id() < count_before) {
      // An old ID indicates a cached node. It should have been in the set.
      CHECK(Contains(&nodes_before, n));
    }
    // Old or new, it should be in the cached set afterwards.
    CheckGetCachedNodesContains(&T, n);
  }
}


TEST(JSGraph_GetCachedNodes_int64) {
  JSConstantCacheTester T;

  int32_t constants[] = {0,   11,  12, 13, 14, 55, -55, -44, -33,
                         -22, -11, 16, 16, 17, 17, 18,  18,  19,
                         19,  20,  20, 21, 21, 22, 23,  24,  25};

  for (size_t i = 0; i < arraysize(constants); i++) {
    size_t count_before = T.graph()->NodeCount();
    NodeVector nodes_before(T.main_zone());
    T.GetCachedNodes(&nodes_before);
    Node* n = T.Int64Constant(constants[i]);
    if (n->id() < count_before) {
      // An old ID indicates a cached node. It should have been in the set.
      CHECK(Contains(&nodes_before, n));
    }
    // Old or new, it should be in the cached set afterwards.
    CheckGetCachedNodesContains(&T, n);
  }
}


TEST(JSGraph_GetCachedNodes_number) {
  JSConstantCacheTester T;

  double constants[] = {0,   11.1, 12.2,  13,    14,   55.5, -55.5, -44.4,
                        -33, -22,  -11,   0,     11.1, 11.1, 12.3,  12.3,
                        11,  11,   -33.3, -33.3, -22,  -11};

  for (size_t i = 0; i < arraysize(constants); i++) {
    size_t count_before = T.graph()->NodeCount();
    NodeVector nodes_before(T.main_zone());
    T.GetCachedNodes(&nodes_before);
    Node* n = T.ConstantNoHole(constants[i]);
    if (n->id() < count_before) {
      // An old ID indicates a cached node. It should have been in the set.
      CHECK(Contains(&nodes_before, n));
    }
    // Old or new, it should be in the cached set afterwards.
    CheckGetCachedNodesContains(&T, n);
  }
}


TEST(JSGraph_GetCachedNodes_external) {
  JSConstantCacheTester T;

  ExternalReference constants[] = {ExternalReference::address_of_min_int(),
                                   ExternalReference::address_of_min_int(),
                                   ExternalReference::address_of_min_int(),
                                   ExternalReference::address_of_one_half(),
                                   ExternalReference::address_of_one_half(),
                                   ExternalReference::address_of_min_int(),
                                   ExternalReference::address_of_the_hole_nan(),
                                   ExternalReference::address_of_one_half()};

  for (size_t i = 0; i < arraysize(constants); i++) {
    size_t count_before = T.graph()->NodeCount();
    NodeVector nodes_before(T.main_zone());
    T.GetCachedNodes(&nodes_before);
    Node* n = T.ExternalConstant(constants[i]);
    if (n->id() < count_before) {
      // An old ID indicates a cached node. It should have been in the set.
      CHECK(Contains(&nodes_before, n));
    }
    // Old or new, it should be in the cached set afterwards.
    CheckGetCachedNodesContains(&T, n);
  }
}


TEST(JSGraph_GetCachedNodes_together) {
  JSConstantCacheTester T;

  Node* constants[] = {
      T.TrueConstant(),
      T.UndefinedConstant(),
      T.TheHoleConstant(),
      T.TrueConstant(),
      T.FalseConstant(),
      T.NullConstant(),
      T.ZeroConstant(),
      T.OneConstant(),
      T.NaNConstant(),
      T.Int32Constant(0),
      T.Int32Constant(1),
      T.Int64Constant(-2),
      T.Int64Constant(-4),
      T.Float64Constant(0.9),
      T.Float64Constant(V8_INFINITY),
      T.ConstantNoHole(0.99),
      T.ConstantNoHole(1.11),
      T.ExternalConstant(ExternalReference::address_of_one_half())};

  NodeVector nodes(T.main_zone());
  T.GetCachedNodes(&nodes);

  for (size_t i = 0; i < arraysize(constants); i++) {
    CHECK(Contains(&nodes, constants[i]));
  }
}

}  // namespace compiler
}  // namespace internal
}  // namespace v8<|MERGE_RESOLUTION|>--- conflicted
+++ resolved
@@ -189,15 +189,9 @@
     Handle<Object> num = T.CanonicalHandle(*T.factory()->NewNumber(value));
     Handle<HeapNumber> heap =
         T.CanonicalHandle(*T.factory()->NewHeapNumber(value));
-<<<<<<< HEAD
-    Node* node1 = T.Constant(value);
-    Node* node2 = T.Constant(MakeRef(T.broker(), num), T.broker());
-    Node* node3 = T.Constant(MakeRef(T.broker(), heap), T.broker());
-=======
     Node* node1 = T.ConstantNoHole(value);
     Node* node2 = T.ConstantNoHole(MakeRef(T.broker(), num), T.broker());
     Node* node3 = T.ConstantNoHole(MakeRef(T.broker(), heap), T.broker());
->>>>>>> 626889fb
     CHECK_EQ(node1, node2);
     CHECK_EQ(node1, node3);
   }
@@ -208,16 +202,6 @@
   JSConstantCacheTester T;
 
   CHECK_EQ(T.UndefinedConstant(),
-<<<<<<< HEAD
-           T.Constant(T.broker()->undefined_value(), T.broker()));
-  CHECK_EQ(T.TheHoleConstant(),
-           T.Constant(T.broker()->the_hole_value(), T.broker()));
-  CHECK_EQ(T.TrueConstant(), T.Constant(T.broker()->true_value(), T.broker()));
-  CHECK_EQ(T.FalseConstant(),
-           T.Constant(T.broker()->false_value(), T.broker()));
-  CHECK_EQ(T.NullConstant(), T.Constant(T.broker()->null_value(), T.broker()));
-  CHECK_EQ(T.NaNConstant(), T.Constant(T.broker()->nan_value(), T.broker()));
-=======
            T.ConstantNoHole(T.broker()->undefined_value(), T.broker()));
   CHECK_EQ(T.TrueConstant(),
            T.ConstantNoHole(T.broker()->true_value(), T.broker()));
@@ -227,7 +211,6 @@
            T.ConstantNoHole(T.broker()->null_value(), T.broker()));
   CHECK_EQ(T.NaNConstant(),
            T.ConstantNoHole(T.broker()->nan_value(), T.broker()));
->>>>>>> 626889fb
 }
 
 
