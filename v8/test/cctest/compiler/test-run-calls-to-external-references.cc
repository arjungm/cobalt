--- conflicted
+++ resolved
@@ -481,15 +481,9 @@
   return 42;
 #endif
 }
-<<<<<<< HEAD
 
 SIGNATURE_TEST(RunCallWithSignatureOnlyInt, SIGNATURE_ONLY_INT, func_only_int)
 
-=======
-
-SIGNATURE_TEST(RunCallWithSignatureOnlyInt, SIGNATURE_ONLY_INT, func_only_int)
-
->>>>>>> 626889fb
 #ifdef V8_USE_SIMULATOR_WITH_GENERIC_C_CALLS
 #define SIGNATURE_ONLY_INT_20(V)                                              \
   V(int64_t, 0, 0), V(int64_t, 1, 1), V(int64_t, 2, 2), V(int64_t, 3, 3),     \
