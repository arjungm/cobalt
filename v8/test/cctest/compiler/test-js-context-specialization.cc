// Copyright 2014 the V8 project authors. All rights reserved.
// Use of this source code is governed by a BSD-style license that can be
// found in the LICENSE file.

#include "src/codegen/tick-counter.h"
#include "src/compiler/compilation-dependencies.h"
#include "src/compiler/compiler-source-position-table.h"
#include "src/compiler/js-context-specialization.h"
#include "src/compiler/js-graph.h"
#include "src/compiler/js-heap-broker.h"
#include "src/compiler/js-operator.h"
#include "src/compiler/node-matchers.h"
#include "src/compiler/node-properties.h"
#include "src/compiler/simplified-operator.h"
#include "src/heap/factory.h"
#include "src/objects/contexts.h"
#include "src/objects/objects-inl.h"
#include "src/objects/property.h"
#include "test/cctest/cctest.h"
#include "test/cctest/compiler/function-tester.h"
#include "test/cctest/compiler/js-heap-broker-base.h"

namespace v8 {
namespace internal {
namespace compiler {

class ContextSpecializationTester : public HandleAndZoneScope,
                                    public JSHeapBrokerTestBase {
 public:
  explicit ContextSpecializationTester(Maybe<OuterContext> context)
      : HandleAndZoneScope(kCompressGraphZone),
        JSHeapBrokerTestBase(main_isolate(), main_zone()),
<<<<<<< HEAD
        graph_(main_zone()->New<Graph>(main_zone())),
=======
        dependencies_(broker(), main_zone()),
        graph_(main_zone()->New<TFGraph>(main_zone())),
>>>>>>> 626889fb
        common_(main_zone()),
        javascript_(main_zone()),
        machine_(main_zone()),
        simplified_(main_zone()),
        jsgraph_(main_isolate(), graph(), common(), &javascript_, &simplified_,
                 &machine_),
        reducer_(main_zone(), graph(), &tick_counter_, broker()),
        spec_(&reducer_, jsgraph(), broker(), context,
              MaybeHandle<JSFunction>()) {}
  ContextSpecializationTester(Maybe<OuterContext> context,
                              CanonicalHandles&& handles)
      : HandleAndZoneScope(kCompressGraphZone),
        JSHeapBrokerTestBase(main_isolate(), main_zone(), std::move(handles)),
<<<<<<< HEAD
        graph_(main_zone()->New<Graph>(main_zone())),
=======
        dependencies_(broker(), main_zone()),
        graph_(main_zone()->New<TFGraph>(main_zone())),
>>>>>>> 626889fb
        common_(main_zone()),
        javascript_(main_zone()),
        machine_(main_zone()),
        simplified_(main_zone()),
        jsgraph_(main_isolate(), graph(), common(), &javascript_, &simplified_,
                 &machine_),
        reducer_(main_zone(), graph(), &tick_counter_, broker()),
        spec_(&reducer_, jsgraph(), broker(), context,
              MaybeHandle<JSFunction>()) {}

  JSContextSpecialization* spec() { return &spec_; }
  Isolate* isolate() { return main_isolate(); }
  Factory* factory() { return main_isolate()->factory(); }
  CommonOperatorBuilder* common() { return &common_; }
  JSOperatorBuilder* javascript() { return &javascript_; }
  SimplifiedOperatorBuilder* simplified() { return &simplified_; }
  JSGraph* jsgraph() { return &jsgraph_; }
  TFGraph* graph() { return graph_; }

  void CheckChangesToValue(Node* node, DirectHandle<HeapObject> expected_value);
  void CheckContextInputAndDepthChanges(
      Node* node, DirectHandle<Context> expected_new_context_object,
      size_t expected_new_depth);
  void CheckContextInputAndDepthChanges(Node* node, Node* expected_new_context,
                                        size_t expected_new_depth);

 private:
  CompilationDependencies dependencies_;
  TickCounter tick_counter_;
<<<<<<< HEAD
  Graph* graph_;
=======
  TFGraph* graph_;
>>>>>>> 626889fb
  CommonOperatorBuilder common_;
  JSOperatorBuilder javascript_;
  MachineOperatorBuilder machine_;
  SimplifiedOperatorBuilder simplified_;
  JSGraph jsgraph_;
  GraphReducer reducer_;
  JSContextSpecialization spec_;
};

void ContextSpecializationTester::CheckChangesToValue(
    Node* node, DirectHandle<HeapObject> expected_value) {
  Reduction r = spec()->Reduce(node);
  CHECK(r.Changed());
  HeapObjectMatcher match(r.replacement());
  CHECK(match.HasResolvedValue());
  CHECK_EQ(*match.ResolvedValue(), *expected_value);
}

void ContextSpecializationTester::CheckContextInputAndDepthChanges(
    Node* node, DirectHandle<Context> expected_new_context_object,
    size_t expected_new_depth) {
  ContextAccess access = ContextAccessOf(node->op());
  Reduction r = spec()->Reduce(node);
  CHECK(r.Changed());

  Node* new_context = NodeProperties::GetContextInput(r.replacement());
  CHECK_EQ(IrOpcode::kHeapConstant, new_context->opcode());
  HeapObjectMatcher match(new_context);
  CHECK_EQ(Cast<Context>(*match.ResolvedValue()), *expected_new_context_object);

  ContextAccess new_access = ContextAccessOf(r.replacement()->op());
  CHECK_EQ(new_access.depth(), expected_new_depth);
  CHECK_EQ(new_access.index(), access.index());
  CHECK_EQ(new_access.immutable(), access.immutable());
}

void ContextSpecializationTester::CheckContextInputAndDepthChanges(
    Node* node, Node* expected_new_context, size_t expected_new_depth) {
  ContextAccess access = ContextAccessOf(node->op());
  Reduction r = spec()->Reduce(node);
  CHECK(r.Changed());

  Node* new_context = NodeProperties::GetContextInput(r.replacement());
  CHECK_EQ(new_context, expected_new_context);

  ContextAccess new_access = ContextAccessOf(r.replacement()->op());
  CHECK_EQ(new_access.depth(), expected_new_depth);
  CHECK_EQ(new_access.index(), access.index());
  CHECK_EQ(new_access.immutable(), access.immutable());
}

namespace {

Handle<Context> NewContextForTesting(Isolate* isolate,
<<<<<<< HEAD
                                     Handle<Context> previous) {
  Handle<ScopeInfo> scope_info = ScopeInfo::CreateForWithScope(isolate, {});
  Handle<JSObject> extension = isolate->factory()->NewJSObjectWithNullProto();
  return isolate->factory()->NewWithContext(previous, scope_info, extension);
}

Handle<Context> NewCanonicalContextForTesting(ContextSpecializationTester& t,
                                              Handle<Context> previous) {
  Handle<ScopeInfo> scope_info =
      t.CanonicalHandle(*ScopeInfo::CreateForWithScope(t.isolate(), {}));
  Handle<JSObject> extension =
      t.CanonicalHandle(*t.isolate()->factory()->NewJSObjectWithNullProto());
  return t.CanonicalHandle(
      *t.isolate()->factory()->NewWithContext(previous, scope_info, extension));
}

}  // namespace

static const int slot_index = 5;
=======
                                     DirectHandle<Context> previous) {
  DirectHandle<ScopeInfo> scope_info =
      ScopeInfo::CreateForWithScope(isolate, {});
  DirectHandle<JSObject> extension =
      isolate->factory()->NewJSObjectWithNullProto();
  return isolate->factory()->NewWithContext(previous, scope_info, extension);
}
>>>>>>> 626889fb

Handle<Context> NewCanonicalContextForTesting(ContextSpecializationTester& t,
                                              DirectHandle<Context> previous) {
  DirectHandle<ScopeInfo> scope_info =
      t.CanonicalHandle(*ScopeInfo::CreateForWithScope(t.isolate(), {}));
  DirectHandle<JSObject> extension =
      t.CanonicalHandle(*t.isolate()->factory()->NewJSObjectWithNullProto());
  return t.CanonicalHandle(
      *t.isolate()->factory()->NewWithContext(previous, scope_info, extension));
}

}  // namespace

static const int slot_index = 5;

TEST(ReduceJSLoadContextNoCell0) {
  ContextSpecializationTester t(Nothing<OuterContext>());

  Node* start = t.graph()->NewNode(t.common()->Start(0));
  t.graph()->SetStart(start);

  // Make a context and initialize it a bit for this test.
  Handle<Context> native = t.CanonicalHandle(*t.factory()->NewNativeContext());
<<<<<<< HEAD
  Handle<Context> subcontext1 = NewCanonicalContextForTesting(t, native);
  Handle<Context> subcontext2 = NewCanonicalContextForTesting(t, subcontext1);
  Handle<Object> expected =
      t.CanonicalHandle(*t.factory()->InternalizeUtf8String("gboy!"));
  const int slot = 5;
  native->set(slot, *expected);

  Node* const_context =
      t.jsgraph()->Constant(MakeRef(t.broker(), native), t.broker());
  Node* deep_const_context =
      t.jsgraph()->Constant(MakeRef(t.broker(), subcontext2), t.broker());
=======
  DirectHandle<Context> subcontext1 = NewCanonicalContextForTesting(t, native);
  Handle<Context> subcontext2 = NewCanonicalContextForTesting(t, subcontext1);
  DirectHandle<Object> expected =
      t.CanonicalHandle(*t.factory()->InternalizeUtf8String("gboy!"));
  const int slot = 5;
  native->SetNoCell(slot, *expected);

  Node* const_context =
      t.jsgraph()->ConstantNoHole(MakeRef(t.broker(), native), t.broker());
  Node* deep_const_context =
      t.jsgraph()->ConstantNoHole(MakeRef(t.broker(), subcontext2), t.broker());
>>>>>>> 626889fb
  Node* param_context = t.graph()->NewNode(t.common()->Parameter(0), start);

  {
    // Mutable slot, constant context, depth = 0 => do nothing.
    Node* load = t.graph()->NewNode(
        t.javascript()->LoadContextNoCell(0, 0, false), const_context, start);
    Reduction r = t.spec()->Reduce(load);
    CHECK(!r.Changed());
  }

  {
    // Mutable slot, non-constant context, depth = 0 => do nothing.
    Node* load = t.graph()->NewNode(
        t.javascript()->LoadContextNoCell(0, 0, false), param_context, start);
    Reduction r = t.spec()->Reduce(load);
    CHECK(!r.Changed());
  }

  {
    // Mutable slot, constant context, depth > 0 => fold-in parent context.
    Node* load =
        t.graph()->NewNode(t.javascript()->LoadContextNoCell(
                               2, Context::GLOBAL_EVAL_FUN_INDEX, false),
                           deep_const_context, start);
    Reduction r = t.spec()->Reduce(load);
    CHECK(r.Changed());
    Node* new_context_input = NodeProperties::GetContextInput(r.replacement());
    CHECK_EQ(IrOpcode::kHeapConstant, new_context_input->opcode());
    HeapObjectMatcher match(new_context_input);
    CHECK_EQ(*native, Cast<Context>(*match.ResolvedValue()));
    ContextAccess access = ContextAccessOf(r.replacement()->op());
    CHECK_EQ(Context::GLOBAL_EVAL_FUN_INDEX, static_cast<int>(access.index()));
    CHECK_EQ(0, static_cast<int>(access.depth()));
    CHECK_EQ(false, access.immutable());
  }

  {
    // Immutable slot, constant context, depth = 0 => specialize.
    Node* load = t.graph()->NewNode(
        t.javascript()->LoadContextNoCell(0, slot, true), const_context, start);
    Reduction r = t.spec()->Reduce(load);
    CHECK(r.Changed());
    CHECK(r.replacement() != load);

    HeapObjectMatcher match(r.replacement());
    CHECK(match.HasResolvedValue());
    CHECK_EQ(*expected, *match.ResolvedValue());
  }

  // Clean up so that verifiers don't complain.
  native->SetNoCell(slot, Smi::zero());
}

TEST(ReduceJSLoadContextNoCell1) {
  // The graph's context chain ends in the incoming context parameter:
  //
  //   context2 <-- context1 <-- context0 (= Parameter(0))

  ContextSpecializationTester t(Nothing<OuterContext>());

  Node* start = t.graph()->NewNode(t.common()->Start(0));
  t.graph()->SetStart(start);
  ScopeInfoRef empty = t.broker()->empty_scope_info();
  const i::compiler::Operator* create_function_context =
      t.javascript()->CreateFunctionContext(empty, 42, FUNCTION_SCOPE);

  Node* context0 = t.graph()->NewNode(t.common()->Parameter(0), start);
  Node* context1 =
      t.graph()->NewNode(create_function_context, context0, start, start);
  Node* context2 =
      t.graph()->NewNode(create_function_context, context1, start, start);

  {
    Node* load = t.graph()->NewNode(
        t.javascript()->LoadContextNoCell(0, slot_index, false), context2,
        start);
    CHECK(!t.spec()->Reduce(load).Changed());
  }

  {
    Node* load = t.graph()->NewNode(
        t.javascript()->LoadContextNoCell(0, slot_index, true), context2,
        start);
    CHECK(!t.spec()->Reduce(load).Changed());
  }

  {
    Node* load = t.graph()->NewNode(
        t.javascript()->LoadContextNoCell(1, slot_index, false), context2,
        start);
    t.CheckContextInputAndDepthChanges(load, context1, 0);
  }

  {
    Node* load = t.graph()->NewNode(
        t.javascript()->LoadContextNoCell(1, slot_index, true), context2,
        start);
    t.CheckContextInputAndDepthChanges(load, context1, 0);
  }

  {
    Node* load = t.graph()->NewNode(
        t.javascript()->LoadContextNoCell(2, slot_index, false), context2,
        start);
    t.CheckContextInputAndDepthChanges(load, context0, 0);
  }

  {
    Node* load = t.graph()->NewNode(
        t.javascript()->LoadContextNoCell(2, slot_index, true), context2,
        start);
    t.CheckContextInputAndDepthChanges(load, context0, 0);
  }

  {
    Node* load = t.graph()->NewNode(
        t.javascript()->LoadContextNoCell(3, slot_index, false), context2,
        start);
    t.CheckContextInputAndDepthChanges(load, context0, 1);
  }

  {
    Node* load = t.graph()->NewNode(
        t.javascript()->LoadContextNoCell(3, slot_index, true), context2,
        start);
    t.CheckContextInputAndDepthChanges(load, context0, 1);
  }
}

TEST(ReduceJSLoadContextNoCell2) {
  // The graph's context chain ends in a constant context (context_object1),
  // which has another outer context (context_object0).
  //
  //   context2 <-- context1 <-- context0 (=
  //   HeapConstantNoHole(context_object1))
  //   context_object1 <~~ context_object0

  ContextSpecializationTester t(Nothing<OuterContext>());

  Node* start = t.graph()->NewNode(t.common()->Start(0));
  t.graph()->SetStart(start);
  ScopeInfoRef empty = t.broker()->empty_scope_info();
  const i::compiler::Operator* create_function_context =
      t.javascript()->CreateFunctionContext(empty, 42, FUNCTION_SCOPE);

<<<<<<< HEAD
  Handle<HeapObject> slot_value0 =
      t.CanonicalHandle(*t.factory()->InternalizeUtf8String("0"));
  Handle<HeapObject> slot_value1 =
      t.CanonicalHandle(*t.factory()->InternalizeUtf8String("1"));

  Handle<Context> context_object0 =
=======
  DirectHandle<HeapObject> slot_value0 =
      t.CanonicalHandle(*t.factory()->InternalizeUtf8String("0"));
  DirectHandle<HeapObject> slot_value1 =
      t.CanonicalHandle(*t.factory()->InternalizeUtf8String("1"));

  DirectHandle<Context> context_object0 =
>>>>>>> 626889fb
      t.CanonicalHandle(*t.factory()->NewNativeContext());
  Handle<Context> context_object1 =
      NewCanonicalContextForTesting(t, context_object0);
  context_object0->set_extension(*slot_value0);
  context_object1->set_extension(*slot_value1);

<<<<<<< HEAD
  Node* context0 =
      t.jsgraph()->Constant(MakeRef(t.broker(), context_object1), t.broker());
=======
  Node* context0 = t.jsgraph()->ConstantNoHole(
      MakeRef(t.broker(), context_object1), t.broker());
>>>>>>> 626889fb
  Node* context1 =
      t.graph()->NewNode(create_function_context, context0, start, start);
  Node* context2 =
      t.graph()->NewNode(create_function_context, context1, start, start);

  {
    Node* load = t.graph()->NewNode(
        t.javascript()->LoadContextNoCell(0, slot_index, false), context2,
        start);
    CHECK(!t.spec()->Reduce(load).Changed());
  }

  {
    Node* load = t.graph()->NewNode(
        t.javascript()->LoadContextNoCell(0, slot_index, true), context2,
        start);
    CHECK(!t.spec()->Reduce(load).Changed());
  }

  {
    Node* load = t.graph()->NewNode(
        t.javascript()->LoadContextNoCell(1, slot_index, false), context2,
        start);
    t.CheckContextInputAndDepthChanges(load, context1, 0);
  }

  {
    Node* load = t.graph()->NewNode(
        t.javascript()->LoadContextNoCell(1, slot_index, true), context2,
        start);
    t.CheckContextInputAndDepthChanges(load, context1, 0);
  }

  {
    Node* load = t.graph()->NewNode(
        t.javascript()->LoadContextNoCell(2, slot_index, false), context2,
        start);
    t.CheckContextInputAndDepthChanges(load, context0, 0);
  }

  {
    Node* load = t.graph()->NewNode(
        t.javascript()->LoadContextNoCell(2, Context::EXTENSION_INDEX, true),
        context2, start);
    t.CheckChangesToValue(load, slot_value1);
  }

  {
    Node* load = t.graph()->NewNode(
        t.javascript()->LoadContextNoCell(3, slot_index, false), context2,
        start);
    t.CheckContextInputAndDepthChanges(load, context_object0, 0);
  }

  {
    Node* load = t.graph()->NewNode(
        t.javascript()->LoadContextNoCell(3, Context::EXTENSION_INDEX, true),
        context2, start);
    t.CheckChangesToValue(load, slot_value0);
  }
}

TEST(ReduceJSLoadContextNoCell3) {
  // Like in ReduceJSLoadContextNoCell1, the graph's context chain ends in the
  // incoming context parameter.  However, this time we provide a concrete
  // context for this parameter as the "specialization context".  We choose
  // context_object2 from ReduceJSLoadContextNoCell2 for this, so almost all
  // test expectations are the same as in ReduceJSLoadContextNoCell2.

  HandleAndZoneScope handle_zone_scope;
  auto isolate = handle_zone_scope.main_isolate();
  auto factory = isolate->factory();

  DirectHandle<HeapObject> slot_value0 = factory->InternalizeUtf8String("0");
  DirectHandle<HeapObject> slot_value1 = factory->InternalizeUtf8String("1");

  CanonicalHandles canonical_handles(isolate, handle_zone_scope.main_zone());
<<<<<<< HEAD

  Handle<Context> context_object0 =
      canonical_handles.Create(factory->NewNativeContext());
  Handle<Context> context_object1 =
      canonical_handles.Create(NewContextForTesting(isolate, context_object0));
  context_object0->set_extension(*slot_value0);
  context_object1->set_extension(*slot_value1);

=======

  DirectHandle<Context> context_object0 =
      canonical_handles.Create(factory->NewNativeContext());
  Handle<Context> context_object1 =
      canonical_handles.Create(NewContextForTesting(isolate, context_object0));
  context_object0->set_extension(*slot_value0);
  context_object1->set_extension(*slot_value1);

>>>>>>> 626889fb
  ContextSpecializationTester t(Just(OuterContext(context_object1, 0)),
                                std::move(canonical_handles));

  Node* start = t.graph()->NewNode(t.common()->Start(2));
  t.graph()->SetStart(start);
  ScopeInfoRef empty = t.broker()->empty_scope_info();
  const i::compiler::Operator* create_function_context =
      t.javascript()->CreateFunctionContext(empty, 42, FUNCTION_SCOPE);

  Node* context0 = t.graph()->NewNode(t.common()->Parameter(0), start);
  Node* context1 =
      t.graph()->NewNode(create_function_context, context0, start, start);
  Node* context2 =
      t.graph()->NewNode(create_function_context, context1, start, start);

  {
    Node* load = t.graph()->NewNode(
        t.javascript()->LoadContextNoCell(0, slot_index, false), context2,
        start);
    CHECK(!t.spec()->Reduce(load).Changed());
  }

  {
    Node* load = t.graph()->NewNode(
        t.javascript()->LoadContextNoCell(0, slot_index, true), context2,
        start);
    CHECK(!t.spec()->Reduce(load).Changed());
  }

  {
    Node* load = t.graph()->NewNode(
        t.javascript()->LoadContextNoCell(1, slot_index, false), context2,
        start);
    t.CheckContextInputAndDepthChanges(load, context1, 0);
  }

  {
    Node* load = t.graph()->NewNode(
        t.javascript()->LoadContextNoCell(1, slot_index, true), context2,
        start);
    t.CheckContextInputAndDepthChanges(load, context1, 0);
  }

  {
    Node* load = t.graph()->NewNode(
        t.javascript()->LoadContextNoCell(2, slot_index, false), context2,
        start);
    t.CheckContextInputAndDepthChanges(load, context_object1, 0);
  }

  {
    Node* load = t.graph()->NewNode(
        t.javascript()->LoadContextNoCell(2, Context::EXTENSION_INDEX, true),
        context2, start);
    t.CheckChangesToValue(load, slot_value1);
  }

  {
    Node* load = t.graph()->NewNode(
        t.javascript()->LoadContextNoCell(3, slot_index, false), context2,
        start);
    t.CheckContextInputAndDepthChanges(load, context_object0, 0);
  }

  {
    Node* load = t.graph()->NewNode(
        t.javascript()->LoadContextNoCell(3, Context::EXTENSION_INDEX, true),
        context2, start);
    t.CheckChangesToValue(load, slot_value0);
  }
}

TEST(ReduceJSStoreContextNoCell0) {
  ContextSpecializationTester t(Nothing<OuterContext>());

  Node* start = t.graph()->NewNode(t.common()->Start(0));
  t.graph()->SetStart(start);

  // Make a context and initialize it a bit for this test.
  Handle<Context> native = t.CanonicalHandle(*t.factory()->NewNativeContext());
<<<<<<< HEAD
  Handle<Context> subcontext1 = NewCanonicalContextForTesting(t, native);
  Handle<Context> subcontext2 = NewCanonicalContextForTesting(t, subcontext1);
  Handle<Object> expected =
      t.CanonicalHandle(*t.factory()->InternalizeUtf8String("gboy!"));
  const int slot = 5;
  native->set(slot, *expected);

  Node* const_context =
      t.jsgraph()->Constant(MakeRef(t.broker(), native), t.broker());
  Node* deep_const_context =
      t.jsgraph()->Constant(MakeRef(t.broker(), subcontext2), t.broker());
=======
  DirectHandle<Context> subcontext1 = NewCanonicalContextForTesting(t, native);
  Handle<Context> subcontext2 = NewCanonicalContextForTesting(t, subcontext1);
  DirectHandle<Object> expected =
      t.CanonicalHandle(*t.factory()->InternalizeUtf8String("gboy!"));
  const int slot = 5;
  native->SetNoCell(slot, *expected);

  Node* const_context =
      t.jsgraph()->ConstantNoHole(MakeRef(t.broker(), native), t.broker());
  Node* deep_const_context =
      t.jsgraph()->ConstantNoHole(MakeRef(t.broker(), subcontext2), t.broker());
>>>>>>> 626889fb
  Node* param_context = t.graph()->NewNode(t.common()->Parameter(0), start);

  {
    // Mutable slot, constant context, depth = 0 => do nothing.
    Node* load = t.graph()->NewNode(t.javascript()->StoreContextNoCell(0, 0),
                                    const_context, const_context, start, start);
    Reduction r = t.spec()->Reduce(load);
    CHECK(!r.Changed());
  }

  {
    // Mutable slot, non-constant context, depth = 0 => do nothing.
    Node* load = t.graph()->NewNode(t.javascript()->StoreContextNoCell(0, 0),
                                    param_context, param_context, start, start);
    Reduction r = t.spec()->Reduce(load);
    CHECK(!r.Changed());
  }

  {
    // Immutable slot, constant context, depth = 0 => do nothing.
    Node* load = t.graph()->NewNode(t.javascript()->StoreContextNoCell(0, slot),
                                    const_context, const_context, start, start);
    Reduction r = t.spec()->Reduce(load);
    CHECK(!r.Changed());
  }

  {
    // Mutable slot, constant context, depth > 0 => fold-in parent context.
    Node* load = t.graph()->NewNode(
        t.javascript()->StoreContextNoCell(2, Context::GLOBAL_EVAL_FUN_INDEX),
        deep_const_context, deep_const_context, start, start);
    Reduction r = t.spec()->Reduce(load);
    CHECK(r.Changed());
    Node* new_context_input = NodeProperties::GetContextInput(r.replacement());
    CHECK_EQ(IrOpcode::kHeapConstant, new_context_input->opcode());
    HeapObjectMatcher match(new_context_input);
    CHECK_EQ(*native, Cast<Context>(*match.ResolvedValue()));
    ContextAccess access = ContextAccessOf(r.replacement()->op());
    CHECK_EQ(Context::GLOBAL_EVAL_FUN_INDEX, static_cast<int>(access.index()));
    CHECK_EQ(0, static_cast<int>(access.depth()));
    CHECK_EQ(false, access.immutable());
  }

  // Clean up so that verifiers don't complain.
  native->SetNoCell(slot, Smi::zero());
}

TEST(ReduceJSStoreContextNoCell1) {
  ContextSpecializationTester t(Nothing<OuterContext>());

  Node* start = t.graph()->NewNode(t.common()->Start(0));
  t.graph()->SetStart(start);
  ScopeInfoRef empty = t.broker()->empty_scope_info();
  const i::compiler::Operator* create_function_context =
      t.javascript()->CreateFunctionContext(empty, 42, FUNCTION_SCOPE);

  Node* context0 = t.graph()->NewNode(t.common()->Parameter(0), start);
  Node* context1 =
      t.graph()->NewNode(create_function_context, context0, start, start);
  Node* context2 =
      t.graph()->NewNode(create_function_context, context1, start, start);

  {
    Node* store =
        t.graph()->NewNode(t.javascript()->StoreContextNoCell(0, slot_index),
                           context2, context2, start, start);
    CHECK(!t.spec()->Reduce(store).Changed());
  }

  {
    Node* store =
        t.graph()->NewNode(t.javascript()->StoreContextNoCell(1, slot_index),
                           context2, context2, start, start);
    t.CheckContextInputAndDepthChanges(store, context1, 0);
  }

  {
    Node* store =
        t.graph()->NewNode(t.javascript()->StoreContextNoCell(2, slot_index),
                           context2, context2, start, start);
    t.CheckContextInputAndDepthChanges(store, context0, 0);
  }

  {
    Node* store =
        t.graph()->NewNode(t.javascript()->StoreContextNoCell(3, slot_index),
                           context2, context2, start, start);
    t.CheckContextInputAndDepthChanges(store, context0, 1);
  }
}

TEST(ReduceJSStoreContextNoCell2) {
  ContextSpecializationTester t(Nothing<OuterContext>());

  Node* start = t.graph()->NewNode(t.common()->Start(0));
  t.graph()->SetStart(start);
  ScopeInfoRef empty = t.broker()->empty_scope_info();
  const i::compiler::Operator* create_function_context =
      t.javascript()->CreateFunctionContext(empty, 42, FUNCTION_SCOPE);

<<<<<<< HEAD
  Handle<HeapObject> slot_value0 =
      t.CanonicalHandle(*t.factory()->InternalizeUtf8String("0"));
  Handle<HeapObject> slot_value1 =
      t.CanonicalHandle(*t.factory()->InternalizeUtf8String("1"));

  Handle<Context> context_object0 =
=======
  DirectHandle<HeapObject> slot_value0 =
      t.CanonicalHandle(*t.factory()->InternalizeUtf8String("0"));
  DirectHandle<HeapObject> slot_value1 =
      t.CanonicalHandle(*t.factory()->InternalizeUtf8String("1"));

  DirectHandle<Context> context_object0 =
>>>>>>> 626889fb
      t.CanonicalHandle(*t.factory()->NewNativeContext());
  Handle<Context> context_object1 =
      NewCanonicalContextForTesting(t, context_object0);
  context_object0->set_extension(*slot_value0);
  context_object1->set_extension(*slot_value1);

<<<<<<< HEAD
  Node* context0 =
      t.jsgraph()->Constant(MakeRef(t.broker(), context_object1), t.broker());
=======
  Node* context0 = t.jsgraph()->ConstantNoHole(
      MakeRef(t.broker(), context_object1), t.broker());
>>>>>>> 626889fb
  Node* context1 =
      t.graph()->NewNode(create_function_context, context0, start, start);
  Node* context2 =
      t.graph()->NewNode(create_function_context, context1, start, start);

  {
    Node* store = t.graph()->NewNode(
        t.javascript()->StoreContextNoCell(0, Context::EXTENSION_INDEX),
        context2, context2, start, start);
    CHECK(!t.spec()->Reduce(store).Changed());
  }

  {
    Node* store = t.graph()->NewNode(
        t.javascript()->StoreContextNoCell(1, Context::EXTENSION_INDEX),
        context2, context2, start, start);
    t.CheckContextInputAndDepthChanges(store, context1, 0);
  }

  {
    Node* store = t.graph()->NewNode(
        t.javascript()->StoreContextNoCell(2, Context::EXTENSION_INDEX),
        context2, context2, start, start);
    t.CheckContextInputAndDepthChanges(store, context0, 0);
  }

  {
    Node* store = t.graph()->NewNode(
        t.javascript()->StoreContextNoCell(3, Context::EXTENSION_INDEX),
        context2, context2, start, start);
    t.CheckContextInputAndDepthChanges(store, context_object0, 0);
  }
}

TEST(ReduceJSStoreContextNoCell3) {
  HandleAndZoneScope handle_zone_scope;
  auto isolate = handle_zone_scope.main_isolate();
  auto factory = isolate->factory();
<<<<<<< HEAD

  CanonicalHandles canonical_handles(isolate, handle_zone_scope.main_zone());

  Handle<HeapObject> slot_value0 =
      canonical_handles.Create(factory->InternalizeUtf8String("0"));
  Handle<HeapObject> slot_value1 =
      canonical_handles.Create(factory->InternalizeUtf8String("1"));

  Handle<Context> context_object0 =
=======

  CanonicalHandles canonical_handles(isolate, handle_zone_scope.main_zone());

  DirectHandle<HeapObject> slot_value0 =
      canonical_handles.Create(factory->InternalizeUtf8String("0"));
  DirectHandle<HeapObject> slot_value1 =
      canonical_handles.Create(factory->InternalizeUtf8String("1"));

  DirectHandle<Context> context_object0 =
>>>>>>> 626889fb
      canonical_handles.Create(factory->NewNativeContext());
  Handle<Context> context_object1 =
      canonical_handles.Create(NewContextForTesting(isolate, context_object0));
  context_object0->set_extension(*slot_value0);
  context_object1->set_extension(*slot_value1);

  ContextSpecializationTester t(Just(OuterContext(context_object1, 0)),
                                std::move(canonical_handles));

  Node* start = t.graph()->NewNode(t.common()->Start(2));
  t.graph()->SetStart(start);
  ScopeInfoRef empty = t.broker()->empty_scope_info();
  const i::compiler::Operator* create_function_context =
      t.javascript()->CreateFunctionContext(empty, 42, FUNCTION_SCOPE);

  Node* context0 = t.graph()->NewNode(t.common()->Parameter(0), start);
  Node* context1 =
      t.graph()->NewNode(create_function_context, context0, start, start);
  Node* context2 =
      t.graph()->NewNode(create_function_context, context1, start, start);

  {
    Node* store = t.graph()->NewNode(
        t.javascript()->StoreContextNoCell(0, Context::EXTENSION_INDEX),
        context2, context2, start, start);
    CHECK(!t.spec()->Reduce(store).Changed());
  }

  {
    Node* store = t.graph()->NewNode(
        t.javascript()->StoreContextNoCell(1, Context::EXTENSION_INDEX),
        context2, context2, start, start);
    t.CheckContextInputAndDepthChanges(store, context1, 0);
  }

  {
    Node* store = t.graph()->NewNode(
        t.javascript()->StoreContextNoCell(2, Context::EXTENSION_INDEX),
        context2, context2, start, start);
    t.CheckContextInputAndDepthChanges(store, context_object1, 0);
  }

  {
    Node* store = t.graph()->NewNode(
        t.javascript()->StoreContextNoCell(3, Context::EXTENSION_INDEX),
        context2, context2, start, start);
    t.CheckContextInputAndDepthChanges(store, context_object0, 0);
  }
}

TEST(SpecializeJSFunction_ToConstant1) {
  FunctionTester T(
      "(function() { var x = 1; function inc(a)"
      " { return a + x; } return inc; })()");

  T.CheckCall(1.0, 0.0, 0.0);
  T.CheckCall(2.0, 1.0, 0.0);
  T.CheckCall(2.1, 1.1, 0.0);
}


TEST(SpecializeJSFunction_ToConstant2) {
  FunctionTester T(
      "(function() { var x = 1.5; var y = 2.25; var z = 3.75;"
      " function f(a) { return a - x + y - z; } return f; })()");

  T.CheckCall(-3.0, 0.0, 0.0);
  T.CheckCall(-2.0, 1.0, 0.0);
  T.CheckCall(-1.9, 1.1, 0.0);
}


TEST(SpecializeJSFunction_ToConstant3) {
  FunctionTester T(
      "(function() { var x = -11.5; function inc()"
      " { return (function(a) { return a + x; }); }"
      " return inc(); })()");

  T.CheckCall(-11.5, 0.0, 0.0);
  T.CheckCall(-10.5, 1.0, 0.0);
  T.CheckCall(-10.4, 1.1, 0.0);
}


TEST(SpecializeJSFunction_ToConstant_uninit) {
  {
    FunctionTester T(
        "(function() { if (false) { var x = 1; } function inc(a)"
        " { return x; } return inc; })()");  // x is undefined!
    i::Isolate* isolate = CcTest::i_isolate();
    CHECK(IsUndefined(*T.Call(T.Val(0.0), T.Val(0.0)).ToHandleChecked(),
                      isolate));
    CHECK(IsUndefined(*T.Call(T.Val(2.0), T.Val(0.0)).ToHandleChecked(),
                      isolate));
    CHECK(IsUndefined(*T.Call(T.Val(-2.1), T.Val(0.0)).ToHandleChecked(),
                      isolate));
  }

  {
    FunctionTester T(
        "(function() { if (false) { var x = 1; } function inc(a)"
        " { return a + x; } return inc; })()");  // x is undefined!

    CHECK(IsNaN(*T.Call(T.Val(0.0), T.Val(0.0)).ToHandleChecked()));
    CHECK(IsNaN(*T.Call(T.Val(2.0), T.Val(0.0)).ToHandleChecked()));
    CHECK(IsNaN(*T.Call(T.Val(-2.1), T.Val(0.0)).ToHandleChecked()));
  }
}

}  // namespace compiler
}  // namespace internal
}  // namespace v8<|MERGE_RESOLUTION|>--- conflicted
+++ resolved
@@ -30,12 +30,8 @@
   explicit ContextSpecializationTester(Maybe<OuterContext> context)
       : HandleAndZoneScope(kCompressGraphZone),
         JSHeapBrokerTestBase(main_isolate(), main_zone()),
-<<<<<<< HEAD
-        graph_(main_zone()->New<Graph>(main_zone())),
-=======
         dependencies_(broker(), main_zone()),
         graph_(main_zone()->New<TFGraph>(main_zone())),
->>>>>>> 626889fb
         common_(main_zone()),
         javascript_(main_zone()),
         machine_(main_zone()),
@@ -49,12 +45,8 @@
                               CanonicalHandles&& handles)
       : HandleAndZoneScope(kCompressGraphZone),
         JSHeapBrokerTestBase(main_isolate(), main_zone(), std::move(handles)),
-<<<<<<< HEAD
-        graph_(main_zone()->New<Graph>(main_zone())),
-=======
         dependencies_(broker(), main_zone()),
         graph_(main_zone()->New<TFGraph>(main_zone())),
->>>>>>> 626889fb
         common_(main_zone()),
         javascript_(main_zone()),
         machine_(main_zone()),
@@ -84,11 +76,7 @@
  private:
   CompilationDependencies dependencies_;
   TickCounter tick_counter_;
-<<<<<<< HEAD
-  Graph* graph_;
-=======
   TFGraph* graph_;
->>>>>>> 626889fb
   CommonOperatorBuilder common_;
   JSOperatorBuilder javascript_;
   MachineOperatorBuilder machine_;
@@ -143,27 +131,6 @@
 namespace {
 
 Handle<Context> NewContextForTesting(Isolate* isolate,
-<<<<<<< HEAD
-                                     Handle<Context> previous) {
-  Handle<ScopeInfo> scope_info = ScopeInfo::CreateForWithScope(isolate, {});
-  Handle<JSObject> extension = isolate->factory()->NewJSObjectWithNullProto();
-  return isolate->factory()->NewWithContext(previous, scope_info, extension);
-}
-
-Handle<Context> NewCanonicalContextForTesting(ContextSpecializationTester& t,
-                                              Handle<Context> previous) {
-  Handle<ScopeInfo> scope_info =
-      t.CanonicalHandle(*ScopeInfo::CreateForWithScope(t.isolate(), {}));
-  Handle<JSObject> extension =
-      t.CanonicalHandle(*t.isolate()->factory()->NewJSObjectWithNullProto());
-  return t.CanonicalHandle(
-      *t.isolate()->factory()->NewWithContext(previous, scope_info, extension));
-}
-
-}  // namespace
-
-static const int slot_index = 5;
-=======
                                      DirectHandle<Context> previous) {
   DirectHandle<ScopeInfo> scope_info =
       ScopeInfo::CreateForWithScope(isolate, {});
@@ -171,7 +138,6 @@
       isolate->factory()->NewJSObjectWithNullProto();
   return isolate->factory()->NewWithContext(previous, scope_info, extension);
 }
->>>>>>> 626889fb
 
 Handle<Context> NewCanonicalContextForTesting(ContextSpecializationTester& t,
                                               DirectHandle<Context> previous) {
@@ -195,19 +161,6 @@
 
   // Make a context and initialize it a bit for this test.
   Handle<Context> native = t.CanonicalHandle(*t.factory()->NewNativeContext());
-<<<<<<< HEAD
-  Handle<Context> subcontext1 = NewCanonicalContextForTesting(t, native);
-  Handle<Context> subcontext2 = NewCanonicalContextForTesting(t, subcontext1);
-  Handle<Object> expected =
-      t.CanonicalHandle(*t.factory()->InternalizeUtf8String("gboy!"));
-  const int slot = 5;
-  native->set(slot, *expected);
-
-  Node* const_context =
-      t.jsgraph()->Constant(MakeRef(t.broker(), native), t.broker());
-  Node* deep_const_context =
-      t.jsgraph()->Constant(MakeRef(t.broker(), subcontext2), t.broker());
-=======
   DirectHandle<Context> subcontext1 = NewCanonicalContextForTesting(t, native);
   Handle<Context> subcontext2 = NewCanonicalContextForTesting(t, subcontext1);
   DirectHandle<Object> expected =
@@ -219,7 +172,6 @@
       t.jsgraph()->ConstantNoHole(MakeRef(t.broker(), native), t.broker());
   Node* deep_const_context =
       t.jsgraph()->ConstantNoHole(MakeRef(t.broker(), subcontext2), t.broker());
->>>>>>> 626889fb
   Node* param_context = t.graph()->NewNode(t.common()->Parameter(0), start);
 
   {
@@ -365,34 +317,20 @@
   const i::compiler::Operator* create_function_context =
       t.javascript()->CreateFunctionContext(empty, 42, FUNCTION_SCOPE);
 
-<<<<<<< HEAD
-  Handle<HeapObject> slot_value0 =
-      t.CanonicalHandle(*t.factory()->InternalizeUtf8String("0"));
-  Handle<HeapObject> slot_value1 =
-      t.CanonicalHandle(*t.factory()->InternalizeUtf8String("1"));
-
-  Handle<Context> context_object0 =
-=======
   DirectHandle<HeapObject> slot_value0 =
       t.CanonicalHandle(*t.factory()->InternalizeUtf8String("0"));
   DirectHandle<HeapObject> slot_value1 =
       t.CanonicalHandle(*t.factory()->InternalizeUtf8String("1"));
 
   DirectHandle<Context> context_object0 =
->>>>>>> 626889fb
       t.CanonicalHandle(*t.factory()->NewNativeContext());
   Handle<Context> context_object1 =
       NewCanonicalContextForTesting(t, context_object0);
   context_object0->set_extension(*slot_value0);
   context_object1->set_extension(*slot_value1);
 
-<<<<<<< HEAD
-  Node* context0 =
-      t.jsgraph()->Constant(MakeRef(t.broker(), context_object1), t.broker());
-=======
   Node* context0 = t.jsgraph()->ConstantNoHole(
       MakeRef(t.broker(), context_object1), t.broker());
->>>>>>> 626889fb
   Node* context1 =
       t.graph()->NewNode(create_function_context, context0, start, start);
   Node* context2 =
@@ -470,16 +408,6 @@
   DirectHandle<HeapObject> slot_value1 = factory->InternalizeUtf8String("1");
 
   CanonicalHandles canonical_handles(isolate, handle_zone_scope.main_zone());
-<<<<<<< HEAD
-
-  Handle<Context> context_object0 =
-      canonical_handles.Create(factory->NewNativeContext());
-  Handle<Context> context_object1 =
-      canonical_handles.Create(NewContextForTesting(isolate, context_object0));
-  context_object0->set_extension(*slot_value0);
-  context_object1->set_extension(*slot_value1);
-
-=======
 
   DirectHandle<Context> context_object0 =
       canonical_handles.Create(factory->NewNativeContext());
@@ -488,7 +416,6 @@
   context_object0->set_extension(*slot_value0);
   context_object1->set_extension(*slot_value1);
 
->>>>>>> 626889fb
   ContextSpecializationTester t(Just(OuterContext(context_object1, 0)),
                                 std::move(canonical_handles));
 
@@ -569,19 +496,6 @@
 
   // Make a context and initialize it a bit for this test.
   Handle<Context> native = t.CanonicalHandle(*t.factory()->NewNativeContext());
-<<<<<<< HEAD
-  Handle<Context> subcontext1 = NewCanonicalContextForTesting(t, native);
-  Handle<Context> subcontext2 = NewCanonicalContextForTesting(t, subcontext1);
-  Handle<Object> expected =
-      t.CanonicalHandle(*t.factory()->InternalizeUtf8String("gboy!"));
-  const int slot = 5;
-  native->set(slot, *expected);
-
-  Node* const_context =
-      t.jsgraph()->Constant(MakeRef(t.broker(), native), t.broker());
-  Node* deep_const_context =
-      t.jsgraph()->Constant(MakeRef(t.broker(), subcontext2), t.broker());
-=======
   DirectHandle<Context> subcontext1 = NewCanonicalContextForTesting(t, native);
   Handle<Context> subcontext2 = NewCanonicalContextForTesting(t, subcontext1);
   DirectHandle<Object> expected =
@@ -593,7 +507,6 @@
       t.jsgraph()->ConstantNoHole(MakeRef(t.broker(), native), t.broker());
   Node* deep_const_context =
       t.jsgraph()->ConstantNoHole(MakeRef(t.broker(), subcontext2), t.broker());
->>>>>>> 626889fb
   Node* param_context = t.graph()->NewNode(t.common()->Parameter(0), start);
 
   {
@@ -694,34 +607,20 @@
   const i::compiler::Operator* create_function_context =
       t.javascript()->CreateFunctionContext(empty, 42, FUNCTION_SCOPE);
 
-<<<<<<< HEAD
-  Handle<HeapObject> slot_value0 =
-      t.CanonicalHandle(*t.factory()->InternalizeUtf8String("0"));
-  Handle<HeapObject> slot_value1 =
-      t.CanonicalHandle(*t.factory()->InternalizeUtf8String("1"));
-
-  Handle<Context> context_object0 =
-=======
   DirectHandle<HeapObject> slot_value0 =
       t.CanonicalHandle(*t.factory()->InternalizeUtf8String("0"));
   DirectHandle<HeapObject> slot_value1 =
       t.CanonicalHandle(*t.factory()->InternalizeUtf8String("1"));
 
   DirectHandle<Context> context_object0 =
->>>>>>> 626889fb
       t.CanonicalHandle(*t.factory()->NewNativeContext());
   Handle<Context> context_object1 =
       NewCanonicalContextForTesting(t, context_object0);
   context_object0->set_extension(*slot_value0);
   context_object1->set_extension(*slot_value1);
 
-<<<<<<< HEAD
-  Node* context0 =
-      t.jsgraph()->Constant(MakeRef(t.broker(), context_object1), t.broker());
-=======
   Node* context0 = t.jsgraph()->ConstantNoHole(
       MakeRef(t.broker(), context_object1), t.broker());
->>>>>>> 626889fb
   Node* context1 =
       t.graph()->NewNode(create_function_context, context0, start, start);
   Node* context2 =
@@ -760,17 +659,6 @@
   HandleAndZoneScope handle_zone_scope;
   auto isolate = handle_zone_scope.main_isolate();
   auto factory = isolate->factory();
-<<<<<<< HEAD
-
-  CanonicalHandles canonical_handles(isolate, handle_zone_scope.main_zone());
-
-  Handle<HeapObject> slot_value0 =
-      canonical_handles.Create(factory->InternalizeUtf8String("0"));
-  Handle<HeapObject> slot_value1 =
-      canonical_handles.Create(factory->InternalizeUtf8String("1"));
-
-  Handle<Context> context_object0 =
-=======
 
   CanonicalHandles canonical_handles(isolate, handle_zone_scope.main_zone());
 
@@ -780,7 +668,6 @@
       canonical_handles.Create(factory->InternalizeUtf8String("1"));
 
   DirectHandle<Context> context_object0 =
->>>>>>> 626889fb
       canonical_handles.Create(factory->NewNativeContext());
   Handle<Context> context_object1 =
       canonical_handles.Create(NewContextForTesting(isolate, context_object0));
