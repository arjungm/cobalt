// Copyright 2014 the V8 project authors. All rights reserved.
// Use of this source code is governed by a BSD-style license that can be
// found in the LICENSE file.

#include "src/codegen/source-position.h"
#include "src/compiler/backend/instruction-codes.h"
#include "src/compiler/backend/instruction.h"
#include "src/compiler/backend/jump-threading.h"
#include "test/cctest/cctest.h"

namespace v8 {
namespace internal {
namespace compiler {

class TestCode : public HandleAndZoneScope {
 public:
  explicit TestCode(size_t block_count)
      : HandleAndZoneScope(),
        blocks_(main_zone()),
        sequence_(main_isolate(), main_zone(), &blocks_),
        rpo_number_(RpoNumber::FromInt(0)),
        current_(nullptr) {
    sequence_.IncreaseRpoForTesting(block_count);
  }

  ZoneVector<InstructionBlock*> blocks_;
  InstructionSequence sequence_;
  RpoNumber rpo_number_;
  InstructionBlock* current_;

  int Jump(int target) {
    Start();
    InstructionOperand ops[] = {UseRpo(target)};
    sequence_.AddInstruction(Instruction::New(main_zone(), kArchJmp, 0, nullptr,
                                              1, ops, 0, nullptr));
    int pos = static_cast<int>(sequence_.instructions().size() - 1);
    End();
    return pos;
  }
  int Branch(int ttarget, int ftarget) {
    Start();
    InstructionOperand ops[] = {UseRpo(ttarget), UseRpo(ftarget)};
    InstructionCode code = 119 | FlagsModeField::encode(kFlags_branch) |
                           FlagsConditionField::encode(kEqual);
    sequence_.AddInstruction(
        Instruction::New(main_zone(), code, 0, nullptr, 2, ops, 0, nullptr));
    int pos = static_cast<int>(sequence_.instructions().size() - 1);
    End();
    return pos;
  }
  int Return(int size, bool defer = false, bool deconstruct_frame = false) {
    Start(defer, deconstruct_frame);
    InstructionOperand ops[] = {Immediate(size)};
    sequence_.AddInstruction(Instruction::New(main_zone(), kArchRet, 0, nullptr,
                                              1, ops, 0, nullptr));
    int pos = static_cast<int>(sequence_.instructions().size() - 1);
    End();
    return pos;
  }
  void Nop() {
    Start();
    sequence_.AddInstruction(Instruction::New(main_zone(), kArchNop));
  }
  template <int... T>
  int Switch() {
    Start();
    int size = sizeof...(T);
    InstructionOperand ops[] = {Immediate(T)...};
    sequence_.AddInstruction(Instruction::New(main_zone(), kArchTableSwitch, 0,
                                              nullptr, size, ops, 0, nullptr));
    int pos = static_cast<int>(sequence_.instructions().size() - 1);
    End();
    return pos;
  }
  RpoNumber Case() {
    CHECK_NULL(current_);
    Start();
    CHECK_NOT_NULL(current_);
    current_->set_table_switch_target(true);
    return rpo_number_;
  }
  void RedundantMoves() {
    Start();
    sequence_.AddInstruction(Instruction::New(main_zone(), kArchNop));
    int index = static_cast<int>(sequence_.instructions().size()) - 1;
    AddGapMove(index, AllocatedOperand(LocationOperand::REGISTER,
                                       MachineRepresentation::kWord32, 13),
               AllocatedOperand(LocationOperand::REGISTER,
                                MachineRepresentation::kWord32, 13));
  }
  void NonRedundantMoves() {
    Start();
    sequence_.AddInstruction(Instruction::New(main_zone(), kArchNop));
    int index = static_cast<int>(sequence_.instructions().size()) - 1;
    AddGapMove(index, ConstantOperand(11),
               AllocatedOperand(LocationOperand::REGISTER,
                                MachineRepresentation::kWord32, 11));
  }
  int JumpWithGapMove(int target, int id = 10) {
    Start();
    InstructionOperand ops[] = {UseRpo(target)};
    sequence_.AddInstruction(Instruction::New(main_zone(), kArchJmp, 0, nullptr,
                                              1, ops, 0, nullptr));
    int index = static_cast<int>(sequence_.instructions().size()) - 1;
    InstructionOperand from = AllocatedOperand(
        LocationOperand::REGISTER, MachineRepresentation::kWord32, id);
    InstructionOperand to = AllocatedOperand(
        LocationOperand::REGISTER, MachineRepresentation::kWord32, id + 1);
    AddGapMove(index, from, to);
    End();
    return index;
  }

  void Other() {
    Start();
    sequence_.AddInstruction(Instruction::New(main_zone(), 155));
  }
  RpoNumber End() {
    Start();
    int end = static_cast<int>(sequence_.instructions().size());
    if (current_->code_start() == end) {  // Empty block.  Insert a nop.
      sequence_.AddInstruction(Instruction::New(main_zone(), kArchNop));
    }
    sequence_.EndBlock(current_->rpo_number());
    current_ = nullptr;
    RpoNumber rpo_number = rpo_number_;
    rpo_number_ = RpoNumber::FromInt(rpo_number_.ToInt() + 1);
    return rpo_number;
  }
  InstructionOperand UseRpo(int num) {
    return sequence_.AddImmediate(Constant(RpoNumber::FromInt(num)));
  }
  InstructionOperand Immediate(int num) {
    return sequence_.AddImmediate(Constant(num));
  }
  void Start(bool deferred = false, bool deconstruct_frame = false) {
    if (current_ == nullptr) {
      current_ = main_zone()->New<InstructionBlock>(
          main_zone(), rpo_number_, RpoNumber::Invalid(), RpoNumber::Invalid(),
          RpoNumber::Invalid(), deferred, false);
      if (deconstruct_frame) {
        current_->mark_must_deconstruct_frame();
      }
      blocks_.push_back(current_);
      sequence_.StartBlock(rpo_number_);
    }
  }
  void Defer() {
    CHECK_NULL(current_);
    Start(true);
  }
  void AddGapMove(int index, const InstructionOperand& from,
                  const InstructionOperand& to) {
    sequence_.InstructionAt(index)
        ->GetOrCreateParallelMove(Instruction::START, main_zone())
        ->AddMove(from, to);
  }
};

void VerifyForwarding(TestCode* code, int count, int* expected) {
  v8::internal::AccountingAllocator allocator;
  Zone local_zone(&allocator, ZONE_NAME);
  ZoneVector<RpoNumber> result(&local_zone);
  JumpThreading::ComputeForwarding(&local_zone, &result, &code->sequence_,
                                   true);

  CHECK(count == static_cast<int>(result.size()));
  for (int i = 0; i < count; i++) {
    CHECK_EQ(expected[i], result[i].ToInt());
  }
}

TEST(FwEmpty1) {
  constexpr size_t kBlockCount = 3;
  TestCode code(kBlockCount);

  // B0
  code.Jump(1);
  // B1
  code.Jump(2);
  // B2
  code.End();

  static int expected[] = {2, 2, 2};
  VerifyForwarding(&code, kBlockCount, expected);
}


TEST(FwEmptyN) {
  constexpr size_t kBlockCount = 3;
  for (int i = 0; i < 9; i++) {
    TestCode code(kBlockCount);

    // B0
    code.Jump(1);
    // B1
    for (int j = 0; j < i; j++) code.Nop();
    code.Jump(2);
    // B2
    code.End();

    static int expected[] = {2, 2, 2};
    VerifyForwarding(&code, kBlockCount, expected);
  }
}


TEST(FwNone1) {
  constexpr size_t kBlockCount = 1;
  TestCode code(kBlockCount);

  // B0
  code.End();

  static int expected[] = {0};
  VerifyForwarding(&code, kBlockCount, expected);
}


TEST(FwMoves1) {
  constexpr size_t kBlockCount = 1;
  TestCode code(kBlockCount);

  // B0
  code.RedundantMoves();
  code.End();

  static int expected[] = {0};
  VerifyForwarding(&code, kBlockCount, expected);
}


TEST(FwMoves2) {
  constexpr size_t kBlockCount = 2;
  TestCode code(kBlockCount);

  // B0
  code.RedundantMoves();
  code.Jump(1);
  // B1
  code.End();

  static int expected[] = {1, 1};
  VerifyForwarding(&code, kBlockCount, expected);
}


TEST(FwMoves2b) {
  constexpr size_t kBlockCount = 2;
  TestCode code(kBlockCount);

  // B0
  code.NonRedundantMoves();
  code.Jump(1);
  // B1
  code.End();

  static int expected[] = {0, 1};
  VerifyForwarding(&code, kBlockCount, expected);
}

TEST(FwMoves3a) {
  constexpr size_t kBlockCount = 4;
  TestCode code(kBlockCount);

  // B0
  code.JumpWithGapMove(3, 10);
  // B1 (merge B1 into B0, because they have the same gap moves.)
  code.JumpWithGapMove(3, 10);
  // B2 (can not merge B2 into B0, because they have different gap moves.)
  code.JumpWithGapMove(3, 11);
  // B3
  code.End();

  static int expected[] = {0, 0, 2, 3};
  VerifyForwarding(&code, kBlockCount, expected);
}

TEST(FwMoves3b) {
  constexpr size_t kBlockCount = 7;
  TestCode code(kBlockCount);

  // B0
  code.JumpWithGapMove(6);
  // B1
  code.Jump(2);
  // B2
  code.Jump(3);
  // B3
  code.JumpWithGapMove(6);
  // B4
  code.Jump(3);
  // B5
  code.Jump(2);
  // B6
  code.End();

  static int expected[] = {0, 0, 0, 0, 0, 0, 6};
  VerifyForwarding(&code, kBlockCount, expected);
}

TEST(FwOther2) {
  constexpr size_t kBlockCount = 2;
  TestCode code(kBlockCount);

  // B0
  code.Other();
  code.Jump(1);
  // B1
  code.End();

  static int expected[] = {0, 1};
  VerifyForwarding(&code, kBlockCount, expected);
}


TEST(FwNone2a) {
  constexpr size_t kBlockCount = 2;
  TestCode code(kBlockCount);

  // B0
  code.Jump(1);
  // B1
  code.End();

  static int expected[] = {1, 1};
  VerifyForwarding(&code, kBlockCount, expected);
}


TEST(FwNone2b) {
  constexpr size_t kBlockCount = 2;
  TestCode code(kBlockCount);

  // B0
  code.Jump(1);
  // B1
  code.End();

  static int expected[] = {1, 1};
  VerifyForwarding(&code, kBlockCount, expected);
}


TEST(FwLoop1) {
  constexpr size_t kBlockCount = 1;
  TestCode code(kBlockCount);

  // B0
  code.Jump(0);

  static int expected[] = {0};
  VerifyForwarding(&code, kBlockCount, expected);
}


TEST(FwLoop2) {
  constexpr size_t kBlockCount = 2;
  TestCode code(kBlockCount);

  // B0
  code.Jump(1);
  // B1
  code.Jump(0);

  static int expected[] = {0, 0};
  VerifyForwarding(&code, kBlockCount, expected);
}


TEST(FwLoop3) {
  constexpr size_t kBlockCount = 3;
  TestCode code(kBlockCount);

  // B0
  code.Jump(1);
  // B1
  code.Jump(2);
  // B2
  code.Jump(0);

  static int expected[] = {0, 0, 0};
  VerifyForwarding(&code, kBlockCount, expected);
}


TEST(FwLoop1b) {
  constexpr size_t kBlockCount = 2;
  TestCode code(kBlockCount);

  // B0
  code.Jump(1);
  // B1
  code.Jump(1);

  static int expected[] = {1, 1};
  VerifyForwarding(&code, 2, expected);
}


TEST(FwLoop2b) {
  constexpr size_t kBlockCount = 3;
  TestCode code(kBlockCount);

  // B0
  code.Jump(1);
  // B1
  code.Jump(2);
  // B2
  code.Jump(1);

  static int expected[] = {1, 1, 1};
  VerifyForwarding(&code, kBlockCount, expected);
}


TEST(FwLoop3b) {
  constexpr size_t kBlockCount = 4;
  TestCode code(kBlockCount);

  // B0
  code.Jump(1);
  // B1
  code.Jump(2);
  // B2
  code.Jump(3);
  // B3
  code.Jump(1);

  static int expected[] = {1, 1, 1, 1};
  VerifyForwarding(&code, kBlockCount, expected);
}


TEST(FwLoop2_1a) {
  constexpr size_t kBlockCount = 5;
  TestCode code(kBlockCount);

  // B0
  code.Jump(1);
  // B1
  code.Jump(2);
  // B2
  code.Jump(3);
  // B3
  code.Jump(1);
  // B4
  code.Jump(2);

  static int expected[] = {1, 1, 1, 1, 1};
  VerifyForwarding(&code, kBlockCount, expected);
}


TEST(FwLoop2_1b) {
  constexpr size_t kBlockCount = 5;
  TestCode code(kBlockCount);

  // B0
  code.Jump(1);
  // B1
  code.Jump(2);
  // B2
  code.Jump(4);
  // B3
  code.Jump(1);
  // B4
  code.Jump(2);

  static int expected[] = {2, 2, 2, 2, 2};
  VerifyForwarding(&code, kBlockCount, expected);
}


TEST(FwLoop2_1c) {
  constexpr size_t kBlockCount = 5;
  TestCode code(kBlockCount);

  // B0
  code.Jump(1);
  // B1
  code.Jump(2);
  // B2
  code.Jump(4);
  // B3
  code.Jump(2);
  // B4
  code.Jump(1);

  static int expected[] = {1, 1, 1, 1, 1};
  VerifyForwarding(&code, kBlockCount, expected);
}


TEST(FwLoop2_1d) {
  constexpr size_t kBlockCount = 5;
  TestCode code(kBlockCount);

  // B0
  code.Jump(1);
  // B1
  code.Jump(2);
  // B2
  code.Jump(1);
  // B3
  code.Jump(1);
  // B4
  code.Jump(1);

  static int expected[] = {1, 1, 1, 1, 1};
  VerifyForwarding(&code, kBlockCount, expected);
}


TEST(FwLoop3_1a) {
  constexpr size_t kBlockCount = 6;
  TestCode code(kBlockCount);

  // B0
  code.Jump(1);
  // B1
  code.Jump(2);
  // B2
  code.Jump(3);
  // B3
  code.Jump(2);
  // B4
  code.Jump(1);
  // B5
  code.Jump(0);

  static int expected[] = {2, 2, 2, 2, 2, 2};
  VerifyForwarding(&code, kBlockCount, expected);
<<<<<<< HEAD
}

TEST(FwLoop4a) {
  constexpr size_t kBlockCount = 2;
  TestCode code(kBlockCount);

  // B0
  code.JumpWithGapMove(1);
  // B1
  code.JumpWithGapMove(0);

  static int expected[] = {0, 1};
  VerifyForwarding(&code, kBlockCount, expected);
}

=======
}

TEST(FwLoop4a) {
  constexpr size_t kBlockCount = 2;
  TestCode code(kBlockCount);

  // B0
  code.JumpWithGapMove(1);
  // B1
  code.JumpWithGapMove(0);

  static int expected[] = {0, 1};
  VerifyForwarding(&code, kBlockCount, expected);
}

>>>>>>> 626889fb
TEST(FwLoop4b) {
  constexpr size_t kBlockCount = 4;
  TestCode code(kBlockCount);

  // B0
  code.Jump(3);
  // B1
  code.JumpWithGapMove(2);
  // B2
  code.Jump(0);
  // B3
  code.JumpWithGapMove(2);

  static int expected[] = {3, 3, 3, 3};
  VerifyForwarding(&code, kBlockCount, expected);
}

TEST(FwDiamonds) {
  constexpr size_t kBlockCount = 4;
  for (int i = 0; i < 2; i++) {
    for (int j = 0; j < 2; j++) {
      TestCode code(kBlockCount);

      // B0
      code.Branch(1, 2);
      // B1
      if (i) code.Other();
      code.Jump(3);
      // B2
      if (j) code.Other();
      code.Jump(3);
      // B3
      code.End();

      int expected[] = {0, i ? 1 : 3, j ? 2 : 3, 3};
      VerifyForwarding(&code, kBlockCount, expected);
    }
  }
}


TEST(FwDiamonds2) {
  constexpr size_t kBlockCount = 5;
  for (int i = 0; i < 2; i++) {
    for (int j = 0; j < 2; j++) {
      for (int k = 0; k < 2; k++) {
        TestCode code(kBlockCount);
        // B0
        code.Branch(1, 2);
        // B1
        if (i) code.Other();
        code.Jump(3);
        // B2
        if (j) code.Other();
        code.Jump(3);
        // B3
        if (k) code.NonRedundantMoves();
        code.Jump(4);
        // B4
        code.End();

        int merge = k ? 3 : 4;
        int expected[] = {0, i ? 1 : merge, j ? 2 : merge, merge, 4};
        VerifyForwarding(&code, kBlockCount, expected);
      }
    }
  }
}


TEST(FwDoubleDiamonds) {
  constexpr size_t kBlockCount = 7;
  for (int i = 0; i < 2; i++) {
    for (int j = 0; j < 2; j++) {
      for (int x = 0; x < 2; x++) {
        for (int y = 0; y < 2; y++) {
          TestCode code(kBlockCount);
          // B0
          code.Branch(1, 2);
          // B1
          if (i) code.Other();
          code.Jump(3);
          // B2
          if (j) code.Other();
          code.Jump(3);
          // B3
          code.Branch(4, 5);
          // B4
          if (x) code.Other();
          code.Jump(6);
          // B5
          if (y) code.Other();
          code.Jump(6);
          // B6
          code.End();

          int expected[] = {0,         i ? 1 : 3, j ? 2 : 3, 3,
                            x ? 4 : 6, y ? 5 : 6, 6};
          VerifyForwarding(&code, kBlockCount, expected);
        }
      }
    }
  }
}

template <int kSize>
void RunPermutationsRecursive(int outer[kSize], int start,
                              void (*run)(int*, int)) {
  int permutation[kSize];

  for (int i = 0; i < kSize; i++) permutation[i] = outer[i];

  int count = kSize - start;
  if (count == 0) return run(permutation, kSize);
  for (int i = start; i < kSize; i++) {
    permutation[start] = outer[i];
    permutation[i] = outer[start];
    RunPermutationsRecursive<kSize>(permutation, start + 1, run);
    permutation[i] = outer[i];
    permutation[start] = outer[start];
  }
}


template <int kSize>
void RunAllPermutations(void (*run)(int*, int)) {
  int permutation[kSize];
  for (int i = 0; i < kSize; i++) permutation[i] = i;
  RunPermutationsRecursive<kSize>(permutation, 0, run);
}


void PrintPermutation(int* permutation, int size) {
  printf("{ ");
  for (int i = 0; i < size; i++) {
    if (i > 0) printf(", ");
    printf("%d", permutation[i]);
  }
  printf(" }\n");
}


int find(int x, int* permutation, int size) {
  for (int i = 0; i < size; i++) {
    if (permutation[i] == x) return i;
  }
  return size;
}


void RunPermutedChain(int* permutation, int size) {
  const int kBlockCount = size + 2;
  TestCode code(kBlockCount);
  int cur = -1;
  for (int i = 0; i < size; i++) {
    code.Jump(find(cur + 1, permutation, size) + 1);
    cur = permutation[i];
  }
  code.Jump(find(cur + 1, permutation, size) + 1);
  code.End();

  int expected[] = {size + 1, size + 1, size + 1, size + 1,
                    size + 1, size + 1, size + 1};
  VerifyForwarding(&code, kBlockCount, expected);
}


TEST(FwPermuted_chain) {
  RunAllPermutations<3>(RunPermutedChain);
  RunAllPermutations<4>(RunPermutedChain);
  RunAllPermutations<5>(RunPermutedChain);
}


void RunPermutedDiamond(int* permutation, int size) {
  constexpr size_t kBlockCount = 6;
  TestCode code(kBlockCount);
  int br = 1 + find(0, permutation, size);
  code.Jump(br);
  for (int i = 0; i < size; i++) {
    switch (permutation[i]) {
      case 0:
        code.Branch(1 + find(1, permutation, size),
                    1 + find(2, permutation, size));
        break;
      case 1:
        code.Jump(1 + find(3, permutation, size));
        break;
      case 2:
        code.Jump(1 + find(3, permutation, size));
        break;
      case 3:
        code.Jump(5);
        break;
    }
  }
  code.End();

  int expected[] = {br, 5, 5, 5, 5, 5};
  expected[br] = br;
  VerifyForwarding(&code, kBlockCount, expected);
}


TEST(FwPermuted_diamond) { RunAllPermutations<4>(RunPermutedDiamond); }

void ApplyForwarding(TestCode* code, int size, int* forward) {
  code->sequence_.RecomputeAssemblyOrderForTesting();
  ZoneVector<RpoNumber> vector(code->main_zone());
  for (int i = 0; i < size; i++) {
    vector.push_back(RpoNumber::FromInt(forward[i]));
  }
  JumpThreading::ApplyForwarding(code->main_zone(), vector, &code->sequence_);
}

void CheckJump(TestCode* code, int pos, int target) {
  Instruction* instr = code->sequence_.InstructionAt(pos);
  CHECK_EQ(kArchJmp, instr->arch_opcode());
  CHECK_EQ(1, static_cast<int>(instr->InputCount()));
  CHECK_EQ(0, static_cast<int>(instr->OutputCount()));
  CHECK_EQ(0, static_cast<int>(instr->TempCount()));
  CHECK_EQ(target, code->sequence_.InputRpo(instr, 0).ToInt());
}

void CheckRet(TestCode* code, int pos) {
  Instruction* instr = code->sequence_.InstructionAt(pos);
  CHECK_EQ(kArchRet, instr->arch_opcode());
  CHECK_EQ(1, static_cast<int>(instr->InputCount()));
  CHECK_EQ(0, static_cast<int>(instr->OutputCount()));
  CHECK_EQ(0, static_cast<int>(instr->TempCount()));
}

void CheckNop(TestCode* code, int pos) {
  Instruction* instr = code->sequence_.InstructionAt(pos);
  CHECK_EQ(kArchNop, instr->arch_opcode());
  CHECK_EQ(0, static_cast<int>(instr->InputCount()));
  CHECK_EQ(0, static_cast<int>(instr->OutputCount()));
  CHECK_EQ(0, static_cast<int>(instr->TempCount()));
}

void CheckBranch(TestCode* code, int pos, int t1, int t2) {
  Instruction* instr = code->sequence_.InstructionAt(pos);
  CHECK_EQ(2, static_cast<int>(instr->InputCount()));
  CHECK_EQ(0, static_cast<int>(instr->OutputCount()));
  CHECK_EQ(0, static_cast<int>(instr->TempCount()));
  CHECK_EQ(t1, code->sequence_.InputRpo(instr, 0).ToInt());
  CHECK_EQ(t2, code->sequence_.InputRpo(instr, 1).ToInt());
}

void CheckBlockSwitchTarget(TestCode* code, RpoNumber rpo,
                            bool expect_switch_target) {
  CHECK_EQ(code->sequence_.InstructionBlockAt(rpo)->IsTableSwitchTarget(),
           expect_switch_target);
}

void CheckAssemblyOrder(TestCode* code, int size, int* expected) {
  int i = 0;
  for (auto const block : code->sequence_.instruction_blocks()) {
    CHECK_EQ(expected[i++], block->ao_number().ToInt());
  }
}

TEST(Rewire1) {
  constexpr size_t kBlockCount = 3;
  TestCode code(kBlockCount);

  // B0
  int j1 = code.Jump(1);
  // B1
  int j2 = code.Jump(2);
  // B2
  code.End();

  static int forward[] = {2, 2, 2};
  ApplyForwarding(&code, kBlockCount, forward);
  CheckJump(&code, j1, 2);
  CheckNop(&code, j2);

  static int assembly[] = {0, 1, 1};
  CheckAssemblyOrder(&code, kBlockCount, assembly);
}


TEST(Rewire1_deferred) {
  constexpr size_t kBlockCount = 4;
  TestCode code(kBlockCount);

  // B0
  int j1 = code.Jump(1);
  // B1
  int j2 = code.Jump(2);
  // B2
  code.Defer();
  int j3 = code.Jump(3);
  // B3
  code.Return(0);

  static int forward[] = {3, 3, 3, 3};
  ApplyForwarding(&code, kBlockCount, forward);
  CheckJump(&code, j1, 3);
  CheckNop(&code, j2);
  CheckNop(&code, j3);

  static int assembly[] = {0, 1, 2, 1};
  CheckAssemblyOrder(&code, kBlockCount, assembly);
}


TEST(Rewire2_deferred) {
  constexpr size_t kBlockCount = 4;
  TestCode code(kBlockCount);

  // B0
  code.Other();
  int j1 = code.Jump(1);
  // B1
  code.Defer();
  code.Jump(2);
  // B2
  code.Defer();
  int j2 = code.Jump(3);
  // B3
  code.End();

  static int forward[] = {0, 1, 2, 3};
  ApplyForwarding(&code, kBlockCount, forward);
  CheckJump(&code, j1, 1);
  CheckJump(&code, j2, 3);

  static int assembly[] = {0, 2, 3, 1};
  CheckAssemblyOrder(&code, kBlockCount, assembly);
}

TEST(Rewire_deferred_diamond) {
  constexpr size_t kBlockCount = 4;
  TestCode code(kBlockCount);

  // B0
  int b1 = code.Branch(1, 2);
  // B1
<<<<<<< HEAD
  code.Fallthru();  // To B3
=======
  code.Jump(3);
>>>>>>> 626889fb
  // B2
  code.Defer();
  int j1 = code.Jump(3);
  // B3
  code.Return(0);

  static int forward[] = {0, 3, 3, 3};
  VerifyForwarding(&code, kBlockCount, forward);
  ApplyForwarding(&code, kBlockCount, forward);
  CheckBranch(&code, b1, 3, 3);
  CheckNop(&code, j1);

  static int assembly[] = {0, 1, 2, 1};
  CheckAssemblyOrder(&code, kBlockCount, assembly);
}

TEST(Rewire_diamond) {
  constexpr size_t kBlockCount = 5;
  for (int i = 0; i < 2; i++) {
    for (int j = 0; j < 2; j++) {
      TestCode code(kBlockCount);
      // B0
      int j1 = code.Jump(1);
      // B1
      int b1 = code.Branch(2, 3);
      // B2
      int j2 = code.Jump(4);
      // B3
      int j3 = code.Jump(4);
      // B5
      code.End();

      int forward[] = {0, 1, i ? 4 : 2, j ? 4 : 3, 4};
      ApplyForwarding(&code, kBlockCount, forward);
      CheckJump(&code, j1, 1);
      CheckBranch(&code, b1, i ? 4 : 2, j ? 4 : 3);
      if (i) {
        CheckNop(&code, j2);
      } else {
        CheckJump(&code, j2, 4);
      }
      if (j) {
        CheckNop(&code, j3);
      } else {
        CheckJump(&code, j3, 4);
      }

      int assembly[] = {0, 1, 2, 3, 4};
      if (i) {
        for (int k = 3; k < 5; k++) assembly[k]--;
      }
      if (j) {
        for (int k = 4; k < 5; k++) assembly[k]--;
      }
      CheckAssemblyOrder(&code, kBlockCount, assembly);
    }
  }
}

TEST(RewireRet) {
  constexpr size_t kBlockCount = 4;
  TestCode code(kBlockCount);

  // B0
  code.Branch(1, 2);
  // B1
  int j1 = code.Return(0);
  // B2
  int j2 = code.Return(0);
  // B3
  code.End();

  int forward[] = {0, 1, 1, 3};
  VerifyForwarding(&code, 4, forward);
  ApplyForwarding(&code, 4, forward);

  CheckRet(&code, j1);
  CheckNop(&code, j2);
}

TEST(RewireRet1) {
  constexpr size_t kBlockCount = 4;
  TestCode code(kBlockCount);

  // B0
  code.Branch(1, 2);
  // B1
  int j1 = code.Return(0);
  // B2
  int j2 = code.Return(0, true, true);
  // B3
  code.End();

  int forward[] = {0, 1, 2, 3};
  VerifyForwarding(&code, kBlockCount, forward);
  ApplyForwarding(&code, kBlockCount, forward);

  CheckRet(&code, j1);
  CheckRet(&code, j2);
}

TEST(RewireRet2) {
  constexpr size_t kBlockCount = 4;
  TestCode code(kBlockCount);

  // B0
  code.Branch(1, 2);
  // B1
  int j1 = code.Return(0, true, true);
  // B2
  int j2 = code.Return(0, true, true);
  // B3
  code.End();

  int forward[] = {0, 1, 1, 3};
  VerifyForwarding(&code, kBlockCount, forward);
  ApplyForwarding(&code, kBlockCount, forward);

  CheckRet(&code, j1);
  CheckNop(&code, j2);
}

TEST(DifferentSizeRet) {
  constexpr size_t kBlockCount = 4;
  TestCode code(kBlockCount);

  // B0
  code.Branch(1, 2);
  // B1
  int j1 = code.Return(0);
  // B2
  int j2 = code.Return(1);
  // B3
  code.End();

  int forward[] = {0, 1, 2, 3};
  VerifyForwarding(&code, kBlockCount, forward);
  ApplyForwarding(&code, kBlockCount, forward);

  CheckRet(&code, j1);
  CheckRet(&code, j2);
}

TEST(RewireGapJump1) {
  constexpr size_t kBlockCount = 4;
  TestCode code(kBlockCount);

  // B0
  int j1 = code.JumpWithGapMove(3);
  // B1
  int j2 = code.JumpWithGapMove(3);
  // B2
  int j3 = code.JumpWithGapMove(3);
  // B3
  code.End();

  int forward[] = {0, 0, 0, 3};
  VerifyForwarding(&code, kBlockCount, forward);
  ApplyForwarding(&code, kBlockCount, forward);
  CheckJump(&code, j1, 3);
  CheckNop(&code, j2);
  CheckNop(&code, j3);

  static int assembly[] = {0, 1, 1, 1};
  CheckAssemblyOrder(&code, kBlockCount, assembly);
}

TEST(RewireGapJump2) {
  constexpr size_t kBlockCount = 6;
  TestCode code(kBlockCount);

  // B0
  int j1 = code.JumpWithGapMove(4);
  // B1
  int j2 = code.JumpWithGapMove(4);
  // B2
  code.Other();
  int j3 = code.Jump(3);
  // B3
  int j4 = code.Jump(1);
  // B4
  int j5 = code.Jump(5);
  // B5
  code.End();

  int forward[] = {0, 0, 2, 0, 5, 5};
  VerifyForwarding(&code, kBlockCount, forward);
  ApplyForwarding(&code, kBlockCount, forward);
  CheckJump(&code, j1, 5);
  CheckNop(&code, j2);
  CheckJump(&code, j3, 0);
  CheckNop(&code, j4);
  CheckNop(&code, j5);

  static int assembly[] = {0, 1, 1, 2, 2, 2};
  CheckAssemblyOrder(&code, kBlockCount, assembly);
}

<<<<<<< HEAD
=======
TEST(PropagateSwitchTarget) {
  constexpr size_t kBlockCount = 6;
  TestCode code(kBlockCount);

  // B0
  code.Switch<1, 2, 3, 4>();
  // B1
  auto b1 = code.Case();
  int j1 = code.Jump(5);
  // B2
  auto b2 = code.Case();
  int j2 = code.Jump(5);
  // B3
  auto b3 = code.Case();
  int j3 = code.Jump(5);
  // B4
  auto b4 = code.Case();
  int j4 = code.Jump(5);
  // B5
  auto b5 = code.End();

  // All cases should forward to the end B5 block and be turned into nops.

  int forward[] = {0, 5, 5, 5, 5, 5};
  VerifyForwarding(&code, kBlockCount, forward);
  ApplyForwarding(&code, kBlockCount, forward);

  CheckNop(&code, j1);
  CheckNop(&code, j2);
  CheckNop(&code, j3);
  CheckNop(&code, j4);

  static int assembly[] = {0, 1, 1, 1, 1, 1};
  CheckAssemblyOrder(&code, kBlockCount, assembly);

  // If jump-threading elides a block, it should propagate the switch target
  // property.
  CheckBlockSwitchTarget(&code, b1, false);
  CheckBlockSwitchTarget(&code, b2, false);
  CheckBlockSwitchTarget(&code, b3, false);
  CheckBlockSwitchTarget(&code, b4, false);

  CheckBlockSwitchTarget(&code, b5, true);
}

>>>>>>> 626889fb
}  // namespace compiler
}  // namespace internal
}  // namespace v8<|MERGE_RESOLUTION|>--- conflicted
+++ resolved
@@ -531,7 +531,6 @@
 
   static int expected[] = {2, 2, 2, 2, 2, 2};
   VerifyForwarding(&code, kBlockCount, expected);
-<<<<<<< HEAD
 }
 
 TEST(FwLoop4a) {
@@ -547,23 +546,6 @@
   VerifyForwarding(&code, kBlockCount, expected);
 }
 
-=======
-}
-
-TEST(FwLoop4a) {
-  constexpr size_t kBlockCount = 2;
-  TestCode code(kBlockCount);
-
-  // B0
-  code.JumpWithGapMove(1);
-  // B1
-  code.JumpWithGapMove(0);
-
-  static int expected[] = {0, 1};
-  VerifyForwarding(&code, kBlockCount, expected);
-}
-
->>>>>>> 626889fb
 TEST(FwLoop4b) {
   constexpr size_t kBlockCount = 4;
   TestCode code(kBlockCount);
@@ -904,11 +886,7 @@
   // B0
   int b1 = code.Branch(1, 2);
   // B1
-<<<<<<< HEAD
-  code.Fallthru();  // To B3
-=======
   code.Jump(3);
->>>>>>> 626889fb
   // B2
   code.Defer();
   int j1 = code.Jump(3);
@@ -1107,8 +1085,6 @@
   CheckAssemblyOrder(&code, kBlockCount, assembly);
 }
 
-<<<<<<< HEAD
-=======
 TEST(PropagateSwitchTarget) {
   constexpr size_t kBlockCount = 6;
   TestCode code(kBlockCount);
@@ -1154,7 +1130,6 @@
   CheckBlockSwitchTarget(&code, b5, true);
 }
 
->>>>>>> 626889fb
 }  // namespace compiler
 }  // namespace internal
 }  // namespace v8