--- conflicted
+++ resolved
@@ -6,10 +6,7 @@
 #include "src/base/strings.h"
 #include "src/objects/js-array-buffer-inl.h"
 #include "src/objects/js-array-buffer.h"
-<<<<<<< HEAD
-=======
 #include "test/cctest/heap/heap-utils.h"
->>>>>>> 626889fb
 #include "test/cctest/test-api.h"
 
 using ::v8::Array;
@@ -386,21 +383,12 @@
     data[i] = static_cast<ElementType>(i);
   }
 
-<<<<<<< HEAD
-  ObjectWithExternalArrayTestHelper<ElementType>(env.local(), ta, kElementCount,
-                                                 array_type, low, high);
-
-  // TODO(v8:11111): Use API functions for testing these, once they're exposed
-  // via the API.
-  i::Handle<i::JSTypedArray> i_ta = v8::Utils::OpenHandle(*ta);
-=======
   ObjectWithExternalArrayTestHelper<ElementType>(
       env.isolate(), env.local(), ta, kElementCount, array_type, low, high);
 
   // TODO(v8:11111): Use API functions for testing these, once they're exposed
   // via the API.
   i::DirectHandle<i::JSTypedArray> i_ta = v8::Utils::OpenDirectHandle(*ta);
->>>>>>> 626889fb
   CHECK(!i_ta->is_length_tracking());
   CHECK(!i_ta->is_backed_by_rab());
 }
@@ -468,12 +456,8 @@
 
   // TODO(v8:11111): Use API functions for testing these, once they're exposed
   // via the API.
-<<<<<<< HEAD
-  i::Handle<i::JSDataViewOrRabGsabDataView> i_dv = v8::Utils::OpenHandle(*dv);
-=======
   i::DirectHandle<i::JSDataViewOrRabGsabDataView> i_dv =
       v8::Utils::OpenDirectHandle(*dv);
->>>>>>> 626889fb
   CHECK(!i_dv->is_length_tracking());
   CHECK(!i_dv->is_backed_by_rab());
 }
@@ -540,12 +524,8 @@
 
   // TODO(v8:11111): Use API functions for testing these, once they're exposed
   // via the API.
-<<<<<<< HEAD
-  i::Handle<i::JSDataViewOrRabGsabDataView> i_dv = v8::Utils::OpenHandle(*dv);
-=======
   i::DirectHandle<i::JSDataViewOrRabGsabDataView> i_dv =
       v8::Utils::OpenDirectHandle(*dv);
->>>>>>> 626889fb
   CHECK(!i_dv->is_length_tracking());
   CHECK(!i_dv->is_backed_by_rab());
 }
