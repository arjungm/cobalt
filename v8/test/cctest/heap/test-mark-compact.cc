--- conflicted
+++ resolved
@@ -78,31 +78,18 @@
   }
 }
 
-<<<<<<< HEAD
-// This is the same as Factory::NewMap, except it doesn't retry on
-// allocation failure.
-=======
 // This is the same as Factory::NewContextfulMapForCurrentContext, except it
 // doesn't retry on allocation failure.
->>>>>>> 626889fb
 AllocationResult HeapTester::AllocateMapForTest(Isolate* isolate) {
   Heap* heap = isolate->heap();
   Tagged<HeapObject> obj;
   AllocationResult alloc = heap->AllocateRaw(Map::kSize, AllocationType::kMap);
   if (!alloc.To(&obj)) return alloc;
-<<<<<<< HEAD
-  obj.set_map_after_allocation(ReadOnlyRoots(heap).meta_map(),
-                               SKIP_WRITE_BARRIER);
-  return AllocationResult::FromObject(isolate->factory()->InitializeMap(
-      Map::cast(obj), JS_OBJECT_TYPE, JSObject::kHeaderSize,
-      TERMINAL_FAST_ELEMENTS_KIND, 0, heap));
-=======
   ReadOnlyRoots roots(isolate);
   obj->set_map_after_allocation(isolate, *isolate->meta_map());
   return AllocationResult::FromObject(isolate->factory()->InitializeMap(
       Cast<Map>(obj), JS_OBJECT_TYPE, JSObject::kHeaderSize,
       TERMINAL_FAST_ELEMENTS_KIND, 0, roots));
->>>>>>> 626889fb
 }
 
 // This is the same as Factory::NewFixedArray, except it doesn't retry
@@ -116,14 +103,6 @@
     AllocationResult result = heap->AllocateRaw(size, allocation);
     if (!result.To(&obj)) return result;
   }
-<<<<<<< HEAD
-  obj.set_map_after_allocation(ReadOnlyRoots(heap).fixed_array_map(),
-                               SKIP_WRITE_BARRIER);
-  FixedArray array = FixedArray::cast(obj);
-  array.set_length(length);
-  MemsetTagged(array.data_start(), ReadOnlyRoots(heap).undefined_value(),
-               length);
-=======
   obj->set_map_after_allocation(heap->isolate(),
                                 ReadOnlyRoots(heap).fixed_array_map(),
                                 SKIP_WRITE_BARRIER);
@@ -131,7 +110,6 @@
   array->set_length(length);
   MemsetTagged(array->RawFieldOfFirstElement(),
                ReadOnlyRoots(heap).undefined_value(), length);
->>>>>>> 626889fb
   return AllocationResult::FromObject(array);
 }
 
@@ -158,11 +136,7 @@
       allocation =
           AllocateFixedArrayForTest(heap, arraysize, AllocationType::kYoung);
     } while (!allocation.IsFailure());
-<<<<<<< HEAD
-    CcTest::CollectGarbage(NEW_SPACE);
-=======
     heap::InvokeMinorGC(heap);
->>>>>>> 626889fb
     AllocateFixedArrayForTest(heap, arraysize, AllocationType::kYoung)
         .ToObjectChecked();
   }
@@ -171,24 +145,15 @@
   do {
     allocation = AllocateMapForTest(isolate);
   } while (!allocation.IsFailure());
-<<<<<<< HEAD
-  CcTest::CollectGarbage(OLD_SPACE);
-=======
-  heap::InvokeMajorGC(heap);
->>>>>>> 626889fb
+  heap::InvokeMajorGC(heap);
   AllocateMapForTest(isolate).ToObjectChecked();
 
   { HandleScope scope(isolate);
     // allocate a garbage
-<<<<<<< HEAD
-    Handle<String> func_name = factory->InternalizeUtf8String("theFunction");
-    Handle<JSFunction> function = factory->NewFunctionForTesting(func_name);
-=======
     DirectHandle<String> func_name =
         factory->InternalizeUtf8String("theFunction");
     DirectHandle<JSFunction> function =
         factory->NewFunctionForTesting(func_name);
->>>>>>> 626889fb
     Object::SetProperty(isolate, global, func_name, function).Check();
 
     factory->NewJSObject(function);
@@ -197,16 +162,10 @@
   heap::InvokeMajorGC(heap);
 
   { HandleScope scope(isolate);
-<<<<<<< HEAD
-    Handle<String> func_name = factory->InternalizeUtf8String("theFunction");
-    CHECK(Just(true) == JSReceiver::HasOwnProperty(isolate, global, func_name));
-    Handle<Object> func_value =
-=======
     DirectHandle<String> func_name =
         factory->InternalizeUtf8String("theFunction");
     CHECK(Just(true) == JSReceiver::HasOwnProperty(isolate, global, func_name));
     DirectHandle<Object> func_value =
->>>>>>> 626889fb
         Object::GetProperty(isolate, global, func_name).ToHandleChecked();
     CHECK(IsJSFunction(*func_value));
     DirectHandle<JSFunction> function = Cast<JSFunction>(func_value);
@@ -222,15 +181,9 @@
   heap::InvokeMajorGC(heap);
 
   { HandleScope scope(isolate);
-<<<<<<< HEAD
-    Handle<String> obj_name = factory->InternalizeUtf8String("theObject");
-    CHECK(Just(true) == JSReceiver::HasOwnProperty(isolate, global, obj_name));
-    Handle<Object> object =
-=======
     DirectHandle<String> obj_name = factory->InternalizeUtf8String("theObject");
     CHECK(Just(true) == JSReceiver::HasOwnProperty(isolate, global, obj_name));
     DirectHandle<Object> object =
->>>>>>> 626889fb
         Object::GetProperty(isolate, global, obj_name).ToHandleChecked();
     CHECK(IsJSObject(*object));
     DirectHandle<String> prop_name = factory->InternalizeUtf8String("theSlot");
@@ -263,36 +216,14 @@
   CHECK(heap->InSpace(*handles.front(), OLD_SPACE));
   chunk->SetFlagNonExecutable(MemoryChunk::PINNED);
 
-<<<<<<< HEAD
-  CcTest::CollectAllGarbage();
-  heap->EnsureSweepingCompleted(Heap::SweepingForcedFinalizationMode::kV8Only);
-
-  // The pinned flag should prevent the page from moving.
-  for (Handle<FixedArray> object : handles) {
-    CHECK_EQ(page, Page::FromHeapObject(*object));
-  }
-
-  page->ClearFlag(MemoryChunk::PINNED);
-
-  CcTest::CollectAllGarbage();
-  heap->EnsureSweepingCompleted(Heap::SweepingForcedFinalizationMode::kV8Only);
-
-  // `compact_on_every_full_gc` ensures that this page is an evacuation
-  // candidate, so with the pin flag cleared compaction should now move it.
-  for (Handle<FixedArray> object : handles) {
-    CHECK_NE(page, Page::FromHeapObject(*object));
-=======
   heap::InvokeMajorGC(heap);
   heap->EnsureSweepingCompleted(Heap::SweepingForcedFinalizationMode::kV8Only);
 
   // The pinned flag should prevent the page from moving.
   for (DirectHandle<FixedArray> object : handles) {
     CHECK_EQ(chunk, MemoryChunk::FromHeapObject(*object));
->>>>>>> 626889fb
-  }
-
-<<<<<<< HEAD
-=======
+  }
+
   chunk->ClearFlagNonExecutable(MemoryChunk::PINNED);
 
   heap::InvokeMajorGC(heap);
@@ -305,7 +236,6 @@
   }
 }
 
->>>>>>> 626889fb
 #if defined(__has_feature)
 #if __has_feature(address_sanitizer)
 #define V8_WITH_ASAN 1
@@ -429,27 +359,16 @@
   }
   CHECK(marking->IsMarking());
   CHECK(marking->black_allocation());
-<<<<<<< HEAD
-  Handle<FixedArray> array =
-=======
   DirectHandle<FixedArray> array =
->>>>>>> 626889fb
       isolate->factory()->NewFixedArray(10, AllocationType::kOld);
   Address old_end = array->address() + array->Size();
   // Right trim the array without clearing the mark bits.
   array->set_length(9);
   heap->CreateFillerObjectAt(old_end - kTaggedSize, kTaggedSize);
-<<<<<<< HEAD
-  heap->old_space()->FreeLinearAllocationArea();
-  Page* page = Page::FromAddress(array->address());
-  for (auto object_and_size : LiveObjectRange(page)) {
-    CHECK(!object_and_size.first.IsFreeSpaceOrFiller());
-=======
   heap->FreeMainThreadLinearAllocationAreas();
   PageMetadata* page = PageMetadata::FromAddress(array->address());
   for (auto object_and_size : LiveObjectRange(page)) {
     CHECK(!IsFreeSpaceOrFiller(object_and_size.first));
->>>>>>> 626889fb
   }
 }
 
