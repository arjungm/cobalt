--- conflicted
+++ resolved
@@ -38,12 +38,8 @@
   MockPlatform() : taskrunner_(new MockTaskRunner()) {}
   ~MockPlatform() override {
     for (auto& task : worker_tasks_) {
-<<<<<<< HEAD
-      CcTest::default_platform()->CallOnWorkerThread(std::move(task));
-=======
       CcTest::default_platform()->PostTaskOnWorkerThread(
           TaskPriority::kUserVisible, std::move(task));
->>>>>>> 626889fb
     }
     worker_tasks_.clear();
   }
@@ -73,19 +69,6 @@
       task_ = std::move(task);
     }
 
-<<<<<<< HEAD
-    void PostNonNestableTask(std::unique_ptr<Task> task) override {
-      PostTask(std::move(task));
-    }
-
-    void PostDelayedTask(std::unique_ptr<Task> task,
-                         double delay_in_seconds) override {
-      PostTask(std::move(task));
-    }
-
-    void PostNonNestableDelayedTask(std::unique_ptr<Task> task,
-                                    double delay_in_seconds) override {
-=======
     void PostNonNestableTaskImpl(std::unique_ptr<Task> task,
                                  const SourceLocation& location) override {
       PostTask(std::move(task));
@@ -100,7 +83,6 @@
     void PostNonNestableDelayedTaskImpl(
         std::unique_ptr<Task> task, double delay_in_seconds,
         const SourceLocation& location) override {
->>>>>>> 626889fb
       PostTask(std::move(task));
     }
 
@@ -151,13 +133,8 @@
       marking->Start(GarbageCollector::MARK_COMPACTOR,
                      i::GarbageCollectionReason::kTesting);
     }
-<<<<<<< HEAD
-    CHECK(platform.PendingTask());
-    while (platform.PendingTask()) {
-=======
     CHECK(marking->IsMajorMarking());
     while (marking->IsMajorMarking()) {
->>>>>>> 626889fb
       platform.PerformTask();
     }
     CHECK(marking->IsStopped());
