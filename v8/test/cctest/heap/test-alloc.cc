// Copyright 2012 the V8 project authors. All rights reserved.
// Redistribution and use in source and binary forms, with or without
// modification, are permitted provided that the following conditions are
// met:
//
//     * Redistributions of source code must retain the above copyright
//       notice, this list of conditions and the following disclaimer.
//     * Redistributions in binary form must reproduce the above
//       copyright notice, this list of conditions and the following
//       disclaimer in the documentation and/or other materials provided
//       with the distribution.
//     * Neither the name of Google Inc. nor the names of its
//       contributors may be used to endorse or promote products derived
//       from this software without specific prior written permission.
//
// THIS SOFTWARE IS PROVIDED BY THE COPYRIGHT HOLDERS AND CONTRIBUTORS
// "AS IS" AND ANY EXPRESS OR IMPLIED WARRANTIES, INCLUDING, BUT NOT
// LIMITED TO, THE IMPLIED WARRANTIES OF MERCHANTABILITY AND FITNESS FOR
// A PARTICULAR PURPOSE ARE DISCLAIMED. IN NO EVENT SHALL THE COPYRIGHT
// OWNER OR CONTRIBUTORS BE LIABLE FOR ANY DIRECT, INDIRECT, INCIDENTAL,
// SPECIAL, EXEMPLARY, OR CONSEQUENTIAL DAMAGES (INCLUDING, BUT NOT
// LIMITED TO, PROCUREMENT OF SUBSTITUTE GOODS OR SERVICES; LOSS OF USE,
// DATA, OR PROFITS; OR BUSINESS INTERRUPTION) HOWEVER CAUSED AND ON ANY
// THEORY OF LIABILITY, WHETHER IN CONTRACT, STRICT LIABILITY, OR TORT
// (INCLUDING NEGLIGENCE OR OTHERWISE) ARISING IN ANY WAY OUT OF THE USE
// OF THIS SOFTWARE, EVEN IF ADVISED OF THE POSSIBILITY OF SUCH DAMAGE.

#include "include/v8-function.h"
#include "src/api/api-inl.h"
#include "src/builtins/accessors.h"
#include "src/heap/heap-inl.h"
#include "src/init/v8.h"
#include "src/objects/api-callbacks.h"
#include "src/objects/objects-inl.h"
#include "src/objects/property.h"
#include "test/cctest/cctest.h"
#include "test/cctest/heap/heap-tester.h"
#include "test/cctest/heap/heap-utils.h"

namespace v8 {
namespace internal {
namespace heap {

DirectHandle<Object> HeapTester::TestAllocateAfterFailures() {
  // Similar to what the factory's retrying logic does in the last-resort case,
  // we wrap the allocator function in an AlwaysAllocateScope.  Test that
  // all allocations succeed immediately without any retry.
  Heap* heap = CcTest::heap();
  heap::InvokeMemoryReducingMajorGCs(heap);
  AlwaysAllocateScopeForTesting scope(heap);
  int size = FixedArray::SizeFor(100);
  // Young generation.
  Tagged<HeapObject> obj =
      heap->AllocateRaw(size, AllocationType::kYoung).ToObjectChecked();
  // In order to pass heap verification on Isolate teardown, mark the
  // allocated area as a filler.
  heap->CreateFillerObjectAt(obj.address(), size);

  // Old generation.
  heap::SimulateFullSpace(heap->old_space());
  obj = heap->AllocateRaw(size, AllocationType::kOld).ToObjectChecked();
  heap->CreateFillerObjectAt(obj.address(), size);

  // Large object space.
  static const size_t kLargeObjectSpaceFillerLength =
      3 * (PageMetadata::kPageSize / 10);
  static const size_t kLargeObjectSpaceFillerSize =
      FixedArray::SizeFor(kLargeObjectSpaceFillerLength);
  CHECK_GT(kLargeObjectSpaceFillerSize,
           static_cast<size_t>(heap->old_space()->AreaSize()));
  while (heap->OldGenerationSpaceAvailable() > kLargeObjectSpaceFillerSize) {
    obj = heap->AllocateRaw(kLargeObjectSpaceFillerSize, AllocationType::kOld)
              .ToObjectChecked();
    heap->CreateFillerObjectAt(obj.address(), size);
  }
  obj = heap->AllocateRaw(kLargeObjectSpaceFillerSize, AllocationType::kOld)
            .ToObjectChecked();
  heap->CreateFillerObjectAt(obj.address(), size);

  // Map space.
  heap::SimulateFullSpace(heap->old_space());
  obj = heap->AllocateRaw(Map::kSize, AllocationType::kMap).ToObjectChecked();
  heap->CreateFillerObjectAt(obj.address(), Map::kSize);

  // Code space.
  heap::SimulateFullSpace(heap->code_space());
<<<<<<< HEAD
  CodePageCollectionMemoryModificationScopeForTesting code_scope(heap);
  size = CcTest::i_isolate()->builtins()->code(Builtin::kIllegal).Size();
=======
  size = CcTest::i_isolate()->builtins()->code(Builtin::kIllegal)->Size();
>>>>>>> 626889fb
  obj =
      heap->AllocateRaw(size, AllocationType::kCode, AllocationOrigin::kRuntime)
          .ToObjectChecked();
  heap->CreateFillerObjectAt(obj.address(), size);
  return CcTest::i_isolate()->factory()->true_value();
}

HEAP_TEST(StressHandles) {
  // For TestAllocateAfterFailures.
  v8_flags.stress_concurrent_allocation = false;
  v8::HandleScope scope(CcTest::isolate());
  v8::Local<v8::Context> env = v8::Context::New(CcTest::isolate());
  env->Enter();
  DirectHandle<Object> o = TestAllocateAfterFailures();
  CHECK(IsTrue(*o, CcTest::i_isolate()));
  env->Exit();
}


void TestGetter(
    v8::Local<v8::Name> name,
    const v8::PropertyCallbackInfo<v8::Value>& info) {
  i::Isolate* isolate = reinterpret_cast<i::Isolate*>(info.GetIsolate());
  HandleScope scope(isolate);
  info.GetReturnValue().Set(
      v8::Utils::ToLocal(HeapTester::TestAllocateAfterFailures()));
}

void TestSetter(v8::Local<v8::Name> name, v8::Local<v8::Value> value,
                const v8::PropertyCallbackInfo<v8::Boolean>& info) {
  UNREACHABLE();
}

DirectHandle<AccessorInfo> TestAccessorInfo(Isolate* isolate,
                                            PropertyAttributes attributes) {
  DirectHandle<String> name =
      isolate->factory()->NewStringFromStaticChars("get");
  return Accessors::MakeAccessor(isolate, name, &TestGetter, &TestSetter);
}

TEST(StressJS) {
  // For TestAllocateAfterFailures in TestGetter.
  v8_flags.stress_concurrent_allocation = false;
  Isolate* isolate = CcTest::i_isolate();
  Factory* factory = isolate->factory();
  v8::HandleScope scope(CcTest::isolate());
  v8::Local<v8::Context> env = v8::Context::New(CcTest::isolate());
  env->Enter();

<<<<<<< HEAD
  Handle<NativeContext> context(isolate->native_context());
  Handle<SharedFunctionInfo> info = factory->NewSharedFunctionInfoForBuiltin(
      factory->function_string(), Builtin::kEmptyFunction);
  info->set_language_mode(LanguageMode::kStrict);
  Handle<JSFunction> function =
      Factory::JSFunctionBuilder{isolate, info, context}.Build();
  CHECK(!function->shared().construct_as_builtin());
=======
  DirectHandle<NativeContext> context(isolate->native_context());
  DirectHandle<SharedFunctionInfo> info =
      factory->NewSharedFunctionInfoForBuiltin(
          factory->function_string(), Builtin::kEmptyFunction, 0, kDontAdapt);
  info->set_language_mode(LanguageMode::kStrict);
  DirectHandle<JSFunction> function =
      Factory::JSFunctionBuilder{isolate, info, context}.Build();
  CHECK(!function->shared()->construct_as_builtin());
>>>>>>> 626889fb

  // Force the creation of an initial map.
  factory->NewJSObject(function);

  // Patch the map to have an accessor for "get".
<<<<<<< HEAD
  Handle<Map> map(function->initial_map(), isolate);
  Handle<DescriptorArray> instance_descriptors(
=======
  DirectHandle<Map> map(function->initial_map(), isolate);
  DirectHandle<DescriptorArray> instance_descriptors(
>>>>>>> 626889fb
      map->instance_descriptors(isolate), isolate);
  CHECK_EQ(0, instance_descriptors->number_of_descriptors());

  PropertyAttributes attrs = NONE;
  DirectHandle<AccessorInfo> foreign = TestAccessorInfo(isolate, attrs);
  Map::EnsureDescriptorSlack(isolate, map, 1);

  Descriptor d = Descriptor::AccessorConstant(
      DirectHandle<Name>(Cast<Name>(foreign->name()), isolate), foreign, attrs);
  map->AppendDescriptor(isolate, &d);

  // Add the Foo constructor the global object.
  CHECK(env->Global()
            ->Set(env, v8::String::NewFromUtf8Literal(CcTest::isolate(), "Foo"),
                  v8::Utils::CallableToLocal(function))
            .FromJust());
  // Call the accessor through JavaScript.
  v8::Local<v8::Value> result =
      v8::Script::Compile(env, v8::String::NewFromUtf8Literal(CcTest::isolate(),
                                                              "(new Foo).get"))
          .ToLocalChecked()
          ->Run(env)
          .ToLocalChecked();
  CHECK_EQ(true, result->BooleanValue(CcTest::isolate()));
  env->Exit();
}

}  // namespace heap
}  // namespace internal
}  // namespace v8<|MERGE_RESOLUTION|>--- conflicted
+++ resolved
@@ -84,12 +84,7 @@
 
   // Code space.
   heap::SimulateFullSpace(heap->code_space());
-<<<<<<< HEAD
-  CodePageCollectionMemoryModificationScopeForTesting code_scope(heap);
-  size = CcTest::i_isolate()->builtins()->code(Builtin::kIllegal).Size();
-=======
   size = CcTest::i_isolate()->builtins()->code(Builtin::kIllegal)->Size();
->>>>>>> 626889fb
   obj =
       heap->AllocateRaw(size, AllocationType::kCode, AllocationOrigin::kRuntime)
           .ToObjectChecked();
@@ -139,15 +134,6 @@
   v8::Local<v8::Context> env = v8::Context::New(CcTest::isolate());
   env->Enter();
 
-<<<<<<< HEAD
-  Handle<NativeContext> context(isolate->native_context());
-  Handle<SharedFunctionInfo> info = factory->NewSharedFunctionInfoForBuiltin(
-      factory->function_string(), Builtin::kEmptyFunction);
-  info->set_language_mode(LanguageMode::kStrict);
-  Handle<JSFunction> function =
-      Factory::JSFunctionBuilder{isolate, info, context}.Build();
-  CHECK(!function->shared().construct_as_builtin());
-=======
   DirectHandle<NativeContext> context(isolate->native_context());
   DirectHandle<SharedFunctionInfo> info =
       factory->NewSharedFunctionInfoForBuiltin(
@@ -156,19 +142,13 @@
   DirectHandle<JSFunction> function =
       Factory::JSFunctionBuilder{isolate, info, context}.Build();
   CHECK(!function->shared()->construct_as_builtin());
->>>>>>> 626889fb
 
   // Force the creation of an initial map.
   factory->NewJSObject(function);
 
   // Patch the map to have an accessor for "get".
-<<<<<<< HEAD
-  Handle<Map> map(function->initial_map(), isolate);
-  Handle<DescriptorArray> instance_descriptors(
-=======
   DirectHandle<Map> map(function->initial_map(), isolate);
   DirectHandle<DescriptorArray> instance_descriptors(
->>>>>>> 626889fb
       map->instance_descriptors(isolate), isolate);
   CHECK_EQ(0, instance_descriptors->number_of_descriptors());
 
