--- conflicted
+++ resolved
@@ -69,10 +69,7 @@
     isolate->heap()->memory_allocator_.reset(new MemoryAllocator(
         isolate,
         page_allocator != nullptr ? page_allocator : isolate->page_allocator(),
-<<<<<<< HEAD
-=======
         page_allocator != nullptr ? page_allocator : isolate->page_allocator(),
->>>>>>> 626889fb
         max_capacity));
     if (page_allocator != nullptr) {
       isolate->heap()->memory_allocator_->data_page_allocator_ = page_allocator;
@@ -137,22 +134,12 @@
   size_t allocatable_memory_area_offset =
       MemoryChunkLayout::ObjectStartOffsetInMemoryChunk(space->identity());
 
-<<<<<<< HEAD
-  MemoryChunk* memory_chunk =
-      memory_allocator->AllocateLargePage(space, area_size, executable);
-  size_t reserved_size =
-      ((executable == EXECUTABLE))
-          ? RoundUp(allocatable_memory_area_offset +
-                        RoundUp(area_size, page_allocator->CommitPageSize()) +
-                        guard_size,
-=======
   MutablePageMetadata* memory_chunk = memory_allocator->AllocateLargePage(
       space, area_size, executable, AllocationHint());
   size_t reserved_size =
       ((executable == EXECUTABLE))
           ? RoundUp(allocatable_memory_area_offset +
                         RoundUp(area_size, page_allocator->CommitPageSize()),
->>>>>>> 626889fb
                     page_allocator->CommitPageSize())
           : RoundUp(allocatable_memory_area_offset + area_size,
                     page_allocator->CommitPageSize());
@@ -160,11 +147,7 @@
   CHECK(memory_chunk->area_start() <
         memory_chunk->ChunkAddress() + memory_chunk->size());
   CHECK(memory_chunk->area_end() <=
-<<<<<<< HEAD
-        memory_chunk->address() + memory_chunk->size());
-=======
         memory_chunk->ChunkAddress() + memory_chunk->size());
->>>>>>> 626889fb
   CHECK(static_cast<size_t>(memory_chunk->area_size()) == area_size);
 
   memory_allocator->Free(MemoryAllocator::FreeMode::kImmediately, memory_chunk);
@@ -183,28 +166,12 @@
 
   v8::PageAllocator* page_allocator = GetPlatformPageAllocator();
   size_t area_size;
-<<<<<<< HEAD
-
-  bool jitless = isolate->jitless();
-=======
->>>>>>> 626889fb
 
   for (int i = 0; i < 100; i++) {
     area_size =
         RoundUp(PseudorandomAreaSize(), page_allocator->CommitPageSize());
 
     const size_t code_range_size = 32 * MB;
-<<<<<<< HEAD
-    VirtualMemory code_range_reservation(
-        page_allocator, code_range_size, nullptr, MemoryChunk::kAlignment,
-        jitless ? JitPermission::kNoJit : JitPermission::kMapAsJittable);
-
-    base::PageFreeingMode page_freeing_mode =
-        base::PageFreeingMode::kMakeInaccessible;
-
-    // On MacOS on ARM64 the code range reservation must be committed as RWX.
-    if (V8_HEAP_USE_PTHREAD_JIT_WRITE_PROTECT && !jitless) {
-=======
 #ifdef V8_ENABLE_SANDBOX
     // When the sandbox is enabled, the code assumes that there's only a single
     // code range for easy metadata lookup, so use the process wide code range
@@ -229,7 +196,6 @@
 
     if (!jitless) {
       page_initialization_mode = base::PageInitializationMode::kRecommitOnly;
->>>>>>> 626889fb
       page_freeing_mode = base::PageFreeingMode::kDiscard;
       void* base = reinterpret_cast<void*>(code_range_reservation.address());
       CHECK(page_allocator->SetPermissions(base, code_range_size,
@@ -241,19 +207,6 @@
 
     base::BoundedPageAllocator code_page_allocator(
         page_allocator, code_range_reservation.address(),
-<<<<<<< HEAD
-        code_range_reservation.size(), MemoryChunk::kAlignment,
-        base::PageInitializationMode::kAllocatedPagesCanBeUninitialized,
-        page_freeing_mode);
-
-    // Modification of pages in code_range_reservation requires write access.
-    RwxMemoryWriteScopeForTesting rwx_write_scope;
-
-    VerifyMemoryChunk(isolate, heap, &code_page_allocator, area_size,
-                      EXECUTABLE, PageSize::kLarge, heap->code_lo_space());
-
-    VerifyMemoryChunk(isolate, heap, &code_page_allocator, area_size,
-=======
         code_range_reservation.size(), MemoryChunk::GetAlignmentForAllocation(),
         page_initialization_mode, page_freeing_mode);
     base::BoundedPageAllocator* bounded_page_allocator = &code_page_allocator;
@@ -263,7 +216,6 @@
                       EXECUTABLE, PageSize::kLarge, heap->code_lo_space());
 
     VerifyMemoryChunk(isolate, heap, bounded_page_allocator, area_size,
->>>>>>> 626889fb
                       NOT_EXECUTABLE, PageSize::kLarge, heap->lo_space());
   }
 }
@@ -274,17 +226,12 @@
 
   TestMemoryAllocatorScope test_allocator_scope(isolate, heap->MaxReserved());
   MemoryAllocator* memory_allocator = test_allocator_scope.allocator();
-  LinearAllocationArea allocation_info;
 
   int total_pages = 0;
-  OldSpace faked_space(heap, allocation_info);
+  OldSpace faked_space(heap);
   CHECK(!faked_space.first_page());
   CHECK(!faked_space.last_page());
-<<<<<<< HEAD
-  Page* first_page = memory_allocator->AllocatePage(
-=======
   PageMetadata* first_page = memory_allocator->AllocatePage(
->>>>>>> 626889fb
       MemoryAllocator::AllocationMode::kRegular,
       static_cast<PagedSpace*>(&faked_space), NOT_EXECUTABLE);
 
@@ -297,11 +244,7 @@
   }
 
   // Again, we should get n or n - 1 pages.
-<<<<<<< HEAD
-  Page* other = memory_allocator->AllocatePage(
-=======
   PageMetadata* other = memory_allocator->AllocatePage(
->>>>>>> 626889fb
       MemoryAllocator::AllocationMode::kRegular,
       static_cast<PagedSpace*>(&faked_space), NOT_EXECUTABLE);
   total_pages++;
@@ -394,61 +337,14 @@
   memory_allocator->ReleasePooledChunksImmediately();
 }
 
-<<<<<<< HEAD
-TEST(SemiSpaceNewSpace) {
-  if (v8_flags.single_generation) return;
-=======
 TEST(PagedNewSpace) {
   if (v8_flags.single_generation) return;
   ManualGCScope manual_gc_scope;
->>>>>>> 626889fb
   Isolate* isolate = CcTest::i_isolate();
   Heap* heap = isolate->heap();
   TestMemoryAllocatorScope test_allocator_scope(isolate, heap->MaxReserved());
   MemoryAllocator* memory_allocator = test_allocator_scope.allocator();
   LinearAllocationArea allocation_info;
-<<<<<<< HEAD
-
-  std::unique_ptr<SemiSpaceNewSpace> new_space =
-      std::make_unique<SemiSpaceNewSpace>(
-          heap, CcTest::heap()->InitialSemiSpaceSize(),
-          CcTest::heap()->InitialSemiSpaceSize(), allocation_info);
-  CHECK(new_space->MaximumCapacity());
-
-  while (new_space->Available() >= kMaxRegularHeapObjectSize) {
-    CHECK(new_space->Contains(
-        new_space->AllocateRaw(kMaxRegularHeapObjectSize, kTaggedAligned)
-            .ToObjectChecked()));
-  }
-
-  new_space.reset();
-  memory_allocator->unmapper()->EnsureUnmappingCompleted();
-}
-
-TEST(PagedNewSpace) {
-  if (v8_flags.single_generation) return;
-  ManualGCScope manual_gc_scope;
-  Isolate* isolate = CcTest::i_isolate();
-  Heap* heap = isolate->heap();
-  TestMemoryAllocatorScope test_allocator_scope(isolate, heap->MaxReserved());
-  MemoryAllocator* memory_allocator = test_allocator_scope.allocator();
-  LinearAllocationArea allocation_info;
-
-  std::unique_ptr<PagedNewSpace> new_space = std::make_unique<PagedNewSpace>(
-      heap, CcTest::heap()->InitialSemiSpaceSize(),
-      CcTest::heap()->InitialSemiSpaceSize(), allocation_info);
-  CHECK(new_space->MaximumCapacity());
-  CHECK(new_space->EnsureCurrentCapacity());
-  CHECK_LT(0, new_space->TotalCapacity());
-
-  AllocationResult allocation_result;
-  size_t successful_allocations = 0;
-  while (!(allocation_result = new_space->AllocateRaw(kMaxRegularHeapObjectSize,
-                                                      kTaggedAligned))
-              .IsFailure()) {
-    successful_allocations++;
-    CHECK(new_space->Contains(allocation_result.ToObjectChecked()));
-=======
 
   auto new_space = std::make_unique<PagedNewSpace>(
       heap, heap->InitialSemiSpaceSize(), heap->InitialSemiSpaceSize(),
@@ -468,16 +364,11 @@
     Tagged<Object> obj = allocation.ToObjectChecked();
     Tagged<HeapObject> ho = Cast<HeapObject>(obj);
     CHECK(new_space->Contains(ho));
->>>>>>> 626889fb
   }
   CHECK_LT(0, successful_allocations);
 
   new_space.reset();
-<<<<<<< HEAD
-  memory_allocator->unmapper()->EnsureUnmappingCompleted();
-=======
   memory_allocator->ReleasePooledChunksImmediately();
->>>>>>> 626889fb
 }
 
 TEST(OldSpace) {
@@ -493,16 +384,11 @@
   TestMemoryAllocatorScope test_allocator_scope(isolate, heap->MaxReserved());
   LinearAllocationArea allocation_info;
 
-<<<<<<< HEAD
-  OldSpace* s = new OldSpace(heap, allocation_info);
-  CHECK_NOT_NULL(s);
-=======
   auto old_space = std::make_unique<OldSpace>(heap);
   MainAllocator allocator(heap->main_thread_local_heap(), old_space.get(),
                           MainAllocator::IsNewGeneration::kNo,
                           &allocation_info);
   const int obj_size = kMaxRegularHeapObjectSize;
->>>>>>> 626889fb
 
   size_t successful_allocations = 0;
 
@@ -523,10 +409,6 @@
   // This test uses its own old large object space, which confuses the
   // incremental marker.
   v8_flags.incremental_marking = false;
-<<<<<<< HEAD
-  v8_flags.max_heap_size = 20;
-=======
->>>>>>> 626889fb
   // This test doesn't expect GCs caused by concurrent allocations in the
   // background thread.
   v8_flags.stress_concurrent_allocation = false;
@@ -541,26 +423,7 @@
   Tagged<Map> map = ReadOnlyRoots(isolate).fixed_double_array_map();
   size_t successful_allocations = 0;
 
-  CHECK_EQ(0, Heap::GetFillToAlign(ho.address(), kTaggedAligned));
-  // All large objects have the same alignment because they start at the
-  // same offset within a page. Fixed double arrays have the most strict
-  // alignment requirements.
-  CHECK_EQ(
-      0, Heap::GetFillToAlign(
-             ho.address(),
-             HeapObject::RequiredAlignment(
-                 ReadOnlyRoots(CcTest::i_isolate()).fixed_double_array_map())));
-  Isolate* isolate = CcTest::i_isolate();
-  HandleScope handle_scope(isolate);
   while (true) {
-<<<<<<< HEAD
-    {
-      AllocationResult allocation = lo->AllocateRaw(lo_size);
-      if (allocation.IsFailure()) break;
-      ho = HeapObject::cast(allocation.ToObjectChecked());
-      Handle<HeapObject> keep_alive(ho, isolate);
-    }
-=======
     AllocationResult allocation = lo->AllocateRaw(
         heap->main_thread_local_heap(), lo_size, AllocationHint());
     if (allocation.IsFailure()) break;
@@ -577,18 +440,13 @@
              Heap::GetFillToAlign(ho.address(), HeapObject::RequiredAlignment(
                                                     lo->identity(), map)));
     DirectHandle<HeapObject> keep_alive(ho, isolate);
->>>>>>> 626889fb
   }
   CHECK_LT(0, successful_allocations);
 
   CHECK(!lo->IsEmpty());
-<<<<<<< HEAD
-  CHECK(lo->AllocateRaw(lo_size).IsFailure());
-=======
   CHECK(
       lo->AllocateRaw(heap->main_thread_local_heap(), lo_size, AllocationHint())
           .IsFailure());
->>>>>>> 626889fb
 }
 
 #ifndef DEBUG
@@ -648,35 +506,6 @@
 }
 #endif  // DEBUG
 
-<<<<<<< HEAD
-static HeapObject AllocateUnaligned(NewSpace* space, int size) {
-  AllocationResult allocation = space->AllocateRaw(size, kTaggedAligned);
-  CHECK(!allocation.IsFailure());
-  HeapObject filler;
-  CHECK(allocation.To(&filler));
-  space->heap()->CreateFillerObjectAt(filler.address(), size);
-  return filler;
-}
-
-static HeapObject AllocateUnaligned(PagedSpace* space, int size) {
-  AllocationResult allocation = space->AllocateRaw(size, kTaggedAligned);
-  CHECK(!allocation.IsFailure());
-  HeapObject filler;
-  CHECK(allocation.To(&filler));
-  space->heap()->CreateFillerObjectAt(filler.address(), size);
-  return filler;
-}
-
-static HeapObject AllocateUnaligned(OldLargeObjectSpace* space, int size) {
-  AllocationResult allocation = space->AllocateRaw(size);
-  CHECK(!allocation.IsFailure());
-  HeapObject filler;
-  CHECK(allocation.To(&filler));
-  return filler;
-}
-
-=======
->>>>>>> 626889fb
 class Observer : public AllocationObserver {
  public:
   explicit Observer(intptr_t step_size)
@@ -690,137 +519,6 @@
   int count_;
 };
 
-<<<<<<< HEAD
-template <typename T>
-void testAllocationObserver(Isolate* i_isolate, T* space) {
-  Observer observer1(128);
-  space->AddAllocationObserver(&observer1);
-
-  // The observer should not get notified if we have only allocated less than
-  // 128 bytes.
-  AllocateUnaligned(space, 64);
-  CHECK_EQ(observer1.count(), 0);
-
-  // The observer should get called when we have allocated exactly 128 bytes.
-  AllocateUnaligned(space, 64);
-  CHECK_EQ(observer1.count(), 1);
-
-  // Another >128 bytes should get another notification.
-  AllocateUnaligned(space, 136);
-  CHECK_EQ(observer1.count(), 2);
-
-  // Allocating a large object should get only one notification.
-  AllocateUnaligned(space, 1024);
-  CHECK_EQ(observer1.count(), 3);
-
-  // Allocating another 2048 bytes in small objects should get 16
-  // notifications.
-  for (int i = 0; i < 64; ++i) {
-    AllocateUnaligned(space, 32);
-  }
-  CHECK_EQ(observer1.count(), 19);
-
-  // Multiple observers should work.
-  Observer observer2(96);
-  space->AddAllocationObserver(&observer2);
-
-  AllocateUnaligned(space, 2048);
-  CHECK_EQ(observer1.count(), 20);
-  CHECK_EQ(observer2.count(), 1);
-
-  AllocateUnaligned(space, 104);
-  CHECK_EQ(observer1.count(), 20);
-  CHECK_EQ(observer2.count(), 2);
-
-  // Callback should stop getting called after an observer is removed.
-  space->RemoveAllocationObserver(&observer1);
-
-  AllocateUnaligned(space, 384);
-  CHECK_EQ(observer1.count(), 20);  // no more notifications.
-  CHECK_EQ(observer2.count(), 3);   // this one is still active.
-
-  // Ensure that PauseInlineAllocationObserversScope work correctly.
-  AllocateUnaligned(space, 48);
-  CHECK_EQ(observer2.count(), 3);
-  {
-    PauseAllocationObserversScope pause_observers(i_isolate->heap());
-    CHECK_EQ(observer2.count(), 3);
-    AllocateUnaligned(space, 384);
-    CHECK_EQ(observer2.count(), 3);
-  }
-  CHECK_EQ(observer2.count(), 3);
-  // Coupled with the 48 bytes allocated before the pause, another 48 bytes
-  // allocated here should trigger a notification.
-  AllocateUnaligned(space, 48);
-  CHECK_EQ(observer2.count(), 4);
-
-  space->RemoveAllocationObserver(&observer2);
-  AllocateUnaligned(space, 384);
-  CHECK_EQ(observer1.count(), 20);
-  CHECK_EQ(observer2.count(), 4);
-}
-
-UNINITIALIZED_TEST(AllocationObserver) {
-  if (v8_flags.single_generation) return;
-  v8::Isolate::CreateParams create_params;
-  create_params.array_buffer_allocator = CcTest::array_buffer_allocator();
-  v8::Isolate* isolate = v8::Isolate::New(create_params);
-  {
-    v8::Isolate::Scope isolate_scope(isolate);
-    v8::HandleScope handle_scope(isolate);
-    v8::Context::New(isolate)->Enter();
-
-    Isolate* i_isolate = reinterpret_cast<Isolate*>(isolate);
-
-    testAllocationObserver<NewSpace>(i_isolate, i_isolate->heap()->new_space());
-    // Old space is used but the code path is shared for all
-    // classes inheriting from PagedSpace.
-    testAllocationObserver<PagedSpace>(i_isolate,
-                                       i_isolate->heap()->old_space());
-    testAllocationObserver<OldLargeObjectSpace>(i_isolate,
-                                                i_isolate->heap()->lo_space());
-  }
-  isolate->Dispose();
-}
-
-UNINITIALIZED_TEST(InlineAllocationObserverCadence) {
-  if (v8_flags.single_generation) return;
-  v8::Isolate::CreateParams create_params;
-  create_params.array_buffer_allocator = CcTest::array_buffer_allocator();
-  v8::Isolate* isolate = v8::Isolate::New(create_params);
-  {
-    v8::Isolate::Scope isolate_scope(isolate);
-    v8::HandleScope handle_scope(isolate);
-    v8::Context::New(isolate)->Enter();
-
-    Isolate* i_isolate = reinterpret_cast<Isolate*>(isolate);
-
-    // Clear out any pre-existing garbage to make the test consistent
-    // across snapshot/no-snapshot builds.
-    CcTest::CollectAllGarbage(i_isolate);
-
-    NewSpace* new_space = i_isolate->heap()->new_space();
-
-    Observer observer1(512);
-    new_space->AddAllocationObserver(&observer1);
-    Observer observer2(576);
-    new_space->AddAllocationObserver(&observer2);
-
-    for (int i = 0; i < 512; ++i) {
-      AllocateUnaligned(new_space, 32);
-    }
-
-    new_space->RemoveAllocationObserver(&observer1);
-    new_space->RemoveAllocationObserver(&observer2);
-
-    CHECK_EQ(observer1.count(), 32);
-    CHECK_EQ(observer2.count(), 28);
-  }
-  isolate->Dispose();
-}
-
-=======
->>>>>>> 626889fb
 HEAP_TEST(Regress777177) {
   v8_flags.stress_concurrent_allocation = false;  // For SimulateFullSpace.
   CcTest::InitializeVM();
@@ -841,30 +539,16 @@
     // Ensure a new linear allocation area on a fresh page.
     AlwaysAllocateScopeForTesting always_allocate(heap);
     heap::SimulateFullSpace(old_space);
-<<<<<<< HEAD
-    AllocationResult result =
-        old_space->AllocateRaw(filler_size, kTaggedAligned);
-    HeapObject obj = result.ToObjectChecked();
-=======
     AllocationResult result = old_space_allocator->AllocateRaw(
         filler_size, kTaggedAligned, AllocationOrigin::kRuntime,
         AllocationHint());
     Tagged<HeapObject> obj = result.ToObjectChecked();
->>>>>>> 626889fb
     heap->CreateFillerObjectAt(obj.address(), filler_size);
   }
 
   {
     // Allocate all bytes of the linear allocation area. This moves top_ and
     // top_on_previous_step_ to the next page.
-<<<<<<< HEAD
-    AllocationResult result =
-        old_space->AllocateRaw(max_object_size, kTaggedAligned);
-    HeapObject obj = result.ToObjectChecked();
-    // Simulate allocation folding moving the top pointer back.
-    old_space->SetTopAndLimit(obj.address(), old_space->limit(),
-                              old_space->limit());
-=======
     AllocationResult result = old_space_allocator->AllocateRaw(
         max_object_size, kTaggedAligned, AllocationOrigin::kRuntime,
         AllocationHint());
@@ -873,21 +557,14 @@
     old_space_allocator->ResetLab(
         obj.address(), heap->allocator()->old_space_allocator()->limit(),
         heap->allocator()->old_space_allocator()->limit());
->>>>>>> 626889fb
   }
 
   {
     // This triggers assert in crbug.com/777177.
-<<<<<<< HEAD
-    AllocationResult result =
-        old_space->AllocateRaw(filler_size, kTaggedAligned);
-    HeapObject obj = result.ToObjectChecked();
-=======
     AllocationResult result = old_space_allocator->AllocateRaw(
         filler_size, kTaggedAligned, AllocationOrigin::kRuntime,
         AllocationHint());
     Tagged<HeapObject> obj = result.ToObjectChecked();
->>>>>>> 626889fb
     heap->CreateFillerObjectAt(obj.address(), filler_size);
   }
   old_space_allocator->RemoveAllocationObserver(&observer);
@@ -917,16 +594,10 @@
   new_space_allocator->AddAllocationObserver(&observer);
 
   {
-<<<<<<< HEAD
-    AllocationResult result =
-        new_space->AllocateRaw(until_page_end, kTaggedAligned);
-    HeapObject obj = result.ToObjectChecked();
-=======
     AllocationResult result = new_space_allocator->AllocateRaw(
         until_page_end, kTaggedAligned, AllocationOrigin::kRuntime,
         AllocationHint());
     Tagged<HeapObject> obj = result.ToObjectChecked();
->>>>>>> 626889fb
     heap->CreateFillerObjectAt(obj.address(), until_page_end);
     // Simulate allocation folding moving the top pointer back.
     *heap->NewSpaceAllocationTopAddress() = obj.address();
@@ -934,129 +605,12 @@
 
   {
     // This triggers assert in crbug.com/791582
-<<<<<<< HEAD
-    AllocationResult result = new_space->AllocateRaw(256, kTaggedAligned);
-    HeapObject obj = result.ToObjectChecked();
-    heap->CreateFillerObjectAt(obj.address(), 256);
-  }
-  new_space->RemoveAllocationObserver(&observer);
-}
-
-TEST(ShrinkPageToHighWaterMarkFreeSpaceEnd) {
-  v8_flags.stress_incremental_marking = false;
-  v8_flags.stress_concurrent_allocation = false;  // For SealCurrentObjects.
-  CcTest::InitializeVM();
-  Isolate* isolate = CcTest::i_isolate();
-  HandleScope scope(isolate);
-
-  heap::SealCurrentObjects(CcTest::heap());
-
-  // Prepare page that only contains a single object and a trailing FreeSpace
-  // filler.
-  Handle<FixedArray> array =
-      isolate->factory()->NewFixedArray(128, AllocationType::kOld);
-  Page* page = Page::FromHeapObject(*array);
-
-  // Reset space so high water mark is consistent.
-  PagedSpace* old_space = CcTest::heap()->old_space();
-  old_space->FreeLinearAllocationArea();
-  old_space->ResetFreeList();
-
-  HeapObject filler = HeapObject::FromAddress(array->address() + array->Size());
-  CHECK(filler.IsFreeSpace());
-  size_t shrunk = old_space->ShrinkPageToHighWaterMark(page);
-  size_t should_have_shrunk = RoundDown(
-      static_cast<size_t>(MemoryChunkLayout::AllocatableMemoryInDataPage() -
-                          array->Size()),
-      CommitPageSize());
-  CHECK_EQ(should_have_shrunk, shrunk);
-}
-
-TEST(ShrinkPageToHighWaterMarkNoFiller) {
-  v8_flags.stress_concurrent_allocation = false;  // For SealCurrentObjects.
-  CcTest::InitializeVM();
-  Isolate* isolate = CcTest::i_isolate();
-  HandleScope scope(isolate);
-  heap::SealCurrentObjects(CcTest::heap());
-
-  const int kFillerSize = 0;
-  std::vector<Handle<FixedArray>> arrays =
-      heap::FillOldSpacePageWithFixedArrays(CcTest::heap(), kFillerSize);
-  Handle<FixedArray> array = arrays.back();
-  Page* page = Page::FromHeapObject(*array);
-  CHECK_EQ(page->area_end(), array->address() + array->Size() + kFillerSize);
-
-  // Reset space so high water mark and fillers are consistent.
-  PagedSpace* old_space = CcTest::heap()->old_space();
-  old_space->ResetFreeList();
-  old_space->FreeLinearAllocationArea();
-
-  size_t shrunk = old_space->ShrinkPageToHighWaterMark(page);
-  CHECK_EQ(0u, shrunk);
-}
-
-TEST(ShrinkPageToHighWaterMarkOneWordFiller) {
-  v8_flags.stress_concurrent_allocation = false;  // For SealCurrentObjects.
-  CcTest::InitializeVM();
-  Isolate* isolate = CcTest::i_isolate();
-  HandleScope scope(isolate);
-
-  heap::SealCurrentObjects(CcTest::heap());
-
-  const int kFillerSize = kTaggedSize;
-  std::vector<Handle<FixedArray>> arrays =
-      heap::FillOldSpacePageWithFixedArrays(CcTest::heap(), kFillerSize);
-  Handle<FixedArray> array = arrays.back();
-  Page* page = Page::FromHeapObject(*array);
-  CHECK_EQ(page->area_end(), array->address() + array->Size() + kFillerSize);
-
-  // Reset space so high water mark and fillers are consistent.
-  PagedSpace* old_space = CcTest::heap()->old_space();
-  old_space->FreeLinearAllocationArea();
-  old_space->ResetFreeList();
-
-  HeapObject filler = HeapObject::FromAddress(array->address() + array->Size());
-  CHECK_EQ(filler.map(),
-           ReadOnlyRoots(CcTest::heap()).one_pointer_filler_map());
-
-  size_t shrunk = old_space->ShrinkPageToHighWaterMark(page);
-  CHECK_EQ(0u, shrunk);
-}
-
-TEST(ShrinkPageToHighWaterMarkTwoWordFiller) {
-  v8_flags.stress_concurrent_allocation = false;  // For SealCurrentObjects.
-  CcTest::InitializeVM();
-  Isolate* isolate = CcTest::i_isolate();
-  HandleScope scope(isolate);
-
-  heap::SealCurrentObjects(CcTest::heap());
-
-  const int kFillerSize = 2 * kTaggedSize;
-  std::vector<Handle<FixedArray>> arrays =
-      heap::FillOldSpacePageWithFixedArrays(CcTest::heap(), kFillerSize);
-  Handle<FixedArray> array = arrays.back();
-  Page* page = Page::FromHeapObject(*array);
-  CHECK_EQ(page->area_end(), array->address() + array->Size() + kFillerSize);
-
-  // Reset space so high water mark and fillers are consistent.
-  PagedSpace* old_space = CcTest::heap()->old_space();
-  old_space->FreeLinearAllocationArea();
-  old_space->ResetFreeList();
-
-  HeapObject filler = HeapObject::FromAddress(array->address() + array->Size());
-  CHECK_EQ(filler.map(),
-           ReadOnlyRoots(CcTest::heap()).two_pointer_filler_map());
-
-  size_t shrunk = old_space->ShrinkPageToHighWaterMark(page);
-  CHECK_EQ(0u, shrunk);
-=======
     AllocationResult result = new_space_allocator->AllocateRaw(
         256, kTaggedAligned, AllocationOrigin::kRuntime, AllocationHint());
     Tagged<HeapObject> obj = result.ToObjectChecked();
     heap->CreateFillerObjectAt(obj.address(), 256);
   }
   new_space_allocator->RemoveAllocationObserver(&observer);
->>>>>>> 626889fb
 }
 
 namespace {
@@ -1084,10 +638,7 @@
     return false;
   }
   bool DecommitPages(void* address, size_t length) override { return false; }
-<<<<<<< HEAD
-=======
   bool SealPages(void* address, size_t length) override { return false; }
->>>>>>> 626889fb
 };
 }  // namespace
 
@@ -1099,14 +650,8 @@
   FailingPageAllocator failing_allocator;
   TestMemoryAllocatorScope test_allocator_scope(isolate, 0, &failing_allocator);
   MemoryAllocator* memory_allocator = test_allocator_scope.allocator();
-<<<<<<< HEAD
-  LinearAllocationArea allocation_info;
-  OldSpace faked_space(heap, allocation_info);
-  Page* page = memory_allocator->AllocatePage(
-=======
   OldSpace faked_space(heap);
   PageMetadata* page = memory_allocator->AllocatePage(
->>>>>>> 626889fb
       MemoryAllocator::AllocationMode::kRegular,
       static_cast<PagedSpace*>(&faked_space), NOT_EXECUTABLE);
 
@@ -1156,25 +701,17 @@
   // Allocated objects size.
   CHECK_EQ(faked_space->Size(), 16);
 
-<<<<<<< HEAD
-  size_t committed_memory =
-      RoundUp(MemoryChunkLayout::ObjectStartOffsetInReadOnlyPage() +
-                  faked_space->Size(),
-              MemoryAllocator::GetCommitPageSize());
-=======
   size_t committed_memory = RoundUp(
       MemoryChunkLayout::ObjectStartOffsetInDataPage() + faked_space->Size(),
       MemoryAllocator::GetCommitPageSize());
->>>>>>> 626889fb
 
   // Amount of OS allocated memory.
   CHECK_EQ(faked_space->CommittedMemory(), committed_memory);
   CHECK_EQ(faked_space->CommittedPhysicalMemory(), committed_memory);
 
   // Capacity will be one OS page minus the page header.
-  CHECK_EQ(
-      faked_space->Capacity(),
-      committed_memory - MemoryChunkLayout::ObjectStartOffsetInReadOnlyPage());
+  CHECK_EQ(faked_space->Capacity(),
+           committed_memory - MemoryChunkLayout::ObjectStartOffsetInDataPage());
 }
 
 TEST(ReadOnlySpaceMetrics_AlignedAllocations) {
@@ -1197,11 +734,7 @@
   int object_size =
       static_cast<int>(MemoryAllocator::GetCommitPageSize() - kApiTaggedSize);
 
-<<<<<<< HEAD
-  int alignment = USE_ALLOCATION_ALIGNMENT_BOOL ? kDoubleSize : kTaggedSize;
-=======
   const int kExpectedAlignment = kDoubleSize;
->>>>>>> 626889fb
 
   Tagged<HeapObject> object =
       faked_space->AllocateRaw(object_size, kDoubleAligned).ToObjectChecked();
@@ -1223,24 +756,16 @@
   // with pointer compression.
   CHECK_EQ(faked_space->Size(), expected_size);
 
-<<<<<<< HEAD
-  size_t committed_memory =
-      RoundUp(MemoryChunkLayout::ObjectStartOffsetInReadOnlyPage() +
-                  faked_space->Size(),
-              MemoryAllocator::GetCommitPageSize());
-=======
   size_t committed_memory = RoundUp(
       MemoryChunkLayout::ObjectStartOffsetInDataPage() + faked_space->Size(),
       MemoryAllocator::GetCommitPageSize());
->>>>>>> 626889fb
 
   CHECK_EQ(faked_space->CommittedMemory(), committed_memory);
   CHECK_EQ(faked_space->CommittedPhysicalMemory(), committed_memory);
 
   // Capacity will be 3 OS pages minus the page header.
-  CHECK_EQ(
-      faked_space->Capacity(),
-      committed_memory - MemoryChunkLayout::ObjectStartOffsetInReadOnlyPage());
+  CHECK_EQ(faked_space->Capacity(),
+           committed_memory - MemoryChunkLayout::ObjectStartOffsetInDataPage());
 }
 
 TEST(ReadOnlySpaceMetrics_TwoPages) {
@@ -1279,15 +804,9 @@
   CHECK_EQ(faked_space->Size(), object_size * 2);
 
   // Amount of OS allocated memory.
-<<<<<<< HEAD
-  size_t committed_memory_per_page = RoundUp(
-      MemoryChunkLayout::ObjectStartOffsetInReadOnlyPage() + object_size,
-      MemoryAllocator::GetCommitPageSize());
-=======
   size_t committed_memory_per_page =
       RoundUp(MemoryChunkLayout::ObjectStartOffsetInDataPage() + object_size,
               MemoryAllocator::GetCommitPageSize());
->>>>>>> 626889fb
   CHECK_EQ(faked_space->CommittedMemory(), 2 * committed_memory_per_page);
   CHECK_EQ(faked_space->CommittedPhysicalMemory(),
            2 * committed_memory_per_page);
@@ -1295,16 +814,9 @@
   // Capacity will be the space up to the amount of committed memory minus the
   // page headers.
   size_t capacity_per_page =
-<<<<<<< HEAD
-      RoundUp(
-          MemoryChunkLayout::ObjectStartOffsetInReadOnlyPage() + object_size,
-          MemoryAllocator::GetCommitPageSize()) -
-      MemoryChunkLayout::ObjectStartOffsetInReadOnlyPage();
-=======
       RoundUp(MemoryChunkLayout::ObjectStartOffsetInDataPage() + object_size,
               MemoryAllocator::GetCommitPageSize()) -
       MemoryChunkLayout::ObjectStartOffsetInDataPage();
->>>>>>> 626889fb
   CHECK_EQ(faked_space->Capacity(), 2 * capacity_per_page);
 }
 
