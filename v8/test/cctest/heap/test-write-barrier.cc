// Copyright 2015 the V8 project authors. All rights reserved.
// Use of this source code is governed by a BSD-style license that can be
// found in the LICENSE file.

#include "src/heap/incremental-marking.h"
#include "src/heap/mark-compact.h"
#include "src/heap/marking-state-inl.h"
#include "src/heap/spaces.h"
#include "src/objects/js-array-buffer-inl.h"
#include "src/objects/objects-inl.h"
#include "test/cctest/cctest.h"
#include "test/cctest/heap/heap-tester.h"
#include "test/cctest/heap/heap-utils.h"

namespace v8 {
namespace internal {
namespace heap {

HEAP_TEST(WriteBarrier_Marking) {
  if (!v8_flags.incremental_marking) return;
  ManualGCScope manual_gc_scope;
  CcTest::InitializeVM();
  Isolate* isolate = CcTest::i_isolate();
  Factory* factory = isolate->factory();
  Heap* heap = isolate->heap();
  HandleScope outer(isolate);
<<<<<<< HEAD
  Handle<FixedArray> objects = factory->NewFixedArray(3);
=======
  DirectHandle<FixedArray> objects = factory->NewFixedArray(3);
>>>>>>> 626889fb
  v8::Global<Value> global_objects(CcTest::isolate(), Utils::ToLocal(objects));
  {
    // Make sure that these objects are not immediately reachable from
    // the roots to prevent them being marked grey at the start of marking.
    HandleScope inner(isolate);
    DirectHandle<FixedArray> host = factory->NewFixedArray(1);
    DirectHandle<HeapNumber> value1 = factory->NewHeapNumber(1.1);
    DirectHandle<HeapNumber> value2 = factory->NewHeapNumber(1.2);
    objects->set(0, *host);
    objects->set(1, *value1);
    objects->set(2, *value2);
  }
  heap::SimulateIncrementalMarking(CcTest::heap(), false);
<<<<<<< HEAD
  FixedArray host = FixedArray::cast(objects->get(0));
  HeapObject value1 = HeapObject::cast(objects->get(1));
  HeapObject value2 = HeapObject::cast(objects->get(2));
  CHECK(heap->marking_state()->IsUnmarked(host));
  CHECK(heap->marking_state()->IsUnmarked(value1));
  WriteBarrier::Marking(host, host.RawFieldOfElementAt(0), value1);
  CHECK(heap->marking_state()->IsMarked(value1));
  heap->marking_state()->TryMarkAndAccountLiveBytes(host);
  CHECK(heap->marking_state()->IsUnmarked(value2));
  WriteBarrier::Marking(host, host.RawFieldOfElementAt(0), value2);
=======
  Tagged<FixedArray> host = Cast<FixedArray>(objects->get(0));
  Tagged<HeapObject> value1 = Cast<HeapObject>(objects->get(1));
  Tagged<HeapObject> value2 = Cast<HeapObject>(objects->get(2));
  CHECK(heap->marking_state()->IsUnmarked(host));
  CHECK(heap->marking_state()->IsUnmarked(value1));
  // Trigger the barrier for the unmarked host and expect the bail out.
  WriteBarrier::MarkingForTesting(host, host->RawFieldOfElementAt(0), value1);
  CHECK(heap->marking_state()->IsMarked(value1));

  CHECK(heap->marking_state()->IsUnmarked(value2));
  WriteBarrier::MarkingForTesting(host, host->RawFieldOfElementAt(0), value2);
>>>>>>> 626889fb
  CHECK(heap->marking_state()->IsMarked(value2));
  heap::SimulateIncrementalMarking(CcTest::heap(), true);
  CHECK(heap->marking_state()->IsMarked(host));
  CHECK(heap->marking_state()->IsMarked(value1));
  CHECK(heap->marking_state()->IsMarked(value2));
}

HEAP_TEST(WriteBarrier_MarkingExtension) {
  if (!v8_flags.incremental_marking) return;
  ManualGCScope manual_gc_scope;
  CcTest::InitializeVM();
  Isolate* isolate = CcTest::i_isolate();
  Factory* factory = isolate->factory();
  Heap* heap = isolate->heap();
  HandleScope outer(isolate);
  DirectHandle<FixedArray> objects = factory->NewFixedArray(1);
  ArrayBufferExtension* extension;
  {
    HandleScope inner(isolate);
    Local<v8::ArrayBuffer> ab = v8::ArrayBuffer::New(CcTest::isolate(), 100);
    DirectHandle<JSArrayBuffer> host = v8::Utils::OpenDirectHandle(*ab);
    extension = host->extension();
    objects->set(0, *host);
  }
  heap::SimulateIncrementalMarking(CcTest::heap(), false);
<<<<<<< HEAD
  JSArrayBuffer host = JSArrayBuffer::cast(objects->get(0));
  CHECK(heap->marking_state()->IsUnmarked(host));
  CHECK(!extension->IsMarked());
  WriteBarrier::Marking(host, extension);
  // Concurrent marking barrier should mark this object.
  CHECK(extension->IsMarked());
  // Keep object alive using the global handle.
  v8::Global<ArrayBuffer> global_host(CcTest::isolate(),
                                      Utils::ToLocal(handle(host, isolate)));
=======
  Tagged<JSArrayBuffer> host = Cast<JSArrayBuffer>(objects->get(0));
  CHECK(heap->marking_state()->IsUnmarked(host));
  CHECK(!extension->IsMarked());
  WriteBarrier::ForArrayBufferExtension(host, extension);
  CHECK(extension->IsMarked());
  // Concurrent marking barrier should mark the value now.
  CHECK(extension->IsMarked());
  // Keep object alive using the global handle.
  v8::Global<ArrayBuffer> global_host(
      CcTest::isolate(), Utils::ToLocal(direct_handle(host, isolate)));
>>>>>>> 626889fb
  heap::SimulateIncrementalMarking(CcTest::heap(), true);
  CHECK(heap->marking_state()->IsMarked(host));
  CHECK(extension->IsMarked());
}

}  // namespace heap
}  // namespace internal
}  // namespace v8<|MERGE_RESOLUTION|>--- conflicted
+++ resolved
@@ -24,11 +24,7 @@
   Factory* factory = isolate->factory();
   Heap* heap = isolate->heap();
   HandleScope outer(isolate);
-<<<<<<< HEAD
-  Handle<FixedArray> objects = factory->NewFixedArray(3);
-=======
   DirectHandle<FixedArray> objects = factory->NewFixedArray(3);
->>>>>>> 626889fb
   v8::Global<Value> global_objects(CcTest::isolate(), Utils::ToLocal(objects));
   {
     // Make sure that these objects are not immediately reachable from
@@ -42,18 +38,6 @@
     objects->set(2, *value2);
   }
   heap::SimulateIncrementalMarking(CcTest::heap(), false);
-<<<<<<< HEAD
-  FixedArray host = FixedArray::cast(objects->get(0));
-  HeapObject value1 = HeapObject::cast(objects->get(1));
-  HeapObject value2 = HeapObject::cast(objects->get(2));
-  CHECK(heap->marking_state()->IsUnmarked(host));
-  CHECK(heap->marking_state()->IsUnmarked(value1));
-  WriteBarrier::Marking(host, host.RawFieldOfElementAt(0), value1);
-  CHECK(heap->marking_state()->IsMarked(value1));
-  heap->marking_state()->TryMarkAndAccountLiveBytes(host);
-  CHECK(heap->marking_state()->IsUnmarked(value2));
-  WriteBarrier::Marking(host, host.RawFieldOfElementAt(0), value2);
-=======
   Tagged<FixedArray> host = Cast<FixedArray>(objects->get(0));
   Tagged<HeapObject> value1 = Cast<HeapObject>(objects->get(1));
   Tagged<HeapObject> value2 = Cast<HeapObject>(objects->get(2));
@@ -65,7 +49,6 @@
 
   CHECK(heap->marking_state()->IsUnmarked(value2));
   WriteBarrier::MarkingForTesting(host, host->RawFieldOfElementAt(0), value2);
->>>>>>> 626889fb
   CHECK(heap->marking_state()->IsMarked(value2));
   heap::SimulateIncrementalMarking(CcTest::heap(), true);
   CHECK(heap->marking_state()->IsMarked(host));
@@ -91,17 +74,6 @@
     objects->set(0, *host);
   }
   heap::SimulateIncrementalMarking(CcTest::heap(), false);
-<<<<<<< HEAD
-  JSArrayBuffer host = JSArrayBuffer::cast(objects->get(0));
-  CHECK(heap->marking_state()->IsUnmarked(host));
-  CHECK(!extension->IsMarked());
-  WriteBarrier::Marking(host, extension);
-  // Concurrent marking barrier should mark this object.
-  CHECK(extension->IsMarked());
-  // Keep object alive using the global handle.
-  v8::Global<ArrayBuffer> global_host(CcTest::isolate(),
-                                      Utils::ToLocal(handle(host, isolate)));
-=======
   Tagged<JSArrayBuffer> host = Cast<JSArrayBuffer>(objects->get(0));
   CHECK(heap->marking_state()->IsUnmarked(host));
   CHECK(!extension->IsMarked());
@@ -112,7 +84,6 @@
   // Keep object alive using the global handle.
   v8::Global<ArrayBuffer> global_host(
       CcTest::isolate(), Utils::ToLocal(direct_handle(host, isolate)));
->>>>>>> 626889fb
   heap::SimulateIncrementalMarking(CcTest::heap(), true);
   CHECK(heap->marking_state()->IsMarked(host));
   CHECK(extension->IsMarked());
