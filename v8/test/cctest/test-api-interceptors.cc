// Copyright 2015 the V8 project authors. All rights reserved.
// Use of this source code is governed by a BSD-style license that can be
// found in the LICENSE file.

#include <stdlib.h>

#include <optional>

#include "include/v8-function.h"
#include "src/api/api-inl.h"
#include "src/codegen/compilation-cache.h"
#include "src/execution/execution.h"
#include "src/objects/objects-inl.h"
#include "src/objects/objects.h"
#include "src/runtime/runtime.h"
#include "src/strings/unicode-inl.h"
<<<<<<< HEAD
=======
#include "test/cctest/heap/heap-utils.h"
>>>>>>> 626889fb
#include "test/cctest/test-api.h"

using ::v8::Context;
using ::v8::Function;
using ::v8::FunctionTemplate;
using ::v8::Local;
using ::v8::Name;
using ::v8::Object;
using ::v8::ObjectTemplate;
using ::v8::Script;
using ::v8::String;
using ::v8::Symbol;
using ::v8::Value;

namespace {

void Returns42(const v8::FunctionCallbackInfo<v8::Value>& info) {
  info.GetReturnValue().Set(42);
}

void Return239Callback(Local<Name> name,
                       const v8::PropertyCallbackInfo<Value>& info) {
  ApiTestFuzzer::Fuzz();
  CheckReturnValue(info, FUNCTION_ADDR(Return239Callback));
  info.GetReturnValue().Set(v8_str("bad value"));
  info.GetReturnValue().Set(v8_num(239));
}

v8::Intercepted EmptyInterceptorGetter(
    Local<Name> name, const v8::PropertyCallbackInfo<v8::Value>& info) {
  return v8::Intercepted::kNo;
}

v8::Intercepted EmptyInterceptorSetter(
    Local<Name> name, Local<Value> value,
    const v8::PropertyCallbackInfo<void>& info) {
  return v8::Intercepted::kNo;
}

v8::Intercepted EmptyInterceptorQuery(
    Local<Name> name, const v8::PropertyCallbackInfo<v8::Integer>& info) {
  return v8::Intercepted::kNo;
}

v8::Intercepted EmptyInterceptorDeleter(
    Local<Name> name, const v8::PropertyCallbackInfo<v8::Boolean>& info) {
  return v8::Intercepted::kNo;
}

void EmptyInterceptorEnumerator(
    const v8::PropertyCallbackInfo<v8::Array>& info) {}

<<<<<<< HEAD
void EmptyInterceptorDefinerWithSideEffect(
    Local<Name> name, const v8::PropertyDescriptor& desc,
    const v8::PropertyCallbackInfo<v8::Value>& info) {
  ApiTestFuzzer::Fuzz();
  v8::Local<v8::Value> result = CompileRun("interceptor_definer_side_effect()");
  if (!result->IsNull()) {
    info.GetReturnValue().Set(result);
  }
}

void SimpleAccessorGetter(Local<String> name,
                          const v8::PropertyCallbackInfo<v8::Value>& info) {
  Local<Object> self = info.This().As<Object>();
=======
v8::Intercepted EmptyInterceptorDefinerWithSideEffect(
    Local<Name> name, const v8::PropertyDescriptor& desc,
    const v8::PropertyCallbackInfo<void>& info) {
  ApiTestFuzzer::Fuzz();
  v8::Local<v8::Value> result = CompileRun("interceptor_definer_side_effect()");
  if (!result->IsNull()) {
    return v8::Intercepted::kYes;
  }
  return v8::Intercepted::kNo;
}

void SimpleGetterImpl(Local<String> name_str,
                      const v8::FunctionCallbackInfo<v8::Value>& info) {
  Local<Object> self = info.This();
>>>>>>> 626889fb
  info.GetReturnValue().Set(
      self->Get(
              info.GetIsolate()->GetCurrentContext(),
              String::Concat(info.GetIsolate(), v8_str("accessor_"), name_str))
          .ToLocalChecked());
}

<<<<<<< HEAD
void SimpleAccessorSetter(Local<String> name, Local<Value> value,
                          const v8::PropertyCallbackInfo<void>& info) {
  Local<Object> self = info.This().As<Object>();
=======
void SimpleSetterImpl(Local<String> name_str,
                      const v8::FunctionCallbackInfo<v8::Value>& info) {
  Local<Object> self = info.This();
  Local<Value> value = info[0];
>>>>>>> 626889fb
  self->Set(info.GetIsolate()->GetCurrentContext(),
            String::Concat(info.GetIsolate(), v8_str("accessor_"), name_str),
            value)
      .FromJust();
}

void SimpleGetterCallback(const v8::FunctionCallbackInfo<v8::Value>& args) {
  Local<String> name_str = args.Data().As<String>();
  SimpleGetterImpl(name_str, args);
}

void SimpleSetterCallback(const v8::FunctionCallbackInfo<v8::Value>& info) {
  Local<String> name_str = info.Data().As<String>();
  SimpleSetterImpl(name_str, info);
}

void SymbolGetterCallback(const v8::FunctionCallbackInfo<v8::Value>& info) {
  Local<Name> name = info.Data().As<Name>();
  CHECK(name->IsSymbol());
  v8::Isolate* isolate = info.GetIsolate();
  Local<Symbol> sym = name.As<Symbol>();
  if (sym->Description(isolate)->IsUndefined()) return;
<<<<<<< HEAD
  SimpleAccessorGetter(sym->Description(isolate).As<String>(), info);
=======
  SimpleGetterImpl(sym->Description(isolate).As<String>(), info);
>>>>>>> 626889fb
}

void SymbolSetterCallback(const v8::FunctionCallbackInfo<v8::Value>& info) {
  Local<Name> name = info.Data().As<Name>();
  CHECK(name->IsSymbol());
  v8::Isolate* isolate = info.GetIsolate();
  Local<Symbol> sym = name.As<Symbol>();
  if (sym->Description(isolate)->IsUndefined()) return;
<<<<<<< HEAD
  SimpleAccessorSetter(sym->Description(isolate).As<String>(), value, info);
}

void InterceptorGetter(Local<Name> generic_name,
                       const v8::PropertyCallbackInfo<v8::Value>& info) {
  if (generic_name->IsSymbol()) return;
=======
  SimpleSetterImpl(sym->Description(isolate).As<String>(), info);
}

v8::Intercepted InterceptorGetter(
    Local<Name> generic_name, const v8::PropertyCallbackInfo<v8::Value>& info) {
  if (generic_name->IsSymbol()) return v8::Intercepted::kNo;
>>>>>>> 626889fb
  Local<String> name = generic_name.As<String>();
  String::Utf8Value utf8(info.GetIsolate(), name);
  char* name_str = *utf8;
  char prefix[] = "interceptor_";
  int i;
  for (i = 0; name_str[i] && prefix[i]; ++i) {
    if (name_str[i] != prefix[i]) return v8::Intercepted::kNo;
  }
  Local<Object> self = info.This().As<Object>();
  info.GetReturnValue().Set(
      self->GetPrivate(
              info.GetIsolate()->GetCurrentContext(),
              v8::Private::ForApi(info.GetIsolate(), v8_str(name_str + i)))
          .ToLocalChecked());
  return v8::Intercepted::kYes;
}

<<<<<<< HEAD
void InterceptorSetter(Local<Name> generic_name, Local<Value> value,
                       const v8::PropertyCallbackInfo<v8::Value>& info) {
  if (generic_name->IsSymbol()) return;
=======
v8::Intercepted InterceptorSetter(Local<Name> generic_name, Local<Value> value,
                                  const v8::PropertyCallbackInfo<void>& info) {
  if (generic_name->IsSymbol()) return v8::Intercepted::kNo;
>>>>>>> 626889fb
  Local<String> name = generic_name.As<String>();
  // Intercept accesses that set certain integer values, for which the name does
  // not start with 'accessor_'.
  String::Utf8Value utf8(info.GetIsolate(), name);
  char* name_str = *utf8;
  char prefix[] = "accessor_";
  int i;
  for (i = 0; name_str[i] && prefix[i]; ++i) {
    if (name_str[i] != prefix[i]) break;
  }
  if (!prefix[i]) return v8::Intercepted::kNo;

  Local<Context> context = info.GetIsolate()->GetCurrentContext();
  if (value->IsInt32() && value->Int32Value(context).FromJust() < 10000) {
    Local<Object> self = info.This().As<Object>();
    Local<v8::Private> symbol = v8::Private::ForApi(info.GetIsolate(), name);
    self->SetPrivate(context, symbol, value).FromJust();
    return v8::Intercepted::kYes;
  }
  return v8::Intercepted::kNo;
}

<<<<<<< HEAD
void GenericInterceptorGetter(Local<Name> generic_name,
                              const v8::PropertyCallbackInfo<v8::Value>& info) {
=======
v8::Intercepted GenericInterceptorGetter(
    Local<Name> generic_name, const v8::PropertyCallbackInfo<v8::Value>& info) {
>>>>>>> 626889fb
  v8::Isolate* isolate = info.GetIsolate();
  Local<String> str;
  if (generic_name->IsSymbol()) {
    Local<Value> name = generic_name.As<Symbol>()->Description(isolate);
<<<<<<< HEAD
    if (name->IsUndefined()) return;
=======
    if (name->IsUndefined()) return v8::Intercepted::kNo;
>>>>>>> 626889fb
    str = String::Concat(info.GetIsolate(), v8_str("_sym_"), name.As<String>());
  } else {
    Local<String> name = generic_name.As<String>();
    String::Utf8Value utf8(info.GetIsolate(), name);
    char* name_str = *utf8;
    if (*name_str == '_') return v8::Intercepted::kNo;
    str = String::Concat(info.GetIsolate(), v8_str("_str_"), name);
  }

  Local<Object> self = info.This().As<Object>();
  info.GetReturnValue().Set(
      self->Get(info.GetIsolate()->GetCurrentContext(), str).ToLocalChecked());
  return v8::Intercepted::kYes;
}

<<<<<<< HEAD
void GenericInterceptorSetter(Local<Name> generic_name, Local<Value> value,
                              const v8::PropertyCallbackInfo<v8::Value>& info) {
=======
v8::Intercepted GenericInterceptorSetter(
    Local<Name> generic_name, Local<Value> value,
    const v8::PropertyCallbackInfo<void>& info) {
>>>>>>> 626889fb
  v8::Isolate* isolate = info.GetIsolate();
  Local<String> str;
  if (generic_name->IsSymbol()) {
    Local<Value> name = generic_name.As<Symbol>()->Description(isolate);
<<<<<<< HEAD
    if (name->IsUndefined()) return;
=======
    if (name->IsUndefined()) return v8::Intercepted::kNo;
>>>>>>> 626889fb
    str = String::Concat(info.GetIsolate(), v8_str("_sym_"), name.As<String>());
  } else {
    Local<String> name = generic_name.As<String>();
    String::Utf8Value utf8(info.GetIsolate(), name);
    char* name_str = *utf8;
    if (*name_str == '_') return v8::Intercepted::kNo;
    str = String::Concat(info.GetIsolate(), v8_str("_str_"), name);
  }

  Local<Object> self = info.This().As<Object>();
  self->Set(info.GetIsolate()->GetCurrentContext(), str, value).FromJust();
  return v8::Intercepted::kYes;
}

void AddAccessor(v8::Isolate* isolate, Local<FunctionTemplate> templ,
                 Local<Name> name, v8::FunctionCallback getter,
                 v8::FunctionCallback setter) {
  Local<FunctionTemplate> getter_templ =
      FunctionTemplate::New(isolate, getter, name);
  Local<FunctionTemplate> setter_templ =
      FunctionTemplate::New(isolate, setter, name);

  templ->PrototypeTemplate()->SetAccessorProperty(name, getter_templ,
                                                  setter_templ);
}

void AddStringOnlyInterceptor(Local<FunctionTemplate> templ,
                              v8::NamedPropertyGetterCallback getter,
                              v8::NamedPropertySetterCallback setter) {
  templ->InstanceTemplate()->SetHandler(v8::NamedPropertyHandlerConfiguration(
      getter, setter, nullptr, nullptr, nullptr, Local<v8::Value>(),
      v8::PropertyHandlerFlags::kOnlyInterceptStrings));
}

void AddInterceptor(Local<FunctionTemplate> templ,
                    v8::NamedPropertyGetterCallback getter,
                    v8::NamedPropertySetterCallback setter) {
  templ->InstanceTemplate()->SetHandler(
      v8::NamedPropertyHandlerConfiguration(getter, setter));
}

v8::Global<v8::Object> bottom_global;

v8::Intercepted CheckThisIndexedPropertyHandler(
    uint32_t index, const v8::PropertyCallbackInfo<v8::Value>& info) {
  v8::Isolate* isolate = info.GetIsolate();
  CheckReturnValue(info, FUNCTION_ADDR(CheckThisIndexedPropertyHandler));
  // The request is not intercepted so don't call ApiTestFuzzer::Fuzz() here.
  CHECK(info.This()
            ->Equals(isolate->GetCurrentContext(), bottom_global.Get(isolate))
            .FromJust());
  return v8::Intercepted::kNo;
}

v8::Intercepted CheckThisNamedPropertyHandler(
    Local<Name> name, const v8::PropertyCallbackInfo<v8::Value>& info) {
  v8::Isolate* isolate = info.GetIsolate();
  CheckReturnValue(info, FUNCTION_ADDR(CheckThisNamedPropertyHandler));
  // The request is not intercepted so don't call ApiTestFuzzer::Fuzz() here.
  CHECK(info.This()
            ->Equals(isolate->GetCurrentContext(), bottom_global.Get(isolate))
            .FromJust());
  return v8::Intercepted::kNo;
}

v8::Intercepted CheckThisIndexedPropertyDefiner(
    uint32_t index, const v8::PropertyDescriptor& desc,
    const v8::PropertyCallbackInfo<void>& info) {
  v8::Isolate* isolate = info.GetIsolate();
  CheckReturnValue(info, FUNCTION_ADDR(CheckThisIndexedPropertyDefiner));
  // The request is not intercepted so don't call ApiTestFuzzer::Fuzz() here.
  CHECK(info.This()
            ->Equals(isolate->GetCurrentContext(), bottom_global.Get(isolate))
            .FromJust());
  return v8::Intercepted::kNo;
}

v8::Intercepted CheckThisNamedPropertyDefiner(
    Local<Name> property, const v8::PropertyDescriptor& desc,
    const v8::PropertyCallbackInfo<void>& info) {
  v8::Isolate* isolate = info.GetIsolate();
  CheckReturnValue(info, FUNCTION_ADDR(CheckThisNamedPropertyDefiner));
  // The request is not intercepted so don't call ApiTestFuzzer::Fuzz() here.
  CHECK(info.This()
            ->Equals(isolate->GetCurrentContext(), bottom_global.Get(isolate))
            .FromJust());
  return v8::Intercepted::kNo;
}

v8::Intercepted CheckThisIndexedPropertySetter(
    uint32_t index, Local<Value> value,
    const v8::PropertyCallbackInfo<void>& info) {
  v8::Isolate* isolate = info.GetIsolate();
  CheckReturnValue(info, FUNCTION_ADDR(CheckThisIndexedPropertySetter));
  // The request is not intercepted so don't call ApiTestFuzzer::Fuzz() here.
  CHECK(info.This()
            ->Equals(isolate->GetCurrentContext(), bottom_global.Get(isolate))
            .FromJust());
  return v8::Intercepted::kNo;
}

<<<<<<< HEAD
void CheckThisIndexedPropertyDescriptor(
    uint32_t index, const v8::PropertyCallbackInfo<v8::Value>& info) {
  CheckReturnValue(info, FUNCTION_ADDR(CheckThisIndexedPropertyDescriptor));
=======
v8::Intercepted CheckThisNamedPropertySetter(
    Local<Name> property, Local<Value> value,
    const v8::PropertyCallbackInfo<void>& info) {
  v8::Isolate* isolate = info.GetIsolate();
  CheckReturnValue(info, FUNCTION_ADDR(CheckThisNamedPropertySetter));
>>>>>>> 626889fb
  // The request is not intercepted so don't call ApiTestFuzzer::Fuzz() here.
  CHECK(info.This()
            ->Equals(isolate->GetCurrentContext(), bottom_global.Get(isolate))
            .FromJust());
  return v8::Intercepted::kNo;
}

<<<<<<< HEAD
void CheckThisNamedPropertyDescriptor(
    Local<Name> property, const v8::PropertyCallbackInfo<v8::Value>& info) {
  CheckReturnValue(info, FUNCTION_ADDR(CheckThisNamedPropertyDescriptor));
=======
v8::Intercepted CheckThisIndexedPropertyDescriptor(
    uint32_t index, const v8::PropertyCallbackInfo<v8::Value>& info) {
  v8::Isolate* isolate = info.GetIsolate();
  CheckReturnValue(info, FUNCTION_ADDR(CheckThisIndexedPropertyDescriptor));
>>>>>>> 626889fb
  // The request is not intercepted so don't call ApiTestFuzzer::Fuzz() here.
  CHECK(info.This()
            ->Equals(isolate->GetCurrentContext(), bottom_global.Get(isolate))
            .FromJust());
  return v8::Intercepted::kNo;
}

<<<<<<< HEAD
void CheckThisNamedPropertySetter(
    Local<Name> property, Local<Value> value,
    const v8::PropertyCallbackInfo<v8::Value>& info) {
  CheckReturnValue(info, FUNCTION_ADDR(CheckThisNamedPropertySetter));
=======
v8::Intercepted CheckThisNamedPropertyDescriptor(
    Local<Name> property, const v8::PropertyCallbackInfo<v8::Value>& info) {
  v8::Isolate* isolate = info.GetIsolate();
  CheckReturnValue(info, FUNCTION_ADDR(CheckThisNamedPropertyDescriptor));
>>>>>>> 626889fb
  // The request is not intercepted so don't call ApiTestFuzzer::Fuzz() here.
  CHECK(info.This()
            ->Equals(isolate->GetCurrentContext(), bottom_global.Get(isolate))
            .FromJust());
  return v8::Intercepted::kNo;
}

v8::Intercepted CheckThisIndexedPropertyQuery(
    uint32_t index, const v8::PropertyCallbackInfo<v8::Integer>& info) {
  v8::Isolate* isolate = info.GetIsolate();
  CheckReturnValue(info, FUNCTION_ADDR(CheckThisIndexedPropertyQuery));
  // The request is not intercepted so don't call ApiTestFuzzer::Fuzz() here.
  CHECK(info.This()
            ->Equals(isolate->GetCurrentContext(), bottom_global.Get(isolate))
            .FromJust());
  return v8::Intercepted::kNo;
}

v8::Intercepted CheckThisNamedPropertyQuery(
    Local<Name> property, const v8::PropertyCallbackInfo<v8::Integer>& info) {
  v8::Isolate* isolate = info.GetIsolate();
  CheckReturnValue(info, FUNCTION_ADDR(CheckThisNamedPropertyQuery));
  // The request is not intercepted so don't call ApiTestFuzzer::Fuzz() here.
  CHECK(info.This()
            ->Equals(isolate->GetCurrentContext(), bottom_global.Get(isolate))
            .FromJust());
  return v8::Intercepted::kNo;
}

v8::Intercepted CheckThisIndexedPropertyDeleter(
    uint32_t index, const v8::PropertyCallbackInfo<v8::Boolean>& info) {
  v8::Isolate* isolate = info.GetIsolate();
  CheckReturnValue(info, FUNCTION_ADDR(CheckThisIndexedPropertyDeleter));
  // The request is not intercepted so don't call ApiTestFuzzer::Fuzz() here.
  CHECK(info.This()
            ->Equals(isolate->GetCurrentContext(), bottom_global.Get(isolate))
            .FromJust());
  return v8::Intercepted::kNo;
}

v8::Intercepted CheckThisNamedPropertyDeleter(
    Local<Name> property, const v8::PropertyCallbackInfo<v8::Boolean>& info) {
  v8::Isolate* isolate = info.GetIsolate();
  CheckReturnValue(info, FUNCTION_ADDR(CheckThisNamedPropertyDeleter));
  // The request is not intercepted so don't call ApiTestFuzzer::Fuzz() here.
  CHECK(info.This()
            ->Equals(isolate->GetCurrentContext(), bottom_global.Get(isolate))
            .FromJust());
  return v8::Intercepted::kNo;
}

void CheckThisIndexedPropertyEnumerator(
    const v8::PropertyCallbackInfo<v8::Array>& info) {
  v8::Isolate* isolate = info.GetIsolate();
  CheckReturnValue(info, FUNCTION_ADDR(CheckThisIndexedPropertyEnumerator));
  // The request is not intercepted so don't call ApiTestFuzzer::Fuzz() here.
  CHECK(info.This()
            ->Equals(isolate->GetCurrentContext(), bottom_global.Get(isolate))
            .FromJust());
}


void CheckThisNamedPropertyEnumerator(
    const v8::PropertyCallbackInfo<v8::Array>& info) {
  v8::Isolate* isolate = info.GetIsolate();
  CheckReturnValue(info, FUNCTION_ADDR(CheckThisNamedPropertyEnumerator));
  // The request is not intercepted so don't call ApiTestFuzzer::Fuzz() here.
  CHECK(info.This()
            ->Equals(isolate->GetCurrentContext(), bottom_global.Get(isolate))
            .FromJust());
}


int echo_named_call_count;

v8::Intercepted EchoNamedProperty(
    Local<Name> name, const v8::PropertyCallbackInfo<v8::Value>& info) {
  ApiTestFuzzer::Fuzz();
  CHECK(v8_str("data")
            ->Equals(info.GetIsolate()->GetCurrentContext(), info.Data())
            .FromJust());
  echo_named_call_count++;
  info.GetReturnValue().Set(name);
  return v8::Intercepted::kYes;
}

v8::Intercepted InterceptorHasOwnPropertyGetter(
    Local<Name> name, const v8::PropertyCallbackInfo<v8::Value>& info) {
  // The request is not intercepted so don't call ApiTestFuzzer::Fuzz() here.
<<<<<<< HEAD
=======
  return v8::Intercepted::kNo;
>>>>>>> 626889fb
}

v8::Intercepted InterceptorHasOwnPropertyGetterGC(
    Local<Name> name, const v8::PropertyCallbackInfo<v8::Value>& info) {
  // The request is not intercepted so don't call ApiTestFuzzer::Fuzz() here.
<<<<<<< HEAD
  CcTest::CollectAllGarbage();
=======
  i::heap::InvokeMajorGC(CcTest::heap());
  return v8::Intercepted::kNo;
>>>>>>> 626889fb
}

int query_counter_int = 0;

v8::Intercepted QueryCallback(
    Local<Name> property, const v8::PropertyCallbackInfo<v8::Integer>& info) {
  query_counter_int++;
  return v8::Intercepted::kNo;
}

}  // namespace

// Examples that show when the query callback is triggered.
THREADED_TEST(QueryInterceptor) {
  v8::Isolate* isolate = CcTest::isolate();
  v8::HandleScope scope(isolate);
  v8::Local<v8::FunctionTemplate> templ = v8::FunctionTemplate::New(isolate);
  templ->InstanceTemplate()->SetHandler(
      v8::NamedPropertyHandlerConfiguration(nullptr, nullptr, QueryCallback));
  LocalContext env;
  env->Global()
      ->Set(env.local(), v8_str("obj"), templ->GetFunction(env.local())
                                            .ToLocalChecked()
                                            ->NewInstance(env.local())
                                            .ToLocalChecked())
      .FromJust();
  CHECK_EQ(0, query_counter_int);
  v8::Local<Value> result =
      v8_compile("Object.getOwnPropertyDescriptor(obj, 'x');")
          ->Run(env.local())
          .ToLocalChecked();
  CHECK_EQ(1, query_counter_int);
  CHECK_EQ(v8::PropertyAttribute::None,
           static_cast<v8::PropertyAttribute>(
               result->Int32Value(env.local()).FromJust()));

  v8_compile("Object.defineProperty(obj, 'not_enum', {value: 17});")
      ->Run(env.local())
      .ToLocalChecked();
  CHECK_EQ(2, query_counter_int);

  v8_compile(
      "Object.defineProperty(obj, 'enum', {value: 17, enumerable: true, "
      "writable: true});")
      ->Run(env.local())
      .ToLocalChecked();
  CHECK_EQ(3, query_counter_int);

  CHECK(v8_compile("obj.propertyIsEnumerable('enum');")
            ->Run(env.local())
            .ToLocalChecked()
            ->BooleanValue(isolate));
  CHECK_EQ(4, query_counter_int);

  CHECK(!v8_compile("obj.propertyIsEnumerable('not_enum');")
             ->Run(env.local())
             .ToLocalChecked()
             ->BooleanValue(isolate));
  CHECK_EQ(5, query_counter_int);

  CHECK(v8_compile("obj.hasOwnProperty('enum');")
            ->Run(env.local())
            .ToLocalChecked()
            ->BooleanValue(isolate));
  CHECK_EQ(5, query_counter_int);

  CHECK(v8_compile("obj.hasOwnProperty('not_enum');")
            ->Run(env.local())
            .ToLocalChecked()
            ->BooleanValue(isolate));
  CHECK_EQ(5, query_counter_int);

  CHECK(!v8_compile("obj.hasOwnProperty('x');")
             ->Run(env.local())
             .ToLocalChecked()
             ->BooleanValue(isolate));
  CHECK_EQ(6, query_counter_int);

  CHECK(!v8_compile("obj.propertyIsEnumerable('undef');")
             ->Run(env.local())
             .ToLocalChecked()
             ->BooleanValue(isolate));
  CHECK_EQ(7, query_counter_int);

  v8_compile("Object.defineProperty(obj, 'enum', {value: 42});")
      ->Run(env.local())
      .ToLocalChecked();
  CHECK_EQ(8, query_counter_int);

  v8_compile("Object.isFrozen('obj.x');")->Run(env.local()).ToLocalChecked();
  CHECK_EQ(8, query_counter_int);

  v8_compile("'x' in obj;")->Run(env.local()).ToLocalChecked();
  CHECK_EQ(9, query_counter_int);
}

namespace {

bool get_was_called = false;
bool set_was_called = false;

int set_was_called_counter = 0;

v8::Intercepted GetterCallback(
    Local<Name> property, const v8::PropertyCallbackInfo<v8::Value>& info) {
  get_was_called = true;
  return v8::Intercepted::kNo;
}

v8::Intercepted SetterCallback(Local<Name> property, Local<Value> value,
                               const v8::PropertyCallbackInfo<void>& info) {
  set_was_called = true;
  set_was_called_counter++;
  return v8::Intercepted::kNo;
}

v8::Intercepted InterceptingSetterCallback(
    Local<Name> property, Local<Value> value,
    const v8::PropertyCallbackInfo<void>& info) {
  return v8::Intercepted::kYes;
}

}  // namespace

// Check that get callback is called in defineProperty with accessor descriptor.
THREADED_TEST(DefinerCallbackAccessorInterceptor) {
  v8::HandleScope scope(CcTest::isolate());
  v8::Local<v8::FunctionTemplate> templ =
      v8::FunctionTemplate::New(CcTest::isolate());
  templ->InstanceTemplate()->SetHandler(
      v8::NamedPropertyHandlerConfiguration(GetterCallback, SetterCallback));
  LocalContext env;
  env->Global()
      ->Set(env.local(), v8_str("obj"), templ->GetFunction(env.local())
                                            .ToLocalChecked()
                                            ->NewInstance(env.local())
                                            .ToLocalChecked())
      .FromJust();

  get_was_called = false;
  set_was_called = false;

  v8_compile("Object.defineProperty(obj, 'x', {set: function() {return 17;}});")
      ->Run(env.local())
      .ToLocalChecked();
  CHECK(get_was_called);
  CHECK(!set_was_called);
}

// Check that set callback is called for function declarations.
THREADED_TEST(SetterCallbackFunctionDeclarationInterceptor) {
  v8::HandleScope scope(CcTest::isolate());
  LocalContext env;
  v8::Local<v8::FunctionTemplate> templ =
      v8::FunctionTemplate::New(CcTest::isolate());

  v8::Local<ObjectTemplate> object_template = templ->InstanceTemplate();
  object_template->SetHandler(
      v8::NamedPropertyHandlerConfiguration(nullptr, SetterCallback));
  v8::Local<v8::Context> ctx =
      v8::Context::New(CcTest::isolate(), nullptr, object_template);

  set_was_called_counter = 0;

  // Declare function.
  v8::Local<v8::String> code = v8_str("function x() {return 42;}; x();");
  CHECK_EQ(42, v8::Script::Compile(ctx, code)
                   .ToLocalChecked()
                   ->Run(ctx)
                   .ToLocalChecked()
                   ->Int32Value(ctx)
                   .FromJust());
  CHECK_EQ(1, set_was_called_counter);

  // Redeclare function.
  code = v8_str("function x() {return 43;}; x();");
  CHECK_EQ(43, v8::Script::Compile(ctx, code)
                   .ToLocalChecked()
                   ->Run(ctx)
                   .ToLocalChecked()
                   ->Int32Value(ctx)
                   .FromJust());
  CHECK_EQ(2, set_was_called_counter);

  // Redefine function.
  code = v8_str("x = function() {return 44;}; x();");
  CHECK_EQ(44, v8::Script::Compile(ctx, code)
                   .ToLocalChecked()
                   ->Run(ctx)
                   .ToLocalChecked()
                   ->Int32Value(ctx)
                   .FromJust());
  CHECK_EQ(3, set_was_called_counter);
}

namespace {
int descriptor_was_called;

v8::Intercepted PropertyDescriptorCallback(
    Local<Name> name, const v8::PropertyCallbackInfo<v8::Value>& info) {
  // Intercept the callback and create some descriptor.
  descriptor_was_called++;
  const char* code =
      "var desc = {value: 5};"
      "desc;";
  Local<Value> descriptor = v8_compile(code)
                                ->Run(info.GetIsolate()->GetCurrentContext())
                                .ToLocalChecked();
  info.GetReturnValue().Set(descriptor);
  return v8::Intercepted::kYes;
}
}  // namespace

// Check that the descriptor callback is called on the global object.
THREADED_TEST(DescriptorCallbackOnGlobalObject) {
  v8::HandleScope scope(CcTest::isolate());
  LocalContext env;
  v8::Local<v8::FunctionTemplate> templ =
      v8::FunctionTemplate::New(CcTest::isolate());

  v8::Local<ObjectTemplate> object_template = templ->InstanceTemplate();
  object_template->SetHandler(v8::NamedPropertyHandlerConfiguration(
      nullptr, nullptr, PropertyDescriptorCallback, nullptr, nullptr, nullptr));
  v8::Local<v8::Context> ctx =
      v8::Context::New(CcTest::isolate(), nullptr, object_template);

  descriptor_was_called = 0;

  // Declare function.
  v8::Local<v8::String> code = v8_str(
      "var x = 42; var desc = Object.getOwnPropertyDescriptor(this, 'x'); "
      "desc.value;");
  CHECK_EQ(5, v8::Script::Compile(ctx, code)
                  .ToLocalChecked()
                  ->Run(ctx)
                  .ToLocalChecked()
                  ->Int32Value(ctx)
                  .FromJust());
  CHECK_EQ(1, descriptor_was_called);
}

namespace {
v8::Intercepted QueryCallbackSetDontDelete(
    Local<Name> property, const v8::PropertyCallbackInfo<v8::Integer>& info) {
  info.GetReturnValue().Set(v8::DontDelete);
  return v8::Intercepted::kYes;
}

}  // namespace

// Regression for a Node.js test that fails in debug mode.
THREADED_TEST(InterceptorFunctionRedeclareWithQueryCallback) {
  v8::HandleScope scope(CcTest::isolate());
  LocalContext env;
  v8::Local<v8::FunctionTemplate> templ =
      v8::FunctionTemplate::New(CcTest::isolate());

  v8::Local<ObjectTemplate> object_template = templ->InstanceTemplate();
  object_template->SetHandler(v8::NamedPropertyHandlerConfiguration(
      nullptr, nullptr, QueryCallbackSetDontDelete));
  v8::Local<v8::Context> ctx =
      v8::Context::New(CcTest::isolate(), nullptr, object_template);

  // Declare and redeclare function.
  v8::Local<v8::String> code = v8_str(
      "function x() {return 42;};"
      "function x() {return 43;};");
  v8::Script::Compile(ctx, code).ToLocalChecked()->Run(ctx).ToLocalChecked();
}

// Regression test for chromium bug 656648.
// Do not crash on non-masking, intercepting setter callbacks.
THREADED_TEST(NonMaskingInterceptor) {
  v8::HandleScope scope(CcTest::isolate());
  LocalContext env;
  v8::Local<v8::FunctionTemplate> templ =
      v8::FunctionTemplate::New(CcTest::isolate());

  v8::Local<ObjectTemplate> object_template = templ->InstanceTemplate();
  object_template->SetHandler(v8::NamedPropertyHandlerConfiguration(
      nullptr, InterceptingSetterCallback, nullptr, nullptr, nullptr,
      Local<Value>(), v8::PropertyHandlerFlags::kNonMasking));
  v8::Local<v8::Context> ctx =
      v8::Context::New(CcTest::isolate(), nullptr, object_template);

  v8::Local<v8::String> code = v8_str("function x() {return 43;};");
  v8::Script::Compile(ctx, code).ToLocalChecked()->Run(ctx).ToLocalChecked();
}

// Check that function re-declarations throw if they are read-only.
THREADED_TEST(SetterCallbackFunctionDeclarationInterceptorThrow) {
  v8::HandleScope scope(CcTest::isolate());
  LocalContext env;
  v8::Local<v8::FunctionTemplate> templ =
      v8::FunctionTemplate::New(CcTest::isolate());

  v8::Local<ObjectTemplate> object_template = templ->InstanceTemplate();
  object_template->SetHandler(
      v8::NamedPropertyHandlerConfiguration(nullptr, SetterCallback));
  v8::Local<v8::Context> ctx =
      v8::Context::New(CcTest::isolate(), nullptr, object_template);

  set_was_called = false;

  v8::Local<v8::String> code = v8_str(
      "function x() {return 42;};"
      "Object.defineProperty(this, 'x', {"
      "configurable: false, "
      "writable: false});"
      "x();");
  CHECK_EQ(42, v8::Script::Compile(ctx, code)
                   .ToLocalChecked()
                   ->Run(ctx)
                   .ToLocalChecked()
                   ->Int32Value(ctx)
                   .FromJust());

  CHECK(set_was_called);

  v8::TryCatch try_catch(CcTest::isolate());
  set_was_called = false;

  // Redeclare function that is read-only.
  code = v8_str("function x() {return 43;};");
  CHECK(v8::Script::Compile(ctx, code).ToLocalChecked()->Run(ctx).IsEmpty());
  CHECK(try_catch.HasCaught());

  CHECK(!set_was_called);
}


namespace {

bool get_was_called_in_order = false;
bool define_was_called_in_order = false;

v8::Intercepted GetterCallbackOrder(
    Local<Name> property, const v8::PropertyCallbackInfo<v8::Value>& info) {
  get_was_called_in_order = true;
  CHECK(!define_was_called_in_order);
  info.GetReturnValue().Set(property);
  return v8::Intercepted::kYes;
}

v8::Intercepted DefinerCallbackOrder(
    Local<Name> property, const v8::PropertyDescriptor& desc,
    const v8::PropertyCallbackInfo<void>& info) {
  // Get called before DefineProperty because we query the descriptor first.
  CHECK(get_was_called_in_order);
  define_was_called_in_order = true;
  return v8::Intercepted::kNo;
}

}  // namespace

// Check that getter callback is called before definer callback.
THREADED_TEST(DefinerCallbackGetAndDefine) {
  v8::HandleScope scope(CcTest::isolate());
  v8::Local<v8::FunctionTemplate> templ =
      v8::FunctionTemplate::New(CcTest::isolate());
  templ->InstanceTemplate()->SetHandler(v8::NamedPropertyHandlerConfiguration(
      GetterCallbackOrder, SetterCallback, nullptr, nullptr, nullptr,
      DefinerCallbackOrder));
  LocalContext env;
  env->Global()
      ->Set(env.local(), v8_str("obj"), templ->GetFunction(env.local())
                                            .ToLocalChecked()
                                            ->NewInstance(env.local())
                                            .ToLocalChecked())
      .FromJust();

  CHECK(!get_was_called_in_order);
  CHECK(!define_was_called_in_order);

  v8_compile("Object.defineProperty(obj, 'x', {set: function() {return 17;}});")
      ->Run(env.local())
      .ToLocalChecked();
  CHECK(get_was_called_in_order);
  CHECK(define_was_called_in_order);
}

namespace {  //  namespace for InObjectLiteralDefinitionWithInterceptor

// Workaround for no-snapshot builds: only intercept once Context::New() is
// done, otherwise we'll intercept
// bootstrapping like defining array on the global object.
bool context_is_done = false;
bool getter_callback_was_called = false;

v8::Intercepted ReturnUndefinedGetterCallback(
    Local<Name> property, const v8::PropertyCallbackInfo<v8::Value>& info) {
  if (context_is_done) {
    getter_callback_was_called = true;
    info.GetReturnValue().SetUndefined();
    return v8::Intercepted::kYes;
  }
  return v8::Intercepted::kNo;
}

}  // namespace

// Check that an interceptor is not invoked during ES6 style definitions inside
// an object literal.
THREADED_TEST(InObjectLiteralDefinitionWithInterceptor) {
  v8::HandleScope scope(CcTest::isolate());
  LocalContext env;

  // Set up a context in which all global object definitions are intercepted.
  v8::Local<v8::FunctionTemplate> templ =
      v8::FunctionTemplate::New(CcTest::isolate());
  v8::Local<ObjectTemplate> object_template = templ->InstanceTemplate();
  object_template->SetHandler(
      v8::NamedPropertyHandlerConfiguration(ReturnUndefinedGetterCallback));
  v8::Local<v8::Context> ctx =
      v8::Context::New(CcTest::isolate(), nullptr, object_template);

  context_is_done = true;

  // The interceptor returns undefined for any global object,
  // so setting a property on an object should throw.
  v8::Local<v8::String> code = v8_str("var o = {}; o.x = 5");
  {
    getter_callback_was_called = false;
    v8::TryCatch try_catch(CcTest::isolate());
    CHECK(v8::Script::Compile(ctx, code).ToLocalChecked()->Run(ctx).IsEmpty());
    CHECK(try_catch.HasCaught());
    CHECK(getter_callback_was_called);
  }

  // Defining a property in the object literal should not throw
  // because the interceptor is not invoked.
  {
    getter_callback_was_called = false;
    v8::TryCatch try_catch(CcTest::isolate());
    code = v8_str("var l = {x: 5};");
    CHECK(v8::Script::Compile(ctx, code)
              .ToLocalChecked()
              ->Run(ctx)
              .ToLocalChecked()
              ->IsUndefined());
    CHECK(!try_catch.HasCaught());
    CHECK(!getter_callback_was_called);
  }
}

THREADED_TEST(InterceptorHasOwnProperty) {
  LocalContext context;
  v8::Isolate* isolate = context.isolate();
  v8::HandleScope scope(isolate);
  Local<v8::FunctionTemplate> fun_templ = v8::FunctionTemplate::New(isolate);
  Local<v8::ObjectTemplate> instance_templ = fun_templ->InstanceTemplate();
  instance_templ->SetHandler(
      v8::NamedPropertyHandlerConfiguration(InterceptorHasOwnPropertyGetter));
  Local<Function> function =
      fun_templ->GetFunction(context.local()).ToLocalChecked();
  context->Global()
      ->Set(context.local(), v8_str("constructor"), function)
      .FromJust();
  v8::Local<Value> value = CompileRun(
      "var o = new constructor();"
      "o.hasOwnProperty('ostehaps');");
  CHECK(!value->BooleanValue(isolate));
  value = CompileRun(
      "o.ostehaps = 42;"
      "o.hasOwnProperty('ostehaps');");
  CHECK(value->BooleanValue(isolate));
  value = CompileRun(
      "var p = new constructor();"
      "p.hasOwnProperty('ostehaps');");
  CHECK(!value->BooleanValue(isolate));
}


THREADED_TEST(InterceptorHasOwnPropertyCausingGC) {
  LocalContext context;
  v8::Isolate* isolate = context.isolate();
  v8::HandleScope scope(isolate);
  Local<v8::FunctionTemplate> fun_templ = v8::FunctionTemplate::New(isolate);
  Local<v8::ObjectTemplate> instance_templ = fun_templ->InstanceTemplate();
  instance_templ->SetHandler(
      v8::NamedPropertyHandlerConfiguration(InterceptorHasOwnPropertyGetterGC));
  Local<Function> function =
      fun_templ->GetFunction(context.local()).ToLocalChecked();
  context->Global()
      ->Set(context.local(), v8_str("constructor"), function)
      .FromJust();
  // Let's first make some stuff so we can be sure to get a good GC.
  CompileRun(
      "function makestr(size) {"
      "  switch (size) {"
      "    case 1: return 'f';"
      "    case 2: return 'fo';"
      "    case 3: return 'foo';"
      "  }"
      "  return makestr(size >> 1) + makestr((size + 1) >> 1);"
      "}"
      "var x = makestr(12345);"
      "x = makestr(31415);"
      "x = makestr(23456);");
  v8::Local<Value> value = CompileRun(
      "var o = new constructor();"
      "o.__proto__ = new String(x);"
      "o.hasOwnProperty('ostehaps');");
  CHECK(!value->BooleanValue(isolate));
}

namespace {

<<<<<<< HEAD
void CheckInterceptorIC(v8::GenericNamedPropertyGetterCallback getter,
                        v8::GenericNamedPropertySetterCallback setter,
                        v8::GenericNamedPropertyQueryCallback query,
                        v8::GenericNamedPropertyDefinerCallback definer,
=======
void CheckInterceptorIC(v8::NamedPropertyGetterCallback getter,
                        v8::NamedPropertySetterCallback setter,
                        v8::NamedPropertyQueryCallback query,
                        v8::NamedPropertyDefinerCallback definer,
>>>>>>> 626889fb
                        v8::PropertyHandlerFlags flags, const char* source,
                        std::optional<int> expected) {
  v8::Isolate* isolate = CcTest::isolate();
  v8::HandleScope scope(isolate);
  v8::Local<v8::ObjectTemplate> templ = ObjectTemplate::New(isolate);
  templ->SetHandler(v8::NamedPropertyHandlerConfiguration(
      getter, setter, query, nullptr /* deleter */, nullptr /* enumerator */,
      definer, nullptr /* descriptor */, v8_str("data"), flags));
  LocalContext context;
  context->Global()
      ->Set(context.local(), v8_str("o"),
            templ->NewInstance(context.local()).ToLocalChecked())
      .FromJust();
  v8::Local<Value> value = CompileRun(source);
  if (expected) {
    CHECK_EQ(*expected, value->Int32Value(context.local()).FromJust());
  } else {
    CHECK(value.IsEmpty());
  }
<<<<<<< HEAD
}

void CheckInterceptorIC(v8::GenericNamedPropertyGetterCallback getter,
                        v8::GenericNamedPropertyQueryCallback query,
                        const char* source, std::optional<int> expected) {
  CheckInterceptorIC(getter, nullptr, query, nullptr,
                     v8::PropertyHandlerFlags::kNone, source, expected);
}

void CheckInterceptorLoadIC(v8::GenericNamedPropertyGetterCallback getter,
                            const char* source, int expected) {
  CheckInterceptorIC(getter, nullptr, nullptr, nullptr,
                     v8::PropertyHandlerFlags::kNone, source, expected);
}

void InterceptorLoadICGetter(Local<Name> name,
                             const v8::PropertyCallbackInfo<v8::Value>& info) {
=======
}

void CheckInterceptorIC(v8::NamedPropertyGetterCallback getter,
                        v8::NamedPropertyQueryCallback query,
                        const char* source, std::optional<int> expected) {
  CheckInterceptorIC(getter, nullptr, query, nullptr,
                     v8::PropertyHandlerFlags::kNone, source, expected);
}

void CheckInterceptorLoadIC(v8::NamedPropertyGetterCallback getter,
                            const char* source, int expected) {
  CheckInterceptorIC(getter, nullptr, nullptr, nullptr,
                     v8::PropertyHandlerFlags::kNone, source, expected);
}

v8::Intercepted InterceptorLoadICGetter(
    Local<Name> name, const v8::PropertyCallbackInfo<v8::Value>& info) {
>>>>>>> 626889fb
  ApiTestFuzzer::Fuzz();
  v8::Isolate* isolate = CcTest::isolate();
  CHECK_EQ(isolate, info.GetIsolate());
  v8::Local<v8::Context> context = isolate->GetCurrentContext();
  CHECK(v8_str("data")->Equals(context, info.Data()).FromJust());
  CHECK(v8_str("x")->Equals(context, name).FromJust());
  info.GetReturnValue().Set(v8::Integer::New(isolate, 42));
  return v8::Intercepted::kYes;
}

}  // namespace

// This test should hit the load IC for the interceptor case.
THREADED_TEST(InterceptorLoadIC) {
  CheckInterceptorLoadIC(InterceptorLoadICGetter,
                         "var result = 0;"
                         "for (var i = 0; i < 1000; i++) {"
                         "  result = o.x;"
                         "}",
                         42);
}


// Below go several tests which verify that JITing for various
// configurations of interceptor and explicit fields works fine
// (those cases are special cased to get better performance).

namespace {

<<<<<<< HEAD
void InterceptorLoadXICGetter(Local<Name> name,
                              const v8::PropertyCallbackInfo<v8::Value>& info) {
  if (v8_str("x")
          ->Equals(info.GetIsolate()->GetCurrentContext(), name)
          .FromJust()) {
    // Side effects are allowed only when the property is present or throws.
    ApiTestFuzzer::Fuzz();
    info.GetReturnValue().Set(
        v8::Local<v8::Value>(v8::Integer::New(info.GetIsolate(), 42)));
  }
}

void InterceptorLoadXICGetterWithSideEffects(
=======
v8::Intercepted InterceptorLoadXICGetter(
>>>>>>> 626889fb
    Local<Name> name, const v8::PropertyCallbackInfo<v8::Value>& info) {
  v8::Isolate* isolate = info.GetIsolate();
  if (v8_str("x")->Equals(isolate->GetCurrentContext(), name).FromJust()) {
    // Side effects are allowed only when the property is present or throws.
    ApiTestFuzzer::Fuzz();
    info.GetReturnValue().Set(42);
    return v8::Intercepted::kYes;
  }
  return v8::Intercepted::kNo;
}

v8::Intercepted InterceptorLoadXICGetterWithSideEffects(
    Local<Name> name, const v8::PropertyCallbackInfo<v8::Value>& info) {
  // TODO(ishell): figure out what is the test supposed to do regarding
  // producing side effects but claiming that the interceptor hasn't
  // intercepted the operation. Is it about restarting the lookup iterator?
  ApiTestFuzzer::Fuzz();
  CompileRun("interceptor_getter_side_effect()");
<<<<<<< HEAD
  info.GetReturnValue().Set(
      v8_str("x")
              ->Equals(info.GetIsolate()->GetCurrentContext(), name)
              .FromJust()
          ? v8::Local<v8::Value>(v8::Integer::New(info.GetIsolate(), 42))
          : v8::Local<v8::Value>());
=======
  v8::Isolate* isolate = info.GetIsolate();
  if (v8_str("x")->Equals(isolate->GetCurrentContext(), name).FromJust()) {
    info.GetReturnValue().Set(42);
    return v8::Intercepted::kYes;
  }
  return v8::Intercepted::kNo;
>>>>>>> 626889fb
}

}  // namespace

THREADED_TEST(InterceptorLoadICWithFieldOnHolder) {
  CheckInterceptorLoadIC(InterceptorLoadXICGetter,
                         "var result = 0;"
                         "o.y = 239;"
                         "for (var i = 0; i < 1000; i++) {"
                         "  result = o.y;"
                         "}",
                         239);
}


THREADED_TEST(InterceptorLoadICWithSubstitutedProto) {
  CheckInterceptorLoadIC(InterceptorLoadXICGetter,
                         "var result = 0;"
                         "o.__proto__ = { 'y': 239 };"
                         "for (var i = 0; i < 1000; i++) {"
                         "  result = o.y + o.x;"
                         "}",
                         239 + 42);
}


THREADED_TEST(InterceptorLoadICWithPropertyOnProto) {
  CheckInterceptorLoadIC(InterceptorLoadXICGetter,
                         "var result = 0;"
                         "o.__proto__.y = 239;"
                         "for (var i = 0; i < 1000; i++) {"
                         "  result = o.y + o.x;"
                         "}",
                         239 + 42);
}


THREADED_TEST(InterceptorLoadICUndefined) {
  CheckInterceptorLoadIC(InterceptorLoadXICGetter,
                         "var result = 0;"
                         "for (var i = 0; i < 1000; i++) {"
                         "  result = (o.y == undefined) ? 239 : 42;"
                         "}",
                         239);
}


THREADED_TEST(InterceptorLoadICWithOverride) {
  CheckInterceptorLoadIC(InterceptorLoadXICGetter,
                         "fst = new Object();  fst.__proto__ = o;"
                         "snd = new Object();  snd.__proto__ = fst;"
                         "var result1 = 0;"
                         "for (var i = 0; i < 1000;  i++) {"
                         "  result1 = snd.x;"
                         "}"
                         "fst.x = 239;"
                         "var result = 0;"
                         "for (var i = 0; i < 1000; i++) {"
                         "  result = snd.x;"
                         "}"
                         "result + result1",
                         239 + 42);
}


// Test the case when we stored field into
// a stub, but interceptor produced value on its own.
THREADED_TEST(InterceptorLoadICFieldNotNeeded) {
  CheckInterceptorLoadIC(
      InterceptorLoadXICGetter,
      "proto = new Object();"
      "o.__proto__ = proto;"
      "proto.x = 239;"
      "for (var i = 0; i < 1000; i++) {"
      "  o.x;"
      // Now it should be ICed and keep a reference to x defined on proto
      "}"
      "var result = 0;"
      "for (var i = 0; i < 1000; i++) {"
      "  result += o.x;"
      "}"
      "result;",
      42 * 1000);
}


// Test the case when we stored field into
// a stub, but it got invalidated later on.
THREADED_TEST(InterceptorLoadICInvalidatedField) {
  CheckInterceptorLoadIC(
      InterceptorLoadXICGetter,
      "proto1 = new Object();"
      "proto2 = new Object();"
      "o.__proto__ = proto1;"
      "proto1.__proto__ = proto2;"
      "proto2.y = 239;"
      "for (var i = 0; i < 1000; i++) {"
      "  o.y;"
      // Now it should be ICed and keep a reference to y defined on proto2
      "}"
      "proto1.y = 42;"
      "var result = 0;"
      "for (var i = 0; i < 1000; i++) {"
      "  result += o.y;"
      "}"
      "result;",
      42 * 1000);
}

namespace {

int interceptor_load_not_handled_calls = 0;
v8::Intercepted InterceptorLoadNotHandled(
    Local<Name> name, const v8::PropertyCallbackInfo<v8::Value>& info) {
  ++interceptor_load_not_handled_calls;
  return v8::Intercepted::kNo;
}
}  // namespace

// Test how post-interceptor lookups are done in the non-cacheable
// case: the interceptor should not be invoked during this lookup.
THREADED_TEST(InterceptorLoadICPostInterceptor) {
  interceptor_load_not_handled_calls = 0;
  CheckInterceptorLoadIC(InterceptorLoadNotHandled,
                         "receiver = new Object();"
                         "receiver.__proto__ = o;"
                         "proto = new Object();"
                         "/* Make proto a slow-case object. */"
                         "for (var i = 0; i < 1000; i++) {"
                         "  proto[\"xxxxxxxx\" + i] = [];"
                         "}"
                         "proto.x = 17;"
                         "o.__proto__ = proto;"
                         "var result = 0;"
                         "for (var i = 0; i < 1000; i++) {"
                         "  result += receiver.x;"
                         "}"
                         "result;",
                         17 * 1000);
  CHECK_EQ(1000, interceptor_load_not_handled_calls);
}


// Test the case when we stored field into
// a stub, but it got invalidated later on due to override on
// global object which is between interceptor and fields' holders.
THREADED_TEST(InterceptorLoadICInvalidatedFieldViaGlobal) {
  CheckInterceptorLoadIC(
      InterceptorLoadXICGetter,
      "o.__proto__ = this;"  // set a global to be a proto of o.
      "this.__proto__.y = 239;"
      "for (var i = 0; i < 10; i++) {"
      "  if (o.y != 239) throw 'oops: ' + o.y;"
      // Now it should be ICed and keep a reference to y defined on
      // field_holder.
      "}"
      "this.y = 42;"  // Assign on a global.
      "var result = 0;"
      "for (var i = 0; i < 10; i++) {"
      "  result += o.y;"
      "}"
      "result;",
      42 * 10);
}

static void SetOnThis(Local<Name> name, Local<Value> value,
                      const v8::PropertyCallbackInfo<void>& info) {
  info.This()
      .As<Object>()
      ->CreateDataProperty(info.GetIsolate()->GetCurrentContext(), name, value)
      .FromJust();
}

THREADED_TEST(InterceptorLoadICWithCallbackOnHolder) {
  v8::Isolate* isolate = CcTest::isolate();
  v8::HandleScope scope(isolate);
  v8::Local<v8::ObjectTemplate> templ = ObjectTemplate::New(isolate);
  templ->SetHandler(
      v8::NamedPropertyHandlerConfiguration(InterceptorLoadXICGetter));
  templ->SetNativeDataProperty(v8_str("y"), Return239Callback);
  LocalContext context;
  context->Global()
      ->Set(context.local(), v8_str("o"),
            templ->NewInstance(context.local()).ToLocalChecked())
      .FromJust();

  // Check the case when receiver and interceptor's holder
  // are the same objects.
  v8::Local<Value> value = CompileRun(
      "var result = 0;"
      "for (var i = 0; i < 7; i++) {"
      "  result = o.y;"
      "}");
  CHECK_EQ(239, value->Int32Value(context.local()).FromJust());

  // Check the case when interceptor's holder is in proto chain
  // of receiver.
  value = CompileRun(
      "r = { __proto__: o };"
      "var result = 0;"
      "for (var i = 0; i < 7; i++) {"
      "  result = r.y;"
      "}");
  CHECK_EQ(239, value->Int32Value(context.local()).FromJust());
}


THREADED_TEST(InterceptorLoadICWithCallbackOnProto) {
  v8::Isolate* isolate = CcTest::isolate();
  v8::HandleScope scope(isolate);
  v8::Local<v8::ObjectTemplate> templ_o = ObjectTemplate::New(isolate);
  templ_o->SetHandler(
      v8::NamedPropertyHandlerConfiguration(InterceptorLoadXICGetter));
  v8::Local<v8::ObjectTemplate> templ_p = ObjectTemplate::New(isolate);
  templ_p->SetNativeDataProperty(v8_str("y"), Return239Callback);

  LocalContext context;
  context->Global()
      ->Set(context.local(), v8_str("o"),
            templ_o->NewInstance(context.local()).ToLocalChecked())
      .FromJust();
  context->Global()
      ->Set(context.local(), v8_str("p"),
            templ_p->NewInstance(context.local()).ToLocalChecked())
      .FromJust();

  // Check the case when receiver and interceptor's holder
  // are the same objects.
  v8::Local<Value> value = CompileRun(
      "o.__proto__ = p;"
      "var result = 0;"
      "for (var i = 0; i < 7; i++) {"
      "  result = o.x + o.y;"
      "}");
  CHECK_EQ(239 + 42, value->Int32Value(context.local()).FromJust());

  // Check the case when interceptor's holder is in proto chain
  // of receiver.
  value = CompileRun(
      "r = { __proto__: o };"
      "var result = 0;"
      "for (var i = 0; i < 7; i++) {"
      "  result = r.x + r.y;"
      "}");
  CHECK_EQ(239 + 42, value->Int32Value(context.local()).FromJust());
}


THREADED_TEST(InterceptorLoadICForCallbackWithOverride) {
  v8::Isolate* isolate = CcTest::isolate();
  v8::HandleScope scope(isolate);
  v8::Local<v8::ObjectTemplate> templ = ObjectTemplate::New(isolate);
  templ->SetHandler(
      v8::NamedPropertyHandlerConfiguration(InterceptorLoadXICGetter));
  templ->SetNativeDataProperty(v8_str("y"), Return239Callback);

  LocalContext context;
  context->Global()
      ->Set(context.local(), v8_str("o"),
            templ->NewInstance(context.local()).ToLocalChecked())
      .FromJust();

  v8::Local<Value> value = CompileRun(
      "fst = new Object();  fst.__proto__ = o;"
      "snd = new Object();  snd.__proto__ = fst;"
      "var result1 = 0;"
      "for (var i = 0; i < 7;  i++) {"
      "  result1 = snd.x;"
      "}"
      "fst.x = 239;"
      "var result = 0;"
      "for (var i = 0; i < 7; i++) {"
      "  result = snd.x;"
      "}"
      "result + result1");
  CHECK_EQ(239 + 42, value->Int32Value(context.local()).FromJust());
}


// Test the case when we stored callback into
// a stub, but interceptor produced value on its own.
THREADED_TEST(InterceptorLoadICCallbackNotNeeded) {
  v8::Isolate* isolate = CcTest::isolate();
  v8::HandleScope scope(isolate);
  v8::Local<v8::ObjectTemplate> templ_o = ObjectTemplate::New(isolate);
  templ_o->SetHandler(
      v8::NamedPropertyHandlerConfiguration(InterceptorLoadXICGetter));
  v8::Local<v8::ObjectTemplate> templ_p = ObjectTemplate::New(isolate);
  templ_p->SetNativeDataProperty(v8_str("y"), Return239Callback);

  LocalContext context;
  context->Global()
      ->Set(context.local(), v8_str("o"),
            templ_o->NewInstance(context.local()).ToLocalChecked())
      .FromJust();
  context->Global()
      ->Set(context.local(), v8_str("p"),
            templ_p->NewInstance(context.local()).ToLocalChecked())
      .FromJust();

  v8::Local<Value> value = CompileRun(
      "o.__proto__ = p;"
      "for (var i = 0; i < 7; i++) {"
      "  o.x;"
      // Now it should be ICed and keep a reference to x defined on p
      "}"
      "var result = 0;"
      "for (var i = 0; i < 7; i++) {"
      "  result += o.x;"
      "}"
      "result");
  CHECK_EQ(42 * 7, value->Int32Value(context.local()).FromJust());
}


// Test the case when we stored callback into
// a stub, but it got invalidated later on.
THREADED_TEST(InterceptorLoadICInvalidatedCallback) {
  v8::Isolate* isolate = CcTest::isolate();
  v8::HandleScope scope(isolate);
  v8::Local<v8::ObjectTemplate> templ_o = ObjectTemplate::New(isolate);
  templ_o->SetHandler(
      v8::NamedPropertyHandlerConfiguration(InterceptorLoadXICGetter));
  v8::Local<v8::ObjectTemplate> templ_p = ObjectTemplate::New(isolate);
  templ_p->SetNativeDataProperty(v8_str("y"), Return239Callback, SetOnThis);

  LocalContext context;
  context->Global()
      ->Set(context.local(), v8_str("o"),
            templ_o->NewInstance(context.local()).ToLocalChecked())
      .FromJust();
  context->Global()
      ->Set(context.local(), v8_str("p"),
            templ_p->NewInstance(context.local()).ToLocalChecked())
      .FromJust();

  v8::Local<Value> value = CompileRun(
      "inbetween = new Object();"
      "o.__proto__ = inbetween;"
      "inbetween.__proto__ = p;"
      "for (var i = 0; i < 10; i++) {"
      "  o.y;"
      // Now it should be ICed and keep a reference to y defined on p
      "}"
      "inbetween.y = 42;"
      "var result = 0;"
      "for (var i = 0; i < 10; i++) {"
      "  result += o.y;"
      "}"
      "result");
  CHECK_EQ(42 * 10, value->Int32Value(context.local()).FromJust());
}


// Test the case when we stored callback into
// a stub, but it got invalidated later on due to override on
// global object which is between interceptor and callbacks' holders.
THREADED_TEST(InterceptorLoadICInvalidatedCallbackViaGlobal) {
  v8::Isolate* isolate = CcTest::isolate();
  v8::HandleScope scope(isolate);
  v8::Local<v8::ObjectTemplate> templ_o = ObjectTemplate::New(isolate);
  templ_o->SetHandler(
      v8::NamedPropertyHandlerConfiguration(InterceptorLoadXICGetter));
  v8::Local<v8::ObjectTemplate> templ_p = ObjectTemplate::New(isolate);
  templ_p->SetNativeDataProperty(v8_str("y"), Return239Callback, SetOnThis);

  LocalContext context;
  context->Global()
      ->Set(context.local(), v8_str("o"),
            templ_o->NewInstance(context.local()).ToLocalChecked())
      .FromJust();
  context->Global()
      ->Set(context.local(), v8_str("p"),
            templ_p->NewInstance(context.local()).ToLocalChecked())
      .FromJust();

  v8::Local<Value> value = CompileRun(
      "o.__proto__ = this;"
      "this.__proto__ = p;"
      "for (var i = 0; i < 10; i++) {"
      "  if (o.y != 239) throw 'oops: ' + o.y;"
      // Now it should be ICed and keep a reference to y defined on p
      "}"
      "this.y = 42;"
      "var result = 0;"
      "for (var i = 0; i < 10; i++) {"
      "  result += o.y;"
      "}"
      "result");
  CHECK_EQ(42 * 10, value->Int32Value(context.local()).FromJust());
}

// Test load of a non-existing global when a global object has an interceptor.
THREADED_TEST(InterceptorLoadGlobalICGlobalWithInterceptor) {
  v8::Isolate* isolate = CcTest::isolate();
  v8::HandleScope scope(isolate);
  v8::Local<v8::ObjectTemplate> templ_global = v8::ObjectTemplate::New(isolate);
  templ_global->SetHandler(v8::NamedPropertyHandlerConfiguration(
      EmptyInterceptorGetter, EmptyInterceptorSetter));

  LocalContext context(nullptr, templ_global);
  i::DirectHandle<i::JSReceiver> global_proxy =
      v8::Utils::OpenDirectHandle<Object, i::JSReceiver>(context->Global());
  CHECK(IsJSGlobalProxy(*global_proxy));
  i::DirectHandle<i::JSGlobalObject> global(
      i::Cast<i::JSGlobalObject>(global_proxy->map()->prototype()),
      CcTest::i_isolate());
  CHECK(global->map()->has_named_interceptor());

  v8::Local<Value> value = CompileRun(
      "var f = function() { "
      "  try {"
      "    x1;"
      "  } catch(e) {"
      "  }"
      "  return typeof x1 === 'undefined';"
      "};"
      "for (var i = 0; i < 10; i++) {"
      "  f();"
      "};"
      "f();");
  CHECK(value->BooleanValue(isolate));

  value = CompileRun(
      "var f = function() { "
      "  try {"
      "    x2;"
      "    return false;"
      "  } catch(e) {"
      "    return true;"
      "  }"
      "};"
      "for (var i = 0; i < 10; i++) {"
      "  f();"
      "};"
      "f();");
  CHECK(value->BooleanValue(isolate));

  value = CompileRun(
      "var f = function() { "
      "  try {"
      "    typeof(x3);"
      "    return true;"
      "  } catch(e) {"
      "    return false;"
      "  }"
      "};"
      "for (var i = 0; i < 10; i++) {"
      "  f();"
      "};"
      "f();");
  CHECK(value->BooleanValue(isolate));
}

// Test load of a non-existing global through prototype chain when a global
// object has an interceptor.
THREADED_TEST(InterceptorLoadICGlobalWithInterceptor) {
  i::v8_flags.allow_natives_syntax = true;
  v8::Isolate* isolate = CcTest::isolate();
  v8::HandleScope scope(isolate);
  v8::Local<v8::ObjectTemplate> templ_global = v8::ObjectTemplate::New(isolate);
  templ_global->SetHandler(v8::NamedPropertyHandlerConfiguration(
      GenericInterceptorGetter, GenericInterceptorSetter));

  LocalContext context(nullptr, templ_global);
  i::DirectHandle<i::JSReceiver> global_proxy =
      v8::Utils::OpenDirectHandle<Object, i::JSReceiver>(context->Global());
  CHECK(IsJSGlobalProxy(*global_proxy));
  i::DirectHandle<i::JSGlobalObject> global(
      i::Cast<i::JSGlobalObject>(global_proxy->map()->prototype()),
      CcTest::i_isolate());
  CHECK(global->map()->has_named_interceptor());

  ExpectInt32(
      "(function() {"
      "  var f = function(obj) { "
      "    return obj.foo;"
      "  };"
      "  var obj = { __proto__: this, _str_foo: 42 };"
      "  for (var i = 0; i < 1500; i++) obj['p' + i] = 0;"
      "  /* Ensure that |obj| is in dictionary mode. */"
      "  if (%HasFastProperties(obj)) return -1;"
      "  for (var i = 0; i < 3; i++) {"
      "    f(obj);"
      "  };"
      "  return f(obj);"
      "})();",
      42);
}

namespace {
v8::Intercepted InterceptorLoadICGetter0(
    Local<Name> name, const v8::PropertyCallbackInfo<v8::Value>& info) {
  ApiTestFuzzer::Fuzz();
  CHECK(v8_str("x")
            ->Equals(info.GetIsolate()->GetCurrentContext(), name)
            .FromJust());
  info.GetReturnValue().Set(0);
  return v8::Intercepted::kYes;
}
}  // namespace

THREADED_TEST(InterceptorReturningZero) {
  CheckInterceptorLoadIC(InterceptorLoadICGetter0, "o.x == undefined ? 1 : 0",
                         0);
}

namespace {

template <typename TKey, v8::internal::PropertyAttributes attribute>
<<<<<<< HEAD
void HasICQuery(TKey name, const v8::PropertyCallbackInfo<v8::Integer>& info) {
  if (attribute != v8::internal::ABSENT) {
    // Side effects are allowed only when the property is present or throws.
    ApiTestFuzzer::Fuzz();
  }
=======
v8::Intercepted HasICQuery(TKey name,
                           const v8::PropertyCallbackInfo<v8::Integer>& info) {
>>>>>>> 626889fb
  v8::Isolate* isolate = CcTest::isolate();
  CHECK_EQ(isolate, info.GetIsolate());
  if (attribute != v8::internal::ABSENT) {
    // Side effects are allowed only when the property is present or throws.
    ApiTestFuzzer::Fuzz();
    info.GetReturnValue().Set(attribute);
    return v8::Intercepted::kYes;
  }
  return v8::Intercepted::kNo;
}

template <typename TKey>
<<<<<<< HEAD
void HasICQueryToggle(TKey name,
                      const v8::PropertyCallbackInfo<v8::Integer>& info) {
  static bool is_absent = false;
  is_absent = !is_absent;
  if (!is_absent) {
    // Side effects are allowed only when the property is present or throws.
    ApiTestFuzzer::Fuzz();
  }
  v8::Isolate* isolate = CcTest::isolate();
  CHECK_EQ(isolate, info.GetIsolate());
  info.GetReturnValue().Set(v8::Integer::New(
      isolate, is_absent ? v8::internal::ABSENT : v8::internal::NONE));
}

template <typename TKey, v8::internal::PropertyAttributes attribute>
void HasICQuerySideEffect(TKey name,
                          const v8::PropertyCallbackInfo<v8::Integer>& info) {
  if (attribute != v8::internal::ABSENT) {
    // Side effects are allowed only when the property is present or throws.
    ApiTestFuzzer::Fuzz();
  }
  v8::Isolate* isolate = CcTest::isolate();
  CHECK_EQ(isolate, info.GetIsolate());
  CompileRun("interceptor_query_side_effect()");
  if (attribute != v8::internal::ABSENT) {
    info.GetReturnValue().Set(v8::Integer::New(isolate, attribute));
  }
=======
v8::Intercepted HasICQueryToggle(
    TKey name, const v8::PropertyCallbackInfo<v8::Integer>& info) {
  static bool is_absent = false;
  is_absent = !is_absent;
  v8::Isolate* isolate = CcTest::isolate();
  CHECK_EQ(isolate, info.GetIsolate());
  if (!is_absent) {
    // Side effects are allowed only when the property is present or throws.
    ApiTestFuzzer::Fuzz();
    info.GetReturnValue().Set(v8::None);
    return v8::Intercepted::kYes;
  }
  return v8::Intercepted::kNo;
}

template <typename TKey, v8::internal::PropertyAttributes attribute>
v8::Intercepted HasICQuerySideEffect(
    TKey name, const v8::PropertyCallbackInfo<v8::Integer>& info) {
  if (attribute != v8::internal::ABSENT) {
    // Side effects are allowed only when the property is present or throws.
    ApiTestFuzzer::Fuzz();
  }
  v8::Isolate* isolate = CcTest::isolate();
  CHECK_EQ(isolate, info.GetIsolate());
  CompileRun("interceptor_query_side_effect()");
  if (attribute != v8::internal::ABSENT) {
    info.GetReturnValue().Set(attribute);
    return v8::Intercepted::kYes;
  }
  return v8::Intercepted::kNo;
>>>>>>> 626889fb
}

int named_query_counter = 0;
v8::Intercepted NamedQueryCallback(
    Local<Name> name, const v8::PropertyCallbackInfo<v8::Integer>& info) {
  named_query_counter++;
  return v8::Intercepted::kNo;
}

}  // namespace

THREADED_TEST(InterceptorHasIC) {
  named_query_counter = 0;
  CheckInterceptorIC(nullptr, NamedQueryCallback,
                     "var result = 0;"
                     "for (var i = 0; i < 1000; i++) {"
                     "  'x' in o;"
                     "}",
                     0);
  CHECK_EQ(1000, named_query_counter);
}

THREADED_TEST(InterceptorHasICQueryAbsent) {
  CheckInterceptorIC(nullptr, HasICQuery<Local<Name>, v8::internal::ABSENT>,
                     "var result = 0;"
                     "for (var i = 0; i < 1000; i++) {"
                     "  if ('x' in o) ++result;"
                     "}",
                     0);
}

THREADED_TEST(InterceptorHasICQueryNone) {
  CheckInterceptorIC(nullptr, HasICQuery<Local<Name>, v8::internal::NONE>,
                     "var result = 0;"
                     "for (var i = 0; i < 1000; i++) {"
                     "  if ('x' in o) ++result;"
                     "}",
                     1000);
}

THREADED_TEST(InterceptorHasICGetter) {
  CheckInterceptorIC(InterceptorLoadICGetter, nullptr,
                     "var result = 0;"
                     "for (var i = 0; i < 1000; i++) {"
                     "  if ('x' in o) ++result;"
                     "}",
                     1000);
}

THREADED_TEST(InterceptorHasICQueryGetter) {
  CheckInterceptorIC(InterceptorLoadICGetter,
                     HasICQuery<Local<Name>, v8::internal::ABSENT>,
                     "var result = 0;"
                     "for (var i = 0; i < 1000; i++) {"
                     "  if ('x' in o) ++result;"
                     "}",
                     0);
}

THREADED_TEST(InterceptorHasICQueryToggle) {
  CheckInterceptorIC(InterceptorLoadICGetter, HasICQueryToggle<Local<Name>>,
                     "var result = 0;"
                     "for (var i = 0; i < 1000; i++) {"
                     "  if ('x' in o) ++result;"
                     "}",
                     500);
}

THREADED_TEST(InterceptorStoreICWithSideEffectfulCallbacks1) {
  CheckInterceptorIC(EmptyInterceptorGetter,
                     HasICQuerySideEffect<Local<Name>, v8::internal::NONE>,
                     "let r;"
                     "let inside_side_effect = false;"
                     "let interceptor_query_side_effect = function() {"
                     "  if (!inside_side_effect) {"
                     "    inside_side_effect = true;"
                     "    r.x = 153;"
                     "    inside_side_effect = false;"
                     "  }"
                     "};"
                     "for (var i = 0; i < 20; i++) {"
                     "  r = { __proto__: o };"
                     "  r.x = i;"
                     "}",
                     19);
}

TEST(Crash_InterceptorStoreICWithSideEffectfulCallbacks1) {
  CheckInterceptorIC(EmptyInterceptorGetter,
                     HasICQuerySideEffect<Local<Name>, v8::internal::ABSENT>,
                     "let r;"
                     "let inside_side_effect = false;"
                     "let interceptor_query_side_effect = function() {"
                     "  if (!inside_side_effect) {"
                     "    inside_side_effect = true;"
                     "    r.x = 153;"
                     "    inside_side_effect = false;"
                     "  }"
                     "};"
                     "for (var i = 0; i < 20; i++) {"
                     "  r = { __proto__: o };"
                     "  r.x = i;"
                     "}",
                     19);
}

TEST(Crash_InterceptorStoreICWithSideEffectfulCallbacks2) {
  CheckInterceptorIC(InterceptorLoadXICGetterWithSideEffects,
                     nullptr,  // query callback is not provided
                     "let r;"
                     "let inside_side_effect = false;"
                     "let interceptor_getter_side_effect = function() {"
                     "  if (!inside_side_effect) {"
                     "    inside_side_effect = true;"
                     "    r.y = 153;"
                     "    inside_side_effect = false;"
                     "  }"
                     "};"
                     "for (var i = 0; i < 20; i++) {"
                     "  r = { __proto__: o };"
                     "  r.y = i;"
                     "}",
                     19);
}

THREADED_TEST(InterceptorDefineICWithSideEffectfulCallbacks) {
  CheckInterceptorIC(EmptyInterceptorGetter, EmptyInterceptorSetter,
                     EmptyInterceptorQuery,
                     EmptyInterceptorDefinerWithSideEffect,
                     v8::PropertyHandlerFlags::kNonMasking,
                     "let inside_side_effect = false;"
                     "let interceptor_definer_side_effect = function() {"
                     "  if (!inside_side_effect) {"
                     "    inside_side_effect = true;"
                     "    o.y = 153;"
                     "    inside_side_effect = false;"
                     "  }"
                     "  return true;"  // Accept the request.
                     "};"
                     "class Base {"
                     "  constructor(arg) {"
                     "    return arg;"
                     "  }"
                     "}"
                     "class ClassWithField extends Base {"
                     "  y = (() => {"
                     "    return 42;"
                     "  })();"
                     "  constructor(arg) {"
                     "    super(arg);"
                     "  }"
                     "}"
                     "new ClassWithField(o);"
                     "o.y",
                     153);
}

TEST(Crash_InterceptorDefineICWithSideEffectfulCallbacks) {
  CheckInterceptorIC(EmptyInterceptorGetter, EmptyInterceptorSetter,
                     EmptyInterceptorQuery,
                     EmptyInterceptorDefinerWithSideEffect,
                     v8::PropertyHandlerFlags::kNonMasking,
                     "let inside_side_effect = false;"
                     "let interceptor_definer_side_effect = function() {"
                     "  if (!inside_side_effect) {"
                     "    inside_side_effect = true;"
                     "    o.y = 153;"
                     "    inside_side_effect = false;"
                     "  }"
                     "  return null;"  // Decline the request.
                     "};"
                     "class Base {"
                     "  constructor(arg) {"
                     "    return arg;"
                     "  }"
                     "}"
                     "class ClassWithField extends Base {"
                     "  y = (() => {"
                     "    return 42;"
                     "  })();"
                     "  constructor(arg) {"
                     "    super(arg);"
                     "  }"
                     "}"
                     "new ClassWithField(o);"
                     "o.y",
                     42);
}

<<<<<<< HEAD
static void InterceptorStoreICSetter(
=======
namespace {
v8::Intercepted InterceptorStoreICSetter(
>>>>>>> 626889fb
    Local<Name> key, Local<Value> value,
    const v8::PropertyCallbackInfo<void>& info) {
  v8::Local<v8::Context> context = info.GetIsolate()->GetCurrentContext();
  CHECK(v8_str("x")->Equals(context, key).FromJust());
  CHECK_EQ(42, value->Int32Value(context).FromJust());
  return v8::Intercepted::kYes;
}
}  // namespace

// This test should hit the store IC for the interceptor case.
THREADED_TEST(InterceptorStoreIC) {
  v8::Isolate* isolate = CcTest::isolate();
  v8::HandleScope scope(isolate);
  v8::Local<v8::ObjectTemplate> templ = ObjectTemplate::New(isolate);
  templ->SetHandler(v8::NamedPropertyHandlerConfiguration(
      InterceptorLoadICGetter, InterceptorStoreICSetter, nullptr, nullptr,
      nullptr, v8_str("data")));
  LocalContext context;
  context->Global()
      ->Set(context.local(), v8_str("o"),
            templ->NewInstance(context.local()).ToLocalChecked())
      .FromJust();
  CompileRun(
      "for (var i = 0; i < 1000; i++) {"
      "  o.x = 42;"
      "}");
}


THREADED_TEST(InterceptorStoreICWithNoSetter) {
  v8::Isolate* isolate = CcTest::isolate();
  v8::HandleScope scope(isolate);
  v8::Local<v8::ObjectTemplate> templ = ObjectTemplate::New(isolate);
  templ->SetHandler(
      v8::NamedPropertyHandlerConfiguration(InterceptorLoadXICGetter));
  LocalContext context;
  context->Global()
      ->Set(context.local(), v8_str("o"),
            templ->NewInstance(context.local()).ToLocalChecked())
      .FromJust();
  v8::Local<Value> value = CompileRun(
      "for (var i = 0; i < 1000; i++) {"
      "  o.y = 239;"
      "}"
      "42 + o.y");
  CHECK_EQ(239 + 42, value->Int32Value(context.local()).FromJust());
}

THREADED_TEST(EmptyInterceptorDoesNotShadowReadOnlyProperty) {
  // Interceptor should not shadow readonly property 'x' on the prototype, and
  // attempt to store to 'x' must throw.
  CheckInterceptorIC(EmptyInterceptorGetter,
                     HasICQuery<Local<Name>, v8::internal::ABSENT>,
                     "'use strict';"
                     "let p = {};"
                     "Object.defineProperty(p, 'x', "
                     "                      {value: 153, writable: false});"
                     "o.__proto__ = p;"
                     "let result = 0;"
                     "let r;"
                     "for (var i = 0; i < 20; i++) {"
                     "  r = { __proto__: o };"
                     "  try {"
                     "    r.x = i;"
                     "  } catch (e) {"
                     "    result++;"
                     "  }"
                     "}"
                     "result",
                     20);
}

THREADED_TEST(InterceptorShadowsReadOnlyProperty) {
  // Interceptor claims that it has a writable property 'x', so the existence
  // of the readonly property 'x' on the prototype should not cause exceptions.
  CheckInterceptorIC(InterceptorLoadXICGetter,
                     nullptr,  // query callback
                     "'use strict';"
                     "let p = {};"
                     "Object.defineProperty(p, 'x', "
                     "                      {value: 153, writable: false});"
                     "o.__proto__ = p;"
                     "let result = 0;"
                     "let r;"
                     "for (var i = 0; i < 20; i++) {"
                     "  r = { __proto__: o };"
                     "  try {"
                     "    r.x = i;"
                     "    result++;"
                     "  } catch (e) {}"
                     "}"
                     "result",
                     20);
}

THREADED_TEST(EmptyInterceptorDoesNotShadowAccessors) {
  v8::Isolate* isolate = CcTest::isolate();
  v8::HandleScope scope(isolate);
  Local<FunctionTemplate> parent = FunctionTemplate::New(isolate);
  Local<FunctionTemplate> child = FunctionTemplate::New(isolate);
  child->Inherit(parent);
  AddAccessor(isolate, parent, v8_str("age"), SimpleGetterCallback,
              SimpleSetterCallback);
  AddInterceptor(child, EmptyInterceptorGetter, EmptyInterceptorSetter);
  LocalContext env;
  env->Global()
      ->Set(env.local(), v8_str("Child"),
            child->GetFunction(env.local()).ToLocalChecked())
      .FromJust();
  CompileRun(
      "var child = new Child;"
      "child.age = 10;");
  ExpectBoolean("child.hasOwnProperty('age')", false);
  ExpectInt32("child.age", 10);
  ExpectInt32("child.accessor_age", 10);
}

THREADED_TEST(EmptyInterceptorVsStoreGlobalICs) {
  // In sloppy mode storing to global must succeed.
  CheckInterceptorIC(EmptyInterceptorGetter,
                     HasICQuery<Local<Name>, v8::internal::ABSENT>,
                     "globalThis.__proto__ = o;"
                     "let result = 0;"
                     "for (var i = 0; i < 20; i++) {"
                     "  try {"
                     "    x = i;"
                     "    result++;"
                     "  } catch (e) {}"
                     "}"
                     "result + x",
                     20 + 19);

  // In strict mode storing to global must throw.
  CheckInterceptorIC(EmptyInterceptorGetter,
                     HasICQuery<Local<Name>, v8::internal::ABSENT>,
                     "'use strict';"
                     "globalThis.__proto__ = o;"
                     "let result = 0;"
                     "for (var i = 0; i < 20; i++) {"
                     "  try {"
                     "    x = i;"
                     "  } catch (e) {"
                     "    result++;"
                     "  }"
                     "}"
                     "result + (typeof(x) === 'undefined' ? 100 : 0)",
                     120);
}

THREADED_TEST(LegacyInterceptorDoesNotSeeSymbols) {
  LocalContext env;
  v8::Isolate* isolate = CcTest::isolate();
  v8::HandleScope scope(isolate);
  Local<FunctionTemplate> parent = FunctionTemplate::New(isolate);
  Local<FunctionTemplate> child = FunctionTemplate::New(isolate);
  v8::Local<v8::Symbol> age = v8::Symbol::New(isolate, v8_str("age"));

  child->Inherit(parent);
  AddAccessor(isolate, parent, age, SymbolGetterCallback, SymbolSetterCallback);
  AddStringOnlyInterceptor(child, InterceptorGetter, InterceptorSetter);

  env->Global()
      ->Set(env.local(), v8_str("Child"),
            child->GetFunction(env.local()).ToLocalChecked())
      .FromJust();
  env->Global()->Set(env.local(), v8_str("age"), age).FromJust();
  CompileRun(
      "var child = new Child;"
      "child[age] = 10;");
  ExpectInt32("child[age]", 10);
  ExpectBoolean("child.hasOwnProperty('age')", false);
  ExpectBoolean("child.hasOwnProperty('accessor_age')", true);
}


THREADED_TEST(GenericInterceptorDoesSeeSymbols) {
  LocalContext env;
  v8::Isolate* isolate = CcTest::isolate();
  v8::HandleScope scope(isolate);
  Local<FunctionTemplate> parent = FunctionTemplate::New(isolate);
  Local<FunctionTemplate> child = FunctionTemplate::New(isolate);
  v8::Local<v8::Symbol> age = v8::Symbol::New(isolate, v8_str("age"));
  v8::Local<v8::Symbol> anon = v8::Symbol::New(isolate);

  child->Inherit(parent);
  AddAccessor(isolate, parent, age, SymbolGetterCallback, SymbolSetterCallback);
  AddInterceptor(child, GenericInterceptorGetter, GenericInterceptorSetter);

  env->Global()
      ->Set(env.local(), v8_str("Child"),
            child->GetFunction(env.local()).ToLocalChecked())
      .FromJust();
  env->Global()->Set(env.local(), v8_str("age"), age).FromJust();
  env->Global()->Set(env.local(), v8_str("anon"), anon).FromJust();
  CompileRun(
      "var child = new Child;"
      "child[age] = 10;");
  ExpectInt32("child[age]", 10);
  ExpectInt32("child._sym_age", 10);

  // Check that it also sees strings.
  CompileRun("child.foo = 47");
  ExpectInt32("child.foo", 47);
  ExpectInt32("child._str_foo", 47);

  // Check that the interceptor can punt (in this case, on anonymous symbols).
  CompileRun("child[anon] = 31337");
  ExpectInt32("child[anon]", 31337);
}


THREADED_TEST(NamedPropertyHandlerGetter) {
  echo_named_call_count = 0;
  v8::Isolate* isolate = CcTest::isolate();
  v8::HandleScope scope(isolate);
  v8::Local<v8::FunctionTemplate> templ = v8::FunctionTemplate::New(isolate);
  templ->InstanceTemplate()->SetHandler(v8::NamedPropertyHandlerConfiguration(
      EchoNamedProperty, nullptr, nullptr, nullptr, nullptr, v8_str("data")));
  LocalContext env;
  env->Global()
      ->Set(env.local(), v8_str("obj"), templ->GetFunction(env.local())
                                            .ToLocalChecked()
                                            ->NewInstance(env.local())
                                            .ToLocalChecked())
      .FromJust();
  CHECK_EQ(0, echo_named_call_count);
  v8_compile("obj.x")->Run(env.local()).ToLocalChecked();
  CHECK_EQ(1, echo_named_call_count);
  const char* code = "var str = 'oddle'; obj[str] + obj.poddle;";
  v8::Local<Value> str = CompileRun(code);
  String::Utf8Value value(isolate, str);
  CHECK_EQ(0, strcmp(*value, "oddlepoddle"));
  // Check default behavior
  CHECK_EQ(10, v8_compile("obj.flob = 10;")
                   ->Run(env.local())
                   .ToLocalChecked()
                   ->Int32Value(env.local())
                   .FromJust());
  CHECK(v8_compile("'myProperty' in obj")
            ->Run(env.local())
            .ToLocalChecked()
            ->BooleanValue(isolate));
  CHECK(v8_compile("delete obj.myProperty")
            ->Run(env.local())
            .ToLocalChecked()
            ->BooleanValue(isolate));
}

namespace {
v8::Intercepted NotInterceptingPropertyDefineCallback(
    Local<Name> name, const v8::PropertyDescriptor& desc,
    const v8::PropertyCallbackInfo<void>& info) {
  return v8::Intercepted::kNo;
}

v8::Intercepted InterceptingPropertyDefineCallback(
    Local<Name> name, const v8::PropertyDescriptor& desc,
    const v8::PropertyCallbackInfo<void>& info) {
  return v8::Intercepted::kYes;
}

v8::Intercepted CheckDescriptorInDefineCallback(
    Local<Name> name, const v8::PropertyDescriptor& desc,
    const v8::PropertyCallbackInfo<void>& info) {
  CHECK(!desc.has_writable());
  CHECK(!desc.has_value());
  CHECK(!desc.has_enumerable());
  CHECK(desc.has_configurable());
  CHECK(!desc.configurable());
  CHECK(desc.has_get());
  CHECK(desc.get()->IsFunction());
  CHECK(desc.has_set());
  CHECK(desc.set()->IsUndefined());
  return v8::Intercepted::kYes;
}
}  // namespace

THREADED_TEST(PropertyDefinerCallback) {
  v8::HandleScope scope(CcTest::isolate());
  LocalContext env;

  {  // Intercept defineProperty()
    v8::Local<v8::FunctionTemplate> templ =
        v8::FunctionTemplate::New(CcTest::isolate());
    templ->InstanceTemplate()->SetHandler(v8::NamedPropertyHandlerConfiguration(
        nullptr, nullptr, nullptr, nullptr, nullptr,
        NotInterceptingPropertyDefineCallback));
    env->Global()
        ->Set(env.local(), v8_str("obj"), templ->GetFunction(env.local())
                                              .ToLocalChecked()
                                              ->NewInstance(env.local())
                                              .ToLocalChecked())
        .FromJust();
    const char* code =
        "obj.x = 17; "
        "Object.defineProperty(obj, 'x', {value: 42});"
        "obj.x;";
    CHECK_EQ(42, v8_compile(code)
                     ->Run(env.local())
                     .ToLocalChecked()
                     ->Int32Value(env.local())
                     .FromJust());
  }

  {  // Intercept defineProperty() for correct accessor descriptor
    v8::Local<v8::FunctionTemplate> templ =
        v8::FunctionTemplate::New(CcTest::isolate());
    templ->InstanceTemplate()->SetHandler(v8::NamedPropertyHandlerConfiguration(
        nullptr, nullptr, nullptr, nullptr, nullptr,
        CheckDescriptorInDefineCallback));
    env->Global()
        ->Set(env.local(), v8_str("obj"), templ->GetFunction(env.local())
                                              .ToLocalChecked()
                                              ->NewInstance(env.local())
                                              .ToLocalChecked())
        .FromJust();
    const char* code =
        "obj.x = 17; "
        "Object.defineProperty(obj, 'x', {"
        "get: function(){ return 42; }, "
        "set: undefined,"
        "configurable: 0"
        "});"
        "obj.x;";
    CHECK_EQ(17, v8_compile(code)
                     ->Run(env.local())
                     .ToLocalChecked()
                     ->Int32Value(env.local())
                     .FromJust());
  }

  {  // Do not intercept defineProperty()
    v8::Local<v8::FunctionTemplate> templ2 =
        v8::FunctionTemplate::New(CcTest::isolate());
    templ2->InstanceTemplate()->SetHandler(
        v8::NamedPropertyHandlerConfiguration(
            nullptr, nullptr, nullptr, nullptr, nullptr,
            InterceptingPropertyDefineCallback));
    env->Global()
        ->Set(env.local(), v8_str("obj"), templ2->GetFunction(env.local())
                                              .ToLocalChecked()
                                              ->NewInstance(env.local())
                                              .ToLocalChecked())
        .FromJust();

    const char* code =
        "obj.x = 17; "
        "Object.defineProperty(obj, 'x', {value: 42});"
        "obj.x;";
    CHECK_EQ(17, v8_compile(code)
                     ->Run(env.local())
                     .ToLocalChecked()
                     ->Int32Value(env.local())
                     .FromJust());
  }
}

namespace {
v8::Intercepted NotInterceptingPropertyDefineCallbackIndexed(
    uint32_t index, const v8::PropertyDescriptor& desc,
    const v8::PropertyCallbackInfo<void>& info) {
  return v8::Intercepted::kNo;
}

v8::Intercepted InterceptingPropertyDefineCallbackIndexed(
    uint32_t index, const v8::PropertyDescriptor& desc,
    const v8::PropertyCallbackInfo<void>& info) {
  return v8::Intercepted::kYes;
}

v8::Intercepted CheckDescriptorInDefineCallbackIndexed(
    uint32_t index, const v8::PropertyDescriptor& desc,
    const v8::PropertyCallbackInfo<void>& info) {
  CHECK(!desc.has_writable());
  CHECK(!desc.has_value());
  CHECK(desc.has_enumerable());
  CHECK(desc.enumerable());
  CHECK(!desc.has_configurable());
  CHECK(desc.has_get());
  CHECK(desc.get()->IsFunction());
  CHECK(desc.has_set());
  CHECK(desc.set()->IsUndefined());
  return v8::Intercepted::kYes;
}
}  // namespace

THREADED_TEST(PropertyDefinerCallbackIndexed) {
  v8::HandleScope scope(CcTest::isolate());
  LocalContext env;

  {  // Intercept defineProperty()
    v8::Local<v8::FunctionTemplate> templ =
        v8::FunctionTemplate::New(CcTest::isolate());
    templ->InstanceTemplate()->SetHandler(
        v8::IndexedPropertyHandlerConfiguration(
            nullptr, nullptr, nullptr, nullptr, nullptr,
            NotInterceptingPropertyDefineCallbackIndexed));
    env->Global()
        ->Set(env.local(), v8_str("obj"), templ->GetFunction(env.local())
                                              .ToLocalChecked()
                                              ->NewInstance(env.local())
                                              .ToLocalChecked())
        .FromJust();
    const char* code =
        "obj[2] = 17; "
        "Object.defineProperty(obj, 2, {value: 42});"
        "obj[2];";
    CHECK_EQ(42, v8_compile(code)
                     ->Run(env.local())
                     .ToLocalChecked()
                     ->Int32Value(env.local())
                     .FromJust());
  }

  {  // Intercept defineProperty() for correct accessor descriptor
    v8::Local<v8::FunctionTemplate> templ =
        v8::FunctionTemplate::New(CcTest::isolate());
    templ->InstanceTemplate()->SetHandler(
        v8::IndexedPropertyHandlerConfiguration(
            nullptr, nullptr, nullptr, nullptr, nullptr,
            CheckDescriptorInDefineCallbackIndexed));
    env->Global()
        ->Set(env.local(), v8_str("obj"), templ->GetFunction(env.local())
                                              .ToLocalChecked()
                                              ->NewInstance(env.local())
                                              .ToLocalChecked())
        .FromJust();
    const char* code =
        "obj[2] = 17; "
        "Object.defineProperty(obj, 2, {"
        "get: function(){ return 42; }, "
        "set: undefined,"
        "enumerable: true"
        "});"
        "obj[2];";
    CHECK_EQ(17, v8_compile(code)
                     ->Run(env.local())
                     .ToLocalChecked()
                     ->Int32Value(env.local())
                     .FromJust());
  }

  {  // Do not intercept defineProperty()
    v8::Local<v8::FunctionTemplate> templ2 =
        v8::FunctionTemplate::New(CcTest::isolate());
    templ2->InstanceTemplate()->SetHandler(
        v8::IndexedPropertyHandlerConfiguration(
            nullptr, nullptr, nullptr, nullptr, nullptr,
            InterceptingPropertyDefineCallbackIndexed));
    env->Global()
        ->Set(env.local(), v8_str("obj"), templ2->GetFunction(env.local())
                                              .ToLocalChecked()
                                              ->NewInstance(env.local())
                                              .ToLocalChecked())
        .FromJust();

    const char* code =
        "obj[2] = 17; "
        "Object.defineProperty(obj, 2, {value: 42});"
        "obj[2];";
    CHECK_EQ(17, v8_compile(code)
                     ->Run(env.local())
                     .ToLocalChecked()
                     ->Int32Value(env.local())
                     .FromJust());
  }
}

// Test that freeze() is intercepted.
THREADED_TEST(PropertyDefinerCallbackForFreeze) {
  v8::Isolate* isolate = CcTest::isolate();
  v8::HandleScope scope(isolate);
  LocalContext env;
  v8::Local<v8::FunctionTemplate> templ = v8::FunctionTemplate::New(isolate);
  templ->InstanceTemplate()->SetHandler(v8::NamedPropertyHandlerConfiguration(
      nullptr, nullptr, nullptr, nullptr, nullptr,
      InterceptingPropertyDefineCallback));
  env->Global()
      ->Set(env.local(), v8_str("obj"), templ->GetFunction(env.local())
                                            .ToLocalChecked()
                                            ->NewInstance(env.local())
                                            .ToLocalChecked())
      .FromJust();
  const char* code =
      "obj.x = 17; "
      "Object.freeze(obj.x); "
      "Object.isFrozen(obj.x);";

  CHECK(v8_compile(code)
            ->Run(env.local())
            .ToLocalChecked()
            ->BooleanValue(isolate));
}

// Check that the descriptor passed to the callback is enumerable.
namespace {
v8::Intercepted CheckEnumerablePropertyDefineCallback(
    Local<Name> name, const v8::PropertyDescriptor& desc,
    const v8::PropertyCallbackInfo<void>& info) {
  CHECK(desc.has_value());
  CHECK_EQ(42, desc.value()
                   ->Int32Value(info.GetIsolate()->GetCurrentContext())
                   .FromJust());
  CHECK(desc.has_enumerable());
  CHECK(desc.enumerable());
  CHECK(!desc.has_writable());
  return v8::Intercepted::kYes;
}
}  // namespace

THREADED_TEST(PropertyDefinerCallbackEnumerable) {
  v8::HandleScope scope(CcTest::isolate());
  LocalContext env;
  v8::Local<v8::FunctionTemplate> templ =
      v8::FunctionTemplate::New(CcTest::isolate());
  templ->InstanceTemplate()->SetHandler(v8::NamedPropertyHandlerConfiguration(
      nullptr, nullptr, nullptr, nullptr, nullptr,
      CheckEnumerablePropertyDefineCallback));
  env->Global()
      ->Set(env.local(), v8_str("obj"), templ->GetFunction(env.local())
                                            .ToLocalChecked()
                                            ->NewInstance(env.local())
                                            .ToLocalChecked())
      .FromJust();
  const char* code =
      "obj.x = 17; "
      "Object.defineProperty(obj, 'x', {value: 42, enumerable: true});"
      "obj.x;";
  CHECK_EQ(17, v8_compile(code)
                   ->Run(env.local())
                   .ToLocalChecked()
                   ->Int32Value(env.local())
                   .FromJust());
}

// Check that the descriptor passed to the callback is configurable.
namespace {
v8::Intercepted CheckConfigurablePropertyDefineCallback(
    Local<Name> name, const v8::PropertyDescriptor& desc,
    const v8::PropertyCallbackInfo<void>& info) {
  CHECK(desc.has_value());
  CHECK_EQ(42, desc.value()
                   ->Int32Value(info.GetIsolate()->GetCurrentContext())
                   .FromJust());
  CHECK(desc.has_configurable());
  CHECK(desc.configurable());
  return v8::Intercepted::kYes;
}
}  // namespace

THREADED_TEST(PropertyDefinerCallbackConfigurable) {
  v8::HandleScope scope(CcTest::isolate());
  LocalContext env;
  v8::Local<v8::FunctionTemplate> templ =
      v8::FunctionTemplate::New(CcTest::isolate());
  templ->InstanceTemplate()->SetHandler(v8::NamedPropertyHandlerConfiguration(
      nullptr, nullptr, nullptr, nullptr, nullptr,
      CheckConfigurablePropertyDefineCallback));
  env->Global()
      ->Set(env.local(), v8_str("obj"), templ->GetFunction(env.local())
                                            .ToLocalChecked()
                                            ->NewInstance(env.local())
                                            .ToLocalChecked())
      .FromJust();
  const char* code =
      "obj.x = 17; "
      "Object.defineProperty(obj, 'x', {value: 42, configurable: true});"
      "obj.x;";
  CHECK_EQ(17, v8_compile(code)
                   ->Run(env.local())
                   .ToLocalChecked()
                   ->Int32Value(env.local())
                   .FromJust());
}

// Check that the descriptor passed to the callback is writable.
namespace {
v8::Intercepted CheckWritablePropertyDefineCallback(
    Local<Name> name, const v8::PropertyDescriptor& desc,
    const v8::PropertyCallbackInfo<void>& info) {
  CHECK(desc.has_writable());
  CHECK(desc.writable());
  return v8::Intercepted::kYes;
}
}  // namespace

THREADED_TEST(PropertyDefinerCallbackWritable) {
  v8::HandleScope scope(CcTest::isolate());
  LocalContext env;
  v8::Local<v8::FunctionTemplate> templ =
      v8::FunctionTemplate::New(CcTest::isolate());
  templ->InstanceTemplate()->SetHandler(v8::NamedPropertyHandlerConfiguration(
      nullptr, nullptr, nullptr, nullptr, nullptr,
      CheckWritablePropertyDefineCallback));
  env->Global()
      ->Set(env.local(), v8_str("obj"), templ->GetFunction(env.local())
                                            .ToLocalChecked()
                                            ->NewInstance(env.local())
                                            .ToLocalChecked())
      .FromJust();
  const char* code =
      "obj.x = 17; "
      "Object.defineProperty(obj, 'x', {value: 42, writable: true});"
      "obj.x;";
  CHECK_EQ(17, v8_compile(code)
                   ->Run(env.local())
                   .ToLocalChecked()
                   ->Int32Value(env.local())
                   .FromJust());
}

// Check that the descriptor passed to the callback has a getter.
namespace {
v8::Intercepted CheckGetterPropertyDefineCallback(
    Local<Name> name, const v8::PropertyDescriptor& desc,
    const v8::PropertyCallbackInfo<void>& info) {
  CHECK(desc.has_get());
  CHECK(!desc.has_set());
  return v8::Intercepted::kYes;
}
}  // namespace

THREADED_TEST(PropertyDefinerCallbackWithGetter) {
  v8::HandleScope scope(CcTest::isolate());
  LocalContext env;
  v8::Local<v8::FunctionTemplate> templ =
      v8::FunctionTemplate::New(CcTest::isolate());
  templ->InstanceTemplate()->SetHandler(v8::NamedPropertyHandlerConfiguration(
      nullptr, nullptr, nullptr, nullptr, nullptr,
      CheckGetterPropertyDefineCallback));
  env->Global()
      ->Set(env.local(), v8_str("obj"), templ->GetFunction(env.local())
                                            .ToLocalChecked()
                                            ->NewInstance(env.local())
                                            .ToLocalChecked())
      .FromJust();
  const char* code =
      "obj.x = 17;"
      "Object.defineProperty(obj, 'x', {get: function() {return 42;}});"
      "obj.x;";
  CHECK_EQ(17, v8_compile(code)
                   ->Run(env.local())
                   .ToLocalChecked()
                   ->Int32Value(env.local())
                   .FromJust());
}

// Check that the descriptor passed to the callback has a setter.
namespace {
v8::Intercepted CheckSetterPropertyDefineCallback(
    Local<Name> name, const v8::PropertyDescriptor& desc,
    const v8::PropertyCallbackInfo<void>& info) {
  CHECK(desc.has_set());
  CHECK(!desc.has_get());
  return v8::Intercepted::kYes;
}
}  // namespace

THREADED_TEST(PropertyDefinerCallbackWithSetter) {
  v8::HandleScope scope(CcTest::isolate());
  LocalContext env;
  v8::Local<v8::FunctionTemplate> templ =
      v8::FunctionTemplate::New(CcTest::isolate());
  templ->InstanceTemplate()->SetHandler(v8::NamedPropertyHandlerConfiguration(
      nullptr, nullptr, nullptr, nullptr, nullptr,
      CheckSetterPropertyDefineCallback));
  env->Global()
      ->Set(env.local(), v8_str("obj"), templ->GetFunction(env.local())
                                            .ToLocalChecked()
                                            ->NewInstance(env.local())
                                            .ToLocalChecked())
      .FromJust();
  const char* code =
      "Object.defineProperty(obj, 'x', {set: function() {return 42;}});"
      "obj.x = 17;";
  CHECK_EQ(17, v8_compile(code)
                   ->Run(env.local())
                   .ToLocalChecked()
                   ->Int32Value(env.local())
                   .FromJust());
}

namespace {
std::vector<std::string> definer_calls;
<<<<<<< HEAD
void LogDefinerCallsAndContinueCallback(
    Local<Name> name, const v8::PropertyDescriptor& desc,
    const v8::PropertyCallbackInfo<v8::Value>& info) {
  String::Utf8Value utf8(info.GetIsolate(), name);
  definer_calls.push_back(*utf8);
}
void LogDefinerCallsAndStopCallback(
    Local<Name> name, const v8::PropertyDescriptor& desc,
    const v8::PropertyCallbackInfo<v8::Value>& info) {
  String::Utf8Value utf8(info.GetIsolate(), name);
  definer_calls.push_back(*utf8);
  info.GetReturnValue().Set(name);
=======
v8::Intercepted LogDefinerCallsAndContinueCallback(
    Local<Name> name, const v8::PropertyDescriptor& desc,
    const v8::PropertyCallbackInfo<void>& info) {
  String::Utf8Value utf8(info.GetIsolate(), name);
  definer_calls.push_back(*utf8);
  return v8::Intercepted::kNo;
}
v8::Intercepted LogDefinerCallsAndStopCallback(
    Local<Name> name, const v8::PropertyDescriptor& desc,
    const v8::PropertyCallbackInfo<void>& info) {
  String::Utf8Value utf8(info.GetIsolate(), name);
  definer_calls.push_back(*utf8);
  return v8::Intercepted::kYes;
>>>>>>> 626889fb
}

struct DefineNamedOwnICInterceptorConfig {
  std::string code;
  std::vector<std::string> intercepted_defines;
};

std::vector<DefineNamedOwnICInterceptorConfig> configs{
    {
        R"(
          class ClassWithNormalField extends Base {
            field = (() => {
              Object.defineProperty(
                this,
                'normalField',
                { writable: true, configurable: true, value: 'initial'}
              );
              return 1;
            })();
            normalField = 'written';
            constructor(arg) {
              super(arg);
            }
          }
          new ClassWithNormalField(obj);
          stop ? (obj.field === undefined && obj.normalField === undefined)
            : (obj.field === 1 && obj.normalField === 'written'))",
        {"normalField", "field", "normalField"},  // intercepted defines
    },
    {
        R"(
            let setterCalled = false;
            class ClassWithSetterField extends Base {
              field = (() => {
                Object.defineProperty(
                  this,
                  'setterField',
                  { configurable: true, set(val) { setterCalled = true; } }
                );
                return 1;
              })();
              setterField = 'written';
              constructor(arg) {
                super(arg);
              }
            }
            new ClassWithSetterField(obj);
            !setterCalled &&
              (stop ? (obj.field === undefined && obj.setterField === undefined)
                : (obj.field === 1 && obj.setterField === 'written')))",
        {"setterField", "field", "setterField"},  // intercepted defines
    },
    {
        R"(
          class ClassWithReadOnlyField extends Base {
            field = (() => {
              Object.defineProperty(
                this,
                'readOnlyField',
                { writable: false, configurable: true, value: 'initial'}
              );
              return 1;
            })();
            readOnlyField = 'written';
            constructor(arg) {
              super(arg);
            }
          }
          new ClassWithReadOnlyField(obj);
          stop ? (obj.field === undefined && obj.readOnlyField === undefined)
            : (obj.field === 1 && obj.readOnlyField === 'written'))",
        {"readOnlyField", "field", "readOnlyField"},  // intercepted defines
    },
    {
        R"(
          class ClassWithNonConfigurableField extends Base {
            field = (() => {
              Object.defineProperty(
                this,
                'nonConfigurableField',
                { writable: false, configurable: false, value: 'initial'}
              );
              return 1;
            })();
            nonConfigurableField = 'configured';
            constructor(arg) {
              super(arg);
            }
          }
          let nonConfigurableThrown = false;
          try { new ClassWithNonConfigurableField(obj); }
          catch { nonConfigurableThrown = true; }
          stop ? (!nonConfigurableThrown && obj.field === undefined
                  && obj.nonConfigurableField === undefined)
              : (nonConfigurableThrown && obj.field === 1
                && obj.nonConfigurableField === 'initial'))",
        // intercepted defines
        {"nonConfigurableField", "field", "nonConfigurableField"}}
    // We don't test non-extensible objects here because objects with
    // interceptors cannot prevent extensions.
};
}  // namespace

void CheckPropertyDefinerCallbackInDefineNamedOwnIC(Local<Context> context,
                                                    bool stop) {
  v8_compile(R"(
    class Base {
      constructor(arg) {
        return arg;
      }
    })")
      ->Run(context)
      .ToLocalChecked();

  v8_compile(stop ? "var stop = true;" : "var stop = false;")
      ->Run(context)
      .ToLocalChecked();

  for (auto& config : configs) {
    printf("stop = %s, running...\n%s\n", stop ? "true" : "false",
           config.code.c_str());

    definer_calls.clear();

    // Create the object with interceptors.
    v8::Local<v8::FunctionTemplate> templ =
        v8::FunctionTemplate::New(CcTest::isolate());
    templ->InstanceTemplate()->SetHandler(v8::NamedPropertyHandlerConfiguration(
        nullptr, nullptr, nullptr, nullptr, nullptr,
        stop ? LogDefinerCallsAndStopCallback
             : LogDefinerCallsAndContinueCallback,
        nullptr));
    Local<Object> obj = templ->GetFunction(context)
                            .ToLocalChecked()
                            ->NewInstance(context)
                            .ToLocalChecked();
    context->Global()->Set(context, v8_str("obj"), obj).FromJust();

    CHECK(v8_compile(config.code.c_str())
              ->Run(context)
              .ToLocalChecked()
              ->IsTrue());
    for (size_t i = 0; i < definer_calls.size(); ++i) {
      printf("define %s\n", definer_calls[i].c_str());
    }

    CHECK_EQ(config.intercepted_defines.size(), definer_calls.size());
    for (size_t i = 0; i < config.intercepted_defines.size(); ++i) {
      CHECK_EQ(config.intercepted_defines[i], definer_calls[i]);
    }
  }
}

THREADED_TEST(PropertyDefinerCallbackInDefineNamedOwnIC) {
  {
    LocalContext env;
<<<<<<< HEAD
    v8::HandleScope scope(env->GetIsolate());
=======
    v8::HandleScope scope(env.isolate());
>>>>>>> 626889fb
    CheckPropertyDefinerCallbackInDefineNamedOwnIC(env.local(), true);
  }

  {
    LocalContext env;
<<<<<<< HEAD
    v8::HandleScope scope(env->GetIsolate());
=======
    v8::HandleScope scope(env.isolate());
>>>>>>> 626889fb
    CheckPropertyDefinerCallbackInDefineNamedOwnIC(env.local(), false);
  }

  {
    i::v8_flags.lazy_feedback_allocation = false;
    i::FlagList::EnforceFlagImplications();
    LocalContext env;
<<<<<<< HEAD
    v8::HandleScope scope(env->GetIsolate());
=======
    v8::HandleScope scope(env.isolate());
>>>>>>> 626889fb
    CheckPropertyDefinerCallbackInDefineNamedOwnIC(env.local(), true);
  }

  {
    i::v8_flags.lazy_feedback_allocation = false;
    i::FlagList::EnforceFlagImplications();
    LocalContext env;
<<<<<<< HEAD
    v8::HandleScope scope(env->GetIsolate());
=======
    v8::HandleScope scope(env.isolate());
>>>>>>> 626889fb
    CheckPropertyDefinerCallbackInDefineNamedOwnIC(env.local(), false);
  }
}

namespace {
<<<<<<< HEAD
void EmptyPropertyDescriptorCallback(
=======
v8::Intercepted EmptyPropertyDescriptorCallback(
>>>>>>> 626889fb
    Local<Name> name, const v8::PropertyCallbackInfo<v8::Value>& info) {
  return v8::Intercepted::kNo;
}

v8::Intercepted InterceptingPropertyDescriptorCallback(
    Local<Name> name, const v8::PropertyCallbackInfo<v8::Value>& info) {
  // Intercept the operation and return some descriptor.
  const char* code =
      "var desc = {value: 42};"
      "desc;";
  Local<Value> descriptor = v8_compile(code)
                                ->Run(info.GetIsolate()->GetCurrentContext())
                                .ToLocalChecked();
  info.GetReturnValue().Set(descriptor);
  return v8::Intercepted::kYes;
}
}  // namespace

THREADED_TEST(PropertyDescriptorCallback) {
  v8::HandleScope scope(CcTest::isolate());
  LocalContext env;

  {  // Normal behavior of getOwnPropertyDescriptor() with empty callback.
    v8::Local<v8::FunctionTemplate> templ =
        v8::FunctionTemplate::New(CcTest::isolate());
    templ->InstanceTemplate()->SetHandler(v8::NamedPropertyHandlerConfiguration(
        nullptr, nullptr, EmptyPropertyDescriptorCallback, nullptr, nullptr,
        nullptr));
    env->Global()
        ->Set(env.local(), v8_str("obj"), templ->GetFunction(env.local())
                                              .ToLocalChecked()
                                              ->NewInstance(env.local())
                                              .ToLocalChecked())
        .FromJust();
    const char* code =
        "obj.x = 17; "
        "var desc = Object.getOwnPropertyDescriptor(obj, 'x');"
        "desc.value;";
    CHECK_EQ(17, v8_compile(code)
                     ->Run(env.local())
                     .ToLocalChecked()
                     ->Int32Value(env.local())
                     .FromJust());
  }

  {  // Intercept getOwnPropertyDescriptor().
    v8::Local<v8::FunctionTemplate> templ =
        v8::FunctionTemplate::New(CcTest::isolate());
    templ->InstanceTemplate()->SetHandler(v8::NamedPropertyHandlerConfiguration(
        nullptr, nullptr, InterceptingPropertyDescriptorCallback, nullptr,
        nullptr, nullptr));
    env->Global()
        ->Set(env.local(), v8_str("obj"), templ->GetFunction(env.local())
                                              .ToLocalChecked()
                                              ->NewInstance(env.local())
                                              .ToLocalChecked())
        .FromJust();
    const char* code =
        "obj.x = 17; "
        "var desc = Object.getOwnPropertyDescriptor(obj, 'x');"
        "desc.value;";
    CHECK_EQ(42, v8_compile(code)
                     ->Run(env.local())
                     .ToLocalChecked()
                     ->Int32Value(env.local())
                     .FromJust());
  }
}

namespace {
int echo_indexed_call_count = 0;

v8::Intercepted EchoIndexedProperty(
    uint32_t index, const v8::PropertyCallbackInfo<v8::Value>& info) {
  ApiTestFuzzer::Fuzz();
  CHECK(v8_num(637)
            ->Equals(info.GetIsolate()->GetCurrentContext(), info.Data())
            .FromJust());
  echo_indexed_call_count++;
  info.GetReturnValue().Set(v8_num(index));
  return v8::Intercepted::kYes;
}
}  // namespace

THREADED_TEST(IndexedPropertyHandlerGetter) {
  v8::Isolate* isolate = CcTest::isolate();
  v8::HandleScope scope(isolate);
  v8::Local<v8::FunctionTemplate> templ = v8::FunctionTemplate::New(isolate);
  templ->InstanceTemplate()->SetHandler(v8::IndexedPropertyHandlerConfiguration(
      EchoIndexedProperty, nullptr, nullptr, nullptr, nullptr, v8_num(637)));
  LocalContext env;
  env->Global()
      ->Set(env.local(), v8_str("obj"), templ->GetFunction(env.local())
                                            .ToLocalChecked()
                                            ->NewInstance(env.local())
                                            .ToLocalChecked())
      .FromJust();
  Local<Script> script = v8_compile("obj[900]");
  CHECK_EQ(900, script->Run(env.local())
                    .ToLocalChecked()
                    ->Int32Value(env.local())
                    .FromJust());
}


THREADED_TEST(PropertyHandlerInPrototype) {
  LocalContext env;
  v8::Isolate* isolate = env.isolate();
  v8::HandleScope scope(isolate);

  v8::Local<v8::FunctionTemplate> templ = v8::FunctionTemplate::New(isolate);
  templ->InstanceTemplate()->SetHandler(v8::IndexedPropertyHandlerConfiguration(
      CheckThisIndexedPropertyHandler, CheckThisIndexedPropertySetter,
      CheckThisIndexedPropertyQuery, CheckThisIndexedPropertyDeleter,
      CheckThisIndexedPropertyEnumerator));

  templ->InstanceTemplate()->SetHandler(v8::NamedPropertyHandlerConfiguration(
      CheckThisNamedPropertyHandler, CheckThisNamedPropertySetter,
      CheckThisNamedPropertyQuery, CheckThisNamedPropertyDeleter,
      CheckThisNamedPropertyEnumerator));

  Local<v8::Object> bottom = templ->GetFunction(env.local())
                                 .ToLocalChecked()
                                 ->NewInstance(env.local())
                                 .ToLocalChecked();
  bottom_global.Reset(isolate, bottom);
  Local<v8::Object> top = templ->GetFunction(env.local())
                              .ToLocalChecked()
                              ->NewInstance(env.local())
                              .ToLocalChecked();
  Local<v8::Object> middle = templ->GetFunction(env.local())
                                 .ToLocalChecked()
                                 ->NewInstance(env.local())
                                 .ToLocalChecked();

  bottom->SetPrototypeV2(env.local(), middle).FromJust();
  middle->SetPrototypeV2(env.local(), top).FromJust();
  env->Global()->Set(env.local(), v8_str("obj"), bottom).FromJust();

  // Indexed and named get.
  CompileRun("obj[0]");
  CompileRun("obj.x");

  // Indexed and named set.
  CompileRun("obj[1] = 42");
  CompileRun("obj.y = 42");

  // Indexed and named query.
  CompileRun("0 in obj");
  CompileRun("'x' in obj");

  // Indexed and named deleter.
  CompileRun("delete obj[0]");
  CompileRun("delete obj.x");

  // Enumerators.
  CompileRun("for (var p in obj) ;");

  bottom_global.Reset();
}

TEST(PropertyHandlerInPrototypeWithDefine) {
  LocalContext env;
  v8::Isolate* isolate = env.isolate();
  v8::HandleScope scope(isolate);

  v8::Local<v8::FunctionTemplate> templ = v8::FunctionTemplate::New(isolate);
  templ->InstanceTemplate()->SetHandler(v8::IndexedPropertyHandlerConfiguration(
      CheckThisIndexedPropertyHandler, CheckThisIndexedPropertySetter,
      CheckThisIndexedPropertyDescriptor, CheckThisIndexedPropertyDeleter,
      CheckThisIndexedPropertyEnumerator, CheckThisIndexedPropertyDefiner));

  templ->InstanceTemplate()->SetHandler(v8::NamedPropertyHandlerConfiguration(
      CheckThisNamedPropertyHandler, CheckThisNamedPropertySetter,
      CheckThisNamedPropertyDescriptor, CheckThisNamedPropertyDeleter,
      CheckThisNamedPropertyEnumerator, CheckThisNamedPropertyDefiner));

  Local<v8::Object> bottom = templ->GetFunction(env.local())
                                 .ToLocalChecked()
                                 ->NewInstance(env.local())
                                 .ToLocalChecked();
  bottom_global.Reset(isolate, bottom);
  Local<v8::Object> top = templ->GetFunction(env.local())
                              .ToLocalChecked()
                              ->NewInstance(env.local())
                              .ToLocalChecked();
  Local<v8::Object> middle = templ->GetFunction(env.local())
                                 .ToLocalChecked()
                                 ->NewInstance(env.local())
                                 .ToLocalChecked();

  bottom->SetPrototypeV2(env.local(), middle).FromJust();
  middle->SetPrototypeV2(env.local(), top).FromJust();
  env->Global()->Set(env.local(), v8_str("obj"), bottom).FromJust();

  // Indexed and named get.
  CompileRun("obj[0]");
  CompileRun("obj.x");

  // Indexed and named set.
  CompileRun("obj[1] = 42");
  CompileRun("obj.y = 42");

  // Indexed and named deleter.
  CompileRun("delete obj[0]");
  CompileRun("delete obj.x");

  // Enumerators.
  CompileRun("for (var p in obj) ;");

  // Indexed and named definer.
  CompileRun("Object.defineProperty(obj, 2, {});");
  CompileRun("Object.defineProperty(obj, 'z', {});");

  // Indexed and named propertyDescriptor.
  CompileRun("Object.getOwnPropertyDescriptor(obj, 2);");
  CompileRun("Object.getOwnPropertyDescriptor(obj, 'z');");

  bottom_global.Reset();
}

namespace {
bool is_bootstrapping = false;
v8::Intercepted PrePropertyHandlerGet(
    Local<Name> key, const v8::PropertyCallbackInfo<v8::Value>& info) {
  if (!is_bootstrapping &&
      v8_str("pre")
          ->Equals(info.GetIsolate()->GetCurrentContext(), key)
          .FromJust()) {
    // Side effects are allowed only when the property is present or throws.
    ApiTestFuzzer::Fuzz();
    info.GetReturnValue().Set(v8_str("PrePropertyHandler: pre"));
    return v8::Intercepted::kYes;
  }
  return v8::Intercepted::kNo;
}

<<<<<<< HEAD
static void PrePropertyHandlerQuery(
=======
v8::Intercepted PrePropertyHandlerQuery(
>>>>>>> 626889fb
    Local<Name> key, const v8::PropertyCallbackInfo<v8::Integer>& info) {
  if (!is_bootstrapping &&
      v8_str("pre")
          ->Equals(info.GetIsolate()->GetCurrentContext(), key)
          .FromJust()) {
    info.GetReturnValue().Set(v8::None);
    return v8::Intercepted::kYes;
  }
  return v8::Intercepted::kNo;
}
}  // namespace

THREADED_TEST(PrePropertyHandler) {
  v8::Isolate* isolate = CcTest::isolate();
  v8::HandleScope scope(isolate);
  v8::Local<v8::FunctionTemplate> desc = v8::FunctionTemplate::New(isolate);
  desc->InstanceTemplate()->SetHandler(v8::NamedPropertyHandlerConfiguration(
      PrePropertyHandlerGet, nullptr, PrePropertyHandlerQuery));
  is_bootstrapping = true;
  LocalContext env(nullptr, desc->InstanceTemplate());
  is_bootstrapping = false;
  CompileRun("var pre = 'Object: pre'; var on = 'Object: on';");
  v8::Local<Value> result_pre = CompileRun("pre");
  CHECK(v8_str("PrePropertyHandler: pre")
            ->Equals(env.local(), result_pre)
            .FromJust());
  v8::Local<Value> result_on = CompileRun("on");
  CHECK(v8_str("Object: on")->Equals(env.local(), result_on).FromJust());
  v8::Local<Value> result_post = CompileRun("post");
  CHECK(result_post.IsEmpty());
}


THREADED_TEST(EmptyInterceptorBreakTransitions) {
  v8::HandleScope scope(CcTest::isolate());
  Local<FunctionTemplate> templ = FunctionTemplate::New(CcTest::isolate());
  AddInterceptor(templ, EmptyInterceptorGetter, EmptyInterceptorSetter);
  LocalContext env;
  env->Global()
      ->Set(env.local(), v8_str("Constructor"),
            templ->GetFunction(env.local()).ToLocalChecked())
      .FromJust();
  CompileRun(
      "var o1 = new Constructor;"
      "o1.a = 1;"  // Ensure a and x share the descriptor array.
      "Object.defineProperty(o1, 'x', {value: 10});");
  CompileRun(
      "var o2 = new Constructor;"
      "o2.a = 1;"
      "Object.defineProperty(o2, 'x', {value: 10});");
}


THREADED_TEST(EmptyInterceptorDoesNotShadowJSAccessors) {
  v8::Isolate* isolate = CcTest::isolate();
  v8::HandleScope scope(isolate);
  Local<FunctionTemplate> parent = FunctionTemplate::New(isolate);
  Local<FunctionTemplate> child = FunctionTemplate::New(isolate);
  child->Inherit(parent);
  AddInterceptor(child, EmptyInterceptorGetter, EmptyInterceptorSetter);
  LocalContext env;
  env->Global()
      ->Set(env.local(), v8_str("Child"),
            child->GetFunction(env.local()).ToLocalChecked())
      .FromJust();
  CompileRun(
      "var child = new Child;"
      "var parent = child.__proto__;"
      "Object.defineProperty(parent, 'age', "
      "  {get: function(){ return this.accessor_age; }, "
      "   set: function(v){ this.accessor_age = v; }, "
      "   enumerable: true, configurable: true});"
      "child.age = 10;");
  ExpectBoolean("child.hasOwnProperty('age')", false);
  ExpectInt32("child.age", 10);
  ExpectInt32("child.accessor_age", 10);
}


THREADED_TEST(EmptyInterceptorDoesNotShadowApiAccessors) {
  v8::Isolate* isolate = CcTest::isolate();
  v8::HandleScope scope(isolate);
  Local<FunctionTemplate> parent = FunctionTemplate::New(isolate);
  auto returns_42 = FunctionTemplate::New(isolate, Returns42);
  parent->PrototypeTemplate()->SetAccessorProperty(v8_str("age"), returns_42);
  Local<FunctionTemplate> child = FunctionTemplate::New(isolate);
  child->Inherit(parent);
  AddInterceptor(child, EmptyInterceptorGetter, EmptyInterceptorSetter);
  LocalContext env;
  env->Global()
      ->Set(env.local(), v8_str("Child"),
            child->GetFunction(env.local()).ToLocalChecked())
      .FromJust();
  CompileRun(
      "var child = new Child;"
      "var parent = child.__proto__;");
  ExpectBoolean("child.hasOwnProperty('age')", false);
  ExpectInt32("child.age", 42);
  // Check interceptor followup.
  ExpectInt32(
      "var result;"
      "for (var i = 0; i < 4; ++i) {"
      "  result = child.age;"
      "}"
      "result",
      42);
}


THREADED_TEST(EmptyInterceptorDoesNotAffectJSProperties) {
  v8::Isolate* isolate = CcTest::isolate();
  v8::HandleScope scope(isolate);
  Local<FunctionTemplate> parent = FunctionTemplate::New(isolate);
  Local<FunctionTemplate> child = FunctionTemplate::New(isolate);
  child->Inherit(parent);
  AddInterceptor(child, EmptyInterceptorGetter, EmptyInterceptorSetter);
  LocalContext env;
  env->Global()
      ->Set(env.local(), v8_str("Child"),
            child->GetFunction(env.local()).ToLocalChecked())
      .FromJust();
  CompileRun(
      "var child = new Child;"
      "var parent = child.__proto__;"
      "parent.name = 'Alice';");
  ExpectBoolean("child.hasOwnProperty('name')", false);
  ExpectString("child.name", "Alice");
  CompileRun("child.name = 'Bob';");
  ExpectString("child.name", "Bob");
  ExpectBoolean("child.hasOwnProperty('name')", true);
  ExpectString("parent.name", "Alice");
}


THREADED_TEST(SwitchFromInterceptorToAccessor) {
  v8::Isolate* isolate = CcTest::isolate();
  v8::HandleScope scope(isolate);
  Local<FunctionTemplate> templ = FunctionTemplate::New(isolate);
  AddAccessor(isolate, templ, v8_str("age"), SimpleGetterCallback,
              SimpleSetterCallback);
  AddInterceptor(templ, InterceptorGetter, InterceptorSetter);
  LocalContext env;
  env->Global()
      ->Set(env.local(), v8_str("Obj"),
            templ->GetFunction(env.local()).ToLocalChecked())
      .FromJust();
  CompileRun(
      "var obj = new Obj;"
      "function setAge(i){ obj.age = i; };"
      "for(var i = 0; i <= 10000; i++) setAge(i);");
  // All i < 10000 go to the interceptor.
  ExpectInt32("obj.interceptor_age", 9999);
  // The last i goes to the accessor.
  ExpectInt32("obj.accessor_age", 10000);
}


THREADED_TEST(SwitchFromAccessorToInterceptor) {
  v8::Isolate* isolate = CcTest::isolate();
  v8::HandleScope scope(isolate);
  Local<FunctionTemplate> templ = FunctionTemplate::New(isolate);
  AddAccessor(isolate, templ, v8_str("age"), SimpleGetterCallback,
              SimpleSetterCallback);
  AddInterceptor(templ, InterceptorGetter, InterceptorSetter);
  LocalContext env;
  env->Global()
      ->Set(env.local(), v8_str("Obj"),
            templ->GetFunction(env.local()).ToLocalChecked())
      .FromJust();
  CompileRun(
      "var obj = new Obj;"
      "function setAge(i){ obj.age = i; };"
      "for(var i = 20000; i >= 9999; i--) setAge(i);");
  // All i >= 10000 go to the accessor.
  ExpectInt32("obj.accessor_age", 10000);
  // The last i goes to the interceptor.
  ExpectInt32("obj.interceptor_age", 9999);
}


THREADED_TEST(SwitchFromInterceptorToAccessorWithInheritance) {
  v8::Isolate* isolate = CcTest::isolate();
  v8::HandleScope scope(isolate);
  Local<FunctionTemplate> parent = FunctionTemplate::New(isolate);
  Local<FunctionTemplate> child = FunctionTemplate::New(isolate);
  child->Inherit(parent);
  AddAccessor(isolate, parent, v8_str("age"), SimpleGetterCallback,
              SimpleSetterCallback);
  AddInterceptor(child, InterceptorGetter, InterceptorSetter);
  LocalContext env;
  env->Global()
      ->Set(env.local(), v8_str("Child"),
            child->GetFunction(env.local()).ToLocalChecked())
      .FromJust();
  CompileRun(
      "var child = new Child;"
      "function setAge(i){ child.age = i; };"
      "for(var i = 0; i <= 10000; i++) setAge(i);");
  // All i < 10000 go to the interceptor.
  ExpectInt32("child.interceptor_age", 9999);
  // The last i goes to the accessor.
  ExpectInt32("child.accessor_age", 10000);
}


THREADED_TEST(SwitchFromAccessorToInterceptorWithInheritance) {
  v8::Isolate* isolate = CcTest::isolate();
  v8::HandleScope scope(isolate);
  Local<FunctionTemplate> parent = FunctionTemplate::New(isolate);
  Local<FunctionTemplate> child = FunctionTemplate::New(isolate);
  child->Inherit(parent);
  AddAccessor(isolate, parent, v8_str("age"), SimpleGetterCallback,
              SimpleSetterCallback);
  AddInterceptor(child, InterceptorGetter, InterceptorSetter);
  LocalContext env;
  env->Global()
      ->Set(env.local(), v8_str("Child"),
            child->GetFunction(env.local()).ToLocalChecked())
      .FromJust();
  CompileRun(
      "var child = new Child;"
      "function setAge(i){ child.age = i; };"
      "for(var i = 20000; i >= 9999; i--) setAge(i);");
  // All i >= 10000 go to the accessor.
  ExpectInt32("child.accessor_age", 10000);
  // The last i goes to the interceptor.
  ExpectInt32("child.interceptor_age", 9999);
}


THREADED_TEST(SwitchFromInterceptorToJSAccessor) {
  v8::HandleScope scope(CcTest::isolate());
  Local<FunctionTemplate> templ = FunctionTemplate::New(CcTest::isolate());
  AddInterceptor(templ, InterceptorGetter, InterceptorSetter);
  LocalContext env;
  env->Global()
      ->Set(env.local(), v8_str("Obj"),
            templ->GetFunction(env.local()).ToLocalChecked())
      .FromJust();
  CompileRun(
      "var obj = new Obj;"
      "function setter(i) { this.accessor_age = i; };"
      "function getter() { return this.accessor_age; };"
      "function setAge(i) { obj.age = i; };"
      "Object.defineProperty(obj, 'age', { get:getter, set:setter });"
      "for(var i = 0; i <= 10000; i++) setAge(i);");
  // All i < 10000 go to the interceptor.
  ExpectInt32("obj.interceptor_age", 9999);
  // The last i goes to the JavaScript accessor.
  ExpectInt32("obj.accessor_age", 10000);
  // The installed JavaScript getter is still intact.
  // This last part is a regression test for issue 1651 and relies on the fact
  // that both interceptor and accessor are being installed on the same object.
  ExpectInt32("obj.age", 10000);
  ExpectBoolean("obj.hasOwnProperty('age')", true);
  ExpectUndefined("Object.getOwnPropertyDescriptor(obj, 'age').value");
}


THREADED_TEST(SwitchFromJSAccessorToInterceptor) {
  v8::HandleScope scope(CcTest::isolate());
  Local<FunctionTemplate> templ = FunctionTemplate::New(CcTest::isolate());
  AddInterceptor(templ, InterceptorGetter, InterceptorSetter);
  LocalContext env;
  env->Global()
      ->Set(env.local(), v8_str("Obj"),
            templ->GetFunction(env.local()).ToLocalChecked())
      .FromJust();
  CompileRun(
      "var obj = new Obj;"
      "function setter(i) { this.accessor_age = i; };"
      "function getter() { return this.accessor_age; };"
      "function setAge(i) { obj.age = i; };"
      "Object.defineProperty(obj, 'age', { get:getter, set:setter });"
      "for(var i = 20000; i >= 9999; i--) setAge(i);");
  // All i >= 10000 go to the accessor.
  ExpectInt32("obj.accessor_age", 10000);
  // The last i goes to the interceptor.
  ExpectInt32("obj.interceptor_age", 9999);
  // The installed JavaScript getter is still intact.
  // This last part is a regression test for issue 1651 and relies on the fact
  // that both interceptor and accessor are being installed on the same object.
  ExpectInt32("obj.age", 10000);
  ExpectBoolean("obj.hasOwnProperty('age')", true);
  ExpectUndefined("Object.getOwnPropertyDescriptor(obj, 'age').value");
}


THREADED_TEST(SwitchFromInterceptorToProperty) {
  v8::HandleScope scope(CcTest::isolate());
  Local<FunctionTemplate> parent = FunctionTemplate::New(CcTest::isolate());
  Local<FunctionTemplate> child = FunctionTemplate::New(CcTest::isolate());
  child->Inherit(parent);
  AddInterceptor(child, InterceptorGetter, InterceptorSetter);
  LocalContext env;
  env->Global()
      ->Set(env.local(), v8_str("Child"),
            child->GetFunction(env.local()).ToLocalChecked())
      .FromJust();
  CompileRun(
      "var child = new Child;"
      "function setAge(i){ child.age = i; };"
      "for(var i = 0; i <= 10000; i++) setAge(i);");
  // All i < 10000 go to the interceptor.
  ExpectInt32("child.interceptor_age", 9999);
  // The last i goes to child's own property.
  ExpectInt32("child.age", 10000);
}


THREADED_TEST(SwitchFromPropertyToInterceptor) {
  v8::HandleScope scope(CcTest::isolate());
  Local<FunctionTemplate> parent = FunctionTemplate::New(CcTest::isolate());
  Local<FunctionTemplate> child = FunctionTemplate::New(CcTest::isolate());
  child->Inherit(parent);
  AddInterceptor(child, InterceptorGetter, InterceptorSetter);
  LocalContext env;
  env->Global()
      ->Set(env.local(), v8_str("Child"),
            child->GetFunction(env.local()).ToLocalChecked())
      .FromJust();
  CompileRun(
      "var child = new Child;"
      "function setAge(i){ child.age = i; };"
      "for(var i = 20000; i >= 9999; i--) setAge(i);");
  // All i >= 10000 go to child's own property.
  ExpectInt32("child.age", 10000);
  // The last i goes to the interceptor.
  ExpectInt32("child.interceptor_age", 9999);
}

namespace {
bool interceptor_for_hidden_properties_called;
v8::Intercepted InterceptorForHiddenProperties(
    Local<Name> name, const v8::PropertyCallbackInfo<v8::Value>& info) {
  interceptor_for_hidden_properties_called = true;
  return v8::Intercepted::kNo;
}
}  // namespace

THREADED_TEST(NoSideEffectPropertyHandler) {
  v8::Isolate* isolate = CcTest::isolate();
  v8::HandleScope scope(isolate);
  LocalContext context;

  Local<ObjectTemplate> templ = ObjectTemplate::New(isolate);
  templ->SetHandler(v8::NamedPropertyHandlerConfiguration(
      EmptyInterceptorGetter, EmptyInterceptorSetter, EmptyInterceptorQuery,
      EmptyInterceptorDeleter, EmptyInterceptorEnumerator));
  v8::Local<v8::Object> object =
      templ->NewInstance(context.local()).ToLocalChecked();
  context->Global()->Set(context.local(), v8_str("obj"), object).FromJust();

  CHECK(v8::debug::EvaluateGlobal(
            isolate, v8_str("obj.x"),
            v8::debug::EvaluateGlobalMode::kDisableBreaksAndThrowOnSideEffect)
            .IsEmpty());
  CHECK(v8::debug::EvaluateGlobal(
            isolate, v8_str("obj.x = 1"),
            v8::debug::EvaluateGlobalMode::kDisableBreaksAndThrowOnSideEffect)
            .IsEmpty());
  CHECK(v8::debug::EvaluateGlobal(
            isolate, v8_str("'x' in obj"),
            v8::debug::EvaluateGlobalMode::kDisableBreaksAndThrowOnSideEffect)
            .IsEmpty());
  CHECK(v8::debug::EvaluateGlobal(
            isolate, v8_str("delete obj.x"),
            v8::debug::EvaluateGlobalMode::kDisableBreaksAndThrowOnSideEffect)
            .IsEmpty());
  // Wrap the variable declaration since declaring globals is a side effect.
  CHECK(v8::debug::EvaluateGlobal(
            isolate, v8_str("(function() { for (var p in obj) ; })()"),
            v8::debug::EvaluateGlobalMode::kDisableBreaksAndThrowOnSideEffect)
            .IsEmpty());

  // Side-effect-free version.
  Local<ObjectTemplate> templ2 = ObjectTemplate::New(isolate);
  templ2->SetHandler(v8::NamedPropertyHandlerConfiguration(
      EmptyInterceptorGetter, EmptyInterceptorSetter, EmptyInterceptorQuery,
      EmptyInterceptorDeleter, EmptyInterceptorEnumerator,
      v8::Local<v8::Value>(), v8::PropertyHandlerFlags::kHasNoSideEffect));
  v8::Local<v8::Object> object2 =
      templ2->NewInstance(context.local()).ToLocalChecked();
  context->Global()->Set(context.local(), v8_str("obj2"), object2).FromJust();

  v8::debug::EvaluateGlobal(
      isolate, v8_str("obj2.x"),
      v8::debug::EvaluateGlobalMode::kDisableBreaksAndThrowOnSideEffect)
      .ToLocalChecked();
  CHECK(v8::debug::EvaluateGlobal(
            isolate, v8_str("obj2.x = 1"),
            v8::debug::EvaluateGlobalMode::kDisableBreaksAndThrowOnSideEffect)
            .IsEmpty());
  v8::debug::EvaluateGlobal(
      isolate, v8_str("'x' in obj2"),
      v8::debug::EvaluateGlobalMode::kDisableBreaksAndThrowOnSideEffect)
      .ToLocalChecked();
  CHECK(v8::debug::EvaluateGlobal(
            isolate, v8_str("delete obj2.x"),
            v8::debug::EvaluateGlobalMode::kDisableBreaksAndThrowOnSideEffect)
            .IsEmpty());
  v8::debug::EvaluateGlobal(
      isolate, v8_str("(function() { for (var p in obj2) ; })()"),
      v8::debug::EvaluateGlobalMode::kDisableBreaksAndThrowOnSideEffect)
      .ToLocalChecked();
}

THREADED_TEST(HiddenPropertiesWithInterceptors) {
  LocalContext context;
  v8::Isolate* isolate = context.isolate();
  v8::HandleScope scope(isolate);

  interceptor_for_hidden_properties_called = false;

  v8::Local<v8::Private> key =
      v8::Private::New(isolate, v8_str("api-test::hidden-key"));

  // Associate an interceptor with an object and start setting hidden values.
  Local<v8::FunctionTemplate> fun_templ = v8::FunctionTemplate::New(isolate);
  Local<v8::ObjectTemplate> instance_templ = fun_templ->InstanceTemplate();
  instance_templ->SetHandler(
      v8::NamedPropertyHandlerConfiguration(InterceptorForHiddenProperties));
  Local<v8::Function> function =
      fun_templ->GetFunction(context.local()).ToLocalChecked();
  Local<v8::Object> obj =
      function->NewInstance(context.local()).ToLocalChecked();
  CHECK(obj->SetPrivate(context.local(), key, v8::Integer::New(isolate, 2302))
            .FromJust());
  CHECK_EQ(2302, obj->GetPrivate(context.local(), key)
                     .ToLocalChecked()
                     ->Int32Value(context.local())
                     .FromJust());
  CHECK(!interceptor_for_hidden_properties_called);
}

namespace {
v8::Intercepted XPropertyGetter(
    Local<Name> property, const v8::PropertyCallbackInfo<v8::Value>& info) {
  ApiTestFuzzer::Fuzz();
  CHECK(info.Data()->IsUndefined());
  info.GetReturnValue().Set(property);
  return v8::Intercepted::kYes;
}
}  // namespace

THREADED_TEST(NamedInterceptorPropertyRead) {
  v8::Isolate* isolate = CcTest::isolate();
  v8::HandleScope scope(isolate);
  Local<ObjectTemplate> templ = ObjectTemplate::New(isolate);
  templ->SetHandler(v8::NamedPropertyHandlerConfiguration(XPropertyGetter));
  LocalContext context;
  context->Global()
      ->Set(context.local(), v8_str("obj"),
            templ->NewInstance(context.local()).ToLocalChecked())
      .FromJust();
  Local<Script> script = v8_compile("obj.x");
  for (int i = 0; i < 10; i++) {
    Local<Value> result = script->Run(context.local()).ToLocalChecked();
    CHECK(result->Equals(context.local(), v8_str("x")).FromJust());
  }
}


THREADED_TEST(NamedInterceptorDictionaryIC) {
  v8::Isolate* isolate = CcTest::isolate();
  v8::HandleScope scope(isolate);
  Local<ObjectTemplate> templ = ObjectTemplate::New(isolate);
  templ->SetHandler(v8::NamedPropertyHandlerConfiguration(XPropertyGetter));
  LocalContext context;
  // Create an object with a named interceptor.
  context->Global()
      ->Set(context.local(), v8_str("interceptor_obj"),
            templ->NewInstance(context.local()).ToLocalChecked())
      .FromJust();
  Local<Script> script = v8_compile("interceptor_obj.x");
  for (int i = 0; i < 10; i++) {
    Local<Value> result = script->Run(context.local()).ToLocalChecked();
    CHECK(result->Equals(context.local(), v8_str("x")).FromJust());
  }
  // Create a slow case object and a function accessing a property in
  // that slow case object (with dictionary probing in generated
  // code). Then force object with a named interceptor into slow-case,
  // pass it to the function, and check that the interceptor is called
  // instead of accessing the local property.
  Local<Value> result = CompileRun(
      "function get_x(o) { return o.x; };"
      "var obj = { x : 42, y : 0 };"
      "delete obj.y;"
      "for (var i = 0; i < 10; i++) get_x(obj);"
      "interceptor_obj.x = 42;"
      "interceptor_obj.y = 10;"
      "delete interceptor_obj.y;"
      "get_x(interceptor_obj)");
  CHECK(result->Equals(context.local(), v8_str("x")).FromJust());
}


THREADED_TEST(NamedInterceptorDictionaryICMultipleContext) {
  v8::Isolate* isolate = CcTest::isolate();
  v8::HandleScope scope(isolate);
  v8::Local<Context> context1 = Context::New(isolate);

  context1->Enter();
  Local<ObjectTemplate> templ = ObjectTemplate::New(isolate);
  templ->SetHandler(v8::NamedPropertyHandlerConfiguration(XPropertyGetter));
  // Create an object with a named interceptor.
  v8::Local<v8::Object> object = templ->NewInstance(context1).ToLocalChecked();
  context1->Global()
      ->Set(context1, v8_str("interceptor_obj"), object)
      .FromJust();

  // Force the object into the slow case.
  CompileRun(
      "interceptor_obj.y = 0;"
      "delete interceptor_obj.y;");
  context1->Exit();

  {
    // Introduce the object into a different context.
    // Repeat named loads to exercise ICs.
    LocalContext context2;
    context2->Global()
        ->Set(context2.local(), v8_str("interceptor_obj"), object)
        .FromJust();
    Local<Value> result = CompileRun(
        "function get_x(o) { return o.x; }"
        "interceptor_obj.x = 42;"
        "for (var i=0; i != 10; i++) {"
        "  get_x(interceptor_obj);"
        "}"
        "get_x(interceptor_obj)");
    // Check that the interceptor was actually invoked.
    CHECK(result->Equals(context2.local(), v8_str("x")).FromJust());
  }

  // Return to the original context and force some object to the slow case
  // to cause the NormalizedMapCache to verify.
  context1->Enter();
  CompileRun("var obj = { x : 0 }; delete obj.x;");
  context1->Exit();
}

namespace {
v8::Intercepted SetXOnPrototypeGetter(
    Local<Name> property, const v8::PropertyCallbackInfo<v8::Value>& info) {
  // Set x on the prototype object and do not handle the get request.
  v8::Local<v8::Value> proto = info.HolderV2()->GetPrototypeV2();
  proto.As<v8::Object>()
      ->Set(info.GetIsolate()->GetCurrentContext(), v8_str("x"),
            v8::Integer::New(info.GetIsolate(), 23))
      .FromJust();
  return v8::Intercepted::kNo;
}
}  // namespace

// This is a regression test for http://crbug.com/20104. Map
// transitions should not interfere with post interceptor lookup.
THREADED_TEST(NamedInterceptorMapTransitionRead) {
  v8::Isolate* isolate = CcTest::isolate();
  v8::HandleScope scope(isolate);
  Local<v8::FunctionTemplate> function_template =
      v8::FunctionTemplate::New(isolate);
  Local<v8::ObjectTemplate> instance_template =
      function_template->InstanceTemplate();
  instance_template->SetHandler(
      v8::NamedPropertyHandlerConfiguration(SetXOnPrototypeGetter));
  LocalContext context;
  context->Global()
      ->Set(context.local(), v8_str("F"),
            function_template->GetFunction(context.local()).ToLocalChecked())
      .FromJust();
  // Create an instance of F and introduce a map transition for x.
  CompileRun("var o = new F(); o.x = 23;");
  // Create an instance of F and invoke the getter. The result should be 23.
  Local<Value> result = CompileRun("o = new F(); o.x");
  CHECK_EQ(23, result->Int32Value(context.local()).FromJust());
}

<<<<<<< HEAD
static void IndexedPropertyGetter(
=======
namespace {
v8::Intercepted IndexedPropertyGetter(
>>>>>>> 626889fb
    uint32_t index, const v8::PropertyCallbackInfo<v8::Value>& info) {
  if (index == 37) {
    // Side effects are allowed only when the property is present or throws.
    ApiTestFuzzer::Fuzz();
    info.GetReturnValue().Set(v8_num(625));
    return v8::Intercepted::kYes;
  }
  return v8::Intercepted::kNo;
}

<<<<<<< HEAD
static void IndexedPropertySetter(
    uint32_t index, Local<Value> value,
    const v8::PropertyCallbackInfo<v8::Value>& info) {
  if (index == 39) {
    // Side effects are allowed only when the property is present or throws.
    ApiTestFuzzer::Fuzz();
    info.GetReturnValue().Set(value);
=======
v8::Intercepted IndexedPropertySetter(
    uint32_t index, Local<Value> value,
    const v8::PropertyCallbackInfo<void>& info) {
  if (index == 39) {
    // Side effects are allowed only when the property is present or throws.
    ApiTestFuzzer::Fuzz();
    return v8::Intercepted::kYes;
>>>>>>> 626889fb
  }
  return v8::Intercepted::kNo;
}
<<<<<<< HEAD
=======
}  // namespace
>>>>>>> 626889fb

THREADED_TEST(IndexedInterceptorWithIndexedAccessor) {
  v8::Isolate* isolate = CcTest::isolate();
  v8::HandleScope scope(isolate);
  Local<ObjectTemplate> templ = ObjectTemplate::New(isolate);
  templ->SetHandler(v8::IndexedPropertyHandlerConfiguration(
      IndexedPropertyGetter, IndexedPropertySetter));
  LocalContext context;
  context->Global()
      ->Set(context.local(), v8_str("obj"),
            templ->NewInstance(context.local()).ToLocalChecked())
      .FromJust();
  Local<Script> getter_script =
      v8_compile("obj.__defineGetter__(\"3\", function(){return 5;});obj[3];");
  Local<Script> setter_script = v8_compile(
      "obj.__defineSetter__(\"17\", function(val){this.foo = val;});"
      "obj[17] = 23;"
      "obj.foo;");
  Local<Script> interceptor_setter_script = v8_compile(
      "obj.__defineSetter__(\"39\", function(val){this.foo = \"hit\";});"
      "obj[39] = 47;"
      "obj.foo;");  // This setter should not run, due to the interceptor.
  Local<Script> interceptor_getter_script = v8_compile("obj[37];");
  Local<Value> result = getter_script->Run(context.local()).ToLocalChecked();
  CHECK(v8_num(5)->Equals(context.local(), result).FromJust());
  result = setter_script->Run(context.local()).ToLocalChecked();
  CHECK(v8_num(23)->Equals(context.local(), result).FromJust());
  result = interceptor_setter_script->Run(context.local()).ToLocalChecked();
  CHECK(v8_num(23)->Equals(context.local(), result).FromJust());
  result = interceptor_getter_script->Run(context.local()).ToLocalChecked();
  CHECK(v8_num(625)->Equals(context.local(), result).FromJust());
}

<<<<<<< HEAD
static void UnboxedDoubleIndexedPropertyGetter(
=======
namespace {
v8::Intercepted UnboxedDoubleIndexedPropertyGetter(
>>>>>>> 626889fb
    uint32_t index, const v8::PropertyCallbackInfo<v8::Value>& info) {
  if (index < 25) {
    // Side effects are allowed only when the property is present or throws.
    ApiTestFuzzer::Fuzz();
    info.GetReturnValue().Set(v8_num(index));
    return v8::Intercepted::kYes;
  }
  return v8::Intercepted::kNo;
}

<<<<<<< HEAD
static void UnboxedDoubleIndexedPropertySetter(
    uint32_t index, Local<Value> value,
    const v8::PropertyCallbackInfo<v8::Value>& info) {
  if (index < 25) {
    // Side effects are allowed only when the property is present or throws.
    ApiTestFuzzer::Fuzz();
    info.GetReturnValue().Set(v8_num(index));
=======
v8::Intercepted UnboxedDoubleIndexedPropertySetter(
    uint32_t index, Local<Value> value,
    const v8::PropertyCallbackInfo<void>& info) {
  if (index < 25) {
    // Side effects are allowed only when the property is present or throws.
    ApiTestFuzzer::Fuzz();
    return v8::Intercepted::kYes;
>>>>>>> 626889fb
  }
  return v8::Intercepted::kNo;
}

void UnboxedDoubleIndexedPropertyEnumerator(
    const v8::PropertyCallbackInfo<v8::Array>& info) {
  // Force the list of returned keys to be stored in a FastDoubleArray.
  Local<Script> indexed_property_names_script = v8_compile(
      "keys = new Array(); keys[125000] = 1;"
      "for(i = 0; i < 80000; i++) { keys[i] = i; };"
      "keys.length = 25; keys;");
  Local<Value> result =
      indexed_property_names_script->Run(info.GetIsolate()->GetCurrentContext())
          .ToLocalChecked();
  info.GetReturnValue().Set(result.As<v8::Array>());
}
}  // namespace

// Make sure that the the interceptor code in the runtime properly handles
// merging property name lists for double-array-backed arrays.
THREADED_TEST(IndexedInterceptorUnboxedDoubleWithIndexedAccessor) {
  v8::Isolate* isolate = CcTest::isolate();
  v8::HandleScope scope(isolate);
  Local<ObjectTemplate> templ = ObjectTemplate::New(isolate);
  templ->SetHandler(v8::IndexedPropertyHandlerConfiguration(
      UnboxedDoubleIndexedPropertyGetter, UnboxedDoubleIndexedPropertySetter,
      nullptr, nullptr, UnboxedDoubleIndexedPropertyEnumerator));
  LocalContext context;
  context->Global()
      ->Set(context.local(), v8_str("obj"),
            templ->NewInstance(context.local()).ToLocalChecked())
      .FromJust();
  // When obj is created, force it to be Stored in a FastDoubleArray.
  Local<Script> create_unboxed_double_script = v8_compile(
      "obj[125000] = 1; for(i = 0; i < 80000; i+=2) { obj[i] = i; } "
      "key_count = 0; "
      "for (x in obj) {key_count++;};"
      "obj;");
  Local<Value> result =
      create_unboxed_double_script->Run(context.local()).ToLocalChecked();
  CHECK(result->ToObject(context.local())
            .ToLocalChecked()
            ->HasRealIndexedProperty(context.local(), 2000)
            .FromJust());
  Local<Script> key_count_check = v8_compile("key_count;");
  result = key_count_check->Run(context.local()).ToLocalChecked();
  CHECK(v8_num(40013)->Equals(context.local(), result).FromJust());
}

namespace {
void SloppyArgsIndexedPropertyEnumerator(
    const v8::PropertyCallbackInfo<v8::Array>& info) {
  // Force the list of returned keys to be stored in a Arguments object.
  Local<Script> indexed_property_names_script = v8_compile(
      "function f(w,x) {"
      " return arguments;"
      "}"
      "keys = f(0, 1, 2, 3);"
      "keys;");
  Local<Object> result =
      indexed_property_names_script->Run(info.GetIsolate()->GetCurrentContext())
          .ToLocalChecked()
          .As<Object>();
  // Have to populate the handle manually, as it's not Cast-able.
  i::DirectHandle<i::JSReceiver> o =
      v8::Utils::OpenDirectHandle<Object, i::JSReceiver>(result);
  i::DirectHandle<i::JSArray> array(
      i::UncheckedCast<i::JSArray>(*o),
      reinterpret_cast<i::Isolate*>(info.GetIsolate()));
  info.GetReturnValue().Set(v8::Utils::ToLocal(array));
}

v8::Intercepted SloppyIndexedPropertyGetter(
    uint32_t index, const v8::PropertyCallbackInfo<v8::Value>& info) {
  ApiTestFuzzer::Fuzz();
  if (index < 4) {
    info.GetReturnValue().Set(v8_num(index));
    return v8::Intercepted::kYes;
  }
  return v8::Intercepted::kNo;
}
}  // namespace

// Make sure that the the interceptor code in the runtime properly handles
// merging property name lists for non-string arguments arrays.
THREADED_TEST(IndexedInterceptorSloppyArgsWithIndexedAccessor) {
  v8::Isolate* isolate = CcTest::isolate();
  v8::HandleScope scope(isolate);
  Local<ObjectTemplate> templ = ObjectTemplate::New(isolate);
  templ->SetHandler(v8::IndexedPropertyHandlerConfiguration(
      SloppyIndexedPropertyGetter, nullptr, nullptr, nullptr,
      SloppyArgsIndexedPropertyEnumerator));
  LocalContext context;
  context->Global()
      ->Set(context.local(), v8_str("obj"),
            templ->NewInstance(context.local()).ToLocalChecked())
      .FromJust();
  Local<Script> create_args_script = v8_compile(
      "var key_count = 0;"
      "for (x in obj) {key_count++;} key_count;");
  Local<Value> result =
      create_args_script->Run(context.local()).ToLocalChecked();
  CHECK(v8_num(4)->Equals(context.local(), result).FromJust());
}

namespace {
v8::Intercepted IdentityIndexedPropertyGetter(
    uint32_t index, const v8::PropertyCallbackInfo<v8::Value>& info) {
  info.GetReturnValue().Set(index);
  return v8::Intercepted::kYes;
}
}  // namespace

THREADED_TEST(IndexedInterceptorWithGetOwnPropertyDescriptor) {
  v8::Isolate* isolate = CcTest::isolate();
  v8::HandleScope scope(isolate);
  Local<ObjectTemplate> templ = ObjectTemplate::New(isolate);
  templ->SetHandler(
      v8::IndexedPropertyHandlerConfiguration(IdentityIndexedPropertyGetter));

  LocalContext context;
  context->Global()
      ->Set(context.local(), v8_str("obj"),
            templ->NewInstance(context.local()).ToLocalChecked())
      .FromJust();

  // Check fast object case.
  const char* fast_case_code =
      "Object.getOwnPropertyDescriptor(obj, 0).value.toString()";
  ExpectString(fast_case_code, "0");

  // Check slow case.
  const char* slow_case_code =
      "obj.x = 1; delete obj.x;"
      "Object.getOwnPropertyDescriptor(obj, 1).value.toString()";
  ExpectString(slow_case_code, "1");
}


THREADED_TEST(IndexedInterceptorWithNoSetter) {
  v8::Isolate* isolate = CcTest::isolate();
  v8::HandleScope scope(isolate);
  Local<ObjectTemplate> templ = ObjectTemplate::New(isolate);
  templ->SetHandler(
      v8::IndexedPropertyHandlerConfiguration(IdentityIndexedPropertyGetter));

  LocalContext context;
  context->Global()
      ->Set(context.local(), v8_str("obj"),
            templ->NewInstance(context.local()).ToLocalChecked())
      .FromJust();

  const char* code =
      "try {"
      "  obj[0] = 239;"
      "  for (var i = 0; i < 100; i++) {"
      "    var v = obj[0];"
      "    if (v != 0) throw 'Wrong value ' + v + ' at iteration ' + i;"
      "  }"
      "  'PASSED'"
      "} catch(e) {"
      "  e"
      "}";
  ExpectString(code, "PASSED");
}

static bool AccessAlwaysBlocked(Local<v8::Context> accessing_context,
                                Local<v8::Object> accessed_object,
                                Local<v8::Value> data) {
  return false;
}


THREADED_TEST(IndexedInterceptorWithAccessorCheck) {
  v8::Isolate* isolate = CcTest::isolate();
  v8::HandleScope scope(isolate);
  Local<ObjectTemplate> templ = ObjectTemplate::New(isolate);
  templ->SetHandler(
      v8::IndexedPropertyHandlerConfiguration(IdentityIndexedPropertyGetter));

  templ->SetAccessCheckCallback(AccessAlwaysBlocked);

  LocalContext context;
  Local<v8::Object> obj = templ->NewInstance(context.local()).ToLocalChecked();
  context->Global()->Set(context.local(), v8_str("obj"), obj).FromJust();

  const char* code =
      "var result = 'PASSED';"
      "for (var i = 0; i < 100; i++) {"
      "  try {"
      "    var v = obj[0];"
      "    result = 'Wrong value ' + v + ' at iteration ' + i;"
      "    break;"
      "  } catch (e) {"
      "    /* pass */"
      "  }"
      "}"
      "result";
  ExpectString(code, "PASSED");
}


THREADED_TEST(IndexedInterceptorWithDifferentIndices) {
  v8::Isolate* isolate = CcTest::isolate();
  v8::HandleScope scope(isolate);
  Local<ObjectTemplate> templ = ObjectTemplate::New(isolate);
  templ->SetHandler(
      v8::IndexedPropertyHandlerConfiguration(IdentityIndexedPropertyGetter));

  LocalContext context;
  Local<v8::Object> obj = templ->NewInstance(context.local()).ToLocalChecked();
  context->Global()->Set(context.local(), v8_str("obj"), obj).FromJust();

  const char* code =
      "try {"
      "  for (var i = 0; i < 100; i++) {"
      "    var v = obj[i];"
      "    if (v != i) throw 'Wrong value ' + v + ' at iteration ' + i;"
      "  }"
      "  'PASSED'"
      "} catch(e) {"
      "  e"
      "}";
  ExpectString(code, "PASSED");
}


THREADED_TEST(IndexedInterceptorWithNegativeIndices) {
  v8::Isolate* isolate = CcTest::isolate();
  v8::HandleScope scope(isolate);
  Local<ObjectTemplate> templ = ObjectTemplate::New(isolate);
  templ->SetHandler(
      v8::IndexedPropertyHandlerConfiguration(IdentityIndexedPropertyGetter));

  LocalContext context;
  Local<v8::Object> obj = templ->NewInstance(context.local()).ToLocalChecked();
  context->Global()->Set(context.local(), v8_str("obj"), obj).FromJust();

  const char* code =
      "try {"
      "  for (var i = 0; i < 100; i++) {"
      "    var expected = i;"
      "    var key = i;"
      "    if (i == 25) {"
      "       key = -1;"
      "       expected = undefined;"
      "    }"
      "    if (i == 50) {"
      "       /* probe minimal Smi number on 32-bit platforms */"
      "       key = -(1 << 30);"
      "       expected = undefined;"
      "    }"
      "    if (i == 75) {"
      "       /* probe minimal Smi number on 64-bit platforms */"
      "       key = 1 << 31;"
      "       expected = undefined;"
      "    }"
      "    var v = obj[key];"
      "    if (v != expected) throw 'Wrong value ' + v + ' at iteration ' + i;"
      "  }"
      "  'PASSED'"
      "} catch(e) {"
      "  e"
      "}";
  ExpectString(code, "PASSED");
}


THREADED_TEST(IndexedInterceptorWithNotSmiLookup) {
  v8::Isolate* isolate = CcTest::isolate();
  v8::HandleScope scope(isolate);
  Local<ObjectTemplate> templ = ObjectTemplate::New(isolate);
  templ->SetHandler(
      v8::IndexedPropertyHandlerConfiguration(IdentityIndexedPropertyGetter));

  LocalContext context;
  Local<v8::Object> obj = templ->NewInstance(context.local()).ToLocalChecked();
  context->Global()->Set(context.local(), v8_str("obj"), obj).FromJust();

  const char* code =
      "try {"
      "  for (var i = 0; i < 100; i++) {"
      "    var expected = i;"
      "    var key = i;"
      "    if (i == 50) {"
      "       key = 'foobar';"
      "       expected = undefined;"
      "    }"
      "    var v = obj[key];"
      "    if (v != expected) throw 'Wrong value ' + v + ' at iteration ' + i;"
      "  }"
      "  'PASSED'"
      "} catch(e) {"
      "  e"
      "}";
  ExpectString(code, "PASSED");
}


THREADED_TEST(IndexedInterceptorGoingMegamorphic) {
  v8::Isolate* isolate = CcTest::isolate();
  v8::HandleScope scope(isolate);
  Local<ObjectTemplate> templ = ObjectTemplate::New(isolate);
  templ->SetHandler(
      v8::IndexedPropertyHandlerConfiguration(IdentityIndexedPropertyGetter));

  LocalContext context;
  Local<v8::Object> obj = templ->NewInstance(context.local()).ToLocalChecked();
  context->Global()->Set(context.local(), v8_str("obj"), obj).FromJust();

  const char* code =
      "var original = obj;"
      "try {"
      "  for (var i = 0; i < 100; i++) {"
      "    var expected = i;"
      "    if (i == 50) {"
      "       obj = {50: 'foobar'};"
      "       expected = 'foobar';"
      "    }"
      "    var v = obj[i];"
      "    if (v != expected) throw 'Wrong value ' + v + ' at iteration ' + i;"
      "    if (i == 50) obj = original;"
      "  }"
      "  'PASSED'"
      "} catch(e) {"
      "  e"
      "}";
  ExpectString(code, "PASSED");
}


THREADED_TEST(IndexedInterceptorReceiverTurningSmi) {
  v8::Isolate* isolate = CcTest::isolate();
  v8::HandleScope scope(isolate);
  Local<ObjectTemplate> templ = ObjectTemplate::New(isolate);
  templ->SetHandler(
      v8::IndexedPropertyHandlerConfiguration(IdentityIndexedPropertyGetter));

  LocalContext context;
  Local<v8::Object> obj = templ->NewInstance(context.local()).ToLocalChecked();
  context->Global()->Set(context.local(), v8_str("obj"), obj).FromJust();

  const char* code =
      "var original = obj;"
      "try {"
      "  for (var i = 0; i < 100; i++) {"
      "    var expected = i;"
      "    if (i == 5) {"
      "       obj = 239;"
      "       expected = undefined;"
      "    }"
      "    var v = obj[i];"
      "    if (v != expected) throw 'Wrong value ' + v + ' at iteration ' + i;"
      "    if (i == 5) obj = original;"
      "  }"
      "  'PASSED'"
      "} catch(e) {"
      "  e"
      "}";
  ExpectString(code, "PASSED");
}


THREADED_TEST(IndexedInterceptorOnProto) {
  v8::Isolate* isolate = CcTest::isolate();
  v8::HandleScope scope(isolate);
  Local<ObjectTemplate> templ = ObjectTemplate::New(isolate);
  templ->SetHandler(
      v8::IndexedPropertyHandlerConfiguration(IdentityIndexedPropertyGetter));

  LocalContext context;
  Local<v8::Object> obj = templ->NewInstance(context.local()).ToLocalChecked();
  context->Global()->Set(context.local(), v8_str("obj"), obj).FromJust();

  const char* code =
      "var o = {__proto__: obj};"
      "try {"
      "  for (var i = 0; i < 100; i++) {"
      "    var v = o[i];"
      "    if (v != i) throw 'Wrong value ' + v + ' at iteration ' + i;"
      "  }"
      "  'PASSED'"
      "} catch(e) {"
      "  e"
      "}";
  ExpectString(code, "PASSED");
}

namespace {

void CheckIndexedInterceptorHasIC(v8::IndexedPropertyGetterCallbackV2 getter,
                                  v8::IndexedPropertyQueryCallbackV2 query,
                                  const char* source, int expected) {
  v8::Isolate* isolate = CcTest::isolate();
  v8::HandleScope scope(isolate);
  v8::Local<v8::ObjectTemplate> templ = ObjectTemplate::New(isolate);
  templ->SetHandler(v8::IndexedPropertyHandlerConfiguration(
      getter, nullptr, query, nullptr, nullptr, v8_str("data")));
  LocalContext context;
  context->Global()
      ->Set(context.local(), v8_str("o"),
            templ->NewInstance(context.local()).ToLocalChecked())
      .FromJust();
  v8::Local<Value> value = CompileRun(source);
  CHECK_EQ(expected, value->Int32Value(context.local()).FromJust());
}

int indexed_query_counter = 0;
v8::Intercepted IndexedQueryCallback(
    uint32_t index, const v8::PropertyCallbackInfo<v8::Integer>& info) {
  indexed_query_counter++;
  return v8::Intercepted::kNo;
}

<<<<<<< HEAD
void IndexHasICQueryAbsent(uint32_t index,
                           const v8::PropertyCallbackInfo<v8::Integer>& info) {
=======
v8::Intercepted IndexHasICQueryAbsent(
    uint32_t index, const v8::PropertyCallbackInfo<v8::Integer>& info) {
>>>>>>> 626889fb
  // The request is not intercepted so don't call ApiTestFuzzer::Fuzz() here.
  v8::Isolate* isolate = CcTest::isolate();
  CHECK_EQ(isolate, info.GetIsolate());
  // TODO(ishell): the PropertyAttributes::ABSENT is not exposed in the Api,
  // so it can't be officially returned. We should fix the tests instead.
  info.GetReturnValue().Set(v8::internal::ABSENT);
  return v8::Intercepted::kNo;
}

}  // namespace

THREADED_TEST(IndexedInterceptorHasIC) {
  indexed_query_counter = 0;
  CheckIndexedInterceptorHasIC(nullptr, IndexedQueryCallback,
                               "var result = 0;"
                               "for (var i = 0; i < 1000; i++) {"
                               "  i in o;"
                               "}",
                               0);
  CHECK_EQ(1000, indexed_query_counter);
}

THREADED_TEST(IndexedInterceptorHasICQueryAbsent) {
  CheckIndexedInterceptorHasIC(nullptr,
                               // HasICQuery<uint32_t, v8::internal::ABSENT>,
                               IndexHasICQueryAbsent,
                               "var result = 0;"
                               "for (var i = 0; i < 1000; i++) {"
                               "  if (i in o) ++result;"
                               "}",
                               0);
}

THREADED_TEST(IndexedInterceptorHasICQueryNone) {
  CheckIndexedInterceptorHasIC(nullptr,
                               HasICQuery<uint32_t, v8::internal::NONE>,
                               "var result = 0;"
                               "for (var i = 0; i < 1000; i++) {"
                               "  if (i in o) ++result;"
                               "}",
                               1000);
}

THREADED_TEST(IndexedInterceptorHasICGetter) {
  CheckIndexedInterceptorHasIC(IdentityIndexedPropertyGetter, nullptr,
                               "var result = 0;"
                               "for (var i = 0; i < 1000; i++) {"
                               "  if (i in o) ++result;"
                               "}",
                               1000);
}

THREADED_TEST(IndexedInterceptorHasICQueryGetter) {
  CheckIndexedInterceptorHasIC(IdentityIndexedPropertyGetter,
                               HasICQuery<uint32_t, v8::internal::ABSENT>,
                               "var result = 0;"
                               "for (var i = 0; i < 1000; i++) {"
                               "  if (i in o) ++result;"
                               "}",
                               0);
}

THREADED_TEST(IndexedInterceptorHasICQueryToggle) {
  CheckIndexedInterceptorHasIC(IdentityIndexedPropertyGetter,
                               HasICQueryToggle<uint32_t>,
                               "var result = 0;"
                               "for (var i = 0; i < 1000; i++) {"
                               "  if (i in o) ++result;"
                               "}",
                               500);
}

namespace {
v8::Intercepted NoBlockGetterX(Local<Name> name,
                               const v8::PropertyCallbackInfo<v8::Value>&) {
  return v8::Intercepted::kNo;
}

v8::Intercepted NoBlockGetterI(uint32_t index,
                               const v8::PropertyCallbackInfo<v8::Value>&) {
  return v8::Intercepted::kNo;
}

v8::Intercepted PDeleter(Local<Name> name,
                         const v8::PropertyCallbackInfo<v8::Boolean>& info) {
  if (!name->Equals(info.GetIsolate()->GetCurrentContext(), v8_str("foo"))
           .FromJust()) {
    return v8::Intercepted::kNo;
  }

  // Intercepted, but property deletion failed.
  info.GetReturnValue().Set(false);
  return v8::Intercepted::kYes;
}

v8::Intercepted IDeleter(uint32_t index,
                         const v8::PropertyCallbackInfo<v8::Boolean>& info) {
  if (index != 2) {
    return v8::Intercepted::kNo;
  }

  // Intercepted, but property deletion failed.
  info.GetReturnValue().Set(false);
  return v8::Intercepted::kYes;
}
}  // namespace

THREADED_TEST(Deleter) {
  v8::Isolate* isolate = CcTest::isolate();
  v8::HandleScope scope(isolate);
  v8::Local<v8::ObjectTemplate> obj = ObjectTemplate::New(isolate);
  obj->SetHandler(v8::NamedPropertyHandlerConfiguration(
      NoBlockGetterX, nullptr, nullptr, PDeleter, nullptr));
  obj->SetHandler(v8::IndexedPropertyHandlerConfiguration(
      NoBlockGetterI, nullptr, nullptr, IDeleter, nullptr));
  LocalContext context;
  context->Global()
      ->Set(context.local(), v8_str("k"),
            obj->NewInstance(context.local()).ToLocalChecked())
      .FromJust();
  CompileRun(
      "k.foo = 'foo';"
      "k.bar = 'bar';"
      "k[2] = 2;"
      "k[4] = 4;");
  CHECK(v8_compile("delete k.foo")
            ->Run(context.local())
            .ToLocalChecked()
            ->IsFalse());
  CHECK(v8_compile("delete k.bar")
            ->Run(context.local())
            .ToLocalChecked()
            ->IsTrue());

  CHECK(v8_compile("k.foo")
            ->Run(context.local())
            .ToLocalChecked()
            ->Equals(context.local(), v8_str("foo"))
            .FromJust());
  CHECK(v8_compile("k.bar")
            ->Run(context.local())
            .ToLocalChecked()
            ->IsUndefined());

  CHECK(v8_compile("delete k[2]")
            ->Run(context.local())
            .ToLocalChecked()
            ->IsFalse());
  CHECK(v8_compile("delete k[4]")
            ->Run(context.local())
            .ToLocalChecked()
            ->IsTrue());

  CHECK(v8_compile("k[2]")
            ->Run(context.local())
            .ToLocalChecked()
            ->Equals(context.local(), v8_num(2))
            .FromJust());
  CHECK(
      v8_compile("k[4]")->Run(context.local()).ToLocalChecked()->IsUndefined());
}

<<<<<<< HEAD
static void GetK(Local<Name> name,
                 const v8::PropertyCallbackInfo<v8::Value>& info) {
=======
namespace {
v8::Intercepted GetK(Local<Name> name,
                     const v8::PropertyCallbackInfo<v8::Value>& info) {
>>>>>>> 626889fb
  v8::Local<v8::Context> context = info.GetIsolate()->GetCurrentContext();
  if (name->Equals(context, v8_str("foo")).FromJust() ||
      name->Equals(context, v8_str("bar")).FromJust() ||
      name->Equals(context, v8_str("baz")).FromJust()) {
    // Side effects are allowed only when the property is present or throws.
    ApiTestFuzzer::Fuzz();
    info.GetReturnValue().SetUndefined();
    return v8::Intercepted::kYes;
  }
  return v8::Intercepted::kNo;
}

<<<<<<< HEAD
static void IndexedGetK(uint32_t index,
                        const v8::PropertyCallbackInfo<v8::Value>& info) {
=======
v8::Intercepted IndexedGetK(uint32_t index,
                            const v8::PropertyCallbackInfo<v8::Value>& info) {
>>>>>>> 626889fb
  if (index == 0 || index == 1) {
    // Side effects are allowed only when the property is present or throws.
    ApiTestFuzzer::Fuzz();
    info.GetReturnValue().SetUndefined();
<<<<<<< HEAD
  }
=======
    return v8::Intercepted::kYes;
  }
  return v8::Intercepted::kNo;
>>>>>>> 626889fb
}
}  // namespace

static void NamedEnum(const v8::PropertyCallbackInfo<v8::Array>& info) {
  ApiTestFuzzer::Fuzz();
  v8::Local<v8::Array> result = v8::Array::New(info.GetIsolate(), 3);
  v8::Local<v8::Context> context = info.GetIsolate()->GetCurrentContext();
  CHECK(
      result
          ->Set(context, v8::Integer::New(info.GetIsolate(), 0), v8_str("foo"))
          .FromJust());
  CHECK(
      result
          ->Set(context, v8::Integer::New(info.GetIsolate(), 1), v8_str("bar"))
          .FromJust());
  CHECK(
      result
          ->Set(context, v8::Integer::New(info.GetIsolate(), 2), v8_str("baz"))
          .FromJust());
  info.GetReturnValue().Set(result);
}


static void IndexedEnum(const v8::PropertyCallbackInfo<v8::Array>& info) {
  ApiTestFuzzer::Fuzz();
  v8::Local<v8::Array> result = v8::Array::New(info.GetIsolate(), 2);
  v8::Local<v8::Context> context = info.GetIsolate()->GetCurrentContext();
  CHECK(
      result->Set(context, v8::Integer::New(info.GetIsolate(), 0), v8_str("0"))
          .FromJust());
  CHECK(
      result->Set(context, v8::Integer::New(info.GetIsolate(), 1), v8_str("1"))
          .FromJust());
  info.GetReturnValue().Set(result);
}


THREADED_TEST(Enumerators) {
  v8::Isolate* isolate = CcTest::isolate();
  v8::HandleScope scope(isolate);
  v8::Local<v8::ObjectTemplate> obj = ObjectTemplate::New(isolate);
  obj->SetHandler(v8::NamedPropertyHandlerConfiguration(GetK, nullptr, nullptr,
                                                        nullptr, NamedEnum));
  obj->SetHandler(v8::IndexedPropertyHandlerConfiguration(
      IndexedGetK, nullptr, nullptr, nullptr, IndexedEnum));
  LocalContext context;
  context->Global()
      ->Set(context.local(), v8_str("k"),
            obj->NewInstance(context.local()).ToLocalChecked())
      .FromJust();
  v8::Local<v8::Array> result = CompileRun(
                                    "k[10] = 0;"
                                    "k.a = 0;"
                                    "k[5] = 0;"
                                    "k.b = 0;"
                                    "k[4294967294] = 0;"
                                    "k.c = 0;"
                                    "k[4294967295] = 0;"
                                    "k.d = 0;"
                                    "k[140000] = 0;"
                                    "k.e = 0;"
                                    "k[30000000000] = 0;"
                                    "k.f = 0;"
                                    "var result = [];"
                                    "for (var prop in k) {"
                                    "  result.push(prop);"
                                    "}"
                                    "result")
                                    .As<v8::Array>();
  // Check that we get all the property names returned including the
  // ones from the enumerators in the right order: indexed properties
  // in numerical order, indexed interceptor properties, named
  // properties in insertion order, named interceptor properties.
  // This order is not mandated by the spec, so this test is just
  // documenting our behavior.
  CHECK_EQ(17u, result->Length());
  // Indexed properties.
  CHECK(v8_str("5")
            ->Equals(context.local(),
                     result->Get(context.local(), v8::Integer::New(isolate, 0))
                         .ToLocalChecked())
            .FromJust());
  CHECK(v8_str("10")
            ->Equals(context.local(),
                     result->Get(context.local(), v8::Integer::New(isolate, 1))
                         .ToLocalChecked())
            .FromJust());
  CHECK(v8_str("140000")
            ->Equals(context.local(),
                     result->Get(context.local(), v8::Integer::New(isolate, 2))
                         .ToLocalChecked())
            .FromJust());
  CHECK(v8_str("4294967294")
            ->Equals(context.local(),
                     result->Get(context.local(), v8::Integer::New(isolate, 3))
                         .ToLocalChecked())
            .FromJust());
  // Indexed Interceptor properties
  CHECK(v8_str("0")
            ->Equals(context.local(),
                     result->Get(context.local(), v8::Integer::New(isolate, 4))
                         .ToLocalChecked())
            .FromJust());
  CHECK(v8_str("1")
            ->Equals(context.local(),
                     result->Get(context.local(), v8::Integer::New(isolate, 5))
                         .ToLocalChecked())
            .FromJust());
  // Named properties in insertion order.
  CHECK(v8_str("a")
            ->Equals(context.local(),
                     result->Get(context.local(), v8::Integer::New(isolate, 6))
                         .ToLocalChecked())
            .FromJust());
  CHECK(v8_str("b")
            ->Equals(context.local(),
                     result->Get(context.local(), v8::Integer::New(isolate, 7))
                         .ToLocalChecked())
            .FromJust());
  CHECK(v8_str("c")
            ->Equals(context.local(),
                     result->Get(context.local(), v8::Integer::New(isolate, 8))
                         .ToLocalChecked())
            .FromJust());
  CHECK(v8_str("4294967295")
            ->Equals(context.local(),
                     result->Get(context.local(), v8::Integer::New(isolate, 9))
                         .ToLocalChecked())
            .FromJust());
  CHECK(v8_str("d")
            ->Equals(context.local(),
                     result->Get(context.local(), v8::Integer::New(isolate, 10))
                         .ToLocalChecked())
            .FromJust());
  CHECK(v8_str("e")
            ->Equals(context.local(),
                     result->Get(context.local(), v8::Integer::New(isolate, 11))
                         .ToLocalChecked())
            .FromJust());
  CHECK(v8_str("30000000000")
            ->Equals(context.local(),
                     result->Get(context.local(), v8::Integer::New(isolate, 12))
                         .ToLocalChecked())
            .FromJust());
  CHECK(v8_str("f")
            ->Equals(context.local(),
                     result->Get(context.local(), v8::Integer::New(isolate, 13))
                         .ToLocalChecked())
            .FromJust());
  // Named interceptor properties.
  CHECK(v8_str("foo")
            ->Equals(context.local(),
                     result->Get(context.local(), v8::Integer::New(isolate, 14))
                         .ToLocalChecked())
            .FromJust());
  CHECK(v8_str("bar")
            ->Equals(context.local(),
                     result->Get(context.local(), v8::Integer::New(isolate, 15))
                         .ToLocalChecked())
            .FromJust());
  CHECK(v8_str("baz")
            ->Equals(context.local(),
                     result->Get(context.local(), v8::Integer::New(isolate, 16))
                         .ToLocalChecked())
            .FromJust());
}

namespace {
v8::Global<Value> call_ic_function_global;
v8::Global<Value> call_ic_function2_global;
v8::Global<Value> call_ic_function3_global;

v8::Intercepted InterceptorCallICGetter(
    Local<Name> name, const v8::PropertyCallbackInfo<v8::Value>& info) {
  ApiTestFuzzer::Fuzz();
  CHECK(v8_str("x")
            ->Equals(info.GetIsolate()->GetCurrentContext(), name)
            .FromJust());
  info.GetReturnValue().Set(call_ic_function_global);
  return v8::Intercepted::kYes;
}
}  // namespace

// This test should hit the call IC for the interceptor case.
THREADED_TEST(InterceptorCallIC) {
  v8::Isolate* isolate = CcTest::isolate();
  v8::HandleScope scope(isolate);
  v8::Local<v8::ObjectTemplate> templ = ObjectTemplate::New(isolate);
  templ->SetHandler(
      v8::NamedPropertyHandlerConfiguration(InterceptorCallICGetter));
  LocalContext context;
  context->Global()
      ->Set(context.local(), v8_str("o"),
            templ->NewInstance(context.local()).ToLocalChecked())
      .FromJust();
  Local<Value> call_ic_function =
      v8_compile("function f(x) { return x + 1; }; f")
          ->Run(context.local())
          .ToLocalChecked();
  call_ic_function_global.Reset(isolate, call_ic_function);
  v8::Local<Value> value = CompileRun(
      "var result = 0;"
      "for (var i = 0; i < 1000; i++) {"
      "  result = o.x(41);"
      "}");
  CHECK_EQ(42, value->Int32Value(context.local()).FromJust());
  call_ic_function_global.Reset();
}


// This test checks that if interceptor doesn't provide
// a value, we can fetch regular value.
THREADED_TEST(InterceptorCallICSeesOthers) {
  v8::Isolate* isolate = CcTest::isolate();
  v8::HandleScope scope(isolate);
  v8::Local<v8::ObjectTemplate> templ = ObjectTemplate::New(isolate);
  templ->SetHandler(v8::NamedPropertyHandlerConfiguration(NoBlockGetterX));
  LocalContext context;
  context->Global()
      ->Set(context.local(), v8_str("o"),
            templ->NewInstance(context.local()).ToLocalChecked())
      .FromJust();
  v8::Local<Value> value = CompileRun(
      "o.x = function f(x) { return x + 1; };"
      "var result = 0;"
      "for (var i = 0; i < 7; i++) {"
      "  result = o.x(41);"
      "}");
  CHECK_EQ(42, value->Int32Value(context.local()).FromJust());
}

namespace {
v8::Global<Value> call_ic_function4_global;
v8::Intercepted InterceptorCallICGetter4(
    Local<Name> name, const v8::PropertyCallbackInfo<v8::Value>& info) {
  ApiTestFuzzer::Fuzz();
  CHECK(v8_str("x")
            ->Equals(info.GetIsolate()->GetCurrentContext(), name)
            .FromJust());
  info.GetReturnValue().Set(call_ic_function4_global);
  return v8::Intercepted::kYes;
}
}  // namespace

// This test checks that if interceptor provides a function,
// even if we cached shadowed variant, interceptor's function
// is invoked
THREADED_TEST(InterceptorCallICCacheableNotNeeded) {
  v8::Isolate* isolate = CcTest::isolate();
  v8::HandleScope scope(isolate);
  v8::Local<v8::ObjectTemplate> templ = ObjectTemplate::New(isolate);
  templ->SetHandler(
      v8::NamedPropertyHandlerConfiguration(InterceptorCallICGetter4));
  LocalContext context;
  context->Global()
      ->Set(context.local(), v8_str("o"),
            templ->NewInstance(context.local()).ToLocalChecked())
      .FromJust();
  v8::Local<Value> call_ic_function4 =
      v8_compile("function f(x) { return x - 1; }; f")
          ->Run(context.local())
          .ToLocalChecked();
  call_ic_function4_global.Reset(isolate, call_ic_function4);
  v8::Local<Value> value = CompileRun(
      "Object.getPrototypeOf(o).x = function(x) { return x + 1; };"
      "var result = 0;"
      "for (var i = 0; i < 1000; i++) {"
      "  result = o.x(42);"
      "}");
  CHECK_EQ(41, value->Int32Value(context.local()).FromJust());
  call_ic_function4_global.Reset();
}


// Test the case when we stored cacheable lookup into
// a stub, but it got invalidated later on
THREADED_TEST(InterceptorCallICInvalidatedCacheable) {
  v8::Isolate* isolate = CcTest::isolate();
  v8::HandleScope scope(isolate);
  v8::Local<v8::ObjectTemplate> templ = ObjectTemplate::New(isolate);
  templ->SetHandler(v8::NamedPropertyHandlerConfiguration(NoBlockGetterX));
  LocalContext context;
  context->Global()
      ->Set(context.local(), v8_str("o"),
            templ->NewInstance(context.local()).ToLocalChecked())
      .FromJust();
  v8::Local<Value> value = CompileRun(
      "proto1 = new Object();"
      "proto2 = new Object();"
      "o.__proto__ = proto1;"
      "proto1.__proto__ = proto2;"
      "proto2.y = function(x) { return x + 1; };"
      // Invoke it many times to compile a stub
      "for (var i = 0; i < 7; i++) {"
      "  o.y(42);"
      "}"
      "proto1.y = function(x) { return x - 1; };"
      "var result = 0;"
      "for (var i = 0; i < 7; i++) {"
      "  result += o.y(42);"
      "}");
  CHECK_EQ(41 * 7, value->Int32Value(context.local()).FromJust());
}


// This test checks that if interceptor doesn't provide a function,
// cached constant function is used
THREADED_TEST(InterceptorCallICConstantFunctionUsed) {
  v8::Isolate* isolate = CcTest::isolate();
  v8::HandleScope scope(isolate);
  v8::Local<v8::ObjectTemplate> templ = ObjectTemplate::New(isolate);
  templ->SetHandler(v8::NamedPropertyHandlerConfiguration(NoBlockGetterX));
  LocalContext context;
  context->Global()
      ->Set(context.local(), v8_str("o"),
            templ->NewInstance(context.local()).ToLocalChecked())
      .FromJust();
  v8::Local<Value> value = CompileRun(
      "function inc(x) { return x + 1; };"
      "inc(1);"
      "o.x = inc;"
      "var result = 0;"
      "for (var i = 0; i < 1000; i++) {"
      "  result = o.x(42);"
      "}");
  CHECK_EQ(43, value->Int32Value(context.local()).FromJust());
}

namespace {
v8::Global<Value> call_ic_function5_global;
v8::Intercepted InterceptorCallICGetter5(
    Local<Name> name, const v8::PropertyCallbackInfo<v8::Value>& info) {
  ApiTestFuzzer::Fuzz();
  v8::Isolate* isolate = info.GetIsolate();
  if (v8_str("x")->Equals(isolate->GetCurrentContext(), name).FromJust()) {
    info.GetReturnValue().Set(call_ic_function5_global);
    return v8::Intercepted::kYes;
  }
  return v8::Intercepted::kNo;
}
}  // namespace

// This test checks that if interceptor provides a function,
// even if we cached constant function, interceptor's function
// is invoked
THREADED_TEST(InterceptorCallICConstantFunctionNotNeeded) {
  v8::Isolate* isolate = CcTest::isolate();
  v8::HandleScope scope(isolate);
  v8::Local<v8::ObjectTemplate> templ = ObjectTemplate::New(isolate);
  templ->SetHandler(
      v8::NamedPropertyHandlerConfiguration(InterceptorCallICGetter5));
  LocalContext context;
  context->Global()
      ->Set(context.local(), v8_str("o"),
            templ->NewInstance(context.local()).ToLocalChecked())
      .FromJust();
  v8::Local<Value> call_ic_function5 =
      v8_compile("function f(x) { return x - 1; }; f")
          ->Run(context.local())
          .ToLocalChecked();
  call_ic_function5_global.Reset(isolate, call_ic_function5);
  v8::Local<Value> value = CompileRun(
      "function inc(x) { return x + 1; };"
      "inc(1);"
      "o.x = inc;"
      "var result = 0;"
      "for (var i = 0; i < 1000; i++) {"
      "  result = o.x(42);"
      "}");
  CHECK_EQ(41, value->Int32Value(context.local()).FromJust());
  call_ic_function5_global.Reset();
}

namespace {
v8::Global<Value> call_ic_function6_global;
v8::Intercepted InterceptorCallICGetter6(
    Local<Name> name, const v8::PropertyCallbackInfo<v8::Value>& info) {
  ApiTestFuzzer::Fuzz();
  v8::Isolate* isolate = info.GetIsolate();
  if (v8_str("x")->Equals(isolate->GetCurrentContext(), name).FromJust()) {
    info.GetReturnValue().Set(call_ic_function6_global);
    return v8::Intercepted::kYes;
  }
  return v8::Intercepted::kNo;
}
}  // namespace

// Same test as above, except the code is wrapped in a function
// to test the optimized compiler.
THREADED_TEST(InterceptorCallICConstantFunctionNotNeededWrapped) {
  i::v8_flags.allow_natives_syntax = true;
  v8::Isolate* isolate = CcTest::isolate();
  v8::HandleScope scope(isolate);
  v8::Local<v8::ObjectTemplate> templ = ObjectTemplate::New(isolate);
  templ->SetHandler(
      v8::NamedPropertyHandlerConfiguration(InterceptorCallICGetter6));
  LocalContext context;
  context->Global()
      ->Set(context.local(), v8_str("o"),
            templ->NewInstance(context.local()).ToLocalChecked())
      .FromJust();
  v8::Local<Value> call_ic_function6 =
      v8_compile("function f(x) { return x - 1; }; f")
          ->Run(context.local())
          .ToLocalChecked();
  call_ic_function6_global.Reset(isolate, call_ic_function6);
  v8::Local<Value> value = CompileRun(
      "function inc(x) { return x + 1; };"
      "inc(1);"
      "o.x = inc;"
      "function test() {"
      "  var result = 0;"
      "  for (var i = 0; i < 1000; i++) {"
      "    result = o.x(42);"
      "  }"
      "  return result;"
      "};"
      "%PrepareFunctionForOptimization(test);"
      "test();"
      "test();"
      "test();"
      "%OptimizeFunctionOnNextCall(test);"
      "test()");
  CHECK_EQ(41, value->Int32Value(context.local()).FromJust());
  call_ic_function6_global.Reset();
}


// Test the case when we stored constant function into
// a stub, but it got invalidated later on
THREADED_TEST(InterceptorCallICInvalidatedConstantFunction) {
  v8::Isolate* isolate = CcTest::isolate();
  v8::HandleScope scope(isolate);
  v8::Local<v8::ObjectTemplate> templ = ObjectTemplate::New(isolate);
  templ->SetHandler(v8::NamedPropertyHandlerConfiguration(NoBlockGetterX));
  LocalContext context;
  context->Global()
      ->Set(context.local(), v8_str("o"),
            templ->NewInstance(context.local()).ToLocalChecked())
      .FromJust();
  v8::Local<Value> value = CompileRun(
      "function inc(x) { return x + 1; };"
      "inc(1);"
      "proto1 = new Object();"
      "proto2 = new Object();"
      "o.__proto__ = proto1;"
      "proto1.__proto__ = proto2;"
      "proto2.y = inc;"
      // Invoke it many times to compile a stub
      "for (var i = 0; i < 7; i++) {"
      "  o.y(42);"
      "}"
      "proto1.y = function(x) { return x - 1; };"
      "var result = 0;"
      "for (var i = 0; i < 7; i++) {"
      "  result += o.y(42);"
      "}");
  CHECK_EQ(41 * 7, value->Int32Value(context.local()).FromJust());
}


// Test the case when we stored constant function into
// a stub, but it got invalidated later on due to override on
// global object which is between interceptor and constant function' holders.
THREADED_TEST(InterceptorCallICInvalidatedConstantFunctionViaGlobal) {
  v8::Isolate* isolate = CcTest::isolate();
  v8::HandleScope scope(isolate);
  v8::Local<v8::ObjectTemplate> templ = ObjectTemplate::New(isolate);
  templ->SetHandler(v8::NamedPropertyHandlerConfiguration(NoBlockGetterX));
  LocalContext context;
  context->Global()
      ->Set(context.local(), v8_str("o"),
            templ->NewInstance(context.local()).ToLocalChecked())
      .FromJust();
  v8::Local<Value> value = CompileRun(
      "function inc(x) { return x + 1; };"
      "inc(1);"
      "o.__proto__ = this;"
      "this.__proto__.y = inc;"
      // Invoke it many times to compile a stub
      "for (var i = 0; i < 7; i++) {"
      "  if (o.y(42) != 43) throw 'oops: ' + o.y(42);"
      "}"
      "this.y = function(x) { return x - 1; };"
      "var result = 0;"
      "for (var i = 0; i < 7; i++) {"
      "  result += o.y(42);"
      "}");
  CHECK_EQ(41 * 7, value->Int32Value(context.local()).FromJust());
}


// Test the case when actual function to call sits on global object.
THREADED_TEST(InterceptorCallICCachedFromGlobal) {
  v8::Isolate* isolate = CcTest::isolate();
  v8::HandleScope scope(isolate);
  v8::Local<v8::ObjectTemplate> templ_o = ObjectTemplate::New(isolate);
  templ_o->SetHandler(v8::NamedPropertyHandlerConfiguration(NoBlockGetterX));

  LocalContext context;
  context->Global()
      ->Set(context.local(), v8_str("o"),
            templ_o->NewInstance(context.local()).ToLocalChecked())
      .FromJust();

  v8::Local<Value> value = CompileRun(
      "try {"
      "  o.__proto__ = this;"
      "  for (var i = 0; i < 10; i++) {"
      "    var v = o.parseFloat('239');"
      "    if (v != 239) throw v;"
      // Now it should be ICed and keep a reference to parseFloat.
      "  }"
      "  var result = 0;"
      "  for (var i = 0; i < 10; i++) {"
      "    result += o.parseFloat('239');"
      "  }"
      "  result"
      "} catch(e) {"
      "  e"
      "};");
  CHECK_EQ(239 * 10, value->Int32Value(context.local()).FromJust());
}

namespace {
v8::Global<Value> keyed_call_ic_function_global;

v8::Intercepted InterceptorKeyedCallICGetter(
    Local<Name> name, const v8::PropertyCallbackInfo<v8::Value>& info) {
  ApiTestFuzzer::Fuzz();
  if (v8_str("x")
          ->Equals(info.GetIsolate()->GetCurrentContext(), name)
          .FromJust()) {
    info.GetReturnValue().Set(keyed_call_ic_function_global);
    return v8::Intercepted::kYes;
  }
  return v8::Intercepted::kNo;
}
}  // namespace

// Test the case when we stored cacheable lookup into
// a stub, but the function name changed (to another cacheable function).
THREADED_TEST(InterceptorKeyedCallICKeyChange1) {
  v8::Isolate* isolate = CcTest::isolate();
  v8::HandleScope scope(isolate);
  v8::Local<v8::ObjectTemplate> templ = ObjectTemplate::New(isolate);
  templ->SetHandler(v8::NamedPropertyHandlerConfiguration(NoBlockGetterX));
  LocalContext context;
  context->Global()
      ->Set(context.local(), v8_str("o"),
            templ->NewInstance(context.local()).ToLocalChecked())
      .FromJust();
  CompileRun(
      "proto = new Object();"
      "proto.y = function(x) { return x + 1; };"
      "proto.z = function(x) { return x - 1; };"
      "o.__proto__ = proto;"
      "var result = 0;"
      "var method = 'y';"
      "for (var i = 0; i < 10; i++) {"
      "  if (i == 5) { method = 'z'; };"
      "  result += o[method](41);"
      "}");
  CHECK_EQ(42 * 5 + 40 * 5, context->Global()
                                ->Get(context.local(), v8_str("result"))
                                .ToLocalChecked()
                                ->Int32Value(context.local())
                                .FromJust());
}


// Test the case when we stored cacheable lookup into
// a stub, but the function name changed (and the new function is present
// both before and after the interceptor in the prototype chain).
THREADED_TEST(InterceptorKeyedCallICKeyChange2) {
  v8::Isolate* isolate = CcTest::isolate();
  v8::HandleScope scope(isolate);
  v8::Local<v8::ObjectTemplate> templ = ObjectTemplate::New(isolate);
  templ->SetHandler(
      v8::NamedPropertyHandlerConfiguration(InterceptorKeyedCallICGetter));
  LocalContext context;
  context->Global()
      ->Set(context.local(), v8_str("proto1"),
            templ->NewInstance(context.local()).ToLocalChecked())
      .FromJust();
  v8::Local<v8::Value> keyed_call_ic_function =
      v8_compile("function f(x) { return x - 1; }; f")
          ->Run(context.local())
          .ToLocalChecked();
  keyed_call_ic_function_global.Reset(isolate, keyed_call_ic_function);
  CompileRun(
      "o = new Object();"
      "proto2 = new Object();"
      "o.y = function(x) { return x + 1; };"
      "proto2.y = function(x) { return x + 2; };"
      "o.__proto__ = proto1;"
      "proto1.__proto__ = proto2;"
      "var result = 0;"
      "var method = 'x';"
      "for (var i = 0; i < 10; i++) {"
      "  if (i == 5) { method = 'y'; };"
      "  result += o[method](41);"
      "}");
  CHECK_EQ(42 * 5 + 40 * 5, context->Global()
                                ->Get(context.local(), v8_str("result"))
                                .ToLocalChecked()
                                ->Int32Value(context.local())
                                .FromJust());
  keyed_call_ic_function_global.Reset();
}


// Same as InterceptorKeyedCallICKeyChange1 only the cacheable function sit
// on the global object.
THREADED_TEST(InterceptorKeyedCallICKeyChangeOnGlobal) {
  v8::Isolate* isolate = CcTest::isolate();
  v8::HandleScope scope(isolate);
  v8::Local<v8::ObjectTemplate> templ = ObjectTemplate::New(isolate);
  templ->SetHandler(v8::NamedPropertyHandlerConfiguration(NoBlockGetterX));
  LocalContext context;
  context->Global()
      ->Set(context.local(), v8_str("o"),
            templ->NewInstance(context.local()).ToLocalChecked())
      .FromJust();
  CompileRun(
      "function inc(x) { return x + 1; };"
      "inc(1);"
      "function dec(x) { return x - 1; };"
      "dec(1);"
      "o.__proto__ = this;"
      "this.__proto__.x = inc;"
      "this.__proto__.y = dec;"
      "var result = 0;"
      "var method = 'x';"
      "for (var i = 0; i < 10; i++) {"
      "  if (i == 5) { method = 'y'; };"
      "  result += o[method](41);"
      "}");
  CHECK_EQ(42 * 5 + 40 * 5, context->Global()
                                ->Get(context.local(), v8_str("result"))
                                .ToLocalChecked()
                                ->Int32Value(context.local())
                                .FromJust());
}


// Test the case when actual function to call sits on global object.
THREADED_TEST(InterceptorKeyedCallICFromGlobal) {
  v8::Isolate* isolate = CcTest::isolate();
  v8::HandleScope scope(isolate);
  v8::Local<v8::ObjectTemplate> templ_o = ObjectTemplate::New(isolate);
  templ_o->SetHandler(v8::NamedPropertyHandlerConfiguration(NoBlockGetterX));
  LocalContext context;
  context->Global()
      ->Set(context.local(), v8_str("o"),
            templ_o->NewInstance(context.local()).ToLocalChecked())
      .FromJust();

  CompileRun(
      "function len(x) { return x.length; };"
      "o.__proto__ = this;"
      "var m = 'parseFloat';"
      "var result = 0;"
      "for (var i = 0; i < 10; i++) {"
      "  if (i == 5) {"
      "    m = 'len';"
      "    saved_result = result;"
      "  };"
      "  result = o[m]('239');"
      "}");
  CHECK_EQ(3, context->Global()
                  ->Get(context.local(), v8_str("result"))
                  .ToLocalChecked()
                  ->Int32Value(context.local())
                  .FromJust());
  CHECK_EQ(239, context->Global()
                    ->Get(context.local(), v8_str("saved_result"))
                    .ToLocalChecked()
                    ->Int32Value(context.local())
                    .FromJust());
}


// Test the map transition before the interceptor.
THREADED_TEST(InterceptorKeyedCallICMapChangeBefore) {
  v8::Isolate* isolate = CcTest::isolate();
  v8::HandleScope scope(isolate);
  v8::Local<v8::ObjectTemplate> templ_o = ObjectTemplate::New(isolate);
  templ_o->SetHandler(v8::NamedPropertyHandlerConfiguration(NoBlockGetterX));
  LocalContext context;
  context->Global()
      ->Set(context.local(), v8_str("proto"),
            templ_o->NewInstance(context.local()).ToLocalChecked())
      .FromJust();

  CompileRun(
      "var o = new Object();"
      "o.__proto__ = proto;"
      "o.method = function(x) { return x + 1; };"
      "var m = 'method';"
      "var result = 0;"
      "for (var i = 0; i < 10; i++) {"
      "  if (i == 5) { o.method = function(x) { return x - 1; }; };"
      "  result += o[m](41);"
      "}");
  CHECK_EQ(42 * 5 + 40 * 5, context->Global()
                                ->Get(context.local(), v8_str("result"))
                                .ToLocalChecked()
                                ->Int32Value(context.local())
                                .FromJust());
}


// Test the map transition after the interceptor.
THREADED_TEST(InterceptorKeyedCallICMapChangeAfter) {
  v8::Isolate* isolate = CcTest::isolate();
  v8::HandleScope scope(isolate);
  v8::Local<v8::ObjectTemplate> templ_o = ObjectTemplate::New(isolate);
  templ_o->SetHandler(v8::NamedPropertyHandlerConfiguration(NoBlockGetterX));
  LocalContext context;
  context->Global()
      ->Set(context.local(), v8_str("o"),
            templ_o->NewInstance(context.local()).ToLocalChecked())
      .FromJust();

  CompileRun(
      "var proto = new Object();"
      "o.__proto__ = proto;"
      "proto.method = function(x) { return x + 1; };"
      "var m = 'method';"
      "var result = 0;"
      "for (var i = 0; i < 10; i++) {"
      "  if (i == 5) { proto.method = function(x) { return x - 1; }; };"
      "  result += o[m](41);"
      "}");
  CHECK_EQ(42 * 5 + 40 * 5, context->Global()
                                ->Get(context.local(), v8_str("result"))
                                .ToLocalChecked()
                                ->Int32Value(context.local())
                                .FromJust());
}

namespace {
int interceptor_call_count = 0;

v8::Intercepted InterceptorICRefErrorGetter(
    Local<Name> name, const v8::PropertyCallbackInfo<v8::Value>& info) {
  if (!is_bootstrapping &&
      v8_str("x")
          ->Equals(info.GetIsolate()->GetCurrentContext(), name)
          .FromJust() &&
      interceptor_call_count++ < 20) {
    // Side effects are allowed only when the property is present or throws.
    ApiTestFuzzer::Fuzz();
<<<<<<< HEAD
    info.GetReturnValue().Set(call_ic_function2);
=======
    info.GetReturnValue().Set(call_ic_function2_global);
    return v8::Intercepted::kYes;
>>>>>>> 626889fb
  }
  return v8::Intercepted::kNo;
}
<<<<<<< HEAD
=======
}  // namespace
>>>>>>> 626889fb

// This test should hit load and call ICs for the interceptor case.
// Once in a while, the interceptor will reply that a property was not
// found in which case we should get a reference error.
THREADED_TEST(InterceptorICReferenceErrors) {
  v8::Isolate* isolate = CcTest::isolate();
  v8::HandleScope scope(isolate);
  v8::Local<v8::ObjectTemplate> templ = ObjectTemplate::New(isolate);
  templ->SetHandler(
      v8::NamedPropertyHandlerConfiguration(InterceptorICRefErrorGetter));
  is_bootstrapping = true;
  LocalContext context(nullptr, templ, v8::Local<Value>());
  is_bootstrapping = false;
  v8::Local<Value> call_ic_function2 =
      v8_compile("function h(x) { return x; }; h")
          ->Run(context.local())
          .ToLocalChecked();
  call_ic_function2_global.Reset(isolate, call_ic_function2);
  v8::Local<Value> value = CompileRun(
      "function f() {"
      "  for (var i = 0; i < 1000; i++) {"
      "    try { x; } catch(e) { return true; }"
      "  }"
      "  return false;"
      "};"
      "f();");
  CHECK(value->BooleanValue(isolate));
  interceptor_call_count = 0;
  value = CompileRun(
      "function g() {"
      "  for (var i = 0; i < 1000; i++) {"
      "    try { x(42); } catch(e) { return true; }"
      "  }"
      "  return false;"
      "};"
      "g();");
  CHECK(value->BooleanValue(isolate));
  call_ic_function2_global.Reset();
}

namespace {
int interceptor_ic_exception_get_count = 0;

v8::Intercepted InterceptorICExceptionGetter(
    Local<Name> name, const v8::PropertyCallbackInfo<v8::Value>& info) {
<<<<<<< HEAD
  if (is_bootstrapping) return;
=======
  if (is_bootstrapping) return v8::Intercepted::kNo;
>>>>>>> 626889fb
  if (v8_str("x")
          ->Equals(info.GetIsolate()->GetCurrentContext(), name)
          .FromJust() &&
      ++interceptor_ic_exception_get_count < 20) {
    // Side effects are allowed only when the property is present or throws.
    ApiTestFuzzer::Fuzz();
<<<<<<< HEAD
    info.GetReturnValue().Set(call_ic_function3);
=======
    info.GetReturnValue().Set(call_ic_function3_global);
>>>>>>> 626889fb
  }
  if (interceptor_ic_exception_get_count == 20) {
    // Side effects are allowed only when the property is present or throws.
    ApiTestFuzzer::Fuzz();
    info.GetIsolate()->ThrowException(v8_num(42));
    return v8::Intercepted::kYes;
  }
  return v8::Intercepted::kNo;
}
<<<<<<< HEAD
=======
}  // namespace
>>>>>>> 626889fb

// Test interceptor load/call IC where the interceptor throws an
// exception once in a while.
THREADED_TEST(InterceptorICGetterExceptions) {
  interceptor_ic_exception_get_count = 0;
  v8::Isolate* isolate = CcTest::isolate();
  v8::HandleScope scope(isolate);
  v8::Local<v8::ObjectTemplate> templ = ObjectTemplate::New(isolate);
  templ->SetHandler(
      v8::NamedPropertyHandlerConfiguration(InterceptorICExceptionGetter));
  is_bootstrapping = true;
  LocalContext context(nullptr, templ, v8::Local<Value>());
  is_bootstrapping = false;
  v8::Local<Value> call_ic_function3 =
      v8_compile("function h(x) { return x; }; h")
          ->Run(context.local())
          .ToLocalChecked();
  call_ic_function3_global.Reset(isolate, call_ic_function3);
  v8::Local<Value> value = CompileRun(
      "function f() {"
      "  for (var i = 0; i < 100; i++) {"
      "    try { x; } catch(e) { return true; }"
      "  }"
      "  return false;"
      "};"
      "f();");
  CHECK(value->BooleanValue(isolate));
  interceptor_ic_exception_get_count = 0;
  value = CompileRun(
      "function f() {"
      "  for (var i = 0; i < 100; i++) {"
      "    try { x(42); } catch(e) { return true; }"
      "  }"
      "  return false;"
      "};"
      "f();");
  CHECK(value->BooleanValue(isolate));
  call_ic_function3_global.Reset();
}

namespace {
int interceptor_ic_exception_set_count = 0;

v8::Intercepted InterceptorICExceptionSetter(
    Local<Name> key, Local<Value> value,
<<<<<<< HEAD
    const v8::PropertyCallbackInfo<v8::Value>& info) {
=======
    const v8::PropertyCallbackInfo<void>& info) {
>>>>>>> 626889fb
  if (++interceptor_ic_exception_set_count > 20) {
    // Side effects are allowed only when the property is present or throws.
    ApiTestFuzzer::Fuzz();
    info.GetIsolate()->ThrowException(v8_num(42));
    return v8::Intercepted::kYes;
  }
  return v8::Intercepted::kNo;
}
<<<<<<< HEAD
=======
}  // namespace
>>>>>>> 626889fb

// Test interceptor store IC where the interceptor throws an exception
// once in a while.
THREADED_TEST(InterceptorICSetterExceptions) {
  interceptor_ic_exception_set_count = 0;
  v8::Isolate* isolate = CcTest::isolate();
  v8::HandleScope scope(isolate);
  v8::Local<v8::ObjectTemplate> templ = ObjectTemplate::New(isolate);
  templ->SetHandler(v8::NamedPropertyHandlerConfiguration(
      nullptr, InterceptorICExceptionSetter));
  LocalContext context(nullptr, templ, v8::Local<Value>());
  v8::Local<Value> value = CompileRun(
      "function f() {"
      "  for (var i = 0; i < 100; i++) {"
      "    try { x = 42; } catch(e) { return true; }"
      "  }"
      "  return false;"
      "};"
      "f();");
  CHECK(value->BooleanValue(isolate));
}


// Test that we ignore null interceptors.
THREADED_TEST(NullNamedInterceptor) {
  v8::Isolate* isolate = CcTest::isolate();
  v8::HandleScope scope(isolate);
  v8::Local<v8::ObjectTemplate> templ = ObjectTemplate::New(isolate);
  templ->SetHandler(v8::NamedPropertyHandlerConfiguration(
      static_cast<v8::NamedPropertyGetterCallback>(nullptr)));
  LocalContext context;
  templ->Set(CcTest::isolate(), "x", v8_num(42));
  v8::Local<v8::Object> obj =
      templ->NewInstance(context.local()).ToLocalChecked();
  context->Global()->Set(context.local(), v8_str("obj"), obj).FromJust();
  v8::Local<Value> value = CompileRun("obj.x");
  CHECK(value->IsInt32());
  CHECK_EQ(42, value->Int32Value(context.local()).FromJust());
}


// Test that we ignore null interceptors.
THREADED_TEST(NullIndexedInterceptor) {
  v8::Isolate* isolate = CcTest::isolate();
  v8::HandleScope scope(isolate);
  v8::Local<v8::ObjectTemplate> templ = ObjectTemplate::New(isolate);
  templ->SetHandler(v8::IndexedPropertyHandlerConfiguration(
      static_cast<v8::IndexedPropertyGetterCallbackV2>(nullptr)));
  LocalContext context;
  templ->Set(CcTest::isolate(), "42", v8_num(42));
  v8::Local<v8::Object> obj =
      templ->NewInstance(context.local()).ToLocalChecked();
  context->Global()->Set(context.local(), v8_str("obj"), obj).FromJust();
  v8::Local<Value> value = CompileRun("obj[42]");
  CHECK(value->IsInt32());
  CHECK_EQ(42, value->Int32Value(context.local()).FromJust());
}


THREADED_TEST(NamedPropertyHandlerGetterAttributes) {
  v8::Isolate* isolate = CcTest::isolate();
  v8::HandleScope scope(isolate);
  v8::Local<v8::FunctionTemplate> templ = v8::FunctionTemplate::New(isolate);
  templ->InstanceTemplate()->SetHandler(
      v8::NamedPropertyHandlerConfiguration(InterceptorLoadXICGetter));
  LocalContext env;
  env->Global()
      ->Set(env.local(), v8_str("obj"), templ->GetFunction(env.local())
                                            .ToLocalChecked()
                                            ->NewInstance(env.local())
                                            .ToLocalChecked())
      .FromJust();
  ExpectTrue("obj.x === 42");
  ExpectTrue("!obj.propertyIsEnumerable('x')");
}


THREADED_TEST(Regress256330) {
  if (!i::v8_flags.turbofan) return;
  i::v8_flags.allow_natives_syntax = true;
  LocalContext context;
  v8::HandleScope scope(context.isolate());
  Local<FunctionTemplate> templ = FunctionTemplate::New(context.isolate());
  AddInterceptor(templ, InterceptorGetter, InterceptorSetter);
  context->Global()
      ->Set(context.local(), v8_str("Bug"),
            templ->GetFunction(context.local()).ToLocalChecked())
      .FromJust();
  CompileRun(
      "\"use strict\"; var o = new Bug;"
      "function f(o) { o.x = 10; };"
      "%PrepareFunctionForOptimization(f);"
      "f(o); f(o); f(o);"
      "%OptimizeFunctionOnNextCall(f);"
      "f(o);");
  int status = v8_run_int32value(v8_compile("%GetOptimizationStatus(f)"));
  int mask = static_cast<int>(i::OptimizationStatus::kIsFunction) |
             static_cast<int>(i::OptimizationStatus::kOptimized);
  CHECK_EQ(mask, status & mask);
}

THREADED_TEST(OptimizedInterceptorSetter) {
  i::v8_flags.allow_natives_syntax = true;
  v8::HandleScope scope(CcTest::isolate());
  Local<FunctionTemplate> templ = FunctionTemplate::New(CcTest::isolate());
  AddInterceptor(templ, InterceptorGetter, InterceptorSetter);
  LocalContext env;
  env->Global()
      ->Set(env.local(), v8_str("Obj"),
            templ->GetFunction(env.local()).ToLocalChecked())
      .FromJust();
  CompileRun(
      "var obj = new Obj;"
      // Initialize fields to avoid transitions later.
      "obj.age = 0;"
      "obj.accessor_age = 42;"
      "function setter(i) { this.accessor_age = i; };"
      "function getter() { return this.accessor_age; };"
      "function setAge(i) { obj.age = i; };"
      "Object.defineProperty(obj, 'age', { get:getter, set:setter });"
      "%PrepareFunctionForOptimization(setAge);"
      "setAge(1);"
      "setAge(2);"
      "setAge(3);"
      "%OptimizeFunctionOnNextCall(setAge);"
      "setAge(4);");
  // All stores went through the interceptor.
  ExpectInt32("obj.interceptor_age", 4);
  ExpectInt32("obj.accessor_age", 42);
}

THREADED_TEST(OptimizedInterceptorGetter) {
  i::v8_flags.allow_natives_syntax = true;
  v8::HandleScope scope(CcTest::isolate());
  Local<FunctionTemplate> templ = FunctionTemplate::New(CcTest::isolate());
  AddInterceptor(templ, InterceptorGetter, InterceptorSetter);
  LocalContext env;
  env->Global()
      ->Set(env.local(), v8_str("Obj"),
            templ->GetFunction(env.local()).ToLocalChecked())
      .FromJust();
  CompileRun(
      "var obj = new Obj;"
      // Initialize fields to avoid transitions later.
      "obj.age = 1;"
      "obj.accessor_age = 42;"
      "function getter() { return this.accessor_age; };"
      "function getAge() { return obj.interceptor_age; };"
      "Object.defineProperty(obj, 'interceptor_age', { get:getter });"
      "%PrepareFunctionForOptimization(getAge);"
      "getAge();"
      "getAge();"
      "getAge();"
      "%OptimizeFunctionOnNextCall(getAge);");
  // Access through interceptor.
  ExpectInt32("getAge()", 1);
}

THREADED_TEST(OptimizedInterceptorFieldRead) {
  i::v8_flags.allow_natives_syntax = true;
  v8::HandleScope scope(CcTest::isolate());
  Local<FunctionTemplate> templ = FunctionTemplate::New(CcTest::isolate());
  AddInterceptor(templ, InterceptorGetter, InterceptorSetter);
  LocalContext env;
  env->Global()
      ->Set(env.local(), v8_str("Obj"),
            templ->GetFunction(env.local()).ToLocalChecked())
      .FromJust();
  CompileRun(
      "var obj = new Obj;"
      "obj.__proto__.interceptor_age = 42;"
      "obj.age = 100;"
      "function getAge() { return obj.interceptor_age; };"
      "%PrepareFunctionForOptimization(getAge);");
  ExpectInt32("getAge();", 100);
  ExpectInt32("getAge();", 100);
  ExpectInt32("getAge();", 100);
  CompileRun("%OptimizeFunctionOnNextCall(getAge);");
  // Access through interceptor.
  ExpectInt32("getAge();", 100);
}

THREADED_TEST(OptimizedInterceptorFieldWrite) {
  i::v8_flags.allow_natives_syntax = true;
  v8::HandleScope scope(CcTest::isolate());
  Local<FunctionTemplate> templ = FunctionTemplate::New(CcTest::isolate());
  AddInterceptor(templ, InterceptorGetter, InterceptorSetter);
  LocalContext env;
  env->Global()
      ->Set(env.local(), v8_str("Obj"),
            templ->GetFunction(env.local()).ToLocalChecked())
      .FromJust();
  CompileRun(
      "var obj = new Obj;"
      "obj.age = 100000;"
      "function setAge(i) { obj.age = i };"
      "%PrepareFunctionForOptimization(setAge);"
      "setAge(100);"
      "setAge(101);"
      "setAge(102);"
      "%OptimizeFunctionOnNextCall(setAge);"
      "setAge(103);");
  ExpectInt32("obj.age", 100000);
  ExpectInt32("obj.interceptor_age", 103);
}


THREADED_TEST(Regress149912) {
  LocalContext context;
  v8::HandleScope scope(context.isolate());
  Local<FunctionTemplate> templ = FunctionTemplate::New(context.isolate());
  AddInterceptor(templ, EmptyInterceptorGetter, EmptyInterceptorSetter);
  context->Global()
      ->Set(context.local(), v8_str("Bug"),
            templ->GetFunction(context.local()).ToLocalChecked())
      .FromJust();
  CompileRun("Number.prototype.__proto__ = new Bug; var x = 0; x.foo();");
}

THREADED_TEST(Regress625155) {
  LocalContext context;
  v8::HandleScope scope(context.isolate());
  Local<FunctionTemplate> templ = FunctionTemplate::New(context.isolate());
  AddInterceptor(templ, EmptyInterceptorGetter, EmptyInterceptorSetter);
  context->Global()
      ->Set(context.local(), v8_str("Bug"),
            templ->GetFunction(context.local()).ToLocalChecked())
      .FromJust();
  CompileRun(
      "Number.prototype.__proto__ = new Bug;"
      "var x;"
      "x = 0xDEAD;"
      "x.boom = 0;"
      "x = 's';"
      "x.boom = 0;"
      "x = 1.5;"
      "x.boom = 0;");
}

THREADED_TEST(Regress125988) {
  v8::HandleScope scope(CcTest::isolate());
  Local<FunctionTemplate> intercept = FunctionTemplate::New(CcTest::isolate());
  AddInterceptor(intercept, EmptyInterceptorGetter, EmptyInterceptorSetter);
  LocalContext env;
  env->Global()
      ->Set(env.local(), v8_str("Intercept"),
            intercept->GetFunction(env.local()).ToLocalChecked())
      .FromJust();
  CompileRun(
      "var a = new Object();"
      "var b = new Intercept();"
      "var c = new Object();"
      "c.__proto__ = b;"
      "b.__proto__ = a;"
      "a.x = 23;"
      "for (var i = 0; i < 3; i++) c.x;");
  ExpectBoolean("c.hasOwnProperty('x')", false);
  ExpectInt32("c.x", 23);
  CompileRun(
      "a.y = 42;"
      "for (var i = 0; i < 3; i++) c.x;");
  ExpectBoolean("c.hasOwnProperty('x')", false);
  ExpectInt32("c.x", 23);
  ExpectBoolean("c.hasOwnProperty('y')", false);
  ExpectInt32("c.y", 42);
}

namespace {
void IndexedPropertyEnumerator(
    const v8::PropertyCallbackInfo<v8::Array>& info) {
  v8::Local<v8::Array> result = v8::Array::New(info.GetIsolate(), 1);
  result->Set(info.GetIsolate()->GetCurrentContext(), 0,
              v8::Integer::New(info.GetIsolate(), 7))
      .FromJust();
  info.GetReturnValue().Set(result);
}

void NamedPropertyEnumerator(const v8::PropertyCallbackInfo<v8::Array>& info) {
  v8::Local<v8::Array> result = v8::Array::New(info.GetIsolate(), 2);
  v8::Local<v8::Context> context = info.GetIsolate()->GetCurrentContext();
  result->Set(context, 0, v8_str("x")).FromJust();
  result->Set(context, 1, v8::Symbol::GetIterator(info.GetIsolate()))
      .FromJust();
  info.GetReturnValue().Set(result);
}
}  // namespace

THREADED_TEST(GetOwnPropertyNamesWithInterceptor) {
  v8::Isolate* isolate = CcTest::isolate();
  v8::HandleScope handle_scope(isolate);
  v8::Local<v8::ObjectTemplate> obj_template = v8::ObjectTemplate::New(isolate);

  obj_template->Set(isolate, "7", v8::Integer::New(isolate, 7));
  obj_template->Set(isolate, "x", v8::Integer::New(isolate, 42));
  obj_template->SetHandler(v8::IndexedPropertyHandlerConfiguration(
      static_cast<v8::IndexedPropertyGetterCallbackV2>(nullptr), nullptr,
      nullptr, nullptr, IndexedPropertyEnumerator));
  obj_template->SetHandler(v8::NamedPropertyHandlerConfiguration(
      static_cast<v8::NamedPropertyGetterCallback>(nullptr), nullptr, nullptr,
      nullptr, NamedPropertyEnumerator));

  LocalContext context;
  v8::Local<v8::Object> global = context->Global();
  global->Set(context.local(), v8_str("object"),
              obj_template->NewInstance(context.local()).ToLocalChecked())
      .FromJust();

  v8::Local<v8::Value> result =
      CompileRun("Object.getOwnPropertyNames(object)");
  CHECK(result->IsArray());
  v8::Local<v8::Array> result_array = result.As<v8::Array>();
  CHECK_EQ(2u, result_array->Length());
  CHECK(result_array->Get(context.local(), 0).ToLocalChecked()->IsString());
  CHECK(result_array->Get(context.local(), 1).ToLocalChecked()->IsString());
  CHECK(v8_str("7")
            ->Equals(context.local(),
                     result_array->Get(context.local(), 0).ToLocalChecked())
            .FromJust());
  CHECK(v8_str("x")
            ->Equals(context.local(),
                     result_array->Get(context.local(), 1).ToLocalChecked())
            .FromJust());

  result = CompileRun("var ret = []; for (var k in object) ret.push(k); ret");
  CHECK(result->IsArray());
  result_array = result.As<v8::Array>();
  CHECK_EQ(2u, result_array->Length());
  CHECK(result_array->Get(context.local(), 0).ToLocalChecked()->IsString());
  CHECK(result_array->Get(context.local(), 1).ToLocalChecked()->IsString());
  CHECK(v8_str("7")
            ->Equals(context.local(),
                     result_array->Get(context.local(), 0).ToLocalChecked())
            .FromJust());
  CHECK(v8_str("x")
            ->Equals(context.local(),
                     result_array->Get(context.local(), 1).ToLocalChecked())
            .FromJust());

  result = CompileRun("Object.getOwnPropertySymbols(object)");
  CHECK(result->IsArray());
  result_array = result.As<v8::Array>();
  CHECK_EQ(1u, result_array->Length());
  CHECK(result_array->Get(context.local(), 0)
            .ToLocalChecked()
            ->Equals(context.local(), v8::Symbol::GetIterator(isolate))
            .FromJust());
}

namespace {
void IndexedPropertyEnumeratorException(
    const v8::PropertyCallbackInfo<v8::Array>& info) {
  info.GetIsolate()->ThrowException(v8_num(42));
}
}  // namespace

THREADED_TEST(GetOwnPropertyNamesWithIndexedInterceptorExceptions_regress4026) {
  v8::Isolate* isolate = CcTest::isolate();
  v8::HandleScope handle_scope(isolate);
  v8::Local<v8::ObjectTemplate> obj_template = v8::ObjectTemplate::New(isolate);

  obj_template->Set(isolate, "7", v8::Integer::New(isolate, 7));
  obj_template->Set(isolate, "x", v8::Integer::New(isolate, 42));
  // First just try a failing indexed interceptor.
  obj_template->SetHandler(v8::IndexedPropertyHandlerConfiguration(
      static_cast<v8::IndexedPropertyGetterCallbackV2>(nullptr), nullptr,
      nullptr, nullptr, IndexedPropertyEnumeratorException));

  LocalContext context;
  v8::Local<v8::Object> global = context->Global();
  global->Set(context.local(), v8_str("object"),
              obj_template->NewInstance(context.local()).ToLocalChecked())
      .FromJust();
  v8::Local<v8::Value> result = CompileRun(
      "var result  = []; "
      "try { "
      "  for (var k in object) result .push(k);"
      "} catch (e) {"
      "  result  = e"
      "}"
      "result ");
  CHECK(!result->IsArray());
  CHECK(v8_num(42)->Equals(context.local(), result).FromJust());

  result = CompileRun(
      "var result = [];"
      "try { "
      "  result = Object.keys(object);"
      "} catch (e) {"
      "  result = e;"
      "}"
      "result");
  CHECK(!result->IsArray());
  CHECK(v8_num(42)->Equals(context.local(), result).FromJust());
}

namespace {
void NamedPropertyEnumeratorException(
    const v8::PropertyCallbackInfo<v8::Array>& info) {
  info.GetIsolate()->ThrowException(v8_num(43));
}
}  // namespace

THREADED_TEST(GetOwnPropertyNamesWithNamedInterceptorExceptions_regress4026) {
  v8::Isolate* isolate = CcTest::isolate();
  v8::HandleScope handle_scope(isolate);
  v8::Local<v8::ObjectTemplate> obj_template = v8::ObjectTemplate::New(isolate);

  obj_template->Set(isolate, "7", v8::Integer::New(isolate, 7));
  obj_template->Set(isolate, "x", v8::Integer::New(isolate, 42));
  // First just try a failing indexed interceptor.
  obj_template->SetHandler(v8::NamedPropertyHandlerConfiguration(
      static_cast<v8::NamedPropertyGetterCallback>(nullptr), nullptr, nullptr,
      nullptr, NamedPropertyEnumeratorException));

  LocalContext context;
  v8::Local<v8::Object> global = context->Global();
  global->Set(context.local(), v8_str("object"),
              obj_template->NewInstance(context.local()).ToLocalChecked())
      .FromJust();

  v8::Local<v8::Value> result = CompileRun(
      "var result = []; "
      "try { "
      "  for (var k in object) result.push(k);"
      "} catch (e) {"
      "  result = e"
      "}"
      "result");
  CHECK(!result->IsArray());
  CHECK(v8_num(43)->Equals(context.local(), result).FromJust());

  result = CompileRun(
      "var result = [];"
      "try { "
      "  result = Object.keys(object);"
      "} catch (e) {"
      "  result = e;"
      "}"
      "result");
  CHECK(!result->IsArray());
  CHECK(v8_num(43)->Equals(context.local(), result).FromJust());
}

namespace {

struct PreprocessExceptionTestConfig {
  bool query_should_throw : 1 = false;
  bool getter_should_throw : 1 = false;
  bool descriptor_should_throw : 1 = false;
};

template <typename T>
PreprocessExceptionTestConfig* GetPETConfig(
    const v8::PropertyCallbackInfo<T>& info) {
  return reinterpret_cast<PreprocessExceptionTestConfig*>(
      v8::External::Cast(*info.Data())->Value());
}

const char* ToString(v8::ExceptionContext kind) {
  switch (kind) {
    case v8::ExceptionContext::kUnknown:
      return "Unknown";
    case v8::ExceptionContext::kConstructor:
      return "Constructor";
    case v8::ExceptionContext::kOperation:
      return "Operation";
    case v8::ExceptionContext::kAttributeGet:
      return "AttributeGet";
    case v8::ExceptionContext::kAttributeSet:
      return "AttributeSet";
    case v8::ExceptionContext::kIndexedQuery:
      return "IndexedQuery";
    case v8::ExceptionContext::kIndexedGetter:
      return "IndexedGetter";
    case v8::ExceptionContext::kIndexedDescriptor:
      return "IndexedDescriptor";
    case v8::ExceptionContext::kIndexedSetter:
      return "IndexedSetter";
    case v8::ExceptionContext::kIndexedDefiner:
      return "IndexedDefiner";
    case v8::ExceptionContext::kIndexedDeleter:
      return "IndexedDeleter";
    case v8::ExceptionContext::kNamedQuery:
      return "NamedQuery";
    case v8::ExceptionContext::kNamedGetter:
      return "NamedGetter";
    case v8::ExceptionContext::kNamedDescriptor:
      return "NamedDescriptor";
    case v8::ExceptionContext::kNamedSetter:
      return "NamedSetter";
    case v8::ExceptionContext::kNamedDefiner:
      return "NamedDefiner";
    case v8::ExceptionContext::kNamedDeleter:
      return "NamedDeleter";
    case v8::ExceptionContext::kNamedEnumerator:
      return "NamedEnumerator";
  }
  UNREACHABLE();
}

void PreprocessExceptionTestCallback(v8::ExceptionPropagationMessage info) {
  v8::Isolate* isolate = info.GetIsolate();
  v8::Local<v8::Object> exception = info.GetException();
  v8::Local<v8::Context> context = isolate->GetCurrentContext();
  v8::Local<v8::String> message_key = v8_str("message");

  v8::Local<v8::String> message_value = exception->Get(context, message_key)
                                            .ToLocalChecked()
                                            ->ToString(context)
                                            .ToLocalChecked();
  String::Utf8Value interface_name(isolate, info.GetInterfaceName());
  String::Utf8Value property_name(isolate, info.GetPropertyName());
  String::Utf8Value message(isolate, message_value);

  v8::base::ScopedVector<char> buf(256);
  v8::base::SNPrintF(buf, "%s:%s:%s: %s", *interface_name, *property_name,
                     ToString(info.GetExceptionContext()), *message);

  std::ignore =
      exception->CreateDataProperty(context, message_key, v8_str(buf.data()));
}

void CheckMessage(v8::TryCatch& try_catch, const char* expected_message) {
  CHECK(try_catch.HasCaught());
  v8::Local<v8::String> message_key = v8_str("message");
  v8::Isolate* isolate = v8::Isolate::GetCurrent();
  v8::Local<v8::Context> context = isolate->GetCurrentContext();

  Local<v8::Value> result = try_catch.Exception()
                                .As<v8::Object>()
                                ->Get(context, message_key)
                                .ToLocalChecked();
  CHECK(result->IsString());
  String::Utf8Value message(isolate, result.As<String>());

<<<<<<< HEAD
void ShouldNamedInterceptor(Local<Name> name,
                            const v8::PropertyCallbackInfo<Value>& info) {
  CheckReturnValue(info, FUNCTION_ADDR(ShouldNamedInterceptor));
  auto data = GetWrappedObject<ShouldInterceptData>(info.Data());
  if (!data->should_intercept) return;
  // Side effects are allowed only when the property is present or throws.
  ApiTestFuzzer::Fuzz();
  info.GetReturnValue().Set(v8_num(data->value));
=======
  // Compare as std::string in order to see a readable message on failure.
  CHECK_EQ(std::string(*message), std::string(expected_message));
  try_catch.Reset();
}

// Named interceptor callbacks.

v8::Intercepted PETNamedQuery(
    Local<Name> name, const v8::PropertyCallbackInfo<v8::Integer>& info) {
  if (GetPETConfig(info)->query_should_throw) {
    info.GetIsolate()->ThrowError(v8_str("Named query failed."));
  } else {
    info.GetReturnValue().Set(v8::None);
  }
  return v8::Intercepted::kYes;
>>>>>>> 626889fb
}
v8::Intercepted PETNamedGetter(Local<Name> name,
                               const v8::PropertyCallbackInfo<Value>& info) {
  if (GetPETConfig(info)->getter_should_throw) {
    info.GetIsolate()->ThrowError(v8_str("Named getter failed."));
  } else {
    info.GetReturnValue().Set(153);
  }
  return v8::Intercepted::kYes;
}
v8::Intercepted PETNamedSetter(Local<Name> name, Local<Value> value,
                               const v8::PropertyCallbackInfo<void>& info) {
  info.GetIsolate()->ThrowError(v8_str("Named setter failed."));
  return v8::Intercepted::kYes;
}
v8::Intercepted PETNamedDeleter(
    Local<Name> name, const v8::PropertyCallbackInfo<v8::Boolean>& info) {
  info.GetIsolate()->ThrowError(v8_str("Named deleter failed."));
  return v8::Intercepted::kYes;
}
v8::Intercepted PETNamedDefiner(Local<Name> name,
                                const v8::PropertyDescriptor& desc,
                                const v8::PropertyCallbackInfo<void>& info) {
  info.GetIsolate()->ThrowError(v8_str("Named definer failed."));
  return v8::Intercepted::kYes;
}
v8::Intercepted PETNamedDescriptor(
    Local<Name> property, const v8::PropertyCallbackInfo<Value>& info) {
  if (GetPETConfig(info)->descriptor_should_throw) {
    info.GetIsolate()->ThrowError(v8_str("Named descriptor failed."));
  } else {
    v8::Isolate* isolate = info.GetIsolate();
    v8::Local<v8::Object> descriptor = v8::Object::New(isolate);
    v8::Local<v8::Context> ctx = isolate->GetCurrentContext();
    v8::Local<v8::Boolean> true_value = v8::Boolean::New(isolate, true);

<<<<<<< HEAD
void ShouldIndexedInterceptor(uint32_t,
                              const v8::PropertyCallbackInfo<Value>& info) {
  CheckReturnValue(info, FUNCTION_ADDR(ShouldIndexedInterceptor));
  auto data = GetWrappedObject<ShouldInterceptData>(info.Data());
  if (!data->should_intercept) return;
  // Side effects are allowed only when the property is present or throws.
  ApiTestFuzzer::Fuzz();
  info.GetReturnValue().Set(v8_num(data->value));
=======
    std::ignore = descriptor->Set(ctx, v8_str("value"), property);
    std::ignore = descriptor->Set(ctx, v8_str("writable"), true_value);
    std::ignore = descriptor->Set(ctx, v8_str("enumerable"), true_value);
    std::ignore = descriptor->Set(ctx, v8_str("configurable"), true_value);

    info.GetReturnValue().Set(descriptor);
  }
  return v8::Intercepted::kYes;
>>>>>>> 626889fb
}

// Indexed interceptor callbacks.

v8::Intercepted PETIndexedQuery(
    uint32_t index, const v8::PropertyCallbackInfo<v8::Integer>& info) {
  if (GetPETConfig(info)->query_should_throw) {
    info.GetIsolate()->ThrowError(v8_str("Indexed query failed."));
  } else {
    info.GetReturnValue().Set(v8::None);
  }
  return v8::Intercepted::kYes;
}
v8::Intercepted PETIndexedGetter(uint32_t index,
                                 const v8::PropertyCallbackInfo<Value>& info) {
  if (GetPETConfig(info)->getter_should_throw) {
    info.GetIsolate()->ThrowError(v8_str("Indexed getter failed."));
  } else {
    info.GetReturnValue().Set(153);
  }
  return v8::Intercepted::kYes;
}
v8::Intercepted PETIndexedSetter(uint32_t index, Local<Value> value,
                                 const v8::PropertyCallbackInfo<void>& info) {
  info.GetIsolate()->ThrowError(v8_str("Indexed setter failed."));
  return v8::Intercepted::kYes;
}
v8::Intercepted PETIndexedDeleter(
    uint32_t index, const v8::PropertyCallbackInfo<v8::Boolean>& info) {
  info.GetIsolate()->ThrowError(v8_str("Indexed deleter failed."));
  return v8::Intercepted::kYes;
}
v8::Intercepted PETIndexedDefiner(uint32_t index,
                                  const v8::PropertyDescriptor& desc,
                                  const v8::PropertyCallbackInfo<void>& info) {
  info.GetIsolate()->ThrowError(v8_str("Indexed definer failed."));
  return v8::Intercepted::kYes;
}
v8::Intercepted PETIndexedDescriptor(
    uint32_t index, const v8::PropertyCallbackInfo<Value>& info) {
  if (GetPETConfig(info)->descriptor_should_throw) {
    info.GetIsolate()->ThrowError(v8_str("Indexed descriptor failed."));
  } else {
    v8::Isolate* isolate = info.GetIsolate();
    v8::Local<v8::Object> descriptor = v8::Object::New(isolate);
    v8::Local<v8::Context> ctx = isolate->GetCurrentContext();
    v8::Local<v8::Boolean> true_value = v8::Boolean::New(isolate, true);

    std::ignore = descriptor->Set(ctx, v8_str("value"), v8_uint(index));
    std::ignore = descriptor->Set(ctx, v8_str("writable"), true_value);
    std::ignore = descriptor->Set(ctx, v8_str("enumerable"), true_value);
    std::ignore = descriptor->Set(ctx, v8_str("configurable"), true_value);

    info.GetReturnValue().Set(descriptor);
  }
  return v8::Intercepted::kYes;
}

}  // namespace

void TestPreprocessExceptionFromInterceptors(
    v8::Isolate* isolate, PreprocessExceptionTestConfig& config,
    Local<Context> ctx, v8::Local<v8::Object> obj,
    bool is_descriptor_callback_available) {
  v8::TryCatch try_catch(isolate);

  config.query_should_throw = true;
  config.getter_should_throw = true;
  config.descriptor_should_throw = true;

  const char* expected;
  //
  // Check query callbacks.
  //
  {
    expected = "MyClass:foo:NamedQuery: Named query failed.";
    std::ignore = obj->GetPropertyAttributes(ctx, v8_str("foo"));
    CheckMessage(try_catch, expected);
    std::ignore = obj->HasOwnProperty(ctx, v8_str("foo"));
    CheckMessage(try_catch, expected);
    std::ignore = CompileRun("Object.hasOwn(obj, 'foo');");
    CheckMessage(try_catch, expected);

    expected = "MyClass:1:IndexedQuery: Indexed query failed.";
    std::ignore = obj->GetPropertyAttributes(ctx, v8_uint(1));
    CheckMessage(try_catch, expected);
    std::ignore = obj->HasOwnProperty(ctx, v8_str("1"));
    CheckMessage(try_catch, expected);
    std::ignore = CompileRun("Object.hasOwn(obj, 1);");
    CheckMessage(try_catch, expected);

    expected = "MyClass:4294967294:IndexedQuery: Indexed query failed.";
    std::ignore = obj->GetPropertyAttributes(ctx, v8_uint(0xfffffffe));
    CheckMessage(try_catch, expected);
    std::ignore = obj->HasOwnProperty(ctx, v8_str("4294967294"));
    CheckMessage(try_catch, expected);
    std::ignore = CompileRun("Object.hasOwn(obj, 0xfffffffe);");
    CheckMessage(try_catch, expected);

    expected = "MyClass:4294967295:NamedQuery: Named query failed.";
    std::ignore = obj->GetPropertyAttributes(ctx, v8_uint(0xffffffff));
    CheckMessage(try_catch, expected);
    std::ignore = obj->HasOwnProperty(ctx, v8_str("4294967295"));
    CheckMessage(try_catch, expected);
    std::ignore = CompileRun("Object.hasOwn(obj, 0xffffffff);");
    CheckMessage(try_catch, expected);
  }

  //
  // Check getter callbacks.
  //
  {
    expected = "MyClass:foo:NamedGetter: Named getter failed.";
    std::ignore = obj->Get(ctx, v8_str("foo"));
    CheckMessage(try_catch, expected);
    std::ignore = CompileRun("obj.foo");
    CheckMessage(try_catch, expected);
    std::ignore = CompileRun("obj['foo']");
    CheckMessage(try_catch, expected);

    expected = "MyClass:1:IndexedGetter: Indexed getter failed.";
    std::ignore = obj->Get(ctx, v8_uint(1));
    CheckMessage(try_catch, expected);
    std::ignore = CompileRun("obj[1]");
    CheckMessage(try_catch, expected);

    expected = "MyClass:4294967294:IndexedGetter: Indexed getter failed.";
    std::ignore = obj->Get(ctx, v8_uint(0xfffffffe));
    CheckMessage(try_catch, expected);
    std::ignore = CompileRun("obj[0xfffffffe]");
    CheckMessage(try_catch, expected);

    expected = "MyClass:4294967295:NamedGetter: Named getter failed.";
    std::ignore = obj->Get(ctx, v8_uint(0xffffffff));
    CheckMessage(try_catch, expected);
    std::ignore = CompileRun("obj[0xffffffff]");
    CheckMessage(try_catch, expected);
    std::ignore = CompileRun("obj[4294967295]");
    CheckMessage(try_catch, expected);
  }

  //
  // Check setter callbacks.
  //
  {
    v8::Local<v8::Value> value = v8_str("value");

    expected = "MyClass:foo:NamedSetter: Named setter failed.";
    std::ignore = obj->Set(ctx, v8_str("foo"), value);
    CheckMessage(try_catch, expected);
    std::ignore = CompileRun("obj.foo = 42;");
    CheckMessage(try_catch, expected);
    std::ignore = CompileRun("obj['foo'] = 42;");
    CheckMessage(try_catch, expected);

    expected = "MyClass:1:IndexedSetter: Indexed setter failed.";
    std::ignore = obj->Set(ctx, v8_uint(1), value);
    CheckMessage(try_catch, expected);
    std::ignore = CompileRun("obj[1] = 42;");
    CheckMessage(try_catch, expected);

    expected = "MyClass:4294967294:IndexedSetter: Indexed setter failed.";
    std::ignore = obj->Set(ctx, v8_uint(0xfffffffe), value);
    CheckMessage(try_catch, expected);
    std::ignore = CompileRun("obj[0xfffffffe] = 42;");
    CheckMessage(try_catch, expected);

    expected = "MyClass:4294967295:NamedSetter: Named setter failed.";
    std::ignore = obj->Set(ctx, v8_uint(0xffffffff), value);
    CheckMessage(try_catch, expected);
    std::ignore = CompileRun("obj[0xffffffff] = 42;");
    CheckMessage(try_catch, expected);
  }

  //
  // Check deleter callbacks.
  //
  {
    expected = "MyClass:foo:NamedDeleter: Named deleter failed.";
    std::ignore = obj->Delete(ctx, v8_str("foo"));
    CheckMessage(try_catch, expected);
    std::ignore = CompileRun("delete obj.foo;");
    CheckMessage(try_catch, expected);
    std::ignore = CompileRun("delete obj['foo'];");
    CheckMessage(try_catch, expected);

    expected = "MyClass:1:IndexedDeleter: Indexed deleter failed.";
    std::ignore = obj->Delete(ctx, v8_str("1"));
    CheckMessage(try_catch, expected);
    std::ignore = CompileRun("delete obj[1];");
    CheckMessage(try_catch, expected);

    expected = "MyClass:4294967294:IndexedDeleter: Indexed deleter failed.";
    std::ignore = obj->Delete(ctx, v8_str("4294967294"));
    CheckMessage(try_catch, expected);
    std::ignore = CompileRun("delete obj[0xfffffffe];");
    CheckMessage(try_catch, expected);

    expected = "MyClass:4294967295:NamedDeleter: Named deleter failed.";
    std::ignore = obj->Delete(ctx, v8_str("4294967295"));
    CheckMessage(try_catch, expected);
    std::ignore = CompileRun("delete obj[0xffffffff];");
    CheckMessage(try_catch, expected);
  }

  //
  // Check descriptor callbacks.
  //
  {
    expected = is_descriptor_callback_available
                   ? "MyClass:foo:NamedDescriptor: Named descriptor failed."
                   : "MyClass:foo:NamedQuery: Named query failed.";
    std::ignore = obj->GetOwnPropertyDescriptor(ctx, v8_str("foo"));
    CheckMessage(try_catch, expected);
    std::ignore = CompileRun("Object.getOwnPropertyDescriptor(obj, 'foo');");
    CheckMessage(try_catch, expected);

    expected = is_descriptor_callback_available
                   ? "MyClass:1:IndexedDescriptor: Indexed descriptor failed."
                   : "MyClass:1:IndexedQuery: Indexed query failed.";
    std::ignore = obj->GetOwnPropertyDescriptor(ctx, v8_str("1"));
    CheckMessage(try_catch, expected);
    std::ignore = CompileRun("Object.getOwnPropertyDescriptor(obj, 1);");
    CheckMessage(try_catch, expected);

    expected =
        is_descriptor_callback_available
            ? "MyClass:4294967294:IndexedDescriptor: Indexed descriptor failed."
            : "MyClass:4294967294:IndexedQuery: Indexed query failed.";
    std::ignore = obj->GetOwnPropertyDescriptor(ctx, v8_str("4294967294"));
    CheckMessage(try_catch, expected);
    std::ignore =
        CompileRun("Object.getOwnPropertyDescriptor(obj, 0xfffffffe);");
    CheckMessage(try_catch, expected);

    expected =
        is_descriptor_callback_available
            ? "MyClass:4294967295:NamedDescriptor: Named descriptor failed."
            : "MyClass:4294967295:NamedQuery: Named query failed.";
    std::ignore = obj->GetOwnPropertyDescriptor(ctx, v8_str("4294967295"));
    CheckMessage(try_catch, expected);
    std::ignore =
        CompileRun("Object.getOwnPropertyDescriptor(obj, 0xffffffff);");
    CheckMessage(try_catch, expected);
  }

  //
  // Check definer callbacks.
  //
  config.query_should_throw = false;
  config.getter_should_throw = false;
  config.descriptor_should_throw = false;
  {
    v8::Local<v8::Value> value = v8_str("value");
    v8::PropertyDescriptor descriptor(value);

    expected = "MyClass:foo:NamedDefiner: Named definer failed.";
    std::ignore = obj->DefineOwnProperty(ctx, v8_str("foo"), value);
    CheckMessage(try_catch, expected);
    std::ignore = obj->DefineProperty(ctx, v8_str("foo"), descriptor);
    CheckMessage(try_catch, expected);
    std::ignore = CompileRun("Object.defineProperty(obj, 'foo', {});");
    CheckMessage(try_catch, expected);

    expected = "MyClass:1:IndexedDefiner: Indexed definer failed.";
    std::ignore = obj->DefineOwnProperty(ctx, v8_str("1"), value);
    CheckMessage(try_catch, expected);
    std::ignore = obj->DefineProperty(ctx, v8_str("1"), descriptor);
    CheckMessage(try_catch, expected);
    std::ignore = CompileRun("Object.defineProperty(obj, 1, {});");
    CheckMessage(try_catch, expected);

    expected = "MyClass:4294967294:IndexedDefiner: Indexed definer failed.";
    std::ignore = obj->DefineOwnProperty(ctx, v8_str("4294967294"), value);
    CheckMessage(try_catch, expected);
    std::ignore = obj->DefineProperty(ctx, v8_str("4294967294"), descriptor);
    CheckMessage(try_catch, expected);
    std::ignore = CompileRun("Object.defineProperty(obj, 0xfffffffe, {});");
    CheckMessage(try_catch, expected);

    expected = "MyClass:4294967295:NamedDefiner: Named definer failed.";
    std::ignore = obj->DefineOwnProperty(ctx, v8_str("4294967295"), value);
    CheckMessage(try_catch, expected);
    std::ignore = obj->DefineProperty(ctx, v8_str("4294967295"), descriptor);
    CheckMessage(try_catch, expected);
    std::ignore = CompileRun("Object.defineProperty(obj, 0xffffffff, {});");
    CheckMessage(try_catch, expected);
  }
}

// Can't use THREADED_TEST because this test requires setting an exception
// preprocessing callback which might be observable in other tests.
TEST(PreprocessExceptionFromInterceptorsWithoutDescriptorCallback) {
  i::v8_flags.experimental_report_exceptions_from_callbacks = true;
  v8::Isolate* isolate = CcTest::isolate();
  v8::HandleScope handle_scope(isolate);

  v8::Local<v8::FunctionTemplate> ctor = v8::FunctionTemplate::New(isolate);
  ctor->SetClassName(v8_str("MyClass"));
  v8::Local<v8::ObjectTemplate> obj_template = ctor->InstanceTemplate();

  isolate->SetExceptionPropagationCallback(PreprocessExceptionTestCallback);

  PreprocessExceptionTestConfig config;

  obj_template->SetHandler(v8::NamedPropertyHandlerConfiguration(
      PETNamedGetter, PETNamedSetter, PETNamedQuery, PETNamedDeleter,
      nullptr,  // enumerator
      PETNamedDefiner,
      nullptr,  // descriptor
      v8::External::New(isolate, &config)));
  obj_template->SetHandler(v8::IndexedPropertyHandlerConfiguration(
      PETIndexedGetter, PETIndexedSetter, PETIndexedQuery, PETIndexedDeleter,
      nullptr,  // enumerator
      PETIndexedDefiner,
      nullptr,  // descriptor
      v8::External::New(isolate, &config)));

  LocalContext env;
  Local<Context> ctx = env.local();
  v8::Local<v8::Object> obj = obj_template->NewInstance(ctx).ToLocalChecked();

  v8::Local<v8::Object> global = ctx->Global();
  global->Set(ctx, v8_str("obj"), obj).FromJust();

  constexpr bool is_descriptor_callback_available = false;
  TestPreprocessExceptionFromInterceptors(isolate, config, ctx, obj,
                                          is_descriptor_callback_available);
}

// Can't use THREADED_TEST because this test requires setting an exception
// preprocessing callback which might be observable in other tests.
TEST(PreprocessExceptionFromInterceptorsWithDescriptorCallback) {
  i::v8_flags.experimental_report_exceptions_from_callbacks = true;
  v8::Isolate* isolate = CcTest::isolate();
  v8::HandleScope handle_scope(isolate);

  v8::Local<v8::FunctionTemplate> ctor = v8::FunctionTemplate::New(isolate);
  ctor->SetClassName(v8_str("MyClass"));
  v8::Local<v8::ObjectTemplate> obj_template = ctor->InstanceTemplate();

  isolate->SetExceptionPropagationCallback(PreprocessExceptionTestCallback);

  PreprocessExceptionTestConfig config;

  obj_template->SetHandler(v8::NamedPropertyHandlerConfiguration(
      PETNamedGetter, PETNamedSetter, PETNamedQuery, PETNamedDeleter,
      nullptr,  // enumerator
      PETNamedDefiner, PETNamedDescriptor,
      v8::External::New(isolate, &config)));
  obj_template->SetHandler(v8::IndexedPropertyHandlerConfiguration(
      PETIndexedGetter, PETIndexedSetter, PETIndexedQuery, PETIndexedDeleter,
      nullptr,  // enumerator
      PETIndexedDefiner, PETIndexedDescriptor,
      v8::External::New(isolate, &config)));

  LocalContext env;
  Local<Context> ctx = env.local();
  v8::Local<v8::Object> obj = obj_template->NewInstance(ctx).ToLocalChecked();

  v8::Local<v8::Object> global = ctx->Global();
  global->Set(ctx, v8_str("obj"), obj).FromJust();

  constexpr bool is_descriptor_callback_available = true;
  TestPreprocessExceptionFromInterceptors(isolate, config, ctx, obj,
                                          is_descriptor_callback_available);
}

namespace {

template <typename T>
Local<Object> BuildWrappedObject(v8::Isolate* isolate, T* data) {
  auto templ = v8::ObjectTemplate::New(isolate);
  templ->SetInternalFieldCount(1);
  auto instance =
      templ->NewInstance(isolate->GetCurrentContext()).ToLocalChecked();
  instance->SetAlignedPointerInInternalField(0, data);
  return instance;
}


template <typename T>
T* GetWrappedObject(Local<Value> data) {
  return reinterpret_cast<T*>(
      Object::Cast(*data)->GetAlignedPointerFromInternalField(0));
}


struct AccessCheckData {
  int count;
  bool result;
};

struct ShouldInterceptData {
  int value;
  bool should_intercept;
};

v8::Intercepted ShouldNamedInterceptor(
    Local<Name> name, const v8::PropertyCallbackInfo<Value>& info) {
  CheckReturnValue(info, FUNCTION_ADDR(ShouldNamedInterceptor));
  auto data = GetWrappedObject<ShouldInterceptData>(info.Data());
  if (!data->should_intercept) return v8::Intercepted::kNo;
  // Side effects are allowed only when the property is present or throws.
  ApiTestFuzzer::Fuzz();
  info.GetReturnValue().Set(v8_num(data->value));
  return v8::Intercepted::kYes;
}

}  // namespace

THREADED_TEST(NonMaskingInterceptorOwnProperty) {
  auto isolate = CcTest::isolate();
  v8::HandleScope handle_scope(isolate);
  LocalContext context;

  ShouldInterceptData intercept_data;
  intercept_data.value = 239;
  intercept_data.should_intercept = true;

  auto interceptor_templ = v8::ObjectTemplate::New(isolate);
  v8::NamedPropertyHandlerConfiguration conf(ShouldNamedInterceptor);
  conf.flags = v8::PropertyHandlerFlags::kNonMasking;
  conf.data = BuildWrappedObject<ShouldInterceptData>(isolate, &intercept_data);
  interceptor_templ->SetHandler(conf);

  auto interceptor =
      interceptor_templ->NewInstance(context.local()).ToLocalChecked();
  context->Global()
      ->Set(context.local(), v8_str("obj"), interceptor)
      .FromJust();

  ExpectInt32("obj.whatever", 239);

  CompileRun("obj.whatever = 4;");

  // obj.whatever exists, thus it is not affected by the non-masking
  // interceptor.
  ExpectInt32("obj.whatever", 4);

  CompileRun("delete obj.whatever;");
  ExpectInt32("obj.whatever", 239);
}


THREADED_TEST(NonMaskingInterceptorPrototypeProperty) {
  auto isolate = CcTest::isolate();
  v8::HandleScope handle_scope(isolate);
  LocalContext context;

  ShouldInterceptData intercept_data;
  intercept_data.value = 239;
  intercept_data.should_intercept = true;

  auto interceptor_templ = v8::ObjectTemplate::New(isolate);
  v8::NamedPropertyHandlerConfiguration conf(ShouldNamedInterceptor);
  conf.flags = v8::PropertyHandlerFlags::kNonMasking;
  conf.data = BuildWrappedObject<ShouldInterceptData>(isolate, &intercept_data);
  interceptor_templ->SetHandler(conf);

  auto interceptor =
      interceptor_templ->NewInstance(context.local()).ToLocalChecked();
  context->Global()
      ->Set(context.local(), v8_str("obj"), interceptor)
      .FromJust();

  ExpectInt32("obj.whatever", 239);

  CompileRun("obj.__proto__ = {'whatever': 4};");
  ExpectInt32("obj.whatever", 4);

  CompileRun("delete obj.__proto__.whatever;");
  ExpectInt32("obj.whatever", 239);
}


THREADED_TEST(NonMaskingInterceptorPrototypePropertyIC) {
  auto isolate = CcTest::isolate();
  v8::HandleScope handle_scope(isolate);
  LocalContext context;

  ShouldInterceptData intercept_data;
  intercept_data.value = 239;
  intercept_data.should_intercept = true;

  auto interceptor_templ = v8::ObjectTemplate::New(isolate);
  v8::NamedPropertyHandlerConfiguration conf(ShouldNamedInterceptor);
  conf.flags = v8::PropertyHandlerFlags::kNonMasking;
  conf.data = BuildWrappedObject<ShouldInterceptData>(isolate, &intercept_data);
  interceptor_templ->SetHandler(conf);

  auto interceptor =
      interceptor_templ->NewInstance(context.local()).ToLocalChecked();
  context->Global()
      ->Set(context.local(), v8_str("obj"), interceptor)
      .FromJust();

  CompileRun(
      "outer = {};"
      "outer.__proto__ = obj;"
      "function f(obj) {"
      "  var x;"
      "  for (var i = 0; i < 4; i++) {"
      "    x = obj.whatever;"
      "  }"
      "  return x;"
      "}");

  // Receiver == holder.
  CompileRun("obj.__proto__ = null;");
  ExpectInt32("f(obj)", 239);
  ExpectInt32("f(outer)", 239);

  // Receiver != holder.
  CompileRun("Object.setPrototypeOf(obj, {});");
  ExpectInt32("f(obj)", 239);
  ExpectInt32("f(outer)", 239);

  // Masked value on prototype.
  CompileRun("obj.__proto__.whatever = 4;");
  CompileRun("obj.__proto__.__proto__ = { 'whatever' : 5 };");
  ExpectInt32("f(obj)", 4);
  ExpectInt32("f(outer)", 4);

  // Masked value on prototype prototype.
  CompileRun("delete obj.__proto__.whatever;");
  ExpectInt32("f(obj)", 5);
  ExpectInt32("f(outer)", 5);

  // Reset.
  CompileRun("delete obj.__proto__.__proto__.whatever;");
  ExpectInt32("f(obj)", 239);
  ExpectInt32("f(outer)", 239);

  // Masked value on self.
  CompileRun("obj.whatever = 4;");
  ExpectInt32("f(obj)", 4);
  ExpectInt32("f(outer)", 4);

  // Reset.
  CompileRun("delete obj.whatever;");
  ExpectInt32("f(obj)", 239);
  ExpectInt32("f(outer)", 239);

  CompileRun("outer.whatever = 4;");
  ExpectInt32("f(obj)", 239);
  ExpectInt32("f(outer)", 4);
}

namespace {

v8::Intercepted ConcatNamedPropertyGetter(
    Local<Name> name, const v8::PropertyCallbackInfo<v8::Value>& info) {
  info.GetReturnValue().Set(
      // Return the property name concatenated with itself.
      String::Concat(info.GetIsolate(), name.As<String>(), name.As<String>()));
  return v8::Intercepted::kYes;
}

v8::Intercepted ConcatIndexedPropertyGetter(
    uint32_t index, const v8::PropertyCallbackInfo<v8::Value>& info) {
  info.GetReturnValue().Set(
      // Return the double value of the index.
      v8_num(index + index));
  return v8::Intercepted::kYes;
}

void EnumCallbackWithNames(const v8::PropertyCallbackInfo<v8::Array>& info) {
  ApiTestFuzzer::Fuzz();
  v8::Local<v8::Array> result = v8::Array::New(info.GetIsolate(), 4);
  v8::Local<v8::Context> context = info.GetIsolate()->GetCurrentContext();
  CHECK(
      result
          ->Set(context, v8::Integer::New(info.GetIsolate(), 0), v8_str("foo"))
          .FromJust());
  CHECK(
      result
          ->Set(context, v8::Integer::New(info.GetIsolate(), 1), v8_str("bar"))
          .FromJust());
  CHECK(
      result
          ->Set(context, v8::Integer::New(info.GetIsolate(), 2), v8_str("baz"))
          .FromJust());
  CHECK(
      result->Set(context, v8::Integer::New(info.GetIsolate(), 3), v8_str("10"))
          .FromJust());

  //  Create a holey array.
  CHECK(result->Delete(context, v8::Integer::New(info.GetIsolate(), 1))
            .FromJust());
  info.GetReturnValue().Set(result);
}

void EnumCallbackWithIndices(const v8::PropertyCallbackInfo<v8::Array>& info) {
  ApiTestFuzzer::Fuzz();
  v8::Local<v8::Array> result = v8::Array::New(info.GetIsolate(), 4);
  v8::Local<v8::Context> context = info.GetIsolate()->GetCurrentContext();

  CHECK(result->Set(context, v8::Integer::New(info.GetIsolate(), 0), v8_num(10))
            .FromJust());
  CHECK(result->Set(context, v8::Integer::New(info.GetIsolate(), 1), v8_num(11))
            .FromJust());
  CHECK(result->Set(context, v8::Integer::New(info.GetIsolate(), 2), v8_num(12))
            .FromJust());
  CHECK(result->Set(context, v8::Integer::New(info.GetIsolate(), 3), v8_num(14))
            .FromJust());

  //  Create a holey array.
  CHECK(result->Delete(context, v8::Integer::New(info.GetIsolate(), 1))
            .FromJust());
  info.GetReturnValue().Set(result);
}

v8::Intercepted RestrictiveNamedQuery(
    Local<Name> property, const v8::PropertyCallbackInfo<v8::Integer>& info) {
  // Only "foo" is enumerable.
  if (v8_str("foo")
          ->Equals(info.GetIsolate()->GetCurrentContext(), property)
          .FromJust()) {
    info.GetReturnValue().Set(v8::None);
    return v8::Intercepted::kYes;
  }
  info.GetReturnValue().Set(v8::DontEnum);
  return v8::Intercepted::kYes;
}

v8::Intercepted RestrictiveIndexedQuery(
    uint32_t index, const v8::PropertyCallbackInfo<v8::Integer>& info) {
  // Only index 2 and 12 are enumerable.
  if (index == 2 || index == 12) {
    info.GetReturnValue().Set(v8::None);
    return v8::Intercepted::kYes;
  }
  info.GetReturnValue().Set(v8::DontEnum);
  return v8::Intercepted::kYes;
}
}  // namespace

// Regression test for V8 bug 6627.
// Object.keys() must return enumerable keys only.
THREADED_TEST(EnumeratorsAndUnenumerableNamedProperties) {
  // The enumerator interceptor returns a list
  // of items which are filtered according to the
  // properties defined in the query interceptor.
  v8::Isolate* isolate = CcTest::isolate();
  v8::HandleScope scope(isolate);
  v8::Local<v8::ObjectTemplate> obj = ObjectTemplate::New(isolate);
  obj->SetHandler(v8::NamedPropertyHandlerConfiguration(
      ConcatNamedPropertyGetter, nullptr, RestrictiveNamedQuery, nullptr,
      EnumCallbackWithNames));
  LocalContext context;
  context->Global()
      ->Set(context.local(), v8_str("obj"),
            obj->NewInstance(context.local()).ToLocalChecked())
      .FromJust();

  ExpectInt32("Object.getOwnPropertyNames(obj).length", 3);
  ExpectString("Object.getOwnPropertyNames(obj)[0]", "foo");
  ExpectString("Object.getOwnPropertyNames(obj)[1]", "baz");
  ExpectString("Object.getOwnPropertyNames(obj)[2]", "10");

  ExpectTrue("Object.getOwnPropertyDescriptor(obj, 'foo').enumerable");
  ExpectFalse("Object.getOwnPropertyDescriptor(obj, 'baz').enumerable");

  ExpectInt32("Object.entries(obj).length", 1);
  ExpectString("Object.entries(obj)[0][0]", "foo");
  ExpectString("Object.entries(obj)[0][1]", "foofoo");

  ExpectInt32("Object.keys(obj).length", 1);
  ExpectString("Object.keys(obj)[0]", "foo");

  ExpectInt32("Object.values(obj).length", 1);
  ExpectString("Object.values(obj)[0]", "foofoo");
}

namespace {
v8::Intercepted QueryInterceptorForFoo(
    Local<Name> property, const v8::PropertyCallbackInfo<v8::Integer>& info) {
  // Don't intercept anything except "foo."
  if (!v8_str("foo")
           ->Equals(info.GetIsolate()->GetCurrentContext(), property)
           .FromJust()) {
    return v8::Intercepted::kNo;
  }
  // "foo" is enumerable.
  info.GetReturnValue().Set(v8::PropertyAttribute::None);
  return v8::Intercepted::kYes;
}
}  // namespace

// Test that calls to the query interceptor are independent of each
// other.
THREADED_TEST(EnumeratorsAndUnenumerableNamedPropertiesWithoutSet) {
  // The enumerator interceptor returns a list
  // of items which are filtered according to the
  // properties defined in the query interceptor.
  v8::Isolate* isolate = CcTest::isolate();
  v8::HandleScope scope(isolate);
  v8::Local<v8::ObjectTemplate> obj = ObjectTemplate::New(isolate);
  obj->SetHandler(v8::NamedPropertyHandlerConfiguration(
      ConcatNamedPropertyGetter, nullptr, QueryInterceptorForFoo, nullptr,
      EnumCallbackWithNames));
  LocalContext context;
  context->Global()
      ->Set(context.local(), v8_str("obj"),
            obj->NewInstance(context.local()).ToLocalChecked())
      .FromJust();

  ExpectInt32("Object.getOwnPropertyNames(obj).length", 3);
  ExpectString("Object.getOwnPropertyNames(obj)[0]", "foo");
  ExpectString("Object.getOwnPropertyNames(obj)[1]", "baz");
  ExpectString("Object.getOwnPropertyNames(obj)[2]", "10");

  ExpectTrue("Object.getOwnPropertyDescriptor(obj, 'foo').enumerable");
  ExpectInt32("Object.keys(obj).length", 1);
}

THREADED_TEST(EnumeratorsAndUnenumerableIndexedPropertiesArgumentsElements) {
  v8::Isolate* isolate = CcTest::isolate();
  v8::HandleScope scope(isolate);
  v8::Local<v8::ObjectTemplate> obj = ObjectTemplate::New(isolate);
  obj->SetHandler(v8::IndexedPropertyHandlerConfiguration(
      ConcatIndexedPropertyGetter, nullptr, RestrictiveIndexedQuery, nullptr,
      SloppyArgsIndexedPropertyEnumerator));
  LocalContext context;
  context->Global()
      ->Set(context.local(), v8_str("obj"),
            obj->NewInstance(context.local()).ToLocalChecked())
      .FromJust();

  ExpectInt32("Object.getOwnPropertyNames(obj).length", 4);
  ExpectString("Object.getOwnPropertyNames(obj)[0]", "0");
  ExpectString("Object.getOwnPropertyNames(obj)[1]", "1");
  ExpectString("Object.getOwnPropertyNames(obj)[2]", "2");
  ExpectString("Object.getOwnPropertyNames(obj)[3]", "3");

  ExpectTrue("Object.getOwnPropertyDescriptor(obj, '2').enumerable");

  ExpectInt32("Object.entries(obj).length", 1);
  ExpectString("Object.entries(obj)[0][0]", "2");
  ExpectInt32("Object.entries(obj)[0][1]", 4);

  ExpectInt32("Object.keys(obj).length", 1);
  ExpectString("Object.keys(obj)[0]", "2");

  ExpectInt32("Object.values(obj).length", 1);
  ExpectInt32("Object.values(obj)[0]", 4);
}

THREADED_TEST(EnumeratorsAndUnenumerableIndexedProperties) {
  // The enumerator interceptor returns a list
  // of items which are filtered according to the
  // properties defined in the query interceptor.
  v8::Isolate* isolate = CcTest::isolate();
  v8::HandleScope scope(isolate);
  v8::Local<v8::ObjectTemplate> obj = ObjectTemplate::New(isolate);
  obj->SetHandler(v8::IndexedPropertyHandlerConfiguration(
      ConcatIndexedPropertyGetter, nullptr, RestrictiveIndexedQuery, nullptr,
      EnumCallbackWithIndices));
  LocalContext context;
  context->Global()
      ->Set(context.local(), v8_str("obj"),
            obj->NewInstance(context.local()).ToLocalChecked())
      .FromJust();

  ExpectInt32("Object.getOwnPropertyNames(obj).length", 3);
  ExpectString("Object.getOwnPropertyNames(obj)[0]", "10");
  ExpectString("Object.getOwnPropertyNames(obj)[1]", "12");
  ExpectString("Object.getOwnPropertyNames(obj)[2]", "14");

  ExpectFalse("Object.getOwnPropertyDescriptor(obj, '10').enumerable");
  ExpectTrue("Object.getOwnPropertyDescriptor(obj, '12').enumerable");

  ExpectInt32("Object.entries(obj).length", 1);
  ExpectString("Object.entries(obj)[0][0]", "12");
  ExpectInt32("Object.entries(obj)[0][1]", 24);

  ExpectInt32("Object.keys(obj).length", 1);
  ExpectString("Object.keys(obj)[0]", "12");

  ExpectInt32("Object.values(obj).length", 1);
  ExpectInt32("Object.values(obj)[0]", 24);
}

THREADED_TEST(EnumeratorsAndForIn) {
  v8::Isolate* isolate = CcTest::isolate();
  v8::HandleScope scope(isolate);
  v8::Local<v8::ObjectTemplate> obj = ObjectTemplate::New(isolate);
  obj->SetHandler(v8::NamedPropertyHandlerConfiguration(
      ConcatNamedPropertyGetter, nullptr, RestrictiveNamedQuery, nullptr,
      NamedEnum));
  LocalContext context;
  context->Global()
      ->Set(context.local(), v8_str("obj"),
            obj->NewInstance(context.local()).ToLocalChecked())
      .FromJust();

  ExpectInt32("Object.getOwnPropertyNames(obj).length", 3);
  ExpectString("Object.getOwnPropertyNames(obj)[0]", "foo");

  ExpectTrue("Object.getOwnPropertyDescriptor(obj, 'foo').enumerable");

  CompileRun(
      "let concat = '';"
      "for(var prop in obj) {"
      "  concat += `key:${prop}:value:${obj[prop]}`;"
      "}");

  // Check that for...in only iterates over enumerable properties.
  ExpectString("concat", "key:foo:value:foofoo");
}

namespace {

<<<<<<< HEAD
void DatabaseGetter(Local<Name> name,
                    const v8::PropertyCallbackInfo<Value>& info) {
  auto context = info.GetIsolate()->GetCurrentContext();
  v8::MaybeLocal<Value> maybe_db =
      info.Holder()->GetRealNamedProperty(context, v8_str("db"));
  if (maybe_db.IsEmpty()) return;
  Local<v8::Object> db = maybe_db.ToLocalChecked().As<v8::Object>();
  if (!db->Has(context, name).FromJust()) return;
=======
v8::Intercepted DatabaseGetter(Local<Name> name,
                               const v8::PropertyCallbackInfo<Value>& info) {
  auto context = info.GetIsolate()->GetCurrentContext();
  v8::MaybeLocal<Value> maybe_db =
      info.HolderV2()->GetRealNamedProperty(context, v8_str("db"));
  if (maybe_db.IsEmpty()) return v8::Intercepted::kNo;
  Local<v8::Object> db = maybe_db.ToLocalChecked().As<v8::Object>();
  if (!db->Has(context, name).FromJust()) return v8::Intercepted::kNo;
>>>>>>> 626889fb

  // Side effects are allowed only when the property is present or throws.
  ApiTestFuzzer::Fuzz();
  info.GetReturnValue().Set(db->Get(context, name).ToLocalChecked());
  return v8::Intercepted::kYes;
}

<<<<<<< HEAD
void DatabaseSetter(Local<Name> name, Local<Value> value,
                    const v8::PropertyCallbackInfo<Value>& info) {
  auto context = info.GetIsolate()->GetCurrentContext();
  if (name->Equals(context, v8_str("db")).FromJust()) return;

  // Side effects are allowed only when the property is present or throws.
  ApiTestFuzzer::Fuzz();
  Local<v8::Object> db = info.Holder()
=======
v8::Intercepted DatabaseSetter(Local<Name> name, Local<Value> value,
                               const v8::PropertyCallbackInfo<void>& info) {
  auto context = info.GetIsolate()->GetCurrentContext();
  if (name->Equals(context, v8_str("db")).FromJust())
    return v8::Intercepted::kNo;

  // Side effects are allowed only when the property is present or throws.
  ApiTestFuzzer::Fuzz();
  Local<v8::Object> db = info.HolderV2()
>>>>>>> 626889fb
                             ->GetRealNamedProperty(context, v8_str("db"))
                             .ToLocalChecked()
                             .As<v8::Object>();
  db->Set(context, name, value).FromJust();
  return v8::Intercepted::kYes;
}

}  // namespace


THREADED_TEST(NonMaskingInterceptorGlobalEvalRegression) {
  auto isolate = CcTest::isolate();
  v8::HandleScope handle_scope(isolate);
  LocalContext context;

  auto interceptor_templ = v8::ObjectTemplate::New(isolate);
  v8::NamedPropertyHandlerConfiguration conf(DatabaseGetter, DatabaseSetter);
  conf.flags = v8::PropertyHandlerFlags::kNonMasking;
  interceptor_templ->SetHandler(conf);

  context->Global()
      ->Set(context.local(), v8_str("intercepted_1"),
            interceptor_templ->NewInstance(context.local()).ToLocalChecked())
      .FromJust();
  context->Global()
      ->Set(context.local(), v8_str("intercepted_2"),
            interceptor_templ->NewInstance(context.local()).ToLocalChecked())
      .FromJust();

  // Init dbs.
  CompileRun(
      "intercepted_1.db = {};"
      "intercepted_2.db = {};");

  ExpectInt32(
      "var obj = intercepted_1;"
      "obj.x = 4;"
      "eval('obj.x');"
      "eval('obj.x');"
      "eval('obj.x');"
      "obj = intercepted_2;"
      "obj.x = 9;"
      "eval('obj.x');",
      9);
}

namespace {
v8::Intercepted CheckReceiver(Local<Name> name,
                              const v8::PropertyCallbackInfo<v8::Value>& info) {
  CHECK(info.This()->IsObject());
  return v8::Intercepted::kNo;
}
}  // namespace

TEST(Regress609134Interceptor) {
  LocalContext env;
  v8::Isolate* isolate = env.isolate();
  v8::HandleScope scope(isolate);
  auto fun_templ = v8::FunctionTemplate::New(isolate);
  fun_templ->InstanceTemplate()->SetHandler(
      v8::NamedPropertyHandlerConfiguration(CheckReceiver));

  CHECK(env->Global()
            ->Set(env.local(), v8_str("Fun"),
                  fun_templ->GetFunction(env.local()).ToLocalChecked())
            .FromJust());

  CompileRun(
      "var f = new Fun();"
      "Number.prototype.__proto__ = f;"
      "var a = 42;"
      "for (var i = 0; i<3; i++) { a.foo; }");
}

namespace {

v8::Intercepted Regress42204611_Getter(
    Local<Name> name, const v8::PropertyCallbackInfo<v8::Value>& info) {
  std::vector<std::string>* calls = reinterpret_cast<std::vector<std::string>*>(
      info.Data().As<v8::External>()->Value());

  calls->push_back("getter");
  return v8::Intercepted::kNo;
}
v8::Intercepted Regress42204611_Setter(
    Local<Name> name, Local<Value> value,
    const v8::PropertyCallbackInfo<void>& info) {
  std::vector<std::string>* calls = reinterpret_cast<std::vector<std::string>*>(
      info.Data().As<v8::External>()->Value());

  calls->push_back("setter");
  return v8::Intercepted::kNo;
}
v8::Intercepted Regress42204611_Definer(
    Local<Name> name, const v8::PropertyDescriptor& descriptor,
    const v8::PropertyCallbackInfo<void>& info) {
  std::vector<std::string>* calls = reinterpret_cast<std::vector<std::string>*>(
      info.Data().As<v8::External>()->Value());

  calls->push_back("definer");
  return v8::Intercepted::kNo;
}

}  // namespace

// Regression test for crbug.com/42204611
THREADED_TEST(Regress42204611) {
  LocalContext env;
  v8::Isolate* isolate = env.isolate();
  v8::HandleScope handle_scope(isolate);

  std::vector<std::string> calls;
  Local<v8::External> calls_ext = v8::External::New(CcTest::isolate(), &calls);

  v8::Local<v8::ObjectTemplate> object_template =
      v8::ObjectTemplate::New(isolate);
  object_template->SetHandler(v8::NamedPropertyHandlerConfiguration(
      Regress42204611_Getter, Regress42204611_Setter, nullptr, nullptr, nullptr,
      Regress42204611_Definer, calls_ext,
      static_cast<v8::PropertyHandlerFlags>(
          static_cast<int>(v8::PropertyHandlerFlags::kNonMasking) |
          static_cast<int>(v8::PropertyHandlerFlags::kHasNoSideEffect))));

  v8::Local<v8::Context> ctx =
      v8::Context::New(CcTest::isolate(), nullptr, object_template);

  {
    v8::Context::Scope scope(ctx);
    CompileRun(
        "Object.defineProperty(globalThis, 'key', {"
        "  value: 9, enumerable: true, configurable: true, writable: true"
        "})");
  }

  // We should intercept:
  //   1. The getter when getting the current property attributes,
  //   2. The definer when trying to intercept the define itself,
  //   3. The setter when applying the property descriptor.
  CHECK_EQ(calls, std::vector<std::string>({"getter", "definer", "setter"}));
}<|MERGE_RESOLUTION|>--- conflicted
+++ resolved
@@ -14,10 +14,7 @@
 #include "src/objects/objects.h"
 #include "src/runtime/runtime.h"
 #include "src/strings/unicode-inl.h"
-<<<<<<< HEAD
-=======
 #include "test/cctest/heap/heap-utils.h"
->>>>>>> 626889fb
 #include "test/cctest/test-api.h"
 
 using ::v8::Context;
@@ -70,21 +67,6 @@
 void EmptyInterceptorEnumerator(
     const v8::PropertyCallbackInfo<v8::Array>& info) {}
 
-<<<<<<< HEAD
-void EmptyInterceptorDefinerWithSideEffect(
-    Local<Name> name, const v8::PropertyDescriptor& desc,
-    const v8::PropertyCallbackInfo<v8::Value>& info) {
-  ApiTestFuzzer::Fuzz();
-  v8::Local<v8::Value> result = CompileRun("interceptor_definer_side_effect()");
-  if (!result->IsNull()) {
-    info.GetReturnValue().Set(result);
-  }
-}
-
-void SimpleAccessorGetter(Local<String> name,
-                          const v8::PropertyCallbackInfo<v8::Value>& info) {
-  Local<Object> self = info.This().As<Object>();
-=======
 v8::Intercepted EmptyInterceptorDefinerWithSideEffect(
     Local<Name> name, const v8::PropertyDescriptor& desc,
     const v8::PropertyCallbackInfo<void>& info) {
@@ -99,7 +81,6 @@
 void SimpleGetterImpl(Local<String> name_str,
                       const v8::FunctionCallbackInfo<v8::Value>& info) {
   Local<Object> self = info.This();
->>>>>>> 626889fb
   info.GetReturnValue().Set(
       self->Get(
               info.GetIsolate()->GetCurrentContext(),
@@ -107,16 +88,10 @@
           .ToLocalChecked());
 }
 
-<<<<<<< HEAD
-void SimpleAccessorSetter(Local<String> name, Local<Value> value,
-                          const v8::PropertyCallbackInfo<void>& info) {
-  Local<Object> self = info.This().As<Object>();
-=======
 void SimpleSetterImpl(Local<String> name_str,
                       const v8::FunctionCallbackInfo<v8::Value>& info) {
   Local<Object> self = info.This();
   Local<Value> value = info[0];
->>>>>>> 626889fb
   self->Set(info.GetIsolate()->GetCurrentContext(),
             String::Concat(info.GetIsolate(), v8_str("accessor_"), name_str),
             value)
@@ -139,11 +114,7 @@
   v8::Isolate* isolate = info.GetIsolate();
   Local<Symbol> sym = name.As<Symbol>();
   if (sym->Description(isolate)->IsUndefined()) return;
-<<<<<<< HEAD
-  SimpleAccessorGetter(sym->Description(isolate).As<String>(), info);
-=======
   SimpleGetterImpl(sym->Description(isolate).As<String>(), info);
->>>>>>> 626889fb
 }
 
 void SymbolSetterCallback(const v8::FunctionCallbackInfo<v8::Value>& info) {
@@ -152,21 +123,12 @@
   v8::Isolate* isolate = info.GetIsolate();
   Local<Symbol> sym = name.As<Symbol>();
   if (sym->Description(isolate)->IsUndefined()) return;
-<<<<<<< HEAD
-  SimpleAccessorSetter(sym->Description(isolate).As<String>(), value, info);
-}
-
-void InterceptorGetter(Local<Name> generic_name,
-                       const v8::PropertyCallbackInfo<v8::Value>& info) {
-  if (generic_name->IsSymbol()) return;
-=======
   SimpleSetterImpl(sym->Description(isolate).As<String>(), info);
 }
 
 v8::Intercepted InterceptorGetter(
     Local<Name> generic_name, const v8::PropertyCallbackInfo<v8::Value>& info) {
   if (generic_name->IsSymbol()) return v8::Intercepted::kNo;
->>>>>>> 626889fb
   Local<String> name = generic_name.As<String>();
   String::Utf8Value utf8(info.GetIsolate(), name);
   char* name_str = *utf8;
@@ -184,15 +146,9 @@
   return v8::Intercepted::kYes;
 }
 
-<<<<<<< HEAD
-void InterceptorSetter(Local<Name> generic_name, Local<Value> value,
-                       const v8::PropertyCallbackInfo<v8::Value>& info) {
-  if (generic_name->IsSymbol()) return;
-=======
 v8::Intercepted InterceptorSetter(Local<Name> generic_name, Local<Value> value,
                                   const v8::PropertyCallbackInfo<void>& info) {
   if (generic_name->IsSymbol()) return v8::Intercepted::kNo;
->>>>>>> 626889fb
   Local<String> name = generic_name.As<String>();
   // Intercept accesses that set certain integer values, for which the name does
   // not start with 'accessor_'.
@@ -215,22 +171,13 @@
   return v8::Intercepted::kNo;
 }
 
-<<<<<<< HEAD
-void GenericInterceptorGetter(Local<Name> generic_name,
-                              const v8::PropertyCallbackInfo<v8::Value>& info) {
-=======
 v8::Intercepted GenericInterceptorGetter(
     Local<Name> generic_name, const v8::PropertyCallbackInfo<v8::Value>& info) {
->>>>>>> 626889fb
   v8::Isolate* isolate = info.GetIsolate();
   Local<String> str;
   if (generic_name->IsSymbol()) {
     Local<Value> name = generic_name.As<Symbol>()->Description(isolate);
-<<<<<<< HEAD
-    if (name->IsUndefined()) return;
-=======
     if (name->IsUndefined()) return v8::Intercepted::kNo;
->>>>>>> 626889fb
     str = String::Concat(info.GetIsolate(), v8_str("_sym_"), name.As<String>());
   } else {
     Local<String> name = generic_name.As<String>();
@@ -246,23 +193,14 @@
   return v8::Intercepted::kYes;
 }
 
-<<<<<<< HEAD
-void GenericInterceptorSetter(Local<Name> generic_name, Local<Value> value,
-                              const v8::PropertyCallbackInfo<v8::Value>& info) {
-=======
 v8::Intercepted GenericInterceptorSetter(
     Local<Name> generic_name, Local<Value> value,
     const v8::PropertyCallbackInfo<void>& info) {
->>>>>>> 626889fb
   v8::Isolate* isolate = info.GetIsolate();
   Local<String> str;
   if (generic_name->IsSymbol()) {
     Local<Value> name = generic_name.As<Symbol>()->Description(isolate);
-<<<<<<< HEAD
-    if (name->IsUndefined()) return;
-=======
     if (name->IsUndefined()) return v8::Intercepted::kNo;
->>>>>>> 626889fb
     str = String::Concat(info.GetIsolate(), v8_str("_sym_"), name.As<String>());
   } else {
     Local<String> name = generic_name.As<String>();
@@ -364,17 +302,11 @@
   return v8::Intercepted::kNo;
 }
 
-<<<<<<< HEAD
-void CheckThisIndexedPropertyDescriptor(
-    uint32_t index, const v8::PropertyCallbackInfo<v8::Value>& info) {
-  CheckReturnValue(info, FUNCTION_ADDR(CheckThisIndexedPropertyDescriptor));
-=======
 v8::Intercepted CheckThisNamedPropertySetter(
     Local<Name> property, Local<Value> value,
     const v8::PropertyCallbackInfo<void>& info) {
   v8::Isolate* isolate = info.GetIsolate();
   CheckReturnValue(info, FUNCTION_ADDR(CheckThisNamedPropertySetter));
->>>>>>> 626889fb
   // The request is not intercepted so don't call ApiTestFuzzer::Fuzz() here.
   CHECK(info.This()
             ->Equals(isolate->GetCurrentContext(), bottom_global.Get(isolate))
@@ -382,16 +314,10 @@
   return v8::Intercepted::kNo;
 }
 
-<<<<<<< HEAD
-void CheckThisNamedPropertyDescriptor(
-    Local<Name> property, const v8::PropertyCallbackInfo<v8::Value>& info) {
-  CheckReturnValue(info, FUNCTION_ADDR(CheckThisNamedPropertyDescriptor));
-=======
 v8::Intercepted CheckThisIndexedPropertyDescriptor(
     uint32_t index, const v8::PropertyCallbackInfo<v8::Value>& info) {
   v8::Isolate* isolate = info.GetIsolate();
   CheckReturnValue(info, FUNCTION_ADDR(CheckThisIndexedPropertyDescriptor));
->>>>>>> 626889fb
   // The request is not intercepted so don't call ApiTestFuzzer::Fuzz() here.
   CHECK(info.This()
             ->Equals(isolate->GetCurrentContext(), bottom_global.Get(isolate))
@@ -399,17 +325,10 @@
   return v8::Intercepted::kNo;
 }
 
-<<<<<<< HEAD
-void CheckThisNamedPropertySetter(
-    Local<Name> property, Local<Value> value,
-    const v8::PropertyCallbackInfo<v8::Value>& info) {
-  CheckReturnValue(info, FUNCTION_ADDR(CheckThisNamedPropertySetter));
-=======
 v8::Intercepted CheckThisNamedPropertyDescriptor(
     Local<Name> property, const v8::PropertyCallbackInfo<v8::Value>& info) {
   v8::Isolate* isolate = info.GetIsolate();
   CheckReturnValue(info, FUNCTION_ADDR(CheckThisNamedPropertyDescriptor));
->>>>>>> 626889fb
   // The request is not intercepted so don't call ApiTestFuzzer::Fuzz() here.
   CHECK(info.This()
             ->Equals(isolate->GetCurrentContext(), bottom_global.Get(isolate))
@@ -499,21 +418,14 @@
 v8::Intercepted InterceptorHasOwnPropertyGetter(
     Local<Name> name, const v8::PropertyCallbackInfo<v8::Value>& info) {
   // The request is not intercepted so don't call ApiTestFuzzer::Fuzz() here.
-<<<<<<< HEAD
-=======
   return v8::Intercepted::kNo;
->>>>>>> 626889fb
 }
 
 v8::Intercepted InterceptorHasOwnPropertyGetterGC(
     Local<Name> name, const v8::PropertyCallbackInfo<v8::Value>& info) {
   // The request is not intercepted so don't call ApiTestFuzzer::Fuzz() here.
-<<<<<<< HEAD
-  CcTest::CollectAllGarbage();
-=======
   i::heap::InvokeMajorGC(CcTest::heap());
   return v8::Intercepted::kNo;
->>>>>>> 626889fb
 }
 
 int query_counter_int = 0;
@@ -1022,17 +934,10 @@
 
 namespace {
 
-<<<<<<< HEAD
-void CheckInterceptorIC(v8::GenericNamedPropertyGetterCallback getter,
-                        v8::GenericNamedPropertySetterCallback setter,
-                        v8::GenericNamedPropertyQueryCallback query,
-                        v8::GenericNamedPropertyDefinerCallback definer,
-=======
 void CheckInterceptorIC(v8::NamedPropertyGetterCallback getter,
                         v8::NamedPropertySetterCallback setter,
                         v8::NamedPropertyQueryCallback query,
                         v8::NamedPropertyDefinerCallback definer,
->>>>>>> 626889fb
                         v8::PropertyHandlerFlags flags, const char* source,
                         std::optional<int> expected) {
   v8::Isolate* isolate = CcTest::isolate();
@@ -1052,25 +957,6 @@
   } else {
     CHECK(value.IsEmpty());
   }
-<<<<<<< HEAD
-}
-
-void CheckInterceptorIC(v8::GenericNamedPropertyGetterCallback getter,
-                        v8::GenericNamedPropertyQueryCallback query,
-                        const char* source, std::optional<int> expected) {
-  CheckInterceptorIC(getter, nullptr, query, nullptr,
-                     v8::PropertyHandlerFlags::kNone, source, expected);
-}
-
-void CheckInterceptorLoadIC(v8::GenericNamedPropertyGetterCallback getter,
-                            const char* source, int expected) {
-  CheckInterceptorIC(getter, nullptr, nullptr, nullptr,
-                     v8::PropertyHandlerFlags::kNone, source, expected);
-}
-
-void InterceptorLoadICGetter(Local<Name> name,
-                             const v8::PropertyCallbackInfo<v8::Value>& info) {
-=======
 }
 
 void CheckInterceptorIC(v8::NamedPropertyGetterCallback getter,
@@ -1088,7 +974,6 @@
 
 v8::Intercepted InterceptorLoadICGetter(
     Local<Name> name, const v8::PropertyCallbackInfo<v8::Value>& info) {
->>>>>>> 626889fb
   ApiTestFuzzer::Fuzz();
   v8::Isolate* isolate = CcTest::isolate();
   CHECK_EQ(isolate, info.GetIsolate());
@@ -1118,23 +1003,7 @@
 
 namespace {
 
-<<<<<<< HEAD
-void InterceptorLoadXICGetter(Local<Name> name,
-                              const v8::PropertyCallbackInfo<v8::Value>& info) {
-  if (v8_str("x")
-          ->Equals(info.GetIsolate()->GetCurrentContext(), name)
-          .FromJust()) {
-    // Side effects are allowed only when the property is present or throws.
-    ApiTestFuzzer::Fuzz();
-    info.GetReturnValue().Set(
-        v8::Local<v8::Value>(v8::Integer::New(info.GetIsolate(), 42)));
-  }
-}
-
-void InterceptorLoadXICGetterWithSideEffects(
-=======
 v8::Intercepted InterceptorLoadXICGetter(
->>>>>>> 626889fb
     Local<Name> name, const v8::PropertyCallbackInfo<v8::Value>& info) {
   v8::Isolate* isolate = info.GetIsolate();
   if (v8_str("x")->Equals(isolate->GetCurrentContext(), name).FromJust()) {
@@ -1153,21 +1022,12 @@
   // intercepted the operation. Is it about restarting the lookup iterator?
   ApiTestFuzzer::Fuzz();
   CompileRun("interceptor_getter_side_effect()");
-<<<<<<< HEAD
-  info.GetReturnValue().Set(
-      v8_str("x")
-              ->Equals(info.GetIsolate()->GetCurrentContext(), name)
-              .FromJust()
-          ? v8::Local<v8::Value>(v8::Integer::New(info.GetIsolate(), 42))
-          : v8::Local<v8::Value>());
-=======
   v8::Isolate* isolate = info.GetIsolate();
   if (v8_str("x")->Equals(isolate->GetCurrentContext(), name).FromJust()) {
     info.GetReturnValue().Set(42);
     return v8::Intercepted::kYes;
   }
   return v8::Intercepted::kNo;
->>>>>>> 626889fb
 }
 
 }  // namespace
@@ -1678,16 +1538,8 @@
 namespace {
 
 template <typename TKey, v8::internal::PropertyAttributes attribute>
-<<<<<<< HEAD
-void HasICQuery(TKey name, const v8::PropertyCallbackInfo<v8::Integer>& info) {
-  if (attribute != v8::internal::ABSENT) {
-    // Side effects are allowed only when the property is present or throws.
-    ApiTestFuzzer::Fuzz();
-  }
-=======
 v8::Intercepted HasICQuery(TKey name,
                            const v8::PropertyCallbackInfo<v8::Integer>& info) {
->>>>>>> 626889fb
   v8::Isolate* isolate = CcTest::isolate();
   CHECK_EQ(isolate, info.GetIsolate());
   if (attribute != v8::internal::ABSENT) {
@@ -1700,35 +1552,6 @@
 }
 
 template <typename TKey>
-<<<<<<< HEAD
-void HasICQueryToggle(TKey name,
-                      const v8::PropertyCallbackInfo<v8::Integer>& info) {
-  static bool is_absent = false;
-  is_absent = !is_absent;
-  if (!is_absent) {
-    // Side effects are allowed only when the property is present or throws.
-    ApiTestFuzzer::Fuzz();
-  }
-  v8::Isolate* isolate = CcTest::isolate();
-  CHECK_EQ(isolate, info.GetIsolate());
-  info.GetReturnValue().Set(v8::Integer::New(
-      isolate, is_absent ? v8::internal::ABSENT : v8::internal::NONE));
-}
-
-template <typename TKey, v8::internal::PropertyAttributes attribute>
-void HasICQuerySideEffect(TKey name,
-                          const v8::PropertyCallbackInfo<v8::Integer>& info) {
-  if (attribute != v8::internal::ABSENT) {
-    // Side effects are allowed only when the property is present or throws.
-    ApiTestFuzzer::Fuzz();
-  }
-  v8::Isolate* isolate = CcTest::isolate();
-  CHECK_EQ(isolate, info.GetIsolate());
-  CompileRun("interceptor_query_side_effect()");
-  if (attribute != v8::internal::ABSENT) {
-    info.GetReturnValue().Set(v8::Integer::New(isolate, attribute));
-  }
-=======
 v8::Intercepted HasICQueryToggle(
     TKey name, const v8::PropertyCallbackInfo<v8::Integer>& info) {
   static bool is_absent = false;
@@ -1759,7 +1582,6 @@
     return v8::Intercepted::kYes;
   }
   return v8::Intercepted::kNo;
->>>>>>> 626889fb
 }
 
 int named_query_counter = 0;
@@ -1949,12 +1771,8 @@
                      42);
 }
 
-<<<<<<< HEAD
-static void InterceptorStoreICSetter(
-=======
 namespace {
 v8::Intercepted InterceptorStoreICSetter(
->>>>>>> 626889fb
     Local<Name> key, Local<Value> value,
     const v8::PropertyCallbackInfo<void>& info) {
   v8::Local<v8::Context> context = info.GetIsolate()->GetCurrentContext();
@@ -2639,20 +2457,6 @@
 
 namespace {
 std::vector<std::string> definer_calls;
-<<<<<<< HEAD
-void LogDefinerCallsAndContinueCallback(
-    Local<Name> name, const v8::PropertyDescriptor& desc,
-    const v8::PropertyCallbackInfo<v8::Value>& info) {
-  String::Utf8Value utf8(info.GetIsolate(), name);
-  definer_calls.push_back(*utf8);
-}
-void LogDefinerCallsAndStopCallback(
-    Local<Name> name, const v8::PropertyDescriptor& desc,
-    const v8::PropertyCallbackInfo<v8::Value>& info) {
-  String::Utf8Value utf8(info.GetIsolate(), name);
-  definer_calls.push_back(*utf8);
-  info.GetReturnValue().Set(name);
-=======
 v8::Intercepted LogDefinerCallsAndContinueCallback(
     Local<Name> name, const v8::PropertyDescriptor& desc,
     const v8::PropertyCallbackInfo<void>& info) {
@@ -2666,7 +2470,6 @@
   String::Utf8Value utf8(info.GetIsolate(), name);
   definer_calls.push_back(*utf8);
   return v8::Intercepted::kYes;
->>>>>>> 626889fb
 }
 
 struct DefineNamedOwnICInterceptorConfig {
@@ -2823,21 +2626,13 @@
 THREADED_TEST(PropertyDefinerCallbackInDefineNamedOwnIC) {
   {
     LocalContext env;
-<<<<<<< HEAD
-    v8::HandleScope scope(env->GetIsolate());
-=======
     v8::HandleScope scope(env.isolate());
->>>>>>> 626889fb
     CheckPropertyDefinerCallbackInDefineNamedOwnIC(env.local(), true);
   }
 
   {
     LocalContext env;
-<<<<<<< HEAD
-    v8::HandleScope scope(env->GetIsolate());
-=======
     v8::HandleScope scope(env.isolate());
->>>>>>> 626889fb
     CheckPropertyDefinerCallbackInDefineNamedOwnIC(env.local(), false);
   }
 
@@ -2845,11 +2640,7 @@
     i::v8_flags.lazy_feedback_allocation = false;
     i::FlagList::EnforceFlagImplications();
     LocalContext env;
-<<<<<<< HEAD
-    v8::HandleScope scope(env->GetIsolate());
-=======
     v8::HandleScope scope(env.isolate());
->>>>>>> 626889fb
     CheckPropertyDefinerCallbackInDefineNamedOwnIC(env.local(), true);
   }
 
@@ -2857,21 +2648,13 @@
     i::v8_flags.lazy_feedback_allocation = false;
     i::FlagList::EnforceFlagImplications();
     LocalContext env;
-<<<<<<< HEAD
-    v8::HandleScope scope(env->GetIsolate());
-=======
     v8::HandleScope scope(env.isolate());
->>>>>>> 626889fb
     CheckPropertyDefinerCallbackInDefineNamedOwnIC(env.local(), false);
   }
 }
 
 namespace {
-<<<<<<< HEAD
-void EmptyPropertyDescriptorCallback(
-=======
 v8::Intercepted EmptyPropertyDescriptorCallback(
->>>>>>> 626889fb
     Local<Name> name, const v8::PropertyCallbackInfo<v8::Value>& info) {
   return v8::Intercepted::kNo;
 }
@@ -3109,11 +2892,7 @@
   return v8::Intercepted::kNo;
 }
 
-<<<<<<< HEAD
-static void PrePropertyHandlerQuery(
-=======
 v8::Intercepted PrePropertyHandlerQuery(
->>>>>>> 626889fb
     Local<Name> key, const v8::PropertyCallbackInfo<v8::Integer>& info) {
   if (!is_bootstrapping &&
       v8_str("pre")
@@ -3692,12 +3471,8 @@
   CHECK_EQ(23, result->Int32Value(context.local()).FromJust());
 }
 
-<<<<<<< HEAD
-static void IndexedPropertyGetter(
-=======
 namespace {
 v8::Intercepted IndexedPropertyGetter(
->>>>>>> 626889fb
     uint32_t index, const v8::PropertyCallbackInfo<v8::Value>& info) {
   if (index == 37) {
     // Side effects are allowed only when the property is present or throws.
@@ -3708,15 +3483,6 @@
   return v8::Intercepted::kNo;
 }
 
-<<<<<<< HEAD
-static void IndexedPropertySetter(
-    uint32_t index, Local<Value> value,
-    const v8::PropertyCallbackInfo<v8::Value>& info) {
-  if (index == 39) {
-    // Side effects are allowed only when the property is present or throws.
-    ApiTestFuzzer::Fuzz();
-    info.GetReturnValue().Set(value);
-=======
 v8::Intercepted IndexedPropertySetter(
     uint32_t index, Local<Value> value,
     const v8::PropertyCallbackInfo<void>& info) {
@@ -3724,14 +3490,10 @@
     // Side effects are allowed only when the property is present or throws.
     ApiTestFuzzer::Fuzz();
     return v8::Intercepted::kYes;
->>>>>>> 626889fb
   }
   return v8::Intercepted::kNo;
 }
-<<<<<<< HEAD
-=======
 }  // namespace
->>>>>>> 626889fb
 
 THREADED_TEST(IndexedInterceptorWithIndexedAccessor) {
   v8::Isolate* isolate = CcTest::isolate();
@@ -3765,12 +3527,8 @@
   CHECK(v8_num(625)->Equals(context.local(), result).FromJust());
 }
 
-<<<<<<< HEAD
-static void UnboxedDoubleIndexedPropertyGetter(
-=======
 namespace {
 v8::Intercepted UnboxedDoubleIndexedPropertyGetter(
->>>>>>> 626889fb
     uint32_t index, const v8::PropertyCallbackInfo<v8::Value>& info) {
   if (index < 25) {
     // Side effects are allowed only when the property is present or throws.
@@ -3781,15 +3539,6 @@
   return v8::Intercepted::kNo;
 }
 
-<<<<<<< HEAD
-static void UnboxedDoubleIndexedPropertySetter(
-    uint32_t index, Local<Value> value,
-    const v8::PropertyCallbackInfo<v8::Value>& info) {
-  if (index < 25) {
-    // Side effects are allowed only when the property is present or throws.
-    ApiTestFuzzer::Fuzz();
-    info.GetReturnValue().Set(v8_num(index));
-=======
 v8::Intercepted UnboxedDoubleIndexedPropertySetter(
     uint32_t index, Local<Value> value,
     const v8::PropertyCallbackInfo<void>& info) {
@@ -3797,7 +3546,6 @@
     // Side effects are allowed only when the property is present or throws.
     ApiTestFuzzer::Fuzz();
     return v8::Intercepted::kYes;
->>>>>>> 626889fb
   }
   return v8::Intercepted::kNo;
 }
@@ -4212,13 +3960,8 @@
   return v8::Intercepted::kNo;
 }
 
-<<<<<<< HEAD
-void IndexHasICQueryAbsent(uint32_t index,
-                           const v8::PropertyCallbackInfo<v8::Integer>& info) {
-=======
 v8::Intercepted IndexHasICQueryAbsent(
     uint32_t index, const v8::PropertyCallbackInfo<v8::Integer>& info) {
->>>>>>> 626889fb
   // The request is not intercepted so don't call ApiTestFuzzer::Fuzz() here.
   v8::Isolate* isolate = CcTest::isolate();
   CHECK_EQ(isolate, info.GetIsolate());
@@ -4381,14 +4124,9 @@
       v8_compile("k[4]")->Run(context.local()).ToLocalChecked()->IsUndefined());
 }
 
-<<<<<<< HEAD
-static void GetK(Local<Name> name,
-                 const v8::PropertyCallbackInfo<v8::Value>& info) {
-=======
 namespace {
 v8::Intercepted GetK(Local<Name> name,
                      const v8::PropertyCallbackInfo<v8::Value>& info) {
->>>>>>> 626889fb
   v8::Local<v8::Context> context = info.GetIsolate()->GetCurrentContext();
   if (name->Equals(context, v8_str("foo")).FromJust() ||
       name->Equals(context, v8_str("bar")).FromJust() ||
@@ -4401,24 +4139,15 @@
   return v8::Intercepted::kNo;
 }
 
-<<<<<<< HEAD
-static void IndexedGetK(uint32_t index,
-                        const v8::PropertyCallbackInfo<v8::Value>& info) {
-=======
 v8::Intercepted IndexedGetK(uint32_t index,
                             const v8::PropertyCallbackInfo<v8::Value>& info) {
->>>>>>> 626889fb
   if (index == 0 || index == 1) {
     // Side effects are allowed only when the property is present or throws.
     ApiTestFuzzer::Fuzz();
     info.GetReturnValue().SetUndefined();
-<<<<<<< HEAD
-  }
-=======
     return v8::Intercepted::kYes;
   }
   return v8::Intercepted::kNo;
->>>>>>> 626889fb
 }
 }  // namespace
 
@@ -5173,19 +4902,12 @@
       interceptor_call_count++ < 20) {
     // Side effects are allowed only when the property is present or throws.
     ApiTestFuzzer::Fuzz();
-<<<<<<< HEAD
-    info.GetReturnValue().Set(call_ic_function2);
-=======
     info.GetReturnValue().Set(call_ic_function2_global);
     return v8::Intercepted::kYes;
->>>>>>> 626889fb
   }
   return v8::Intercepted::kNo;
 }
-<<<<<<< HEAD
-=======
 }  // namespace
->>>>>>> 626889fb
 
 // This test should hit load and call ICs for the interceptor case.
 // Once in a while, the interceptor will reply that a property was not
@@ -5231,22 +4953,14 @@
 
 v8::Intercepted InterceptorICExceptionGetter(
     Local<Name> name, const v8::PropertyCallbackInfo<v8::Value>& info) {
-<<<<<<< HEAD
-  if (is_bootstrapping) return;
-=======
   if (is_bootstrapping) return v8::Intercepted::kNo;
->>>>>>> 626889fb
   if (v8_str("x")
           ->Equals(info.GetIsolate()->GetCurrentContext(), name)
           .FromJust() &&
       ++interceptor_ic_exception_get_count < 20) {
     // Side effects are allowed only when the property is present or throws.
     ApiTestFuzzer::Fuzz();
-<<<<<<< HEAD
-    info.GetReturnValue().Set(call_ic_function3);
-=======
     info.GetReturnValue().Set(call_ic_function3_global);
->>>>>>> 626889fb
   }
   if (interceptor_ic_exception_get_count == 20) {
     // Side effects are allowed only when the property is present or throws.
@@ -5256,10 +4970,7 @@
   }
   return v8::Intercepted::kNo;
 }
-<<<<<<< HEAD
-=======
 }  // namespace
->>>>>>> 626889fb
 
 // Test interceptor load/call IC where the interceptor throws an
 // exception once in a while.
@@ -5305,11 +5016,7 @@
 
 v8::Intercepted InterceptorICExceptionSetter(
     Local<Name> key, Local<Value> value,
-<<<<<<< HEAD
-    const v8::PropertyCallbackInfo<v8::Value>& info) {
-=======
     const v8::PropertyCallbackInfo<void>& info) {
->>>>>>> 626889fb
   if (++interceptor_ic_exception_set_count > 20) {
     // Side effects are allowed only when the property is present or throws.
     ApiTestFuzzer::Fuzz();
@@ -5318,10 +5025,7 @@
   }
   return v8::Intercepted::kNo;
 }
-<<<<<<< HEAD
-=======
 }  // namespace
->>>>>>> 626889fb
 
 // Test interceptor store IC where the interceptor throws an exception
 // once in a while.
@@ -5857,16 +5561,6 @@
   CHECK(result->IsString());
   String::Utf8Value message(isolate, result.As<String>());
 
-<<<<<<< HEAD
-void ShouldNamedInterceptor(Local<Name> name,
-                            const v8::PropertyCallbackInfo<Value>& info) {
-  CheckReturnValue(info, FUNCTION_ADDR(ShouldNamedInterceptor));
-  auto data = GetWrappedObject<ShouldInterceptData>(info.Data());
-  if (!data->should_intercept) return;
-  // Side effects are allowed only when the property is present or throws.
-  ApiTestFuzzer::Fuzz();
-  info.GetReturnValue().Set(v8_num(data->value));
-=======
   // Compare as std::string in order to see a readable message on failure.
   CHECK_EQ(std::string(*message), std::string(expected_message));
   try_catch.Reset();
@@ -5882,7 +5576,6 @@
     info.GetReturnValue().Set(v8::None);
   }
   return v8::Intercepted::kYes;
->>>>>>> 626889fb
 }
 v8::Intercepted PETNamedGetter(Local<Name> name,
                                const v8::PropertyCallbackInfo<Value>& info) {
@@ -5919,16 +5612,6 @@
     v8::Local<v8::Context> ctx = isolate->GetCurrentContext();
     v8::Local<v8::Boolean> true_value = v8::Boolean::New(isolate, true);
 
-<<<<<<< HEAD
-void ShouldIndexedInterceptor(uint32_t,
-                              const v8::PropertyCallbackInfo<Value>& info) {
-  CheckReturnValue(info, FUNCTION_ADDR(ShouldIndexedInterceptor));
-  auto data = GetWrappedObject<ShouldInterceptData>(info.Data());
-  if (!data->should_intercept) return;
-  // Side effects are allowed only when the property is present or throws.
-  ApiTestFuzzer::Fuzz();
-  info.GetReturnValue().Set(v8_num(data->value));
-=======
     std::ignore = descriptor->Set(ctx, v8_str("value"), property);
     std::ignore = descriptor->Set(ctx, v8_str("writable"), true_value);
     std::ignore = descriptor->Set(ctx, v8_str("enumerable"), true_value);
@@ -5937,7 +5620,6 @@
     info.GetReturnValue().Set(descriptor);
   }
   return v8::Intercepted::kYes;
->>>>>>> 626889fb
 }
 
 // Indexed interceptor callbacks.
@@ -6752,16 +6434,6 @@
 
 namespace {
 
-<<<<<<< HEAD
-void DatabaseGetter(Local<Name> name,
-                    const v8::PropertyCallbackInfo<Value>& info) {
-  auto context = info.GetIsolate()->GetCurrentContext();
-  v8::MaybeLocal<Value> maybe_db =
-      info.Holder()->GetRealNamedProperty(context, v8_str("db"));
-  if (maybe_db.IsEmpty()) return;
-  Local<v8::Object> db = maybe_db.ToLocalChecked().As<v8::Object>();
-  if (!db->Has(context, name).FromJust()) return;
-=======
 v8::Intercepted DatabaseGetter(Local<Name> name,
                                const v8::PropertyCallbackInfo<Value>& info) {
   auto context = info.GetIsolate()->GetCurrentContext();
@@ -6770,7 +6442,6 @@
   if (maybe_db.IsEmpty()) return v8::Intercepted::kNo;
   Local<v8::Object> db = maybe_db.ToLocalChecked().As<v8::Object>();
   if (!db->Has(context, name).FromJust()) return v8::Intercepted::kNo;
->>>>>>> 626889fb
 
   // Side effects are allowed only when the property is present or throws.
   ApiTestFuzzer::Fuzz();
@@ -6778,16 +6449,6 @@
   return v8::Intercepted::kYes;
 }
 
-<<<<<<< HEAD
-void DatabaseSetter(Local<Name> name, Local<Value> value,
-                    const v8::PropertyCallbackInfo<Value>& info) {
-  auto context = info.GetIsolate()->GetCurrentContext();
-  if (name->Equals(context, v8_str("db")).FromJust()) return;
-
-  // Side effects are allowed only when the property is present or throws.
-  ApiTestFuzzer::Fuzz();
-  Local<v8::Object> db = info.Holder()
-=======
 v8::Intercepted DatabaseSetter(Local<Name> name, Local<Value> value,
                                const v8::PropertyCallbackInfo<void>& info) {
   auto context = info.GetIsolate()->GetCurrentContext();
@@ -6797,7 +6458,6 @@
   // Side effects are allowed only when the property is present or throws.
   ApiTestFuzzer::Fuzz();
   Local<v8::Object> db = info.HolderV2()
->>>>>>> 626889fb
                              ->GetRealNamedProperty(context, v8_str("db"))
                              .ToLocalChecked()
                              .As<v8::Object>();
