// Copyright 2018 the V8 project authors. All rights reserved.
// Use of this source code is governed by a BSD-style license that can be
// found in the LICENSE file.

#include "include/v8-template.h"
#include "src/api/api-inl.h"
#include "src/debug/debug.h"
#include "src/execution/frames-inl.h"
#include "src/flags/flags.h"
#include "src/heap/read-only-spaces.h"
#include "test/cctest/cctest.h"
#include "tools/debug_helper/debug-helper.h"

namespace v8 {
namespace internal {

namespace {

namespace d = v8::debug_helper;

uintptr_t memory_fail_start = 0;
uintptr_t memory_fail_end = 0;

class MemoryFailureRegion {
 public:
  MemoryFailureRegion(uintptr_t start, uintptr_t end) {
    memory_fail_start = start;
    memory_fail_end = end;
  }
  ~MemoryFailureRegion() {
    memory_fail_start = 0;
    memory_fail_end = 0;
  }
};

// Implement the memory-reading callback. This one just fetches memory from the
// current process, but a real implementation for a debugging extension would
// fetch memory from the debuggee process or crash dump.
d::MemoryAccessResult ReadMemory(uintptr_t address, void* destination,
                                 size_t byte_count) {
  if (address >= memory_fail_start && address <= memory_fail_end) {
    // Simulate failure to read debuggee memory.
    return d::MemoryAccessResult::kAddressValidButInaccessible;
  }
  memcpy(destination, reinterpret_cast<void*>(address), byte_count);
  return d::MemoryAccessResult::kOk;
}

void CheckPropBase(const d::PropertyBase& property, const char* expected_type,
                   const char* expected_name) {
  CHECK(property.type == std::string("v8::internal::TaggedValue") ||
        property.type == std::string(expected_type));
  CHECK(property.name == std::string(expected_name));
}

void CheckProp(const d::ObjectProperty& property, const char* expected_type,
               const char* expected_name,
               d::PropertyKind expected_kind = d::PropertyKind::kSingle,
               size_t expected_num_values = 1) {
  CheckPropBase(property, expected_type, expected_name);
  CHECK_EQ(property.num_values, expected_num_values);
  CHECK(property.kind == expected_kind);
}

template <typename TValue>
void CheckProp(const d::ObjectProperty& property, const char* expected_type,
               const char* expected_name, TValue expected_value) {
  CheckProp(property, expected_type, expected_name);
  CHECK(*reinterpret_cast<TValue*>(property.address) == expected_value);
}

bool StartsWith(const std::string& full_string, const std::string& prefix) {
  return full_string.substr(0, prefix.size()) == prefix;
}

bool Contains(const std::string& full_string, const std::string& substr) {
  return full_string.find(substr) != std::string::npos;
}

void CheckStructProp(const d::StructProperty& property,
                     const char* expected_type, const char* expected_name,
                     size_t expected_offset, uint8_t expected_num_bits = 0,
                     uint8_t expected_shift_bits = 0) {
  CheckPropBase(property, expected_type, expected_name);
  CHECK_EQ(property.offset, expected_offset);
  CHECK_EQ(property.num_bits, expected_num_bits);
  CHECK_EQ(property.shift_bits, expected_shift_bits);
}

const d::ObjectProperty& FindProp(const d::ObjectPropertiesResult& props,
                                  std::string name) {
  for (size_t i = 0; i < props.num_properties; ++i) {
    if (name == props.properties[i]->name) {
      return *props.properties[i];
    }
  }
  CHECK_WITH_MSG(false, ("property '" + name + "' not found").c_str());
  UNREACHABLE();
}

template <typename TValue>
TValue ReadProp(const d::ObjectPropertiesResult& props, std::string name) {
  const d::ObjectProperty& prop = FindProp(props, name);
  return *reinterpret_cast<TValue*>(prop.address);
}

// A simple implementation of ExternalStringResource that lets us control the
// result of IsCacheable().
class StringResource : public v8::String::ExternalStringResource {
 public:
  explicit StringResource(bool cacheable) : cacheable_(cacheable) {}
  const uint16_t* data() const override {
    return reinterpret_cast<const uint16_t*>(u"abcde");
  }
  size_t length() const override { return 5; }
  bool IsCacheable() const override { return cacheable_; }

 private:
  bool cacheable_;
};

}  // namespace

class TestDebugHelper {
 public:
  static Address MetadataTableAddress() {
#ifdef V8_ENABLE_SANDBOX
    return reinterpret_cast<Address>(MemoryChunk::MetadataTableAddress());
#else
    return 0;
#endif
  }
};

TEST(GetObjectProperties) {
  CcTest::InitializeVM();
  v8::Isolate* isolate = CcTest::isolate();
  i::Isolate* i_isolate = reinterpret_cast<i::Isolate*>(isolate);
  PtrComprCageAccessScope ptr_compr_cage_access_scope(i_isolate);
  v8::HandleScope scope(isolate);
  LocalContext context;
  // Claim we don't know anything about the heap layout.
  d::HeapAddresses heap_addresses{0, 0, 0, 0, 0};

  v8::Local<v8::Value> v = CompileRun("42");
  DirectHandle<Object> o = v8::Utils::OpenDirectHandle(*v);
  d::ObjectPropertiesResultPtr props =
      d::GetObjectProperties((*o).ptr(), &ReadMemory, heap_addresses);
  CHECK(props->type_check_result == d::TypeCheckResult::kSmi);
  CHECK(props->brief == std::string("42 (0x2a)"));
  CHECK(props->type == std::string("v8::internal::Smi"));
  CHECK_EQ(props->num_properties, 0);

  v = CompileRun("[\"a\", \"bc\"]");
  o = v8::Utils::OpenDirectHandle(*v);
  props = d::GetObjectProperties((*o).ptr(), &ReadMemory, heap_addresses);
  CHECK(props->type_check_result == d::TypeCheckResult::kUsedMap);
  CHECK(props->type == std::string("v8::internal::JSArray"));
  CHECK_EQ(props->num_properties, 4);
  CheckProp(*props->properties[0],
            "v8::internal::TaggedMember<v8::internal::Map>", "map");
  CheckProp(*props->properties[1],
            "v8::internal::TaggedMember<v8::internal::Object>",
            "properties_or_hash");
  CheckProp(*props->properties[2],
            "v8::internal::TaggedMember<v8::internal::FixedArrayBase>",
            "elements");
  CheckProp(*props->properties[3],
            "v8::internal::TaggedMember<v8::internal::Object>", "length",
            static_cast<i::Tagged_t>(IntToSmi(2)));

  // We need to supply some valid address for decompression before reading the
  // elements from the JSArray.
  heap_addresses.any_heap_pointer = (*o).ptr();

  i::Tagged_t properties_or_hash =
      *reinterpret_cast<i::Tagged_t*>(props->properties[1]->address);
  i::Tagged_t elements =
      *reinterpret_cast<i::Tagged_t*>(props->properties[2]->address);

  // The properties_or_hash_code field should be an empty fixed array. Since
  // that is at a known offset, we should be able to detect it even without
  // any ability to read memory.
  {
    MemoryFailureRegion failure(0, UINTPTR_MAX);
    props =
        d::GetObjectProperties(properties_or_hash, &ReadMemory, heap_addresses);
    CHECK(props->type_check_result ==
          d::TypeCheckResult::kObjectPointerValidButInaccessible);
    CHECK(props->type == std::string("v8::internal::HeapObject"));
    CHECK_EQ(props->num_properties, 1);
    CheckProp(*props->properties[0],
              "v8::internal::TaggedMember<v8::internal::Map>", "map");
    // "maybe" prefix indicates that GetObjectProperties recognized the offset
    // within the page as matching a known object, but didn't know whether the
    // object is on the right page. This response can only happen in builds
    // without pointer compression, because otherwise heap addresses would be at
    // deterministic locations within the heap reservation.
    CHECK(COMPRESS_POINTERS_BOOL
              ? StartsWith(props->brief, "EmptyFixedArray")
              : Contains(props->brief, "maybe EmptyFixedArray"));

    // Provide a heap first page so the API can be more sure.
    heap_addresses.read_only_space_first_page =
        i_isolate->heap()->read_only_space()->FirstPageAddress();
    props =
        d::GetObjectProperties(properties_or_hash, &ReadMemory, heap_addresses);
    CHECK(props->type_check_result ==
          d::TypeCheckResult::kObjectPointerValidButInaccessible);
    CHECK(props->type == std::string("v8::internal::HeapObject"));
    CHECK_EQ(props->num_properties, 1);
    CheckProp(*props->properties[0],
              "v8::internal::TaggedMember<v8::internal::Map>", "map");
    CHECK(StartsWith(props->brief, "EmptyFixedArray"));
  }

  props = d::GetObjectProperties(elements, &ReadMemory, heap_addresses);
  CHECK(props->type_check_result == d::TypeCheckResult::kUsedMap);
  CHECK(props->type == std::string("v8::internal::FixedArray"));
  CHECK_EQ(props->num_properties, 3);
  CheckProp(*props->properties[0],
            "v8::internal::TaggedMember<v8::internal::Map>", "map");
  CheckProp(*props->properties[1],
            "v8::internal::TaggedMember<v8::internal::Object>", "length",
            static_cast<i::Tagged_t>(IntToSmi(2)));
  CheckProp(*props->properties[2],
            "v8::internal::TaggedMember<v8::internal::Object>", "objects",
            d::PropertyKind::kArrayOfKnownSize, 2);

  // Get the second string value from the FixedArray.
  i::Tagged_t second_string_address =
      reinterpret_cast<i::Tagged_t*>(props->properties[2]->address)[1];
  props = d::GetObjectProperties(second_string_address, &ReadMemory,
                                 heap_addresses);
  CHECK(props->type_check_result == d::TypeCheckResult::kUsedMap);
  CHECK(props->type == std::string("v8::internal::SeqOneByteString"));
  CHECK_EQ(props->num_properties, 4);
<<<<<<< HEAD
  CheckProp(*props->properties[0], "v8::internal::Map", "map");
=======
  CheckProp(*props->properties[0],
            "v8::internal::TaggedMember<v8::internal::Map>", "map");
>>>>>>> 626889fb
  CheckProp(*props->properties[1], "uint32_t", "raw_hash_field");
  CheckProp(*props->properties[2], "int32_t", "length", 2);
  CheckProp(*props->properties[3], "char", "chars",
            d::PropertyKind::kArrayOfKnownSize, 2);
  CHECK_EQ(
      strncmp("bc",
              reinterpret_cast<const char*>(props->properties[3]->address), 2),
      0);

  // Read the second string again, using a type hint instead of the map. All of
  // its properties should match what we read last time.
  d::ObjectPropertiesResultPtr props2;
  {
    d::HeapAddresses heap_addresses_without_ro_space = heap_addresses;
    heap_addresses_without_ro_space.read_only_space_first_page = 0;
    uintptr_t map_ptr = props->properties[0]->address;
    uintptr_t map_map_ptr = *reinterpret_cast<i::Tagged_t*>(map_ptr);
#if V8_MAP_PACKING
    map_map_ptr = reinterpret_cast<i::MapWord*>(&map_map_ptr)->ToMap().ptr();
#endif
    uintptr_t map_address =
        d::GetObjectProperties(map_map_ptr, &ReadMemory,
                               heap_addresses_without_ro_space)
            ->properties[0]
            ->address;
    MemoryFailureRegion failure(map_address, map_address + i::Map::kSize);
    props2 = d::GetObjectProperties(second_string_address, &ReadMemory,
                                    heap_addresses_without_ro_space,
                                    "v8::internal::String");
    if (COMPRESS_POINTERS_BOOL) {
      // The first page of each heap space can be automatically detected when
      // pointer compression is active, so we expect to use known maps instead
      // of the type hint.
      CHECK_EQ(props2->type_check_result, d::TypeCheckResult::kKnownMapPointer);
      CHECK(props2->type == std::string("v8::internal::SeqOneByteString"));
      CHECK_EQ(props2->num_properties, 4);
      CheckProp(*props2->properties[3], "char", "chars",
                d::PropertyKind::kArrayOfKnownSize, 2);
      CHECK_EQ(props2->num_guessed_types, 0);
    } else {
      CHECK_EQ(props2->type_check_result, d::TypeCheckResult::kUsedTypeHint);
      CHECK(props2->type == std::string("v8::internal::String"));
      CHECK_EQ(props2->num_properties, 3);

      // The type hint we provided was the abstract class String, but
      // GetObjectProperties should have recognized that the Map pointer looked
      // like the right value for a SeqOneByteString.
      CHECK_EQ(props2->num_guessed_types, 1);
      CHECK(std::string(props2->guessed_types[0]) ==
            std::string("v8::internal::SeqOneByteString"));
    }
    CheckProp(*props2->properties[0],
              "v8::internal::TaggedMember<v8::internal::Map>", "map",
              *reinterpret_cast<i::Tagged_t*>(props->properties[0]->address));
    CheckProp(*props2->properties[1], "uint32_t", "raw_hash_field",
              *reinterpret_cast<int32_t*>(props->properties[1]->address));
    CheckProp(*props2->properties[2], "int32_t", "length", 2);
  }

  // Try a weak reference.
  props2 = d::GetObjectProperties(second_string_address | kWeakHeapObjectMask,
                                  &ReadMemory, heap_addresses);
  std::string weak_ref_prefix = "weak ref to ";
  CHECK(weak_ref_prefix + props->brief == props2->brief);
  CHECK(props2->type_check_result == d::TypeCheckResult::kUsedMap);
  CHECK(props2->type == std::string("v8::internal::SeqOneByteString"));
  CHECK_EQ(props2->num_properties, 4);
  CheckProp(*props2->properties[0],
            "v8::internal::TaggedMember<v8::internal::Map>", "map",
            *reinterpret_cast<i::Tagged_t*>(props->properties[0]->address));
  CheckProp(*props2->properties[1], "uint32_t", "raw_hash_field",
            *reinterpret_cast<i::Tagged_t*>(props->properties[1]->address));
  CheckProp(*props2->properties[2], "int32_t", "length", 2);

  // Build a complicated string (multi-level cons with slices inside) to test
  // string printing.
  v = CompileRun(R"(
    const alphabet = "abcdefghijklmnopqrstuvwxyz";
    alphabet.substr(3,20) + alphabet.toUpperCase().substr(5,15) + "7")");
  o = v8::Utils::OpenDirectHandle(*v);
  props = d::GetObjectProperties((*o).ptr(), &ReadMemory, heap_addresses);
  CHECK(Contains(props->brief, "\"defghijklmnopqrstuvwFGHIJKLMNOPQRST7\""));

  // Cause a failure when reading the "second" pointer within the top-level
  // ConsString.
  {
    CheckProp(*props->properties[4],
              "v8::internal::TaggedMember<v8::internal::String>", "second");
    uintptr_t second_address = props->properties[4]->address;
    MemoryFailureRegion failure(second_address, second_address + 4);
    props = d::GetObjectProperties((*o).ptr(), &ReadMemory, heap_addresses);
    CHECK(Contains(props->brief, "\"defghijklmnopqrstuvwFGHIJKLMNOPQRST...\""));
  }

  // Build a very long string.
  v = CompileRun("'a'.repeat(1000)");
  o = v8::Utils::OpenDirectHandle(*v);
  props = d::GetObjectProperties((*o).ptr(), &ReadMemory, heap_addresses);
  CHECK(Contains(props->brief, "\"" + std::string(80, 'a') + "...\""));

  // GetObjectProperties can read cacheable external strings.
  heap_addresses.metadata_pointer_table =
      TestDebugHelper::MetadataTableAddress();
  StringResource* string_resource = new StringResource(true);
  auto cachable_external_string =
      v8::String::NewExternalTwoByte(isolate, string_resource);
  o = v8::Utils::OpenDirectHandle(*cachable_external_string.ToLocalChecked());
  props = d::GetObjectProperties((*o).ptr(), &ReadMemory, heap_addresses);
  CHECK(Contains(props->brief, "\"abcde\""));
  CheckProp(*props->properties[5], "char16_t", "raw_characters",
            d::PropertyKind::kArrayOfKnownSize, string_resource->length());
  CHECK_EQ(props->properties[5]->address,
           reinterpret_cast<uintptr_t>(string_resource->data()));

  // GetObjectProperties cannot read uncacheable external strings.
  auto external_string =
      v8::String::NewExternalTwoByte(isolate, new StringResource(false));
  o = v8::Utils::OpenDirectHandle(*external_string.ToLocalChecked());
  props = d::GetObjectProperties((*o).ptr(), &ReadMemory, heap_addresses);
  CHECK_EQ(std::string(props->brief).find("\""), std::string::npos);

  // Build a basic JS object and get its properties.
  v = CompileRun("({a: 1, b: 2})");
  o = v8::Utils::OpenDirectHandle(*v);
  props = d::GetObjectProperties((*o).ptr(), &ReadMemory, heap_addresses);

  // Objects constructed from literals get their properties placed inline, so
  // the GetObjectProperties response should include an array.
  const d::ObjectProperty& prop = FindProp(*props, "in-object properties");
  CheckProp(prop, "v8::internal::TaggedMember<v8::internal::Object>",
            "in-object properties", d::PropertyKind::kArrayOfKnownSize, 2);
  // The second item in that array is the SMI value 2 from the object literal.
  props2 =
      d::GetObjectProperties(reinterpret_cast<i::Tagged_t*>(prop.address)[1],
                             &ReadMemory, heap_addresses);
  CHECK(props2->brief == std::string("2 (0x2)"));

  // Verify the result for a heap object field which is itself a struct: the
  // "descriptors" field on a DescriptorArray.
  // Start by getting the object's map and the map's descriptor array.
  uintptr_t map_ptr = ReadProp<i::Tagged_t>(*props, "map");
#if V8_MAP_PACKING
  map_ptr = reinterpret_cast<i::MapWord*>(&map_ptr)->ToMap().ptr();
#endif
  props = d::GetObjectProperties(map_ptr, &ReadMemory, heap_addresses);
  props = d::GetObjectProperties(
      ReadProp<i::Tagged_t>(*props, "instance_descriptors"), &ReadMemory,
      heap_addresses);
<<<<<<< HEAD
  CHECK_EQ(props->num_properties, 6);
=======
  int padding = TAGGED_SIZE_8_BYTES ? 1 : 0;
  CHECK_EQ(props->num_properties, 7 + padding);
>>>>>>> 626889fb
  // It should have at least two descriptors (possibly plus slack).
  CheckProp(*props->properties[1], "uint16_t", "number_of_all_descriptors");
  uint16_t number_of_all_descriptors =
      *reinterpret_cast<uint16_t*>(props->properties[1]->address);
  CHECK_GE(number_of_all_descriptors, 2);
  // The "descriptors" property should describe the struct layout for each
  // element in the array.
<<<<<<< HEAD
  const d::ObjectProperty& descriptors = *props->properties[5];
=======
  const d::ObjectProperty& descriptors = *props->properties[6 + padding];
>>>>>>> 626889fb
  // No C++ type is reported directly because there may not be an actual C++
  // struct with this layout, hence the empty string in this check.
  CheckProp(descriptors, /*type=*/"", "descriptors",
            d::PropertyKind::kArrayOfKnownSize, number_of_all_descriptors);
  CHECK_EQ(descriptors.size, 3 * i::kTaggedSize);
  CHECK_EQ(descriptors.num_struct_fields, 3);
  CheckStructProp(
      *descriptors.struct_fields[0],
      "v8::internal::TaggedMember<v8::internal::PrimitiveHeapObject>", "key",
      0 * i::kTaggedSize);
  CheckStructProp(*descriptors.struct_fields[1],
                  "v8::internal::TaggedMember<v8::internal::Object>", "details",
                  1 * i::kTaggedSize);
  CheckStructProp(*descriptors.struct_fields[2],
                  "v8::internal::TaggedMember<v8::internal::Object>", "value",
                  2 * i::kTaggedSize);

  // Build a basic JS function and get its properties. This will allow us to
  // exercise bitfield functionality.
  v = CompileRun("(function () {})");
  o = v8::Utils::OpenDirectHandle(*v);
  props = d::GetObjectProperties((*o).ptr(), &ReadMemory, heap_addresses);
  props = d::GetObjectProperties(
      ReadProp<i::Tagged_t>(*props, "shared_function_info"), &ReadMemory,
      heap_addresses);
  const d::ObjectProperty& flags = FindProp(*props, "flags");
  CHECK_GE(flags.num_struct_fields, 3);
  CheckStructProp(*flags.struct_fields[0], "FunctionKind", "function_kind", 0,
                  5, 0);
  CheckStructProp(*flags.struct_fields[1], "bool", "is_native", 0, 1, 5);
  CheckStructProp(*flags.struct_fields[2], "bool", "is_strict", 0, 1, 6);

  // Get data about a different bitfield struct which is contained within a smi.
  DirectHandle<i::JSFunction> function = Cast<i::JSFunction>(o);
  DirectHandle<i::SharedFunctionInfo> shared(function->shared(), i_isolate);
  DirectHandle<i::DebugInfo> debug_info =
      i_isolate->debug()->GetOrCreateDebugInfo(shared);
  props =
      d::GetObjectProperties(debug_info->ptr(), &ReadMemory, heap_addresses);
  const d::ObjectProperty& debug_flags = FindProp(*props, "flags");
  CHECK_GE(debug_flags.num_struct_fields, 5);
  CheckStructProp(*debug_flags.struct_fields[0], "bool", "has_break_info", 0, 1,
                  i::kSmiTagSize + i::kSmiShiftSize);
  CheckStructProp(*debug_flags.struct_fields[4], "bool", "can_break_at_entry",
                  0, 1, i::kSmiTagSize + i::kSmiShiftSize + 4);
}

static void FrameIterationCheck(
    v8::Local<v8::Name> name, const v8::PropertyCallbackInfo<v8::Value>& info) {
  i::StackFrameIterator iter(reinterpret_cast<i::Isolate*>(info.GetIsolate()));
  for (int i = 0; !iter.done(); i++) {
    i::StackFrame* frame = iter.frame();
    CHECK(i != 0 || (frame->type() == i::StackFrame::EXIT));
    d::StackFrameResultPtr props = d::GetStackFrame(frame->fp(), &ReadMemory);
    if (frame->is_javascript()) {
      JavaScriptFrame* js_frame = JavaScriptFrame::cast(frame);
      CHECK_EQ(props->num_properties, 5);
      auto js_function = js_frame->function();
<<<<<<< HEAD
      CheckProp(*props->properties[0], "v8::internal::JSFunction",
                "currently_executing_jsfunction", js_function.ptr());
      auto shared_function_info = js_function.shared();
      auto script = i::Script::cast(shared_function_info.script());
      CheckProp(*props->properties[1], "v8::internal::Object", "script_name",
                static_cast<i::Tagged_t>(script.name().ptr()));
      CheckProp(*props->properties[2], "v8::internal::Object", "script_source",
                static_cast<i::Tagged_t>(script.source().ptr()));

      auto scope_info = shared_function_info.scope_info();
      CheckProp(*props->properties[3], "v8::internal::Object", "function_name",
                static_cast<i::Tagged_t>(scope_info.FunctionName().ptr()));
=======
      // This one is Tagged, not TaggedMember, because it's from the stack.
      CheckProp(*props->properties[0],
                "v8::internal::Tagged<v8::internal::JSFunction>",
                "currently_executing_jsfunction", js_function.ptr());
      auto shared_function_info = js_function->shared();
      auto script = i::Cast<i::Script>(shared_function_info->script());
      CheckProp(*props->properties[1],
                "v8::internal::TaggedMember<v8::internal::Object>",
                "script_name", static_cast<i::Tagged_t>(script->name().ptr()));
      CheckProp(*props->properties[2],
                "v8::internal::TaggedMember<v8::internal::Object>",
                "script_source",
                static_cast<i::Tagged_t>(script->source().ptr()));

      auto scope_info = shared_function_info->scope_info();
      CheckProp(*props->properties[3],
                "v8::internal::TaggedMember<v8::internal::Object>",
                "function_name",
                static_cast<i::Tagged_t>(scope_info->FunctionName().ptr()));
>>>>>>> 626889fb

      CheckProp(*props->properties[4], "", "function_character_offset");
      const d::ObjectProperty& function_character_offset =
          *props->properties[4];
      CHECK_EQ(function_character_offset.num_struct_fields, 2);
      CheckStructProp(*function_character_offset.struct_fields[0],
<<<<<<< HEAD
                      "v8::internal::Object", "start", 0);
      CheckStructProp(*function_character_offset.struct_fields[1],
                      "v8::internal::Object", "end", 4);
=======
                      "v8::internal::TaggedMember<v8::internal::Object>",
                      "start", 0);
      CheckStructProp(*function_character_offset.struct_fields[1],
                      "v8::internal::TaggedMember<v8::internal::Object>", "end",
                      4);
>>>>>>> 626889fb
    } else {
      CHECK_EQ(props->num_properties, 0);
    }
    iter.Advance();
  }
}

THREADED_TEST(GetFrameStack) {
  LocalContext env;
  v8::Isolate* isolate = env.isolate();
  i::Isolate* i_isolate = reinterpret_cast<Isolate*>(isolate);
  PtrComprCageAccessScope ptr_compr_cage_access_scope(i_isolate);
  v8::HandleScope scope(isolate);
  v8::Local<v8::ObjectTemplate> obj = v8::ObjectTemplate::New(isolate);
  obj->SetNativeDataProperty(v8_str("xxx"), FrameIterationCheck);
  CHECK(env->Global()
            ->Set(env.local(), v8_str("obj"),
                  obj->NewInstance(env.local()).ToLocalChecked())
            .FromJust());
  v8::Script::Compile(env.local(), v8_str("function foo() {"
                                          "  return obj.xxx;"
                                          "}"
                                          "foo();"))
      .ToLocalChecked()
      ->Run(env.local())
      .ToLocalChecked();
}

TEST(SmallOrderedHashSetGetObjectProperties) {
  LocalContext context;
<<<<<<< HEAD
  Isolate* isolate = reinterpret_cast<Isolate*>((*context)->GetIsolate());
  Factory* factory = isolate->factory();
  HandleScope scope(isolate);

  Handle<SmallOrderedHashSet> set = factory->NewSmallOrderedHashSet();
=======
  Isolate* isolate = context.i_isolate();
  Factory* factory = isolate->factory();
  PtrComprCageAccessScope ptr_compr_cage_access_scope(isolate);
  HandleScope scope(isolate);

  DirectHandle<SmallOrderedHashSet> set = factory->NewSmallOrderedHashSet();
>>>>>>> 626889fb
  const size_t number_of_buckets = 2;
  CHECK_EQ(number_of_buckets, set->NumberOfBuckets());
  CHECK_EQ(0, set->NumberOfElements());

  // Verify with the definition of SmallOrderedHashSet in
  // src\objects\ordered-hash-table.tq.
<<<<<<< HEAD
  d::HeapAddresses heap_addresses{0, 0, 0, 0};
=======
  d::HeapAddresses heap_addresses{0, 0, 0, 0, 0};
>>>>>>> 626889fb
  d::ObjectPropertiesResultPtr props =
      d::GetObjectProperties(set->ptr(), &ReadMemory, heap_addresses);
  CHECK_EQ(props->type_check_result, d::TypeCheckResult::kUsedMap);
  CHECK_EQ(props->type, std::string("v8::internal::SmallOrderedHashSet"));
  CHECK_EQ(props->num_properties, 8);

<<<<<<< HEAD
  CheckProp(*props->properties[0], "v8::internal::Map", "map");
=======
  CheckProp(*props->properties[0],
            "v8::internal::TaggedMember<v8::internal::Map>", "map");
>>>>>>> 626889fb
  CheckProp(*props->properties[1], "uint8_t", "number_of_elements");
  CheckProp(*props->properties[2], "uint8_t", "number_of_deleted_elements");
  CheckProp(*props->properties[3], "uint8_t", "number_of_buckets");
#if TAGGED_SIZE_8_BYTES
  CheckProp(*props->properties[4], "uint8_t", "padding",
            d::PropertyKind::kArrayOfKnownSize, 5);
#else
  CheckProp(*props->properties[4], "uint8_t", "padding",
            d::PropertyKind::kArrayOfKnownSize, 1);
#endif
<<<<<<< HEAD
  CheckProp(*props->properties[5], "v8::internal::Object", "data_table",
=======
  CheckProp(*props->properties[5],
            "v8::internal::TaggedMember<v8::internal::Object>", "data_table",
>>>>>>> 626889fb
            d::PropertyKind::kArrayOfKnownSize,
            number_of_buckets * OrderedHashMap::kLoadFactor);
  CheckProp(*props->properties[6], "uint8_t", "hash_table",
            d::PropertyKind::kArrayOfKnownSize, number_of_buckets);
  CheckProp(*props->properties[7], "uint8_t", "chain_table",
            d::PropertyKind::kArrayOfKnownSize,
            number_of_buckets * OrderedHashMap::kLoadFactor);
}

}  // namespace internal
}  // namespace v8<|MERGE_RESOLUTION|>--- conflicted
+++ resolved
@@ -235,12 +235,8 @@
   CHECK(props->type_check_result == d::TypeCheckResult::kUsedMap);
   CHECK(props->type == std::string("v8::internal::SeqOneByteString"));
   CHECK_EQ(props->num_properties, 4);
-<<<<<<< HEAD
-  CheckProp(*props->properties[0], "v8::internal::Map", "map");
-=======
   CheckProp(*props->properties[0],
             "v8::internal::TaggedMember<v8::internal::Map>", "map");
->>>>>>> 626889fb
   CheckProp(*props->properties[1], "uint32_t", "raw_hash_field");
   CheckProp(*props->properties[2], "int32_t", "length", 2);
   CheckProp(*props->properties[3], "char", "chars",
@@ -389,12 +385,8 @@
   props = d::GetObjectProperties(
       ReadProp<i::Tagged_t>(*props, "instance_descriptors"), &ReadMemory,
       heap_addresses);
-<<<<<<< HEAD
-  CHECK_EQ(props->num_properties, 6);
-=======
   int padding = TAGGED_SIZE_8_BYTES ? 1 : 0;
   CHECK_EQ(props->num_properties, 7 + padding);
->>>>>>> 626889fb
   // It should have at least two descriptors (possibly plus slack).
   CheckProp(*props->properties[1], "uint16_t", "number_of_all_descriptors");
   uint16_t number_of_all_descriptors =
@@ -402,11 +394,7 @@
   CHECK_GE(number_of_all_descriptors, 2);
   // The "descriptors" property should describe the struct layout for each
   // element in the array.
-<<<<<<< HEAD
-  const d::ObjectProperty& descriptors = *props->properties[5];
-=======
   const d::ObjectProperty& descriptors = *props->properties[6 + padding];
->>>>>>> 626889fb
   // No C++ type is reported directly because there may not be an actual C++
   // struct with this layout, hence the empty string in this check.
   CheckProp(descriptors, /*type=*/"", "descriptors",
@@ -465,20 +453,6 @@
       JavaScriptFrame* js_frame = JavaScriptFrame::cast(frame);
       CHECK_EQ(props->num_properties, 5);
       auto js_function = js_frame->function();
-<<<<<<< HEAD
-      CheckProp(*props->properties[0], "v8::internal::JSFunction",
-                "currently_executing_jsfunction", js_function.ptr());
-      auto shared_function_info = js_function.shared();
-      auto script = i::Script::cast(shared_function_info.script());
-      CheckProp(*props->properties[1], "v8::internal::Object", "script_name",
-                static_cast<i::Tagged_t>(script.name().ptr()));
-      CheckProp(*props->properties[2], "v8::internal::Object", "script_source",
-                static_cast<i::Tagged_t>(script.source().ptr()));
-
-      auto scope_info = shared_function_info.scope_info();
-      CheckProp(*props->properties[3], "v8::internal::Object", "function_name",
-                static_cast<i::Tagged_t>(scope_info.FunctionName().ptr()));
-=======
       // This one is Tagged, not TaggedMember, because it's from the stack.
       CheckProp(*props->properties[0],
                 "v8::internal::Tagged<v8::internal::JSFunction>",
@@ -498,24 +472,17 @@
                 "v8::internal::TaggedMember<v8::internal::Object>",
                 "function_name",
                 static_cast<i::Tagged_t>(scope_info->FunctionName().ptr()));
->>>>>>> 626889fb
 
       CheckProp(*props->properties[4], "", "function_character_offset");
       const d::ObjectProperty& function_character_offset =
           *props->properties[4];
       CHECK_EQ(function_character_offset.num_struct_fields, 2);
       CheckStructProp(*function_character_offset.struct_fields[0],
-<<<<<<< HEAD
-                      "v8::internal::Object", "start", 0);
-      CheckStructProp(*function_character_offset.struct_fields[1],
-                      "v8::internal::Object", "end", 4);
-=======
                       "v8::internal::TaggedMember<v8::internal::Object>",
                       "start", 0);
       CheckStructProp(*function_character_offset.struct_fields[1],
                       "v8::internal::TaggedMember<v8::internal::Object>", "end",
                       4);
->>>>>>> 626889fb
     } else {
       CHECK_EQ(props->num_properties, 0);
     }
@@ -546,43 +513,27 @@
 
 TEST(SmallOrderedHashSetGetObjectProperties) {
   LocalContext context;
-<<<<<<< HEAD
-  Isolate* isolate = reinterpret_cast<Isolate*>((*context)->GetIsolate());
-  Factory* factory = isolate->factory();
-  HandleScope scope(isolate);
-
-  Handle<SmallOrderedHashSet> set = factory->NewSmallOrderedHashSet();
-=======
   Isolate* isolate = context.i_isolate();
   Factory* factory = isolate->factory();
   PtrComprCageAccessScope ptr_compr_cage_access_scope(isolate);
   HandleScope scope(isolate);
 
   DirectHandle<SmallOrderedHashSet> set = factory->NewSmallOrderedHashSet();
->>>>>>> 626889fb
   const size_t number_of_buckets = 2;
   CHECK_EQ(number_of_buckets, set->NumberOfBuckets());
   CHECK_EQ(0, set->NumberOfElements());
 
   // Verify with the definition of SmallOrderedHashSet in
   // src\objects\ordered-hash-table.tq.
-<<<<<<< HEAD
-  d::HeapAddresses heap_addresses{0, 0, 0, 0};
-=======
   d::HeapAddresses heap_addresses{0, 0, 0, 0, 0};
->>>>>>> 626889fb
   d::ObjectPropertiesResultPtr props =
       d::GetObjectProperties(set->ptr(), &ReadMemory, heap_addresses);
   CHECK_EQ(props->type_check_result, d::TypeCheckResult::kUsedMap);
   CHECK_EQ(props->type, std::string("v8::internal::SmallOrderedHashSet"));
   CHECK_EQ(props->num_properties, 8);
 
-<<<<<<< HEAD
-  CheckProp(*props->properties[0], "v8::internal::Map", "map");
-=======
   CheckProp(*props->properties[0],
             "v8::internal::TaggedMember<v8::internal::Map>", "map");
->>>>>>> 626889fb
   CheckProp(*props->properties[1], "uint8_t", "number_of_elements");
   CheckProp(*props->properties[2], "uint8_t", "number_of_deleted_elements");
   CheckProp(*props->properties[3], "uint8_t", "number_of_buckets");
@@ -593,12 +544,8 @@
   CheckProp(*props->properties[4], "uint8_t", "padding",
             d::PropertyKind::kArrayOfKnownSize, 1);
 #endif
-<<<<<<< HEAD
-  CheckProp(*props->properties[5], "v8::internal::Object", "data_table",
-=======
   CheckProp(*props->properties[5],
             "v8::internal::TaggedMember<v8::internal::Object>", "data_table",
->>>>>>> 626889fb
             d::PropertyKind::kArrayOfKnownSize,
             number_of_buckets * OrderedHashMap::kLoadFactor);
   CheckProp(*props->properties[6], "uint8_t", "hash_table",
