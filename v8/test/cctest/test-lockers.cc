--- conflicted
+++ resolved
@@ -435,12 +435,6 @@
 // Run many threads all locking on the same isolate
 TEST(IsolateLockingStress) {
   i::v8_flags.always_turbofan = false;
-<<<<<<< HEAD
-#if V8_TARGET_ARCH_MIPS
-  const int kNThreads = 50;
-#else
-=======
->>>>>>> 626889fb
   const int kNThreads = 100;
   std::vector<JoinableThread*> threads;
   threads.reserve(kNThreads);
@@ -482,12 +476,6 @@
 // Run  many threads with nested locks
 TEST(IsolateNestedLocking) {
   i::v8_flags.always_turbofan = false;
-<<<<<<< HEAD
-#if V8_TARGET_ARCH_MIPS
-  const int kNThreads = 50;
-#else
-=======
->>>>>>> 626889fb
   const int kNThreads = 100;
   v8::Isolate::CreateParams create_params;
   create_params.array_buffer_allocator = CcTest::array_buffer_allocator();
@@ -530,11 +518,7 @@
 // Run parallel threads that lock and access different isolates in parallel
 TEST(SeparateIsolatesLocksNonexclusive) {
   v8_flags.always_turbofan = false;
-<<<<<<< HEAD
-#if V8_TARGET_ARCH_ARM || V8_TARGET_ARCH_S390
-=======
 #if V8_TARGET_ARCH_ARM || V8_TARGET_ARCH_S390X
->>>>>>> 626889fb
   const int kNThreads = 50;
 #else
   const int kNThreads = 100;
@@ -619,11 +603,7 @@
 // Use unlocker inside of a Locker, multiple threads.
 TEST(LockerUnlocker) {
   v8_flags.always_turbofan = false;
-<<<<<<< HEAD
-#if V8_TARGET_ARCH_ARM || V8_TARGET_ARCH_S390
-=======
 #if V8_TARGET_ARCH_ARM || V8_TARGET_ARCH_S390X
->>>>>>> 626889fb
   const int kNThreads = 50;
 #else
   const int kNThreads = 100;
@@ -681,11 +661,7 @@
 // Use Unlocker inside two Lockers.
 TEST(LockTwiceAndUnlock) {
   v8_flags.always_turbofan = false;
-<<<<<<< HEAD
-#if V8_TARGET_ARCH_ARM || V8_TARGET_ARCH_S390
-=======
 #if V8_TARGET_ARCH_ARM || V8_TARGET_ARCH_S390X
->>>>>>> 626889fb
   const int kNThreads = 50;
 #else
   const int kNThreads = 100;
@@ -881,7 +857,6 @@
       threads.push_back(new LockUnlockLockDefaultIsolateThread(context));
     }
   }
-  CcTest::isolate()->Exit();
   StartJoinAndDeleteThreads(threads);
   CcTest::isolate()->Enter();
 }
