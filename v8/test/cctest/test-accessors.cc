--- conflicted
+++ resolved
@@ -545,11 +545,6 @@
   i::StackFrameIterator iter(isolate);
   for (int i = 0; !iter.done(); i++) {
     i::StackFrame* frame = iter.frame();
-<<<<<<< HEAD
-    CHECK(i != 0 || (frame->type() == i::StackFrame::EXIT));
-    i::Code code = frame->LookupCode();
-    CHECK(code.contains(isolate, frame->pc()));
-=======
     if (i == 0) {
       // The topmost frame could be either EXIT frame in case the callback
       // was called from IC miss or API_ACCESSOR_EXIT in case the callback
@@ -558,7 +553,6 @@
     }
     i::Tagged<i::Code> code = frame->LookupCode();
     CHECK(code->contains(isolate, frame->pc()));
->>>>>>> 626889fb
     iter.Advance();
   }
 }
@@ -714,18 +708,11 @@
   }
 }
 
-<<<<<<< HEAD
-
-static void EmptyGetter(Local<Name> name,
-                        const v8::PropertyCallbackInfo<v8::Value>& info) {
-  // The request is not intercepted so don't call ApiTestFuzzer::Fuzz() here.
-=======
 namespace {
 v8::Intercepted EmptyGenericGetter(
     Local<Name> name, const v8::PropertyCallbackInfo<v8::Value>& info) {
   // The request is not intercepted so don't call ApiTestFuzzer::Fuzz() here.
   return v8::Intercepted::kNo;
->>>>>>> 626889fb
 }
 
 void OneProperty(Local<Name> name,
@@ -931,11 +918,7 @@
 TEST(ObjectTemplateSetLazyPropertySurvivesIC) {
   i::v8_flags.allow_natives_syntax = true;
   LocalContext env;
-<<<<<<< HEAD
-  v8::Isolate* isolate = env->GetIsolate();
-=======
-  v8::Isolate* isolate = env.isolate();
->>>>>>> 626889fb
+  v8::Isolate* isolate = env.isolate();
   v8::HandleScope scope(isolate);
   v8::Local<v8::Context> context = isolate->GetCurrentContext();
 
