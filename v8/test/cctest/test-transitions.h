// Copyright 2017 the V8 project authors. All rights reserved.
// Use of this source code is governed by a BSD-style license that can be
// found in the LICENSE file.

#ifndef V8_TEST_CCTEST_TEST_TRANSITIONS_H_
#define V8_TEST_CCTEST_TEST_TRANSITIONS_H_

#include "src/objects/transitions.h"

namespace v8 {
namespace internal {

class TestTransitionsAccessor : public TransitionsAccessor {
 public:
<<<<<<< HEAD
  TestTransitionsAccessor(Isolate* isolate, Map map)
      : TransitionsAccessor(isolate, map) {}
  TestTransitionsAccessor(Isolate* isolate, Handle<Map> map)
=======
  TestTransitionsAccessor(Isolate* isolate, Tagged<Map> map)
      : TransitionsAccessor(isolate, map) {}
  TestTransitionsAccessor(Isolate* isolate, DirectHandle<Map> map)
>>>>>>> 626889fb
      : TransitionsAccessor(isolate, *map) {}

  // Expose internals for tests.
  bool IsUninitializedEncoding() { return encoding() == kUninitialized; }
  bool IsWeakRefEncoding() { return encoding() == kWeakRef; }

  bool IsFullTransitionArrayEncoding() {
    return encoding() == kFullTransitionArray;
  }

  int Capacity() { return TransitionsAccessor::Capacity(); }

  Tagged<TransitionArray> transitions() {
    return TransitionsAccessor::transitions();
  }
};

}  // namespace internal
}  // namespace v8

#endif  // V8_TEST_CCTEST_TEST_TRANSITIONS_H_<|MERGE_RESOLUTION|>--- conflicted
+++ resolved
@@ -12,15 +12,9 @@
 
 class TestTransitionsAccessor : public TransitionsAccessor {
  public:
-<<<<<<< HEAD
-  TestTransitionsAccessor(Isolate* isolate, Map map)
-      : TransitionsAccessor(isolate, map) {}
-  TestTransitionsAccessor(Isolate* isolate, Handle<Map> map)
-=======
   TestTransitionsAccessor(Isolate* isolate, Tagged<Map> map)
       : TransitionsAccessor(isolate, map) {}
   TestTransitionsAccessor(Isolate* isolate, DirectHandle<Map> map)
->>>>>>> 626889fb
       : TransitionsAccessor(isolate, *map) {}
 
   // Expose internals for tests.
