--- conflicted
+++ resolved
@@ -59,15 +59,10 @@
   void CheckCall(Args... args) {
     CWasmArgumentsPacker packer(CWasmArgumentsPacker::TotalSize(sig_));
     WriteToBuffer(&packer, args...);
-<<<<<<< HEAD
-    Address wasm_call_target = wasm_code_->instruction_start();
-    Handle<Object> object_ref = runner_.builder().instance_object();
-=======
     WasmCodePointer wasm_call_target =
         GetProcessWideWasmCodePointerTable()->AllocateAndInitializeEntry(
             wasm_code_->instruction_start(), wasm_code_->signature_hash());
     DirectHandle<Object> object_ref = runner_.builder().instance_object();
->>>>>>> 626889fb
     Execution::CallWasm(isolate_, c_wasm_entry_, wasm_call_target, object_ref,
                         packer.argv());
     GetProcessWideWasmCodePointerTable()->FreeEntry(wasm_call_target);
