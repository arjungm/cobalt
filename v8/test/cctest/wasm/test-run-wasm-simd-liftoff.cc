--- conflicted
+++ resolved
@@ -23,11 +23,7 @@
 
 TEST(S128Local) {
   WasmRunner<int32_t> r(TestExecutionTier::kLiftoff);
-<<<<<<< HEAD
-  byte temp1 = r.AllocateLocal(kWasmS128);
-=======
   uint8_t temp1 = r.AllocateLocal(kWasmS128);
->>>>>>> 626889fb
   r.Build({WASM_LOCAL_SET(temp1, WASM_LOCAL_GET(temp1)), WASM_ONE});
   CHECK_EQ(1, r.Call());
 }
@@ -73,11 +69,7 @@
   WasmRunner<int32_t> r(TestExecutionTier::kLiftoff);
   TestSignatures sigs;
   WasmFunctionCompiler& simd_func = r.NewFunction(sigs.s_i());
-<<<<<<< HEAD
-  byte temp1 = simd_func.AllocateLocal(kWasmS128);
-=======
   uint8_t temp1 = simd_func.AllocateLocal(kWasmS128);
->>>>>>> 626889fb
   simd_func.Build({WASM_LOCAL_GET(temp1)});
 
   r.Build({WASM_CALL_FUNCTION(simd_func.function_index(), WASM_ONE), kExprDrop,
@@ -96,11 +88,7 @@
   WasmRunner<int32_t> r(TestExecutionTier::kLiftoff);
   TestSignatures sigs;
   WasmFunctionCompiler& simd_func = r.NewFunction(sigs.s_i());
-<<<<<<< HEAD
-  byte temp1 = simd_func.AllocateLocal(kWasmS128);
-=======
   uint8_t temp1 = simd_func.AllocateLocal(kWasmS128);
->>>>>>> 626889fb
   simd_func.Build({WASM_LOCAL_GET(temp1)});
 
   r.Build({WASM_SIMD_SPLAT(I8x16, WASM_I32V(0x80)),
@@ -150,11 +138,7 @@
 
   // The shuffle pattern only changes the last element.
   for (int i = 0; i < 15; i++) {
-<<<<<<< HEAD
-    byte actual = LANE(output, i);
-=======
     uint8_t actual = LANE(output, i);
->>>>>>> 626889fb
     CHECK_EQ(i, actual);
   }
   CHECK_EQ(31, LANE(output, 15));
@@ -164,11 +148,7 @@
 // shuffle are the same register.
 TEST(I8x16Shuffle_SingleOperand) {
   WasmRunner<int32_t> r(TestExecutionTier::kLiftoff);
-<<<<<<< HEAD
-  byte local0 = r.AllocateLocal(kWasmS128);
-=======
   uint8_t local0 = r.AllocateLocal(kWasmS128);
->>>>>>> 626889fb
 
   uint8_t* g0 = r.builder().AddGlobal<uint8_t>(kWasmS128);
   for (int i = 0; i < 16; i++) {
@@ -195,11 +175,7 @@
 
   for (int i = 0; i < 16; i++) {
     // Check that the output is the reverse of input.
-<<<<<<< HEAD
-    byte actual = LANE(output, i);
-=======
     uint8_t actual = LANE(output, i);
->>>>>>> 626889fb
     CHECK_EQ(15 - i, actual);
   }
 }
