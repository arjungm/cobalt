// Copyright 2019 the V8 project authors. All rights reserved.
// Use of this source code is governed by a BSD-style license that can be
// found in the LICENSE file.

#include "src/wasm/wasm-module-builder.h"
#include "test/cctest/cctest.h"
#include "test/cctest/wasm/wasm-run-utils.h"
#include "test/common/wasm/test-signatures.h"
#include "test/common/wasm/wasm-macro-gen.h"

namespace v8 {
namespace internal {
namespace wasm {
namespace test_run_wasm_bulk_memory {

namespace {
void CheckMemoryEquals(TestingModuleBuilder* builder, size_t index,
                       const std::vector<uint8_t>& expected) {
  const uint8_t* mem_start = builder->raw_mem_start<uint8_t>();
  const uint8_t* mem_end = builder->raw_mem_end<uint8_t>();
  size_t mem_size = mem_end - mem_start;
  CHECK_LE(index, mem_size);
  CHECK_LE(index + expected.size(), mem_size);
  for (size_t i = 0; i < expected.size(); ++i) {
    CHECK_EQ(expected[i], mem_start[index + i]);
  }
}

void CheckMemoryEqualsZero(TestingModuleBuilder* builder, size_t index,
                           size_t length) {
  const uint8_t* mem_start = builder->raw_mem_start<uint8_t>();
  const uint8_t* mem_end = builder->raw_mem_end<uint8_t>();
  size_t mem_size = mem_end - mem_start;
  CHECK_LE(index, mem_size);
  CHECK_LE(index + length, mem_size);
  for (size_t i = 0; i < length; ++i) {
    CHECK_EQ(0, mem_start[index + i]);
  }
}

void CheckMemoryEqualsFollowedByZeroes(TestingModuleBuilder* builder,
                                       const std::vector<uint8_t>& expected) {
  CheckMemoryEquals(builder, 0, expected);
  CheckMemoryEqualsZero(builder, expected.size(),
                        builder->mem_size() - expected.size());
}
}  // namespace

WASM_EXEC_TEST(MemoryInit) {
  WasmRunner<uint32_t, uint32_t, uint32_t, uint32_t> r(execution_tier);
  r.builder().AddMemory(kWasmPageSize);
<<<<<<< HEAD
  const byte data[] = {0, 1, 2, 3, 4, 5, 6, 7, 8, 9};
=======
  const uint8_t data[] = {0, 1, 2, 3, 4, 5, 6, 7, 8, 9};
>>>>>>> 626889fb
  r.builder().AddPassiveDataSegment(base::ArrayVector(data));
  r.Build({WASM_MEMORY_INIT(0, WASM_LOCAL_GET(0), WASM_LOCAL_GET(1),
                            WASM_LOCAL_GET(2)),
           kExprI32Const, 0});

  // All zeroes.
  CheckMemoryEqualsZero(&r.builder(), 0, kWasmPageSize);

  // Copy all bytes from data segment 0, to memory at [10, 20).
  CHECK_EQ(0, r.Call(10, 0, 10));
  CheckMemoryEqualsFollowedByZeroes(
      &r.builder(),
      {0, 0, 0, 0, 0, 0, 0, 0, 0, 0, 0, 1, 2, 3, 4, 5, 6, 7, 8, 9});

  // Copy bytes in range [5, 10) from data segment 0, to memory at [0, 5).
  CHECK_EQ(0, r.Call(0, 5, 5));
  CheckMemoryEqualsFollowedByZeroes(
      &r.builder(),
      {5, 6, 7, 8, 9, 0, 0, 0, 0, 0, 0, 1, 2, 3, 4, 5, 6, 7, 8, 9});

  // Copy 0 bytes does nothing.
  CHECK_EQ(0, r.Call(10, 1, 0));
  CheckMemoryEqualsFollowedByZeroes(
      &r.builder(),
      {5, 6, 7, 8, 9, 0, 0, 0, 0, 0, 0, 1, 2, 3, 4, 5, 6, 7, 8, 9});

  // Copy 0 at end of memory region or data segment is OK.
  CHECK_EQ(0, r.Call(kWasmPageSize, 0, 0));
  CHECK_EQ(0, r.Call(0, sizeof(data), 0));
}

WASM_EXEC_TEST(MemoryInitOutOfBoundsData) {
  WasmRunner<uint32_t, uint32_t, uint32_t, uint32_t> r(execution_tier);
  r.builder().AddMemory(kWasmPageSize);
<<<<<<< HEAD
  const byte data[] = {0, 1, 2, 3, 4, 5, 6, 7, 8, 9};
=======
  const uint8_t data[] = {0, 1, 2, 3, 4, 5, 6, 7, 8, 9};
>>>>>>> 626889fb
  r.builder().AddPassiveDataSegment(base::ArrayVector(data));
  r.Build({WASM_MEMORY_INIT(0, WASM_LOCAL_GET(0), WASM_LOCAL_GET(1),
                            WASM_LOCAL_GET(2)),
           kExprI32Const, 0});

  const uint32_t last_5_bytes = kWasmPageSize - 5;

  // Failing memory.init should not have any effect.
  CHECK_EQ(0xDEADBEEF, r.Call(kWasmPageSize - 5, 0, 6));
  CheckMemoryEquals(&r.builder(), last_5_bytes, {0, 0, 0, 0, 0});

  r.builder().BlankMemory();
  CHECK_EQ(0xDEADBEEF, r.Call(0, 5, 6));
  CheckMemoryEquals(&r.builder(), last_5_bytes, {0, 0, 0, 0, 0});
}

WASM_EXEC_TEST(MemoryInitOutOfBounds) {
  WasmRunner<uint32_t, uint32_t, uint32_t, uint32_t> r(execution_tier);
  r.builder().AddMemory(kWasmPageSize);
<<<<<<< HEAD
  const byte data[kWasmPageSize] = {};
=======
  const uint8_t data[kWasmPageSize] = {};
>>>>>>> 626889fb
  r.builder().AddPassiveDataSegment(base::ArrayVector(data));
  r.Build({WASM_MEMORY_INIT(0, WASM_LOCAL_GET(0), WASM_LOCAL_GET(1),
                            WASM_LOCAL_GET(2)),
           kExprI32Const, 0});

  // OK, copy the full data segment to memory.
  r.Call(0, 0, kWasmPageSize);

  // Source range must not be out of bounds.
  CHECK_EQ(0xDEADBEEF, r.Call(0, 1, kWasmPageSize));
  CHECK_EQ(0xDEADBEEF, r.Call(0, 1000, kWasmPageSize));
  CHECK_EQ(0xDEADBEEF, r.Call(0, kWasmPageSize, 1));

  // Destination range must not be out of bounds.
  CHECK_EQ(0xDEADBEEF, r.Call(1, 0, kWasmPageSize));
  CHECK_EQ(0xDEADBEEF, r.Call(1000, 0, kWasmPageSize));
  CHECK_EQ(0xDEADBEEF, r.Call(kWasmPageSize, 0, 1));

  // Copy 0 out-of-bounds fails if target is invalid.
  CHECK_EQ(0xDEADBEEF, r.Call(kWasmPageSize + 1, 0, 0));
  CHECK_EQ(0xDEADBEEF, r.Call(0, kWasmPageSize + 1, 0));

  // Make sure bounds aren't checked with 32-bit wrapping.
  CHECK_EQ(0xDEADBEEF, r.Call(1, 1, 0xFFFFFFFF));
}

WASM_EXEC_TEST(MemoryCopy) {
  WasmRunner<uint32_t, uint32_t, uint32_t, uint32_t> r(execution_tier);
<<<<<<< HEAD
  byte* mem = r.builder().AddMemory(kWasmPageSize);
  r.Build({WASM_MEMORY_COPY(WASM_LOCAL_GET(0), WASM_LOCAL_GET(1),
                            WASM_LOCAL_GET(2)),
=======
  uint8_t* mem = r.builder().AddMemory(kWasmPageSize);
  r.Build({WASM_MEMORY0_COPY(WASM_LOCAL_GET(0), WASM_LOCAL_GET(1),
                             WASM_LOCAL_GET(2)),
>>>>>>> 626889fb
           kExprI32Const, 0});

  const uint8_t initial[] = {0, 11, 22, 33, 44, 55, 66, 77};
  memcpy(mem, initial, sizeof(initial));

  // Copy from [1, 8] to [10, 16].
  CHECK_EQ(0, r.Call(10, 1, 8));
  CheckMemoryEqualsFollowedByZeroes(
      &r.builder(),
      {0, 11, 22, 33, 44, 55, 66, 77, 0, 0, 11, 22, 33, 44, 55, 66, 77});

  // Copy 0 bytes does nothing.
  CHECK_EQ(0, r.Call(10, 2, 0));
  CheckMemoryEqualsFollowedByZeroes(
      &r.builder(),
      {0, 11, 22, 33, 44, 55, 66, 77, 0, 0, 11, 22, 33, 44, 55, 66, 77});

  // Copy 0 at end of memory region is OK.
  CHECK_EQ(0, r.Call(kWasmPageSize, 0, 0));
  CHECK_EQ(0, r.Call(0, kWasmPageSize, 0));
}

WASM_EXEC_TEST(MemoryCopyOverlapping) {
  WasmRunner<uint32_t, uint32_t, uint32_t, uint32_t> r(execution_tier);
<<<<<<< HEAD
  byte* mem = r.builder().AddMemory(kWasmPageSize);
  r.Build({WASM_MEMORY_COPY(WASM_LOCAL_GET(0), WASM_LOCAL_GET(1),
                            WASM_LOCAL_GET(2)),
=======
  uint8_t* mem = r.builder().AddMemory(kWasmPageSize);
  r.Build({WASM_MEMORY0_COPY(WASM_LOCAL_GET(0), WASM_LOCAL_GET(1),
                             WASM_LOCAL_GET(2)),
>>>>>>> 626889fb
           kExprI32Const, 0});

  const uint8_t initial[] = {10, 20, 30};
  memcpy(mem, initial, sizeof(initial));

  // Copy from [0, 3] -> [2, 5]. The copy must not overwrite 30 before copying
  // it (i.e. cannot copy forward in this case).
  CHECK_EQ(0, r.Call(2, 0, 3));
  CheckMemoryEqualsFollowedByZeroes(&r.builder(), {10, 20, 10, 20, 30});

  // Copy from [2, 5] -> [0, 3]. The copy must not write the first 10 (i.e.
  // cannot copy backward in this case).
  CHECK_EQ(0, r.Call(0, 2, 3));
  CheckMemoryEqualsFollowedByZeroes(&r.builder(), {10, 20, 30, 20, 30});
}

WASM_EXEC_TEST(MemoryCopyOutOfBoundsData) {
  WasmRunner<uint32_t, uint32_t, uint32_t, uint32_t> r(execution_tier);
<<<<<<< HEAD
  byte* mem = r.builder().AddMemory(kWasmPageSize);
  r.Build({WASM_MEMORY_COPY(WASM_LOCAL_GET(0), WASM_LOCAL_GET(1),
                            WASM_LOCAL_GET(2)),
=======
  uint8_t* mem = r.builder().AddMemory(kWasmPageSize);
  r.Build({WASM_MEMORY0_COPY(WASM_LOCAL_GET(0), WASM_LOCAL_GET(1),
                             WASM_LOCAL_GET(2)),
>>>>>>> 626889fb
           kExprI32Const, 0});

  const uint8_t data[] = {11, 22, 33, 44, 55, 66, 77, 88};
  memcpy(mem, data, sizeof(data));

  const uint32_t last_5_bytes = kWasmPageSize - 5;

  CheckMemoryEquals(&r.builder(), last_5_bytes, {0, 0, 0, 0, 0});
  CHECK_EQ(0xDEADBEEF, r.Call(last_5_bytes, 0, 6));
  CheckMemoryEquals(&r.builder(), last_5_bytes, {0, 0, 0, 0, 0});

  r.builder().BlankMemory();
  memcpy(mem + last_5_bytes, data, 5);
  CHECK_EQ(0xDEADBEEF, r.Call(0, last_5_bytes, kWasmPageSize));
  CheckMemoryEquals(&r.builder(), last_5_bytes, {11, 22, 33, 44, 55});

  r.builder().BlankMemory();
  memcpy(mem + last_5_bytes, data, 5);
  CHECK_EQ(0xDEADBEEF, r.Call(last_5_bytes, 0, kWasmPageSize));
  CheckMemoryEquals(&r.builder(), last_5_bytes, {11, 22, 33, 44, 55});
}

WASM_EXEC_TEST(MemoryCopyOutOfBounds) {
  WasmRunner<uint32_t, uint32_t, uint32_t, uint32_t> r(execution_tier);
  r.builder().AddMemory(kWasmPageSize);
<<<<<<< HEAD
  r.Build({WASM_MEMORY_COPY(WASM_LOCAL_GET(0), WASM_LOCAL_GET(1),
                            WASM_LOCAL_GET(2)),
=======
  r.Build({WASM_MEMORY0_COPY(WASM_LOCAL_GET(0), WASM_LOCAL_GET(1),
                             WASM_LOCAL_GET(2)),
>>>>>>> 626889fb
           kExprI32Const, 0});

  // Copy full range is OK.
  CHECK_EQ(0, r.Call(0, 0, kWasmPageSize));

  // Source range must not be out of bounds.
  CHECK_EQ(0xDEADBEEF, r.Call(0, 1, kWasmPageSize));
  CHECK_EQ(0xDEADBEEF, r.Call(0, 1000, kWasmPageSize));
  CHECK_EQ(0xDEADBEEF, r.Call(0, kWasmPageSize, 1));

  // Destination range must not be out of bounds.
  CHECK_EQ(0xDEADBEEF, r.Call(1, 0, kWasmPageSize));
  CHECK_EQ(0xDEADBEEF, r.Call(1000, 0, kWasmPageSize));
  CHECK_EQ(0xDEADBEEF, r.Call(kWasmPageSize, 0, 1));

  // Copy 0 out-of-bounds fails if target is invalid.
  CHECK_EQ(0xDEADBEEF, r.Call(kWasmPageSize + 1, 0, 0));
  CHECK_EQ(0xDEADBEEF, r.Call(0, kWasmPageSize + 1, 0));

  // Make sure bounds aren't checked with 32-bit wrapping.
  CHECK_EQ(0xDEADBEEF, r.Call(1, 1, 0xFFFFFFFF));
}

WASM_EXEC_TEST(MemoryFill) {
  WasmRunner<uint32_t, uint32_t, uint32_t, uint32_t> r(execution_tier);
  r.builder().AddMemory(kWasmPageSize);
  r.Build({WASM_MEMORY_FILL(WASM_LOCAL_GET(0), WASM_LOCAL_GET(1),
                            WASM_LOCAL_GET(2)),
           kExprI32Const, 0});
  CHECK_EQ(0, r.Call(1, 33, 5));
  CheckMemoryEqualsFollowedByZeroes(&r.builder(), {0, 33, 33, 33, 33, 33});

  CHECK_EQ(0, r.Call(4, 66, 4));
  CheckMemoryEqualsFollowedByZeroes(&r.builder(),
                                    {0, 33, 33, 33, 66, 66, 66, 66});

  // Fill 0 bytes does nothing.
  CHECK_EQ(0, r.Call(4, 66, 0));
  CheckMemoryEqualsFollowedByZeroes(&r.builder(),
                                    {0, 33, 33, 33, 66, 66, 66, 66});

  // Fill 0 at end of memory region is OK.
  CHECK_EQ(0, r.Call(kWasmPageSize, 66, 0));
}

WASM_EXEC_TEST(MemoryFillValueWrapsToByte) {
  WasmRunner<uint32_t, uint32_t, uint32_t, uint32_t> r(execution_tier);
  r.builder().AddMemory(kWasmPageSize);
  r.Build({WASM_MEMORY_FILL(WASM_LOCAL_GET(0), WASM_LOCAL_GET(1),
                            WASM_LOCAL_GET(2)),
           kExprI32Const, 0});
  CHECK_EQ(0, r.Call(0, 1000, 3));
  const uint8_t expected = 1000 & 255;
  CheckMemoryEqualsFollowedByZeroes(&r.builder(),
                                    {expected, expected, expected});
}

WASM_EXEC_TEST(MemoryFillOutOfBoundsData) {
  WasmRunner<uint32_t, uint32_t, uint32_t, uint32_t> r(execution_tier);
  r.builder().AddMemory(kWasmPageSize);
  r.Build({WASM_MEMORY_FILL(WASM_LOCAL_GET(0), WASM_LOCAL_GET(1),
                            WASM_LOCAL_GET(2)),
           kExprI32Const, 0});
<<<<<<< HEAD
  const byte v = 123;
=======
  const uint8_t v = 123;
>>>>>>> 626889fb
  CHECK_EQ(0xDEADBEEF, r.Call(kWasmPageSize - 5, v, 999));
  CheckMemoryEquals(&r.builder(), kWasmPageSize - 6, {0, 0, 0, 0, 0, 0});
}

WASM_EXEC_TEST(MemoryFillOutOfBounds) {
  WasmRunner<uint32_t, uint32_t, uint32_t, uint32_t> r(execution_tier);
  r.builder().AddMemory(kWasmPageSize);
  r.Build({WASM_MEMORY_FILL(WASM_LOCAL_GET(0), WASM_LOCAL_GET(1),
                            WASM_LOCAL_GET(2)),
           kExprI32Const, 0});

  const uint8_t v = 123;

  // Destination range must not be out of bounds.
  CHECK_EQ(0xDEADBEEF, r.Call(1, v, kWasmPageSize));
  CHECK_EQ(0xDEADBEEF, r.Call(1000, v, kWasmPageSize));
  CHECK_EQ(0xDEADBEEF, r.Call(kWasmPageSize, v, 1));

  // Fill 0 out-of-bounds still fails.
  CHECK_EQ(0xDEADBEEF, r.Call(kWasmPageSize + 1, v, 0));

  // Make sure bounds aren't checked with 32-bit wrapping.
  CHECK_EQ(0xDEADBEEF, r.Call(1, v, 0xFFFFFFFF));
}

WASM_EXEC_TEST(DataDropTwice) {
  WasmRunner<uint32_t> r(execution_tier);
  r.builder().AddMemory(kWasmPageSize);
<<<<<<< HEAD
  const byte data[] = {0};
=======
  const uint8_t data[] = {0};
>>>>>>> 626889fb
  r.builder().AddPassiveDataSegment(base::ArrayVector(data));
  r.Build({WASM_DATA_DROP(0), kExprI32Const, 0});

  CHECK_EQ(0, r.Call());
  CHECK_EQ(0, r.Call());
}

WASM_EXEC_TEST(DataDropThenMemoryInit) {
  WasmRunner<uint32_t> r(execution_tier);
  r.builder().AddMemory(kWasmPageSize);
<<<<<<< HEAD
  const byte data[] = {0, 1, 2, 3, 4, 5, 6, 7, 8, 9};
=======
  const uint8_t data[] = {0, 1, 2, 3, 4, 5, 6, 7, 8, 9};
>>>>>>> 626889fb
  r.builder().AddPassiveDataSegment(base::ArrayVector(data));
  r.Build({WASM_DATA_DROP(0),
           WASM_MEMORY_INIT(0, WASM_I32V_1(0), WASM_I32V_1(1), WASM_I32V_1(2)),
           kExprI32Const, 0});

  CHECK_EQ(0xDEADBEEF, r.Call());
}

void TestTableCopyInbounds(TestExecutionTier execution_tier, int table_dst,
                           int table_src) {
  WasmRunner<uint32_t, uint32_t, uint32_t, uint32_t> r(execution_tier);
  const uint32_t kTableSize = 5;
  // Add 10 function tables, even though we only test one table.
  for (int i = 0; i < 10; ++i) {
    r.builder().AddIndirectFunctionTable(nullptr, kTableSize);
  }
  r.Build({WASM_TABLE_COPY(table_dst, table_src, WASM_LOCAL_GET(0),
                           WASM_LOCAL_GET(1), WASM_LOCAL_GET(2)),
           kExprI32Const, 0});

  for (uint32_t i = 0; i <= kTableSize; ++i) {
    r.CheckCallViaJS(0, 0, 0, i);  // nop
    r.CheckCallViaJS(0, 0, i, kTableSize - i);
    r.CheckCallViaJS(0, i, 0, kTableSize - i);
  }
}

WASM_COMPILED_EXEC_TEST(TableCopyInboundsFrom0To0) {
  TestTableCopyInbounds(execution_tier, 0, 0);
}

WASM_COMPILED_EXEC_TEST(TableCopyInboundsFrom3To0) {
  TestTableCopyInbounds(execution_tier, 3, 0);
}

WASM_COMPILED_EXEC_TEST(TableCopyInboundsFrom5To9) {
  TestTableCopyInbounds(execution_tier, 5, 9);
}

WASM_COMPILED_EXEC_TEST(TableCopyInboundsFrom6To6) {
  TestTableCopyInbounds(execution_tier, 6, 6);
}

namespace {
template <typename... Args>
void CheckTable(Isolate* isolate, DirectHandle<WasmTableObject> table,
                Args... args) {
  uint32_t args_length = static_cast<uint32_t>(sizeof...(args));
  CHECK_EQ(table->current_length(), args_length);
  DirectHandle<Object> handles[] = {args...};
  for (uint32_t i = 0; i < args_length; ++i) {
    CHECK(WasmTableObject::Get(isolate, table, i).is_identical_to(handles[i]));
  }
}

template <typename WasmRunner, typename... Args>
void CheckTableCall(Isolate* isolate, DirectHandle<WasmTableObject> table,
                    WasmRunner* r, uint32_t function_index, Args... args) {
  uint32_t args_length = static_cast<uint32_t>(sizeof...(args));
  CHECK_EQ(table->current_length(), args_length);
  double expected[] = {args...};
  for (uint32_t i = 0; i < args_length; ++i) {
    DirectHandle<Object> buffer[] = {isolate->factory()->NewNumber(i)};
    r->CheckCallApplyViaJS(expected[i], function_index, base::VectorOf(buffer));
  }
}
}  // namespace

void TestTableCopyElems(TestExecutionTier execution_tier, int table_dst,
                        int table_src) {
  Isolate* isolate = CcTest::InitIsolateOnce();
  HandleScope scope(isolate);
  TestSignatures sigs;
  WasmRunner<uint32_t, uint32_t, uint32_t, uint32_t> r(execution_tier);
  const uint32_t kTableSize = 5;
  uint16_t function_indexes[kTableSize];
  const ModuleTypeIndex sig_index = r.builder().AddSignature(sigs.i_v());

  for (uint32_t i = 0; i < kTableSize; ++i) {
    WasmFunctionCompiler& fn = r.NewFunction(sigs.i_v(), "f");
    fn.Build({WASM_I32V_1(i)});
    fn.SetSigIndex(sig_index);
    function_indexes[i] = fn.function_index();
  }

  for (int i = 0; i < 10; ++i) {
    r.builder().AddIndirectFunctionTable(function_indexes, kTableSize);
  }

  r.Build({WASM_TABLE_COPY(table_dst, table_src, WASM_LOCAL_GET(0),
                           WASM_LOCAL_GET(1), WASM_LOCAL_GET(2)),
           kExprI32Const, 0});

  r.builder().InitializeWrapperCache();

  auto table =
      handle(Cast<WasmTableObject>(
                 r.builder().trusted_instance_data()->tables()->get(table_dst)),
             isolate);
  r.CheckCallViaJS(0, 0, 0, kTableSize);
  auto f0 = WasmTableObject::Get(isolate, table, 0);
  auto f1 = WasmTableObject::Get(isolate, table, 1);
  auto f2 = WasmTableObject::Get(isolate, table, 2);
  auto f3 = WasmTableObject::Get(isolate, table, 3);
  auto f4 = WasmTableObject::Get(isolate, table, 4);

  if (table_dst == table_src) {
    CheckTable(isolate, table, f0, f1, f2, f3, f4);
    r.CheckCallViaJS(0, 0, 1, 1);
    CheckTable(isolate, table, f1, f1, f2, f3, f4);
    r.CheckCallViaJS(0, 0, 1, 2);
    CheckTable(isolate, table, f1, f2, f2, f3, f4);
    r.CheckCallViaJS(0, 3, 0, 2);
    CheckTable(isolate, table, f1, f2, f2, f1, f2);
    r.CheckCallViaJS(0, 1, 0, 2);
    CheckTable(isolate, table, f1, f1, f2, f1, f2);
  } else {
    CheckTable(isolate, table, f0, f1, f2, f3, f4);
    r.CheckCallViaJS(0, 0, 1, 1);
    CheckTable(isolate, table, f1, f1, f2, f3, f4);
    r.CheckCallViaJS(0, 0, 1, 2);
    CheckTable(isolate, table, f1, f2, f2, f3, f4);
    r.CheckCallViaJS(0, 3, 0, 2);
    CheckTable(isolate, table, f1, f2, f2, f0, f1);
    r.CheckCallViaJS(0, 1, 0, 2);
    CheckTable(isolate, table, f1, f0, f1, f0, f1);
  }
}

WASM_COMPILED_EXEC_TEST(TableCopyElemsFrom0To0) {
  TestTableCopyElems(execution_tier, 0, 0);
}

WASM_COMPILED_EXEC_TEST(TableCopyElemsFrom3To0) {
  TestTableCopyElems(execution_tier, 3, 0);
}

WASM_COMPILED_EXEC_TEST(TableCopyElemsFrom5To9) {
  TestTableCopyElems(execution_tier, 5, 9);
}

WASM_COMPILED_EXEC_TEST(TableCopyElemsFrom6To6) {
  TestTableCopyElems(execution_tier, 6, 6);
}

void TestTableCopyCalls(TestExecutionTier execution_tier, int table_dst,
                        int table_src) {
  Isolate* isolate = CcTest::InitIsolateOnce();
  HandleScope scope(isolate);
  TestSignatures sigs;
  WasmRunner<uint32_t, uint32_t, uint32_t, uint32_t> r(execution_tier);
  const uint32_t kTableSize = 5;
  uint16_t function_indexes[kTableSize];
  const ModuleTypeIndex sig_index = r.builder().AddSignature(sigs.i_v());

  for (uint32_t i = 0; i < kTableSize; ++i) {
    WasmFunctionCompiler& fn = r.NewFunction(sigs.i_v(), "f");
    fn.Build({WASM_I32V_1(i)});
    fn.SetSigIndex(sig_index);
    function_indexes[i] = fn.function_index();
  }

  for (int i = 0; i < 10; ++i) {
    r.builder().AddIndirectFunctionTable(function_indexes, kTableSize);
  }

  WasmFunctionCompiler& call = r.NewFunction(sigs.i_i(), "call");
  call.Build(
      {WASM_CALL_INDIRECT_TABLE(table_dst, sig_index, WASM_LOCAL_GET(0))});
  const uint32_t call_index = call.function_index();

  r.Build({WASM_TABLE_COPY(table_dst, table_src, WASM_LOCAL_GET(0),
                           WASM_LOCAL_GET(1), WASM_LOCAL_GET(2)),
           kExprI32Const, 0});

  auto table =
      handle(Cast<WasmTableObject>(
                 r.builder().trusted_instance_data()->tables()->get(table_dst)),
             isolate);

  if (table_dst == table_src) {
    CheckTableCall(isolate, table, &r, call_index, 0.0, 1.0, 2.0, 3.0, 4.0);
    r.CheckCallViaJS(0, 0, 1, 1);
    CheckTableCall(isolate, table, &r, call_index, 1.0, 1.0, 2.0, 3.0, 4.0);
    r.CheckCallViaJS(0, 0, 1, 2);
    CheckTableCall(isolate, table, &r, call_index, 1.0, 2.0, 2.0, 3.0, 4.0);
    r.CheckCallViaJS(0, 3, 0, 2);
    CheckTableCall(isolate, table, &r, call_index, 1.0, 2.0, 2.0, 1.0, 2.0);
  } else {
    CheckTableCall(isolate, table, &r, call_index, 0.0, 1.0, 2.0, 3.0, 4.0);
    r.CheckCallViaJS(0, 0, 1, 1);
    CheckTableCall(isolate, table, &r, call_index, 1.0, 1.0, 2.0, 3.0, 4.0);
    r.CheckCallViaJS(0, 0, 1, 2);
    CheckTableCall(isolate, table, &r, call_index, 1.0, 2.0, 2.0, 3.0, 4.0);
    r.CheckCallViaJS(0, 3, 0, 2);
    CheckTableCall(isolate, table, &r, call_index, 1.0, 2.0, 2.0, 0.0, 1.0);
  }
}

WASM_COMPILED_EXEC_TEST(TableCopyCallsTo0From0) {
  TestTableCopyCalls(execution_tier, 0, 0);
}

WASM_COMPILED_EXEC_TEST(TableCopyCallsTo3From0) {
  TestTableCopyCalls(execution_tier, 3, 0);
}

WASM_COMPILED_EXEC_TEST(TableCopyCallsTo5From9) {
  TestTableCopyCalls(execution_tier, 5, 9);
}

WASM_COMPILED_EXEC_TEST(TableCopyCallsTo6From6) {
  TestTableCopyCalls(execution_tier, 6, 6);
}

void TestTableCopyOobWrites(TestExecutionTier execution_tier, int table_dst,
                            int table_src) {
  Isolate* isolate = CcTest::InitIsolateOnce();
  HandleScope scope(isolate);
  TestSignatures sigs;
  WasmRunner<uint32_t, uint32_t, uint32_t, uint32_t> r(execution_tier);
  const uint32_t kTableSize = 5;
  uint16_t function_indexes[kTableSize];
  const ModuleTypeIndex sig_index = r.builder().AddSignature(sigs.i_v());

  for (uint32_t i = 0; i < kTableSize; ++i) {
    WasmFunctionCompiler& fn = r.NewFunction(sigs.i_v(), "f");
    fn.Build({WASM_I32V_1(i)});
    fn.SetSigIndex(sig_index);
    function_indexes[i] = fn.function_index();
  }

  for (int i = 0; i < 10; ++i) {
    r.builder().AddIndirectFunctionTable(function_indexes, kTableSize);
  }

  r.Build({WASM_TABLE_COPY(table_dst, table_src, WASM_LOCAL_GET(0),
                           WASM_LOCAL_GET(1), WASM_LOCAL_GET(2)),
           kExprI32Const, 0});

  r.builder().InitializeWrapperCache();

  auto table =
      handle(Cast<WasmTableObject>(
                 r.builder().trusted_instance_data()->tables()->get(table_dst)),
             isolate);
  // Fill the dst table with values from the src table, to make checks easier.
  r.CheckCallViaJS(0, 0, 0, kTableSize);
  auto f0 = WasmTableObject::Get(isolate, table, 0);
  auto f1 = WasmTableObject::Get(isolate, table, 1);
  auto f2 = WasmTableObject::Get(isolate, table, 2);
  auto f3 = WasmTableObject::Get(isolate, table, 3);
  auto f4 = WasmTableObject::Get(isolate, table, 4);

  CheckTable(isolate, table, f0, f1, f2, f3, f4);

  // Failing table.copy should not have any effect.
  r.CheckCallViaJS(0xDEADBEEF, 3, 0, 3);
  CheckTable(isolate, table, f0, f1, f2, f3, f4);

  r.CheckCallViaJS(0xDEADBEEF, 0, 4, 2);
  CheckTable(isolate, table, f0, f1, f2, f3, f4);

  r.CheckCallViaJS(0xDEADBEEF, 3, 0, 99);
  CheckTable(isolate, table, f0, f1, f2, f3, f4);

  r.CheckCallViaJS(0xDEADBEEF, 0, 1, 99);
  CheckTable(isolate, table, f0, f1, f2, f3, f4);
}

WASM_COMPILED_EXEC_TEST(TableCopyOobWritesFrom0To0) {
  TestTableCopyOobWrites(execution_tier, 0, 0);
}

WASM_COMPILED_EXEC_TEST(TableCopyOobWritesFrom3To0) {
  TestTableCopyOobWrites(execution_tier, 3, 0);
}

WASM_COMPILED_EXEC_TEST(TableCopyOobWritesFrom5To9) {
  TestTableCopyOobWrites(execution_tier, 5, 9);
}

WASM_COMPILED_EXEC_TEST(TableCopyOobWritesFrom6To6) {
  TestTableCopyOobWrites(execution_tier, 6, 6);
}

void TestTableCopyOob1(TestExecutionTier execution_tier, int table_dst,
                       int table_src) {
  WasmRunner<uint32_t, uint32_t, uint32_t, uint32_t> r(execution_tier);
  const uint32_t kTableSize = 5;

  for (int i = 0; i < 10; ++i) {
    r.builder().AddIndirectFunctionTable(nullptr, kTableSize);
  }

  r.Build({WASM_TABLE_COPY(table_dst, table_src, WASM_LOCAL_GET(0),
                           WASM_LOCAL_GET(1), WASM_LOCAL_GET(2)),
           kExprI32Const, 0});

  r.CheckCallViaJS(0, 0, 0, 1);           // nop
  r.CheckCallViaJS(0, 0, 0, kTableSize);  // nop
  r.CheckCallViaJS(0xDEADBEEF, 0, 0, kTableSize + 1);
  r.CheckCallViaJS(0xDEADBEEF, 1, 0, kTableSize);
  r.CheckCallViaJS(0xDEADBEEF, 0, 1, kTableSize);

  {
    const uint32_t big = 1000000;
    r.CheckCallViaJS(0xDEADBEEF, big, 0, 0);
    r.CheckCallViaJS(0xDEADBEEF, 0, big, 0);
  }

  for (uint32_t big = 4294967295; big > 1000; big >>= 1) {
    r.CheckCallViaJS(0xDEADBEEF, big, 0, 1);
    r.CheckCallViaJS(0xDEADBEEF, 0, big, 1);
    r.CheckCallViaJS(0xDEADBEEF, 0, 0, big);
  }

  for (uint32_t big = -1000; big != 0; big <<= 1) {
    r.CheckCallViaJS(0xDEADBEEF, big, 0, 1);
    r.CheckCallViaJS(0xDEADBEEF, 0, big, 1);
    r.CheckCallViaJS(0xDEADBEEF, 0, 0, big);
  }
}

WASM_COMPILED_EXEC_TEST(TableCopyOob1From0To0) {
  TestTableCopyOob1(execution_tier, 0, 0);
}

WASM_COMPILED_EXEC_TEST(TableCopyOob1From3To0) {
  TestTableCopyOob1(execution_tier, 3, 0);
}

WASM_COMPILED_EXEC_TEST(TableCopyOob1From5To9) {
  TestTableCopyOob1(execution_tier, 5, 9);
}

WASM_COMPILED_EXEC_TEST(TableCopyOob1From6To6) {
  TestTableCopyOob1(execution_tier, 6, 6);
}

}  // namespace test_run_wasm_bulk_memory
}  // namespace wasm
}  // namespace internal
}  // namespace v8<|MERGE_RESOLUTION|>--- conflicted
+++ resolved
@@ -49,11 +49,7 @@
 WASM_EXEC_TEST(MemoryInit) {
   WasmRunner<uint32_t, uint32_t, uint32_t, uint32_t> r(execution_tier);
   r.builder().AddMemory(kWasmPageSize);
-<<<<<<< HEAD
-  const byte data[] = {0, 1, 2, 3, 4, 5, 6, 7, 8, 9};
-=======
   const uint8_t data[] = {0, 1, 2, 3, 4, 5, 6, 7, 8, 9};
->>>>>>> 626889fb
   r.builder().AddPassiveDataSegment(base::ArrayVector(data));
   r.Build({WASM_MEMORY_INIT(0, WASM_LOCAL_GET(0), WASM_LOCAL_GET(1),
                             WASM_LOCAL_GET(2)),
@@ -88,11 +84,7 @@
 WASM_EXEC_TEST(MemoryInitOutOfBoundsData) {
   WasmRunner<uint32_t, uint32_t, uint32_t, uint32_t> r(execution_tier);
   r.builder().AddMemory(kWasmPageSize);
-<<<<<<< HEAD
-  const byte data[] = {0, 1, 2, 3, 4, 5, 6, 7, 8, 9};
-=======
   const uint8_t data[] = {0, 1, 2, 3, 4, 5, 6, 7, 8, 9};
->>>>>>> 626889fb
   r.builder().AddPassiveDataSegment(base::ArrayVector(data));
   r.Build({WASM_MEMORY_INIT(0, WASM_LOCAL_GET(0), WASM_LOCAL_GET(1),
                             WASM_LOCAL_GET(2)),
@@ -112,11 +104,7 @@
 WASM_EXEC_TEST(MemoryInitOutOfBounds) {
   WasmRunner<uint32_t, uint32_t, uint32_t, uint32_t> r(execution_tier);
   r.builder().AddMemory(kWasmPageSize);
-<<<<<<< HEAD
-  const byte data[kWasmPageSize] = {};
-=======
   const uint8_t data[kWasmPageSize] = {};
->>>>>>> 626889fb
   r.builder().AddPassiveDataSegment(base::ArrayVector(data));
   r.Build({WASM_MEMORY_INIT(0, WASM_LOCAL_GET(0), WASM_LOCAL_GET(1),
                             WASM_LOCAL_GET(2)),
@@ -145,15 +133,9 @@
 
 WASM_EXEC_TEST(MemoryCopy) {
   WasmRunner<uint32_t, uint32_t, uint32_t, uint32_t> r(execution_tier);
-<<<<<<< HEAD
-  byte* mem = r.builder().AddMemory(kWasmPageSize);
-  r.Build({WASM_MEMORY_COPY(WASM_LOCAL_GET(0), WASM_LOCAL_GET(1),
-                            WASM_LOCAL_GET(2)),
-=======
   uint8_t* mem = r.builder().AddMemory(kWasmPageSize);
   r.Build({WASM_MEMORY0_COPY(WASM_LOCAL_GET(0), WASM_LOCAL_GET(1),
                              WASM_LOCAL_GET(2)),
->>>>>>> 626889fb
            kExprI32Const, 0});
 
   const uint8_t initial[] = {0, 11, 22, 33, 44, 55, 66, 77};
@@ -178,15 +160,9 @@
 
 WASM_EXEC_TEST(MemoryCopyOverlapping) {
   WasmRunner<uint32_t, uint32_t, uint32_t, uint32_t> r(execution_tier);
-<<<<<<< HEAD
-  byte* mem = r.builder().AddMemory(kWasmPageSize);
-  r.Build({WASM_MEMORY_COPY(WASM_LOCAL_GET(0), WASM_LOCAL_GET(1),
-                            WASM_LOCAL_GET(2)),
-=======
   uint8_t* mem = r.builder().AddMemory(kWasmPageSize);
   r.Build({WASM_MEMORY0_COPY(WASM_LOCAL_GET(0), WASM_LOCAL_GET(1),
                              WASM_LOCAL_GET(2)),
->>>>>>> 626889fb
            kExprI32Const, 0});
 
   const uint8_t initial[] = {10, 20, 30};
@@ -205,15 +181,9 @@
 
 WASM_EXEC_TEST(MemoryCopyOutOfBoundsData) {
   WasmRunner<uint32_t, uint32_t, uint32_t, uint32_t> r(execution_tier);
-<<<<<<< HEAD
-  byte* mem = r.builder().AddMemory(kWasmPageSize);
-  r.Build({WASM_MEMORY_COPY(WASM_LOCAL_GET(0), WASM_LOCAL_GET(1),
-                            WASM_LOCAL_GET(2)),
-=======
   uint8_t* mem = r.builder().AddMemory(kWasmPageSize);
   r.Build({WASM_MEMORY0_COPY(WASM_LOCAL_GET(0), WASM_LOCAL_GET(1),
                              WASM_LOCAL_GET(2)),
->>>>>>> 626889fb
            kExprI32Const, 0});
 
   const uint8_t data[] = {11, 22, 33, 44, 55, 66, 77, 88};
@@ -239,13 +209,8 @@
 WASM_EXEC_TEST(MemoryCopyOutOfBounds) {
   WasmRunner<uint32_t, uint32_t, uint32_t, uint32_t> r(execution_tier);
   r.builder().AddMemory(kWasmPageSize);
-<<<<<<< HEAD
-  r.Build({WASM_MEMORY_COPY(WASM_LOCAL_GET(0), WASM_LOCAL_GET(1),
-                            WASM_LOCAL_GET(2)),
-=======
   r.Build({WASM_MEMORY0_COPY(WASM_LOCAL_GET(0), WASM_LOCAL_GET(1),
                              WASM_LOCAL_GET(2)),
->>>>>>> 626889fb
            kExprI32Const, 0});
 
   // Copy full range is OK.
@@ -309,11 +274,7 @@
   r.Build({WASM_MEMORY_FILL(WASM_LOCAL_GET(0), WASM_LOCAL_GET(1),
                             WASM_LOCAL_GET(2)),
            kExprI32Const, 0});
-<<<<<<< HEAD
-  const byte v = 123;
-=======
   const uint8_t v = 123;
->>>>>>> 626889fb
   CHECK_EQ(0xDEADBEEF, r.Call(kWasmPageSize - 5, v, 999));
   CheckMemoryEquals(&r.builder(), kWasmPageSize - 6, {0, 0, 0, 0, 0, 0});
 }
@@ -342,11 +303,7 @@
 WASM_EXEC_TEST(DataDropTwice) {
   WasmRunner<uint32_t> r(execution_tier);
   r.builder().AddMemory(kWasmPageSize);
-<<<<<<< HEAD
-  const byte data[] = {0};
-=======
   const uint8_t data[] = {0};
->>>>>>> 626889fb
   r.builder().AddPassiveDataSegment(base::ArrayVector(data));
   r.Build({WASM_DATA_DROP(0), kExprI32Const, 0});
 
@@ -357,11 +314,7 @@
 WASM_EXEC_TEST(DataDropThenMemoryInit) {
   WasmRunner<uint32_t> r(execution_tier);
   r.builder().AddMemory(kWasmPageSize);
-<<<<<<< HEAD
-  const byte data[] = {0, 1, 2, 3, 4, 5, 6, 7, 8, 9};
-=======
   const uint8_t data[] = {0, 1, 2, 3, 4, 5, 6, 7, 8, 9};
->>>>>>> 626889fb
   r.builder().AddPassiveDataSegment(base::ArrayVector(data));
   r.Build({WASM_DATA_DROP(0),
            WASM_MEMORY_INIT(0, WASM_I32V_1(0), WASM_I32V_1(1), WASM_I32V_1(2)),
