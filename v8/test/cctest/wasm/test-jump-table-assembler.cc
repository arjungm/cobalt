// Copyright 2018 the V8 project authors. All rights reserved.
// Use of this source code is governed by a BSD-style license that can be
// found in the LICENSE file.

#include <bitset>

#include "src/base/utils/random-number-generator.h"
#include "src/codegen/assembler-inl.h"
#include "src/codegen/macro-assembler-inl.h"
#include "src/execution/simulator.h"
#include "src/utils/utils.h"
#include "src/wasm/code-space-access.h"
#include "src/wasm/jump-table-assembler.h"
#include "test/cctest/cctest.h"
#include "test/common/assembler-tester.h"

namespace v8 {
namespace internal {
namespace wasm {

#if 0
#define TRACE(...) PrintF(__VA_ARGS__)
#else
#define TRACE(...)
#endif

#define __ masm.

namespace {

static volatile int global_stop_bit = 0;

constexpr int kJumpTableSlotCount = 128;
constexpr uint32_t kJumpTableSize =
    JumpTableAssembler::SizeForNumberOfSlots(kJumpTableSlotCount);

// This must be a safe commit page size so we pick the largest OS page size that
// V8 is known to support. Arm64 linux can support up to 64k at runtime.
constexpr size_t kThunkBufferSize = 64 * KB;

#if V8_TARGET_ARCH_ARM64 || V8_TARGET_ARCH_X64 || V8_TARGET_ARCH_LOONG64 || \
    V8_TARGET_ARCH_RISCV64
// We need the branches (from CompileJumpTableThunk) to be within near-call
// range of the jump table slots. The address hint to AllocateAssemblerBuffer
// is not reliable enough to guarantee that we can always achieve this with
// separate allocations, so we generate all code in a single
// kMaxCodeMemory-sized chunk.
constexpr size_t kAssemblerBufferSize =
    size_t{kDefaultMaxWasmCodeSpaceSizeMb} * MB;
constexpr uint32_t kAvailableBufferSlots =
    (kAssemblerBufferSize - kJumpTableSize) / kThunkBufferSize;
constexpr uint32_t kBufferSlotStartOffset =
    RoundUp<kThunkBufferSize>(kJumpTableSize);
#else
constexpr size_t kAssemblerBufferSize = kJumpTableSize;
constexpr uint32_t kAvailableBufferSlots = 0;
constexpr uint32_t kBufferSlotStartOffset = 0;
#endif

Address AllocateJumpTableThunk(
    Address jump_target, uint8_t* thunk_slot_buffer,
    std::bitset<kAvailableBufferSlots>* used_slots,
    std::vector<std::unique_ptr<TestingAssemblerBuffer>>* thunk_buffers) {
#if V8_TARGET_ARCH_ARM64 || V8_TARGET_ARCH_X64 || V8_TARGET_ARCH_LOONG64 || \
    V8_TARGET_ARCH_RISCV64
  // To guarantee that the branch range lies within the near-call range,
  // generate the thunk in the same (kMaxWasmCodeSpaceSize-sized) buffer as the
  // jump_target itself.
  //
  // Allocate a slot that we haven't already used. This is necessary because
  // each test iteration expects to generate two unique addresses and we leave
  // each slot executable (and not writable).
  base::RandomNumberGenerator* rng =
      CcTest::i_isolate()->random_number_generator();
  // Ensure a chance of completion without too much thrashing.
  DCHECK(used_slots->count() < (used_slots->size() / 2));
  int buffer_index;
  do {
    buffer_index = rng->NextInt(kAvailableBufferSlots);
  } while (used_slots->test(buffer_index));
  used_slots->set(buffer_index);
  return reinterpret_cast<Address>(thunk_slot_buffer +
                                   buffer_index * kThunkBufferSize);

#else
  USE(thunk_slot_buffer);
  USE(used_slots);
  thunk_buffers->emplace_back(
      AllocateAssemblerBuffer(kThunkBufferSize, GetRandomMmapAddr()));
  return reinterpret_cast<Address>(thunk_buffers->back()->start());
#endif
}

void CompileJumpTableThunk(Address thunk, Address jump_target) {
  RwxMemoryWriteScopeForTesting write_scope;
  MacroAssembler masm(CcTest::i_isolate()->allocator(), AssemblerOptions{},
                      CodeObjectRequired::kNo,
                      ExternalAssemblerBuffer(reinterpret_cast<void*>(thunk),
                                              kThunkBufferSize));

  Label exit;
  Register scratch = kReturnRegister0;
  Address stop_bit_address = reinterpret_cast<Address>(&global_stop_bit);
#if V8_TARGET_ARCH_X64
  __ Move(scratch, stop_bit_address, RelocInfo::NO_INFO);
  __ testl(MemOperand(scratch, 0), Immediate(1));
  __ j(not_zero, &exit);
  __ Jump(jump_target, RelocInfo::NO_INFO);
#elif V8_TARGET_ARCH_IA32
  __ Move(scratch, Immediate(stop_bit_address, RelocInfo::NO_INFO));
  __ test(MemOperand(scratch, 0), Immediate(1));
  __ j(not_zero, &exit);
  __ jmp(jump_target, RelocInfo::NO_INFO);
#elif V8_TARGET_ARCH_ARM
  __ mov(scratch, Operand(stop_bit_address, RelocInfo::NO_INFO));
  __ ldr(scratch, MemOperand(scratch, 0));
  __ tst(scratch, Operand(1));
  __ b(ne, &exit);
  __ Jump(jump_target, RelocInfo::NO_INFO);
#elif V8_TARGET_ARCH_ARM64
  UseScratchRegisterScope temps(&masm);
  temps.Exclude(x16);
  scratch = x16;
  __ Mov(scratch, Operand(stop_bit_address, RelocInfo::NO_INFO));
  __ Ldr(scratch, MemOperand(scratch, 0));
  __ Tbnz(scratch, 0, &exit);
  __ Mov(scratch, Immediate(jump_target, RelocInfo::NO_INFO));
  __ Br(scratch);
#elif V8_TARGET_ARCH_PPC64
  __ mov(scratch, Operand(stop_bit_address, RelocInfo::NO_INFO));
  __ LoadU64(scratch, MemOperand(scratch));
  __ cmpi(scratch, Operand::Zero());
  __ bne(&exit);
  __ mov(scratch, Operand(jump_target, RelocInfo::NO_INFO));
  __ Jump(scratch);
#elif V8_TARGET_ARCH_S390X
  __ mov(scratch, Operand(stop_bit_address, RelocInfo::NO_INFO));
  __ LoadU64(scratch, MemOperand(scratch));
  __ CmpP(scratch, Operand(0));
  __ bne(&exit);
  __ mov(scratch, Operand(jump_target, RelocInfo::NO_INFO));
  __ Jump(scratch);
#elif V8_TARGET_ARCH_MIPS64
  __ li(scratch, Operand(stop_bit_address, RelocInfo::NO_INFO));
  __ Lw(scratch, MemOperand(scratch, 0));
  __ Branch(&exit, ne, scratch, Operand(zero_reg));
  __ Jump(jump_target, RelocInfo::NO_INFO);
#elif V8_TARGET_ARCH_LOONG64
  __ li(scratch, Operand(stop_bit_address, RelocInfo::NO_INFO));
  __ Ld_w(scratch, MemOperand(scratch, 0));
<<<<<<< HEAD
  __ Branch(&exit, ne, scratch, Operand(zero_reg));
  __ Jump(jump_target, RelocInfo::NO_INFO);
#elif V8_TARGET_ARCH_MIPS
  __ li(scratch, Operand(stop_bit_address, RelocInfo::NO_INFO));
  __ lw(scratch, MemOperand(scratch, 0));
=======
>>>>>>> 626889fb
  __ Branch(&exit, ne, scratch, Operand(zero_reg));
  __ Jump(jump_target, RelocInfo::NO_INFO);
#elif V8_TARGET_ARCH_RISCV64 || V8_TARGET_ARCH_RISCV32
  __ li(scratch, Operand(stop_bit_address, RelocInfo::NO_INFO));
  __ Lw(scratch, MemOperand(scratch, 0));
  __ Branch(&exit, ne, scratch, Operand(zero_reg));
  __ Jump(jump_target, RelocInfo::NO_INFO);
#else
#error Unsupported architecture
#endif
  __ bind(&exit);
  __ Ret();

  FlushInstructionCache(thunk, kThunkBufferSize);
#if defined(V8_OS_DARWIN) && defined(V8_HOST_ARCH_ARM64)
  // MacOS on arm64 refuses {mprotect} calls to toggle permissions of RWX
  // memory. Simply do nothing here, as the space will by default be executable
  // and non-writable for the JumpTableRunner.
#else
  CHECK(SetPermissions(GetPlatformPageAllocator(), thunk, kThunkBufferSize,
                       v8::PageAllocator::kReadExecute));
#endif
}

class JumpTableRunner : public v8::base::Thread {
 public:
  JumpTableRunner(Address slot_address, int runner_id)
      : Thread(Options("JumpTableRunner")),
        slot_address_(slot_address),
        runner_id_(runner_id) {}

  void Run() override {
    TRACE("Runner #%d is starting ...\n", runner_id_);
    GeneratedCode<void>::FromAddress(CcTest::i_isolate(), slot_address_).Call();
    TRACE("Runner #%d is stopping ...\n", runner_id_);
    USE(runner_id_);
  }

 private:
  Address slot_address_;
  int runner_id_;
};

class JumpTablePatcher : public v8::base::Thread {
 public:
  JumpTablePatcher(Address slot_start, uint32_t slot_index, Address thunk1,
                   Address thunk2, base::Mutex* jump_table_mutex)
      : Thread(Options("JumpTablePatcher")),
        slot_start_(slot_start),
        slot_index_(slot_index),
        thunks_{thunk1, thunk2},
        jump_table_mutex_(jump_table_mutex) {}

  void Run() override {
    RwxMemoryWriteScope::SetDefaultPermissionsForNewThread();
    TRACE("Patcher %p is starting ...\n", this);
<<<<<<< HEAD
    RwxMemoryWriteScopeForTesting rwx_write_scope;
=======
>>>>>>> 626889fb
    Address slot_address =
        slot_start_ + JumpTableAssembler::JumpSlotIndexToOffset(slot_index_);
    // First, emit code to the two thunks.
    for (Address thunk : thunks_) {
      CompileJumpTableThunk(thunk, slot_address);
    }
    // Then, repeatedly patch the jump table to jump to one of the two thunks.
    WritableJumpTablePair jump_table_pair = WritableJumpTablePair::ForTesting(
        slot_start_, JumpTableAssembler::JumpSlotIndexToOffset(slot_index_ + 1),
        slot_start_,
        JumpTableAssembler::JumpSlotIndexToOffset(slot_index_ + 1));
    constexpr int kNumberOfPatchIterations = 64;
    for (int i = 0; i < kNumberOfPatchIterations; ++i) {
      TRACE("  patcher %p patch slot " V8PRIxPTR_FMT
            " to thunk #%d (" V8PRIxPTR_FMT ")\n",
            this, slot_address, i % 2, thunks_[i % 2]);
      base::MutexGuard jump_table_guard(jump_table_mutex_);
      Address slot_addr =
          slot_start_ + JumpTableAssembler::JumpSlotIndexToOffset(slot_index_);

      JumpTableAssembler::PatchJumpTableSlot(jump_table_pair, slot_addr,
                                             kNullAddress, thunks_[i % 2]);
    }
    TRACE("Patcher %p is stopping ...\n", this);
  }

 private:
  Address slot_start_;
  uint32_t slot_index_;
  Address thunks_[2];
  base::Mutex* jump_table_mutex_;
};

}  // namespace

// This test is intended to stress concurrent patching of jump-table slots. It
// uses the following setup:
//   1) Picks a particular slot of the jump-table. Slots are iterated over to
//      ensure multiple entries (at different offset alignments) are tested.
//   2) Starts multiple runners that spin through the above slot. The runners
//      use thunk code that will jump to the same jump-table slot repeatedly
//      until the {global_stop_bit} indicates a test-end condition.
//   3) Start a patcher that repeatedly patches the jump-table slot back and
//      forth between two thunk. If there is a race then chances are high that
//      one of the runners is currently executing the jump-table slot.
TEST(JumpTablePatchingStress) {
  constexpr int kNumberOfRunnerThreads = 5;
  constexpr int kNumberOfPatcherThreads = 3;

  static_assert(kAssemblerBufferSize >= kJumpTableSize);
  auto buffer = AllocateAssemblerBuffer(kAssemblerBufferSize, nullptr,
                                        JitPermission::kMapAsJittable);
<<<<<<< HEAD
  byte* thunk_slot_buffer = buffer->start() + kBufferSlotStartOffset;
=======
  uint8_t* thunk_slot_buffer = buffer->start() + kBufferSlotStartOffset;
>>>>>>> 626889fb

  std::bitset<kAvailableBufferSlots> used_thunk_slots;
  buffer->MakeWritableAndExecutable();

  // Iterate through jump-table slots to hammer at different alignments within
  // the jump-table, thereby increasing stress for variable-length ISAs.
  Address slot_start = reinterpret_cast<Address>(buffer->start());
  for (int slot = 0; slot < kJumpTableSlotCount; ++slot) {
    TRACE("Hammering on jump table slot #%d ...\n", slot);
    uint32_t slot_offset = JumpTableAssembler::JumpSlotIndexToOffset(slot);
    std::vector<std::unique_ptr<TestingAssemblerBuffer>> thunk_buffers;
    std::vector<Address> patcher_thunks;
    {
<<<<<<< HEAD
      RwxMemoryWriteScopeForTesting rwx_write_scope;
=======
      Address jump_table_address = reinterpret_cast<Address>(buffer->start());

      WritableJumpTablePair jump_table_pair =
          WritableJumpTablePair::ForTesting(jump_table_address, buffer->size(),
                                            jump_table_address, buffer->size());
>>>>>>> 626889fb
      // Patch the jump table slot to jump to itself. This will later be patched
      // by the patchers.
      Address slot_addr =
          slot_start + JumpTableAssembler::JumpSlotIndexToOffset(slot);
<<<<<<< HEAD
      JumpTableAssembler::PatchJumpTableSlot(slot_addr, kNullAddress,
                                             slot_addr);
      // For each patcher, generate two thunks where this patcher can emit code
      // which finally jumps back to {slot} in the jump table.
      for (int i = 0; i < 2 * kNumberOfPatcherThreads; ++i) {
        Address thunk =
            AllocateJumpTableThunk(slot_start + slot_offset, thunk_slot_buffer,
                                   &used_thunk_slots, &thunk_buffers);
        ZapCode(thunk, kThunkBufferSize);
        patcher_thunks.push_back(thunk);
        TRACE("  generated jump thunk: " V8PRIxPTR_FMT "\n",
              patcher_thunks.back());
      }
=======

      JumpTableAssembler::PatchJumpTableSlot(jump_table_pair, slot_addr,
                                             kNullAddress, slot_addr);
    }

    // For each patcher, generate two thunks where this patcher can emit code
    // which finally jumps back to {slot} in the jump table.
    for (int i = 0; i < 2 * kNumberOfPatcherThreads; ++i) {
      Address thunk =
          AllocateJumpTableThunk(slot_start + slot_offset, thunk_slot_buffer,
                                 &used_thunk_slots, &thunk_buffers);
      {
        RwxMemoryWriteScopeForTesting write_scope;
        ZapCode(thunk, kThunkBufferSize);
      }
      patcher_thunks.push_back(thunk);
      TRACE("  generated jump thunk: " V8PRIxPTR_FMT "\n",
            patcher_thunks.back());
>>>>>>> 626889fb
    }

    // Start multiple runner threads that execute the jump table slot
    // concurrently.
    std::list<JumpTableRunner> runners;
    for (int runner = 0; runner < kNumberOfRunnerThreads; ++runner) {
      runners.emplace_back(slot_start + slot_offset, runner);
    }
    // Start multiple patcher thread that concurrently generate code and insert
    // jumps to that into the jump table slot.
    std::list<JumpTablePatcher> patchers;
    // Only one patcher should modify the jump table at a time.
    base::Mutex jump_table_mutex;
    for (int i = 0; i < kNumberOfPatcherThreads; ++i) {
      patchers.emplace_back(slot_start, slot, patcher_thunks[2 * i],
                            patcher_thunks[2 * i + 1], &jump_table_mutex);
    }
    global_stop_bit = 0;  // Signal runners to keep going.
    for (auto& runner : runners) CHECK(runner.Start());
    for (auto& patcher : patchers) CHECK(patcher.Start());
    for (auto& patcher : patchers) patcher.Join();
    global_stop_bit = -1;  // Signal runners to stop.
    for (auto& runner : runners) runner.Join();
  }
}

#undef __
#undef TRACE

}  // namespace wasm
}  // namespace internal
}  // namespace v8<|MERGE_RESOLUTION|>--- conflicted
+++ resolved
@@ -148,14 +148,6 @@
 #elif V8_TARGET_ARCH_LOONG64
   __ li(scratch, Operand(stop_bit_address, RelocInfo::NO_INFO));
   __ Ld_w(scratch, MemOperand(scratch, 0));
-<<<<<<< HEAD
-  __ Branch(&exit, ne, scratch, Operand(zero_reg));
-  __ Jump(jump_target, RelocInfo::NO_INFO);
-#elif V8_TARGET_ARCH_MIPS
-  __ li(scratch, Operand(stop_bit_address, RelocInfo::NO_INFO));
-  __ lw(scratch, MemOperand(scratch, 0));
-=======
->>>>>>> 626889fb
   __ Branch(&exit, ne, scratch, Operand(zero_reg));
   __ Jump(jump_target, RelocInfo::NO_INFO);
 #elif V8_TARGET_ARCH_RISCV64 || V8_TARGET_ARCH_RISCV32
@@ -210,12 +202,7 @@
         jump_table_mutex_(jump_table_mutex) {}
 
   void Run() override {
-    RwxMemoryWriteScope::SetDefaultPermissionsForNewThread();
     TRACE("Patcher %p is starting ...\n", this);
-<<<<<<< HEAD
-    RwxMemoryWriteScopeForTesting rwx_write_scope;
-=======
->>>>>>> 626889fb
     Address slot_address =
         slot_start_ + JumpTableAssembler::JumpSlotIndexToOffset(slot_index_);
     // First, emit code to the two thunks.
@@ -268,11 +255,7 @@
   static_assert(kAssemblerBufferSize >= kJumpTableSize);
   auto buffer = AllocateAssemblerBuffer(kAssemblerBufferSize, nullptr,
                                         JitPermission::kMapAsJittable);
-<<<<<<< HEAD
-  byte* thunk_slot_buffer = buffer->start() + kBufferSlotStartOffset;
-=======
   uint8_t* thunk_slot_buffer = buffer->start() + kBufferSlotStartOffset;
->>>>>>> 626889fb
 
   std::bitset<kAvailableBufferSlots> used_thunk_slots;
   buffer->MakeWritableAndExecutable();
@@ -286,34 +269,15 @@
     std::vector<std::unique_ptr<TestingAssemblerBuffer>> thunk_buffers;
     std::vector<Address> patcher_thunks;
     {
-<<<<<<< HEAD
-      RwxMemoryWriteScopeForTesting rwx_write_scope;
-=======
       Address jump_table_address = reinterpret_cast<Address>(buffer->start());
 
       WritableJumpTablePair jump_table_pair =
           WritableJumpTablePair::ForTesting(jump_table_address, buffer->size(),
                                             jump_table_address, buffer->size());
->>>>>>> 626889fb
       // Patch the jump table slot to jump to itself. This will later be patched
       // by the patchers.
       Address slot_addr =
           slot_start + JumpTableAssembler::JumpSlotIndexToOffset(slot);
-<<<<<<< HEAD
-      JumpTableAssembler::PatchJumpTableSlot(slot_addr, kNullAddress,
-                                             slot_addr);
-      // For each patcher, generate two thunks where this patcher can emit code
-      // which finally jumps back to {slot} in the jump table.
-      for (int i = 0; i < 2 * kNumberOfPatcherThreads; ++i) {
-        Address thunk =
-            AllocateJumpTableThunk(slot_start + slot_offset, thunk_slot_buffer,
-                                   &used_thunk_slots, &thunk_buffers);
-        ZapCode(thunk, kThunkBufferSize);
-        patcher_thunks.push_back(thunk);
-        TRACE("  generated jump thunk: " V8PRIxPTR_FMT "\n",
-              patcher_thunks.back());
-      }
-=======
 
       JumpTableAssembler::PatchJumpTableSlot(jump_table_pair, slot_addr,
                                              kNullAddress, slot_addr);
@@ -332,7 +296,6 @@
       patcher_thunks.push_back(thunk);
       TRACE("  generated jump thunk: " V8PRIxPTR_FMT "\n",
             patcher_thunks.back());
->>>>>>> 626889fb
     }
 
     // Start multiple runner threads that execute the jump table slot
