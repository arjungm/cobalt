// Copyright 2015 the V8 project authors. All rights reserved.
// Use of this source code is governed by a BSD-style license that can be
// found in the LICENSE file.

#include <stdint.h>
#include <stdlib.h>
#include <string.h>

#include "src/base/overflowing-math.h"
#include "src/utils/utils.h"
#include "src/wasm/code-space-access.h"
<<<<<<< HEAD
=======
#include "src/wasm/compilation-environment-inl.h"
>>>>>>> 626889fb
#include "src/wasm/wasm-opcodes-inl.h"
#include "test/cctest/cctest.h"
#include "test/cctest/wasm/wasm-run-utils.h"
#include "test/common/value-helper.h"
#include "test/common/wasm/test-signatures.h"
#include "test/common/wasm/wasm-macro-gen.h"

namespace v8::internal::wasm {

// for even shorter tests.
#define B1(a) WASM_BLOCK(a)
#define B2(a, b) WASM_BLOCK(a, b)
#define RET(x) x, kExprReturn
#define RET_I8(x) WASM_I32V_2(x), kExprReturn

WASM_EXEC_TEST(Int32Const) {
  WasmRunner<int32_t> r(execution_tier);
  const int32_t kExpectedValue = 0x11223344;
  // return(kExpectedValue)
  r.Build({WASM_I32V_5(kExpectedValue)});
  CHECK_EQ(kExpectedValue, r.Call());
}

WASM_EXEC_TEST(Int32Const_many) {
  FOR_INT32_INPUTS(i) {
    WasmRunner<int32_t> r(execution_tier);
    const int32_t kExpectedValue = i;
    // return(kExpectedValue)
    r.Build({WASM_I32V(kExpectedValue)});
    CHECK_EQ(kExpectedValue, r.Call());
  }
}

WASM_EXEC_TEST(GraphTrimming) {
  // This WebAssembly code requires graph trimming in the TurboFan compiler.
  WasmRunner<int32_t, int32_t> r(execution_tier);
  r.Build({kExprLocalGet, 0, kExprLocalGet, 0, kExprLocalGet, 0, kExprI32RemS,
           kExprI32Eq, kExprLocalGet, 0, kExprI32DivS, kExprUnreachable});
  r.Call(1);
}

WASM_EXEC_TEST(Int32Param0) {
  WasmRunner<int32_t, int32_t> r(execution_tier);
  // return(local[0])
  r.Build({WASM_LOCAL_GET(0)});
  FOR_INT32_INPUTS(i) { CHECK_EQ(i, r.Call(i)); }
}

WASM_EXEC_TEST(Int32Param0_fallthru) {
  WasmRunner<int32_t, int32_t> r(execution_tier);
  // local[0]
  r.Build({WASM_LOCAL_GET(0)});
  FOR_INT32_INPUTS(i) { CHECK_EQ(i, r.Call(i)); }
}

WASM_EXEC_TEST(Int32Param1) {
  WasmRunner<int32_t, int32_t, int32_t> r(execution_tier);
  // local[1]
  r.Build({WASM_LOCAL_GET(1)});
  FOR_INT32_INPUTS(i) { CHECK_EQ(i, r.Call(-111, i)); }
}

WASM_EXEC_TEST(Int32Add) {
  WasmRunner<int32_t> r(execution_tier);
  // 11 + 44
  r.Build({WASM_I32_ADD(WASM_I32V_1(11), WASM_I32V_1(44))});
  CHECK_EQ(55, r.Call());
}

WASM_EXEC_TEST(Int32Add_P) {
  WasmRunner<int32_t, int32_t> r(execution_tier);
  // p0 + 13
  r.Build({WASM_I32_ADD(WASM_I32V_1(13), WASM_LOCAL_GET(0))});
  FOR_INT32_INPUTS(i) { CHECK_EQ(base::AddWithWraparound(i, 13), r.Call(i)); }
}

WASM_EXEC_TEST(Int32Add_P_fallthru) {
  WasmRunner<int32_t, int32_t> r(execution_tier);
  // p0 + 13
  r.Build({WASM_I32_ADD(WASM_I32V_1(13), WASM_LOCAL_GET(0))});
  FOR_INT32_INPUTS(i) { CHECK_EQ(base::AddWithWraparound(i, 13), r.Call(i)); }
}

static void RunInt32AddTest(TestExecutionTier execution_tier,
                            const uint8_t* code, size_t size) {
  TestSignatures sigs;
  WasmRunner<int32_t, int32_t, int32_t> r(execution_tier);
  r.builder().AddSignature(sigs.ii_v());
  r.builder().AddSignature(sigs.iii_v());
  r.Build(base::VectorOf(code, size));
  FOR_INT32_INPUTS(i) {
    FOR_INT32_INPUTS(j) {
      int32_t expected = static_cast<int32_t>(static_cast<uint32_t>(i) +
                                              static_cast<uint32_t>(j));
      CHECK_EQ(expected, r.Call(i, j));
    }
  }
}

WASM_EXEC_TEST(Int32Add_P2) {
<<<<<<< HEAD
  static const byte code[] = {
=======
  static const uint8_t code[] = {
>>>>>>> 626889fb
      WASM_I32_ADD(WASM_LOCAL_GET(0), WASM_LOCAL_GET(1))};
  RunInt32AddTest(execution_tier, code, sizeof(code));
}

WASM_EXEC_TEST(Int32Add_block1) {
<<<<<<< HEAD
  static const byte code[] = {
=======
  static const uint8_t code[] = {
>>>>>>> 626889fb
      WASM_BLOCK_X(1, WASM_LOCAL_GET(0), WASM_LOCAL_GET(1)), kExprI32Add};
  RunInt32AddTest(execution_tier, code, sizeof(code));
}

WASM_EXEC_TEST(Int32Add_block2) {
<<<<<<< HEAD
  static const byte code[] = {
=======
  static const uint8_t code[] = {
>>>>>>> 626889fb
      WASM_BLOCK_X(1, WASM_LOCAL_GET(0), WASM_LOCAL_GET(1), kExprBr, DEPTH_0),
      kExprI32Add};
  RunInt32AddTest(execution_tier, code, sizeof(code));
}

WASM_EXEC_TEST(Int32Add_multi_if) {
<<<<<<< HEAD
  static const byte code[] = {
=======
  static const uint8_t code[] = {
>>>>>>> 626889fb
      WASM_IF_ELSE_X(1, WASM_LOCAL_GET(0),
                     WASM_SEQ(WASM_LOCAL_GET(0), WASM_LOCAL_GET(1)),
                     WASM_SEQ(WASM_LOCAL_GET(1), WASM_LOCAL_GET(0))),
      kExprI32Add};
  RunInt32AddTest(execution_tier, code, sizeof(code));
}

WASM_EXEC_TEST(Float32Add) {
  WasmRunner<int32_t> r(execution_tier);
  // int(11.5f + 44.5f)
  r.Build(
      {WASM_I32_SCONVERT_F32(WASM_F32_ADD(WASM_F32(11.5f), WASM_F32(44.5f)))});
  CHECK_EQ(56, r.Call());
}

WASM_EXEC_TEST(Float64Add) {
  WasmRunner<int32_t> r(execution_tier);
  // return int(13.5d + 43.5d)
  r.Build(
      {WASM_I32_SCONVERT_F64(WASM_F64_ADD(WASM_F64(13.5), WASM_F64(43.5)))});
  CHECK_EQ(57, r.Call());
}

// clang-format messes up the FOR_INT32_INPUTS macros.
// clang-format off
template<typename ctype>
static void TestInt32Binop(TestExecutionTier execution_tier, WasmOpcode opcode,
                           ctype(*expected)(ctype, ctype)) {
  FOR_INT32_INPUTS(i) {
    FOR_INT32_INPUTS(j) {
      WasmRunner<ctype> r(execution_tier);
      // Apply {opcode} on two constants.
      r.Build({WASM_BINOP(opcode, WASM_I32V(i), WASM_I32V(j))});
      CHECK_EQ(expected(i, j), r.Call());
    }
  }
  {
    WasmRunner<ctype, ctype, ctype> r(execution_tier);
    // Apply {opcode} on two parameters.
    r.Build({WASM_BINOP(opcode, WASM_LOCAL_GET(0), WASM_LOCAL_GET(1))});
    FOR_INT32_INPUTS(i) {
      FOR_INT32_INPUTS(j) {
        CHECK_EQ(expected(i, j), r.Call(i, j));
      }
    }
  }
  FOR_INT32_INPUTS(i) {
    WasmRunner<ctype, ctype> r(execution_tier);
    // Apply {opcode} on constant and parameter.
    r.Build({WASM_BINOP(opcode, WASM_I32V(i), WASM_LOCAL_GET(0))});
    FOR_INT32_INPUTS(j) {
      CHECK_EQ(expected(i, j), r.Call(j));
    }
  }
  FOR_INT32_INPUTS(j) {
    WasmRunner<ctype, ctype> r(execution_tier);
    // Apply {opcode} on parameter and constant.
    r.Build({WASM_BINOP(opcode, WASM_LOCAL_GET(0), WASM_I32V(j))});
    FOR_INT32_INPUTS(i) {
      CHECK_EQ(expected(i, j), r.Call(i));
    }
  }
  auto to_bool = [](ctype value) -> ctype {
    return value == static_cast<ctype>(0xDEADBEEF) ? value : !!value;
  };
  FOR_INT32_INPUTS(i) {
    WasmRunner<ctype, ctype> r(execution_tier);
    // Apply {opcode} on constant and parameter, followed by {if}.
    r.Build({WASM_IF(WASM_BINOP(opcode, WASM_I32V(i), WASM_LOCAL_GET(0)),
                     WASM_RETURN(WASM_ONE)),
             WASM_ZERO});
    FOR_INT32_INPUTS(j) {
      CHECK_EQ(to_bool(expected(i, j)), r.Call(j));
    }
  }
  FOR_INT32_INPUTS(j) {
    WasmRunner<ctype, ctype> r(execution_tier);
    // Apply {opcode} on parameter and constant, followed by {if}.
    r.Build({WASM_IF(WASM_BINOP(opcode, WASM_LOCAL_GET(0), WASM_I32V(j)),
                     WASM_RETURN(WASM_ONE)),
             WASM_ZERO});
    FOR_INT32_INPUTS(i) {
      CHECK_EQ(to_bool(expected(i, j)), r.Call(i));
    }
  }
  FOR_INT32_INPUTS(i) {
    WasmRunner<ctype, ctype> r(execution_tier);
    // Apply {opcode} on constant and parameter, followed by {br_if}.
    r.Build({WASM_BR_IFD(0, WASM_ONE,
                         WASM_BINOP(opcode, WASM_I32V(i), WASM_LOCAL_GET(0))),
             WASM_ZERO});
    FOR_INT32_INPUTS(j) {
      CHECK_EQ(to_bool(expected(i, j)), r.Call(j));
    }
  }
  FOR_INT32_INPUTS(j) {
    WasmRunner<ctype, ctype> r(execution_tier);
    // Apply {opcode} on parameter and constant, followed by {br_if}.
    r.Build({WASM_BR_IFD(0, WASM_ONE,
                         WASM_BINOP(opcode, WASM_LOCAL_GET(0), WASM_I32V(j))),
             WASM_ZERO});
    FOR_INT32_INPUTS(i) {
      CHECK_EQ(to_bool(expected(i, j)), r.Call(i));
    }
  }
}
// clang-format on

#define WASM_I32_BINOP_TEST(expr, ctype, expected)                             \
  WASM_EXEC_TEST(I32Binop_##expr) {                                            \
    TestInt32Binop<ctype>(execution_tier, kExprI32##expr,                      \
                          [](ctype a, ctype b) -> ctype { return expected; }); \
  }

WASM_I32_BINOP_TEST(Add, int32_t, base::AddWithWraparound(a, b))
WASM_I32_BINOP_TEST(Sub, int32_t, base::SubWithWraparound(a, b))
WASM_I32_BINOP_TEST(Mul, int32_t, base::MulWithWraparound(a, b))
WASM_I32_BINOP_TEST(DivS, int32_t,
                    (a == kMinInt && b == -1) || b == 0
                        ? static_cast<int32_t>(0xDEADBEEF)
                        : a / b)
WASM_I32_BINOP_TEST(DivU, uint32_t, b == 0 ? 0xDEADBEEF : a / b)
WASM_I32_BINOP_TEST(RemS, int32_t, b == 0 ? 0xDEADBEEF : b == -1 ? 0 : a % b)
WASM_I32_BINOP_TEST(RemU, uint32_t, b == 0 ? 0xDEADBEEF : a % b)
WASM_I32_BINOP_TEST(And, int32_t, a& b)
WASM_I32_BINOP_TEST(Ior, int32_t, a | b)
WASM_I32_BINOP_TEST(Xor, int32_t, a ^ b)
WASM_I32_BINOP_TEST(Shl, int32_t, base::ShlWithWraparound(a, b))
WASM_I32_BINOP_TEST(ShrU, uint32_t, a >> (b & 0x1F))
WASM_I32_BINOP_TEST(ShrS, int32_t, a >> (b & 0x1F))
WASM_I32_BINOP_TEST(Ror, uint32_t, (a >> (b & 0x1F)) | (a << ((32 - b) & 0x1F)))
WASM_I32_BINOP_TEST(Rol, uint32_t, (a << (b & 0x1F)) | (a >> ((32 - b) & 0x1F)))
WASM_I32_BINOP_TEST(Eq, int32_t, a == b)
WASM_I32_BINOP_TEST(Ne, int32_t, a != b)
WASM_I32_BINOP_TEST(LtS, int32_t, a < b)
WASM_I32_BINOP_TEST(LeS, int32_t, a <= b)
WASM_I32_BINOP_TEST(LtU, uint32_t, a < b)
WASM_I32_BINOP_TEST(LeU, uint32_t, a <= b)
WASM_I32_BINOP_TEST(GtS, int32_t, a > b)
WASM_I32_BINOP_TEST(GeS, int32_t, a >= b)
WASM_I32_BINOP_TEST(GtU, uint32_t, a > b)
WASM_I32_BINOP_TEST(GeU, uint32_t, a >= b)

#undef WASM_I32_BINOP_TEST

void TestInt32Unop(TestExecutionTier execution_tier, WasmOpcode opcode,
                   int32_t expected, int32_t a) {
  {
    WasmRunner<int32_t> r(execution_tier);
    // return op K
    r.Build({WASM_UNOP(opcode, WASM_I32V(a))});
    CHECK_EQ(expected, r.Call());
  }
  {
    WasmRunner<int32_t, int32_t> r(execution_tier);
    // return op a
    r.Build({WASM_UNOP(opcode, WASM_LOCAL_GET(0))});
    CHECK_EQ(expected, r.Call(a));
  }
}

WASM_EXEC_TEST(Int32Clz) {
  TestInt32Unop(execution_tier, kExprI32Clz, 0, 0x80001000);
  TestInt32Unop(execution_tier, kExprI32Clz, 1, 0x40000500);
  TestInt32Unop(execution_tier, kExprI32Clz, 2, 0x20000300);
  TestInt32Unop(execution_tier, kExprI32Clz, 3, 0x10000003);
  TestInt32Unop(execution_tier, kExprI32Clz, 4, 0x08050000);
  TestInt32Unop(execution_tier, kExprI32Clz, 5, 0x04006000);
  TestInt32Unop(execution_tier, kExprI32Clz, 6, 0x02000000);
  TestInt32Unop(execution_tier, kExprI32Clz, 7, 0x010000A0);
  TestInt32Unop(execution_tier, kExprI32Clz, 8, 0x00800C00);
  TestInt32Unop(execution_tier, kExprI32Clz, 9, 0x00400000);
  TestInt32Unop(execution_tier, kExprI32Clz, 10, 0x0020000D);
  TestInt32Unop(execution_tier, kExprI32Clz, 11, 0x00100F00);
  TestInt32Unop(execution_tier, kExprI32Clz, 12, 0x00080000);
  TestInt32Unop(execution_tier, kExprI32Clz, 13, 0x00041000);
  TestInt32Unop(execution_tier, kExprI32Clz, 14, 0x00020020);
  TestInt32Unop(execution_tier, kExprI32Clz, 15, 0x00010300);
  TestInt32Unop(execution_tier, kExprI32Clz, 16, 0x00008040);
  TestInt32Unop(execution_tier, kExprI32Clz, 17, 0x00004005);
  TestInt32Unop(execution_tier, kExprI32Clz, 18, 0x00002050);
  TestInt32Unop(execution_tier, kExprI32Clz, 19, 0x00001700);
  TestInt32Unop(execution_tier, kExprI32Clz, 20, 0x00000870);
  TestInt32Unop(execution_tier, kExprI32Clz, 21, 0x00000405);
  TestInt32Unop(execution_tier, kExprI32Clz, 22, 0x00000203);
  TestInt32Unop(execution_tier, kExprI32Clz, 23, 0x00000101);
  TestInt32Unop(execution_tier, kExprI32Clz, 24, 0x00000089);
  TestInt32Unop(execution_tier, kExprI32Clz, 25, 0x00000041);
  TestInt32Unop(execution_tier, kExprI32Clz, 26, 0x00000022);
  TestInt32Unop(execution_tier, kExprI32Clz, 27, 0x00000013);
  TestInt32Unop(execution_tier, kExprI32Clz, 28, 0x00000008);
  TestInt32Unop(execution_tier, kExprI32Clz, 29, 0x00000004);
  TestInt32Unop(execution_tier, kExprI32Clz, 30, 0x00000002);
  TestInt32Unop(execution_tier, kExprI32Clz, 31, 0x00000001);
  TestInt32Unop(execution_tier, kExprI32Clz, 32, 0x00000000);
}

WASM_EXEC_TEST(Int32Ctz) {
  TestInt32Unop(execution_tier, kExprI32Ctz, 32, 0x00000000);
  TestInt32Unop(execution_tier, kExprI32Ctz, 31, 0x80000000);
  TestInt32Unop(execution_tier, kExprI32Ctz, 30, 0x40000000);
  TestInt32Unop(execution_tier, kExprI32Ctz, 29, 0x20000000);
  TestInt32Unop(execution_tier, kExprI32Ctz, 28, 0x10000000);
  TestInt32Unop(execution_tier, kExprI32Ctz, 27, 0xA8000000);
  TestInt32Unop(execution_tier, kExprI32Ctz, 26, 0xF4000000);
  TestInt32Unop(execution_tier, kExprI32Ctz, 25, 0x62000000);
  TestInt32Unop(execution_tier, kExprI32Ctz, 24, 0x91000000);
  TestInt32Unop(execution_tier, kExprI32Ctz, 23, 0xCD800000);
  TestInt32Unop(execution_tier, kExprI32Ctz, 22, 0x09400000);
  TestInt32Unop(execution_tier, kExprI32Ctz, 21, 0xAF200000);
  TestInt32Unop(execution_tier, kExprI32Ctz, 20, 0xAC100000);
  TestInt32Unop(execution_tier, kExprI32Ctz, 19, 0xE0B80000);
  TestInt32Unop(execution_tier, kExprI32Ctz, 18, 0x9CE40000);
  TestInt32Unop(execution_tier, kExprI32Ctz, 17, 0xC7920000);
  TestInt32Unop(execution_tier, kExprI32Ctz, 16, 0xB8F10000);
  TestInt32Unop(execution_tier, kExprI32Ctz, 15, 0x3B9F8000);
  TestInt32Unop(execution_tier, kExprI32Ctz, 14, 0xDB4C4000);
  TestInt32Unop(execution_tier, kExprI32Ctz, 13, 0xE9A32000);
  TestInt32Unop(execution_tier, kExprI32Ctz, 12, 0xFCA61000);
  TestInt32Unop(execution_tier, kExprI32Ctz, 11, 0x6C8A7800);
  TestInt32Unop(execution_tier, kExprI32Ctz, 10, 0x8CE5A400);
  TestInt32Unop(execution_tier, kExprI32Ctz, 9, 0xCB7D0200);
  TestInt32Unop(execution_tier, kExprI32Ctz, 8, 0xCB4DC100);
  TestInt32Unop(execution_tier, kExprI32Ctz, 7, 0xDFBEC580);
  TestInt32Unop(execution_tier, kExprI32Ctz, 6, 0x27A9DB40);
  TestInt32Unop(execution_tier, kExprI32Ctz, 5, 0xDE3BCB20);
  TestInt32Unop(execution_tier, kExprI32Ctz, 4, 0xD7E8A610);
  TestInt32Unop(execution_tier, kExprI32Ctz, 3, 0x9AFDBC88);
  TestInt32Unop(execution_tier, kExprI32Ctz, 2, 0x9AFDBC84);
  TestInt32Unop(execution_tier, kExprI32Ctz, 1, 0x9AFDBC82);
  TestInt32Unop(execution_tier, kExprI32Ctz, 0, 0x9AFDBC81);
}

WASM_EXEC_TEST(Int32Popcnt) {
  TestInt32Unop(execution_tier, kExprI32Popcnt, 32, 0xFFFFFFFF);
  TestInt32Unop(execution_tier, kExprI32Popcnt, 0, 0x00000000);
  TestInt32Unop(execution_tier, kExprI32Popcnt, 1, 0x00008000);
  TestInt32Unop(execution_tier, kExprI32Popcnt, 13, 0x12345678);
  TestInt32Unop(execution_tier, kExprI32Popcnt, 19, 0xFEDCBA09);
}

WASM_EXEC_TEST(I32Eqz) {
  TestInt32Unop(execution_tier, kExprI32Eqz, 0, 1);
  TestInt32Unop(execution_tier, kExprI32Eqz, 0, -1);
  TestInt32Unop(execution_tier, kExprI32Eqz, 0, -827343);
  TestInt32Unop(execution_tier, kExprI32Eqz, 0, 8888888);
  TestInt32Unop(execution_tier, kExprI32Eqz, 1, 0);
}


WASM_EXEC_TEST(Int32DivS_trap) {
  WasmRunner<int32_t, int32_t, int32_t> r(execution_tier);
  r.Build({WASM_I32_DIVS(WASM_LOCAL_GET(0), WASM_LOCAL_GET(1))});
  const int32_t kMin = std::numeric_limits<int32_t>::min();
  CHECK_EQ(0, r.Call(0, 100));
  CHECK_TRAP(r.Call(100, 0));
  CHECK_TRAP(r.Call(-1001, 0));
  CHECK_TRAP(r.Call(kMin, -1));
  CHECK_TRAP(r.Call(kMin, 0));
}

WASM_EXEC_TEST(Int32RemS_trap) {
  WasmRunner<int32_t, int32_t, int32_t> r(execution_tier);
  r.Build({WASM_I32_REMS(WASM_LOCAL_GET(0), WASM_LOCAL_GET(1))});
  const int32_t kMin = std::numeric_limits<int32_t>::min();
  CHECK_EQ(33, r.Call(133, 100));
  CHECK_EQ(0, r.Call(kMin, -1));
  CHECK_TRAP(r.Call(100, 0));
  CHECK_TRAP(r.Call(-1001, 0));
  CHECK_TRAP(r.Call(kMin, 0));
}

WASM_EXEC_TEST(Int32DivU_trap) {
  WasmRunner<int32_t, int32_t, int32_t> r(execution_tier);
  r.Build({WASM_I32_DIVU(WASM_LOCAL_GET(0), WASM_LOCAL_GET(1))});
  const int32_t kMin = std::numeric_limits<int32_t>::min();
  CHECK_EQ(0, r.Call(0, 100));
  CHECK_EQ(0, r.Call(kMin, -1));
  CHECK_TRAP(r.Call(100, 0));
  CHECK_TRAP(r.Call(-1001, 0));
  CHECK_TRAP(r.Call(kMin, 0));
}

WASM_EXEC_TEST(Int32RemU_trap) {
  WasmRunner<int32_t, int32_t, int32_t> r(execution_tier);
  r.Build({WASM_I32_REMU(WASM_LOCAL_GET(0), WASM_LOCAL_GET(1))});
  CHECK_EQ(17, r.Call(217, 100));
  const int32_t kMin = std::numeric_limits<int32_t>::min();
  CHECK_TRAP(r.Call(100, 0));
  CHECK_TRAP(r.Call(-1001, 0));
  CHECK_TRAP(r.Call(kMin, 0));
  CHECK_EQ(kMin, r.Call(kMin, -1));
}

WASM_EXEC_TEST(Int32DivS_byzero_const) {
  for (int8_t denom = -2; denom < 8; ++denom) {
    WasmRunner<int32_t, int32_t> r(execution_tier);
    r.Build({WASM_I32_DIVS(WASM_LOCAL_GET(0), WASM_I32V_1(denom))});
    for (int32_t val = -7; val < 8; ++val) {
      if (denom == 0) {
        CHECK_TRAP(r.Call(val));
      } else {
        CHECK_EQ(val / denom, r.Call(val));
      }
    }
  }
}

WASM_EXEC_TEST(Int32DivU_byzero_const) {
  for (uint32_t denom = 0xFFFFFFFE; denom < 8; ++denom) {
    WasmRunner<uint32_t, uint32_t> r(execution_tier);
    r.Build({WASM_I32_DIVU(WASM_LOCAL_GET(0), WASM_I32V_1(denom))});

    for (uint32_t val = 0xFFFFFFF0; val < 8; ++val) {
      if (denom == 0) {
        CHECK_TRAP(r.Call(val));
      } else {
        CHECK_EQ(val / denom, r.Call(val));
      }
    }
  }
}

WASM_EXEC_TEST(Int32DivS_trap_effect) {
  WasmRunner<int32_t, int32_t, int32_t> r(execution_tier);
  r.builder().AddMemory(kWasmPageSize);

  r.Build({WASM_IF_ELSE_I(
      WASM_LOCAL_GET(0),
      WASM_I32_DIVS(WASM_BLOCK_I(WASM_STORE_MEM(MachineType::Int8(), WASM_ZERO,
                                                WASM_LOCAL_GET(0)),
                                 WASM_LOCAL_GET(0)),
                    WASM_LOCAL_GET(1)),
      WASM_I32_DIVS(WASM_BLOCK_I(WASM_STORE_MEM(MachineType::Int8(), WASM_ZERO,
                                                WASM_LOCAL_GET(0)),
                                 WASM_LOCAL_GET(0)),
                    WASM_LOCAL_GET(1)))});
  CHECK_EQ(0, r.Call(0, 100));
  CHECK_TRAP(r.Call(8, 0));
  CHECK_TRAP(r.Call(4, 0));
  CHECK_TRAP(r.Call(0, 0));
}

void TestFloat32Binop(TestExecutionTier execution_tier, WasmOpcode opcode,
                      int32_t expected, float a, float b) {
  {
    WasmRunner<int32_t> r(execution_tier);
    // return K op K
    r.Build({WASM_BINOP(opcode, WASM_F32(a), WASM_F32(b))});
    CHECK_EQ(expected, r.Call());
  }
  {
    WasmRunner<int32_t, float, float> r(execution_tier);
    // return a op b
    r.Build({WASM_BINOP(opcode, WASM_LOCAL_GET(0), WASM_LOCAL_GET(1))});
    CHECK_EQ(expected, r.Call(a, b));
  }
}

void TestFloat32BinopWithConvert(TestExecutionTier execution_tier,
                                 WasmOpcode opcode, int32_t expected, float a,
                                 float b) {
  {
    WasmRunner<int32_t> r(execution_tier);
    // return int(K op K)
    r.Build(
        {WASM_I32_SCONVERT_F32(WASM_BINOP(opcode, WASM_F32(a), WASM_F32(b)))});
    CHECK_EQ(expected, r.Call());
  }
  {
    WasmRunner<int32_t, float, float> r(execution_tier);
    // return int(a op b)
    r.Build({WASM_I32_SCONVERT_F32(
        WASM_BINOP(opcode, WASM_LOCAL_GET(0), WASM_LOCAL_GET(1)))});
    CHECK_EQ(expected, r.Call(a, b));
  }
}

void TestFloat32UnopWithConvert(TestExecutionTier execution_tier,
                                WasmOpcode opcode, int32_t expected, float a) {
  {
    WasmRunner<int32_t> r(execution_tier);
    // return int(op(K))
    r.Build({WASM_I32_SCONVERT_F32(WASM_UNOP(opcode, WASM_F32(a)))});
    CHECK_EQ(expected, r.Call());
  }
  {
    WasmRunner<int32_t, float> r(execution_tier);
    // return int(op(a))
    r.Build({WASM_I32_SCONVERT_F32(WASM_UNOP(opcode, WASM_LOCAL_GET(0)))});
    CHECK_EQ(expected, r.Call(a));
  }
}

void TestFloat64Binop(TestExecutionTier execution_tier, WasmOpcode opcode,
                      int32_t expected, double a, double b) {
  {
    WasmRunner<int32_t> r(execution_tier);
    // return K op K
    r.Build({WASM_BINOP(opcode, WASM_F64(a), WASM_F64(b))});
    CHECK_EQ(expected, r.Call());
  }
  {
    WasmRunner<int32_t, double, double> r(execution_tier);
    // return a op b
    r.Build({WASM_BINOP(opcode, WASM_LOCAL_GET(0), WASM_LOCAL_GET(1))});
    CHECK_EQ(expected, r.Call(a, b));
  }
}

void TestFloat64BinopWithConvert(TestExecutionTier execution_tier,
                                 WasmOpcode opcode, int32_t expected, double a,
                                 double b) {
  {
    WasmRunner<int32_t> r(execution_tier);
    // return int(K op K)
    r.Build(
        {WASM_I32_SCONVERT_F64(WASM_BINOP(opcode, WASM_F64(a), WASM_F64(b)))});
    CHECK_EQ(expected, r.Call());
  }
  {
    WasmRunner<int32_t, double, double> r(execution_tier);
    r.Build({WASM_I32_SCONVERT_F64(
        WASM_BINOP(opcode, WASM_LOCAL_GET(0), WASM_LOCAL_GET(1)))});
    CHECK_EQ(expected, r.Call(a, b));
  }
}

void TestFloat64UnopWithConvert(TestExecutionTier execution_tier,
                                WasmOpcode opcode, int32_t expected, double a) {
  {
    WasmRunner<int32_t> r(execution_tier);
    // return int(op(K))
    r.Build({WASM_I32_SCONVERT_F64(WASM_UNOP(opcode, WASM_F64(a)))});
    CHECK_EQ(expected, r.Call());
  }
  {
    WasmRunner<int32_t, double> r(execution_tier);
    // return int(op(a))
    r.Build({WASM_I32_SCONVERT_F64(WASM_UNOP(opcode, WASM_LOCAL_GET(0)))});
    CHECK_EQ(expected, r.Call(a));
  }
}

WASM_EXEC_TEST(Float32Binops) {
  TestFloat32Binop(execution_tier, kExprF32Eq, 1, 8.125f, 8.125f);
  TestFloat32Binop(execution_tier, kExprF32Ne, 1, 8.125f, 8.127f);
  TestFloat32Binop(execution_tier, kExprF32Lt, 1, -9.5f, -9.0f);
  TestFloat32Binop(execution_tier, kExprF32Le, 1, -1111.0f, -1111.0f);
  TestFloat32Binop(execution_tier, kExprF32Gt, 1, -9.0f, -9.5f);
  TestFloat32Binop(execution_tier, kExprF32Ge, 1, -1111.0f, -1111.0f);

  TestFloat32BinopWithConvert(execution_tier, kExprF32Add, 10, 3.5f, 6.5f);
  TestFloat32BinopWithConvert(execution_tier, kExprF32Sub, 2, 44.5f, 42.5f);
  TestFloat32BinopWithConvert(execution_tier, kExprF32Mul, -66, -132.1f, 0.5f);
  TestFloat32BinopWithConvert(execution_tier, kExprF32Div, 11, 22.1f, 2.0f);
}

WASM_EXEC_TEST(Float32Unops) {
  TestFloat32UnopWithConvert(execution_tier, kExprF32Abs, 8, 8.125f);
  TestFloat32UnopWithConvert(execution_tier, kExprF32Abs, 9, -9.125f);
  TestFloat32UnopWithConvert(execution_tier, kExprF32Neg, -213, 213.125f);
  TestFloat32UnopWithConvert(execution_tier, kExprF32Sqrt, 12, 144.4f);
}

WASM_EXEC_TEST(Float64Binops) {
  TestFloat64Binop(execution_tier, kExprF64Eq, 1, 16.25, 16.25);
  TestFloat64Binop(execution_tier, kExprF64Ne, 1, 16.25, 16.15);
  TestFloat64Binop(execution_tier, kExprF64Lt, 1, -32.4, 11.7);
  TestFloat64Binop(execution_tier, kExprF64Le, 1, -88.9, -88.9);
  TestFloat64Binop(execution_tier, kExprF64Gt, 1, 11.7, -32.4);
  TestFloat64Binop(execution_tier, kExprF64Ge, 1, -88.9, -88.9);

  TestFloat64BinopWithConvert(execution_tier, kExprF64Add, 100, 43.5, 56.5);
  TestFloat64BinopWithConvert(execution_tier, kExprF64Sub, 200, 12200.1,
                              12000.1);
  TestFloat64BinopWithConvert(execution_tier, kExprF64Mul, -33, 134, -0.25);
  TestFloat64BinopWithConvert(execution_tier, kExprF64Div, -1111, -2222.3, 2);
}

WASM_EXEC_TEST(Float64Unops) {
  TestFloat64UnopWithConvert(execution_tier, kExprF64Abs, 108, 108.125);
  TestFloat64UnopWithConvert(execution_tier, kExprF64Abs, 209, -209.125);
  TestFloat64UnopWithConvert(execution_tier, kExprF64Neg, -209, 209.125);
  TestFloat64UnopWithConvert(execution_tier, kExprF64Sqrt, 13, 169.4);
}

WASM_EXEC_TEST(Float32Neg) {
<<<<<<< HEAD
  WasmRunner<float, float> r(execution_tier);
  r.Build({WASM_F32_NEG(WASM_LOCAL_GET(0))});

  FOR_FLOAT32_INPUTS(i) {
    CHECK_EQ(0x80000000,
             base::bit_cast<uint32_t>(i) ^ base::bit_cast<uint32_t>(r.Call(i)));
=======
  WasmRunner<void> r(execution_tier);
  enum { kMemoryElemInput = 0, kMemoryElemOutput, kMemoryElemCount };
  float* memory = r.builder().AddMemoryElems<float>(kMemoryElemCount);
  r.Build({WASM_STORE_MEM_OFFSET(
      MachineType::Float32(), kMemoryElemOutput * sizeof(float), WASM_ZERO,
      WASM_F32_NEG(WASM_LOAD_MEM_OFFSET(MachineType::Float32(),
                                        kMemoryElemInput * sizeof(float),
                                        WASM_ZERO)))});

  FOR_FLOAT32_INPUTS(i) {
    r.builder().WriteMemory(&memory[kMemoryElemInput], i);
    r.Call();
    float o = r.builder().ReadMemory(&memory[kMemoryElemOutput]);
    constexpr uint32_t float32_sign_bit = 0x8000'0000;
    CHECK_EQ(float32_sign_bit,
             base::bit_cast<uint32_t>(i) ^ base::bit_cast<uint32_t>(o));
>>>>>>> 626889fb
  }
}

WASM_EXEC_TEST(Float64Neg) {
  WasmRunner<double, double> r(execution_tier);
  r.Build({WASM_F64_NEG(WASM_LOCAL_GET(0))});

  FOR_FLOAT64_INPUTS(i) {
    CHECK_EQ(0x8000000000000000,
             base::bit_cast<uint64_t>(i) ^ base::bit_cast<uint64_t>(r.Call(i)));
  }
}

WASM_EXEC_TEST(IfElse_P) {
  WasmRunner<int32_t, int32_t> r(execution_tier);
  // if (p0) return 11; else return 22;
  r.Build({WASM_IF_ELSE_I(WASM_LOCAL_GET(0),   // --
                          WASM_I32V_1(11),     // --
                          WASM_I32V_1(22))});  // --
  FOR_INT32_INPUTS(i) {
    int32_t expected = i ? 11 : 22;
    CHECK_EQ(expected, r.Call(i));
  }
}

WASM_EXEC_TEST(If_empty1) {
  WasmRunner<uint32_t, uint32_t, uint32_t> r(execution_tier);
  r.Build({WASM_LOCAL_GET(0), kExprIf, kVoidCode, kExprEnd, WASM_LOCAL_GET(1)});
  FOR_UINT32_INPUTS(i) { CHECK_EQ(i, r.Call(i - 9, i)); }
}

WASM_EXEC_TEST(IfElse_empty1) {
  WasmRunner<uint32_t, uint32_t, uint32_t> r(execution_tier);
  r.Build({WASM_LOCAL_GET(0), kExprIf, kVoidCode, kExprElse, kExprEnd,
           WASM_LOCAL_GET(1)});
  FOR_UINT32_INPUTS(i) { CHECK_EQ(i, r.Call(i - 8, i)); }
}

WASM_EXEC_TEST(IfElse_empty2) {
  WasmRunner<uint32_t, uint32_t, uint32_t> r(execution_tier);
  r.Build({WASM_LOCAL_GET(0), kExprIf, kVoidCode, WASM_NOP, kExprElse, kExprEnd,
           WASM_LOCAL_GET(1)});
  FOR_UINT32_INPUTS(i) { CHECK_EQ(i, r.Call(i - 7, i)); }
}

WASM_EXEC_TEST(IfElse_empty3) {
  WasmRunner<uint32_t, uint32_t, uint32_t> r(execution_tier);
  r.Build({WASM_LOCAL_GET(0), kExprIf, kVoidCode, kExprElse, WASM_NOP, kExprEnd,
           WASM_LOCAL_GET(1)});
  FOR_UINT32_INPUTS(i) { CHECK_EQ(i, r.Call(i - 6, i)); }
}

WASM_EXEC_TEST(If_chain1) {
  WasmRunner<int32_t, int32_t> r(execution_tier);
  // if (p0) 13; if (p0) 14; 15
  r.Build({WASM_IF(WASM_LOCAL_GET(0), WASM_NOP),
           WASM_IF(WASM_LOCAL_GET(0), WASM_NOP), WASM_I32V_1(15)});
  FOR_INT32_INPUTS(i) { CHECK_EQ(15, r.Call(i)); }
}

WASM_EXEC_TEST(If_chain_set) {
  WasmRunner<int32_t, int32_t, int32_t> r(execution_tier);
  // if (p0) p1 = 73; if (p0) p1 = 74; p1
  r.Build({WASM_IF(WASM_LOCAL_GET(0), WASM_LOCAL_SET(1, WASM_I32V_2(73))),
           WASM_IF(WASM_LOCAL_GET(0), WASM_LOCAL_SET(1, WASM_I32V_2(74))),
           WASM_LOCAL_GET(1)});
  FOR_INT32_INPUTS(i) {
    int32_t expected = i ? 74 : i;
    CHECK_EQ(expected, r.Call(i, i));
  }
}

WASM_EXEC_TEST(IfElse_Unreachable1) {
  WasmRunner<int32_t> r(execution_tier);
  // 0 ? unreachable : 27
  r.Build({WASM_IF_ELSE_I(WASM_ZERO,           // --
                          WASM_UNREACHABLE,    // --
                          WASM_I32V_1(27))});  // --
  CHECK_EQ(27, r.Call());
}

WASM_EXEC_TEST(IfElse_Unreachable2) {
  WasmRunner<int32_t> r(execution_tier);
  // 1 ? 28 : unreachable
  r.Build({WASM_IF_ELSE_I(WASM_I32V_1(1),       // --
                          WASM_I32V_1(28),      // --
                          WASM_UNREACHABLE)});  // --
  CHECK_EQ(28, r.Call());
}

WASM_EXEC_TEST(Return12) {
  WasmRunner<int32_t> r(execution_tier);

  r.Build({RET_I8(12)});
  CHECK_EQ(12, r.Call());
}

WASM_EXEC_TEST(Return17) {
  WasmRunner<int32_t> r(execution_tier);

  r.Build({WASM_BLOCK(RET_I8(17)), WASM_ZERO});
  CHECK_EQ(17, r.Call());
}

WASM_EXEC_TEST(Return_I32) {
  WasmRunner<int32_t, int32_t> r(execution_tier);

  r.Build({RET(WASM_LOCAL_GET(0))});

  FOR_INT32_INPUTS(i) { CHECK_EQ(i, r.Call(i)); }
}

WASM_EXEC_TEST(Return_F32) {
  WasmRunner<float, float> r(execution_tier);

  r.Build({RET(WASM_LOCAL_GET(0))});

  FOR_FLOAT32_INPUTS(i) {
    float expect = i;
    float result = r.Call(expect);
    if (std::isnan(expect)) {
      CHECK(std::isnan(result));
    } else {
      CHECK_EQ(expect, result);
    }
  }
}

WASM_EXEC_TEST(Return_F64) {
  WasmRunner<double, double> r(execution_tier);

  r.Build({RET(WASM_LOCAL_GET(0))});

  FOR_FLOAT64_INPUTS(i) {
    double expect = i;
    double result = r.Call(expect);
    if (std::isnan(expect)) {
      CHECK(std::isnan(result));
    } else {
      CHECK_EQ(expect, result);
    }
  }
}

WASM_EXEC_TEST(Select_float_parameters) {
  WasmRunner<float, float, float, int32_t> r(execution_tier);
  r.Build(
      {WASM_SELECT(WASM_LOCAL_GET(0), WASM_LOCAL_GET(1), WASM_LOCAL_GET(2))});
  CHECK_FLOAT_EQ(2.0f, r.Call(2.0f, 1.0f, 1));
}

WASM_EXEC_TEST(Select_s128_parameters) {
  WasmRunner<int32_t, int32_t> r(execution_tier);
  int32_t* g0 = r.builder().AddGlobal<int32_t>(kWasmS128);
  int32_t* g1 = r.builder().AddGlobal<int32_t>(kWasmS128);
  int32_t* output = r.builder().AddGlobal<int32_t>(kWasmS128);
  // select(v128(0, 1, 2, 3), v128(4, 5, 6, 7), 1) == v128(0, 1, 2, 3)
  for (int i = 0; i < 4; i++) {
    LANE(g0, i) = i;
    LANE(g1, i) = i + 4;
  }
  r.Build(
      {WASM_GLOBAL_SET(2, WASM_SELECT(WASM_GLOBAL_GET(0), WASM_GLOBAL_GET(1),
                                      WASM_LOCAL_GET(0))),
       WASM_ONE});
  r.Call(1);
  for (int i = 0; i < 4; i++) {
    CHECK_EQ(i, LANE(output, i));
  }
}

WASM_EXEC_TEST(SelectWithType_float_parameters) {
  WasmRunner<float, float, float, int32_t> r(execution_tier);
  r.Build(
      {WASM_SELECT_F(WASM_LOCAL_GET(0), WASM_LOCAL_GET(1), WASM_LOCAL_GET(2))});
  CHECK_FLOAT_EQ(2.0f, r.Call(2.0f, 1.0f, 1));
  CHECK_FLOAT_EQ(1.0f, r.Call(2.0f, 1.0f, 0));
}

WASM_EXEC_TEST(Select_double_parameters) {
  WasmRunner<double, double, double, int32_t> r(execution_tier);
  r.Build(
      {WASM_SELECT(WASM_LOCAL_GET(0), WASM_LOCAL_GET(1), WASM_LOCAL_GET(2))});
  CHECK_FLOAT_EQ(2.0f, r.Call(2.0f, 1.0f, 1));
  CHECK_FLOAT_EQ(1.0f, r.Call(2.0f, 1.0f, 0));
}

WASM_EXEC_TEST(SelectWithType_double_parameters) {
  WasmRunner<double, double, double, int32_t> r(execution_tier);
  r.Build(
      {WASM_SELECT_D(WASM_LOCAL_GET(0), WASM_LOCAL_GET(1), WASM_LOCAL_GET(2))});
  CHECK_FLOAT_EQ(2.0f, r.Call(2.0f, 1.0f, 1));
  CHECK_FLOAT_EQ(1.0f, r.Call(2.0f, 1.0f, 0));
}

WASM_EXEC_TEST(Select) {
  WasmRunner<int32_t, int32_t> r(execution_tier);
  // return select(11, 22, a);
  r.Build({WASM_SELECT(WASM_I32V_1(11), WASM_I32V_1(22), WASM_LOCAL_GET(0))});
  FOR_INT32_INPUTS(i) {
    int32_t expected = i ? 11 : 22;
    CHECK_EQ(expected, r.Call(i));
  }
}

WASM_EXEC_TEST(SelectWithType) {
  WasmRunner<int32_t, int32_t> r(execution_tier);
  // return select(11, 22, a);
  r.Build({WASM_SELECT_I(WASM_I32V_1(11), WASM_I32V_1(22), WASM_LOCAL_GET(0))});
  FOR_INT32_INPUTS(i) {
    int32_t expected = i ? 11 : 22;
    CHECK_EQ(expected, r.Call(i));
  }
}

WASM_EXEC_TEST(Select_strict1) {
  WasmRunner<int32_t, int32_t> r(execution_tier);
  // select(a=0, a=1, a=2); return a
  r.Build({WASM_SELECT(WASM_LOCAL_TEE(0, WASM_ZERO),
                       WASM_LOCAL_TEE(0, WASM_I32V_1(1)),
                       WASM_LOCAL_TEE(0, WASM_I32V_1(2))),
           WASM_DROP, WASM_LOCAL_GET(0)});
  FOR_INT32_INPUTS(i) { CHECK_EQ(2, r.Call(i)); }
}

WASM_EXEC_TEST(SelectWithType_strict1) {
  WasmRunner<int32_t, int32_t> r(execution_tier);
  // select(a=0, a=1, a=2); return a
  r.Build({WASM_SELECT_I(WASM_LOCAL_TEE(0, WASM_ZERO),
                         WASM_LOCAL_TEE(0, WASM_I32V_1(1)),
                         WASM_LOCAL_TEE(0, WASM_I32V_1(2))),
           WASM_DROP, WASM_LOCAL_GET(0)});
  FOR_INT32_INPUTS(i) { CHECK_EQ(2, r.Call(i)); }
}

WASM_EXEC_TEST(Select_strict2) {
  WasmRunner<int32_t, int32_t> r(execution_tier);
  r.AllocateLocal(kWasmI32);
  r.AllocateLocal(kWasmI32);
  // select(b=5, c=6, a)
  r.Build({WASM_SELECT(WASM_LOCAL_TEE(1, WASM_I32V_1(5)),
                       WASM_LOCAL_TEE(2, WASM_I32V_1(6)), WASM_LOCAL_GET(0))});
  FOR_INT32_INPUTS(i) {
    int32_t expected = i ? 5 : 6;
    CHECK_EQ(expected, r.Call(i));
  }
}

WASM_EXEC_TEST(SelectWithType_strict2) {
  WasmRunner<int32_t, int32_t> r(execution_tier);
  r.AllocateLocal(kWasmI32);
  r.AllocateLocal(kWasmI32);
  // select(b=5, c=6, a)
  r.Build(
      {WASM_SELECT_I(WASM_LOCAL_TEE(1, WASM_I32V_1(5)),
                     WASM_LOCAL_TEE(2, WASM_I32V_1(6)), WASM_LOCAL_GET(0))});
  FOR_INT32_INPUTS(i) {
    int32_t expected = i ? 5 : 6;
    CHECK_EQ(expected, r.Call(i));
  }
}

WASM_EXEC_TEST(Select_strict3) {
  WasmRunner<int32_t, int32_t> r(execution_tier);
  r.AllocateLocal(kWasmI32);
  r.AllocateLocal(kWasmI32);
  // select(b=5, c=6, a=b)
  r.Build({WASM_SELECT(WASM_LOCAL_TEE(1, WASM_I32V_1(5)),
                       WASM_LOCAL_TEE(2, WASM_I32V_1(6)),
                       WASM_LOCAL_TEE(0, WASM_LOCAL_GET(1)))});
  FOR_INT32_INPUTS(i) {
    int32_t expected = 5;
    CHECK_EQ(expected, r.Call(i));
  }
}

WASM_EXEC_TEST(SelectWithType_strict3) {
  WasmRunner<int32_t, int32_t> r(execution_tier);
  r.AllocateLocal(kWasmI32);
  r.AllocateLocal(kWasmI32);
  // select(b=5, c=6, a=b)
  r.Build({WASM_SELECT_I(WASM_LOCAL_TEE(1, WASM_I32V_1(5)),
                         WASM_LOCAL_TEE(2, WASM_I32V_1(6)),
                         WASM_LOCAL_TEE(0, WASM_LOCAL_GET(1)))});
  FOR_INT32_INPUTS(i) {
    int32_t expected = 5;
    CHECK_EQ(expected, r.Call(i));
  }
}

WASM_EXEC_TEST(Select64) {
  WasmRunner<int64_t, int32_t> r(execution_tier);
  // return select(11, 22, a);
  r.Build({WASM_SELECT(WASM_I64V_1(11), WASM_I64V_1(22), WASM_LOCAL_GET(0))});
  FOR_INT32_INPUTS(i) {
    int64_t expected = i ? 11 : 22;
    CHECK_EQ(expected, r.Call(i));
  }
}

WASM_EXEC_TEST(Select64WithType) {
  WasmRunner<int64_t, int32_t> r(execution_tier);
  // return select(11, 22, a);
  r.Build({WASM_SELECT_L(WASM_I64V_1(11), WASM_I64V_1(22), WASM_LOCAL_GET(0))});
  FOR_INT32_INPUTS(i) {
    int64_t expected = i ? 11 : 22;
    CHECK_EQ(expected, r.Call(i));
  }
}

WASM_EXEC_TEST(Select64_strict1) {
  WasmRunner<int64_t, int32_t> r(execution_tier);
  r.AllocateLocal(kWasmI64);
  r.AllocateLocal(kWasmI64);
  // select(b=5, c=6, a)
  r.Build({WASM_SELECT(WASM_LOCAL_TEE(1, WASM_I64V_1(5)),
                       WASM_LOCAL_TEE(2, WASM_I64V_1(6)), WASM_LOCAL_GET(0))});
  FOR_INT32_INPUTS(i) {
    int64_t expected = i ? 5 : 6;
    CHECK_EQ(expected, r.Call(i));
  }
}

WASM_EXEC_TEST(Select64WithType_strict1) {
  WasmRunner<int64_t, int32_t> r(execution_tier);
  r.AllocateLocal(kWasmI64);
  r.AllocateLocal(kWasmI64);
  // select(b=5, c=6, a)
  r.Build(
      {WASM_SELECT_L(WASM_LOCAL_TEE(1, WASM_I64V_1(5)),
                     WASM_LOCAL_TEE(2, WASM_I64V_1(6)), WASM_LOCAL_GET(0))});
  FOR_INT32_INPUTS(i) {
    int64_t expected = i ? 5 : 6;
    CHECK_EQ(expected, r.Call(i));
  }
}

WASM_EXEC_TEST(BrIf_strict) {
  WasmRunner<int32_t, int32_t> r(execution_tier);
  r.Build({WASM_BLOCK_I(
      WASM_BRV_IF(0, WASM_LOCAL_GET(0), WASM_LOCAL_TEE(0, WASM_I32V_2(99))))});

  FOR_INT32_INPUTS(i) { CHECK_EQ(i, r.Call(i)); }
}

WASM_EXEC_TEST(Br_height) {
  WasmRunner<int32_t, int32_t> r(execution_tier);
  r.Build({WASM_BLOCK_I(
      WASM_BLOCK(WASM_BRV_IFD(0, WASM_LOCAL_GET(0), WASM_LOCAL_GET(0)),
                 WASM_RETURN(WASM_I32V_1(9))),
      WASM_BRV(0, WASM_I32V_1(8)))});

  for (int32_t i = 0; i < 5; i++) {
    int32_t expected = i != 0 ? 8 : 9;
    CHECK_EQ(expected, r.Call(i));
  }
}

WASM_EXEC_TEST(Regression_660262) {
  WasmRunner<int32_t> r(execution_tier);
  r.builder().AddMemory(kWasmPageSize);
  r.Build({kExprI32Const, 0x00, kExprI32Const, 0x00, kExprI32LoadMem, 0x00,
           0x0F, kExprBrTable, 0x00, 0x80, 0x00});  // entries=0
  r.Call();
}

WASM_EXEC_TEST(BrTable0a) {
  WasmRunner<int32_t, int32_t> r(execution_tier);
  r.Build({B1(B1(WASM_BR_TABLE(WASM_LOCAL_GET(0), 0, BR_TARGET(0)))),
           WASM_I32V_2(91)});
  FOR_INT32_INPUTS(i) { CHECK_EQ(91, r.Call(i)); }
}

WASM_EXEC_TEST(BrTable0b) {
  WasmRunner<int32_t, int32_t> r(execution_tier);
  r.Build(
      {B1(B1(WASM_BR_TABLE(WASM_LOCAL_GET(0), 1, BR_TARGET(0), BR_TARGET(0)))),
       WASM_I32V_2(92)});
  FOR_INT32_INPUTS(i) { CHECK_EQ(92, r.Call(i)); }
}

WASM_EXEC_TEST(BrTable0c) {
  WasmRunner<int32_t, int32_t> r(execution_tier);
  r.Build({B1(B2(B1(WASM_BR_TABLE(WASM_LOCAL_GET(0), 1, BR_TARGET(0),
                                  BR_TARGET(1))),
                 RET_I8(76))),
           WASM_I32V_2(77)});
  FOR_INT32_INPUTS(i) {
    int32_t expected = i == 0 ? 76 : 77;
    CHECK_EQ(expected, r.Call(i));
  }
}

WASM_EXEC_TEST(BrTable1) {
  WasmRunner<int32_t, int32_t> r(execution_tier);
  r.Build({B1(WASM_BR_TABLE(WASM_LOCAL_GET(0), 0, BR_TARGET(0))), RET_I8(93)});
  FOR_INT32_INPUTS(i) { CHECK_EQ(93, r.Call(i)); }
}

WASM_EXEC_TEST(BrTable_loop) {
  WasmRunner<int32_t, int32_t> r(execution_tier);
  r.Build(
      {B2(B1(WASM_LOOP(WASM_BR_TABLE(WASM_INC_LOCAL_BYV(0, 1), 2, BR_TARGET(2),
                                     BR_TARGET(1), BR_TARGET(0)))),
          RET_I8(99)),
       WASM_I32V_2(98)});
  CHECK_EQ(99, r.Call(0));
  CHECK_EQ(98, r.Call(-1));
  CHECK_EQ(98, r.Call(-2));
  CHECK_EQ(98, r.Call(-3));
  CHECK_EQ(98, r.Call(-100));
}

WASM_EXEC_TEST(BrTable_br) {
  WasmRunner<int32_t, int32_t> r(execution_tier);
  r.Build(
      {B2(B1(WASM_BR_TABLE(WASM_LOCAL_GET(0), 1, BR_TARGET(1), BR_TARGET(0))),
          RET_I8(91)),
       WASM_I32V_2(99)});
  CHECK_EQ(99, r.Call(0));
  CHECK_EQ(91, r.Call(1));
  CHECK_EQ(91, r.Call(2));
  CHECK_EQ(91, r.Call(3));
}

WASM_EXEC_TEST(BrTable_br2) {
  WasmRunner<int32_t, int32_t> r(execution_tier);

  r.Build({B2(B2(B2(B1(WASM_BR_TABLE(WASM_LOCAL_GET(0), 3, BR_TARGET(1),
                                     BR_TARGET(2), BR_TARGET(3), BR_TARGET(0))),
                    RET_I8(85)),
                 RET_I8(86)),
              RET_I8(87)),
           WASM_I32V_2(88)});
  CHECK_EQ(86, r.Call(0));
  CHECK_EQ(87, r.Call(1));
  CHECK_EQ(88, r.Call(2));
  CHECK_EQ(85, r.Call(3));
  CHECK_EQ(85, r.Call(4));
  CHECK_EQ(85, r.Call(5));
}

WASM_EXEC_TEST(BrTable4) {
  for (int i = 0; i < 4; ++i) {
    for (int t = 0; t < 4; ++t) {
      uint32_t cases[] = {0, 1, 2, 3};
      cases[i] = t;

      WasmRunner<int32_t, int32_t> r(execution_tier);
      r.Build({B2(B2(B2(B2(B1(WASM_BR_TABLE(
                               WASM_LOCAL_GET(0), 3, BR_TARGET(cases[0]),
                               BR_TARGET(cases[1]), BR_TARGET(cases[2]),
                               BR_TARGET(cases[3]))),
                           RET_I8(70)),
                        RET_I8(71)),
                     RET_I8(72)),
                  RET_I8(73)),
               WASM_I32V_2(75)});

      for (int x = -3; x < 50; ++x) {
        int index = (x > 3 || x < 0) ? 3 : x;
        int32_t expected = 70 + cases[index];
        CHECK_EQ(expected, r.Call(x));
      }
    }
  }
}

WASM_EXEC_TEST(BrTable4x4) {
  for (uint8_t a = 0; a < 4; ++a) {
    for (uint8_t b = 0; b < 4; ++b) {
      for (uint8_t c = 0; c < 4; ++c) {
        for (uint8_t d = 0; d < 4; ++d) {
          for (int i = 0; i < 4; ++i) {
            uint32_t cases[] = {a, b, c, d};

            WasmRunner<int32_t, int32_t> r(execution_tier);
            r.Build({B2(B2(B2(B2(B1(WASM_BR_TABLE(
                                     WASM_LOCAL_GET(0), 3, BR_TARGET(cases[0]),
                                     BR_TARGET(cases[1]), BR_TARGET(cases[2]),
                                     BR_TARGET(cases[3]))),
                                 RET_I8(50)),
                              RET_I8(51)),
                           RET_I8(52)),
                        RET_I8(53)),
                     WASM_I32V_2(55)});

            for (int x = -6; x < 47; ++x) {
              int index = (x > 3 || x < 0) ? 3 : x;
              int32_t expected = 50 + cases[index];
              CHECK_EQ(expected, r.Call(x));
            }
          }
        }
      }
    }
  }
}

WASM_EXEC_TEST(BrTable4_fallthru) {
  WasmRunner<int32_t, int32_t, int32_t> r(execution_tier);
  r.Build(
      {B2(B2(B2(B2(B1(WASM_BR_TABLE(WASM_LOCAL_GET(0), 3, BR_TARGET(0),
                                    BR_TARGET(1), BR_TARGET(2), BR_TARGET(3))),
                   WASM_INC_LOCAL_BY(1, 1)),
                WASM_INC_LOCAL_BY(1, 2)),
             WASM_INC_LOCAL_BY(1, 4)),
          WASM_INC_LOCAL_BY(1, 8)),
       WASM_LOCAL_GET(1)});

  CHECK_EQ(15, r.Call(0, 0));
  CHECK_EQ(14, r.Call(1, 0));
  CHECK_EQ(12, r.Call(2, 0));
  CHECK_EQ(8, r.Call(3, 0));
  CHECK_EQ(8, r.Call(4, 0));

  CHECK_EQ(115, r.Call(0, 100));
  CHECK_EQ(114, r.Call(1, 100));
  CHECK_EQ(112, r.Call(2, 100));
  CHECK_EQ(108, r.Call(3, 100));
  CHECK_EQ(108, r.Call(4, 100));
}

WASM_EXEC_TEST(BrTable_loop_target) {
  WasmRunner<int32_t, int32_t> r(execution_tier);
  r.Build(
      {WASM_LOOP_I(WASM_BLOCK(WASM_BR_TABLE(WASM_LOCAL_GET(0), 2, BR_TARGET(0),
                                            BR_TARGET(1), BR_TARGET(1))),
                   WASM_ONE)});

  CHECK_EQ(1, r.Call(0));
}

WASM_EXEC_TEST(I32ReinterpretF32) {
  WasmRunner<int32_t> r(execution_tier);
  float* memory =
      r.builder().AddMemoryElems<float>(kWasmPageSize / sizeof(float));

  r.Build({WASM_I32_REINTERPRET_F32(
      WASM_LOAD_MEM(MachineType::Float32(), WASM_ZERO))});

  FOR_FLOAT32_INPUTS(i) {
    float input = i;
    int32_t expected = base::bit_cast<int32_t, float>(input);
    r.builder().WriteMemory(&memory[0], input);
    CHECK_EQ(expected, r.Call());
  }
}

WASM_EXEC_TEST(F32ReinterpretI32) {
  WasmRunner<float> r(execution_tier);
  int32_t* memory =
      r.builder().AddMemoryElems<int32_t>(kWasmPageSize / sizeof(int32_t));

  r.Build({WASM_F32_REINTERPRET_I32(
      WASM_LOAD_MEM(MachineType::Int32(), WASM_ZERO))});

  FOR_INT32_INPUTS(i) {
    int32_t input = i;
    float expected = base::bit_cast<float, int32_t>(input);
    r.builder().WriteMemory(&memory[0], input);
    float result = r.Call();
    if (std::isnan(expected)) {
      CHECK(std::isnan(result));
      CHECK(IsSameNan(expected, result));
    } else {
      CHECK_EQ(expected, result);
    }
  }
}

// Do not run this test in a simulator because of signalling NaN issues on ia32.
#ifndef USE_SIMULATOR

WASM_EXEC_TEST(SignallingNanSurvivesI32ReinterpretF32) {
  WasmRunner<int32_t> r(execution_tier);

  r.Build({WASM_I32_REINTERPRET_F32(
      WASM_SEQ(kExprF32Const, 0x00, 0x00, 0xA0, 0x7F))});

  // This is a signalling nan.
  CHECK_EQ(0x7FA00000, r.Call());
}

#endif

WASM_EXEC_TEST(LoadMaxUint32Offset) {
  WasmRunner<int32_t> r(execution_tier);
  r.builder().AddMemory(kWasmPageSize);

  r.Build({WASM_LOAD_MEM_OFFSET(MachineType::Int32(),  // type
                                U32V_5(0xFFFFFFFF),    // offset
                                WASM_ZERO)});          // index

  CHECK_TRAP32(r.Call());
}

WASM_EXEC_TEST(LoadStoreLoad) {
  WasmRunner<int32_t> r(execution_tier);
  int32_t* memory =
      r.builder().AddMemoryElems<int32_t>(kWasmPageSize / sizeof(int32_t));

  r.Build({WASM_STORE_MEM(MachineType::Int32(), WASM_ZERO,
                          WASM_LOAD_MEM(MachineType::Int32(), WASM_ZERO)),
           WASM_LOAD_MEM(MachineType::Int32(), WASM_ZERO)});

  FOR_INT32_INPUTS(i) {
    int32_t expected = i;
    r.builder().WriteMemory(&memory[0], expected);
    CHECK_EQ(expected, r.Call());
  }
}

WASM_EXEC_TEST(UnalignedFloat32Load) {
  WasmRunner<float> r(execution_tier);
  r.builder().AddMemory(kWasmPageSize);
  r.Build({WASM_LOAD_MEM_ALIGNMENT(MachineType::Float32(), WASM_ONE, 2)});
  r.Call();
}

WASM_EXEC_TEST(UnalignedFloat64Load) {
  WasmRunner<double> r(execution_tier);
  r.builder().AddMemory(kWasmPageSize);
  r.Build({WASM_LOAD_MEM_ALIGNMENT(MachineType::Float64(), WASM_ONE, 3)});
  r.Call();
}

WASM_EXEC_TEST(UnalignedInt32Load) {
  WasmRunner<uint32_t> r(execution_tier);
  r.builder().AddMemory(kWasmPageSize);
  r.Build({WASM_LOAD_MEM_ALIGNMENT(MachineType::Int32(), WASM_ONE, 2)});
  r.Call();
}

WASM_EXEC_TEST(UnalignedInt32Store) {
  WasmRunner<int32_t> r(execution_tier);
  r.builder().AddMemory(kWasmPageSize);
  r.Build({WASM_SEQ(WASM_STORE_MEM_ALIGNMENT(MachineType::Int32(), WASM_ONE, 2,
                                             WASM_I32V_1(1)),
                    WASM_I32V_1(12))});
  r.Call();
}

WASM_EXEC_TEST(UnalignedFloat32Store) {
  WasmRunner<int32_t> r(execution_tier);
  r.builder().AddMemory(kWasmPageSize);
  r.Build({WASM_SEQ(WASM_STORE_MEM_ALIGNMENT(MachineType::Float32(), WASM_ONE,
                                             2, WASM_F32(1.0)),
                    WASM_I32V_1(12))});
  r.Call();
}

WASM_EXEC_TEST(UnalignedFloat64Store) {
  WasmRunner<int32_t> r(execution_tier);
  r.builder().AddMemory(kWasmPageSize);
  r.Build({WASM_SEQ(WASM_STORE_MEM_ALIGNMENT(MachineType::Float64(), WASM_ONE,
                                             3, WASM_F64(1.0)),
                    WASM_I32V_1(12))});
  r.Call();
}

WASM_EXEC_TEST(VoidReturn1) {
  const int32_t kExpected = -414444;
  WasmRunner<int32_t> r(execution_tier);

  // Build the test function.
  WasmFunctionCompiler& test_func = r.NewFunction<void>();
  test_func.Build({kExprNop});

  // Build the calling function.
  r.Build({WASM_CALL_FUNCTION0(test_func.function_index()),
           WASM_I32V_3(kExpected)});

  // Call and check.
  int32_t result = r.Call();
  CHECK_EQ(kExpected, result);
}

WASM_EXEC_TEST(VoidReturn2) {
  const int32_t kExpected = -414444;
  WasmRunner<int32_t> r(execution_tier);

  // Build the test function.
  WasmFunctionCompiler& test_func = r.NewFunction<void>();
  test_func.Build({WASM_RETURN0});

  // Build the calling function.
  r.Build({WASM_CALL_FUNCTION0(test_func.function_index()),
           WASM_I32V_3(kExpected)});

  // Call and check.
  int32_t result = r.Call();
  CHECK_EQ(kExpected, result);
}

WASM_EXEC_TEST(BrEmpty) {
  WasmRunner<int32_t, int32_t> r(execution_tier);
  r.Build({WASM_BRV(0, WASM_LOCAL_GET(0))});
  FOR_INT32_INPUTS(i) { CHECK_EQ(i, r.Call(i)); }
}

WASM_EXEC_TEST(BrIfEmpty) {
  WasmRunner<int32_t, int32_t> r(execution_tier);
  r.Build({WASM_BRV_IF(0, WASM_LOCAL_GET(0), WASM_LOCAL_GET(0))});
  FOR_INT32_INPUTS(i) { CHECK_EQ(i, r.Call(i)); }
}

WASM_EXEC_TEST(Block_empty) {
  WasmRunner<int32_t, int32_t> r(execution_tier);
  r.Build({kExprBlock, kVoidCode, kExprEnd, WASM_LOCAL_GET(0)});
  FOR_INT32_INPUTS(i) { CHECK_EQ(i, r.Call(i)); }
}

WASM_EXEC_TEST(Block_empty_br1) {
  WasmRunner<int32_t, int32_t> r(execution_tier);
  r.Build({B1(WASM_BR(0)), WASM_LOCAL_GET(0)});
  FOR_INT32_INPUTS(i) { CHECK_EQ(i, r.Call(i)); }
}

WASM_EXEC_TEST(Block_empty_brif1) {
  WasmRunner<int32_t, int32_t> r(execution_tier);
  r.Build({WASM_BLOCK(WASM_BR_IF(0, WASM_ZERO)), WASM_LOCAL_GET(0)});
  FOR_INT32_INPUTS(i) { CHECK_EQ(i, r.Call(i)); }
}

WASM_EXEC_TEST(Block_empty_brif2) {
  WasmRunner<uint32_t, uint32_t, uint32_t> r(execution_tier);
  r.Build({WASM_BLOCK(WASM_BR_IF(0, WASM_LOCAL_GET(1))), WASM_LOCAL_GET(0)});
  FOR_UINT32_INPUTS(i) { CHECK_EQ(i, r.Call(i, i + 1)); }
}

WASM_EXEC_TEST(Block_i) {
  WasmRunner<int32_t, int32_t> r(execution_tier);
  r.Build({WASM_BLOCK_I(WASM_LOCAL_GET(0))});
  FOR_INT32_INPUTS(i) { CHECK_EQ(i, r.Call(i)); }
}

WASM_EXEC_TEST(Block_f) {
  WasmRunner<float, float> r(execution_tier);
  r.Build({WASM_BLOCK_F(WASM_LOCAL_GET(0))});
  FOR_FLOAT32_INPUTS(i) { CHECK_FLOAT_EQ(i, r.Call(i)); }
}

WASM_EXEC_TEST(Block_d) {
  WasmRunner<double, double> r(execution_tier);
  r.Build({WASM_BLOCK_D(WASM_LOCAL_GET(0))});
  FOR_FLOAT64_INPUTS(i) { CHECK_DOUBLE_EQ(i, r.Call(i)); }
}

WASM_EXEC_TEST(Block_br2) {
  WasmRunner<int32_t, int32_t> r(execution_tier);
  r.Build({WASM_BLOCK_I(WASM_BRV(0, WASM_LOCAL_GET(0)))});
  FOR_UINT32_INPUTS(i) { CHECK_EQ(i, static_cast<uint32_t>(r.Call(i))); }
}

WASM_EXEC_TEST(Block_If_P) {
  WasmRunner<int32_t, int32_t> r(execution_tier);
  // block { if (p0) break 51; 52; }
  r.Build({WASM_BLOCK_I(                      // --
      WASM_IF(WASM_LOCAL_GET(0),              // --
              WASM_BRV(1, WASM_I32V_1(51))),  // --
      WASM_I32V_1(52))});                     // --
  FOR_INT32_INPUTS(i) {
    int32_t expected = i ? 51 : 52;
    CHECK_EQ(expected, r.Call(i));
  }
}

WASM_EXEC_TEST(Loop_empty) {
  WasmRunner<int32_t, int32_t> r(execution_tier);
  r.Build({kExprLoop, kVoidCode, kExprEnd, WASM_LOCAL_GET(0)});
  FOR_INT32_INPUTS(i) { CHECK_EQ(i, r.Call(i)); }
}

WASM_EXEC_TEST(Loop_i) {
  WasmRunner<int32_t, int32_t> r(execution_tier);
  r.Build({WASM_LOOP_I(WASM_LOCAL_GET(0))});
  FOR_INT32_INPUTS(i) { CHECK_EQ(i, r.Call(i)); }
}

WASM_EXEC_TEST(Loop_f) {
  WasmRunner<float, float> r(execution_tier);
  r.Build({WASM_LOOP_F(WASM_LOCAL_GET(0))});
  FOR_FLOAT32_INPUTS(i) { CHECK_FLOAT_EQ(i, r.Call(i)); }
}

WASM_EXEC_TEST(Loop_d) {
  WasmRunner<double, double> r(execution_tier);
  r.Build({WASM_LOOP_D(WASM_LOCAL_GET(0))});
  FOR_FLOAT64_INPUTS(i) { CHECK_DOUBLE_EQ(i, r.Call(i)); }
}

WASM_EXEC_TEST(Loop_empty_br1) {
  WasmRunner<int32_t, int32_t> r(execution_tier);
  r.Build({B1(WASM_LOOP(WASM_BR(1))), WASM_LOCAL_GET(0)});
  FOR_INT32_INPUTS(i) { CHECK_EQ(i, r.Call(i)); }
}

WASM_EXEC_TEST(Loop_empty_brif1) {
  WasmRunner<int32_t, int32_t> r(execution_tier);
  r.Build({B1(WASM_LOOP(WASM_BR_IF(1, WASM_ZERO))), WASM_LOCAL_GET(0)});
  FOR_INT32_INPUTS(i) { CHECK_EQ(i, r.Call(i)); }
}

WASM_EXEC_TEST(Loop_empty_brif2) {
  WasmRunner<uint32_t, uint32_t, uint32_t> r(execution_tier);
  r.Build({WASM_LOOP_I(WASM_BRV_IF(1, WASM_LOCAL_GET(0), WASM_LOCAL_GET(1)))});
  FOR_UINT32_INPUTS(i) { CHECK_EQ(i, r.Call(i, i + 1)); }
}

WASM_EXEC_TEST(Loop_empty_brif3) {
  WasmRunner<uint32_t, uint32_t, uint32_t, uint32_t> r(execution_tier);
  r.Build({WASM_LOOP(WASM_BRV_IFD(1, WASM_LOCAL_GET(2), WASM_LOCAL_GET(0))),
           WASM_LOCAL_GET(1)});
  FOR_UINT32_INPUTS(i) {
    FOR_UINT32_INPUTS(j) {
      CHECK_EQ(i, r.Call(0, i, j));
      CHECK_EQ(j, r.Call(1, i, j));
    }
  }
}

WASM_EXEC_TEST(Block_BrIf_P) {
  WasmRunner<int32_t, int32_t> r(execution_tier);
  r.Build({WASM_BLOCK_I(WASM_BRV_IFD(0, WASM_I32V_1(51), WASM_LOCAL_GET(0)),
                        WASM_I32V_1(52))});
  FOR_INT32_INPUTS(i) {
    int32_t expected = i ? 51 : 52;
    CHECK_EQ(expected, r.Call(i));
  }
}

WASM_EXEC_TEST(Block_IfElse_P_assign) {
  WasmRunner<int32_t, int32_t> r(execution_tier);
  // { if (p0) p0 = 71; else p0 = 72; return p0; }
  r.Build({WASM_IF_ELSE(WASM_LOCAL_GET(0),                    // --
                        WASM_LOCAL_SET(0, WASM_I32V_2(71)),   // --
                        WASM_LOCAL_SET(0, WASM_I32V_2(72))),  // --
           WASM_LOCAL_GET(0)});
  FOR_INT32_INPUTS(i) {
    int32_t expected = i ? 71 : 72;
    CHECK_EQ(expected, r.Call(i));
  }
}

WASM_EXEC_TEST(Block_IfElse_P_return) {
  WasmRunner<int32_t, int32_t> r(execution_tier);
  // if (p0) return 81; else return 82;
  r.Build({WASM_IF_ELSE(WASM_LOCAL_GET(0),  // --
                        RET_I8(81),         // --
                        RET_I8(82)),        // --
           WASM_ZERO});                     // --
  FOR_INT32_INPUTS(i) {
    int32_t expected = i ? 81 : 82;
    CHECK_EQ(expected, r.Call(i));
  }
}

WASM_EXEC_TEST(Block_If_P_assign) {
  WasmRunner<int32_t, int32_t> r(execution_tier);
  // { if (p0) p0 = 61; p0; }
  r.Build({WASM_IF(WASM_LOCAL_GET(0), WASM_LOCAL_SET(0, WASM_I32V_1(61))),
           WASM_LOCAL_GET(0)});
  FOR_INT32_INPUTS(i) {
    int32_t expected = i ? 61 : i;
    CHECK_EQ(expected, r.Call(i));
  }
}

WASM_EXEC_TEST(DanglingAssign) {
  WasmRunner<int32_t, int32_t> r(execution_tier);
  // { return 0; p0 = 0; }
  r.Build({WASM_BLOCK_I(RET_I8(99), WASM_LOCAL_TEE(0, WASM_ZERO))});
  CHECK_EQ(99, r.Call(1));
}

WASM_EXEC_TEST(ExprIf_P) {
  WasmRunner<int32_t, int32_t> r(execution_tier);
  // p0 ? 11 : 22;
  r.Build({WASM_IF_ELSE_I(WASM_LOCAL_GET(0),   // --
                          WASM_I32V_1(11),     // --
                          WASM_I32V_1(22))});  // --
  FOR_INT32_INPUTS(i) {
    int32_t expected = i ? 11 : 22;
    CHECK_EQ(expected, r.Call(i));
  }
}

WASM_EXEC_TEST(CountDown) {
  WasmRunner<int32_t, int32_t> r(execution_tier);
  r.Build({WASM_LOOP(WASM_IF(WASM_LOCAL_GET(0),
                             WASM_LOCAL_SET(0, WASM_I32_SUB(WASM_LOCAL_GET(0),
                                                            WASM_I32V_1(1))),
                             WASM_BR(1))),
           WASM_LOCAL_GET(0)});
  CHECK_EQ(0, r.Call(1));
  CHECK_EQ(0, r.Call(10));
  CHECK_EQ(0, r.Call(100));
}

WASM_EXEC_TEST(CountDown_fallthru) {
  WasmRunner<int32_t, int32_t> r(execution_tier);
  r.Build(
      {WASM_LOOP(
           WASM_IF(WASM_NOT(WASM_LOCAL_GET(0)), WASM_BRV(2, WASM_LOCAL_GET(0))),
           WASM_LOCAL_SET(0, WASM_I32_SUB(WASM_LOCAL_GET(0), WASM_I32V_1(1))),
           WASM_CONTINUE(0)),
       WASM_LOCAL_GET(0)});
  CHECK_EQ(0, r.Call(1));
  CHECK_EQ(0, r.Call(10));
  CHECK_EQ(0, r.Call(100));
}

WASM_EXEC_TEST(WhileCountDown) {
  WasmRunner<int32_t, int32_t> r(execution_tier);
  r.Build({WASM_WHILE(WASM_LOCAL_GET(0),
                      WASM_LOCAL_SET(
                          0, WASM_I32_SUB(WASM_LOCAL_GET(0), WASM_I32V_1(1)))),
           WASM_LOCAL_GET(0)});
  CHECK_EQ(0, r.Call(1));
  CHECK_EQ(0, r.Call(10));
  CHECK_EQ(0, r.Call(100));
}

WASM_EXEC_TEST(Loop_if_break1) {
  WasmRunner<int32_t, int32_t, int32_t> r(execution_tier);
  r.Build({WASM_LOOP(WASM_IF(WASM_LOCAL_GET(0), WASM_BRV(2, WASM_LOCAL_GET(1))),
                     WASM_LOCAL_SET(0, WASM_I32V_2(99))),
           WASM_LOCAL_GET(0)});
  CHECK_EQ(99, r.Call(0, 11));
  CHECK_EQ(65, r.Call(3, 65));
  CHECK_EQ(10001, r.Call(10000, 10001));
  CHECK_EQ(-29, r.Call(-28, -29));
}

WASM_EXEC_TEST(Loop_if_break2) {
  WasmRunner<int32_t, int32_t, int32_t> r(execution_tier);
  r.Build({WASM_LOOP(WASM_BRV_IF(1, WASM_LOCAL_GET(1), WASM_LOCAL_GET(0)),
                     WASM_DROP, WASM_LOCAL_SET(0, WASM_I32V_2(99))),
           WASM_LOCAL_GET(0)});
  CHECK_EQ(99, r.Call(0, 33));
  CHECK_EQ(3, r.Call(1, 3));
  CHECK_EQ(10000, r.Call(99, 10000));
  CHECK_EQ(-29, r.Call(-11, -29));
}

WASM_EXEC_TEST(Loop_if_break_fallthru) {
  WasmRunner<int32_t, int32_t> r(execution_tier);
  r.Build({B1(WASM_LOOP(WASM_IF(WASM_LOCAL_GET(0), WASM_BR(2)),
                        WASM_LOCAL_SET(0, WASM_I32V_2(93)))),
           WASM_LOCAL_GET(0)});
  CHECK_EQ(93, r.Call(0));
  CHECK_EQ(3, r.Call(3));
  CHECK_EQ(10001, r.Call(10001));
  CHECK_EQ(-22, r.Call(-22));
}

WASM_EXEC_TEST(Loop_if_break_fallthru2) {
  WasmRunner<int32_t, int32_t> r(execution_tier);
  r.Build({B1(B1(WASM_LOOP(WASM_IF(WASM_LOCAL_GET(0), WASM_BR(2)),
                           WASM_LOCAL_SET(0, WASM_I32V_2(93))))),
           WASM_LOCAL_GET(0)});
  CHECK_EQ(93, r.Call(0));
  CHECK_EQ(3, r.Call(3));
  CHECK_EQ(10001, r.Call(10001));
  CHECK_EQ(-22, r.Call(-22));
}

WASM_EXEC_TEST(IfBreak1) {
  WasmRunner<int32_t, int32_t> r(execution_tier);
  r.Build({WASM_IF(WASM_LOCAL_GET(0), WASM_SEQ(WASM_BR(0), WASM_UNREACHABLE)),
           WASM_I32V_2(91)});
  CHECK_EQ(91, r.Call(0));
  CHECK_EQ(91, r.Call(1));
  CHECK_EQ(91, r.Call(-8734));
}

WASM_EXEC_TEST(IfBreak2) {
  WasmRunner<int32_t, int32_t> r(execution_tier);
  r.Build({WASM_IF(WASM_LOCAL_GET(0), WASM_SEQ(WASM_BR(0), RET_I8(77))),
           WASM_I32V_2(81)});
  CHECK_EQ(81, r.Call(0));
  CHECK_EQ(81, r.Call(1));
  CHECK_EQ(81, r.Call(-8734));
}

WASM_EXEC_TEST(LoadMemI32) {
  WasmRunner<int32_t, int32_t> r(execution_tier);
  int32_t* memory =
      r.builder().AddMemoryElems<int32_t>(kWasmPageSize / sizeof(int32_t));
  r.builder().RandomizeMemory(1111);

  r.Build({WASM_LOAD_MEM(MachineType::Int32(), WASM_ZERO)});

  r.builder().WriteMemory(&memory[0], 99999999);
  CHECK_EQ(99999999, r.Call(0));

  r.builder().WriteMemory(&memory[0], 88888888);
  CHECK_EQ(88888888, r.Call(0));

  r.builder().WriteMemory(&memory[0], 77777777);
  CHECK_EQ(77777777, r.Call(0));
}

WASM_EXEC_TEST(LoadMemI32_alignment) {
  for (uint8_t alignment = 0; alignment <= 2; ++alignment) {
    WasmRunner<int32_t, int32_t> r(execution_tier);
    int32_t* memory =
        r.builder().AddMemoryElems<int32_t>(kWasmPageSize / sizeof(int32_t));
    r.builder().RandomizeMemory(1111);

    r.Build(
        {WASM_LOAD_MEM_ALIGNMENT(MachineType::Int32(), WASM_ZERO, alignment)});

    r.builder().WriteMemory(&memory[0], 0x1A2B3C4D);
    CHECK_EQ(0x1A2B3C4D, r.Call(0));

    r.builder().WriteMemory(&memory[0], 0x5E6F7A8B);
    CHECK_EQ(0x5E6F7A8B, r.Call(0));

    r.builder().WriteMemory(&memory[0], 0x7CA0B1C2);
    CHECK_EQ(0x7CA0B1C2, r.Call(0));
  }
}

WASM_EXEC_TEST(LoadMemI32_oob) {
  WasmRunner<int32_t, uint32_t> r(execution_tier);
  int32_t* memory =
      r.builder().AddMemoryElems<int32_t>(kWasmPageSize / sizeof(int32_t));
  r.builder().RandomizeMemory(1111);

  r.Build({WASM_LOAD_MEM(MachineType::Int32(), WASM_LOCAL_GET(0))});

  r.builder().WriteMemory(&memory[0], 88888888);
  CHECK_EQ(88888888, r.Call(0u));
  for (uint32_t offset = kWasmPageSize - 3; offset < kWasmPageSize + 40;
       ++offset) {
    CHECK_TRAP(r.Call(offset));
  }

  for (uint32_t offset = 0x80000000; offset < 0x80000010; ++offset) {
    CHECK_TRAP(r.Call(offset));
  }
}

WASM_EXEC_TEST(LoadMem_offset_oob) {
  static const MachineType machineTypes[] = {
      MachineType::Int8(),   MachineType::Uint8(),  MachineType::Int16(),
      MachineType::Uint16(), MachineType::Int32(),  MachineType::Uint32(),
      MachineType::Int64(),  MachineType::Uint64(), MachineType::Float32(),
      MachineType::Float64()};

  constexpr size_t num_bytes = kWasmPageSize;

  for (size_t m = 0; m < arraysize(machineTypes); ++m) {
    WasmRunner<int32_t, uint32_t> r(execution_tier);
    r.builder().AddMemoryElems<uint8_t>(num_bytes);
    r.builder().RandomizeMemory(1116 + static_cast<int>(m));

<<<<<<< HEAD
    constexpr byte kOffset = 8;
=======
    constexpr uint8_t kOffset = 8;
>>>>>>> 626889fb
    uint32_t boundary = num_bytes - kOffset - machineTypes[m].MemSize();

    r.Build({WASM_LOAD_MEM_OFFSET(machineTypes[m], kOffset, WASM_LOCAL_GET(0)),
             WASM_DROP, WASM_ZERO});

    CHECK_EQ(0, r.Call(boundary));  // in bounds.

    for (uint32_t offset = boundary + 1; offset < boundary + 19; ++offset) {
      CHECK_TRAP(r.Call(offset));  // out of bounds.
    }
  }
}

WASM_EXEC_TEST(LoadMemI32_offset) {
  WasmRunner<int32_t, int32_t> r(execution_tier);
  int32_t* memory =
      r.builder().AddMemoryElems<int32_t>(kWasmPageSize / sizeof(int32_t));
  r.builder().RandomizeMemory(1111);

  r.Build({WASM_LOAD_MEM_OFFSET(MachineType::Int32(), 4, WASM_LOCAL_GET(0))});

  r.builder().WriteMemory(&memory[0], 66666666);
  r.builder().WriteMemory(&memory[1], 77777777);
  r.builder().WriteMemory(&memory[2], 88888888);
  r.builder().WriteMemory(&memory[3], 99999999);
  CHECK_EQ(77777777, r.Call(0));
  CHECK_EQ(88888888, r.Call(4));
  CHECK_EQ(99999999, r.Call(8));

  r.builder().WriteMemory(&memory[0], 11111111);
  r.builder().WriteMemory(&memory[1], 22222222);
  r.builder().WriteMemory(&memory[2], 33333333);
  r.builder().WriteMemory(&memory[3], 44444444);
  CHECK_EQ(22222222, r.Call(0));
  CHECK_EQ(33333333, r.Call(4));
  CHECK_EQ(44444444, r.Call(8));
}

WASM_EXEC_TEST(LoadMemI32_const_oob_misaligned) {
  // This test accesses memory starting at kRunwayLength bytes before the end of
  // the memory until a few bytes beyond.
  constexpr uint8_t kRunwayLength = 12;
  // TODO(titzer): Fix misaligned accesses on MIPS and re-enable.
  for (uint8_t offset = 0; offset < kRunwayLength + 5; ++offset) {
    for (uint32_t index = kWasmPageSize - kRunwayLength;
         index < kWasmPageSize + 5; ++index) {
      WasmRunner<int32_t> r(execution_tier);
      r.builder().AddMemoryElems<uint8_t>(kWasmPageSize);
      r.builder().RandomizeMemory();

      r.Build({WASM_LOAD_MEM_OFFSET(MachineType::Int32(), offset,
                                    WASM_I32V_3(index))});

      if (offset + index + sizeof(int32_t) <= kWasmPageSize) {
        CHECK_EQ(r.builder().raw_val_at<int32_t>(offset + index), r.Call());
      } else {
        CHECK_TRAP(r.Call());
      }
    }
  }
}

WASM_EXEC_TEST(LoadMemI32_const_oob) {
  // This test accesses memory starting at kRunwayLength bytes before the end of
  // the memory until a few bytes beyond.
  constexpr uint8_t kRunwayLength = 24;
  for (uint8_t offset = 0; offset < kRunwayLength + 5; offset += 4) {
    for (uint32_t index = kWasmPageSize - kRunwayLength;
         index < kWasmPageSize + 5; index += 4) {
      WasmRunner<int32_t> r(execution_tier);
      r.builder().AddMemoryElems<uint8_t>(kWasmPageSize);
      r.builder().RandomizeMemory();

      r.Build({WASM_LOAD_MEM_OFFSET(MachineType::Int32(), offset,
                                    WASM_I32V_3(index))});

      if (offset + index + sizeof(int32_t) <= kWasmPageSize) {
        CHECK_EQ(r.builder().raw_val_at<int32_t>(offset + index), r.Call());
      } else {
        CHECK_TRAP(r.Call());
      }
    }
  }
}

WASM_EXEC_TEST(StoreMemI32_alignment) {
  const int32_t kWritten = 0x12345678;

  for (uint8_t i = 0; i <= 2; ++i) {
    WasmRunner<int32_t, int32_t> r(execution_tier);
    int32_t* memory =
        r.builder().AddMemoryElems<int32_t>(kWasmPageSize / sizeof(int32_t));
    r.Build({WASM_STORE_MEM_ALIGNMENT(MachineType::Int32(), WASM_ZERO, i,
                                      WASM_LOCAL_GET(0)),
             WASM_LOCAL_GET(0)});
    r.builder().RandomizeMemory(1111);
    memory[0] = 0;

    CHECK_EQ(kWritten, r.Call(kWritten));
    CHECK_EQ(kWritten, r.builder().ReadMemory(&memory[0]));
  }
}

WASM_EXEC_TEST(StoreMemI32_offset) {
  WasmRunner<int32_t, int32_t> r(execution_tier);
  int32_t* memory =
      r.builder().AddMemoryElems<int32_t>(kWasmPageSize / sizeof(int32_t));
  const int32_t kWritten = 0xAABBCCDD;

  r.Build({WASM_STORE_MEM_OFFSET(MachineType::Int32(), 4, WASM_LOCAL_GET(0),
                                 WASM_I32V_5(kWritten)),
           WASM_I32V_5(kWritten)});

  for (int i = 0; i < 2; ++i) {
    r.builder().RandomizeMemory(1111);
    r.builder().WriteMemory(&memory[0], 66666666);
    r.builder().WriteMemory(&memory[1], 77777777);
    r.builder().WriteMemory(&memory[2], 88888888);
    r.builder().WriteMemory(&memory[3], 99999999);
    CHECK_EQ(kWritten, r.Call(i * 4));
    CHECK_EQ(66666666, r.builder().ReadMemory(&memory[0]));
    CHECK_EQ(i == 0 ? kWritten : 77777777, r.builder().ReadMemory(&memory[1]));
    CHECK_EQ(i == 1 ? kWritten : 88888888, r.builder().ReadMemory(&memory[2]));
    CHECK_EQ(i == 2 ? kWritten : 99999999, r.builder().ReadMemory(&memory[3]));
  }
}

WASM_EXEC_TEST(StoreMem_offset_oob) {
  // 64-bit cases are handled in test-run-wasm-64.cc
  static const MachineType machineTypes[] = {
      MachineType::Int8(),    MachineType::Uint8(),  MachineType::Int16(),
      MachineType::Uint16(),  MachineType::Int32(),  MachineType::Uint32(),
      MachineType::Float32(), MachineType::Float64()};

  constexpr size_t num_bytes = kWasmPageSize;

  for (size_t m = 0; m < arraysize(machineTypes); ++m) {
    WasmRunner<int32_t, uint32_t> r(execution_tier);
    uint8_t* memory = r.builder().AddMemoryElems<uint8_t>(num_bytes);

    r.builder().RandomizeMemory(1119 + static_cast<int>(m));

    r.Build({WASM_STORE_MEM_OFFSET(machineTypes[m], 8, WASM_LOCAL_GET(0),
                                   WASM_LOAD_MEM(machineTypes[m], WASM_ZERO)),
             WASM_ZERO});

    uint8_t memsize = machineTypes[m].MemSize();
    uint32_t boundary = num_bytes - 8 - memsize;
    CHECK_EQ(0, r.Call(boundary));  // in bounds.
    CHECK_EQ(0, memcmp(&memory[0], &memory[8 + boundary], memsize));

    for (uint32_t offset = boundary + 1; offset < boundary + 19; ++offset) {
      CHECK_TRAP(r.Call(offset));  // out of bounds.
    }
  }
}

WASM_EXEC_TEST(Store_i32_narrowed) {
  constexpr uint8_t kOpcodes[] = {kExprI32StoreMem8, kExprI32StoreMem16,
                                  kExprI32StoreMem};
  int stored_size_in_bytes = 0;
  for (auto opcode : kOpcodes) {
    stored_size_in_bytes = std::max(1, stored_size_in_bytes * 2);
    constexpr int kBytes = 24;
    uint8_t expected_memory[kBytes] = {0};
    WasmRunner<int32_t, int32_t, int32_t> r(execution_tier);
    uint8_t* memory = r.builder().AddMemoryElems<uint8_t>(kWasmPageSize);
    constexpr uint32_t kPattern = 0x12345678;

    r.Build({WASM_LOCAL_GET(0),                    // index
             WASM_LOCAL_GET(1),                    // value
             opcode, ZERO_ALIGNMENT, ZERO_OFFSET,  // store
             WASM_ZERO});                          // return value

    for (int i = 0; i <= kBytes - stored_size_in_bytes; ++i) {
      uint32_t pattern = base::bits::RotateLeft32(kPattern, i % 32);
      r.Call(i, pattern);
      for (int b = 0; b < stored_size_in_bytes; ++b) {
        expected_memory[i + b] = static_cast<uint8_t>(pattern >> (b * 8));
      }
      for (int w = 0; w < kBytes; ++w) {
        CHECK_EQ(expected_memory[w], memory[w]);
      }
    }
  }
}

WASM_EXEC_TEST(LoadMemI32_P) {
  const int kNumElems = 8;
  WasmRunner<int32_t, int32_t> r(execution_tier);
  int32_t* memory =
      r.builder().AddMemoryElems<int32_t>(kWasmPageSize / sizeof(int32_t));
  r.builder().RandomizeMemory(2222);

  r.Build({WASM_LOAD_MEM(MachineType::Int32(), WASM_LOCAL_GET(0))});

  for (int i = 0; i < kNumElems; ++i) {
    CHECK_EQ(r.builder().ReadMemory(&memory[i]), r.Call(i * 4));
  }
}

WASM_EXEC_TEST(MemI32_Sum) {
  const int kNumElems = 20;
  WasmRunner<uint32_t, int32_t> r(execution_tier);
  uint32_t* memory =
      r.builder().AddMemoryElems<uint32_t>(kWasmPageSize / sizeof(int32_t));
<<<<<<< HEAD
  const byte kSum = r.AllocateLocal(kWasmI32);
=======
  const uint8_t kSum = r.AllocateLocal(kWasmI32);
>>>>>>> 626889fb

  r.Build(
      {WASM_WHILE(
           WASM_LOCAL_GET(0),
           WASM_BLOCK(WASM_LOCAL_SET(
                          kSum, WASM_I32_ADD(WASM_LOCAL_GET(kSum),
                                             WASM_LOAD_MEM(MachineType::Int32(),
                                                           WASM_LOCAL_GET(0)))),
                      WASM_LOCAL_SET(
                          0, WASM_I32_SUB(WASM_LOCAL_GET(0), WASM_I32V_1(4))))),
       WASM_LOCAL_GET(1)});

  // Run 4 trials.
  for (int i = 0; i < 3; ++i) {
    r.builder().RandomizeMemory(i * 33);
    uint32_t expected = 0;
    for (size_t j = kNumElems - 1; j > 0; --j) {
      expected += r.builder().ReadMemory(&memory[j]);
    }
    uint32_t result = r.Call(4 * (kNumElems - 1));
    CHECK_EQ(expected, result);
  }
}

WASM_EXEC_TEST(CheckMachIntsZero) {
  const int kNumElems = 55;
  WasmRunner<uint32_t, int32_t> r(execution_tier);
  r.builder().AddMemoryElems<uint32_t>(kWasmPageSize / sizeof(uint32_t));

  r.Build({
      // clang-format off
      kExprLoop, kVoidCode,
        kExprLocalGet, 0,
        kExprIf, kVoidCode,
          kExprLocalGet, 0,
          kExprI32LoadMem, 0, 0,
          kExprIf, kVoidCode,
            kExprI32Const, 127,
            kExprReturn,
          kExprEnd,
          kExprLocalGet, 0,
          kExprI32Const, 4,
          kExprI32Sub,
          kExprLocalTee, 0,
          kExprBr, DEPTH_0,
        kExprEnd,
      kExprEnd,
      kExprI32Const, 0
      // clang-format on
  });

  r.builder().BlankMemory();
  CHECK_EQ(0, r.Call((kNumElems - 1) * 4));
}

WASM_EXEC_TEST(MemF32_Sum) {
  const int kSize = 5;
  WasmRunner<int32_t, int32_t> r(execution_tier);
  r.builder().AddMemoryElems<float>(kWasmPageSize / sizeof(float));
  float* buffer = r.builder().raw_mem_start<float>();
  r.builder().WriteMemory(&buffer[0], -99.25f);
  r.builder().WriteMemory(&buffer[1], -888.25f);
  r.builder().WriteMemory(&buffer[2], -77.25f);
  r.builder().WriteMemory(&buffer[3], 66666.25f);
  r.builder().WriteMemory(&buffer[4], 5555.25f);
<<<<<<< HEAD
  const byte kSum = r.AllocateLocal(kWasmF32);
=======
  const uint8_t kSum = r.AllocateLocal(kWasmF32);
>>>>>>> 626889fb

  r.Build(
      {WASM_WHILE(WASM_LOCAL_GET(0),
                  WASM_BLOCK(WASM_LOCAL_SET(
                                 kSum, WASM_F32_ADD(
                                           WASM_LOCAL_GET(kSum),
                                           WASM_LOAD_MEM(MachineType::Float32(),
                                                         WASM_LOCAL_GET(0)))),
                             WASM_LOCAL_SET(0, WASM_I32_SUB(WASM_LOCAL_GET(0),
                                                            WASM_I32V_1(4))))),
       WASM_STORE_MEM(MachineType::Float32(), WASM_ZERO, WASM_LOCAL_GET(kSum)),
       WASM_LOCAL_GET(0)});

  CHECK_EQ(0, r.Call(4 * (kSize - 1)));
  CHECK_NE(-99.25f, r.builder().ReadMemory(&buffer[0]));
  CHECK_EQ(71256.0f, r.builder().ReadMemory(&buffer[0]));
}

template <typename T>
T GenerateAndRunFold(TestExecutionTier execution_tier, WasmOpcode binop,
                     T* buffer, uint32_t size, ValueType astType,
                     MachineType memType) {
  WasmRunner<int32_t, int32_t> r(execution_tier);
  T* memory = r.builder().AddMemoryElems<T>(static_cast<uint32_t>(
      RoundUp(size * sizeof(T), kWasmPageSize) / sizeof(sizeof(T))));
  for (uint32_t i = 0; i < size; ++i) {
    r.builder().WriteMemory(&memory[i], buffer[i]);
  }
<<<<<<< HEAD
  const byte kAccum = r.AllocateLocal(astType);
=======
  const uint8_t kAccum = r.AllocateLocal(astType);
>>>>>>> 626889fb

  r.Build(
      {WASM_LOCAL_SET(kAccum, WASM_LOAD_MEM(memType, WASM_ZERO)),
       WASM_WHILE(
           WASM_LOCAL_GET(0),
           WASM_BLOCK(WASM_LOCAL_SET(
                          kAccum, WASM_BINOP(binop, WASM_LOCAL_GET(kAccum),
                                             WASM_LOAD_MEM(memType,
                                                           WASM_LOCAL_GET(0)))),
                      WASM_LOCAL_SET(0, WASM_I32_SUB(WASM_LOCAL_GET(0),
                                                     WASM_I32V_1(sizeof(T)))))),
       WASM_STORE_MEM(memType, WASM_ZERO, WASM_LOCAL_GET(kAccum)),
       WASM_LOCAL_GET(0)});
  r.Call(static_cast<int>(sizeof(T) * (size - 1)));
  return r.builder().ReadMemory(&memory[0]);
}

WASM_EXEC_TEST(MemF64_Mul) {
  const size_t kSize = 6;
  double buffer[kSize] = {1, 2, 2, 2, 2, 2};
  double result =
      GenerateAndRunFold<double>(execution_tier, kExprF64Mul, buffer, kSize,
                                 kWasmF64, MachineType::Float64());
  CHECK_EQ(32, result);
}

WASM_EXEC_TEST(Build_Wasm_Infinite_Loop) {
  WasmRunner<int32_t, int32_t> r(execution_tier);
  // Only build the graph and compile, don't run.
  r.Build({WASM_INFINITE_LOOP, WASM_ZERO});
}

WASM_EXEC_TEST(Build_Wasm_Infinite_Loop_effect) {
  WasmRunner<int32_t, int32_t> r(execution_tier);
  r.builder().AddMemory(kWasmPageSize);

  // Only build the graph and compile, don't run.
  r.Build({WASM_LOOP(WASM_LOAD_MEM(MachineType::Int32(), WASM_ZERO), WASM_DROP),
           WASM_ZERO});
}

WASM_EXEC_TEST(Unreachable0a) {
  WasmRunner<int32_t, int32_t> r(execution_tier);
  r.Build({WASM_BLOCK_I(WASM_BRV(0, WASM_I32V_1(9)), RET(WASM_LOCAL_GET(0)))});
  CHECK_EQ(9, r.Call(0));
  CHECK_EQ(9, r.Call(1));
}

WASM_EXEC_TEST(Unreachable0b) {
  WasmRunner<int32_t, int32_t> r(execution_tier);
  r.Build({WASM_BLOCK_I(WASM_BRV(0, WASM_I32V_1(7)), WASM_UNREACHABLE)});
  CHECK_EQ(7, r.Call(0));
  CHECK_EQ(7, r.Call(1));
}

WASM_COMPILED_EXEC_TEST(Build_Wasm_Unreachable1) {
  WasmRunner<int32_t, int32_t> r(execution_tier);
  r.Build({WASM_UNREACHABLE});
}

WASM_COMPILED_EXEC_TEST(Build_Wasm_Unreachable2) {
  WasmRunner<int32_t, int32_t> r(execution_tier);
  r.Build({WASM_UNREACHABLE, WASM_UNREACHABLE});
}

WASM_COMPILED_EXEC_TEST(Build_Wasm_Unreachable3) {
  WasmRunner<int32_t, int32_t> r(execution_tier);
  r.Build({WASM_UNREACHABLE, WASM_UNREACHABLE, WASM_UNREACHABLE});
}

WASM_COMPILED_EXEC_TEST(Build_Wasm_UnreachableIf1) {
  WasmRunner<int32_t, int32_t> r(execution_tier);
  r.Build({WASM_UNREACHABLE,
           WASM_IF(WASM_LOCAL_GET(0), WASM_SEQ(WASM_LOCAL_GET(0), WASM_DROP)),
           WASM_ZERO});
}

WASM_COMPILED_EXEC_TEST(Build_Wasm_UnreachableIf2) {
  WasmRunner<int32_t, int32_t> r(execution_tier);
  r.Build(
      {WASM_UNREACHABLE,
       WASM_IF_ELSE_I(WASM_LOCAL_GET(0), WASM_LOCAL_GET(0), WASM_UNREACHABLE)});
}

WASM_EXEC_TEST(Unreachable_Load) {
  WasmRunner<int32_t, int32_t> r(execution_tier);
  r.builder().AddMemory(kWasmPageSize);
  r.Build(
      {WASM_BLOCK_I(WASM_BRV(0, WASM_LOCAL_GET(0)),
                    WASM_LOAD_MEM(MachineType::Int8(), WASM_LOCAL_GET(0)))});
  CHECK_EQ(11, r.Call(11));
  CHECK_EQ(21, r.Call(21));
}

WASM_EXEC_TEST(BrV_Fallthrough) {
  WasmRunner<int32_t> r(execution_tier);
  r.Build({WASM_BLOCK_I(WASM_BLOCK(WASM_BRV(1, WASM_I32V_1(42))),
                        WASM_I32V_1(22))});
  CHECK_EQ(42, r.Call());
}

WASM_EXEC_TEST(Infinite_Loop_not_taken1) {
  WasmRunner<int32_t, int32_t> r(execution_tier);
  r.Build({WASM_IF(WASM_LOCAL_GET(0), WASM_INFINITE_LOOP), WASM_I32V_1(45)});
  // Run the code, but don't go into the infinite loop.
  CHECK_EQ(45, r.Call(0));
}

WASM_EXEC_TEST(Infinite_Loop_not_taken2) {
  WasmRunner<int32_t, int32_t> r(execution_tier);
  r.Build({WASM_BLOCK_I(
      WASM_IF_ELSE(WASM_LOCAL_GET(0), WASM_BRV(1, WASM_I32V_1(45)),
                   WASM_INFINITE_LOOP),
      WASM_ZERO)});
  // Run the code, but don't go into the infinite loop.
  CHECK_EQ(45, r.Call(1));
}

WASM_EXEC_TEST(Infinite_Loop_not_taken2_brif) {
  WasmRunner<int32_t, int32_t> r(execution_tier);
  r.Build({WASM_BLOCK_I(WASM_BRV_IF(0, WASM_I32V_1(45), WASM_LOCAL_GET(0)),
                        WASM_INFINITE_LOOP)});
  // Run the code, but don't go into the infinite loop.
  CHECK_EQ(45, r.Call(1));
}

<<<<<<< HEAD
static void TestBuildGraphForSimpleExpression(WasmOpcode opcode) {
  Isolate* isolate = CcTest::InitIsolateOnce();
  Zone zone(isolate->allocator(), ZONE_NAME, kCompressGraphZone);
  HandleScope scope(isolate);
  // TODO(ahaas): Enable this test for externref opcodes when code generation
  // for them is implemented.
  if (WasmOpcodes::IsExternRefOpcode(opcode)) return;
  // Enable all optional operators.
  compiler::CommonOperatorBuilder common(&zone);
  compiler::MachineOperatorBuilder machine(
      &zone, MachineType::PointerRepresentation(),
      compiler::MachineOperatorBuilder::kAllOptionalOps);
  compiler::Graph graph(&zone);
  compiler::JSGraph jsgraph(isolate, &graph, &common, nullptr, nullptr,
                            &machine);
  const FunctionSig* sig = WasmOpcodes::Signature(opcode);
  WasmModule module;
  WasmFeatures enabled;
  CompilationEnv env(&module, BoundsCheckStrategy::kExplicitBoundsChecks,
                     RuntimeExceptionSupport::kRuntimeExceptionSupport, enabled,
                     DynamicTiering::kDynamicTiering);

  if (sig->parameter_count() == 1) {
    byte code[] = {WASM_NO_LOCALS, kExprLocalGet, 0, static_cast<byte>(opcode),
                   WASM_END};
    TestBuildingGraph(&zone, &jsgraph, &env, sig, nullptr, code,
                      code + arraysize(code));
  } else {
    CHECK_EQ(2, sig->parameter_count());
    byte code[] = {WASM_NO_LOCALS,
                   kExprLocalGet,
                   0,
                   kExprLocalGet,
                   1,
                   static_cast<byte>(opcode),
                   WASM_END};
    TestBuildingGraph(&zone, &jsgraph, &env, sig, nullptr, code,
                      code + arraysize(code));
  }
}

TEST(Build_Wasm_SimpleExprs) {
// Test that the decoder can build a graph for all supported simple expressions.
#define GRAPH_BUILD_TEST(name, ...) \
  TestBuildGraphForSimpleExpression(kExpr##name);

  FOREACH_SIMPLE_OPCODE(GRAPH_BUILD_TEST);

#undef GRAPH_BUILD_TEST
}

=======
>>>>>>> 626889fb
WASM_EXEC_TEST(Int32LoadInt8_signext) {
  WasmRunner<int32_t, int32_t> r(execution_tier);
  const int kNumElems = kWasmPageSize;
  int8_t* memory = r.builder().AddMemoryElems<int8_t>(kNumElems);
  r.builder().RandomizeMemory();
  memory[0] = -1;
  r.Build({WASM_LOAD_MEM(MachineType::Int8(), WASM_LOCAL_GET(0))});

  for (int i = 0; i < kNumElems; ++i) {
    CHECK_EQ(memory[i], r.Call(i));
  }
}

WASM_EXEC_TEST(Int32LoadInt8_zeroext) {
  WasmRunner<int32_t, int32_t> r(execution_tier);
  const int kNumElems = kWasmPageSize;
  uint8_t* memory = r.builder().AddMemory(kNumElems);
  r.builder().RandomizeMemory(77);
  memory[0] = 255;
  r.Build({WASM_LOAD_MEM(MachineType::Uint8(), WASM_LOCAL_GET(0))});

  for (int i = 0; i < kNumElems; ++i) {
    CHECK_EQ(memory[i], r.Call(i));
  }
}

WASM_EXEC_TEST(Int32LoadInt16_signext) {
  WasmRunner<int32_t, int32_t> r(execution_tier);
  const int kNumBytes = kWasmPageSize;
  uint8_t* memory = r.builder().AddMemory(kNumBytes);
  r.builder().RandomizeMemory(888);
  memory[1] = 200;
  r.Build({WASM_LOAD_MEM(MachineType::Int16(), WASM_LOCAL_GET(0))});

  for (int i = 0; i < kNumBytes; i += 2) {
    int32_t expected = static_cast<int16_t>(memory[i] | (memory[i + 1] << 8));
    CHECK_EQ(expected, r.Call(i));
  }
}

WASM_EXEC_TEST(Int32LoadInt16_zeroext) {
  WasmRunner<int32_t, int32_t> r(execution_tier);
  const int kNumBytes = kWasmPageSize;
  uint8_t* memory = r.builder().AddMemory(kNumBytes);
  r.builder().RandomizeMemory(9999);
  memory[1] = 204;
  r.Build({WASM_LOAD_MEM(MachineType::Uint16(), WASM_LOCAL_GET(0))});

  for (int i = 0; i < kNumBytes; i += 2) {
    int32_t expected = memory[i] | (memory[i + 1] << 8);
    CHECK_EQ(expected, r.Call(i));
  }
}

WASM_EXEC_TEST(Int32Global) {
  WasmRunner<int32_t, int32_t> r(execution_tier);
  int32_t* global = r.builder().AddGlobal<int32_t>();
  // global = global + p0
  r.Build(
      {WASM_GLOBAL_SET(0, WASM_I32_ADD(WASM_GLOBAL_GET(0), WASM_LOCAL_GET(0))),
       WASM_ZERO});

  *global = 116;
  for (int i = 9; i < 444444; i += 111111) {
    int32_t expected = *global + i;
    r.Call(i);
    CHECK_EQ(expected, *global);
  }
}

WASM_EXEC_TEST(Int32Globals_DontAlias) {
  const int kNumGlobals = 3;
  for (int g = 0; g < kNumGlobals; ++g) {
    // global = global + p0
    WasmRunner<int32_t, int32_t> r(execution_tier);
    int32_t* globals[] = {r.builder().AddGlobal<int32_t>(),
                          r.builder().AddGlobal<int32_t>(),
                          r.builder().AddGlobal<int32_t>()};

    r.Build({WASM_GLOBAL_SET(
                 g, WASM_I32_ADD(WASM_GLOBAL_GET(g), WASM_LOCAL_GET(0))),
             WASM_GLOBAL_GET(g)});

    // Check that reading/writing global number {g} doesn't alter the others.
    *(globals[g]) = 116 * g;
    int32_t before[kNumGlobals];
    for (int i = 9; i < 444444; i += 111113) {
      int32_t sum = *(globals[g]) + i;
      for (int j = 0; j < kNumGlobals; ++j) before[j] = *(globals[j]);
      int32_t result = r.Call(i);
      CHECK_EQ(sum, result);
      for (int j = 0; j < kNumGlobals; ++j) {
        int32_t expected = j == g ? sum : before[j];
        CHECK_EQ(expected, *(globals[j]));
      }
    }
  }
}

WASM_EXEC_TEST(Float32Global) {
  WasmRunner<int32_t, int32_t> r(execution_tier);
  float* global = r.builder().AddGlobal<float>();
  // global = global + p0
  r.Build({WASM_GLOBAL_SET(
               0, WASM_F32_ADD(WASM_GLOBAL_GET(0),
                               WASM_F32_SCONVERT_I32(WASM_LOCAL_GET(0)))),
           WASM_ZERO});

  *global = 1.25;
  for (int i = 9; i < 4444; i += 1111) {
    volatile float expected = *global + i;
    r.Call(i);
    CHECK_EQ(expected, *global);
  }
}

WASM_EXEC_TEST(Float64Global) {
  WasmRunner<int32_t, int32_t> r(execution_tier);
  double* global = r.builder().AddGlobal<double>();
  // global = global + p0
  r.Build({WASM_GLOBAL_SET(
               0, WASM_F64_ADD(WASM_GLOBAL_GET(0),
                               WASM_F64_SCONVERT_I32(WASM_LOCAL_GET(0)))),
           WASM_ZERO});

  *global = 1.25;
  for (int i = 9; i < 4444; i += 1111) {
    volatile double expected = *global + i;
    r.Call(i);
    CHECK_EQ(expected, *global);
  }
}

WASM_EXEC_TEST(MixedGlobals) {
  WasmRunner<int32_t, int32_t> r(execution_tier);

  int32_t* unused = r.builder().AddGlobal<int32_t>();
  uint8_t* memory = r.builder().AddMemory(kWasmPageSize);

  int32_t* var_int32 = r.builder().AddGlobal<int32_t>();
  uint32_t* var_uint32 = r.builder().AddGlobal<uint32_t>();
  float* var_float = r.builder().AddGlobal<float>();
  double* var_double = r.builder().AddGlobal<double>();

  r.Build({WASM_GLOBAL_SET(1, WASM_LOAD_MEM(MachineType::Int32(), WASM_ZERO)),
           WASM_GLOBAL_SET(2, WASM_LOAD_MEM(MachineType::Uint32(), WASM_ZERO)),
           WASM_GLOBAL_SET(3, WASM_LOAD_MEM(MachineType::Float32(), WASM_ZERO)),
           WASM_GLOBAL_SET(4, WASM_LOAD_MEM(MachineType::Float64(), WASM_ZERO)),
           WASM_ZERO});

  memory[0] = 0xAA;
  memory[1] = 0xCC;
  memory[2] = 0x55;
  memory[3] = 0xEE;
  memory[4] = 0x33;
  memory[5] = 0x22;
  memory[6] = 0x11;
  memory[7] = 0x99;
  r.Call(1);

  CHECK_EQ(static_cast<int32_t>(0xEE55CCAA), *var_int32);
  CHECK_EQ(static_cast<uint32_t>(0xEE55CCAA), *var_uint32);
  CHECK_EQ(base::bit_cast<float>(0xEE55CCAA), *var_float);
  CHECK_EQ(base::bit_cast<double>(0x99112233EE55CCAAULL), *var_double);

  USE(unused);
}

WASM_EXEC_TEST(CallEmpty) {
  const int32_t kExpected = -414444;
  WasmRunner<int32_t> r(execution_tier);

  // Build the target function.
  WasmFunctionCompiler& target_func = r.NewFunction<int>();
  target_func.Build({WASM_I32V_3(kExpected)});

  // Build the calling function.
  r.Build({WASM_CALL_FUNCTION0(target_func.function_index())});

  int32_t result = r.Call();
  CHECK_EQ(kExpected, result);
}

WASM_EXEC_TEST(CallF32StackParameter) {
  WasmRunner<float> r(execution_tier);

  // Build the target function.
  ValueType param_types[20];
  for (int i = 0; i < 20; ++i) param_types[i] = kWasmF32;
  FunctionSig sig(1, 19, param_types);
  WasmFunctionCompiler& t = r.NewFunction(&sig);
  t.Build({WASM_LOCAL_GET(17)});

  // Build the calling function.
  r.Build({WASM_CALL_FUNCTION(
      t.function_index(), WASM_F32(1.0f), WASM_F32(2.0f), WASM_F32(4.0f),
      WASM_F32(8.0f), WASM_F32(16.0f), WASM_F32(32.0f), WASM_F32(64.0f),
      WASM_F32(128.0f), WASM_F32(256.0f), WASM_F32(1.5f), WASM_F32(2.5f),
      WASM_F32(4.5f), WASM_F32(8.5f), WASM_F32(16.5f), WASM_F32(32.5f),
      WASM_F32(64.5f), WASM_F32(128.5f), WASM_F32(256.5f), WASM_F32(512.5f))});

  float result = r.Call();
  CHECK_EQ(256.5f, result);
}

WASM_EXEC_TEST(CallF64StackParameter) {
  WasmRunner<double> r(execution_tier);

  // Build the target function.
  ValueType param_types[20];
  for (int i = 0; i < 20; ++i) param_types[i] = kWasmF64;
  FunctionSig sig(1, 19, param_types);
  WasmFunctionCompiler& t = r.NewFunction(&sig);
  t.Build({WASM_LOCAL_GET(17)});

  // Build the calling function.
  r.Build({WASM_CALL_FUNCTION(
      t.function_index(), WASM_F64(1.0), WASM_F64(2.0), WASM_F64(4.0),
      WASM_F64(8.0), WASM_F64(16.0), WASM_F64(32.0), WASM_F64(64.0),
      WASM_F64(128.0), WASM_F64(256.0), WASM_F64(1.5), WASM_F64(2.5),
      WASM_F64(4.5), WASM_F64(8.5), WASM_F64(16.5), WASM_F64(32.5),
      WASM_F64(64.5), WASM_F64(128.5), WASM_F64(256.5), WASM_F64(512.5))});

  float result = r.Call();
  CHECK_EQ(256.5, result);
}

WASM_EXEC_TEST(CallVoid) {
  WasmRunner<int32_t> r(execution_tier);

  const uint8_t kMemOffset = 8;
  const int32_t kElemNum = kMemOffset / sizeof(int32_t);
  const int32_t kExpected = 414444;
  // Build the target function.
  TestSignatures sigs;
  int32_t* memory =
      r.builder().AddMemoryElems<int32_t>(kWasmPageSize / sizeof(int32_t));
  r.builder().RandomizeMemory();
  WasmFunctionCompiler& t = r.NewFunction(sigs.v_v());
  t.Build({WASM_STORE_MEM(MachineType::Int32(), WASM_I32V_1(kMemOffset),
                          WASM_I32V_3(kExpected))});

  // Build the calling function.
  r.Build({WASM_CALL_FUNCTION0(t.function_index()),
           WASM_LOAD_MEM(MachineType::Int32(), WASM_I32V_1(kMemOffset))});

  int32_t result = r.Call();
  CHECK_EQ(kExpected, result);
  CHECK_EQ(static_cast<int64_t>(kExpected),
           static_cast<int64_t>(r.builder().ReadMemory(&memory[kElemNum])));
}

WASM_EXEC_TEST(Call_Int32Add) {
  WasmRunner<int32_t, int32_t, int32_t> r(execution_tier);

  // Build the target function.
  WasmFunctionCompiler& t = r.NewFunction<int32_t, int32_t, int32_t>();
  t.Build({WASM_I32_ADD(WASM_LOCAL_GET(0), WASM_LOCAL_GET(1))});

  // Build the caller function.
  r.Build({WASM_CALL_FUNCTION(t.function_index(), WASM_LOCAL_GET(0),
                              WASM_LOCAL_GET(1))});

  FOR_INT32_INPUTS(i) {
    FOR_INT32_INPUTS(j) {
      int32_t expected = static_cast<int32_t>(static_cast<uint32_t>(i) +
                                              static_cast<uint32_t>(j));
      CHECK_EQ(expected, r.Call(i, j));
    }
  }
}

WASM_EXEC_TEST(Call_Float32Sub) {
  WasmRunner<float, float, float> r(execution_tier);

  // Build the target function.
  WasmFunctionCompiler& target_func = r.NewFunction<float, float, float>();
  target_func.Build({WASM_F32_SUB(WASM_LOCAL_GET(0), WASM_LOCAL_GET(1))});

  // Build the caller function.
  r.Build({WASM_CALL_FUNCTION(target_func.function_index(), WASM_LOCAL_GET(0),
                              WASM_LOCAL_GET(1))});

  FOR_FLOAT32_INPUTS(i) {
    FOR_FLOAT32_INPUTS(j) { CHECK_FLOAT_EQ(i - j, r.Call(i, j)); }
  }
}

WASM_EXEC_TEST(Call_Float64Sub) {
  WasmRunner<int32_t> r(execution_tier);
  double* memory =
      r.builder().AddMemoryElems<double>(kWasmPageSize / sizeof(double));

  r.Build(
      {WASM_STORE_MEM(
           MachineType::Float64(), WASM_ZERO,
           WASM_F64_SUB(WASM_LOAD_MEM(MachineType::Float64(), WASM_ZERO),
                        WASM_LOAD_MEM(MachineType::Float64(), WASM_I32V_1(8)))),
       WASM_I32V_2(107)});

  FOR_FLOAT64_INPUTS(i) {
    FOR_FLOAT64_INPUTS(j) {
      r.builder().WriteMemory(&memory[0], i);
      r.builder().WriteMemory(&memory[1], j);
      double expected = i - j;
      CHECK_EQ(107, r.Call());

      if (expected != expected) {
        CHECK(r.builder().ReadMemory(&memory[0]) !=
              r.builder().ReadMemory(&memory[0]));
      } else {
        CHECK_EQ(expected, r.builder().ReadMemory(&memory[0]));
      }
    }
  }
}

template <typename T>
static T factorial(T v) {
  T expected = 1;
  for (T i = v; i > 1; i--) {
    expected *= i;
  }
  return expected;
}

template <typename T>
static T sum_1_to_n(T v) {
  return v * (v + 1) / 2;
}

// We use unsigned arithmetic because of ubsan validation.
WASM_EXEC_TEST(Regular_Factorial) {
  WasmRunner<uint32_t, uint32_t> r(execution_tier);

  WasmFunctionCompiler& fact_aux_fn =
      r.NewFunction<uint32_t, uint32_t, uint32_t>("fact_aux");
  r.Build({WASM_CALL_FUNCTION(fact_aux_fn.function_index(), WASM_LOCAL_GET(0),
                              WASM_I32V(1))});

  fact_aux_fn.Build({WASM_IF_ELSE_I(
      WASM_I32_LES(WASM_LOCAL_GET(0), WASM_I32V(1)), WASM_LOCAL_GET(1),
      WASM_CALL_FUNCTION(fact_aux_fn.function_index(),
                         WASM_I32_SUB(WASM_LOCAL_GET(0), WASM_I32V(1)),
                         WASM_I32_MUL(WASM_LOCAL_GET(0), WASM_LOCAL_GET(1))))});

  uint32_t test_values[] = {1, 2, 5, 10, 20};

  for (uint32_t v : test_values) {
    CHECK_EQ(factorial(v), r.Call(v));
  }
}

namespace {
<<<<<<< HEAD
// TODO(cleanup): Define in cctest.h and re-use where appropriate.
=======
// TODO(cleanup): Define in cctest.h and reuse where appropriate.
>>>>>>> 626889fb
class IsolateScope {
 public:
  IsolateScope() {
    v8::Isolate::CreateParams create_params;
    create_params.array_buffer_allocator = CcTest::array_buffer_allocator();
    isolate_ = v8::Isolate::New(create_params);
    isolate_->Enter();
  }

  ~IsolateScope() {
    isolate_->Exit();
    isolate_->Dispose();
  }

  v8::Isolate* isolate() { return isolate_; }
  Isolate* i_isolate() { return reinterpret_cast<Isolate*>(isolate_); }

 private:
  v8::Isolate* isolate_;
};
}  // namespace

// Tail-recursive variation on factorial:
// fact(N) => f(N,1).
//
// f(N,X) where N=<1 => X
// f(N,X) => f(N-1,X*N).

<<<<<<< HEAD
UNINITIALIZED_WASM_EXEC_TEST(ReturnCall_Factorial) {
  EXPERIMENTAL_FLAG_SCOPE(return_call);
  // Run in bounded amount of stack - 8kb.
  FlagScope<int32_t> stack_size(&v8_flags.stack_size, 8);
=======
int GetStackSizeKB() {
  return static_cast<int>(base::Stack::GetStackStart() -
                          base::Stack::GetCurrentStackPosition()) /
         KB;
}

UNINITIALIZED_WASM_EXEC_TEST(ReturnCall_Factorial) {
  // Run in bounded amount of stack - 8kb.
  FlagScope<int32_t> stack_size(&v8_flags.stack_size, GetStackSizeKB() + 8);
>>>>>>> 626889fb

  IsolateScope isolate_scope;
  LocalContext current(isolate_scope.isolate());

  WasmRunner<uint32_t, uint32_t> r(execution_tier, kWasmOrigin, nullptr, "main",
<<<<<<< HEAD
                                   kRuntimeExceptionSupport, kMemory32,
=======
>>>>>>> 626889fb
                                   isolate_scope.i_isolate());

  WasmFunctionCompiler& fact_aux_fn =
      r.NewFunction<uint32_t, uint32_t, uint32_t>("fact_aux");
  r.Build({WASM_RETURN_CALL_FUNCTION(fact_aux_fn.function_index(),
                                     WASM_LOCAL_GET(0), WASM_I32V(1))});

  fact_aux_fn.Build({WASM_IF_ELSE_I(
      WASM_I32_LES(WASM_LOCAL_GET(0), WASM_I32V(1)), WASM_LOCAL_GET(1),
      WASM_RETURN_CALL_FUNCTION(
          fact_aux_fn.function_index(),
          WASM_I32_SUB(WASM_LOCAL_GET(0), WASM_I32V(1)),
          WASM_I32_MUL(WASM_LOCAL_GET(0), WASM_LOCAL_GET(1))))});

  uint32_t test_values[] = {1, 2, 5, 10, 20, 2000};

  for (uint32_t v : test_values) {
    CHECK_EQ(factorial<uint32_t>(v), r.Call(v));
  }
}

// Mutually recursive factorial mixing it up
// f(0,X)=>X
// f(N,X) => g(X*N,N-1)
// g(X,0) => X.
// g(X,N) => f(N-1,X*N).

UNINITIALIZED_WASM_EXEC_TEST(ReturnCall_MutualFactorial) {
<<<<<<< HEAD
  EXPERIMENTAL_FLAG_SCOPE(return_call);
  // Run in bounded amount of stack - 8kb.
  FlagScope<int32_t> stack_size(&v8_flags.stack_size, 8);
=======
  // Run in bounded amount of stack - 8kb.
  FlagScope<int32_t> stack_size(&v8_flags.stack_size, GetStackSizeKB() + 8);
>>>>>>> 626889fb

  IsolateScope isolate_scope;
  LocalContext current(isolate_scope.isolate());

  WasmRunner<uint32_t, uint32_t> r(execution_tier, kWasmOrigin, nullptr, "main",
<<<<<<< HEAD
                                   kRuntimeExceptionSupport, kMemory32,
=======
>>>>>>> 626889fb
                                   isolate_scope.i_isolate());

  WasmFunctionCompiler& f_fn = r.NewFunction<uint32_t, uint32_t, uint32_t>("f");
  WasmFunctionCompiler& g_fn = r.NewFunction<uint32_t, uint32_t, uint32_t>("g");

  r.Build({WASM_RETURN_CALL_FUNCTION(f_fn.function_index(), WASM_LOCAL_GET(0),
                                     WASM_I32V(1))});

  f_fn.Build({WASM_IF_ELSE_I(
      WASM_I32_LES(WASM_LOCAL_GET(0), WASM_I32V(1)), WASM_LOCAL_GET(1),
      WASM_RETURN_CALL_FUNCTION(
          g_fn.function_index(),
          WASM_I32_MUL(WASM_LOCAL_GET(0), WASM_LOCAL_GET(1)),
          WASM_I32_SUB(WASM_LOCAL_GET(0), WASM_I32V(1))))});

  g_fn.Build({WASM_IF_ELSE_I(
      WASM_I32_LES(WASM_LOCAL_GET(1), WASM_I32V(1)), WASM_LOCAL_GET(0),
      WASM_RETURN_CALL_FUNCTION(
          f_fn.function_index(), WASM_I32_SUB(WASM_LOCAL_GET(1), WASM_I32V(1)),
          WASM_I32_MUL(WASM_LOCAL_GET(1), WASM_LOCAL_GET(0))))});

  uint32_t test_values[] = {1, 2, 5, 10, 20, 2000};

  for (uint32_t v : test_values) {
    CHECK_EQ(factorial(v), r.Call(v));
  }
}

// Indirect variant of factorial. Pass the function ID as an argument:
// fact(N) => f(N,1,f).
//
// f(N,X,_) where N=<1 => X
// f(N,X,F) => F(N-1,X*N,F).

UNINITIALIZED_WASM_EXEC_TEST(ReturnCall_IndirectFactorial) {
<<<<<<< HEAD
  EXPERIMENTAL_FLAG_SCOPE(return_call);
  // Run in bounded amount of stack - 8kb.
  FlagScope<int32_t> stack_size(&v8_flags.stack_size, 8);
=======
  // Run in bounded amount of stack - 8kb.
  FlagScope<int32_t> stack_size(&v8_flags.stack_size, GetStackSizeKB() + 8);
>>>>>>> 626889fb

  IsolateScope isolate_scope;
  LocalContext current(isolate_scope.isolate());

  WasmRunner<uint32_t, uint32_t> r(execution_tier, kWasmOrigin, nullptr, "main",
<<<<<<< HEAD
                                   kRuntimeExceptionSupport, kMemory32,
=======
>>>>>>> 626889fb
                                   isolate_scope.i_isolate());

  TestSignatures sigs;

  WasmFunctionCompiler& f_ind_fn = r.NewFunction(sigs.i_iii(), "f_ind");
  ModuleTypeIndex sig_index = r.builder().AddSignature(sigs.i_iii());
  f_ind_fn.SetSigIndex(sig_index);

  // Function table.
  uint16_t indirect_function_table[] = {
      static_cast<uint16_t>(f_ind_fn.function_index())};
  const int f_ind_index = 0;

  r.builder().AddIndirectFunctionTable(indirect_function_table,
                                       arraysize(indirect_function_table));

  r.Build(
      {WASM_RETURN_CALL_FUNCTION(f_ind_fn.function_index(), WASM_LOCAL_GET(0),
                                 WASM_I32V(1), WASM_I32V(f_ind_index))});

  f_ind_fn.Build({WASM_IF_ELSE_I(
      WASM_I32_LES(WASM_LOCAL_GET(0), WASM_I32V(1)), WASM_LOCAL_GET(1),
      WASM_RETURN_CALL_INDIRECT(
          sig_index, WASM_I32_SUB(WASM_LOCAL_GET(0), WASM_I32V(1)),
          WASM_I32_MUL(WASM_LOCAL_GET(0), WASM_LOCAL_GET(1)), WASM_LOCAL_GET(2),
          WASM_LOCAL_GET(2)))});

  uint32_t test_values[] = {1, 2, 5, 10, 10000};

  for (uint32_t v : test_values) {
    CHECK_EQ(factorial(v), r.Call(v));
  }
}

// This is 'more stable' (does not degenerate so quickly) than factorial
// sum(N,k) where N<1 =>k.
// sum(N,k) => sum(N-1,k+N).

UNINITIALIZED_WASM_EXEC_TEST(ReturnCall_Sum) {
<<<<<<< HEAD
  EXPERIMENTAL_FLAG_SCOPE(return_call);
  // Run in bounded amount of stack - 8kb.
  FlagScope<int32_t> stack_size(&v8_flags.stack_size, 8);
=======
  // Run in bounded amount of stack - 8kb.
  FlagScope<int32_t> stack_size(&v8_flags.stack_size, GetStackSizeKB() + 8);
>>>>>>> 626889fb

  IsolateScope isolate_scope;
  LocalContext current(isolate_scope.isolate());

  WasmRunner<int32_t, int32_t> r(execution_tier, kWasmOrigin, nullptr, "main",
<<<<<<< HEAD
                                 kRuntimeExceptionSupport, kMemory32,
=======
>>>>>>> 626889fb
                                 isolate_scope.i_isolate());
  TestSignatures sigs;

  WasmFunctionCompiler& sum_aux_fn = r.NewFunction(sigs.i_ii(), "sum_aux");
  r.Build({WASM_RETURN_CALL_FUNCTION(sum_aux_fn.function_index(),
                                     WASM_LOCAL_GET(0), WASM_I32V(0))});

  sum_aux_fn.Build({WASM_IF_ELSE_I(
      WASM_I32_LTS(WASM_LOCAL_GET(0), WASM_I32V(1)), WASM_LOCAL_GET(1),
      WASM_RETURN_CALL_FUNCTION(
          sum_aux_fn.function_index(),
          WASM_I32_SUB(WASM_LOCAL_GET(0), WASM_I32V(1)),
          WASM_I32_ADD(WASM_LOCAL_GET(0), WASM_LOCAL_GET(1))))});

  int32_t test_values[] = {1, 2, 5, 10, 1000};

  for (int32_t v : test_values) {
    CHECK_EQ(sum_1_to_n(v), r.Call(v));
  }
}

// 'Bouncing' mutual recursive sum with different #s of arguments
// b1(N,k) where N<1 =>k.
// b1(N,k) => b2(N-1,N,k+N).

// b2(N,_,k) where N<1 =>k.
// b2(N,l,k) => b3(N-1,N,l,k+N).

// b3(N,_,_,k) where N<1 =>k.
// b3(N,_,_,k) => b1(N-1,k+N).

UNINITIALIZED_WASM_EXEC_TEST(ReturnCall_Bounce_Sum) {
<<<<<<< HEAD
  EXPERIMENTAL_FLAG_SCOPE(return_call);
  // Run in bounded amount of stack - 8kb.
  FlagScope<int32_t> stack_size(&v8_flags.stack_size, 8);
=======
  // Run in bounded amount of stack - 8kb.
  FlagScope<int32_t> stack_size(&v8_flags.stack_size, GetStackSizeKB() + 8);
>>>>>>> 626889fb

  IsolateScope isolate_scope;
  LocalContext current(isolate_scope.isolate());

  WasmRunner<int32_t, int32_t> r(execution_tier, kWasmOrigin, nullptr, "main",
<<<<<<< HEAD
                                 kRuntimeExceptionSupport, kMemory32,
=======
>>>>>>> 626889fb
                                 isolate_scope.i_isolate());
  TestSignatures sigs;

  WasmFunctionCompiler& b1_fn = r.NewFunction(sigs.i_ii(), "b1");
  WasmFunctionCompiler& b2_fn = r.NewFunction(sigs.i_iii(), "b2");
  WasmFunctionCompiler& b3_fn =
      r.NewFunction<int32_t, int32_t, int32_t, int32_t, int32_t>("b3");

  r.Build({WASM_RETURN_CALL_FUNCTION(b1_fn.function_index(), WASM_LOCAL_GET(0),
                                     WASM_I32V(0))});

  b1_fn.Build({WASM_IF_ELSE_I(
      WASM_I32_LTS(WASM_LOCAL_GET(0), WASM_I32V(1)), WASM_LOCAL_GET(1),
      WASM_RETURN_CALL_FUNCTION(
          b2_fn.function_index(), WASM_I32_SUB(WASM_LOCAL_GET(0), WASM_I32V(1)),
          WASM_LOCAL_GET(0),
          WASM_I32_ADD(WASM_LOCAL_GET(0), WASM_LOCAL_GET(1))))});

  b2_fn.Build({WASM_IF_ELSE_I(
      WASM_I32_LTS(WASM_LOCAL_GET(0), WASM_I32V(1)), WASM_LOCAL_GET(2),
      WASM_RETURN_CALL_FUNCTION(
          b3_fn.function_index(), WASM_I32_SUB(WASM_LOCAL_GET(0), WASM_I32V(1)),
          WASM_LOCAL_GET(0), WASM_LOCAL_GET(1),
          WASM_I32_ADD(WASM_LOCAL_GET(0), WASM_LOCAL_GET(2))))});

  b3_fn.Build({WASM_IF_ELSE_I(
      WASM_I32_LTS(WASM_LOCAL_GET(0), WASM_I32V(1)), WASM_LOCAL_GET(3),
      WASM_RETURN_CALL_FUNCTION(
          b1_fn.function_index(), WASM_I32_SUB(WASM_LOCAL_GET(0), WASM_I32V(1)),
          WASM_I32_ADD(WASM_LOCAL_GET(0), WASM_LOCAL_GET(3))))});

  int32_t test_values[] = {1, 2, 5, 10, 1000};

  for (int32_t v : test_values) {
    CHECK_EQ(sum_1_to_n(v), r.Call(v));
  }
}

static void Run_WasmMixedCall_N(TestExecutionTier execution_tier, int start) {
  const int kExpected = 6333;
  const int kElemSize = 8;

  // 64-bit cases handled in test-run-wasm-64.cc.
  static MachineType mixed[] = {
      MachineType::Int32(),   MachineType::Float32(), MachineType::Float64(),
      MachineType::Float32(), MachineType::Int32(),   MachineType::Float64(),
      MachineType::Float32(), MachineType::Float64(), MachineType::Int32(),
      MachineType::Int32(),   MachineType::Int32()};

  int num_params = static_cast<int>(arraysize(mixed)) - start;
  for (int which = 0; which < num_params; ++which) {
    AccountingAllocator allocator;
    Zone zone(&allocator, ZONE_NAME);
    WasmRunner<int32_t> r(execution_tier);
    r.builder().AddMemory(kWasmPageSize);
    MachineType* memtypes = &mixed[start];
    MachineType result = memtypes[which];

    // =========================================================================
    // Build the selector function.
    // =========================================================================
    FunctionSig::Builder b(&zone, 1, num_params);
    b.AddReturn(ValueType::For(result));
    for (int i = 0; i < num_params; ++i) {
      b.AddParam(ValueType::For(memtypes[i]));
    }
<<<<<<< HEAD
    WasmFunctionCompiler& f = r.NewFunction(b.Build());
=======
    WasmFunctionCompiler& f = r.NewFunction(b.Get());
>>>>>>> 626889fb
    f.Build({WASM_LOCAL_GET(which)});

    // =========================================================================
    // Build the calling function.
    // =========================================================================
    std::vector<uint8_t> code;

    // Load the arguments.
    for (int i = 0; i < num_params; ++i) {
      int offset = (i + 1) * kElemSize;
      ADD_CODE(code, WASM_LOAD_MEM(memtypes[i], WASM_I32V_2(offset)));
    }

    // Call the selector function.
    ADD_CODE(code, WASM_CALL_FUNCTION0(f.function_index()));

    // Store the result in a local.
    uint8_t local_index = r.AllocateLocal(ValueType::For(result));
    ADD_CODE(code, kExprLocalSet, local_index);

    // Store the result in memory.
    ADD_CODE(code,
             WASM_STORE_MEM(result, WASM_ZERO, WASM_LOCAL_GET(local_index)));

    // Return the expected value.
    ADD_CODE(code, WASM_I32V_2(kExpected));

    r.Build(base::VectorOf(code));

    // Run the code.
    for (int t = 0; t < 10; ++t) {
      r.builder().RandomizeMemory();
      CHECK_EQ(kExpected, r.Call());

      int size = result.MemSize();
      for (int i = 0; i < size; ++i) {
        int base = (which + 1) * kElemSize;
<<<<<<< HEAD
        byte expected = r.builder().raw_mem_at<byte>(base + i);
        byte actual = r.builder().raw_mem_at<byte>(i);
=======
        uint8_t expected = r.builder().raw_mem_at<uint8_t>(base + i);
        uint8_t actual = r.builder().raw_mem_at<uint8_t>(i);
>>>>>>> 626889fb
        CHECK_EQ(expected, actual);
      }
    }
  }
}

WASM_EXEC_TEST(MixedCall_0) { Run_WasmMixedCall_N(execution_tier, 0); }
WASM_EXEC_TEST(MixedCall_1) { Run_WasmMixedCall_N(execution_tier, 1); }
WASM_EXEC_TEST(MixedCall_2) { Run_WasmMixedCall_N(execution_tier, 2); }
WASM_EXEC_TEST(MixedCall_3) { Run_WasmMixedCall_N(execution_tier, 3); }

WASM_EXEC_TEST(AddCall) {
  WasmRunner<int32_t, int32_t> r(execution_tier);
  WasmFunctionCompiler& t1 = r.NewFunction<int32_t, int32_t, int32_t>();
  t1.Build({WASM_I32_ADD(WASM_LOCAL_GET(0), WASM_LOCAL_GET(1))});

<<<<<<< HEAD
  byte local = r.AllocateLocal(kWasmI32);
=======
  uint8_t local = r.AllocateLocal(kWasmI32);
>>>>>>> 626889fb
  r.Build({WASM_LOCAL_SET(local, WASM_I32V_2(99)),
           WASM_I32_ADD(
               WASM_CALL_FUNCTION(t1.function_index(), WASM_LOCAL_GET(0),
                                  WASM_LOCAL_GET(0)),
               WASM_CALL_FUNCTION(t1.function_index(), WASM_LOCAL_GET(local),
                                  WASM_LOCAL_GET(local)))});

  CHECK_EQ(198, r.Call(0));
  CHECK_EQ(200, r.Call(1));
  CHECK_EQ(100, r.Call(-49));
}

WASM_EXEC_TEST(MultiReturnSub) {
  WasmRunner<int32_t, int32_t, int32_t> r(execution_tier);

  ValueType storage[] = {kWasmI32, kWasmI32, kWasmI32, kWasmI32};
  FunctionSig sig_ii_ii(2, 2, storage);
  WasmFunctionCompiler& t1 = r.NewFunction(&sig_ii_ii);
  t1.Build({WASM_LOCAL_GET(1), WASM_LOCAL_GET(0)});

  r.Build({WASM_LOCAL_GET(0), WASM_LOCAL_GET(1),
           WASM_CALL_FUNCTION0(t1.function_index()), kExprI32Sub});

  FOR_INT32_INPUTS(i) {
    FOR_INT32_INPUTS(j) {
      int32_t expected = static_cast<int32_t>(static_cast<uint32_t>(j) -
                                              static_cast<uint32_t>(i));
      CHECK_EQ(expected, r.Call(i, j));
    }
  }
}

template <typename T>
void RunMultiReturnSelect(TestExecutionTier execution_tier, const T* inputs) {
  ValueType type = ValueType::For(MachineTypeForC<T>());
  ValueType storage[] = {type, type, type, type, type, type};
  const size_t kNumReturns = 2;
  const size_t kNumParams = arraysize(storage) - kNumReturns;
  FunctionSig sig(kNumReturns, kNumParams, storage);

  for (size_t i = 0; i < kNumParams; i++) {
    for (size_t j = 0; j < kNumParams; j++) {
      for (int k = 0; k < 2; k++) {
        WasmRunner<T, T, T, T, T> r(execution_tier);
        WasmFunctionCompiler& r1 = r.NewFunction(&sig);

        r1.Build({WASM_LOCAL_GET(i), WASM_LOCAL_GET(j)});

        if (k == 0) {
          r.Build({WASM_CALL_FUNCTION(r1.function_index(), WASM_LOCAL_GET(0),
                                      WASM_LOCAL_GET(1), WASM_LOCAL_GET(2),
                                      WASM_LOCAL_GET(3)),
                   WASM_DROP});
        } else {
          r.Build({WASM_CALL_FUNCTION(r1.function_index(), WASM_LOCAL_GET(0),
                                      WASM_LOCAL_GET(1), WASM_LOCAL_GET(2),
                                      WASM_LOCAL_GET(3)),
                   kExprLocalSet, 0, WASM_DROP, WASM_LOCAL_GET(0)});
        }

        T expected = inputs[k == 0 ? i : j];
        CHECK_EQ(expected, r.Call(inputs[0], inputs[1], inputs[2], inputs[3]));
      }
    }
  }
}

WASM_EXEC_TEST(MultiReturnSelect_i32) {
  static const int32_t inputs[] = {3333333, 4444444, -55555555, -7777777};
  RunMultiReturnSelect<int32_t>(execution_tier, inputs);
}

WASM_EXEC_TEST(MultiReturnSelect_f32) {
  static const float inputs[] = {33.33333f, 444.4444f, -55555.555f, -77777.77f};
  RunMultiReturnSelect<float>(execution_tier, inputs);
}

WASM_EXEC_TEST(MultiReturnSelect_i64) {
#if !V8_TARGET_ARCH_32_BIT || V8_TARGET_ARCH_X64
  // TODO(titzer): implement int64-lowering for multiple return values
  static const int64_t inputs[] = {33333338888, 44444446666, -555555553333,
                                   -77777771111};
  RunMultiReturnSelect<int64_t>(execution_tier, inputs);
#endif
}

WASM_EXEC_TEST(MultiReturnSelect_f64) {
  static const double inputs[] = {3.333333, 44444.44, -55.555555, -7777.777};
  RunMultiReturnSelect<double>(execution_tier, inputs);
}

WASM_EXEC_TEST(ExprBlock2a) {
  WasmRunner<int32_t, int32_t> r(execution_tier);
  r.Build({WASM_BLOCK_I(WASM_IF(WASM_LOCAL_GET(0), WASM_BRV(1, WASM_I32V_1(1))),
                        WASM_I32V_1(1))});
  CHECK_EQ(1, r.Call(0));
  CHECK_EQ(1, r.Call(1));
}

WASM_EXEC_TEST(ExprBlock2b) {
  WasmRunner<int32_t, int32_t> r(execution_tier);
  r.Build({WASM_BLOCK_I(WASM_IF(WASM_LOCAL_GET(0), WASM_BRV(1, WASM_I32V_1(1))),
                        WASM_I32V_1(2))});
  CHECK_EQ(2, r.Call(0));
  CHECK_EQ(1, r.Call(1));
}

WASM_EXEC_TEST(ExprBlock2c) {
  WasmRunner<int32_t, int32_t> r(execution_tier);
  r.Build({WASM_BLOCK_I(WASM_BRV_IFD(0, WASM_I32V_1(1), WASM_LOCAL_GET(0)),
                        WASM_I32V_1(1))});
  CHECK_EQ(1, r.Call(0));
  CHECK_EQ(1, r.Call(1));
}

WASM_EXEC_TEST(ExprBlock2d) {
  WasmRunner<int32_t, int32_t> r(execution_tier);
  r.Build({WASM_BLOCK_I(WASM_BRV_IFD(0, WASM_I32V_1(1), WASM_LOCAL_GET(0)),
                        WASM_I32V_1(2))});
  CHECK_EQ(2, r.Call(0));
  CHECK_EQ(1, r.Call(1));
}

WASM_EXEC_TEST(ExprBlock_ManualSwitch) {
  WasmRunner<int32_t, int32_t> r(execution_tier);
  r.Build({WASM_BLOCK_I(WASM_IF(WASM_I32_EQ(WASM_LOCAL_GET(0), WASM_I32V_1(1)),
                                WASM_BRV(1, WASM_I32V_1(11))),
                        WASM_IF(WASM_I32_EQ(WASM_LOCAL_GET(0), WASM_I32V_1(2)),
                                WASM_BRV(1, WASM_I32V_1(12))),
                        WASM_IF(WASM_I32_EQ(WASM_LOCAL_GET(0), WASM_I32V_1(3)),
                                WASM_BRV(1, WASM_I32V_1(13))),
                        WASM_IF(WASM_I32_EQ(WASM_LOCAL_GET(0), WASM_I32V_1(4)),
                                WASM_BRV(1, WASM_I32V_1(14))),
                        WASM_IF(WASM_I32_EQ(WASM_LOCAL_GET(0), WASM_I32V_1(5)),
                                WASM_BRV(1, WASM_I32V_1(15))),
                        WASM_I32V_2(99))});
  CHECK_EQ(99, r.Call(0));
  CHECK_EQ(11, r.Call(1));
  CHECK_EQ(12, r.Call(2));
  CHECK_EQ(13, r.Call(3));
  CHECK_EQ(14, r.Call(4));
  CHECK_EQ(15, r.Call(5));
  CHECK_EQ(99, r.Call(6));
}

WASM_EXEC_TEST(ExprBlock_ManualSwitch_brif) {
  WasmRunner<int32_t, int32_t> r(execution_tier);
  r.Build({WASM_BLOCK_I(
      WASM_BRV_IFD(0, WASM_I32V_1(11),
                   WASM_I32_EQ(WASM_LOCAL_GET(0), WASM_I32V_1(1))),
      WASM_BRV_IFD(0, WASM_I32V_1(12),
                   WASM_I32_EQ(WASM_LOCAL_GET(0), WASM_I32V_1(2))),
      WASM_BRV_IFD(0, WASM_I32V_1(13),
                   WASM_I32_EQ(WASM_LOCAL_GET(0), WASM_I32V_1(3))),
      WASM_BRV_IFD(0, WASM_I32V_1(14),
                   WASM_I32_EQ(WASM_LOCAL_GET(0), WASM_I32V_1(4))),
      WASM_BRV_IFD(0, WASM_I32V_1(15),
                   WASM_I32_EQ(WASM_LOCAL_GET(0), WASM_I32V_1(5))),
      WASM_I32V_2(99))});
  CHECK_EQ(99, r.Call(0));
  CHECK_EQ(11, r.Call(1));
  CHECK_EQ(12, r.Call(2));
  CHECK_EQ(13, r.Call(3));
  CHECK_EQ(14, r.Call(4));
  CHECK_EQ(15, r.Call(5));
  CHECK_EQ(99, r.Call(6));
}

WASM_EXEC_TEST(If_nested) {
  WasmRunner<int32_t, int32_t, int32_t> r(execution_tier);

  r.Build({WASM_IF_ELSE_I(
      WASM_LOCAL_GET(0),
      WASM_IF_ELSE_I(WASM_LOCAL_GET(1), WASM_I32V_1(11), WASM_I32V_1(12)),
      WASM_IF_ELSE_I(WASM_LOCAL_GET(1), WASM_I32V_1(13), WASM_I32V_1(14)))});

  CHECK_EQ(11, r.Call(1, 1));
  CHECK_EQ(12, r.Call(1, 0));
  CHECK_EQ(13, r.Call(0, 1));
  CHECK_EQ(14, r.Call(0, 0));
}

WASM_EXEC_TEST(ExprBlock_if) {
  WasmRunner<int32_t, int32_t> r(execution_tier);

  r.Build({WASM_BLOCK_I(WASM_IF_ELSE_I(WASM_LOCAL_GET(0),
                                       WASM_BRV(0, WASM_I32V_1(11)),
                                       WASM_BRV(1, WASM_I32V_1(14))))});

  CHECK_EQ(11, r.Call(1));
  CHECK_EQ(14, r.Call(0));
}

WASM_EXEC_TEST(ExprBlock_nested_ifs) {
  WasmRunner<int32_t, int32_t, int32_t> r(execution_tier);

  r.Build({WASM_BLOCK_I(WASM_IF_ELSE_I(
      WASM_LOCAL_GET(0),
      WASM_IF_ELSE_I(WASM_LOCAL_GET(1), WASM_BRV(0, WASM_I32V_1(11)),
                     WASM_BRV(1, WASM_I32V_1(12))),
      WASM_IF_ELSE_I(WASM_LOCAL_GET(1), WASM_BRV(0, WASM_I32V_1(13)),
                     WASM_BRV(1, WASM_I32V_1(14)))))});

  CHECK_EQ(11, r.Call(1, 1));
  CHECK_EQ(12, r.Call(1, 0));
  CHECK_EQ(13, r.Call(0, 1));
  CHECK_EQ(14, r.Call(0, 0));
}

WASM_EXEC_TEST(SimpleCallIndirect) {
  TestSignatures sigs;
  WasmRunner<int32_t, int32_t> r(execution_tier);

  WasmFunctionCompiler& t1 = r.NewFunction(sigs.i_ii());
  t1.Build({WASM_I32_ADD(WASM_LOCAL_GET(0), WASM_LOCAL_GET(1))});
<<<<<<< HEAD
  t1.SetSigIndex(1);

  WasmFunctionCompiler& t2 = r.NewFunction(sigs.i_ii());
  t2.Build({WASM_I32_SUB(WASM_LOCAL_GET(0), WASM_LOCAL_GET(1))});
  t2.SetSigIndex(1);
=======
  t1.SetSigIndex(ModuleTypeIndex{1});

  WasmFunctionCompiler& t2 = r.NewFunction(sigs.i_ii());
  t2.Build({WASM_I32_SUB(WASM_LOCAL_GET(0), WASM_LOCAL_GET(1))});
  t2.SetSigIndex(ModuleTypeIndex{1});
>>>>>>> 626889fb

  // Signature table.
  r.builder().AddSignature(sigs.f_ff());
  r.builder().AddSignature(sigs.i_ii());
  r.builder().AddSignature(sigs.d_dd());

  // Function table.
  uint16_t indirect_function_table[] = {
      static_cast<uint16_t>(t1.function_index()),
      static_cast<uint16_t>(t2.function_index())};
  r.builder().AddIndirectFunctionTable(indirect_function_table,
                                       arraysize(indirect_function_table));

  // Build the caller function.
  r.Build({WASM_CALL_INDIRECT(1, WASM_I32V_2(66), WASM_I32V_1(22),
                              WASM_LOCAL_GET(0))});

  CHECK_EQ(88, r.Call(0));
  CHECK_EQ(44, r.Call(1));
  CHECK_TRAP(r.Call(2));
}

WASM_EXEC_TEST(MultipleCallIndirect) {
  TestSignatures sigs;
  WasmRunner<int32_t, int32_t, int32_t, int32_t> r(execution_tier);

  WasmFunctionCompiler& t1 = r.NewFunction(sigs.i_ii());
  t1.Build({WASM_I32_ADD(WASM_LOCAL_GET(0), WASM_LOCAL_GET(1))});
<<<<<<< HEAD
  t1.SetSigIndex(1);

  WasmFunctionCompiler& t2 = r.NewFunction(sigs.i_ii());
  t2.Build({WASM_I32_SUB(WASM_LOCAL_GET(0), WASM_LOCAL_GET(1))});
  t2.SetSigIndex(1);
=======
  t1.SetSigIndex(ModuleTypeIndex{1});

  WasmFunctionCompiler& t2 = r.NewFunction(sigs.i_ii());
  t2.Build({WASM_I32_SUB(WASM_LOCAL_GET(0), WASM_LOCAL_GET(1))});
  t2.SetSigIndex(ModuleTypeIndex{1});
>>>>>>> 626889fb

  // Signature table.
  r.builder().AddSignature(sigs.f_ff());
  r.builder().AddSignature(sigs.i_ii());
  r.builder().AddSignature(sigs.d_dd());

  // Function table.
  uint16_t indirect_function_table[] = {
      static_cast<uint16_t>(t1.function_index()),
      static_cast<uint16_t>(t2.function_index())};
  r.builder().AddIndirectFunctionTable(indirect_function_table,
                                       arraysize(indirect_function_table));

  // Build the caller function.
  r.Build(
      {WASM_I32_ADD(WASM_CALL_INDIRECT(1, WASM_LOCAL_GET(1), WASM_LOCAL_GET(2),
                                       WASM_LOCAL_GET(0)),
                    WASM_CALL_INDIRECT(1, WASM_LOCAL_GET(2), WASM_LOCAL_GET(0),
                                       WASM_LOCAL_GET(1)))});

  CHECK_EQ(5, r.Call(0, 1, 2));
  CHECK_EQ(19, r.Call(0, 1, 9));
  CHECK_EQ(1, r.Call(1, 0, 2));
  CHECK_EQ(1, r.Call(1, 0, 9));

  CHECK_TRAP(r.Call(0, 2, 1));
  CHECK_TRAP(r.Call(1, 2, 0));
  CHECK_TRAP(r.Call(2, 0, 1));
  CHECK_TRAP(r.Call(2, 1, 0));
}

WASM_EXEC_TEST(CallIndirect_EmptyTable) {
  TestSignatures sigs;
  WasmRunner<int32_t, int32_t> r(execution_tier);

  // One function.
  WasmFunctionCompiler& t1 = r.NewFunction(sigs.i_ii());
  t1.Build({WASM_I32_ADD(WASM_LOCAL_GET(0), WASM_LOCAL_GET(1))});
<<<<<<< HEAD
  t1.SetSigIndex(1);
=======
  t1.SetSigIndex(ModuleTypeIndex{1});
>>>>>>> 626889fb

  // Signature table.
  r.builder().AddSignature(sigs.f_ff());
  r.builder().AddSignature(sigs.i_ii());
  r.builder().AddIndirectFunctionTable(nullptr, 0);

  // Build the caller function.
  r.Build({WASM_CALL_INDIRECT(1, WASM_I32V_2(66), WASM_I32V_1(22),
                              WASM_LOCAL_GET(0))});

  CHECK_TRAP(r.Call(0));
  CHECK_TRAP(r.Call(1));
  CHECK_TRAP(r.Call(2));
}

WASM_EXEC_TEST(CallIndirect_canonical) {
  TestSignatures sigs;
  WasmRunner<int32_t, int32_t> r(execution_tier);

  WasmFunctionCompiler& t1 = r.NewFunction(sigs.i_ii());
  t1.Build({WASM_I32_ADD(WASM_LOCAL_GET(0), WASM_LOCAL_GET(1))});

  WasmFunctionCompiler& t2 = r.NewFunction(sigs.i_ii());
  t2.Build({WASM_I32_SUB(WASM_LOCAL_GET(0), WASM_LOCAL_GET(1))});

  WasmFunctionCompiler& t3 = r.NewFunction(sigs.f_ff());
  t3.Build({WASM_F32_SUB(WASM_LOCAL_GET(0), WASM_LOCAL_GET(1))});

  // Function table.
  uint16_t i1 = static_cast<uint16_t>(t1.function_index());
  uint16_t i2 = static_cast<uint16_t>(t2.function_index());
  uint16_t i3 = static_cast<uint16_t>(t3.function_index());
  uint16_t indirect_function_table[] = {i1, i2, i3, i1, i2};

  r.builder().AddIndirectFunctionTable(indirect_function_table,
                                       arraysize(indirect_function_table));

  // Build the caller function.
  r.Build({WASM_CALL_INDIRECT(1, WASM_I32V_2(77), WASM_I32V_1(11),
                              WASM_LOCAL_GET(0))});

  CHECK_EQ(88, r.Call(0));
  CHECK_EQ(66, r.Call(1));
  CHECK_TRAP(r.Call(2));
  CHECK_EQ(88, r.Call(3));
  CHECK_EQ(66, r.Call(4));
  CHECK_TRAP(r.Call(5));
}

WASM_EXEC_TEST(Regress_PushReturns) {
  ValueType kSigTypes[] = {kWasmI32, kWasmI32, kWasmI32, kWasmI32,
                           kWasmI32, kWasmI32, kWasmI32, kWasmI32,
                           kWasmI32, kWasmI32, kWasmI32, kWasmI32};
  FunctionSig sig(12, 0, kSigTypes);
  WasmRunner<int32_t> r(execution_tier);

  WasmFunctionCompiler& f1 = r.NewFunction(&sig);
  f1.Build({WASM_I32V(1), WASM_I32V(2), WASM_I32V(3), WASM_I32V(4),
            WASM_I32V(5), WASM_I32V(6), WASM_I32V(7), WASM_I32V(8),
            WASM_I32V(9), WASM_I32V(10), WASM_I32V(11), WASM_I32V(12)});

  r.Build({WASM_CALL_FUNCTION0(f1.function_index()), WASM_DROP, WASM_DROP,
           WASM_DROP, WASM_DROP, WASM_DROP, WASM_DROP, WASM_DROP, WASM_DROP,
           WASM_DROP, WASM_DROP, WASM_DROP});
  CHECK_EQ(1, r.Call());
}

WASM_EXEC_TEST(Regress_EnsureArguments) {
  ValueType kSigTypes[] = {kWasmI32, kWasmI32, kWasmI32, kWasmI32,
                           kWasmI32, kWasmI32, kWasmI32, kWasmI32,
                           kWasmI32, kWasmI32, kWasmI32, kWasmI32};
  FunctionSig sig(0, 12, kSigTypes);
  WasmRunner<int32_t> r(execution_tier);

  WasmFunctionCompiler& f2 = r.NewFunction(&sig);
  f2.Build({kExprReturn});

  r.Build({WASM_I32V(42), kExprReturn,
           WASM_CALL_FUNCTION(f2.function_index(), WASM_I32V(1))});
  CHECK_EQ(42, r.Call());
}

WASM_EXEC_TEST(Regress_PushControl) {
  WasmRunner<int32_t> r(execution_tier);
  r.Build({WASM_I32V(42), WASM_IF(WASM_I32V(0), WASM_UNREACHABLE, kExprIf,
                                  kVoidCode, kExprEnd)});
  CHECK_EQ(42, r.Call());
}

WASM_EXEC_TEST(F32Floor) {
  WasmRunner<float, float> r(execution_tier);
  r.Build({WASM_F32_FLOOR(WASM_LOCAL_GET(0))});

  FOR_FLOAT32_INPUTS(i) { CHECK_FLOAT_EQ(floorf(i), r.Call(i)); }
}

WASM_EXEC_TEST(F32Ceil) {
  WasmRunner<float, float> r(execution_tier);
  r.Build({WASM_F32_CEIL(WASM_LOCAL_GET(0))});

  FOR_FLOAT32_INPUTS(i) { CHECK_FLOAT_EQ(ceilf(i), r.Call(i)); }
}

WASM_EXEC_TEST(F32Trunc) {
  WasmRunner<float, float> r(execution_tier);
  r.Build({WASM_F32_TRUNC(WASM_LOCAL_GET(0))});

  FOR_FLOAT32_INPUTS(i) { CHECK_FLOAT_EQ(truncf(i), r.Call(i)); }
}

WASM_EXEC_TEST(F32NearestInt) {
  WasmRunner<float, float> r(execution_tier);
  r.Build({WASM_F32_NEARESTINT(WASM_LOCAL_GET(0))});

  FOR_FLOAT32_INPUTS(i) {
    float value = nearbyintf(i);
#if V8_OS_AIX
    value = FpOpWorkaround<float>(i, value);
#endif
    CHECK_FLOAT_EQ(value, r.Call(i));
  }
}

WASM_EXEC_TEST(F64Floor) {
  WasmRunner<double, double> r(execution_tier);
  r.Build({WASM_F64_FLOOR(WASM_LOCAL_GET(0))});

  FOR_FLOAT64_INPUTS(i) { CHECK_DOUBLE_EQ(floor(i), r.Call(i)); }
}

WASM_EXEC_TEST(F64Ceil) {
  WasmRunner<double, double> r(execution_tier);
  r.Build({WASM_F64_CEIL(WASM_LOCAL_GET(0))});

  FOR_FLOAT64_INPUTS(i) { CHECK_DOUBLE_EQ(ceil(i), r.Call(i)); }
}

WASM_EXEC_TEST(F64Trunc) {
  WasmRunner<double, double> r(execution_tier);
  r.Build({WASM_F64_TRUNC(WASM_LOCAL_GET(0))});

  FOR_FLOAT64_INPUTS(i) { CHECK_DOUBLE_EQ(trunc(i), r.Call(i)); }
}

WASM_EXEC_TEST(F64NearestInt) {
  WasmRunner<double, double> r(execution_tier);
  r.Build({WASM_F64_NEARESTINT(WASM_LOCAL_GET(0))});

  FOR_FLOAT64_INPUTS(i) {
    double value = nearbyint(i);
#if V8_OS_AIX
    value = FpOpWorkaround<double>(i, value);
#endif
    CHECK_DOUBLE_EQ(value, r.Call(i));
  }
}

WASM_EXEC_TEST(F32Min) {
  WasmRunner<float, float, float> r(execution_tier);
  r.Build({WASM_F32_MIN(WASM_LOCAL_GET(0), WASM_LOCAL_GET(1))});

  FOR_FLOAT32_INPUTS(i) {
    FOR_FLOAT32_INPUTS(j) { CHECK_DOUBLE_EQ(JSMin(i, j), r.Call(i, j)); }
  }
}

WASM_EXEC_TEST(F32MinSameValue) {
  WasmRunner<float, float> r(execution_tier);
  r.Build({WASM_F32_MIN(WASM_LOCAL_GET(0), WASM_LOCAL_GET(0))});
  float result = r.Call(5.0f);
  CHECK_FLOAT_EQ(5.0f, result);
}

WASM_EXEC_TEST(F64Min) {
  WasmRunner<double, double, double> r(execution_tier);
  r.Build({WASM_F64_MIN(WASM_LOCAL_GET(0), WASM_LOCAL_GET(1))});

  FOR_FLOAT64_INPUTS(i) {
    FOR_FLOAT64_INPUTS(j) { CHECK_DOUBLE_EQ(JSMin(i, j), r.Call(i, j)); }
  }
}

WASM_EXEC_TEST(F64MinSameValue) {
  WasmRunner<double, double> r(execution_tier);
  r.Build({WASM_F64_MIN(WASM_LOCAL_GET(0), WASM_LOCAL_GET(0))});
  double result = r.Call(5.0);
  CHECK_DOUBLE_EQ(5.0, result);
}

WASM_EXEC_TEST(F32Max) {
  WasmRunner<float, float, float> r(execution_tier);
  r.Build({WASM_F32_MAX(WASM_LOCAL_GET(0), WASM_LOCAL_GET(1))});

  FOR_FLOAT32_INPUTS(i) {
    FOR_FLOAT32_INPUTS(j) { CHECK_FLOAT_EQ(JSMax(i, j), r.Call(i, j)); }
  }
}

WASM_EXEC_TEST(F32MaxSameValue) {
  WasmRunner<float, float> r(execution_tier);
  r.Build({WASM_F32_MAX(WASM_LOCAL_GET(0), WASM_LOCAL_GET(0))});
  float result = r.Call(5.0f);
  CHECK_FLOAT_EQ(5.0f, result);
}

WASM_EXEC_TEST(F64Max) {
  WasmRunner<double, double, double> r(execution_tier);
  r.Build({WASM_F64_MAX(WASM_LOCAL_GET(0), WASM_LOCAL_GET(1))});

  FOR_FLOAT64_INPUTS(i) {
    FOR_FLOAT64_INPUTS(j) {
      double result = r.Call(i, j);
      CHECK_DOUBLE_EQ(JSMax(i, j), result);
    }
  }
}

WASM_EXEC_TEST(F64MaxSameValue) {
  WasmRunner<double, double> r(execution_tier);
  r.Build({WASM_F64_MAX(WASM_LOCAL_GET(0), WASM_LOCAL_GET(0))});
  double result = r.Call(5.0);
  CHECK_DOUBLE_EQ(5.0, result);
}

WASM_EXEC_TEST(I32SConvertF32) {
  WasmRunner<int32_t, float> r(execution_tier);
  r.Build({WASM_I32_SCONVERT_F32(WASM_LOCAL_GET(0))});

  FOR_FLOAT32_INPUTS(i) {
    if (is_inbounds<int32_t>(i)) {
      CHECK_EQ(static_cast<int32_t>(i), r.Call(i));
    } else {
      CHECK_TRAP32(r.Call(i));
    }
  }
}

WASM_EXEC_TEST(I32SConvertSatF32) {
  WasmRunner<int32_t, float> r(execution_tier);
  r.Build({WASM_I32_SCONVERT_SAT_F32(WASM_LOCAL_GET(0))});

  FOR_FLOAT32_INPUTS(i) {
    int32_t expected =
        is_inbounds<int32_t>(i)
            ? static_cast<int32_t>(i)
            : std::isnan(i) ? 0
                            : i < 0.0 ? std::numeric_limits<int32_t>::min()
                                      : std::numeric_limits<int32_t>::max();
    int32_t found = r.Call(i);
    CHECK_EQ(expected, found);
  }
}

WASM_EXEC_TEST(I32SConvertF64) {
  WasmRunner<int32_t, double> r(execution_tier);
  r.Build({WASM_I32_SCONVERT_F64(WASM_LOCAL_GET(0))});

  FOR_FLOAT64_INPUTS(i) {
    if (is_inbounds<int32_t>(i)) {
      CHECK_EQ(static_cast<int32_t>(i), r.Call(i));
    } else {
      CHECK_TRAP32(r.Call(i));
    }
  }
}

WASM_EXEC_TEST(I32SConvertSatF64) {
  WasmRunner<int32_t, double> r(execution_tier);
  r.Build({WASM_I32_SCONVERT_SAT_F64(WASM_LOCAL_GET(0))});
  FOR_FLOAT64_INPUTS(i) {
    int32_t expected =
        is_inbounds<int32_t>(i)
            ? static_cast<int32_t>(i)
            : std::isnan(i) ? 0
                            : i < 0.0 ? std::numeric_limits<int32_t>::min()
                                      : std::numeric_limits<int32_t>::max();
    int32_t found = r.Call(i);
    CHECK_EQ(expected, found);
  }
}

WASM_EXEC_TEST(I32UConvertF32) {
  WasmRunner<uint32_t, float> r(execution_tier);
  r.Build({WASM_I32_UCONVERT_F32(WASM_LOCAL_GET(0))});
  FOR_FLOAT32_INPUTS(i) {
    if (is_inbounds<uint32_t>(i)) {
      CHECK_EQ(static_cast<uint32_t>(i), r.Call(i));
    } else {
      CHECK_TRAP32(r.Call(i));
    }
  }
}

WASM_EXEC_TEST(I32UConvertSatF32) {
  WasmRunner<uint32_t, float> r(execution_tier);
  r.Build({WASM_I32_UCONVERT_SAT_F32(WASM_LOCAL_GET(0))});
  FOR_FLOAT32_INPUTS(i) {
    int32_t expected =
        is_inbounds<uint32_t>(i)
            ? static_cast<uint32_t>(i)
            : std::isnan(i) ? 0
                            : i < 0.0 ? std::numeric_limits<uint32_t>::min()
                                      : std::numeric_limits<uint32_t>::max();
    int32_t found = r.Call(i);
    CHECK_EQ(expected, found);
  }
}

WASM_EXEC_TEST(I32UConvertF64) {
  WasmRunner<uint32_t, double> r(execution_tier);
  r.Build({WASM_I32_UCONVERT_F64(WASM_LOCAL_GET(0))});
  FOR_FLOAT64_INPUTS(i) {
    if (is_inbounds<uint32_t>(i)) {
      CHECK_EQ(static_cast<uint32_t>(i), r.Call(i));
    } else {
      CHECK_TRAP32(r.Call(i));
    }
  }
}

WASM_EXEC_TEST(I32UConvertSatF64) {
  WasmRunner<uint32_t, double> r(execution_tier);
  r.Build({WASM_I32_UCONVERT_SAT_F64(WASM_LOCAL_GET(0))});
  FOR_FLOAT64_INPUTS(i) {
    int32_t expected =
        is_inbounds<uint32_t>(i)
            ? static_cast<uint32_t>(i)
            : std::isnan(i) ? 0
                            : i < 0.0 ? std::numeric_limits<uint32_t>::min()
                                      : std::numeric_limits<uint32_t>::max();
    int32_t found = r.Call(i);
    CHECK_EQ(expected, found);
  }
}

WASM_EXEC_TEST(F64CopySign) {
  WasmRunner<double, double, double> r(execution_tier);
  r.Build({WASM_F64_COPYSIGN(WASM_LOCAL_GET(0), WASM_LOCAL_GET(1))});

  FOR_FLOAT64_INPUTS(i) {
    FOR_FLOAT64_INPUTS(j) { CHECK_DOUBLE_EQ(copysign(i, j), r.Call(i, j)); }
  }
}

WASM_EXEC_TEST(F32CopySign) {
<<<<<<< HEAD
  WasmRunner<float, float, float> r(execution_tier);
  r.Build({WASM_F32_COPYSIGN(WASM_LOCAL_GET(0), WASM_LOCAL_GET(1))});
=======
  WasmRunner<void> r(execution_tier);
  enum {
    kMemoryElemInput1 = 0,
    kMemoryElemInput2,
    kMemoryElemOutput,
    kMemoryElemCount
  };
  float* memory = r.builder().AddMemoryElems<float>(kMemoryElemCount);
  r.Build({WASM_STORE_MEM_OFFSET(
      MachineType::Float32(), kMemoryElemOutput * sizeof(float), WASM_ZERO,
      WASM_F32_COPYSIGN(
          WASM_LOAD_MEM_OFFSET(MachineType::Float32(),
                               kMemoryElemInput1 * sizeof(float), WASM_ZERO),
          WASM_LOAD_MEM_OFFSET(MachineType::Float32(),
                               kMemoryElemInput2 * sizeof(float),
                               WASM_ZERO)))});
>>>>>>> 626889fb

  FOR_FLOAT32_INPUTS(i) {
    FOR_FLOAT32_INPUTS(j) {
      r.builder().WriteMemory(&memory[kMemoryElemInput1], i);
      r.builder().WriteMemory(&memory[kMemoryElemInput2], j);
      r.Call();
      float o = r.builder().ReadMemory(&memory[kMemoryElemOutput]);
      CHECK_FLOAT_EQ(copysignf(i, j), o);
    }
  }
}

static void CompileCallIndirectMany(TestExecutionTier tier, ValueType param) {
  // Make sure we don't run out of registers when compiling indirect calls
  // with many many parameters.
  TestSignatures sigs;
  for (uint8_t num_params = 0; num_params < 40; ++num_params) {
    WasmRunner<void> r(tier);
    FunctionSig* sig = sigs.many(r.zone(), kWasmVoid, param, num_params);

    r.builder().AddSignature(sig);
    r.builder().AddSignature(sig);
    r.builder().AddIndirectFunctionTable(nullptr, 0);

    WasmFunctionCompiler& t = r.NewFunction(sig);

    std::vector<uint8_t> code;
    for (uint8_t p = 0; p < num_params; ++p) {
      ADD_CODE(code, kExprLocalGet, p);
    }
    ADD_CODE(code, kExprI32Const, 0);
    ADD_CODE(code, kExprCallIndirect, 1, TABLE_ZERO);

    t.Build(base::VectorOf(code));
  }
}

WASM_COMPILED_EXEC_TEST(Compile_Wasm_CallIndirect_Many_i32) {
  CompileCallIndirectMany(execution_tier, kWasmI32);
}

WASM_COMPILED_EXEC_TEST(Compile_Wasm_CallIndirect_Many_f32) {
  CompileCallIndirectMany(execution_tier, kWasmF32);
}

WASM_COMPILED_EXEC_TEST(Compile_Wasm_CallIndirect_Many_f64) {
  CompileCallIndirectMany(execution_tier, kWasmF64);
}

WASM_EXEC_TEST(Int32RemS_dead) {
  WasmRunner<int32_t, int32_t, int32_t> r(execution_tier);
  r.Build({WASM_I32_REMS(WASM_LOCAL_GET(0), WASM_LOCAL_GET(1)), WASM_DROP,
           WASM_ZERO});
  const int32_t kMin = std::numeric_limits<int32_t>::min();
  CHECK_EQ(0, r.Call(133, 100));
  CHECK_EQ(0, r.Call(kMin, -1));
  CHECK_EQ(0, r.Call(0, 1));
  CHECK_TRAP(r.Call(100, 0));
  CHECK_TRAP(r.Call(-1001, 0));
  CHECK_TRAP(r.Call(kMin, 0));
}

WASM_EXEC_TEST(BrToLoopWithValue) {
  WasmRunner<int32_t, int32_t, int32_t> r(execution_tier);
  // Subtracts <1> times 3 from <0> and returns the result.
  r.Build({// loop i32
           kExprLoop, kI32Code,
           // decrement <0> by 3.
           WASM_LOCAL_SET(0, WASM_I32_SUB(WASM_LOCAL_GET(0), WASM_I32V_1(3))),
           // decrement <1> by 1.
           WASM_LOCAL_SET(1, WASM_I32_SUB(WASM_LOCAL_GET(1), WASM_ONE)),
           // load return value <0>, br_if will drop if if the branch is taken.
           WASM_LOCAL_GET(0),
           // continue loop if <1> is != 0.
           WASM_BR_IF(0, WASM_LOCAL_GET(1)),
           // end of loop, value loaded above is the return value.
           kExprEnd});
  CHECK_EQ(12, r.Call(27, 5));
}

WASM_EXEC_TEST(BrToLoopWithoutValue) {
  // This was broken in the interpreter, see http://crbug.com/715454
  WasmRunner<int32_t, int32_t> r(execution_tier);
  r.Build(
      {kExprLoop, kI32Code,  // loop i32
       WASM_LOCAL_SET(0, WASM_I32_SUB(WASM_LOCAL_GET(0), WASM_ONE)),  // dec <0>
       WASM_BR_IF(0, WASM_LOCAL_GET(0)),  // br_if <0> != 0
       kExprUnreachable,                  // unreachable
       kExprEnd});                        // end
  CHECK_TRAP32(r.Call(2));
}

WASM_EXEC_TEST(LoopsWithValues) {
  WasmRunner<int32_t> r(execution_tier);
  r.Build({WASM_LOOP_I(WASM_LOOP_I(WASM_ONE), WASM_ONE, kExprI32Add)});
  CHECK_EQ(2, r.Call());
}

WASM_EXEC_TEST(InvalidStackAfterUnreachable) {
  WasmRunner<int32_t> r(execution_tier);
  r.Build({kExprUnreachable, kExprI32Add});
  CHECK_TRAP32(r.Call());
}

WASM_EXEC_TEST(InvalidStackAfterBr) {
  WasmRunner<int32_t> r(execution_tier);
  r.Build({WASM_BRV(0, WASM_I32V_1(27)), kExprI32Add});
  CHECK_EQ(27, r.Call());
}

WASM_EXEC_TEST(InvalidStackAfterReturn) {
  WasmRunner<int32_t> r(execution_tier);
  r.Build({WASM_RETURN(WASM_I32V_1(17)), kExprI32Add});
  CHECK_EQ(17, r.Call());
}

WASM_EXEC_TEST(BranchOverUnreachableCode) {
  WasmRunner<int32_t> r(execution_tier);
  r.Build({// Start a block which breaks in the middle (hence unreachable code
           // afterwards) and continue execution after this block.
           WASM_BLOCK_I(WASM_BRV(0, WASM_I32V_1(17)), kExprI32Add),
           // Add one to the 17 returned from the block.
           WASM_ONE, kExprI32Add});
  CHECK_EQ(18, r.Call());
}

WASM_EXEC_TEST(BranchOverUnreachableCodeInLoop0) {
  WasmRunner<int32_t> r(execution_tier);
  r.Build(
      {WASM_BLOCK_I(
           // Start a loop which breaks in the middle (hence unreachable code
           // afterwards) and continue execution after this loop.
           // This should validate even though there is no value on the stack
           // at the end of the loop.
           WASM_LOOP_I(WASM_BRV(1, WASM_I32V_1(17)))),
       // Add one to the 17 returned from the block.
       WASM_ONE, kExprI32Add});
  CHECK_EQ(18, r.Call());
}

WASM_EXEC_TEST(BranchOverUnreachableCodeInLoop1) {
  WasmRunner<int32_t> r(execution_tier);
  r.Build(
      {WASM_BLOCK_I(
           // Start a loop which breaks in the middle (hence unreachable code
           // afterwards) and continue execution after this loop.
           // Even though unreachable, the loop leaves one value on the stack.
           WASM_LOOP_I(WASM_BRV(1, WASM_I32V_1(17)), WASM_ONE)),
       // Add one to the 17 returned from the block.
       WASM_ONE, kExprI32Add});
  CHECK_EQ(18, r.Call());
}

WASM_EXEC_TEST(BranchOverUnreachableCodeInLoop2) {
  WasmRunner<int32_t> r(execution_tier);
  r.Build(
      {WASM_BLOCK_I(
           // Start a loop which breaks in the middle (hence unreachable code
           // afterwards) and continue execution after this loop.
           // The unreachable code is allowed to pop non-existing values off
           // the stack and push back the result.
           WASM_LOOP_I(WASM_BRV(1, WASM_I32V_1(17)), kExprI32Add)),
       // Add one to the 17 returned from the block.
       WASM_ONE, kExprI32Add});
  CHECK_EQ(18, r.Call());
}

WASM_EXEC_TEST(BlockInsideUnreachable) {
  WasmRunner<int32_t> r(execution_tier);
  r.Build({WASM_RETURN(WASM_I32V_1(17)), WASM_BLOCK(WASM_BR(0))});
  CHECK_EQ(17, r.Call());
}

WASM_EXEC_TEST(IfInsideUnreachable) {
  WasmRunner<int32_t> r(execution_tier);
  r.Build(
      {WASM_RETURN(WASM_I32V_1(17)),
       WASM_IF_ELSE_I(WASM_ONE, WASM_BRV(0, WASM_ONE), WASM_RETURN(WASM_ONE))});
  CHECK_EQ(17, r.Call());
}

WASM_EXEC_TEST(IndirectNull) {
  WasmRunner<int32_t> r(execution_tier);
  ValueType kI32 = kWasmI32;
  FunctionSig sig(1, 0, &kI32);
  ModuleTypeIndex sig_index = r.builder().AddSignature(&sig);
  r.builder().AddIndirectFunctionTable(nullptr, 1);

  r.Build({WASM_CALL_INDIRECT(sig_index, WASM_I32V(0))});

  CHECK_TRAP(r.Call());
}

WASM_EXEC_TEST(IndirectNullTyped) {
  WasmRunner<int32_t> r(execution_tier);
<<<<<<< HEAD
  FunctionSig sig(1, 0, &kWasmI32);
  byte sig_index = r.builder().AddSignature(&sig);
  r.builder().AddIndirectFunctionTable(nullptr, 1,
                                       ValueType::RefNull(sig_index));
=======
  ValueType kI32 = kWasmI32;
  FunctionSig sig(1, 0, &kI32);
  ModuleTypeIndex sig_index = r.builder().AddSignature(&sig);
  r.builder().AddIndirectFunctionTable(
      nullptr, 1, ValueType::RefNull(sig_index, false, RefTypeKind::kFunction));
>>>>>>> 626889fb

  r.Build({WASM_CALL_INDIRECT(sig_index, WASM_I32V(0))});

  CHECK_TRAP(r.Call());
}

// This test targets binops in Liftoff.
// Initialize a number of local variables to force them into different
// registers, then perform a binary operation on two of the locals.
// Afterwards, write back all locals to memory, to check that their value was
// not overwritten.
template <typename ctype>
void BinOpOnDifferentRegisters(
    TestExecutionTier execution_tier, ValueType type,
    base::Vector<const ctype> inputs, WasmOpcode opcode,
    std::function<ctype(ctype, ctype, bool*)> expect_fn) {
  static constexpr int kMaxNumLocals = 8;
  for (int num_locals = 1; num_locals < kMaxNumLocals; ++num_locals) {
    // {init_locals_code} is shared by all code generated in the loop below.
    std::vector<uint8_t> init_locals_code;
    // Load from memory into the locals.
    for (int i = 0; i < num_locals; ++i) {
      ADD_CODE(
          init_locals_code,
          WASM_LOCAL_SET(i, WASM_LOAD_MEM(type.machine_type(),
                                          WASM_I32V_2(sizeof(ctype) * i))));
    }
    // {write_locals_code} is shared by all code generated in the loop below.
    std::vector<uint8_t> write_locals_code;
    // Write locals back into memory, shifted by one element to the right.
    for (int i = 0; i < num_locals; ++i) {
      ADD_CODE(write_locals_code,
               WASM_STORE_MEM(type.machine_type(),
                              WASM_I32V_2(sizeof(ctype) * (i + 1)),
                              WASM_LOCAL_GET(i)));
    }
    for (int lhs = 0; lhs < num_locals; ++lhs) {
      for (int rhs = 0; rhs < num_locals; ++rhs) {
        WasmRunner<int32_t> r(execution_tier);
        ctype* memory =
            r.builder().AddMemoryElems<ctype>(kWasmPageSize / sizeof(ctype));
        for (int i = 0; i < num_locals; ++i) {
          r.AllocateLocal(type);
        }
        std::vector<uint8_t> code(init_locals_code);
        ADD_CODE(code,
                 // Store the result of the binary operation at memory[0].
                 WASM_STORE_MEM(type.machine_type(), WASM_ZERO,
                                WASM_BINOP(opcode, WASM_LOCAL_GET(lhs),
                                           WASM_LOCAL_GET(rhs))),
                 // Return 0.
                 WASM_ZERO);
        code.insert(code.end(), write_locals_code.begin(),
                    write_locals_code.end());
        r.Build(base::VectorOf(code));
        for (ctype lhs_value : inputs) {
          for (ctype rhs_value : inputs) {
            if (lhs == rhs) lhs_value = rhs_value;
            for (int i = 0; i < num_locals; ++i) {
              ctype value =
                  i == lhs ? lhs_value
                           : i == rhs ? rhs_value : static_cast<ctype>(i + 47);
              WriteLittleEndianValue<ctype>(&memory[i], value);
            }
            bool trap = false;
            int64_t expect = expect_fn(lhs_value, rhs_value, &trap);
            if (trap) {
              CHECK_TRAP(r.Call());
              continue;
            }
            CHECK_EQ(0, r.Call());
            CHECK_EQ(expect, ReadLittleEndianValue<ctype>(&memory[0]));
            for (int i = 0; i < num_locals; ++i) {
              ctype value =
                  i == lhs ? lhs_value
                           : i == rhs ? rhs_value : static_cast<ctype>(i + 47);
              CHECK_EQ(value, ReadLittleEndianValue<ctype>(&memory[i + 1]));
            }
          }
        }
      }
    }
  }
}

// Keep this list small, the BinOpOnDifferentRegisters test is running long
// enough already.
static constexpr int32_t kSome32BitInputs[] = {
    0, 1, -1, 31, static_cast<int32_t>(0xff112233)};
static constexpr int64_t kSome64BitInputs[] = {
    0, 1, -1, 31, 63, 0x100000000, static_cast<int64_t>(0xff11223344556677)};

WASM_EXEC_TEST(I32AddOnDifferentRegisters) {
  BinOpOnDifferentRegisters<int32_t>(
      execution_tier, kWasmI32, base::ArrayVector(kSome32BitInputs),
      kExprI32Add,
      [](int32_t lhs, int32_t rhs, bool* trap) { return lhs + rhs; });
}

WASM_EXEC_TEST(I32SubOnDifferentRegisters) {
  BinOpOnDifferentRegisters<int32_t>(
      execution_tier, kWasmI32, base::ArrayVector(kSome32BitInputs),
      kExprI32Sub,
      [](int32_t lhs, int32_t rhs, bool* trap) { return lhs - rhs; });
}

WASM_EXEC_TEST(I32MulOnDifferentRegisters) {
  BinOpOnDifferentRegisters<int32_t>(
      execution_tier, kWasmI32, base::ArrayVector(kSome32BitInputs),
      kExprI32Mul, [](int32_t lhs, int32_t rhs, bool* trap) {
        return base::MulWithWraparound(lhs, rhs);
      });
}

WASM_EXEC_TEST(I32ShlOnDifferentRegisters) {
  BinOpOnDifferentRegisters<int32_t>(
      execution_tier, kWasmI32, base::ArrayVector(kSome32BitInputs),
      kExprI32Shl, [](int32_t lhs, int32_t rhs, bool* trap) {
        return base::ShlWithWraparound(lhs, rhs);
      });
}

WASM_EXEC_TEST(I32ShrSOnDifferentRegisters) {
  BinOpOnDifferentRegisters<int32_t>(
      execution_tier, kWasmI32, base::ArrayVector(kSome32BitInputs),
      kExprI32ShrS,
      [](int32_t lhs, int32_t rhs, bool* trap) { return lhs >> (rhs & 31); });
}

WASM_EXEC_TEST(I32ShrUOnDifferentRegisters) {
  BinOpOnDifferentRegisters<int32_t>(
      execution_tier, kWasmI32, base::ArrayVector(kSome32BitInputs),
      kExprI32ShrU, [](int32_t lhs, int32_t rhs, bool* trap) {
        return static_cast<uint32_t>(lhs) >> (rhs & 31);
      });
}

WASM_EXEC_TEST(I32DivSOnDifferentRegisters) {
  BinOpOnDifferentRegisters<int32_t>(
      execution_tier, kWasmI32, base::ArrayVector(kSome32BitInputs),
      kExprI32DivS, [](int32_t lhs, int32_t rhs, bool* trap) {
        *trap = rhs == 0;
        return *trap ? 0 : lhs / rhs;
      });
}

WASM_EXEC_TEST(I32DivUOnDifferentRegisters) {
  BinOpOnDifferentRegisters<int32_t>(
      execution_tier, kWasmI32, base::ArrayVector(kSome32BitInputs),
      kExprI32DivU, [](uint32_t lhs, uint32_t rhs, bool* trap) {
        *trap = rhs == 0;
        return *trap ? 0 : lhs / rhs;
      });
}

WASM_EXEC_TEST(I32RemSOnDifferentRegisters) {
  BinOpOnDifferentRegisters<int32_t>(
      execution_tier, kWasmI32, base::ArrayVector(kSome32BitInputs),
      kExprI32RemS, [](int32_t lhs, int32_t rhs, bool* trap) {
        *trap = rhs == 0;
        return *trap || rhs == -1 ? 0 : lhs % rhs;
      });
}

WASM_EXEC_TEST(I32RemUOnDifferentRegisters) {
  BinOpOnDifferentRegisters<int32_t>(
      execution_tier, kWasmI32, base::ArrayVector(kSome32BitInputs),
      kExprI32RemU, [](uint32_t lhs, uint32_t rhs, bool* trap) {
        *trap = rhs == 0;
        return *trap ? 0 : lhs % rhs;
      });
}

WASM_EXEC_TEST(I64AddOnDifferentRegisters) {
  BinOpOnDifferentRegisters<int64_t>(
      execution_tier, kWasmI64, base::ArrayVector(kSome64BitInputs),
      kExprI64Add,
      [](int64_t lhs, int64_t rhs, bool* trap) { return lhs + rhs; });
}

WASM_EXEC_TEST(I64SubOnDifferentRegisters) {
  BinOpOnDifferentRegisters<int64_t>(
      execution_tier, kWasmI64, base::ArrayVector(kSome64BitInputs),
      kExprI64Sub,
      [](int64_t lhs, int64_t rhs, bool* trap) { return lhs - rhs; });
}

WASM_EXEC_TEST(I64MulOnDifferentRegisters) {
  BinOpOnDifferentRegisters<int64_t>(
      execution_tier, kWasmI64, base::ArrayVector(kSome64BitInputs),
      kExprI64Mul, [](int64_t lhs, int64_t rhs, bool* trap) {
        return base::MulWithWraparound(lhs, rhs);
      });
}

WASM_EXEC_TEST(I64ShlOnDifferentRegisters) {
  BinOpOnDifferentRegisters<int64_t>(
      execution_tier, kWasmI64, base::ArrayVector(kSome64BitInputs),
      kExprI64Shl, [](int64_t lhs, int64_t rhs, bool* trap) {
        return base::ShlWithWraparound(lhs, rhs);
      });
}

WASM_EXEC_TEST(I64ShrSOnDifferentRegisters) {
  BinOpOnDifferentRegisters<int64_t>(
      execution_tier, kWasmI64, base::ArrayVector(kSome64BitInputs),
      kExprI64ShrS,
      [](int64_t lhs, int64_t rhs, bool* trap) { return lhs >> (rhs & 63); });
}

WASM_EXEC_TEST(I64ShrUOnDifferentRegisters) {
  BinOpOnDifferentRegisters<int64_t>(
      execution_tier, kWasmI64, base::ArrayVector(kSome64BitInputs),
      kExprI64ShrU, [](int64_t lhs, int64_t rhs, bool* trap) {
        return static_cast<uint64_t>(lhs) >> (rhs & 63);
      });
}

WASM_EXEC_TEST(I64DivSOnDifferentRegisters) {
  BinOpOnDifferentRegisters<int64_t>(
      execution_tier, kWasmI64, base::ArrayVector(kSome64BitInputs),
      kExprI64DivS, [](int64_t lhs, int64_t rhs, bool* trap) {
        *trap = rhs == 0 ||
                (rhs == -1 && lhs == std::numeric_limits<int64_t>::min());
        return *trap ? 0 : lhs / rhs;
      });
}

WASM_EXEC_TEST(I64DivUOnDifferentRegisters) {
  BinOpOnDifferentRegisters<int64_t>(
      execution_tier, kWasmI64, base::ArrayVector(kSome64BitInputs),
      kExprI64DivU, [](uint64_t lhs, uint64_t rhs, bool* trap) {
        *trap = rhs == 0;
        return *trap ? 0 : lhs / rhs;
      });
}

WASM_EXEC_TEST(I64RemSOnDifferentRegisters) {
  BinOpOnDifferentRegisters<int64_t>(
      execution_tier, kWasmI64, base::ArrayVector(kSome64BitInputs),
      kExprI64RemS, [](int64_t lhs, int64_t rhs, bool* trap) {
        *trap = rhs == 0;
        return *trap || rhs == -1 ? 0 : lhs % rhs;
      });
}

WASM_EXEC_TEST(I64RemUOnDifferentRegisters) {
  BinOpOnDifferentRegisters<int64_t>(
      execution_tier, kWasmI64, base::ArrayVector(kSome64BitInputs),
      kExprI64RemU, [](uint64_t lhs, uint64_t rhs, bool* trap) {
        *trap = rhs == 0;
        return *trap ? 0 : lhs % rhs;
      });
}

#undef B1
#undef B2
#undef RET
#undef RET_I8

}  // namespace v8::internal::wasm<|MERGE_RESOLUTION|>--- conflicted
+++ resolved
@@ -9,10 +9,7 @@
 #include "src/base/overflowing-math.h"
 #include "src/utils/utils.h"
 #include "src/wasm/code-space-access.h"
-<<<<<<< HEAD
-=======
 #include "src/wasm/compilation-environment-inl.h"
->>>>>>> 626889fb
 #include "src/wasm/wasm-opcodes-inl.h"
 #include "test/cctest/cctest.h"
 #include "test/cctest/wasm/wasm-run-utils.h"
@@ -113,42 +110,26 @@
 }
 
 WASM_EXEC_TEST(Int32Add_P2) {
-<<<<<<< HEAD
-  static const byte code[] = {
-=======
   static const uint8_t code[] = {
->>>>>>> 626889fb
       WASM_I32_ADD(WASM_LOCAL_GET(0), WASM_LOCAL_GET(1))};
   RunInt32AddTest(execution_tier, code, sizeof(code));
 }
 
 WASM_EXEC_TEST(Int32Add_block1) {
-<<<<<<< HEAD
-  static const byte code[] = {
-=======
   static const uint8_t code[] = {
->>>>>>> 626889fb
       WASM_BLOCK_X(1, WASM_LOCAL_GET(0), WASM_LOCAL_GET(1)), kExprI32Add};
   RunInt32AddTest(execution_tier, code, sizeof(code));
 }
 
 WASM_EXEC_TEST(Int32Add_block2) {
-<<<<<<< HEAD
-  static const byte code[] = {
-=======
   static const uint8_t code[] = {
->>>>>>> 626889fb
       WASM_BLOCK_X(1, WASM_LOCAL_GET(0), WASM_LOCAL_GET(1), kExprBr, DEPTH_0),
       kExprI32Add};
   RunInt32AddTest(execution_tier, code, sizeof(code));
 }
 
 WASM_EXEC_TEST(Int32Add_multi_if) {
-<<<<<<< HEAD
-  static const byte code[] = {
-=======
   static const uint8_t code[] = {
->>>>>>> 626889fb
       WASM_IF_ELSE_X(1, WASM_LOCAL_GET(0),
                      WASM_SEQ(WASM_LOCAL_GET(0), WASM_LOCAL_GET(1)),
                      WASM_SEQ(WASM_LOCAL_GET(1), WASM_LOCAL_GET(0))),
@@ -637,14 +618,6 @@
 }
 
 WASM_EXEC_TEST(Float32Neg) {
-<<<<<<< HEAD
-  WasmRunner<float, float> r(execution_tier);
-  r.Build({WASM_F32_NEG(WASM_LOCAL_GET(0))});
-
-  FOR_FLOAT32_INPUTS(i) {
-    CHECK_EQ(0x80000000,
-             base::bit_cast<uint32_t>(i) ^ base::bit_cast<uint32_t>(r.Call(i)));
-=======
   WasmRunner<void> r(execution_tier);
   enum { kMemoryElemInput = 0, kMemoryElemOutput, kMemoryElemCount };
   float* memory = r.builder().AddMemoryElems<float>(kMemoryElemCount);
@@ -661,7 +634,6 @@
     constexpr uint32_t float32_sign_bit = 0x8000'0000;
     CHECK_EQ(float32_sign_bit,
              base::bit_cast<uint32_t>(i) ^ base::bit_cast<uint32_t>(o));
->>>>>>> 626889fb
   }
 }
 
@@ -1721,11 +1693,7 @@
     r.builder().AddMemoryElems<uint8_t>(num_bytes);
     r.builder().RandomizeMemory(1116 + static_cast<int>(m));
 
-<<<<<<< HEAD
-    constexpr byte kOffset = 8;
-=======
     constexpr uint8_t kOffset = 8;
->>>>>>> 626889fb
     uint32_t boundary = num_bytes - kOffset - machineTypes[m].MemSize();
 
     r.Build({WASM_LOAD_MEM_OFFSET(machineTypes[m], kOffset, WASM_LOCAL_GET(0)),
@@ -1932,11 +1900,7 @@
   WasmRunner<uint32_t, int32_t> r(execution_tier);
   uint32_t* memory =
       r.builder().AddMemoryElems<uint32_t>(kWasmPageSize / sizeof(int32_t));
-<<<<<<< HEAD
-  const byte kSum = r.AllocateLocal(kWasmI32);
-=======
   const uint8_t kSum = r.AllocateLocal(kWasmI32);
->>>>>>> 626889fb
 
   r.Build(
       {WASM_WHILE(
@@ -2002,11 +1966,7 @@
   r.builder().WriteMemory(&buffer[2], -77.25f);
   r.builder().WriteMemory(&buffer[3], 66666.25f);
   r.builder().WriteMemory(&buffer[4], 5555.25f);
-<<<<<<< HEAD
-  const byte kSum = r.AllocateLocal(kWasmF32);
-=======
   const uint8_t kSum = r.AllocateLocal(kWasmF32);
->>>>>>> 626889fb
 
   r.Build(
       {WASM_WHILE(WASM_LOCAL_GET(0),
@@ -2035,11 +1995,7 @@
   for (uint32_t i = 0; i < size; ++i) {
     r.builder().WriteMemory(&memory[i], buffer[i]);
   }
-<<<<<<< HEAD
-  const byte kAccum = r.AllocateLocal(astType);
-=======
   const uint8_t kAccum = r.AllocateLocal(astType);
->>>>>>> 626889fb
 
   r.Build(
       {WASM_LOCAL_SET(kAccum, WASM_LOAD_MEM(memType, WASM_ZERO)),
@@ -2166,60 +2122,6 @@
   CHECK_EQ(45, r.Call(1));
 }
 
-<<<<<<< HEAD
-static void TestBuildGraphForSimpleExpression(WasmOpcode opcode) {
-  Isolate* isolate = CcTest::InitIsolateOnce();
-  Zone zone(isolate->allocator(), ZONE_NAME, kCompressGraphZone);
-  HandleScope scope(isolate);
-  // TODO(ahaas): Enable this test for externref opcodes when code generation
-  // for them is implemented.
-  if (WasmOpcodes::IsExternRefOpcode(opcode)) return;
-  // Enable all optional operators.
-  compiler::CommonOperatorBuilder common(&zone);
-  compiler::MachineOperatorBuilder machine(
-      &zone, MachineType::PointerRepresentation(),
-      compiler::MachineOperatorBuilder::kAllOptionalOps);
-  compiler::Graph graph(&zone);
-  compiler::JSGraph jsgraph(isolate, &graph, &common, nullptr, nullptr,
-                            &machine);
-  const FunctionSig* sig = WasmOpcodes::Signature(opcode);
-  WasmModule module;
-  WasmFeatures enabled;
-  CompilationEnv env(&module, BoundsCheckStrategy::kExplicitBoundsChecks,
-                     RuntimeExceptionSupport::kRuntimeExceptionSupport, enabled,
-                     DynamicTiering::kDynamicTiering);
-
-  if (sig->parameter_count() == 1) {
-    byte code[] = {WASM_NO_LOCALS, kExprLocalGet, 0, static_cast<byte>(opcode),
-                   WASM_END};
-    TestBuildingGraph(&zone, &jsgraph, &env, sig, nullptr, code,
-                      code + arraysize(code));
-  } else {
-    CHECK_EQ(2, sig->parameter_count());
-    byte code[] = {WASM_NO_LOCALS,
-                   kExprLocalGet,
-                   0,
-                   kExprLocalGet,
-                   1,
-                   static_cast<byte>(opcode),
-                   WASM_END};
-    TestBuildingGraph(&zone, &jsgraph, &env, sig, nullptr, code,
-                      code + arraysize(code));
-  }
-}
-
-TEST(Build_Wasm_SimpleExprs) {
-// Test that the decoder can build a graph for all supported simple expressions.
-#define GRAPH_BUILD_TEST(name, ...) \
-  TestBuildGraphForSimpleExpression(kExpr##name);
-
-  FOREACH_SIMPLE_OPCODE(GRAPH_BUILD_TEST);
-
-#undef GRAPH_BUILD_TEST
-}
-
-=======
->>>>>>> 626889fb
 WASM_EXEC_TEST(Int32LoadInt8_signext) {
   WasmRunner<int32_t, int32_t> r(execution_tier);
   const int kNumElems = kWasmPageSize;
@@ -2574,11 +2476,7 @@
 }
 
 namespace {
-<<<<<<< HEAD
-// TODO(cleanup): Define in cctest.h and re-use where appropriate.
-=======
 // TODO(cleanup): Define in cctest.h and reuse where appropriate.
->>>>>>> 626889fb
 class IsolateScope {
  public:
   IsolateScope() {
@@ -2607,12 +2505,6 @@
 // f(N,X) where N=<1 => X
 // f(N,X) => f(N-1,X*N).
 
-<<<<<<< HEAD
-UNINITIALIZED_WASM_EXEC_TEST(ReturnCall_Factorial) {
-  EXPERIMENTAL_FLAG_SCOPE(return_call);
-  // Run in bounded amount of stack - 8kb.
-  FlagScope<int32_t> stack_size(&v8_flags.stack_size, 8);
-=======
 int GetStackSizeKB() {
   return static_cast<int>(base::Stack::GetStackStart() -
                           base::Stack::GetCurrentStackPosition()) /
@@ -2622,16 +2514,11 @@
 UNINITIALIZED_WASM_EXEC_TEST(ReturnCall_Factorial) {
   // Run in bounded amount of stack - 8kb.
   FlagScope<int32_t> stack_size(&v8_flags.stack_size, GetStackSizeKB() + 8);
->>>>>>> 626889fb
 
   IsolateScope isolate_scope;
   LocalContext current(isolate_scope.isolate());
 
   WasmRunner<uint32_t, uint32_t> r(execution_tier, kWasmOrigin, nullptr, "main",
-<<<<<<< HEAD
-                                   kRuntimeExceptionSupport, kMemory32,
-=======
->>>>>>> 626889fb
                                    isolate_scope.i_isolate());
 
   WasmFunctionCompiler& fact_aux_fn =
@@ -2660,23 +2547,13 @@
 // g(X,N) => f(N-1,X*N).
 
 UNINITIALIZED_WASM_EXEC_TEST(ReturnCall_MutualFactorial) {
-<<<<<<< HEAD
-  EXPERIMENTAL_FLAG_SCOPE(return_call);
-  // Run in bounded amount of stack - 8kb.
-  FlagScope<int32_t> stack_size(&v8_flags.stack_size, 8);
-=======
   // Run in bounded amount of stack - 8kb.
   FlagScope<int32_t> stack_size(&v8_flags.stack_size, GetStackSizeKB() + 8);
->>>>>>> 626889fb
 
   IsolateScope isolate_scope;
   LocalContext current(isolate_scope.isolate());
 
   WasmRunner<uint32_t, uint32_t> r(execution_tier, kWasmOrigin, nullptr, "main",
-<<<<<<< HEAD
-                                   kRuntimeExceptionSupport, kMemory32,
-=======
->>>>>>> 626889fb
                                    isolate_scope.i_isolate());
 
   WasmFunctionCompiler& f_fn = r.NewFunction<uint32_t, uint32_t, uint32_t>("f");
@@ -2712,23 +2589,13 @@
 // f(N,X,F) => F(N-1,X*N,F).
 
 UNINITIALIZED_WASM_EXEC_TEST(ReturnCall_IndirectFactorial) {
-<<<<<<< HEAD
-  EXPERIMENTAL_FLAG_SCOPE(return_call);
-  // Run in bounded amount of stack - 8kb.
-  FlagScope<int32_t> stack_size(&v8_flags.stack_size, 8);
-=======
   // Run in bounded amount of stack - 8kb.
   FlagScope<int32_t> stack_size(&v8_flags.stack_size, GetStackSizeKB() + 8);
->>>>>>> 626889fb
 
   IsolateScope isolate_scope;
   LocalContext current(isolate_scope.isolate());
 
   WasmRunner<uint32_t, uint32_t> r(execution_tier, kWasmOrigin, nullptr, "main",
-<<<<<<< HEAD
-                                   kRuntimeExceptionSupport, kMemory32,
-=======
->>>>>>> 626889fb
                                    isolate_scope.i_isolate());
 
   TestSignatures sigs;
@@ -2768,23 +2635,13 @@
 // sum(N,k) => sum(N-1,k+N).
 
 UNINITIALIZED_WASM_EXEC_TEST(ReturnCall_Sum) {
-<<<<<<< HEAD
-  EXPERIMENTAL_FLAG_SCOPE(return_call);
-  // Run in bounded amount of stack - 8kb.
-  FlagScope<int32_t> stack_size(&v8_flags.stack_size, 8);
-=======
   // Run in bounded amount of stack - 8kb.
   FlagScope<int32_t> stack_size(&v8_flags.stack_size, GetStackSizeKB() + 8);
->>>>>>> 626889fb
 
   IsolateScope isolate_scope;
   LocalContext current(isolate_scope.isolate());
 
   WasmRunner<int32_t, int32_t> r(execution_tier, kWasmOrigin, nullptr, "main",
-<<<<<<< HEAD
-                                 kRuntimeExceptionSupport, kMemory32,
-=======
->>>>>>> 626889fb
                                  isolate_scope.i_isolate());
   TestSignatures sigs;
 
@@ -2817,23 +2674,13 @@
 // b3(N,_,_,k) => b1(N-1,k+N).
 
 UNINITIALIZED_WASM_EXEC_TEST(ReturnCall_Bounce_Sum) {
-<<<<<<< HEAD
-  EXPERIMENTAL_FLAG_SCOPE(return_call);
-  // Run in bounded amount of stack - 8kb.
-  FlagScope<int32_t> stack_size(&v8_flags.stack_size, 8);
-=======
   // Run in bounded amount of stack - 8kb.
   FlagScope<int32_t> stack_size(&v8_flags.stack_size, GetStackSizeKB() + 8);
->>>>>>> 626889fb
 
   IsolateScope isolate_scope;
   LocalContext current(isolate_scope.isolate());
 
   WasmRunner<int32_t, int32_t> r(execution_tier, kWasmOrigin, nullptr, "main",
-<<<<<<< HEAD
-                                 kRuntimeExceptionSupport, kMemory32,
-=======
->>>>>>> 626889fb
                                  isolate_scope.i_isolate());
   TestSignatures sigs;
 
@@ -2900,11 +2747,7 @@
     for (int i = 0; i < num_params; ++i) {
       b.AddParam(ValueType::For(memtypes[i]));
     }
-<<<<<<< HEAD
-    WasmFunctionCompiler& f = r.NewFunction(b.Build());
-=======
     WasmFunctionCompiler& f = r.NewFunction(b.Get());
->>>>>>> 626889fb
     f.Build({WASM_LOCAL_GET(which)});
 
     // =========================================================================
@@ -2942,13 +2785,8 @@
       int size = result.MemSize();
       for (int i = 0; i < size; ++i) {
         int base = (which + 1) * kElemSize;
-<<<<<<< HEAD
-        byte expected = r.builder().raw_mem_at<byte>(base + i);
-        byte actual = r.builder().raw_mem_at<byte>(i);
-=======
         uint8_t expected = r.builder().raw_mem_at<uint8_t>(base + i);
         uint8_t actual = r.builder().raw_mem_at<uint8_t>(i);
->>>>>>> 626889fb
         CHECK_EQ(expected, actual);
       }
     }
@@ -2965,11 +2803,7 @@
   WasmFunctionCompiler& t1 = r.NewFunction<int32_t, int32_t, int32_t>();
   t1.Build({WASM_I32_ADD(WASM_LOCAL_GET(0), WASM_LOCAL_GET(1))});
 
-<<<<<<< HEAD
-  byte local = r.AllocateLocal(kWasmI32);
-=======
   uint8_t local = r.AllocateLocal(kWasmI32);
->>>>>>> 626889fb
   r.Build({WASM_LOCAL_SET(local, WASM_I32V_2(99)),
            WASM_I32_ADD(
                WASM_CALL_FUNCTION(t1.function_index(), WASM_LOCAL_GET(0),
@@ -3185,19 +3019,11 @@
 
   WasmFunctionCompiler& t1 = r.NewFunction(sigs.i_ii());
   t1.Build({WASM_I32_ADD(WASM_LOCAL_GET(0), WASM_LOCAL_GET(1))});
-<<<<<<< HEAD
-  t1.SetSigIndex(1);
-
-  WasmFunctionCompiler& t2 = r.NewFunction(sigs.i_ii());
-  t2.Build({WASM_I32_SUB(WASM_LOCAL_GET(0), WASM_LOCAL_GET(1))});
-  t2.SetSigIndex(1);
-=======
   t1.SetSigIndex(ModuleTypeIndex{1});
 
   WasmFunctionCompiler& t2 = r.NewFunction(sigs.i_ii());
   t2.Build({WASM_I32_SUB(WASM_LOCAL_GET(0), WASM_LOCAL_GET(1))});
   t2.SetSigIndex(ModuleTypeIndex{1});
->>>>>>> 626889fb
 
   // Signature table.
   r.builder().AddSignature(sigs.f_ff());
@@ -3226,19 +3052,11 @@
 
   WasmFunctionCompiler& t1 = r.NewFunction(sigs.i_ii());
   t1.Build({WASM_I32_ADD(WASM_LOCAL_GET(0), WASM_LOCAL_GET(1))});
-<<<<<<< HEAD
-  t1.SetSigIndex(1);
-
-  WasmFunctionCompiler& t2 = r.NewFunction(sigs.i_ii());
-  t2.Build({WASM_I32_SUB(WASM_LOCAL_GET(0), WASM_LOCAL_GET(1))});
-  t2.SetSigIndex(1);
-=======
   t1.SetSigIndex(ModuleTypeIndex{1});
 
   WasmFunctionCompiler& t2 = r.NewFunction(sigs.i_ii());
   t2.Build({WASM_I32_SUB(WASM_LOCAL_GET(0), WASM_LOCAL_GET(1))});
   t2.SetSigIndex(ModuleTypeIndex{1});
->>>>>>> 626889fb
 
   // Signature table.
   r.builder().AddSignature(sigs.f_ff());
@@ -3277,11 +3095,7 @@
   // One function.
   WasmFunctionCompiler& t1 = r.NewFunction(sigs.i_ii());
   t1.Build({WASM_I32_ADD(WASM_LOCAL_GET(0), WASM_LOCAL_GET(1))});
-<<<<<<< HEAD
-  t1.SetSigIndex(1);
-=======
   t1.SetSigIndex(ModuleTypeIndex{1});
->>>>>>> 626889fb
 
   // Signature table.
   r.builder().AddSignature(sigs.f_ff());
@@ -3627,10 +3441,6 @@
 }
 
 WASM_EXEC_TEST(F32CopySign) {
-<<<<<<< HEAD
-  WasmRunner<float, float, float> r(execution_tier);
-  r.Build({WASM_F32_COPYSIGN(WASM_LOCAL_GET(0), WASM_LOCAL_GET(1))});
-=======
   WasmRunner<void> r(execution_tier);
   enum {
     kMemoryElemInput1 = 0,
@@ -3647,7 +3457,6 @@
           WASM_LOAD_MEM_OFFSET(MachineType::Float32(),
                                kMemoryElemInput2 * sizeof(float),
                                WASM_ZERO)))});
->>>>>>> 626889fb
 
   FOR_FLOAT32_INPUTS(i) {
     FOR_FLOAT32_INPUTS(j) {
@@ -3843,18 +3652,11 @@
 
 WASM_EXEC_TEST(IndirectNullTyped) {
   WasmRunner<int32_t> r(execution_tier);
-<<<<<<< HEAD
-  FunctionSig sig(1, 0, &kWasmI32);
-  byte sig_index = r.builder().AddSignature(&sig);
-  r.builder().AddIndirectFunctionTable(nullptr, 1,
-                                       ValueType::RefNull(sig_index));
-=======
   ValueType kI32 = kWasmI32;
   FunctionSig sig(1, 0, &kI32);
   ModuleTypeIndex sig_index = r.builder().AddSignature(&sig);
   r.builder().AddIndirectFunctionTable(
       nullptr, 1, ValueType::RefNull(sig_index, false, RefTypeKind::kFunction));
->>>>>>> 626889fb
 
   r.Build({WASM_CALL_INDIRECT(sig_index, WASM_I32V(0))});
 
