--- conflicted
+++ resolved
@@ -17,11 +17,7 @@
       r.builder().AddMemoryElems<uint32_t>(kWasmPageSize / sizeof(uint32_t));
   r.builder().SetMemoryShared();
 
-<<<<<<< HEAD
-  r.Build({WASM_ATOMICS_BINOP(wasm_op, WASM_I32V_1(0), WASM_LOCAL_GET(0),
-=======
   r.Build({WASM_ATOMICS_BINOP(wasm_op, WASM_ZERO, WASM_LOCAL_GET(0),
->>>>>>> 626889fb
                               MachineRepresentation::kWord32)});
 
   FOR_UINT32_INPUTS(i) {
@@ -53,8 +49,6 @@
       CHECK_EQ(expected, r.builder().ReadMemory(&memory[0]));
     }
   }
-<<<<<<< HEAD
-=======
 }
 
 #define TEST_OPERATION(Name)                                       \
@@ -62,7 +56,6 @@
     RunU32BinOp(execution_tier, kExprI32Atomic##Name, Name);       \
     RunU32BinOp_Const(execution_tier, kExprI32Atomic##Name, Name); \
   }
->>>>>>> 626889fb
 WASM_ATOMIC_OPERATION_LIST(TEST_OPERATION)
 #undef TEST_OPERATION
 
@@ -73,11 +66,7 @@
       r.builder().AddMemoryElems<uint16_t>(kWasmPageSize / sizeof(uint16_t));
   r.builder().SetMemoryShared();
 
-<<<<<<< HEAD
-  r.Build({WASM_ATOMICS_BINOP(wasm_op, WASM_I32V_1(0), WASM_LOCAL_GET(0),
-=======
   r.Build({WASM_ATOMICS_BINOP(wasm_op, WASM_ZERO, WASM_LOCAL_GET(0),
->>>>>>> 626889fb
                               MachineRepresentation::kWord16)});
 
   FOR_UINT16_INPUTS(i) {
@@ -125,11 +114,7 @@
   uint8_t* memory = r.builder().AddMemoryElems<uint8_t>(kWasmPageSize);
   r.builder().SetMemoryShared();
 
-<<<<<<< HEAD
-  r.Build({WASM_ATOMICS_BINOP(wasm_op, WASM_I32V_1(0), WASM_LOCAL_GET(0),
-=======
   r.Build({WASM_ATOMICS_BINOP(wasm_op, WASM_ZERO, WASM_LOCAL_GET(0),
->>>>>>> 626889fb
                               MachineRepresentation::kWord8)});
 
   FOR_UINT8_INPUTS(i) {
@@ -222,16 +207,10 @@
   WasmRunner<uint32_t, uint32_t, uint32_t> r(execution_tier);
   uint32_t* memory =
       r.builder().AddMemoryElems<uint32_t>(kWasmPageSize / sizeof(uint32_t));
-<<<<<<< HEAD
-  r.Build({WASM_ATOMICS_TERNARY_OP(
-      kExprI32AtomicCompareExchange, WASM_I32V_1(0), WASM_LOCAL_GET(0),
-      WASM_LOCAL_GET(1), MachineRepresentation::kWord32)});
-=======
   r.builder().SetMemoryShared();
   r.Build({WASM_ATOMICS_TERNARY_OP(kExprI32AtomicCompareExchange, WASM_ZERO,
                                    WASM_LOCAL_GET(0), WASM_LOCAL_GET(1),
                                    MachineRepresentation::kWord32)});
->>>>>>> 626889fb
 
   FOR_UINT32_INPUTS(i) {
     uint32_t initial = i;
@@ -248,16 +227,10 @@
   WasmRunner<uint32_t, uint32_t, uint32_t> r(execution_tier);
   uint16_t* memory =
       r.builder().AddMemoryElems<uint16_t>(kWasmPageSize / sizeof(uint16_t));
-<<<<<<< HEAD
-  r.Build({WASM_ATOMICS_TERNARY_OP(
-      kExprI32AtomicCompareExchange16U, WASM_I32V_1(0), WASM_LOCAL_GET(0),
-      WASM_LOCAL_GET(1), MachineRepresentation::kWord16)});
-=======
   r.builder().SetMemoryShared();
   r.Build({WASM_ATOMICS_TERNARY_OP(kExprI32AtomicCompareExchange16U, WASM_ZERO,
                                    WASM_LOCAL_GET(0), WASM_LOCAL_GET(1),
                                    MachineRepresentation::kWord16)});
->>>>>>> 626889fb
 
   FOR_UINT16_INPUTS(i) {
     uint16_t initial = i;
@@ -273,16 +246,10 @@
 WASM_EXEC_TEST(I32AtomicCompareExchange8U) {
   WasmRunner<uint32_t, uint32_t, uint32_t> r(execution_tier);
   uint8_t* memory = r.builder().AddMemoryElems<uint8_t>(kWasmPageSize);
-<<<<<<< HEAD
-  r.Build({WASM_ATOMICS_TERNARY_OP(
-      kExprI32AtomicCompareExchange8U, WASM_I32V_1(0), WASM_LOCAL_GET(0),
-      WASM_LOCAL_GET(1), MachineRepresentation::kWord8)});
-=======
   r.builder().SetMemoryShared();
   r.Build({WASM_ATOMICS_TERNARY_OP(kExprI32AtomicCompareExchange8U, WASM_ZERO,
                                    WASM_LOCAL_GET(0), WASM_LOCAL_GET(1),
                                    MachineRepresentation::kWord8)});
->>>>>>> 626889fb
 
   FOR_UINT8_INPUTS(i) {
     uint8_t initial = i;
@@ -299,16 +266,10 @@
   WasmRunner<uint32_t, uint32_t, uint32_t> r(execution_tier);
   uint32_t* memory =
       r.builder().AddMemoryElems<uint32_t>(kWasmPageSize / sizeof(uint32_t));
-<<<<<<< HEAD
-  r.Build({WASM_ATOMICS_TERNARY_OP(
-      kExprI32AtomicCompareExchange, WASM_I32V_1(0), WASM_LOCAL_GET(0),
-      WASM_LOCAL_GET(1), MachineRepresentation::kWord32)});
-=======
   r.builder().SetMemoryShared();
   r.Build({WASM_ATOMICS_TERNARY_OP(kExprI32AtomicCompareExchange, WASM_ZERO,
                                    WASM_LOCAL_GET(0), WASM_LOCAL_GET(1),
                                    MachineRepresentation::kWord32)});
->>>>>>> 626889fb
 
   // The original value at the memory location.
   uint32_t old_val = 4;
@@ -326,10 +287,7 @@
   WasmRunner<uint32_t> r(execution_tier);
   uint32_t* memory =
       r.builder().AddMemoryElems<uint32_t>(kWasmPageSize / sizeof(uint32_t));
-<<<<<<< HEAD
-=======
-  r.builder().SetMemoryShared();
->>>>>>> 626889fb
+  r.builder().SetMemoryShared();
   r.Build({WASM_ATOMICS_LOAD_OP(kExprI32AtomicLoad, WASM_ZERO,
                                 MachineRepresentation::kWord32)});
 
@@ -344,10 +302,7 @@
   WasmRunner<uint32_t> r(execution_tier);
   uint16_t* memory =
       r.builder().AddMemoryElems<uint16_t>(kWasmPageSize / sizeof(uint16_t));
-<<<<<<< HEAD
-=======
-  r.builder().SetMemoryShared();
->>>>>>> 626889fb
+  r.builder().SetMemoryShared();
   r.Build({WASM_ATOMICS_LOAD_OP(kExprI32AtomicLoad16U, WASM_ZERO,
                                 MachineRepresentation::kWord16)});
 
@@ -361,10 +316,7 @@
 WASM_EXEC_TEST(I32AtomicLoad8U) {
   WasmRunner<uint32_t> r(execution_tier);
   uint8_t* memory = r.builder().AddMemoryElems<uint8_t>(kWasmPageSize);
-<<<<<<< HEAD
-=======
-  r.builder().SetMemoryShared();
->>>>>>> 626889fb
+  r.builder().SetMemoryShared();
   r.Build({WASM_ATOMICS_LOAD_OP(kExprI32AtomicLoad8U, WASM_ZERO,
                                 MachineRepresentation::kWord8)});
 
@@ -439,13 +391,8 @@
 
   r.Build(
       {WASM_ATOMICS_STORE_OP(kExprI32AtomicStore, WASM_ZERO, WASM_LOCAL_GET(0),
-<<<<<<< HEAD
-                             MachineRepresentation::kWord8),
-       WASM_ATOMICS_BINOP(kExprI32AtomicAdd, WASM_I32V_1(0), WASM_LOCAL_GET(0),
-=======
                              MachineRepresentation::kWord32),
        WASM_ATOMICS_BINOP(kExprI32AtomicAdd, WASM_ZERO, WASM_LOCAL_GET(0),
->>>>>>> 626889fb
                           MachineRepresentation::kWord32)});
   CHECK_EQ(10, r.Call(10));
   CHECK_EQ(20, r.builder().ReadMemory(&memory[0]));
@@ -467,11 +414,7 @@
   FLAG_SCOPE(wasm_enforce_bounds_checks);
   WasmRunner<uint32_t> r(execution_tier);
   r.builder().AddMemoryElems<int32_t>(kWasmPageSize / sizeof(int32_t));
-<<<<<<< HEAD
-  r.builder().SetHasSharedMemory();
-=======
-  r.builder().SetMemoryShared();
->>>>>>> 626889fb
+  r.builder().SetMemoryShared();
   r.Build(
       {WASM_LOAD_MEM(MachineType::Int64(), WASM_ZERO),
        WASM_ATOMICS_STORE_OP(kExprI32AtomicStore, WASM_ZERO, WASM_I32V_1(20),
@@ -485,11 +428,7 @@
   FLAG_SCOPE(wasm_enforce_bounds_checks);
   WasmRunner<uint32_t> r(execution_tier);
   r.builder().AddMemoryElems<int32_t>(kWasmPageSize / sizeof(int32_t));
-<<<<<<< HEAD
-  r.builder().SetHasSharedMemory();
-=======
-  r.builder().SetMemoryShared();
->>>>>>> 626889fb
+  r.builder().SetMemoryShared();
   r.Build({WASM_LOAD_MEM(MachineType::Int64(), WASM_ZERO),
            WASM_ATOMICS_BINOP(wasm_op, WASM_ZERO, WASM_I32V_1(20),
                               MachineRepresentation::kWord32),
@@ -510,11 +449,7 @@
   FLAG_SCOPE(wasm_enforce_bounds_checks);
   WasmRunner<uint32_t> r(execution_tier);
   r.builder().AddMemoryElems<int32_t>(kWasmPageSize / sizeof(int32_t));
-<<<<<<< HEAD
-  r.builder().SetHasSharedMemory();
-=======
-  r.builder().SetMemoryShared();
->>>>>>> 626889fb
+  r.builder().SetMemoryShared();
   r.Build({WASM_LOAD_MEM(MachineType::Int32(), WASM_ZERO),
            WASM_ATOMICS_TERNARY_OP(kExprI32AtomicCompareExchange, WASM_ZERO,
                                    WASM_ZERO, WASM_I32V_1(30),
@@ -525,13 +460,8 @@
 
 WASM_EXEC_TEST(I32AtomicLoad_trap) {
   WasmRunner<uint32_t> r(execution_tier);
-<<<<<<< HEAD
-  r.builder().SetHasSharedMemory();
-  r.builder().AddMemory(kWasmPageSize);
-=======
-  r.builder().AddMemory(kWasmPageSize);
-  r.builder().SetMemoryShared();
->>>>>>> 626889fb
+  r.builder().AddMemory(kWasmPageSize);
+  r.builder().SetMemoryShared();
   r.Build({WASM_ATOMICS_LOAD_OP(kExprI32AtomicLoad, WASM_I32V_3(kWasmPageSize),
                                 MachineRepresentation::kWord32)});
   CHECK_TRAP(r.Call());
@@ -539,13 +469,8 @@
 
 WASM_EXEC_TEST(I64AtomicLoad_trap) {
   WasmRunner<uint64_t> r(execution_tier);
-<<<<<<< HEAD
-  r.builder().SetHasSharedMemory();
-  r.builder().AddMemory(kWasmPageSize);
-=======
-  r.builder().AddMemory(kWasmPageSize);
-  r.builder().SetMemoryShared();
->>>>>>> 626889fb
+  r.builder().AddMemory(kWasmPageSize);
+  r.builder().SetMemoryShared();
   r.Build({WASM_ATOMICS_LOAD_OP(kExprI64AtomicLoad, WASM_I32V_3(kWasmPageSize),
                                 MachineRepresentation::kWord64)});
   CHECK_TRAP64(r.Call());
@@ -553,13 +478,8 @@
 
 WASM_EXEC_TEST(I32AtomicStore_trap) {
   WasmRunner<uint32_t> r(execution_tier);
-<<<<<<< HEAD
-  r.builder().SetHasSharedMemory();
-  r.builder().AddMemory(kWasmPageSize);
-=======
-  r.builder().AddMemory(kWasmPageSize);
-  r.builder().SetMemoryShared();
->>>>>>> 626889fb
+  r.builder().AddMemory(kWasmPageSize);
+  r.builder().SetMemoryShared();
   r.Build(
       {WASM_ATOMICS_STORE_OP(kExprI32AtomicStore, WASM_I32V_3(kWasmPageSize),
                              WASM_ZERO, MachineRepresentation::kWord32),
@@ -569,13 +489,8 @@
 
 WASM_EXEC_TEST(I64AtomicStore_trap) {
   WasmRunner<uint32_t> r(execution_tier);
-<<<<<<< HEAD
-  r.builder().SetHasSharedMemory();
-  r.builder().AddMemory(kWasmPageSize);
-=======
-  r.builder().AddMemory(kWasmPageSize);
-  r.builder().SetMemoryShared();
->>>>>>> 626889fb
+  r.builder().AddMemory(kWasmPageSize);
+  r.builder().SetMemoryShared();
   r.Build(
       {WASM_ATOMICS_STORE_OP(kExprI64AtomicStore, WASM_I32V_3(kWasmPageSize),
                              WASM_ZERO64, MachineRepresentation::kWord64),
@@ -585,13 +500,8 @@
 
 WASM_EXEC_TEST(I32AtomicLoad_NotOptOut) {
   WasmRunner<uint32_t> r(execution_tier);
-<<<<<<< HEAD
-  r.builder().SetHasSharedMemory();
-  r.builder().AddMemory(kWasmPageSize);
-=======
-  r.builder().AddMemory(kWasmPageSize);
-  r.builder().SetMemoryShared();
->>>>>>> 626889fb
+  r.builder().AddMemory(kWasmPageSize);
+  r.builder().SetMemoryShared();
   r.Build({WASM_I32_AND(
       WASM_ATOMICS_LOAD_OP(kExprI32AtomicLoad, WASM_I32V_3(kWasmPageSize),
                            MachineRepresentation::kWord32),
@@ -602,11 +512,7 @@
 void RunU32BinOp_OOB(TestExecutionTier execution_tier, WasmOpcode wasm_op) {
   WasmRunner<uint32_t> r(execution_tier);
   r.builder().AddMemory(kWasmPageSize);
-<<<<<<< HEAD
-  r.builder().SetHasSharedMemory();
-=======
-  r.builder().SetMemoryShared();
->>>>>>> 626889fb
+  r.builder().SetMemoryShared();
 
   r.Build({WASM_ATOMICS_BINOP(wasm_op, WASM_I32V_3(kWasmPageSize), WASM_ZERO,
                               MachineRepresentation::kWord32)});
@@ -624,17 +530,10 @@
 void RunU64BinOp_OOB(TestExecutionTier execution_tier, WasmOpcode wasm_op) {
   WasmRunner<uint64_t> r(execution_tier);
   r.builder().AddMemory(kWasmPageSize);
-<<<<<<< HEAD
-  r.builder().SetHasSharedMemory();
-
-  r.Build({WASM_ATOMICS_BINOP(wasm_op, WASM_I32V_3(kWasmPageSize), WASM_ZERO64,
-                              MachineRepresentation::kWord32)});
-=======
   r.builder().SetMemoryShared();
 
   r.Build({WASM_ATOMICS_BINOP(wasm_op, WASM_I32V_3(kWasmPageSize), WASM_ZERO64,
                               MachineRepresentation::kWord64)});
->>>>>>> 626889fb
 
   CHECK_TRAP64(r.Call());
 }
@@ -648,15 +547,9 @@
 
 WASM_EXEC_TEST(I32AtomicCompareExchange_trap) {
   WasmRunner<uint32_t, uint32_t, uint32_t> r(execution_tier);
-<<<<<<< HEAD
-  r.builder().SetHasSharedMemory();
-  uint32_t* memory =
-      r.builder().AddMemoryElems<uint32_t>(kWasmPageSize / sizeof(uint32_t));
-=======
-  uint32_t* memory =
-      r.builder().AddMemoryElems<uint32_t>(kWasmPageSize / sizeof(uint32_t));
-  r.builder().SetMemoryShared();
->>>>>>> 626889fb
+  uint32_t* memory =
+      r.builder().AddMemoryElems<uint32_t>(kWasmPageSize / sizeof(uint32_t));
+  r.builder().SetMemoryShared();
   r.Build({WASM_ATOMICS_TERNARY_OP(
       kExprI32AtomicCompareExchange, WASM_I32V_3(kWasmPageSize),
       WASM_LOCAL_GET(0), WASM_LOCAL_GET(1), MachineRepresentation::kWord32)});
@@ -672,13 +565,8 @@
 
 WASM_EXEC_TEST(I64AtomicCompareExchange_trap) {
   WasmRunner<uint64_t> r(execution_tier);
-<<<<<<< HEAD
-  r.builder().SetHasSharedMemory();
-  r.builder().AddMemory(kWasmPageSize);
-=======
-  r.builder().AddMemory(kWasmPageSize);
-  r.builder().SetMemoryShared();
->>>>>>> 626889fb
+  r.builder().AddMemory(kWasmPageSize);
+  r.builder().SetMemoryShared();
   r.Build({WASM_ATOMICS_TERNARY_OP(
       kExprI64AtomicCompareExchange, WASM_I32V_3(kWasmPageSize), WASM_ZERO64,
       WASM_ZERO64, MachineRepresentation::kWord64)});
