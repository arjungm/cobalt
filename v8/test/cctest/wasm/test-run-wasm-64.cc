--- conflicted
+++ resolved
@@ -1304,11 +1304,7 @@
   WasmRunner<uint64_t, int32_t> r(execution_tier);
   uint64_t* memory =
       r.builder().AddMemoryElems<uint64_t>(kWasmPageSize / sizeof(uint64_t));
-<<<<<<< HEAD
-  const byte kSum = r.AllocateLocal(kWasmI64);
-=======
   const uint8_t kSum = r.AllocateLocal(kWasmI64);
->>>>>>> 626889fb
 
   r.Build(
       {WASM_WHILE(
@@ -1534,11 +1530,7 @@
     for (int i = 0; i < num_params; i++) {
       b.AddParam(ValueType::For(memtypes[i]));
     }
-<<<<<<< HEAD
-    WasmFunctionCompiler& f = r.NewFunction(b.Build());
-=======
     WasmFunctionCompiler& f = r.NewFunction(b.Get());
->>>>>>> 626889fb
     f.Build({WASM_LOCAL_GET(which)});
 
     // =========================================================================
@@ -1576,13 +1568,8 @@
       int size = result.MemSize();
       for (int i = 0; i < size; i++) {
         int base = (which + 1) * kElemSize;
-<<<<<<< HEAD
-        byte expected = r.builder().raw_mem_at<byte>(base + i);
-        byte actual = r.builder().raw_mem_at<byte>(i);
-=======
         uint8_t expected = r.builder().raw_mem_at<uint8_t>(base + i);
         uint8_t actual = r.builder().raw_mem_at<uint8_t>(i);
->>>>>>> 626889fb
         CHECK_EQ(expected, actual);
       }
     }
