--- conflicted
+++ resolved
@@ -81,14 +81,8 @@
     builder->AddMemory(16);
     WasmFunctionBuilder* f = builder->AddFunction(sigs.i_v());
     ExportAsMain(f);
-<<<<<<< HEAD
-    byte code[] = {WASM_MEMORY_GROW(WASM_I32V_1(6)), WASM_DROP,
-                   WASM_MEMORY_SIZE};
-    EMIT_CODE_WITH_END(f, code);
-=======
     f->EmitCode({WASM_MEMORY_GROW(WASM_I32V_1(6)), WASM_DROP, WASM_MEMORY_SIZE,
                  WASM_END});
->>>>>>> 626889fb
 
     ZoneBuffer buffer(&zone);
     builder->WriteTo(&buffer);
