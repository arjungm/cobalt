// Copyright 2016 the V8 project authors. All rights reserved.
// Use of this source code is governed by a BSD-style license that can be
// found in the LICENSE file.

#include "include/v8-function.h"
#include "src/api/api-inl.h"
#include "src/codegen/assembler-inl.h"
#include "src/objects/call-site-info-inl.h"
#include "src/trap-handler/trap-handler.h"
#include "test/cctest/cctest.h"
#include "test/cctest/wasm/wasm-run-utils.h"
#include "test/common/value-helper.h"
#include "test/common/wasm/test-signatures.h"
#include "test/common/wasm/wasm-macro-gen.h"

namespace v8 {
namespace internal {
namespace wasm {
namespace test_wasm_trap_position {

using v8::Local;
using v8::Utils;

namespace {

#define CHECK_CSTREQ(exp, found)                                              \
  do {                                                                        \
    const char* exp_ = (exp);                                                 \
    const char* found_ = (found);                                             \
    DCHECK_NOT_NULL(exp);                                                     \
    if (V8_UNLIKELY(found_ == nullptr || strcmp(exp_, found_) != 0)) {        \
      FATAL("Check failed: (%s) != (%s) ('%s' vs '%s').", #exp, #found, exp_, \
            found_ ? found_ : "<null>");                                      \
    }                                                                         \
  } while (false)

struct ExceptionInfo {
  const char* func_name;
  int line_nr;
  int column;
};

template <int N>
<<<<<<< HEAD
void CheckExceptionInfos(v8::internal::Isolate* isolate, Handle<Object> exc,
                         const ExceptionInfo (&excInfos)[N]) {
  // Check that it's indeed an Error object.
  CHECK(exc->IsJSError());
=======
void CheckExceptionInfos(v8::internal::Isolate* isolate,
                         DirectHandle<Object> exc,
                         const ExceptionInfo (&excInfos)[N]) {
  // Check that it's indeed an Error object.
  CHECK(IsJSError(*exc));
>>>>>>> 626889fb

  Print(*exc);
  // Extract stack frame from the exception.
<<<<<<< HEAD
  auto stack = isolate->GetSimpleStackTrace(Handle<JSObject>::cast(exc));
  CHECK_EQ(N, stack->length());

  for (int i = 0; i < N; ++i) {
    Handle<CallSiteInfo> info(CallSiteInfo::cast(stack->get(i)), isolate);
    auto func_name =
        Handle<String>::cast(CallSiteInfo::GetFunctionName(info))->ToCString();
=======
  auto stack = isolate->GetSimpleStackTrace(Cast<JSObject>(exc));
  CHECK_EQ(N, stack->length());

  for (int i = 0; i < N; ++i) {
    DirectHandle<CallSiteInfo> info(Cast<CallSiteInfo>(stack->get(i)), isolate);
    auto func_name =
        Cast<String>(CallSiteInfo::GetFunctionName(info))->ToCString();
>>>>>>> 626889fb
    CHECK_CSTREQ(excInfos[i].func_name, func_name.get());
    CHECK_EQ(excInfos[i].line_nr, CallSiteInfo::GetLineNumber(info));
    CHECK_EQ(excInfos[i].column, CallSiteInfo::GetColumnNumber(info));
  }
}

#undef CHECK_CSTREQ

}  // namespace

// Trigger a trap for executing unreachable.
WASM_COMPILED_EXEC_TEST(Unreachable) {
  // Create a WasmRunner with stack checks and traps enabled.
<<<<<<< HEAD
  WasmRunner<void> r(execution_tier, kWasmOrigin, nullptr, "main",
                     kRuntimeExceptionSupport);
  TestSignatures sigs;
=======
  WasmRunner<void> r(execution_tier, kWasmOrigin, nullptr, "main");
>>>>>>> 626889fb

  r.Build({WASM_UNREACHABLE});
  uint32_t wasm_index = r.function()->func_index;

  DirectHandle<JSFunction> js_wasm_wrapper = r.builder().WrapCode(wasm_index);

  DirectHandle<JSFunction> js_trampoline =
      Cast<JSFunction>(v8::Utils::OpenHandle(*v8::Local<v8::Function>::Cast(
          CompileRun("(function callFn(fn) { fn(); })"))));

  Isolate* isolate = CcTest::i_isolate();
  isolate->SetCaptureStackTraceForUncaughtExceptions(true, 10,
                                                     v8::StackTrace::kOverview);
  DirectHandle<Object> global(isolate->context()->global_object(), isolate);
  MaybeDirectHandle<Object> maybe_exc;
  DirectHandle<Object> args[] = {js_wasm_wrapper};
  MaybeDirectHandle<Object> returnObjMaybe =
      Execution::TryCall(isolate, js_trampoline, global, base::VectorOf(args),
                         Execution::MessageHandling::kReport, &maybe_exc);
  CHECK(returnObjMaybe.is_null());

  ExceptionInfo expected_exceptions[] = {
      {"main", 1, 7},    // --
      {"callFn", 1, 24}  // --
  };
  CheckExceptionInfos(isolate, maybe_exc.ToHandleChecked(),
                      expected_exceptions);
}

// Trigger a trap for loading from out-of-bounds.
WASM_COMPILED_EXEC_TEST(IllegalLoad) {
<<<<<<< HEAD
  WasmRunner<void> r(execution_tier, kWasmOrigin, nullptr, "main",
                     kRuntimeExceptionSupport);
  TestSignatures sigs;
=======
  WasmRunner<void> r(execution_tier, kWasmOrigin, nullptr, "main");
>>>>>>> 626889fb

  r.builder().AddMemory(0L);

  r.Build({WASM_IF(
      WASM_ONE, WASM_SEQ(WASM_LOAD_MEM(MachineType::Int32(), WASM_I32V_1(-3)),
                         WASM_DROP))});
  uint32_t wasm_index_1 = r.function()->func_index;

  WasmFunctionCompiler& f2 = r.NewFunction<void>("call_main");
  // Insert a NOP such that the position of the call is not one.
  f2.Build({WASM_NOP, WASM_CALL_FUNCTION0(wasm_index_1)});
  uint32_t wasm_index_2 = f2.function_index();

  DirectHandle<JSFunction> js_wasm_wrapper = r.builder().WrapCode(wasm_index_2);

  DirectHandle<JSFunction> js_trampoline =
      Cast<JSFunction>(v8::Utils::OpenHandle(*v8::Local<v8::Function>::Cast(
          CompileRun("(function callFn(fn) { fn(); })"))));

  Isolate* isolate = CcTest::i_isolate();
  isolate->SetCaptureStackTraceForUncaughtExceptions(true, 10,
                                                     v8::StackTrace::kOverview);
  DirectHandle<Object> global(isolate->context()->global_object(), isolate);
  MaybeDirectHandle<Object> maybe_exc;
  DirectHandle<Object> args[] = {js_wasm_wrapper};
  MaybeDirectHandle<Object> returnObjMaybe =
      Execution::TryCall(isolate, js_trampoline, global, base::VectorOf(args),
                         Execution::MessageHandling::kReport, &maybe_exc);
  CHECK(returnObjMaybe.is_null());

  ExceptionInfo expected_exceptions[] = {
      {"main", 1, 13},       // --
      {"call_main", 1, 30},  // --
      {"callFn", 1, 24}      // --
  };
  CheckExceptionInfos(isolate, maybe_exc.ToHandleChecked(),
                      expected_exceptions);
}

}  // namespace test_wasm_trap_position
}  // namespace wasm
}  // namespace internal
}  // namespace v8<|MERGE_RESOLUTION|>--- conflicted
+++ resolved
@@ -41,30 +41,14 @@
 };
 
 template <int N>
-<<<<<<< HEAD
-void CheckExceptionInfos(v8::internal::Isolate* isolate, Handle<Object> exc,
-                         const ExceptionInfo (&excInfos)[N]) {
-  // Check that it's indeed an Error object.
-  CHECK(exc->IsJSError());
-=======
 void CheckExceptionInfos(v8::internal::Isolate* isolate,
                          DirectHandle<Object> exc,
                          const ExceptionInfo (&excInfos)[N]) {
   // Check that it's indeed an Error object.
   CHECK(IsJSError(*exc));
->>>>>>> 626889fb
 
   Print(*exc);
   // Extract stack frame from the exception.
-<<<<<<< HEAD
-  auto stack = isolate->GetSimpleStackTrace(Handle<JSObject>::cast(exc));
-  CHECK_EQ(N, stack->length());
-
-  for (int i = 0; i < N; ++i) {
-    Handle<CallSiteInfo> info(CallSiteInfo::cast(stack->get(i)), isolate);
-    auto func_name =
-        Handle<String>::cast(CallSiteInfo::GetFunctionName(info))->ToCString();
-=======
   auto stack = isolate->GetSimpleStackTrace(Cast<JSObject>(exc));
   CHECK_EQ(N, stack->length());
 
@@ -72,7 +56,6 @@
     DirectHandle<CallSiteInfo> info(Cast<CallSiteInfo>(stack->get(i)), isolate);
     auto func_name =
         Cast<String>(CallSiteInfo::GetFunctionName(info))->ToCString();
->>>>>>> 626889fb
     CHECK_CSTREQ(excInfos[i].func_name, func_name.get());
     CHECK_EQ(excInfos[i].line_nr, CallSiteInfo::GetLineNumber(info));
     CHECK_EQ(excInfos[i].column, CallSiteInfo::GetColumnNumber(info));
@@ -86,13 +69,7 @@
 // Trigger a trap for executing unreachable.
 WASM_COMPILED_EXEC_TEST(Unreachable) {
   // Create a WasmRunner with stack checks and traps enabled.
-<<<<<<< HEAD
-  WasmRunner<void> r(execution_tier, kWasmOrigin, nullptr, "main",
-                     kRuntimeExceptionSupport);
-  TestSignatures sigs;
-=======
   WasmRunner<void> r(execution_tier, kWasmOrigin, nullptr, "main");
->>>>>>> 626889fb
 
   r.Build({WASM_UNREACHABLE});
   uint32_t wasm_index = r.function()->func_index;
@@ -124,13 +101,7 @@
 
 // Trigger a trap for loading from out-of-bounds.
 WASM_COMPILED_EXEC_TEST(IllegalLoad) {
-<<<<<<< HEAD
-  WasmRunner<void> r(execution_tier, kWasmOrigin, nullptr, "main",
-                     kRuntimeExceptionSupport);
-  TestSignatures sigs;
-=======
   WasmRunner<void> r(execution_tier, kWasmOrigin, nullptr, "main");
->>>>>>> 626889fb
 
   r.builder().AddMemory(0L);
 
