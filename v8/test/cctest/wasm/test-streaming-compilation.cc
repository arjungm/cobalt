--- conflicted
+++ resolved
@@ -34,23 +34,9 @@
     for (auto* job_handle : job_handles_) job_handle->ResetPlatform();
   }
 
-<<<<<<< HEAD
-  std::unique_ptr<v8::JobHandle> PostJob(
-      v8::TaskPriority priority,
-      std::unique_ptr<v8::JobTask> job_task) override {
-    auto job_handle = CreateJob(priority, std::move(job_task));
-    job_handle->NotifyConcurrencyIncrease();
-    return job_handle;
-  }
-
-  std::unique_ptr<v8::JobHandle> CreateJob(
-      v8::TaskPriority priority,
-      std::unique_ptr<v8::JobTask> job_task) override {
-=======
   std::unique_ptr<v8::JobHandle> CreateJobImpl(
       v8::TaskPriority priority, std::unique_ptr<v8::JobTask> job_task,
       const v8::SourceLocation& location) override {
->>>>>>> 626889fb
     auto orig_job_handle = v8::platform::NewDefaultJobHandle(
         this, priority, std::move(job_task), 1);
     auto job_handle =
@@ -77,12 +63,8 @@
  private:
   class MockTaskRunner final : public TaskRunner {
    public:
-<<<<<<< HEAD
-    void PostTask(std::unique_ptr<v8::Task> task) override {
-=======
     void PostTaskImpl(std::unique_ptr<v8::Task> task,
                       const SourceLocation& location) override {
->>>>>>> 626889fb
       base::MutexGuard lock_scope(&tasks_lock_);
       tasks_.push(std::move(task));
     }
@@ -124,9 +106,6 @@
         {
           base::MutexGuard lock_scope(&tasks_lock_);
           tasks.swap(tasks_);
-<<<<<<< HEAD
-        }
-=======
           // Move all delayed tasks which are ready for execution to {tasks_}.
           base::TimeTicks now = base::TimeTicks::Now();
           for (auto it = delayed_tasks_.begin(), end = delayed_tasks_.end();
@@ -141,7 +120,6 @@
         }
         // Stop if there are no tasks to execute. Otherwise execute the tasks,
         // then check again.
->>>>>>> 626889fb
         if (tasks.empty()) break;
         while (!tasks.empty()) {
           std::unique_ptr<Task> task = std::move(tasks.front());
@@ -201,11 +179,7 @@
  public:
   TestResolver(i::Isolate* isolate, CompilationState* state,
                std::string* error_message,
-<<<<<<< HEAD
-               Handle<WasmModuleObject>* module_object)
-=======
                IndirectHandle<WasmModuleObject>* module_object)
->>>>>>> 626889fb
       : isolate_(isolate),
         state_(state),
         error_message_(error_message),
@@ -231,11 +205,7 @@
   i::Isolate* isolate_;
   CompilationState* const state_;
   std::string* const error_message_;
-<<<<<<< HEAD
-  Handle<WasmModuleObject>* const module_object_;
-=======
   IndirectHandle<WasmModuleObject>* const module_object_;
->>>>>>> 626889fb
 };
 
 class StreamTester {
@@ -245,17 +215,10 @@
     Isolate* i_isolate = reinterpret_cast<i::Isolate*>(isolate);
     v8::Local<v8::Context> context = isolate->GetCurrentContext();
 
-<<<<<<< HEAD
-    WasmFeatures features = WasmFeatures::FromIsolate(i_isolate);
-    stream_ = GetWasmEngine()->StartStreamingCompilation(
-        i_isolate, features, v8::Utils::OpenHandle(*context),
-        "WebAssembly.compileStreaming()",
-=======
     WasmEnabledFeatures features = WasmEnabledFeatures::FromIsolate(i_isolate);
     stream_ = GetWasmEngine()->StartStreamingCompilation(
         i_isolate, features, CompileTimeImports{},
         v8::Utils::OpenDirectHandle(*context), "WebAssembly.compileStreaming()",
->>>>>>> 626889fb
         std::make_shared<TestResolver>(i_isolate, &state_, &error_message_,
                                        &module_object_));
   }
@@ -263,11 +226,7 @@
   std::shared_ptr<StreamingDecoder> stream() const { return stream_; }
 
   // Compiled module object, valid after successful compile.
-<<<<<<< HEAD
-  Handle<WasmModuleObject> module_object() const {
-=======
   DirectHandle<WasmModuleObject> module_object() const {
->>>>>>> 626889fb
     CHECK(!module_object_.is_null());
     return module_object_;
   }
@@ -310,12 +269,8 @@
   Zone zone_;
   CompilationState state_ = CompilationState::kPending;
   std::string error_message_;
-<<<<<<< HEAD
-  Handle<WasmModuleObject> module_object_;
-=======
   // This is always a global handle.
   IndirectHandle<WasmModuleObject> module_object_;
->>>>>>> 626889fb
   std::shared_ptr<StreamingDecoder> stream_;
 };
 }  // namespace
@@ -327,20 +282,11 @@
   v8::Context::Scope context_scope(context);                                 \
   /* Reduce tiering budget so we do not need to execute too long. */         \
   i::FlagScope<int> reduced_tiering_budget(&i::v8_flags.wasm_tiering_budget, \
-<<<<<<< HEAD
-                                           10);                              \
-=======
                                            1);                               \
->>>>>>> 626889fb
   RunStream_##name(&platform, isolate);
 
 #define STREAM_TEST(name)                                                  \
   void RunStream_##name(MockPlatform*, v8::Isolate*);                      \
-<<<<<<< HEAD
-  TEST_WITH_PLATFORM(Async##name, MockPlatform) { RUN_STREAM(name); }      \
-                                                                           \
-  TEST_WITH_PLATFORM(SingleThreaded##name, MockPlatform) {                 \
-=======
   TEST_WITH_PLATFORM(Async##name, MockPlatform) {                          \
     if (i::v8_flags.memory_balancer) return;                               \
     RUN_STREAM(name);                                                      \
@@ -348,7 +294,6 @@
                                                                            \
   TEST_WITH_PLATFORM(SingleThreaded##name, MockPlatform) {                 \
     if (i::v8_flags.memory_balancer) return;                               \
->>>>>>> 626889fb
     i::FlagScope<bool> single_threaded_scope(&i::v8_flags.single_threaded, \
                                              true);                        \
     RUN_STREAM(name);                                                      \
@@ -365,12 +310,7 @@
   uint8_t i = 0;
   for (const char* export_name : kExportNames) {
     WasmFunctionBuilder* f = builder.AddFunction(sigs.i_iii());
-<<<<<<< HEAD
-    uint8_t code[] = {kExprLocalGet, i, kExprEnd};
-    f->EmitCode(code, arraysize(code));
-=======
     f->EmitCode({kExprLocalGet, i, kExprEnd});
->>>>>>> 626889fb
     CHECK_GE(3, ++i);
     builder.AddExport(base::CStrVector(export_name), f);
   }
@@ -393,21 +333,6 @@
   CHECK_NOT_NULL(native_module);
 
   auto* i_isolate = reinterpret_cast<i::Isolate*>(isolate);
-<<<<<<< HEAD
-  ErrorThrower thrower{i_isolate, "GetValidCompiledModuleBytes"};
-  Handle<WasmInstanceObject> instance =
-      GetWasmEngine()
-          ->SyncInstantiate(i_isolate, &thrower, tester.module_object(), {}, {})
-          .ToHandleChecked();
-  CHECK(!thrower.error());
-
-  // Call the exported functions repeatedly until they are all tiered up.
-  std::vector<Handle<WasmExportedFunction>> exported_functions;
-  for (const char* export_name : kExportNames) {
-    exported_functions.push_back(
-        testing::GetExportedFunction(i_isolate, instance, export_name)
-            .ToHandleChecked());
-=======
   std::vector<IndirectHandle<WasmExportedFunction>> exported_functions;
   {
     ErrorThrower thrower{i_isolate, "GetValidCompiledModuleBytes"};
@@ -425,7 +350,6 @@
               .ToHandleChecked(),
           i_isolate));
     }
->>>>>>> 626889fb
   }
   while (true) {
     WasmCodeRefScope code_ref_scope;
@@ -435,16 +359,6 @@
         })) {
       break;
     }
-<<<<<<< HEAD
-    for (Handle<WasmExportedFunction> exported_function : exported_functions) {
-      Handle<Object> return_value =
-          Execution::Call(i_isolate, exported_function,
-                          ReadOnlyRoots{i_isolate}.undefined_value_handle(), 0,
-                          nullptr)
-              .ToHandleChecked();
-      CHECK(return_value->IsSmi());
-      CHECK_EQ(0, Smi::cast(*return_value).value());
-=======
     for (DirectHandle<WasmExportedFunction> exported_function :
          exported_functions) {
       DirectHandle<Object> return_value =
@@ -453,7 +367,6 @@
               .ToHandleChecked();
       CHECK(IsSmi(*return_value));
       CHECK_EQ(0, Cast<Smi>(*return_value).value());
->>>>>>> 626889fb
     }
     tester.RunCompilerTasks();
   }
@@ -461,11 +374,7 @@
   // Serialize the NativeModule.
   i::wasm::WasmSerializer serializer(native_module);
   size_t size = serializer.GetSerializedNativeModuleSize();
-<<<<<<< HEAD
-  std::vector<byte> buffer(size);
-=======
   std::vector<uint8_t> buffer(size);
->>>>>>> 626889fb
   CHECK(serializer.SerializeNativeModule(base::VectorOf(buffer)));
   ZoneBuffer result(zone, size);
   result.write(buffer.data(), size);
@@ -503,15 +412,10 @@
 
 size_t GetFunctionOffset(i::Isolate* isolate, base::Vector<const uint8_t> bytes,
                          size_t index) {
-<<<<<<< HEAD
-  ModuleResult result = DecodeWasmModule(WasmFeatures::All(), bytes, false,
-                                         ModuleOrigin::kWasmOrigin);
-=======
   WasmDetectedFeatures unused_detected_features;
   ModuleResult result =
       DecodeWasmModule(WasmEnabledFeatures::All(), bytes, false,
                        ModuleOrigin::kWasmOrigin, &unused_detected_features);
->>>>>>> 626889fb
   CHECK(result.ok());
   const WasmFunction* func = &result.value()->functions[index];
   return func->code.offset();
@@ -1324,15 +1228,10 @@
 
 STREAM_TEST(TestIncrementalCaching) {
   FLAG_VALUE_SCOPE(wasm_tier_up, false);
-<<<<<<< HEAD
-  constexpr int threshold = 10;
-  FlagScope<int> caching_treshold(&v8_flags.wasm_caching_threshold, threshold);
-=======
   constexpr int threshold = 10;  // 10 bytes
   FlagScope<int> caching_threshold(&v8_flags.wasm_caching_threshold, threshold);
   FlagScope<int> caching_hard_threshold(&v8_flags.wasm_caching_hard_threshold,
                                         threshold);
->>>>>>> 626889fb
   StreamTester tester(isolate);
   int call_cache_counter = 0;
   tester.stream()->SetMoreFunctionsCanBeSerializedCallback(
@@ -1344,11 +1243,7 @@
   ZoneBuffer buffer(tester.zone());
   TestSignatures sigs;
   WasmModuleBuilder builder(tester.zone());
-<<<<<<< HEAD
-  builder.SetMinMemorySize(1);
-=======
   builder.AddMemory(1);
->>>>>>> 626889fb
 
   base::Vector<const char> function_names[] = {
       base::CStrVector("f0"), base::CStrVector("f1"), base::CStrVector("f2")};
@@ -1380,47 +1275,6 @@
   tester.native_module();
   constexpr base::Vector<const char> kNoSourceUrl{"", 0};
   Isolate* i_isolate = reinterpret_cast<i::Isolate*>(isolate);
-<<<<<<< HEAD
-  Handle<Script> script = GetWasmEngine()->GetOrCreateScript(
-      i_isolate, tester.shared_native_module(), kNoSourceUrl);
-  Handle<WasmModuleObject> module_object =
-      WasmModuleObject::New(i_isolate, tester.shared_native_module(), script);
-  ErrorThrower thrower(i_isolate, "Instantiation");
-  // We instantiated before, so the second instantiation must also succeed:
-  Handle<WasmInstanceObject> instance =
-      GetWasmEngine()
-          ->SyncInstantiate(i_isolate, &thrower, module_object, {}, {})
-          .ToHandleChecked();
-  CHECK(!thrower.error());
-
-  WasmCodeRefScope code_scope;
-  NativeModule* module = tester.native_module();
-  CHECK(module->GetCode(0) == nullptr || module->GetCode(0)->is_liftoff());
-  CHECK(module->GetCode(1) == nullptr || module->GetCode(1)->is_liftoff());
-  CHECK(module->GetCode(2) == nullptr || module->GetCode(2)->is_liftoff());
-  // No TurboFan compilation happened yet, and therefore no call to the cache.
-  CHECK_EQ(0, call_cache_counter);
-  i::wasm::TriggerTierUp(*instance, 0);
-  tester.RunCompilerTasks();
-  CHECK(!module->GetCode(0)->is_liftoff());
-  CHECK(module->GetCode(1) == nullptr || module->GetCode(1)->is_liftoff());
-  CHECK(module->GetCode(2) == nullptr || module->GetCode(2)->is_liftoff());
-  CHECK_EQ(1, call_cache_counter);
-  size_t serialized_size;
-  {
-    i::wasm::WasmSerializer serializer(tester.native_module());
-    serialized_size = serializer.GetSerializedNativeModuleSize();
-  }
-  i::wasm::TriggerTierUp(*instance, 1);
-  tester.RunCompilerTasks();
-  CHECK(!module->GetCode(0)->is_liftoff());
-  CHECK(!module->GetCode(1)->is_liftoff());
-  CHECK(module->GetCode(2) == nullptr || module->GetCode(2)->is_liftoff());
-  CHECK_EQ(2, call_cache_counter);
-  {
-    i::wasm::WasmSerializer serializer(tester.native_module());
-    CHECK_LT(serialized_size, serializer.GetSerializedNativeModuleSize());
-=======
   IndirectHandle<WasmInstanceObject> instance;
   {
     DirectHandle<Script> script = GetWasmEngine()->GetOrCreateScript(
@@ -1472,7 +1326,6 @@
       i::wasm::WasmSerializer serializer(tester.native_module());
       CHECK_LT(serialized_size, serializer.GetSerializedNativeModuleSize());
     }
->>>>>>> 626889fb
   }
 }
 
@@ -1570,16 +1423,6 @@
 }
 
 STREAM_TEST(TestMoreFunctionsCanBeSerializedCallback) {
-<<<<<<< HEAD
-  // The "module compiled" callback (to be renamed to "top tier chunk finished"
-  // or similar) will only be triggered with dynamic tiering, so skip this test
-  // if dynamic tiering is disabled.
-  if (!v8_flags.wasm_dynamic_tiering) return;
-
-  // Reduce the caching threshold so that our three small functions trigger
-  // caching.
-  FlagScope<int> caching_treshold(&v8_flags.wasm_caching_threshold, 10);
-=======
   // The "more functions can be serialized" callback will only be triggered with
   // dynamic tiering, so skip this test if dynamic tiering is disabled.
   if (!v8_flags.wasm_dynamic_tiering) return;
@@ -1589,7 +1432,6 @@
   FlagScope<int> caching_threshold(&v8_flags.wasm_caching_threshold, 10);
   FlagScope<int> caching_hard_threshold(&v8_flags.wasm_caching_hard_threshold,
                                         10);
->>>>>>> 626889fb
   StreamTester tester(isolate);
   bool callback_called = false;
   tester.stream()->SetMoreFunctionsCanBeSerializedCallback(
@@ -1630,19 +1472,6 @@
   // Continue executing functions (eventually triggering tier-up) until the
   // callback is called at least once.
   auto* i_isolate = CcTest::i_isolate();
-<<<<<<< HEAD
-  ErrorThrower thrower{i_isolate, "TestMoreFunctionsCanBeSerializedCallback"};
-  Handle<WasmInstanceObject> instance =
-      GetWasmEngine()
-          ->SyncInstantiate(i_isolate, &thrower, tester.module_object(), {}, {})
-          .ToHandleChecked();
-  CHECK(!thrower.error());
-
-  Handle<WasmExportedFunction> exported_functions[]{
-      testing::GetExportedFunction(i_isolate, instance, "a").ToHandleChecked(),
-      testing::GetExportedFunction(i_isolate, instance, "b").ToHandleChecked(),
-      testing::GetExportedFunction(i_isolate, instance, "c").ToHandleChecked()};
-=======
   std::vector<IndirectHandle<WasmExportedFunction>> exported_functions;
   {
     ErrorThrower thrower{i_isolate, "TestMoreFunctionsCanBeSerializedCallback"};
@@ -1660,29 +1489,19 @@
           i_isolate));
     }
   }
->>>>>>> 626889fb
 
   // If Liftoff is enabled, then the callback should only be called after
   // tiering up.
   CHECK_IMPLIES(v8_flags.liftoff, !callback_called);
   while (!callback_called) {
-<<<<<<< HEAD
-    for (Handle<WasmExportedFunction> exported_function : exported_functions) {
-      Execution::Call(i_isolate, exported_function,
-                      ReadOnlyRoots{i_isolate}.undefined_value_handle(), 0,
-                      nullptr)
-=======
     for (DirectHandle<WasmExportedFunction> exported_function :
          exported_functions) {
       Execution::Call(i_isolate, exported_function,
                       i_isolate->factory()->undefined_value(), {})
->>>>>>> 626889fb
           .Check();
     }
     tester.RunCompilerTasks();
   }
-<<<<<<< HEAD
-=======
 }
 
 STREAM_TEST(TestMoreFunctionsCanBeSerializedCallbackWithTimeout) {
@@ -1899,7 +1718,6 @@
 
   // Caching should have been triggered now.
   CHECK(caching_was_triggered);
->>>>>>> 626889fb
 }
 
 // Test that a compile error contains the name of the function, even if the name
@@ -2003,12 +1821,7 @@
     TestSignatures sigs;
     WasmModuleBuilder builder(zone);
     WasmFunctionBuilder* f = builder.AddFunction(sigs.v_v());
-<<<<<<< HEAD
-    uint8_t code[] = {kExprEnd};
-    f->EmitCode(code, arraysize(code));
-=======
     f->EmitCode({kExprEnd});
->>>>>>> 626889fb
     builder.AddExport(base::VectorOf("foo", 3), f);
     builder.WriteTo(&buffer);
   }
