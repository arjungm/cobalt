// Copyright 2020 the V8 project authors. All rights reserved.
// Use of this source code is governed by a BSD-style license that can be
// found in the LICENSE file.

#include "src/wasm/wasm-export-wrapper-cache.h"
#include "src/wasm/wasm-module-builder.h"
#include "src/wasm/wasm-objects-inl.h"
#include "test/cctest/cctest.h"
#include "test/common/wasm/flag-utils.h"
#include "test/common/wasm/test-signatures.h"
#include "test/common/wasm/wasm-macro-gen.h"
#include "test/common/wasm/wasm-module-runner.h"

namespace v8 {
namespace internal {
namespace wasm {

// static
int WasmExportWrapperCache::CountWrappersForTesting(Isolate* isolate) {
  int num_wrappers = 0;
  Tagged<WeakFixedArray> wrappers = isolate->heap()->js_to_wasm_wrappers();
  for (int i = kReservedSlots, e = wrappers->length(); i < e;
       i += kSlotsPerEntry) {
    // Each entry consists of two array slots, for key and value:
    // If the key is Smi(kUnused), then the value is also Smi(kUnused).
    // Otherwise the key is Smi(hash) for a non-negative "hash" (sig index
    // plus receiver-is-first-param bit), and the value is either a weak
    // code wrapper or cleared.
    Tagged<MaybeObject> key = wrappers->get(i);
    CHECK(key.IsSmi());
    Tagged<MaybeObject> value = wrappers->get(i + 1);
    if (value.IsSmi()) {
      CHECK_EQ(key.ToSmi().value(), kUnused);
      CHECK_EQ(value.ToSmi().value(), kUnused);
      continue;
    }
    if (value.IsCleared()) continue;
    CHECK(value.IsWeak());
    CHECK(IsCodeWrapper(value.GetHeapObjectAssumeWeak()));
    Tagged<Code> code =
        Cast<CodeWrapper>(value.GetHeapObjectAssumeWeak())->code(isolate);
    CHECK_EQ(CodeKind::JS_TO_WASM_FUNCTION, code->kind());
    ++num_wrappers;
  }
  return num_wrappers;
}

namespace test_run_wasm_wrappers {

using testing::CompileAndInstantiateForTesting;

<<<<<<< HEAD
#if (V8_TARGET_ARCH_X64 || V8_TARGET_ARCH_ARM64)
namespace {
Handle<WasmInstanceObject> CompileModule(Zone* zone, Isolate* isolate,
                                         WasmModuleBuilder* builder) {
=======
#if V8_COMPRESS_POINTERS &&                                               \
    (V8_TARGET_ARCH_X64 || V8_TARGET_ARCH_ARM64 || V8_TARGET_ARCH_IA32 || \
     V8_TARGET_ARCH_ARM || V8_TARGET_ARCH_LOONG64)
namespace {
DirectHandle<WasmInstanceObject> CompileModule(Zone* zone, Isolate* isolate,
                                               WasmModuleBuilder* builder) {
>>>>>>> 626889fb
  ZoneBuffer buffer(zone);
  builder->WriteTo(&buffer);
  testing::SetupIsolateForWasmModule(isolate);
  ErrorThrower thrower(isolate, "CompileAndRunWasmModule");
<<<<<<< HEAD
  MaybeHandle<WasmInstanceObject> maybe_instance =
      CompileAndInstantiateForTesting(
          isolate, &thrower, ModuleWireBytes(buffer.begin(), buffer.end()));
=======
  MaybeDirectHandle<WasmInstanceObject> maybe_instance =
      CompileAndInstantiateForTesting(isolate, &thrower,
                                      base::VectorOf(buffer));
>>>>>>> 626889fb
  CHECK_WITH_MSG(!thrower.error(), thrower.error_msg());
  return maybe_instance.ToHandleChecked();
}

<<<<<<< HEAD
bool IsGeneric(Code wrapper) {
  return wrapper.is_builtin() &&
         wrapper.builtin_id() == Builtin::kGenericJSToWasmWrapper;
}

bool IsSpecific(Code wrapper) {
  return wrapper.kind() == CodeKind::JS_TO_WASM_FUNCTION;
}

Handle<Object> SmiHandle(Isolate* isolate, int value) {
  return Handle<Object>(Smi::FromInt(value), isolate);
}

void SmiCall(Isolate* isolate, Handle<WasmExportedFunction> exported_function,
             int argc, Handle<Object>* argv, int expected_result) {
  Handle<Object> receiver = isolate->factory()->undefined_value();
  Handle<Object> result =
      Execution::Call(isolate, exported_function, receiver, argc, argv)
          .ToHandleChecked();
  CHECK(result->IsSmi() && Smi::ToInt(*result) == expected_result);
=======
bool IsGeneric(Tagged<Code> wrapper) {
  return wrapper->is_builtin() &&
         wrapper->builtin_id() == Builtin::kJSToWasmWrapper;
}

bool IsSpecific(Tagged<Code> wrapper) {
  return wrapper->kind() == CodeKind::JS_TO_WASM_FUNCTION;
}

DirectHandle<Object> SmiHandle(Isolate* isolate, int value) {
  return DirectHandle<Object>(Smi::FromInt(value), isolate);
}

void SmiCall(Isolate* isolate,
             DirectHandle<WasmExportedFunction> exported_function,
             base::Vector<const DirectHandle<Object>> args,
             int expected_result) {
  DirectHandle<Object> receiver = isolate->factory()->undefined_value();
  DirectHandle<Object> result =
      Execution::Call(isolate, exported_function, receiver, args)
          .ToHandleChecked();
  CHECK(IsSmi(*result));
  CHECK_EQ(expected_result, Smi::ToInt(*result));
>>>>>>> 626889fb
}

void Cleanup() {
  // By sending a low memory notifications, we will try hard to collect all
  // garbage and will therefore also invoke all weak callbacks of actually
  // unreachable persistent handles.
  Isolate* isolate = CcTest::InitIsolateOnce();
  reinterpret_cast<v8::Isolate*>(isolate)->LowMemoryNotification();
}

}  // namespace

TEST(WrapperBudget) {
  {
    // This test assumes use of the generic wrapper.
    FlagScope<bool> use_wasm_generic_wrapper(&v8_flags.wasm_generic_wrapper,
                                             true);
<<<<<<< HEAD
    FlagScope<bool> use_enable_wasm_arm64_generic_wrapper(
      &v8_flags.enable_wasm_arm64_generic_wrapper,
      true);
=======
>>>>>>> 626889fb

    // Initialize the environment and create a module builder.
    AccountingAllocator allocator;
    Zone zone(&allocator, ZONE_NAME);
    Isolate* isolate = CcTest::InitIsolateOnce();
    HandleScope scope(isolate);
    WasmModuleBuilder* builder = zone.New<WasmModuleBuilder>(&zone);

    // Define the Wasm function.
    TestSignatures sigs;
    WasmFunctionBuilder* f = builder->AddFunction(sigs.i_ii());
    f->builder()->AddExport(base::CStrVector("main"), f);
<<<<<<< HEAD
    byte code[] = {WASM_I32_MUL(WASM_LOCAL_GET(0), WASM_LOCAL_GET(1)),
                   WASM_END};
    f->EmitCode(code, sizeof(code));

    // Compile the module.
    Handle<WasmInstanceObject> instance =
        CompileModule(&zone, isolate, builder);

    // Get the exported function and the function data.
    Handle<WasmExportedFunction> main_export =
        testing::GetExportedFunction(isolate, instance, "main")
            .ToHandleChecked();
    Handle<WasmExportedFunctionData> main_function_data =
        handle(main_export->shared().wasm_exported_function_data(), isolate);

    // Check that the generic-wrapper budget has initially a value of
    // kGenericWrapperBudget.
    CHECK_EQ(main_function_data->wrapper_budget(), kGenericWrapperBudget);
    CHECK_GT(kGenericWrapperBudget, 0);

    // Call the exported Wasm function.
    Handle<Object> params[2] = {SmiHandle(isolate, 6), SmiHandle(isolate, 7)};
    SmiCall(isolate, main_export, 2, params, 42);

    // Check that the budget has now a value of (kGenericWrapperBudget - 1).
    CHECK_EQ(main_function_data->wrapper_budget(), kGenericWrapperBudget - 1);
=======
    f->EmitCode({WASM_I32_MUL(WASM_LOCAL_GET(0), WASM_LOCAL_GET(1)), WASM_END});

    // Compile the module.
    DirectHandle<WasmInstanceObject> instance =
        CompileModule(&zone, isolate, builder);

    // Get the exported function and the function data.
    DirectHandle<WasmExportedFunction> main_export =
        testing::GetExportedFunction(isolate, instance, "main")
            .ToHandleChecked();
    DirectHandle<WasmExportedFunctionData> main_function_data(
        main_export->shared()->wasm_exported_function_data(), isolate);

    // Check that the generic-wrapper budget has initially a value of
    // kGenericWrapperBudget.
    CHECK_EQ(Smi::ToInt(main_function_data->wrapper_budget()->value()),
             kGenericWrapperBudget);
    static_assert(kGenericWrapperBudget > 0);

    // Call the exported Wasm function.
    DirectHandle<Object> params[] = {SmiHandle(isolate, 6),
                                     SmiHandle(isolate, 7)};
    SmiCall(isolate, main_export, base::VectorOf(params), 42);

    // Check that the budget has now a value of (kGenericWrapperBudget - 1).
    CHECK_EQ(Smi::ToInt(main_function_data->wrapper_budget()->value()),
             kGenericWrapperBudget - 1);
>>>>>>> 626889fb
  }
  Cleanup();
}

TEST(WrapperReplacement) {
  {
    // This test assumes use of the generic wrapper.
    FlagScope<bool> use_wasm_generic_wrapper(&v8_flags.wasm_generic_wrapper,
                                             true);
<<<<<<< HEAD
    FlagScope<bool> use_enable_wasm_arm64_generic_wrapper(
      &v8_flags.enable_wasm_arm64_generic_wrapper,
      true);
=======
>>>>>>> 626889fb

    // Initialize the environment and create a module builder.
    AccountingAllocator allocator;
    Zone zone(&allocator, ZONE_NAME);
    Isolate* isolate = CcTest::InitIsolateOnce();
    HandleScope scope(isolate);
    WasmModuleBuilder* builder = zone.New<WasmModuleBuilder>(&zone);

    // Define the Wasm function.
    TestSignatures sigs;
    WasmFunctionBuilder* f = builder->AddFunction(sigs.i_i());
    f->builder()->AddExport(base::CStrVector("main"), f);
<<<<<<< HEAD
    byte code[] = {WASM_LOCAL_GET(0), WASM_END};
    f->EmitCode(code, sizeof(code));

    // Compile the module.
    Handle<WasmInstanceObject> instance =
        CompileModule(&zone, isolate, builder);

    // Get the exported function and the function data.
    Handle<WasmExportedFunction> main_export =
        testing::GetExportedFunction(isolate, instance, "main")
            .ToHandleChecked();
    Handle<WasmExportedFunctionData> main_function_data =
        handle(main_export->shared().wasm_exported_function_data(), isolate);

    // Check that the generic-wrapper budget has initially a value of
    // kGenericWrapperBudget.
    CHECK_EQ(main_function_data->wrapper_budget(), kGenericWrapperBudget);
    CHECK_GT(kGenericWrapperBudget, 0);

    // Set the generic-wrapper budget to a value that allows for a few
    // more calls through the generic wrapper.
    const int remaining_budget =
        std::min(static_cast<int>(kGenericWrapperBudget), 2);
    main_function_data->set_wrapper_budget(remaining_budget);

    // Call the exported Wasm function as many times as required to almost
    // exhaust the remaining budget for using the generic wrapper.
    Handle<Code> wrapper_before_call;
    for (int i = remaining_budget; i > 0; --i) {
      // Verify that the wrapper to be used is the generic one.
      wrapper_before_call = handle(main_function_data->wrapper_code(), isolate);
      CHECK(IsGeneric(*wrapper_before_call));
      // Call the function.
      Handle<Object> params[1] = {SmiHandle(isolate, i)};
      SmiCall(isolate, main_export, 1, params, i);
      // Verify that the budget has now a value of (i - 1).
      CHECK_EQ(main_function_data->wrapper_budget(), i - 1);
    }

    // Get the wrapper-code object after the wrapper replacement.
    Code wrapper_after_call = main_function_data->wrapper_code();

    // Verify that the budget has been exhausted.
    CHECK_EQ(main_function_data->wrapper_budget(), 0);
    // Verify that the wrapper-code object has changed and the wrapper is now a
    // specific one.
    CHECK_NE(wrapper_after_call, *wrapper_before_call);
=======
    f->EmitCode({WASM_LOCAL_GET(0), WASM_END});

    // Compile the module.
    DirectHandle<WasmInstanceObject> instance =
        CompileModule(&zone, isolate, builder);

    // Get the exported function and the function data.
    DirectHandle<WasmExportedFunction> main_export =
        testing::GetExportedFunction(isolate, instance, "main")
            .ToHandleChecked();
    DirectHandle<WasmExportedFunctionData> main_function_data(
        main_export->shared()->wasm_exported_function_data(), isolate);

    // Check that the generic-wrapper budget has initially a value of
    // kGenericWrapperBudget.
    CHECK_EQ(Smi::ToInt(main_function_data->wrapper_budget()->value()),
             kGenericWrapperBudget);
    static_assert(kGenericWrapperBudget > 0);

    // Set the generic-wrapper budget to a value that allows for a few
    // more calls through the generic wrapper.
    const int remaining_budget =
        std::min(static_cast<int>(kGenericWrapperBudget), 2);
    main_function_data->wrapper_budget()->set_value(
        Smi::FromInt(remaining_budget));

    // Call the exported Wasm function as many times as required to almost
    // exhaust the remaining budget for using the generic wrapper.
    DirectHandle<Code> wrapper_before_call;
    for (int i = remaining_budget; i > 0; --i) {
      // Verify that the wrapper to be used is the generic one.
      wrapper_before_call =
          direct_handle(main_function_data->wrapper_code(isolate), isolate);
      CHECK(IsGeneric(*wrapper_before_call));
      // Call the function.
      DirectHandle<Object> params[] = {SmiHandle(isolate, i)};
      SmiCall(isolate, main_export, base::VectorOf(params), i);
      // Verify that the budget has now a value of (i - 1).
      CHECK_EQ(Smi::ToInt(main_function_data->wrapper_budget()->value()),
               i - 1);
    }

    // Get the wrapper-code object after the wrapper replacement.
    Tagged<Code> wrapper_after_call = main_function_data->wrapper_code(isolate);

    // Verify that the budget has been exhausted.
    CHECK_EQ(Smi::ToInt(main_function_data->wrapper_budget()->value()), 0);
    // Verify that the wrapper-code object has changed and the wrapper is now a
    // specific one.
    // TODO(saelo): here we have to use full pointer comparison while not all
    // Code objects have been moved into trusted space.
    static_assert(!kAllCodeObjectsLiveInTrustedSpace);
    CHECK(!wrapper_after_call.SafeEquals(*wrapper_before_call));
>>>>>>> 626889fb
    CHECK(IsSpecific(wrapper_after_call));
  }
  Cleanup();
}

TEST(EagerWrapperReplacement) {
  {
    // This test assumes use of the generic wrapper.
    FlagScope<bool> use_wasm_generic_wrapper(&v8_flags.wasm_generic_wrapper,
                                             true);
<<<<<<< HEAD
    FlagScope<bool> use_enable_wasm_arm64_generic_wrapper(
      &v8_flags.enable_wasm_arm64_generic_wrapper,
      true);
=======
>>>>>>> 626889fb

    // Initialize the environment and create a module builder.
    AccountingAllocator allocator;
    Zone zone(&allocator, ZONE_NAME);
    Isolate* isolate = CcTest::InitIsolateOnce();
    HandleScope scope(isolate);
    WasmModuleBuilder* builder = zone.New<WasmModuleBuilder>(&zone);

    // Define three Wasm functions.
    // Two of these functions (add and mult) will share the same signature,
    // while the other one (id) won't.
    TestSignatures sigs;
    WasmFunctionBuilder* add = builder->AddFunction(sigs.i_ii());
    add->builder()->AddExport(base::CStrVector("add"), add);
<<<<<<< HEAD
    byte add_code[] = {WASM_I32_ADD(WASM_LOCAL_GET(0), WASM_LOCAL_GET(1)),
                       WASM_END};
    add->EmitCode(add_code, sizeof(add_code));
    WasmFunctionBuilder* mult = builder->AddFunction(sigs.i_ii());
    mult->builder()->AddExport(base::CStrVector("mult"), mult);
    byte mult_code[] = {WASM_I32_MUL(WASM_LOCAL_GET(0), WASM_LOCAL_GET(1)),
                        WASM_END};
    mult->EmitCode(mult_code, sizeof(mult_code));
    WasmFunctionBuilder* id = builder->AddFunction(sigs.i_i());
    id->builder()->AddExport(base::CStrVector("id"), id);
    byte id_code[] = {WASM_LOCAL_GET(0), WASM_END};
    id->EmitCode(id_code, sizeof(id_code));

    // Compile the module.
    Handle<WasmInstanceObject> instance =
        CompileModule(&zone, isolate, builder);

    // Get the exported functions.
    Handle<WasmExportedFunction> add_export =
        testing::GetExportedFunction(isolate, instance, "add")
            .ToHandleChecked();
    Handle<WasmExportedFunction> mult_export =
        testing::GetExportedFunction(isolate, instance, "mult")
            .ToHandleChecked();
    Handle<WasmExportedFunction> id_export =
        testing::GetExportedFunction(isolate, instance, "id").ToHandleChecked();

    // Get the function data for all exported functions.
    Handle<WasmExportedFunctionData> add_function_data =
        handle(add_export->shared().wasm_exported_function_data(), isolate);
    Handle<WasmExportedFunctionData> mult_function_data =
        handle(mult_export->shared().wasm_exported_function_data(), isolate);
    Handle<WasmExportedFunctionData> id_function_data =
        handle(id_export->shared().wasm_exported_function_data(), isolate);

    // Set the remaining generic-wrapper budget for add to 1,
    // so that the next call to it will cause the function to tier up.
    add_function_data->set_wrapper_budget(1);

    // Verify that the generic-wrapper budgets for all functions are correct.
    CHECK_EQ(add_function_data->wrapper_budget(), 1);
    CHECK_EQ(mult_function_data->wrapper_budget(), kGenericWrapperBudget);
    CHECK_EQ(id_function_data->wrapper_budget(), kGenericWrapperBudget);

    // Verify that all functions are set to use the generic wrapper.
    CHECK(IsGeneric(add_function_data->wrapper_code()));
    CHECK(IsGeneric(mult_function_data->wrapper_code()));
    CHECK(IsGeneric(id_function_data->wrapper_code()));

    // Call the add function to trigger the tier up.
    {
      Handle<Object> params[2] = {SmiHandle(isolate, 10),
                                  SmiHandle(isolate, 11)};
      SmiCall(isolate, add_export, 2, params, 21);
      // Verify that the generic-wrapper budgets for all functions are correct.
      CHECK_EQ(add_function_data->wrapper_budget(), 0);
      CHECK_EQ(mult_function_data->wrapper_budget(), kGenericWrapperBudget);
      CHECK_EQ(id_function_data->wrapper_budget(), kGenericWrapperBudget);
      // Verify that the tier-up of the add function replaced the wrapper
      // for both the add and the mult functions, but not the id function.
      CHECK(IsSpecific(add_function_data->wrapper_code()));
      CHECK(IsSpecific(mult_function_data->wrapper_code()));
      CHECK(IsGeneric(id_function_data->wrapper_code()));
=======
    add->EmitCode(
        {WASM_I32_ADD(WASM_LOCAL_GET(0), WASM_LOCAL_GET(1)), WASM_END});
    WasmFunctionBuilder* mult = builder->AddFunction(sigs.i_ii());
    mult->builder()->AddExport(base::CStrVector("mult"), mult);
    mult->EmitCode(
        {WASM_I32_MUL(WASM_LOCAL_GET(0), WASM_LOCAL_GET(1)), WASM_END});
    WasmFunctionBuilder* id = builder->AddFunction(sigs.i_i());
    id->builder()->AddExport(base::CStrVector("id"), id);
    id->EmitCode({WASM_LOCAL_GET(0), WASM_END});

    // Compile the module.
    DirectHandle<WasmInstanceObject> instance =
        CompileModule(&zone, isolate, builder);

    // Get the exported functions.
    DirectHandle<WasmExportedFunction> add_export =
        testing::GetExportedFunction(isolate, instance, "add")
            .ToHandleChecked();
    DirectHandle<WasmExportedFunction> mult_export =
        testing::GetExportedFunction(isolate, instance, "mult")
            .ToHandleChecked();
    DirectHandle<WasmExportedFunction> id_export =
        testing::GetExportedFunction(isolate, instance, "id").ToHandleChecked();

    // Get the function data for all exported functions.
    DirectHandle<WasmExportedFunctionData> add_function_data(
        add_export->shared()->wasm_exported_function_data(), isolate);
    DirectHandle<WasmExportedFunctionData> mult_function_data(
        mult_export->shared()->wasm_exported_function_data(), isolate);
    DirectHandle<WasmExportedFunctionData> id_function_data(
        id_export->shared()->wasm_exported_function_data(), isolate);

    // Set the remaining generic-wrapper budget for add to 1,
    // so that the next call to it will cause the function to tier up.
    add_function_data->wrapper_budget()->set_value(Smi::FromInt(1));

    // Verify that the generic-wrapper budgets for all functions are correct.
    CHECK_EQ(Smi::ToInt(add_function_data->wrapper_budget()->value()), 1);
    CHECK_EQ(Smi::ToInt(mult_function_data->wrapper_budget()->value()),
             kGenericWrapperBudget);
    CHECK_EQ(Smi::ToInt(id_function_data->wrapper_budget()->value()),
             kGenericWrapperBudget);

    // Verify that all functions are set to use the generic wrapper.
    CHECK(IsGeneric(add_function_data->wrapper_code(isolate)));
    CHECK(IsGeneric(mult_function_data->wrapper_code(isolate)));
    CHECK(IsGeneric(id_function_data->wrapper_code(isolate)));

    // Call the add function to trigger the tier up.
    {
      DirectHandle<Object> params[] = {SmiHandle(isolate, 10),
                                       SmiHandle(isolate, 11)};
      SmiCall(isolate, add_export, base::VectorOf(params), 21);
      // Verify that the generic-wrapper budgets for all functions are correct.
      CHECK_EQ(Smi::ToInt(add_function_data->wrapper_budget()->value()), 0);
      CHECK_EQ(Smi::ToInt(mult_function_data->wrapper_budget()->value()),
               kGenericWrapperBudget);
      CHECK_EQ(Smi::ToInt(id_function_data->wrapper_budget()->value()),
               kGenericWrapperBudget);
      // Verify that the tier-up of the add function replaced the wrapper
      // for both the add and the mult functions, but not the id function.
      CHECK(IsSpecific(add_function_data->wrapper_code(isolate)));
      CHECK(IsSpecific(mult_function_data->wrapper_code(isolate)));
      CHECK(IsGeneric(id_function_data->wrapper_code(isolate)));
>>>>>>> 626889fb
    }

    // Call the mult function to verify that the compiled wrapper is used.
    {
<<<<<<< HEAD
      Handle<Object> params[2] = {SmiHandle(isolate, 6), SmiHandle(isolate, 7)};
      SmiCall(isolate, mult_export, 2, params, 42);
      // Verify that mult's budget is still intact, which means that the call
      // didn't go through the generic wrapper.
      CHECK_EQ(mult_function_data->wrapper_budget(), kGenericWrapperBudget);
=======
      DirectHandle<Object> params[] = {SmiHandle(isolate, 6),
                                       SmiHandle(isolate, 7)};
      SmiCall(isolate, mult_export, base::VectorOf(params), 42);
      // Verify that mult's budget is still intact, which means that the call
      // didn't go through the generic wrapper.
      CHECK_EQ(Smi::ToInt(mult_function_data->wrapper_budget()->value()),
               kGenericWrapperBudget);
>>>>>>> 626889fb
    }

    // Call the id function to verify that the generic wrapper is used.
    {
<<<<<<< HEAD
      Handle<Object> params[1] = {SmiHandle(isolate, 6)};
      SmiCall(isolate, id_export, 1, params, 6);
      // Verify that id's budget decreased by 1, which means that the call
      // used the generic wrapper.
      CHECK_EQ(id_function_data->wrapper_budget(), kGenericWrapperBudget - 1);
    }
  }
  Cleanup();
}

TEST(WrapperReplacement_IndirectExport) {
  {
    // This test assumes use of the generic wrapper.
    FlagScope<bool> use_wasm_generic_wrapper(&v8_flags.wasm_generic_wrapper,
                                             true);
    FlagScope<bool> use_enable_wasm_arm64_generic_wrapper(
      &v8_flags.enable_wasm_arm64_generic_wrapper,
      true);

    // Initialize the environment and create a module builder.
    AccountingAllocator allocator;
    Zone zone(&allocator, ZONE_NAME);
    Isolate* isolate = CcTest::InitIsolateOnce();
    HandleScope scope(isolate);
    WasmModuleBuilder* builder = zone.New<WasmModuleBuilder>(&zone);

    // Define a Wasm function, but do not add it to the exports.
    TestSignatures sigs;
    WasmFunctionBuilder* f = builder->AddFunction(sigs.i_i());
    byte code[] = {WASM_LOCAL_GET(0), WASM_END};
    f->EmitCode(code, sizeof(code));
    uint32_t function_index = f->func_index();

    // Export a table of indirect functions.
    const uint32_t table_size = 2;
    const uint32_t table_index =
        builder->AddTable(kWasmFuncRef, table_size, table_size);
    builder->AddExport(base::CStrVector("exported_table"), kExternalTable, 0);

    // Point from the exported table to the Wasm function.
    builder->SetIndirectFunction(
        table_index, 0, function_index,
        WasmModuleBuilder::WasmElemSegment::kRelativeToImports);

    // Compile the module.
    Handle<WasmInstanceObject> instance =
        CompileModule(&zone, isolate, builder);

    // Get the exported table.
    Handle<WasmTableObject> table(
        WasmTableObject::cast(instance->tables().get(table_index)), isolate);
    // Get the Wasm function through the exported table.
    Handle<Object> function =
        WasmTableObject::Get(isolate, table, function_index);
    Handle<WasmExportedFunction> indirect_function =
        Handle<WasmExportedFunction>::cast(
            WasmInternalFunction::GetOrCreateExternal(
                Handle<WasmInternalFunction>::cast(function)));
    // Get the function data.
    Handle<WasmExportedFunctionData> indirect_function_data(
        indirect_function->shared().wasm_exported_function_data(), isolate);

    // Verify that the generic-wrapper budget has initially a value of
    // kGenericWrapperBudget and the wrapper to be used for calls to the
    // indirect function is the generic one.
    CHECK(IsGeneric(indirect_function_data->wrapper_code()));
    CHECK(indirect_function_data->wrapper_budget() == kGenericWrapperBudget);

    // Set the remaining generic-wrapper budget for the indirect function to 1,
    // so that the next call to it will cause the function to tier up.
    indirect_function_data->set_wrapper_budget(1);

    // Call the Wasm function.
    Handle<Object> params[1] = {SmiHandle(isolate, 6)};
    SmiCall(isolate, indirect_function, 1, params, 6);

    // Verify that the budget is now exhausted and the generic wrapper has been
    // replaced by a specific one.
    CHECK_EQ(indirect_function_data->wrapper_budget(), 0);
    CHECK(IsSpecific(indirect_function_data->wrapper_code()));
=======
      DirectHandle<Object> params[] = {SmiHandle(isolate, 6)};
      SmiCall(isolate, id_export, base::VectorOf(params), 6);
      // Verify that id's budget decreased by 1, which means that the call
      // used the generic wrapper.
      CHECK_EQ(Smi::ToInt(id_function_data->wrapper_budget()->value()),
               kGenericWrapperBudget - 1);
    }
>>>>>>> 626889fb
  }
  Cleanup();
}

TEST(WrapperReplacement_IndirectExport) {
  {
    // This test assumes use of the generic wrapper.
    FlagScope<bool> use_wasm_generic_wrapper(&v8_flags.wasm_generic_wrapper,
                                             true);

    // Initialize the environment and create a module builder.
    AccountingAllocator allocator;
    Zone zone(&allocator, ZONE_NAME);
    Isolate* isolate = CcTest::InitIsolateOnce();
    HandleScope scope(isolate);
    WasmModuleBuilder* builder = zone.New<WasmModuleBuilder>(&zone);

    // Define a Wasm function, but do not add it to the exports.
    TestSignatures sigs;
    WasmFunctionBuilder* f = builder->AddFunction(sigs.i_i());
    f->EmitCode({WASM_LOCAL_GET(0), WASM_END});
    uint32_t function_index = f->func_index();

    // Export a table of indirect functions.
    const uint32_t table_size = 2;
    const uint32_t table_index =
        builder->AddTable(kWasmFuncRef, table_size, table_size);
    builder->AddExport(base::CStrVector("exported_table"), kExternalTable, 0);

    // Point from the exported table to the Wasm function.
    builder->SetIndirectFunction(
        table_index, 0, function_index,
        WasmModuleBuilder::WasmElemSegment::kRelativeToImports);

    // Compile the module.
    DirectHandle<WasmInstanceObject> instance =
        CompileModule(&zone, isolate, builder);

    // Get the exported table.
    DirectHandle<WasmTableObject> table(
        Cast<WasmTableObject>(
            instance->trusted_data(isolate)->tables()->get(table_index)),
        isolate);
    // Get the Wasm function through the exported table.
    DirectHandle<WasmFuncRef> func_ref =
        Cast<WasmFuncRef>(WasmTableObject::Get(isolate, table, function_index));
    DirectHandle<WasmInternalFunction> internal_function{
        func_ref->internal(isolate), isolate};
    DirectHandle<WasmExportedFunction> indirect_function =
        Cast<WasmExportedFunction>(
            WasmInternalFunction::GetOrCreateExternal(internal_function));
    // Get the function data.
    DirectHandle<WasmExportedFunctionData> indirect_function_data(
        indirect_function->shared()->wasm_exported_function_data(), isolate);

    // Verify that the generic-wrapper budget has initially a value of
    // kGenericWrapperBudget and the wrapper to be used for calls to the
    // indirect function is the generic one.
    CHECK(IsGeneric(indirect_function_data->wrapper_code(isolate)));
    CHECK(Smi::ToInt(indirect_function_data->wrapper_budget()->value()) ==
          kGenericWrapperBudget);

    // Set the remaining generic-wrapper budget for the indirect function to 1,
    // so that the next call to it will cause the function to tier up.
    indirect_function_data->wrapper_budget()->set_value(Smi::FromInt(1));

    // Call the Wasm function.
    DirectHandle<Object> params[] = {SmiHandle(isolate, 6)};
    SmiCall(isolate, indirect_function, base::VectorOf(params), 6);

    // Verify that the budget is now exhausted and the generic wrapper has been
    // replaced by a specific one.
    CHECK_EQ(Smi::ToInt(indirect_function_data->wrapper_budget()->value()), 0);
    CHECK(IsSpecific(indirect_function_data->wrapper_code(isolate)));
  }
  Cleanup();
}

TEST(JSToWasmWrapperGarbageCollection) {
  Isolate* isolate = CcTest::InitIsolateOnce();
  {
    // Initialize the environment and create a module builder.
    AccountingAllocator allocator;
    Zone zone{&allocator, ZONE_NAME};
    HandleScope scope{isolate};
    WasmModuleBuilder builder{&zone};

    // Define an exported Wasm function.
    TestSignatures sigs;
    WasmFunctionBuilder* f = builder.AddFunction(sigs.i_v());
    builder.AddExport(base::CStrVector("main"), f);
    f->EmitCode({WASM_ONE, WASM_END});

    // Before compilation there should be no compiled wrappers.
    CHECK_EQ(0, WasmExportWrapperCache::CountWrappersForTesting(isolate));

    // Compile the module.
    DirectHandle<WasmInstanceObject> instance =
        CompileModule(&zone, isolate, &builder);

    // If the generic wrapper is disabled, this should have compiled a wrapper.
    CHECK_EQ(v8_flags.wasm_generic_wrapper ? 0 : 1,
             WasmExportWrapperCache::CountWrappersForTesting(isolate));

    // Get the exported function and the function data.
    DirectHandle<WasmExportedFunction> main_function =
        testing::GetExportedFunction(isolate, instance, "main")
            .ToHandleChecked();
    DirectHandle<WasmExportedFunctionData> main_function_data(
        main_function->shared()->wasm_exported_function_data(), isolate);

    // Set the remaining generic-wrapper budget for add to 1,
    // so that the next call to it will cause the function to tier up.
    main_function_data->wrapper_budget()->set_value(Smi::FromInt(1));

    // Call the Wasm function.
    SmiCall(isolate, main_function, {}, 1);

    // There should be exactly one compiled wrapper now.
    CHECK_EQ(1, WasmExportWrapperCache::CountWrappersForTesting(isolate));
  }

  // After GC all compiled wrappers must be cleared again.
  {
    // Disable stack scanning in case CSS is being used to prevent references
    // that leaked to the C++ stack from keeping the wrapper alive.
    DisableConservativeStackScanningScopeForTesting no_stack_scanning(
        isolate->heap());
    Cleanup();
  }

  CHECK_EQ(0, WasmExportWrapperCache::CountWrappersForTesting(isolate));
}
#endif

}  // namespace test_run_wasm_wrappers
}  // namespace wasm
}  // namespace internal
}  // namespace v8<|MERGE_RESOLUTION|>--- conflicted
+++ resolved
@@ -49,58 +49,23 @@
 
 using testing::CompileAndInstantiateForTesting;
 
-<<<<<<< HEAD
-#if (V8_TARGET_ARCH_X64 || V8_TARGET_ARCH_ARM64)
-namespace {
-Handle<WasmInstanceObject> CompileModule(Zone* zone, Isolate* isolate,
-                                         WasmModuleBuilder* builder) {
-=======
 #if V8_COMPRESS_POINTERS &&                                               \
     (V8_TARGET_ARCH_X64 || V8_TARGET_ARCH_ARM64 || V8_TARGET_ARCH_IA32 || \
      V8_TARGET_ARCH_ARM || V8_TARGET_ARCH_LOONG64)
 namespace {
 DirectHandle<WasmInstanceObject> CompileModule(Zone* zone, Isolate* isolate,
                                                WasmModuleBuilder* builder) {
->>>>>>> 626889fb
   ZoneBuffer buffer(zone);
   builder->WriteTo(&buffer);
   testing::SetupIsolateForWasmModule(isolate);
   ErrorThrower thrower(isolate, "CompileAndRunWasmModule");
-<<<<<<< HEAD
-  MaybeHandle<WasmInstanceObject> maybe_instance =
-      CompileAndInstantiateForTesting(
-          isolate, &thrower, ModuleWireBytes(buffer.begin(), buffer.end()));
-=======
   MaybeDirectHandle<WasmInstanceObject> maybe_instance =
       CompileAndInstantiateForTesting(isolate, &thrower,
                                       base::VectorOf(buffer));
->>>>>>> 626889fb
   CHECK_WITH_MSG(!thrower.error(), thrower.error_msg());
   return maybe_instance.ToHandleChecked();
 }
 
-<<<<<<< HEAD
-bool IsGeneric(Code wrapper) {
-  return wrapper.is_builtin() &&
-         wrapper.builtin_id() == Builtin::kGenericJSToWasmWrapper;
-}
-
-bool IsSpecific(Code wrapper) {
-  return wrapper.kind() == CodeKind::JS_TO_WASM_FUNCTION;
-}
-
-Handle<Object> SmiHandle(Isolate* isolate, int value) {
-  return Handle<Object>(Smi::FromInt(value), isolate);
-}
-
-void SmiCall(Isolate* isolate, Handle<WasmExportedFunction> exported_function,
-             int argc, Handle<Object>* argv, int expected_result) {
-  Handle<Object> receiver = isolate->factory()->undefined_value();
-  Handle<Object> result =
-      Execution::Call(isolate, exported_function, receiver, argc, argv)
-          .ToHandleChecked();
-  CHECK(result->IsSmi() && Smi::ToInt(*result) == expected_result);
-=======
 bool IsGeneric(Tagged<Code> wrapper) {
   return wrapper->is_builtin() &&
          wrapper->builtin_id() == Builtin::kJSToWasmWrapper;
@@ -124,7 +89,6 @@
           .ToHandleChecked();
   CHECK(IsSmi(*result));
   CHECK_EQ(expected_result, Smi::ToInt(*result));
->>>>>>> 626889fb
 }
 
 void Cleanup() {
@@ -142,12 +106,6 @@
     // This test assumes use of the generic wrapper.
     FlagScope<bool> use_wasm_generic_wrapper(&v8_flags.wasm_generic_wrapper,
                                              true);
-<<<<<<< HEAD
-    FlagScope<bool> use_enable_wasm_arm64_generic_wrapper(
-      &v8_flags.enable_wasm_arm64_generic_wrapper,
-      true);
-=======
->>>>>>> 626889fb
 
     // Initialize the environment and create a module builder.
     AccountingAllocator allocator;
@@ -160,34 +118,6 @@
     TestSignatures sigs;
     WasmFunctionBuilder* f = builder->AddFunction(sigs.i_ii());
     f->builder()->AddExport(base::CStrVector("main"), f);
-<<<<<<< HEAD
-    byte code[] = {WASM_I32_MUL(WASM_LOCAL_GET(0), WASM_LOCAL_GET(1)),
-                   WASM_END};
-    f->EmitCode(code, sizeof(code));
-
-    // Compile the module.
-    Handle<WasmInstanceObject> instance =
-        CompileModule(&zone, isolate, builder);
-
-    // Get the exported function and the function data.
-    Handle<WasmExportedFunction> main_export =
-        testing::GetExportedFunction(isolate, instance, "main")
-            .ToHandleChecked();
-    Handle<WasmExportedFunctionData> main_function_data =
-        handle(main_export->shared().wasm_exported_function_data(), isolate);
-
-    // Check that the generic-wrapper budget has initially a value of
-    // kGenericWrapperBudget.
-    CHECK_EQ(main_function_data->wrapper_budget(), kGenericWrapperBudget);
-    CHECK_GT(kGenericWrapperBudget, 0);
-
-    // Call the exported Wasm function.
-    Handle<Object> params[2] = {SmiHandle(isolate, 6), SmiHandle(isolate, 7)};
-    SmiCall(isolate, main_export, 2, params, 42);
-
-    // Check that the budget has now a value of (kGenericWrapperBudget - 1).
-    CHECK_EQ(main_function_data->wrapper_budget(), kGenericWrapperBudget - 1);
-=======
     f->EmitCode({WASM_I32_MUL(WASM_LOCAL_GET(0), WASM_LOCAL_GET(1)), WASM_END});
 
     // Compile the module.
@@ -215,7 +145,6 @@
     // Check that the budget has now a value of (kGenericWrapperBudget - 1).
     CHECK_EQ(Smi::ToInt(main_function_data->wrapper_budget()->value()),
              kGenericWrapperBudget - 1);
->>>>>>> 626889fb
   }
   Cleanup();
 }
@@ -225,12 +154,6 @@
     // This test assumes use of the generic wrapper.
     FlagScope<bool> use_wasm_generic_wrapper(&v8_flags.wasm_generic_wrapper,
                                              true);
-<<<<<<< HEAD
-    FlagScope<bool> use_enable_wasm_arm64_generic_wrapper(
-      &v8_flags.enable_wasm_arm64_generic_wrapper,
-      true);
-=======
->>>>>>> 626889fb
 
     // Initialize the environment and create a module builder.
     AccountingAllocator allocator;
@@ -243,55 +166,6 @@
     TestSignatures sigs;
     WasmFunctionBuilder* f = builder->AddFunction(sigs.i_i());
     f->builder()->AddExport(base::CStrVector("main"), f);
-<<<<<<< HEAD
-    byte code[] = {WASM_LOCAL_GET(0), WASM_END};
-    f->EmitCode(code, sizeof(code));
-
-    // Compile the module.
-    Handle<WasmInstanceObject> instance =
-        CompileModule(&zone, isolate, builder);
-
-    // Get the exported function and the function data.
-    Handle<WasmExportedFunction> main_export =
-        testing::GetExportedFunction(isolate, instance, "main")
-            .ToHandleChecked();
-    Handle<WasmExportedFunctionData> main_function_data =
-        handle(main_export->shared().wasm_exported_function_data(), isolate);
-
-    // Check that the generic-wrapper budget has initially a value of
-    // kGenericWrapperBudget.
-    CHECK_EQ(main_function_data->wrapper_budget(), kGenericWrapperBudget);
-    CHECK_GT(kGenericWrapperBudget, 0);
-
-    // Set the generic-wrapper budget to a value that allows for a few
-    // more calls through the generic wrapper.
-    const int remaining_budget =
-        std::min(static_cast<int>(kGenericWrapperBudget), 2);
-    main_function_data->set_wrapper_budget(remaining_budget);
-
-    // Call the exported Wasm function as many times as required to almost
-    // exhaust the remaining budget for using the generic wrapper.
-    Handle<Code> wrapper_before_call;
-    for (int i = remaining_budget; i > 0; --i) {
-      // Verify that the wrapper to be used is the generic one.
-      wrapper_before_call = handle(main_function_data->wrapper_code(), isolate);
-      CHECK(IsGeneric(*wrapper_before_call));
-      // Call the function.
-      Handle<Object> params[1] = {SmiHandle(isolate, i)};
-      SmiCall(isolate, main_export, 1, params, i);
-      // Verify that the budget has now a value of (i - 1).
-      CHECK_EQ(main_function_data->wrapper_budget(), i - 1);
-    }
-
-    // Get the wrapper-code object after the wrapper replacement.
-    Code wrapper_after_call = main_function_data->wrapper_code();
-
-    // Verify that the budget has been exhausted.
-    CHECK_EQ(main_function_data->wrapper_budget(), 0);
-    // Verify that the wrapper-code object has changed and the wrapper is now a
-    // specific one.
-    CHECK_NE(wrapper_after_call, *wrapper_before_call);
-=======
     f->EmitCode({WASM_LOCAL_GET(0), WASM_END});
 
     // Compile the module.
@@ -345,7 +219,6 @@
     // Code objects have been moved into trusted space.
     static_assert(!kAllCodeObjectsLiveInTrustedSpace);
     CHECK(!wrapper_after_call.SafeEquals(*wrapper_before_call));
->>>>>>> 626889fb
     CHECK(IsSpecific(wrapper_after_call));
   }
   Cleanup();
@@ -356,12 +229,6 @@
     // This test assumes use of the generic wrapper.
     FlagScope<bool> use_wasm_generic_wrapper(&v8_flags.wasm_generic_wrapper,
                                              true);
-<<<<<<< HEAD
-    FlagScope<bool> use_enable_wasm_arm64_generic_wrapper(
-      &v8_flags.enable_wasm_arm64_generic_wrapper,
-      true);
-=======
->>>>>>> 626889fb
 
     // Initialize the environment and create a module builder.
     AccountingAllocator allocator;
@@ -376,71 +243,6 @@
     TestSignatures sigs;
     WasmFunctionBuilder* add = builder->AddFunction(sigs.i_ii());
     add->builder()->AddExport(base::CStrVector("add"), add);
-<<<<<<< HEAD
-    byte add_code[] = {WASM_I32_ADD(WASM_LOCAL_GET(0), WASM_LOCAL_GET(1)),
-                       WASM_END};
-    add->EmitCode(add_code, sizeof(add_code));
-    WasmFunctionBuilder* mult = builder->AddFunction(sigs.i_ii());
-    mult->builder()->AddExport(base::CStrVector("mult"), mult);
-    byte mult_code[] = {WASM_I32_MUL(WASM_LOCAL_GET(0), WASM_LOCAL_GET(1)),
-                        WASM_END};
-    mult->EmitCode(mult_code, sizeof(mult_code));
-    WasmFunctionBuilder* id = builder->AddFunction(sigs.i_i());
-    id->builder()->AddExport(base::CStrVector("id"), id);
-    byte id_code[] = {WASM_LOCAL_GET(0), WASM_END};
-    id->EmitCode(id_code, sizeof(id_code));
-
-    // Compile the module.
-    Handle<WasmInstanceObject> instance =
-        CompileModule(&zone, isolate, builder);
-
-    // Get the exported functions.
-    Handle<WasmExportedFunction> add_export =
-        testing::GetExportedFunction(isolate, instance, "add")
-            .ToHandleChecked();
-    Handle<WasmExportedFunction> mult_export =
-        testing::GetExportedFunction(isolate, instance, "mult")
-            .ToHandleChecked();
-    Handle<WasmExportedFunction> id_export =
-        testing::GetExportedFunction(isolate, instance, "id").ToHandleChecked();
-
-    // Get the function data for all exported functions.
-    Handle<WasmExportedFunctionData> add_function_data =
-        handle(add_export->shared().wasm_exported_function_data(), isolate);
-    Handle<WasmExportedFunctionData> mult_function_data =
-        handle(mult_export->shared().wasm_exported_function_data(), isolate);
-    Handle<WasmExportedFunctionData> id_function_data =
-        handle(id_export->shared().wasm_exported_function_data(), isolate);
-
-    // Set the remaining generic-wrapper budget for add to 1,
-    // so that the next call to it will cause the function to tier up.
-    add_function_data->set_wrapper_budget(1);
-
-    // Verify that the generic-wrapper budgets for all functions are correct.
-    CHECK_EQ(add_function_data->wrapper_budget(), 1);
-    CHECK_EQ(mult_function_data->wrapper_budget(), kGenericWrapperBudget);
-    CHECK_EQ(id_function_data->wrapper_budget(), kGenericWrapperBudget);
-
-    // Verify that all functions are set to use the generic wrapper.
-    CHECK(IsGeneric(add_function_data->wrapper_code()));
-    CHECK(IsGeneric(mult_function_data->wrapper_code()));
-    CHECK(IsGeneric(id_function_data->wrapper_code()));
-
-    // Call the add function to trigger the tier up.
-    {
-      Handle<Object> params[2] = {SmiHandle(isolate, 10),
-                                  SmiHandle(isolate, 11)};
-      SmiCall(isolate, add_export, 2, params, 21);
-      // Verify that the generic-wrapper budgets for all functions are correct.
-      CHECK_EQ(add_function_data->wrapper_budget(), 0);
-      CHECK_EQ(mult_function_data->wrapper_budget(), kGenericWrapperBudget);
-      CHECK_EQ(id_function_data->wrapper_budget(), kGenericWrapperBudget);
-      // Verify that the tier-up of the add function replaced the wrapper
-      // for both the add and the mult functions, but not the id function.
-      CHECK(IsSpecific(add_function_data->wrapper_code()));
-      CHECK(IsSpecific(mult_function_data->wrapper_code()));
-      CHECK(IsGeneric(id_function_data->wrapper_code()));
-=======
     add->EmitCode(
         {WASM_I32_ADD(WASM_LOCAL_GET(0), WASM_LOCAL_GET(1)), WASM_END});
     WasmFunctionBuilder* mult = builder->AddFunction(sigs.i_ii());
@@ -505,18 +307,10 @@
       CHECK(IsSpecific(add_function_data->wrapper_code(isolate)));
       CHECK(IsSpecific(mult_function_data->wrapper_code(isolate)));
       CHECK(IsGeneric(id_function_data->wrapper_code(isolate)));
->>>>>>> 626889fb
     }
 
     // Call the mult function to verify that the compiled wrapper is used.
     {
-<<<<<<< HEAD
-      Handle<Object> params[2] = {SmiHandle(isolate, 6), SmiHandle(isolate, 7)};
-      SmiCall(isolate, mult_export, 2, params, 42);
-      // Verify that mult's budget is still intact, which means that the call
-      // didn't go through the generic wrapper.
-      CHECK_EQ(mult_function_data->wrapper_budget(), kGenericWrapperBudget);
-=======
       DirectHandle<Object> params[] = {SmiHandle(isolate, 6),
                                        SmiHandle(isolate, 7)};
       SmiCall(isolate, mult_export, base::VectorOf(params), 42);
@@ -524,93 +318,10 @@
       // didn't go through the generic wrapper.
       CHECK_EQ(Smi::ToInt(mult_function_data->wrapper_budget()->value()),
                kGenericWrapperBudget);
->>>>>>> 626889fb
     }
 
     // Call the id function to verify that the generic wrapper is used.
     {
-<<<<<<< HEAD
-      Handle<Object> params[1] = {SmiHandle(isolate, 6)};
-      SmiCall(isolate, id_export, 1, params, 6);
-      // Verify that id's budget decreased by 1, which means that the call
-      // used the generic wrapper.
-      CHECK_EQ(id_function_data->wrapper_budget(), kGenericWrapperBudget - 1);
-    }
-  }
-  Cleanup();
-}
-
-TEST(WrapperReplacement_IndirectExport) {
-  {
-    // This test assumes use of the generic wrapper.
-    FlagScope<bool> use_wasm_generic_wrapper(&v8_flags.wasm_generic_wrapper,
-                                             true);
-    FlagScope<bool> use_enable_wasm_arm64_generic_wrapper(
-      &v8_flags.enable_wasm_arm64_generic_wrapper,
-      true);
-
-    // Initialize the environment and create a module builder.
-    AccountingAllocator allocator;
-    Zone zone(&allocator, ZONE_NAME);
-    Isolate* isolate = CcTest::InitIsolateOnce();
-    HandleScope scope(isolate);
-    WasmModuleBuilder* builder = zone.New<WasmModuleBuilder>(&zone);
-
-    // Define a Wasm function, but do not add it to the exports.
-    TestSignatures sigs;
-    WasmFunctionBuilder* f = builder->AddFunction(sigs.i_i());
-    byte code[] = {WASM_LOCAL_GET(0), WASM_END};
-    f->EmitCode(code, sizeof(code));
-    uint32_t function_index = f->func_index();
-
-    // Export a table of indirect functions.
-    const uint32_t table_size = 2;
-    const uint32_t table_index =
-        builder->AddTable(kWasmFuncRef, table_size, table_size);
-    builder->AddExport(base::CStrVector("exported_table"), kExternalTable, 0);
-
-    // Point from the exported table to the Wasm function.
-    builder->SetIndirectFunction(
-        table_index, 0, function_index,
-        WasmModuleBuilder::WasmElemSegment::kRelativeToImports);
-
-    // Compile the module.
-    Handle<WasmInstanceObject> instance =
-        CompileModule(&zone, isolate, builder);
-
-    // Get the exported table.
-    Handle<WasmTableObject> table(
-        WasmTableObject::cast(instance->tables().get(table_index)), isolate);
-    // Get the Wasm function through the exported table.
-    Handle<Object> function =
-        WasmTableObject::Get(isolate, table, function_index);
-    Handle<WasmExportedFunction> indirect_function =
-        Handle<WasmExportedFunction>::cast(
-            WasmInternalFunction::GetOrCreateExternal(
-                Handle<WasmInternalFunction>::cast(function)));
-    // Get the function data.
-    Handle<WasmExportedFunctionData> indirect_function_data(
-        indirect_function->shared().wasm_exported_function_data(), isolate);
-
-    // Verify that the generic-wrapper budget has initially a value of
-    // kGenericWrapperBudget and the wrapper to be used for calls to the
-    // indirect function is the generic one.
-    CHECK(IsGeneric(indirect_function_data->wrapper_code()));
-    CHECK(indirect_function_data->wrapper_budget() == kGenericWrapperBudget);
-
-    // Set the remaining generic-wrapper budget for the indirect function to 1,
-    // so that the next call to it will cause the function to tier up.
-    indirect_function_data->set_wrapper_budget(1);
-
-    // Call the Wasm function.
-    Handle<Object> params[1] = {SmiHandle(isolate, 6)};
-    SmiCall(isolate, indirect_function, 1, params, 6);
-
-    // Verify that the budget is now exhausted and the generic wrapper has been
-    // replaced by a specific one.
-    CHECK_EQ(indirect_function_data->wrapper_budget(), 0);
-    CHECK(IsSpecific(indirect_function_data->wrapper_code()));
-=======
       DirectHandle<Object> params[] = {SmiHandle(isolate, 6)};
       SmiCall(isolate, id_export, base::VectorOf(params), 6);
       // Verify that id's budget decreased by 1, which means that the call
@@ -618,7 +329,6 @@
       CHECK_EQ(Smi::ToInt(id_function_data->wrapper_budget()->value()),
                kGenericWrapperBudget - 1);
     }
->>>>>>> 626889fb
   }
   Cleanup();
 }
