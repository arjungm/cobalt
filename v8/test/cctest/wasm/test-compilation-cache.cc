--- conflicted
+++ resolved
@@ -54,11 +54,7 @@
     DirectHandle<Context> context = i_isolate->native_context();
 
     stream_ = GetWasmEngine()->StartStreamingCompilation(
-<<<<<<< HEAD
-        i_isolate, WasmFeatures::All(), context,
-=======
         i_isolate, WasmEnabledFeatures::All(), CompileTimeImports{}, context,
->>>>>>> 626889fb
         "WebAssembly.compileStreaming()", test_resolver_);
   }
 
@@ -89,21 +85,12 @@
 
 std::shared_ptr<NativeModule> SyncCompile(base::Vector<const uint8_t> bytes) {
   ErrorThrower thrower(CcTest::i_isolate(), "Test");
-<<<<<<< HEAD
-  auto enabled_features = WasmFeatures::FromIsolate(CcTest::i_isolate());
-  auto wire_bytes = ModuleWireBytes(bytes.begin(), bytes.end());
-  Handle<WasmModuleObject> module =
-      GetWasmEngine()
-          ->SyncCompile(CcTest::i_isolate(), enabled_features, &thrower,
-                        wire_bytes)
-=======
   auto enabled_features = WasmEnabledFeatures::FromIsolate(CcTest::i_isolate());
   DirectHandle<WasmModuleObject> module =
       GetWasmEngine()
           ->SyncCompile(CcTest::i_isolate(), enabled_features,
                         CompileTimeImports{}, &thrower,
                         base::OwnedCopyOf(bytes))
->>>>>>> 626889fb
           .ToHandleChecked();
   return module->shared_native_module();
 }
@@ -151,20 +138,6 @@
   auto resolverA2 = std::make_shared<TestResolver>(&pending);
   auto resolverB = std::make_shared<TestResolver>(&pending);
 
-<<<<<<< HEAD
-  GetWasmEngine()->AsyncCompile(CcTest::i_isolate(), WasmFeatures::All(),
-                                resolverA1,
-                                ModuleWireBytes(bufferA.begin(), bufferA.end()),
-                                true, "WebAssembly.compile");
-  GetWasmEngine()->AsyncCompile(CcTest::i_isolate(), WasmFeatures::All(),
-                                resolverA2,
-                                ModuleWireBytes(bufferA.begin(), bufferA.end()),
-                                true, "WebAssembly.compile");
-  GetWasmEngine()->AsyncCompile(CcTest::i_isolate(), WasmFeatures::All(),
-                                resolverB,
-                                ModuleWireBytes(bufferB.begin(), bufferB.end()),
-                                true, "WebAssembly.compile");
-=======
   GetWasmEngine()->AsyncCompile(
       CcTest::i_isolate(), WasmEnabledFeatures::All(), CompileTimeImports{},
       resolverA1, base::OwnedCopyOf(bufferA), "WebAssembly.compile");
@@ -174,7 +147,6 @@
   GetWasmEngine()->AsyncCompile(
       CcTest::i_isolate(), WasmEnabledFeatures::All(), CompileTimeImports{},
       resolverB, base::OwnedCopyOf(bufferB), "WebAssembly.compile");
->>>>>>> 626889fb
 
   while (pending > 0) {
     v8::platform::PumpMessageLoop(i::V8::GetCurrentPlatform(),
@@ -281,14 +253,9 @@
         ErrorThrower thrower(i_isolate, "Test");
         std::shared_ptr<NativeModule> native_module =
             GetWasmEngine()
-<<<<<<< HEAD
-                ->SyncCompile(i_isolate, WasmFeatures::All(), &thrower,
-                              ModuleWireBytes{full_bytes.as_vector()})
-=======
                 ->SyncCompile(i_isolate, WasmEnabledFeatures::All(),
                               CompileTimeImports{}, &thrower,
                               std::move(full_bytes))
->>>>>>> 626889fb
                 .ToHandleChecked()
                 ->shared_native_module();
         register_module_(native_module);
@@ -336,11 +303,7 @@
 
 UNINITIALIZED_TEST(TwoIsolatesShareNativeModuleWithPku) {
   v8_flags.wasm_lazy_compilation = false;
-<<<<<<< HEAD
-  v8_flags.wasm_memory_protection_keys = true;
-=======
   v8_flags.memory_protection_keys = true;
->>>>>>> 626889fb
   TestModuleSharingBetweenIsolates();
 }
 
