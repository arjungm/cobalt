// Copyright 2016 the V8 project authors. All rights reserved.
// Use of this source code is governed by a BSD-style license that can be
// found in the LICENSE file.

#include "include/v8-function.h"
#include "src/api/api-inl.h"
#include "src/codegen/assembler-inl.h"
#include "src/objects/call-site-info-inl.h"
#include "test/cctest/cctest.h"
#include "test/cctest/wasm/wasm-run-utils.h"
#include "test/common/value-helper.h"
#include "test/common/wasm/test-signatures.h"
#include "test/common/wasm/wasm-macro-gen.h"

namespace v8 {
namespace internal {
namespace wasm {
namespace test_wasm_stack {

using v8::Local;
using v8::Utils;

namespace {

#define CHECK_CSTREQ(exp, found)                                              \
  do {                                                                        \
    const char* exp_ = (exp);                                                 \
    const char* found_ = (found);                                             \
    DCHECK_NOT_NULL(exp);                                                     \
    if (V8_UNLIKELY(found_ == nullptr || strcmp(exp_, found_) != 0)) {        \
      FATAL("Check failed: (%s) != (%s) ('%s' vs '%s').", #exp, #found, exp_, \
            found_ ? found_ : "<null>");                                      \
    }                                                                         \
  } while (false)

void PrintStackTrace(v8::Isolate* isolate, v8::Local<v8::StackTrace> stack) {
  printf("Stack Trace (length %d):\n", stack->GetFrameCount());
  for (int i = 0, e = stack->GetFrameCount(); i != e; ++i) {
    v8::Local<v8::StackFrame> frame = stack->GetFrame(isolate, i);
    v8::Local<v8::String> script = frame->GetScriptName();
    v8::Local<v8::String> func = frame->GetFunctionName();
    printf(
        "[%d] (%s) %s:%d:%d\n", i,
        script.IsEmpty() ? "<null>" : *v8::String::Utf8Value(isolate, script),
        func.IsEmpty() ? "<null>" : *v8::String::Utf8Value(isolate, func),
        frame->GetLineNumber(), frame->GetColumn());
  }
}

struct ExceptionInfo {
  const char* func_name;
  int line_nr;  // 1-based
  int column;   // 1-based
};

template <int N>
void CheckExceptionInfos(v8::internal::Isolate* i_isolate,
                         DirectHandle<Object> exc,
                         const ExceptionInfo (&excInfos)[N]) {
  // Check that it's indeed an Error object.
  CHECK(IsJSError(*exc));

  v8::Isolate* v8_isolate = reinterpret_cast<v8::Isolate*>(i_isolate);

  // Extract stack frame from the exception.
  Local<v8::Value> localExc = Utils::ToLocal(exc);
  v8::Local<v8::StackTrace> stack = v8::Exception::GetStackTrace(localExc);
  PrintStackTrace(v8_isolate, stack);
  CHECK(!stack.IsEmpty());
  CHECK_EQ(N, stack->GetFrameCount());

  for (int frameNr = 0; frameNr < N; ++frameNr) {
    v8::Local<v8::StackFrame> frame = stack->GetFrame(v8_isolate, frameNr);
    v8::String::Utf8Value funName(v8_isolate, frame->GetFunctionName());
    CHECK_CSTREQ(excInfos[frameNr].func_name, *funName);
    // Line and column are 1-based in v8::StackFrame, just as in ExceptionInfo.
    CHECK_EQ(excInfos[frameNr].line_nr, frame->GetLineNumber());
    CHECK_EQ(excInfos[frameNr].column, frame->GetColumn());
    v8::Local<v8::String> scriptSource = frame->GetScriptSource();
    if (frame->IsWasm()) {
      CHECK(scriptSource.IsEmpty());
    } else {
      CHECK(scriptSource->IsString());
    }
  }

  CheckComputeLocation(i_isolate, exc, excInfos[0],
                       stack->GetFrame(v8_isolate, 0));
}

<<<<<<< HEAD
void CheckComputeLocation(v8::internal::Isolate* i_isolate, Handle<Object> exc,
=======
void CheckComputeLocation(v8::internal::Isolate* i_isolate,
                          DirectHandle<Object> exc,
>>>>>>> 626889fb
                          const ExceptionInfo& topLocation,
                          const v8::Local<v8::StackFrame> stackFrame) {
  MessageLocation loc;
  CHECK(i_isolate->ComputeLocationFromSimpleStackTrace(&loc, exc));
  printf("loc start: %d, end: %d\n", loc.start_pos(), loc.end_pos());
<<<<<<< HEAD
  Handle<JSMessageObject> message = i_isolate->CreateMessage(exc, nullptr);
=======
  DirectHandle<JSMessageObject> message =
      i_isolate->CreateMessage(exc, nullptr);
>>>>>>> 626889fb
  JSMessageObject::EnsureSourcePositionsAvailable(i_isolate, message);
  printf("msg start: %d, end: %d, line: %d, col: %d\n",
         message->GetStartPosition(), message->GetEndPosition(),
         message->GetLineNumber(), message->GetColumnNumber());
  CHECK_EQ(loc.start_pos(), message->GetStartPosition());
  CHECK_EQ(loc.end_pos(), message->GetEndPosition());
  // In the message, the line is 1-based, but the column is 0-based.
  CHECK_EQ(topLocation.line_nr, message->GetLineNumber());
  CHECK_LE(1, topLocation.column);
  // TODO(szuend): Remove or re-enable the following check once it is decided
  //               whether Script::PositionInfo.column should be the offset
  //               relative to the module or relative to the function.
  // CHECK_EQ(topLocation.column - 1, message->GetColumnNumber());
<<<<<<< HEAD
  String scriptSource = message->GetSource();
  CHECK(scriptSource.IsString());
  if (stackFrame->IsWasm()) {
    CHECK_EQ(scriptSource.length(), 0);
  } else {
    CHECK_GT(scriptSource.length(), 0);
=======
  Tagged<String> scriptSource = message->GetSource();
  CHECK(IsString(scriptSource));
  if (stackFrame->IsWasm()) {
    CHECK_EQ(scriptSource->length(), 0);
  } else {
    CHECK_GT(scriptSource->length(), 0);
>>>>>>> 626889fb
  }
}

#undef CHECK_CSTREQ

}  // namespace

// Call from JS to wasm to JS and throw an Error from JS.
WASM_COMPILED_EXEC_TEST(CollectDetailedWasmStack_ExplicitThrowFromJs) {
  TestSignatures sigs;
  HandleScope scope(CcTest::InitIsolateOnce());
  const char* source =
      "(function js() {\n function a() {\n throw new Error(); };\n a(); })";
  DirectHandle<JSFunction> js_function =
      Cast<JSFunction>(v8::Utils::OpenDirectHandle(
          *v8::Local<v8::Function>::Cast(CompileRun(source))));
  ManuallyImportedJSFunction import = {sigs.v_v(), js_function};
  uint32_t js_throwing_index = 0;
  WasmRunner<void> r(execution_tier, kWasmOrigin, &import);

  // Add a nop such that we don't always get position 1.
  r.Build({WASM_NOP, WASM_CALL_FUNCTION0(js_throwing_index)});
  uint32_t wasm_index_1 = r.function()->func_index;

  WasmFunctionCompiler& f2 = r.NewFunction<void>("call_main");
  f2.Build({WASM_CALL_FUNCTION0(wasm_index_1)});
  uint32_t wasm_index_2 = f2.function_index();

  DirectHandle<JSFunction> js_wasm_wrapper = r.builder().WrapCode(wasm_index_2);

  DirectHandle<JSFunction> js_trampoline = Cast<JSFunction>(
      v8::Utils::OpenDirectHandle(*v8::Local<v8::Function>::Cast(
          CompileRun("(function callFn(fn) { fn(); })"))));

  Isolate* isolate = CcTest::i_isolate();
  isolate->SetCaptureStackTraceForUncaughtExceptions(true, 10,
                                                     v8::StackTrace::kOverview);
  DirectHandle<Object> global(isolate->context()->global_object(), isolate);
  MaybeDirectHandle<Object> maybe_exc;
  DirectHandle<Object> args[] = {js_wasm_wrapper};
  MaybeDirectHandle<Object> returnObjMaybe =
      Execution::TryCall(isolate, js_trampoline, global, base::VectorOf(args),
                         Execution::MessageHandling::kReport, &maybe_exc);
  CHECK(returnObjMaybe.is_null());

  ExceptionInfo expected_exceptions[] = {
      {"a", 3, 8},            // -
      {"js", 4, 2},           // -
      {"$main", 1, 8},        // -
      {"$call_main", 1, 21},  // -
      {"callFn", 1, 24}       // -
  };
  CheckExceptionInfos(isolate, maybe_exc.ToHandleChecked(),
                      expected_exceptions);
}

// Trigger a trap in wasm, stack should contain a source url.
WASM_COMPILED_EXEC_TEST(CollectDetailedWasmStack_WasmUrl) {
  // Create a WasmRunner with stack checks and traps enabled.
<<<<<<< HEAD
  WasmRunner<int> r(execution_tier, kWasmOrigin, nullptr, "main",
                    kRuntimeExceptionSupport);

  std::vector<byte> trap_code(1, kExprUnreachable);
=======
  WasmRunner<int> r(execution_tier, kWasmOrigin, nullptr, "main");

  std::vector<uint8_t> trap_code(1, kExprUnreachable);
>>>>>>> 626889fb
  r.Build(trap_code.data(), trap_code.data() + trap_code.size());

  WasmFunctionCompiler& f = r.NewFunction<int>("call_main");
  f.Build({WASM_CALL_FUNCTION0(0)});
  uint32_t wasm_index = f.function_index();

  DirectHandle<JSFunction> js_wasm_wrapper = r.builder().WrapCode(wasm_index);

  DirectHandle<JSFunction> js_trampoline = Cast<JSFunction>(
      v8::Utils::OpenDirectHandle(*v8::Local<v8::Function>::Cast(
          CompileRun("(function callFn(fn) { fn(); })"))));

  Isolate* isolate = CcTest::i_isolate();
  isolate->SetCaptureStackTraceForUncaughtExceptions(true, 10,
                                                     v8::StackTrace::kOverview);

  // Set the wasm script source url.
  const char* url = "http://example.com/example.wasm";
  const DirectHandle<String> source_url =
      isolate->factory()->InternalizeUtf8String(url);
  r.builder().instance_object()->module_object()->script()->set_source_url(
      *source_url);

  // Run the js wrapper.
  DirectHandle<Object> global(isolate->context()->global_object(), isolate);
  MaybeDirectHandle<Object> maybe_exc;
  DirectHandle<Object> args[] = {js_wasm_wrapper};
  MaybeDirectHandle<Object> maybe_return_obj =
      Execution::TryCall(isolate, js_trampoline, global, base::VectorOf(args),
                         Execution::MessageHandling::kReport, &maybe_exc);

  CHECK(maybe_return_obj.is_null());
  DirectHandle<Object> exception = maybe_exc.ToHandleChecked();

  // Extract stack trace from the exception.
<<<<<<< HEAD
  Handle<FixedArray> stack_trace_object =
      isolate->GetSimpleStackTrace(Handle<JSReceiver>::cast(exception));
  CHECK_NE(0, stack_trace_object->length());
  Handle<CallSiteInfo> stack_frame(
      CallSiteInfo::cast(stack_trace_object->get(0)), isolate);

  MaybeHandle<String> maybe_stack_trace_str =
=======
  DirectHandle<FixedArray> stack_trace_object =
      isolate->GetSimpleStackTrace(Cast<JSReceiver>(exception));
  CHECK_NE(0, stack_trace_object->length());
  DirectHandle<CallSiteInfo> stack_frame(
      Cast<CallSiteInfo>(stack_trace_object->get(0)), isolate);

  MaybeDirectHandle<String> maybe_stack_trace_str =
>>>>>>> 626889fb
      SerializeCallSiteInfo(isolate, stack_frame);
  CHECK(!maybe_stack_trace_str.is_null());
  DirectHandle<String> stack_trace_str =
      maybe_stack_trace_str.ToHandleChecked();

  // Check if the source_url is part of the stack trace.
  CHECK_NE(std::string(stack_trace_str->ToCString().get()).find(url),
           std::string::npos);
}

// Trigger a trap in wasm, stack should be JS -> wasm -> wasm.
WASM_COMPILED_EXEC_TEST(CollectDetailedWasmStack_WasmError) {
  for (int pos_shift = 0; pos_shift < 3; ++pos_shift) {
    // Test a position with 1, 2 or 3 bytes needed to represent it.
    int unreachable_pos = 1 << (8 * pos_shift);
    // Create a WasmRunner with stack checks and traps enabled.
<<<<<<< HEAD
    WasmRunner<int> r(execution_tier, kWasmOrigin, nullptr, "main",
                      kRuntimeExceptionSupport);

    std::vector<byte> trap_code(unreachable_pos + 1, kExprNop);
=======
    WasmRunner<int> r(execution_tier, kWasmOrigin, nullptr, "main");

    std::vector<uint8_t> trap_code(unreachable_pos + 1, kExprNop);
>>>>>>> 626889fb
    trap_code[unreachable_pos] = kExprUnreachable;
    r.Build(trap_code.data(), trap_code.data() + trap_code.size());

    uint32_t wasm_index_1 = r.function()->func_index;

    WasmFunctionCompiler& f2 = r.NewFunction<int>("call_main");
    f2.Build({WASM_CALL_FUNCTION0(0)});
    uint32_t wasm_index_2 = f2.function_index();

    DirectHandle<JSFunction> js_wasm_wrapper =
        r.builder().WrapCode(wasm_index_2);

    DirectHandle<JSFunction> js_trampoline = Cast<JSFunction>(
        v8::Utils::OpenDirectHandle(*v8::Local<v8::Function>::Cast(
            CompileRun("(function callFn(fn) { fn(); })"))));

    Isolate* isolate = CcTest::i_isolate();
    isolate->SetCaptureStackTraceForUncaughtExceptions(
        true, 10, v8::StackTrace::kOverview);
    DirectHandle<Object> global(isolate->context()->global_object(), isolate);
    MaybeDirectHandle<Object> maybe_exc;
    DirectHandle<Object> args[] = {js_wasm_wrapper};
    MaybeDirectHandle<Object> maybe_return_obj =
        Execution::TryCall(isolate, js_trampoline, global, base::VectorOf(args),
                           Execution::MessageHandling::kReport, &maybe_exc);
    CHECK(maybe_return_obj.is_null());
    DirectHandle<Object> exception = maybe_exc.ToHandleChecked();

    static constexpr int kMainLocalsLength = 1;
    const int main_offset =
        r.builder().GetFunctionAt(wasm_index_1)->code.offset();
    const int call_main_offset =
        r.builder().GetFunctionAt(wasm_index_2)->code.offset();

    // Column is 1-based, so add 1 for the expected wasm output. Line number
    // is always 1.
    const int expected_main_pos =
        unreachable_pos + main_offset + kMainLocalsLength + 1;
    const int expected_call_main_pos = call_main_offset + kMainLocalsLength + 1;
    ExceptionInfo expected_exceptions[] = {
        {"$main", 1, expected_main_pos},            // -
        {"$call_main", 1, expected_call_main_pos},  // -
        {"callFn", 1, 24}                           //-
    };
    CheckExceptionInfos(isolate, exception, expected_exceptions);
  }
}

}  // namespace test_wasm_stack
}  // namespace wasm
}  // namespace internal
}  // namespace v8<|MERGE_RESOLUTION|>--- conflicted
+++ resolved
@@ -88,23 +88,15 @@
                        stack->GetFrame(v8_isolate, 0));
 }
 
-<<<<<<< HEAD
-void CheckComputeLocation(v8::internal::Isolate* i_isolate, Handle<Object> exc,
-=======
 void CheckComputeLocation(v8::internal::Isolate* i_isolate,
                           DirectHandle<Object> exc,
->>>>>>> 626889fb
                           const ExceptionInfo& topLocation,
                           const v8::Local<v8::StackFrame> stackFrame) {
   MessageLocation loc;
   CHECK(i_isolate->ComputeLocationFromSimpleStackTrace(&loc, exc));
   printf("loc start: %d, end: %d\n", loc.start_pos(), loc.end_pos());
-<<<<<<< HEAD
-  Handle<JSMessageObject> message = i_isolate->CreateMessage(exc, nullptr);
-=======
   DirectHandle<JSMessageObject> message =
       i_isolate->CreateMessage(exc, nullptr);
->>>>>>> 626889fb
   JSMessageObject::EnsureSourcePositionsAvailable(i_isolate, message);
   printf("msg start: %d, end: %d, line: %d, col: %d\n",
          message->GetStartPosition(), message->GetEndPosition(),
@@ -118,21 +110,12 @@
   //               whether Script::PositionInfo.column should be the offset
   //               relative to the module or relative to the function.
   // CHECK_EQ(topLocation.column - 1, message->GetColumnNumber());
-<<<<<<< HEAD
-  String scriptSource = message->GetSource();
-  CHECK(scriptSource.IsString());
-  if (stackFrame->IsWasm()) {
-    CHECK_EQ(scriptSource.length(), 0);
-  } else {
-    CHECK_GT(scriptSource.length(), 0);
-=======
   Tagged<String> scriptSource = message->GetSource();
   CHECK(IsString(scriptSource));
   if (stackFrame->IsWasm()) {
     CHECK_EQ(scriptSource->length(), 0);
   } else {
     CHECK_GT(scriptSource->length(), 0);
->>>>>>> 626889fb
   }
 }
 
@@ -192,16 +175,9 @@
 // Trigger a trap in wasm, stack should contain a source url.
 WASM_COMPILED_EXEC_TEST(CollectDetailedWasmStack_WasmUrl) {
   // Create a WasmRunner with stack checks and traps enabled.
-<<<<<<< HEAD
-  WasmRunner<int> r(execution_tier, kWasmOrigin, nullptr, "main",
-                    kRuntimeExceptionSupport);
-
-  std::vector<byte> trap_code(1, kExprUnreachable);
-=======
   WasmRunner<int> r(execution_tier, kWasmOrigin, nullptr, "main");
 
   std::vector<uint8_t> trap_code(1, kExprUnreachable);
->>>>>>> 626889fb
   r.Build(trap_code.data(), trap_code.data() + trap_code.size());
 
   WasmFunctionCompiler& f = r.NewFunction<int>("call_main");
@@ -237,15 +213,6 @@
   DirectHandle<Object> exception = maybe_exc.ToHandleChecked();
 
   // Extract stack trace from the exception.
-<<<<<<< HEAD
-  Handle<FixedArray> stack_trace_object =
-      isolate->GetSimpleStackTrace(Handle<JSReceiver>::cast(exception));
-  CHECK_NE(0, stack_trace_object->length());
-  Handle<CallSiteInfo> stack_frame(
-      CallSiteInfo::cast(stack_trace_object->get(0)), isolate);
-
-  MaybeHandle<String> maybe_stack_trace_str =
-=======
   DirectHandle<FixedArray> stack_trace_object =
       isolate->GetSimpleStackTrace(Cast<JSReceiver>(exception));
   CHECK_NE(0, stack_trace_object->length());
@@ -253,7 +220,6 @@
       Cast<CallSiteInfo>(stack_trace_object->get(0)), isolate);
 
   MaybeDirectHandle<String> maybe_stack_trace_str =
->>>>>>> 626889fb
       SerializeCallSiteInfo(isolate, stack_frame);
   CHECK(!maybe_stack_trace_str.is_null());
   DirectHandle<String> stack_trace_str =
@@ -270,16 +236,9 @@
     // Test a position with 1, 2 or 3 bytes needed to represent it.
     int unreachable_pos = 1 << (8 * pos_shift);
     // Create a WasmRunner with stack checks and traps enabled.
-<<<<<<< HEAD
-    WasmRunner<int> r(execution_tier, kWasmOrigin, nullptr, "main",
-                      kRuntimeExceptionSupport);
-
-    std::vector<byte> trap_code(unreachable_pos + 1, kExprNop);
-=======
     WasmRunner<int> r(execution_tier, kWasmOrigin, nullptr, "main");
 
     std::vector<uint8_t> trap_code(unreachable_pos + 1, kExprNop);
->>>>>>> 626889fb
     trap_code[unreachable_pos] = kExprUnreachable;
     r.Build(trap_code.data(), trap_code.data() + trap_code.size());
 
