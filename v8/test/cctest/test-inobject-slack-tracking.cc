// Copyright 2015 the V8 project authors. All rights reserved.
// Use of this source code is governed by a BSD-style license that can be
// found in the LICENSE file.

#include <stdlib.h>

#include <sstream>
#include <utility>

#include "src/api/api-inl.h"
#include "src/objects/heap-number-inl.h"
#include "src/objects/objects-inl.h"
#include "test/cctest/cctest.h"

namespace v8 {
namespace internal {
namespace test_inobject_slack_tracking {

static const int kMaxInobjectProperties = JSObject::kMaxInObjectProperties;

template <typename T>
static Handle<T> OpenHandle(v8::Local<v8::Value> value) {
  Handle<Object> obj = v8::Utils::OpenHandle(*value);
  return Cast<T>(obj);
}


static inline v8::Local<v8::Value> Run(v8::Local<v8::Script> script) {
  v8::Local<v8::Value> result;
  if (script->Run(CcTest::isolate()->GetCurrentContext()).ToLocal(&result)) {
    return result;
  }
  return v8::Local<v8::Value>();
}

template <typename T = Object>
DirectHandle<T> GetLexical(const char* name) {
  Isolate* isolate = CcTest::i_isolate();
  Factory* factory = isolate->factory();

  DirectHandle<String> str_name = factory->InternalizeUtf8String(name);
  DirectHandle<ScriptContextTable> script_contexts(
      isolate->native_context()->script_context_table(), isolate);

  VariableLookupResult lookup_result;
  if (script_contexts->Lookup(str_name, &lookup_result)) {
<<<<<<< HEAD
    Handle<Context> script_context = ScriptContextTable::GetContext(
        isolate, script_contexts, lookup_result.context_index);

    Handle<Object> result(script_context->get(lookup_result.slot_index),
                          isolate);
    return Handle<T>::cast(result);
=======
    DirectHandle<Context> script_context =
        handle(script_contexts->get(lookup_result.context_index), isolate);
    DirectHandle<Object> result =
        Context::Get(script_context, lookup_result.slot_index, isolate);
    return Cast<T>(result);
>>>>>>> 626889fb
  }
  return DirectHandle<T>();
}

template <typename T = Object>
DirectHandle<T> GetLexical(const std::string& name) {
  return GetLexical<T>(name.c_str());
}

template <typename T>
static inline Handle<T> RunI(v8::Local<v8::Script> script) {
  return OpenHandle<T>(Run(script));
}

template <typename T>
static inline DirectHandle<T> CompileRunI(const char* script) {
  return OpenHandle<T>(CompileRun(script));
}

static Tagged<Object> GetFieldValue(Tagged<JSObject> obj, int property_index) {
  FieldIndex index = FieldIndex::ForPropertyIndex(obj->map(), property_index);
  return obj->RawFastPropertyAt(index);
}

<<<<<<< HEAD
static double GetDoubleFieldValue(JSObject obj, FieldIndex field_index) {
  Object value = obj.RawFastPropertyAt(field_index);
  if (value.IsHeapNumber()) {
    return HeapNumber::cast(value).value();
  } else {
    return value.Number();
=======
static double GetDoubleFieldValue(Tagged<JSObject> obj,
                                  FieldIndex field_index) {
  Tagged<Object> value = obj->RawFastPropertyAt(field_index);
  if (IsHeapNumber(value)) {
    return Cast<HeapNumber>(value)->value();
  } else {
    return Object::NumberValue(value);
>>>>>>> 626889fb
  }
}

static double GetDoubleFieldValue(Tagged<JSObject> obj, int property_index) {
  FieldIndex index = FieldIndex::ForPropertyIndex(obj->map(), property_index);
  return GetDoubleFieldValue(obj, index);
}

bool IsObjectShrinkable(Tagged<JSObject> obj) {
  DirectHandle<Map> filler_map =
      CcTest::i_isolate()->factory()->one_pointer_filler_map();

  int inobject_properties = obj->map()->GetInObjectProperties();
  int unused = obj->map()->UnusedPropertyFields();
  if (unused == 0) return false;

  Address packed_filler = MapWord::FromMap(*filler_map).ptr();
  for (int i = inobject_properties - unused; i < inobject_properties; i++) {
    if (packed_filler != GetFieldValue(obj, i).ptr()) {
      return false;
    }
  }
  return true;
}

TEST(JSObjectBasic) {
<<<<<<< HEAD
  // Avoid eventual completion of in-object slack tracking.
=======
  // Avoid possible completion of in-object slack tracking.
>>>>>>> 626889fb
  v8_flags.always_turbofan = false;
  CcTest::InitializeVM();
  v8::HandleScope scope(CcTest::isolate());
  const char* source =
      "function A() {"
      "  this.a = 42;"
      "  this.d = 4.2;"
      "  this.o = this;"
      "}";
  CompileRun(source);

  DirectHandle<JSFunction> func = GetGlobal<JSFunction>("A");

  // Zero instances were created so far.
  CHECK(!func->has_initial_map());

  v8::Local<v8::Script> new_A_script = v8_compile("new A();");

  DirectHandle<JSObject> obj = RunI<JSObject>(new_A_script);

  CHECK(func->has_initial_map());
  DirectHandle<Map> initial_map(func->initial_map(), CcTest::i_isolate());

  // One instance created.
  CHECK_EQ(Map::kSlackTrackingCounterStart - 1,
           initial_map->construction_counter());
  CHECK(initial_map->IsInobjectSlackTrackingInProgress());

  // There must be at least some slack.
  CHECK_LT(5, obj->map()->GetInObjectProperties());
  CHECK_EQ(Smi::FromInt(42), GetFieldValue(*obj, 0));
  CHECK_EQ(4.2, GetDoubleFieldValue(*obj, 1));
  CHECK_EQ(*obj, GetFieldValue(*obj, 2));
  CHECK(IsObjectShrinkable(*obj));

  // Create several objects to complete the tracking.
  for (int i = 1; i < Map::kGenerousAllocationCount; i++) {
    CHECK(initial_map->IsInobjectSlackTrackingInProgress());
    DirectHandle<JSObject> tmp = RunI<JSObject>(new_A_script);
    CHECK_EQ(initial_map->IsInobjectSlackTrackingInProgress(),
             IsObjectShrinkable(*tmp));
  }
  CHECK(!initial_map->IsInobjectSlackTrackingInProgress());
  CHECK(!IsObjectShrinkable(*obj));

  // No slack left.
  CHECK_EQ(3, obj->map()->GetInObjectProperties());
}


TEST(JSObjectBasicNoInlineNew) {
  v8_flags.inline_new = false;
  TestJSObjectBasic();
}


TEST(JSObjectComplex) {
<<<<<<< HEAD
  // Avoid eventual completion of in-object slack tracking.
=======
  // Avoid possible completion of in-object slack tracking.
>>>>>>> 626889fb
  v8_flags.always_turbofan = false;
  CcTest::InitializeVM();
  v8::HandleScope scope(CcTest::isolate());
  const char* source =
      "function A(n) {"
      "  if (n > 0) this.a = 42;"
      "  if (n > 1) this.d = 4.2;"
      "  if (n > 2) this.o1 = this;"
      "  if (n > 3) this.o2 = this;"
      "  if (n > 4) this.o3 = this;"
      "  if (n > 5) this.o4 = this;"
      "}";
  CompileRun(source);

  DirectHandle<JSFunction> func = GetGlobal<JSFunction>("A");

  // Zero instances were created so far.
  CHECK(!func->has_initial_map());

  DirectHandle<JSObject> obj1 = CompileRunI<JSObject>("new A(1);");
  DirectHandle<JSObject> obj3 = CompileRunI<JSObject>("new A(3);");
  DirectHandle<JSObject> obj5 = CompileRunI<JSObject>("new A(5);");

  CHECK(func->has_initial_map());
  DirectHandle<Map> initial_map(func->initial_map(), CcTest::i_isolate());

  // Three instances created.
  CHECK_EQ(Map::kSlackTrackingCounterStart - 3,
           initial_map->construction_counter());
  CHECK(initial_map->IsInobjectSlackTrackingInProgress());

  // There must be at least some slack.
  CHECK_LT(5, obj3->map()->GetInObjectProperties());
  CHECK_EQ(Smi::FromInt(42), GetFieldValue(*obj3, 0));
  CHECK_EQ(4.2, GetDoubleFieldValue(*obj3, 1));
  CHECK_EQ(*obj3, GetFieldValue(*obj3, 2));
  CHECK(IsObjectShrinkable(*obj1));
  CHECK(IsObjectShrinkable(*obj3));
  CHECK(IsObjectShrinkable(*obj5));

  // Create several objects to complete the tracking.
  for (int i = 3; i < Map::kGenerousAllocationCount; i++) {
    CHECK(initial_map->IsInobjectSlackTrackingInProgress());
    CompileRun("new A(3);");
  }
  CHECK(!initial_map->IsInobjectSlackTrackingInProgress());

  // obj1 and obj2 stays shrinkable because we don't clear unused fields.
  CHECK(IsObjectShrinkable(*obj1));
  CHECK(IsObjectShrinkable(*obj3));
  CHECK(!IsObjectShrinkable(*obj5));

  CHECK_EQ(5, obj1->map()->GetInObjectProperties());
  CHECK_EQ(4, obj1->map()->UnusedPropertyFields());

  CHECK_EQ(5, obj3->map()->GetInObjectProperties());
  CHECK_EQ(2, obj3->map()->UnusedPropertyFields());

  CHECK_EQ(5, obj5->map()->GetInObjectProperties());
  CHECK_EQ(0, obj5->map()->UnusedPropertyFields());

  // Since slack tracking is complete, the new objects should not be shrinkable.
  obj1 = CompileRunI<JSObject>("new A(1);");
  obj3 = CompileRunI<JSObject>("new A(3);");
  obj5 = CompileRunI<JSObject>("new A(5);");

  CHECK(!IsObjectShrinkable(*obj1));
  CHECK(!IsObjectShrinkable(*obj3));
  CHECK(!IsObjectShrinkable(*obj5));
}


TEST(JSObjectComplexNoInlineNew) {
  v8_flags.inline_new = false;
  TestJSObjectComplex();
}


TEST(JSGeneratorObjectBasic) {
<<<<<<< HEAD
  // Avoid eventual completion of in-object slack tracking.
=======
  // Avoid possible completion of in-object slack tracking.
>>>>>>> 626889fb
  v8_flags.always_turbofan = false;
  CcTest::InitializeVM();
  v8::HandleScope scope(CcTest::isolate());
  const char* source =
      "function* A() {"
      "  var i = 0;"
      "  while(true) {"
      "    yield i++;"
      "  }"
      "};"
      "function CreateGenerator() {"
      "  var o = A();"
      "  o.a = 42;"
      "  o.d = 4.2;"
      "  o.o = o;"
      "  return o;"
      "}";
  CompileRun(source);

  DirectHandle<JSFunction> func = GetGlobal<JSFunction>("A");

  // Zero instances were created so far.
  CHECK(!func->has_initial_map());

  v8::Local<v8::Script> new_A_script = v8_compile("CreateGenerator();");

  DirectHandle<JSObject> obj = RunI<JSObject>(new_A_script);

  CHECK(func->has_initial_map());
  DirectHandle<Map> initial_map(func->initial_map(), CcTest::i_isolate());

  // One instance created.
  CHECK_EQ(Map::kSlackTrackingCounterStart - 1,
           initial_map->construction_counter());
  CHECK(initial_map->IsInobjectSlackTrackingInProgress());

  // There must be at least some slack.
  CHECK_LT(5, obj->map()->GetInObjectProperties());
  CHECK_EQ(Smi::FromInt(42), GetFieldValue(*obj, 0));
  CHECK_EQ(4.2, GetDoubleFieldValue(*obj, 1));
  CHECK_EQ(*obj, GetFieldValue(*obj, 2));
  CHECK(IsObjectShrinkable(*obj));

  // Create several objects to complete the tracking.
  for (int i = 1; i < Map::kGenerousAllocationCount; i++) {
    CHECK(initial_map->IsInobjectSlackTrackingInProgress());
    DirectHandle<JSObject> tmp = RunI<JSObject>(new_A_script);
    CHECK_EQ(initial_map->IsInobjectSlackTrackingInProgress(),
             IsObjectShrinkable(*tmp));
  }
  CHECK(!initial_map->IsInobjectSlackTrackingInProgress());
  CHECK(!IsObjectShrinkable(*obj));

  // No slack left.
  CHECK_EQ(3, obj->map()->GetInObjectProperties());
}


TEST(JSGeneratorObjectBasicNoInlineNew) {
  v8_flags.inline_new = false;
  TestJSGeneratorObjectBasic();
}


TEST(SubclassBasicNoBaseClassInstances) {
<<<<<<< HEAD
  // Avoid eventual completion of in-object slack tracking.
=======
  // Avoid possible completion of in-object slack tracking.
>>>>>>> 626889fb
  v8_flags.always_turbofan = false;
  CcTest::InitializeVM();
  v8::HandleScope scope(CcTest::isolate());

  // Check that base class' and subclass' slack tracking do not interfere with
  // each other.
  // In this test we never create base class instances.

  const char* source =
      "'use strict';"
      "class A {"
      "  constructor(...args) {"
      "    this.aa = 42;"
      "    this.ad = 4.2;"
      "    this.ao = this;"
      "  }"
      "};"
      "class B extends A {"
      "  constructor(...args) {"
      "    super(...args);"
      "    this.ba = 142;"
      "    this.bd = 14.2;"
      "    this.bo = this;"
      "  }"
      "};";
  CompileRun(source);

  DirectHandle<JSFunction> a_func = GetLexical<JSFunction>("A");
  DirectHandle<JSFunction> b_func = GetLexical<JSFunction>("B");

  // Zero instances were created so far.
  CHECK(!a_func->has_initial_map());
  CHECK(!b_func->has_initial_map());

  v8::Local<v8::Script> new_B_script = v8_compile("new B();");

  DirectHandle<JSObject> obj = RunI<JSObject>(new_B_script);

  CHECK(a_func->has_initial_map());
  DirectHandle<Map> a_initial_map(a_func->initial_map(), CcTest::i_isolate());

  CHECK(b_func->has_initial_map());
  DirectHandle<Map> b_initial_map(b_func->initial_map(), CcTest::i_isolate());

  // Zero instances of A created.
  CHECK_EQ(Map::kSlackTrackingCounterStart,
           a_initial_map->construction_counter());
  CHECK(a_initial_map->IsInobjectSlackTrackingInProgress());

  // One instance of B created.
  CHECK_EQ(Map::kSlackTrackingCounterStart - 1,
           b_initial_map->construction_counter());
  CHECK(b_initial_map->IsInobjectSlackTrackingInProgress());

  // There must be at least some slack.
  CHECK_LT(10, obj->map()->GetInObjectProperties());
  CHECK_EQ(Smi::FromInt(42), GetFieldValue(*obj, 0));
  CHECK_EQ(4.2, GetDoubleFieldValue(*obj, 1));
  CHECK_EQ(*obj, GetFieldValue(*obj, 2));
  CHECK_EQ(Smi::FromInt(142), GetFieldValue(*obj, 3));
  CHECK_EQ(14.2, GetDoubleFieldValue(*obj, 4));
  CHECK_EQ(*obj, GetFieldValue(*obj, 5));
  CHECK(IsObjectShrinkable(*obj));

  // Create several subclass instances to complete the tracking.
  for (int i = 1; i < Map::kGenerousAllocationCount; i++) {
    CHECK(b_initial_map->IsInobjectSlackTrackingInProgress());
    DirectHandle<JSObject> tmp = RunI<JSObject>(new_B_script);
    CHECK_EQ(b_initial_map->IsInobjectSlackTrackingInProgress(),
             IsObjectShrinkable(*tmp));
  }
  CHECK(!b_initial_map->IsInobjectSlackTrackingInProgress());
  CHECK(!IsObjectShrinkable(*obj));

  // Zero instances of A created.
  CHECK_EQ(Map::kSlackTrackingCounterStart,
           a_initial_map->construction_counter());
  CHECK(a_initial_map->IsInobjectSlackTrackingInProgress());

  // No slack left.
  CHECK_EQ(6, obj->map()->GetInObjectProperties());
}


TEST(SubclassBasicNoBaseClassInstancesNoInlineNew) {
  v8_flags.inline_new = false;
  TestSubclassBasicNoBaseClassInstances();
}


TEST(SubclassBasic) {
<<<<<<< HEAD
  // Avoid eventual completion of in-object slack tracking.
=======
  // Avoid possible completion of in-object slack tracking.
>>>>>>> 626889fb
  v8_flags.always_turbofan = false;
  CcTest::InitializeVM();
  v8::HandleScope scope(CcTest::isolate());

  // Check that base class' and subclass' slack tracking do not interfere with
  // each other.
  // In this test we first create enough base class instances to complete
  // the slack tracking and then proceed creating subclass instances.

  const char* source =
      "'use strict';"
      "class A {"
      "  constructor(...args) {"
      "    this.aa = 42;"
      "    this.ad = 4.2;"
      "    this.ao = this;"
      "  }"
      "};"
      "class B extends A {"
      "  constructor(...args) {"
      "    super(...args);"
      "    this.ba = 142;"
      "    this.bd = 14.2;"
      "    this.bo = this;"
      "  }"
      "};";
  CompileRun(source);

  DirectHandle<JSFunction> a_func = GetLexical<JSFunction>("A");
  DirectHandle<JSFunction> b_func = GetLexical<JSFunction>("B");

  // Zero instances were created so far.
  CHECK(!a_func->has_initial_map());
  CHECK(!b_func->has_initial_map());

  v8::Local<v8::Script> new_A_script = v8_compile("new A();");
  v8::Local<v8::Script> new_B_script = v8_compile("new B();");

  DirectHandle<JSObject> a_obj = RunI<JSObject>(new_A_script);
  DirectHandle<JSObject> b_obj = RunI<JSObject>(new_B_script);

  CHECK(a_func->has_initial_map());
  DirectHandle<Map> a_initial_map(a_func->initial_map(), CcTest::i_isolate());

  CHECK(b_func->has_initial_map());
  DirectHandle<Map> b_initial_map(b_func->initial_map(), CcTest::i_isolate());

  // One instance of a base class created.
  CHECK_EQ(Map::kSlackTrackingCounterStart - 1,
           a_initial_map->construction_counter());
  CHECK(a_initial_map->IsInobjectSlackTrackingInProgress());

  // One instance of a subclass created.
  CHECK_EQ(Map::kSlackTrackingCounterStart - 1,
           b_initial_map->construction_counter());
  CHECK(b_initial_map->IsInobjectSlackTrackingInProgress());

  // Create several base class instances to complete the tracking.
  for (int i = 1; i < Map::kGenerousAllocationCount; i++) {
    CHECK(a_initial_map->IsInobjectSlackTrackingInProgress());
    DirectHandle<JSObject> tmp = RunI<JSObject>(new_A_script);
    CHECK_EQ(a_initial_map->IsInobjectSlackTrackingInProgress(),
             IsObjectShrinkable(*tmp));
  }
  CHECK(!a_initial_map->IsInobjectSlackTrackingInProgress());
  CHECK(!IsObjectShrinkable(*a_obj));

  // No slack left.
  CHECK_EQ(3, a_obj->map()->GetInObjectProperties());

  // There must be at least some slack.
  CHECK_LT(10, b_obj->map()->GetInObjectProperties());
  CHECK_EQ(Smi::FromInt(42), GetFieldValue(*b_obj, 0));
  CHECK_EQ(4.2, GetDoubleFieldValue(*b_obj, 1));
  CHECK_EQ(*b_obj, GetFieldValue(*b_obj, 2));
  CHECK_EQ(Smi::FromInt(142), GetFieldValue(*b_obj, 3));
  CHECK_EQ(14.2, GetDoubleFieldValue(*b_obj, 4));
  CHECK_EQ(*b_obj, GetFieldValue(*b_obj, 5));
  CHECK(IsObjectShrinkable(*b_obj));

  // Create several subclass instances to complete the tracking.
  for (int i = 1; i < Map::kGenerousAllocationCount; i++) {
    CHECK(b_initial_map->IsInobjectSlackTrackingInProgress());
    DirectHandle<JSObject> tmp = RunI<JSObject>(new_B_script);
    CHECK_EQ(b_initial_map->IsInobjectSlackTrackingInProgress(),
             IsObjectShrinkable(*tmp));
  }
  CHECK(!b_initial_map->IsInobjectSlackTrackingInProgress());
  CHECK(!IsObjectShrinkable(*b_obj));

  // No slack left.
  CHECK_EQ(6, b_obj->map()->GetInObjectProperties());
}


TEST(SubclassBasicNoInlineNew) {
  v8_flags.inline_new = false;
  TestSubclassBasic();
}


// Creates class hierarchy of length matching the |hierarchy_desc| length and
// with the number of fields at i'th level equal to |hierarchy_desc[i]|.
static void CreateClassHierarchy(const std::vector<int>& hierarchy_desc) {
  std::ostringstream os;
  os << "'use strict';\n\n";

  int n = static_cast<int>(hierarchy_desc.size());
  for (int cur_class = 0; cur_class < n; cur_class++) {
    os << "class A" << cur_class;
    if (cur_class > 0) {
      os << " extends A" << (cur_class - 1);
    }
    os << " {\n"
          "  constructor(...args) {\n";
    if (cur_class > 0) {
      os << "    super(...args);\n";
    }
    int fields_count = hierarchy_desc[cur_class];
    for (int k = 0; k < fields_count; k++) {
      os << "    this.f" << cur_class << "_" << k << " = " << k << ";\n";
    }
    os << "  }\n"
          "};\n\n";
  }
  CompileRun(os.str().c_str());
}


static std::string GetClassName(int class_index) {
  std::ostringstream os;
  os << "A" << class_index;
  return os.str();
}


static v8::Local<v8::Script> GetNewObjectScript(const std::string& class_name) {
  std::ostringstream os;
  os << "new " << class_name << "();";
  return v8_compile(os.str().c_str());
}


// Test that in-object slack tracking works as expected for first |n| classes
// in the hierarchy.
// This test works only for if the total property count is less than maximum
// in-object properties count.
static void TestClassHierarchy(const std::vector<int>& hierarchy_desc, int n) {
  int fields_count = 0;
  for (int cur_class = 0; cur_class < n; cur_class++) {
    std::string class_name = GetClassName(cur_class);
    int fields_count_at_current_level = hierarchy_desc[cur_class];
    fields_count += fields_count_at_current_level;

    // This test is not suitable for in-object properties count overflow case.
    CHECK_LT(fields_count, kMaxInobjectProperties);

    // Create |class_name| objects and check slack tracking.
    v8::Local<v8::Script> new_script = GetNewObjectScript(class_name);

    DirectHandle<JSFunction> func = GetLexical<JSFunction>(class_name);

    DirectHandle<JSObject> obj = RunI<JSObject>(new_script);

    CHECK(func->has_initial_map());
    DirectHandle<Map> initial_map(func->initial_map(), CcTest::i_isolate());

    // If the object is slow-mode already, bail out.
    if (obj->map()->is_dictionary_map()) continue;

    // There must be at least some slack.
    CHECK_LT(fields_count, obj->map()->GetInObjectProperties());

    // One instance was created.
    CHECK_EQ(Map::kSlackTrackingCounterStart - 1,
             initial_map->construction_counter());
    CHECK(initial_map->IsInobjectSlackTrackingInProgress());

    // Create several instances to complete the tracking.
    for (int i = 1; i < Map::kGenerousAllocationCount; i++) {
      CHECK(initial_map->IsInobjectSlackTrackingInProgress());
      DirectHandle<JSObject> tmp = RunI<JSObject>(new_script);
      CHECK_EQ(initial_map->IsInobjectSlackTrackingInProgress(),
               IsObjectShrinkable(*tmp));
      if (!initial_map->IsInobjectSlackTrackingInProgress()) {
        // Turbofan can force completion of in-object slack tracking.
        break;
      }
      CHECK_EQ(Map::kSlackTrackingCounterStart - i - 1,
               initial_map->construction_counter());
    }
    CHECK(!initial_map->IsInobjectSlackTrackingInProgress());
    CHECK(!IsObjectShrinkable(*obj));

    // No slack left.
    CHECK_EQ(fields_count, obj->map()->GetInObjectProperties());
  }
}


static void TestSubclassChain(const std::vector<int>& hierarchy_desc) {
<<<<<<< HEAD
  // Avoid eventual completion of in-object slack tracking.
=======
  // Avoid possible completion of in-object slack tracking.
>>>>>>> 626889fb
  v8_flags.always_turbofan = false;
  CcTest::InitializeVM();
  v8::HandleScope scope(CcTest::isolate());

  CreateClassHierarchy(hierarchy_desc);
  TestClassHierarchy(hierarchy_desc, static_cast<int>(hierarchy_desc.size()));
}

TEST(Subclasses) {
  std::vector<int> hierarchy_desc;
  hierarchy_desc.push_back(50);
  hierarchy_desc.push_back(128);
  TestSubclassChain(hierarchy_desc);
}

TEST(LongSubclassChain1) {
  std::vector<int> hierarchy_desc;
  for (int i = 0; i < 7; i++) {
    hierarchy_desc.push_back(i * 10);
  }
  TestSubclassChain(hierarchy_desc);
}


TEST(LongSubclassChain2) {
  std::vector<int> hierarchy_desc;
  hierarchy_desc.push_back(10);
  for (int i = 0; i < 42; i++) {
    hierarchy_desc.push_back(0);
  }
  hierarchy_desc.push_back(230);
  TestSubclassChain(hierarchy_desc);
}


TEST(LongSubclassChain3) {
  std::vector<int> hierarchy_desc;
  for (int i = 0; i < 42; i++) {
    hierarchy_desc.push_back(5);
  }
  TestSubclassChain(hierarchy_desc);
}


TEST(InobjectPropetiesCountOverflowInSubclass) {
<<<<<<< HEAD
  // Avoid eventual completion of in-object slack tracking.
=======
  // Avoid possible completion of in-object slack tracking.
>>>>>>> 626889fb
  v8_flags.always_turbofan = false;
  CcTest::InitializeVM();
  v8::HandleScope scope(CcTest::isolate());

  std::vector<int> hierarchy_desc;
  const int kNoOverflowCount = 5;
  for (int i = 0; i < kNoOverflowCount; i++) {
    hierarchy_desc.push_back(50);
  }
  // In this class we are going to have properties in the backing store.
  hierarchy_desc.push_back(100);

  CreateClassHierarchy(hierarchy_desc);

  // For the last class in the hierarchy we need different checks.
  {
    int cur_class = kNoOverflowCount;
    std::string class_name = GetClassName(cur_class);

    // Create |class_name| objects and check slack tracking.
    v8::Local<v8::Script> new_script = GetNewObjectScript(class_name);

    DirectHandle<JSFunction> func = GetLexical<JSFunction>(class_name);

    DirectHandle<JSObject> obj = RunI<JSObject>(new_script);

    CHECK(func->has_initial_map());
    DirectHandle<Map> initial_map(func->initial_map(), CcTest::i_isolate());

    // There must be no slack left.
    CHECK_EQ(JSObject::kMaxInstanceSize, obj->map()->instance_size());
    CHECK_EQ(kMaxInobjectProperties, obj->map()->GetInObjectProperties());

    // One instance was created.
    CHECK_EQ(Map::kSlackTrackingCounterStart - 1,
             initial_map->construction_counter());
    CHECK(initial_map->IsInobjectSlackTrackingInProgress());

    // Create several instances to complete the tracking.
    for (int i = 1; i < Map::kGenerousAllocationCount; i++) {
      CHECK(initial_map->IsInobjectSlackTrackingInProgress());
      DirectHandle<JSObject> tmp = RunI<JSObject>(new_script);
      CHECK(!IsObjectShrinkable(*tmp));
    }
    CHECK(!initial_map->IsInobjectSlackTrackingInProgress());
    CHECK(!IsObjectShrinkable(*obj));

    // No slack left.
    CHECK_EQ(kMaxInobjectProperties, obj->map()->GetInObjectProperties());
  }

  // The other classes in the hierarchy are not affected.
  TestClassHierarchy(hierarchy_desc, kNoOverflowCount);
}

static void CheckExpectedProperties(int expected, std::ostringstream& os) {
  DirectHandle<HeapObject> obj = Cast<HeapObject>(
      v8::Utils::OpenDirectHandle(*CompileRun(os.str().c_str())));
  CHECK_EQ(expected, obj->map()->GetInObjectProperties());
}

TEST(ObjectLiteralPropertyBackingStoreSize) {
  v8::HandleScope scope(CcTest::isolate());
  LocalContext env;

  std::ostringstream os;

  // An index key does not require space in the property backing store.
  os << "(function() {\n"
        "  function f() {\n"
        "    var o = {\n"
        "      '-1': 42,\n"  // Allocate for non-index key.
        "      1: 42,\n"     // Do not allocate for index key.
        "      '2': 42\n"    // Do not allocate for index key.
        "    };\n"
        "    return o;\n"
        "  }\n"
        "\n"
        "  return f();\n"
        "} )();";
  CheckExpectedProperties(1, os);

  // Avoid over-/under-allocation for computed property names.
  os << "(function() {\n"
        "  'use strict';\n"
        "  function f(x) {\n"
        "    var o = {\n"
        "      1: 42,\n"    // Do not allocate for index key.
        "      '2': 42,\n"  // Do not allocate for index key.
        "      [x]: 42,\n"  // Allocate for property with computed name.
        "      3: 42,\n"    // Do not allocate for index key.
        "      '4': 42\n"   // Do not allocate for index key.
        "    };\n"
        "    return o;\n"
        "  }\n"
        "\n"
        "  var x = 'hello'\n"
        "\n"
        "  return f(x);\n"
        "} )();";
  CheckExpectedProperties(1, os);

  // Conversion to index key.
  os << "(function() {\n"
        "  function f(x) {\n"
        "    var o = {\n"
        "      1: 42,\n"       // Do not allocate for index key.
        "      '2': 42,\n"     // Do not allocate for index key.
        "      [x]: 42,\n"     // Allocate for property with computed name.
        "      3: 42,\n"       // Do not allocate for index key.
        "      get 12() {}\n"  // Do not allocate for index key.
        "    };\n"
        "    return o;\n"
        "  }\n"
        "\n"
        "  var x = 'hello'\n"
        "\n"
        "  return f(x);\n"
        "} )();";
  CheckExpectedProperties(1, os);

  os << "(function() {\n"
        "  function f() {\n"
        "    var o = {};\n"
        "    return o;\n"
        "  }\n"
        "\n"
        "  return f();\n"
        "} )();";
  // Empty objects have slack for 4 properties.
  CheckExpectedProperties(4, os);

  os << "(function() {\n"
        "  function f(x) {\n"
        "    var o = {\n"
        "      a: 42,\n"    // Allocate for constant property.
        "      [x]: 42,\n"  // Allocate for property with computed name.
        "      b: 42\n"     // Allocate for constant property.
        "    };\n"
        "    return o;\n"
        "  }\n"
        "\n"
        "  var x = 'hello'\n"
        "\n"
        "  return f(x);\n"
        "} )();";
  CheckExpectedProperties(3, os);

  os << "(function() {\n"
        "  function f(x) {\n"
        "    var o = {\n"
        "      a: 42,\n"          // Allocate for constant property.
        "      __proto__: 42,\n"  // Do not allocate for __proto__.
        "      [x]: 42\n"         // Allocate for property with computed name.
        "    };\n"
        "    return o;\n"
        "  }\n"
        "\n"
        "  var x = 'hello'\n"
        "\n"
        "  return f(x);\n"
        "} )();";
  // __proto__ is not allocated in the backing store.
  CheckExpectedProperties(2, os);

  os << "(function() {\n"
        "  function f(x) {\n"
        "    var o = {\n"
        "      a: 42,\n"         // Allocate for constant property.
        "      [x]: 42,\n"       // Allocate for property with computed name.
        "      __proto__: 42\n"  // Do not allocate for __proto__.
        "    };\n"
        "    return o;\n"
        "  }\n"
        "\n"
        "  var x = 'hello'\n"
        "\n"
        "  return f(x);\n"
        "} )();";
  CheckExpectedProperties(2, os);
}

TEST(SlowModeSubclass) {
  if (v8_flags.stress_concurrent_allocation) return;

<<<<<<< HEAD
  // Avoid eventual completion of in-object slack tracking.
=======
  // Avoid possible completion of in-object slack tracking.
>>>>>>> 626889fb
  v8_flags.always_turbofan = false;
  CcTest::InitializeVM();
  v8::HandleScope scope(CcTest::isolate());

  std::vector<int> hierarchy_desc;
  const int kNoOverflowCount = 5;
  for (int i = 0; i < kNoOverflowCount; i++) {
    hierarchy_desc.push_back(50);
  }
  // This class should go dictionary mode.
  hierarchy_desc.push_back(1000);

  CreateClassHierarchy(hierarchy_desc);

  // For the last class in the hierarchy we need different checks.
  {
    int cur_class = kNoOverflowCount;
    std::string class_name = GetClassName(cur_class);

    // Create |class_name| objects and check slack tracking.
    v8::Local<v8::Script> new_script = GetNewObjectScript(class_name);

    DirectHandle<JSFunction> func = GetLexical<JSFunction>(class_name);

    DirectHandle<JSObject> obj = RunI<JSObject>(new_script);

    CHECK(func->has_initial_map());
    DirectHandle<Map> initial_map(func->initial_map(), CcTest::i_isolate());

    // Object should go dictionary mode.
    CHECK_EQ(JSObject::kHeaderSize, obj->map()->instance_size());
    CHECK(obj->map()->is_dictionary_map());

    // One instance was created.
    CHECK_EQ(Map::kSlackTrackingCounterStart - 1,
             initial_map->construction_counter());
    CHECK(initial_map->IsInobjectSlackTrackingInProgress());

    // Create several instances to complete the tracking.
    for (int i = 1; i < Map::kGenerousAllocationCount; i++) {
      CHECK(initial_map->IsInobjectSlackTrackingInProgress());
      DirectHandle<JSObject> tmp = RunI<JSObject>(new_script);
      CHECK(!IsObjectShrinkable(*tmp));
    }
    CHECK(!initial_map->IsInobjectSlackTrackingInProgress());
    CHECK(!IsObjectShrinkable(*obj));

    // Object should stay in dictionary mode.
    CHECK_EQ(JSObject::kHeaderSize, obj->map()->instance_size());
    CHECK(obj->map()->is_dictionary_map());
  }

  // The other classes in the hierarchy are not affected.
  TestClassHierarchy(hierarchy_desc, kNoOverflowCount);
}


static void TestSubclassBuiltin(const char* subclass_name,
                                InstanceType instance_type,
                                const char* builtin_name,
                                const char* ctor_arguments = "",
                                int builtin_properties_count = 0) {
  {
    std::ostringstream os;
    os << "'use strict';\n"
          "class "
       << subclass_name << " extends " << builtin_name
       << " {\n"
          "  constructor(...args) {\n"
          "    super(...args);\n"
          "    this.a = 42;\n"
          "    this.d = 4.2;\n"
          "    this.o = this;\n"
          "  }\n"
          "};\n";
    CompileRun(os.str().c_str());
  }

  DirectHandle<JSFunction> func = GetLexical<JSFunction>(subclass_name);

  // Zero instances were created so far.
  CHECK(!func->has_initial_map());

  v8::Local<v8::Script> new_script;
  {
    std::ostringstream os;
    os << "new " << subclass_name << "(" << ctor_arguments << ");";
    new_script = v8_compile(os.str().c_str());
  }

  RunI<JSObject>(new_script);

  CHECK(func->has_initial_map());
  DirectHandle<Map> initial_map(func->initial_map(), CcTest::i_isolate());

  CHECK_EQ(instance_type, initial_map->instance_type());

  // One instance of a subclass created.
  CHECK_EQ(Map::kSlackTrackingCounterStart - 1,
           initial_map->construction_counter());
  CHECK(initial_map->IsInobjectSlackTrackingInProgress());

  // Create two instances in order to ensure that |obj|.o is a data field
  // in case of Function subclassing.
  DirectHandle<JSObject> obj = RunI<JSObject>(new_script);

  // Two instances of a subclass created.
  CHECK_EQ(Map::kSlackTrackingCounterStart - 2,
           initial_map->construction_counter());
  CHECK(initial_map->IsInobjectSlackTrackingInProgress());

  // There must be at least some slack.
  CHECK_LT(builtin_properties_count + 5, obj->map()->GetInObjectProperties());
  CHECK_EQ(Smi::FromInt(42), GetFieldValue(*obj, builtin_properties_count + 0));
  CHECK_EQ(4.2, GetDoubleFieldValue(*obj, builtin_properties_count + 1));
  CHECK_EQ(*obj, GetFieldValue(*obj, builtin_properties_count + 2));
  CHECK(IsObjectShrinkable(*obj));

  // Create several subclass instances to complete the tracking.
  for (int i = 2; i < Map::kGenerousAllocationCount; i++) {
    CHECK(initial_map->IsInobjectSlackTrackingInProgress());
    DirectHandle<JSObject> tmp = RunI<JSObject>(new_script);
    CHECK_EQ(initial_map->IsInobjectSlackTrackingInProgress(),
             IsObjectShrinkable(*tmp));
  }
  CHECK(!initial_map->IsInobjectSlackTrackingInProgress());
  CHECK(!IsObjectShrinkable(*obj));

  // No slack left.
  CHECK_EQ(builtin_properties_count + 3, obj->map()->GetInObjectProperties());

  CHECK_EQ(instance_type, obj->map()->instance_type());
}


TEST(SubclassObjectBuiltin) {
<<<<<<< HEAD
  // Avoid eventual completion of in-object slack tracking.
=======
  // Avoid possible completion of in-object slack tracking.
>>>>>>> 626889fb
  v8_flags.always_turbofan = false;
  CcTest::InitializeVM();
  v8::HandleScope scope(CcTest::isolate());

  TestSubclassBuiltin("A1", JS_OBJECT_TYPE, "Object", "true");
  TestSubclassBuiltin("A2", JS_OBJECT_TYPE, "Object", "42");
  TestSubclassBuiltin("A3", JS_OBJECT_TYPE, "Object", "'some string'");
}


TEST(SubclassObjectBuiltinNoInlineNew) {
  v8_flags.inline_new = false;
  TestSubclassObjectBuiltin();
}


TEST(SubclassFunctionBuiltin) {
<<<<<<< HEAD
  // Avoid eventual completion of in-object slack tracking.
=======
  // Avoid possible completion of in-object slack tracking.
>>>>>>> 626889fb
  v8_flags.always_turbofan = false;
  CcTest::InitializeVM();
  v8::HandleScope scope(CcTest::isolate());

  TestSubclassBuiltin("A1", JS_FUNCTION_TYPE, "Function", "'return 153;'");
  TestSubclassBuiltin("A2", JS_FUNCTION_TYPE, "Function", "'this.a = 44;'");
}


TEST(SubclassFunctionBuiltinNoInlineNew) {
  v8_flags.inline_new = false;
  TestSubclassFunctionBuiltin();
}


TEST(SubclassBooleanBuiltin) {
<<<<<<< HEAD
  // Avoid eventual completion of in-object slack tracking.
=======
  // Avoid possible completion of in-object slack tracking.
>>>>>>> 626889fb
  v8_flags.always_turbofan = false;
  CcTest::InitializeVM();
  v8::HandleScope scope(CcTest::isolate());

  TestSubclassBuiltin("A1", JS_PRIMITIVE_WRAPPER_TYPE, "Boolean", "true");
  TestSubclassBuiltin("A2", JS_PRIMITIVE_WRAPPER_TYPE, "Boolean", "false");
}


TEST(SubclassBooleanBuiltinNoInlineNew) {
  v8_flags.inline_new = false;
  TestSubclassBooleanBuiltin();
}


TEST(SubclassErrorBuiltin) {
<<<<<<< HEAD
  // Avoid eventual completion of in-object slack tracking.
=======
  // Avoid possible completion of in-object slack tracking.
>>>>>>> 626889fb
  v8_flags.always_turbofan = false;
  CcTest::InitializeVM();
  v8::HandleScope scope(CcTest::isolate());

  const int first_field = 3;
  TestSubclassBuiltin("A1", JS_ERROR_TYPE, "Error", "'err'", first_field);
  TestSubclassBuiltin("A2", JS_ERROR_TYPE, "EvalError", "'err'", first_field);
  TestSubclassBuiltin("A3", JS_ERROR_TYPE, "RangeError", "'err'", first_field);
  TestSubclassBuiltin("A4", JS_ERROR_TYPE, "ReferenceError", "'err'",
                      first_field);
  TestSubclassBuiltin("A5", JS_ERROR_TYPE, "SyntaxError", "'err'", first_field);
  TestSubclassBuiltin("A6", JS_ERROR_TYPE, "TypeError", "'err'", first_field);
  TestSubclassBuiltin("A7", JS_ERROR_TYPE, "URIError", "'err'", first_field);
}


TEST(SubclassErrorBuiltinNoInlineNew) {
  v8_flags.inline_new = false;
  TestSubclassErrorBuiltin();
}


TEST(SubclassNumberBuiltin) {
<<<<<<< HEAD
  // Avoid eventual completion of in-object slack tracking.
=======
  // Avoid possible completion of in-object slack tracking.
>>>>>>> 626889fb
  v8_flags.always_turbofan = false;
  CcTest::InitializeVM();
  v8::HandleScope scope(CcTest::isolate());

  TestSubclassBuiltin("A1", JS_PRIMITIVE_WRAPPER_TYPE, "Number", "42");
  TestSubclassBuiltin("A2", JS_PRIMITIVE_WRAPPER_TYPE, "Number", "4.2");
}


TEST(SubclassNumberBuiltinNoInlineNew) {
  v8_flags.inline_new = false;
  TestSubclassNumberBuiltin();
}


TEST(SubclassDateBuiltin) {
<<<<<<< HEAD
  // Avoid eventual completion of in-object slack tracking.
=======
  // Avoid possible completion of in-object slack tracking.
>>>>>>> 626889fb
  v8_flags.always_turbofan = false;
  CcTest::InitializeVM();
  v8::HandleScope scope(CcTest::isolate());

  TestSubclassBuiltin("A1", JS_DATE_TYPE, "Date", "123456789");
}


TEST(SubclassDateBuiltinNoInlineNew) {
  v8_flags.inline_new = false;
  TestSubclassDateBuiltin();
}


TEST(SubclassStringBuiltin) {
<<<<<<< HEAD
  // Avoid eventual completion of in-object slack tracking.
=======
  // Avoid possible completion of in-object slack tracking.
>>>>>>> 626889fb
  v8_flags.always_turbofan = false;
  CcTest::InitializeVM();
  v8::HandleScope scope(CcTest::isolate());

  TestSubclassBuiltin("A1", JS_PRIMITIVE_WRAPPER_TYPE, "String",
                      "'some string'");
  TestSubclassBuiltin("A2", JS_PRIMITIVE_WRAPPER_TYPE, "String", "");
}


TEST(SubclassStringBuiltinNoInlineNew) {
  v8_flags.inline_new = false;
  TestSubclassStringBuiltin();
}


TEST(SubclassRegExpBuiltin) {
<<<<<<< HEAD
  // Avoid eventual completion of in-object slack tracking.
=======
  // Avoid possible completion of in-object slack tracking.
>>>>>>> 626889fb
  v8_flags.always_turbofan = false;
  CcTest::InitializeVM();
  v8::HandleScope scope(CcTest::isolate());

  const int first_field = 1;
  TestSubclassBuiltin("A1", JS_REG_EXP_TYPE, "RegExp", "'o(..)h', 'g'",
                      first_field);
}


TEST(SubclassRegExpBuiltinNoInlineNew) {
  v8_flags.inline_new = false;
  TestSubclassRegExpBuiltin();
}


TEST(SubclassArrayBuiltin) {
<<<<<<< HEAD
  // Avoid eventual completion of in-object slack tracking.
=======
  // Avoid possible completion of in-object slack tracking.
>>>>>>> 626889fb
  v8_flags.always_turbofan = false;
  CcTest::InitializeVM();
  v8::HandleScope scope(CcTest::isolate());

  TestSubclassBuiltin("A1", JS_ARRAY_TYPE, "Array", "42");
}


TEST(SubclassArrayBuiltinNoInlineNew) {
  v8_flags.inline_new = false;
  TestSubclassArrayBuiltin();
}


TEST(SubclassTypedArrayBuiltin) {
<<<<<<< HEAD
  // Avoid eventual completion of in-object slack tracking.
  v8_flags.always_turbofan = false;
=======
  // Avoid possible completion of in-object slack tracking.
  v8_flags.always_turbofan = false;
  v8_flags.js_float16array = true;
>>>>>>> 626889fb
  CcTest::InitializeVM();
  v8::HandleScope scope(CcTest::isolate());

#define TYPED_ARRAY_TEST(Type, type, TYPE, elementType) \
  TestSubclassBuiltin("A" #Type, JS_TYPED_ARRAY_TYPE, #Type "Array", "42");

  TYPED_ARRAYS(TYPED_ARRAY_TEST)

#undef TYPED_ARRAY_TEST
}


TEST(SubclassTypedArrayBuiltinNoInlineNew) {
  v8_flags.inline_new = false;
  TestSubclassTypedArrayBuiltin();
}


TEST(SubclassCollectionBuiltin) {
<<<<<<< HEAD
  // Avoid eventual completion of in-object slack tracking.
=======
  // Avoid possible completion of in-object slack tracking.
>>>>>>> 626889fb
  v8_flags.always_turbofan = false;
  CcTest::InitializeVM();
  v8::HandleScope scope(CcTest::isolate());

  TestSubclassBuiltin("A1", JS_SET_TYPE, "Set", "");
  TestSubclassBuiltin("A2", JS_MAP_TYPE, "Map", "");
  TestSubclassBuiltin("A3", JS_WEAK_SET_TYPE, "WeakSet", "");
  TestSubclassBuiltin("A4", JS_WEAK_MAP_TYPE, "WeakMap", "");
}


TEST(SubclassCollectionBuiltinNoInlineNew) {
  v8_flags.inline_new = false;
  TestSubclassCollectionBuiltin();
}


TEST(SubclassArrayBufferBuiltin) {
<<<<<<< HEAD
  // Avoid eventual completion of in-object slack tracking.
=======
  // Avoid possible completion of in-object slack tracking.
>>>>>>> 626889fb
  v8_flags.always_turbofan = false;
  CcTest::InitializeVM();
  v8::HandleScope scope(CcTest::isolate());

  TestSubclassBuiltin("A1", JS_ARRAY_BUFFER_TYPE, "ArrayBuffer", "42");
  TestSubclassBuiltin("A2", JS_DATA_VIEW_TYPE, "DataView",
                      "new ArrayBuffer(42)");
}


TEST(SubclassArrayBufferBuiltinNoInlineNew) {
  v8_flags.inline_new = false;
  TestSubclassArrayBufferBuiltin();
}


TEST(SubclassPromiseBuiltin) {
<<<<<<< HEAD
  // Avoid eventual completion of in-object slack tracking.
=======
  // Avoid possible completion of in-object slack tracking.
>>>>>>> 626889fb
  v8_flags.always_turbofan = false;
  CcTest::InitializeVM();
  v8::HandleScope scope(CcTest::isolate());

  TestSubclassBuiltin("A1", JS_PROMISE_TYPE, "Promise",
                      "function(resolve, reject) { resolve('ok'); }");
}


TEST(SubclassPromiseBuiltinNoInlineNew) {
  v8_flags.inline_new = false;
  TestSubclassPromiseBuiltin();
}

TEST(SubclassTranspiledClassHierarchy) {
  CcTest::InitializeVM();
  v8::HandleScope scope(CcTest::isolate());

  CompileRun(
      "Object.setPrototypeOf(B, A);\n"
      "function A() {\n"
      "  this.a0 = 0;\n"
      "  this.a1 = 1;\n"
      "  this.a2 = 1;\n"
      "  this.a3 = 1;\n"
      "  this.a4 = 1;\n"
      "  this.a5 = 1;\n"
      "  this.a6 = 1;\n"
      "  this.a7 = 1;\n"
      "  this.a8 = 1;\n"
      "  this.a9 = 1;\n"
      "  this.a10 = 1;\n"
      "  this.a11 = 1;\n"
      "  this.a12 = 1;\n"
      "  this.a13 = 1;\n"
      "  this.a14 = 1;\n"
      "  this.a15 = 1;\n"
      "  this.a16 = 1;\n"
      "  this.a17 = 1;\n"
      "  this.a18 = 1;\n"
      "  this.a19 = 1;\n"
      "};\n"
      "function B() {\n"
      "  A.call(this);\n"
      "  this.b = 1;\n"
      "};\n");

  DirectHandle<JSFunction> func = GetGlobal<JSFunction>("B");

  // Zero instances have been created so far.
  CHECK(!func->has_initial_map());

  v8::Local<v8::Script> new_script = v8_compile("new B()");

  RunI<JSObject>(new_script);

  CHECK(func->has_initial_map());
  DirectHandle<Map> initial_map(func->initial_map(), CcTest::i_isolate());

  CHECK_EQ(JS_OBJECT_TYPE, initial_map->instance_type());

  // One instance of a subclass created.
  CHECK_EQ(Map::kSlackTrackingCounterStart - 1,
           initial_map->construction_counter());
  CHECK(initial_map->IsInobjectSlackTrackingInProgress());

  // Create two instances in order to ensure that |obj|.o is a data field
  // in case of Function subclassing.
  DirectHandle<JSObject> obj = RunI<JSObject>(new_script);

  // Two instances of a subclass created.
  CHECK_EQ(Map::kSlackTrackingCounterStart - 2,
           initial_map->construction_counter());
  CHECK(initial_map->IsInobjectSlackTrackingInProgress());
  CHECK(IsObjectShrinkable(*obj));

  // Create several subclass instances to complete the tracking.
  for (int i = 2; i < Map::kGenerousAllocationCount; i++) {
    CHECK(initial_map->IsInobjectSlackTrackingInProgress());
    DirectHandle<JSObject> tmp = RunI<JSObject>(new_script);
    CHECK_EQ(initial_map->IsInobjectSlackTrackingInProgress(),
             IsObjectShrinkable(*tmp));
  }
  CHECK(!initial_map->IsInobjectSlackTrackingInProgress());
  CHECK(!IsObjectShrinkable(*obj));

  // No slack left.
  CHECK_EQ(21, obj->map()->GetInObjectProperties());
  CHECK_EQ(JS_OBJECT_TYPE, obj->map()->instance_type());
}

TEST(Regress8853_ClassConstructor) {
  CcTest::InitializeVM();
  v8::HandleScope scope(CcTest::isolate());

  // For classes without any this.prop assignments in their
  // constructors we start out with 10 inobject properties.
  DirectHandle<JSObject> obj = CompileRunI<JSObject>("new (class {});\n");
  CHECK(obj->map()->IsInobjectSlackTrackingInProgress());
  CHECK(IsObjectShrinkable(*obj));
  CHECK_EQ(10, obj->map()->GetInObjectProperties());

  // For classes with N explicit this.prop assignments in their
  // constructors we start out with N+8 inobject properties.
  obj = CompileRunI<JSObject>(
      "new (class {\n"
      "  constructor() {\n"
      "    this.x = 1;\n"
      "    this.y = 2;\n"
      "    this.z = 3;\n"
      "  }\n"
      "});\n");
  CHECK(obj->map()->IsInobjectSlackTrackingInProgress());
  CHECK(IsObjectShrinkable(*obj));
  CHECK_EQ(3 + 8, obj->map()->GetInObjectProperties());
}

TEST(Regress8853_ClassHierarchy) {
  CcTest::InitializeVM();
  v8::HandleScope scope(CcTest::isolate());

  // For class hierarchies without any this.prop assignments in their
  // constructors we reserve 2 inobject properties per constructor plus
  // 8 inobject properties slack on top.
  std::string base = "(class {})";
  for (int i = 1; i < 10; ++i) {
    std::string script = "new " + base + ";\n";
    DirectHandle<JSObject> obj = CompileRunI<JSObject>(script.c_str());
    CHECK(obj->map()->IsInobjectSlackTrackingInProgress());
    CHECK(IsObjectShrinkable(*obj));
    CHECK_EQ(8 + 2 * i, obj->map()->GetInObjectProperties());
    base = "(class extends " + base + " {})";
  }
}

TEST(Regress8853_FunctionConstructor) {
  CcTest::InitializeVM();
  v8::HandleScope scope(CcTest::isolate());

  // For constructor functions without any this.prop assignments in
  // them we start out with 10 inobject properties.
  DirectHandle<JSObject> obj = CompileRunI<JSObject>("new (function() {});\n");
  CHECK(obj->map()->IsInobjectSlackTrackingInProgress());
  CHECK(IsObjectShrinkable(*obj));
  CHECK_EQ(10, obj->map()->GetInObjectProperties());

  // For constructor functions with N explicit this.prop assignments
  // in them we start out with N+8 inobject properties.
  obj = CompileRunI<JSObject>(
      "new (function() {\n"
      "  this.a = 1;\n"
      "  this.b = 2;\n"
      "  this.c = 3;\n"
      "  this.d = 3;\n"
      "  this.c = 3;\n"
      "  this.f = 3;\n"
      "});\n");
  CHECK(obj->map()->IsInobjectSlackTrackingInProgress());
  CHECK(IsObjectShrinkable(*obj));
  CHECK_EQ(6 + 8, obj->map()->GetInObjectProperties());
}

TEST(InstanceFieldsArePropertiesDefaultConstructorLazy) {
  CcTest::InitializeVM();
  v8::HandleScope scope(CcTest::isolate());

  DirectHandle<JSObject> obj = CompileRunI<JSObject>(
      "new (class {\n"
      "  x00 = null;\n"
      "  x01 = null;\n"
      "  x02 = null;\n"
      "  x03 = null;\n"
      "  x04 = null;\n"
      "  x05 = null;\n"
      "  x06 = null;\n"
      "  x07 = null;\n"
      "  x08 = null;\n"
      "  x09 = null;\n"
      "  x10 = null;\n"
      "});\n");
  CHECK_EQ(11 + 8, obj->map()->GetInObjectProperties());
}

TEST(InstanceFieldsArePropertiesFieldsAndConstructorLazy) {
  CcTest::InitializeVM();
  v8::HandleScope scope(CcTest::isolate());

  DirectHandle<JSObject> obj = CompileRunI<JSObject>(
      "new (class {\n"
      "  x00 = null;\n"
      "  x01 = null;\n"
      "  x02 = null;\n"
      "  x03 = null;\n"
      "  x04 = null;\n"
      "  x05 = null;\n"
      "  x06 = null;\n"
      "  x07 = null;\n"
      "  x08 = null;\n"
      "  x09 = null;\n"
      "  x10 = null;\n"
      "  constructor() {\n"
      "    this.x11 = null;\n"
      "    this.x12 = null;\n"
      "    this.x12 = null;\n"
      "    this.x14 = null;\n"
      "    this.x15 = null;\n"
      "    this.x16 = null;\n"
      "    this.x17 = null;\n"
      "    this.x18 = null;\n"
      "    this.x19 = null;\n"
      "    this.x20 = null;\n"
      "  }\n"
      "});\n");
  CHECK_EQ(21 + 8, obj->map()->GetInObjectProperties());
}

TEST(InstanceFieldsArePropertiesDefaultConstructorEager) {
  i::v8_flags.lazy = false;
  CcTest::InitializeVM();
  v8::HandleScope scope(CcTest::isolate());

  DirectHandle<JSObject> obj = CompileRunI<JSObject>(
      "new (class {\n"
      "  x00 = null;\n"
      "  x01 = null;\n"
      "  x02 = null;\n"
      "  x03 = null;\n"
      "  x04 = null;\n"
      "  x05 = null;\n"
      "  x06 = null;\n"
      "  x07 = null;\n"
      "  x08 = null;\n"
      "  x09 = null;\n"
      "  x10 = null;\n"
      "});\n");
  CHECK_EQ(11 + 8, obj->map()->GetInObjectProperties());
}

TEST(InstanceFieldsArePropertiesFieldsAndConstructorEager) {
  i::v8_flags.lazy = false;
  CcTest::InitializeVM();
  v8::HandleScope scope(CcTest::isolate());

  DirectHandle<JSObject> obj = CompileRunI<JSObject>(
      "new (class {\n"
      "  x00 = null;\n"
      "  x01 = null;\n"
      "  x02 = null;\n"
      "  x03 = null;\n"
      "  x04 = null;\n"
      "  x05 = null;\n"
      "  x06 = null;\n"
      "  x07 = null;\n"
      "  x08 = null;\n"
      "  x09 = null;\n"
      "  x10 = null;\n"
      "  constructor() {\n"
      "    this.x11 = null;\n"
      "    this.x12 = null;\n"
      "    this.x12 = null;\n"
      "    this.x14 = null;\n"
      "    this.x15 = null;\n"
      "    this.x16 = null;\n"
      "    this.x17 = null;\n"
      "    this.x18 = null;\n"
      "    this.x19 = null;\n"
      "    this.x20 = null;\n"
      "  }\n"
      "});\n");
  CHECK_EQ(21 + 8, obj->map()->GetInObjectProperties());
}

}  // namespace test_inobject_slack_tracking
}  // namespace internal
}  // namespace v8<|MERGE_RESOLUTION|>--- conflicted
+++ resolved
@@ -44,20 +44,11 @@
 
   VariableLookupResult lookup_result;
   if (script_contexts->Lookup(str_name, &lookup_result)) {
-<<<<<<< HEAD
-    Handle<Context> script_context = ScriptContextTable::GetContext(
-        isolate, script_contexts, lookup_result.context_index);
-
-    Handle<Object> result(script_context->get(lookup_result.slot_index),
-                          isolate);
-    return Handle<T>::cast(result);
-=======
     DirectHandle<Context> script_context =
         handle(script_contexts->get(lookup_result.context_index), isolate);
     DirectHandle<Object> result =
         Context::Get(script_context, lookup_result.slot_index, isolate);
     return Cast<T>(result);
->>>>>>> 626889fb
   }
   return DirectHandle<T>();
 }
@@ -82,14 +73,6 @@
   return obj->RawFastPropertyAt(index);
 }
 
-<<<<<<< HEAD
-static double GetDoubleFieldValue(JSObject obj, FieldIndex field_index) {
-  Object value = obj.RawFastPropertyAt(field_index);
-  if (value.IsHeapNumber()) {
-    return HeapNumber::cast(value).value();
-  } else {
-    return value.Number();
-=======
 static double GetDoubleFieldValue(Tagged<JSObject> obj,
                                   FieldIndex field_index) {
   Tagged<Object> value = obj->RawFastPropertyAt(field_index);
@@ -97,7 +80,6 @@
     return Cast<HeapNumber>(value)->value();
   } else {
     return Object::NumberValue(value);
->>>>>>> 626889fb
   }
 }
 
@@ -124,11 +106,7 @@
 }
 
 TEST(JSObjectBasic) {
-<<<<<<< HEAD
-  // Avoid eventual completion of in-object slack tracking.
-=======
-  // Avoid possible completion of in-object slack tracking.
->>>>>>> 626889fb
+  // Avoid possible completion of in-object slack tracking.
   v8_flags.always_turbofan = false;
   CcTest::InitializeVM();
   v8::HandleScope scope(CcTest::isolate());
@@ -186,11 +164,7 @@
 
 
 TEST(JSObjectComplex) {
-<<<<<<< HEAD
-  // Avoid eventual completion of in-object slack tracking.
-=======
-  // Avoid possible completion of in-object slack tracking.
->>>>>>> 626889fb
+  // Avoid possible completion of in-object slack tracking.
   v8_flags.always_turbofan = false;
   CcTest::InitializeVM();
   v8::HandleScope scope(CcTest::isolate());
@@ -270,11 +244,7 @@
 
 
 TEST(JSGeneratorObjectBasic) {
-<<<<<<< HEAD
-  // Avoid eventual completion of in-object slack tracking.
-=======
-  // Avoid possible completion of in-object slack tracking.
->>>>>>> 626889fb
+  // Avoid possible completion of in-object slack tracking.
   v8_flags.always_turbofan = false;
   CcTest::InitializeVM();
   v8::HandleScope scope(CcTest::isolate());
@@ -340,11 +310,7 @@
 
 
 TEST(SubclassBasicNoBaseClassInstances) {
-<<<<<<< HEAD
-  // Avoid eventual completion of in-object slack tracking.
-=======
-  // Avoid possible completion of in-object slack tracking.
->>>>>>> 626889fb
+  // Avoid possible completion of in-object slack tracking.
   v8_flags.always_turbofan = false;
   CcTest::InitializeVM();
   v8::HandleScope scope(CcTest::isolate());
@@ -436,11 +402,7 @@
 
 
 TEST(SubclassBasic) {
-<<<<<<< HEAD
-  // Avoid eventual completion of in-object slack tracking.
-=======
-  // Avoid possible completion of in-object slack tracking.
->>>>>>> 626889fb
+  // Avoid possible completion of in-object slack tracking.
   v8_flags.always_turbofan = false;
   CcTest::InitializeVM();
   v8::HandleScope scope(CcTest::isolate());
@@ -642,11 +604,7 @@
 
 
 static void TestSubclassChain(const std::vector<int>& hierarchy_desc) {
-<<<<<<< HEAD
-  // Avoid eventual completion of in-object slack tracking.
-=======
-  // Avoid possible completion of in-object slack tracking.
->>>>>>> 626889fb
+  // Avoid possible completion of in-object slack tracking.
   v8_flags.always_turbofan = false;
   CcTest::InitializeVM();
   v8::HandleScope scope(CcTest::isolate());
@@ -692,11 +650,7 @@
 
 
 TEST(InobjectPropetiesCountOverflowInSubclass) {
-<<<<<<< HEAD
-  // Avoid eventual completion of in-object slack tracking.
-=======
-  // Avoid possible completion of in-object slack tracking.
->>>>>>> 626889fb
+  // Avoid possible completion of in-object slack tracking.
   v8_flags.always_turbofan = false;
   CcTest::InitializeVM();
   v8::HandleScope scope(CcTest::isolate());
@@ -882,11 +836,7 @@
 TEST(SlowModeSubclass) {
   if (v8_flags.stress_concurrent_allocation) return;
 
-<<<<<<< HEAD
-  // Avoid eventual completion of in-object slack tracking.
-=======
-  // Avoid possible completion of in-object slack tracking.
->>>>>>> 626889fb
+  // Avoid possible completion of in-object slack tracking.
   v8_flags.always_turbofan = false;
   CcTest::InitializeVM();
   v8::HandleScope scope(CcTest::isolate());
@@ -1023,11 +973,7 @@
 
 
 TEST(SubclassObjectBuiltin) {
-<<<<<<< HEAD
-  // Avoid eventual completion of in-object slack tracking.
-=======
-  // Avoid possible completion of in-object slack tracking.
->>>>>>> 626889fb
+  // Avoid possible completion of in-object slack tracking.
   v8_flags.always_turbofan = false;
   CcTest::InitializeVM();
   v8::HandleScope scope(CcTest::isolate());
@@ -1045,11 +991,7 @@
 
 
 TEST(SubclassFunctionBuiltin) {
-<<<<<<< HEAD
-  // Avoid eventual completion of in-object slack tracking.
-=======
-  // Avoid possible completion of in-object slack tracking.
->>>>>>> 626889fb
+  // Avoid possible completion of in-object slack tracking.
   v8_flags.always_turbofan = false;
   CcTest::InitializeVM();
   v8::HandleScope scope(CcTest::isolate());
@@ -1066,11 +1008,7 @@
 
 
 TEST(SubclassBooleanBuiltin) {
-<<<<<<< HEAD
-  // Avoid eventual completion of in-object slack tracking.
-=======
-  // Avoid possible completion of in-object slack tracking.
->>>>>>> 626889fb
+  // Avoid possible completion of in-object slack tracking.
   v8_flags.always_turbofan = false;
   CcTest::InitializeVM();
   v8::HandleScope scope(CcTest::isolate());
@@ -1087,11 +1025,7 @@
 
 
 TEST(SubclassErrorBuiltin) {
-<<<<<<< HEAD
-  // Avoid eventual completion of in-object slack tracking.
-=======
-  // Avoid possible completion of in-object slack tracking.
->>>>>>> 626889fb
+  // Avoid possible completion of in-object slack tracking.
   v8_flags.always_turbofan = false;
   CcTest::InitializeVM();
   v8::HandleScope scope(CcTest::isolate());
@@ -1115,11 +1049,7 @@
 
 
 TEST(SubclassNumberBuiltin) {
-<<<<<<< HEAD
-  // Avoid eventual completion of in-object slack tracking.
-=======
-  // Avoid possible completion of in-object slack tracking.
->>>>>>> 626889fb
+  // Avoid possible completion of in-object slack tracking.
   v8_flags.always_turbofan = false;
   CcTest::InitializeVM();
   v8::HandleScope scope(CcTest::isolate());
@@ -1136,11 +1066,7 @@
 
 
 TEST(SubclassDateBuiltin) {
-<<<<<<< HEAD
-  // Avoid eventual completion of in-object slack tracking.
-=======
-  // Avoid possible completion of in-object slack tracking.
->>>>>>> 626889fb
+  // Avoid possible completion of in-object slack tracking.
   v8_flags.always_turbofan = false;
   CcTest::InitializeVM();
   v8::HandleScope scope(CcTest::isolate());
@@ -1156,11 +1082,7 @@
 
 
 TEST(SubclassStringBuiltin) {
-<<<<<<< HEAD
-  // Avoid eventual completion of in-object slack tracking.
-=======
-  // Avoid possible completion of in-object slack tracking.
->>>>>>> 626889fb
+  // Avoid possible completion of in-object slack tracking.
   v8_flags.always_turbofan = false;
   CcTest::InitializeVM();
   v8::HandleScope scope(CcTest::isolate());
@@ -1178,11 +1100,7 @@
 
 
 TEST(SubclassRegExpBuiltin) {
-<<<<<<< HEAD
-  // Avoid eventual completion of in-object slack tracking.
-=======
-  // Avoid possible completion of in-object slack tracking.
->>>>>>> 626889fb
+  // Avoid possible completion of in-object slack tracking.
   v8_flags.always_turbofan = false;
   CcTest::InitializeVM();
   v8::HandleScope scope(CcTest::isolate());
@@ -1200,11 +1118,7 @@
 
 
 TEST(SubclassArrayBuiltin) {
-<<<<<<< HEAD
-  // Avoid eventual completion of in-object slack tracking.
-=======
-  // Avoid possible completion of in-object slack tracking.
->>>>>>> 626889fb
+  // Avoid possible completion of in-object slack tracking.
   v8_flags.always_turbofan = false;
   CcTest::InitializeVM();
   v8::HandleScope scope(CcTest::isolate());
@@ -1220,14 +1134,9 @@
 
 
 TEST(SubclassTypedArrayBuiltin) {
-<<<<<<< HEAD
-  // Avoid eventual completion of in-object slack tracking.
-  v8_flags.always_turbofan = false;
-=======
   // Avoid possible completion of in-object slack tracking.
   v8_flags.always_turbofan = false;
   v8_flags.js_float16array = true;
->>>>>>> 626889fb
   CcTest::InitializeVM();
   v8::HandleScope scope(CcTest::isolate());
 
@@ -1247,11 +1156,7 @@
 
 
 TEST(SubclassCollectionBuiltin) {
-<<<<<<< HEAD
-  // Avoid eventual completion of in-object slack tracking.
-=======
-  // Avoid possible completion of in-object slack tracking.
->>>>>>> 626889fb
+  // Avoid possible completion of in-object slack tracking.
   v8_flags.always_turbofan = false;
   CcTest::InitializeVM();
   v8::HandleScope scope(CcTest::isolate());
@@ -1270,11 +1175,7 @@
 
 
 TEST(SubclassArrayBufferBuiltin) {
-<<<<<<< HEAD
-  // Avoid eventual completion of in-object slack tracking.
-=======
-  // Avoid possible completion of in-object slack tracking.
->>>>>>> 626889fb
+  // Avoid possible completion of in-object slack tracking.
   v8_flags.always_turbofan = false;
   CcTest::InitializeVM();
   v8::HandleScope scope(CcTest::isolate());
@@ -1292,11 +1193,7 @@
 
 
 TEST(SubclassPromiseBuiltin) {
-<<<<<<< HEAD
-  // Avoid eventual completion of in-object slack tracking.
-=======
-  // Avoid possible completion of in-object slack tracking.
->>>>>>> 626889fb
+  // Avoid possible completion of in-object slack tracking.
   v8_flags.always_turbofan = false;
   CcTest::InitializeVM();
   v8::HandleScope scope(CcTest::isolate());
