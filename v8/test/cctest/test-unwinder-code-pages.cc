--- conflicted
+++ resolved
@@ -168,19 +168,11 @@
   register_state.fp = stack;
 
   // Put the current PC inside of a valid builtin.
-<<<<<<< HEAD
-  Code builtin = *BUILTIN_CODE(i_isolate, StringEqual);
-  const uintptr_t offset = 40;
-  CHECK_LT(offset, builtin.instruction_size());
-  register_state.pc =
-      reinterpret_cast<void*>(builtin.instruction_start() + offset);
-=======
   Tagged<Code> builtin = *BUILTIN_CODE(i_isolate, StringEqual);
   const uintptr_t offset = 40;
   CHECK_LT(offset, builtin->instruction_size());
   register_state.pc =
       reinterpret_cast<void*>(builtin->instruction_start() + offset);
->>>>>>> 626889fb
 
   bool unwound = v8::Unwinder::TryUnwindV8Frames(
       entry_stubs, pages_length, code_pages, &register_state, stack_base);
@@ -233,13 +225,8 @@
 
   // Put the current PC at the start of a valid builtin, so that we are setting
   // up the frame.
-<<<<<<< HEAD
-  Code builtin = *BUILTIN_CODE(i_isolate, StringEqual);
-  register_state.pc = reinterpret_cast<void*>(builtin.instruction_start());
-=======
   Tagged<Code> builtin = *BUILTIN_CODE(i_isolate, StringEqual);
   register_state.pc = reinterpret_cast<void*>(builtin->instruction_start());
->>>>>>> 626889fb
 
   bool unwound = v8::Unwinder::TryUnwindV8Frames(
       entry_stubs, pages_length, code_pages, &register_state, stack_base);
@@ -309,30 +296,17 @@
       Cast<JSFunction>(v8::Utils::OpenDirectHandle(*local_foo));
 
   // Put the current PC inside of the created code object.
-<<<<<<< HEAD
-  Code code = foo->code();
-  // We don't produce optimized code when run with --no-turbofan and
-  // --no-maglev.
-  if (!code.is_optimized_code()) return;
-=======
   Tagged<Code> code = foo->code(i_isolate);
   // We don't produce optimized code when run with --no-turbofan and
   // --no-maglev.
   if (!code->is_optimized_code()) return;
->>>>>>> 626889fb
 
   // We don't want the offset too early or it could be the `push rbp`
   // instruction (which is not at the start of generated code, because the lazy
   // deopt check happens before frame setup).
-<<<<<<< HEAD
-  const uintptr_t offset = code.instruction_size() - 20;
-  CHECK_LT(offset, code.instruction_size());
-  Address pc = code.instruction_start() + offset;
-=======
   const uintptr_t offset = code->instruction_size() - 20;
   CHECK_LT(offset, code->instruction_size());
   Address pc = code->instruction_start() + offset;
->>>>>>> 626889fb
   register_state.pc = reinterpret_cast<void*>(pc);
 
   // Get code pages from the API now that the code obejct exists and check that
@@ -481,13 +455,8 @@
   CHECK_LE(pages_length, arraysize(code_pages));
   RegisterState register_state;
 
-<<<<<<< HEAD
-  Code js_entry = *BUILTIN_CODE(i_isolate, JSEntry);
-  byte* start = reinterpret_cast<byte*>(js_entry.instruction_start());
-=======
   Tagged<Code> js_entry = *BUILTIN_CODE(i_isolate, JSEntry);
   uint8_t* start = reinterpret_cast<uint8_t*>(js_entry->instruction_start());
->>>>>>> 626889fb
   register_state.pc = start + 10;
 
   bool unwound = v8::Unwinder::TryUnwindV8Frames(
@@ -668,15 +637,9 @@
       isolate->CopyCodePages(arraysize(code_pages), code_pages);
   CHECK_LE(pages_length, arraysize(code_pages));
 
-<<<<<<< HEAD
-  Code js_entry = *BUILTIN_CODE(i_isolate, JSEntry);
-  byte* start = reinterpret_cast<byte*>(js_entry.instruction_start());
-  size_t length = js_entry.instruction_size();
-=======
   Tagged<Code> js_entry = *BUILTIN_CODE(i_isolate, JSEntry);
   uint8_t* start = reinterpret_cast<uint8_t*>(js_entry->instruction_start());
   size_t length = js_entry->instruction_size();
->>>>>>> 626889fb
 
   void* pc = start;
   CHECK(v8::Unwinder::PCIsInV8(pages_length, code_pages, pc));
@@ -714,11 +677,7 @@
 
   CHECK(i_isolate->heap()->InSpace(foo_code->instruction_stream(),
                                    CODE_LO_SPACE));
-<<<<<<< HEAD
-  byte* start = reinterpret_cast<byte*>(foo_code->instruction_start());
-=======
   uint8_t* start = reinterpret_cast<uint8_t*>(foo_code->instruction_start());
->>>>>>> 626889fb
 
   MemoryRange code_pages[v8::Isolate::kMinCodePagesBufferSize];
   size_t pages_length =
