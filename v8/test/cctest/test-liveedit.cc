--- conflicted
+++ resolved
@@ -415,18 +415,6 @@
                  "    return 'Capybara' + b;\n"
                  "  };\n"
                  "}\n");
-<<<<<<< HEAD
-  CompileRunChecked(env->GetIsolate(), "var new_closure = ChooseAnimal(3, 4);");
-
-  {
-    v8::Local<v8::String> call_result =
-        CompileRunChecked(env->GetIsolate(), "new_closure()").As<v8::String>();
-    v8::String::Utf8Value new_result_utf8(env->GetIsolate(), call_result);
-    CHECK_NOT_NULL(strstr(*new_result_utf8, "Capybara4"));
-    call_result =
-        CompileRunChecked(env->GetIsolate(), "old_closure()").As<v8::String>();
-    v8::String::Utf8Value old_result_utf8(env->GetIsolate(), call_result);
-=======
   CompileRunChecked(env.isolate(), "var new_closure = ChooseAnimal(3, 4);");
 
   {
@@ -437,7 +425,6 @@
     call_result =
         CompileRunChecked(env.isolate(), "old_closure()").As<v8::String>();
     v8::String::Utf8Value old_result_utf8(env.isolate(), call_result);
->>>>>>> 626889fb
     CHECK_NOT_NULL(strstr(*old_result_utf8, "Cat2"));
   }
 
@@ -446,13 +433,8 @@
                  "function foo() { return 'c' + 'b'; }");
   {
     v8::Local<v8::String> result_str =
-<<<<<<< HEAD
-        CompileRunChecked(env->GetIsolate(), "foo()").As<v8::String>();
-    v8::String::Utf8Value new_result_utf8(env->GetIsolate(), result_str);
-=======
         CompileRunChecked(env.isolate(), "foo()").As<v8::String>();
     v8::String::Utf8Value new_result_utf8(env.isolate(), result_str);
->>>>>>> 626889fb
     CHECK_NOT_NULL(strstr(*new_result_utf8, "cb"));
   }
 
@@ -530,13 +512,8 @@
 
   {
     v8::Local<v8::String> result_str =
-<<<<<<< HEAD
-        CompileRunChecked(env->GetIsolate(), "ChooseAnimal()").As<v8::String>();
-    v8::String::Utf8Value new_result_utf8(env->GetIsolate(), result_str);
-=======
         CompileRunChecked(env.isolate(), "ChooseAnimal()").As<v8::String>();
     v8::String::Utf8Value new_result_utf8(env.isolate(), result_str);
->>>>>>> 626889fb
     CHECK_NOT_NULL(strstr(*new_result_utf8, "Cat"));
   }
 
@@ -581,11 +558,7 @@
         f->Call(context, context->Global(), 0, nullptr)
             .ToLocalChecked()
             .As<v8::String>();
-<<<<<<< HEAD
-    v8::String::Utf8Value new_result_utf8(env->GetIsolate(), result_str);
-=======
     v8::String::Utf8Value new_result_utf8(env.isolate(), result_str);
->>>>>>> 626889fb
     CHECK_NOT_NULL(strstr(*new_result_utf8, "Capybara"));
   }
 }
