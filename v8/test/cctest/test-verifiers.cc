--- conflicted
+++ resolved
@@ -68,17 +68,10 @@
   i::Isolate* i_isolate = reinterpret_cast<i::Isolate*>(isolate);
   v8::HandleScope scope(isolate);
   v8::Local<v8::Value> v = CompileRun("({a: 3, b: 4})");
-<<<<<<< HEAD
-  Handle<Object> o = v8::Utils::OpenHandle(*v);
-  Handle<Map> map(Handle<HeapObject>::cast(o)->map(), i_isolate);
-  Handle<DescriptorArray> descriptors(map->instance_descriptors(i_isolate),
-                                      i_isolate);
-=======
   DirectHandle<Object> o = v8::Utils::OpenDirectHandle(*v);
   DirectHandle<Map> map(Cast<HeapObject>(o)->map(), i_isolate);
   DirectHandle<DescriptorArray> descriptors(
       map->instance_descriptors(i_isolate), i_isolate);
->>>>>>> 626889fb
   int offset = DescriptorArray::OffsetOfDescriptorAt(1) +
                DescriptorArray::kEntryKeyOffset;
   DirectHandle<Object> original_key(
@@ -107,17 +100,10 @@
   i::Isolate* i_isolate = reinterpret_cast<i::Isolate*>(isolate);
   v8::HandleScope scope(isolate);
   v8::Local<v8::Value> v = CompileRun("({a: 3, b: 4})");
-<<<<<<< HEAD
-  Handle<Object> o = v8::Utils::OpenHandle(*v);
-  Handle<Map> map(Handle<HeapObject>::cast(o)->map(), i_isolate);
-  Handle<DescriptorArray> descriptors(map->instance_descriptors(i_isolate),
-                                      i_isolate);
-=======
   DirectHandle<Object> o = v8::Utils::OpenDirectHandle(*v);
   DirectHandle<Map> map(Cast<HeapObject>(o)->map(), i_isolate);
   DirectHandle<DescriptorArray> descriptors(
       map->instance_descriptors(i_isolate), i_isolate);
->>>>>>> 626889fb
   int offset = DescriptorArray::OffsetOfDescriptorAt(0) +
                DescriptorArray::kEntryValueOffset;
   DirectHandle<Object> original_value(
