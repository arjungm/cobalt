# Copyright 2016 The V8 project authors. All rights reserved.
# Use of this source code is governed by a BSD-style license that can be
# found in the LICENSE file.

import("../../gni/v8.gni")

v8_executable("cctest") {
  testonly = true

  sources = [ "cctest.cc" ]

  deps = [
    ":cctest_sources",
    "../..:v8_for_testing",
    "../..:v8_libbase",
    "../..:v8_libplatform",
    "../../tools/debug_helper:v8_debug_helper",
<<<<<<< HEAD
=======
    "//third_party/simdutf:simdutf",
>>>>>>> 626889fb
  ]

  data_deps = [ "../../tools:v8_testrunner" ]

  data = [
    "testcfg.py",
    "cctest.status",
  ]

  configs = [
    "../..:external_config",
    "../..:internal_config_base",
    "../..:v8_tracing_config",
  ]

  ldflags = []

  if (v8_use_perfetto) {
    deps += [
      # TODO(skyostil): Switch the test to use protozero.
      "//third_party/perfetto/protos/perfetto/trace/interned_data:lite",
      "//third_party/perfetto/protos/perfetto/trace/track_event:lite",
    ]
  }

  if (current_os == "aix") {
    ldflags = [ "-Wl,-bbigtoc" ]
  }
}

v8_header_set("cctest_headers") {
  testonly = true

  configs = [
    "../..:external_config",
    "../..:internal_config_base",
  ]

  deps = [
    "../..:v8_internal_headers",
    "../..:v8_libbase",
    "../..:v8_libplatform",
  ]

  sources = [ "cctest.h" ]
}

config("cctest_sources_config") {
  if (is_clang) {
    cflags = [ "-Wno-string-concatenation" ]
  }
}

v8_source_set("cctest_sources") {
  testonly = true

  sources = [
    ### gcmole(all) ###
    "../common/assembler-tester.h",
    "../common/c-signature.h",
    "../common/call-tester.h",
    "../common/code-assembler-tester.h",
    "../common/flag-utils.h",
    "../common/node-observer-tester.h",
    "../common/value-helper.cc",
    "../common/value-helper.h",
    "cctest-utils.h",
    "collector.h",
    "expression-type-collector-macros.h",
    "feedback-vector-helper.h",
    "heap/heap-tester.h",
    "heap/heap-utils.cc",
    "heap/heap-utils.h",
    "heap/test-alloc.cc",
    "heap/test-array-buffer-tracker.cc",
    "heap/test-compaction.cc",
    "heap/test-concurrent-allocation.cc",
    "heap/test-concurrent-marking.cc",
    "heap/test-external-string-tracker.cc",
    "heap/test-heap.cc",
    "heap/test-incremental-marking.cc",
<<<<<<< HEAD
    "heap/test-invalidated-slots.cc",
    "heap/test-iterators.cc",
    "heap/test-mark-compact.cc",
    "heap/test-memory-measurement.cc",
=======
    "heap/test-mark-compact.cc",
    "heap/test-memory-measurement.cc",
    "heap/test-pool.cc",
>>>>>>> 626889fb
    "heap/test-spaces.cc",
    "heap/test-weak-references.cc",
    "heap/test-write-barrier.cc",
    "jsonstream-helper.h",
    "manually-externalized-buffer.h",
    "print-extension.cc",
    "print-extension.h",
    "profiler-extension.cc",
    "profiler-extension.h",
    "test-accessors.cc",
    "test-allocation.cc",
    "test-api-array-buffer.cc",
<<<<<<< HEAD
=======
    "test-api-incumbent.cc",
>>>>>>> 626889fb
    "test-api-interceptors.cc",
    "test-api-stack-traces.cc",
    "test-api-typed-array.cc",
    "test-api.cc",
    "test-api.h",
    "test-constantpool.cc",
    "test-cpu-profiler.cc",
    "test-debug-helper.cc",
    "test-debug.cc",
    "test-disasm-regex-helper.cc",
    "test-disasm-regex-helper.h",
    "test-field-type-tracking.cc",
    "test-func-name-inference.cc",
    "test-heap-profiler.cc",
    "test-icache.cc",
    "test-ignition-statistics-extension.cc",
    "test-inobject-slack-tracking.cc",
    "test-js-weak-refs.cc",
    "test-liveedit.cc",
    "test-lockers.cc",
    "test-mementos.cc",
    "test-orderedhashtable.cc",
    "test-profile-generator.cc",
    "test-property-details.cc",
    "test-ptr-compr-cage.cc",
    "test-random-number-generator.cc",
    "test-regexp.cc",
    "test-sampler-api.cc",
    "test-shared-strings.cc",
    "test-smi-lexicographic-compare.cc",
    "test-strings.cc",
    "test-swiss-name-dictionary-infra.cc",
    "test-swiss-name-dictionary.cc",
    "test-trace-event.cc",
    "test-transitions.cc",
    "test-transitions.h",
    "test-typedarrays.cc",
    "test-unscopables-hidden-prototype.cc",
    "test-unwinder-code-pages.cc",
    "test-usecounters.cc",
    "test-utils.cc",
    "test-verifiers.cc",
    "trace-extension.cc",
    "trace-extension.h",
  ]

  if (v8_enable_turbofan) {
    sources += [
      "compiler/codegen-tester.cc",
      "compiler/codegen-tester.h",
      "compiler/function-tester.cc",
      "compiler/function-tester.h",
      "compiler/test-atomic-load-store-codegen.cc",
      "compiler/test-basic-block-profiler.cc",
      "compiler/test-branch-combine.cc",
      "compiler/test-calls-with-arraylike-or-spread.cc",
      "compiler/test-code-assembler.cc",
      "compiler/test-code-generator.cc",
      "compiler/test-concurrent-shared-function-info.cc",
      "compiler/test-gap-resolver.cc",
      "compiler/test-graph-visualizer.cc",
      "compiler/test-instruction-scheduler.cc",
      "compiler/test-instruction.cc",
      "compiler/test-js-constant-cache.cc",
      "compiler/test-js-context-specialization.cc",
      "compiler/test-js-typed-lowering.cc",
      "compiler/test-jump-threading.cc",
      "compiler/test-linkage.cc",
      "compiler/test-loop-analysis.cc",
      "compiler/test-machine-operator-reducer.cc",
      "compiler/test-node.cc",
      "compiler/test-operator.cc",
      "compiler/test-representation-change.cc",
      "compiler/test-run-calls-to-external-references.cc",
      "compiler/test-run-load-store.cc",
      "compiler/test-run-machops.cc",
      "compiler/test-run-stackcheck.cc",
      "compiler/test-run-unwinding-info.cc",
      "compiler/test-run-variables.cc",
<<<<<<< HEAD
      "compiler/test-verify-type.cc",
=======
      "compiler/test-select-combine.cc",
      "compiler/test-verify-type.cc",
      "compiler/turboshaft-codegen-tester.cc",
      "compiler/turboshaft-codegen-tester.h",
      "compiler/turboshaft-test-branch-combine.cc",
      "compiler/turboshaft-test-compare-combine.cc",
      "compiler/turboshaft-test-select-combine.cc",
>>>>>>> 626889fb
      "setup-isolate-for-tests.cc",
      "setup-isolate-for-tests.h",
      "test-accessor-assembler.cc",
      "test-code-stub-assembler.cc",
      "test-descriptor-array.cc",
      "test-serialize.cc",
      "test-swiss-name-dictionary-csa.cc",
      "torque/test-torque.cc",
    ]
  }

  if (v8_current_cpu == "arm") {
    sources += [
      ### gcmole(arm) ###
      "assembler-helper-arm.cc",
      "assembler-helper-arm.h",
      "test-assembler-arm.cc",
      "test-macro-assembler-arm.cc",
      "test-sync-primitives-arm.cc",
    ]
  } else if (v8_current_cpu == "arm64") {
    sources += [
      ### gcmole(arm64) ###
      "test-assembler-arm64.cc",
      "test-fuzz-arm64.cc",
      "test-javascript-arm64.cc",
      "test-js-arm64-variables.cc",
      "test-sync-primitives-arm64.cc",
      "test-utils-arm64.cc",
      "test-utils-arm64.h",
    ]
    if (is_win) {
      sources += [ "test-stack-unwinding-win64.cc" ]
    }
  } else if (v8_current_cpu == "x86") {
    sources += [
      ### gcmole(ia32) ###
      "test-assembler-ia32.cc",
      "test-log-stack-tracer.cc",
    ]
  } else if (v8_current_cpu == "mips64") {
    sources += [
      ### gcmole(mips64) ###
      "test-assembler-mips64.cc",
      "test-macro-assembler-mips64.cc",
    ]
  } else if (v8_current_cpu == "mips64el") {
    sources += [
      ### gcmole(mips64el) ###
      "test-assembler-mips64.cc",
      "test-macro-assembler-mips64.cc",
    ]
  } else if (v8_current_cpu == "x64") {
    sources += [
      ### gcmole(x64) ###
      "test-log-stack-tracer.cc",
    ]
    if (is_win) {
      sources += [ "test-stack-unwinding-win64.cc" ]
    }
<<<<<<< HEAD
  } else if (v8_current_cpu == "ppc" || v8_current_cpu == "ppc64") {
=======
  } else if (v8_current_cpu == "ppc64") {
>>>>>>> 626889fb
    sources += [
      ### gcmole(ppc) ###
      "test-assembler-ppc.cc",
    ]
<<<<<<< HEAD
  } else if (v8_current_cpu == "s390" || v8_current_cpu == "s390x") {
=======
  } else if (v8_current_cpu == "s390x") {
>>>>>>> 626889fb
    sources += [
      ### gcmole(s390) ###
      "test-assembler-s390.cc",
    ]
<<<<<<< HEAD
=======
    if (current_os == "zos" && is_component_build) {
      # for OpcodeFormatTable:
      sources += [
        "../../src/codegen/s390/constants-s390.cc",
        "../../src/codegen/s390/constants-s390.h",
      ]
    }
>>>>>>> 626889fb
  } else if (v8_current_cpu == "riscv64") {
    sources += [
      ### gcmole(riscv64) ###
      "test-assembler-riscv64.cc",
      "test-helper-riscv64.cc",
      "test-macro-assembler-riscv64.cc",
      "test-simple-riscv64.cc",
    ]
  } else if (v8_current_cpu == "riscv32") {
    sources += [
      ### gcmole(riscv32) ###
      "test-assembler-riscv32.cc",
      "test-helper-riscv32.cc",
      "test-macro-assembler-riscv32.cc",
      "test-simple-riscv32.cc",
    ]
  } else if (v8_current_cpu == "loong64") {
    sources += [
      ### gcmole(loong64) ###
      "test-assembler-loong64.cc",
      "test-macro-assembler-loong64.cc",
    ]
  }

  if (v8_use_perfetto) {
    # Perfetto doesn't use TraceObject.
    sources -= [ "test-trace-event.cc" ]
  }

  configs = [
    "../..:cppgc_base_config",
    "../..:external_config",
    "../..:internal_config_base",
    "../..:v8_tracing_config",
    ":cctest_sources_config",
  ]

  public_deps = [
    ":cctest_headers",
    "..:common_test_headers",
    "../../src/inspector:protocol_generated_sources",
    "//build/win:default_exe_manifest",
  ]

  if (v8_enable_webassembly) {
    sources += [
      "../common/wasm/flag-utils.h",
      "../common/wasm/test-signatures.h",
      "../common/wasm/wasm-macro-gen.h",
      "compiler/test-multiple-return.cc",

      # test-run-native-calls uses wasm's LinkageAllocator.
      "compiler/test-run-native-calls.cc",
      "test-js-to-wasm.cc",
      "wasm/test-backing-store.cc",
      "wasm/test-c-wasm-entry.cc",
      "wasm/test-compilation-cache.cc",
      "wasm/test-gc.cc",
      "wasm/test-grow-memory.cc",
      "wasm/test-jump-table-assembler.cc",
      "wasm/test-liftoff-for-fuzzing.cc",
      "wasm/test-liftoff-inspection.cc",
      "wasm/test-run-wasm-64.cc",
      "wasm/test-run-wasm-asmjs.cc",
      "wasm/test-run-wasm-atomics.cc",
      "wasm/test-run-wasm-atomics64.cc",
      "wasm/test-run-wasm-bulk-memory.cc",
      "wasm/test-run-wasm-exceptions.cc",
<<<<<<< HEAD
=======
      "wasm/test-run-wasm-f16.cc",
>>>>>>> 626889fb
      "wasm/test-run-wasm-js.cc",
      "wasm/test-run-wasm-memory64.cc",
      "wasm/test-run-wasm-module.cc",
      "wasm/test-run-wasm-relaxed-simd.cc",
      "wasm/test-run-wasm-sign-extension.cc",
      "wasm/test-run-wasm-simd-liftoff.cc",
      "wasm/test-run-wasm-simd.cc",
      "wasm/test-run-wasm-wrappers.cc",
      "wasm/test-run-wasm.cc",
      "wasm/test-streaming-compilation.cc",
      "wasm/test-wasm-breakpoints.cc",
      "wasm/test-wasm-codegen.cc",
      "wasm/test-wasm-import-wrapper-cache.cc",
      "wasm/test-wasm-metrics.cc",
      "wasm/test-wasm-serialization.cc",
      "wasm/test-wasm-shared-engine.cc",
      "wasm/test-wasm-stack.cc",
      "wasm/test-wasm-strings.cc",
      "wasm/test-wasm-trap-position.cc",
      "wasm/wasm-atomics-utils.h",
      "wasm/wasm-run-utils.cc",
      "wasm/wasm-run-utils.h",
      "wasm/wasm-simd-utils.cc",
      "wasm/wasm-simd-utils.h",
    ]
    public_deps += [ "../..:wasm_test_common" ]
  }

  defines = []
  deps = [
    "../..:run_torque",
    "../..:v8_shared_internal_headers",
    "../..:v8_tracing",
  ]

  if (v8_enable_i18n_support) {
    defines += [ "V8_INTL_SUPPORT" ]
    public_deps += [ v8_icu_path ]
  }

  cflags = []
<<<<<<< HEAD
  if (v8_current_cpu == "ppc" || v8_current_cpu == "ppc64" ||
      v8_current_cpu == "arm" || v8_current_cpu == "arm64" ||
      v8_current_cpu == "s390" || v8_current_cpu == "s390x" ||
=======
  if (v8_current_cpu == "ppc64" || v8_current_cpu == "arm" ||
      v8_current_cpu == "arm64" || v8_current_cpu == "s390x" ||
>>>>>>> 626889fb
      v8_current_cpu == "mips64" || v8_current_cpu == "mips64el" ||
      v8_current_cpu == "riscv64" || v8_current_cpu == "loong64" ||
      v8_current_cpu == "riscv32") {
    # Disable fmadd/fmsub so that expected results match generated code in
    # RunFloat64MulAndFloat64Add1 and friends.
    if (!is_win) {
      cflags += [ "-ffp-contract=off" ]
    }
  }

  if (is_win) {
    # This warning is benignly triggered by the U16 and U32 macros in
    # bytecode-utils.h.
    # C4309: 'static_cast': truncation of constant value
    cflags += [ "/wd4309" ]

    # MSVS wants this for gay-{precision,shortest}.cc.
    cflags += [ "/bigobj" ]

    if (symbol_level == 2) {
      sources += [ "test-v8windbg.cc" ]
      deps += [ "../../tools/v8windbg:v8windbg_test" ]
    }
  }

  if (v8_use_perfetto) {
    deps += [
      # TODO(skyostil): Migrate to protozero.
      "//third_party/perfetto/protos/perfetto/trace:lite",
    ]
  }
}<|MERGE_RESOLUTION|>--- conflicted
+++ resolved
@@ -15,10 +15,7 @@
     "../..:v8_libbase",
     "../..:v8_libplatform",
     "../../tools/debug_helper:v8_debug_helper",
-<<<<<<< HEAD
-=======
     "//third_party/simdutf:simdutf",
->>>>>>> 626889fb
   ]
 
   data_deps = [ "../../tools:v8_testrunner" ]
@@ -100,16 +97,9 @@
     "heap/test-external-string-tracker.cc",
     "heap/test-heap.cc",
     "heap/test-incremental-marking.cc",
-<<<<<<< HEAD
-    "heap/test-invalidated-slots.cc",
-    "heap/test-iterators.cc",
-    "heap/test-mark-compact.cc",
-    "heap/test-memory-measurement.cc",
-=======
     "heap/test-mark-compact.cc",
     "heap/test-memory-measurement.cc",
     "heap/test-pool.cc",
->>>>>>> 626889fb
     "heap/test-spaces.cc",
     "heap/test-weak-references.cc",
     "heap/test-write-barrier.cc",
@@ -122,10 +112,7 @@
     "test-accessors.cc",
     "test-allocation.cc",
     "test-api-array-buffer.cc",
-<<<<<<< HEAD
-=======
     "test-api-incumbent.cc",
->>>>>>> 626889fb
     "test-api-interceptors.cc",
     "test-api-stack-traces.cc",
     "test-api-typed-array.cc",
@@ -205,9 +192,6 @@
       "compiler/test-run-stackcheck.cc",
       "compiler/test-run-unwinding-info.cc",
       "compiler/test-run-variables.cc",
-<<<<<<< HEAD
-      "compiler/test-verify-type.cc",
-=======
       "compiler/test-select-combine.cc",
       "compiler/test-verify-type.cc",
       "compiler/turboshaft-codegen-tester.cc",
@@ -215,7 +199,6 @@
       "compiler/turboshaft-test-branch-combine.cc",
       "compiler/turboshaft-test-compare-combine.cc",
       "compiler/turboshaft-test-select-combine.cc",
->>>>>>> 626889fb
       "setup-isolate-for-tests.cc",
       "setup-isolate-for-tests.h",
       "test-accessor-assembler.cc",
@@ -276,26 +259,16 @@
     if (is_win) {
       sources += [ "test-stack-unwinding-win64.cc" ]
     }
-<<<<<<< HEAD
-  } else if (v8_current_cpu == "ppc" || v8_current_cpu == "ppc64") {
-=======
   } else if (v8_current_cpu == "ppc64") {
->>>>>>> 626889fb
     sources += [
       ### gcmole(ppc) ###
       "test-assembler-ppc.cc",
     ]
-<<<<<<< HEAD
-  } else if (v8_current_cpu == "s390" || v8_current_cpu == "s390x") {
-=======
   } else if (v8_current_cpu == "s390x") {
->>>>>>> 626889fb
     sources += [
       ### gcmole(s390) ###
       "test-assembler-s390.cc",
     ]
-<<<<<<< HEAD
-=======
     if (current_os == "zos" && is_component_build) {
       # for OpcodeFormatTable:
       sources += [
@@ -303,7 +276,6 @@
         "../../src/codegen/s390/constants-s390.h",
       ]
     }
->>>>>>> 626889fb
   } else if (v8_current_cpu == "riscv64") {
     sources += [
       ### gcmole(riscv64) ###
@@ -372,10 +344,7 @@
       "wasm/test-run-wasm-atomics64.cc",
       "wasm/test-run-wasm-bulk-memory.cc",
       "wasm/test-run-wasm-exceptions.cc",
-<<<<<<< HEAD
-=======
       "wasm/test-run-wasm-f16.cc",
->>>>>>> 626889fb
       "wasm/test-run-wasm-js.cc",
       "wasm/test-run-wasm-memory64.cc",
       "wasm/test-run-wasm-module.cc",
@@ -417,14 +386,8 @@
   }
 
   cflags = []
-<<<<<<< HEAD
-  if (v8_current_cpu == "ppc" || v8_current_cpu == "ppc64" ||
-      v8_current_cpu == "arm" || v8_current_cpu == "arm64" ||
-      v8_current_cpu == "s390" || v8_current_cpu == "s390x" ||
-=======
   if (v8_current_cpu == "ppc64" || v8_current_cpu == "arm" ||
       v8_current_cpu == "arm64" || v8_current_cpu == "s390x" ||
->>>>>>> 626889fb
       v8_current_cpu == "mips64" || v8_current_cpu == "mips64el" ||
       v8_current_cpu == "riscv64" || v8_current_cpu == "loong64" ||
       v8_current_cpu == "riscv32") {
