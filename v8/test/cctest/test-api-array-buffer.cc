--- conflicted
+++ resolved
@@ -3,17 +3,12 @@
 // found in the LICENSE file.
 
 #include "src/api/api-inl.h"
-<<<<<<< HEAD
-#include "src/base/strings.h"
-#include "src/objects/js-array-buffer-inl.h"
-=======
 #include "src/base/logging.h"
 #include "src/base/strings.h"
 #include "src/common/globals.h"
 #include "src/objects/js-array-buffer-inl.h"
 #include "src/sandbox/sandbox.h"
 #include "test/cctest/heap/heap-utils.h"
->>>>>>> 626889fb
 #include "test/cctest/test-api.h"
 #include "test/common/flag-utils.h"
 
@@ -511,11 +506,7 @@
 
 THREADED_TEST(ArrayBuffer_NonDetachableWasDetached) {
   LocalContext env;
-<<<<<<< HEAD
-  v8::Isolate* isolate = env->GetIsolate();
-=======
-  v8::Isolate* isolate = env.isolate();
->>>>>>> 626889fb
+  v8::Isolate* isolate = env.isolate();
   v8::HandleScope handle_scope(isolate);
 
   CompileRun(R"JS(
@@ -663,11 +654,7 @@
   // Make sure the pointer looks like a heap object
   Local<v8::Object> tmp = v8::Object::New(isolate);
   uint8_t* store_ptr =
-<<<<<<< HEAD
-      reinterpret_cast<uint8_t*>(*reinterpret_cast<uintptr_t*>(*tmp));
-=======
       reinterpret_cast<uint8_t*>(i::ValueHelper::ValueAsAddress(*tmp));
->>>>>>> 626889fb
   auto backing_store = v8::ArrayBuffer::NewBackingStore(
       store_ptr, 8, [](void*, size_t, void*) {}, nullptr);
 
@@ -710,15 +697,8 @@
 }
 
 THREADED_TEST(ArrayBuffer_NewResizableBackingStore) {
-<<<<<<< HEAD
-  FLAG_SCOPE(harmony_rab_gsab);
-
-  LocalContext env;
-  v8::Isolate* isolate = env->GetIsolate();
-=======
-  LocalContext env;
-  v8::Isolate* isolate = env.isolate();
->>>>>>> 626889fb
+  LocalContext env;
+  v8::Isolate* isolate = env.isolate();
   v8::HandleScope handle_scope(isolate);
   std::shared_ptr<v8::BackingStore> backing_store =
       v8::ArrayBuffer::NewResizableBackingStore(32, 1024);
@@ -743,8 +723,6 @@
       v8::SharedArrayBuffer::New(isolate, backing_store);
   CHECK_EQ(backing_store.get(), ab->GetBackingStore().get());
   CHECK_EQ(backing_store->Data(), ab->Data());
-<<<<<<< HEAD
-=======
 }
 
 THREADED_TEST(SharedArrayBuffer_NewBackingStore_Unreasonable) {
@@ -769,7 +747,6 @@
           v8::BackingStoreInitializationMode::kZeroInitialized,
           v8::BackingStoreOnFailureMode::kReturnNull);
   CHECK(!backing_store);
->>>>>>> 626889fb
 }
 
 static void* backing_store_custom_data = nullptr;
@@ -845,13 +822,8 @@
   std::unique_ptr<v8::BackingStore> backing_store =
       v8::SharedArrayBuffer::NewBackingStore(
           buffer, size, v8::BackingStore::EmptyDeleter, nullptr);
-<<<<<<< HEAD
-  uint64_t external_memory_before =
-      isolate->AdjustAmountOfExternalAllocatedMemory(0);
-=======
   uint64_t external_memory_before = v8::ExternalMemoryAccounter::
       GetTotalAmountOfExternalAllocatedMemoryForTesting(isolate);
->>>>>>> 626889fb
   v8::SharedArrayBuffer::New(isolate, std::move(backing_store));
   uint64_t external_memory_after = v8::ExternalMemoryAccounter::
       GetTotalAmountOfExternalAllocatedMemoryForTesting(isolate);
@@ -1231,61 +1203,6 @@
   TestArrayBufferViewGetContent(source, expected);
 }
 
-<<<<<<< HEAD
-TEST(BackingStore_ReallocateShared) {
-  LocalContext env;
-  v8::Isolate* isolate = env->GetIsolate();
-  std::unique_ptr<v8::BackingStore> backing_store =
-      v8::SharedArrayBuffer::NewBackingStore(isolate, 20);
-  std::unique_ptr<v8::BackingStore> new_backing_store =
-      v8::BackingStore::Reallocate(isolate, std::move(backing_store), 10);
-  CHECK(new_backing_store->IsShared());
-}
-
-TEST(ArrayBuffer_Resizable) {
-  FLAG_SCOPE(harmony_rab_gsab);
-
-  LocalContext env;
-  v8::Isolate* isolate = env->GetIsolate();
-  v8::HandleScope handle_scope(isolate);
-
-  const char rab_source[] = "new ArrayBuffer(32, { maxByteLength: 1024 });";
-  v8::Local<v8::ArrayBuffer> rab = CompileRun(rab_source).As<v8::ArrayBuffer>();
-  CHECK(rab->GetBackingStore()->IsResizableByUserJavaScript());
-  CHECK_EQ(32, rab->ByteLength());
-  CHECK_EQ(1024, rab->MaxByteLength());
-
-  const char gsab_source[] =
-      "new SharedArrayBuffer(32, { maxByteLength: 1024 });";
-  v8::Local<v8::SharedArrayBuffer> gsab =
-      CompileRun(gsab_source).As<v8::SharedArrayBuffer>();
-  CHECK(gsab->GetBackingStore()->IsResizableByUserJavaScript());
-  CHECK_EQ(32, gsab->ByteLength());
-  CHECK_EQ(1024, gsab->MaxByteLength());
-  CHECK_EQ(gsab->MaxByteLength(), gsab->GetBackingStore()->MaxByteLength());
-}
-
-TEST(ArrayBuffer_FixedLength) {
-  FLAG_SCOPE(harmony_rab_gsab);
-
-  LocalContext env;
-  v8::Isolate* isolate = env->GetIsolate();
-  v8::HandleScope handle_scope(isolate);
-
-  // Fixed-length ArrayBuffers' byte length are equal to their max byte length.
-  v8::Local<v8::ArrayBuffer> ab =
-      CompileRun("new ArrayBuffer(32);").As<v8::ArrayBuffer>();
-  CHECK(!ab->GetBackingStore()->IsResizableByUserJavaScript());
-  CHECK_EQ(32, ab->ByteLength());
-  CHECK_EQ(32, ab->MaxByteLength());
-  CHECK_EQ(ab->MaxByteLength(), ab->GetBackingStore()->MaxByteLength());
-  v8::Local<v8::SharedArrayBuffer> sab =
-      CompileRun("new SharedArrayBuffer(32);").As<v8::SharedArrayBuffer>();
-  CHECK(!sab->GetBackingStore()->IsResizableByUserJavaScript());
-  CHECK_EQ(32, sab->ByteLength());
-  CHECK_EQ(32, sab->MaxByteLength());
-  CHECK_EQ(sab->MaxByteLength(), sab->GetBackingStore()->MaxByteLength());
-=======
 TEST(ArrayBufferView_GetContentsSmallResizableDataView) {
   const char* source =
       "let rsab = new ArrayBuffer(10, {maxByteLength: 20});"
@@ -1356,5 +1273,4 @@
       "ab.resize(1); "
       "ta";
   TestArrayBufferViewGetContent(source, nullptr);
->>>>>>> 626889fb
 }