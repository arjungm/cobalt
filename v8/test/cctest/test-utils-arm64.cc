// Copyright 2013 the V8 project authors. All rights reserved.
// Redistribution and use in source and binary forms, with or without
// modification, are permitted provided that the following conditions are
// met:
//
//     * Redistributions of source code must retain the above copyright
//       notice, this list of conditions and the following disclaimer.
//     * Redistributions in binary form must reproduce the above
//       copyright notice, this list of conditions and the following
//       disclaimer in the documentation and/or other materials provided
//       with the distribution.
//     * Neither the name of Google Inc. nor the names of its
//       contributors may be used to endorse or promote products derived
//       from this software without specific prior written permission.
//
// THIS SOFTWARE IS PROVIDED BY THE COPYRIGHT HOLDERS AND CONTRIBUTORS
// "AS IS" AND ANY EXPRESS OR IMPLIED WARRANTIES, INCLUDING, BUT NOT
// LIMITED TO, THE IMPLIED WARRANTIES OF MERCHANTABILITY AND FITNESS FOR
// A PARTICULAR PURPOSE ARE DISCLAIMED. IN NO EVENT SHALL THE COPYRIGHT
// OWNER OR CONTRIBUTORS BE LIABLE FOR ANY DIRECT, INDIRECT, INCIDENTAL,
// SPECIAL, EXEMPLARY, OR CONSEQUENTIAL DAMAGES (INCLUDING, BUT NOT
// LIMITED TO, PROCUREMENT OF SUBSTITUTE GOODS OR SERVICES; LOSS OF USE,
// DATA, OR PROFITS; OR BUSINESS INTERRUPTION) HOWEVER CAUSED AND ON ANY
// THEORY OF LIABILITY, WHETHER IN CONTRACT, STRICT LIABILITY, OR TORT
// (INCLUDING NEGLIGENCE OR OTHERWISE) ARISING IN ANY WAY OUT OF THE USE
// OF THIS SOFTWARE, EVEN IF ADVISED OF THE POSSIBILITY OF SUCH DAMAGE.

#include "test/cctest/test-utils-arm64.h"

#include "src/base/template-utils.h"
#include "src/codegen/arm64/assembler-arm64-inl.h"
#include "src/codegen/macro-assembler-inl.h"

namespace v8 {
namespace internal {


#define __ masm->


bool Equal32(uint32_t expected, const RegisterDump*, uint32_t result) {
  if (result != expected) {
    printf("Expected 0x%08" PRIx32 "\t Found 0x%08" PRIx32 "\n",
           expected, result);
  }

  return expected == result;
}


bool Equal64(uint64_t expected, const RegisterDump*, uint64_t result) {
  if (result != expected) {
    printf("Expected 0x%016" PRIx64 "\t Found 0x%016" PRIx64 "\n",
           expected, result);
  }

  return expected == result;
}

bool Equal128(vec128_t expected, const RegisterDump*, vec128_t result) {
  if ((result.h != expected.h) || (result.l != expected.l)) {
    printf("Expected 0x%016" PRIx64 "%016" PRIx64
           "\t "
           "Found 0x%016" PRIx64 "%016" PRIx64 "\n",
           expected.h, expected.l, result.h, result.l);
  }

  return ((expected.h == result.h) && (expected.l == result.l));
}

bool EqualFP32(float expected, const RegisterDump*, float result) {
  if (base::bit_cast<uint32_t>(expected) == base::bit_cast<uint32_t>(result)) {
    return true;
  } else {
    if (std::isnan(expected) || (expected == 0.0)) {
      printf("Expected 0x%08" PRIx32 "\t Found 0x%08" PRIx32 "\n",
             base::bit_cast<uint32_t>(expected),
             base::bit_cast<uint32_t>(result));
    } else {
      printf("Expected %.9f (0x%08" PRIx32
             ")\t "
             "Found %.9f (0x%08" PRIx32 ")\n",
             expected, base::bit_cast<uint32_t>(expected), result,
             base::bit_cast<uint32_t>(result));
    }
    return false;
  }
}


bool EqualFP64(double expected, const RegisterDump*, double result) {
  if (base::bit_cast<uint64_t>(expected) == base::bit_cast<uint64_t>(result)) {
    return true;
  }

  if (std::isnan(expected) || (expected == 0.0)) {
    printf("Expected 0x%016" PRIx64 "\t Found 0x%016" PRIx64 "\n",
           base::bit_cast<uint64_t>(expected),
           base::bit_cast<uint64_t>(result));
  } else {
    printf("Expected %.17f (0x%016" PRIx64
           ")\t "
           "Found %.17f (0x%016" PRIx64 ")\n",
           expected, base::bit_cast<uint64_t>(expected), result,
           base::bit_cast<uint64_t>(result));
  }
  return false;
}


bool Equal32(uint32_t expected, const RegisterDump* core, const Register& reg) {
  CHECK(reg.Is32Bits());
  // Retrieve the corresponding X register so we can check that the upper part
  // was properly cleared.
  int64_t result_x = core->xreg(reg.code());
  if ((result_x & 0xFFFFFFFF00000000L) != 0) {
    printf("Expected 0x%08" PRIx32 "\t Found 0x%016" PRIx64 "\n",
           expected, result_x);
    return false;
  }
  uint32_t result_w = core->wreg(reg.code());
  return Equal32(expected, core, result_w);
}


bool Equal64(uint64_t expected,
             const RegisterDump* core,
             const Register& reg) {
  CHECK(reg.Is64Bits());
  uint64_t result = core->xreg(reg.code());
  return Equal64(expected, core, result);
}

bool Equal128(uint64_t expected_h, uint64_t expected_l,
              const RegisterDump* core, const VRegister& vreg) {
  CHECK(vreg.Is128Bits());
  vec128_t expected = {expected_l, expected_h};
  vec128_t result = core->qreg(vreg.code());
  return Equal128(expected, core, result);
}

bool EqualFP32(float expected, const RegisterDump* core,
               const VRegister& fpreg) {
  CHECK(fpreg.Is32Bits());
  // Retrieve the corresponding D register so we can check that the upper part
  // was properly cleared.
  uint64_t result_64 = core->dreg_bits(fpreg.code());
  if ((result_64 & 0xFFFFFFFF00000000L) != 0) {
    printf("Expected 0x%08" PRIx32 " (%f)\t Found 0x%016" PRIx64 "\n",
           base::bit_cast<uint32_t>(expected), expected, result_64);
    return false;
  }

  return EqualFP32(expected, core, core->sreg(fpreg.code()));
}

bool EqualFP64(double expected, const RegisterDump* core,
               const VRegister& fpreg) {
  CHECK(fpreg.Is64Bits());
  return EqualFP64(expected, core, core->dreg(fpreg.code()));
}


bool Equal64(const Register& reg0,
             const RegisterDump* core,
             const Register& reg1) {
  CHECK(reg0.Is64Bits() && reg1.Is64Bits());
  int64_t expected = core->xreg(reg0.code());
  int64_t result = core->xreg(reg1.code());
  return Equal64(expected, core, result);
}


static char FlagN(uint32_t flags) {
  return (flags & NFlag) ? 'N' : 'n';
}


static char FlagZ(uint32_t flags) {
  return (flags & ZFlag) ? 'Z' : 'z';
}


static char FlagC(uint32_t flags) {
  return (flags & CFlag) ? 'C' : 'c';
}


static char FlagV(uint32_t flags) {
  return (flags & VFlag) ? 'V' : 'v';
}


bool EqualNzcv(uint32_t expected, uint32_t result) {
  CHECK_EQ(expected & ~NZCVFlag, 0);
  CHECK_EQ(result & ~NZCVFlag, 0);
  if (result != expected) {
    printf("Expected: %c%c%c%c\t Found: %c%c%c%c\n",
        FlagN(expected), FlagZ(expected), FlagC(expected), FlagV(expected),
        FlagN(result), FlagZ(result), FlagC(result), FlagV(result));
    return false;
  }

  return true;
}

bool EqualV8Registers(const RegisterDump* a, const RegisterDump* b) {
  CPURegList available_regs = kCallerSaved;
  available_regs.Combine(kCalleeSaved);
  while (!available_regs.IsEmpty()) {
    int i = available_regs.PopLowestIndex().code();
    if (a->xreg(i) != b->xreg(i)) {
      printf("x%d\t Expected 0x%016" PRIx64 "\t Found 0x%016" PRIx64 "\n",
             i, a->xreg(i), b->xreg(i));
      return false;
    }
  }

  for (unsigned i = 0; i < kNumberOfVRegisters; i++) {
    uint64_t a_bits = a->dreg_bits(i);
    uint64_t b_bits = b->dreg_bits(i);
    if (a_bits != b_bits) {
      printf("d%d\t Expected 0x%016" PRIx64 "\t Found 0x%016" PRIx64 "\n",
             i, a_bits, b_bits);
      return false;
    }
  }

  return true;
}

RegList PopulateRegisterArray(Register* w, Register* x, Register* r,
                              int reg_size, int reg_count, RegList allowed) {
  RegList list;
  int i = 0;
  // Only assign allowed registers.
  for (Register reg : allowed) {
    if (i == reg_count) break;
    if (r) {
      r[i] = Register::Create(reg.code(), reg_size);
    }
    if (x) {
      x[i] = reg.X();
    }
    if (w) {
      w[i] = reg.W();
    }
    list.set(reg);
    i++;
  }
  // Check that we got enough registers.
  CHECK_EQ(list.Count(), reg_count);

  return list;
}

DoubleRegList PopulateVRegisterArray(VRegister* s, VRegister* d, VRegister* v,
                                     int reg_size, int reg_count,
                                     DoubleRegList allowed) {
  DoubleRegList list;
  int i = 0;
  // Only assigned allowed registers.
  for (VRegister reg : allowed) {
    if (i == reg_count) break;
    if (v) {
      v[i] = VRegister::Create(reg.code(), reg_size);
    }
    if (d) {
      d[i] = reg.D();
    }
    if (s) {
      s[i] = reg.S();
    }
    list.set(reg);
    i++;
  }
  // Check that we got enough registers.
  CHECK_EQ(list.Count(), reg_count);

  return list;
}

void Clobber(MacroAssembler* masm, RegList reg_list, uint64_t const value) {
  Register first = NoReg;
  for (Register reg : reg_list) {
    Register xn = reg.X();
    // We should never write into sp here.
    CHECK_NE(xn, sp);
    if (!xn.IsZero()) {
      if (!first.is_valid()) {
        // This is the first register we've hit, so construct the literal.
        __ Mov(xn, value);
        first = xn;
      } else {
<<<<<<< HEAD
        // We've already loaded the literal, so re-use the value already
=======
        // We've already loaded the literal, so reuse the value already
>>>>>>> 626889fb
        // loaded into the first register we hit.
        __ Mov(xn, first);
      }
    }
  }
}

void ClobberFP(MacroAssembler* masm, DoubleRegList reg_list,
               double const value) {
  VRegister first = NoVReg;
  for (VRegister reg : reg_list) {
    VRegister dn = reg.D();
    if (!first.is_valid()) {
      // This is the first register we've hit, so construct the literal.
      __ Fmov(dn, value);
      first = dn;
    } else {
<<<<<<< HEAD
      // We've already loaded the literal, so re-use the value already loaded
=======
      // We've already loaded the literal, so reuse the value already loaded
>>>>>>> 626889fb
      // into the first register we hit.
      __ Fmov(dn, first);
    }
  }
}

void Clobber(MacroAssembler* masm, CPURegList reg_list) {
  if (reg_list.type() == CPURegister::kRegister) {
    // This will always clobber X registers.
    Clobber(masm, RegList::FromBits(static_cast<uint32_t>(reg_list.bits())));
  } else if (reg_list.type() == CPURegister::kVRegister) {
    // This will always clobber D registers.
    ClobberFP(masm,
              DoubleRegList::FromBits(static_cast<uint32_t>(reg_list.bits())));
  } else {
    UNREACHABLE();
  }
}


void RegisterDump::Dump(MacroAssembler* masm) {
  // Ensure that we don't unintentionally clobber any registers.
  uint64_t old_tmp_list = masm->TmpList()->bits();
  uint64_t old_fptmp_list = masm->FPTmpList()->bits();
  masm->TmpList()->set_bits(0);
  masm->FPTmpList()->set_bits(0);

  // Preserve some temporary registers.
  Register dump_base = x0;
  Register dump = x1;
  Register tmp = x2;
  Register dump_base_w = dump_base.W();
  Register dump_w = dump.W();
  Register tmp_w = tmp.W();

  // Offsets into the dump_ structure.
  const int x_offset = offsetof(dump_t, x_);
  const int w_offset = offsetof(dump_t, w_);
  const int d_offset = offsetof(dump_t, d_);
  const int s_offset = offsetof(dump_t, s_);
  const int q_offset = offsetof(dump_t, q_);
  const int sp_offset = offsetof(dump_t, sp_);
  const int wsp_offset = offsetof(dump_t, wsp_);
  const int flags_offset = offsetof(dump_t, flags_);

  __ Push(xzr, dump_base, dump, tmp);

  // Load the address where we will dump the state.
  __ Mov(dump_base, reinterpret_cast<uint64_t>(&dump_));

  // Dump the stack pointer (sp and wsp).
  // The stack pointer cannot be stored directly; it needs to be moved into
  // another register first. Also, we pushed four X registers, so we need to
  // compensate here.
  __ Add(tmp, sp, 4 * kXRegSize);
  __ Str(tmp, MemOperand(dump_base, sp_offset));
  __ Add(tmp_w, wsp, 4 * kXRegSize);
  __ Str(tmp_w, MemOperand(dump_base, wsp_offset));

  // Dump X registers.
  __ Add(dump, dump_base, x_offset);
  for (unsigned i = 0; i < kNumberOfRegisters; i += 2) {
    __ Stp(Register::XRegFromCode(i), Register::XRegFromCode(i + 1),
           MemOperand(dump, i * kXRegSize));
  }

  // Dump W registers.
  __ Add(dump, dump_base, w_offset);
  for (unsigned i = 0; i < kNumberOfRegisters; i += 2) {
    __ Stp(Register::WRegFromCode(i), Register::WRegFromCode(i + 1),
           MemOperand(dump, i * kWRegSize));
  }

  // Dump D registers.
  __ Add(dump, dump_base, d_offset);
  for (unsigned i = 0; i < kNumberOfVRegisters; i += 2) {
    __ Stp(VRegister::DRegFromCode(i), VRegister::DRegFromCode(i + 1),
           MemOperand(dump, i * kDRegSize));
  }

  // Dump S registers.
  __ Add(dump, dump_base, s_offset);
  for (unsigned i = 0; i < kNumberOfVRegisters; i += 2) {
    __ Stp(VRegister::SRegFromCode(i), VRegister::SRegFromCode(i + 1),
           MemOperand(dump, i * kSRegSize));
  }

  // Dump Q registers.
  __ Add(dump, dump_base, q_offset);
  for (unsigned i = 0; i < kNumberOfVRegisters; i += 2) {
    __ Stp(VRegister::QRegFromCode(i), VRegister::QRegFromCode(i + 1),
           MemOperand(dump, i * kQRegSize));
  }

  // Dump the flags.
  __ Mrs(tmp, NZCV);
  __ Str(tmp, MemOperand(dump_base, flags_offset));

  // To dump the values that were in tmp amd dump, we need a new scratch
  // register.  We can use any of the already dumped registers since we can
  // easily restore them.
  Register dump2_base = x10;
  Register dump2 = x11;
  CHECK(!AreAliased(dump_base, dump, tmp, dump2_base, dump2));

  // Don't lose the dump_ address.
  __ Mov(dump2_base, dump_base);

  __ Pop(tmp, dump, dump_base, xzr);

  __ Add(dump2, dump2_base, w_offset);
  __ Str(dump_base_w, MemOperand(dump2, dump_base.code() * kWRegSize));
  __ Str(dump_w, MemOperand(dump2, dump.code() * kWRegSize));
  __ Str(tmp_w, MemOperand(dump2, tmp.code() * kWRegSize));

  __ Add(dump2, dump2_base, x_offset);
  __ Str(dump_base, MemOperand(dump2, dump_base.code() * kXRegSize));
  __ Str(dump, MemOperand(dump2, dump.code() * kXRegSize));
  __ Str(tmp, MemOperand(dump2, tmp.code() * kXRegSize));

  // Finally, restore dump2_base and dump2.
  __ Ldr(dump2_base, MemOperand(dump2, dump2_base.code() * kXRegSize));
  __ Ldr(dump2, MemOperand(dump2, dump2.code() * kXRegSize));

  // Restore the MacroAssembler's scratch registers.
  masm->TmpList()->set_bits(old_tmp_list);
  masm->FPTmpList()->set_bits(old_fptmp_list);

  completed_ = true;
}

}  // namespace internal
}  // namespace v8

#undef __<|MERGE_RESOLUTION|>--- conflicted
+++ resolved
@@ -292,11 +292,7 @@
         __ Mov(xn, value);
         first = xn;
       } else {
-<<<<<<< HEAD
-        // We've already loaded the literal, so re-use the value already
-=======
         // We've already loaded the literal, so reuse the value already
->>>>>>> 626889fb
         // loaded into the first register we hit.
         __ Mov(xn, first);
       }
@@ -314,11 +310,7 @@
       __ Fmov(dn, value);
       first = dn;
     } else {
-<<<<<<< HEAD
-      // We've already loaded the literal, so re-use the value already loaded
-=======
       // We've already loaded the literal, so reuse the value already loaded
->>>>>>> 626889fb
       // into the first register we hit.
       __ Fmov(dn, first);
     }
