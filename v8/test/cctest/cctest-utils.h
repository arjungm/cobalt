--- conflicted
+++ resolved
@@ -45,15 +45,6 @@
   __asm__ __volatile__("add %0, sp, x0" : "=r"(sp_addr))
 #elif V8_HOST_ARCH_LOONG64
 #define GET_STACK_POINTER_TO(sp_addr) \
-<<<<<<< HEAD
-  __asm__ __volatile__("stw 1, %0" : "=m"(sp_addr))
-#elif V8_TARGET_ARCH_RISCV64 || V8_TARGET_ARCH_RISCV32
-#define GET_STACK_POINTER_TO(sp_addr) \
-  __asm__ __volatile__("add %0, sp, x0" : "=r"(sp_addr))
-#elif V8_HOST_ARCH_LOONG64
-#define GET_STACK_POINTER_TO(sp_addr) \
-=======
->>>>>>> 626889fb
   __asm__ __volatile__("st.d $sp, %0" : "=m"(sp_addr))
 #else
 #error Host architecture was not detected as supported by v8
