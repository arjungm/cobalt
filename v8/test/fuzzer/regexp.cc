// Copyright 2016 the V8 project authors. All rights reserved.
// Use of this source code is governed by a BSD-style license that can be
// found in the LICENSE file.

#include "src/regexp/regexp.h"

#include <limits.h>
#include <stddef.h>
#include <stdint.h>

#include "include/v8-context.h"
#include "include/v8-exception.h"
#include "include/v8-isolate.h"
#include "include/v8-local-handle.h"
#include "src/base/strings.h"
#include "src/execution/isolate-inl.h"
#include "src/heap/factory.h"
#include "test/fuzzer/fuzzer-support.h"

namespace i = v8::internal;

void Test(v8::Isolate* isolate, i::DirectHandle<i::JSRegExp> regexp,
          i::DirectHandle<i::String> subject,
          i::DirectHandle<i::RegExpMatchInfo> results_array) {
  v8::TryCatch try_catch(isolate);
  i::Isolate* i_isolate = reinterpret_cast<i::Isolate*>(isolate);
  // Exceptions will be swallowed by the try/catch above.
  USE(i::RegExp::Exec_Single(i_isolate, regexp, subject, 0, results_array));
}

extern "C" int LLVMFuzzerTestOneInput(const uint8_t* data, size_t size) {
  v8_fuzzer::FuzzerSupport* support = v8_fuzzer::FuzzerSupport::Get();
  v8::Isolate* isolate = support->GetIsolate();

  v8::Isolate::Scope isolate_scope(isolate);
  v8::HandleScope handle_scope(isolate);
  v8::Context::Scope context_scope(support->GetContext());
  v8::TryCatch try_catch(isolate);

  i::Isolate* i_isolate = reinterpret_cast<i::Isolate*>(isolate);
  i::Factory* factory = i_isolate->factory();

  CHECK(!i_isolate->has_exception());
  if (size > INT_MAX) return 0;
<<<<<<< HEAD
  i::MaybeHandle<i::String> maybe_source = factory->NewStringFromOneByte(
      v8::base::Vector<const uint8_t>(data, static_cast<int>(size)));
  i::Handle<i::String> source;
=======
  i::MaybeDirectHandle<i::String> maybe_source =
      factory->NewStringFromOneByte(v8::base::VectorOf(data, size));
  i::DirectHandle<i::String> source;
>>>>>>> 626889fb
  if (!maybe_source.ToHandle(&source)) {
    i_isolate->clear_exception();
    return 0;
  }

  static const int kAllFlags = i::JSRegExp::kGlobal | i::JSRegExp::kIgnoreCase |
                               i::JSRegExp::kMultiline | i::JSRegExp::kSticky |
                               i::JSRegExp::kUnicode | i::JSRegExp::kDotAll;

  const uint8_t one_byte_array[6] = {'f', 'o', 'o', 'b', 'a', 'r'};
  const v8::base::uc16 two_byte_array[6] = {'f', 0xD83D, 0xDCA9,
                                            'b', 'a',    0x2603};

<<<<<<< HEAD
  CHECK(!i_isolate->has_pending_exception());
  i::Handle<i::RegExpMatchInfo> results_array = factory->NewRegExpMatchInfo();
  i::Handle<i::String> one_byte =
=======
  CHECK(!i_isolate->has_exception());
  i::DirectHandle<i::RegExpMatchInfo> results_array =
      i::RegExpMatchInfo::New(i_isolate, 2);
  i::DirectHandle<i::String> one_byte =
>>>>>>> 626889fb
      factory
          ->NewStringFromOneByte(
              v8::base::Vector<const uint8_t>(one_byte_array, 6))
          .ToHandleChecked();
<<<<<<< HEAD
  i::Handle<i::String> two_byte =
=======
  i::DirectHandle<i::String> two_byte =
>>>>>>> 626889fb
      factory
          ->NewStringFromTwoByte(
              v8::base::Vector<const v8::base::uc16>(two_byte_array, 6))
          .ToHandleChecked();

  i::DirectHandle<i::JSRegExp> regexp;
  {
<<<<<<< HEAD
    CHECK(!i_isolate->has_pending_exception());
=======
    CHECK(!i_isolate->has_exception());
>>>>>>> 626889fb
    v8::TryCatch try_catch_inner(isolate);
    // Create a string so that we can calculate a hash from the input data.
    std::string str = std::string(reinterpret_cast<const char*>(data), size);
    i::JSRegExp::Flags flag = static_cast<i::JSRegExp::Flags>(
        std::hash<std::string>()(str) % (kAllFlags + 1));
    i::MaybeDirectHandle<i::JSRegExp> maybe_regexp =
        i::JSRegExp::New(i_isolate, source, flag);
    if (!maybe_regexp.ToHandle(&regexp)) {
      i_isolate->clear_exception();
      return 0;
    }
  }
  Test(isolate, regexp, one_byte, results_array);
  Test(isolate, regexp, two_byte, results_array);
  Test(isolate, regexp, factory->empty_string(), results_array);
  Test(isolate, regexp, source, results_array);
  isolate->RequestGarbageCollectionForTesting(
      v8::Isolate::kFullGarbageCollection);
  CHECK(!i_isolate->has_exception());
  return 0;
}<|MERGE_RESOLUTION|>--- conflicted
+++ resolved
@@ -42,15 +42,9 @@
 
   CHECK(!i_isolate->has_exception());
   if (size > INT_MAX) return 0;
-<<<<<<< HEAD
-  i::MaybeHandle<i::String> maybe_source = factory->NewStringFromOneByte(
-      v8::base::Vector<const uint8_t>(data, static_cast<int>(size)));
-  i::Handle<i::String> source;
-=======
   i::MaybeDirectHandle<i::String> maybe_source =
       factory->NewStringFromOneByte(v8::base::VectorOf(data, size));
   i::DirectHandle<i::String> source;
->>>>>>> 626889fb
   if (!maybe_source.ToHandle(&source)) {
     i_isolate->clear_exception();
     return 0;
@@ -64,25 +58,15 @@
   const v8::base::uc16 two_byte_array[6] = {'f', 0xD83D, 0xDCA9,
                                             'b', 'a',    0x2603};
 
-<<<<<<< HEAD
-  CHECK(!i_isolate->has_pending_exception());
-  i::Handle<i::RegExpMatchInfo> results_array = factory->NewRegExpMatchInfo();
-  i::Handle<i::String> one_byte =
-=======
   CHECK(!i_isolate->has_exception());
   i::DirectHandle<i::RegExpMatchInfo> results_array =
       i::RegExpMatchInfo::New(i_isolate, 2);
   i::DirectHandle<i::String> one_byte =
->>>>>>> 626889fb
       factory
           ->NewStringFromOneByte(
               v8::base::Vector<const uint8_t>(one_byte_array, 6))
           .ToHandleChecked();
-<<<<<<< HEAD
-  i::Handle<i::String> two_byte =
-=======
   i::DirectHandle<i::String> two_byte =
->>>>>>> 626889fb
       factory
           ->NewStringFromTwoByte(
               v8::base::Vector<const v8::base::uc16>(two_byte_array, 6))
@@ -90,11 +74,7 @@
 
   i::DirectHandle<i::JSRegExp> regexp;
   {
-<<<<<<< HEAD
-    CHECK(!i_isolate->has_pending_exception());
-=======
     CHECK(!i_isolate->has_exception());
->>>>>>> 626889fb
     v8::TryCatch try_catch_inner(isolate);
     // Create a string so that we can calculate a hash from the input data.
     std::string str = std::string(reinterpret_cast<const char*>(data), size);
