# Copyright 2018 the V8 project authors. All rights reserved.
# Use of this source code is governed by a BSD-style license that can be
# found in the LICENSE file.

import("../../gni/v8.gni")

group("v8_fuzzer") {
  testonly = true

  data_deps = [
    "../..:v8_fuzzers",
    "../../tools:v8_testrunner",
  ]

  data = [
    "./fuzzer.status",
    "./testcfg.py",
    "./inspector/",
    "./json/",
    "./parser/",
    "./regexp/",
<<<<<<< HEAD
    "./regexp_builtins/",
=======
>>>>>>> 626889fb
  ]

  if (v8_enable_webassembly) {
    data += [
      "./multi_return/",
<<<<<<< HEAD
      "./wasm/",
      "./wasm_async/",
      "./wasm_code/",
      "./wasm_compile/",
=======
      "./wasm/async/",
      "./wasm/code/",
      "./wasm/compile/",
      "./wasm/module/",
      "./wasm/streaming/",
>>>>>>> 626889fb
    ]
  }
}<|MERGE_RESOLUTION|>--- conflicted
+++ resolved
@@ -19,27 +19,16 @@
     "./json/",
     "./parser/",
     "./regexp/",
-<<<<<<< HEAD
-    "./regexp_builtins/",
-=======
->>>>>>> 626889fb
   ]
 
   if (v8_enable_webassembly) {
     data += [
       "./multi_return/",
-<<<<<<< HEAD
-      "./wasm/",
-      "./wasm_async/",
-      "./wasm_code/",
-      "./wasm_compile/",
-=======
       "./wasm/async/",
       "./wasm/code/",
       "./wasm/compile/",
       "./wasm/module/",
       "./wasm/streaming/",
->>>>>>> 626889fb
     ]
   }
 }