// Copyright 2016 the V8 project authors. All rights reserved.
// Use of this source code is governed by a BSD-style license that can be
// found in the LICENSE file.

#include <limits.h>
#include <stddef.h>
#include <stdint.h>

#include <cctype>
#include <list>

#include "include/v8-context.h"
#include "include/v8-exception.h"
#include "include/v8-isolate.h"
#include "include/v8-local-handle.h"
<<<<<<< HEAD
#include "src/execution/isolate.h"
=======
#include "src/common/globals.h"
#include "src/execution/isolate.h"
#include "src/objects/string.h"
>>>>>>> 626889fb
#include "src/parsing/parse-info.h"
#include "src/parsing/parsing.h"
#include "test/fuzzer/fuzzer-support.h"

bool IsValidInput(const uint8_t* data, size_t size) {
  // Ignore too long inputs as they tend to find OOM or timeouts, not real bugs.
  if (size > 2048) return false;

  std::vector<char> parentheses;
  const char* ptr = reinterpret_cast<const char*>(data);

  for (size_t i = 0; i != size; ++i) {
    // Check that all characters in the data are valid.
    if (!std::isspace(ptr[i]) && !std::isprint(ptr[i])) return false;

    // Check balance of parentheses in the data.
    switch (ptr[i]) {
      case '(':
      case '[':
      case '{':
        parentheses.push_back(ptr[i]);
        break;
      case ')':
        if (parentheses.empty() || parentheses.back() != '(') return false;
        parentheses.pop_back();
        break;
      case ']':
        if (parentheses.empty() || parentheses.back() != '[') return false;
        parentheses.pop_back();
        break;
      case '}':
        if (parentheses.empty() || parentheses.back() != '{') return false;
        parentheses.pop_back();
        break;
      default:
        break;
    }
  }

  return parentheses.empty();
}

extern "C" int LLVMFuzzerTestOneInput(const uint8_t* data, size_t size) {
  if (!IsValidInput(data, size)) {
    return 0;
  }

  v8_fuzzer::FuzzerSupport* support = v8_fuzzer::FuzzerSupport::Get();
  v8::Isolate* isolate = support->GetIsolate();

  v8::Isolate::Scope isolate_scope(isolate);
  v8::HandleScope handle_scope(isolate);
  v8::Context::Scope context_scope(support->GetContext());
  v8::TryCatch try_catch(isolate);

  v8::internal::Isolate* i_isolate =
      reinterpret_cast<v8::internal::Isolate*>(isolate);
  v8::internal::Factory* factory = i_isolate->factory();

  if (size > INT_MAX) return 0;
<<<<<<< HEAD
  v8::internal::MaybeHandle<v8::internal::String> source =
      factory->NewStringFromOneByte(
          v8::base::Vector<const uint8_t>(data, static_cast<int>(size)));
=======
  v8::internal::MaybeDirectHandle<v8::internal::String> source =
      factory->NewStringFromOneByte(v8::base::VectorOf(data, size));
>>>>>>> 626889fb
  if (source.is_null()) return 0;

  v8::internal::Handle<v8::internal::Script> script =
      factory->NewScript(source.ToHandleChecked());
  v8::internal::UnoptimizedCompileState state;
  v8::internal::ReusableUnoptimizedCompileState reusable_state(i_isolate);
  v8::internal::UnoptimizedCompileFlags flags =
      v8::internal::UnoptimizedCompileFlags::ForScriptCompile(i_isolate,
                                                              *script);
  v8::internal::ParseInfo info(i_isolate, flags, &state, &reusable_state);
  if (!v8::internal::parsing::ParseProgram(
          &info, script, i_isolate, i::parsing::ReportStatisticsMode::kYes)) {
    info.pending_error_handler()->PrepareErrors(i_isolate,
                                                info.ast_value_factory());
    info.pending_error_handler()->ReportErrors(i_isolate, script);
  }
  isolate->RequestGarbageCollectionForTesting(
      v8::Isolate::kFullGarbageCollection);
  return 0;
}<|MERGE_RESOLUTION|>--- conflicted
+++ resolved
@@ -13,13 +13,9 @@
 #include "include/v8-exception.h"
 #include "include/v8-isolate.h"
 #include "include/v8-local-handle.h"
-<<<<<<< HEAD
-#include "src/execution/isolate.h"
-=======
 #include "src/common/globals.h"
 #include "src/execution/isolate.h"
 #include "src/objects/string.h"
->>>>>>> 626889fb
 #include "src/parsing/parse-info.h"
 #include "src/parsing/parsing.h"
 #include "test/fuzzer/fuzzer-support.h"
@@ -80,14 +76,8 @@
   v8::internal::Factory* factory = i_isolate->factory();
 
   if (size > INT_MAX) return 0;
-<<<<<<< HEAD
-  v8::internal::MaybeHandle<v8::internal::String> source =
-      factory->NewStringFromOneByte(
-          v8::base::Vector<const uint8_t>(data, static_cast<int>(size)));
-=======
   v8::internal::MaybeDirectHandle<v8::internal::String> source =
       factory->NewStringFromOneByte(v8::base::VectorOf(data, size));
->>>>>>> 626889fb
   if (source.is_null()) return 0;
 
   v8::internal::Handle<v8::internal::Script> script =
