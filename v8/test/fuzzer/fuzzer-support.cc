--- conflicted
+++ resolved
@@ -28,10 +28,7 @@
   i::v8_flags.hard_abort = false;
 
   i::v8_flags.expose_gc = true;
-<<<<<<< HEAD
-=======
   i::v8_flags.fuzzing = true;
->>>>>>> 626889fb
 
   // Allow changing flags in fuzzers.
   // TODO(12887): Refactor fuzzers to not change flags after initialization.
@@ -69,11 +66,8 @@
   v8::Isolate::CreateParams create_params;
   create_params.array_buffer_allocator = allocator_;
   create_params.allow_atomics_wait = false;
-<<<<<<< HEAD
-=======
   create_params.constraints.set_max_old_generation_size_in_bytes(
       kMaxOldGenerationSize);
->>>>>>> 626889fb
   isolate_ = v8::Isolate::New(create_params);
 
   {
