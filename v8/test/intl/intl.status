--- conflicted
+++ resolved
@@ -30,13 +30,10 @@
 [ALWAYS, {
   # TODO(v8:13649): The following test is flaky and slow.
   'overrides/caching': [SKIP],
-<<<<<<< HEAD
-=======
 
   # Temporal is temporarily disabled until we have enough of it reimplemented
   # with ICU4X (b/42201538)
   'temporal/*': [SKIP],
->>>>>>> 626889fb
 }],  # ALWAYS
 
 ################################################################################
@@ -47,15 +44,9 @@
 }],  # mode == debug
 
 ##############################################################################
-<<<<<<< HEAD
-['no_i18n', {
-  'string-localecompare': [SKIP],
-}],  # no_i18n
-=======
 ['not i18n', {
   'string-localecompare': [SKIP],
 }],  # not i18n
->>>>>>> 626889fb
 
 ################################################################################
 ['gc_stress', {
