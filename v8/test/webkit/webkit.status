--- conflicted
+++ resolved
@@ -45,11 +45,7 @@
   'dfg-double-vote-fuzz': [PASS, SLOW],
   'dfg-int-overflow-in-loop': [PASS, SLOW],
 }],  # ALWAYS
-<<<<<<< HEAD
-['system == windows and not is_clang', {
-=======
 ['system == windows and not clang', {
->>>>>>> 626889fb
   # Exceeds call stack on windows after MSVS2017 switch.
   'fast/js/excessive-comma-usage': [SKIP],
   'run-json-stringify': [SKIP],
@@ -79,11 +75,7 @@
   # Doesn't work with gcc 4.6 on arm or arm64 for some reason.
   'reentrant-caching': [SKIP],
 }],  # 'dcheck_always_on == True and (arch == arm or arch == arm64)'
-<<<<<<< HEAD
-['arch == s390 or arch == s390x', {
-=======
 ['arch == s390x', {
->>>>>>> 626889fb
   # Too slow.
   'dfg-int-overflow-in-loop': [SKIP],
 }],  # 'arch == s390x'
