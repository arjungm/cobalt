# Copyright 2013 the V8 project authors. All rights reserved.
# Redistribution and use in source and binary forms, with or without
# modification, are permitted provided that the following conditions are
# met:
#
#     * Redistributions of source code must retain the above copyright
#       notice, this list of conditions and the following disclaimer.
#     * Redistributions in binary form must reproduce the above
#       copyright notice, this list of conditions and the following
#       disclaimer in the documentation and/or other materials provided
#       with the distribution.
#     * Neither the name of Google Inc. nor the names of its
#       contributors may be used to endorse or promote products derived
#       from this software without specific prior written permission.
#
# THIS SOFTWARE IS PROVIDED BY THE COPYRIGHT HOLDERS AND CONTRIBUTORS
# "AS IS" AND ANY EXPRESS OR IMPLIED WARRANTIES, INCLUDING, BUT NOT
# LIMITED TO, THE IMPLIED WARRANTIES OF MERCHANTABILITY AND FITNESS FOR
# A PARTICULAR PURPOSE ARE DISCLAIMED. IN NO EVENT SHALL THE COPYRIGHT
# OWNER OR CONTRIBUTORS BE LIABLE FOR ANY DIRECT, INDIRECT, INCIDENTAL,
# SPECIAL, EXEMPLARY, OR CONSEQUENTIAL DAMAGES (INCLUDING, BUT NOT
# LIMITED TO, PROCUREMENT OF SUBSTITUTE GOODS OR SERVICES; LOSS OF USE,
# DATA, OR PROFITS; OR BUSINESS INTERRUPTION) HOWEVER CAUSED AND ON ANY
# THEORY OF LIABILITY, WHETHER IN CONTRACT, STRICT LIABILITY, OR TORT
# (INCLUDING NEGLIGENCE OR OTHERWISE) ARISING IN ANY WAY OUT OF THE USE
# OF THIS SOFTWARE, EVEN IF ADVISED OF THE POSSIBILITY OF SUCH DAMAGE.

import os
import re

from testrunner.local import testsuite
from testrunner.objects import testcase
from testrunner.outproc import webkit

FILES_PATTERN = re.compile(r"//\s+Files:(.*)")
SELF_SCRIPT_PATTERN = re.compile(r"//\s+Env: TEST_FILE_NAME")


class TestLoader(testsuite.JSTestLoader):
  @property
  def excluded_dirs(self):
    return {"resources"}


class TestSuite(testsuite.TestSuite):
  def _test_loader_class(self):
    return TestLoader

  def _test_class(self):
    return TestCase


class TestCase(testcase.D8TestCase):
  def __init__(self, *args, **kwargs):
    super(TestCase, self).__init__(*args, **kwargs)

    source = self.get_source()
    self._source_files = self._parse_source_files(source)
    self._source_flags = self._parse_source_flags(source)

  def _parse_source_files(self, source):
    files_list = []  # List of file names to append to command arguments.
    files_match = FILES_PATTERN.search(source);
    # Accept several lines of 'Files:'.
    while True:
      if files_match:
        files_list += files_match.group(1).strip().split()
        files_match = FILES_PATTERN.search(source, files_match.end())
      else:
        break
    files = [self.suite.root.parents[1] / f for f in files_list]
    testfilename = self.suite.root / self.path_js
    if SELF_SCRIPT_PATTERN.search(source):
      clean_name = testfilename.as_posix().replace("\\", "\\\\")
      env = ['-e', f'TEST_FILE_NAME="{clean_name}"']
      files = env + files
    files.append(self.suite.root / "resources/standalone-pre.js")
    files.append(testfilename)
    files.append(self.suite.root / "resources/standalone-post.js")
    return files

  def _get_files_params(self):
    files = self._source_files
    if self.test_config.isolates:
      files = files + ['--isolate'] + files
    return files

  def _get_source_flags(self):
    return self._source_flags

  def _get_source_path(self):
    return self.suite.root / self.path_js

  @property
  def output_proc(self):
    return webkit.OutProc(
        self.expected_outcomes,
<<<<<<< HEAD
        os.path.join(self.suite.root, self.path) + '-expected.txt')
=======
        self.suite.root / self.path_and_suffix('-expected.txt'))
>>>>>>> 626889fb
<|MERGE_RESOLUTION|>--- conflicted
+++ resolved
@@ -95,8 +95,4 @@
   def output_proc(self):
     return webkit.OutProc(
         self.expected_outcomes,
-<<<<<<< HEAD
-        os.path.join(self.suite.root, self.path) + '-expected.txt')
-=======
-        self.suite.root / self.path_and_suffix('-expected.txt'))
->>>>>>> 626889fb
+        self.suite.root / self.path_and_suffix('-expected.txt'))