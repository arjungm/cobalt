// Copyright 2019 the V8 project authors. All rights reserved.
// Use of this source code is governed by a BSD-style license that can be
// found in the LICENSE file.

#include <iostream>

#include "test/wasm-api-tests/wasm-api-test.h"

namespace v8 {
namespace internal {
namespace wasm {

using ::wasm::Frame;
using ::wasm::Message;

namespace {

own<Trap> IdentityCallback(const vec<Val>& args, vec<Val>& results) {
  results[0] = args[0].copy();
  return nullptr;
}

}  // namespace

TEST_F(WasmCapiTest, HostRef) {
  ValueType rr_reps[] = {kWasmExternRef, kWasmExternRef};
  ValueType ri_reps[] = {kWasmExternRef, kWasmI32};
  ValueType ir_reps[] = {kWasmI32, kWasmExternRef};
  // Naming convention: result_params_sig.
  FunctionSig r_r_sig(1, 1, rr_reps);
  FunctionSig v_r_sig(0, 1, rr_reps);
  FunctionSig r_v_sig(1, 0, rr_reps);
  FunctionSig v_ir_sig(0, 2, ir_reps);
  FunctionSig r_i_sig(1, 1, ri_reps);
  uint32_t func_index = builder()->AddImport(base::CStrVector("f"), &r_r_sig);
  const bool kMutable = true;
  uint32_t global_index = builder()->AddExportedGlobal(
<<<<<<< HEAD
      kWasmExternRef, kMutable, WasmInitExpr::RefNullConst(HeapType::kExtern),
      base::CStrVector("global"));
  uint32_t table_index = builder()->AddTable(kWasmExternRef, 10);
  builder()->AddExport(base::CStrVector("table"), kExternalTable, table_index);
  byte global_set_code[] = {WASM_GLOBAL_SET(global_index, WASM_LOCAL_GET(0))};
  AddExportedFunction(base::CStrVector("global.set"), global_set_code,
                      sizeof(global_set_code), &v_r_sig);
  byte global_get_code[] = {WASM_GLOBAL_GET(global_index)};
  AddExportedFunction(base::CStrVector("global.get"), global_get_code,
                      sizeof(global_get_code), &r_v_sig);
  byte table_set_code[] = {
      WASM_TABLE_SET(table_index, WASM_LOCAL_GET(0), WASM_LOCAL_GET(1))};
  AddExportedFunction(base::CStrVector("table.set"), table_set_code,
                      sizeof(table_set_code), &v_ir_sig);
  byte table_get_code[] = {WASM_TABLE_GET(table_index, WASM_LOCAL_GET(0))};
  AddExportedFunction(base::CStrVector("table.get"), table_get_code,
                      sizeof(table_get_code), &r_i_sig);
  byte func_call_code[] = {WASM_CALL_FUNCTION(func_index, WASM_LOCAL_GET(0))};
=======
      kWasmExternRef, kMutable, WasmInitExpr::RefNullConst(kWasmExternRef),
      base::CStrVector("global"));
  uint32_t table_index = builder()->AddTable(kWasmExternRef, 10);
  builder()->AddExport(base::CStrVector("table"), kExternalTable, table_index);
  uint8_t global_set_code[] = {
      WASM_GLOBAL_SET(global_index, WASM_LOCAL_GET(0))};
  AddExportedFunction(base::CStrVector("global.set"), global_set_code,
                      sizeof(global_set_code), &v_r_sig);
  uint8_t global_get_code[] = {WASM_GLOBAL_GET(global_index)};
  AddExportedFunction(base::CStrVector("global.get"), global_get_code,
                      sizeof(global_get_code), &r_v_sig);
  uint8_t table_set_code[] = {
      WASM_TABLE_SET(table_index, WASM_LOCAL_GET(0), WASM_LOCAL_GET(1))};
  AddExportedFunction(base::CStrVector("table.set"), table_set_code,
                      sizeof(table_set_code), &v_ir_sig);
  uint8_t table_get_code[] = {WASM_TABLE_GET(table_index, WASM_LOCAL_GET(0))};
  AddExportedFunction(base::CStrVector("table.get"), table_get_code,
                      sizeof(table_get_code), &r_i_sig);
  uint8_t func_call_code[] = {
      WASM_CALL_FUNCTION(func_index, WASM_LOCAL_GET(0))};
>>>>>>> 626889fb
  AddExportedFunction(base::CStrVector("func.call"), func_call_code,
                      sizeof(func_call_code), &r_r_sig);

  own<FuncType> func_type = FuncType::make(
      ownvec<ValType>::make(ValType::make(::wasm::ValKind::EXTERNREF)),
      ownvec<ValType>::make(ValType::make(::wasm::ValKind::EXTERNREF)));
  own<Func> callback = Func::make(store(), func_type.get(), IdentityCallback);
  vec<Extern*> imports = vec<Extern*>::make(callback.get());
  Instantiate(imports);

  Global* global = GetExportedGlobal(0);
  Table* table = GetExportedTable(1);
  const Func* global_set = GetExportedFunction(2);
  const Func* global_get = GetExportedFunction(3);
  const Func* table_set = GetExportedFunction(4);
  const Func* table_get = GetExportedFunction(5);
  const Func* func_call = GetExportedFunction(6);

  own<Foreign> host1 = Foreign::make(store());
  own<Foreign> host2 = Foreign::make(store());
  host1->set_host_info(reinterpret_cast<void*>(1));
  host2->set_host_info(reinterpret_cast<void*>(2));

  // Basic checks.
  EXPECT_TRUE(host1->copy()->same(host1.get()));
  EXPECT_TRUE(host2->copy()->same(host2.get()));
  Val val = Val::ref(host1->copy());
  EXPECT_TRUE(val.ref()->copy()->same(host1.get()));
  own<Ref> ref = val.release_ref();
  EXPECT_EQ(nullptr, val.ref());
  EXPECT_TRUE(ref->copy()->same(host1.get()));

  // Interact with the Global.
  vec<Val> args = vec<Val>::make_uninitialized(2);
  vec<Val> results = vec<Val>::make_uninitialized(1);

  vec<Val> empty_args = vec<Val>::make_uninitialized();
  vec<Val> empty_rets = vec<Val>::make_uninitialized();

  own<Trap> trap = global_get->call(empty_args, results);
  EXPECT_EQ(nullptr, trap);
  EXPECT_EQ(nullptr, results[0].release_ref());
  args[0] = Val::ref(host1.get()->copy());
  trap = global_set->call(args, empty_rets);
  EXPECT_EQ(nullptr, trap);
  trap = global_get->call(empty_args, results);
  EXPECT_EQ(nullptr, trap);
  EXPECT_TRUE(results[0].release_ref()->same(host1.get()));
  args[0] = Val::ref(host2.get()->copy());
  trap = global_set->call(args, empty_rets);
  EXPECT_EQ(nullptr, trap);
  trap = global_get->call(empty_args, results);
  EXPECT_EQ(nullptr, trap);
  EXPECT_TRUE(results[0].release_ref()->same(host2.get()));
  args[0] = Val::ref(own<Ref>());
  trap = global_set->call(args, empty_rets);
  EXPECT_EQ(nullptr, trap);
  trap = global_get->call(empty_args, results);
  EXPECT_EQ(nullptr, trap);
  EXPECT_EQ(nullptr, results[0].release_ref());

  EXPECT_EQ(nullptr, global->get().release_ref());
  global->set(Val(host2->copy()));
  trap = global_get->call(empty_args, results);
  EXPECT_EQ(nullptr, trap);
  EXPECT_TRUE(results[0].release_ref()->same(host2.get()));
  EXPECT_TRUE(global->get().release_ref()->same(host2.get()));

  // Interact with the Table.
  args[0] = Val::i32(0);
  trap = table_get->call(args, results);
  EXPECT_EQ(nullptr, trap);
  EXPECT_EQ(nullptr, results[0].release_ref());
  args[0] = Val::i32(1);
  trap = table_get->call(args, results);
  EXPECT_EQ(nullptr, trap);
  EXPECT_EQ(nullptr, results[0].release_ref());
  args[0] = Val::i32(0);
  args[1] = Val::ref(host1.get()->copy());
  trap = table_set->call(args, empty_rets);
  EXPECT_EQ(nullptr, trap);
  args[0] = Val::i32(1);
  args[1] = Val::ref(host2.get()->copy());
  trap = table_set->call(args, empty_rets);
  EXPECT_EQ(nullptr, trap);
  args[0] = Val::i32(0);
  trap = table_get->call(args, results);
  EXPECT_EQ(nullptr, trap);
  EXPECT_TRUE(results[0].release_ref()->same(host1.get()));
  args[0] = Val::i32(1);
  trap = table_get->call(args, results);
  EXPECT_EQ(nullptr, trap);
  EXPECT_TRUE(results[0].release_ref()->same(host2.get()));
  args[0] = Val::i32(0);
  args[1] = Val::ref(own<Ref>());
  trap = table_set->call(args, empty_rets);
  EXPECT_EQ(nullptr, trap);
  trap = table_get->call(args, results);
  EXPECT_EQ(nullptr, trap);
  EXPECT_EQ(nullptr, results[0].release_ref());

  EXPECT_EQ(nullptr, table->get(2));
  table->set(2, host1.get());
  args[0] = Val::i32(2);
  trap = table_get->call(args, results);
  EXPECT_EQ(nullptr, trap);
  EXPECT_TRUE(results[0].release_ref()->same(host1.get()));
  EXPECT_TRUE(table->get(2)->same(host1.get()));

  // Interact with the Function.
  args[0] = Val::ref(own<Ref>());
  trap = func_call->call(args, results);
  EXPECT_EQ(nullptr, trap);
  EXPECT_EQ(nullptr, results[0].release_ref());
  args[0] = Val::ref(host1.get()->copy());
  trap = func_call->call(args, results);
  EXPECT_EQ(nullptr, trap);
  EXPECT_TRUE(results[0].release_ref()->same(host1.get()));
  args[0] = Val::ref(host2.get()->copy());
  trap = func_call->call(args, results);
  EXPECT_EQ(nullptr, trap);
  EXPECT_TRUE(results[0].release_ref()->same(host2.get()));
}

}  // namespace wasm
}  // namespace internal
}  // namespace v8<|MERGE_RESOLUTION|>--- conflicted
+++ resolved
@@ -35,26 +35,6 @@
   uint32_t func_index = builder()->AddImport(base::CStrVector("f"), &r_r_sig);
   const bool kMutable = true;
   uint32_t global_index = builder()->AddExportedGlobal(
-<<<<<<< HEAD
-      kWasmExternRef, kMutable, WasmInitExpr::RefNullConst(HeapType::kExtern),
-      base::CStrVector("global"));
-  uint32_t table_index = builder()->AddTable(kWasmExternRef, 10);
-  builder()->AddExport(base::CStrVector("table"), kExternalTable, table_index);
-  byte global_set_code[] = {WASM_GLOBAL_SET(global_index, WASM_LOCAL_GET(0))};
-  AddExportedFunction(base::CStrVector("global.set"), global_set_code,
-                      sizeof(global_set_code), &v_r_sig);
-  byte global_get_code[] = {WASM_GLOBAL_GET(global_index)};
-  AddExportedFunction(base::CStrVector("global.get"), global_get_code,
-                      sizeof(global_get_code), &r_v_sig);
-  byte table_set_code[] = {
-      WASM_TABLE_SET(table_index, WASM_LOCAL_GET(0), WASM_LOCAL_GET(1))};
-  AddExportedFunction(base::CStrVector("table.set"), table_set_code,
-                      sizeof(table_set_code), &v_ir_sig);
-  byte table_get_code[] = {WASM_TABLE_GET(table_index, WASM_LOCAL_GET(0))};
-  AddExportedFunction(base::CStrVector("table.get"), table_get_code,
-                      sizeof(table_get_code), &r_i_sig);
-  byte func_call_code[] = {WASM_CALL_FUNCTION(func_index, WASM_LOCAL_GET(0))};
-=======
       kWasmExternRef, kMutable, WasmInitExpr::RefNullConst(kWasmExternRef),
       base::CStrVector("global"));
   uint32_t table_index = builder()->AddTable(kWasmExternRef, 10);
@@ -75,7 +55,6 @@
                       sizeof(table_get_code), &r_i_sig);
   uint8_t func_call_code[] = {
       WASM_CALL_FUNCTION(func_index, WASM_LOCAL_GET(0))};
->>>>>>> 626889fb
   AddExportedFunction(base::CStrVector("func.call"), func_call_code,
                       sizeof(func_call_code), &r_r_sig);
 
