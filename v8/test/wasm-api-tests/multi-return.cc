// Copyright 2019 the V8 project authors. All rights reserved.
// Use of this source code is governed by a BSD-style license that can be
// found in the LICENSE file.

#include "test/wasm-api-tests/wasm-api-test.h"

namespace v8 {
namespace internal {
namespace wasm {

using ::wasm::ValKind::I32;
using ::wasm::ValKind::I64;

namespace {

own<Trap> Callback(const vec<Val>& args, vec<Val>& results) {
  results[0] = args[3].copy();
  results[1] = args[1].copy();
  results[2] = args[2].copy();
  results[3] = args[0].copy();
  return nullptr;
}

}  // namespace

TEST_F(WasmCapiTest, MultiReturn) {
  ValueType reps[] = {kWasmI32, kWasmI64, kWasmI64, kWasmI32,
                      kWasmI32, kWasmI64, kWasmI64, kWasmI32};
  FunctionSig sig(4, 4, reps);
  uint32_t func_index = builder()->AddImport(base::CStrVector("f"), &sig);
<<<<<<< HEAD
  byte code[] = {WASM_CALL_FUNCTION(func_index, WASM_LOCAL_GET(0),
                                    WASM_LOCAL_GET(2), WASM_LOCAL_GET(1),
                                    WASM_LOCAL_GET(3))};
=======
  uint8_t code[] = {WASM_CALL_FUNCTION(func_index, WASM_LOCAL_GET(0),
                                       WASM_LOCAL_GET(2), WASM_LOCAL_GET(1),
                                       WASM_LOCAL_GET(3))};
>>>>>>> 626889fb
  AddExportedFunction(base::CStrVector("g"), code, sizeof(code), &sig);

  ownvec<ValType> types =
      ownvec<ValType>::make(ValType::make(I32), ValType::make(I64),
                            ValType::make(I64), ValType::make(I32));
  own<FuncType> func_type =
      FuncType::make(types.deep_copy(), types.deep_copy());
  own<Func> callback = Func::make(store(), func_type.get(), Callback);
  vec<Extern*> imports = vec<Extern*>::make(callback.get());
  Instantiate(imports);

  Func* run_func = GetExportedFunction(0);
  vec<Val> args =
      vec<Val>::make(Val::i32(1), Val::i64(2), Val::i64(3), Val::i32(4));
  vec<Val> results = vec<Val>::make_uninitialized(4);
  own<Trap> trap = run_func->call(args, results);
  EXPECT_EQ(nullptr, trap);
  EXPECT_EQ(4, results[0].i32());
  EXPECT_EQ(3, results[1].i64());
  EXPECT_EQ(2, results[2].i64());
  EXPECT_EQ(1, results[3].i32());
}

}  // namespace wasm
}  // namespace internal
}  // namespace v8<|MERGE_RESOLUTION|>--- conflicted
+++ resolved
@@ -28,15 +28,9 @@
                       kWasmI32, kWasmI64, kWasmI64, kWasmI32};
   FunctionSig sig(4, 4, reps);
   uint32_t func_index = builder()->AddImport(base::CStrVector("f"), &sig);
-<<<<<<< HEAD
-  byte code[] = {WASM_CALL_FUNCTION(func_index, WASM_LOCAL_GET(0),
-                                    WASM_LOCAL_GET(2), WASM_LOCAL_GET(1),
-                                    WASM_LOCAL_GET(3))};
-=======
   uint8_t code[] = {WASM_CALL_FUNCTION(func_index, WASM_LOCAL_GET(0),
                                        WASM_LOCAL_GET(2), WASM_LOCAL_GET(1),
                                        WASM_LOCAL_GET(3))};
->>>>>>> 626889fb
   AddExportedFunction(base::CStrVector("g"), code, sizeof(code), &sig);
 
   ownvec<ValType> types =
