--- conflicted
+++ resolved
@@ -47,31 +47,6 @@
   ValueType i64_type[] = {kWasmI64};
   FunctionSig return_f32(1, 0, f32_type);
   FunctionSig return_i64(1, 0, i64_type);
-<<<<<<< HEAD
-  byte gcfi[] = {WASM_GLOBAL_GET(cfi_index)};
-  AddExportedFunction(base::CStrVector("get const f32 import"), gcfi,
-                      sizeof(gcfi), &return_f32);
-  byte gcii[] = {WASM_GLOBAL_GET(cii_index)};
-  AddExportedFunction(base::CStrVector("get const i64 import"), gcii,
-                      sizeof(gcii), &return_i64);
-  byte gvfi[] = {WASM_GLOBAL_GET(vfi_index)};
-  AddExportedFunction(base::CStrVector("get var f32 import"), gvfi,
-                      sizeof(gvfi), &return_f32);
-  byte gvii[] = {WASM_GLOBAL_GET(vii_index)};
-  AddExportedFunction(base::CStrVector("get var i64 import"), gvii,
-                      sizeof(gvii), &return_i64);
-
-  byte gcfe[] = {WASM_GLOBAL_GET(cfe_index)};
-  AddExportedFunction(base::CStrVector("get const f32 export"), gcfe,
-                      sizeof(gcfe), &return_f32);
-  byte gcie[] = {WASM_GLOBAL_GET(cie_index)};
-  AddExportedFunction(base::CStrVector("get const i64 export"), gcie,
-                      sizeof(gcie), &return_i64);
-  byte gvfe[] = {WASM_GLOBAL_GET(vfe_index)};
-  AddExportedFunction(base::CStrVector("get var f32 export"), gvfe,
-                      sizeof(gvfe), &return_f32);
-  byte gvie[] = {WASM_GLOBAL_GET(vie_index)};
-=======
   uint8_t gcfi[] = {WASM_GLOBAL_GET(cfi_index)};
   AddExportedFunction(base::CStrVector("get const f32 import"), gcfi,
                       sizeof(gcfi), &return_f32);
@@ -95,25 +70,12 @@
   AddExportedFunction(base::CStrVector("get var f32 export"), gvfe,
                       sizeof(gvfe), &return_f32);
   uint8_t gvie[] = {WASM_GLOBAL_GET(vie_index)};
->>>>>>> 626889fb
   AddExportedFunction(base::CStrVector("get var i64 export"), gvie,
                       sizeof(gvie), &return_i64);
 
   // Define functions for manipulating globals.
   FunctionSig param_f32(0, 1, f32_type);
   FunctionSig param_i64(0, 1, i64_type);
-<<<<<<< HEAD
-  byte svfi[] = {WASM_GLOBAL_SET(vfi_index, WASM_LOCAL_GET(0))};
-  AddExportedFunction(base::CStrVector("set var f32 import"), svfi,
-                      sizeof(svfi), &param_f32);
-  byte svii[] = {WASM_GLOBAL_SET(vii_index, WASM_LOCAL_GET(0))};
-  AddExportedFunction(base::CStrVector("set var i64 import"), svii,
-                      sizeof(svii), &param_i64);
-  byte svfe[] = {WASM_GLOBAL_SET(vfe_index, WASM_LOCAL_GET(0))};
-  AddExportedFunction(base::CStrVector("set var f32 export"), svfe,
-                      sizeof(svfe), &param_f32);
-  byte svie[] = {WASM_GLOBAL_SET(vie_index, WASM_LOCAL_GET(0))};
-=======
   uint8_t svfi[] = {WASM_GLOBAL_SET(vfi_index, WASM_LOCAL_GET(0))};
   AddExportedFunction(base::CStrVector("set var f32 import"), svfi,
                       sizeof(svfi), &param_f32);
@@ -124,7 +86,6 @@
   AddExportedFunction(base::CStrVector("set var f32 export"), svfe,
                       sizeof(svfe), &param_f32);
   uint8_t svie[] = {WASM_GLOBAL_SET(vie_index, WASM_LOCAL_GET(0))};
->>>>>>> 626889fb
   AddExportedFunction(base::CStrVector("set var i64 export"), svie,
                       sizeof(svie), &param_i64);
 
