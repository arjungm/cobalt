--- conflicted
+++ resolved
@@ -67,11 +67,7 @@
   uint32_t global_index =
       builder()->AddGlobalImport(base::CStrVector("id"), kWasmI32, false);
 
-<<<<<<< HEAD
-  byte code[] = {
-=======
   uint8_t code[] = {
->>>>>>> 626889fb
       WASM_CALL_FUNCTION(callback_index, WASM_GLOBAL_GET(global_index))};
   FunctionSig empty_sig(0, 0, nullptr);
   AddExportedFunction(base::CStrVector("run"), code, sizeof(code), &empty_sig);
