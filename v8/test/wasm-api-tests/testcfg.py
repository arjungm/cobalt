# Copyright 2019 the V8 project authors. All rights reserved.
# Use of this source code is governed by a BSD-style license that can be
# found in the LICENSE file.

import os

from testrunner.local import command
from testrunner.local import utils
from testrunner.local import testsuite
from testrunner.objects import testcase

SHELL = "wasm_api_tests"


class VariantsGenerator(testsuite.VariantsGenerator):
  def _get_variants(self, test):
    return self._standard_variant


class TestLoader(testsuite.TestLoader):
  def _list_test_filenames(self):
    output = None
    for i in range(3): # Try 3 times in case of errors.
<<<<<<< HEAD
      cmd = self.ctx.command(
          cmd_prefix=self.test_config.command_prefix,
          shell=shell,
          args=['--gtest_list_tests'] + self.test_config.extra_flags)
=======
      args = ['--gtest_list_tests'] + self.test_config.extra_flags
      cmd = self.ctx.command(
          cmd_prefix=self.test_config.command_prefix,
          shell=self.ctx.platform_shell(SHELL, args,
                                        self.test_config.shell_dir),
          args=args)
>>>>>>> 626889fb
      output = cmd.execute()
      if output.exit_code == 0:
        break

      print("Test executable failed to list the tests (try %d).\n\nCmd:" % i)
      print(cmd)
      print("\nStdout:")
      print(output.stdout)
      print("\nStderr:")
      print(output.stderr)
      print("\nExit code: %d" % output.exit_code)
    else:
      raise Exception("Test executable failed to list the tests.")

    # TODO create an ExecutableTestLoader for refactoring this similar to
    # JSTestLoader.
    test_names = []
    test_case = ''
    for line in output.stdout.splitlines():
      test_desc = line.strip().split()[0]
      if test_desc.endswith('.'):
        test_case = test_desc
      elif test_case and test_desc:
        test_names.append(test_case + test_desc)

    return sorted(test_names)


class TestSuite(testsuite.TestSuite):
  def _test_loader_class(self):
    return TestLoader

  def _test_class(self):
    return TestCase

  def _variants_gen_class(self):
    return VariantsGenerator


class TestCase(testcase.TestCase):
  def _get_suite_flags(self):
    return (
        [f"--gtest_filter={self.name}"] +
        [f"--gtest_random_seed={self.random_seed}"] +
        ["--gtest_print_time=0"]
    )

  def get_shell(self):
<<<<<<< HEAD
    return "wasm_api_tests"
=======
    return SHELL
>>>>>>> 626889fb
<|MERGE_RESOLUTION|>--- conflicted
+++ resolved
@@ -21,19 +21,12 @@
   def _list_test_filenames(self):
     output = None
     for i in range(3): # Try 3 times in case of errors.
-<<<<<<< HEAD
-      cmd = self.ctx.command(
-          cmd_prefix=self.test_config.command_prefix,
-          shell=shell,
-          args=['--gtest_list_tests'] + self.test_config.extra_flags)
-=======
       args = ['--gtest_list_tests'] + self.test_config.extra_flags
       cmd = self.ctx.command(
           cmd_prefix=self.test_config.command_prefix,
           shell=self.ctx.platform_shell(SHELL, args,
                                         self.test_config.shell_dir),
           args=args)
->>>>>>> 626889fb
       output = cmd.execute()
       if output.exit_code == 0:
         break
@@ -82,8 +75,4 @@
     )
 
   def get_shell(self):
-<<<<<<< HEAD
-    return "wasm_api_tests"
-=======
-    return SHELL
->>>>>>> 626889fb
+    return SHELL