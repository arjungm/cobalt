# Copyright 2016 the V8 project authors. All rights reserved.
# Use of this source code is governed by a BSD-style license that can be
# found in the LICENSE file.

[
[ALWAYS, {
<<<<<<< HEAD
  'skip-stack-guard-page': [PASS, ['((arch == ppc or arch == ppc64 or arch == s390 or arch == s390x) and simulator_run)', SKIP]],
  # Missing rebase in the proposal repository.
  'proposals/js-types/table': [FAIL],
  # "data" is supposed to fail for "data segment does not fit"; missing rebase on
  # https://github.com/WebAssembly/spec/commit/7fa2f20a.
  'proposals/memory64/data': [FAIL],
  # "elem" is supposed to fail for "elements segment does not fit"; missing rebase on
  # https://github.com/WebAssembly/spec/commit/7fa2f20a.
  'proposals/memory64/elem': [FAIL],
  # "imports" is supposed to fail for "multiple tables"; missing rebase on
  # https://github.com/WebAssembly/spec/commit/7fa2f20a.
  'proposals/memory64/imports': [FAIL],
  # "linking" is supposed to fail for "elements segment does not fit"; missing rebase on
  # https://github.com/WebAssembly/spec/commit/7fa2f20a.
  'proposals/memory64/linking': [FAIL],
  # "table" is supposed to fail for "multiple tables"; missing rebase on
  # https://github.com/WebAssembly/spec/commit/7fa2f20a.
  'proposals/memory64/table': [FAIL],
  # "unreached-invalid" is supposed to fail for "type mismatch"; missing rebase on
  # https://github.com/WebAssembly/spec/commit/7fa2f20a.
  'proposals/memory64/unreached-invalid': [FAIL],

  # TODO(wasm): Roll newest tests into "js-types" repository.
  'proposals/js-types/globals': [FAIL],

  # Tests that need to run sequentially (e.g. due to memory consumption).
  'simd_f32x4*': [PASS, HEAVY],
  'simd_f64x2*': [PASS, HEAVY],
  'f32*': [PASS, HEAVY],
  'f64*': [PASS, HEAVY],

  # TODO(13918): Implement multi-memory in V8.
  'proposals/multi-memory/address0': [FAIL],
  'proposals/multi-memory/address1': [FAIL],
  'proposals/multi-memory/align0': [FAIL],
  'proposals/multi-memory/binary0': [FAIL],
  'proposals/multi-memory/data0': [FAIL],
  'proposals/multi-memory/data1': [FAIL],
  'proposals/multi-memory/data_drop0': [FAIL],
  'proposals/multi-memory/exports0': [FAIL],
  'proposals/multi-memory/float_exprs0': [FAIL],
  'proposals/multi-memory/float_exprs1': [FAIL],
  'proposals/multi-memory/float_memory0': [FAIL],
  'proposals/multi-memory/imports0': [FAIL],
  'proposals/multi-memory/imports1': [FAIL],
  'proposals/multi-memory/imports2': [FAIL],
  'proposals/multi-memory/imports3': [FAIL],
  'proposals/multi-memory/imports4': [FAIL],
  'proposals/multi-memory/linking0': [FAIL],
  'proposals/multi-memory/linking1': [FAIL],
  'proposals/multi-memory/linking2': [FAIL],
  'proposals/multi-memory/linking3': [FAIL],
  'proposals/multi-memory/load0': [FAIL],
  'proposals/multi-memory/load1': [FAIL],
  'proposals/multi-memory/load2': [FAIL],
  'proposals/multi-memory/load': [FAIL],
  'proposals/multi-memory/memory_copy0': [FAIL],
  'proposals/multi-memory/memory_fill0': [FAIL],
  'proposals/multi-memory/memory_grow': [FAIL],
  'proposals/multi-memory/memory_init0': [FAIL],
  'proposals/multi-memory/memory-multi': [FAIL],
  'proposals/multi-memory/memory_size0': [FAIL],
  'proposals/multi-memory/memory_size1': [FAIL],
  'proposals/multi-memory/memory_size2': [FAIL],
  'proposals/multi-memory/memory_size': [FAIL],
  'proposals/multi-memory/memory_trap0': [FAIL],
  'proposals/multi-memory/memory_trap1': [FAIL],
  'proposals/multi-memory/simd_memory-multi': [FAIL],
  'proposals/multi-memory/start0': [FAIL],
  'proposals/multi-memory/store0': [FAIL],
  'proposals/multi-memory/store1': [FAIL],
  'proposals/multi-memory/store': [FAIL],
  'proposals/multi-memory/traps0': [FAIL],
=======
  'skip-stack-guard-page': [PASS, ['((arch == ppc64 or arch == s390x) and simulator_run)', SKIP]],

  # Tests that need to run sequentially (e.g. due to memory consumption).
  'simd/simd_f32x4*': [PASS, HEAVY],
  'simd/simd_f64x2*': [PASS, HEAVY],
  'f32*': [PASS, HEAVY],
  'f64*': [PASS, HEAVY],

  # The test is incorrect as it exports a function with an exnref in the
  # signature, which is a runtime type error.
  'ref_null': [FAIL],

  # TODO(clemensb/evih): Resolve https://github.com/WebAssembly/memory64/pull/103#issuecomment-2548870034
  'memory64': [FAIL],
  'table': [FAIL],
>>>>>>> 626889fb
}],  # ALWAYS

['arch == arm and not simulator_run', {
  # See https://crbug.com/v8/10938 denormals not handled correctly on ARM.
<<<<<<< HEAD
  'simd_f32x4': [PASS, FAIL],
  'simd_f32x4_arith': [PASS, FAIL],
  'simd_f32x4_cmp': [PASS, FAIL],
  # This test only has 1 problematic use of f32x4.min and f32x4.div, consider
  # removing it from upstream, then we can run this test.
  'simd_splat' : [PASS, FAIL],
  'simd_f32x4_pmin_pmax' : [PASS, FAIL],
=======
  'simd/simd_f32x4': [PASS, FAIL],
  'simd/simd_f32x4_arith': [PASS, FAIL],
  'simd/simd_f32x4_cmp': [PASS, FAIL],
  # This test only has 1 problematic use of f32x4.min and f32x4.div, consider
  # removing it from upstream, then we can run this test.
  'simd/simd_splat' : [PASS, FAIL],
  'simd/simd_f32x4_pmin_pmax' : [PASS, FAIL],
>>>>>>> 626889fb
}],  # arch == arm and not simulator_run

['arch == mips64el or arch == mips64', {
  # These tests fail because mips does not support the correct NaN bit patterns.
  'float_misc': [SKIP],
  'float_exprs': [SKIP],
  'f32': [SKIP],
  'f64': [SKIP],
<<<<<<< HEAD
  'f32_bitwise': [SKIP],
  'f64_bitwise': [SKIP],
  'proposals/reference-types/conversions':  [SKIP],
  'proposals/bulk-memory-operations/conversions': [SKIP],
  'proposals/js-types/f32': [SKIP],
  'proposals/js-types/f64': [SKIP],
  'proposals/js-types/f32_bitwise': [SKIP],
  'proposals/js-types/f64_bitwise': [SKIP],
  'proposals/js-types/float_exprs': [SKIP],
  'proposals/js-types/float_misc': [SKIP],
  'proposals/js-types/conversions': [SKIP],
  'proposals/bulk-memory-operations/f32': [SKIP],
  'proposals/bulk-memory-operations/f64': [SKIP],
  'proposals/reference-types/f32': [SKIP],
  'proposals/reference-types/f64': [SKIP],
  'proposals/bulk-memory-operations/float_misc': [SKIP],
  'proposals/reference-types/float_misc': [SKIP],
  'proposals/tail-call/f32': [SKIP],
  'proposals/tail-call/f32_bitwise': [SKIP],
  'proposals/tail-call/f64': [SKIP],
  'proposals/tail-call/f64_bitwise': [SKIP],
  'proposals/tail-call/float_exprs': [SKIP],
  'proposals/tail-call/float_misc': [SKIP],
  'proposals/tail-call/conversions': [SKIP],
=======

  # MIPS64 doesn't support JSPI yet.
  'proposals/js-promise-integration/*': [SKIP],
>>>>>>> 626889fb
}],  # 'arch == mips64el or arch == mips64'

['(arch == mips64el or arch == mips64) and not simulator_run', {
  # This test fail because mips does not support the correct NaN bit patterns.
  # But it doesn't fail in simulator.
  'conversions': [SKIP],
}],  # '(arch == mips64el or arch == mips64) and not simulator_run'

['(arch == mips64el or arch == loong64) and simulator_run', {
  # These tests need larger stack size on simulator.
  'skip-stack-guard-page': '--sim-stack-size=8192',
<<<<<<< HEAD
  'proposals/tail-call/skip-stack-guard-page': '--sim-stack-size=8192',
=======
>>>>>>> 626889fb
}],  # '(arch == mips64el or arch == loong64) and simulator_run'

['arch == riscv64', {
   # These tests need larger stack size on simulator.
   'skip-stack-guard-page': '--sim-stack-size=8192',
<<<<<<< HEAD
   'proposals/tail-call/skip-stack-guard-page': '--sim-stack-size=8192',
=======
>>>>>>> 626889fb
}],  # 'arch == riscv64'



['arch == riscv32', {
   # These tests need larger stack size on simulator.
   'skip-stack-guard-page': '--sim-stack-size=8192',
<<<<<<< HEAD
   'proposals/tail-call/skip-stack-guard-page': '--sim-stack-size=8192',

   # SIMD is not fully implemented yet.
   'simd*': [SKIP],
=======
>>>>>>> 626889fb

   'func': ['variant == stress', SKIP],
}],  # 'arch == riscv32'

['arch == ppc64', {
  # These tests fail because ppc float min and max doesn't convert sNaN to qNaN.
  'f32': [SKIP],
  'f64': [SKIP],
  # This test fails because ppc float to double doesn't convert sNaN to qNaN.
  'conversions': [SKIP],
}],  # 'arch == ppc64'

['arch == s390x', {
  # These tests fail because s390x float min and max doesn't convert sNaN to qNaN.
  'f32': [SKIP],
  'f64': [SKIP],
}],  # 'arch == s390x'

##############################################################################
# TODO(v8:7777): Change this once wasm is supported in jitless mode.
['not has_webassembly or variant == jitless', {
  '*': [SKIP],
}],  # not has_webassembly or variant == jitless

##############################################################################
['variant == stress_snapshot', {
  '*': [SKIP],  # only relevant for mjsunit tests.
}],  # variant == stress_snapshot

##############################################################################
['no_simd_hardware == True', {
  'linking': [SKIP],
<<<<<<< HEAD
  'simd*': [SKIP],
  'proposals/tail-call/simd_lane': [SKIP],
  'proposals/js-types/linking': [SKIP],
=======

  'relaxed-simd*': [SKIP],
  'simd*': [SKIP],
  'proposals/exception-handling/simd*': [SKIP],
  'proposals/extended-const/simd*': [SKIP],
  'proposals/gc/simd*': [SKIP],
  'proposals/js-promise-integration/simd*': [SKIP],
  'proposals/js-types/simd*': [SKIP],
  'proposals/memory64/relaxed-simd*': [SKIP],
  'proposals/memory64/simd*': [SKIP],
  'proposals/multi-memory/simd*': [SKIP],
  'proposals/tail-call/simd*': [SKIP],
>>>>>>> 626889fb
}],  # no_simd_hardware == True

##############################################################################
['variant == stress', {
  # Spec tests are executing long enough even without stress mode.
  # As stress mode is unlikely to flush out bugs, skip the tests there.
  '*': [SKIP],
}],  # variant == stress

##############################################################################
# Skip tests that require a large amount of virtual address space (inside the
# sandbox if that is enabled) if tsan is enabled.
['tsan == True', {
  'memory_copy': [SKIP],
}],  # tsan == True

]<|MERGE_RESOLUTION|>--- conflicted
+++ resolved
@@ -4,81 +4,6 @@
 
 [
 [ALWAYS, {
-<<<<<<< HEAD
-  'skip-stack-guard-page': [PASS, ['((arch == ppc or arch == ppc64 or arch == s390 or arch == s390x) and simulator_run)', SKIP]],
-  # Missing rebase in the proposal repository.
-  'proposals/js-types/table': [FAIL],
-  # "data" is supposed to fail for "data segment does not fit"; missing rebase on
-  # https://github.com/WebAssembly/spec/commit/7fa2f20a.
-  'proposals/memory64/data': [FAIL],
-  # "elem" is supposed to fail for "elements segment does not fit"; missing rebase on
-  # https://github.com/WebAssembly/spec/commit/7fa2f20a.
-  'proposals/memory64/elem': [FAIL],
-  # "imports" is supposed to fail for "multiple tables"; missing rebase on
-  # https://github.com/WebAssembly/spec/commit/7fa2f20a.
-  'proposals/memory64/imports': [FAIL],
-  # "linking" is supposed to fail for "elements segment does not fit"; missing rebase on
-  # https://github.com/WebAssembly/spec/commit/7fa2f20a.
-  'proposals/memory64/linking': [FAIL],
-  # "table" is supposed to fail for "multiple tables"; missing rebase on
-  # https://github.com/WebAssembly/spec/commit/7fa2f20a.
-  'proposals/memory64/table': [FAIL],
-  # "unreached-invalid" is supposed to fail for "type mismatch"; missing rebase on
-  # https://github.com/WebAssembly/spec/commit/7fa2f20a.
-  'proposals/memory64/unreached-invalid': [FAIL],
-
-  # TODO(wasm): Roll newest tests into "js-types" repository.
-  'proposals/js-types/globals': [FAIL],
-
-  # Tests that need to run sequentially (e.g. due to memory consumption).
-  'simd_f32x4*': [PASS, HEAVY],
-  'simd_f64x2*': [PASS, HEAVY],
-  'f32*': [PASS, HEAVY],
-  'f64*': [PASS, HEAVY],
-
-  # TODO(13918): Implement multi-memory in V8.
-  'proposals/multi-memory/address0': [FAIL],
-  'proposals/multi-memory/address1': [FAIL],
-  'proposals/multi-memory/align0': [FAIL],
-  'proposals/multi-memory/binary0': [FAIL],
-  'proposals/multi-memory/data0': [FAIL],
-  'proposals/multi-memory/data1': [FAIL],
-  'proposals/multi-memory/data_drop0': [FAIL],
-  'proposals/multi-memory/exports0': [FAIL],
-  'proposals/multi-memory/float_exprs0': [FAIL],
-  'proposals/multi-memory/float_exprs1': [FAIL],
-  'proposals/multi-memory/float_memory0': [FAIL],
-  'proposals/multi-memory/imports0': [FAIL],
-  'proposals/multi-memory/imports1': [FAIL],
-  'proposals/multi-memory/imports2': [FAIL],
-  'proposals/multi-memory/imports3': [FAIL],
-  'proposals/multi-memory/imports4': [FAIL],
-  'proposals/multi-memory/linking0': [FAIL],
-  'proposals/multi-memory/linking1': [FAIL],
-  'proposals/multi-memory/linking2': [FAIL],
-  'proposals/multi-memory/linking3': [FAIL],
-  'proposals/multi-memory/load0': [FAIL],
-  'proposals/multi-memory/load1': [FAIL],
-  'proposals/multi-memory/load2': [FAIL],
-  'proposals/multi-memory/load': [FAIL],
-  'proposals/multi-memory/memory_copy0': [FAIL],
-  'proposals/multi-memory/memory_fill0': [FAIL],
-  'proposals/multi-memory/memory_grow': [FAIL],
-  'proposals/multi-memory/memory_init0': [FAIL],
-  'proposals/multi-memory/memory-multi': [FAIL],
-  'proposals/multi-memory/memory_size0': [FAIL],
-  'proposals/multi-memory/memory_size1': [FAIL],
-  'proposals/multi-memory/memory_size2': [FAIL],
-  'proposals/multi-memory/memory_size': [FAIL],
-  'proposals/multi-memory/memory_trap0': [FAIL],
-  'proposals/multi-memory/memory_trap1': [FAIL],
-  'proposals/multi-memory/simd_memory-multi': [FAIL],
-  'proposals/multi-memory/start0': [FAIL],
-  'proposals/multi-memory/store0': [FAIL],
-  'proposals/multi-memory/store1': [FAIL],
-  'proposals/multi-memory/store': [FAIL],
-  'proposals/multi-memory/traps0': [FAIL],
-=======
   'skip-stack-guard-page': [PASS, ['((arch == ppc64 or arch == s390x) and simulator_run)', SKIP]],
 
   # Tests that need to run sequentially (e.g. due to memory consumption).
@@ -94,20 +19,10 @@
   # TODO(clemensb/evih): Resolve https://github.com/WebAssembly/memory64/pull/103#issuecomment-2548870034
   'memory64': [FAIL],
   'table': [FAIL],
->>>>>>> 626889fb
 }],  # ALWAYS
 
 ['arch == arm and not simulator_run', {
   # See https://crbug.com/v8/10938 denormals not handled correctly on ARM.
-<<<<<<< HEAD
-  'simd_f32x4': [PASS, FAIL],
-  'simd_f32x4_arith': [PASS, FAIL],
-  'simd_f32x4_cmp': [PASS, FAIL],
-  # This test only has 1 problematic use of f32x4.min and f32x4.div, consider
-  # removing it from upstream, then we can run this test.
-  'simd_splat' : [PASS, FAIL],
-  'simd_f32x4_pmin_pmax' : [PASS, FAIL],
-=======
   'simd/simd_f32x4': [PASS, FAIL],
   'simd/simd_f32x4_arith': [PASS, FAIL],
   'simd/simd_f32x4_cmp': [PASS, FAIL],
@@ -115,7 +30,6 @@
   # removing it from upstream, then we can run this test.
   'simd/simd_splat' : [PASS, FAIL],
   'simd/simd_f32x4_pmin_pmax' : [PASS, FAIL],
->>>>>>> 626889fb
 }],  # arch == arm and not simulator_run
 
 ['arch == mips64el or arch == mips64', {
@@ -124,36 +38,9 @@
   'float_exprs': [SKIP],
   'f32': [SKIP],
   'f64': [SKIP],
-<<<<<<< HEAD
-  'f32_bitwise': [SKIP],
-  'f64_bitwise': [SKIP],
-  'proposals/reference-types/conversions':  [SKIP],
-  'proposals/bulk-memory-operations/conversions': [SKIP],
-  'proposals/js-types/f32': [SKIP],
-  'proposals/js-types/f64': [SKIP],
-  'proposals/js-types/f32_bitwise': [SKIP],
-  'proposals/js-types/f64_bitwise': [SKIP],
-  'proposals/js-types/float_exprs': [SKIP],
-  'proposals/js-types/float_misc': [SKIP],
-  'proposals/js-types/conversions': [SKIP],
-  'proposals/bulk-memory-operations/f32': [SKIP],
-  'proposals/bulk-memory-operations/f64': [SKIP],
-  'proposals/reference-types/f32': [SKIP],
-  'proposals/reference-types/f64': [SKIP],
-  'proposals/bulk-memory-operations/float_misc': [SKIP],
-  'proposals/reference-types/float_misc': [SKIP],
-  'proposals/tail-call/f32': [SKIP],
-  'proposals/tail-call/f32_bitwise': [SKIP],
-  'proposals/tail-call/f64': [SKIP],
-  'proposals/tail-call/f64_bitwise': [SKIP],
-  'proposals/tail-call/float_exprs': [SKIP],
-  'proposals/tail-call/float_misc': [SKIP],
-  'proposals/tail-call/conversions': [SKIP],
-=======
 
   # MIPS64 doesn't support JSPI yet.
   'proposals/js-promise-integration/*': [SKIP],
->>>>>>> 626889fb
 }],  # 'arch == mips64el or arch == mips64'
 
 ['(arch == mips64el or arch == mips64) and not simulator_run', {
@@ -165,19 +52,11 @@
 ['(arch == mips64el or arch == loong64) and simulator_run', {
   # These tests need larger stack size on simulator.
   'skip-stack-guard-page': '--sim-stack-size=8192',
-<<<<<<< HEAD
-  'proposals/tail-call/skip-stack-guard-page': '--sim-stack-size=8192',
-=======
->>>>>>> 626889fb
 }],  # '(arch == mips64el or arch == loong64) and simulator_run'
 
 ['arch == riscv64', {
    # These tests need larger stack size on simulator.
    'skip-stack-guard-page': '--sim-stack-size=8192',
-<<<<<<< HEAD
-   'proposals/tail-call/skip-stack-guard-page': '--sim-stack-size=8192',
-=======
->>>>>>> 626889fb
 }],  # 'arch == riscv64'
 
 
@@ -185,13 +64,6 @@
 ['arch == riscv32', {
    # These tests need larger stack size on simulator.
    'skip-stack-guard-page': '--sim-stack-size=8192',
-<<<<<<< HEAD
-   'proposals/tail-call/skip-stack-guard-page': '--sim-stack-size=8192',
-
-   # SIMD is not fully implemented yet.
-   'simd*': [SKIP],
-=======
->>>>>>> 626889fb
 
    'func': ['variant == stress', SKIP],
 }],  # 'arch == riscv32'
@@ -224,11 +96,6 @@
 ##############################################################################
 ['no_simd_hardware == True', {
   'linking': [SKIP],
-<<<<<<< HEAD
-  'simd*': [SKIP],
-  'proposals/tail-call/simd_lane': [SKIP],
-  'proposals/js-types/linking': [SKIP],
-=======
 
   'relaxed-simd*': [SKIP],
   'simd*': [SKIP],
@@ -241,7 +108,6 @@
   'proposals/memory64/simd*': [SKIP],
   'proposals/multi-memory/simd*': [SKIP],
   'proposals/tail-call/simd*': [SKIP],
->>>>>>> 626889fb
 }],  # no_simd_hardware == True
 
 ##############################################################################
