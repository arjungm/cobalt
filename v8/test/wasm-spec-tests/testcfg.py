--- conflicted
+++ resolved
@@ -5,25 +5,6 @@
 from testrunner.local import testsuite
 from testrunner.objects import testcase
 
-<<<<<<< HEAD
-proposal_flags = [
-    {
-        'name': 'js-types',
-        'flags': ['--experimental-wasm-type-reflection', '--wasm-staging']
-    },
-    {
-        'name': 'tail-call',
-        'flags': ['--experimental-wasm-return-call', '--wasm-staging']
-    },
-    {
-        'name': 'memory64',
-        'flags': ['--experimental-wasm-memory64', '--wasm-staging']
-    },
-    {
-        'name': 'extended-const',
-        'flags': ['--experimental-wasm-extended-const', '--wasm-staging']
-    },
-=======
 # We use the 'wasm-3.0' branch on the main spec repo, so enable all proposals
 # that were merged into that branch.
 default_flags = ['--experimental-wasm-exnref']
@@ -78,7 +59,6 @@
             '--experimental-wasm-exnref'
         ]
     }
->>>>>>> 626889fb
 ]
 
 
@@ -89,11 +69,7 @@
 
   def __init__(self, ctx, *args, **kwargs):
     super(TestSuite, self).__init__(ctx, *args, **kwargs)
-<<<<<<< HEAD
-    self.test_root = os.path.join(self.root, "tests")
-=======
     self.test_root = self.root / "tests"
->>>>>>> 626889fb
     self._test_loader.test_root = self.test_root
 
   def _test_loader_class(self):
@@ -110,8 +86,4 @@
     for proposal in proposal_flags:
       if f"proposals/{proposal['name']}" in self.name:
         return proposal['flags']
-<<<<<<< HEAD
-    return []
-=======
-    return default_flags
->>>>>>> 626889fb
+    return default_flags