--- conflicted
+++ resolved
@@ -1,12 +1,8 @@
 include_rules = [
   "+src/base",
-<<<<<<< HEAD
-  "+third_party/google_benchmark/src/include/benchmark/benchmark.h",
-=======
   "+third_party/google_benchmark_chrome/src/include/benchmark/benchmark.h",
   # TODO(chromium: 328117814) Temporarily allow internals until the API has
   # landed.
   "+src/api/api-inl.h",
   "+src/objects/js-objects-inl.h",
->>>>>>> 626889fb
 ]