# Copyright 2020 The V8 project authors. All rights reserved.
# Use of this source code is governed by a BSD-style license that can be
# found in the LICENSE file.

import("../../../../gni/v8.gni")

group("gn_all") {
  testonly = true

  deps = []

  if (v8_enable_google_benchmark) {
    deps += [ ":cppgc_basic_benchmarks" ]
  }
}

if (v8_enable_google_benchmark) {
  v8_source_set("cppgc_benchmark_support") {
    testonly = true

    configs = [
      "../../../..:external_config",
      "../../../..:internal_config_base",
      "../../../..:cppgc_base_config",
    ]
    sources = [
      "../../../../test/unittests/heap/cppgc/test-platform.cc",
      "../../../../test/unittests/heap/cppgc/test-platform.h",
      "benchmark_main.cc",
      "benchmark_utils.cc",
      "benchmark_utils.h",
    ]
<<<<<<< HEAD
    public_deps = [ "//third_party/google_benchmark:google_benchmark" ]
=======
    public_deps = [ "//third_party/google_benchmark_chrome:google_benchmark" ]
>>>>>>> 626889fb
    if (cppgc_is_standalone) {
      deps = [ "../../../..:cppgc_for_testing" ]
    } else {
      deps = [ "../../../..:v8_for_testing" ]
    }
  }

  v8_executable("cppgc_basic_benchmarks") {
    testonly = true

    configs = [
      "../../../..:external_config",
      "../../../..:internal_config_base",
      "../../../..:cppgc_base_config",
    ]
    sources = [
      "allocation_perf.cc",
      "trace_perf.cc",
    ]
    deps = [ ":cppgc_benchmark_support" ]
    if (cppgc_is_standalone) {
      deps += [ "../../../..:cppgc_for_testing" ]
    } else {
      deps += [ "../../../..:v8_for_testing" ]
    }
  }

  v8_executable("cppgc_binary_trees_perf") {
    testonly = true

    configs = [
      "../../../..:external_config",
      "../../../..:internal_config_base",
      "../../../..:cppgc_base_config",
    ]
    sources = [ "binary-trees_perf.cc" ]
    deps = [ ":cppgc_benchmark_support" ]
    if (cppgc_is_standalone) {
      deps += [ "../../../..:cppgc_for_testing" ]
    } else {
      deps += [ "../../../..:v8_for_testing" ]
    }
  }
}<|MERGE_RESOLUTION|>--- conflicted
+++ resolved
@@ -30,11 +30,7 @@
       "benchmark_utils.cc",
       "benchmark_utils.h",
     ]
-<<<<<<< HEAD
-    public_deps = [ "//third_party/google_benchmark:google_benchmark" ]
-=======
     public_deps = [ "//third_party/google_benchmark_chrome:google_benchmark" ]
->>>>>>> 626889fb
     if (cppgc_is_standalone) {
       deps = [ "../../../..:cppgc_for_testing" ]
     } else {
