# Copyright 2020 The V8 project authors. All rights reserved.
# Use of this source code is governed by a BSD-style license that can be
# found in the LICENSE file.

import("../../../gni/v8.gni")

group("gn_all") {
  testonly = true

  deps = []

  if (v8_enable_google_benchmark) {
    deps += [
      ":bindings_benchmark",
      ":dtoa_benchmark",
      ":empty_benchmark",
      ":fast_api_benchmark",
      "cppgc:gn_all",
    ]
  }
}

if (v8_enable_google_benchmark) {
  v8_executable("empty_benchmark") {
    testonly = true

    configs = []

    sources = [ "empty.cc" ]

    deps = [
      "//:v8_libbase",
<<<<<<< HEAD
      "//third_party/google_benchmark:benchmark_main",
=======
      "//third_party/google_benchmark_chrome:benchmark_main",
      "//third_party/google_benchmark_chrome:google_benchmark",
>>>>>>> 626889fb
    ]
  }

  v8_executable("dtoa_benchmark") {
    testonly = true

    configs = []

    sources = [ "dtoa.cc" ]

    deps = [
      "//:v8_libbase",
<<<<<<< HEAD
      "//third_party/google_benchmark:benchmark_main",
=======
      "//third_party/google_benchmark_chrome:benchmark_main",
      "//third_party/google_benchmark_chrome:google_benchmark",
    ]
  }

  v8_executable("bindings_benchmark") {
    testonly = true

    configs = []

    sources = [
      "benchmark-main.cc",
      "benchmark-utils.cc",
      "benchmark-utils.h",
      "bindings.cc",
    ]

    deps = [
      "//:v8",
      "//third_party/google_benchmark_chrome:google_benchmark",
    ]
  }

  v8_executable("fast_api_benchmark") {
    testonly = true

    configs = []

    sources = [
      "benchmark-main.cc",
      "benchmark-utils.cc",
      "benchmark-utils.h",
      "fast-api.cc",
    ]

    deps = [
      "//:v8",
      "//third_party/google_benchmark_chrome:google_benchmark",
>>>>>>> 626889fb
    ]
  }
}<|MERGE_RESOLUTION|>--- conflicted
+++ resolved
@@ -30,12 +30,8 @@
 
     deps = [
       "//:v8_libbase",
-<<<<<<< HEAD
-      "//third_party/google_benchmark:benchmark_main",
-=======
       "//third_party/google_benchmark_chrome:benchmark_main",
       "//third_party/google_benchmark_chrome:google_benchmark",
->>>>>>> 626889fb
     ]
   }
 
@@ -48,9 +44,6 @@
 
     deps = [
       "//:v8_libbase",
-<<<<<<< HEAD
-      "//third_party/google_benchmark:benchmark_main",
-=======
       "//third_party/google_benchmark_chrome:benchmark_main",
       "//third_party/google_benchmark_chrome:google_benchmark",
     ]
@@ -89,7 +82,6 @@
     deps = [
       "//:v8",
       "//third_party/google_benchmark_chrome:google_benchmark",
->>>>>>> 626889fb
     ]
   }
 }