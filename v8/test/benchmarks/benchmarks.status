# Copyright 2013 the V8 project authors. All rights reserved.
# Redistribution and use in source and binary forms, with or without
# modification, are permitted provided that the following conditions are
# met:
#
#     * Redistributions of source code must retain the above copyright
#       notice, this list of conditions and the following disclaimer.
#     * Redistributions in binary form must reproduce the above
#       copyright notice, this list of conditions and the following
#       disclaimer in the documentation and/or other materials provided
#       with the distribution.
#     * Neither the name of Google Inc. nor the names of its
#       contributors may be used to endorse or promote products derived
#       from this software without specific prior written permission.
#
# THIS SOFTWARE IS PROVIDED BY THE COPYRIGHT HOLDERS AND CONTRIBUTORS
# "AS IS" AND ANY EXPRESS OR IMPLIED WARRANTIES, INCLUDING, BUT NOT
# LIMITED TO, THE IMPLIED WARRANTIES OF MERCHANTABILITY AND FITNESS FOR
# A PARTICULAR PURPOSE ARE DISCLAIMED. IN NO EVENT SHALL THE COPYRIGHT
# OWNER OR CONTRIBUTORS BE LIABLE FOR ANY DIRECT, INDIRECT, INCIDENTAL,
# SPECIAL, EXEMPLARY, OR CONSEQUENTIAL DAMAGES (INCLUDING, BUT NOT
# LIMITED TO, PROCUREMENT OF SUBSTITUTE GOODS OR SERVICES; LOSS OF USE,
# DATA, OR PROFITS; OR BUSINESS INTERRUPTION) HOWEVER CAUSED AND ON ANY
# THEORY OF LIABILITY, WHETHER IN CONTRACT, STRICT LIABILITY, OR TORT
# (INCLUDING NEGLIGENCE OR OTHERWISE) ARISING IN ANY WAY OUT OF THE USE
# OF THIS SOFTWARE, EVEN IF ADVISED OF THE POSSIBILITY OF SUCH DAMAGE.

[
[ALWAYS, {
  # Too slow in Debug mode.
  'octane/mandreel': [PASS, SLOW, ['mode == debug', SKIP]],
  # TODO(turbofan): Too slow in debug mode for now.
  'octane/pdfjs': [PASS, ['mode == debug', SKIP]],

  # Slow tests.
  'kraken/imaging-gaussian-blur': [PASS, SLOW],
  'octane/box2d': [PASS, SLOW],
  'octane/regexp': [PASS, SLOW],
  'octane/splay': [PASS, SLOW],
  'octane/typescript': [PASS, SLOW],
<<<<<<< HEAD
=======
  'octane/zlib': [PASS, SLOW],
>>>>>>> 626889fb

  # https://crbug.com/v8/11905
  'kraken/stanford-crypto-pbkdf2': [PASS, SLOW],

  # https://crbug.com/v8/11222
  'octane/raytrace': [PASS, SLOW],
}],  # ALWAYS

# Slow variants.
['variant in [jitless, nooptimization, stress]', {
  # Slow tests.
  'kraken/ai-astar': [PASS, SLOW],
  'kraken/audio-beat-detection': [SLOW],
  'kraken/audio-dft': [PASS, SLOW],
  'kraken/audio-fft': [PASS, SLOW],
  'kraken/audio-oscillator': [PASS, SLOW],
  'kraken/imaging-darkroom': [PASS, SLOW],
  'kraken/imaging-desaturate': [PASS, SLOW],
  'octane/code-load': [PASS, SLOW],
  'octane/crypto': [PASS, SLOW],
  'octane/earley-boyer': [PASS, SLOW],
  'octane/gbemu-part1': [PASS, SLOW],
  'octane/navier-stokes': [PASS, SLOW],
  'octane/pdfjs': [PASS, SLOW],
<<<<<<< HEAD
=======
  'octane/zlib': [PASS, SLOW, ['mode == debug', SKIP]],
>>>>>>> 626889fb
}],

['variant == stress', {
  # Too slow for stress mode.
  'kraken/imaging-desaturate' : [PASS, ['mode == debug', SKIP]],
  'kraken/imaging-gaussian-blur' : [PASS, ['mode == debug', SKIP]],
  'octane/mandreel': [SKIP],
  'octane/typescript': [SKIP],
  'octane/raytrace': [PASS, SLOW, ['tsan', SKIP]],

  # Too memory hungry on Odroid devices: https://crbug.com/v8/8963
  'kraken/stanford-crypto-ccm': [PASS, ['arch == arm and not simulator_run', SKIP]],
}],

['variant == jitless', {
  # Too slow for jitless mode.
  'kraken/audio-fft': [PASS, ['mode == debug', SKIP]],
  'kraken/imaging-desaturate' : [PASS, ['mode == debug', SKIP]],
  'kraken/imaging-gaussian-blur' : [PASS, ['mode == debug', SKIP]],
  'octane/zlib': [SKIP],
}],

['variant in [jitless, stress] and tsan', {
  # Very slow tests.
  'kraken/imaging-gaussian-blur': [SKIP],
  'octane/mandreel': [SKIP],
}],  # 'variant in [jitless, stress] and tsan'

['variant == nooptimization and mode == debug', {
  # Too slow for nooptimization mode and debug.
  'kraken/imaging-desaturate': [SKIP],
  'kraken/imaging-gaussian-blur': [SKIP],
}],

['variant == stress_incremental_marking', {
  # Too slow for stress_incremental_marking.
  'octane/box2d': [SKIP],
  'octane/typescript': [SKIP],
  'octane/earley-boyer' : [PASS, SLOW, ['mode == debug', FAIL]],
}],

['gc_fuzzer', {
  # Too slow for gc fuzzing.
  'octane/earley-boyer' : [PASS, SLOW, ['mode == debug', SKIP]],
  'octane/splay': [SKIP],
  'octane/typescript': [SKIP],
}],  # 'gc_fuzzer'

##############################################################################
['gc_fuzzer or deopt_fuzzer', {
  # BUG(v8:12901) Skipped until bug is fixed.
  'octane/gbemu-part1': [SKIP],
}], # gc_fuzzer or deopt_fuzzer

<<<<<<< HEAD
['predictable', {
  # https://crbug.com/v8/8537
  'octane/typescript': [SKIP],

  # https://crbug.com/v8/13234
  'octane/box2d': [SKIP],
  'octane/earley-boyer': [SKIP],
}],  # 'predictable'

=======
['verify_predictable', {
  # https://crbug.com/v8/8537
  'octane/typescript': [SKIP],

  # https://crbug.com/42203172
  'kraken/ai-astar': [SKIP],
  'kraken/stanford-crypto-aes': [SKIP],
  'kraken/stanford-crypto-ccm': [SKIP],
  'kraken/stanford-crypto-pbkdf2': [SKIP],
  'octane/box2d': [SKIP],
  'octane/crypto': [SKIP],
  'octane/earley-boyer': [SKIP],
  'octane/gbemu-part1': [SKIP],
  'octane/mandreel': [SKIP],
  'octane/pdfjs': [SKIP],
  'octane/regexp': [SKIP],

  # https://crbug.com/v8/14512
  'octane/raytrace': [SKIP],
}],  # 'verify_predictable'

>>>>>>> 626889fb
['variant == stress_snapshot', {
  '*': [SKIP],  # only relevant for mjsunit tests.
}],

['tsan', {
  # Slow tests.
  'kraken/audio-beat-detection': [SLOW],
  'kraken/audio-dft': [SLOW],
  'kraken/audio-fft': [SLOW],
  'kraken/audio-oscillator': [SLOW],
  'octane/pdfjs': [SLOW],
}],  # 'tsan'

##############################################################################
['gc_fuzzer or deopt_fuzzer or interrupt_fuzzer', {
  # BUG(v8:13808) Skipped until bug is fixed.
  'octane/pdfjs': [SKIP],
}], # gc_fuzzer or deopt_fuzzer or interrupt_fuzzer

##############################################################################
['variant == jitless and mode == debug and tsan', {
  # Too slow for jitless mode in tsan debug.
  'kraken/ai-astar': [SKIP],
  'kraken/audio-beat-detection': [SKIP],
  'kraken/audio-dft': [SKIP],
  'kraken/audio-oscillator': [SKIP],
  'kraken/imaging-darkroom': [SKIP],
  'octane/box2d': [SKIP],
  'octane/crypto': [SKIP],
}], # 'variant == jitless and mode == debug and tsan'

]<|MERGE_RESOLUTION|>--- conflicted
+++ resolved
@@ -38,10 +38,7 @@
   'octane/regexp': [PASS, SLOW],
   'octane/splay': [PASS, SLOW],
   'octane/typescript': [PASS, SLOW],
-<<<<<<< HEAD
-=======
   'octane/zlib': [PASS, SLOW],
->>>>>>> 626889fb
 
   # https://crbug.com/v8/11905
   'kraken/stanford-crypto-pbkdf2': [PASS, SLOW],
@@ -66,10 +63,7 @@
   'octane/gbemu-part1': [PASS, SLOW],
   'octane/navier-stokes': [PASS, SLOW],
   'octane/pdfjs': [PASS, SLOW],
-<<<<<<< HEAD
-=======
   'octane/zlib': [PASS, SLOW, ['mode == debug', SKIP]],
->>>>>>> 626889fb
 }],
 
 ['variant == stress', {
@@ -124,17 +118,6 @@
   'octane/gbemu-part1': [SKIP],
 }], # gc_fuzzer or deopt_fuzzer
 
-<<<<<<< HEAD
-['predictable', {
-  # https://crbug.com/v8/8537
-  'octane/typescript': [SKIP],
-
-  # https://crbug.com/v8/13234
-  'octane/box2d': [SKIP],
-  'octane/earley-boyer': [SKIP],
-}],  # 'predictable'
-
-=======
 ['verify_predictable', {
   # https://crbug.com/v8/8537
   'octane/typescript': [SKIP],
@@ -156,7 +139,6 @@
   'octane/raytrace': [SKIP],
 }],  # 'verify_predictable'
 
->>>>>>> 626889fb
 ['variant == stress_snapshot', {
   '*': [SKIP],  # only relevant for mjsunit tests.
 }],
