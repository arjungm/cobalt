--- conflicted
+++ resolved
@@ -101,11 +101,7 @@
 
   def __init__(self, ctx, *args, **kwargs):
     super(TestSuite, self).__init__(ctx, *args, **kwargs)
-<<<<<<< HEAD
-    self.testroot = os.path.join(self.root, "data")
-=======
     self.testroot = self.root / "data"
->>>>>>> 626889fb
 
   def _test_loader_class(self):
     return TestLoader
@@ -138,8 +134,4 @@
     return files
 
   def _get_source_path(self):
-<<<<<<< HEAD
-    return os.path.join(self.suite.testroot, self.path + self._get_suffix())
-=======
-    return self.suite.testroot / self.path_js
->>>>>>> 626889fb
+    return self.suite.testroot / self.path_js