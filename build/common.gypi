# Copyright (c) 2012 The Chromium Authors. All rights reserved.
# Use of this source code is governed by a BSD-style license that can be
# found in the LICENSE file.

# IMPORTANT:
# Please don't directly include this file if you are building via gyp_chromium,
# since gyp_chromium is automatically forcing its inclusion.
{
  # Variables expected to be overriden on the GYP command line (-D) or by
  # ~/.gyp/include.gypi.
  'variables': {
    # Putting a variables dict inside another variables dict looks kind of
    # weird.  This is done so that 'host_arch', 'chromeos', etc are defined as
    # variables within the outer variables dict here.  This is necessary
    # to get these variables defined for the conditions within this variables
    # dict that operate on these variables.
    'variables': {
      'variables': {
        'variables': {
          # Whether we're building a ChromeOS build.
          'chromeos%': 0,

          # Whether we are using Views Toolkit
          'toolkit_views%': 0,

          # Whether or not we are using the Aura windowing framework.
          'use_aura%': 0,

          # Whether or not we are building the Ash shell.
          'use_ash%': 0,

          # Use OpenSSL instead of NSS. Under development: see http://crbug.com/62803
          'use_openssl%': 0,

          'use_ibus%': 0,

          # Disable viewport meta tag by default.
          'enable_viewport%': 0,

          # Enable HiDPI support.
          'enable_hidpi%': 0,

          # Enable touch optimized art assets and metrics.
          'enable_touch_ui%': 0,

          # Is this change part of the android upstream bringup?
          # Allows us to *temporarily* disable certain things for
          # staging.  Only set to 1 in a GYP_DEFINES.
          'android_upstream_bringup%': 0,

          # Override buildtype to select the desired build flavor.
          # Dev - everyday build for development/testing
          # Official - release build (generally implies additional processing)
          # TODO(mmoss) Once 'buildtype' is fully supported (e.g. Windows gyp
          # conversion is done), some of the things which are now controlled by
          # 'branding', such as symbol generation, will need to be refactored
          # based on 'buildtype' (i.e. we don't care about saving symbols for
          # non-Official # builds).
          'buildtype%': 'Dev',
        },
        # Copy conditionally-set variables out one scope.
        'chromeos%': '<(chromeos)',
        'use_aura%': '<(use_aura)',
        'use_ash%': '<(use_ash)',
        'use_openssl%': '<(use_openssl)',
        'use_ibus%': '<(use_ibus)',
        'enable_viewport%': '<(enable_viewport)',
        'enable_hidpi%': '<(enable_hidpi)',
        'enable_touch_ui%': '<(enable_touch_ui)',
        'android_upstream_bringup%': '<(android_upstream_bringup)',
        'buildtype%': '<(buildtype)',

        # Compute the architecture that we're building on.
        'conditions': [
          ['OS=="win" or OS=="mac" or OS=="ios"', {
            'host_arch%': 'ia32',
          }, {
            # This handles the Unix platforms for which there is some support.
            # Anything else gets passed through, which probably won't work very
            # well; such hosts should pass an explicit target_arch to gyp.
            'host_arch%':
              '<!(uname -m | sed -e "s/i.86/ia32/;s/x86_64/x64/;s/amd64/x64/;s/arm.*/arm/;s/i86pc/ia32/")',
          }],

          # Chromeos implies ash.
          ['chromeos==1', {
            'use_ash%': 1,
            'use_aura%': 1,
          }],

          # For now, Windows *AND* Linux builds that |use_aura| should also
          # imply using ash. This rule should be removed for the future when
          # both Linux and Windows are using the aura windows without the ash
          # interface.
          ['use_aura==1 and OS=="win"', {
            'use_ash%': 1,
          }],
          ['use_ash==1', {
            'use_aura%': 1,
          }],

          # Set default value of toolkit_views based on OS.
          ['OS=="win" or chromeos==1 or use_aura==1', {
            'toolkit_views%': 1,
          }, {
            'toolkit_views%': 0,
          }],

          # Enable HiDPI on Mac OS.
          ['OS=="mac"', {
            'enable_hidpi%': 1,
          }],

          # Enable touch UI on Metro and Chrome OS.
          ['OS=="win" or chromeos==1', {
            'enable_touch_ui%': 1,
          }],
        ],
      },

      # Copy conditionally-set variables out one scope.
      'chromeos%': '<(chromeos)',
      'host_arch%': '<(host_arch)',
      'toolkit_views%': '<(toolkit_views)',
      'use_aura%': '<(use_aura)',
      'use_ash%': '<(use_ash)',
      'use_openssl%': '<(use_openssl)',
      'use_ibus%': '<(use_ibus)',
      'enable_viewport%': '<(enable_viewport)',
      'enable_hidpi%': '<(enable_hidpi)',
      'enable_touch_ui%': '<(enable_touch_ui)',
      'android_upstream_bringup%': '<(android_upstream_bringup)',

      # We used to provide a variable for changing how libraries were built.
      # This variable remains until we can clean up all the users.
      # This needs to be one nested variables dict in so that dependent
      # gyp files can make use of it in their outer variables.  (Yikes!)
      # http://code.google.com/p/chromium/issues/detail?id=83308
      'library%': 'static_library',

      # Override branding to select the desired branding flavor.
      'branding%': 'Chromium',

      'buildtype%': '<(buildtype)',

      # Default architecture we're building for is the architecture we're
      # building on.
      'target_arch%': '<(host_arch)',

      # This variable tells WebCore.gyp and JavaScriptCore.gyp whether they are
      # are built under a chromium full build (1) or a webkit.org chromium
      # build (0).
      'inside_chromium_build%': 1,

      # Set to 1 to enable fast builds. It disables debug info for fastest
      # compilation.
      'fastbuild%': 0,

      # Set to 1 to enable dcheck in release without having to use the flag.
      'dcheck_always_on%': 0,

      # Disable file manager component extension by default.
      'file_manager_extension%': 0,

      # Python version.
      'python_ver%': '2.6',

      # Set ARM-v7 compilation flags
      'armv7%': 0,

      # Set Neon compilation flags (only meaningful if armv7==1).
      'arm_neon%': 1,

      # The system root for cross-compiles. Default: none.
      'sysroot%': '',

      # The system libdir used for this ABI.
      'system_libdir%': 'lib',

      # On Linux, we build with sse2 for Chromium builds.
      'disable_sse2%': 0,

      # Use libjpeg-turbo as the JPEG codec used by Chromium.
      'use_libjpeg_turbo%': 1,

      # Use system libjpeg. Note that the system's libjepg will be used even if
      # use_libjpeg_turbo is set.
      'use_system_libjpeg%': 0,

      # Variable 'component' is for cases where we would like to build some
      # components as dynamic shared libraries but still need variable
      # 'library' for static libraries.
      # By default, component is set to whatever library is set to and
      # it can be overriden by the GYP command line or by ~/.gyp/include.gypi.
      'component%': 'static_library',

      # Set to select the Title Case versions of strings in GRD files.
      'use_titlecase_in_grd_files%': 0,

      # Use translations provided by volunteers at launchpad.net.  This
      # currently only works on Linux.
      'use_third_party_translations%': 0,

      # Remoting compilation is enabled by default. Set to 0 to disable.
      'remoting%': 1,

      # Configuration policy is enabled by default. Set to 0 to disable.
      'configuration_policy%': 1,

      # Safe browsing is compiled in by default. Set to 0 to disable.
      'safe_browsing%': 1,

      # Speech input is compiled in by default. Set to 0 to disable.
      'input_speech%': 1,

      # Notifications are compiled in by default. Set to 0 to disable.
      'notifications%' : 1,

      # If this is set, the clang plugins used on the buildbot will be used.
      # Run tools/clang/scripts/update.sh to make sure they are compiled.
      # This causes 'clang_chrome_plugins_flags' to be set.
      # Has no effect if 'clang' is not set as well.
      'clang_use_chrome_plugins%': 1,

      # Enable building with ASAN (Clang's -faddress-sanitizer option).
      # -faddress-sanitizer only works with clang, but asan=1 implies clang=1
      # See https://sites.google.com/a/chromium.org/dev/developers/testing/addresssanitizer
      'asan%': 0,

      # Enable building with TSAN (Clang's -fthread-sanitizer option).
      # -fthread-sanitizer only works with clang, but tsan=1 implies clang=1
      # See http://clang.llvm.org/docs/ThreadSanitizer.html
      'tsan%': 0,

      # Set to true to instrument the code with function call logger.
      # See src/third_party/cygprofile/cyg-profile.cc for details.
      'order_profiling%': 0,

      # Use the provided profiled order file to link Chrome image with it.
      # This makes Chrome faster by better using CPU cache when executing code.
      # This is known as PGO (profile guided optimization).
      # See https://sites.google.com/a/google.com/chrome-msk/dev/boot-speed-up-effort
      'order_text_section%' : "",

      # Set to 1 compile with -fPIC cflag on linux. This is a must for shared
      # libraries on linux x86-64 and arm, plus ASLR.
      'linux_fpic%': 1,

      # Whether one-click signin is enabled or not.
      'enable_one_click_signin%': 0,

      # Enable Web Intents support in WebKit.
      'enable_web_intents%': 1,

      # Enable Chrome browser extensions
      'enable_extensions%': 1,

      # Enable browser automation.
      'enable_automation%': 1,

      # Enable printing support and UI.
      'enable_printing%': 1,

      # Enable Web Intents web content registration via HTML element
      # and WebUI managing such registrations.
      'enable_web_intents_tag%': 0,

      # Webrtc compilation is enabled by default. Set to 0 to disable.
      'enable_webrtc%': 1,

      # PPAPI by default does not support plugins making calls off the main
      # thread. Set to 1 to turn on experimental support for out-of-process
      # plugins to make call of the main thread.
      'enable_pepper_threading%': 0,

      # Include the PPAPI IPC proxy for NaCl. This is a work-in-progress; this
      # allows us to build this feature locally without it affecting others
      # working in affected subsystems like base and ipc.
      'build_ppapi_ipc_proxy_untrusted%': 0,

      # Enables use of the session service, which is enabled by default.
      # Support for disabling depends on the platform.
      'enable_session_service%': 1,

      # Enables theme support, which is enabled by default.  Support for
      # disabling depends on the platform.
      'enable_themes%': 1,

      # Enables support for background apps.
      'enable_background%': 1,

      # Enable the task manager by default.
      'enable_task_manager%': 1,

      # XInput2 multitouch support is disabled by default (use_xi2_mt=0).
      # Setting to non-zero value enables XI2 MT. When XI2 MT is enabled,
      # the input value also defines the required XI2 minor minimum version.
      # For example, use_xi2_mt=2 means XI2.2 or above version is required.
      'use_xi2_mt%': 0,

      # Use of precompiled headers on Windows.
      #
      # This is on by default in VS 2010, but off by default for VS
      # 2008 because of complications that it can cause with our
      # trybots etc.
      #
      # This variable may be explicitly set to 1 (enabled) or 0
      # (disabled) in ~/.gyp/include.gypi or via the GYP command line.
      # This setting will override the default.
      #
      # Note that a setting of 1 is probably suitable for most or all
      # Windows developers using VS 2008, since precompiled headers
      # provide a build speedup of 20-25%.  There are a couple of
      # small workarounds you may need to use when using VS 2008 (but
      # not 2010), see
      # http://code.google.com/p/chromium/wiki/WindowsPrecompiledHeaders
      # for details.
      'chromium_win_pch%': 0,

      # iOS SDK and deployment target support.  The iOS 5.0 SDK is actually
      # what is required, but the value is left blank so when it is set in
      # the project files it will be the "current" iOS SDK.  Forcing 5.0
      # even though it is "current" causes Xcode to spit out a warning for
      # every single project file for not using the "current" SDK.
      'ios_sdk%': '',
      'ios_deployment_target%': '4.3',

      # Set this to true when building with Clang.
      # See http://code.google.com/p/chromium/wiki/Clang for details.
      'clang%': 0,

      # Enable plug-in installation by default.
      'enable_plugin_installation%': 1,

      # Enable protector service by default.
      'enable_protector_service%': 1,

      # Specifies whether to use canvas_skia.cc in place of platform
      # specific implementations of gfx::Canvas. Affects text drawing in the
      # Chrome UI.
      # TODO(asvitkine): Enable this on all platforms and delete this flag.
      #                  http://crbug.com/105550
      'use_canvas_skia%': 0,

      # Set to "tsan", "memcheck", or "drmemory" to configure the build to work
      # with one of those tools.
      'build_for_tool%': '',

      # Whether tests targets should be run, archived or just have the
      # dependencies verified. All the tests targets have the '_run' suffix,
      # e.g. base_unittests_run runs the target base_unittests. The test target
      # always calls tools/isolate/isolate.py. See the script's --help for more
      # information and the valid --mode values. Meant to be overriden with
      # GYP_DEFINES.
      # TODO(maruel): Converted the default from 'check' to 'noop' so work can
      # be done while the builders are being reconfigured to check out test data
      # files.
      'test_isolation_mode%': 'noop',
      # It must not be '<(PRODUCT_DIR)' alone, the '/' is necessary otherwise
      # gyp will remove duplicate flags, causing isolate.py to be confused.
      'test_isolation_outdir%': '<(PRODUCT_DIR)/isolate',

       # Force rlz to use chrome's networking stack.
      'force_rlz_use_chrome_net%': 1,

      'sas_dll_path%': '<(DEPTH)/third_party/platformsdk_win7/files/redist/x86',
      'wix_path%': '<(DEPTH)/third_party/wix',

      'conditions': [
        # TODO(epoger): Figure out how to set use_skia=1 for Mac outside of
        # the 'conditions' clause.  Initial attempts resulted in chromium and
        # webkit disagreeing on its setting.
        ['OS=="mac"', {
          'use_skia%': 1,
        }, {
          'use_skia%': 1,
        }],

        # A flag for POSIX platforms
        ['OS=="win"', {
          'os_posix%': 0,
        }, {
          'os_posix%': 1,
        }],

        # A flag for BSD platforms
        ['OS=="freebsd" or OS=="openbsd"', {
          'os_bsd%': 1,
        }, {
          'os_bsd%': 0,
        }],

        # NSS usage.
        ['(OS=="linux" or OS=="freebsd" or OS=="openbsd" or OS=="solaris") and use_openssl==0', {
          'use_nss%': 1,
        }, {
          'use_nss%': 0,
        }],

        # Flags to use X11 on non-Mac POSIX platforms
<<<<<<< HEAD
        ['OS=="win" or OS=="mac" or OS=="android" or OS=="lb_shell"', {
=======
        ['OS=="win" or OS=="mac" or OS=="ios" or OS=="android"', {
>>>>>>> 5597304c
          'use_glib%': 0,
          'use_x11%': 0,
        }, {
          'use_glib%': 1,
          'use_x11%': 1,
        }],

        # Set toolkit_uses_gtk for the Chromium browser on Linux.
        ['(OS=="linux" or OS=="freebsd" or OS=="openbsd" or OS=="solaris") and use_aura==0', {
          'toolkit_uses_gtk%': 1,
        }, {
          'toolkit_uses_gtk%': 0,
        }],

        # We always use skia text rendering in Aura on Windows, since GDI
        # doesn't agree with our BackingStore.
        # TODO(beng): remove once skia text rendering is on by default.
        ['use_aura==1 and OS=="win"', {
          'enable_skia_text%': 1,
        }],

        # A flag to enable or disable our compile-time dependency
        # on gnome-keyring. If that dependency is disabled, no gnome-keyring
        # support will be available. This option is useful
        # for Linux distributions and for Aura.
        ['chromeos==1 or use_aura==1', {
          'use_gnome_keyring%': 0,
        }, {
          'use_gnome_keyring%': 1,
        }],

        ['toolkit_views==0 or OS=="mac" or OS=="ios"', {
          # GTK+, Mac and iOS want Title Case strings
          'use_titlecase_in_grd_files%': 1,
        }],

        # Enable file manager extension on Chrome OS.
        ['chromeos==1', {
          'file_manager_extension%': 1,
        }, {
          'file_manager_extension%': 0,
        }],

        ['OS=="win" or OS=="mac" or (OS=="linux" and use_aura==0)', {
          'enable_one_click_signin%': 1,
        }],

        ['OS=="android"', {
          'proprietary_codecs%': 1,
          'enable_webrtc%': 0,
        }],

        ['OS=="ios"', {
          'enable_automation%': 0,
          'remoting%': 0,
        }],

        # Use GPU accelerated cross process image transport by default
        # on linux builds with the Aura window manager
        ['use_aura==1 and OS=="linux"', {
          'ui_compositor_image_transport%': 1,
        }, {
          'ui_compositor_image_transport%': 0,
        }],

        # Turn precompiled headers on by default for VS 2010.
        ['OS=="win" and MSVS_VERSION=="2010" and buildtype!="Official"', {
          'chromium_win_pch%': 1
        }],

        ['use_aura==1 or chromeos==1 or OS=="android"', {
          'enable_plugin_installation%': 0,
        }, {
          'enable_plugin_installation%': 1,
        }],

        ['OS=="android" or OS=="ios"', {
          'enable_protector_service%': 0,
        }, {
          'enable_protector_service%': 1,
        }],

        # linux_use_gold_binary: whether to use the binary checked into
        # third_party/gold.
        ['OS=="linux"', {
          'linux_use_gold_binary%': 1,
        }, {
          'linux_use_gold_binary%': 0,
        }],

        # linux_use_gold_flags: whether to use build flags that rely on gold.
        # On by default for x64 Linux.  Temporarily off for ChromeOS as
        # it failed on a buildbot.
        ['OS=="linux" and chromeos==0', {
          'linux_use_gold_flags%': 1,
        }, {
          'linux_use_gold_flags%': 0,
        }],

<<<<<<< HEAD
        # Override some defaults for lb_shell
        ['OS=="lb_shell"', {
          'remoting': 0,
          'p2p_apis': 0,
          'safe_browsing': 0,
          'toolkit_uses_gtk': 0,
          'use_x11': 0,
          'disable_sse2': 1,
          'use_libjpeg_turbo': 0,
          'enable_web_intents': 0,
          'linux_use_gold_flags': 0,
=======
        ['OS=="android"', {
          'enable_captive_portal_detection%': 0,
        }, {
          'enable_captive_portal_detection%': 1,
        }],

        # Enable Skia UI text drawing incrementally on different platforms.
        # http://crbug.com/105550
        #
        # On Aura, this allows per-tile painting to be used in the browser
        # compositor.
        ['OS!="mac" and OS!="android"', {
          'use_canvas_skia%': 1,
>>>>>>> 5597304c
        }],
      ],
    },

    # Copy conditionally-set variables out one scope.
    'branding%': '<(branding)',
    'buildtype%': '<(buildtype)',
    'target_arch%': '<(target_arch)',
    'host_arch%': '<(host_arch)',
    'library%': 'static_library',
    'toolkit_views%': '<(toolkit_views)',
    'ui_compositor_image_transport%': '<(ui_compositor_image_transport)',
    'use_aura%': '<(use_aura)',
    'use_ash%': '<(use_ash)',
    'use_openssl%': '<(use_openssl)',
    'use_ibus%': '<(use_ibus)',
    'use_nss%': '<(use_nss)',
    'os_bsd%': '<(os_bsd)',
    'os_posix%': '<(os_posix)',
    'use_glib%': '<(use_glib)',
    'toolkit_uses_gtk%': '<(toolkit_uses_gtk)',
    'use_skia%': '<(use_skia)',
    'use_x11%': '<(use_x11)',
    'use_gnome_keyring%': '<(use_gnome_keyring)',
    'linux_fpic%': '<(linux_fpic)',
    'enable_pepper_threading%': '<(enable_pepper_threading)',
    'build_ppapi_ipc_proxy_untrusted%': '<(build_ppapi_ipc_proxy_untrusted)',
    'chromeos%': '<(chromeos)',
    'enable_viewport%': '<(enable_viewport)',
    'enable_hidpi%': '<(enable_hidpi)',
    'enable_touch_ui%': '<(enable_touch_ui)',
    'use_xi2_mt%':'<(use_xi2_mt)',
    'file_manager_extension%': '<(file_manager_extension)',
    'inside_chromium_build%': '<(inside_chromium_build)',
    'fastbuild%': '<(fastbuild)',
    'dcheck_always_on%': '<(dcheck_always_on)',
    'python_ver%': '<(python_ver)',
    'armv7%': '<(armv7)',
    'arm_neon%': '<(arm_neon)',
    'sysroot%': '<(sysroot)',
    'system_libdir%': '<(system_libdir)',
    'disable_sse2%': '<(disable_sse2)',
    'component%': '<(component)',
    'use_titlecase_in_grd_files%': '<(use_titlecase_in_grd_files)',
    'use_third_party_translations%': '<(use_third_party_translations)',
    'remoting%': '<(remoting)',
    'enable_one_click_signin%': '<(enable_one_click_signin)',
    'enable_webrtc%': '<(enable_webrtc)',
    'chromium_win_pch%': '<(chromium_win_pch)',
    'configuration_policy%': '<(configuration_policy)',
    'safe_browsing%': '<(safe_browsing)',
    'input_speech%': '<(input_speech)',
    'notifications%': '<(notifications)',
    'clang_use_chrome_plugins%': '<(clang_use_chrome_plugins)',
    'asan%': '<(asan)',
    'tsan%': '<(tsan)',
    'order_profiling%': '<(order_profiling)',
    'order_text_section%': '<(order_text_section)',
    'enable_extensions%': '<(enable_extensions)',
    'enable_web_intents%': '<(enable_web_intents)',
    'enable_web_intents_tag%': '<(enable_web_intents_tag)',
    'ios_sdk%': '<(ios_sdk)',
    'ios_deployment_target%': '<(ios_deployment_target)',
    'enable_plugin_installation%': '<(enable_plugin_installation)',
    'enable_protector_service%': '<(enable_protector_service)',
    'enable_session_service%': '<(enable_session_service)',
    'enable_themes%': '<(enable_themes)',
    'enable_background%': '<(enable_background)',
    'linux_use_gold_binary%': '<(linux_use_gold_binary)',
    'linux_use_gold_flags%': '<(linux_use_gold_flags)',
    'use_canvas_skia%': '<(use_canvas_skia)',
    'test_isolation_mode%': '<(test_isolation_mode)',
    'test_isolation_outdir%': '<(test_isolation_outdir)',
    'enable_automation%': '<(enable_automation)',
    'enable_printing%': '<(enable_printing)',
    'enable_captive_portal_detection%': '<(enable_captive_portal_detection)',
    'force_rlz_use_chrome_net%': '<(force_rlz_use_chrome_net)',
    'enable_task_manager%': '<(enable_task_manager)',
    'sas_dll_path%': '<(sas_dll_path)',
    'wix_path%': '<(wix_path)',
    'android_upstream_bringup%': '<(android_upstream_bringup)',

    # Use system yasm instead of bundled one.
    'use_system_yasm%': 0,

    # Default to enabled PIE; this is important for ASLR but we may need to be
    # able to turn it off for various reasons.
    'linux_disable_pie%': 0,

    # The release channel that this build targets. This is used to restrict
    # channel-specific build options, like which installer packages to create.
    # The default is 'all', which does no channel-specific filtering.
    'channel%': 'all',

    # Override chromium_mac_pch and set it to 0 to suppress the use of
    # precompiled headers on the Mac.  Prefix header injection may still be
    # used, but prefix headers will not be precompiled.  This is useful when
    # using distcc to distribute a build to compile slaves that don't
    # share the same compiler executable as the system driving the compilation,
    # because precompiled headers rely on pointers into a specific compiler
    # executable's image.  Setting this to 0 is needed to use an experimental
    # Linux-Mac cross compiler distcc farm.
    'chromium_mac_pch%': 1,

    # Mac OS X SDK and deployment target support.
    # The SDK identifies the version of the system headers that will be used,
    # and corresponds to the MAC_OS_X_VERSION_MAX_ALLOWED compile-time macro.
    # "Maximum allowed" refers to the operating system version whose APIs are
    # available in the headers.
    # The deployment target identifies the minimum system version that the
    # built products are expected to function on.  It corresponds to the
    # MAC_OS_X_VERSION_MIN_REQUIRED compile-time macro.
    # To ensure these macros are available, #include <AvailabilityMacros.h>.
    # Additional documentation on these macros is available at
    # http://developer.apple.com/mac/library/technotes/tn2002/tn2064.html#SECTION3
    # Chrome normally builds with the Mac OS X 10.6 SDK and sets the
    # deployment target to 10.5.  Other projects, such as O3D, may override
    # these defaults.
    'mac_sdk%': '10.6',
    'mac_deployment_target%': '10.5',

    # The default value for mac_strip in target_defaults. This cannot be
    # set there, per the comment about variable% in a target_defaults.
    'mac_strip_release%': 1,

    # Set to 1 to enable code coverage.  In addition to build changes
    # (e.g. extra CFLAGS), also creates a new target in the src/chrome
    # project file called "coverage".
    # Currently ignored on Windows.
    'coverage%': 0,

    # Set to 1 to force Visual C++ to use legacy debug information format /Z7.
    # This is useful for parallel compilation tools which can't support /Zi.
    # Only used on Windows.
    'win_z7%' : 0,

    # Although base/allocator lets you select a heap library via an
    # environment variable, the libcmt shim it uses sometimes gets in
    # the way.  To disable it entirely, and switch to normal msvcrt, do e.g.
    #  'win_use_allocator_shim': 0,
    #  'win_release_RuntimeLibrary': 2
    # to ~/.gyp/include.gypi, gclient runhooks --force, and do a release build.
    'win_use_allocator_shim%': 1, # 1 = shim allocator via libcmt; 0 = msvcrt

    # Whether usage of OpenMAX is enabled.
    'enable_openmax%': 0,

    # Whether proprietary audio/video codecs are assumed to be included with
    # this build (only meaningful if branding!=Chrome).
    'proprietary_codecs%': 0,

    # TODO(bradnelson): eliminate this when possible.
    # To allow local gyp files to prevent release.vsprops from being included.
    # Yes(1) means include release.vsprops.
    # Once all vsprops settings are migrated into gyp, this can go away.
    'msvs_use_common_release%': 1,

    # TODO(bradnelson): eliminate this when possible.
    # To allow local gyp files to override additional linker options for msvs.
    # Yes(1) means set use the common linker options.
    'msvs_use_common_linker_extras%': 1,

    # TODO(sgk): eliminate this if possible.
    # It would be nicer to support this via a setting in 'target_defaults'
    # in chrome/app/locales/locales.gypi overriding the setting in the
    # 'Debug' configuration in the 'target_defaults' dict below,
    # but that doesn't work as we'd like.
    'msvs_debug_link_incremental%': '2',

    # Needed for some of the largest modules.
    'msvs_debug_link_nonincremental%': '1',

    # Turn on Use Library Dependency Inputs for linking chrome.dll on Windows
    # to get incremental linking to be faster in debug builds.
    'incremental_chrome_dll%': '<!(python <(DEPTH)/tools/win/supalink/check_installed.py)',

    # This is the location of the sandbox binary. Chrome looks for this before
    # running the zygote process. If found, and SUID, it will be used to
    # sandbox the zygote process and, thus, all renderer processes.
    'linux_sandbox_path%': '',

    # Set this to true to enable SELinux support.
    'selinux%': 0,

    # Clang stuff.
    'clang%': '<(clang)',
    'make_clang_dir%': 'third_party/llvm-build/Release+Asserts',

    # These two variables can be set in GYP_DEFINES while running
    # |gclient runhooks| to let clang run a plugin in every compilation.
    # Only has an effect if 'clang=1' is in GYP_DEFINES as well.
    # Example:
    #     GYP_DEFINES='clang=1 clang_load=/abs/path/to/libPrintFunctionNames.dylib clang_add_plugin=print-fns' gclient runhooks

    'clang_load%': '',
    'clang_add_plugin%': '',

    # The default type of gtest.
    'gtest_target_type%': 'executable',

    # Enable sampling based profiler.
    # See http://google-perftools.googlecode.com/svn/trunk/doc/cpuprofile.html
    'profiling%': '0',

    # Enable strict glibc debug mode.
    'glibcxx_debug%': 0,

    # Override whether we should use Breakpad on Linux. I.e. for Chrome bot.
    'linux_breakpad%': 0,
    # And if we want to dump symbols for Breakpad-enabled builds.
    'linux_dump_symbols%': 0,
    # And if we want to strip the binary after dumping symbols.
    'linux_strip_binary%': 0,
    # Strip the test binaries needed for Linux reliability tests.
    'linux_strip_reliability_tests%': 0,

    # Enable TCMalloc.
    'linux_use_tcmalloc%': 1,

    # Disable TCMalloc's debugallocation.
    'linux_use_debugallocation%': 0,

    # Disable TCMalloc's heapchecker.
    'linux_use_heapchecker%': 0,

    # Disable shadow stack keeping used by heapcheck to unwind the stacks
    # better.
    'linux_keep_shadow_stacks%': 0,

    # Set to 1 to link against libgnome-keyring instead of using dlopen().
    'linux_link_gnome_keyring%': 0,
    # Set to 1 to link against gsettings APIs instead of using dlopen().
    'linux_link_gsettings%': 0,

    # Set Thumb compilation flags.
    'arm_thumb%': 0,

    # Set ARM fpu compilation flags (only meaningful if armv7==1 and
    # arm_neon==0).
    'arm_fpu%': 'vfpv3',

    # Set ARM float abi compilation flag.
    'arm_float_abi%': 'softfp',

    # Enable new NPDevice API.
    'enable_new_npdevice_api%': 0,

    # Enable EGLImage support in OpenMAX
    'enable_eglimage%': 1,

    # Enable a variable used elsewhere throughout the GYP files to determine
    # whether to compile in the sources for the GPU plugin / process.
    'enable_gpu%': 1,

    # .gyp files or targets should set chromium_code to 1 if they build
    # Chromium-specific code, as opposed to external code.  This variable is
    # used to control such things as the set of warnings to enable, and
    # whether warnings are treated as errors.
    'chromium_code%': 0,

    'release_valgrind_build%': 0,

    # TODO(thakis): Make this a blacklist instead, http://crbug.com/101600
    'enable_wexit_time_destructors%': 0,

    # Set to 1 to compile with the built in pdf viewer.
    'internal_pdf%': 0,

    # NOTE: When these end up in the Mac bundle, we need to replace '-' for '_'
    # so Cocoa is happy (http://crbug.com/20441).
    'locales': [
      'am', 'ar', 'bg', 'bn', 'ca', 'cs', 'da', 'de', 'el', 'en-GB',
      'en-US', 'es-419', 'es', 'et', 'fa', 'fi', 'fil', 'fr', 'gu', 'he',
      'hi', 'hr', 'hu', 'id', 'it', 'ja', 'kn', 'ko', 'lt', 'lv',
      'ml', 'mr', 'ms', 'nb', 'nl', 'pl', 'pt-BR', 'pt-PT', 'ro', 'ru',
      'sk', 'sl', 'sr', 'sv', 'sw', 'ta', 'te', 'th', 'tr', 'uk',
      'vi', 'zh-CN', 'zh-TW',
    ],

    # Pseudo locales are special locales which are used for testing and
    # debugging. They don't get copied to the final app. For more info,
    # check out https://sites.google.com/a/chromium.org/dev/Home/fake-bidi
    'pseudo_locales': [
      'fake-bidi',
    ],

    'grit_defines': [],

    # If debug_devtools is set to 1, JavaScript files for DevTools are
    # stored as is and loaded from disk. Otherwise, a concatenated file
    # is stored in resources.pak. It is still possible to load JS files
    # from disk by passing --debug-devtools cmdline switch.
    'debug_devtools%': 0,

    # The Java Bridge is not compiled in by default.
    'java_bridge%': 0,

    # Code signing for iOS binaries.  The bots need to be able to disable this.
    'chromium_ios_signing%': 1,

    # This flag is only used when disable_nacl==0 and disables all those
    # subcomponents which would require the installation of a native_client
    # untrusted toolchain.
    'disable_nacl_untrusted%': 0,

    # Disable Dart by default.
    'enable_dart%': 0,

    # The desired version of Windows SDK can be set in ~/.gyp/include.gypi.
    'msbuild_toolset%': '',

    # Native Client is enabled by default.
    'disable_nacl%': 0,

    'sas_dll_exists': '<!(python <(DEPTH)/build/dir_exists.py <(sas_dll_path))',
    'wix_exists': '<!(python <(DEPTH)/build/dir_exists.py <(wix_path))',

    'windows_sdk_default_path': '<(DEPTH)/third_party/platformsdk_win8/files',
    'directx_sdk_default_path': '<(DEPTH)/third_party/directxsdk/files',

    'conditions': [
      ['OS=="win" and "<!(python <(DEPTH)/build/dir_exists.py <(windows_sdk_default_path))"=="True"', {
        'windows_sdk_path%': '<(windows_sdk_default_path)',
      }, {
        'windows_sdk_path%': 'C:/Program Files (x86)/Windows Kits/8.0',
      }],
<<<<<<< HEAD
      ['os_posix==1 and OS!="mac" and OS!="android" and OS != "lb_shell"', {
        # This will set gcc_version to XY if you are running gcc X.Y.*.
        # This is used to tweak build flags for gcc 4.4.
        'gcc_version%': '<!(python <(DEPTH)/build/compiler_version.py)',
=======
      ['OS=="win" and "<!(python <(DEPTH)/build/dir_exists.py <(directx_sdk_default_path))"=="True"', {
        'directx_sdk_path%': '<(directx_sdk_default_path)',
      }, {
        'directx_sdk_path%': '$(DXSDK_DIR)',
      }],
      ['os_posix==1 and OS!="mac" and OS!="ios"', {
>>>>>>> 5597304c
        # Figure out the python architecture to decide if we build pyauto.
        'python_arch%': '<!(<(DEPTH)/build/linux/python_arch.sh <(sysroot)/usr/<(system_libdir)/libpython<(python_ver).so.1.0)',
        'conditions': [
          # TODO(glider): set clang to 1 earlier for ASan and TSan builds so
          # that it takes effect here.
          ['clang==0 and asan==0 and tsan==0', {
            # This will set gcc_version to XY if you are running gcc X.Y.*.
            # This is used to tweak build flags for gcc 4.5.
            'gcc_version%': '<!(python <(DEPTH)/build/compiler_version.py)',
          }, {
            'gcc_version%': 0,
          }],
          ['branding=="Chrome"', {
            'linux_breakpad%': 1,
          }],
          # All Chrome builds have breakpad symbols, but only process the
          # symbols from official builds.
          ['(branding=="Chrome" and buildtype=="Official")', {
            'linux_dump_symbols%': 1,
          }],
        ],
      }],  # os_posix==1 and OS!="mac" and OS!="ios"
      ['OS=="ios"', {
        'disable_nacl%': 1,
        'use_system_libxml%': 1,
      }],
      ['OS=="android"', {
        # Location of Android NDK.
        'variables': {
          'variables': {
            'android_ndk_root%': '<!(/bin/echo -n $ANDROID_NDK_ROOT)',
            # Android uses x86 instead of ia32 for their target_arch
            # designation.
            # TODO(wistoch): Adjust the target_arch naming scheme to avoid
            # confusion.
            # http://crbug.com/125329
            'conditions': [
              ['target_arch == "ia32"', {
                'target_arch': 'x86',
                'android_app_abi%': 'x86',
              }],
              ['target_arch=="arm" and armv7==0', {
                'android_app_abi%': 'armeabi',
              }],
              ['target_arch=="arm" and armv7==1', {
                'android_app_abi%': 'armeabi-v7a',
              }],
            ],

            # Switch between different build types, currently only '0' is
            # supported.
            'android_build_type%': 0,
          },
          'android_ndk_root%': '<(android_ndk_root)',
          'android_ndk_sysroot': '<(android_ndk_root)/platforms/android-9/arch-<(target_arch)',
          'android_build_type%': '<(android_build_type)',
          'android_app_abi%': '<(android_app_abi)',
        },
        'android_ndk_root%': '<(android_ndk_root)',
        'android_ndk_sysroot': '<(android_ndk_sysroot)',
        'android_ndk_include': '<(android_ndk_sysroot)/usr/include',
        'android_ndk_lib': '<(android_ndk_sysroot)/usr/lib',
        'android_app_abi%': '<(android_app_abi)',

        # Provides an absolute path to PRODUCT_DIR (e.g. out/Release). Used
        # to specify the output directory for Ant in the Android build.
        'ant_build_out': '`cd <(PRODUCT_DIR) && pwd -P`',

        # Uses Android's crash report system
        'linux_breakpad%': 0,

        # Always uses openssl.
        'use_openssl%': 1,

        'proprietary_codecs%': '<(proprietary_codecs)',
        'enable_task_manager%': 0,
        'safe_browsing%': 0,
        'configuration_policy%': 0,
        'input_speech%': 0,
        'enable_web_intents%': 0,
        'enable_extensions%': 0,
        'enable_automation%': 0,
        'enable_printing%': 0,
        'java_bridge%': 1,

        # Disable Native Client.
        'disable_nacl%': 1,

        # Android does not support themes.
        'enable_themes%': 0,

        # Android does not support background apps.
        'enable_background%': 0,

        # Sessions are store separately in the Java side.
        'enable_session_service%': 0,

        # Set to 1 once we have a notification system for Android.
        # http://crbug.com/115320
        'notifications%': 0,

        'p2p_apis%' : 0,

        'gtest_target_type%': '<(gtest_target_type)',
        # TODO(jrg): when 'gtest_target_type'=='shared_library' and
        # OS==android, make all gtest_targets depend on
        # testing/android/native_test.gyp:native_test_apk.
        ### 'gtest_target_type': 'shared_libary',

        # Uses system APIs for decoding audio and video.
        'use_libffmpeg%': '0',

        # Always use the chromium skia. The use_system_harfbuzz needs to
        # match use_system_skia.
        'use_system_skia%': '0',
        'use_system_harfbuzz%': '0',

        # Always use the system zlib.
        'use_system_zlib%': 1,

        'conditions': [
          # Determine whether or not to use breakpad crash reporting for native
          # code. Java code stacktraces will be collected by GoogleFeedback when
          # chrome is installed by either market or bazaar where the installer
          # package is automatically set to AndroidFeedback.
          ['buildtype=="Official"', {
            'linux_breakpad%': 1,
          }, {
            'linux_breakpad%': 0,
          }],
        ],

        # TODO(steveblock): Investigate using the system versions of sqlite and
        # libjpeg.
        # Enable to use system sqlite.
        'use_system_sqlite%': 0,  # '<(android_build_type)',
        # Enable to use system libjpeg.
        'use_system_libjpeg%': 0,  # '<(android_build_type)',
        # Enable to use the system expat.
        'use_system_expat%': '<(android_build_type)',
        # Enable to use the system ICU.
        'use_system_icu%': '<(android_build_type)',
        # Enable to use the system stlport, otherwise statically
        # link the NDK one?
        'use_system_stlport%': '<(android_build_type)',
        # Copy it out one scope.
        'android_build_type%': '<(android_build_type)',
      }],  # OS=="android"
      ['OS=="mac"', {
        # Enable clang on mac by default!
        'clang%': 1,
        # Compile in Breakpad support by default so that it can be
        # tested, even if it is not enabled by default at runtime.
        'mac_breakpad_compiled_in%': 1,
        'conditions': [
          # mac_product_name is set to the name of the .app bundle as it should
          # appear on disk.  This duplicates data from
          # chrome/app/theme/chromium/BRANDING and
          # chrome/app/theme/google_chrome/BRANDING, but is necessary to get
          # these names into the build system.
          ['branding=="Chrome"', {
            'mac_product_name%': 'Google Chrome',
          }, { # else: branding!="Chrome"
            'mac_product_name%': 'Chromium',
          }],

          ['branding=="Chrome" and buildtype=="Official"', {
            # Enable uploading crash dumps.
            'mac_breakpad_uploads%': 1,
            # Enable dumping symbols at build time for use by Mac Breakpad.
            'mac_breakpad%': 1,
            # Enable Keystone auto-update support.
            'mac_keystone%': 1,
          }, { # else: branding!="Chrome" or buildtype!="Official"
            'mac_breakpad_uploads%': 0,
            'mac_breakpad%': 0,
            'mac_keystone%': 0,
          }],
        ],
      }],  # OS=="mac"

      ['OS=="win"', {
        'conditions': [
          ['component=="shared_library"', {
            'win_use_allocator_shim%': 0,
          }],
          # Whether to use multiple cores to compile with visual studio. This is
          # optional because it sometimes causes corruption on VS 2005.
          # It is on by default on VS 2008 and off on VS 2005.
          ['MSVS_VERSION=="2005"', {
            'msvs_multi_core_compile%': 0,
          },{
            'msvs_multi_core_compile%': 1,
          }],
          # Don't do incremental linking for large modules on 32-bit.
          ['MSVS_OS_BITS==32', {
            'msvs_large_module_debug_link_mode%': '1',  # No
          },{
            'msvs_large_module_debug_link_mode%': '2',  # Yes
          }],
          ['MSVS_VERSION=="2010e" or MSVS_VERSION=="2008e" or MSVS_VERSION=="2005e"', {
            'msvs_express%': 1,
            'secure_atl%': 0,
          },{
            'msvs_express%': 0,
            'secure_atl%': 1,
          }],
        ],
        'nacl_win64_defines': [
          # This flag is used to minimize dependencies when building
          # Native Client loader for 64-bit Windows.
          'NACL_WIN64',
        ],
      }],

      ['os_posix==1 and chromeos==0 and OS!="android"', {
        'use_cups%': 1,
      }, {
        'use_cups%': 0,
      }],

<<<<<<< HEAD
      ['OS=="lb_shell"', {
        'disable_nacl': 1,
        'use_openssl': 1,
        'use_cups': 0,
        'input_speech': 0,
=======
      # Native Client glibc toolchain is enabled by default except on arm.
      ['target_arch=="arm"', {
        'disable_glibc%': 1,
      }, {
        'disable_glibc%': 0,
>>>>>>> 5597304c
      }],

      # Set the relative path from this file to the GYP file of the JPEG
      # library used by Chromium.
      ['use_system_libjpeg==1 or use_libjpeg_turbo==0', {
        # Configuration for using the system libjeg is here.
        'libjpeg_gyp_path': '../third_party/libjpeg/libjpeg.gyp',
      }, {
        'libjpeg_gyp_path': '../third_party/libjpeg_turbo/libjpeg.gyp',
      }],

      # Options controlling the use of GConf (the classic GNOME configuration
      # system) and GIO, which contains GSettings (the new GNOME config system).
      ['chromeos==1', {
        'use_gconf%': 0,
        'use_gio%': 0,
      }, {
        'use_gconf%': 1,
        'use_gio%': 1,
      }],

      # Set up -D and -E flags passed into grit.
      ['branding=="Chrome"', {
        # TODO(mmoss) The .grd files look for _google_chrome, but for
        # consistency they should look for google_chrome_build like C++.
        'grit_defines': ['-D', '_google_chrome',
                         '-E', 'CHROMIUM_BUILD=google_chrome'],
      }, {
        'grit_defines': ['-D', '_chromium',
                         '-E', 'CHROMIUM_BUILD=chromium'],
      }],
      ['chromeos==1', {
        'grit_defines': ['-D', 'chromeos', '-D', 'scale_factors=2x'],
      }],
      ['toolkit_views==1', {
        'grit_defines': ['-D', 'toolkit_views'],
      }],
      ['use_aura==1', {
        'grit_defines': ['-D', 'use_aura'],
      }],
      ['use_ash==1', {
        'grit_defines': ['-D', 'use_ash'],
      }],
      ['use_nss==1', {
        'grit_defines': ['-D', 'use_nss'],
      }],
      ['file_manager_extension==1', {
        'grit_defines': ['-D', 'file_manager_extension'],
      }],
      ['remoting==1', {
        'grit_defines': ['-D', 'remoting'],
      }],
      ['use_titlecase_in_grd_files==1', {
        'grit_defines': ['-D', 'use_titlecase'],
      }],
      ['use_third_party_translations==1', {
        'grit_defines': ['-D', 'use_third_party_translations'],
        'locales': [
          'ast', 'bs', 'ca@valencia', 'en-AU', 'eo', 'eu', 'gl', 'hy', 'ia',
          'ka', 'ku', 'kw', 'ms', 'ug'
        ],
      }],
      ['OS=="android"', {
        'grit_defines': ['-D', 'android'],
      }],
      ['OS=="mac"', {
        'grit_defines': ['-D', 'scale_factors=2x'],
      }],
      ['enable_extensions==1', {
        'grit_defines': ['-D', 'enable_extensions'],
      }],
      ['enable_printing==1', {
        'grit_defines': ['-D', 'enable_printing'],
      }],
      ['clang_use_chrome_plugins==1 and OS!="win"', {
        'clang_chrome_plugins_flags': [
          '<!@(<(DEPTH)/tools/clang/scripts/plugin_flags.sh)'
        ],
      }],

      ['enable_web_intents_tag==1', {
        'grit_defines': ['-D', 'enable_web_intents_tag'],
      }],

      ['asan==1', {
        'clang%': 1,
        # Do not use Chrome plugins for Clang. The Clang version in
        # third_party/asan may be different from the default one.
        # TODO(glider): this isn't true anymore, need to check if we can use the
        # plugins now.
        'clang_use_chrome_plugins%': 0,
      }],

      ['tsan==1', {
        'clang%': 1,
      }],

      # On valgrind bots, override the optimizer settings so we don't inline too
      # much and make the stacks harder to figure out.
      #
      # TODO(rnk): Kill off variables that no one else uses and just implement
      # them under a build_for_tool== condition.
      ['build_for_tool=="memcheck" or build_for_tool=="tsan"', {
        # gcc flags
        'mac_debug_optimization': '1',
        'mac_release_optimization': '1',
        'release_optimize': '1',
        'no_gc_sections': 1,
        'debug_extra_cflags': '-g -fno-inline -fno-omit-frame-pointer '
                              '-fno-builtin -fno-optimize-sibling-calls',
        'release_extra_cflags': '-g -fno-inline -fno-omit-frame-pointer '
                                '-fno-builtin -fno-optimize-sibling-calls',

        # MSVS flags for TSan on Pin and Windows.
        'win_debug_RuntimeChecks': '0',
        'win_debug_disable_iterator_debugging': '1',
        'win_debug_Optimization': '1',
        'win_debug_InlineFunctionExpansion': '0',
        'win_release_InlineFunctionExpansion': '0',
        'win_release_OmitFramePointers': '0',

        'linux_use_tcmalloc': 1,
        'release_valgrind_build': 1,
        'werror': '',
        'component': 'static_library',
        'use_system_zlib': 0,
      }],

      # Build tweaks for DrMemory.
      # TODO(rnk): Combine with tsan config to share the builder.
      # http://crbug.com/108155
      ['build_for_tool=="drmemory"', {
        # DrMemory can't handle the debug CRT dll, so build static.
        'component': 'static_library',
        # These runtime checks force initialization of stack vars which blocks
        # DrMemory's uninit detection.
        'win_debug_RuntimeChecks': '0',
        # Iterator debugging is slow.
        'win_debug_disable_iterator_debugging': '1',
        # Try to disable optimizations that mess up stacks in a release build.
        'win_release_InlineFunctionExpansion': '0',
        'win_release_OmitFramePointers': '0',
        # Keep the code under #ifndef NVALGRIND.
        'release_valgrind_build': 1,
      }],
    ],

    # List of default apps to install in new profiles.  The first list contains
    # the source files as found in svn.  The second list, used only for linux,
    # contains the destination location for each of the files.  When a crx
    # is added or removed from the list, the chrome/browser/resources/
    # default_apps/external_extensions.json file must also be updated.
    'default_apps_list': [
      'browser/resources/default_apps/external_extensions.json',
      'browser/resources/default_apps/gmail.crx',
      'browser/resources/default_apps/search.crx',
      'browser/resources/default_apps/youtube.crx',
    ],
    'default_apps_list_linux_dest': [
      '<(PRODUCT_DIR)/default_apps/external_extensions.json',
      '<(PRODUCT_DIR)/default_apps/gmail.crx',
      '<(PRODUCT_DIR)/default_apps/search.crx',
      '<(PRODUCT_DIR)/default_apps/youtube.crx',
    ],
  },
  'target_defaults': {
    'variables': {
      # The condition that operates on chromium_code is in a target_conditions
      # section, and will not have access to the default fallback value of
      # chromium_code at the top of this file, or to the chromium_code
      # variable placed at the root variables scope of .gyp files, because
      # those variables are not set at target scope.  As a workaround,
      # if chromium_code is not set at target scope, define it in target scope
      # to contain whatever value it has during early variable expansion.
      # That's enough to make it available during target conditional
      # processing.
      'chromium_code%': '<(chromium_code)',

      # See http://msdn.microsoft.com/en-us/library/aa652360(VS.71).aspx
      'win_release_Optimization%': '2', # 2 = /Os
      'win_debug_Optimization%': '0',   # 0 = /Od

      # See http://msdn.microsoft.com/en-us/library/2kxx5t2c(v=vs.80).aspx
      # Tri-state: blank is default, 1 on, 0 off
      'win_release_OmitFramePointers%': '0',
      # Tri-state: blank is default, 1 on, 0 off
      'win_debug_OmitFramePointers%': '',

      # See http://msdn.microsoft.com/en-us/library/8wtf2dfz(VS.71).aspx
      'win_debug_RuntimeChecks%': '3',    # 3 = all checks enabled, 0 = off

      # See http://msdn.microsoft.com/en-us/library/47238hez(VS.71).aspx
      'win_debug_InlineFunctionExpansion%': '',    # empty = default, 0 = off,
      'win_release_InlineFunctionExpansion%': '2', # 1 = only __inline, 2 = max

      # VS inserts quite a lot of extra checks to algorithms like
      # std::partial_sort in Debug build which make them O(N^2)
      # instead of O(N*logN). This is particularly slow under memory
      # tools like ThreadSanitizer so we want it to be disablable.
      # See http://msdn.microsoft.com/en-us/library/aa985982(v=VS.80).aspx
      'win_debug_disable_iterator_debugging%': '0',

      'release_extra_cflags%': '',
      'debug_extra_cflags%': '',

      'release_valgrind_build%': '<(release_valgrind_build)',

      # the non-qualified versions are widely assumed to be *nix-only
      'win_release_extra_cflags%': '',
      'win_debug_extra_cflags%': '',

      # TODO(thakis): Make this a blacklist instead, http://crbug.com/101600
      'enable_wexit_time_destructors%': '<(enable_wexit_time_destructors)',

      # Only used by Windows build for now.  Can be used to build into a
      # differet output directory, e.g., a build_dir_prefix of VS2010_ would
      # output files in src/build/VS2010_{Debug,Release}.
      'build_dir_prefix%': '',

      # Targets are by default not nacl untrusted code.
      'nacl_untrusted_build%': 0,

      'conditions': [
        ['OS=="win" and component=="shared_library"', {
          # See http://msdn.microsoft.com/en-us/library/aa652367.aspx
          'win_release_RuntimeLibrary%': '2', # 2 = /MD (nondebug DLL)
          'win_debug_RuntimeLibrary%': '3',   # 3 = /MDd (debug DLL)
        }, {
          # See http://msdn.microsoft.com/en-us/library/aa652367.aspx
          'win_release_RuntimeLibrary%': '0', # 0 = /MT (nondebug static)
          'win_debug_RuntimeLibrary%': '1',   # 1 = /MTd (debug static)
        }],
        ['OS=="ios"', {
          # See http://gcc.gnu.org/onlinedocs/gcc-4.4.2/gcc/Optimize-Options.html
          'mac_release_optimization%': 's', # Use -Os unless overridden
          'mac_debug_optimization%': '0',   # Use -O0 unless overridden
        }, {
          # See http://gcc.gnu.org/onlinedocs/gcc-4.4.2/gcc/Optimize-Options.html
          'mac_release_optimization%': '3', # Use -O3 unless overridden
          'mac_debug_optimization%': '0',   # Use -O0 unless overridden
        }],
      ],
    },
    'conditions': [
<<<<<<< HEAD
      ['OS!="lb_shell"', {
        'default_configuration': 'Debug', # LBPS3 provides its own configurations
=======
      ['OS=="win" and "<(msbuild_toolset)"!=""', {
        'msbuild_toolset': '<(msbuild_toolset)',
>>>>>>> 5597304c
      }],
      ['branding=="Chrome"', {
        'defines': ['GOOGLE_CHROME_BUILD'],
      }, {  # else: branding!="Chrome"
        'defines': ['CHROMIUM_BUILD'],
      }],
      ['OS=="mac" and component=="shared_library"', {
        'xcode_settings': {
          'DYLIB_INSTALL_NAME_BASE': '@rpath',
          'LD_RUNPATH_SEARCH_PATHS': [
            # For unbundled binaries.
            '@loader_path/.',
            # For bundled binaries, to get back from Binary.app/Contents/MacOS.
            '@loader_path/../../..',
          ],
        },
      }],
      ['branding=="Chrome" and (OS=="win" or OS=="mac")', {
        'defines': ['ENABLE_RLZ'],
      }],
      ['component=="shared_library"', {
        'defines': ['COMPONENT_BUILD'],
      }],
      ['toolkit_views==1', {
        'defines': ['TOOLKIT_VIEWS=1'],
      }],
      ['ui_compositor_image_transport==1', {
        'defines': ['UI_COMPOSITOR_IMAGE_TRANSPORT'],
      }],
      ['use_aura==1', {
        'defines': ['USE_AURA=1'],
      }],
      ['use_ash==1', {
        'defines': ['USE_ASH=1'],
      }],
      ['use_nss==1', {
        'defines': ['USE_NSS=1'],
      }],
      ['enable_one_click_signin==1', {
        'defines': ['ENABLE_ONE_CLICK_SIGNIN'],
      }],
      ['toolkit_uses_gtk==1 and toolkit_views==0', {
        # TODO(erg): We are progressively sealing up use of deprecated features
        # in gtk in preparation for an eventual porting to gtk3.
        'defines': ['GTK_DISABLE_SINGLE_INCLUDES=1'],
      }],
      ['chromeos==1', {
        'defines': ['OS_CHROMEOS=1'],
      }],
      ['use_xi2_mt!=0', {
        'defines': ['USE_XI2_MT=<(use_xi2_mt)'],
      }],
      ['file_manager_extension==1', {
        'defines': ['FILE_MANAGER_EXTENSION=1'],
      }],
      ['profiling==1', {
        'defines': ['ENABLE_PROFILING=1'],
      }],
      ['OS=="linux" and glibcxx_debug==1', {
        'defines': ['_GLIBCXX_DEBUG=1',],
        'cflags_cc!': ['-fno-rtti'],
        'cflags_cc+': ['-frtti', '-g'],
      }],
      ['remoting==1', {
        'defines': ['ENABLE_REMOTING=1'],
      }],
      ['enable_webrtc==1', {
        'defines': ['ENABLE_WEBRTC=1'],
      }],
      ['proprietary_codecs==1', {
        'defines': ['USE_PROPRIETARY_CODECS'],
      }],
      ['enable_pepper_threading==1', {
        'defines': ['ENABLE_PEPPER_THREADING'],
      }],
      ['enable_viewport==1', {
        'defines': ['ENABLE_VIEWPORT'],
      }],
      ['configuration_policy==1', {
        'defines': ['ENABLE_CONFIGURATION_POLICY'],
      }],
      ['input_speech==1', {
        'defines': ['ENABLE_INPUT_SPEECH'],
      }],
      ['notifications==1', {
        'defines': ['ENABLE_NOTIFICATIONS'],
      }],
      ['enable_hidpi==1', {
        'defines': ['ENABLE_HIDPI=1'],
      }],
      ['fastbuild!=0', {

        'conditions': [
          # For Windows and Mac, we don't genererate debug information.
          ['OS=="win" or OS=="mac"', {
            'msvs_settings': {
              'VCLinkerTool': {
                'GenerateDebugInformation': 'false',
              },
              'VCCLCompilerTool': {
                'DebugInformationFormat': '0',
              }
            },
            'xcode_settings': {
              'GCC_GENERATE_DEBUGGING_SYMBOLS': 'NO',
            },
          }, { # else: OS != "win", generate less debug information.
            'variables': {
              'debug_extra_cflags': '-g1',
            },
          }],
          # Clang creates chubby debug information, which makes linking very
          # slow. For now, don't create debug information with clang.  See
          # http://crbug.com/70000
          ['OS=="linux" and clang==1', {
            'variables': {
              'debug_extra_cflags': '-g0',
            },
          }],
        ],  # conditions for fastbuild.
      }],  # fastbuild!=0
      ['dcheck_always_on!=0', {
        'defines': ['DCHECK_ALWAYS_ON=1'],
      }],  # dcheck_always_on!=0
      ['selinux==1', {
        'defines': ['CHROMIUM_SELINUX=1'],
      }],
      ['win_use_allocator_shim==0', {
        'conditions': [
          ['OS=="win"', {
            'defines': ['NO_TCMALLOC'],
          }],
        ],
      }],
      ['enable_gpu==1', {
        'defines': [
          'ENABLE_GPU=1',
        ],
      }],
      ['use_openssl==1', {
        'defines': [
          'USE_OPENSSL=1',
        ],
      }],
      ['enable_eglimage==1', {
        'defines': [
          'ENABLE_EGLIMAGE=1',
        ],
      }],
      ['use_skia==1', {
        'defines': [
          'USE_SKIA=1',
        ],
      }],
      ['coverage!=0', {
        'conditions': [
          ['OS=="mac"', {
            'xcode_settings': {
              'GCC_INSTRUMENT_PROGRAM_FLOW_ARCS': 'YES',  # -fprofile-arcs
              'GCC_GENERATE_TEST_COVERAGE_FILES': 'YES',  # -ftest-coverage
            },
            # Add -lgcov for types executable, shared_library, and
            # loadable_module; not for static_library.
            # This is a delayed conditional.
            'target_conditions': [
              ['_type!="static_library"', {
                'xcode_settings': { 'OTHER_LDFLAGS': [ '-lgcov' ] },
              }],
            ],
          }],
          ['OS=="linux" or OS=="android"', {
            'cflags': [ '-ftest-coverage',
                        '-fprofile-arcs' ],
            'link_settings': { 'libraries': [ '-lgcov' ] },
          }],
          # Finally, for Windows, we simply turn on profiling.
          ['OS=="win"', {
            'msvs_settings': {
              'VCLinkerTool': {
                'Profile': 'true',
              },
              'VCCLCompilerTool': {
                # /Z7, not /Zi, so coverage is happyb
                'DebugInformationFormat': '1',
                'AdditionalOptions': ['/Yd'],
              }
            }
         }],  # OS==win
        ],  # conditions for coverage
      }],  # coverage!=0
      ['OS=="win"', {
        'defines': [
          '__STD_C',
          '_CRT_SECURE_NO_DEPRECATE',
          '_SCL_SECURE_NO_DEPRECATE',
        ],
        'include_dirs': [
          '<(DEPTH)/third_party/wtl/include',
        ],
        'conditions': [
          ['win_z7!=0', {
            'msvs_settings': {
              'VCCLCompilerTool': {
                'DebugInformationFormat': '1',
              }
            }
          }],
        ],  # win_z7!=0
      }],  # OS==win
      ['enable_task_manager==1', {
        'defines': [
          'ENABLE_TASK_MANAGER=1',
        ],
      }],
      ['enable_web_intents==1', {
        'defines': [
          'ENABLE_WEB_INTENTS=1',
        ],
      }],
      ['enable_extensions==1', {
        'defines': [
          'ENABLE_EXTENSIONS=1',
        ],
      }],
      ['OS=="win" and branding=="Chrome"', {
        'defines': ['ENABLE_SWIFTSHADER'],
      }],
      ['enable_dart==1', {
        'defines': ['WEBKIT_USING_DART=1'],
      }],
      ['enable_plugin_installation==1', {
        'defines': ['ENABLE_PLUGIN_INSTALLATION=1'],
      }],
      ['enable_protector_service==1', {
        'defines': ['ENABLE_PROTECTOR_SERVICE=1'],
      }],
      ['enable_session_service==1', {
        'defines': ['ENABLE_SESSION_SERVICE=1'],
      }],
      ['enable_themes==1', {
        'defines': ['ENABLE_THEMES=1'],
      }],
      ['enable_background==1', {
        'defines': ['ENABLE_BACKGROUND=1'],
      }],
      ['enable_automation==1', {
        'defines': ['ENABLE_AUTOMATION=1'],
      }],
      ['enable_printing==1', {
        'defines': ['ENABLE_PRINTING=1'],
      }],
      ['enable_captive_portal_detection==1', {
        'defines': ['ENABLE_CAPTIVE_PORTAL_DETECTION=1'],
      }],
    ],  # conditions for 'target_defaults'
    'target_conditions': [
      ['enable_wexit_time_destructors==1', {
        'conditions': [
          [ 'clang==1', {
            'cflags': [
              '-Wexit-time-destructors',
            ],
            'xcode_settings': {
              'WARNING_CFLAGS': [
                '-Wexit-time-destructors',
              ],
            },
          }],
        ],
      }],
      ['chromium_code==0', {
        'conditions': [
<<<<<<< HEAD
          [ 'os_posix==1 and OS!="mac" and OS!="lb_shell"', {
=======
          [ 'os_posix==1 and OS!="mac" and OS!="ios"', {
>>>>>>> 5597304c
            # We don't want to get warnings from third-party code,
            # so remove any existing warning-enabling flags like -Wall.
            'cflags!': [
              '-Wall',
              '-Wextra',
              '-Werror',
            ],
            'cflags_cc': [
              # Don't warn about hash_map in third-party code.
              '-Wno-deprecated',
            ],
            'cflags': [
              # Don't warn about printf format problems.
              # This is off by default in gcc but on in Ubuntu's gcc(!).
              '-Wno-format',
            ],
            'cflags_cc!': [
              # TODO(fischman): remove this.
              # http://code.google.com/p/chromium/issues/detail?id=90453
              '-Wsign-compare',
            ]
          }],
          [ 'os_posix==1 and os_bsd!=1 and OS!="mac" and OS!="android" and OS!="lb_shell"', {
            'cflags': [
              # Don't warn about ignoring the return value from e.g. close().
              # This is off by default in some gccs but on by default in others.
              # BSD systems do not support this option, since they are usually
              # using gcc 4.2.1, which does not have this flag yet.
              '-Wno-unused-result',
            ],
          }],
          [ 'OS=="win"', {
            'defines': [
              '_CRT_SECURE_NO_DEPRECATE',
              '_CRT_NONSTDC_NO_WARNINGS',
              '_CRT_NONSTDC_NO_DEPRECATE',
              '_SCL_SECURE_NO_DEPRECATE',
            ],
            'msvs_disabled_warnings': [4800],
            'msvs_settings': {
              'VCCLCompilerTool': {
                'WarningLevel': '3',
                'WarnAsError': 'false', # TODO(maruel): Enable it.
                'Detect64BitPortabilityProblems': 'false',
              },
            },
          }],
          # TODO(darin): Unfortunately, some third_party code depends on base/
          [ 'OS=="win" and component=="shared_library"', {
            'msvs_disabled_warnings': [
              4251,  # class 'std::xx' needs to have dll-interface.
            ],
          }],
          [ 'OS=="mac" or OS=="ios"', {
            'xcode_settings': {
              'WARNING_CFLAGS!': ['-Wall', '-Wextra'],
            },
            'conditions': [
              ['buildtype=="Official"', {
                'xcode_settings': {
                  'GCC_TREAT_WARNINGS_AS_ERRORS': 'NO',    # -Werror
                },
              }],
            ],
          }],
          [ 'OS=="ios"', {
            'xcode_settings': {
              # TODO(ios): Fix remaining warnings in third-party code, then
              # remove this; the Mac cleanup didn't get everything that's
              # flagged in an iOS build.
              'GCC_TREAT_WARNINGS_AS_ERRORS': 'NO',
              'RUN_CLANG_STATIC_ANALYZER': 'NO',
            },
          }],
        ],
      }, {
        'includes': [
           # Rules for excluding e.g. foo_win.cc from the build on non-Windows.
          'filename_rules.gypi',
        ],
        # In Chromium code, we define __STDC_FORMAT_MACROS in order to get the
        # C99 macros on Mac and Linux.
        'defines': [
          '__STDC_FORMAT_MACROS',
        ],
        'conditions': [
          ['OS=="win"', {
            # turn on warnings for signed/unsigned mismatch on chromium code.
            'msvs_settings': {
              'VCCLCompilerTool': {
                'AdditionalOptions': ['/we4389'],
              },
            },
          }],
          ['OS=="win" and component=="shared_library"', {
            'msvs_disabled_warnings': [
              4251,  # class 'std::xx' needs to have dll-interface.
            ],
          }],
        ],
      }],
    ],  # target_conditions for 'target_defaults'
    'configurations': {
      # VCLinkerTool LinkIncremental values below:
      #   0 == default
      #   1 == /INCREMENTAL:NO
      #   2 == /INCREMENTAL
      # Debug links incremental, Release does not.
      #
      # Abstract base configurations to cover common attributes.
      #
      'Common_Base': {
        'abstract': 1,
        'msvs_configuration_attributes': {
          'OutputDirectory': '<(DEPTH)\\build\\<(build_dir_prefix)$(ConfigurationName)',
          'IntermediateDirectory': '$(OutDir)\\obj\\$(ProjectName)',
          'CharacterSet': '1',
        },
      },
      'x86_Base': {
        'abstract': 1,
        'msvs_settings': {
          'VCLinkerTool': {
            'TargetMachine': '1',
          },
        },
        'msvs_configuration_platform': 'Win32',
      },
      'x64_Base': {
        'abstract': 1,
        'msvs_configuration_platform': 'x64',
        'msvs_settings': {
          'VCLinkerTool': {
            'TargetMachine': '17', # x86 - 64
            'AdditionalLibraryDirectories!':
              ['<(windows_sdk_path)/Lib/win8/um/x86'],
            'AdditionalLibraryDirectories':
              ['<(windows_sdk_path)/Lib/win8/um/x64'],
          },
          'VCLibrarianTool': {
            'AdditionalLibraryDirectories!':
              ['<(windows_sdk_path)/Lib/win8/um/x86'],
            'AdditionalLibraryDirectories':
              ['<(windows_sdk_path)/Lib/win8/um/x64'],
          },
        },
        'defines': [
          # Not sure if tcmalloc works on 64-bit Windows.
          'NO_TCMALLOC',
        ],
      },
      'Debug_Base': {
        'abstract': 1,
        'defines': [
          'DYNAMIC_ANNOTATIONS_ENABLED=1',
          'WTF_USE_DYNAMIC_ANNOTATIONS=1',
        ],
        'xcode_settings': {
          'COPY_PHASE_STRIP': 'NO',
          'GCC_OPTIMIZATION_LEVEL': '<(mac_debug_optimization)',
          'OTHER_CFLAGS': [
            '<@(debug_extra_cflags)',
          ],
        },
        'msvs_settings': {
          'VCCLCompilerTool': {
            'Optimization': '<(win_debug_Optimization)',
            'PreprocessorDefinitions': ['_DEBUG'],
            'BasicRuntimeChecks': '<(win_debug_RuntimeChecks)',
            'RuntimeLibrary': '<(win_debug_RuntimeLibrary)',
            'conditions': [
              # According to MSVS, InlineFunctionExpansion=0 means
              # "default inlining", not "/Ob0".
              # Thus, we have to handle InlineFunctionExpansion==0 separately.
              ['win_debug_InlineFunctionExpansion==0', {
                'AdditionalOptions': ['/Ob0'],
              }],
              ['win_debug_InlineFunctionExpansion!=""', {
                'InlineFunctionExpansion':
                  '<(win_debug_InlineFunctionExpansion)',
              }],
              ['win_debug_disable_iterator_debugging==1', {
                'PreprocessorDefinitions': ['_HAS_ITERATOR_DEBUGGING=0'],
              }],

              # if win_debug_OmitFramePointers is blank, leave as default
              ['win_debug_OmitFramePointers==1', {
                'OmitFramePointers': 'true',
              }],
              ['win_debug_OmitFramePointers==0', {
                'OmitFramePointers': 'false',
                # The above is not sufficient (http://crbug.com/106711): it
                # simply eliminates an explicit "/Oy", but both /O2 and /Ox
                # perform FPO regardless, so we must explicitly disable.
                # We still want the false setting above to avoid having
                # "/Oy /Oy-" and warnings about overriding.
                'AdditionalOptions': ['/Oy-'],
              }],
            ],
            'AdditionalOptions': [ '<@(win_debug_extra_cflags)', ],
          },
          'VCLinkerTool': {
            'LinkIncremental': '<(msvs_debug_link_incremental)',
            # ASLR makes debugging with windbg difficult because Chrome.exe and
            # Chrome.dll share the same base name. As result, windbg will
            # name the Chrome.dll module like chrome_<base address>, where
            # <base address> typically changes with each launch. This in turn
            # means that breakpoints in Chrome.dll don't stick from one launch
            # to the next. For this reason, we turn ASLR off in debug builds.
            # Note that this is a three-way bool, where 0 means to pick up
            # the default setting, 1 is off and 2 is on.
            'RandomizedBaseAddress': 1,
          },
          'VCResourceCompilerTool': {
            'PreprocessorDefinitions': ['_DEBUG'],
          },
        },
        'conditions': [
          ['OS=="linux"', {
            'target_conditions': [
              ['_toolset=="target"', {
                'cflags': [
                  '<@(debug_extra_cflags)',
                ],
              }],
            ],
          }],
          # Disabled on iOS because it was causing a crash on startup.
          # TODO(michelea): investigate, create a reduced test and possibly
          # submit a radar.
          ['release_valgrind_build==0 and OS!="ios"', {
            'xcode_settings': {
              'OTHER_CFLAGS': [
                '-fstack-protector-all',  # Implies -fstack-protector
              ],
            },
          }],
        ],
      },
      'Release_Base': {
        'abstract': 1,
        'defines': [
          'NDEBUG',
        ],
        'xcode_settings': {
          'DEAD_CODE_STRIPPING': 'YES',  # -Wl,-dead_strip
          'GCC_OPTIMIZATION_LEVEL': '<(mac_release_optimization)',
          'OTHER_CFLAGS': [ '<@(release_extra_cflags)', ],
        },
        'msvs_settings': {
          'VCCLCompilerTool': {
            'RuntimeLibrary': '<(win_release_RuntimeLibrary)',
            'conditions': [
              # In official builds, each target will self-select
              # an optimization level.
              ['buildtype!="Official"', {
                  'Optimization': '<(win_release_Optimization)',
                },
              ],
              # According to MSVS, InlineFunctionExpansion=0 means
              # "default inlining", not "/Ob0".
              # Thus, we have to handle InlineFunctionExpansion==0 separately.
              ['win_release_InlineFunctionExpansion==0', {
                'AdditionalOptions': ['/Ob0'],
              }],
              ['win_release_InlineFunctionExpansion!=""', {
                'InlineFunctionExpansion':
                  '<(win_release_InlineFunctionExpansion)',
              }],

              # if win_release_OmitFramePointers is blank, leave as default
              ['win_release_OmitFramePointers==1', {
                'OmitFramePointers': 'true',
              }],
              ['win_release_OmitFramePointers==0', {
                'OmitFramePointers': 'false',
                # The above is not sufficient (http://crbug.com/106711): it
                # simply eliminates an explicit "/Oy", but both /O2 and /Ox
                # perform FPO regardless, so we must explicitly disable.
                # We still want the false setting above to avoid having
                # "/Oy /Oy-" and warnings about overriding.
                'AdditionalOptions': ['/Oy-'],
              }],
            ],
            'AdditionalOptions': [ '<@(win_release_extra_cflags)', ],
          },
          'VCLinkerTool': {
            # LinkIncremental is a tri-state boolean, where 0 means default
            # (i.e., inherit from parent solution), 1 means false, and
            # 2 means true.
            'LinkIncremental': '1',
            # This corresponds to the /PROFILE flag which ensures the PDB
            # file contains FIXUP information (growing the PDB file by about
            # 5%) but does not otherwise alter the output binary. This
            # information is used by the Syzygy optimization tool when
            # decomposing the release image.
            'Profile': 'true',
          },
        },
        'conditions': [
          ['msvs_use_common_release', {
            'includes': ['release.gypi'],
          }],
          ['release_valgrind_build==0', {
            'defines': [
              'NVALGRIND',
              'DYNAMIC_ANNOTATIONS_ENABLED=0',
            ],
          }, {
            'defines': [
              'DYNAMIC_ANNOTATIONS_ENABLED=1',
              'WTF_USE_DYNAMIC_ANNOTATIONS=1',
            ],
          }],
          ['win_use_allocator_shim==0', {
            'defines': ['NO_TCMALLOC'],
          }],
          ['OS=="linux"', {
            'target_conditions': [
              ['_toolset=="target"', {
                'cflags': [
                  '<@(release_extra_cflags)',
                ],
              }],
            ],
          }],
          # Android enables DCHECK()s on non-Official release builds.
          ['OS=="android" and buildtype!="Official"', {
            'defines!': ['NDEBUG'],
          }],
        ],
      },
<<<<<<< HEAD
=======
      #
      # Concrete configurations
      #
      'Debug': {
        'inherit_from': ['Common_Base', 'x86_Base', 'Debug_Base'],
      },
      'Release': {
        'inherit_from': ['Common_Base', 'x86_Base', 'Release_Base'],
      },
>>>>>>> 5597304c
      'conditions': [
        [ 'OS!="lb_shell"', {
          #
          # Concrete configurations omitted from LBPS3 build
          #
          'Debug': {
            'inherit_from': ['Common_Base', 'x86_Base', 'Debug_Base'],
          },
          'Release': {
            'inherit_from': ['Common_Base', 'x86_Base', 'Release_Base'],
            'conditions': [
              ['msvs_use_common_release', {
                'includes': ['release.gypi'],
              }],
            ]
          },
        }],
        [ 'OS=="win"', {
          # TODO(bradnelson): add a gyp mechanism to make this more graceful.
          'Debug_x64': {
            'inherit_from': ['Common_Base', 'x64_Base', 'Debug_Base'],
          },
          'Release_x64': {
            'inherit_from': ['Common_Base', 'x64_Base', 'Release_Base'],
          },
        }],
      ],
    },
  },
  'conditions': [
<<<<<<< HEAD
    ['os_posix==1 and OS!="mac" and OS !="lb_shell"', {
=======
    ['os_posix==1 and OS!="mac" and OS!="ios"', {
>>>>>>> 5597304c
      'target_defaults': {
        # Enable -Werror by default, but put it in a variable so it can
        # be disabled in ~/.gyp/include.gypi on the valgrind builders.
        'variables': {
          'werror%': '-Werror',
          'libraries_for_target%': '',
        },
        'defines': [
          '_FILE_OFFSET_BITS=64',
        ],
        'cflags': [
          '<(werror)',  # See note above about the werror variable.
          '-pthread',
          '-fno-exceptions',
          '-fno-strict-aliasing',  # See http://crbug.com/32204
          '-Wall',
          # TODO(evan): turn this back on once all the builds work.
          # '-Wextra',
          # Don't warn about unused function params.  We use those everywhere.
          '-Wno-unused-parameter',
          # Don't warn about the "struct foo f = {0};" initialization pattern.
          '-Wno-missing-field-initializers',
          # Don't export any symbols (for example, to plugins we dlopen()).
          # Note: this is *required* to make some plugins work.
          '-fvisibility=hidden',
          '-pipe',
        ],
        'cflags_cc': [
          '-fno-rtti',
          '-fno-threadsafe-statics',
          # Make inline functions have hidden visiblity by default.
          # Surprisingly, not covered by -fvisibility=hidden.
          '-fvisibility-inlines-hidden',
          # GCC turns on -Wsign-compare for C++ under -Wall, but clang doesn't,
          # so we specify it explicitly.
          # TODO(fischman): remove this if http://llvm.org/PR10448 obsoletes it.
          # http://code.google.com/p/chromium/issues/detail?id=90453
          '-Wsign-compare',
        ],
        'ldflags': [
          '-pthread', '-Wl,-z,noexecstack',
        ],
        'libraries' : [
          '<(libraries_for_target)',
        ],
        'configurations': {
          'Debug_Base': {
            'variables': {
              'debug_optimize%': '0',
            },
            'defines': [
              '_DEBUG',
            ],
            'cflags': [
              '-O>(debug_optimize)',
              '-g',
            ],
            'conditions' : [
              ['OS=="android"', {
                'cflags': [
                  '-fno-omit-frame-pointer',
                ],
              }],
            ],
            'target_conditions' : [
              ['_toolset=="target"', {
                'conditions': [
                  ['OS=="android" and debug_optimize==0 and target_arch=="arm"', {
                    'cflags': [
                      '-mlong-calls',  # Needed when compiling with -O0
                    ],
                  }],
                  ['arm_thumb==1', {
                    'cflags': [
                      '-marm',
                    ],
                  }],
                 ],
              }],
            ],
          },
          'Release_Base': {
            'variables': {
              'release_optimize%': '2',
              # Binaries become big and gold is unable to perform GC
              # and remove unused sections for some of test targets
              # on 32 bit platform.
              # (This is currently observed only in chromeos valgrind bots)
              # The following flag is to disable --gc-sections linker
              # option for these bots.
              'no_gc_sections%': 0,

              # TODO(bradnelson): reexamine how this is done if we change the
              # expansion of configurations
              'release_valgrind_build%': 0,
            },
            'cflags': [
              '-O>(release_optimize)',
              # Don't emit the GCC version ident directives, they just end up
              # in the .comment section taking up binary size.
              '-fno-ident',
              # Put data and code in their own sections, so that unused symbols
              # can be removed at link time with --gc-sections.
              '-fdata-sections',
              '-ffunction-sections',
            ],
            'ldflags': [
              # Specifically tell the linker to perform optimizations.
              # See http://lwn.net/Articles/192624/ .
              '-Wl,-O1',
              '-Wl,--as-needed',
            ],
            'conditions' : [
              ['no_gc_sections==0', {
                'ldflags': [
                  '-Wl,--gc-sections',
                ],
              }],
              ['OS=="android"', {
                'cflags': [
                  '-fomit-frame-pointer',
                ],
              }],
              ['clang==1', {
                'cflags!': [
                  '-fno-ident',
                ],
              }],
              ['profiling==1', {
                'cflags': [
                  '-fno-omit-frame-pointer',
                  '-g',
                ],
              }],
            ],
          },
        },
        'variants': {
          'coverage': {
            'cflags': ['-fprofile-arcs', '-ftest-coverage'],
            'ldflags': ['-fprofile-arcs'],
          },
          'profile': {
            'cflags': ['-pg', '-g'],
            'ldflags': ['-pg'],
          },
          'symbols': {
            'cflags': ['-g'],
          },
        },
        'conditions': [
          ['target_arch=="ia32"', {
            'target_conditions': [
              ['_toolset=="target"', {
                'asflags': [
                  # Needed so that libs with .s files (e.g. libicudata.a)
                  # are compatible with the general 32-bit-ness.
                  '-32',
                ],
                # All floating-point computations on x87 happens in 80-bit
                # precision.  Because the C and C++ language standards allow
                # the compiler to keep the floating-point values in higher
                # precision than what's specified in the source and doing so
                # is more efficient than constantly rounding up to 64-bit or
                # 32-bit precision as specified in the source, the compiler,
                # especially in the optimized mode, tries very hard to keep
                # values in x87 floating-point stack (in 80-bit precision)
                # as long as possible. This has important side effects, that
                # the real value used in computation may change depending on
                # how the compiler did the optimization - that is, the value
                # kept in 80-bit is different than the value rounded down to
                # 64-bit or 32-bit. There are possible compiler options to
                # make this behavior consistent (e.g. -ffloat-store would keep
                # all floating-values in the memory, thus force them to be
                # rounded to its original precision) but they have significant
                # runtime performance penalty.
                #
                # -mfpmath=sse -msse2 makes the compiler use SSE instructions
                # which keep floating-point values in SSE registers in its
                # native precision (32-bit for single precision, and 64-bit
                # for double precision values). This means the floating-point
                # value used during computation does not change depending on
                # how the compiler optimized the code, since the value is
                # always kept in its specified precision.
                'conditions': [
                  ['branding=="Chromium" and disable_sse2==0', {
                    'cflags': [
                      '-march=pentium4',
                      '-msse2',
                      '-mfpmath=sse',
                    ],
                  }],
                  # ChromeOS targets Pinetrail, which is sse3, but most of the
                  # benefit comes from sse2 so this setting allows ChromeOS
                  # to build on other CPUs.  In the future -march=atom would
                  # help but requires a newer compiler.
                  ['chromeos==1 and disable_sse2==0', {
                    'cflags': [
                      '-msse2',
                    ],
                  }],
                  # Install packages have started cropping up with
                  # different headers between the 32-bit and 64-bit
                  # versions, so we have to shadow those differences off
                  # and make sure a 32-bit-on-64-bit build picks up the
                  # right files.
                  # For android build, use NDK headers instead of host headers
                  ['host_arch!="ia32" and OS!="android"', {
                    'include_dirs+': [
                      '/usr/include32',
                    ],
                  }],
                ],
                # -mmmx allows mmintrin.h to be used for mmx intrinsics.
                # video playback is mmx and sse2 optimized.
                'cflags': [
                  '-m32',
                  '-mmmx',
                ],
                'ldflags': [
                  '-m32',
                ],
              }],
            ],
          }],
          ['target_arch=="arm"', {
            'target_conditions': [
              ['_toolset=="target"', {
                'cflags_cc': [
                  # The codesourcery arm-2009q3 toolchain warns at that the ABI
                  # has changed whenever it encounters a varargs function. This
                  # silences those warnings, as they are not helpful and
                  # clutter legitimate warnings.
                  '-Wno-abi',
                ],
                'conditions': [
                  ['arm_thumb==1', {
                    'cflags': [
                    '-mthumb',
                    ]
                  }],
                  ['armv7==1', {
                    'cflags': [
                      '-march=armv7-a',
                      '-mtune=cortex-a8',
                      '-mfloat-abi=<(arm_float_abi)',
                    ],
                    'conditions': [
                      ['arm_neon==1', {
                        'cflags': [ '-mfpu=neon', ],
                      }, {
                        'cflags': [ '-mfpu=<(arm_fpu)', ],
                      }]
                    ],
                  }],
                  ['OS=="android"', {
                    # Most of the following flags are derived from what Android
                    # uses by default when building for arm, reference for which
                    # can be found in the following file in the Android NDK:
                    # toolchains/arm-linux-androideabi-4.4.3/setup.mk
                    'cflags': [
                      # The tree-sra optimization (scalar replacement for
                      # aggregates enabling subsequent optimizations) leads to
                      # invalid code generation when using the Android NDK's
                      # compiler (r5-r7). This can be verified using
                      # TestWebKitAPI's WTF.Checked_int8_t test.
                      '-fno-tree-sra',
                      '-Wno-psabi',
                    ],
                    # Android now supports .relro sections properly.
                    # NOTE: While these flags enable the generation of .relro
                    # sections, the generated libraries can still be loaded on
                    # older Android platform versions.
                    'ldflags': [
                        '-Wl,-z,relro',
                        '-Wl,-z,now',
                    ],
                    'conditions': [
                      ['arm_thumb == 1', {
                        # Android toolchain doesn't support -mimplicit-it=thumb
                        'cflags!': [ '-Wa,-mimplicit-it=thumb', ],
                        'cflags': [ '-mthumb-interwork', ],
                      }],
                      ['armv7==0', {
                        # Flags suitable for Android emulator
                        'cflags': [
                          '-march=armv5te',
                          '-mtune=xscale',
                          '-msoft-float',
                        ],
                        'defines': [
                          '__ARM_ARCH_5__',
                          '__ARM_ARCH_5T__',
                          '__ARM_ARCH_5E__',
                          '__ARM_ARCH_5TE__',
                        ],
                      }],
                    ],
                  }],
                ],
              }],
            ],
          }],
          ['linux_fpic==1', {
            'cflags': [
              '-fPIC',
            ],
            'ldflags': [
              '-fPIC',
            ],
          }],
          ['sysroot!=""', {
            'target_conditions': [
              ['_toolset=="target"', {
                'cflags': [
                  '--sysroot=<(sysroot)',
                ],
                'ldflags': [
                  '--sysroot=<(sysroot)',
                ],
              }]]
          }],
          ['clang==1', {
            'cflags': [
              '-Wheader-hygiene',
              # Clang spots more unused functions.
              '-Wno-unused-function',
              # Don't die on dtoa code that uses a char as an array index.
              '-Wno-char-subscripts',
              # Especially needed for gtest macros using enum values from Mac
              # system headers.
              # TODO(pkasting): In C++11 this is legal, so this should be
              # removed when we change to that.  (This is also why we don't
              # bother fixing all these cases today.)
              '-Wno-unnamed-type-template-args',
              # This (rightyfully) complains about 'override', which we use
              # heavily.
              '-Wno-c++11-extensions',

              # Warns on switches on enums that cover all enum values but
              # also contain a default: branch. Chrome is full of that.
              '-Wno-covered-switch-default',
            ],
            'cflags!': [
              # Clang doesn't seem to know know this flag.
              '-mfpmath=sse',
            ],
          }],
          ['clang==1 and clang_use_chrome_plugins==1', {
            'cflags': [
              '<@(clang_chrome_plugins_flags)',
            ],
          }],
          ['clang==1 and clang_load!=""', {
            'cflags': [
              '-Xclang', '-load', '-Xclang', '<(clang_load)',
            ],
          }],
          ['clang==1 and clang_add_plugin!=""', {
            'cflags': [
              '-Xclang', '-add-plugin', '-Xclang', '<(clang_add_plugin)',
            ],
          }],
          ['clang==1 and "<(GENERATOR)"=="ninja"', {
            'cflags': [
              # See http://crbug.com/110262
              '-fcolor-diagnostics',
            ],
          }],
          ['asan==1', {
            'target_conditions': [
              ['_toolset=="target"', {
                  'cflags': [
                      '-faddress-sanitizer',
                      '-fno-omit-frame-pointer',
                  ],
                  'ldflags': [
                      '-faddress-sanitizer',
                  ],
                  'defines': [
                      'ADDRESS_SANITIZER',
                  ],
              }],
            ],
          }],
          ['tsan==1', {
            'target_conditions': [
              ['_toolset=="target"', {
                  'cflags': [
                      '-fthread-sanitizer',
                      '-fno-omit-frame-pointer',
                      '-fPIE',
                  ],
                  'ldflags': [
                      '-fthread-sanitizer',
                      '-pie',
                  ],
                  'defines': [
                      'THREAD_SANITIZER',
                      'DYNAMIC_ANNOTATIONS_EXTERNAL_IMPL=1',
                  ],
              }],
            ],
          }],
          ['order_profiling!=0 and (chromeos==1 or OS=="linux")', {
            'target_conditions' : [
              ['_toolset=="target"', {
                'cflags': [
                  '-finstrument-functions',
                ],
              }],
            ],
          }],
          ['linux_breakpad==1', {
            'cflags': [ '-g' ],
            'defines': ['USE_LINUX_BREAKPAD'],
          }],
          ['linux_use_heapchecker==1', {
            'variables': {'linux_use_tcmalloc%': 1},
            'defines': ['USE_HEAPCHECKER'],
          }],
          ['linux_use_tcmalloc==0', {
            'defines': ['NO_TCMALLOC'],
          }],
          ['linux_keep_shadow_stacks==1', {
            'defines': ['KEEP_SHADOW_STACKS'],
            'cflags': [
              '-finstrument-functions',
              # Allow mmx intrinsics to inline, so that the compiler can expand
              # the intrinsics.
              '-finstrument-functions-exclude-file-list=mmintrin.h',
            ],
          }],
          ['linux_use_gold_flags==1', {
            'ldflags': [
              # Experimentation found that using four linking threads
              # saved ~20% of link time.
              # https://groups.google.com/a/chromium.org/group/chromium-dev/browse_thread/thread/281527606915bb36
              '-Wl,--threads',
              '-Wl,--thread-count=4',
            ],
            'conditions': [
              ['release_valgrind_build==0', {
                'target_conditions': [
                  ['_toolset=="target"', {
                    'ldflags': [
                      # There seems to be a conflict of --icf and -pie
                      # in gold which can generate crashy binaries. As
                      # a security measure, -pie takes precendence for
                      # now.
                      #'-Wl,--icf=safe',
                      '-Wl,--icf=none',
                    ],
                  }],
                ],
              }],
            ],
          }],
          ['linux_use_gold_binary==1', {
            'variables': {
              'conditions': [
                ['inside_chromium_build==1', {
                  # We pass the path to gold to the compiler.  gyp leaves
                  # unspecified what the cwd is when running the compiler,
                  # so the normal gyp path-munging fails us.  This hack
                  # gets the right path.
                  'gold_path': '<(PRODUCT_DIR)/../../third_party/gold',
                }, {
                  'gold_path': '<(PRODUCT_DIR)/../../Source/WebKit/chromium/third_party/gold',
                }]
              ]
            },
            'ldflags': [
              # Put our gold binary in the search path for the linker.
              '-B<(gold_path)',
            ],
          }],
        ],
      },
    }],
    # FreeBSD-specific options; note that most FreeBSD options are set above,
    # with Linux.
    ['OS=="freebsd"', {
      'target_defaults': {
        'ldflags': [
          '-Wl,--no-keep-memory',
        ],
      },
    }],
    # Android-specific options; note that most are set above with Linux.
    ['OS=="android"', {
      'variables': {
        'target_arch%': 'arm',  # target_arch in android terms.
        'conditions': [
          # Android uses x86 instead of ia32 for their target_arch designation.
          ['target_arch=="ia32"', {
            'target_arch%': 'x86',
          }],
          # Use shared stlport library when system one used.
          # Figure this out early since it needs symbols from libgcc.a, so it
          # has to be before that in the set of libraries.
          ['use_system_stlport==1', {
            'android_stlport_library': 'stlport',
          }, {
            'android_stlport_library': 'stlport_static',
          }],
        ],

        # Placing this variable here prevents from forking libvpx, used
        # by remoting.  Remoting is off, so it needn't built,
        # so forking it's deps seems like overkill.
        # But this variable need defined to properly run gyp.
        # A proper solution is to have an OS==android conditional
        # in third_party/libvpx/libvpx.gyp to define it.
        'libvpx_path': 'lib/linux/arm',
      },
      'target_defaults': {
        # Build a Release build by default to match Android build behavior.
        # This is typical with Android because Debug builds tend to be much
        # larger and run very slowly on constrained devices. It is still
        # possible to do a Debug build by specifying BUILDTYPE=Debug on the
        # 'make' command line.
        'default_configuration': 'Release',

        'variables': {
          'release_extra_cflags%': '',
         },

        'target_conditions': [
          # Settings for building device targets using Android's toolchain.
          # These are based on the setup.mk file from the Android NDK.
          #
          # The NDK Android executable link step looks as follows:
          #  $LDFLAGS
          #  $(TARGET_CRTBEGIN_DYNAMIC_O)  <-- crtbegin.o
          #  $(PRIVATE_OBJECTS)            <-- The .o that we built
          #  $(PRIVATE_STATIC_LIBRARIES)   <-- The .a that we built
          #  $(TARGET_LIBGCC)              <-- libgcc.a
          #  $(PRIVATE_SHARED_LIBRARIES)   <-- The .so that we built
          #  $(PRIVATE_LDLIBS)             <-- System .so
          #  $(TARGET_CRTEND_O)            <-- crtend.o
          #
          # For now the above are approximated for executables by adding
          # crtbegin.o to the end of the ldflags and 'crtend.o' to the end
          # of 'libraries'.
          #
          # The NDK Android shared library link step looks as follows:
          #  $LDFLAGS
          #  $(PRIVATE_OBJECTS)            <-- The .o that we built
          #  -l,--whole-archive
          #  $(PRIVATE_WHOLE_STATIC_LIBRARIES)
          #  -l,--no-whole-archive
          #  $(PRIVATE_STATIC_LIBRARIES)   <-- The .a that we built
          #  $(TARGET_LIBGCC)              <-- libgcc.a
          #  $(PRIVATE_SHARED_LIBRARIES)   <-- The .so that we built
          #  $(PRIVATE_LDLIBS)             <-- System .so
          #
          # For now, assume that whole static libraries are not needed.
          #
          # For both executables and shared libraries, add the proper
          # libgcc.a to the start of libraries which puts it in the
          # proper spot after .o and .a files get linked in.
          #
          # TODO: The proper thing to do longer-tem would be proper gyp
          # support for a custom link command line.
          ['_toolset=="target"', {
            'cflags!': [
              '-pthread',  # Not supported by Android toolchain.
            ],
            'cflags': [
              '-U__linux__',  # Don't allow toolchain to claim -D__linux__
              '-ffunction-sections',
              '-funwind-tables',
              '-g',
              '-fstack-protector',
              '-fno-short-enums',
              '-finline-limit=64',
              '-Wa,--noexecstack',
              '-Wno-error=non-virtual-dtor',  # TODO(michaelbai): Fix warnings.
              '<@(release_extra_cflags)',
              # Note: This include is in cflags to ensure that it comes after
              # all of the includes.
              '-I<(android_ndk_include)',
            ],
            'defines': [
              'ANDROID',
              '__GNU_SOURCE=1',  # Necessary for clone()
              'USE_STLPORT=1',
              '_STLP_USE_PTR_SPECIALIZATIONS=1',
              'HAVE_SYS_UIO_H',
              'ANDROID_BINSIZE_HACK', # Enable temporary hacks to reduce binsize.
            ],
            'ldflags!': [
              '-pthread',  # Not supported by Android toolchain.
            ],
            'ldflags': [
              '-nostdlib',
              '-Wl,--no-undefined',
              # Don't export symbols from statically linked libraries.
              '-Wl,--exclude-libs=ALL',
            ],
            'libraries': [
              '-l<(android_stlport_library)',
              # Manually link the libgcc.a that the cross compiler uses.
              '<!(${ANDROID_TOOLCHAIN}/*-gcc -print-libgcc-file-name)',
              '-lc',
              '-ldl',
              '-lstdc++',
              '-lm',
            ],
            'conditions': [
              ['android_upstream_bringup==1', {
                'defines': ['ANDROID_UPSTREAM_BRINGUP=1',],
              }],
              ['android_build_type==0', {
                'defines': [
                  'HAVE_OFF64_T',
                ],
                'ldflags': [
                  '--sysroot=<(android_ndk_sysroot)',
                ],
              }],
              ['target_arch == "arm"', {
                'ldflags': [
                  # Enable identical code folding to reduce size.
                  '-Wl,--icf=safe',
                ],
              }],
              # NOTE: The stlport header include paths below are specified in
              # cflags rather than include_dirs because they need to come
              # after include_dirs. Think of them like system headers, but
              # don't use '-isystem' because the arm-linux-androideabi-4.4.3
              # toolchain (circa Gingerbread) will exhibit strange errors.
              # The include ordering here is important; change with caution.
              ['use_system_stlport==1', {
                'cflags': [
                  # For libstdc++/include, which is used by stlport.
                  '-I<(android_src)/bionic',
                  '-I<(android_src)/external/stlport/stlport',
                ],
              }, { # else: use_system_stlport!=1
                'cflags': [
                  '-I<(android_ndk_root)/sources/cxx-stl/stlport/stlport',
                ],
                'conditions': [
                  ['target_arch=="arm" and armv7==1', {
                    'ldflags': [
                      '-L<(android_ndk_root)/sources/cxx-stl/stlport/libs/armeabi-v7a',
                    ],
                  }],
                  ['target_arch=="arm" and armv7==0', {
                    'ldflags': [
                      '-L<(android_ndk_root)/sources/cxx-stl/stlport/libs/armeabi',
                    ],
                  }],
                  ['target_arch=="ia32"', {
                    'ldflags': [
                      '-L<(android_ndk_root)/sources/cxx-stl/stlport/libs/x86',
                    ],
                  }],
                ],
              }],
              ['target_arch=="ia32"', {
                # The x86 toolchain currently has problems with stack-protector.
                'cflags!': [
                  '-fstack-protector',
                ],
                'cflags': [
                  '-fno-stack-protector',
                ],
              }],
            ],
            'target_conditions': [
              ['_type=="executable"', {
                'ldflags': [
                  '-Bdynamic',
                  '-Wl,-dynamic-linker,/system/bin/linker',
                  '-Wl,--gc-sections',
                  '-Wl,-z,nocopyreloc',
                  # crtbegin_dynamic.o should be the last item in ldflags.
                  '<(android_ndk_lib)/crtbegin_dynamic.o',
                ],
                'libraries': [
                  # crtend_android.o needs to be the last item in libraries.
                  # Do not add any libraries after this!
                  '<(android_ndk_lib)/crtend_android.o',
                ],
              }],
              ['_type=="shared_library"', {
                'ldflags': [
                  '-Wl,-shared,-Bsymbolic',
                  # crtbegin_so.o should be the last item in ldflags.
                  '<(android_ndk_lib)/crtbegin_so.o',
                ],
                'libraries': [
                  # crtend_so.o needs to be the last item in libraries.
                  # Do not add any libraries after this!
                  '<(android_ndk_lib)/crtend_so.o',
                ],
              }],
            ],
          }],
          # Settings for building host targets using the system toolchain.
          ['_toolset=="host"', {
            'cflags!': [
              # Due to issues in Clang build system, using ASan on 32-bit
              # binaries on x86_64 host is problematic.
              # TODO(eugenis): re-enable.
              '-faddress-sanitizer',
            ],
            'ldflags!': [
              '-faddress-sanitizer',
              '-Wl,-z,noexecstack',
              '-Wl,--gc-sections',
              '-Wl,-O1',
              '-Wl,--as-needed',
            ],
            'sources/': [
              ['exclude', '_android(_unittest)?\\.cc$'],
              ['exclude', '(^|/)android/']
            ],
          }],
        ],
      },
    }],
    ['OS=="solaris"', {
      'cflags!': ['-fvisibility=hidden'],
      'cflags_cc!': ['-fvisibility-inlines-hidden'],
    }],
    ['OS=="mac" or OS=="ios"', {
      'target_defaults': {
        'mac_bundle': 0,
        'xcode_settings': {
          'ALWAYS_SEARCH_USER_PATHS': 'NO',
          'GCC_C_LANGUAGE_STANDARD': 'c99',         # -std=c99
          'GCC_CW_ASM_SYNTAX': 'NO',                # No -fasm-blocks
          'GCC_ENABLE_CPP_EXCEPTIONS': 'NO',        # -fno-exceptions
          'GCC_ENABLE_CPP_RTTI': 'NO',              # -fno-rtti
          'GCC_ENABLE_PASCAL_STRINGS': 'NO',        # No -mpascal-strings
          # GCC_INLINES_ARE_PRIVATE_EXTERN maps to -fvisibility-inlines-hidden
          'GCC_INLINES_ARE_PRIVATE_EXTERN': 'YES',
          'GCC_OBJC_CALL_CXX_CDTORS': 'YES',        # -fobjc-call-cxx-cdtors
          'GCC_SYMBOLS_PRIVATE_EXTERN': 'YES',      # -fvisibility=hidden
          'GCC_THREADSAFE_STATICS': 'NO',           # -fno-threadsafe-statics
          'GCC_TREAT_WARNINGS_AS_ERRORS': 'YES',    # -Werror
          'GCC_VERSION': '4.2',
          'GCC_WARN_ABOUT_MISSING_NEWLINE': 'YES',  # -Wnewline-eof
          'USE_HEADERMAP': 'NO',
          'WARNING_CFLAGS': [
            '-Wall',
            '-Wendif-labels',
            '-Wextra',
            # Don't warn about unused function parameters.
            '-Wno-unused-parameter',
            # Don't warn about the "struct foo f = {0};" initialization
            # pattern.
            '-Wno-missing-field-initializers',
          ],
          'conditions': [
            ['chromium_mac_pch', {'GCC_PRECOMPILE_PREFIX_HEADER': 'YES'},
                                 {'GCC_PRECOMPILE_PREFIX_HEADER': 'NO'}
            ],
          ],
        },
        'target_conditions': [
          ['_type!="static_library"', {
            'xcode_settings': {'OTHER_LDFLAGS': ['-Wl,-search_paths_first']},
          }],
          ['_mac_bundle', {
            'xcode_settings': {'OTHER_LDFLAGS': ['-Wl,-ObjC']},
          }],
        ],  # target_conditions
      },  # target_defaults
    }],  # OS=="mac" or OS=="ios"
    ['OS=="mac"', {
      'target_defaults': {
        'variables': {
          # These should end with %, but there seems to be a bug with % in
          # variables that are intended to be set to different values in
          # different targets, like these.
          'mac_pie': 1,        # Most executables can be position-independent.
          'mac_real_dsym': 0,  # Fake .dSYMs are fine in most cases.
          # Strip debugging symbols from the target.
          'mac_strip': '<(mac_strip_release)',
        },
        'xcode_settings': {
          'GCC_DYNAMIC_NO_PIC': 'NO',               # No -mdynamic-no-pic
                                                    # (Equivalent to -fPIC)
          # MACOSX_DEPLOYMENT_TARGET maps to -mmacosx-version-min
          'MACOSX_DEPLOYMENT_TARGET': '<(mac_deployment_target)',
          # Keep pch files below xcodebuild/.
          'SHARED_PRECOMPS_DIR': '$(CONFIGURATION_BUILD_DIR)/SharedPrecompiledHeaders',
          'OTHER_CFLAGS': [
            '-fno-strict-aliasing',  # See http://crbug.com/32204
          ],
          'conditions': [
            ['clang==1', {
              'CC': '$(SOURCE_ROOT)/<(clang_dir)/clang',
              'LDPLUSPLUS': '$(SOURCE_ROOT)/<(clang_dir)/clang++',

              # Don't use -Wc++0x-extensions, which Xcode 4 enables by default
              # when buliding with clang. This warning is triggered when the
              # override keyword is used via the OVERRIDE macro from
              # base/compiler_specific.h.
              'CLANG_WARN_CXX0X_EXTENSIONS': 'NO',

              'GCC_VERSION': 'com.apple.compilers.llvm.clang.1_0',
              'WARNING_CFLAGS': [
                '-Wheader-hygiene',
                # Don't die on dtoa code that uses a char as an array index.
                # This is required solely for base/third_party/dmg_fp/dtoa.cc.
                '-Wno-char-subscripts',
                # Clang spots more unused functions.
                '-Wno-unused-function',
                # See comments on this flag higher up in this file.
                '-Wno-unnamed-type-template-args',
                # This (rightyfully) complains about 'override', which we use
                # heavily.
                '-Wno-c++11-extensions',

                # Warns on switches on enums that cover all enum values but
                # also contain a default: branch. Chrome is full of that.
                '-Wno-covered-switch-default',
              ],
            }],
            ['clang==1 and clang_use_chrome_plugins==1', {
              'OTHER_CFLAGS': [
                '<@(clang_chrome_plugins_flags)',
              ],
            }],
            ['clang==1 and clang_load!=""', {
              'OTHER_CFLAGS': [
                '-Xclang', '-load', '-Xclang', '<(clang_load)',
              ],
            }],
            ['clang==1 and clang_add_plugin!=""', {
              'OTHER_CFLAGS': [
                '-Xclang', '-add-plugin', '-Xclang', '<(clang_add_plugin)',
              ],
            }],
            ['clang==1 and "<(GENERATOR)"=="ninja"', {
              'OTHER_CFLAGS': [
                # See http://crbug.com/110262
                '-fcolor-diagnostics',
              ],
            }],
          ],
        },
        'conditions': [
          ['clang==1', {
            'variables': {
              'clang_dir': '../third_party/llvm-build/Release+Asserts/bin',
            },
          }],
          ['asan==1', {
            'xcode_settings': {
              'OTHER_CFLAGS': [
                '-faddress-sanitizer',
              ],
              'OTHER_LDFLAGS': [
                '-faddress-sanitizer',
                # The symbols below are referenced in the ASan runtime
                # library (compiled on OS X 10.6), but may be unavailable
                # on the prior OS X versions. Because Chromium is currently
                # targeting 10.5.0, we need to explicitly mark these
                # symbols as dynamic_lookup.
                '-Wl,-U,_malloc_default_purgeable_zone',
                '-Wl,-U,_malloc_zone_memalign',
                '-Wl,-U,_dispatch_sync_f',
                '-Wl,-U,_dispatch_async_f',
                '-Wl,-U,_dispatch_barrier_async_f',
                '-Wl,-U,_dispatch_group_async_f',
                '-Wl,-U,_dispatch_after_f',
              ],
            },
            'defines': [
              'ADDRESS_SANITIZER',
            ],
          }],
        ],
        'target_conditions': [
          ['_type!="static_library"', {
            'xcode_settings': {'OTHER_LDFLAGS': ['-Wl,-search_paths_first']},
          }],
          ['_mac_bundle', {
            'xcode_settings': {'OTHER_LDFLAGS': ['-Wl,-ObjC']},
          }],
          ['_type=="executable"', {
            'postbuilds': [
              {
                # Arranges for data (heap) pages to be protected against
                # code execution when running on Mac OS X 10.7 ("Lion"), and
                # ensures that the position-independent executable (PIE) bit
                # is set for ASLR when running on Mac OS X 10.5 ("Leopard").
                'variables': {
                  # Define change_mach_o_flags in a variable ending in _path
                  # so that GYP understands it's a path and performs proper
                  # relativization during dict merging.
                  'change_mach_o_flags_path':
                      'mac/change_mach_o_flags_from_xcode.sh',
                  'change_mach_o_flags_options%': [
                  ],
                  'target_conditions': [
                    ['mac_pie==0 or release_valgrind_build==1', {
                      # Don't enable PIE if it's unwanted. It's unwanted if
                      # the target specifies mac_pie=0 or if building for
                      # Valgrind, because Valgrind doesn't understand slide.
                      # See the similar mac_pie/release_valgrind_build check
                      # below.
                      'change_mach_o_flags_options': [
                        '--no-pie',
                      ],
                    }],
                  ],
                },
                'postbuild_name': 'Change Mach-O Flags',
                'action': [
                  '<(change_mach_o_flags_path)',
                  '>@(change_mach_o_flags_options)',
                ],
              },
            ],
            'conditions': [
              ['asan==1', {
                'variables': {
                 'asan_saves_file': 'asan.saves',
                },
                'xcode_settings': {
                  'CHROMIUM_STRIP_SAVE_FILE': '<(asan_saves_file)',
                },
              }],
            ],
            'target_conditions': [
              ['mac_pie==1 and release_valgrind_build==0', {
                # Turn on position-independence (ASLR) for executables. When
                # PIE is on for the Chrome executables, the framework will
                # also be subject to ASLR.
                # Don't do this when building for Valgrind, because Valgrind
                # doesn't understand slide. TODO: Make Valgrind on Mac OS X
                # understand slide, and get rid of the Valgrind check.
                'xcode_settings': {
                  'OTHER_LDFLAGS': [
                    '-Wl,-pie',  # Position-independent executable (MH_PIE)
                  ],
                },
              }],
            ],
          }],
          ['(_type=="executable" or _type=="shared_library" or \
             _type=="loadable_module") and mac_strip!=0', {
            'target_conditions': [
              ['mac_real_dsym == 1', {
                # To get a real .dSYM bundle produced by dsymutil, set the
                # debug information format to dwarf-with-dsym.  Since
                # strip_from_xcode will not be used, set Xcode to do the
                # stripping as well.
                'configurations': {
                  'Release_Base': {
                    'xcode_settings': {
                      'DEBUG_INFORMATION_FORMAT': 'dwarf-with-dsym',
                      'DEPLOYMENT_POSTPROCESSING': 'YES',
                      'STRIP_INSTALLED_PRODUCT': 'YES',
                      'target_conditions': [
                        ['_type=="shared_library" or _type=="loadable_module"', {
                          # The Xcode default is to strip debugging symbols
                          # only (-S).  Local symbols should be stripped as
                          # well, which will be handled by -x.  Xcode will
                          # continue to insert -S when stripping even when
                          # additional flags are added with STRIPFLAGS.
                          'STRIPFLAGS': '-x',
                        }],  # _type=="shared_library" or _type=="loadable_module"'
                      ],  # target_conditions
                    },  # xcode_settings
                  },  # configuration "Release"
                },  # configurations
              }, {  # mac_real_dsym != 1
                # To get a fast fake .dSYM bundle, use a post-build step to
                # produce the .dSYM and strip the executable.  strip_from_xcode
                # only operates in the Release configuration.
                'postbuilds': [
                  {
                    'variables': {
                      # Define strip_from_xcode in a variable ending in _path
                      # so that gyp understands it's a path and performs proper
                      # relativization during dict merging.
                      'strip_from_xcode_path': 'mac/strip_from_xcode',
                    },
                    'postbuild_name': 'Strip If Needed',
                    'action': ['<(strip_from_xcode_path)'],
                  },
                ],  # postbuilds
              }],  # mac_real_dsym
            ],  # target_conditions
          }],  # (_type=="executable" or _type=="shared_library" or
               #  _type=="loadable_module") and mac_strip!=0
        ],  # target_conditions
      },  # target_defaults
    }],  # OS=="mac"
    ['OS=="ios"', {
      'target_defaults': {
        'xcode_settings' : {
          'GCC_VERSION': 'com.apple.compilers.llvm.clang.1_0',

          # This next block is mostly common with the 'mac' section above,
          # but keying off (or setting) 'clang' isn't valid for iOS as it
          # also seems to mean using the custom build of clang.

          # Don't use -Wc++0x-extensions, which Xcode 4 enables by default
          # when buliding with clang. This warning is triggered when the
          # override keyword is used via the OVERRIDE macro from
          # base/compiler_specific.h.
          'CLANG_WARN_CXX0X_EXTENSIONS': 'NO',
          'WARNING_CFLAGS': [
            '-Wheader-hygiene',
            # Don't die on dtoa code that uses a char as an array index.
            # This is required solely for base/third_party/dmg_fp/dtoa.cc.
            '-Wno-char-subscripts',
            # Clang spots more unused functions.
            '-Wno-unused-function',
            # See comments on this flag higher up in this file.
            '-Wno-unnamed-type-template-args',
            # This (rightyfully) complains about 'override', which we use
            # heavily.
            '-Wno-c++11-extensions',
          ],
        },
        'target_conditions': [
          ['_type=="executable"', {
            'configurations': {
              'Release_Base': {
                'xcode_settings': {
                  'DEPLOYMENT_POSTPROCESSING': 'YES',
                  'STRIP_INSTALLED_PRODUCT': 'YES',
                },
              },
            },
            'xcode_settings': {
              'conditions': [
                ['chromium_ios_signing', {
                  # iOS SDK wants everything for device signed.
                  'CODE_SIGN_IDENTITY[sdk=iphoneos*]': 'iPhone Developer',
                }, {
                  'CODE_SIGNING_REQUIRED': 'NO',
                  'CODE_SIGN_IDENTITY[sdk=iphoneos*]': '',
                }],
              ],
            },
          }],
        ],  # target_conditions
      },  # target_defaults
    }],  # OS=="ios"
    ['OS=="win"', {
      'target_defaults': {
        'defines': [
          '_WIN32_WINNT=0x0602',
          'WINVER=0x0602',
          'WIN32',
          '_WINDOWS',
          'NOMINMAX',
          'PSAPI_VERSION=1',
          '_CRT_RAND_S',
          'CERT_CHAIN_PARA_HAS_EXTRA_FIELDS',
          'WIN32_LEAN_AND_MEAN',
          '_ATL_NO_OPENGL',
        ],
        'conditions': [
          ['buildtype=="Official"', {
              # In official builds, targets can self-select an optimization
              # level by defining a variable named 'optimize', and setting it
              # to one of
              # - "size", optimizes for minimal code size - the default.
              # - "speed", optimizes for speed over code size.
              # - "max", whole program optimization and link-time code
              #   generation. This is very expensive and should be used
              #   sparingly.
              'variables': {
                'optimize%': 'size',
              },
              'target_conditions': [
                ['optimize=="size"', {
                    'msvs_settings': {
                      'VCCLCompilerTool': {
                        # 1, optimizeMinSpace, Minimize Size (/O1)
                        'Optimization': '1',
                        # 2, favorSize - Favor small code (/Os)
                        'FavorSizeOrSpeed': '2',
                      },
                    },
                  },
                ],
                ['optimize=="speed"', {
                    'msvs_settings': {
                      'VCCLCompilerTool': {
                        # 2, optimizeMaxSpeed, Maximize Speed (/O2)
                        'Optimization': '2',
                        # 1, favorSpeed - Favor fast code (/Ot)
                        'FavorSizeOrSpeed': '1',
                      },
                    },
                  },
                ],
                ['optimize=="max"', {
                    'msvs_settings': {
                      'VCCLCompilerTool': {
                        # 2, optimizeMaxSpeed, Maximize Speed (/O2)
                        'Optimization': '2',
                        # 1, favorSpeed - Favor fast code (/Ot)
                        'FavorSizeOrSpeed': '1',
                        # This implies link time code generation.
                        'WholeProgramOptimization': 'true',
                      },
                    },
                  },
                ],
              ],
            },
          ],
          ['component=="static_library"', {
            'defines': [
              '_HAS_EXCEPTIONS=0',
            ],
          }],
          ['MSVS_VERSION=="2008"', {
            'defines': [
              '_HAS_TR1=0',
            ],
          }],
          ['secure_atl', {
            'defines': [
              '_SECURE_ATL',
            ],
          }],
        ],
        'msvs_system_include_dirs': [
          '<(windows_sdk_path)/Include/shared',
          '<(windows_sdk_path)/Include/um',
          '<(windows_sdk_path)/Include/winrt',
          '<(directx_sdk_path)/Include',
          '$(VSInstallDir)/VC/atlmfc/include',
        ],
        'msvs_cygwin_dirs': ['<(DEPTH)/third_party/cygwin'],
        'msvs_disabled_warnings': [4351, 4396, 4503, 4819,
          # TODO(maruel): These warnings are level 4. They will be slowly
          # removed as code is fixed.
          4100, 4121, 4125, 4127, 4130, 4131, 4189, 4201, 4238, 4244, 4245,
          4310, 4355, 4428, 4481, 4505, 4510, 4512, 4530, 4610, 4611, 4701,
          4702, 4706,
        ],
        'msvs_settings': {
          'VCCLCompilerTool': {
            'MinimalRebuild': 'false',
            'BufferSecurityCheck': 'true',
            'EnableFunctionLevelLinking': 'true',
            'RuntimeTypeInfo': 'false',
            'WarningLevel': '4',
            'WarnAsError': 'true',
            'DebugInformationFormat': '3',
            'conditions': [
              ['msvs_multi_core_compile', {
                'AdditionalOptions': ['/MP'],
              }],
              ['MSVS_VERSION=="2005e"', {
                'AdditionalOptions': ['/w44068'], # Unknown pragma to 4 (ATL)
              }],
              ['component=="shared_library"', {
                'ExceptionHandling': '1',  # /EHsc
              }, {
                'ExceptionHandling': '0',
              }],
            ],
          },
          'VCLibrarianTool': {
            'AdditionalOptions': ['/ignore:4221'],
            'AdditionalLibraryDirectories': [
              '<(directx_sdk_path)/Lib/x86',
              '<(windows_sdk_path)/Lib/win8/um/x86',
            ],
          },
          'VCLinkerTool': {
            'AdditionalDependencies': [
              'wininet.lib',
              'dnsapi.lib',
              'version.lib',
              'msimg32.lib',
              'ws2_32.lib',
              'usp10.lib',
              'psapi.lib',
              'dbghelp.lib',
              'winmm.lib',
              'shlwapi.lib',
            ],

            'conditions': [
              ['msvs_express', {
                # Explicitly required when using the ATL with express
                'AdditionalDependencies': [
                  'atlthunk.lib',
                ],

                # ATL 8.0 included in WDK 7.1 makes the linker to generate
                # almost eight hundred LNK4254 and LNK4078 warnings:
                #   - warning LNK4254: section 'ATL' (50000040) merged into
                #     '.rdata' (40000040) with different attributes
                #   - warning LNK4078: multiple 'ATL' sections found with
                #     different attributes
                'AdditionalOptions': ['/ignore:4254', '/ignore:4078'],
              }],
              ['MSVS_VERSION=="2005e"', {
                # Non-express versions link automatically to these
                'AdditionalDependencies': [
                  'advapi32.lib',
                  'comdlg32.lib',
                  'ole32.lib',
                  'shell32.lib',
                  'user32.lib',
                  'winspool.lib',
                ],
              }],
            ],
            'AdditionalLibraryDirectories': [
              '<(directx_sdk_path)/Lib/x86',
              '<(windows_sdk_path)/Lib/win8/um/x86',
            ],
            'GenerateDebugInformation': 'true',
            'MapFileName': '$(OutDir)\\$(TargetName).map',
            'ImportLibrary': '$(OutDir)\\lib\\$(TargetName).lib',
            'FixedBaseAddress': '1',
            # SubSystem values:
            #   0 == not set
            #   1 == /SUBSYSTEM:CONSOLE
            #   2 == /SUBSYSTEM:WINDOWS
            # Most of the executables we'll ever create are tests
            # and utilities with console output.
            'SubSystem': '1',
          },
          'VCMIDLTool': {
            'GenerateStublessProxies': 'true',
            'TypeLibraryName': '$(InputName).tlb',
            'OutputDirectory': '$(IntDir)',
            'HeaderFileName': '$(InputName).h',
            'DLLDataFileName': '$(InputName).dlldata.c',
            'InterfaceIdentifierFileName': '$(InputName)_i.c',
            'ProxyFileName': '$(InputName)_p.c',
          },
          'VCResourceCompilerTool': {
            'Culture' : '1033',
            'AdditionalIncludeDirectories': [
              '<(DEPTH)',
              '<(SHARED_INTERMEDIATE_DIR)',
            ],
          },
        },
      },
    }],
    ['disable_nacl==1', {
      'target_defaults': {
        'defines': [
          'DISABLE_NACL',
        ],
      },
    }],
    ['OS=="win" and msvs_use_common_linker_extras', {
      'target_defaults': {
        'msvs_settings': {
          'VCLinkerTool': {
            'DelayLoadDLLs': [
              'dbghelp.dll',
              'dwmapi.dll',
              'shell32.dll',
              'uxtheme.dll',
            ],
          },
        },
        'configurations': {
          'x86_Base': {
            'msvs_settings': {
              'VCLinkerTool': {
                'AdditionalOptions': [
                  '/safeseh',
                  '/dynamicbase',
                  '/ignore:4199',
                  '/ignore:4221',
                  '/nxcompat',
                ],
              },
            },
          },
          'x64_Base': {
            'msvs_settings': {
              'VCLinkerTool': {
                'AdditionalOptions': [
                  # safeseh is not compatible with x64
                  '/dynamicbase',
                  '/ignore:4199',
                  '/ignore:4221',
                  '/nxcompat',
                ],
              },
            },
          },
        },
      },
    }],
    ['enable_new_npdevice_api==1', {
      'target_defaults': {
        'defines': [
          'ENABLE_NEW_NPDEVICE_API',
        ],
      },
    }],
    ['clang==1 and OS!="android"', {
      'make_global_settings': [
        ['CC', '<(make_clang_dir)/bin/clang'],
        ['CXX', '<(make_clang_dir)/bin/clang++'],
        ['LINK', '$(CXX)'],
        ['CC.host', '$(CC)'],
        ['CXX.host', '$(CXX)'],
        ['LINK.host', '$(LINK)'],
      ],
    }],
    ['OS=="android" and "<(GENERATOR)"!="ninja"', {
      # Hardcode the compiler names in the Makefile so that
      # it won't depend on the environment at make time.
      'make_global_settings': [
        ['CC', '<!(/bin/echo -n ${ANDROID_GOMA_WRAPPER} ${ANDROID_TOOLCHAIN}/*-gcc)'],
        ['CXX', '<!(/bin/echo -n ${ANDROID_GOMA_WRAPPER} ${ANDROID_TOOLCHAIN}/*-g++)'],
        ['LINK', '<!(/bin/echo -n ${ANDROID_GOMA_WRAPPER} ${ANDROID_TOOLCHAIN}/*-gcc)'],
        ['CC.host', '<!(which gcc)'],
        ['CXX.host', '<!(which g++)'],
        ['LINK.host', '<!(which g++)'],
      ],
    }],
  ],
  'xcode_settings': {
    # DON'T ADD ANYTHING NEW TO THIS BLOCK UNLESS YOU REALLY REALLY NEED IT!
    # This block adds *project-wide* configuration settings to each project
    # file.  It's almost always wrong to put things here.  Specify your
    # custom xcode_settings in target_defaults to add them to targets instead.

    'conditions': [
      ['OS=="mac"', {
        # In an Xcode Project Info window, the "Base SDK for All Configurations"
        # setting sets the SDK on a project-wide basis.  In order to get the
        # configured SDK to show properly in the Xcode UI, SDKROOT must be set
        # here at the project level.
        'SDKROOT': 'macosx<(mac_sdk)',  # -isysroot
      }],
      ['OS=="ios"', {
        # Just build armv7 since iOS 4.3+ only supports armv7.
        'ARCHS': '$(ARCHS_UNIVERSAL_IPHONE_OS)',
        'IPHONEOS_DEPLOYMENT_TARGET': '<(ios_deployment_target)',
        'SDKROOT': 'iphoneos<(ios_sdk)',  # -isysroot
        # Target both iPhone and iPad.
        'TARGETED_DEVICE_FAMILY': '1,2',
      }],
    ],

    # The Xcode generator will look for an xcode_settings section at the root
    # of each dict and use it to apply settings on a file-wide basis.  Most
    # settings should not be here, they should be in target-specific
    # xcode_settings sections, or better yet, should use non-Xcode-specific
    # settings in target dicts.  SYMROOT is a special case, because many other
    # Xcode variables depend on it, including variables such as
    # PROJECT_DERIVED_FILE_DIR.  When a source group corresponding to something
    # like PROJECT_DERIVED_FILE_DIR is added to a project, in order for the
    # files to appear (when present) in the UI as actual files and not red
    # red "missing file" proxies, the correct path to PROJECT_DERIVED_FILE_DIR,
    # and therefore SYMROOT, needs to be set at the project level.
    'SYMROOT': '<(DEPTH)/xcodebuild',
  },
}<|MERGE_RESOLUTION|>--- conflicted
+++ resolved
@@ -398,11 +398,7 @@
         }],
 
         # Flags to use X11 on non-Mac POSIX platforms
-<<<<<<< HEAD
-        ['OS=="win" or OS=="mac" or OS=="android" or OS=="lb_shell"', {
-=======
-        ['OS=="win" or OS=="mac" or OS=="ios" or OS=="android"', {
->>>>>>> 5597304c
+        ['OS=="win" or OS=="mac" or OS=="ios" or OS=="android" or OS=="lb_shell"', {
           'use_glib%': 0,
           'use_x11%': 0,
         }, {
@@ -502,7 +498,6 @@
           'linux_use_gold_flags%': 0,
         }],
 
-<<<<<<< HEAD
         # Override some defaults for lb_shell
         ['OS=="lb_shell"', {
           'remoting': 0,
@@ -514,7 +509,8 @@
           'use_libjpeg_turbo': 0,
           'enable_web_intents': 0,
           'linux_use_gold_flags': 0,
-=======
+        }],
+
         ['OS=="android"', {
           'enable_captive_portal_detection%': 0,
         }, {
@@ -528,7 +524,6 @@
         # compositor.
         ['OS!="mac" and OS!="android"', {
           'use_canvas_skia%': 1,
->>>>>>> 5597304c
         }],
       ],
     },
@@ -855,19 +850,12 @@
       }, {
         'windows_sdk_path%': 'C:/Program Files (x86)/Windows Kits/8.0',
       }],
-<<<<<<< HEAD
-      ['os_posix==1 and OS!="mac" and OS!="android" and OS != "lb_shell"', {
-        # This will set gcc_version to XY if you are running gcc X.Y.*.
-        # This is used to tweak build flags for gcc 4.4.
-        'gcc_version%': '<!(python <(DEPTH)/build/compiler_version.py)',
-=======
       ['OS=="win" and "<!(python <(DEPTH)/build/dir_exists.py <(directx_sdk_default_path))"=="True"', {
         'directx_sdk_path%': '<(directx_sdk_default_path)',
       }, {
         'directx_sdk_path%': '$(DXSDK_DIR)',
       }],
-      ['os_posix==1 and OS!="mac" and OS!="ios"', {
->>>>>>> 5597304c
+      ['os_posix==1 and OS!="mac" and OS!="ios" and OS != "lb_shell"', {
         # Figure out the python architecture to decide if we build pyauto.
         'python_arch%': '<!(<(DEPTH)/build/linux/python_arch.sh <(sysroot)/usr/<(system_libdir)/libpython<(python_ver).so.1.0)',
         'conditions': [
@@ -1089,19 +1077,17 @@
         'use_cups%': 0,
       }],
 
-<<<<<<< HEAD
       ['OS=="lb_shell"', {
         'disable_nacl': 1,
         'use_openssl': 1,
         'use_cups': 0,
         'input_speech': 0,
-=======
+      }],
       # Native Client glibc toolchain is enabled by default except on arm.
       ['target_arch=="arm"', {
         'disable_glibc%': 1,
       }, {
         'disable_glibc%': 0,
->>>>>>> 5597304c
       }],
 
       # Set the relative path from this file to the GYP file of the JPEG
@@ -1346,13 +1332,8 @@
       ],
     },
     'conditions': [
-<<<<<<< HEAD
-      ['OS!="lb_shell"', {
-        'default_configuration': 'Debug', # LBPS3 provides its own configurations
-=======
       ['OS=="win" and "<(msbuild_toolset)"!=""', {
         'msbuild_toolset': '<(msbuild_toolset)',
->>>>>>> 5597304c
       }],
       ['branding=="Chrome"', {
         'defines': ['GOOGLE_CHROME_BUILD'],
@@ -1625,11 +1606,7 @@
       }],
       ['chromium_code==0', {
         'conditions': [
-<<<<<<< HEAD
-          [ 'os_posix==1 and OS!="mac" and OS!="lb_shell"', {
-=======
-          [ 'os_posix==1 and OS!="mac" and OS!="ios"', {
->>>>>>> 5597304c
+          [ 'os_posix==1 and OS!="mac" and OS!="ios" and OS!="lb_shell"', {
             # We don't want to get warnings from third-party code,
             # so remove any existing warning-enabling flags like -Wall.
             'cflags!': [
@@ -1962,8 +1939,6 @@
           }],
         ],
       },
-<<<<<<< HEAD
-=======
       #
       # Concrete configurations
       #
@@ -1973,7 +1948,6 @@
       'Release': {
         'inherit_from': ['Common_Base', 'x86_Base', 'Release_Base'],
       },
->>>>>>> 5597304c
       'conditions': [
         [ 'OS!="lb_shell"', {
           #
@@ -2004,11 +1978,7 @@
     },
   },
   'conditions': [
-<<<<<<< HEAD
-    ['os_posix==1 and OS!="mac" and OS !="lb_shell"', {
-=======
-    ['os_posix==1 and OS!="mac" and OS!="ios"', {
->>>>>>> 5597304c
+    ['os_posix==1 and OS!="mac" and OS!="ios" and OS !="lb_shell"', {
       'target_defaults': {
         # Enable -Werror by default, but put it in a variable so it can
         # be disabled in ~/.gyp/include.gypi on the valgrind builders.
