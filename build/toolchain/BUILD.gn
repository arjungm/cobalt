# Copyright 2016 The Chromium Authors
# Use of this source code is governed by a BSD-style license that can be
# found in the LICENSE file.

import("//build/toolchain/concurrent_links.gni")
import("//build/toolchain/rbe.gni")

declare_args() {
  # Pool for non remote tasks.
  action_pool_depth = -1
}

if (current_toolchain == default_toolchain) {
<<<<<<< HEAD
  if (action_pool_depth == -1 || (use_goma || use_remoteexec)) {
=======
  if (action_pool_depth == -1 || use_remoteexec) {
>>>>>>> 626889fb
    action_pool_depth = exec_script("get_cpu_count.py", [], "value")
  }

  pool("link_pool") {
    depth = concurrent_links
  }

  pool("action_pool") {
    depth = action_pool_depth
  }
}<|MERGE_RESOLUTION|>--- conflicted
+++ resolved
@@ -11,11 +11,7 @@
 }
 
 if (current_toolchain == default_toolchain) {
-<<<<<<< HEAD
-  if (action_pool_depth == -1 || (use_goma || use_remoteexec)) {
-=======
   if (action_pool_depth == -1 || use_remoteexec) {
->>>>>>> 626889fb
     action_pool_depth = exec_script("get_cpu_count.py", [], "value")
   }
 
