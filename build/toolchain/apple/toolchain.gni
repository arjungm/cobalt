--- conflicted
+++ resolved
@@ -780,16 +780,6 @@
           _env_vars += " DEVELOPER_DIR=${toolchain_args.sdk_developer_dir}"
         }
 
-<<<<<<< HEAD
-        command =
-            "$_env_vars $python_path $_tool " +
-            "-O '${toolchain_args.current_os}' " +
-            "-p '${invoker.target_platform}' " +
-            "-e '${invoker.target_environment}' " +
-            "-t '${invoker.deployment_target}' " +
-            "-T '{{bundle_product_type}}' " +
-            "-P '{{bundle_partial_info_plist}}' " + "-o {{output}} {{inputs}}"
-=======
         command = "$_env_vars $python_path $_tool " +
                   "-O '${toolchain_args.current_os}' " +
                   "-p '${invoker.target_platform}' " +
@@ -798,7 +788,6 @@
                   "-T '{{bundle_product_type}}' " +
                   "-P '{{bundle_partial_info_plist}}' " +
                   " {{xcasset_compiler_flags}} " + "-o {{output}} {{inputs}}"
->>>>>>> 626889fb
 
         description = "COMPILE_XCASSETS {{output}}"
         pool = "//build/toolchain/apple:bundle_pool($default_toolchain)"
