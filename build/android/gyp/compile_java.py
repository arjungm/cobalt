#!/usr/bin/env python3
#
# Copyright 2013 The Chromium Authors
# Use of this source code is governed by a BSD-style license that can be
# found in the LICENSE file.

import collections
import functools
import itertools
import logging
import argparse
import os
import pathlib
import re
import shlex
import shutil
import sys
import time
import zipfile

import javac_output_processor
from util import build_utils
from util import md5_check
from util import jar_info_utils
from util import server_utils
import action_helpers  # build_utils adds //build to sys.path.
import zip_helpers

_JAVAC_EXTRACTOR = os.path.join(build_utils.DIR_SOURCE_ROOT, 'third_party',
                                'android_prebuilts', 'build_tools', 'common',
                                'framework', 'javac_extractor.jar')


def ProcessJavacOutput(output, target_name):
  # These warnings cannot be suppressed even for third party code. Deprecation
  # warnings especially do not help since we must support older android version.
  deprecated_re = re.compile(r'Note: .* uses? or overrides? a deprecated API')
  unchecked_re = re.compile(
      r'(Note: .* uses? unchecked or unsafe operations.)$')
  recompile_re = re.compile(r'(Note: Recompile with -Xlint:.* for details.)$')

  def ApplyFilters(line):
    return not (deprecated_re.match(line) or unchecked_re.match(line)
                or recompile_re.match(line))

  output = build_utils.FilterReflectiveAccessJavaWarnings(output)

  # Warning currently cannot be silenced via javac flag.
  if 'Unsafe is internal proprietary API' in output:
    # Example:
    # HiddenApiBypass.java:69: warning: Unsafe is internal proprietary API and
    # may be removed in a future release
    # import sun.misc.Unsafe;
    #                 ^
    output = re.sub(r'.*?Unsafe is internal proprietary API[\s\S]*?\^\n', '',
                    output)
    output = re.sub(r'\d+ warnings\n', '', output)

  lines = (l for l in output.split('\n') if ApplyFilters(l))

  output_processor = javac_output_processor.JavacOutputProcessor(target_name)
  lines = output_processor.Process(lines)

  return '\n'.join(lines)


def CreateJarFile(jar_path,
                  classes_dir,
                  services_map=None,
                  additional_jar_files=None,
                  extra_classes_jar=None,
                  filter_func=None):
  """Zips files from compilation into a single jar."""
  logging.info('Start creating jar file: %s', jar_path)
  with action_helpers.atomic_output(jar_path) as f:
    with zipfile.ZipFile(f.name, 'w') as z:
      path_transform = None
      if filter_func:
        path_transform = lambda p: p if filter_func(p) else None
      zip_helpers.zip_directory(z, classes_dir, path_transform=path_transform)
      if services_map:
        for service_class, impl_classes in sorted(services_map.items()):
          zip_path = 'META-INF/services/' + service_class
          data = ''.join(f'{x}\n' for x in sorted(impl_classes))
          zip_helpers.add_to_zip_hermetic(z, zip_path, data=data)

      # Used to merge in kotlinc results.
      if extra_classes_jar:

        def path_transform2(zip_path):
          if path_transform and not path_transform(zip_path):
            return None
          if zip_path.endswith('.class'):
            return zip_path
          return None

        zip_helpers.merge_zips(z, [extra_classes_jar],
                               path_transform=path_transform2)

      if additional_jar_files:
        for src_path, zip_path in additional_jar_files:
          zip_helpers.add_to_zip_hermetic(z, zip_path, src_path=src_path)

  logging.info('Completed jar file: %s', jar_path)


# Java lines end in semicolon, whereas Kotlin lines do not.
_PACKAGE_RE = re.compile(r'^package\s+(.*?)(;|\s*$)', flags=re.MULTILINE)

_SERVICE_IMPL_RE = re.compile(
    r'^([\t ]*)@ServiceImpl\(\s*(.+?)\.class\)(.*?)\sclass\s+(\w+)',
    flags=re.MULTILINE | re.DOTALL)

# Finds all top-level classes (by looking for those that are not indented).
_TOP_LEVEL_CLASSES_RE = re.compile(
    # Start of line, or after /* package */
    r'^(?:/\*.*\*/\s*)?'
    # Annotations
    r'(?:@\w+(?:\(.*\))\s+)*'
    r'(?:(?:public|protected|private)\s+)?'
    r'(?:(?:static|abstract|final|sealed)\s+)*'
    r'(?:class|@?interface|enum|record)\s+'
    r'(\w+?)\b[^"]*?$',
    flags=re.MULTILINE)


def ParseJavaSource(data, services_map, path=None):
  """This should support both Java and Kotlin files."""
  package_name = ''
  if m := _PACKAGE_RE.search(data):
    package_name = m.group(1)

  class_names = _TOP_LEVEL_CLASSES_RE.findall(data)

  # Very rare, so worth an upfront check.
  if '@ServiceImpl' in data:
    for indent, service_class, modifiers, impl_class in (
        _SERVICE_IMPL_RE.findall(data)):
      if 'public' not in modifiers:
        raise Exception(f'@ServiceImpl can be used only on public classes '
                        f'(when parsing {path})')
      # Assume indent means nested class that is one level deep.
      if indent:
        impl_class = f'{class_names[0]}${impl_class}'
      else:
        assert class_names[0] == impl_class

      # Parse imports to resolve the class.
      dot_idx = service_class.find('.')
      # Handle @ServiceImpl(OuterClass.InnerClass.class)
      outer_class = service_class if dot_idx == -1 else service_class[:dot_idx]

      if m := re.search(r'^import\s+([\w\.]*\.' + outer_class + r')[;\s]',
                        data,
                        flags=re.MULTILINE):
        service_class = m.group(1) + service_class[len(outer_class):]
      else:
        service_class = f'{package_name}.{service_class}'

      # Convert OuterClass.InnerClass -> OuterClass$InnerClass.
      for m in list(re.finditer(r'\.[A-Z]', service_class))[1:]:
        idx = m.start()
        service_class = service_class[:idx] + '$' + service_class[idx + 1:]

      services_map[service_class].append(f'{package_name}.{impl_class}')

  return package_name, class_names


def _CreateGlobFilter(exclude_globs, include_globs):

  def func(zip_path):
    if include_globs and not build_utils.MatchesGlob(zip_path, include_globs):
      return False
    return not build_utils.MatchesGlob(zip_path, exclude_globs)

  return func


class _MetadataParser:

  def __init__(self, chromium_code, filter_func):
    self._chromium_code = chromium_code
    self._filter_func = filter_func
    # Map of .java path -> .srcjar/nested/path.java.
    self._srcjar_files = {}
    # Map of @ServiceImpl class -> impl class
    self.services_map = collections.defaultdict(list)

  def AddSrcJarSources(self, srcjar_path, extracted_paths, parent_dir):
    for path in extracted_paths:
      # We want the path inside the srcjar so the viewer can have a tree
      # structure.
      self._srcjar_files[path] = '{}/{}'.format(
          srcjar_path, os.path.relpath(path, parent_dir))

  def _CheckPathMatchesClassName(self, source_file, package_name, class_name):
    if source_file.endswith('.java'):
      parts = package_name.split('.') + [class_name + '.java']
    else:
      parts = package_name.split('.') + [class_name + '.kt']
    expected_suffix = os.path.sep.join(parts)
    if not source_file.endswith(expected_suffix):
      raise Exception(('Source package+class name do not match its path.\n'
                       'Actual path: %s\nExpected path: %s') %
                      (source_file, expected_suffix))

  def _ProcessInfo(self, java_file, package_name, class_names, source):
    for class_name in class_names:
      yield '{}.{}'.format(package_name, class_name)
      # Skip aidl srcjars since they don't indent code correctly.
      if '_aidl.srcjar' in source:
        continue
      assert not self._chromium_code or len(class_names) == 1, (
          'Chromium java files must only have one class: {} found: {}'.format(
              source, class_names))
      if self._chromium_code:
        # This check is not necessary but nice to check this somewhere.
        self._CheckPathMatchesClassName(java_file, package_name, class_names[0])

  def _ShouldIncludeInJarInfo(self, fully_qualified_name):
    name_as_class_glob = fully_qualified_name.replace('.', '/') + '.class'
    return self._filter_func(name_as_class_glob)

  def ParseAndWriteInfoFile(self, output_path, java_files, kt_files=None):
    """Writes a .jar.info file.

    Maps fully qualified names for classes to either the java file that they
    are defined in or the path of the srcjar that they came from.
    """
    logging.info('Collecting info file entries')
    entries = {}
    for path in itertools.chain(java_files, kt_files or []):
      data = pathlib.Path(path).read_text()
      package_name, class_names = ParseJavaSource(data,
                                                  self.services_map,
                                                  path=path)
      source = self._srcjar_files.get(path, path)
      for fully_qualified_name in self._ProcessInfo(path, package_name,
                                                    class_names, source):
        if self._ShouldIncludeInJarInfo(fully_qualified_name):
          entries[fully_qualified_name] = path

    logging.info('Writing info file: %s', output_path)
    with action_helpers.atomic_output(output_path, mode='wb') as f:
      jar_info_utils.WriteJarInfoFile(f, entries, self._srcjar_files)
    logging.info('Completed info file: %s', output_path)


def _OnStaleMd5(changes,
                options,
                javac_cmd,
                javac_args,
                java_files,
                kt_files,
                use_errorprone=False):
  logging.info('Starting _OnStaleMd5')

  if options.enable_kythe_annotations:
    # Kythe requires those env variables to be set and compile_java.py does the
    # same
    if not os.environ.get('KYTHE_ROOT_DIRECTORY') or \
        not os.environ.get('KYTHE_OUTPUT_DIRECTORY'):
      raise Exception('--enable-kythe-annotations requires '
                      'KYTHE_ROOT_DIRECTORY and KYTHE_OUTPUT_DIRECTORY '
                      'environment variables to be set.')
    javac_extractor_cmd = build_utils.JavaCmd() + [
        '--add-exports=jdk.compiler/com.sun.tools.javac.api=ALL-UNNAMED',
        '--add-exports=jdk.compiler/com.sun.tools.javac.code=ALL-UNNAMED',
        '--add-exports=jdk.compiler/com.sun.tools.javac.file=ALL-UNNAMED',
        '--add-exports=jdk.compiler/com.sun.tools.javac.util=ALL-UNNAMED',
        '--add-exports=jdk.compiler/com.sun.tools.javac.main=ALL-UNNAMED',
        '--add-exports=jdk.compiler/com.sun.tools.javac.tree=ALL-UNNAMED',
        '--add-exports=jdk.internal.opt/jdk.internal.opt=ALL-UNNAMED',
        '-jar',
        _JAVAC_EXTRACTOR,
    ]
    try:
      # _RunCompiler()'s partial javac implementation does not support
      # generating outputs in $KYTHE_OUTPUT_DIRECTORY.
      _RunCompiler(changes,
                   options,
                   javac_extractor_cmd + javac_args,
                   java_files,
                   options.jar_path + '.javac_extractor',
                   enable_partial_javac=False)
    except build_utils.CalledProcessError as e:
      # Having no index for particular target is better than failing entire
      # codesearch. Log and error and move on.
      logging.error('Could not generate kzip: %s', e)

  intermediates_out_dir = None
  jar_info_path = None
  if not use_errorprone:
    # Delete any stale files in the generated directory. The purpose of
    # options.generated_dir is for codesearch and Android Studio.
    shutil.rmtree(options.generated_dir, True)
    intermediates_out_dir = options.generated_dir

    # Write .info file only for the main javac invocation (no need to do it
    # when running Error Prone.
    jar_info_path = options.jar_path + '.info'

  # Compiles with Error Prone take twice as long to run as pure javac. Thus GN
  # rules run both in parallel, with Error Prone only used for checks.
  try:
    _RunCompiler(changes,
                 options,
                 javac_cmd + javac_args,
                 java_files,
                 options.jar_path,
                 use_errorprone=use_errorprone,
                 kt_files=kt_files,
                 jar_info_path=jar_info_path,
                 intermediates_out_dir=intermediates_out_dir,
                 enable_partial_javac=True)
  except build_utils.CalledProcessError as e:
    # Do not output stacktrace as it takes up space on gerrit UI, forcing
    # you to click though to find the actual compilation error. It's never
    # interesting to see the Python stacktrace for a Java compilation error.
    sys.stderr.write(e.output)
    sys.exit(1)

  logging.info('Completed all steps in _OnStaleMd5')


def _RunCompiler(changes,
                 options,
                 javac_cmd,
                 java_files,
                 jar_path,
                 use_errorprone=False,
                 kt_files=None,
                 jar_info_path=None,
                 intermediates_out_dir=None,
                 enable_partial_javac=False):
  """Runs java compiler.

  Args:
    changes: md5_check.Changes object.
    options: Object with command line flags.
    javac_cmd: Command to execute.
    java_files: List of java files passed from command line.
    jar_path: Path of output jar file.
    kt_files: List of Kotlin files passed from command line if any.
    jar_info_path: Path of the .info file to generate.
        If None, .info file will not be generated.
    intermediates_out_dir: Directory for saving intermediate outputs.
        If None a temporary directory is used.
    enable_partial_javac: Enables compiling only Java files which have changed
        in the special case that no method signatures have changed. This is
        useful for large GN targets.
        Not supported if compiling generates outputs other than |jar_path| and
        |jar_info_path|.
  """
  logging.info('Starting _RunCompiler')

  java_files = java_files.copy()
  java_srcjars = options.java_srcjars
  parse_java_files = jar_info_path is not None

  # Use jar_path's directory to ensure paths are relative (needed for rbe).
  temp_dir = jar_path + '.staging'
  build_utils.DeleteDirectory(temp_dir)
  os.makedirs(temp_dir)
  filter_func = _CreateGlobFilter(options.jar_exclude_globs,
                                  options.jar_include_globs)
  metadata_parser = _MetadataParser(options.chromium_code, filter_func)
  try:
    classes_dir = os.path.join(temp_dir, 'classes')

    if java_files:
      os.makedirs(classes_dir)

      if enable_partial_javac and changes:
        all_changed_paths_are_java = all(
            p.endswith(".java") for p in changes.IterChangedPaths())
        if (all_changed_paths_are_java and not changes.HasStringChanges()
            and os.path.exists(jar_path)
            and (jar_info_path is None or os.path.exists(jar_info_path))):
          # Log message is used by tests to determine whether partial javac
          # optimization was used.
          logging.info('Using partial javac optimization for %s compile' %
                       (jar_path))

          # Header jar corresponding to |java_files| did not change.
          # As a build speed optimization (crbug.com/1170778), re-compile only
          # java files which have changed. Re-use old jar .info file.
          java_files = list(changes.IterChangedPaths())

          # Disable srcjar extraction, since we know the srcjar didn't show as
          # changed (only .java files).
          java_srcjars = None

          # @ServiceImpl has class retention, so will alter header jars when
          # modified (and hence not reach this block).
          # Likewise, nothing in .info files can change if header jar did not
          # change.
          parse_java_files = False

          # Extracts .class as well as META-INF/services.
          build_utils.ExtractAll(jar_path, classes_dir)

    if intermediates_out_dir is None:
      intermediates_out_dir = temp_dir

    input_srcjars_dir = os.path.join(intermediates_out_dir, 'input_srcjars')

    if java_srcjars:
      logging.info('Extracting srcjars to %s', input_srcjars_dir)
      build_utils.MakeDirectory(input_srcjars_dir)
      for srcjar in options.java_srcjars:
        extracted_files = build_utils.ExtractAll(
            srcjar, no_clobber=True, path=input_srcjars_dir, pattern='*.java')
        java_files.extend(extracted_files)
        if parse_java_files:
          metadata_parser.AddSrcJarSources(srcjar, extracted_files,
                                           input_srcjars_dir)
      logging.info('Done extracting srcjars')

    if java_files:
      # Don't include the output directory in the initial set of args since it
      # being in a temp dir makes it unstable (breaks md5 stamping).
      cmd = list(javac_cmd)
      cmd += ['-d', classes_dir]

      if options.classpath:
        cmd += ['-classpath', ':'.join(options.classpath)]

      # Pass source paths as response files to avoid extremely long command
      # lines that are tedius to debug.
      java_files_rsp_path = os.path.join(temp_dir, 'files_list.txt')
      with open(java_files_rsp_path, 'w') as f:
        f.write(' '.join(java_files))
      cmd += ['@' + java_files_rsp_path]

      process_javac_output_partial = functools.partial(
          ProcessJavacOutput, target_name=options.target_name)

      logging.debug('Build command %s', cmd)
      start = time.time()
      before_join_callback = None
      if parse_java_files:
        before_join_callback = lambda: metadata_parser.ParseAndWriteInfoFile(
            jar_info_path, java_files, kt_files)

      if options.print_javac_command_line:
        print(shlex.join(cmd))
        return

      build_utils.CheckOutput(cmd,
                              print_stdout=options.chromium_code,
                              stdout_filter=process_javac_output_partial,
                              stderr_filter=process_javac_output_partial,
                              fail_on_output=options.warnings_as_errors,
                              before_join_callback=before_join_callback)
      end = time.time() - start
      logging.info('Java compilation took %ss', end)
    elif parse_java_files:
      if options.print_javac_command_line:
        raise Exception('need java files for --print-javac-command-line.')
      metadata_parser.ParseAndWriteInfoFile(jar_info_path, java_files, kt_files)

    if use_errorprone:
      # There is no jar file when running errorprone and jar_path is actually
      # just the stamp file for that target.
      server_utils.MaybeTouch(jar_path)
    else:
      CreateJarFile(jar_path,
                    classes_dir,
                    metadata_parser.services_map,
                    options.additional_jar_files,
                    options.kotlin_jar_path,
                    filter_func=filter_func)
      if options.filtered_jar:
        CreateJarFile(options.filtered_jar,
                      classes_dir,
                      filter_func=lambda p: not filter_func(p))

    # Remove input srcjars that confuse Android Studio:
    # https://crbug.com/353326240
    for root, _, files in os.walk(intermediates_out_dir):
      for subpath in files:
        p = os.path.join(root, subpath)
        # JNI Zero placeholders
        if '_jni_java/' in p and not p.endswith('Jni.java'):
          os.unlink(p)

    logging.info('Completed all steps in _RunCompiler')
  finally:
    # preserve temp_dir for rsp fie when --print-javac-command-line
    if not options.print_javac_command_line:
      shutil.rmtree(temp_dir)


def _ParseOptions(argv):
  parser = argparse.ArgumentParser()
  action_helpers.add_depfile_arg(parser)

  parser.add_argument('--target-name', help='Fully qualified GN target name.')
  parser.add_argument('--java-srcjars',
                      action='append',
                      default=[],
                      help='List of srcjars to include in compilation.')
  parser.add_argument(
      '--generated-dir',
      help='Subdirectory within target_gen_dir to place extracted srcjars and '
      'annotation processor output for codesearch to find.')
  parser.add_argument('--classpath', action='append', help='Classpath to use.')
  parser.add_argument(
      '--processorpath',
      action='append',
      help='GN list of jars that comprise the classpath used for Annotation '
      'Processors.')
  parser.add_argument('--processor-arg',
                      dest='processor_args',
                      action='append',
                      help='key=value arguments for the annotation processors.')
  parser.add_argument(
      '--additional-jar-file',
      dest='additional_jar_files',
      action='append',
      help='Additional files to package into jar. By default, only Java .class '
      'files are packaged into the jar. Files should be specified in '
      'format <filename>:<path to be placed in jar>.')
  parser.add_argument(
      '--jar-exclude-globs',
      help='GN list of exclude globs to filter from the output .jar.')
  parser.add_argument(
      '--jar-include-globs',
      help='GN list of inlclude globs to filter from the output .jar.')
  parser.add_argument('--filtered-jar',
                      help='Output filtered .class files here')
  parser.add_argument(
      '--chromium-code',
      action='store_true',
      help='Whether code being compiled should be built with stricter '
      'warnings for chromium code.')
  parser.add_argument('--warnings-as-errors',
                      action='store_true',
                      help='Treat all warnings as errors.')
  parser.add_argument('--jar-path', required=True, help='Jar output path.')
  parser.add_argument('--javac-arg',
                      action='append',
                      default=[],
                      help='Additional arguments to pass to javac.')
  parser.add_argument('--print-javac-command-line',
                      action='store_true',
                      help='Just show javac command line (for ide_query).')
  parser.add_argument(
      '--enable-kythe-annotations',
      action='store_true',
      help='Enable generation of Kythe kzip, used for codesearch. Ensure '
      'proper environment variables are set before using this flag.')
  parser.add_argument(
      '--header-jar',
      help='This is the header jar for the current target that contains '
      'META-INF/services/* files to be included in the output jar.')
  parser.add_argument(
      '--kotlin-jar-path',
      help='Kotlin jar to be merged into the output jar. This contains the '
      ".class files from this target's .kt files.")
  parser.add_argument('sources', nargs='*')

  options = parser.parse_args(argv)

  options.classpath = action_helpers.parse_gn_list(options.classpath)
  options.processorpath = action_helpers.parse_gn_list(options.processorpath)
  options.java_srcjars = action_helpers.parse_gn_list(options.java_srcjars)
  options.jar_exclude_globs = action_helpers.parse_gn_list(
      options.jar_exclude_globs)
  options.jar_include_globs = action_helpers.parse_gn_list(
      options.jar_include_globs)

  additional_jar_files = []
  for arg in options.additional_jar_files or []:
    filepath, jar_filepath = arg.split(':')
    additional_jar_files.append((filepath, jar_filepath))
  options.additional_jar_files = additional_jar_files

  files = []
  for arg in options.sources:
    # Interpret a path prefixed with @ as a file containing a list of sources.
    if arg.startswith('@'):
      files.extend(build_utils.ReadSourcesList(arg[1:]))
    else:
      files.append(arg)

  # The target's .sources file contains both Java and Kotlin files. We use
  # compile_kt.py to compile the Kotlin files to .class and header jars. Javac
  # is run only on .java files.
  java_files = [f for f in files if f.endswith('.java')]
  # Kotlin files are needed to populate the info file and attribute size in
  # supersize back to the appropriate Kotlin file.
  kt_files = [f for f in files if f.endswith('.kt')]

  return options, java_files, kt_files


def main(argv,
         extra_javac_args=None,
         use_errorprone=False,
         write_depfile_only=False):
  build_utils.InitLogging('JAVAC_DEBUG')
  argv = build_utils.ExpandFileArgs(argv)
  options, java_files, kt_files = _ParseOptions(argv)

  javac_cmd = [build_utils.JAVAC_PATH]

  javac_args = [
      '-g',
      # Required for Error Prone's /* paramName= */ check.
      '-parameters',
      # Jacoco does not currently support a higher value.
      '--release',
      '17',
      # Chromium only allows UTF8 source files.  Being explicit avoids
      # javac pulling a default encoding from the user's environment.
      '-encoding',
      'UTF-8',
      # Prevent compiler from compiling .java files not listed as inputs.
      # See: http://blog.ltgt.net/most-build-tools-misuse-javac/
      '-sourcepath',
      ':',
      # protobuf-generated files fail this check (javadoc has @deprecated,
      # but method missing @Deprecated annotation).
      '-Xlint:-dep-ann',
<<<<<<< HEAD
      # https://crbug.com/1441023
      '-J-XX:+PerfDisableSharedMem',
=======
      # Do not warn about finalize() methods. Android still intends to support
      # them.
      '-Xlint:-removal',
      # https://crbug.com/1441023
      '-J-XX:+PerfDisableSharedMem',

      # Disable all annotation processors (we run them via Turbine).
      '-proc:none',
>>>>>>> 626889fb
  ]

  if extra_javac_args:
    javac_args.extend(extra_javac_args)

  if options.processorpath:
    javac_args.extend(['-processorpath', ':'.join(options.processorpath)])
  if options.processor_args:
    for arg in options.processor_args:
      javac_args.extend(['-A%s' % arg])

  javac_args.extend(options.javac_arg)

  do_it = lambda changes: _OnStaleMd5(changes,
                                      options,
                                      javac_cmd,
                                      javac_args,
                                      java_files,
                                      kt_files,
                                      use_errorprone=use_errorprone)

  if options.print_javac_command_line:
    if options.java_srcjars:
      raise Exception(
          '--print-javac-command-line does not work with --java-srcjars')
    do_it(None)
    return 0

  classpath_jars = options.classpath + options.processorpath

  # javac does not complain about missing classpath files. Missing files can
  # result in misleading compile errors though, so do an upfront check.
  missing_jars = [p for p in classpath_jars if not os.path.exists(p)]
  if missing_jars:
    sys.stderr.write('One or more classpath .jar files does not exist:\n')
    sys.stderr.write('\n'.join(missing_jars) + '\n')
    sys.exit(1)

  output_paths = [options.jar_path]
  if not use_errorprone:
    jar_info_path = options.jar_path + '.info'
    output_paths.append(jar_info_path)
  if options.filtered_jar:
    output_paths.append(options.filtered_jar)

  # Incremental build optimization doesn't work for ErrorProne. Skip md5 check.
  if write_depfile_only:
    action_helpers.write_depfile(options.depfile, output_paths[0],
                                 classpath_jars)
  elif use_errorprone:
    do_it(None)
    action_helpers.write_depfile(options.depfile, output_paths[0],
                                 classpath_jars)
  else:
    # Files that are already inputs in GN should go in input_paths.
    input_paths = ([build_utils.JAVAC_PATH] + classpath_jars +
                   options.java_srcjars + java_files + kt_files)
    if options.header_jar:
      input_paths.append(options.header_jar)
    input_paths += [x[0] for x in options.additional_jar_files]

    input_strings = (javac_cmd + javac_args + options.classpath + java_files +
                     kt_files + [
                         options.warnings_as_errors, options.jar_exclude_globs,
                         options.jar_include_globs
                     ])

    # Use md5_check for |pass_changes| feature.
    md5_check.CallAndWriteDepfileIfStale(do_it,
                                         options,
                                         depfile_deps=classpath_jars,
                                         input_paths=input_paths,
                                         input_strings=input_strings,
                                         output_paths=output_paths,
                                         pass_changes=True)
  return 0


if __name__ == '__main__':
  sys.exit(main(sys.argv[1:]))<|MERGE_RESOLUTION|>--- conflicted
+++ resolved
@@ -625,10 +625,6 @@
       # protobuf-generated files fail this check (javadoc has @deprecated,
       # but method missing @Deprecated annotation).
       '-Xlint:-dep-ann',
-<<<<<<< HEAD
-      # https://crbug.com/1441023
-      '-J-XX:+PerfDisableSharedMem',
-=======
       # Do not warn about finalize() methods. Android still intends to support
       # them.
       '-Xlint:-removal',
@@ -637,7 +633,6 @@
 
       # Disable all annotation processors (we run them via Turbine).
       '-proc:none',
->>>>>>> 626889fb
   ]
 
   if extra_javac_args:
