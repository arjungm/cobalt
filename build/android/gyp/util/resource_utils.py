--- conflicted
+++ resolved
@@ -45,13 +45,8 @@
 ALL_RESOURCE_TYPES = {
     'anim', 'animator', 'array', 'attr', 'bool', 'color', 'dimen', 'drawable',
     'font', 'fraction', 'id', 'integer', 'interpolator', 'layout', 'macro',
-<<<<<<< HEAD
-    'menu', 'mipmap', 'plurals', 'raw', 'string', 'style', 'styleable',
-    'transition', 'xml', 'overlayable'
-=======
     'menu', 'mipmap', 'overlayable', 'plurals', 'raw', 'string', 'style',
     'styleable', 'transition', 'xml', 'overlayable'
->>>>>>> 626889fb
 }
 
 AAPT_IGNORE_PATTERN = ':'.join([
