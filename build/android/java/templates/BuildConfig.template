--- conflicted
+++ resolved
@@ -90,12 +90,6 @@
 #endif
 
 #if defined(_DISABLE_DEBUG_LOGS)
-<<<<<<< HEAD
-    public static MAYBE_FINAL boolean ENABLE_DEBUG_LOGS MAYBE_FALSE;
-#else
-    public static MAYBE_FINAL boolean ENABLE_DEBUG_LOGS = true;
-#endif
-=======
     public static boolean ENABLE_DEBUG_LOGS;
 #else
     public static boolean ENABLE_DEBUG_LOGS = true;
@@ -124,5 +118,4 @@
 #endif
 
     public static final String LOGTAG_PREFIX = QUOTE(_LOGTAG_PREFIX);
->>>>>>> 626889fb
 }