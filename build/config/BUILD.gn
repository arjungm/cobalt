--- conflicted
+++ resolved
@@ -212,30 +212,15 @@
     # linking can have run-time side effects, nothing should be listed here.
     libs = []
   } else if (is_ios) {
-<<<<<<< HEAD
-    # The libraries listed here will be specified for both the target and the
-    # host. Only the common ones should be listed here.
-    frameworks = [
-      "CoreFoundation.framework",
-      "CoreGraphics.framework",
-      "CoreText.framework",
-      "Foundation.framework",
-    ]
-=======
     # Targets should choose to explicitly link frameworks they require. Since
     # linking can have run-time side effects, nothing should be listed here.
     libs = []
->>>>>>> 626889fb
   } else if (is_cobalt && is_native_target_build) {
     # This build configuration is only used for the crashpad handler executable.
     # This binary needs dynamic linking but gets undefined symbols, which result
     # in symbol lookup errors at runtime, when also linked with pthread.
     libs = [ "dl" ]
-<<<<<<< HEAD
-  } else if ((is_linux && !is_cobalt_hermetic_build) || is_chromeos) {
-=======
   } else if (is_linux && !is_cobalt_hermetic_build || is_chromeos) {
->>>>>>> 626889fb
     libs = [
       "dl",
       "pthread",
@@ -259,13 +244,8 @@
     public_deps += [ "//build/config/sanitizers:deps" ]
   }
 
-<<<<<<< HEAD
-  if (use_custom_libcxx) {
-    public_deps += [ "//buildtools/third_party/libc++" ]
-=======
   if (use_libfuzzer) {
     public_deps += [ "//build/config/sanitizers:dlclose_shim" ]
->>>>>>> 626889fb
   }
 
   if (use_afl) {
