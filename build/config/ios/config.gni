# Copyright 2020 The Chromium Authors
# Use of this source code is governed by a BSD-style license that can be
# found in the LICENSE file.

<<<<<<< HEAD
import("//build/config/features.gni")  # For `use_blink`

declare_args() {
  # Configure the environment for which to build. Could be either "device",
  # "simulator" or "catalyst". If unspecified, then it will be assumed to be
  # "simulator" if the target_cpu is "x68" or "x64", "device" otherwise. The
  # default is only there for compatibility reasons and will be removed (see
  # crbug.com/1138425 for more details).
  target_environment = ""

  # Valid values: "iphoneos" (default), "tvos".
  # Indicates the kind of iOS or iOS-based platform that is being targeted.
  # Note that this value is available only when is_ios is also true (i.e. it
  # cannot be used with the host toolchain).
  target_platform = "iphoneos"
}

if (target_environment == "") {
  if (current_cpu == "x86" || current_cpu == "x64") {
    target_environment = "simulator"
  } else {
    target_environment = "device"
  }
}

assert(target_environment == "simulator" || target_environment == "device" ||
       target_environment == "catalyst")

_target_platforms = [
  "iphoneos",
  "tvos",
]
assert(filter_include([ target_platform ], _target_platforms) != [],
       "target_platform '$target_platform' does not match a target value: " +
       "$_target_platforms")
# Sanity check: tvOS builds require `use_blink`.
if (target_platform == "tvos") {
  assert(use_blink, "tvOS builds require use_blink=true")
=======
import("//build/config/apple/mobile_config.gni")

declare_args() {
  # Generate orderfile at application startup and then exit.
  # NOTE: This flag adds runtime tooling to capture function call details,
  # writes out an orderfile to the documents directory, then terminates the
  # application. It should generally NOT be enabled.
  ios_chrome_generate_order_file = false
>>>>>>> 626889fb
}<|MERGE_RESOLUTION|>--- conflicted
+++ resolved
@@ -2,46 +2,6 @@
 # Use of this source code is governed by a BSD-style license that can be
 # found in the LICENSE file.
 
-<<<<<<< HEAD
-import("//build/config/features.gni")  # For `use_blink`
-
-declare_args() {
-  # Configure the environment for which to build. Could be either "device",
-  # "simulator" or "catalyst". If unspecified, then it will be assumed to be
-  # "simulator" if the target_cpu is "x68" or "x64", "device" otherwise. The
-  # default is only there for compatibility reasons and will be removed (see
-  # crbug.com/1138425 for more details).
-  target_environment = ""
-
-  # Valid values: "iphoneos" (default), "tvos".
-  # Indicates the kind of iOS or iOS-based platform that is being targeted.
-  # Note that this value is available only when is_ios is also true (i.e. it
-  # cannot be used with the host toolchain).
-  target_platform = "iphoneos"
-}
-
-if (target_environment == "") {
-  if (current_cpu == "x86" || current_cpu == "x64") {
-    target_environment = "simulator"
-  } else {
-    target_environment = "device"
-  }
-}
-
-assert(target_environment == "simulator" || target_environment == "device" ||
-       target_environment == "catalyst")
-
-_target_platforms = [
-  "iphoneos",
-  "tvos",
-]
-assert(filter_include([ target_platform ], _target_platforms) != [],
-       "target_platform '$target_platform' does not match a target value: " +
-       "$_target_platforms")
-# Sanity check: tvOS builds require `use_blink`.
-if (target_platform == "tvos") {
-  assert(use_blink, "tvOS builds require use_blink=true")
-=======
 import("//build/config/apple/mobile_config.gni")
 
 declare_args() {
@@ -50,5 +10,4 @@
   # writes out an orderfile to the documents directory, then terminates the
   # application. It should generally NOT be enabled.
   ios_chrome_generate_order_file = false
->>>>>>> 626889fb
 }