--- conflicted
+++ resolved
@@ -147,41 +147,17 @@
   }
 
   if (!defined(default_android_ndk_root)) {
-<<<<<<< HEAD
-    default_android_ndk_root = "//third_party/android_ndk"
-    if (is_cobalt) {
-      default_android_ndk_version = "r26"
-      default_android_ndk_major_version = 26
-    } else {
-      default_android_ndk_version = "r23"
-      default_android_ndk_major_version = 23
-    }
-=======
     default_android_ndk_root = "//third_party/android_toolchain/ndk"
     default_android_ndk_version = "r28"
->>>>>>> 626889fb
   } else {
     assert(defined(default_android_ndk_version))
   }
 
   public_android_sdk_root = "//third_party/android_sdk/public"
   public_android_sdk_build_tools =
-<<<<<<< HEAD
-      "${public_android_sdk_root}/build-tools/34.0.0"
-  public_android_sdk_version = "34"
-  if (android_sdk_release == "u") {
-    default_android_sdk_root = public_android_sdk_root
-    default_android_sdk_version = public_android_sdk_version
-    default_android_sdk_build_tools_version = "34.0.0"
-    public_android_sdk = true
-  }
-
-  if (android_sdk_release == "tprivacysandbox") {
-=======
       "${public_android_sdk_root}/build-tools/36.0.0"
   public_android_sdk_platform_version = "36"
   if (android_sdk_release == "b") {
->>>>>>> 626889fb
     default_android_sdk_root = public_android_sdk_root
     default_android_sdk_platform_version = public_android_sdk_platform_version
     default_android_sdk_build_tools_version = "36.0.0"
@@ -192,11 +168,7 @@
     # Purposefully repeated so that downstream can change
     # default_android_sdk_root without changing lint version.
     default_lint_android_sdk_root = public_android_sdk_root
-<<<<<<< HEAD
-    default_lint_android_sdk_version = 34
-=======
     default_lint_android_sdk_version = public_android_sdk_platform_version
->>>>>>> 626889fb
   }
 
   if (!defined(default_extras_android_sdk_root)) {
