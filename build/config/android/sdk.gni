--- conflicted
+++ resolved
@@ -4,17 +4,7 @@
 
 # The default SDK release used by public builds. Value may differ in
 # internal builds.
-<<<<<<< HEAD
-default_android_sdk_release = "u"
-
-# SDK releases against which public builds are supported.
-public_sdk_releases = [
-  "tprivacysandbox",
-  "u",
-]
-=======
 default_android_sdk_release = "b"
 
 # SDK releases against which public builds are supported.
-public_sdk_releases = [ "b" ]
->>>>>>> 626889fb
+public_sdk_releases = [ "b" ]