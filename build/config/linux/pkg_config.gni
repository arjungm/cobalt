--- conflicted
+++ resolved
@@ -177,25 +177,10 @@
     }
     cflags = pkgresult[1]
 
-<<<<<<< HEAD
-    foreach(include, pkgresult[0]) {
-      supports_isystem = true
-      if (defined(invoker.supports_isystem)) {
-        supports_isystem = invoker.supports_isystem
-      }
-      if (use_sysroot && supports_isystem) {
-        # We want the system include paths to use -isystem instead of -I to
-        # suppress warnings in those headers.
-        include_relativized = rebase_path(include, root_build_dir)
-        cflags += [ "-isystem$include_relativized" ]
-      } else {
-        cflags += [ "-I$include" ]
-=======
     foreach(_path, pkgresult[0]) {
       supports_isystem = true
       if (defined(invoker.supports_isystem)) {
         supports_isystem = invoker.supports_isystem
->>>>>>> 626889fb
       }
       if (supports_isystem) {
       if (_pkg_config_requires_abs_path && (use_sysroot || use_remoteexec)) {
