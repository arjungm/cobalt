#!/usr/bin/env python3
# Copyright 2014 The Chromium Authors
# Use of this source code is governed by a BSD-style license that can be
# found in the LICENSE file.

import argparse
import doctest
import itertools
import os
import plistlib
import re
import subprocess
import sys

# This script prints information about the build system, the operating
# system and the iOS or Mac SDK (depending on the platform "iphonesimulator",
# "iphoneos" or "macosx" generally).


def SplitVersion(version):
  """Splits the Xcode version to 3 values.

  >>> list(SplitVersion('8.2.1.1'))
  ['8', '2', '1']
  >>> list(SplitVersion('9.3'))
  ['9', '3', '0']
  >>> list(SplitVersion('10.0'))
  ['10', '0', '0']
  """
  version = version.split('.')
  return itertools.islice(itertools.chain(version, itertools.repeat('0')), 0, 3)


def FormatVersion(version):
  """Converts Xcode version to a format required for DTXcode in Info.plist

  >>> FormatVersion('8.2.1')
  '0821'
  >>> FormatVersion('9.3')
  '0930'
  >>> FormatVersion('10.0')
  '1000'
  """
  major, minor, patch = SplitVersion(version)
  return ('%2s%s%s' % (major, minor, patch)).replace(' ', '0')


def FillXcodeVersion(settings, developer_dir):
  """Fills the Xcode version and build number into |settings|."""
  if developer_dir:
    xcode_version_plist_path = os.path.join(developer_dir,
                                            'Contents/version.plist')
    with open(xcode_version_plist_path, 'rb') as f:
      version_plist = plistlib.load(f)
    settings['xcode_version'] = FormatVersion(
        version_plist['CFBundleShortVersionString'])
    settings['xcode_version_int'] = int(settings['xcode_version'], 10)
    settings['xcode_build'] = version_plist['ProductBuildVersion']
    return

  lines = subprocess.check_output(['xcodebuild',
                                   '-version']).decode('UTF-8').splitlines()
  settings['xcode_version'] = FormatVersion(lines[0].split()[-1])
  settings['xcode_version_int'] = int(settings['xcode_version'], 10)
  settings['xcode_build'] = lines[-1].split()[-1]


def FillMachineOSBuild(settings):
  """Fills OS build number into |settings|."""
  machine_os_build = subprocess.check_output(['sw_vers', '-buildVersion'
                                              ]).decode('UTF-8').strip()
  settings['machine_os_build'] = machine_os_build


def FillSDKPathAndVersion(settings, platform, xcode_version):
  """Fills the SDK path and version for |platform| into |settings|."""
  settings['sdk_path'] = subprocess.check_output(
      ['xcrun', '-sdk', platform, '--show-sdk-path']).decode('UTF-8').strip()
  settings['sdk_version'] = subprocess.check_output(
      ['xcrun', '-sdk', platform,
       '--show-sdk-version']).decode('UTF-8').strip()
  settings['sdk_platform_path'] = subprocess.check_output(
      ['xcrun', '-sdk', platform,
       '--show-sdk-platform-path']).decode('UTF-8').strip()
  settings['sdk_build'] = subprocess.check_output(
      ['xcrun', '-sdk', platform,
       '--show-sdk-build-version']).decode('UTF-8').strip()
  settings['toolchains_path'] = os.path.join(
      subprocess.check_output(['xcode-select',
                               '-print-path']).decode('UTF-8').strip(),
      'Toolchains/XcodeDefault.xctoolchain')


def CreateXcodeSymlinkAt(src, dst, root_build_dir):
  """Create symlink to Xcode directory at target location."""

  if not os.path.isdir(dst):
    os.makedirs(dst)

  dst = os.path.join(dst, os.path.basename(src))
  updated_value = os.path.join(root_build_dir, dst)

  # Update the symlink only if it is different from the current destination.
  if os.path.islink(dst):
    current_src = os.readlink(dst)
    if current_src == src:
      return updated_value
    os.unlink(dst)
    sys.stderr.write('existing symlink %s points %s; want %s. Removed.' %
                     (dst, current_src, src))
  os.symlink(src, dst)
  return updated_value


def main():
  doctest.testmod()

  parser = argparse.ArgumentParser()
  parser.add_argument('--developer_dir')
  parser.add_argument('--get_sdk_info',
                      action='store_true',
                      default=False,
                      help='Returns SDK info in addition to xcode info.')
  parser.add_argument('--get_machine_info',
                      action='store_true',
                      default=False,
                      help='Returns machine info in addition to xcode info.')
  parser.add_argument('--create_symlink_at',
                      help='Create symlink of SDK at given location and '
                      'returns the symlinked paths as SDK info instead '
                      'of the original location.')
  parser.add_argument('--root_build_dir',
                      default='.',
                      help='Value of gn $root_build_dir')
  parser.add_argument('platform',
                      choices=[
                          'appletvos',
                          'appletvsimulator',
                          'iphoneos',
                          'iphonesimulator',
                          'macosx',
<<<<<<< HEAD
=======
                          'watchos',
                          'watchsimulator',
>>>>>>> 626889fb
                      ])
  args = parser.parse_args()
  if args.developer_dir:
    os.environ['DEVELOPER_DIR'] = args.developer_dir

  settings = {}
  if args.get_machine_info:
    FillMachineOSBuild(settings)
  FillXcodeVersion(settings, args.developer_dir)
  if args.get_sdk_info:
    FillSDKPathAndVersion(settings, args.platform, settings['xcode_version'])

  for key in sorted(settings):
    value = settings[key]
    if args.create_symlink_at and '_path' in key:
      value = CreateXcodeSymlinkAt(value, args.create_symlink_at,
                                   args.root_build_dir)
    if isinstance(value, str):
      value = '"%s"' % value
    print('%s=%s' % (key, value))


if __name__ == '__main__':
  sys.exit(main())<|MERGE_RESOLUTION|>--- conflicted
+++ resolved
@@ -139,11 +139,8 @@
                           'iphoneos',
                           'iphonesimulator',
                           'macosx',
-<<<<<<< HEAD
-=======
                           'watchos',
                           'watchsimulator',
->>>>>>> 626889fb
                       ])
   args = parser.parse_args()
   if args.developer_dir:
