# Copyright 2014 The Chromium Authors
# Use of this source code is governed by a BSD-style license that can be
# found in the LICENSE file.

# =============================================
#   PLEASE DO NOT ADD MORE FLAGS TO THIS FILE
# =============================================
#
# These flags are effectively global. Your feature flag should go near the
# code it controls. Most of these items are here now because they control
# legacy global #defines passed to the compiler (now replaced with generated
# buildflag headers -- see //build/buildflag_header.gni).
#
# There is more advice on where to put build flags in the "Build flag" section
# of //build/config/BUILDCONFIG.gn.

import("//build/config/cast.gni")
import("//build/config/chrome_build.gni")

declare_args() {
  # Enables proprietary codecs and demuxers; e.g. H264, AAC, MP3, and MP4.
  # We always build Google Chrome and Chromecast with proprietary codecs.
  #
  # Note: this flag is used by WebRTC which is DEPSed into Chrome. Moving it
  # out of //build will require using the build_overrides directory.
  #
  # Do not add any other conditions to the following line.
  #
  # TODO(crbug.com/1314528): Remove chromecast-related conditions and force
  # builds to explicitly specify this.
  proprietary_codecs = is_chrome_branded || is_castos || is_cast_android ||
                       is_chrome_for_testing_branded

  # libudev usage. This currently only affects the content layer.
  use_udev = (is_linux && !is_castos) || is_chromeos

  use_dbus = is_linux || is_chromeos

<<<<<<< HEAD
  use_gio = is_linux && !is_castos
=======
  use_gio = is_linux && !is_castos && target_os != "android"
>>>>>>> 626889fb

  use_blink = !is_ios
}
#
# =============================================
#   PLEASE DO NOT ADD MORE FLAGS TO THIS FILE
# =============================================
#
# See comment at the top.<|MERGE_RESOLUTION|>--- conflicted
+++ resolved
@@ -36,11 +36,7 @@
 
   use_dbus = is_linux || is_chromeos
 
-<<<<<<< HEAD
-  use_gio = is_linux && !is_castos
-=======
   use_gio = is_linux && !is_castos && target_os != "android"
->>>>>>> 626889fb
 
   use_blink = !is_ios
 }
