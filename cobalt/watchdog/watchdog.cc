--- conflicted
+++ resolved
@@ -274,16 +274,10 @@
 void Watchdog::UpdateViolationsMap(void* context, Client* client,
                                    int64_t time_delta) {
   // Gets violation dictionary with key client name from violations map.
-<<<<<<< HEAD
-  auto violation_dict = (static_cast<Watchdog*>(context)->GetViolationsMap())
-                            ->GetDict()
-                            .FindDict(client->name);
-=======
   Watchdog* watchdog_instance = static_cast<Watchdog*>(context);
 
-  base::Value* violation_dict =
-      (watchdog_instance->GetViolationsMap())->FindKey(client->name);
->>>>>>> ddd43a18
+  auto violation_dict =
+      (watchdog_instance->GetViolationsMap())->GetDict().FindDict(client->name);
 
   // Checks if new unique violation.
   bool new_violation = false;
@@ -331,19 +325,11 @@
         base::Value(std::to_string(
             (time_delta - client->time_interval_microseconds) / 1000)));
     base::Value registered_clients(base::Value::Type::LIST);
-<<<<<<< HEAD
-    for (auto& it : static_cast<Watchdog*>(context)->client_map_) {
+    for (auto& it : watchdog_instance->client_map_) {
       registered_clients.GetList().Append(base::Value(it.first));
     }
-    for (auto& it : static_cast<Watchdog*>(context)->client_list_) {
+    for (auto& it : watchdog_instance->client_list_) {
       registered_clients.GetList().Append(base::Value(it->name));
-=======
-    for (auto& it : watchdog_instance->client_map_) {
-      registered_clients.GetList().emplace_back(base::Value(it.first));
-    }
-    for (auto& it : watchdog_instance->client_list_) {
-      registered_clients.GetList().emplace_back(base::Value(it->name));
->>>>>>> ddd43a18
     }
     violation.SetKey("registeredClients", registered_clients.Clone());
 
@@ -387,7 +373,6 @@
   watchdog_instance->pending_write_ = true;
 
   int violations_count = 0;
-<<<<<<< HEAD
   auto violation_map =
       (static_cast<Watchdog*>(context)->GetViolationsMap())->GetDict().Clone();
   for (base::Value::Dict::iterator it = violation_map.begin();
@@ -398,12 +383,6 @@
     if (violations) {
       violations_count += violations->size();
     }
-=======
-  for (const auto& it : (watchdog_instance->GetViolationsMap())->DictItems()) {
-    base::Value& violation_dict = it.second;
-    base::Value* violations = violation_dict.FindKey("violations");
-    violations_count += violations->GetList().size();
->>>>>>> ddd43a18
   }
   if (violations_count > kWatchdogMaxViolations) {
     EvictWatchdogViolation(context);
