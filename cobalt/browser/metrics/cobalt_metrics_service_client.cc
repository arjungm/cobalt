--- conflicted
+++ resolved
@@ -15,10 +15,7 @@
 #include "cobalt/browser/metrics/cobalt_metrics_service_client.h"
 
 #include <memory>
-<<<<<<< HEAD
-=======
 #include <string_view>
->>>>>>> 626889fb
 
 #include "base/logging.h"
 #include "base/notreached.h"
@@ -216,11 +213,7 @@
 CobaltMetricsServiceClient::CreateUploader(
     const GURL& server_url,
     const GURL& insecure_server_url,
-<<<<<<< HEAD
-    base::StringPiece mime_type,
-=======
     std::string_view mime_type,
->>>>>>> 626889fb
     metrics::MetricsLogUploader::MetricServiceType service_type,
     const metrics::MetricsLogUploader::UploadCallback& on_upload_complete) {
   DCHECK_CALLED_ON_VALID_THREAD(thread_checker_);
