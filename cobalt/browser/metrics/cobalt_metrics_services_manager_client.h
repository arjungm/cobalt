--- conflicted
+++ resolved
@@ -40,19 +40,8 @@
 
   ~CobaltMetricsServicesManagerClient() override {}
 
-<<<<<<< HEAD
-  std::unique_ptr<::metrics::MetricsServiceClient> CreateMetricsServiceClient()
-      override;
-
-  std::unique_ptr<variations::VariationsService> CreateVariationsService()
-      override;
-
-  // Returns whether metrics reporting is enabled.
-  bool IsMetricsReportingEnabled() override;
-=======
   std::unique_ptr<::metrics::MetricsServiceClient> CreateMetricsServiceClient(
       variations::SyntheticTrialRegistry* synthetic_trial_registry) override;
->>>>>>> 626889fb
 
   std::unique_ptr<variations::VariationsService> CreateVariationsService(
       variations::SyntheticTrialRegistry* synthetic_trial_registry) override;
@@ -77,24 +66,12 @@
   CobaltMetricsServiceClient* metrics_service_client() {
     return metrics_service_client_;
   }
-<<<<<<< HEAD
-
-  ::metrics::MetricsStateManager* GetMetricsStateManager() override;
-
- private:
-  // MetricsStateManager which is passed as a parameter to service constructors.
-  std::unique_ptr<::metrics::MetricsStateManager> metrics_state_manager_;
-
-  base::raw_ptr<CobaltMetricsServiceClient> metrics_service_client_;
-
-=======
 
   ::metrics::MetricsStateManager* GetMetricsStateManager() override;
 
   void ClearMetricsServiceClientRawPtrForTest() { metrics_service_client_ = nullptr; }
 
  private:
->>>>>>> 626889fb
   // EnabledStateProvider to communicate if the client has consented to metrics
   // reporting, and if it's enabled.
   std::unique_ptr<CobaltEnabledStateProvider> enabled_state_provider_;
