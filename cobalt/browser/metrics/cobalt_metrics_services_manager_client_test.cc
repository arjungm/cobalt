// Copyright 2025 The Cobalt Authors. All Rights Reserved.
//
// Licensed under the Apache License, Version 2.0 (the "License");
// you may not use this file except in compliance with the License.
// You may obtain a copy of the License at
//
//     http://www.apache.org/licenses/LICENSE-2.0
//
// Unless required by applicable law or agreed to in writing, software
// distributed under the License is distributed on an "AS IS" BASIS,
// WITHOUT WARRANTIES OR CONDITIONS OF ANY KIND, either express or implied.
// See the License for the specific language governing permissions and
// limitations under the License.

#include "cobalt/browser/metrics/cobalt_metrics_services_manager_client.h"

#include <memory>
#include <utility>

#include "base/command_line.h"
#include "base/files/scoped_temp_dir.h"
#include "base/path_service.h"
#include "base/test/scoped_path_override.h"
#include "base/test/task_environment.h"
#include "cobalt/browser/metrics/cobalt_enabled_state_provider.h"
#include "cobalt/browser/metrics/cobalt_metrics_service_client.h"
<<<<<<< HEAD
#include "cobalt/shell/browser/shell_paths.h"
=======
#include "cobalt/shell/common/shell_paths.h"
>>>>>>> 626889fb
#include "components/metrics/metrics_pref_names.h"
#include "components/metrics/metrics_service.h"
#include "components/metrics/metrics_state_manager.h"
#include "components/metrics/metrics_switches.h"
#include "components/prefs/pref_registry_simple.h"
#include "components/prefs/testing_pref_service.h"
#include "components/variations/service/variations_service.h"
#include "components/variations/synthetic_trial_registry.h"
#include "services/network/public/cpp/shared_url_loader_factory.h"
#include "testing/gmock/include/gmock/gmock.h"
#include "testing/gtest/include/gtest/gtest.h"

using testing::IsNull;
using testing::NotNull;

namespace cobalt {

class CobaltMetricsServicesManagerClientTest : public ::testing::Test {
 protected:
  CobaltMetricsServicesManagerClientTest() = default;

  void SetUp() override {
    ASSERT_TRUE(temp_dir_.CreateUniqueTempDir());

<<<<<<< HEAD
    path_override_ = std::make_unique<base::ScopedPathOverride>(
        base::DIR_CACHE, temp_dir_.GetPath());

    metrics::MetricsService::RegisterPrefs(prefs_.registry());
    // Add any other prefs that might be accessed.
    prefs_.registry()->RegisterBooleanPref(
        metrics::prefs::kMetricsReportingEnabled, false);

=======
    synthetic_trial_registry_ =
        std::make_unique<variations::SyntheticTrialRegistry>();

    path_override_ = std::make_unique<base::ScopedPathOverride>(
        base::DIR_CACHE, temp_dir_.GetPath());

    metrics::MetricsService::RegisterPrefs(prefs_.registry());
    // Add any other prefs that might be accessed.
    prefs_.registry()->RegisterBooleanPref(
        metrics::prefs::kMetricsReportingEnabled, false);

>>>>>>> 626889fb
    // Make sure user_metrics.cc has a g_task_runner.
    base::SetRecordActionTaskRunner(
        task_environment_.GetMainThreadTaskRunner());

    manager_client_ =
        std::make_unique<CobaltMetricsServicesManagerClient>(&prefs_);
  }

<<<<<<< HEAD
=======
  void TearDown() override {
    if (manager_client_) {
      manager_client_->ClearMetricsServiceClientRawPtrForTest();
    }
    metrics_service_client_owner_.reset();
  }

  std::unique_ptr<variations::SyntheticTrialRegistry> synthetic_trial_registry_;
>>>>>>> 626889fb
  base::test::TaskEnvironment task_environment_;
  TestingPrefServiceSimple prefs_;
  base::ScopedTempDir temp_dir_;
  std::unique_ptr<base::ScopedPathOverride> path_override_;
  std::unique_ptr<CobaltMetricsServicesManagerClient> manager_client_;
<<<<<<< HEAD
};

TEST_F(CobaltMetricsServicesManagerClientTest, ConstructorInitializesState) {
  EXPECT_THAT(manager_client_->GetEnabledStateProvider(), NotNull());
  EXPECT_FALSE(manager_client_->IsMetricsReportingEnabled());
  EXPECT_FALSE(manager_client_->IsMetricsConsentGiven());
=======
  std::unique_ptr<::metrics::MetricsServiceClient> metrics_service_client_owner_;
};

TEST_F(CobaltMetricsServicesManagerClientTest, ConstructorInitializesState) {
  const metrics::EnabledStateProvider& provider = manager_client_->GetEnabledStateProvider();
  EXPECT_FALSE(provider.IsReportingEnabled());
  EXPECT_FALSE(provider.IsConsentGiven());
>>>>>>> 626889fb
  EXPECT_THAT(manager_client_->metrics_service_client(), IsNull());
}

TEST_F(CobaltMetricsServicesManagerClientTest,
       IsMetricsReportingEnabledReflectsPref) {
  // Case 1: Pref is false (default from SetUp).
  prefs_.SetBoolean(metrics::prefs::kMetricsReportingEnabled, false);
<<<<<<< HEAD
  EXPECT_FALSE(manager_client_->IsMetricsReportingEnabled());

  CobaltEnabledStateProvider* provider_false_case =
      manager_client_->GetEnabledStateProvider();
  ASSERT_THAT(provider_false_case, NotNull());
  EXPECT_FALSE(provider_false_case->IsReportingEnabled());
  EXPECT_EQ(provider_false_case->IsReportingEnabled(),
            manager_client_->IsMetricsReportingEnabled());

  // Case 2: Pref is true.
  prefs_.SetBoolean(metrics::prefs::kMetricsReportingEnabled, true);
  EXPECT_TRUE(manager_client_->IsMetricsReportingEnabled());

  CobaltEnabledStateProvider* provider_true_case =
      manager_client_->GetEnabledStateProvider();
  ASSERT_THAT(provider_true_case, NotNull());
  EXPECT_TRUE(provider_true_case->IsReportingEnabled());
  EXPECT_EQ(provider_true_case->IsReportingEnabled(),
            manager_client_->IsMetricsReportingEnabled());
=======
  EXPECT_FALSE(manager_client_->GetMetricsStateManager()->IsMetricsReportingEnabled());

  CobaltEnabledStateProvider& provider_false_case =
      manager_client_->GetEnabledStateProvider();
  EXPECT_FALSE(provider_false_case.IsReportingEnabled());
  EXPECT_EQ(provider_false_case.IsReportingEnabled(),
            manager_client_->GetMetricsStateManager()->IsMetricsReportingEnabled());

  // Case 2: Pref is true.
  prefs_.SetBoolean(metrics::prefs::kMetricsReportingEnabled, true);
  EXPECT_TRUE(manager_client_->GetMetricsStateManager()->IsMetricsReportingEnabled());

  CobaltEnabledStateProvider& provider_true_case =
      manager_client_->GetEnabledStateProvider();
  EXPECT_TRUE(provider_true_case.IsReportingEnabled());
  EXPECT_EQ(provider_true_case.IsReportingEnabled(),
            manager_client_->GetMetricsStateManager()->IsMetricsReportingEnabled());
>>>>>>> 626889fb
}

TEST_F(CobaltMetricsServicesManagerClientTest,
       IsMetricsConsentGivenReflectsPref) {
  // IsMetricsConsentGiven now mirrors IsMetricsReportingEnabled.
  // Case 1: Pref is false.
  prefs_.SetBoolean(metrics::prefs::kMetricsReportingEnabled, false);
<<<<<<< HEAD
  EXPECT_FALSE(manager_client_->IsMetricsConsentGiven());

  CobaltEnabledStateProvider* provider_false_case =
      manager_client_->GetEnabledStateProvider();
  ASSERT_THAT(provider_false_case, NotNull());
  EXPECT_FALSE(provider_false_case->IsConsentGiven());
  EXPECT_EQ(provider_false_case->IsConsentGiven(),
            manager_client_->IsMetricsConsentGiven());

  // Case 2: Pref is true.
  prefs_.SetBoolean(metrics::prefs::kMetricsReportingEnabled, true);
  EXPECT_TRUE(manager_client_->IsMetricsConsentGiven());

  CobaltEnabledStateProvider* provider_true_case =
      manager_client_->GetEnabledStateProvider();
  ASSERT_THAT(provider_true_case, NotNull());
  EXPECT_TRUE(provider_true_case->IsConsentGiven());
  EXPECT_EQ(provider_true_case->IsConsentGiven(),
            manager_client_->IsMetricsConsentGiven());
=======
  EXPECT_FALSE(manager_client_->GetEnabledStateProvider().IsConsentGiven());

  CobaltEnabledStateProvider& provider_false_case =
      manager_client_->GetEnabledStateProvider();
  EXPECT_FALSE(provider_false_case.IsConsentGiven());
  EXPECT_EQ(provider_false_case.IsConsentGiven(),
            manager_client_->GetEnabledStateProvider().IsConsentGiven());

  // Case 2: Pref is true.
  prefs_.SetBoolean(metrics::prefs::kMetricsReportingEnabled, true);
  EXPECT_TRUE(manager_client_->GetEnabledStateProvider().IsConsentGiven());

  CobaltEnabledStateProvider& provider_true_case =
      manager_client_->GetEnabledStateProvider();
  EXPECT_TRUE(provider_true_case.IsConsentGiven());
  EXPECT_EQ(provider_true_case.IsConsentGiven(),
            manager_client_->GetEnabledStateProvider().IsConsentGiven());
>>>>>>> 626889fb
}

TEST_F(CobaltMetricsServicesManagerClientTest,
       MetricsReportingIsEnabledByForceSwitch) {
  // Pref is false.
  prefs_.SetBoolean(metrics::prefs::kMetricsReportingEnabled, false);

  // Add the force-enable switch.
  base::CommandLine::ForCurrentProcess()->AppendSwitch(
      metrics::switches::kForceEnableMetricsReporting);

<<<<<<< HEAD
  EXPECT_TRUE(manager_client_->IsMetricsReportingEnabled())
      << "Should be true due to command-line override.";
  EXPECT_TRUE(manager_client_->IsMetricsConsentGiven())
      << "Should be true due to command-line override.";

  CobaltEnabledStateProvider* provider =
      manager_client_->GetEnabledStateProvider();
  ASSERT_THAT(provider, NotNull());
  EXPECT_TRUE(provider->IsReportingEnabled());
  EXPECT_TRUE(provider->IsConsentGiven());
=======
  EXPECT_TRUE(manager_client_->GetMetricsStateManager()->IsMetricsReportingEnabled())
      << "Should be true due to command-line override.";
  EXPECT_TRUE(manager_client_->GetEnabledStateProvider().IsConsentGiven())
      << "Should be true due to command-line override.";

  CobaltEnabledStateProvider& provider =
      manager_client_->GetEnabledStateProvider();
  EXPECT_TRUE(provider.IsReportingEnabled());
  EXPECT_TRUE(provider.IsConsentGiven());
>>>>>>> 626889fb

  // Clean up the switch for other tests.
  base::CommandLine::ForCurrentProcess()->RemoveSwitch(
      metrics::switches::kForceEnableMetricsReporting);
<<<<<<< HEAD
  EXPECT_FALSE(manager_client_->IsMetricsReportingEnabled())
=======
  EXPECT_FALSE(manager_client_->GetMetricsStateManager()->IsMetricsReportingEnabled())
>>>>>>> 626889fb
      << "Should be false again after removing override.";
}

TEST_F(CobaltMetricsServicesManagerClientTest,
       IsOffTheRecordSessionActiveReturnsFalse) {
  EXPECT_FALSE(manager_client_->IsOffTheRecordSessionActive());
}
<<<<<<< HEAD

TEST_F(CobaltMetricsServicesManagerClientTest, UpdateRunningServicesIsNoOp) {
  manager_client_->UpdateRunningServices(/*may_record=*/true,
                                         /*may_upload=*/true);
  manager_client_->UpdateRunningServices(false, false);
  SUCCEED();
  // Nothing to test except no crash.
}

TEST_F(CobaltMetricsServicesManagerClientTest,
       GetMetricsStateManagerCreatesAndReturnsInstance) {
  // Set a known state for prefs to ensure EnabledStateProvider behaves
  // predictably for MetricsStateManager creation.
  prefs_.SetBoolean(metrics::prefs::kMetricsReportingEnabled, true);

  ::metrics::MetricsStateManager* state_manager =
      manager_client_->GetMetricsStateManager();
  EXPECT_THAT(state_manager, NotNull());
  // Check that the state_manager reflects the enabled state.
  EXPECT_TRUE(state_manager->IsMetricsReportingEnabled());
}

TEST_F(CobaltMetricsServicesManagerClientTest,
       GetMetricsStateManagerReturnsSameInstanceOnSubsequentCalls) {
  ::metrics::MetricsStateManager* state_manager1 =
      manager_client_->GetMetricsStateManager();
  ASSERT_THAT(state_manager1, NotNull());
  ::metrics::MetricsStateManager* state_manager2 =
      manager_client_->GetMetricsStateManager();
  EXPECT_EQ(state_manager1, state_manager2);
}

TEST_F(CobaltMetricsServicesManagerClientTest,
       CreateMetricsServiceClientCreatesClient) {
  ASSERT_THAT(manager_client_->GetMetricsStateManager(), NotNull());

  std::unique_ptr<::metrics::MetricsServiceClient> metrics_service_client =
      manager_client_->CreateMetricsServiceClient();

  EXPECT_THAT(metrics_service_client, NotNull());
  EXPECT_THAT(
      static_cast<CobaltMetricsServiceClient*>(metrics_service_client.get()),
      NotNull());

  EXPECT_EQ(metrics_service_client.get(),
            manager_client_->metrics_service_client());
}

TEST_F(CobaltMetricsServicesManagerClientTest,
       CreateMetricsServiceClientCanBeCalledMultipleTimes) {
  std::unique_ptr<::metrics::MetricsServiceClient> client1 =
      manager_client_->CreateMetricsServiceClient();
  ASSERT_THAT(client1, NotNull());
  EXPECT_EQ(client1.get(), manager_client_->metrics_service_client());

  std::unique_ptr<::metrics::MetricsServiceClient> client2 =
      manager_client_->CreateMetricsServiceClient();
  ASSERT_THAT(client2, NotNull());
  EXPECT_NE(client1.get(), client2.get());
  EXPECT_EQ(client2.get(), manager_client_->metrics_service_client());
}

TEST_F(CobaltMetricsServicesManagerClientTest,
       CreateVariationsServiceReturnsNullAndDoesNotCrash) {
  EXPECT_THAT(manager_client_->CreateVariationsService(), IsNull());
}

TEST_F(CobaltMetricsServicesManagerClientTest,
       GetEnabledStateProviderReturnsProviderWithCorrectState) {
  // Case 1: Pref is false.
  prefs_.SetBoolean(metrics::prefs::kMetricsReportingEnabled, false);
  CobaltEnabledStateProvider* provider_false_case =
      manager_client_->GetEnabledStateProvider();
  ASSERT_THAT(provider_false_case, NotNull());
  EXPECT_FALSE(provider_false_case->IsConsentGiven());
  EXPECT_FALSE(provider_false_case->IsReportingEnabled());

  // Case 2: Pref is true.
  prefs_.SetBoolean(metrics::prefs::kMetricsReportingEnabled, true);
  CobaltEnabledStateProvider* provider_true_case =
      manager_client_->GetEnabledStateProvider();
  ASSERT_THAT(provider_true_case, NotNull());
  EXPECT_TRUE(provider_true_case->IsConsentGiven());
  EXPECT_TRUE(provider_true_case->IsReportingEnabled());

  // Check that multiple calls return the same provider instance for a given
  // manager_client.
  EXPECT_EQ(provider_true_case, manager_client_->GetEnabledStateProvider());
=======

TEST_F(CobaltMetricsServicesManagerClientTest, UpdateRunningServicesIsNoOp) {
  manager_client_->UpdateRunningServices(/*may_record=*/true,
                                         /*may_upload=*/true);
  manager_client_->UpdateRunningServices(false, false);
  SUCCEED();
  // Nothing to test except no crash.
}

TEST_F(CobaltMetricsServicesManagerClientTest,
       GetMetricsStateManagerCreatesAndReturnsInstance) {
  // Set a known state for prefs to ensure EnabledStateProvider behaves
  // predictably for MetricsStateManager creation.
  prefs_.SetBoolean(metrics::prefs::kMetricsReportingEnabled, true);

  ::metrics::MetricsStateManager* state_manager =
      manager_client_->GetMetricsStateManager();
  EXPECT_THAT(state_manager, NotNull());
  // Check that the state_manager reflects the enabled state.
  EXPECT_TRUE(state_manager->IsMetricsReportingEnabled());
}

TEST_F(CobaltMetricsServicesManagerClientTest,
       GetMetricsStateManagerReturnsSameInstanceOnSubsequentCalls) {
  ::metrics::MetricsStateManager* state_manager1 =
      manager_client_->GetMetricsStateManager();
  ASSERT_THAT(state_manager1, NotNull());
  ::metrics::MetricsStateManager* state_manager2 =
      manager_client_->GetMetricsStateManager();
  EXPECT_EQ(state_manager1, state_manager2);
}

TEST_F(CobaltMetricsServicesManagerClientTest,
       CreateMetricsServiceClientCreatesClient) {
  ASSERT_THAT(manager_client_->GetMetricsStateManager(), NotNull());

  metrics_service_client_owner_ =
      manager_client_->CreateMetricsServiceClient(synthetic_trial_registry_.get());

  EXPECT_THAT(metrics_service_client_owner_, NotNull());
  EXPECT_THAT(
      static_cast<CobaltMetricsServiceClient*>(metrics_service_client_owner_.get()),
      NotNull());

  EXPECT_EQ(metrics_service_client_owner_.get(),
            manager_client_->metrics_service_client());
}

TEST_F(CobaltMetricsServicesManagerClientTest,
       CreateMetricsServiceClientCanBeCalledMultipleTimes) {
  metrics_service_client_owner_ =
      manager_client_->CreateMetricsServiceClient(synthetic_trial_registry_.get());
  ASSERT_THAT(metrics_service_client_owner_, NotNull());
  EXPECT_EQ(metrics_service_client_owner_.get(), manager_client_->metrics_service_client());
  auto* client1_ptr = metrics_service_client_owner_.get();

  metrics_service_client_owner_ =
      manager_client_->CreateMetricsServiceClient(synthetic_trial_registry_.get());
  ASSERT_THAT(metrics_service_client_owner_, NotNull());
  EXPECT_NE(client1_ptr, metrics_service_client_owner_.get());
  EXPECT_EQ(metrics_service_client_owner_.get(), manager_client_->metrics_service_client());
}

TEST_F(CobaltMetricsServicesManagerClientTest,
       CreateVariationsServiceReturnsNullAndDoesNotCrash) {
  EXPECT_THAT(manager_client_->CreateVariationsService(synthetic_trial_registry_.get()), IsNull());
}

TEST_F(CobaltMetricsServicesManagerClientTest,
       GetEnabledStateProviderReturnsProviderWithCorrectState) {
  // Case 1: Pref is false.
  prefs_.SetBoolean(metrics::prefs::kMetricsReportingEnabled, false);
  CobaltEnabledStateProvider& provider_false_case =
      manager_client_->GetEnabledStateProvider();
  EXPECT_FALSE(provider_false_case.IsConsentGiven());
  EXPECT_FALSE(provider_false_case.IsReportingEnabled());

  // Case 2: Pref is true.
  prefs_.SetBoolean(metrics::prefs::kMetricsReportingEnabled, true);
  CobaltEnabledStateProvider& provider_true_case =
      manager_client_->GetEnabledStateProvider();
  EXPECT_TRUE(provider_true_case.IsConsentGiven());
  EXPECT_TRUE(provider_true_case.IsReportingEnabled());

  // Check that multiple calls return the same provider instance for a given
  // manager_client.
   EXPECT_EQ(&provider_true_case, &(manager_client_->GetEnabledStateProvider()));
>>>>>>> 626889fb
}

}  // namespace cobalt<|MERGE_RESOLUTION|>--- conflicted
+++ resolved
@@ -24,11 +24,7 @@
 #include "base/test/task_environment.h"
 #include "cobalt/browser/metrics/cobalt_enabled_state_provider.h"
 #include "cobalt/browser/metrics/cobalt_metrics_service_client.h"
-<<<<<<< HEAD
-#include "cobalt/shell/browser/shell_paths.h"
-=======
 #include "cobalt/shell/common/shell_paths.h"
->>>>>>> 626889fb
 #include "components/metrics/metrics_pref_names.h"
 #include "components/metrics/metrics_service.h"
 #include "components/metrics/metrics_state_manager.h"
@@ -53,7 +49,9 @@
   void SetUp() override {
     ASSERT_TRUE(temp_dir_.CreateUniqueTempDir());
 
-<<<<<<< HEAD
+    synthetic_trial_registry_ =
+        std::make_unique<variations::SyntheticTrialRegistry>();
+
     path_override_ = std::make_unique<base::ScopedPathOverride>(
         base::DIR_CACHE, temp_dir_.GetPath());
 
@@ -62,19 +60,6 @@
     prefs_.registry()->RegisterBooleanPref(
         metrics::prefs::kMetricsReportingEnabled, false);
 
-=======
-    synthetic_trial_registry_ =
-        std::make_unique<variations::SyntheticTrialRegistry>();
-
-    path_override_ = std::make_unique<base::ScopedPathOverride>(
-        base::DIR_CACHE, temp_dir_.GetPath());
-
-    metrics::MetricsService::RegisterPrefs(prefs_.registry());
-    // Add any other prefs that might be accessed.
-    prefs_.registry()->RegisterBooleanPref(
-        metrics::prefs::kMetricsReportingEnabled, false);
-
->>>>>>> 626889fb
     // Make sure user_metrics.cc has a g_task_runner.
     base::SetRecordActionTaskRunner(
         task_environment_.GetMainThreadTaskRunner());
@@ -83,8 +68,6 @@
         std::make_unique<CobaltMetricsServicesManagerClient>(&prefs_);
   }
 
-<<<<<<< HEAD
-=======
   void TearDown() override {
     if (manager_client_) {
       manager_client_->ClearMetricsServiceClientRawPtrForTest();
@@ -93,20 +76,11 @@
   }
 
   std::unique_ptr<variations::SyntheticTrialRegistry> synthetic_trial_registry_;
->>>>>>> 626889fb
   base::test::TaskEnvironment task_environment_;
   TestingPrefServiceSimple prefs_;
   base::ScopedTempDir temp_dir_;
   std::unique_ptr<base::ScopedPathOverride> path_override_;
   std::unique_ptr<CobaltMetricsServicesManagerClient> manager_client_;
-<<<<<<< HEAD
-};
-
-TEST_F(CobaltMetricsServicesManagerClientTest, ConstructorInitializesState) {
-  EXPECT_THAT(manager_client_->GetEnabledStateProvider(), NotNull());
-  EXPECT_FALSE(manager_client_->IsMetricsReportingEnabled());
-  EXPECT_FALSE(manager_client_->IsMetricsConsentGiven());
-=======
   std::unique_ptr<::metrics::MetricsServiceClient> metrics_service_client_owner_;
 };
 
@@ -114,7 +88,6 @@
   const metrics::EnabledStateProvider& provider = manager_client_->GetEnabledStateProvider();
   EXPECT_FALSE(provider.IsReportingEnabled());
   EXPECT_FALSE(provider.IsConsentGiven());
->>>>>>> 626889fb
   EXPECT_THAT(manager_client_->metrics_service_client(), IsNull());
 }
 
@@ -122,27 +95,6 @@
        IsMetricsReportingEnabledReflectsPref) {
   // Case 1: Pref is false (default from SetUp).
   prefs_.SetBoolean(metrics::prefs::kMetricsReportingEnabled, false);
-<<<<<<< HEAD
-  EXPECT_FALSE(manager_client_->IsMetricsReportingEnabled());
-
-  CobaltEnabledStateProvider* provider_false_case =
-      manager_client_->GetEnabledStateProvider();
-  ASSERT_THAT(provider_false_case, NotNull());
-  EXPECT_FALSE(provider_false_case->IsReportingEnabled());
-  EXPECT_EQ(provider_false_case->IsReportingEnabled(),
-            manager_client_->IsMetricsReportingEnabled());
-
-  // Case 2: Pref is true.
-  prefs_.SetBoolean(metrics::prefs::kMetricsReportingEnabled, true);
-  EXPECT_TRUE(manager_client_->IsMetricsReportingEnabled());
-
-  CobaltEnabledStateProvider* provider_true_case =
-      manager_client_->GetEnabledStateProvider();
-  ASSERT_THAT(provider_true_case, NotNull());
-  EXPECT_TRUE(provider_true_case->IsReportingEnabled());
-  EXPECT_EQ(provider_true_case->IsReportingEnabled(),
-            manager_client_->IsMetricsReportingEnabled());
-=======
   EXPECT_FALSE(manager_client_->GetMetricsStateManager()->IsMetricsReportingEnabled());
 
   CobaltEnabledStateProvider& provider_false_case =
@@ -160,7 +112,6 @@
   EXPECT_TRUE(provider_true_case.IsReportingEnabled());
   EXPECT_EQ(provider_true_case.IsReportingEnabled(),
             manager_client_->GetMetricsStateManager()->IsMetricsReportingEnabled());
->>>>>>> 626889fb
 }
 
 TEST_F(CobaltMetricsServicesManagerClientTest,
@@ -168,27 +119,6 @@
   // IsMetricsConsentGiven now mirrors IsMetricsReportingEnabled.
   // Case 1: Pref is false.
   prefs_.SetBoolean(metrics::prefs::kMetricsReportingEnabled, false);
-<<<<<<< HEAD
-  EXPECT_FALSE(manager_client_->IsMetricsConsentGiven());
-
-  CobaltEnabledStateProvider* provider_false_case =
-      manager_client_->GetEnabledStateProvider();
-  ASSERT_THAT(provider_false_case, NotNull());
-  EXPECT_FALSE(provider_false_case->IsConsentGiven());
-  EXPECT_EQ(provider_false_case->IsConsentGiven(),
-            manager_client_->IsMetricsConsentGiven());
-
-  // Case 2: Pref is true.
-  prefs_.SetBoolean(metrics::prefs::kMetricsReportingEnabled, true);
-  EXPECT_TRUE(manager_client_->IsMetricsConsentGiven());
-
-  CobaltEnabledStateProvider* provider_true_case =
-      manager_client_->GetEnabledStateProvider();
-  ASSERT_THAT(provider_true_case, NotNull());
-  EXPECT_TRUE(provider_true_case->IsConsentGiven());
-  EXPECT_EQ(provider_true_case->IsConsentGiven(),
-            manager_client_->IsMetricsConsentGiven());
-=======
   EXPECT_FALSE(manager_client_->GetEnabledStateProvider().IsConsentGiven());
 
   CobaltEnabledStateProvider& provider_false_case =
@@ -206,7 +136,6 @@
   EXPECT_TRUE(provider_true_case.IsConsentGiven());
   EXPECT_EQ(provider_true_case.IsConsentGiven(),
             manager_client_->GetEnabledStateProvider().IsConsentGiven());
->>>>>>> 626889fb
 }
 
 TEST_F(CobaltMetricsServicesManagerClientTest,
@@ -218,18 +147,6 @@
   base::CommandLine::ForCurrentProcess()->AppendSwitch(
       metrics::switches::kForceEnableMetricsReporting);
 
-<<<<<<< HEAD
-  EXPECT_TRUE(manager_client_->IsMetricsReportingEnabled())
-      << "Should be true due to command-line override.";
-  EXPECT_TRUE(manager_client_->IsMetricsConsentGiven())
-      << "Should be true due to command-line override.";
-
-  CobaltEnabledStateProvider* provider =
-      manager_client_->GetEnabledStateProvider();
-  ASSERT_THAT(provider, NotNull());
-  EXPECT_TRUE(provider->IsReportingEnabled());
-  EXPECT_TRUE(provider->IsConsentGiven());
-=======
   EXPECT_TRUE(manager_client_->GetMetricsStateManager()->IsMetricsReportingEnabled())
       << "Should be true due to command-line override.";
   EXPECT_TRUE(manager_client_->GetEnabledStateProvider().IsConsentGiven())
@@ -239,16 +156,11 @@
       manager_client_->GetEnabledStateProvider();
   EXPECT_TRUE(provider.IsReportingEnabled());
   EXPECT_TRUE(provider.IsConsentGiven());
->>>>>>> 626889fb
 
   // Clean up the switch for other tests.
   base::CommandLine::ForCurrentProcess()->RemoveSwitch(
       metrics::switches::kForceEnableMetricsReporting);
-<<<<<<< HEAD
-  EXPECT_FALSE(manager_client_->IsMetricsReportingEnabled())
-=======
   EXPECT_FALSE(manager_client_->GetMetricsStateManager()->IsMetricsReportingEnabled())
->>>>>>> 626889fb
       << "Should be false again after removing override.";
 }
 
@@ -256,7 +168,6 @@
        IsOffTheRecordSessionActiveReturnsFalse) {
   EXPECT_FALSE(manager_client_->IsOffTheRecordSessionActive());
 }
-<<<<<<< HEAD
 
 TEST_F(CobaltMetricsServicesManagerClientTest, UpdateRunningServicesIsNoOp) {
   manager_client_->UpdateRunningServices(/*may_record=*/true,
@@ -293,95 +204,6 @@
        CreateMetricsServiceClientCreatesClient) {
   ASSERT_THAT(manager_client_->GetMetricsStateManager(), NotNull());
 
-  std::unique_ptr<::metrics::MetricsServiceClient> metrics_service_client =
-      manager_client_->CreateMetricsServiceClient();
-
-  EXPECT_THAT(metrics_service_client, NotNull());
-  EXPECT_THAT(
-      static_cast<CobaltMetricsServiceClient*>(metrics_service_client.get()),
-      NotNull());
-
-  EXPECT_EQ(metrics_service_client.get(),
-            manager_client_->metrics_service_client());
-}
-
-TEST_F(CobaltMetricsServicesManagerClientTest,
-       CreateMetricsServiceClientCanBeCalledMultipleTimes) {
-  std::unique_ptr<::metrics::MetricsServiceClient> client1 =
-      manager_client_->CreateMetricsServiceClient();
-  ASSERT_THAT(client1, NotNull());
-  EXPECT_EQ(client1.get(), manager_client_->metrics_service_client());
-
-  std::unique_ptr<::metrics::MetricsServiceClient> client2 =
-      manager_client_->CreateMetricsServiceClient();
-  ASSERT_THAT(client2, NotNull());
-  EXPECT_NE(client1.get(), client2.get());
-  EXPECT_EQ(client2.get(), manager_client_->metrics_service_client());
-}
-
-TEST_F(CobaltMetricsServicesManagerClientTest,
-       CreateVariationsServiceReturnsNullAndDoesNotCrash) {
-  EXPECT_THAT(manager_client_->CreateVariationsService(), IsNull());
-}
-
-TEST_F(CobaltMetricsServicesManagerClientTest,
-       GetEnabledStateProviderReturnsProviderWithCorrectState) {
-  // Case 1: Pref is false.
-  prefs_.SetBoolean(metrics::prefs::kMetricsReportingEnabled, false);
-  CobaltEnabledStateProvider* provider_false_case =
-      manager_client_->GetEnabledStateProvider();
-  ASSERT_THAT(provider_false_case, NotNull());
-  EXPECT_FALSE(provider_false_case->IsConsentGiven());
-  EXPECT_FALSE(provider_false_case->IsReportingEnabled());
-
-  // Case 2: Pref is true.
-  prefs_.SetBoolean(metrics::prefs::kMetricsReportingEnabled, true);
-  CobaltEnabledStateProvider* provider_true_case =
-      manager_client_->GetEnabledStateProvider();
-  ASSERT_THAT(provider_true_case, NotNull());
-  EXPECT_TRUE(provider_true_case->IsConsentGiven());
-  EXPECT_TRUE(provider_true_case->IsReportingEnabled());
-
-  // Check that multiple calls return the same provider instance for a given
-  // manager_client.
-  EXPECT_EQ(provider_true_case, manager_client_->GetEnabledStateProvider());
-=======
-
-TEST_F(CobaltMetricsServicesManagerClientTest, UpdateRunningServicesIsNoOp) {
-  manager_client_->UpdateRunningServices(/*may_record=*/true,
-                                         /*may_upload=*/true);
-  manager_client_->UpdateRunningServices(false, false);
-  SUCCEED();
-  // Nothing to test except no crash.
-}
-
-TEST_F(CobaltMetricsServicesManagerClientTest,
-       GetMetricsStateManagerCreatesAndReturnsInstance) {
-  // Set a known state for prefs to ensure EnabledStateProvider behaves
-  // predictably for MetricsStateManager creation.
-  prefs_.SetBoolean(metrics::prefs::kMetricsReportingEnabled, true);
-
-  ::metrics::MetricsStateManager* state_manager =
-      manager_client_->GetMetricsStateManager();
-  EXPECT_THAT(state_manager, NotNull());
-  // Check that the state_manager reflects the enabled state.
-  EXPECT_TRUE(state_manager->IsMetricsReportingEnabled());
-}
-
-TEST_F(CobaltMetricsServicesManagerClientTest,
-       GetMetricsStateManagerReturnsSameInstanceOnSubsequentCalls) {
-  ::metrics::MetricsStateManager* state_manager1 =
-      manager_client_->GetMetricsStateManager();
-  ASSERT_THAT(state_manager1, NotNull());
-  ::metrics::MetricsStateManager* state_manager2 =
-      manager_client_->GetMetricsStateManager();
-  EXPECT_EQ(state_manager1, state_manager2);
-}
-
-TEST_F(CobaltMetricsServicesManagerClientTest,
-       CreateMetricsServiceClientCreatesClient) {
-  ASSERT_THAT(manager_client_->GetMetricsStateManager(), NotNull());
-
   metrics_service_client_owner_ =
       manager_client_->CreateMetricsServiceClient(synthetic_trial_registry_.get());
 
@@ -433,7 +255,6 @@
   // Check that multiple calls return the same provider instance for a given
   // manager_client.
    EXPECT_EQ(&provider_true_case, &(manager_client_->GetEnabledStateProvider()));
->>>>>>> 626889fb
 }
 
 }  // namespace cobalt