--- conflicted
+++ resolved
@@ -38,15 +38,11 @@
 bool COLOR_SPACE_EXPORT
 SkTransferFnIsApproximatelyIdentity(const skcms_TransferFunction& fn);
 
-<<<<<<< HEAD
-bool COLOR_SPACE_EXPORT SkM44IsApproximatelyIdentity(const SkM44& m);
-=======
 // Returns true if `m` is within `epsilon` of the identity in the L-infinity
 // sense.
 bool COLOR_SPACE_EXPORT SkM44IsApproximatelyIdentity(const SkM44& m,
                                                      float epsilon = 1.f /
                                                                      256.f);
->>>>>>> 626889fb
 
 // Convert between skcms and Skia matrices. These assume that the 4th row and
 // column of the SkM44 are [0,0,0,1].
