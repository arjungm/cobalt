--- conflicted
+++ resolved
@@ -25,14 +25,8 @@
   // the long delay the user would have seen on first rendering.
 
 #if BUILDFLAG(IS_LINUX) && !BUILDFLAG(IS_COBALT_HERMETIC_BUILD) || BUILDFLAG(IS_CHROMEOS)
-<<<<<<< HEAD
-  // Ensures the config is created on this thread.
-  FcConfig* config = GetGlobalFontConfig();
-  DCHECK(config);
-=======
   // Early initialize FontConfig.
   InitializeGlobalFontConfigAsync();
->>>>>>> 626889fb
 #endif  // BUILDFLAG(IS_LINUX) || BUILDFLAG(IS_CHROMEOS)
 
 #if BUILDFLAG(IS_WIN)
