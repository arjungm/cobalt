# Copyright 2014 The Chromium Authors
# Use of this source code is governed by a BSD-style license that can be
# found in the LICENSE file.

import("//build/config/features.gni")
import("//build/config/ozone.gni")
import("//build/config/ui.gni")
import("//device/vr/buildflags/buildflags.gni")
<<<<<<< HEAD
=======
import("//gpu/vulkan/features.gni")
>>>>>>> 626889fb
import("//testing/libfuzzer/fuzzer_test.gni")
import("//testing/test.gni")

if (is_ios) {
  import("//build/config/ios/bundle_data_from_filelist.gni")
}

if (is_android) {
  import("//build/config/android/config.gni")
  import("//build/config/android/rules.gni")
  import("//third_party/jni_zero/jni_zero.gni")
}

# Used for color generation at build time without importing all the gfx.
component("color_utils") {
  sources = [
    "color_palette.h",
    "color_utils.cc",
    "color_utils.h",
  ]
  defines = [ "IS_GFX_COLOR_UTILS_IMPL" ]
  public_deps = [
    "//base",
    "//skia",
    "//ui/gfx/geometry",
  ]
}

component("gfx_skia") {
  sources = [
    "gfx_skia_export.h",
    "skia_span_util.cc",
    "skia_span_util.h",
    "skia_util.cc",
    "skia_util.h",
  ]
  configs += [ "//build/config/compiler:wexit_time_destructors" ]
  public_deps = [
    "//base",
    "//skia",
  ]
  defines = [ "GFX_SKIA_IMPLEMENTATION" ]
}

if (is_win) {
  config("gfx_win_linker_flags") {
    # This is in a separate config so the flags can be applied to dependents.
    # ldflags in GN aren't automatically inherited.
    ldflags = [
      # Linking with OneCore.lib causes the following dlls to load.
      "/DELAYLOAD:api-ms-win-core-handle-l1-1-0.dll",
    ]
  }
}

# Binds together the `gfx` component.
#
# See also: `docs/component_build.md`
config("gfx_impl_define") {
  defines = [ "IS_GFX_IMPL" ]
}

# Used for color generation at build time without importing all the gfx.
component("color_utils") {
  sources = [
    "color_palette.h",
    "color_utils.cc",
    "color_utils.h",
  ]
  defines = [ "GFX_IMPLEMENTATION" ]
  public_deps = [
    ":gfx_export",
    "//base",
    "//skia",
    "//ui/gfx/geometry",
  ]
}

component("gfx_skia") {
  sources = [
    "gfx_skia_export.h",
    "skia_util.cc",
    "skia_util.h",
  ]
  configs += [ "//build/config/compiler:wexit_time_destructors" ]
  public_deps = [
    "//base",
    "//skia",
  ]
  defines = [ "GFX_SKIA_IMPLEMENTATION" ]
}

component("gfx") {
  sources = [
    "break_list.h",
    "color_analysis.cc",
    "color_analysis.h",
    "color_conversions.cc",
    "color_conversions.h",
    "decorated_text.cc",
    "decorated_text.h",
    "delegated_ink_metadata.cc",
    "delegated_ink_metadata.h",
    "delegated_ink_point.cc",
    "delegated_ink_point.h",
    "extension_set.cc",
    "extension_set.h",
    "favicon_size.cc",
    "favicon_size.h",
    "font.cc",
    "font.h",
    "font_fallback.h",
    "font_list.cc",
    "font_list.h",
    "font_list_impl.cc",
    "font_list_impl.h",
    "font_render_params.cc",
    "font_render_params.h",
    "font_util.cc",
    "font_util.h",
    "frame_data.h",
    "gdi_util.cc",
    "gdi_util.h",
    "gpu_extra_info.cc",
    "gpu_extra_info.h",
    "half_float.cc",
    "half_float.h",
    "icon_util.cc",
    "icon_util.h",
    "image/buffer_w_stream.cc",
    "image/buffer_w_stream.h",
    "image/image.cc",
    "image/image.h",
    "image/image_family.cc",
    "image/image_family.h",
    "image/image_internal.h",
    "image/image_platform.h",
    "image/image_png_rep.cc",
    "image/image_png_rep.h",
    "image/image_skia.cc",
    "image/image_skia.h",
    "image/image_skia_rep.h",
    "image/image_skia_source.cc",
    "image/image_skia_source.h",
    "image/image_util.cc",
    "image/image_util.h",
    "interpolated_transform.cc",
    "interpolated_transform.h",
<<<<<<< HEAD
    "nine_image_painter.cc",
    "nine_image_painter.h",
=======
    "overlay_layer_id.cc",
    "overlay_layer_id.h",
>>>>>>> 626889fb
    "overlay_plane_data.cc",
    "overlay_plane_data.h",
    "overlay_transform_utils.cc",
    "overlay_transform_utils.h",
<<<<<<< HEAD
=======
    "platform_font.cc",
>>>>>>> 626889fb
    "platform_font.h",
    "scrollbar_size.cc",
    "scrollbar_size.h",
    "selection_model.cc",
    "selection_model.h",
    "sequential_id_generator.cc",
    "sequential_id_generator.h",
    "shadow_value.cc",
    "shadow_value.h",
    "skbitmap_operations.cc",
    "skbitmap_operations.h",
    "swap_result.cc",
    "sys_color_change_listener.cc",
    "sys_color_change_listener.h",
    "text_constants.h",
    "text_elider.cc",
    "text_elider.h",
    "text_utils.cc",
    "text_utils.h",
    "ubidi_deleter.h",
    "ui_gfx_exports.cc",
    "utf16_indexing.cc",
    "utf16_indexing.h",
<<<<<<< HEAD
=======
    "vector_icon_types.cc",
>>>>>>> 626889fb
    "vector_icon_types.h",
    "vector_icon_utils.cc",
    "vector_icon_utils.h",
    "video_types.h",
    "vsync_provider.cc",
    "vsync_provider.h",
  ]
  if (is_android) {
    sources += [
      "android/achoreographer_compat.cc",
      "android/achoreographer_compat.h",
      "android/android_surface_control_compat.cc",
      "android/android_surface_control_compat.h",
      "android/java_bitmap.cc",
      "android/java_bitmap.h",
<<<<<<< HEAD
=======
      "android/surface_control_frame_rate.h",
>>>>>>> 626889fb
      "android/view_configuration.cc",
      "android/view_configuration.h",
    ]
  }
  if (is_linux && !is_cobalt_hermetic_build || is_chromeos) {
    sources += [
      "font_fallback_linux.cc",
      "font_fallback_linux.h",
      "font_render_params_linux.cc",
      "font_render_params_linux.h",
      "linux/fontconfig_util.cc",
      "linux/fontconfig_util.h",
    ]
  }
  if (is_mac) {
    sources += [
      "ca_layer_result.h",
      "decorated_text_mac.h",
      "decorated_text_mac.mm",
      "font_fallback_mac.mm",
<<<<<<< HEAD
      "font_render_params_mac.cc",
=======
>>>>>>> 626889fb
      "image/image_mac.mm",
      "image/image_skia_util_mac.h",
      "image/image_skia_util_mac.mm",
      "image/image_util_mac.mm",
      "mac/coordinate_conversion.h",
      "mac/coordinate_conversion.mm",
      "mac/nswindow_frame_controls.h",
      "mac/nswindow_frame_controls.mm",
      "mac/scoped_cocoa_disable_screen_updates.h",
      "mac/scoped_cocoa_disable_screen_updates.mm",
      "platform_font_mac.h",
      "platform_font_mac.mm",
      "scoped_cg_context_save_gstate_mac.h",
      "scoped_ns_graphics_context_save_gstate_mac.h",
      "scoped_ns_graphics_context_save_gstate_mac.mm",
    ]
  }
  if (is_win) {
    sources += [
      "font_fallback_win.cc",
      "font_fallback_win.h",
      "font_render_params_win.cc",
<<<<<<< HEAD
=======
      "font_util_win.cc",
      "font_util_win.h",
>>>>>>> 626889fb
      "path_win.cc",
      "path_win.h",
      "system_fonts_win.cc",
      "system_fonts_win.h",
      "win/crash_id_helper.cc",
      "win/crash_id_helper.h",
<<<<<<< HEAD
      "win/direct_write.cc",
      "win/direct_write.h",
=======
      "win/d3d_shared_fence.cc",
      "win/d3d_shared_fence.h",
      "win/direct_write.cc",
      "win/direct_write.h",
      "win/get_elevation_icon.cc",
      "win/get_elevation_icon.h",
>>>>>>> 626889fb
      "win/hwnd_util.cc",
      "win/hwnd_util.h",
      "win/msg_util.h",
      "win/physical_size.cc",
      "win/physical_size.h",
      "win/rendering_window_manager.cc",
      "win/rendering_window_manager.h",
      "win/scoped_set_map_mode.h",
      "win/singleton_hwnd.cc",
      "win/singleton_hwnd.h",
      "win/singleton_hwnd_hot_key_observer.cc",
      "win/singleton_hwnd_hot_key_observer.h",
      "win/singleton_hwnd_observer.cc",
      "win/singleton_hwnd_observer.h",
      "win/text_analysis_source.cc",
      "win/text_analysis_source.h",
      "win/window_impl.cc",
      "win/window_impl.h",
<<<<<<< HEAD
    ]
  }
=======
      "win/wuc_backdrop.cc",
      "win/wuc_backdrop.h",
    ]
  }
  if (is_apple) {
    sources += [ "font_render_params_mac.cc" ]
  }
>>>>>>> 626889fb
  if (is_ios) {
    sources += [
      "image/image_ios.mm",
      "image/image_skia_util_ios.h",
      "image/image_skia_util_ios.mm",
      "image/image_util_ios.mm",
      "ios/NSString+CrStringDrawing.h",
      "ios/NSString+CrStringDrawing.mm",
      "platform_font_ios.h",
      "platform_font_ios.mm",
      "scoped_ui_graphics_push_context_ios.h",
      "scoped_ui_graphics_push_context_ios.mm",
      "text_utils_ios.mm",
    ]
<<<<<<< HEAD
    if (use_blink) {
      sources += [ "font_render_params_mac.cc" ]
    } else {
=======
    if (!use_blink) {
>>>>>>> 626889fb
      sources += [
        "image/image_skia_rep_ios.cc",
        "image/image_skia_rep_ios.h",
      ]
    }
  }
  if (use_blink) {
    sources += [
      "blit.cc",
      "blit.h",
      "canvas.cc",
      "canvas.h",
      "canvas_skia.cc",
      "image/canvas_image_source.cc",
      "image/canvas_image_source.h",
      "image/image_generic.cc",
      "image/image_skia_operations.cc",
      "image/image_skia_operations.h",
      "image/image_skia_rep_default.cc",
      "image/image_skia_rep_default.h",
      "paint_throbber.cc",
      "paint_throbber.h",
      "scoped_canvas.cc",
      "scoped_canvas.h",
      "shadow_util.cc",
      "shadow_util.h",
      "skia_paint_util.cc",
      "skia_paint_util.h",
    ]
  }

  configs += [
<<<<<<< HEAD
    "//build/config:precompiled_headers",
    "//build/config/compiler:wexit_time_destructors",
  ]

  # This is part of the gfx component in the component build.
  defines = [ "GFX_IMPLEMENTATION" ]
=======
    ":gfx_impl_define",
    "//build/config:precompiled_headers",
    "//build/config/compiler:wexit_time_destructors",
  ]
>>>>>>> 626889fb

  public_deps = [
    ":color_space",
    ":color_utils",
    ":gfx_skia",
    ":gfx_switches",
    ":memory_buffer_sources",
<<<<<<< HEAD
    ":native_widget_types",
=======
    ":native_widget_types_sources",
>>>>>>> 626889fb
    ":resize_image_dimensions",
    ":selection_bound_sources",
    "//base",
    "//skia",
    "//skia:skcms",
    "//third_party/icu",
    "//ui/gfx/animation",
    "//ui/gfx/codec",
    "//ui/gfx/geometry",
    "//ui/gfx/geometry:geometry_skia",
    "//ui/gfx/range",
<<<<<<< HEAD
  ]
  deps = [
    ":gfx_export",
    "//base",
    "//base:base_static",
    "//base:i18n",
    "//base/third_party/dynamic_annotations",
    "//build:blink_buildflags",
    "//build:chromeos_buildflags",
    "//device/vr/buildflags",
    "//mojo/public/cpp/bindings:struct_traits",
    "//skia",
    "//third_party/zlib",
  ]
=======
  ]
  deps = [
    "//base",
    "//base:base_static",
    "//base:i18n",
    "//build:blink_buildflags",
    "//device/vr/buildflags",
    "//mojo/public/cpp/bindings:struct_traits",
    "//skia",
    "//third_party/zlib",
    "//ui/base:features",
    "//ui/base:ozone_buildflags",
    "//ui/base:ui_data_pack",
  ]
>>>>>>> 626889fb

  if (!is_apple) {
    sources += [
      "platform_font_skia.cc",
      "platform_font_skia.h",
    ]
  }

  # iOS.
  if (is_ios) {
    sources += [ "scoped_cg_context_save_gstate_mac.h" ]
    public_deps += [ "//ui/gfx/ios:uikit_util" ]
  }

  if (use_blink) {
    public_deps += [ "//cc/paint" ]
    deps += [ "//third_party:freetype_harfbuzz" ]
  }

  # Android.
  if (is_android) {
    if (!is_debug) {
      configs -= [ "//build/config/compiler:default_optimization" ]
      configs += [ "//build/config/compiler:optimize_max" ]
    }

    deps += [ ":gfx_jni_headers" ]
    libs = [
      "android",
      "jnigraphics",
    ]
  }

  if (use_blink) {
    if (is_android || is_fuchsia || is_ios || is_cobalt_hermetic_build) {
      sources += [
        "font_fallback_skia.cc",
        "font_render_params_skia.cc",
      ]
    }

    if (is_android || is_fuchsia || is_win || is_apple || is_cobalt_hermetic_build) {
      sources += [
        "font_fallback_skia_impl.cc",
        "font_fallback_skia_impl.h",
      ]
    }

    sources += [
      "bidi_line_iterator.cc",
      "bidi_line_iterator.h",
      "harfbuzz_font_skia.cc",
      "harfbuzz_font_skia.h",
      "paint_vector_icon.cc",
      "paint_vector_icon.h",
      "render_text.cc",
      "render_text.h",
      "render_text_harfbuzz.cc",
      "render_text_harfbuzz.h",
      "text_utils_skia.cc",
    ]
  }

  # Windows.
  if (is_win) {
    libs = [
      "setupapi.lib",
      "dwmapi.lib",
      "dwrite.lib",
<<<<<<< HEAD
    ]
=======
      "onecore.lib",
    ]

    all_dependent_configs = [ ":gfx_win_linker_flags" ]
>>>>>>> 626889fb
    public_deps += [ "//components/crash/core/common" ]
  } else {
    sources -= [
      "gdi_util.cc",
      "gdi_util.h",
      "icon_util.cc",
      "icon_util.h",
      "sys_color_change_listener.cc",
      "sys_color_change_listener.h",
    ]
  }

  # Linux.
  if (is_linux) {
    deps += [ "//ui/linux:linux_ui" ]
  }
  if (is_linux && !is_cobalt_hermetic_build || is_chromeos) {
    deps += [ "//third_party/fontconfig" ]
  }

  if (is_apple) {
    frameworks = [ "IOSurface.framework" ]
    deps += [ "//ui/base:features" ]
  }
  if (is_mac) {
    frameworks += [
      "AppKit.framework",
      "CoreFoundation.framework",
      "CoreGraphics.framework",
      "CoreText.framework",
    ]
  }

<<<<<<< HEAD
  if ((!use_aura && !toolkit_views) || is_ios) {
    sources -= [
=======
  if (use_aura || toolkit_views) {
    sources += [
>>>>>>> 626889fb
      "nine_image_painter.cc",
      "nine_image_painter.h",
    ]
  }
<<<<<<< HEAD

  if (use_ozone) {
    deps += [ "//ui/ozone:buildflags" ]
  }
=======
>>>>>>> 626889fb
}

component("color_space") {
  sources = [
<<<<<<< HEAD
    "color_conversion_sk_filter_cache.cc",
    "color_conversion_sk_filter_cache.h",
=======
>>>>>>> 626889fb
    "color_space.cc",
    "color_space.h",
    "color_space_export.h",
    "color_transform.cc",
    "color_transform.h",
    "display_color_spaces.cc",
    "display_color_spaces.h",
    "hdr_metadata.cc",
    "hdr_metadata.h",
<<<<<<< HEAD
=======
    "hdr_metadata_agtm.cc",
    "hdr_metadata_agtm.h",
>>>>>>> 626889fb
    "hdr_static_metadata.cc",
    "hdr_static_metadata.h",
    "icc_profile.cc",
    "icc_profile.h",
    "skia_color_space_util.cc",
    "skia_color_space_util.h",
  ]
  if (is_win) {
    sources += [
      "color_space_win.cc",
      "color_space_win.h",
    ]
  }
  deps = [
<<<<<<< HEAD
    "//build:chromeos_buildflags",
    "//skia:skcms",
    "//ui/gfx:buffer_types",
=======
    "//skia:skcms",
    "//ui/gfx:buffer_types",
    "//ui/gfx:gfx_switches",
>>>>>>> 626889fb
    "//ui/gfx/geometry:geometry_skia",
  ]
  public_deps = [
    "//base",
    "//skia",
  ]

  if (is_apple && use_blink) {
    sources += [
      "hdr_metadata_mac.h",
      "hdr_metadata_mac.mm",
<<<<<<< HEAD
=======
      "mac/color_space_util.h",
      "mac/color_space_util.mm",
>>>>>>> 626889fb
    ]
    frameworks = [
      "CoreFoundation.framework",
      "CoreGraphics.framework",
<<<<<<< HEAD
=======
      "CoreMedia.framework",
      "CoreVideo.framework",
>>>>>>> 626889fb
    ]
    if (is_mac) {
      sources += [
        "mac/display_icc_profiles.cc",
        "mac/display_icc_profiles.h",
      ]
    }
  }
  defines = [ "COLOR_SPACE_IMPLEMENTATION" ]
}

# Depend on this to use image/resize_image_dimensions.h without pulling in
# all of gfx.
source_set("resize_image_dimensions") {
  sources = [ "image/resize_image_dimensions.h" ]
}

# Depend on this to use native_widget_types.h without pulling in all of gfx.
<<<<<<< HEAD
source_set("native_widget_types") {
  public = [ "native_widget_types.h" ]

  public_deps = [
    ":gfx_export",
    "//base",
  ]

  if (is_mac) {
    sources = [ "native_widget_types.mm" ]

    frameworks = [ "AppKit.framework" ]
  }

  deps = [ "//build:chromeos_buildflags" ]
=======
# The structure here allows native_widget_types to be part of the gfx component
# in the component build, but be a separate source set in a static build.
group("native_widget_types") {
  if (is_component_build) {
    public_deps = [ ":gfx" ]
  } else {
    public_deps = [ ":native_widget_types_sources" ]
  }
}

source_set("native_widget_types_sources") {
  visibility = [ ":*" ]  # Depend on through ":native_widget_types".

  public = [ "native_widget_types.h" ]

  public_deps = [ "//base" ]

  configs += [ ":gfx_impl_define" ]

  deps = [ "//build:blink_buildflags" ]

  if (is_mac) {
    sources = [ "native_widget_types_mac.mm" ]
    frameworks = [ "AppKit.framework" ]
  }
>>>>>>> 626889fb
}

group("selection_bound") {
  if (is_component_build) {
    public_deps = [ ":gfx" ]
  } else {
    public_deps = [ ":selection_bound_sources" ]
  }
}

# Depend on this to use selection_bound.h without pulling in all of gfx.
# Cannot be a static_library in component builds due to exported functions
source_set("selection_bound_sources") {
  visibility = [ ":*" ]  # Depend on through ":selection_bound".

  sources = [
    "selection_bound.cc",
    "selection_bound.h",
  ]

  configs += [
    ":gfx_impl_define",
    "//build/config/compiler:wexit_time_destructors",
  ]

  public_deps = [
    "//base",
    "//ui/gfx/geometry",
  ]
}

# Depend on this to use buffer_types.h without pulling in all of gfx.
source_set("buffer_types") {
  sources = [ "buffer_types.h" ]
}

# The GPU memory buffer stuff is separate from "gfx" to allow GPU-related
# things to use these files without pulling in all of gfx, which includes large
# things like Skia.
#
# The structure here allows the memory buffer to be part of the gfx component
# in the component build, but be a separate source set in a static build.
group("memory_buffer") {
  if (is_component_build) {
    public_deps = [ ":gfx" ]
  } else {
    public_deps = [ ":memory_buffer_sources" ]
  }
}

# Cannot be a static_library in component builds due to exported functions
source_set("memory_buffer_sources") {
  visibility = [ ":*" ]  # Depend on through ":memory_buffer".

  # TODO(brettw) refactor this so these sources are in a coherent directory
  # structure rather than random samplings of ui/gfx and ui/gfx/mac.
  sources = [
    "buffer_format_util.cc",
    "buffer_format_util.h",
    "buffer_usage_util.cc",
    "buffer_usage_util.h",
    "client_native_pixmap.h",
    "client_native_pixmap_factory.h",
    "generic_shared_memory_id.cc",
    "generic_shared_memory_id.h",
<<<<<<< HEAD
    "gfx_export.h",
=======
>>>>>>> 626889fb
    "gpu_fence.cc",
    "gpu_fence.h",
    "gpu_fence_handle.cc",
    "gpu_fence_handle.h",
<<<<<<< HEAD
    "native_pixmap.h",
    "overlay_priority_hint.h",
    "overlay_transform.h",
    "surface_origin.h",
  ]

=======
    "overlay_priority_hint.h",
    "overlay_transform.h",
    "overlay_type.h",
    "surface_origin.h",
  ]

  if (!is_nacl) {
    sources += [ "native_pixmap.h" ]
  }

>>>>>>> 626889fb
  if (use_blink) {
    sources += [
      "ca_layer_params.cc",
      "ca_layer_params.h",
      "gpu_memory_buffer.cc",
      "gpu_memory_buffer.h",
    ]
  }

<<<<<<< HEAD
  configs += [ "//build/config/compiler:wexit_time_destructors" ]

  defines = [ "GFX_IMPLEMENTATION" ]
=======
  configs += [
    ":gfx_impl_define",
    "//build/config/compiler:wexit_time_destructors",
  ]
>>>>>>> 626889fb

  public_deps = [ ":buffer_types" ]

  deps = [
    ":gfx_switches",
<<<<<<< HEAD
    ":native_widget_types",
    "//base",
    "//build:chromecast_buildflags",
    "//build:chromeos_buildflags",
    "//ui/gfx/geometry",
  ]

=======
    "//base",
    "//build:chromecast_buildflags",
    "//gpu/vulkan:buildflags",
    "//ui/gfx/geometry",
  ]

  if (!is_nacl) {
    deps += [ ":native_widget_types_sources" ]
  }

>>>>>>> 626889fb
  if (is_linux && !is_starboard || is_chromeos) {
    sources += [
      "linux/client_native_pixmap_dmabuf.cc",
      "linux/client_native_pixmap_dmabuf.h",
      "linux/client_native_pixmap_factory_dmabuf.cc",
      "linux/client_native_pixmap_factory_dmabuf.h",
<<<<<<< HEAD
=======
      "linux/dmabuf_uapi.h",
>>>>>>> 626889fb
      "linux/native_pixmap_dmabuf.cc",
      "linux/native_pixmap_dmabuf.h",
    ]

    deps += [ "//build/config/linux/libdrm" ]
  }

  if (is_linux && !is_starboard || is_chromeos || is_android) {
    deps += [ "//third_party/libsync" ]
  }

  if (use_blink && is_apple) {
    sources += [
      "mac/io_surface.cc",
      "mac/io_surface.h",
    ]

    public_deps += [ "//ui/gfx:color_space" ]
  }

  if (is_win) {
    public_deps += [ "//ipc:message_support" ]
  }

  if ((is_linux || is_chromeos || use_ozone) && !is_nacl) {
    sources += [
      "native_pixmap_handle.cc",
      "native_pixmap_handle.h",
    ]
  }
<<<<<<< HEAD
=======

  if (enable_vulkan) {
    public_deps += [ "//third_party/vulkan-headers/src:vulkan_headers" ]
  }
>>>>>>> 626889fb
}

# TODO(ccameron): This can be moved into a separate source_set.
component("gfx_switches") {
  sources = [
    "switches.cc",
    "switches.h",
    "switches_export.h",
  ]

  defines = [ "GFX_SWITCHES_IMPLEMENTATION" ]

  deps = [ "//base" ]
}

static_library("test_support") {
  testonly = true
  sources = [
    "animation/animation_test_api.cc",
    "animation/animation_test_api.h",
    "animation/keyframe/test/animation_utils.cc",
    "animation/keyframe/test/animation_utils.h",
    "animation/test_animation_delegate.h",
    "geometry/test/geometry_util.cc",
    "geometry/test/geometry_util.h",
    "image/image_unittest_util.cc",
    "image/image_unittest_util.h",
    "test/font_fallback_test_data.cc",
    "test/font_fallback_test_data.h",
    "test/icc_profiles.cc",
    "test/icc_profiles.h",
    "test/scoped_default_font_description.h",
    "test/sk_color_eq.cc",
    "test/sk_color_eq.h",
<<<<<<< HEAD
=======
    "test/sk_gmock_support.h",
>>>>>>> 626889fb
  ]
  if (is_apple) {
    sources += [ "image/image_unittest_util_apple.mm" ]
  }
  if (use_fuzzing_engine) {
    sources += [
      "geometry/test/fuzzer_util.cc",
      "geometry/test/fuzzer_util.h",
    ]
  }

  public_deps = [ ":gfx" ]

  deps = [
<<<<<<< HEAD
    ":gfx_export",
=======
>>>>>>> 626889fb
    "//base",
    "//base/test:test_support",
    "//skia",
    "//testing/gtest",
<<<<<<< HEAD
=======
    "//ui/base:ui_data_pack",
>>>>>>> 626889fb
    "//ui/gfx/animation",
    "//ui/gfx/animation/keyframe",
    "//ui/gfx/geometry",
  ]

  if (use_blink) {
    sources += [ "render_text_test_api.h" ]

    deps += [ "//third_party:freetype_harfbuzz" ]
  }
}

test("gfx_unittests") {
  sources = [
    "animation/keyframe/keyframe_animation_unittest.cc",
    "animation/keyframe/keyframed_animation_curve_unittest.cc",
<<<<<<< HEAD
    "font_names_testing.cc",
=======
>>>>>>> 626889fb
    "font_names_testing.h",
    "font_unittest.cc",
    "geometry/linear_gradient_unittest.cc",
    "geometry/mask_filter_info_unittest.cc",
    "geometry/rrect_f_unittest.cc",
<<<<<<< HEAD
=======
    "geometry/sin_cos_degrees_unittest.cc",
>>>>>>> 626889fb
    "geometry/transform_operations_unittest.cc",
    "geometry/transform_unittest.cc",
    "image/buffer_w_stream_unittest.cc",
    "image/image_family_unittest.cc",
    "image/image_skia_unittest.cc",
    "image/image_unittest.cc",
    "interpolated_transform_unittest.cc",
    "test/run_all_unittests.cc",
    "text_elider_unittest.cc",
    "text_utils_unittest.cc",
  ]
<<<<<<< HEAD
  if (is_linux) {
=======
  if (is_linux || is_chromeos) {
>>>>>>> 626889fb
    sources += [ "font_render_params_linux_unittest.cc" ]
  }
  if (is_linux || is_chromeos) {
    sources += [ "font_fallback_linux_unittest.cc" ]
  }
  if (is_apple) {
    frameworks = [ "IOSurface.framework" ]
  }
  if (is_mac) {
    sources += [
      "font_fallback_mac_unittest.cc",
      "image/image_mac_unittest.mm",
      "mac/coordinate_conversion_unittest.mm",
      "mac/io_surface_unittest.cc",
      "platform_font_mac_unittest.mm",
      "range/range_mac_unittest.mm",
    ]
  }
  if (is_win) {
<<<<<<< HEAD
    sources += [ "font_fallback_win_unittest.cc" ]
=======
    sources += [
      "font_fallback_win_unittest.cc",
      "win/get_elevation_icon_unittest.cc",
      "win/hwnd_util_unittest.cc",
    ]
>>>>>>> 626889fb
  }
  if (is_ios) {
    sources += [
      "image/image_ios_unittest.mm",
      "ios/NSString+CrStringDrawing_unittest.mm",
      "ios/uikit_util_unittest.mm",
    ]
  }
  if (is_android) {
    sources += [ "android/android_surface_control_compat_unittest.cc" ]
  }

  include_dirs = [ "//third_party/skia/include/private" ]

  data = [ "test/data/" ]

<<<<<<< HEAD
  if (!is_ios) {
=======
  if (use_blink) {
>>>>>>> 626889fb
    sources += [
      "animation/animation_container_unittest.cc",
      "animation/animation_runner_unittest.cc",
      "animation/animation_unittest.cc",
      "animation/multi_animation_unittest.cc",
      "animation/slide_animation_unittest.cc",
      "animation/tween_unittest.cc",
<<<<<<< HEAD
=======
      "bidi_line_iterator_unittest.cc",
>>>>>>> 626889fb
      "blit_unittest.cc",
      "break_list_unittest.cc",
      "canvas_unittest.cc",
      "codec/jpeg_codec_unittest.cc",
      "codec/png_codec_unittest.cc",
      "color_analysis_unittest.cc",
      "color_conversions_unittest.cc",
      "color_space_unittest.cc",
      "color_transform_unittest.cc",
      "color_utils_unittest.cc",
      "delegated_ink_unittest.cc",
      "font_fallback_unittest.cc",
      "font_list_unittest.cc",
      "geometry/axis_transform2d_unittest.cc",
      "geometry/box_unittest.cc",
      "geometry/cubic_bezier_unittest.cc",
      "geometry/insets_f_unittest.cc",
      "geometry/insets_unittest.cc",
      "geometry/matrix3_unittest.cc",
      "geometry/point3_f_unittest.cc",
      "geometry/point_f_unittest.cc",
      "geometry/point_unittest.cc",
      "geometry/quad_f_unittest.cc",
      "geometry/quaternion_unittest.cc",
      "geometry/rect_conversions_unittest.cc",
      "geometry/rect_f_unittest.cc",
      "geometry/rect_unittest.cc",
      "geometry/resize_utils_unittest.cc",
      "geometry/rounded_corners_f_unittest.cc",
      "geometry/size_f_unittest.cc",
      "geometry/size_unittest.cc",
      "geometry/skia_conversions_unittest.cc",
<<<<<<< HEAD
=======
      "geometry/three_point_cubic_bezier_unittest.cc",
>>>>>>> 626889fb
      "geometry/transform_util_unittest.cc",
      "geometry/triangle_unittest.cc",
      "geometry/vector2d_f_unittest.cc",
      "geometry/vector2d_unittest.cc",
      "geometry/vector3d_f_unittest.cc",
      "half_float_unittest.cc",
      "icc_profile_unittest.cc",
      "image/image_skia_operations_unittest.cc",
      "image/image_util_unittest.cc",
      "mojom/mojom_traits_unittest.cc",
<<<<<<< HEAD
      "nine_image_painter_unittest.cc",
      "overlay_transform_utils_unittest.cc",
      "paint_vector_icon_unittest.cc",
      "range/range_unittest.cc",
      "selection_bound_unittest.cc",
      "selection_model_unittest.cc",
      "sequential_id_generator_unittest.cc",
=======
      "overlay_transform_utils_unittest.cc",
      "paint_throbber_unittest.cc",
      "paint_vector_icon_unittest.cc",
      "range/range_unittest.cc",
      "render_text_unittest.cc",
      "selection_bound_unittest.cc",
      "selection_model_unittest.cc",
      "sequential_id_generator_unittest.cc",
      "shadow_util_unittest.cc",
>>>>>>> 626889fb
      "shadow_value_unittest.cc",
      "skbitmap_operations_unittest.cc",
      "skia_util_unittest.cc",
      "utf16_indexing_unittest.cc",
    ]
  }

  if (is_win) {
    sources += [ "system_fonts_win_unittest.cc" ]
  }

  if (is_linux || is_chromeos || is_android || is_fuchsia || is_win) {
    sources += [ "platform_font_skia_unittest.cc" ]
  }

  deps = [
    ":gfx",
    ":test_support",
    "//base",
    "//base/test:test_support",
<<<<<<< HEAD
    "//build:chromeos_buildflags",
=======
>>>>>>> 626889fb
    "//skia",
    "//skia:skcms",
    "//testing/gtest",
    "//third_party/icu:icuuc",
    "//third_party/libpng",
    "//third_party/zlib",
    "//ui/base",
    "//ui/gfx/animation",
    "//ui/gfx/animation/keyframe",
    "//ui/gfx/geometry",
    "//ui/gfx/range",
  ]

  if (use_blink) {
<<<<<<< HEAD
    sources += [ "bidi_line_iterator_unittest.cc" ]
    if (!is_ios) {
      # TODO(crbug.com/1428953): many render text tests fail on iOS, even when
      # use_blink is true.
      sources += [ "render_text_unittest.cc" ]
    }
=======
>>>>>>> 626889fb
    deps += [ "//third_party:freetype_harfbuzz" ]
  }

  data_deps = [ "//ui/resources:ui_test_pak_data" ]

  if (is_apple) {
    deps += [ "//ui/resources:ui_test_pak_bundle_data" ]
  }

  if (is_android) {
    deps += [ "//ui/android:ui_java" ]
  }

<<<<<<< HEAD
=======
  if (is_ios) {
    deps += [ "//ui/gfx:codec_tests_bundle_data" ]
  }

>>>>>>> 626889fb
  if (is_android || is_fuchsia) {
    sources += [ "font_fallback_skia_unittest.cc" ]
  }

<<<<<<< HEAD
  if (!use_aura && !is_ios) {
    sources -= [ "nine_image_painter_unittest.cc" ]
=======
  if (use_aura || toolkit_views) {
    sources += [ "nine_image_painter_unittest.cc" ]
>>>>>>> 626889fb
  }

  if (is_win) {
    sources += [
<<<<<<< HEAD
=======
      "font_render_params_win_unittest.cc",
      "font_util_win.cc",
>>>>>>> 626889fb
      "icon_util_unittest.cc",
      "icon_util_unittests.rc",
      "icon_util_unittests_resource.h",
      "path_win_unittest.cc",
      "win/crash_id_helper_unittest.cc",
      "win/direct_write_unittest.cc",
      "win/text_analysis_source_unittest.cc",
    ]

    ldflags = [
      "/DELAYLOAD:d2d1.dll",
      "/DELAYLOAD:d3d10_1.dll",
    ]

    libs = [
      "d2d1.lib",
      "d3d10_1.lib",
<<<<<<< HEAD
=======
      "dwmapi.lib",
>>>>>>> 626889fb
      "dwrite.lib",
      "imm32.lib",
      "oleacc.lib",
    ]
  }

  if (use_blink) {
    deps += [
      "//cc/paint",
      "//mojo/core/embedder",
      "//mojo/public/cpp/bindings",
      "//mojo/public/cpp/test_support:test_utils",
      "//ui/gfx/geometry/mojom:unit_test",
      "//ui/gfx/image/mojom:unit_test",
      "//ui/gfx/mojom:test_interfaces",
      "//ui/gfx/range/mojom:unit_test",
    ]
  }

  if (is_linux) {
    deps += [ "//ui/linux:test_support" ]
  }

  if (is_linux || is_chromeos) {
    sources += [
      "linux/fontconfig_util_unittest.cc",
      "linux/native_pixmap_dmabuf_unittest.cc",
    ]
    deps += [ "//third_party/fontconfig" ]
  }

  if (is_fuchsia) {
    deps += [ "//skia:test_fonts" ]
    additional_manifest_fragments =
        [ "//build/config/fuchsia/test/test_fonts.shard.test-cml" ]
  }
}

if (is_android) {
  generate_jni("gfx_jni_headers") {
    sources = [
<<<<<<< HEAD
      "../android/java/src/org/chromium/ui/gfx/Animation.java",
=======
>>>>>>> 626889fb
      "../android/java/src/org/chromium/ui/gfx/BitmapHelper.java",
      "../android/java/src/org/chromium/ui/gfx/ViewConfigurationHelper.java",
    ]
  }
}

fuzzer_test("color_analysis_fuzzer") {
  sources = [ "color_analysis_fuzzer.cc" ]

  deps = [ ":gfx" ]
}

fuzzer_test("color_transform_fuzzer") {
  sources = [ "color_transform_fuzzer.cc" ]

  dict = "//testing/libfuzzer/fuzzers/dicts/icc.dict"

  deps = [ ":gfx" ]

  libfuzzer_options = [ "max_len=4194304" ]
}

fuzzer_test("render_text_fuzzer") {
  sources = [ "render_text_fuzzer.cc" ]

  deps = [
    ":gfx",
    "//base",
    "//base/test:test_support",
  ]

  dict = "test/data/render_text/unicode_text_fuzzer.dict"
}

fuzzer_test("render_text_api_fuzzer") {
  sources = [ "render_text_api_fuzzer.cc" ]

  deps = [
    ":gfx",
    "//base",
    "//base/test:test_support",
  ]

  dict = "test/data/render_text/unicode_text_fuzzer.dict"
}

if (is_ios) {
  bundle_data_from_filelist("codec_tests_bundle_data") {
    testonly = true
    filelist_name = "test/data/codec/unit_tests_bundle_data.filelist"
  }
  bundle_data_from_filelist("compositor_tests_bundle_data") {
    testonly = true
    filelist_name = "test/data/compositor/unit_tests_bundle_data.filelist"
  }
}

if (is_android) {
  java_cpp_features("ui_gfx_switches_srcjar") {
    # External code should depend on ":ui_gfx_java" instead.
    visibility = [ ":*" ]
    sources = [ "switches.cc" ]
    template = "android/java/src/org/chromium/ui/gfx/GfxSwitches.java.tmpl"
  }

  android_library("ui_gfx_java") {
    # Right now, this only includes the Java features. But if we need more Java
    # files, they should be added here as necessary.
    srcjar_deps = [ ":ui_gfx_switches_srcjar" ]
  }
}<|MERGE_RESOLUTION|>--- conflicted
+++ resolved
@@ -6,10 +6,7 @@
 import("//build/config/ozone.gni")
 import("//build/config/ui.gni")
 import("//device/vr/buildflags/buildflags.gni")
-<<<<<<< HEAD
-=======
 import("//gpu/vulkan/features.gni")
->>>>>>> 626889fb
 import("//testing/libfuzzer/fuzzer_test.gni")
 import("//testing/test.gni")
 
@@ -70,36 +67,6 @@
 # See also: `docs/component_build.md`
 config("gfx_impl_define") {
   defines = [ "IS_GFX_IMPL" ]
-}
-
-# Used for color generation at build time without importing all the gfx.
-component("color_utils") {
-  sources = [
-    "color_palette.h",
-    "color_utils.cc",
-    "color_utils.h",
-  ]
-  defines = [ "GFX_IMPLEMENTATION" ]
-  public_deps = [
-    ":gfx_export",
-    "//base",
-    "//skia",
-    "//ui/gfx/geometry",
-  ]
-}
-
-component("gfx_skia") {
-  sources = [
-    "gfx_skia_export.h",
-    "skia_util.cc",
-    "skia_util.h",
-  ]
-  configs += [ "//build/config/compiler:wexit_time_destructors" ]
-  public_deps = [
-    "//base",
-    "//skia",
-  ]
-  defines = [ "GFX_SKIA_IMPLEMENTATION" ]
 }
 
 component("gfx") {
@@ -158,21 +125,13 @@
     "image/image_util.h",
     "interpolated_transform.cc",
     "interpolated_transform.h",
-<<<<<<< HEAD
-    "nine_image_painter.cc",
-    "nine_image_painter.h",
-=======
     "overlay_layer_id.cc",
     "overlay_layer_id.h",
->>>>>>> 626889fb
     "overlay_plane_data.cc",
     "overlay_plane_data.h",
     "overlay_transform_utils.cc",
     "overlay_transform_utils.h",
-<<<<<<< HEAD
-=======
     "platform_font.cc",
->>>>>>> 626889fb
     "platform_font.h",
     "scrollbar_size.cc",
     "scrollbar_size.h",
@@ -196,10 +155,7 @@
     "ui_gfx_exports.cc",
     "utf16_indexing.cc",
     "utf16_indexing.h",
-<<<<<<< HEAD
-=======
     "vector_icon_types.cc",
->>>>>>> 626889fb
     "vector_icon_types.h",
     "vector_icon_utils.cc",
     "vector_icon_utils.h",
@@ -215,10 +171,7 @@
       "android/android_surface_control_compat.h",
       "android/java_bitmap.cc",
       "android/java_bitmap.h",
-<<<<<<< HEAD
-=======
       "android/surface_control_frame_rate.h",
->>>>>>> 626889fb
       "android/view_configuration.cc",
       "android/view_configuration.h",
     ]
@@ -239,10 +192,6 @@
       "decorated_text_mac.h",
       "decorated_text_mac.mm",
       "font_fallback_mac.mm",
-<<<<<<< HEAD
-      "font_render_params_mac.cc",
-=======
->>>>>>> 626889fb
       "image/image_mac.mm",
       "image/image_skia_util_mac.h",
       "image/image_skia_util_mac.mm",
@@ -265,28 +214,20 @@
       "font_fallback_win.cc",
       "font_fallback_win.h",
       "font_render_params_win.cc",
-<<<<<<< HEAD
-=======
       "font_util_win.cc",
       "font_util_win.h",
->>>>>>> 626889fb
       "path_win.cc",
       "path_win.h",
       "system_fonts_win.cc",
       "system_fonts_win.h",
       "win/crash_id_helper.cc",
       "win/crash_id_helper.h",
-<<<<<<< HEAD
-      "win/direct_write.cc",
-      "win/direct_write.h",
-=======
       "win/d3d_shared_fence.cc",
       "win/d3d_shared_fence.h",
       "win/direct_write.cc",
       "win/direct_write.h",
       "win/get_elevation_icon.cc",
       "win/get_elevation_icon.h",
->>>>>>> 626889fb
       "win/hwnd_util.cc",
       "win/hwnd_util.h",
       "win/msg_util.h",
@@ -305,10 +246,6 @@
       "win/text_analysis_source.h",
       "win/window_impl.cc",
       "win/window_impl.h",
-<<<<<<< HEAD
-    ]
-  }
-=======
       "win/wuc_backdrop.cc",
       "win/wuc_backdrop.h",
     ]
@@ -316,7 +253,6 @@
   if (is_apple) {
     sources += [ "font_render_params_mac.cc" ]
   }
->>>>>>> 626889fb
   if (is_ios) {
     sources += [
       "image/image_ios.mm",
@@ -331,13 +267,7 @@
       "scoped_ui_graphics_push_context_ios.mm",
       "text_utils_ios.mm",
     ]
-<<<<<<< HEAD
-    if (use_blink) {
-      sources += [ "font_render_params_mac.cc" ]
-    } else {
-=======
     if (!use_blink) {
->>>>>>> 626889fb
       sources += [
         "image/image_skia_rep_ios.cc",
         "image/image_skia_rep_ios.h",
@@ -370,19 +300,10 @@
   }
 
   configs += [
-<<<<<<< HEAD
-    "//build/config:precompiled_headers",
-    "//build/config/compiler:wexit_time_destructors",
-  ]
-
-  # This is part of the gfx component in the component build.
-  defines = [ "GFX_IMPLEMENTATION" ]
-=======
     ":gfx_impl_define",
     "//build/config:precompiled_headers",
     "//build/config/compiler:wexit_time_destructors",
   ]
->>>>>>> 626889fb
 
   public_deps = [
     ":color_space",
@@ -390,11 +311,7 @@
     ":gfx_skia",
     ":gfx_switches",
     ":memory_buffer_sources",
-<<<<<<< HEAD
-    ":native_widget_types",
-=======
     ":native_widget_types_sources",
->>>>>>> 626889fb
     ":resize_image_dimensions",
     ":selection_bound_sources",
     "//base",
@@ -406,22 +323,6 @@
     "//ui/gfx/geometry",
     "//ui/gfx/geometry:geometry_skia",
     "//ui/gfx/range",
-<<<<<<< HEAD
-  ]
-  deps = [
-    ":gfx_export",
-    "//base",
-    "//base:base_static",
-    "//base:i18n",
-    "//base/third_party/dynamic_annotations",
-    "//build:blink_buildflags",
-    "//build:chromeos_buildflags",
-    "//device/vr/buildflags",
-    "//mojo/public/cpp/bindings:struct_traits",
-    "//skia",
-    "//third_party/zlib",
-  ]
-=======
   ]
   deps = [
     "//base",
@@ -436,7 +337,6 @@
     "//ui/base:ozone_buildflags",
     "//ui/base:ui_data_pack",
   ]
->>>>>>> 626889fb
 
   if (!is_apple) {
     sources += [
@@ -506,14 +406,10 @@
       "setupapi.lib",
       "dwmapi.lib",
       "dwrite.lib",
-<<<<<<< HEAD
-    ]
-=======
       "onecore.lib",
     ]
 
     all_dependent_configs = [ ":gfx_win_linker_flags" ]
->>>>>>> 626889fb
     public_deps += [ "//components/crash/core/common" ]
   } else {
     sources -= [
@@ -547,33 +443,16 @@
     ]
   }
 
-<<<<<<< HEAD
-  if ((!use_aura && !toolkit_views) || is_ios) {
-    sources -= [
-=======
   if (use_aura || toolkit_views) {
     sources += [
->>>>>>> 626889fb
       "nine_image_painter.cc",
       "nine_image_painter.h",
     ]
   }
-<<<<<<< HEAD
-
-  if (use_ozone) {
-    deps += [ "//ui/ozone:buildflags" ]
-  }
-=======
->>>>>>> 626889fb
 }
 
 component("color_space") {
   sources = [
-<<<<<<< HEAD
-    "color_conversion_sk_filter_cache.cc",
-    "color_conversion_sk_filter_cache.h",
-=======
->>>>>>> 626889fb
     "color_space.cc",
     "color_space.h",
     "color_space_export.h",
@@ -583,11 +462,8 @@
     "display_color_spaces.h",
     "hdr_metadata.cc",
     "hdr_metadata.h",
-<<<<<<< HEAD
-=======
     "hdr_metadata_agtm.cc",
     "hdr_metadata_agtm.h",
->>>>>>> 626889fb
     "hdr_static_metadata.cc",
     "hdr_static_metadata.h",
     "icc_profile.cc",
@@ -602,15 +478,9 @@
     ]
   }
   deps = [
-<<<<<<< HEAD
-    "//build:chromeos_buildflags",
-    "//skia:skcms",
-    "//ui/gfx:buffer_types",
-=======
     "//skia:skcms",
     "//ui/gfx:buffer_types",
     "//ui/gfx:gfx_switches",
->>>>>>> 626889fb
     "//ui/gfx/geometry:geometry_skia",
   ]
   public_deps = [
@@ -622,20 +492,14 @@
     sources += [
       "hdr_metadata_mac.h",
       "hdr_metadata_mac.mm",
-<<<<<<< HEAD
-=======
       "mac/color_space_util.h",
       "mac/color_space_util.mm",
->>>>>>> 626889fb
     ]
     frameworks = [
       "CoreFoundation.framework",
       "CoreGraphics.framework",
-<<<<<<< HEAD
-=======
       "CoreMedia.framework",
       "CoreVideo.framework",
->>>>>>> 626889fb
     ]
     if (is_mac) {
       sources += [
@@ -654,23 +518,6 @@
 }
 
 # Depend on this to use native_widget_types.h without pulling in all of gfx.
-<<<<<<< HEAD
-source_set("native_widget_types") {
-  public = [ "native_widget_types.h" ]
-
-  public_deps = [
-    ":gfx_export",
-    "//base",
-  ]
-
-  if (is_mac) {
-    sources = [ "native_widget_types.mm" ]
-
-    frameworks = [ "AppKit.framework" ]
-  }
-
-  deps = [ "//build:chromeos_buildflags" ]
-=======
 # The structure here allows native_widget_types to be part of the gfx component
 # in the component build, but be a separate source set in a static build.
 group("native_widget_types") {
@@ -696,7 +543,6 @@
     sources = [ "native_widget_types_mac.mm" ]
     frameworks = [ "AppKit.framework" ]
   }
->>>>>>> 626889fb
 }
 
 group("selection_bound") {
@@ -762,22 +608,10 @@
     "client_native_pixmap_factory.h",
     "generic_shared_memory_id.cc",
     "generic_shared_memory_id.h",
-<<<<<<< HEAD
-    "gfx_export.h",
-=======
->>>>>>> 626889fb
     "gpu_fence.cc",
     "gpu_fence.h",
     "gpu_fence_handle.cc",
     "gpu_fence_handle.h",
-<<<<<<< HEAD
-    "native_pixmap.h",
-    "overlay_priority_hint.h",
-    "overlay_transform.h",
-    "surface_origin.h",
-  ]
-
-=======
     "overlay_priority_hint.h",
     "overlay_transform.h",
     "overlay_type.h",
@@ -788,7 +622,6 @@
     sources += [ "native_pixmap.h" ]
   }
 
->>>>>>> 626889fb
   if (use_blink) {
     sources += [
       "ca_layer_params.cc",
@@ -798,30 +631,15 @@
     ]
   }
 
-<<<<<<< HEAD
-  configs += [ "//build/config/compiler:wexit_time_destructors" ]
-
-  defines = [ "GFX_IMPLEMENTATION" ]
-=======
   configs += [
     ":gfx_impl_define",
     "//build/config/compiler:wexit_time_destructors",
   ]
->>>>>>> 626889fb
 
   public_deps = [ ":buffer_types" ]
 
   deps = [
     ":gfx_switches",
-<<<<<<< HEAD
-    ":native_widget_types",
-    "//base",
-    "//build:chromecast_buildflags",
-    "//build:chromeos_buildflags",
-    "//ui/gfx/geometry",
-  ]
-
-=======
     "//base",
     "//build:chromecast_buildflags",
     "//gpu/vulkan:buildflags",
@@ -832,17 +650,13 @@
     deps += [ ":native_widget_types_sources" ]
   }
 
->>>>>>> 626889fb
   if (is_linux && !is_starboard || is_chromeos) {
     sources += [
       "linux/client_native_pixmap_dmabuf.cc",
       "linux/client_native_pixmap_dmabuf.h",
       "linux/client_native_pixmap_factory_dmabuf.cc",
       "linux/client_native_pixmap_factory_dmabuf.h",
-<<<<<<< HEAD
-=======
       "linux/dmabuf_uapi.h",
->>>>>>> 626889fb
       "linux/native_pixmap_dmabuf.cc",
       "linux/native_pixmap_dmabuf.h",
     ]
@@ -873,13 +687,10 @@
       "native_pixmap_handle.h",
     ]
   }
-<<<<<<< HEAD
-=======
 
   if (enable_vulkan) {
     public_deps += [ "//third_party/vulkan-headers/src:vulkan_headers" ]
   }
->>>>>>> 626889fb
 }
 
 # TODO(ccameron): This can be moved into a separate source_set.
@@ -914,10 +725,7 @@
     "test/scoped_default_font_description.h",
     "test/sk_color_eq.cc",
     "test/sk_color_eq.h",
-<<<<<<< HEAD
-=======
     "test/sk_gmock_support.h",
->>>>>>> 626889fb
   ]
   if (is_apple) {
     sources += [ "image/image_unittest_util_apple.mm" ]
@@ -932,18 +740,11 @@
   public_deps = [ ":gfx" ]
 
   deps = [
-<<<<<<< HEAD
-    ":gfx_export",
-=======
->>>>>>> 626889fb
     "//base",
     "//base/test:test_support",
     "//skia",
     "//testing/gtest",
-<<<<<<< HEAD
-=======
     "//ui/base:ui_data_pack",
->>>>>>> 626889fb
     "//ui/gfx/animation",
     "//ui/gfx/animation/keyframe",
     "//ui/gfx/geometry",
@@ -960,19 +761,12 @@
   sources = [
     "animation/keyframe/keyframe_animation_unittest.cc",
     "animation/keyframe/keyframed_animation_curve_unittest.cc",
-<<<<<<< HEAD
-    "font_names_testing.cc",
-=======
->>>>>>> 626889fb
     "font_names_testing.h",
     "font_unittest.cc",
     "geometry/linear_gradient_unittest.cc",
     "geometry/mask_filter_info_unittest.cc",
     "geometry/rrect_f_unittest.cc",
-<<<<<<< HEAD
-=======
     "geometry/sin_cos_degrees_unittest.cc",
->>>>>>> 626889fb
     "geometry/transform_operations_unittest.cc",
     "geometry/transform_unittest.cc",
     "image/buffer_w_stream_unittest.cc",
@@ -984,11 +778,7 @@
     "text_elider_unittest.cc",
     "text_utils_unittest.cc",
   ]
-<<<<<<< HEAD
-  if (is_linux) {
-=======
   if (is_linux || is_chromeos) {
->>>>>>> 626889fb
     sources += [ "font_render_params_linux_unittest.cc" ]
   }
   if (is_linux || is_chromeos) {
@@ -1008,15 +798,11 @@
     ]
   }
   if (is_win) {
-<<<<<<< HEAD
-    sources += [ "font_fallback_win_unittest.cc" ]
-=======
     sources += [
       "font_fallback_win_unittest.cc",
       "win/get_elevation_icon_unittest.cc",
       "win/hwnd_util_unittest.cc",
     ]
->>>>>>> 626889fb
   }
   if (is_ios) {
     sources += [
@@ -1033,11 +819,7 @@
 
   data = [ "test/data/" ]
 
-<<<<<<< HEAD
-  if (!is_ios) {
-=======
   if (use_blink) {
->>>>>>> 626889fb
     sources += [
       "animation/animation_container_unittest.cc",
       "animation/animation_runner_unittest.cc",
@@ -1045,10 +827,7 @@
       "animation/multi_animation_unittest.cc",
       "animation/slide_animation_unittest.cc",
       "animation/tween_unittest.cc",
-<<<<<<< HEAD
-=======
       "bidi_line_iterator_unittest.cc",
->>>>>>> 626889fb
       "blit_unittest.cc",
       "break_list_unittest.cc",
       "canvas_unittest.cc",
@@ -1081,10 +860,7 @@
       "geometry/size_f_unittest.cc",
       "geometry/size_unittest.cc",
       "geometry/skia_conversions_unittest.cc",
-<<<<<<< HEAD
-=======
       "geometry/three_point_cubic_bezier_unittest.cc",
->>>>>>> 626889fb
       "geometry/transform_util_unittest.cc",
       "geometry/triangle_unittest.cc",
       "geometry/vector2d_f_unittest.cc",
@@ -1095,15 +871,6 @@
       "image/image_skia_operations_unittest.cc",
       "image/image_util_unittest.cc",
       "mojom/mojom_traits_unittest.cc",
-<<<<<<< HEAD
-      "nine_image_painter_unittest.cc",
-      "overlay_transform_utils_unittest.cc",
-      "paint_vector_icon_unittest.cc",
-      "range/range_unittest.cc",
-      "selection_bound_unittest.cc",
-      "selection_model_unittest.cc",
-      "sequential_id_generator_unittest.cc",
-=======
       "overlay_transform_utils_unittest.cc",
       "paint_throbber_unittest.cc",
       "paint_vector_icon_unittest.cc",
@@ -1113,7 +880,6 @@
       "selection_model_unittest.cc",
       "sequential_id_generator_unittest.cc",
       "shadow_util_unittest.cc",
->>>>>>> 626889fb
       "shadow_value_unittest.cc",
       "skbitmap_operations_unittest.cc",
       "skia_util_unittest.cc",
@@ -1134,10 +900,6 @@
     ":test_support",
     "//base",
     "//base/test:test_support",
-<<<<<<< HEAD
-    "//build:chromeos_buildflags",
-=======
->>>>>>> 626889fb
     "//skia",
     "//skia:skcms",
     "//testing/gtest",
@@ -1152,15 +914,6 @@
   ]
 
   if (use_blink) {
-<<<<<<< HEAD
-    sources += [ "bidi_line_iterator_unittest.cc" ]
-    if (!is_ios) {
-      # TODO(crbug.com/1428953): many render text tests fail on iOS, even when
-      # use_blink is true.
-      sources += [ "render_text_unittest.cc" ]
-    }
-=======
->>>>>>> 626889fb
     deps += [ "//third_party:freetype_harfbuzz" ]
   }
 
@@ -1174,33 +927,22 @@
     deps += [ "//ui/android:ui_java" ]
   }
 
-<<<<<<< HEAD
-=======
   if (is_ios) {
     deps += [ "//ui/gfx:codec_tests_bundle_data" ]
   }
 
->>>>>>> 626889fb
   if (is_android || is_fuchsia) {
     sources += [ "font_fallback_skia_unittest.cc" ]
   }
 
-<<<<<<< HEAD
-  if (!use_aura && !is_ios) {
-    sources -= [ "nine_image_painter_unittest.cc" ]
-=======
   if (use_aura || toolkit_views) {
     sources += [ "nine_image_painter_unittest.cc" ]
->>>>>>> 626889fb
   }
 
   if (is_win) {
     sources += [
-<<<<<<< HEAD
-=======
       "font_render_params_win_unittest.cc",
       "font_util_win.cc",
->>>>>>> 626889fb
       "icon_util_unittest.cc",
       "icon_util_unittests.rc",
       "icon_util_unittests_resource.h",
@@ -1218,10 +960,7 @@
     libs = [
       "d2d1.lib",
       "d3d10_1.lib",
-<<<<<<< HEAD
-=======
       "dwmapi.lib",
->>>>>>> 626889fb
       "dwrite.lib",
       "imm32.lib",
       "oleacc.lib",
@@ -1263,10 +1002,6 @@
 if (is_android) {
   generate_jni("gfx_jni_headers") {
     sources = [
-<<<<<<< HEAD
-      "../android/java/src/org/chromium/ui/gfx/Animation.java",
-=======
->>>>>>> 626889fb
       "../android/java/src/org/chromium/ui/gfx/BitmapHelper.java",
       "../android/java/src/org/chromium/ui/gfx/ViewConfigurationHelper.java",
     ]
