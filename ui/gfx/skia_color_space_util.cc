// Copyright 2017 The Chromium Authors
// Use of this source code is governed by a BSD-style license that can be
// found in the LICENSE file.

#ifdef UNSAFE_BUFFERS_BUILD
// TODO(crbug.com/354829279): Remove this and convert code to safer constructs.
#pragma allow_unsafe_buffers
#endif

#include "ui/gfx/skia_color_space_util.h"

#include <algorithm>
#include <cmath>
#include <vector>

#include "base/check.h"

namespace gfx {

float SkTransferFnEvalUnclamped(const skcms_TransferFunction& fn, float x) {
  if (x < fn.d)
    return fn.c * x + fn.f;
  return std::pow(fn.a * x + fn.b, fn.g) + fn.e;
}

namespace {

float SkTransferFnEval(const skcms_TransferFunction& fn, float x) {
  float fn_at_x_unclamped = SkTransferFnEvalUnclamped(fn, x);
  return std::clamp(fn_at_x_unclamped, 0.0f, 1.0f);
}

}  // namespace

skcms_TransferFunction SkTransferFnInverse(const skcms_TransferFunction& fn) {
  skcms_TransferFunction fn_inv = {0};
  if (fn.a > 0 && fn.g > 0) {
    double a_to_the_g = std::pow(fn.a, fn.g);
    fn_inv.a = 1.f / a_to_the_g;
    fn_inv.b = -fn.e / a_to_the_g;
    fn_inv.g = 1.f / fn.g;
  }
  fn_inv.d = fn.c * fn.d + fn.f;
  fn_inv.e = -fn.b / fn.a;
  if (fn.c != 0) {
    fn_inv.c = 1.f / fn.c;
    fn_inv.f = -fn.f / fn.c;
  }
  return fn_inv;
}

bool SkTransferFnsApproximatelyCancel(const skcms_TransferFunction& a,
                                      const skcms_TransferFunction& b) {
  const float kStep = 1.f / 8.f;
  const float kEpsilon = 2.5f / 256.f;
  for (float x = 0; x <= 1.f; x += kStep) {
    float a_of_x = SkTransferFnEval(a, x);
    float b_of_a_of_x = SkTransferFnEval(b, a_of_x);
    if (std::abs(b_of_a_of_x - x) > kEpsilon)
      return false;
  }
  return true;
}

bool SkTransferFnIsApproximatelyIdentity(const skcms_TransferFunction& a) {
  const float kStep = 1.f / 8.f;
  const float kEpsilon = 2.5f / 256.f;
  for (float x = 0; x <= 1.f; x += kStep) {
    float a_of_x = SkTransferFnEval(a, x);
    if (std::abs(a_of_x - x) > kEpsilon)
      return false;
  }
  return true;
}

<<<<<<< HEAD
bool SkM44IsApproximatelyIdentity(const SkM44& m) {
  const float kEpsilon = 1.f / 256.f;
=======
bool SkM44IsApproximatelyIdentity(const SkM44& m, float epsilon) {
>>>>>>> 626889fb
  for (int i = 0; i < 4; ++i) {
    for (int j = 0; j < 4; ++j) {
      float identity_value = i == j ? 1 : 0;
      float value = m.rc(i, j);
      if (std::abs(identity_value - value) > epsilon) {
        return false;
      }
    }
  }
  return true;
}
<<<<<<< HEAD
=======

skcms_Matrix3x3 COLOR_SPACE_EXPORT SkcmsMatrix3x3FromSkM44(const SkM44& in) {
  // clang-format off
  return {{
      { in.rc(0, 0), in.rc(0, 1), in.rc(0, 2), },
      { in.rc(1, 0), in.rc(1, 1), in.rc(1, 2), },
      { in.rc(2, 0), in.rc(2, 1), in.rc(2, 2), },
  }};
  // clang-format on
}

SkM44 COLOR_SPACE_EXPORT SkM44FromSkcmsMatrix3x3(const skcms_Matrix3x3& in) {
  return SkM44FromRowMajor3x3(&in.vals[0][0]);
}
>>>>>>> 626889fb

SkM44 SkM44FromRowMajor3x3(const float* data) {
  DCHECK(data);
  // clang-format off
  return SkM44(data[0], data[1], data[2], 0,
               data[3], data[4], data[5], 0,
               data[6], data[7], data[8], 0,
               0, 0, 0, 1);
  // clang-format on
}

}  // namespace gfx<|MERGE_RESOLUTION|>--- conflicted
+++ resolved
@@ -73,12 +73,7 @@
   return true;
 }
 
-<<<<<<< HEAD
-bool SkM44IsApproximatelyIdentity(const SkM44& m) {
-  const float kEpsilon = 1.f / 256.f;
-=======
 bool SkM44IsApproximatelyIdentity(const SkM44& m, float epsilon) {
->>>>>>> 626889fb
   for (int i = 0; i < 4; ++i) {
     for (int j = 0; j < 4; ++j) {
       float identity_value = i == j ? 1 : 0;
@@ -90,8 +85,6 @@
   }
   return true;
 }
-<<<<<<< HEAD
-=======
 
 skcms_Matrix3x3 COLOR_SPACE_EXPORT SkcmsMatrix3x3FromSkM44(const SkM44& in) {
   // clang-format off
@@ -106,7 +99,6 @@
 SkM44 COLOR_SPACE_EXPORT SkM44FromSkcmsMatrix3x3(const skcms_Matrix3x3& in) {
   return SkM44FromRowMajor3x3(&in.vals[0][0]);
 }
->>>>>>> 626889fb
 
 SkM44 SkM44FromRowMajor3x3(const float* data) {
   DCHECK(data);
