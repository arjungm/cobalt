--- conflicted
+++ resolved
@@ -4,10 +4,7 @@
 
 #include "chrome/updater/updater.h"
 
-<<<<<<< HEAD
-=======
 #include <algorithm>
->>>>>>> 626889fb
 #include <iterator>
 
 #include "base/at_exit.h"
@@ -17,29 +14,19 @@
 #include "base/functional/bind.h"
 #include "base/functional/callback_helpers.h"
 #include "base/logging.h"
-<<<<<<< HEAD
-#include "base/message_loop/message_pump_type.h"
-#include "base/process/memory.h"
-#include "base/ranges/algorithm.h"
-=======
 #include "base/process/memory.h"
 #include "base/process/process_handle.h"
 #include "base/strings/stringprintf.h"
 #include "base/system/sys_info.h"
->>>>>>> 626889fb
 #include "base/task/single_thread_task_executor.h"
 #include "base/task/thread_pool/thread_pool_instance.h"
 #include "base/threading/platform_thread.h"
 #include "build/build_config.h"
 #include "chrome/updater/app/app.h"
 #include "chrome/updater/app/app_install.h"
-<<<<<<< HEAD
-#include "chrome/updater/app/app_recover.h"
-=======
 #include "chrome/updater/app/app_net_worker.h"
 #include "chrome/updater/app/app_recover.h"
 #include "chrome/updater/app/app_server.h"
->>>>>>> 626889fb
 #include "chrome/updater/app/app_uninstall.h"
 #include "chrome/updater/app/app_uninstall_self.h"
 #include "chrome/updater/app/app_update.h"
@@ -49,31 +36,12 @@
 #include "chrome/updater/constants.h"
 #include "chrome/updater/crash_client.h"
 #include "chrome/updater/crash_reporter.h"
-<<<<<<< HEAD
-=======
 #include "chrome/updater/ipc/ipc_support.h"
 #include "chrome/updater/update_usage_stats_task.h"
->>>>>>> 626889fb
 #include "chrome/updater/updater_scope.h"
 #include "chrome/updater/updater_version.h"
 #include "chrome/updater/util/util.h"
 #include "components/crash/core/common/crash_key.h"
-<<<<<<< HEAD
-#include "third_party/abseil-cpp/absl/types/optional.h"
-
-#if BUILDFLAG(IS_POSIX)
-#include "chrome/updater/ipc/ipc_support.h"
-#endif
-
-#if BUILDFLAG(IS_WIN)
-#include "base/win/process_startup_helper.h"
-#include "base/win/scoped_com_initializer.h"
-#include "chrome/updater/app/server/win/server.h"
-#include "chrome/updater/app/server/win/service_main.h"
-#include "chrome/updater/util/win_util.h"
-#elif BUILDFLAG(IS_POSIX)
-#include "chrome/updater/app/server/posix/app_server_posix.h"
-=======
 #include "components/crash/core/common/crash_keys.h"
 #include "third_party/crashpad/crashpad/client/crash_report_database.h"
 #include "third_party/crashpad/crashpad/client/settings.h"
@@ -85,7 +53,6 @@
 #include "base/win/windows_version.h"
 #include "chrome/updater/app/server/win/updater_service_delegate.h"
 #include "chrome/updater/util/win_util.h"
->>>>>>> 626889fb
 #endif
 
 // Instructions For Windows.
@@ -113,37 +80,22 @@
 }
 
 void InitializeCrashReporting(UpdaterScope updater_scope) {
-<<<<<<< HEAD
-  crash_reporter::InitializeCrashKeys();
-  static crash_reporter::CrashKeyString<16> crash_key_process_type(
-      "process_type");
-  crash_key_process_type.Set("updater");
-=======
->>>>>>> 626889fb
   if (!CrashClient::GetInstance()->InitializeCrashReporting(updater_scope)) {
     VLOG(1) << "Crash reporting is not available.";
     return;
   }
-<<<<<<< HEAD
-=======
   crash_reporter::InitializeCrashKeys();
   crash_keys::SetSwitchesFromCommandLine(
       *base::CommandLine::ForCurrentProcess(), nullptr);
->>>>>>> 626889fb
   VLOG(1) << "Crash reporting initialized.";
 }
 
 int HandleUpdaterCommands(UpdaterScope updater_scope,
                           const base::CommandLine* command_line) {
   // Used for unit test purposes. There is no need to run with a crash handler.
-<<<<<<< HEAD
-  if (command_line->HasSwitch(kTestSwitch))
-    return kErrorOk;
-=======
   if (command_line->HasSwitch(kTestSwitch)) {
     return kErrorOk;
   }
->>>>>>> 626889fb
 
   if (command_line->HasSwitch(kCrashHandlerSwitch)) {
     const int retval = CrashReporterMain();
@@ -158,23 +110,6 @@
   StartCrashReporter(updater_scope, kUpdaterVersion);
 
   InitializeCrashReporting(updater_scope);
-<<<<<<< HEAD
-
-  // Make the process more resilient to memory allocation issues.
-  base::EnableTerminationOnHeapCorruption();
-  base::EnableTerminationOnOutOfMemory();
-
-#if BUILDFLAG(IS_WIN)
-  base::win::ScopedCOMInitializer com_initializer(
-      base::win::ScopedCOMInitializer::kMTA);
-  if (!com_initializer.Succeeded()) {
-    PLOG(ERROR) << "Failed to initialize COM";
-
-    // TODO(crbug.com/1294543) - is there a more specific error needed?
-    return kErrorComInitializationFailed;
-  }
-
-=======
 
   // Make the process more resilient to memory allocation issues.
   base::EnableTerminationOnHeapCorruption();
@@ -203,7 +138,6 @@
     return kErrorComInitializationFailed;
   }
 
->>>>>>> 626889fb
   // Failing to disable COM exception handling is a critical error.
   CHECK(SUCCEEDED(DisableCOMExceptionHandling()))
       << "Failed to disable COM exception handling.";
@@ -211,45 +145,14 @@
   VLOG(1) << GetUACState();
 #endif
 
-<<<<<<< HEAD
-  InitializeThreadPool("updater");
-  const base::ScopedClosureRunner shutdown_thread_pool(
-      base::BindOnce([]() { base::ThreadPoolInstance::Get()->Shutdown(); }));
-  base::SingleThreadTaskExecutor main_task_executor(base::MessagePumpType::UI);
-
-=======
->>>>>>> 626889fb
   // Records a backtrace in the log, crashes the program, saves a crash dump,
   // and reports the crash.
   CHECK(!command_line->HasSwitch(kCrashMeSwitch)) << "--crash-me was used.";
 
-<<<<<<< HEAD
-#if BUILDFLAG(IS_POSIX)
-=======
->>>>>>> 626889fb
   // As long as this object is alive, all Mojo API surface relevant to IPC
   // connections is usable, and message pipes which span a process boundary will
   // continue to function.
   ScopedIPCSupportWrapper ipc_support;
-<<<<<<< HEAD
-#endif
-
-  if (command_line->HasSwitch(kServerSwitch)) {
-#if BUILDFLAG(IS_WIN)
-    // By design, Windows uses a leaky singleton server for its RPC server.
-    return AppServerSingletonInstance()->Run();
-#else
-    return MakeAppServer()->Run();
-#endif
-  }
-
-  if (command_line->HasSwitch(kUpdateSwitch))
-    return MakeAppUpdate()->Run();
-
-#if BUILDFLAG(IS_WIN)
-  if (command_line->HasSwitch(kWindowsServiceSwitch))
-    return ServiceMain::RunWindowsService(command_line);
-=======
 
   // Only tasks and timers are supported on the main sequence.
   base::SingleThreadTaskExecutor main_task_executor;
@@ -280,23 +183,12 @@
   if (command_line->HasSwitch(kWindowsServiceSwitch)) {
     return UpdaterServiceDelegate::RunWindowsService();
   }
->>>>>>> 626889fb
 
   if (command_line->HasSwitch(kHealthCheckSwitch)) {
     return kErrorOk;
   }
 #endif  // BUILDFLAG(IS_WIN)
 
-<<<<<<< HEAD
-  if (command_line->HasSwitch(kInstallSwitch) ||
-      command_line->HasSwitch(kTagSwitch) ||
-      command_line->HasSwitch(kRuntimeSwitch) ||
-      command_line->HasSwitch(kHandoffSwitch)) {
-    return MakeAppInstall(command_line->HasSwitch(kSilentSwitch))->Run();
-  }
-
-=======
->>>>>>> 626889fb
   if (command_line->HasSwitch(kUninstallSwitch) ||
       command_line->HasSwitch(kUninstallIfUnusedSwitch)) {
     return MakeAppUninstall()->Run();
@@ -319,15 +211,12 @@
     return MakeAppWakeAll()->Run();
   }
 
-<<<<<<< HEAD
-=======
 #if BUILDFLAG(IS_MAC)
   if (command_line->HasSwitch(kNetWorkerSwitch)) {
     return MakeAppNetWorker()->Run();
   }
 #endif  // BUILDFLAG(IS_MAC)
 
->>>>>>> 626889fb
   VLOG(1) << "Unknown command line switch.";
   return kErrorUnknownCommandLine;
 }
@@ -337,19 +226,6 @@
 // if the command is not found.
 const char* GetUpdaterCommand(const base::CommandLine* command_line) {
   // Contains the literals which are associated with specific updater commands.
-<<<<<<< HEAD
-  const char* commands[] = {
-      kWindowsServiceSwitch, kCrashHandlerSwitch,
-      kInstallSwitch,        kRecoverSwitch,
-      kServerSwitch,         kTagSwitch,
-      kTestSwitch,           kUninstallIfUnusedSwitch,
-      kUninstallSelfSwitch,  kUninstallSwitch,
-      kUpdateSwitch,         kWakeSwitch,
-      kWakeAllSwitch,        kHealthCheckSwitch,
-      kHandoffSwitch,        kRuntimeSwitch,
-  };
-  const char** it = base::ranges::find_if(commands, [command_line](auto cmd) {
-=======
   static constexpr const char* commands[] = {
       kWindowsServiceSwitch,
       kCrashHandlerSwitch,
@@ -368,7 +244,6 @@
       kNetWorkerSwitch,
   };
   const auto it = std::ranges::find_if(commands, [command_line](auto cmd) {
->>>>>>> 626889fb
     return command_line->HasSwitch(cmd);
   });
   // Return the command. As a workaround for recovery component invocations
@@ -380,11 +255,7 @@
 }
 
 constexpr const char* BuildFlavor() {
-<<<<<<< HEAD
-#if defined(NBEDUG)
-=======
 #if defined(NDEBUG)
->>>>>>> 626889fb
   return "opt";
 #else
   return "debug";
@@ -392,26 +263,17 @@
 }
 
 constexpr const char* BuildArch() {
-<<<<<<< HEAD
-#if defined(ARCH_CPU_64_BITS)
-  return "64 bits";
-#elif defined(ARCH_CPU_32_BITS)
-  return "32 bits";
-=======
 #if defined(ARCH_CPU_ARM64)
   return "64 bit (ARM)";
 #elif defined(ARCH_CPU_X86_64)
   return "64 bit (x64)";
 #elif defined(ARCH_CPU_X86)
   return "32 bit (x86)";
->>>>>>> 626889fb
 #else
 #error CPU architecture is unknown.
 #endif
 }
 
-<<<<<<< HEAD
-=======
 std::string OperatingSystemVersion() {
 #if BUILDFLAG(IS_WIN)
   const base::win::OSInfo::VersionNumber v =
@@ -422,7 +284,6 @@
 #endif
 }
 
->>>>>>> 626889fb
 base::CommandLine::StringType GetCommandLineString() {
 #if BUILDFLAG(IS_WIN)
   // Gets the raw command line on Windows, because
@@ -434,8 +295,6 @@
 #endif
 }
 
-<<<<<<< HEAD
-=======
 void EnableLoggingByDefault() {
   base::CommandLine* command_line = base::CommandLine::ForCurrentProcess();
   if (!command_line->HasSwitch(kEnableLoggingSwitch)) {
@@ -447,7 +306,6 @@
   }
 }
 
->>>>>>> 626889fb
 }  // namespace
 
 int UpdaterMain(int argc, const char* const* argv) {
@@ -458,22 +316,6 @@
 
   base::PlatformThread::SetName("UpdaterMain");
   base::AtExitManager exit_manager;
-<<<<<<< HEAD
-
-  base::CommandLine::Init(argc, argv);
-  const base::CommandLine* command_line =
-      base::CommandLine::ForCurrentProcess();
-
-  const UpdaterScope updater_scope = GetUpdaterScope();
-  InitLogging(updater_scope);
-
-  VLOG(1) << "Version " << kUpdaterVersion << ", " << BuildFlavor() << ", "
-          << BuildArch() << ", command line: " << GetCommandLineString();
-  const int retval = HandleUpdaterCommands(updater_scope, command_line);
-  VLOG(1) << __func__ << " (--" << GetUpdaterCommand(command_line) << ")"
-          << " returned " << retval << ".";
-  return retval;
-=======
 
   base::CommandLine::Init(argc, argv);
   base::CommandLine* command_line = base::CommandLine::ForCurrentProcess();
@@ -514,7 +356,6 @@
 #endif  // BUILDFLAG(IS_WIN)
 
   return exit_code;
->>>>>>> 626889fb
 }
 
 }  // namespace updater