--- conflicted
+++ resolved
@@ -6,10 +6,7 @@
 
 #include <algorithm>
 #include <memory>
-<<<<<<< HEAD
-=======
 #include <optional>
->>>>>>> 626889fb
 #include <string>
 #include <vector>
 
@@ -19,11 +16,8 @@
 #include "base/functional/bind.h"
 #include "base/memory/scoped_refptr.h"
 #include "base/rand_util.h"
-<<<<<<< HEAD
-=======
 #include "base/sequence_checker.h"
 #include "base/strings/to_string.h"
->>>>>>> 626889fb
 #include "base/time/time.h"
 #include "base/version.h"
 #include "build/build_config.h"
@@ -32,24 +26,15 @@
 #include "chrome/updater/crx_downloader_factory.h"
 #include "chrome/updater/external_constants.h"
 #include "chrome/updater/net/network.h"
-<<<<<<< HEAD
-=======
 #include "chrome/updater/persisted_data.h"
->>>>>>> 626889fb
 #include "chrome/updater/policy/service.h"
 #include "chrome/updater/prefs.h"
 #include "chrome/updater/updater_scope.h"
 #include "chrome/updater/util/util.h"
-<<<<<<< HEAD
-#include "components/crx_file/crx_verifier.h"
-#include "components/prefs/pref_service.h"
-#include "components/update_client/buildflags.h"
-=======
 #include "components/crash/core/common/crash_key.h"
 #include "components/crx_file/crx_verifier.h"
 #include "components/prefs/pref_service.h"
 #include "components/update_client/crx_cache.h"
->>>>>>> 626889fb
 #include "components/update_client/network.h"
 #include "components/update_client/patch/in_process_patcher.h"
 #include "components/update_client/patcher.h"
@@ -57,37 +42,11 @@
 #include "components/update_client/unzip/in_process_unzipper.h"
 #include "components/update_client/unzipper.h"
 #include "components/version_info/version_info.h"
-<<<<<<< HEAD
-#include "third_party/abseil-cpp/absl/types/optional.h"
-=======
->>>>>>> 626889fb
 #include "url/gurl.h"
 
 #if BUILDFLAG(IS_WIN)
 #include "base/win/win_util.h"
 #endif
-<<<<<<< HEAD
-
-namespace updater {
-
-Configurator::Configurator(scoped_refptr<UpdaterPrefs> prefs,
-                           scoped_refptr<ExternalConstants> external_constants)
-    : prefs_(prefs),
-      policy_service_(base::MakeRefCounted<PolicyService>(external_constants)),
-      external_constants_(external_constants),
-      activity_data_service_(
-          std::make_unique<ActivityDataService>(GetUpdaterScope())),
-      unzip_factory_(
-          base::MakeRefCounted<update_client::InProcessUnzipperFactory>()),
-      patch_factory_(
-          base::MakeRefCounted<update_client::InProcessPatcherFactory>()),
-      is_managed_device_([]() {
-#if BUILDFLAG(IS_WIN) || BUILDFLAG(IS_MAC)
-        return base::IsManagedOrEnterpriseDevice();
-#else
-        return absl::nullopt;
-#endif
-=======
 
 namespace updater {
 
@@ -131,7 +90,6 @@
 #else
         return std::nullopt;
 #endif  // BUILDFLAG(IS_WIN) || BUILDFLAG(IS_MAC)
->>>>>>> 626889fb
       }()) {
 #if BUILDFLAG(IS_LINUX)
   // On Linux creating the NetworkFetcherFactory requires performing blocking IO
@@ -139,71 +97,43 @@
   // created.
   GetNetworkFetcherFactory();
 #endif
-<<<<<<< HEAD
-=======
   static crash_reporter::CrashKeyString<6> crash_key_managed("managed");
   crash_key_managed.Set(is_managed_device_ ? base::ToString(*is_managed_device_)
                                            : "n/a");
->>>>>>> 626889fb
 }
 Configurator::~Configurator() = default;
 
 base::TimeDelta Configurator::InitialDelay() const {
-<<<<<<< HEAD
-=======
-  DCHECK_CALLED_ON_VALID_SEQUENCE(sequence_checker_);
->>>>>>> 626889fb
+  DCHECK_CALLED_ON_VALID_SEQUENCE(sequence_checker_);
   return base::RandDouble() * external_constants_->InitialDelay();
 }
 
 base::TimeDelta Configurator::ServerKeepAliveTime() const {
-<<<<<<< HEAD
+  DCHECK_CALLED_ON_VALID_SEQUENCE(sequence_checker_);
   return std::clamp(external_constants_->ServerKeepAliveTime(),
-                     base::Seconds(1), kServerKeepAliveTime);
+                    base::Seconds(1), kServerKeepAliveTime);
 }
 
 base::TimeDelta Configurator::NextCheckDelay() const {
+  DCHECK_CALLED_ON_VALID_SEQUENCE(sequence_checker_);
   PolicyStatus<base::TimeDelta> delay = policy_service_->GetLastCheckPeriod();
   CHECK(delay);
   return delay.policy();
 }
 
 base::TimeDelta Configurator::OnDemandDelay() const {
+  DCHECK_CALLED_ON_VALID_SEQUENCE(sequence_checker_);
   return base::Seconds(0);
 }
 
 base::TimeDelta Configurator::UpdateDelay() const {
+  DCHECK_CALLED_ON_VALID_SEQUENCE(sequence_checker_);
   return base::Seconds(0);
 }
 
 std::vector<GURL> Configurator::UpdateUrl() const {
+  DCHECK_CALLED_ON_VALID_SEQUENCE(sequence_checker_);
   return external_constants_->UpdateURL();
-=======
-  DCHECK_CALLED_ON_VALID_SEQUENCE(sequence_checker_);
-  return std::clamp(external_constants_->ServerKeepAliveTime(),
-                    base::Seconds(1), kServerKeepAliveTime);
-}
-
-base::TimeDelta Configurator::NextCheckDelay() const {
-  DCHECK_CALLED_ON_VALID_SEQUENCE(sequence_checker_);
-  PolicyStatus<base::TimeDelta> delay = policy_service_->GetLastCheckPeriod();
-  CHECK(delay);
-  return delay.policy();
-}
-
-base::TimeDelta Configurator::OnDemandDelay() const {
-  DCHECK_CALLED_ON_VALID_SEQUENCE(sequence_checker_);
-  return base::Seconds(0);
-}
-
-base::TimeDelta Configurator::UpdateDelay() const {
-  DCHECK_CALLED_ON_VALID_SEQUENCE(sequence_checker_);
-  return base::Seconds(0);
-}
-
-std::vector<GURL> Configurator::UpdateUrl() const {
-  DCHECK_CALLED_ON_VALID_SEQUENCE(sequence_checker_);
-  return external_constants_->UpdateURL();
 }
 
 std::vector<GURL> Configurator::PingUrl() const {
@@ -219,7 +149,6 @@
 GURL Configurator::DeviceManagementURL() const {
   DCHECK_CALLED_ON_VALID_SEQUENCE(sequence_checker_);
   return external_constants_->DeviceManagementURL();
->>>>>>> 626889fb
 }
 
 std::string Configurator::GetProdId() const {
@@ -227,79 +156,42 @@
   return "updater";
 }
 
-<<<<<<< HEAD
-GURL Configurator::CrashUploadURL() const {
-  return external_constants_->CrashUploadURL();
-}
-
-GURL Configurator::DeviceManagementURL() const {
-  return external_constants_->DeviceManagementURL();
-}
-
-std::string Configurator::GetProdId() const {
-  return "updater";
-}
-
 base::Version Configurator::GetBrowserVersion() const {
-=======
-base::Version Configurator::GetBrowserVersion() const {
-  DCHECK_CALLED_ON_VALID_SEQUENCE(sequence_checker_);
->>>>>>> 626889fb
+  DCHECK_CALLED_ON_VALID_SEQUENCE(sequence_checker_);
   return version_info::GetVersion();
 }
 
 std::string Configurator::GetChannel() const {
-<<<<<<< HEAD
-=======
-  DCHECK_CALLED_ON_VALID_SEQUENCE(sequence_checker_);
->>>>>>> 626889fb
+  DCHECK_CALLED_ON_VALID_SEQUENCE(sequence_checker_);
   return {};
 }
 
 std::string Configurator::GetLang() const {
-<<<<<<< HEAD
-=======
-  DCHECK_CALLED_ON_VALID_SEQUENCE(sequence_checker_);
->>>>>>> 626889fb
+  DCHECK_CALLED_ON_VALID_SEQUENCE(sequence_checker_);
   return "";
 }
 
 std::string Configurator::GetOSLongName() const {
-<<<<<<< HEAD
-  return version_info::GetOSType();
-=======
   DCHECK_CALLED_ON_VALID_SEQUENCE(sequence_checker_);
   return std::string(version_info::GetOSType());
->>>>>>> 626889fb
 }
 
 base::flat_map<std::string, std::string> Configurator::ExtraRequestParams()
     const {
-<<<<<<< HEAD
-=======
-  DCHECK_CALLED_ON_VALID_SEQUENCE(sequence_checker_);
->>>>>>> 626889fb
+  DCHECK_CALLED_ON_VALID_SEQUENCE(sequence_checker_);
   return {};
 }
 
 std::string Configurator::GetDownloadPreference() const {
-<<<<<<< HEAD
-  PolicyStatus<std::string> preference =
-      policy_service_->GetDownloadPreferenceGroupPolicy();
-=======
   DCHECK_CALLED_ON_VALID_SEQUENCE(sequence_checker_);
   PolicyStatus<std::string> preference =
       policy_service_->GetDownloadPreference();
->>>>>>> 626889fb
   return preference ? preference.policy() : std::string();
 }
 
 scoped_refptr<update_client::NetworkFetcherFactory>
 Configurator::GetNetworkFetcherFactory() {
-<<<<<<< HEAD
-=======
-  DCHECK_CALLED_ON_VALID_SEQUENCE(sequence_checker_);
->>>>>>> 626889fb
+  DCHECK_CALLED_ON_VALID_SEQUENCE(sequence_checker_);
   if (!network_fetcher_factory_) {
     network_fetcher_factory_ = base::MakeRefCounted<NetworkFetcherFactory>(
         PolicyServiceProxyConfiguration::Get(policy_service_));
@@ -309,10 +201,7 @@
 
 scoped_refptr<update_client::CrxDownloaderFactory>
 Configurator::GetCrxDownloaderFactory() {
-<<<<<<< HEAD
-=======
-  DCHECK_CALLED_ON_VALID_SEQUENCE(sequence_checker_);
->>>>>>> 626889fb
+  DCHECK_CALLED_ON_VALID_SEQUENCE(sequence_checker_);
   if (!crx_downloader_factory_) {
     crx_downloader_factory_ =
         updater::MakeCrxDownloaderFactory(GetNetworkFetcherFactory());
@@ -331,56 +220,33 @@
   return patch_factory_;
 }
 
-<<<<<<< HEAD
-bool Configurator::EnabledDeltas() const {
+bool Configurator::EnabledBackgroundDownloader() const {
+  DCHECK_CALLED_ON_VALID_SEQUENCE(sequence_checker_);
   return false;
 }
 
-=======
->>>>>>> 626889fb
-bool Configurator::EnabledBackgroundDownloader() const {
-  DCHECK_CALLED_ON_VALID_SEQUENCE(sequence_checker_);
-  return false;
-}
-
 bool Configurator::EnabledCupSigning() const {
-<<<<<<< HEAD
+  DCHECK_CALLED_ON_VALID_SEQUENCE(sequence_checker_);
   return external_constants_->UseCUP();
 }
 
 PrefService* Configurator::GetPrefService() const {
+  DCHECK_CALLED_ON_VALID_SEQUENCE(sequence_checker_);
   return prefs_->GetPrefService();
 }
 
-update_client::ActivityDataService* Configurator::GetActivityDataService()
-    const {
-  return activity_data_service_.get();
+update_client::PersistedData* Configurator::GetPersistedData() const {
+  DCHECK_CALLED_ON_VALID_SEQUENCE(sequence_checker_);
+  return persisted_data_.get();
+}
+
+scoped_refptr<PersistedData> Configurator::GetUpdaterPersistedData() const {
+  DCHECK_CALLED_ON_VALID_SEQUENCE(sequence_checker_);
+  return persisted_data_;
 }
 
 bool Configurator::IsPerUserInstall() const {
-=======
-  DCHECK_CALLED_ON_VALID_SEQUENCE(sequence_checker_);
-  return external_constants_->UseCUP();
-}
-
-PrefService* Configurator::GetPrefService() const {
-  DCHECK_CALLED_ON_VALID_SEQUENCE(sequence_checker_);
-  return prefs_->GetPrefService();
-}
-
-update_client::PersistedData* Configurator::GetPersistedData() const {
-  DCHECK_CALLED_ON_VALID_SEQUENCE(sequence_checker_);
-  return persisted_data_.get();
-}
-
-scoped_refptr<PersistedData> Configurator::GetUpdaterPersistedData() const {
-  DCHECK_CALLED_ON_VALID_SEQUENCE(sequence_checker_);
-  return persisted_data_;
-}
-
-bool Configurator::IsPerUserInstall() const {
-  DCHECK_CALLED_ON_VALID_SEQUENCE(sequence_checker_);
->>>>>>> 626889fb
+  DCHECK_CALLED_ON_VALID_SEQUENCE(sequence_checker_);
   return !IsSystemInstall();
 }
 
@@ -390,35 +256,6 @@
   return std::make_unique<update_client::ProtocolHandlerFactoryJSON>();
 }
 
-<<<<<<< HEAD
-absl::optional<bool> Configurator::IsMachineExternallyManaged() const {
-  return is_managed_device_;
-}
-
-scoped_refptr<PolicyService> Configurator::GetPolicyService() const {
-  return policy_service_;
-}
-
-crx_file::VerifierFormat Configurator::GetCrxVerifierFormat() const {
-  return external_constants_->CrxVerifierFormat();
-}
-
-update_client::UpdaterStateProvider Configurator::GetUpdaterStateProvider()
-    const {
-  return base::BindRepeating([](bool /*is_machine*/) {
-    return update_client::UpdaterStateAttributes();
-  });
-}
-
-#if BUILDFLAG(ENABLE_PUFFIN_PATCHES)
-absl::optional<base::FilePath> Configurator::GetCrxCachePath() const {
-  absl::optional<base::FilePath> optional_result =
-      updater::GetInstallDirectory(GetUpdaterScope());
-  return optional_result.has_value()
-             ? absl::optional<base::FilePath>(
-                   optional_result.value().AppendASCII(kCrxCachePath))
-             : absl::nullopt;
-=======
 std::optional<bool> Configurator::IsMachineExternallyManaged() const {
   DCHECK_CALLED_ON_VALID_SEQUENCE(sequence_checker_);
   const std::optional<bool> is_managed_overridden =
@@ -454,8 +291,6 @@
 bool Configurator::IsConnectionMetered() const {
   DCHECK_CALLED_ON_VALID_SEQUENCE(sequence_checker_);
   return false;
->>>>>>> 626889fb
-}
-#endif
+}
 
 }  // namespace updater