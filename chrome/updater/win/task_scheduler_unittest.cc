// Copyright 2019 The Chromium Authors
// Use of this source code is governed by a BSD-style license that can be
// found in the LICENSE file.

#include "chrome/updater/win/task_scheduler.h"

#include <lmsname.h>
#include <mstask.h>
#include <security.h>
#include <shlobj.h>
#include <taskschd.h>

#include <memory>
<<<<<<< HEAD
=======
#include <optional>
>>>>>>> 626889fb
#include <string>
#include <vector>

#include "base/command_line.h"
#include "base/containers/contains.h"
#include "base/files/file_path.h"
#include "base/logging.h"
#include "base/memory/scoped_refptr.h"
<<<<<<< HEAD
=======
#include "base/path_service.h"
#include "base/process/launch.h"
>>>>>>> 626889fb
#include "base/strings/strcat.h"
#include "base/strings/string_util.h"
#include "base/strings/utf_string_conversions.h"
#include "base/synchronization/waitable_event.h"
#include "base/test/bind.h"
#include "base/test/test_timeouts.h"
#include "base/time/time.h"
#include "base/win/scoped_bstr.h"
#include "chrome/updater/test/integration_tests_impl.h"
<<<<<<< HEAD
#include "chrome/updater/test_scope.h"
#include "chrome/updater/updater_branding.h"
#include "chrome/updater/util/unittest_util.h"
=======
#include "chrome/updater/test/test_scope.h"
#include "chrome/updater/test/unit_test_util.h"
#include "chrome/updater/updater_branding.h"
>>>>>>> 626889fb
#include "chrome/updater/util/util.h"
#include "chrome/updater/util/win_util.h"
#include "chrome/updater/win/test/test_executables.h"
#include "chrome/updater/win/test/test_strings.h"
#include "testing/gtest/include/gtest/gtest.h"

namespace updater {
namespace {

// The name of the tasks as will be visible in the scheduler so we know we can
// safely delete them if they get stuck for whatever reason.
const wchar_t kTaskName1[] = L"Chrome Updater Test task 1 (delete me)";
const wchar_t kTaskName2[] = L"Chrome Updater Test task 2 (delete me)";

const wchar_t kPrefixTaskName1[] = L"Chrome Updater Test task 1";
const wchar_t kPrefixTaskName2[] = L"Chrome Updater Test task 2";

// Optional descriptions for the tasks above.
const wchar_t kTaskDescription1[] =
    L"Task 1 used only for Chrome Updater unit testing.";
const wchar_t kTaskDescription2[] =
    L"Task 2 used only for Chrome Updater unit testing.";

// A command-line switch used in testing.
const char kUnitTestSwitch[] = "a_switch";

class TaskSchedulerTests : public ::testing::Test {
 public:
  void SetUp() override {
<<<<<<< HEAD
    task_scheduler_ = TaskScheduler::CreateInstance(GetTestScope());
=======
    task_scheduler_ =
        TaskScheduler::CreateInstance(GetUpdaterScopeForTesting());
>>>>>>> 626889fb
    ASSERT_TRUE(task_scheduler_);

    EXPECT_TRUE(IsServiceRunning(SERVICE_SCHEDULE));
    ASSERT_TRUE(test::KillProcesses(kTestProcessExecutableName, 0))
        << test::PrintProcesses(kTestProcessExecutableName);
    ASSERT_FALSE(test::IsProcessRunning(kTestProcessExecutableName));
  }

  void TearDown() override {
<<<<<<< HEAD
    EXPECT_TRUE(task_scheduler_->DeleteTask(kTaskName1));
    EXPECT_TRUE(task_scheduler_->DeleteTask(kTaskName2));
    EXPECT_FALSE(test::IsProcessRunning(kTestProcessExecutableName))
        << test::PrintProcesses(kTestProcessExecutableName);
    EXPECT_TRUE(test::KillProcesses(kTestProcessExecutableName, 0));
  }

  // Converts a base::Time that is in UTC and returns the corresponding local
  // time on the current system.
  base::Time UTCTimeToLocalTime(const base::Time& time_utc) {
    const FILETIME file_time_utc = time_utc.ToFileTime();
    FILETIME file_time_local = {};
    SYSTEMTIME system_time_utc = {};
    SYSTEMTIME system_time_local = {};

    // We do not use ::FileTimeToLocalFileTime, since it uses the current
    // settings for the time zone and daylight saving time, instead of the
    // settings at the time of `time_utc`.
    if (!::FileTimeToSystemTime(&file_time_utc, &system_time_utc) ||
        !::SystemTimeToTzSpecificLocalTime(nullptr, &system_time_utc,
                                           &system_time_local) ||
        !::SystemTimeToFileTime(&system_time_local, &file_time_local)) {
      return base::Time();
    }
    return base::Time::FromFileTime(file_time_local);
  }

  void RunTaskTest(TaskScheduler::TriggerType trigger_type) {
    base::CommandLine command_line =
        GetTestProcessCommandLine(GetTestScope(), test::GetTestName());

    // Create a unique name for a shared event to be waited for in this process
    // and signaled in the test process to confirm it was scheduled and ran.
    test::EventHolder event_holder(test::CreateWaitableEventForTest());

    command_line.AppendSwitchNative(kTestEventToSignal, event_holder.name);
    EXPECT_TRUE(task_scheduler_->RegisterTask(
        kTaskName1, kTaskDescription1, command_line, trigger_type, false));

    // Check that the created task matches the trigger it was created with.
    TaskScheduler::TaskInfo info;
    EXPECT_TRUE(task_scheduler_->GetTaskInfo(kTaskName1, &info));
    EXPECT_EQ(info.trigger_type, trigger_type);

    if (trigger_type != TaskScheduler::TRIGGER_TYPE_NOW) {
      EXPECT_TRUE(task_scheduler_->StartTask(kTaskName1));
    }

    VLOG(0) << [this]() {
      TaskScheduler::TaskInfo info;
      EXPECT_TRUE(task_scheduler_->GetTaskInfo(kTaskName1, &info));
      return info;
    }();

    EXPECT_TRUE(
        event_holder.event.TimedWait(TestTimeouts::action_max_timeout()));
    EXPECT_TRUE(test::WaitFor(base::BindLambdaForTesting(
        [&]() { return !task_scheduler_->IsTaskRunning(kTaskName1); })));

    if (trigger_type == TaskScheduler::TRIGGER_TYPE_NOW) {
      base::Time next_run_time;
      EXPECT_FALSE(
          task_scheduler_->GetNextTaskRunTime(kTaskName1, &next_run_time));
    }

    test::PrintLog(GetTestScope());
  }

  void RunGetTaskInfoTriggerTypeTest(
      TaskScheduler::TriggerType expected_trigger_type) {
    base::CommandLine command_line =
        GetTestProcessCommandLine(GetTestScope(), test::GetTestName());

    EXPECT_TRUE(task_scheduler_->RegisterTask(kTaskName1, kTaskDescription1,
                                              command_line,
                                              expected_trigger_type, false));
    TaskScheduler::TaskInfo info;
    EXPECT_TRUE(task_scheduler_->GetTaskInfo(kTaskName1, &info));
    EXPECT_EQ(info.trigger_type, expected_trigger_type);
    EXPECT_TRUE(task_scheduler_->DeleteTask(kTaskName1));
=======
    EXPECT_TRUE(task_scheduler_->DeleteTask(kTaskName1))
        << GetRegKeyTaskCacheTasksContents();
    EXPECT_TRUE(task_scheduler_->DeleteTask(kTaskName2))
        << GetRegKeyTaskCacheTasksContents();
    EXPECT_FALSE(test::IsProcessRunning(kTestProcessExecutableName))
        << test::PrintProcesses(kTestProcessExecutableName);
    EXPECT_TRUE(test::KillProcesses(kTestProcessExecutableName, 0));
  }

  std::wstring GetRegKeyTaskCacheTasksContents() {
    std::optional<std::wstring> contents = GetRegKeyContents(
        L"HKLM\\SOFTWARE\\Microsoft\\Windows "
        L"NT\\CurrentVersion\\Schedule\\TaskCache\\Tasks");
    return contents ? *contents : L"";
  }

  void ExpectRegisterTaskSucceeds(const std::wstring& task_name,
                                  const std::wstring& task_description,
                                  const base::CommandLine& run_command,
                                  int trigger_types,
                                  bool hidden) {
    EXPECT_TRUE(task_scheduler_->RegisterTask(
        task_name, task_description, run_command, trigger_types, hidden))
        << GetRegKeyTaskCacheTasksContents();
  }

  // Converts a base::Time that is in UTC and returns the corresponding local
  // time on the current system.
  base::Time UTCTimeToLocalTime(base::Time time_utc) {
    const FILETIME file_time_utc = time_utc.ToFileTime();
    FILETIME file_time_local = {};
    SYSTEMTIME system_time_utc = {};
    SYSTEMTIME system_time_local = {};

    // We do not use ::FileTimeToLocalFileTime, since it uses the current
    // settings for the time zone and daylight saving time, instead of the
    // settings at the time of `time_utc`.
    if (!::FileTimeToSystemTime(&file_time_utc, &system_time_utc) ||
        !::SystemTimeToTzSpecificLocalTime(nullptr, &system_time_utc,
                                           &system_time_local) ||
        !::SystemTimeToFileTime(&system_time_local, &file_time_local)) {
      return base::Time();
    }
    return base::Time::FromFileTime(file_time_local);
  }

  void RunTaskTest(TaskScheduler::TriggerType trigger_type) {
    base::CommandLine command_line = GetTestProcessCommandLine(
        GetUpdaterScopeForTesting(), test::GetTestName());

    // Create a unique name for a shared event to be waited for in this process
    // and signaled in the test process to confirm it was scheduled and ran.
    test::EventHolder event_holder(test::CreateWaitableEventForTest());

    command_line.AppendSwitchNative(kTestEventToSignal, event_holder.name);
    ExpectRegisterTaskSucceeds(kTaskName1, kTaskDescription1, command_line,
                               trigger_type, false);

    // Check that the created task matches the trigger it was created with.
    TaskScheduler::TaskInfo info;
    EXPECT_TRUE(task_scheduler_->GetTaskInfo(kTaskName1, info));
    EXPECT_EQ(info.trigger_types, trigger_type);

    if (trigger_type != TaskScheduler::TRIGGER_TYPE_NOW) {
      EXPECT_TRUE(task_scheduler_->StartTask(kTaskName1));
    }

    VLOG(0) << [this] {
      TaskScheduler::TaskInfo info;
      EXPECT_TRUE(task_scheduler_->GetTaskInfo(kTaskName1, info));
      return info;
    }();

    EXPECT_TRUE(
        event_holder.event.TimedWait(TestTimeouts::action_max_timeout()));
    EXPECT_TRUE(test::WaitFor(
        [&] { return !task_scheduler_->IsTaskRunning(kTaskName1); }));

    if (trigger_type == TaskScheduler::TRIGGER_TYPE_NOW) {
      base::Time next_run_time;
      EXPECT_FALSE(
          task_scheduler_->GetNextTaskRunTime(kTaskName1, next_run_time));
    }

    test::PrintLog(GetUpdaterScopeForTesting());
  }

  void RunGetTaskInfoTriggerTypesTest(int expected_trigger_types) {
    base::CommandLine command_line = GetTestProcessCommandLine(
        GetUpdaterScopeForTesting(), test::GetTestName());

    ExpectRegisterTaskSucceeds(kTaskName1, kTaskDescription1, command_line,
                               expected_trigger_types, false);
    TaskScheduler::TaskInfo info;
    EXPECT_TRUE(task_scheduler_->GetTaskInfo(kTaskName1, info));
    EXPECT_EQ(info.trigger_types, expected_trigger_types);
    EXPECT_TRUE(task_scheduler_->DeleteTask(kTaskName1));
>>>>>>> 626889fb
  }

 protected:
  scoped_refptr<TaskScheduler> task_scheduler_;
};

}  // namespace

TEST_F(TaskSchedulerTests, DeleteAndIsRegistered) {
  EXPECT_FALSE(task_scheduler_->IsTaskRegistered(kTaskName1));

  // Construct the full-path of the test executable.
<<<<<<< HEAD
  base::CommandLine command_line =
      GetTestProcessCommandLine(GetTestScope(), test::GetTestName());
=======
  base::CommandLine command_line = GetTestProcessCommandLine(
      GetUpdaterScopeForTesting(), test::GetTestName());
>>>>>>> 626889fb

  // Validate that the task is properly seen as registered when it is.
  EXPECT_TRUE(
      task_scheduler_->RegisterTask(kTaskName1, kTaskDescription1, command_line,
                                    TaskScheduler::TRIGGER_TYPE_HOURLY, false));
  EXPECT_TRUE(task_scheduler_->IsTaskRegistered(kTaskName1));

  // Validate that a task with a similar name is not seen as registered.
  EXPECT_FALSE(task_scheduler_->IsTaskRegistered(kTaskName2));

  // While the first one is still seen as registered, until it gets deleted.
  EXPECT_TRUE(task_scheduler_->IsTaskRegistered(kTaskName1));
  EXPECT_TRUE(task_scheduler_->DeleteTask(kTaskName1));
  EXPECT_FALSE(task_scheduler_->IsTaskRegistered(kTaskName1));
  // The other task should still not be registered.
  EXPECT_FALSE(task_scheduler_->IsTaskRegistered(kTaskName2));
}

TEST_F(TaskSchedulerTests, RunAProgramNow) {
  RunTaskTest(TaskScheduler::TRIGGER_TYPE_NOW);
}

TEST_F(TaskSchedulerTests, StartTask) {
  RunTaskTest(TaskScheduler::TRIGGER_TYPE_HOURLY);
}

TEST_F(TaskSchedulerTests, Hourly) {
<<<<<<< HEAD
  base::CommandLine command_line =
      GetTestProcessCommandLine(GetTestScope(), test::GetTestName());
=======
  base::CommandLine command_line = GetTestProcessCommandLine(
      GetUpdaterScopeForTesting(), test::GetTestName());
>>>>>>> 626889fb

  base::Time now(base::Time::NowFromSystemTime());
  EXPECT_TRUE(
      task_scheduler_->RegisterTask(kTaskName1, kTaskDescription1, command_line,
                                    TaskScheduler::TRIGGER_TYPE_HOURLY, false));
  EXPECT_TRUE(task_scheduler_->IsTaskRegistered(kTaskName1));

  base::Time next_run_time;
<<<<<<< HEAD
  EXPECT_TRUE(task_scheduler_->GetNextTaskRunTime(kTaskName1, &next_run_time));
=======
  EXPECT_TRUE(task_scheduler_->GetNextTaskRunTime(kTaskName1, next_run_time));
>>>>>>> 626889fb

  // Check that the task starts approximately 5 minutes from the current time.
  EXPECT_GT(next_run_time, UTCTimeToLocalTime(now + base::Minutes(3)));
  EXPECT_LT(next_run_time, UTCTimeToLocalTime(now + base::Minutes(7)));

  // Check that the task has a hourly trigger.
  TaskScheduler::TaskInfo info;
<<<<<<< HEAD
  EXPECT_TRUE(task_scheduler_->GetTaskInfo(kTaskName1, &info));
  EXPECT_EQ(info.trigger_type, TaskScheduler::TRIGGER_TYPE_HOURLY);
=======
  EXPECT_TRUE(task_scheduler_->GetTaskInfo(kTaskName1, info));
  EXPECT_EQ(info.trigger_types, TaskScheduler::TRIGGER_TYPE_HOURLY);
>>>>>>> 626889fb

  EXPECT_TRUE(task_scheduler_->DeleteTask(kTaskName1));
  EXPECT_FALSE(task_scheduler_->IsTaskRegistered(kTaskName1));
  EXPECT_FALSE(task_scheduler_->GetNextTaskRunTime(kTaskName1, next_run_time));
}

TEST_F(TaskSchedulerTests, EveryFiveHours) {
<<<<<<< HEAD
  base::CommandLine command_line =
      GetTestProcessCommandLine(GetTestScope(), test::GetTestName());
=======
  base::CommandLine command_line = GetTestProcessCommandLine(
      GetUpdaterScopeForTesting(), test::GetTestName());
>>>>>>> 626889fb

  base::Time now(base::Time::NowFromSystemTime());
  ExpectRegisterTaskSucceeds(kTaskName1, kTaskDescription1, command_line,
                             TaskScheduler::TRIGGER_TYPE_EVERY_FIVE_HOURS,
                             false);
  EXPECT_TRUE(task_scheduler_->IsTaskRegistered(kTaskName1));

  base::Time next_run_time;
<<<<<<< HEAD
  EXPECT_TRUE(task_scheduler_->GetNextTaskRunTime(kTaskName1, &next_run_time));
=======
  EXPECT_TRUE(task_scheduler_->GetNextTaskRunTime(kTaskName1, next_run_time));
>>>>>>> 626889fb

  // Check that the task starts approximately 5 minutes from the current time.
  EXPECT_GT(next_run_time, UTCTimeToLocalTime(now + base::Minutes(3)));
  EXPECT_LT(next_run_time, UTCTimeToLocalTime(now + base::Minutes(7)));

  // Check that the task has a five hour trigger.
  TaskScheduler::TaskInfo info;
<<<<<<< HEAD
  EXPECT_TRUE(task_scheduler_->GetTaskInfo(kTaskName1, &info));
  EXPECT_EQ(info.trigger_type, TaskScheduler::TRIGGER_TYPE_EVERY_FIVE_HOURS);
=======
  EXPECT_TRUE(task_scheduler_->GetTaskInfo(kTaskName1, info));
  EXPECT_EQ(info.trigger_types, TaskScheduler::TRIGGER_TYPE_EVERY_FIVE_HOURS);
>>>>>>> 626889fb

  EXPECT_TRUE(task_scheduler_->DeleteTask(kTaskName1));
  EXPECT_FALSE(task_scheduler_->IsTaskRegistered(kTaskName1));
  EXPECT_FALSE(task_scheduler_->GetNextTaskRunTime(kTaskName1, next_run_time));
}

TEST_F(TaskSchedulerTests, SetTaskEnabled) {
<<<<<<< HEAD
  base::CommandLine command_line =
      GetTestProcessCommandLine(GetTestScope(), test::GetTestName());
=======
  base::CommandLine command_line = GetTestProcessCommandLine(
      GetUpdaterScopeForTesting(), test::GetTestName());
>>>>>>> 626889fb

  EXPECT_TRUE(
      task_scheduler_->RegisterTask(kTaskName1, kTaskDescription1, command_line,
                                    TaskScheduler::TRIGGER_TYPE_HOURLY, false));
  EXPECT_TRUE(task_scheduler_->IsTaskRegistered(kTaskName1));
  EXPECT_TRUE(task_scheduler_->IsTaskEnabled(kTaskName1));

  EXPECT_TRUE(task_scheduler_->SetTaskEnabled(kTaskName1, true));
  EXPECT_TRUE(task_scheduler_->IsTaskEnabled(kTaskName1));
  EXPECT_TRUE(task_scheduler_->SetTaskEnabled(kTaskName1, false));
  EXPECT_FALSE(task_scheduler_->IsTaskEnabled(kTaskName1));
  EXPECT_TRUE(task_scheduler_->SetTaskEnabled(kTaskName1, true));
  EXPECT_TRUE(task_scheduler_->IsTaskEnabled(kTaskName1));
}

TEST_F(TaskSchedulerTests, IsTaskRunning) {
<<<<<<< HEAD
  base::CommandLine command_line =
      GetTestProcessCommandLine(GetTestScope(), test::GetTestName());
=======
  base::CommandLine command_line = GetTestProcessCommandLine(
      GetUpdaterScopeForTesting(), test::GetTestName());
>>>>>>> 626889fb

  // Create a unique name for a shared event to be waited for in the task and
  // signaled in this test.
  test::EventHolder event_holder(test::CreateWaitableEventForTest());

  command_line.AppendSwitchNative(kTestEventToWaitOn, event_holder.name);
  EXPECT_TRUE(
      task_scheduler_->RegisterTask(kTaskName1, kTaskDescription1, command_line,
                                    TaskScheduler::TRIGGER_TYPE_NOW, false));

<<<<<<< HEAD
  EXPECT_TRUE(test::WaitFor(base::BindLambdaForTesting(
      [&]() { return task_scheduler_->IsTaskRunning(kTaskName1); })));
=======
  EXPECT_TRUE(test::WaitFor(
      [&] { return task_scheduler_->IsTaskRunning(kTaskName1); }));
>>>>>>> 626889fb
  EXPECT_EQ(test::FindProcesses(kTestProcessExecutableName).size(), 1U);

  event_holder.event.Signal();

<<<<<<< HEAD
  EXPECT_TRUE(test::WaitFor(base::BindLambdaForTesting(
      [&]() { return !task_scheduler_->IsTaskRunning(kTaskName1); })));
=======
  EXPECT_TRUE(test::WaitFor(
      [&] { return !task_scheduler_->IsTaskRunning(kTaskName1); }));
>>>>>>> 626889fb
  EXPECT_TRUE(test::FindProcesses(kTestProcessExecutableName).empty());
}

TEST_F(TaskSchedulerTests, GetTaskNameList) {
<<<<<<< HEAD
  base::CommandLine command_line =
      GetTestProcessCommandLine(GetTestScope(), test::GetTestName());
=======
  base::CommandLine command_line = GetTestProcessCommandLine(
      GetUpdaterScopeForTesting(), test::GetTestName());
>>>>>>> 626889fb

  EXPECT_TRUE(
      task_scheduler_->RegisterTask(kTaskName1, kTaskDescription1, command_line,
                                    TaskScheduler::TRIGGER_TYPE_HOURLY, false));
  EXPECT_TRUE(task_scheduler_->IsTaskRegistered(kTaskName1));
  EXPECT_TRUE(
      task_scheduler_->RegisterTask(kTaskName2, kTaskDescription2, command_line,
                                    TaskScheduler::TRIGGER_TYPE_HOURLY, false));
  EXPECT_TRUE(task_scheduler_->IsTaskRegistered(kTaskName2));

  std::vector<std::wstring> task_names;
<<<<<<< HEAD
  EXPECT_TRUE(task_scheduler_->GetTaskNameList(&task_names));
=======
  EXPECT_TRUE(task_scheduler_->GetTaskNameList(task_names));
>>>>>>> 626889fb
  EXPECT_TRUE(base::Contains(task_names, kTaskName1));
  EXPECT_TRUE(base::Contains(task_names, kTaskName2));
}

TEST_F(TaskSchedulerTests, FindFirstTaskName) {
<<<<<<< HEAD
  base::CommandLine command_line =
      GetTestProcessCommandLine(GetTestScope(), test::GetTestName());
=======
  base::CommandLine command_line = GetTestProcessCommandLine(
      GetUpdaterScopeForTesting(), test::GetTestName());
>>>>>>> 626889fb

  EXPECT_TRUE(
      task_scheduler_->RegisterTask(kTaskName1, kTaskDescription1, command_line,
                                    TaskScheduler::TRIGGER_TYPE_HOURLY, false));
  EXPECT_TRUE(task_scheduler_->IsTaskRegistered(kTaskName1));
  EXPECT_TRUE(
      task_scheduler_->RegisterTask(kTaskName2, kTaskDescription2, command_line,
                                    TaskScheduler::TRIGGER_TYPE_HOURLY, false));
  EXPECT_TRUE(task_scheduler_->IsTaskRegistered(kTaskName2));

<<<<<<< HEAD
  EXPECT_STREQ(kTaskName1,
               task_scheduler_->FindFirstTaskName(kPrefixTaskName1).c_str());
  EXPECT_STREQ(kTaskName2,
               task_scheduler_->FindFirstTaskName(kPrefixTaskName2).c_str());
}

TEST_F(TaskSchedulerTests, GetTasksIncludesHidden) {
  base::CommandLine command_line =
      GetTestProcessCommandLine(GetTestScope(), test::GetTestName());
=======
  EXPECT_EQ(kTaskName1, task_scheduler_->FindFirstTaskName(kPrefixTaskName1));
  EXPECT_EQ(kTaskName2, task_scheduler_->FindFirstTaskName(kPrefixTaskName2));
}

TEST_F(TaskSchedulerTests, GetTasksIncludesHidden) {
  base::CommandLine command_line = GetTestProcessCommandLine(
      GetUpdaterScopeForTesting(), test::GetTestName());
>>>>>>> 626889fb

  EXPECT_TRUE(
      task_scheduler_->RegisterTask(kTaskName1, kTaskDescription1, command_line,
                                    TaskScheduler::TRIGGER_TYPE_HOURLY, true));

  EXPECT_TRUE(task_scheduler_->IsTaskRegistered(kTaskName1));

  std::vector<std::wstring> task_names;
<<<<<<< HEAD
  EXPECT_TRUE(task_scheduler_->GetTaskNameList(&task_names));
=======
  EXPECT_TRUE(task_scheduler_->GetTaskNameList(task_names));
>>>>>>> 626889fb
  EXPECT_TRUE(base::Contains(task_names, kTaskName1));
}

TEST_F(TaskSchedulerTests, GetTaskInfoExecActions) {
  base::CommandLine command_line1({L"c:\\test\\process 1.exe"});

<<<<<<< HEAD
  EXPECT_TRUE(task_scheduler_->RegisterTask(
      kTaskName1, kTaskDescription1, command_line1,
      TaskScheduler::TRIGGER_TYPE_HOURLY, false));
=======
  ExpectRegisterTaskSucceeds(kTaskName1, kTaskDescription1, command_line1,
                             TaskScheduler::TRIGGER_TYPE_HOURLY, false);
>>>>>>> 626889fb
  EXPECT_TRUE(task_scheduler_->IsTaskRegistered(kTaskName1));

  TaskScheduler::TaskInfo info;
  EXPECT_FALSE(task_scheduler_->GetTaskInfo(kTaskName2, info));
  EXPECT_EQ(0UL, info.exec_actions.size());
  EXPECT_TRUE(task_scheduler_->GetTaskInfo(kTaskName1, info));
  ASSERT_EQ(1UL, info.exec_actions.size());
  EXPECT_EQ(base::CommandLine::QuoteForCommandLineToArgvW(
                command_line1.GetProgram().value()),
            info.exec_actions[0].application_path.value());
  EXPECT_EQ(command_line1.GetArgumentsString(), info.exec_actions[0].arguments);

  base::CommandLine command_line2({L"c:\\test\\process2.exe"});
  command_line2.AppendSwitch(kUnitTestSwitch);
<<<<<<< HEAD
  EXPECT_TRUE(task_scheduler_->RegisterTask(
      kTaskName2, kTaskDescription2, command_line2,
      TaskScheduler::TRIGGER_TYPE_HOURLY, false));
=======
  ExpectRegisterTaskSucceeds(kTaskName2, kTaskDescription2, command_line2,
                             TaskScheduler::TRIGGER_TYPE_HOURLY, false);
>>>>>>> 626889fb
  EXPECT_TRUE(task_scheduler_->IsTaskRegistered(kTaskName2));

  // The |info| struct is re-used to ensure that new task information overwrites
  // the previous contents of the struct.
  EXPECT_TRUE(task_scheduler_->GetTaskInfo(kTaskName2, info));
  ASSERT_EQ(1UL, info.exec_actions.size());
  EXPECT_EQ(base::CommandLine::QuoteForCommandLineToArgvW(
                command_line2.GetProgram().value()),
            info.exec_actions[0].application_path.value());
  EXPECT_EQ(command_line2.GetArgumentsString(), info.exec_actions[0].arguments);
}

TEST_F(TaskSchedulerTests, GetTaskInfoNameAndDescription) {
<<<<<<< HEAD
  base::CommandLine command_line1 =
      GetTestProcessCommandLine(GetTestScope(), test::GetTestName());

  EXPECT_TRUE(task_scheduler_->RegisterTask(
      kTaskName1, kTaskDescription1, command_line1,
      TaskScheduler::TRIGGER_TYPE_HOURLY, false));
=======
  base::CommandLine command_line1 = GetTestProcessCommandLine(
      GetUpdaterScopeForTesting(), test::GetTestName());

  ExpectRegisterTaskSucceeds(kTaskName1, kTaskDescription1, command_line1,
                             TaskScheduler::TRIGGER_TYPE_HOURLY, false);
>>>>>>> 626889fb
  EXPECT_TRUE(task_scheduler_->IsTaskRegistered(kTaskName1));

  TaskScheduler::TaskInfo info;
  EXPECT_FALSE(task_scheduler_->GetTaskInfo(kTaskName2, info));
  EXPECT_EQ(L"", info.description);
  EXPECT_EQ(L"", info.name);

  EXPECT_TRUE(task_scheduler_->GetTaskInfo(kTaskName1, info));
  EXPECT_EQ(kTaskDescription1, info.description);
  EXPECT_EQ(kTaskName1, info.name);

<<<<<<< HEAD
  const std::wstring expected_task_folder =
      base::StrCat({L"\\" COMPANY_SHORTNAME_STRING,
                    IsSystemInstall(GetTestScope()) ? L"System" : L"User",
                    L"\\" PRODUCT_FULLNAME_STRING});
  EXPECT_EQ(task_scheduler_->GetTaskSubfolderName(), expected_task_folder);
  EXPECT_TRUE(task_scheduler_->HasTaskFolder(expected_task_folder.c_str()));
}

TEST_F(TaskSchedulerTests, GetTaskInfoLogonType) {
  const bool is_system = IsSystemInstall(GetTestScope());

  base::CommandLine command_line1 =
      GetTestProcessCommandLine(GetTestScope(), test::GetTestName());

  EXPECT_TRUE(task_scheduler_->RegisterTask(
      kTaskName1, kTaskDescription1, command_line1,
      TaskScheduler::TRIGGER_TYPE_HOURLY, false));
=======
  const std::wstring expected_task_folder = base::StrCat(
      {L"\\" COMPANY_SHORTNAME_STRING,
       IsSystemInstall(GetUpdaterScopeForTesting()) ? L"System" : L"User",
       L"\\" PRODUCT_FULLNAME_STRING});
  EXPECT_EQ(task_scheduler_->GetTaskSubfolderName(), expected_task_folder);
  EXPECT_TRUE(task_scheduler_->HasTaskFolder(expected_task_folder));
}

TEST_F(TaskSchedulerTests, GetTaskInfoLogonType) {
  const bool is_system = IsSystemInstall(GetUpdaterScopeForTesting());

  base::CommandLine command_line1 = GetTestProcessCommandLine(
      GetUpdaterScopeForTesting(), test::GetTestName());

  ExpectRegisterTaskSucceeds(kTaskName1, kTaskDescription1, command_line1,
                             TaskScheduler::TRIGGER_TYPE_HOURLY, false);
>>>>>>> 626889fb
  EXPECT_TRUE(task_scheduler_->IsTaskRegistered(kTaskName1));

  TaskScheduler::TaskInfo info;
  EXPECT_FALSE(task_scheduler_->GetTaskInfo(kTaskName2, info));
  EXPECT_EQ(0U, info.logon_type);
<<<<<<< HEAD
  EXPECT_TRUE(task_scheduler_->GetTaskInfo(kTaskName1, &info));
=======
  EXPECT_TRUE(task_scheduler_->GetTaskInfo(kTaskName1, info));
>>>>>>> 626889fb
  EXPECT_EQ(!is_system, !!(info.logon_type & TaskScheduler::LOGON_INTERACTIVE));
  EXPECT_EQ(is_system, !!(info.logon_type & TaskScheduler::LOGON_SERVICE));
  EXPECT_FALSE(info.logon_type & TaskScheduler::LOGON_S4U);
}

TEST_F(TaskSchedulerTests, GetTaskInfoUserId) {
<<<<<<< HEAD
  const bool is_system = IsSystemInstall(GetTestScope());

  base::CommandLine command_line1 =
      GetTestProcessCommandLine(GetTestScope(), test::GetTestName());

  EXPECT_TRUE(task_scheduler_->RegisterTask(
      kTaskName1, kTaskDescription1, command_line1,
      TaskScheduler::TRIGGER_TYPE_HOURLY, false));
  EXPECT_TRUE(task_scheduler_->IsTaskRegistered(kTaskName1));

  TaskScheduler::TaskInfo info;
  EXPECT_FALSE(task_scheduler_->GetTaskInfo(kTaskName2, &info));
  EXPECT_STREQ(L"", info.user_id.c_str());

  EXPECT_TRUE(task_scheduler_->GetTaskInfo(kTaskName1, &info));
=======
  const bool is_system = IsSystemInstall(GetUpdaterScopeForTesting());

  base::CommandLine command_line1 = GetTestProcessCommandLine(
      GetUpdaterScopeForTesting(), test::GetTestName());

  ExpectRegisterTaskSucceeds(kTaskName1, kTaskDescription1, command_line1,
                             TaskScheduler::TRIGGER_TYPE_HOURLY, false);
  EXPECT_TRUE(task_scheduler_->IsTaskRegistered(kTaskName1));

  TaskScheduler::TaskInfo info;
  EXPECT_FALSE(task_scheduler_->GetTaskInfo(kTaskName2, info));
  EXPECT_EQ(L"", info.user_id);

  EXPECT_TRUE(task_scheduler_->GetTaskInfo(kTaskName1, info));
>>>>>>> 626889fb

  const std::wstring expected_user_id = [&is_system]() -> std::wstring {
    if (is_system) {
      return L"SYSTEM";
    }

    base::win::ScopedBstr user_name_bstr;
    ULONG user_name_size = 256;
    EXPECT_TRUE(::GetUserNameExW(
        NameSamCompatible,
        user_name_bstr.AllocateBytes(user_name_size * sizeof(OLECHAR)),
        &user_name_size));
    return user_name_bstr.Get();
  }();

  EXPECT_TRUE(base::EndsWith(info.user_id, expected_user_id,
                             base::CompareCase::INSENSITIVE_ASCII) ||
              base::EndsWith(expected_user_id, info.user_id,
                             base::CompareCase::INSENSITIVE_ASCII));
}

<<<<<<< HEAD
TEST_F(TaskSchedulerTests, GetTaskInfoTriggerType) {
  for (const TaskScheduler::TriggerType expected_trigger_type : {
           TaskScheduler::TRIGGER_TYPE_POST_REBOOT,
           TaskScheduler::TRIGGER_TYPE_HOURLY,
           TaskScheduler::TRIGGER_TYPE_EVERY_FIVE_HOURS,
       }) {
    if (expected_trigger_type == TaskScheduler::TRIGGER_TYPE_POST_REBOOT &&
        !::IsUserAnAdmin()) {
      continue;
    }

    RunGetTaskInfoTriggerTypeTest(expected_trigger_type);
  }
=======
TEST_F(TaskSchedulerTests, GetTaskInfoTriggerTypes) {
  for (const TaskScheduler::TriggerType expected_trigger_type : {
           TaskScheduler::TRIGGER_TYPE_LOGON,
           TaskScheduler::TRIGGER_TYPE_HOURLY,
           TaskScheduler::TRIGGER_TYPE_EVERY_FIVE_HOURS,
       }) {
    RunGetTaskInfoTriggerTypesTest(expected_trigger_type);
  }

  RunGetTaskInfoTriggerTypesTest(TaskScheduler::TRIGGER_TYPE_LOGON |
                                 TaskScheduler::TRIGGER_TYPE_HOURLY |
                                 TaskScheduler::TRIGGER_TYPE_EVERY_FIVE_HOURS);
>>>>>>> 626889fb
}

TEST(TaskSchedulerTest, NoSubfolders) {
  scoped_refptr<TaskScheduler> task_scheduler = TaskScheduler::CreateInstance(
<<<<<<< HEAD
      GetTestScope(), /*use_task_subfolders=*/false);
  ASSERT_TRUE(task_scheduler);

  constexpr int kNumTasks = 6;
  const std::wstring kTaskNamePrefix(base::ASCIIToWide(test::GetTestName()));
=======
      GetUpdaterScopeForTesting(), /*use_task_subfolders=*/false);
  ASSERT_TRUE(task_scheduler);

  static constexpr int kNumTasks = 6;
  const std::wstring kTaskNamePrefix(base::UTF8ToWide(test::GetTestName()));
>>>>>>> 626889fb

  for (int count = 0; count < kNumTasks; ++count) {
    std::wstring task_name(kTaskNamePrefix);
    task_name.push_back(L'0' + count);

    ASSERT_TRUE(task_scheduler->RegisterTask(
<<<<<<< HEAD
        task_name.c_str(), task_name.c_str(),
        base::CommandLine::FromString(L"C:\\temp\\temp.exe"),
        TaskScheduler::TriggerType::TRIGGER_TYPE_HOURLY, false));

    ASSERT_TRUE(task_scheduler->DeleteTask(task_name.c_str()));
=======
        task_name, task_name,
        base::CommandLine::FromString(L"C:\\temp\\temp.exe"),
        TaskScheduler::TriggerType::TRIGGER_TYPE_HOURLY, false));

    ASSERT_TRUE(task_scheduler->DeleteTask(task_name));
>>>>>>> 626889fb
  }
}

TEST(TaskSchedulerTest, ForEachTaskWithPrefix) {
  for (bool use_task_subfolders : {true, false}) {
<<<<<<< HEAD
    scoped_refptr<TaskScheduler> task_scheduler =
        TaskScheduler::CreateInstance(GetTestScope(), use_task_subfolders);
    ASSERT_TRUE(task_scheduler);

    constexpr int kNumTasks = 6;
    const std::wstring kTaskNamePrefix(base::ASCIIToWide(test::GetTestName()));
=======
    scoped_refptr<TaskScheduler> task_scheduler = TaskScheduler::CreateInstance(
        GetUpdaterScopeForTesting(), use_task_subfolders);
    ASSERT_TRUE(task_scheduler);

    static constexpr int kNumTasks = 6;
    const std::wstring kTaskNamePrefix(base::UTF8ToWide(test::GetTestName()));
>>>>>>> 626889fb

    for (int count = 0; count < kNumTasks; ++count) {
      std::wstring task_name(kTaskNamePrefix);
      task_name.push_back(L'0' + count);

      EXPECT_TRUE(task_scheduler->RegisterTask(
<<<<<<< HEAD
          task_name.c_str(), task_name.c_str(),
=======
          task_name, task_name,
>>>>>>> 626889fb
          base::CommandLine::FromString(L"C:\\temp\\temp.exe"),
          TaskScheduler::TriggerType::TRIGGER_TYPE_HOURLY, false));
    }

    scoped_refptr<TaskScheduler> task_scheduler_different_namespace =
<<<<<<< HEAD
        TaskScheduler::CreateInstance(GetTestScope(), !use_task_subfolders);
=======
        TaskScheduler::CreateInstance(GetUpdaterScopeForTesting(),
                                      !use_task_subfolders);
>>>>>>> 626889fb
    ASSERT_TRUE(task_scheduler_different_namespace);

    int count_entries = 0;

    task_scheduler_different_namespace->ForEachTaskWithPrefix(
<<<<<<< HEAD
        kTaskNamePrefix,
        base::BindLambdaForTesting(
            [&count_entries](const std::wstring& /*task_name*/) {
              ++count_entries;
            }));
=======
        kTaskNamePrefix, [&count_entries](const std::wstring& /*task_name*/) {
          ++count_entries;
        });
>>>>>>> 626889fb

    EXPECT_EQ(count_entries, 0);

    count_entries = 0;

    task_scheduler->ForEachTaskWithPrefix(
<<<<<<< HEAD
        kTaskNamePrefix,
        base::BindLambdaForTesting(
            [&count_entries, &task_scheduler,
             kTaskNamePrefix](const std::wstring& task_name) {
              EXPECT_TRUE(base::StartsWith(task_name, kTaskNamePrefix));
              ++count_entries;
              task_scheduler->DeleteTask(task_name.c_str());
            }));
=======
        kTaskNamePrefix, [&count_entries, &task_scheduler,
                          kTaskNamePrefix](const std::wstring& task_name) {
          EXPECT_TRUE(base::StartsWith(task_name, kTaskNamePrefix));
          ++count_entries;
          EXPECT_TRUE(task_scheduler->DeleteTask(task_name));
        });
>>>>>>> 626889fb

    EXPECT_EQ(count_entries, kNumTasks);
  }
}

}  // namespace updater<|MERGE_RESOLUTION|>--- conflicted
+++ resolved
@@ -11,10 +11,7 @@
 #include <taskschd.h>
 
 #include <memory>
-<<<<<<< HEAD
-=======
 #include <optional>
->>>>>>> 626889fb
 #include <string>
 #include <vector>
 
@@ -23,11 +20,8 @@
 #include "base/files/file_path.h"
 #include "base/logging.h"
 #include "base/memory/scoped_refptr.h"
-<<<<<<< HEAD
-=======
 #include "base/path_service.h"
 #include "base/process/launch.h"
->>>>>>> 626889fb
 #include "base/strings/strcat.h"
 #include "base/strings/string_util.h"
 #include "base/strings/utf_string_conversions.h"
@@ -37,15 +31,9 @@
 #include "base/time/time.h"
 #include "base/win/scoped_bstr.h"
 #include "chrome/updater/test/integration_tests_impl.h"
-<<<<<<< HEAD
-#include "chrome/updater/test_scope.h"
-#include "chrome/updater/updater_branding.h"
-#include "chrome/updater/util/unittest_util.h"
-=======
 #include "chrome/updater/test/test_scope.h"
 #include "chrome/updater/test/unit_test_util.h"
 #include "chrome/updater/updater_branding.h"
->>>>>>> 626889fb
 #include "chrome/updater/util/util.h"
 #include "chrome/updater/util/win_util.h"
 #include "chrome/updater/win/test/test_executables.h"
@@ -75,12 +63,8 @@
 class TaskSchedulerTests : public ::testing::Test {
  public:
   void SetUp() override {
-<<<<<<< HEAD
-    task_scheduler_ = TaskScheduler::CreateInstance(GetTestScope());
-=======
     task_scheduler_ =
         TaskScheduler::CreateInstance(GetUpdaterScopeForTesting());
->>>>>>> 626889fb
     ASSERT_TRUE(task_scheduler_);
 
     EXPECT_TRUE(IsServiceRunning(SERVICE_SCHEDULE));
@@ -90,17 +74,35 @@
   }
 
   void TearDown() override {
-<<<<<<< HEAD
-    EXPECT_TRUE(task_scheduler_->DeleteTask(kTaskName1));
-    EXPECT_TRUE(task_scheduler_->DeleteTask(kTaskName2));
+    EXPECT_TRUE(task_scheduler_->DeleteTask(kTaskName1))
+        << GetRegKeyTaskCacheTasksContents();
+    EXPECT_TRUE(task_scheduler_->DeleteTask(kTaskName2))
+        << GetRegKeyTaskCacheTasksContents();
     EXPECT_FALSE(test::IsProcessRunning(kTestProcessExecutableName))
         << test::PrintProcesses(kTestProcessExecutableName);
     EXPECT_TRUE(test::KillProcesses(kTestProcessExecutableName, 0));
   }
 
+  std::wstring GetRegKeyTaskCacheTasksContents() {
+    std::optional<std::wstring> contents = GetRegKeyContents(
+        L"HKLM\\SOFTWARE\\Microsoft\\Windows "
+        L"NT\\CurrentVersion\\Schedule\\TaskCache\\Tasks");
+    return contents ? *contents : L"";
+  }
+
+  void ExpectRegisterTaskSucceeds(const std::wstring& task_name,
+                                  const std::wstring& task_description,
+                                  const base::CommandLine& run_command,
+                                  int trigger_types,
+                                  bool hidden) {
+    EXPECT_TRUE(task_scheduler_->RegisterTask(
+        task_name, task_description, run_command, trigger_types, hidden))
+        << GetRegKeyTaskCacheTasksContents();
+  }
+
   // Converts a base::Time that is in UTC and returns the corresponding local
   // time on the current system.
-  base::Time UTCTimeToLocalTime(const base::Time& time_utc) {
+  base::Time UTCTimeToLocalTime(base::Time time_utc) {
     const FILETIME file_time_utc = time_utc.ToFileTime();
     FILETIME file_time_local = {};
     SYSTEMTIME system_time_utc = {};
@@ -119,106 +121,6 @@
   }
 
   void RunTaskTest(TaskScheduler::TriggerType trigger_type) {
-    base::CommandLine command_line =
-        GetTestProcessCommandLine(GetTestScope(), test::GetTestName());
-
-    // Create a unique name for a shared event to be waited for in this process
-    // and signaled in the test process to confirm it was scheduled and ran.
-    test::EventHolder event_holder(test::CreateWaitableEventForTest());
-
-    command_line.AppendSwitchNative(kTestEventToSignal, event_holder.name);
-    EXPECT_TRUE(task_scheduler_->RegisterTask(
-        kTaskName1, kTaskDescription1, command_line, trigger_type, false));
-
-    // Check that the created task matches the trigger it was created with.
-    TaskScheduler::TaskInfo info;
-    EXPECT_TRUE(task_scheduler_->GetTaskInfo(kTaskName1, &info));
-    EXPECT_EQ(info.trigger_type, trigger_type);
-
-    if (trigger_type != TaskScheduler::TRIGGER_TYPE_NOW) {
-      EXPECT_TRUE(task_scheduler_->StartTask(kTaskName1));
-    }
-
-    VLOG(0) << [this]() {
-      TaskScheduler::TaskInfo info;
-      EXPECT_TRUE(task_scheduler_->GetTaskInfo(kTaskName1, &info));
-      return info;
-    }();
-
-    EXPECT_TRUE(
-        event_holder.event.TimedWait(TestTimeouts::action_max_timeout()));
-    EXPECT_TRUE(test::WaitFor(base::BindLambdaForTesting(
-        [&]() { return !task_scheduler_->IsTaskRunning(kTaskName1); })));
-
-    if (trigger_type == TaskScheduler::TRIGGER_TYPE_NOW) {
-      base::Time next_run_time;
-      EXPECT_FALSE(
-          task_scheduler_->GetNextTaskRunTime(kTaskName1, &next_run_time));
-    }
-
-    test::PrintLog(GetTestScope());
-  }
-
-  void RunGetTaskInfoTriggerTypeTest(
-      TaskScheduler::TriggerType expected_trigger_type) {
-    base::CommandLine command_line =
-        GetTestProcessCommandLine(GetTestScope(), test::GetTestName());
-
-    EXPECT_TRUE(task_scheduler_->RegisterTask(kTaskName1, kTaskDescription1,
-                                              command_line,
-                                              expected_trigger_type, false));
-    TaskScheduler::TaskInfo info;
-    EXPECT_TRUE(task_scheduler_->GetTaskInfo(kTaskName1, &info));
-    EXPECT_EQ(info.trigger_type, expected_trigger_type);
-    EXPECT_TRUE(task_scheduler_->DeleteTask(kTaskName1));
-=======
-    EXPECT_TRUE(task_scheduler_->DeleteTask(kTaskName1))
-        << GetRegKeyTaskCacheTasksContents();
-    EXPECT_TRUE(task_scheduler_->DeleteTask(kTaskName2))
-        << GetRegKeyTaskCacheTasksContents();
-    EXPECT_FALSE(test::IsProcessRunning(kTestProcessExecutableName))
-        << test::PrintProcesses(kTestProcessExecutableName);
-    EXPECT_TRUE(test::KillProcesses(kTestProcessExecutableName, 0));
-  }
-
-  std::wstring GetRegKeyTaskCacheTasksContents() {
-    std::optional<std::wstring> contents = GetRegKeyContents(
-        L"HKLM\\SOFTWARE\\Microsoft\\Windows "
-        L"NT\\CurrentVersion\\Schedule\\TaskCache\\Tasks");
-    return contents ? *contents : L"";
-  }
-
-  void ExpectRegisterTaskSucceeds(const std::wstring& task_name,
-                                  const std::wstring& task_description,
-                                  const base::CommandLine& run_command,
-                                  int trigger_types,
-                                  bool hidden) {
-    EXPECT_TRUE(task_scheduler_->RegisterTask(
-        task_name, task_description, run_command, trigger_types, hidden))
-        << GetRegKeyTaskCacheTasksContents();
-  }
-
-  // Converts a base::Time that is in UTC and returns the corresponding local
-  // time on the current system.
-  base::Time UTCTimeToLocalTime(base::Time time_utc) {
-    const FILETIME file_time_utc = time_utc.ToFileTime();
-    FILETIME file_time_local = {};
-    SYSTEMTIME system_time_utc = {};
-    SYSTEMTIME system_time_local = {};
-
-    // We do not use ::FileTimeToLocalFileTime, since it uses the current
-    // settings for the time zone and daylight saving time, instead of the
-    // settings at the time of `time_utc`.
-    if (!::FileTimeToSystemTime(&file_time_utc, &system_time_utc) ||
-        !::SystemTimeToTzSpecificLocalTime(nullptr, &system_time_utc,
-                                           &system_time_local) ||
-        !::SystemTimeToFileTime(&system_time_local, &file_time_local)) {
-      return base::Time();
-    }
-    return base::Time::FromFileTime(file_time_local);
-  }
-
-  void RunTaskTest(TaskScheduler::TriggerType trigger_type) {
     base::CommandLine command_line = GetTestProcessCommandLine(
         GetUpdaterScopeForTesting(), test::GetTestName());
 
@@ -269,7 +171,6 @@
     EXPECT_TRUE(task_scheduler_->GetTaskInfo(kTaskName1, info));
     EXPECT_EQ(info.trigger_types, expected_trigger_types);
     EXPECT_TRUE(task_scheduler_->DeleteTask(kTaskName1));
->>>>>>> 626889fb
   }
 
  protected:
@@ -282,13 +183,8 @@
   EXPECT_FALSE(task_scheduler_->IsTaskRegistered(kTaskName1));
 
   // Construct the full-path of the test executable.
-<<<<<<< HEAD
-  base::CommandLine command_line =
-      GetTestProcessCommandLine(GetTestScope(), test::GetTestName());
-=======
-  base::CommandLine command_line = GetTestProcessCommandLine(
-      GetUpdaterScopeForTesting(), test::GetTestName());
->>>>>>> 626889fb
+  base::CommandLine command_line = GetTestProcessCommandLine(
+      GetUpdaterScopeForTesting(), test::GetTestName());
 
   // Validate that the task is properly seen as registered when it is.
   EXPECT_TRUE(
@@ -316,13 +212,8 @@
 }
 
 TEST_F(TaskSchedulerTests, Hourly) {
-<<<<<<< HEAD
-  base::CommandLine command_line =
-      GetTestProcessCommandLine(GetTestScope(), test::GetTestName());
-=======
-  base::CommandLine command_line = GetTestProcessCommandLine(
-      GetUpdaterScopeForTesting(), test::GetTestName());
->>>>>>> 626889fb
+  base::CommandLine command_line = GetTestProcessCommandLine(
+      GetUpdaterScopeForTesting(), test::GetTestName());
 
   base::Time now(base::Time::NowFromSystemTime());
   EXPECT_TRUE(
@@ -331,11 +222,7 @@
   EXPECT_TRUE(task_scheduler_->IsTaskRegistered(kTaskName1));
 
   base::Time next_run_time;
-<<<<<<< HEAD
-  EXPECT_TRUE(task_scheduler_->GetNextTaskRunTime(kTaskName1, &next_run_time));
-=======
   EXPECT_TRUE(task_scheduler_->GetNextTaskRunTime(kTaskName1, next_run_time));
->>>>>>> 626889fb
 
   // Check that the task starts approximately 5 minutes from the current time.
   EXPECT_GT(next_run_time, UTCTimeToLocalTime(now + base::Minutes(3)));
@@ -343,13 +230,8 @@
 
   // Check that the task has a hourly trigger.
   TaskScheduler::TaskInfo info;
-<<<<<<< HEAD
-  EXPECT_TRUE(task_scheduler_->GetTaskInfo(kTaskName1, &info));
-  EXPECT_EQ(info.trigger_type, TaskScheduler::TRIGGER_TYPE_HOURLY);
-=======
   EXPECT_TRUE(task_scheduler_->GetTaskInfo(kTaskName1, info));
   EXPECT_EQ(info.trigger_types, TaskScheduler::TRIGGER_TYPE_HOURLY);
->>>>>>> 626889fb
 
   EXPECT_TRUE(task_scheduler_->DeleteTask(kTaskName1));
   EXPECT_FALSE(task_scheduler_->IsTaskRegistered(kTaskName1));
@@ -357,13 +239,8 @@
 }
 
 TEST_F(TaskSchedulerTests, EveryFiveHours) {
-<<<<<<< HEAD
-  base::CommandLine command_line =
-      GetTestProcessCommandLine(GetTestScope(), test::GetTestName());
-=======
-  base::CommandLine command_line = GetTestProcessCommandLine(
-      GetUpdaterScopeForTesting(), test::GetTestName());
->>>>>>> 626889fb
+  base::CommandLine command_line = GetTestProcessCommandLine(
+      GetUpdaterScopeForTesting(), test::GetTestName());
 
   base::Time now(base::Time::NowFromSystemTime());
   ExpectRegisterTaskSucceeds(kTaskName1, kTaskDescription1, command_line,
@@ -372,11 +249,7 @@
   EXPECT_TRUE(task_scheduler_->IsTaskRegistered(kTaskName1));
 
   base::Time next_run_time;
-<<<<<<< HEAD
-  EXPECT_TRUE(task_scheduler_->GetNextTaskRunTime(kTaskName1, &next_run_time));
-=======
   EXPECT_TRUE(task_scheduler_->GetNextTaskRunTime(kTaskName1, next_run_time));
->>>>>>> 626889fb
 
   // Check that the task starts approximately 5 minutes from the current time.
   EXPECT_GT(next_run_time, UTCTimeToLocalTime(now + base::Minutes(3)));
@@ -384,13 +257,8 @@
 
   // Check that the task has a five hour trigger.
   TaskScheduler::TaskInfo info;
-<<<<<<< HEAD
-  EXPECT_TRUE(task_scheduler_->GetTaskInfo(kTaskName1, &info));
-  EXPECT_EQ(info.trigger_type, TaskScheduler::TRIGGER_TYPE_EVERY_FIVE_HOURS);
-=======
   EXPECT_TRUE(task_scheduler_->GetTaskInfo(kTaskName1, info));
   EXPECT_EQ(info.trigger_types, TaskScheduler::TRIGGER_TYPE_EVERY_FIVE_HOURS);
->>>>>>> 626889fb
 
   EXPECT_TRUE(task_scheduler_->DeleteTask(kTaskName1));
   EXPECT_FALSE(task_scheduler_->IsTaskRegistered(kTaskName1));
@@ -398,13 +266,8 @@
 }
 
 TEST_F(TaskSchedulerTests, SetTaskEnabled) {
-<<<<<<< HEAD
-  base::CommandLine command_line =
-      GetTestProcessCommandLine(GetTestScope(), test::GetTestName());
-=======
-  base::CommandLine command_line = GetTestProcessCommandLine(
-      GetUpdaterScopeForTesting(), test::GetTestName());
->>>>>>> 626889fb
+  base::CommandLine command_line = GetTestProcessCommandLine(
+      GetUpdaterScopeForTesting(), test::GetTestName());
 
   EXPECT_TRUE(
       task_scheduler_->RegisterTask(kTaskName1, kTaskDescription1, command_line,
@@ -421,13 +284,8 @@
 }
 
 TEST_F(TaskSchedulerTests, IsTaskRunning) {
-<<<<<<< HEAD
-  base::CommandLine command_line =
-      GetTestProcessCommandLine(GetTestScope(), test::GetTestName());
-=======
-  base::CommandLine command_line = GetTestProcessCommandLine(
-      GetUpdaterScopeForTesting(), test::GetTestName());
->>>>>>> 626889fb
+  base::CommandLine command_line = GetTestProcessCommandLine(
+      GetUpdaterScopeForTesting(), test::GetTestName());
 
   // Create a unique name for a shared event to be waited for in the task and
   // signaled in this test.
@@ -438,35 +296,20 @@
       task_scheduler_->RegisterTask(kTaskName1, kTaskDescription1, command_line,
                                     TaskScheduler::TRIGGER_TYPE_NOW, false));
 
-<<<<<<< HEAD
-  EXPECT_TRUE(test::WaitFor(base::BindLambdaForTesting(
-      [&]() { return task_scheduler_->IsTaskRunning(kTaskName1); })));
-=======
   EXPECT_TRUE(test::WaitFor(
       [&] { return task_scheduler_->IsTaskRunning(kTaskName1); }));
->>>>>>> 626889fb
   EXPECT_EQ(test::FindProcesses(kTestProcessExecutableName).size(), 1U);
 
   event_holder.event.Signal();
 
-<<<<<<< HEAD
-  EXPECT_TRUE(test::WaitFor(base::BindLambdaForTesting(
-      [&]() { return !task_scheduler_->IsTaskRunning(kTaskName1); })));
-=======
   EXPECT_TRUE(test::WaitFor(
       [&] { return !task_scheduler_->IsTaskRunning(kTaskName1); }));
->>>>>>> 626889fb
   EXPECT_TRUE(test::FindProcesses(kTestProcessExecutableName).empty());
 }
 
 TEST_F(TaskSchedulerTests, GetTaskNameList) {
-<<<<<<< HEAD
-  base::CommandLine command_line =
-      GetTestProcessCommandLine(GetTestScope(), test::GetTestName());
-=======
-  base::CommandLine command_line = GetTestProcessCommandLine(
-      GetUpdaterScopeForTesting(), test::GetTestName());
->>>>>>> 626889fb
+  base::CommandLine command_line = GetTestProcessCommandLine(
+      GetUpdaterScopeForTesting(), test::GetTestName());
 
   EXPECT_TRUE(
       task_scheduler_->RegisterTask(kTaskName1, kTaskDescription1, command_line,
@@ -478,23 +321,14 @@
   EXPECT_TRUE(task_scheduler_->IsTaskRegistered(kTaskName2));
 
   std::vector<std::wstring> task_names;
-<<<<<<< HEAD
-  EXPECT_TRUE(task_scheduler_->GetTaskNameList(&task_names));
-=======
   EXPECT_TRUE(task_scheduler_->GetTaskNameList(task_names));
->>>>>>> 626889fb
   EXPECT_TRUE(base::Contains(task_names, kTaskName1));
   EXPECT_TRUE(base::Contains(task_names, kTaskName2));
 }
 
 TEST_F(TaskSchedulerTests, FindFirstTaskName) {
-<<<<<<< HEAD
-  base::CommandLine command_line =
-      GetTestProcessCommandLine(GetTestScope(), test::GetTestName());
-=======
-  base::CommandLine command_line = GetTestProcessCommandLine(
-      GetUpdaterScopeForTesting(), test::GetTestName());
->>>>>>> 626889fb
+  base::CommandLine command_line = GetTestProcessCommandLine(
+      GetUpdaterScopeForTesting(), test::GetTestName());
 
   EXPECT_TRUE(
       task_scheduler_->RegisterTask(kTaskName1, kTaskDescription1, command_line,
@@ -505,17 +339,6 @@
                                     TaskScheduler::TRIGGER_TYPE_HOURLY, false));
   EXPECT_TRUE(task_scheduler_->IsTaskRegistered(kTaskName2));
 
-<<<<<<< HEAD
-  EXPECT_STREQ(kTaskName1,
-               task_scheduler_->FindFirstTaskName(kPrefixTaskName1).c_str());
-  EXPECT_STREQ(kTaskName2,
-               task_scheduler_->FindFirstTaskName(kPrefixTaskName2).c_str());
-}
-
-TEST_F(TaskSchedulerTests, GetTasksIncludesHidden) {
-  base::CommandLine command_line =
-      GetTestProcessCommandLine(GetTestScope(), test::GetTestName());
-=======
   EXPECT_EQ(kTaskName1, task_scheduler_->FindFirstTaskName(kPrefixTaskName1));
   EXPECT_EQ(kTaskName2, task_scheduler_->FindFirstTaskName(kPrefixTaskName2));
 }
@@ -523,7 +346,6 @@
 TEST_F(TaskSchedulerTests, GetTasksIncludesHidden) {
   base::CommandLine command_line = GetTestProcessCommandLine(
       GetUpdaterScopeForTesting(), test::GetTestName());
->>>>>>> 626889fb
 
   EXPECT_TRUE(
       task_scheduler_->RegisterTask(kTaskName1, kTaskDescription1, command_line,
@@ -532,25 +354,15 @@
   EXPECT_TRUE(task_scheduler_->IsTaskRegistered(kTaskName1));
 
   std::vector<std::wstring> task_names;
-<<<<<<< HEAD
-  EXPECT_TRUE(task_scheduler_->GetTaskNameList(&task_names));
-=======
   EXPECT_TRUE(task_scheduler_->GetTaskNameList(task_names));
->>>>>>> 626889fb
   EXPECT_TRUE(base::Contains(task_names, kTaskName1));
 }
 
 TEST_F(TaskSchedulerTests, GetTaskInfoExecActions) {
   base::CommandLine command_line1({L"c:\\test\\process 1.exe"});
 
-<<<<<<< HEAD
-  EXPECT_TRUE(task_scheduler_->RegisterTask(
-      kTaskName1, kTaskDescription1, command_line1,
-      TaskScheduler::TRIGGER_TYPE_HOURLY, false));
-=======
   ExpectRegisterTaskSucceeds(kTaskName1, kTaskDescription1, command_line1,
                              TaskScheduler::TRIGGER_TYPE_HOURLY, false);
->>>>>>> 626889fb
   EXPECT_TRUE(task_scheduler_->IsTaskRegistered(kTaskName1));
 
   TaskScheduler::TaskInfo info;
@@ -565,14 +377,8 @@
 
   base::CommandLine command_line2({L"c:\\test\\process2.exe"});
   command_line2.AppendSwitch(kUnitTestSwitch);
-<<<<<<< HEAD
-  EXPECT_TRUE(task_scheduler_->RegisterTask(
-      kTaskName2, kTaskDescription2, command_line2,
-      TaskScheduler::TRIGGER_TYPE_HOURLY, false));
-=======
   ExpectRegisterTaskSucceeds(kTaskName2, kTaskDescription2, command_line2,
                              TaskScheduler::TRIGGER_TYPE_HOURLY, false);
->>>>>>> 626889fb
   EXPECT_TRUE(task_scheduler_->IsTaskRegistered(kTaskName2));
 
   // The |info| struct is re-used to ensure that new task information overwrites
@@ -586,20 +392,11 @@
 }
 
 TEST_F(TaskSchedulerTests, GetTaskInfoNameAndDescription) {
-<<<<<<< HEAD
-  base::CommandLine command_line1 =
-      GetTestProcessCommandLine(GetTestScope(), test::GetTestName());
-
-  EXPECT_TRUE(task_scheduler_->RegisterTask(
-      kTaskName1, kTaskDescription1, command_line1,
-      TaskScheduler::TRIGGER_TYPE_HOURLY, false));
-=======
   base::CommandLine command_line1 = GetTestProcessCommandLine(
       GetUpdaterScopeForTesting(), test::GetTestName());
 
   ExpectRegisterTaskSucceeds(kTaskName1, kTaskDescription1, command_line1,
                              TaskScheduler::TRIGGER_TYPE_HOURLY, false);
->>>>>>> 626889fb
   EXPECT_TRUE(task_scheduler_->IsTaskRegistered(kTaskName1));
 
   TaskScheduler::TaskInfo info;
@@ -611,25 +408,6 @@
   EXPECT_EQ(kTaskDescription1, info.description);
   EXPECT_EQ(kTaskName1, info.name);
 
-<<<<<<< HEAD
-  const std::wstring expected_task_folder =
-      base::StrCat({L"\\" COMPANY_SHORTNAME_STRING,
-                    IsSystemInstall(GetTestScope()) ? L"System" : L"User",
-                    L"\\" PRODUCT_FULLNAME_STRING});
-  EXPECT_EQ(task_scheduler_->GetTaskSubfolderName(), expected_task_folder);
-  EXPECT_TRUE(task_scheduler_->HasTaskFolder(expected_task_folder.c_str()));
-}
-
-TEST_F(TaskSchedulerTests, GetTaskInfoLogonType) {
-  const bool is_system = IsSystemInstall(GetTestScope());
-
-  base::CommandLine command_line1 =
-      GetTestProcessCommandLine(GetTestScope(), test::GetTestName());
-
-  EXPECT_TRUE(task_scheduler_->RegisterTask(
-      kTaskName1, kTaskDescription1, command_line1,
-      TaskScheduler::TRIGGER_TYPE_HOURLY, false));
-=======
   const std::wstring expected_task_folder = base::StrCat(
       {L"\\" COMPANY_SHORTNAME_STRING,
        IsSystemInstall(GetUpdaterScopeForTesting()) ? L"System" : L"User",
@@ -646,40 +424,18 @@
 
   ExpectRegisterTaskSucceeds(kTaskName1, kTaskDescription1, command_line1,
                              TaskScheduler::TRIGGER_TYPE_HOURLY, false);
->>>>>>> 626889fb
   EXPECT_TRUE(task_scheduler_->IsTaskRegistered(kTaskName1));
 
   TaskScheduler::TaskInfo info;
   EXPECT_FALSE(task_scheduler_->GetTaskInfo(kTaskName2, info));
   EXPECT_EQ(0U, info.logon_type);
-<<<<<<< HEAD
-  EXPECT_TRUE(task_scheduler_->GetTaskInfo(kTaskName1, &info));
-=======
   EXPECT_TRUE(task_scheduler_->GetTaskInfo(kTaskName1, info));
->>>>>>> 626889fb
   EXPECT_EQ(!is_system, !!(info.logon_type & TaskScheduler::LOGON_INTERACTIVE));
   EXPECT_EQ(is_system, !!(info.logon_type & TaskScheduler::LOGON_SERVICE));
   EXPECT_FALSE(info.logon_type & TaskScheduler::LOGON_S4U);
 }
 
 TEST_F(TaskSchedulerTests, GetTaskInfoUserId) {
-<<<<<<< HEAD
-  const bool is_system = IsSystemInstall(GetTestScope());
-
-  base::CommandLine command_line1 =
-      GetTestProcessCommandLine(GetTestScope(), test::GetTestName());
-
-  EXPECT_TRUE(task_scheduler_->RegisterTask(
-      kTaskName1, kTaskDescription1, command_line1,
-      TaskScheduler::TRIGGER_TYPE_HOURLY, false));
-  EXPECT_TRUE(task_scheduler_->IsTaskRegistered(kTaskName1));
-
-  TaskScheduler::TaskInfo info;
-  EXPECT_FALSE(task_scheduler_->GetTaskInfo(kTaskName2, &info));
-  EXPECT_STREQ(L"", info.user_id.c_str());
-
-  EXPECT_TRUE(task_scheduler_->GetTaskInfo(kTaskName1, &info));
-=======
   const bool is_system = IsSystemInstall(GetUpdaterScopeForTesting());
 
   base::CommandLine command_line1 = GetTestProcessCommandLine(
@@ -694,7 +450,6 @@
   EXPECT_EQ(L"", info.user_id);
 
   EXPECT_TRUE(task_scheduler_->GetTaskInfo(kTaskName1, info));
->>>>>>> 626889fb
 
   const std::wstring expected_user_id = [&is_system]() -> std::wstring {
     if (is_system) {
@@ -716,21 +471,6 @@
                              base::CompareCase::INSENSITIVE_ASCII));
 }
 
-<<<<<<< HEAD
-TEST_F(TaskSchedulerTests, GetTaskInfoTriggerType) {
-  for (const TaskScheduler::TriggerType expected_trigger_type : {
-           TaskScheduler::TRIGGER_TYPE_POST_REBOOT,
-           TaskScheduler::TRIGGER_TYPE_HOURLY,
-           TaskScheduler::TRIGGER_TYPE_EVERY_FIVE_HOURS,
-       }) {
-    if (expected_trigger_type == TaskScheduler::TRIGGER_TYPE_POST_REBOOT &&
-        !::IsUserAnAdmin()) {
-      continue;
-    }
-
-    RunGetTaskInfoTriggerTypeTest(expected_trigger_type);
-  }
-=======
 TEST_F(TaskSchedulerTests, GetTaskInfoTriggerTypes) {
   for (const TaskScheduler::TriggerType expected_trigger_type : {
            TaskScheduler::TRIGGER_TYPE_LOGON,
@@ -743,124 +483,71 @@
   RunGetTaskInfoTriggerTypesTest(TaskScheduler::TRIGGER_TYPE_LOGON |
                                  TaskScheduler::TRIGGER_TYPE_HOURLY |
                                  TaskScheduler::TRIGGER_TYPE_EVERY_FIVE_HOURS);
->>>>>>> 626889fb
 }
 
 TEST(TaskSchedulerTest, NoSubfolders) {
   scoped_refptr<TaskScheduler> task_scheduler = TaskScheduler::CreateInstance(
-<<<<<<< HEAD
-      GetTestScope(), /*use_task_subfolders=*/false);
-  ASSERT_TRUE(task_scheduler);
-
-  constexpr int kNumTasks = 6;
-  const std::wstring kTaskNamePrefix(base::ASCIIToWide(test::GetTestName()));
-=======
       GetUpdaterScopeForTesting(), /*use_task_subfolders=*/false);
   ASSERT_TRUE(task_scheduler);
 
   static constexpr int kNumTasks = 6;
   const std::wstring kTaskNamePrefix(base::UTF8ToWide(test::GetTestName()));
->>>>>>> 626889fb
 
   for (int count = 0; count < kNumTasks; ++count) {
     std::wstring task_name(kTaskNamePrefix);
     task_name.push_back(L'0' + count);
 
     ASSERT_TRUE(task_scheduler->RegisterTask(
-<<<<<<< HEAD
-        task_name.c_str(), task_name.c_str(),
-        base::CommandLine::FromString(L"C:\\temp\\temp.exe"),
-        TaskScheduler::TriggerType::TRIGGER_TYPE_HOURLY, false));
-
-    ASSERT_TRUE(task_scheduler->DeleteTask(task_name.c_str()));
-=======
         task_name, task_name,
         base::CommandLine::FromString(L"C:\\temp\\temp.exe"),
         TaskScheduler::TriggerType::TRIGGER_TYPE_HOURLY, false));
 
     ASSERT_TRUE(task_scheduler->DeleteTask(task_name));
->>>>>>> 626889fb
   }
 }
 
 TEST(TaskSchedulerTest, ForEachTaskWithPrefix) {
   for (bool use_task_subfolders : {true, false}) {
-<<<<<<< HEAD
-    scoped_refptr<TaskScheduler> task_scheduler =
-        TaskScheduler::CreateInstance(GetTestScope(), use_task_subfolders);
-    ASSERT_TRUE(task_scheduler);
-
-    constexpr int kNumTasks = 6;
-    const std::wstring kTaskNamePrefix(base::ASCIIToWide(test::GetTestName()));
-=======
     scoped_refptr<TaskScheduler> task_scheduler = TaskScheduler::CreateInstance(
         GetUpdaterScopeForTesting(), use_task_subfolders);
     ASSERT_TRUE(task_scheduler);
 
     static constexpr int kNumTasks = 6;
     const std::wstring kTaskNamePrefix(base::UTF8ToWide(test::GetTestName()));
->>>>>>> 626889fb
 
     for (int count = 0; count < kNumTasks; ++count) {
       std::wstring task_name(kTaskNamePrefix);
       task_name.push_back(L'0' + count);
 
       EXPECT_TRUE(task_scheduler->RegisterTask(
-<<<<<<< HEAD
-          task_name.c_str(), task_name.c_str(),
-=======
           task_name, task_name,
->>>>>>> 626889fb
           base::CommandLine::FromString(L"C:\\temp\\temp.exe"),
           TaskScheduler::TriggerType::TRIGGER_TYPE_HOURLY, false));
     }
 
     scoped_refptr<TaskScheduler> task_scheduler_different_namespace =
-<<<<<<< HEAD
-        TaskScheduler::CreateInstance(GetTestScope(), !use_task_subfolders);
-=======
         TaskScheduler::CreateInstance(GetUpdaterScopeForTesting(),
                                       !use_task_subfolders);
->>>>>>> 626889fb
     ASSERT_TRUE(task_scheduler_different_namespace);
 
     int count_entries = 0;
 
     task_scheduler_different_namespace->ForEachTaskWithPrefix(
-<<<<<<< HEAD
-        kTaskNamePrefix,
-        base::BindLambdaForTesting(
-            [&count_entries](const std::wstring& /*task_name*/) {
-              ++count_entries;
-            }));
-=======
         kTaskNamePrefix, [&count_entries](const std::wstring& /*task_name*/) {
           ++count_entries;
         });
->>>>>>> 626889fb
 
     EXPECT_EQ(count_entries, 0);
 
     count_entries = 0;
 
     task_scheduler->ForEachTaskWithPrefix(
-<<<<<<< HEAD
-        kTaskNamePrefix,
-        base::BindLambdaForTesting(
-            [&count_entries, &task_scheduler,
-             kTaskNamePrefix](const std::wstring& task_name) {
-              EXPECT_TRUE(base::StartsWith(task_name, kTaskNamePrefix));
-              ++count_entries;
-              task_scheduler->DeleteTask(task_name.c_str());
-            }));
-=======
         kTaskNamePrefix, [&count_entries, &task_scheduler,
                           kTaskNamePrefix](const std::wstring& task_name) {
           EXPECT_TRUE(base::StartsWith(task_name, kTaskNamePrefix));
           ++count_entries;
           EXPECT_TRUE(task_scheduler->DeleteTask(task_name));
         });
->>>>>>> 626889fb
 
     EXPECT_EQ(count_entries, kNumTasks);
   }
