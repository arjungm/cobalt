# Copyright 2019 The Chromium Authors
# Use of this source code is governed by a BSD-style license that can be
# found in the LICENSE file.

import("//build/util/process_version.gni")
<<<<<<< HEAD
import("//chrome/process_version_rc_template.gni")
import("//chrome/updater/branding.gni")
=======
import("//chrome/updater/branding.gni")
import("//chrome/updater/updater_process_version_rc_template.gni")
>>>>>>> 626889fb
import("//chrome/updater/zip.gni")
import("//testing/libfuzzer/fuzzer_test.gni")
import("//testing/test.gni")

# This target builds the updater executable, its installer, and unittests.
group("win") {
  deps = [
    ":signing",
    ":updater",
    ":updater_zip",
    "//chrome/updater/win/installer",
  ]
}

config("wrl_strict") {
<<<<<<< HEAD
  # This definition is used in <wrl/module.h> to specify that only COM
  # support is provided by WRL, and thus, avoid a dependency on WinRT, which
  # is not available in Windows 7.
=======
  # This definition is used in <wrl/module.h> to specify that only COM support
  # is required in WRL and avoid a dependency on WinRT.
>>>>>>> 626889fb
  defines = [ "__WRL_CLASSIC_COM_STRICT__" ]
}

source_set("updater_executable") {
  sources = [
    "main.cc",
    "updater.rc",
  ]

  deps = [
    "//chrome/updater:base",
    "//chrome/updater/win/ui/resources",
  ]

  public_configs = [ "//build/config/win:windowed" ]
  public_deps = [ "//build/win:default_exe_manifest" ]

  data_deps = [ ":uninstall.cmd" ]
}

executable("updater") {
  deps = [
    ":updater_executable",
    ":version_resources",
    "//chrome/updater:constants_prod",
  ]
}

executable("updater_test") {
  deps = [
    ":updater_executable",
    ":version_resources_test",
    "//chrome/updater:constants_test",
  ]
}

copy("signing") {
  sources = [
<<<<<<< HEAD
    "$root_out_dir/certificate_tag.exe",
    "//chrome/tools/build/win/resedit.py",
    "//third_party/lzma_sdk/bin/win64/7zr.exe",
    "signing/sign.py",
  ]

  deps = [ "//chrome/updater/tools:certificate_tag" ]

  outputs = [ "$root_out_dir/UpdaterSigning/{{source_file_part}}" ]
}
=======
    "$root_out_dir/msi_custom_action.dll",
    "$root_out_dir/tag.exe",
    "//chrome/tools/build/win/resedit.py",
    "//third_party/lzma_sdk/bin/win64/7zr.exe",
    "signing/enterprise_standalone_installer.wxs.xml",
    "signing/msi_from_standalone.py",
    "signing/sign.py",
  ]
>>>>>>> 626889fb

artifact_zip("updater_zip") {
  output = "$root_build_dir/updater.zip"
  inputs = [
             "$root_build_dir/UpdaterSetup.exe",
             "$root_build_dir/UpdaterSetup_test.exe",
             "$root_build_dir/qualification_app.exe",
           ] + get_target_outputs(":signing")
  deps = [
<<<<<<< HEAD
    ":signing",
    "//chrome/updater/test/qualification_app",
    "//chrome/updater/win/installer",
    "//chrome/updater/win/installer:installer_test",
  ]
}

process_version("uninstall.cmd") {
  template_file = "setup/uninstall.cmd"
  output = "$target_gen_dir/uninstall.cmd"
  process_only = true
  extra_args = [
    "-e",
    "PRODUCT_FULLNAME=\"$updater_product_full_name\"",
    "-e",
    "COMPANY_SHORTNAME=\"$updater_company_short_name\"",
  ]
}

process_version_rc_template("version_resources") {
  _product_fullname = "$updater_product_full_name " + "($current_cpu)"
  if (is_debug) {
    _product_fullname += " (debug)"
  }
  sources = [ "updater.ver" ]
  output = "$target_gen_dir/updater_exe.rc"
  extra_args = [
    "-e",
    "PRODUCT_FULLNAME=\"$_product_fullname\"",
  ]
}

process_version_rc_template("version_resources_test") {
  _product_fullname = "$updater_product_full_name (test) " + "($current_cpu)"
  if (is_debug) {
    _product_fullname += " (debug)"
  }
  sources = [ "updater_test.ver" ]
  output = "$target_gen_dir/updater_test_exe.rc"
  extra_args = [
    "-e",
    "PRODUCT_FULLNAME=\"$_product_fullname\"",
  ]
}

source_set("tag_extractor") {
  public = [ "tag_extractor.h" ]

  sources = [
    "tag_extractor.cc",
    "tag_extractor_impl.h",
  ]

  friend = [
    "//chrome/updater:updater_test_sources",
    ":updater_fuzzer",
  ]

  # In the future, we want to rely on the base numerics headers and
  # PeImageReader directly, but right now that isn't possible due to the
  # visibility of the lib, so we depend on the entire base temporarily.
  deps = [ "//base" ]
}

fuzzer_test("updater_fuzzer") {
  sources = [ "tag_extractor_fuzzer.cc" ]

  deps = [ ":tag_extractor" ]

  seed_corpus = "../test/data/tag_extractor_corpus/"
=======
    "//chrome/updater/tools:tag",
    "//chrome/updater/win/installer:msi_custom_action",
  ]

  outputs = [ "$root_out_dir/UpdaterSigning/{{source_file_part}}" ]
}

artifact_zip("updater_zip") {
  output = "$root_build_dir/updater.zip"
  inputs =
      [
        "$root_build_dir/UpdaterSetup.exe",
        "$root_build_dir/UpdaterSetup_test.exe",
        "$root_build_dir/qualification_app.exe",
        "$root_build_dir/${updater_product_full_name}Util.exe",
        "$root_gen_dir/chrome/updater/app/server/win/updater_idl.h",
        "$root_gen_dir/chrome/updater/app/server/win/updater_internal_idl.h",
        "$root_out_dir/LICENSE.${updater_product_full_name_dashed_lowercase}",
      ] + get_target_outputs(":signing")
  deps = [
    ":signing",
    "//chrome/updater:updater_license",
    "//chrome/updater/app/server/win:updater_idl",
    "//chrome/updater/app/server/win:updater_internal_idl",
    "//chrome/updater/test/qualification_app",
    "//chrome/updater/tools:${updater_product_full_name}Util",
    "//chrome/updater/win/installer",
    "//chrome/updater/win/installer:installer_test",
  ]
  if (is_chrome_branded) {
    inputs += [
      "$root_build_dir/GoogleUpdateAdmx.zip",
      "$root_build_dir/GoogleCloudManagementAdmx.zip",
    ]
    deps += [
      "//chrome/updater/enterprise/win/google:GoogleCloudManagementAdmxZip",
      "//chrome/updater/enterprise/win/google:GoogleUpdateAdmxZip",
    ]
  }
}

process_version("uninstall.cmd") {
  template_file = "setup/uninstall.cmd"
  output = "$target_gen_dir/uninstall.cmd"
  process_only = true
  extra_args = [
    "-e",
    "PRODUCT_FULLNAME=\"$updater_product_full_name\"",
    "-e",
    "COMPANY_SHORTNAME=\"$updater_company_short_name\"",
  ]
}

updater_process_version_rc_template("version_resources") {
  original_filename = "updater.exe"
  rc = "updater_exe.rc"
}

updater_process_version_rc_template("version_resources_test") {
  original_filename = "updater_test.exe"
  rc = "updater_test_exe.rc"
  suffix = "(test)"
>>>>>>> 626889fb
}<|MERGE_RESOLUTION|>--- conflicted
+++ resolved
@@ -3,13 +3,8 @@
 # found in the LICENSE file.
 
 import("//build/util/process_version.gni")
-<<<<<<< HEAD
-import("//chrome/process_version_rc_template.gni")
-import("//chrome/updater/branding.gni")
-=======
 import("//chrome/updater/branding.gni")
 import("//chrome/updater/updater_process_version_rc_template.gni")
->>>>>>> 626889fb
 import("//chrome/updater/zip.gni")
 import("//testing/libfuzzer/fuzzer_test.gni")
 import("//testing/test.gni")
@@ -25,14 +20,8 @@
 }
 
 config("wrl_strict") {
-<<<<<<< HEAD
-  # This definition is used in <wrl/module.h> to specify that only COM
-  # support is provided by WRL, and thus, avoid a dependency on WinRT, which
-  # is not available in Windows 7.
-=======
   # This definition is used in <wrl/module.h> to specify that only COM support
   # is required in WRL and avoid a dependency on WinRT.
->>>>>>> 626889fb
   defines = [ "__WRL_CLASSIC_COM_STRICT__" ]
 }
 
@@ -71,18 +60,6 @@
 
 copy("signing") {
   sources = [
-<<<<<<< HEAD
-    "$root_out_dir/certificate_tag.exe",
-    "//chrome/tools/build/win/resedit.py",
-    "//third_party/lzma_sdk/bin/win64/7zr.exe",
-    "signing/sign.py",
-  ]
-
-  deps = [ "//chrome/updater/tools:certificate_tag" ]
-
-  outputs = [ "$root_out_dir/UpdaterSigning/{{source_file_part}}" ]
-}
-=======
     "$root_out_dir/msi_custom_action.dll",
     "$root_out_dir/tag.exe",
     "//chrome/tools/build/win/resedit.py",
@@ -91,88 +68,8 @@
     "signing/msi_from_standalone.py",
     "signing/sign.py",
   ]
->>>>>>> 626889fb
 
-artifact_zip("updater_zip") {
-  output = "$root_build_dir/updater.zip"
-  inputs = [
-             "$root_build_dir/UpdaterSetup.exe",
-             "$root_build_dir/UpdaterSetup_test.exe",
-             "$root_build_dir/qualification_app.exe",
-           ] + get_target_outputs(":signing")
   deps = [
-<<<<<<< HEAD
-    ":signing",
-    "//chrome/updater/test/qualification_app",
-    "//chrome/updater/win/installer",
-    "//chrome/updater/win/installer:installer_test",
-  ]
-}
-
-process_version("uninstall.cmd") {
-  template_file = "setup/uninstall.cmd"
-  output = "$target_gen_dir/uninstall.cmd"
-  process_only = true
-  extra_args = [
-    "-e",
-    "PRODUCT_FULLNAME=\"$updater_product_full_name\"",
-    "-e",
-    "COMPANY_SHORTNAME=\"$updater_company_short_name\"",
-  ]
-}
-
-process_version_rc_template("version_resources") {
-  _product_fullname = "$updater_product_full_name " + "($current_cpu)"
-  if (is_debug) {
-    _product_fullname += " (debug)"
-  }
-  sources = [ "updater.ver" ]
-  output = "$target_gen_dir/updater_exe.rc"
-  extra_args = [
-    "-e",
-    "PRODUCT_FULLNAME=\"$_product_fullname\"",
-  ]
-}
-
-process_version_rc_template("version_resources_test") {
-  _product_fullname = "$updater_product_full_name (test) " + "($current_cpu)"
-  if (is_debug) {
-    _product_fullname += " (debug)"
-  }
-  sources = [ "updater_test.ver" ]
-  output = "$target_gen_dir/updater_test_exe.rc"
-  extra_args = [
-    "-e",
-    "PRODUCT_FULLNAME=\"$_product_fullname\"",
-  ]
-}
-
-source_set("tag_extractor") {
-  public = [ "tag_extractor.h" ]
-
-  sources = [
-    "tag_extractor.cc",
-    "tag_extractor_impl.h",
-  ]
-
-  friend = [
-    "//chrome/updater:updater_test_sources",
-    ":updater_fuzzer",
-  ]
-
-  # In the future, we want to rely on the base numerics headers and
-  # PeImageReader directly, but right now that isn't possible due to the
-  # visibility of the lib, so we depend on the entire base temporarily.
-  deps = [ "//base" ]
-}
-
-fuzzer_test("updater_fuzzer") {
-  sources = [ "tag_extractor_fuzzer.cc" ]
-
-  deps = [ ":tag_extractor" ]
-
-  seed_corpus = "../test/data/tag_extractor_corpus/"
-=======
     "//chrome/updater/tools:tag",
     "//chrome/updater/win/installer:msi_custom_action",
   ]
@@ -235,5 +132,4 @@
   original_filename = "updater_test.exe"
   rc = "updater_test_exe.rc"
   suffix = "(test)"
->>>>>>> 626889fb
 }