--- conflicted
+++ resolved
@@ -13,11 +13,7 @@
 
 // The switch to activate the sleeping action for specified delay in seconds
 // before killing the process.
-<<<<<<< HEAD
-extern const char kTestSleepSecondsSwitch[];
-=======
 inline constexpr char kTestSleepSecondsSwitch[] = "test-sleep-seconds";
->>>>>>> 626889fb
 
 // The switch to signal the event with the name given as a switch value.
 inline constexpr char kTestEventToSignal[] = "test-event-to-signal";
@@ -36,19 +32,6 @@
 // Specifies the test name invoking the executable.
 inline constexpr char kTestName[] = "test-name";
 
-// Checks if running at medium integrity, and if so, signals the event given as
-// the switch value.
-extern const char kTestEventToSignalIfMediumIntegrity[];
-
-// The switch to wait on the event with the name given as a switch value.
-extern const char kTestEventToWaitOn[];
-
-// Specifies an exit code that the test process exits with.
-extern const char kTestExitCode[];
-
-// Specifies the test name invoking the executable.
-extern const char kTestName[];
-
 }  // namespace updater
 
 #endif  // CHROME_UPDATER_WIN_TEST_TEST_STRINGS_H_