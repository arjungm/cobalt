--- conflicted
+++ resolved
@@ -2,17 +2,13 @@
 // Use of this source code is governed by a BSD-style license that can be
 // found in the LICENSE file.
 
-#include <shlobj.h>
 #include <windows.h>
 
 #include <shlobj.h>
 
 #include <string>
 
-<<<<<<< HEAD
-=======
 #include "base/at_exit.h"
->>>>>>> 626889fb
 #include "base/check.h"
 #include "base/command_line.h"
 #include "base/logging.h"
@@ -48,20 +44,12 @@
 
   if (command_line->HasSwitch(updater::kTestName)) {
     VLOG(1) << "Running for test: "
-<<<<<<< HEAD
-            << command_line->GetSwitchValueASCII(updater::kTestName);
-=======
             << command_line->GetSwitchValueUTF8(updater::kTestName);
->>>>>>> 626889fb
   }
 
   if (command_line->HasSwitch(updater::kTestSleepSecondsSwitch)) {
     std::string value =
-<<<<<<< HEAD
-        command_line->GetSwitchValueASCII(updater::kTestSleepSecondsSwitch);
-=======
         command_line->GetSwitchValueUTF8(updater::kTestSleepSecondsSwitch);
->>>>>>> 626889fb
     int sleep_seconds = 0;
     if (!base::StringToInt(value, &sleep_seconds) || sleep_seconds <= 0) {
       LOG(ERROR) << "Invalid sleep delay value " << value;
@@ -94,11 +82,7 @@
   if (command_line->HasSwitch(updater::kTestExitCode)) {
     int exit_code = 0;
     CHECK(base::StringToInt(
-<<<<<<< HEAD
-        command_line->GetSwitchValueASCII(updater::kTestExitCode), &exit_code));
-=======
         command_line->GetSwitchValueUTF8(updater::kTestExitCode), &exit_code));
->>>>>>> 626889fb
     VLOG(1) << "Process ending with exit code: " << exit_code;
     return exit_code;
   }
@@ -109,11 +93,8 @@
 }  // namespace
 
 int main(int, char**) {
-<<<<<<< HEAD
-=======
   base::AtExitManager exit_manager;
 
->>>>>>> 626889fb
   bool success = base::CommandLine::Init(0, nullptr);
   CHECK(success);
 
