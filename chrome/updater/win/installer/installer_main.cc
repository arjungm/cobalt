// Copyright 2017 The Chromium Authors
// Use of this source code is governed by a BSD-style license that can be
// found in the LICENSE file.

#include <wchar.h>
#include <windows.h>

<<<<<<< HEAD
#include <string>

=======
#include <wchar.h>

#include <string>

#include "base/at_exit.h"
>>>>>>> 626889fb
#include "chrome/updater/win/installer/installer.h"
#include "chrome/updater/win/ui/l10n_util.h"

// https://devblogs.microsoft.com/oldnewthing/20041025-00/?p=37483
extern "C" IMAGE_DOS_HEADER __ImageBase;

int WINAPI wWinMain(HINSTANCE /* instance */,
                    HINSTANCE /* previous_instance */,
                    LPWSTR command_line,
                    int /* command_show */) {
<<<<<<< HEAD
  updater::ProcessExitResult result =
      updater::WMain(reinterpret_cast<HMODULE>(&__ImageBase));

  // If errors occur, display UI only when the metainstaller runs without
  // command line arguments.
  if (result.exit_code != updater::SUCCESS_EXIT_CODE &&
      wcslen(command_line) == 0) {
    ::MessageBoxEx(nullptr,
                   updater::GetLocalizedErrorString(result.exit_code).c_str(),
                   nullptr, 0, 0);
  }
  return result.exit_code;
=======
  base::AtExitManager exit_manager;
  return updater::WMain(reinterpret_cast<HMODULE>(&__ImageBase));
>>>>>>> 626889fb
}<|MERGE_RESOLUTION|>--- conflicted
+++ resolved
@@ -2,21 +2,14 @@
 // Use of this source code is governed by a BSD-style license that can be
 // found in the LICENSE file.
 
-#include <wchar.h>
 #include <windows.h>
 
-<<<<<<< HEAD
-#include <string>
-
-=======
 #include <wchar.h>
 
 #include <string>
 
 #include "base/at_exit.h"
->>>>>>> 626889fb
 #include "chrome/updater/win/installer/installer.h"
-#include "chrome/updater/win/ui/l10n_util.h"
 
 // https://devblogs.microsoft.com/oldnewthing/20041025-00/?p=37483
 extern "C" IMAGE_DOS_HEADER __ImageBase;
@@ -25,21 +18,6 @@
                     HINSTANCE /* previous_instance */,
                     LPWSTR command_line,
                     int /* command_show */) {
-<<<<<<< HEAD
-  updater::ProcessExitResult result =
-      updater::WMain(reinterpret_cast<HMODULE>(&__ImageBase));
-
-  // If errors occur, display UI only when the metainstaller runs without
-  // command line arguments.
-  if (result.exit_code != updater::SUCCESS_EXIT_CODE &&
-      wcslen(command_line) == 0) {
-    ::MessageBoxEx(nullptr,
-                   updater::GetLocalizedErrorString(result.exit_code).c_str(),
-                   nullptr, 0, 0);
-  }
-  return result.exit_code;
-=======
   base::AtExitManager exit_manager;
   return updater::WMain(reinterpret_cast<HMODULE>(&__ImageBase));
->>>>>>> 626889fb
 }