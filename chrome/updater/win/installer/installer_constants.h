// Copyright 2019 The Chromium Authors
// Use of this source code is governed by a BSD-style license that can be
// found in the LICENSE file.

#ifndef CHROME_UPDATER_WIN_INSTALLER_INSTALLER_CONSTANTS_H_
#define CHROME_UPDATER_WIN_INSTALLER_INSTALLER_CONSTANTS_H_

namespace updater {

// Various filenames and prefixes.
<<<<<<< HEAD
extern const wchar_t kUpdaterArchivePrefix[];
=======
inline constexpr wchar_t kUpdaterArchivePrefix[] = L"updater";
>>>>>>> 626889fb

// The resource types that would be unpacked from the mini installer.
inline constexpr wchar_t kLZMAResourceType[] = L"B7";

}  // namespace updater

#endif  // CHROME_UPDATER_WIN_INSTALLER_INSTALLER_CONSTANTS_H_<|MERGE_RESOLUTION|>--- conflicted
+++ resolved
@@ -8,11 +8,7 @@
 namespace updater {
 
 // Various filenames and prefixes.
-<<<<<<< HEAD
-extern const wchar_t kUpdaterArchivePrefix[];
-=======
 inline constexpr wchar_t kUpdaterArchivePrefix[] = L"updater";
->>>>>>> 626889fb
 
 // The resource types that would be unpacked from the mini installer.
 inline constexpr wchar_t kLZMAResourceType[] = L"B7";
