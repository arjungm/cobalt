--- conflicted
+++ resolved
@@ -37,19 +37,6 @@
 bool HexEncode(const void* bytes, size_t size, wchar_t* str, size_t str_size) {
   if (str_size <= (size * 2)) {
     return false;
-<<<<<<< HEAD
-  }
-
-  static const wchar_t kHexChars[] = L"0123456789ABCDEF";
-
-  str[size * 2] = L'\0';
-
-  for (size_t i = 0; i < size; ++i) {
-    char b = reinterpret_cast<const char*>(bytes)[i];
-    str[(i * 2)] = kHexChars[(b >> 4) & 0xf];
-    str[(i * 2) + 1] = kHexChars[b & 0xf];
-=======
->>>>>>> 626889fb
   }
 
   std::ranges::copy(base::HexEncode(bytes, size), str);
