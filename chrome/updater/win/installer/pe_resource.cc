// Copyright 2019 The Chromium Authors
// Use of this source code is governed by a BSD-style license that can be
// found in the LICENSE file.

#include "chrome/updater/win/installer/pe_resource.h"

#include <algorithm>

<<<<<<< HEAD
=======
#include "base/compiler_specific.h"
#include "base/containers/span.h"

>>>>>>> 626889fb
namespace updater {

PEResource::PEResource(const wchar_t* name, const wchar_t* type, HMODULE module)
    : module_(module) {
  resource_ = ::FindResource(module, name, type);
}

bool PEResource::IsValid() const {
  return nullptr != resource_;
}

size_t PEResource::Size() const {
  return ::SizeofResource(module_, resource_);
}

bool PEResource::WriteToDisk(const wchar_t* full_path) {
  // Resource handles are not real HGLOBALs so do not attempt to close them.
  // Resources are freed when the containing module is unloaded.
  HGLOBAL data_handle = ::LoadResource(module_, resource_);
  if (nullptr == data_handle) {
    return false;
  }

  const char* data = reinterpret_cast<const char*>(::LockResource(data_handle));
  if (nullptr == data) {
    return false;
  }
<<<<<<< HEAD

  const size_t resource_size = Size();
=======

  base::span<const char> UNSAFE_BUFFERS(data_span(data, Size()));

>>>>>>> 626889fb
  HANDLE out_file = ::CreateFile(full_path, GENERIC_WRITE, 0, nullptr,
                                 CREATE_ALWAYS, FILE_ATTRIBUTE_NORMAL, nullptr);
  if (INVALID_HANDLE_VALUE == out_file) {
    return false;
  }

  // Don't write all of the data at once because this can lead to kernel
  // address-space exhaustion on 32-bit Windows (see https://crbug.com/1001022
  // for details).
<<<<<<< HEAD
  constexpr size_t kMaxWriteAmount = 8 * 1024 * 1024;
  for (size_t total_written = 0; total_written < resource_size; /**/) {
    const size_t write_amount =
        std::min(kMaxWriteAmount, resource_size - total_written);
    DWORD written = 0;
    if (!::WriteFile(out_file, data + total_written,
                     static_cast<DWORD>(write_amount), &written, nullptr)) {
      ::CloseHandle(out_file);
      return false;
    }
    total_written += write_amount;
=======
  static constexpr size_t kMaxWriteAmount = 8 * 1024 * 1024;
  for (size_t total_written = 0; total_written < data_span.size(); /**/) {
    const size_t write_amount =
        std::min(kMaxWriteAmount, data_span.size() - total_written);
    base::span<const char> data_to_write =
        data_span.subspan(total_written, write_amount);
    DWORD written = 0;
    if (!::WriteFile(out_file, data_to_write.data(),
                     static_cast<DWORD>(data_to_write.size()), &written,
                     nullptr)) {
      ::CloseHandle(out_file);
      return false;
    }
    total_written += data_to_write.size();
>>>>>>> 626889fb
  }

  return ::CloseHandle(out_file);
}

}  // namespace updater<|MERGE_RESOLUTION|>--- conflicted
+++ resolved
@@ -6,12 +6,9 @@
 
 #include <algorithm>
 
-<<<<<<< HEAD
-=======
 #include "base/compiler_specific.h"
 #include "base/containers/span.h"
 
->>>>>>> 626889fb
 namespace updater {
 
 PEResource::PEResource(const wchar_t* name, const wchar_t* type, HMODULE module)
@@ -39,14 +36,9 @@
   if (nullptr == data) {
     return false;
   }
-<<<<<<< HEAD
-
-  const size_t resource_size = Size();
-=======
 
   base::span<const char> UNSAFE_BUFFERS(data_span(data, Size()));
 
->>>>>>> 626889fb
   HANDLE out_file = ::CreateFile(full_path, GENERIC_WRITE, 0, nullptr,
                                  CREATE_ALWAYS, FILE_ATTRIBUTE_NORMAL, nullptr);
   if (INVALID_HANDLE_VALUE == out_file) {
@@ -56,19 +48,6 @@
   // Don't write all of the data at once because this can lead to kernel
   // address-space exhaustion on 32-bit Windows (see https://crbug.com/1001022
   // for details).
-<<<<<<< HEAD
-  constexpr size_t kMaxWriteAmount = 8 * 1024 * 1024;
-  for (size_t total_written = 0; total_written < resource_size; /**/) {
-    const size_t write_amount =
-        std::min(kMaxWriteAmount, resource_size - total_written);
-    DWORD written = 0;
-    if (!::WriteFile(out_file, data + total_written,
-                     static_cast<DWORD>(write_amount), &written, nullptr)) {
-      ::CloseHandle(out_file);
-      return false;
-    }
-    total_written += write_amount;
-=======
   static constexpr size_t kMaxWriteAmount = 8 * 1024 * 1024;
   for (size_t total_written = 0; total_written < data_span.size(); /**/) {
     const size_t write_amount =
@@ -83,7 +62,6 @@
       return false;
     }
     total_written += data_to_write.size();
->>>>>>> 626889fb
   }
 
   return ::CloseHandle(out_file);
