# Copyright 2019 The Chromium Authors
# Use of this source code is governed by a BSD-style license that can be
# found in the LICENSE file.
"""Script to create the Chrome Updater Installer archive.

  This script is used to create an archive of all the files required for a
  Chrome Updater install in appropriate directory structure. It reads
  updater.release file as input, creates updater.7z ucompressed archive, and
  generates the updater.packed.7z compressed archive.

"""

import configparser
import glob
import optparse
import os
import shutil
import subprocess
import sys

# Directory name inside the uncompressed archive where all the files are.
UPDATER_DIR = "bin"

# Suffix to uncompressed full archive file, appended to options.output_name.
ARCHIVE_SUFFIX = ".7z"

# compressed full archive suffix, will be prefixed by options.output_name.
COMPRESSED_ARCHIVE_SUFFIX = ".packed.7z"
TEMP_ARCHIVE_DIR = "temp_installer_archive"

g_archive_inputs = []


def CompressUsingLZMA(build_dir, compressed_file, input_file, verbose, fast):
    lzma_exec = GetLZMAExec(build_dir)
    cmd = [
        lzma_exec,
        'a',
        '-t7z',
    ]
    if fast:
        cmd.append('-mx1')
    else:
        cmd.extend([
            # Flags equivalent to -mx9 (ultra) but with the bcj2 turned on (exe
            # pre-filter). These arguments are the similar to what the Chrome
            # mini-installer is using.
            '-m0=BCJ2',
            '-m1=LZMA:d27:fb128',
            '-m2=LZMA:d22:fb128:mf=bt2',
            '-m3=LZMA:d22:fb128:mf=bt2',
            '-mb0:1',
            '-mb0s1:2',
            '-mb0s2:3',
        ])
    cmd.extend([
        os.path.abspath(compressed_file),
        os.path.abspath(input_file),
    ])
    if os.path.exists(compressed_file):
        os.remove(compressed_file)
    RunSystemCommand(cmd, verbose)


def CopyAllFilesToStagingDir(config, staging_dir, build_dir, timestamp):
    """Copies the files required for installer archive."""
    CopySectionFilesToStagingDir(config, 'GENERAL', staging_dir, build_dir,
                                 timestamp)


def CopySectionFilesToStagingDir(config, section, staging_dir, src_dir,
                                 timestamp):
    """Copies installer archive files specified in section from src_dir to
    staging_dir. This method reads section from config and copies all the
    files specified from src_dir to staging dir."""
    for option in config.options(section):
        src_subdir = option.replace('\\', os.sep)
        dst_dir = os.path.join(staging_dir, config.get(section, option))
        dst_dir = dst_dir.replace('\\', os.sep)
        src_paths = glob.glob(os.path.join(src_dir, src_subdir))
        for src_path in src_paths:
            if dst_dir.endswith(os.sep):
                dst_path = os.path.join(dst_dir, os.path.basename(src_path))
            else:
                dst_path = dst_dir
            if not os.path.exists(dst_path):
                if not os.path.exists(os.path.dirname(dst_path)):
                    os.makedirs(os.path.dirname(dst_dir))
<<<<<<< HEAD
                g_archive_inputs.append(src_path)
=======
                g_archive_inputs.append(os.path.relpath(src_path, src_dir))
>>>>>>> 626889fb
                shutil.copy(src_path, dst_path)
                os.utime(dst_path, (os.stat(dst_path).st_atime, timestamp))
        os.utime(dst_dir, (os.stat(dst_dir).st_atime, timestamp))


def GetLZMAExec(build_dir):
    executable = '7za'
    if sys.platform == 'win32':
        executable += '.exe'

    return os.path.join(build_dir, "..", "..", "third_party", "lzma_sdk",
                        "bin", "host_platform", executable)


def MakeStagingDirectory(staging_dir):
    """Creates a staging path for installer archive. If directory exists
    already, deletes the existing directory."""
    file_path = os.path.join(staging_dir, TEMP_ARCHIVE_DIR)
    if os.path.exists(file_path):
        shutil.rmtree(file_path)
    os.makedirs(file_path)
    return file_path


def Readconfig(input_file):
    """Reads config information from input file after setting default value of
    global variables."""
    variables = {}
    variables['UpdaterDir'] = UPDATER_DIR
    config = configparser.ConfigParser(variables)
    config.read(input_file)
    return config


def RunSystemCommand(cmd, verbose):
    """Runs |cmd|, prints the |cmd| and its output if |verbose|; otherwise
    captures its output and only emits it on failure."""
    if verbose:
        print('Running', cmd)

    try:
        # Run |cmd|, redirecting stderr to stdout in order for captured errors
        # to be inline with corresponding stdout.
        output = subprocess.check_output(cmd, stderr=subprocess.STDOUT)
        if verbose:
            print(output)
    except subprocess.CalledProcessError as e:
        raise Exception("Error while running cmd: %s\n"
                        "Exit code: %s\n"
                        "Command output:\n%s" %
                        (e.cmd, e.returncode, e.output))


def CreateArchiveFile(options, staging_dir, timestamp):
    """Creates a new installer archive file after deleting any existing old
    file."""
    # First create an uncompressed archive file for the current build
    # (updater.7z)
    lzma_exec = GetLZMAExec(options.build_dir)
    archive_file = os.path.join(options.output_dir,
                                options.output_name + ARCHIVE_SUFFIX)

    if options.depfile:
        # If a depfile was requested, do the glob of the staging dir and
        # generate a list of dependencies in .d format. We list the files that
        # were copied into the staging dir, not the files that are actually in
        # the staging dir because the ones in the staging dir will never be
        # edited, and we want to have the build be triggered when the
        # thing-that-was-copied-there changes.

        def PathFixup(path):
            """Fixes path for depfile format: backslash to forward slash, and
      backslash escaping for spaces."""
            return path.replace('\\', '/').replace(' ', '\\ ')

        # Gather the list of files in the staging dir that will be zipped up.
        # We only gather this list to make sure that g_archive_inputs is
        # complete (i.e. that there's not file copies that got missed).
        staging_contents = []
        for root, files in os.walk(os.path.join(staging_dir, UPDATER_DIR)):
            for filename in files:
                staging_contents.append(PathFixup(os.path.join(root,
                                                               filename)))

        # Make sure there's an archive_input for each staging dir file.
        for staging_file in staging_contents:
            for archive_input in g_archive_inputs:
                archive_rel = PathFixup(archive_input)
                if (os.path.basename(staging_file).lower() == os.path.basename(
                        archive_rel).lower()):
                    break
            else:
                raise Exception('Did not find an archive input file for "%s"' %
                                staging_file)

        # Finally, write the depfile referencing the inputs.
<<<<<<< HEAD
=======
        inputs = sorted(set(g_archive_inputs))
>>>>>>> 626889fb
        with open(options.depfile, 'wb') as f:
            f.write(
                PathFixup(os.path.relpath(archive_file, options.build_dir)) +
                ': \\\n')
<<<<<<< HEAD
            f.write('  ' +
                    ' \\\n  '.join(PathFixup(x) for x in g_archive_inputs))
=======
            f.write('  ' + ' \\\n  '.join(PathFixup(x) for x in inputs))
            f.write('\n')
>>>>>>> 626889fb

    # It is important to use abspath to create the path to the directory because
    # if you use a relative path without any .. sequences then 7za.exe uses the
    # entire relative path as part of the file paths in the archive. If you have
    # a .. sequence or an absolute path then only the last directory is stored
    # as part of the file paths in the archive, which is what we want.
    cmd = [
        lzma_exec,
        'a',
        '-t7z',
        archive_file,
        os.path.abspath(os.path.join(staging_dir, UPDATER_DIR)),
        '-mx0',
    ]
    # There does not seem to be any way in 7za.exe to override existing file so
    # we always delete before creating a new one.
    if not os.path.exists(archive_file):
        RunSystemCommand(cmd, options.verbose)
    elif options.skip_rebuild_archive != "true":
        os.remove(archive_file)
        RunSystemCommand(cmd, options.verbose)

    compressed_archive_file = options.output_name + COMPRESSED_ARCHIVE_SUFFIX
    compressed_archive_file_path = os.path.join(options.output_dir,
                                                compressed_archive_file)
    os.utime(archive_file, (os.stat(archive_file).st_atime, timestamp))
    CompressUsingLZMA(options.build_dir, compressed_archive_file_path,
                      archive_file, options.verbose,
                      options.fast_archive_compression)

    return compressed_archive_file


_RESOURCE_FILE_HEADER = """\
// This file is automatically generated by create_installer_archive.py.
// It contains the resource entries that are going to be linked inside the exe.
// For each file to be linked there should be two lines:
// - The first line contains the output filename (without path) and the
// type of the resource ('BN' - not compressed , 'BL' - LZ compressed,
// 'B7' - LZMA compressed)
// - The second line contains the path to the input file. Uses '/' to
// separate path components.
"""


def CreateResourceInputFile(output_dir, archive_file, resource_file_path,
                            component_build, staging_dir):
    """Creates resource input file for installer target."""

    # An array of (file, type, path) tuples of the files to be included.
    resources = [(archive_file, 'B7', os.path.join(output_dir, archive_file))]

    with open(resource_file_path, 'w') as f:
        f.write(_RESOURCE_FILE_HEADER)
        for (file, type, path) in resources:
            f.write('\n%s  %s\n    "%s"\n' %
                    (file, type, path.replace("\\", "/")))


def ParseDLLsFromDeps(build_dir, runtime_deps_file):
    """Parses the runtime_deps file and returns the set of DLLs in it, relative
    to build_dir."""
    build_dlls = set()
    args = open(runtime_deps_file).read()
    for l in args.splitlines():
        if os.path.splitext(l)[1] == ".dll":
            build_dlls.add(os.path.join(build_dir, l))
    return build_dlls


# Copies component build DLLs for the setup to be able to find those DLLs at
# run-time.
# This is meant for developer builds only and should never be used to package
# an official build.
def DoComponentBuildTasks(staging_dir, build_dir, setup_runtime_deps):
    installer_dir = os.path.join(staging_dir, UPDATER_DIR)
    if not os.path.exists(installer_dir):
        os.mkdir(installer_dir)

    setup_component_dlls = ParseDLLsFromDeps(build_dir, setup_runtime_deps)

    for setup_component_dll in setup_component_dlls:
<<<<<<< HEAD
        g_archive_inputs.append(setup_component_dll)
=======
        g_archive_inputs.append(os.path.relpath(setup_component_dll,
                                                build_dir))
>>>>>>> 626889fb
        shutil.copy(setup_component_dll, installer_dir)


def main(options):
    """Main method that reads input file, creates archive file and writes
    resource input file."""
    config = Readconfig(options.input_file)

    staging_dir = MakeStagingDirectory(options.staging_dir)

    # Copy the files from the build dir.
    CopyAllFilesToStagingDir(config, staging_dir, options.build_dir,
                             options.timestamp)

    if options.component_build == '1':
        DoComponentBuildTasks(staging_dir, options.build_dir,
                              options.setup_runtime_deps)

    # Name of the archive file built (for example - updater.7z)
    archive_file = CreateArchiveFile(options, staging_dir, options.timestamp)
    CreateResourceInputFile(options.output_dir, archive_file,
                            options.resource_file_path,
                            options.component_build == '1', staging_dir)


def _ParseOptions():
    parser = optparse.OptionParser()
    parser.add_option('-i',
                      '--input_file',
                      help='Input file describing which files to archive.')
    parser.add_option(
        '-b',
        '--build_dir',
        help='Build directory. The paths in input_file are relative to this.')
    parser.add_option(
        '--staging_dir',
        help='Staging directory where intermediate files and directories '
        'will be created')
    parser.add_option(
        '-o',
        '--output_dir',
        help='The output directory where the archives will be written. '
        'Defaults to the build_dir.')
    parser.add_option('--resource_file_path',
                      help='The path where the resource file will be output. ')
    parser.add_option('-s',
                      '--skip_rebuild_archive',
                      default="False",
                      help='Skip re-building updater.7z archive if it exists.')
    parser.add_option('-n',
                      '--output_name',
                      default='updater',
                      help='Name used to prefix names of generated archives.')
    parser.add_option(
        '--component_build',
        default='0',
        help='Whether this archive is packaging a component build.')
    parser.add_option(
        '--fast_archive_compression',
        action='store_true',
        default=False,
        help='Enable fast compression of updater.7z into updater.packed.7z and '
        'helpfully delete any old updater.packed.7z in |output_dir|.')
    parser.add_option(
        '--depfile',
        help=
        'Generate a depfile with the given name listing the implicit inputs '
        'to the archive process that can be used with a build system.')
    parser.add_option(
        '--setup_runtime_deps',
        help='A file listing runtime dependencies for setup.exe. This will be '
        'used to get a list of DLLs to archive in a component build.')
    parser.add_option('-v',
                      '--verbose',
                      action='store_true',
                      dest='verbose',
                      default=False)
    parser.add_option('--timestamp',
                      type='int',
                      help='Timestamp to set archive entry modified times to.')

    options, _ = parser.parse_args()
    if not options.build_dir:
        parser.error('You must provide a build dir.')

    options.build_dir = os.path.normpath(options.build_dir)

    if not options.staging_dir:
        parser.error('You must provide a staging dir.')

    if not options.input_file:
        parser.error('You must provide an input file')

    is_component_build = options.component_build == '1'
    if is_component_build and not options.setup_runtime_deps:
        parser.error(
            "updater_runtime_deps must be specified for a component build")

    if not options.output_dir:
        options.output_dir = options.build_dir

    return options


if '__main__' == __name__:
    options = _ParseOptions()
    if options.verbose:
        print(sys.argv)
    sys.exit(main(options))<|MERGE_RESOLUTION|>--- conflicted
+++ resolved
@@ -86,11 +86,7 @@
             if not os.path.exists(dst_path):
                 if not os.path.exists(os.path.dirname(dst_path)):
                     os.makedirs(os.path.dirname(dst_dir))
-<<<<<<< HEAD
-                g_archive_inputs.append(src_path)
-=======
                 g_archive_inputs.append(os.path.relpath(src_path, src_dir))
->>>>>>> 626889fb
                 shutil.copy(src_path, dst_path)
                 os.utime(dst_path, (os.stat(dst_path).st_atime, timestamp))
         os.utime(dst_dir, (os.stat(dst_dir).st_atime, timestamp))
@@ -187,21 +183,13 @@
                                 staging_file)
 
         # Finally, write the depfile referencing the inputs.
-<<<<<<< HEAD
-=======
         inputs = sorted(set(g_archive_inputs))
->>>>>>> 626889fb
         with open(options.depfile, 'wb') as f:
             f.write(
                 PathFixup(os.path.relpath(archive_file, options.build_dir)) +
                 ': \\\n')
-<<<<<<< HEAD
-            f.write('  ' +
-                    ' \\\n  '.join(PathFixup(x) for x in g_archive_inputs))
-=======
             f.write('  ' + ' \\\n  '.join(PathFixup(x) for x in inputs))
             f.write('\n')
->>>>>>> 626889fb
 
     # It is important to use abspath to create the path to the directory because
     # if you use a relative path without any .. sequences then 7za.exe uses the
@@ -284,12 +272,8 @@
     setup_component_dlls = ParseDLLsFromDeps(build_dir, setup_runtime_deps)
 
     for setup_component_dll in setup_component_dlls:
-<<<<<<< HEAD
-        g_archive_inputs.append(setup_component_dll)
-=======
         g_archive_inputs.append(os.path.relpath(setup_component_dll,
                                                 build_dir))
->>>>>>> 626889fb
         shutil.copy(setup_component_dll, installer_dir)
 
 
