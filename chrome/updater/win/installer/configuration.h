// Copyright 2019 The Chromium Authors
// Use of this source code is governed by a BSD-style license that can be
// found in the LICENSE file.

#ifndef CHROME_UPDATER_WIN_INSTALLER_CONFIGURATION_H_
#define CHROME_UPDATER_WIN_INSTALLER_CONFIGURATION_H_

#include "base/win/windows_types.h"

#include "base/win/scoped_localalloc.h"

namespace updater {

// A simple container of the updater's configuration, as defined by the
// command line used to invoke it.
class Configuration {
 public:
  enum Operation {
    INSTALL_PRODUCT,
    CLEANUP,
  };

  Configuration();
  ~Configuration();
  Configuration(const Configuration&) = delete;
  Configuration& operator=(const Configuration&) = delete;

  // Initializes this instance on the basis of the process's command line.
  bool Initialize(HMODULE module);

  // Returns the desired operation dictated by the command line options.
  Operation operation() const { return operation_; }

  // Returns true if --system-level is on the command line or if
  // GoogleUpdateIsMachine=1 is set in the process's environment.
  bool is_system_level() const { return is_system_level_; }

  // Returns true if any invalid switch is found on the command line.
  bool has_invalid_switch() const { return has_invalid_switch_; }

 protected:
  void Clear();
  bool ParseCommandLine(const wchar_t* command_line);

<<<<<<< HEAD
  base::win::ScopedLocalAllocTyped<wchar_t*> args_;
  const wchar_t* command_line_ = nullptr;
  int argument_count_ = 0;
=======
>>>>>>> 626889fb
  Operation operation_ = INSTALL_PRODUCT;
  bool is_system_level_ = false;
  bool has_invalid_switch_ = false;
};

}  // namespace updater

#endif  // CHROME_UPDATER_WIN_INSTALLER_CONFIGURATION_H_<|MERGE_RESOLUTION|>--- conflicted
+++ resolved
@@ -6,8 +6,6 @@
 #define CHROME_UPDATER_WIN_INSTALLER_CONFIGURATION_H_
 
 #include "base/win/windows_types.h"
-
-#include "base/win/scoped_localalloc.h"
 
 namespace updater {
 
@@ -22,8 +20,6 @@
 
   Configuration();
   ~Configuration();
-  Configuration(const Configuration&) = delete;
-  Configuration& operator=(const Configuration&) = delete;
 
   // Initializes this instance on the basis of the process's command line.
   bool Initialize(HMODULE module);
@@ -42,12 +38,6 @@
   void Clear();
   bool ParseCommandLine(const wchar_t* command_line);
 
-<<<<<<< HEAD
-  base::win::ScopedLocalAllocTyped<wchar_t*> args_;
-  const wchar_t* command_line_ = nullptr;
-  int argument_count_ = 0;
-=======
->>>>>>> 626889fb
   Operation operation_ = INSTALL_PRODUCT;
   bool is_system_level_ = false;
   bool has_invalid_switch_ = false;
