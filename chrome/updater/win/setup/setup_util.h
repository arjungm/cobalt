--- conflicted
+++ resolved
@@ -11,10 +11,7 @@
 
 #include <ios>
 #include <string>
-<<<<<<< HEAD
-=======
 #include <utility>
->>>>>>> 626889fb
 #include <vector>
 
 #include "base/command_line.h"
@@ -39,13 +36,10 @@
 std::wstring GetComIidRegistryPath(REFIID iid);
 std::wstring GetComTypeLibRegistryPath(REFIID iid);
 
-<<<<<<< HEAD
-=======
 // Registers the typelibs for the given `scope` and `is_internal` using
 // `::RegisterTypeLib{ForUser}`.
 HRESULT RegisterTypeLibs(UpdaterScope scope, bool is_internal);
 
->>>>>>> 626889fb
 // Returns the resource index for the type library where the interface specified
 // by the `iid` is defined. For encapsulation reasons, the updater interfaces
 // are segregated in multiple IDL files, which get compiled to multiple type
@@ -58,13 +52,6 @@
 
 // Returns the interfaces ids of all interfaces declared in IDL of the updater
 // that can be installed side-by-side with other instances of the updater.
-<<<<<<< HEAD
-std::vector<IID> GetSideBySideInterfaces(UpdaterScope scope);
-
-// Returns the interfaces ids of all interfaces declared in IDL of the updater
-// that can only be installed for the active instance of the updater.
-std::vector<IID> GetActiveInterfaces(UpdaterScope scope);
-=======
 std::vector<std::pair<IID, std::wstring>> GetSideBySideInterfaces(
     UpdaterScope scope);
 
@@ -72,17 +59,12 @@
 // that can only be installed for the active instance of the updater.
 std::vector<std::pair<IID, std::wstring>> GetActiveInterfaces(
     UpdaterScope scope);
->>>>>>> 626889fb
 
 // Returns the interfaces ids of all interfaces declared in IDL of the updater
 // that can be installed side-by-side (if `is_internal` is `true`) or for the
 // active instance (if `is_internal` is `false`) .
-<<<<<<< HEAD
-std::vector<IID> GetInterfaces(bool is_internal, UpdaterScope scope);
-=======
 std::vector<std::pair<IID, std::wstring>> GetInterfaces(bool is_internal,
                                                         UpdaterScope scope);
->>>>>>> 626889fb
 
 // Returns the CLSIDs of servers that can be installed side-by-side with other
 // instances of the updater.
@@ -106,8 +88,6 @@
   return joined_vector;
 }
 
-<<<<<<< HEAD
-=======
 // Installs the COM interfaces and corresponding typelibs in the registry for
 // the updater at the given `scope` and `is_internal`. Returns `true` on
 // success.
@@ -125,7 +105,6 @@
                                      const std::wstring& interface_name,
                                      WorkItemList* list);
 
->>>>>>> 626889fb
 // Adds work items to register the per-user COM server.
 void AddComServerWorkItems(const base::FilePath& com_server_path,
                            bool is_internal,
@@ -146,14 +125,11 @@
 // `run_value_name`.
 bool UnregisterUserRunAtStartup(const std::wstring& run_value_name);
 
-<<<<<<< HEAD
-=======
 // Deletes any per-user legacy entries that may have been installed/registered
 // by a previous version of the updater. Returns `true` on success or if no
 // cleanup is necessary. Returns `false` if any operation fails.
 bool DeleteLegacyEntriesPerUser();
 
->>>>>>> 626889fb
 class RegisterWakeTaskWorkItem : public WorkItem {
  public:
   RegisterWakeTaskWorkItem(const base::CommandLine& run_command,
