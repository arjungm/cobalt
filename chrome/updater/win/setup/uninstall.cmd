@echo off

rem Deletes recursively the directory specified by the `--dir` command line
rem argument of the script. The directory must be an updater install path.

echo %1 %2
if not "%1"=="--dir" (
  echo "Invalid switch."
  exit 1
)

set Directory=%2

rem Validate the path is an updater path.
@echo %Directory% | FindStr /L \@COMPANY_SHORTNAME@\@PRODUCT_FULLNAME@ > nul
if %ERRORLEVEL% NEQ 0 (
  echo "Invalid argument."
  exit 2
)

<<<<<<< HEAD
for /L %%G IN (1,1,3) do (
  rmdir %Directory% /s /q > nul
  if not exist %Directory% exit 0
  ping -n 3 127.0.0.1 > nul
=======
rem Try deleting the directory 15 times and wait one second between tries.
for /L %%G IN (1,1,15) do (
  ping -n 2 127.0.0.1 > nul
  rmdir %Directory% /s /q > nul
  if not exist %Directory% exit 0
>>>>>>> 626889fb
)

exit 3

<|MERGE_RESOLUTION|>--- conflicted
+++ resolved
@@ -1,36 +1,29 @@
-@echo off
-
-rem Deletes recursively the directory specified by the `--dir` command line
-rem argument of the script. The directory must be an updater install path.
-
-echo %1 %2
-if not "%1"=="--dir" (
-  echo "Invalid switch."
-  exit 1
-)
-
-set Directory=%2
-
-rem Validate the path is an updater path.
-@echo %Directory% | FindStr /L \@COMPANY_SHORTNAME@\@PRODUCT_FULLNAME@ > nul
-if %ERRORLEVEL% NEQ 0 (
-  echo "Invalid argument."
-  exit 2
-)
-
-<<<<<<< HEAD
-for /L %%G IN (1,1,3) do (
-  rmdir %Directory% /s /q > nul
-  if not exist %Directory% exit 0
-  ping -n 3 127.0.0.1 > nul
-=======
-rem Try deleting the directory 15 times and wait one second between tries.
-for /L %%G IN (1,1,15) do (
-  ping -n 2 127.0.0.1 > nul
-  rmdir %Directory% /s /q > nul
-  if not exist %Directory% exit 0
->>>>>>> 626889fb
-)
-
-exit 3
-
+@echo off
+
+rem Deletes recursively the directory specified by the `--dir` command line
+rem argument of the script. The directory must be an updater install path.
+
+echo %1 %2
+if not "%1"=="--dir" (
+  echo "Invalid switch."
+  exit 1
+)
+
+set Directory=%2
+
+rem Validate the path is an updater path.
+@echo %Directory% | FindStr /L \@COMPANY_SHORTNAME@\@PRODUCT_FULLNAME@ > nul
+if %ERRORLEVEL% NEQ 0 (
+  echo "Invalid argument."
+  exit 2
+)
+
+rem Try deleting the directory 15 times and wait one second between tries.
+for /L %%G IN (1,1,15) do (
+  ping -n 2 127.0.0.1 > nul
+  rmdir %Directory% /s /q > nul
+  if not exist %Directory% exit 0
+)
+
+exit 3
+