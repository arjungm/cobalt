--- conflicted
+++ resolved
@@ -103,11 +103,7 @@
     // User ID under which the task runs.
     std::wstring user_id;
 
-<<<<<<< HEAD
-    TriggerType trigger_type = TRIGGER_TYPE_MAX;
-=======
     int trigger_types = 0;
->>>>>>> 626889fb
   };
 
   // Creates an instance of the task scheduler for the given `scope`.
@@ -130,13 +126,8 @@
   // Return the time of the next schedule run for the given task name. Return
   // false on failure.
   // `next_run_time` is returned as local time on the current system, not UTC.
-<<<<<<< HEAD
-  virtual bool GetNextTaskRunTime(const wchar_t* task_name,
-                                  base::Time* next_run_time) = 0;
-=======
   [[nodiscard]] virtual bool GetNextTaskRunTime(const std::wstring& task_name,
                                                 base::Time& next_run_time) = 0;
->>>>>>> 626889fb
 
   // Delete the task if it exists. No-op if the task doesn't exist. Return false
   // on failure to delete an existing task.
@@ -153,17 +144,7 @@
   // Return true if task exists and is running.
   [[nodiscard]] virtual bool IsTaskRunning(const std::wstring& task_name) = 0;
 
-  // Return true if task exists and is running.
-  virtual bool IsTaskRunning(const wchar_t* task_name) = 0;
-
   // List all currently registered scheduled tasks.
-<<<<<<< HEAD
-  virtual bool GetTaskNameList(std::vector<std::wstring>* task_names) = 0;
-
-  // Returns the first instance of a scheduled task installed with the given
-  // `task_prefix`.
-  virtual std::wstring FindFirstTaskName(const std::wstring& task_prefix) = 0;
-=======
   [[nodiscard]] virtual bool GetTaskNameList(
       std::vector<std::wstring>& task_names) = 0;
 
@@ -171,7 +152,6 @@
   // `task_prefix`.
   [[nodiscard]] virtual std::wstring FindFirstTaskName(
       const std::wstring& task_prefix) = 0;
->>>>>>> 626889fb
 
   // Return detailed information about a task. Return true if no errors were
   // encountered. On error, the struct is left unmodified.
@@ -180,9 +160,6 @@
 
   // Returns true if the task folder specified by |folder_name| exists.
   [[nodiscard]] virtual bool HasTaskFolder(const std::wstring& folder_name) = 0;
-
-  // Returns true if the task folder specified by |folder_name| exists.
-  virtual bool HasTaskFolder(const wchar_t* folder_name) = 0;
 
   // Register the task to run the specified application and using the given
   // `trigger_types`. `trigger_types` is a bitwise OR of one or more types in
@@ -206,19 +183,6 @@
       const std::wstring& prefix,
       base::FunctionRef<void(const std::wstring&)> callback) = 0;
 
-  // Returns true if the scheduled task specified by |task_name| can be started
-  // successfully or is currently running.
-  virtual bool StartTask(const wchar_t* task_name) = 0;
-
-  // Name of the sub-folder that the scheduled tasks are created in, prefixed
-  // with the company folder `GetTaskCompanyFolder`.
-  virtual std::wstring GetTaskSubfolderName() = 0;
-
-  // Runs `callback` for each task that matches `prefix`.
-  virtual void ForEachTaskWithPrefix(
-      const std::wstring& prefix,
-      base::RepeatingCallback<void(const std::wstring&)> callback) = 0;
-
  protected:
   friend class base::RefCountedThreadSafe<TaskScheduler>;
   TaskScheduler();
