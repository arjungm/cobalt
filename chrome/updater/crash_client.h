--- conflicted
+++ resolved
@@ -32,19 +32,11 @@
   static std::string GetClientId();
 
   // Initializes collection and upload of crash reports.
-<<<<<<< HEAD
-  bool InitializeCrashReporting(UpdaterScope updater_scope);
-
-  // Initializes the crash database only. Used in the crash reporter, which
-  // cannot connect to itself to upload its own crashes.
-  bool InitializeDatabaseOnly(UpdaterScope updater_scope);
-=======
   [[nodiscard]] bool InitializeCrashReporting(UpdaterScope updater_scope);
 
   // Initializes the crash database only. Used in the crash reporter, which
   // cannot connect to itself to upload its own crashes.
   [[nodiscard]] bool InitializeDatabaseOnly(UpdaterScope updater_scope);
->>>>>>> 626889fb
 
   // Enables uploading of crashes if `enabled` is true.
   bool SetUploadsEnabled(bool enabled);
