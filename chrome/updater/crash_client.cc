// Copyright 2019 The Chromium Authors
// Use of this source code is governed by a BSD-style license that can be
// found in the LICENSE file.

#include "chrome/updater/crash_client.h"

<<<<<<< HEAD
=======
#include <optional>
>>>>>>> 626889fb
#include <vector>

#include "base/check.h"
#include "base/debug/dump_without_crashing.h"
#include "base/environment.h"
#include "base/files/file_path.h"
#include "base/files/file_util.h"
#include "base/logging.h"
#include "base/no_destructor.h"
#include "base/strings/string_util.h"
#include "build/build_config.h"
<<<<<<< HEAD
#include "chrome/updater/constants.h"
=======
#include "chrome/updater/branded_constants.h"
>>>>>>> 626889fb
#include "chrome/updater/tag.h"
#include "chrome/updater/update_usage_stats_task.h"
#include "chrome/updater/updater_branding.h"
#include "chrome/updater/updater_scope.h"
#include "chrome/updater/util/util.h"
<<<<<<< HEAD
#include "third_party/abseil-cpp/absl/types/optional.h"
=======
>>>>>>> 626889fb
#include "third_party/crashpad/crashpad/client/crash_report_database.h"
#include "third_party/crashpad/crashpad/client/crashpad_client.h"
#include "third_party/crashpad/crashpad/client/prune_crash_reports.h"
#include "third_party/crashpad/crashpad/client/settings.h"
#include "third_party/crashpad/crashpad/client/simulate_crash.h"

#if BUILDFLAG(IS_WIN)
#include <windows.h>

#include "base/win/wrapped_window_proc.h"

namespace {

int __cdecl HandleWinProcException(EXCEPTION_POINTERS* exception_pointers) {
  crashpad::CrashpadClient::DumpAndCrash(exception_pointers);
  return EXCEPTION_CONTINUE_SEARCH;
}

}  // namespace

#endif  // BUILDFLAG(IS_WIN)

namespace updater {

CrashClient::CrashClient() = default;
CrashClient::~CrashClient() = default;

CrashClient* CrashClient::GetInstance() {
  static base::NoDestructor<CrashClient> crash_client;
  return crash_client.get();
}

<<<<<<< HEAD
bool CrashClient::InitializeDatabaseOnly(UpdaterScope updater_scope) {
  DCHECK_CALLED_ON_VALID_SEQUENCE(sequence_checker_);

  const absl::optional<base::FilePath> database_path =
=======
bool CrashClient::SetUploadsEnabled(bool enabled) {
  return database_ ? database_->GetSettings()->SetUploadsEnabled(enabled)
                   : false;
}

bool CrashClient::InitializeDatabaseOnly(UpdaterScope updater_scope) {
  DCHECK_CALLED_ON_VALID_SEQUENCE(sequence_checker_);

  const std::optional<base::FilePath> database_path =
>>>>>>> 626889fb
      EnsureCrashDatabasePath(updater_scope);
  if (!database_path) {
    LOG(ERROR) << "Failed to get the database path.";
    return false;
  }

  database_ = crashpad::CrashReportDatabase::Initialize(*database_path);
  if (!database_) {
    LOG(ERROR) << "Failed to initialize Crashpad database.";
    return false;
  }

  return true;
}

bool CrashClient::InitializeCrashReporting(UpdaterScope updater_scope) {
  DCHECK_CALLED_ON_VALID_SEQUENCE(sequence_checker_);

  static bool initialized = false;
  CHECK(!initialized);
  initialized = true;

<<<<<<< HEAD
  if (!InitializeDatabaseOnly(updater_scope))
=======
  if (!InitializeDatabaseOnly(updater_scope)) {
>>>>>>> 626889fb
    return false;
  }

  base::debug::SetDumpWithoutCrashingFunction(
      [] { CRASHPAD_SIMULATE_CRASH(); });

<<<<<<< HEAD
  base::debug::SetDumpWithoutCrashingFunction(
      []() { CRASHPAD_SIMULATE_CRASH(); });

=======
>>>>>>> 626889fb
#if BUILDFLAG(IS_WIN)
  // Catch exceptions thrown from a window procedure.
  base::win::WinProcExceptionFilter exception_filter =
      base::win::SetWinProcExceptionFilter(&HandleWinProcException);
  LOG_IF(DFATAL, exception_filter) << "Exception filter already present";
#endif  // BUILDFLAG(IS_WIN)

  std::vector<crashpad::CrashReportDatabase::Report> reports_completed;
  const crashpad::CrashReportDatabase::OperationStatus status_completed =
      database_->GetCompletedReports(&reports_completed);
  if (status_completed == crashpad::CrashReportDatabase::kNoError) {
    VLOG(1) << "Found " << reports_completed.size()
            << " completed crash reports";
    for (const auto& report : reports_completed) {
      VLOG(3) << "Crash since last run: ID \"" << report.id << "\", created at "
              << report.creation_time << ", " << report.upload_attempts
              << " upload attempts, file path \"" << report.file_path
              << "\", unique ID \"" << report.uuid.ToString()
              << "\"; uploaded: " << (report.uploaded ? "yes" : "no");
    }
  } else {
    LOG(ERROR) << "Failed to fetch completed crash reports: "
               << status_completed;
  }

  std::vector<crashpad::CrashReportDatabase::Report> reports_pending;
  const crashpad::CrashReportDatabase::OperationStatus status_pending =
      database_->GetPendingReports(&reports_pending);
  if (status_pending == crashpad::CrashReportDatabase::kNoError) {
    VLOG(1) << "Found " << reports_pending.size() << " pending crash reports";
    for (const auto& report : reports_pending) {
      VLOG(1) << "Crash since last run: (pending), created at "
              << report.creation_time << ", " << report.upload_attempts
              << " upload attempts, file path \"" << report.file_path
              << "\", unique ID \"" << report.uuid.ToString() << "\"";
    }
  } else {
    LOG(ERROR) << "Failed to fetch pending crash reports: " << status_pending;
  }

<<<<<<< HEAD
  absl::optional<tagging::TagArgs> tag_args = GetTagArgs().tag_args;
  std::string env_usage_stats;
  if ((tag_args && tag_args->usage_stats_enable &&
       *tag_args->usage_stats_enable) ||
      (base::Environment::Create()->GetVar(kUsageStatsEnabled,
                                           &env_usage_stats) &&
       env_usage_stats == kUsageStatsEnabledValueEnabled) ||
      (OtherAppUsageStatsAllowed({UPDATER_APPID, LEGACY_GOOGLE_UPDATE_APPID},
                                 updater_scope))) {
=======
  std::optional<tagging::TagArgs> tag_args = GetTagArgs().tag_args;
  const bool usage_stats_enabled =
      (tag_args && tag_args->usage_stats_enable &&
       *tag_args->usage_stats_enable) ||
      base::Environment::Create()
              ->GetVar(kUsageStatsEnabled)
              .value_or(std::string()) == kUsageStatsEnabledValueEnabled ||
      UsageStatsProvider::Create(updater_scope)->AnyAppEnablesUsageStats();

  if (usage_stats_enabled) {
>>>>>>> 626889fb
    crashpad::Settings* crashpad_settings = database_->GetSettings();
    CHECK(crashpad_settings);
    crashpad_settings->SetUploadsEnabled(true);
  }

  return true;
}

}  // namespace updater<|MERGE_RESOLUTION|>--- conflicted
+++ resolved
@@ -4,10 +4,7 @@
 
 #include "chrome/updater/crash_client.h"
 
-<<<<<<< HEAD
-=======
 #include <optional>
->>>>>>> 626889fb
 #include <vector>
 
 #include "base/check.h"
@@ -19,20 +16,12 @@
 #include "base/no_destructor.h"
 #include "base/strings/string_util.h"
 #include "build/build_config.h"
-<<<<<<< HEAD
-#include "chrome/updater/constants.h"
-=======
 #include "chrome/updater/branded_constants.h"
->>>>>>> 626889fb
 #include "chrome/updater/tag.h"
 #include "chrome/updater/update_usage_stats_task.h"
 #include "chrome/updater/updater_branding.h"
 #include "chrome/updater/updater_scope.h"
 #include "chrome/updater/util/util.h"
-<<<<<<< HEAD
-#include "third_party/abseil-cpp/absl/types/optional.h"
-=======
->>>>>>> 626889fb
 #include "third_party/crashpad/crashpad/client/crash_report_database.h"
 #include "third_party/crashpad/crashpad/client/crashpad_client.h"
 #include "third_party/crashpad/crashpad/client/prune_crash_reports.h"
@@ -65,12 +54,6 @@
   return crash_client.get();
 }
 
-<<<<<<< HEAD
-bool CrashClient::InitializeDatabaseOnly(UpdaterScope updater_scope) {
-  DCHECK_CALLED_ON_VALID_SEQUENCE(sequence_checker_);
-
-  const absl::optional<base::FilePath> database_path =
-=======
 bool CrashClient::SetUploadsEnabled(bool enabled) {
   return database_ ? database_->GetSettings()->SetUploadsEnabled(enabled)
                    : false;
@@ -80,7 +63,6 @@
   DCHECK_CALLED_ON_VALID_SEQUENCE(sequence_checker_);
 
   const std::optional<base::FilePath> database_path =
->>>>>>> 626889fb
       EnsureCrashDatabasePath(updater_scope);
   if (!database_path) {
     LOG(ERROR) << "Failed to get the database path.";
@@ -103,23 +85,13 @@
   CHECK(!initialized);
   initialized = true;
 
-<<<<<<< HEAD
-  if (!InitializeDatabaseOnly(updater_scope))
-=======
   if (!InitializeDatabaseOnly(updater_scope)) {
->>>>>>> 626889fb
     return false;
   }
 
   base::debug::SetDumpWithoutCrashingFunction(
       [] { CRASHPAD_SIMULATE_CRASH(); });
 
-<<<<<<< HEAD
-  base::debug::SetDumpWithoutCrashingFunction(
-      []() { CRASHPAD_SIMULATE_CRASH(); });
-
-=======
->>>>>>> 626889fb
 #if BUILDFLAG(IS_WIN)
   // Catch exceptions thrown from a window procedure.
   base::win::WinProcExceptionFilter exception_filter =
@@ -160,17 +132,6 @@
     LOG(ERROR) << "Failed to fetch pending crash reports: " << status_pending;
   }
 
-<<<<<<< HEAD
-  absl::optional<tagging::TagArgs> tag_args = GetTagArgs().tag_args;
-  std::string env_usage_stats;
-  if ((tag_args && tag_args->usage_stats_enable &&
-       *tag_args->usage_stats_enable) ||
-      (base::Environment::Create()->GetVar(kUsageStatsEnabled,
-                                           &env_usage_stats) &&
-       env_usage_stats == kUsageStatsEnabledValueEnabled) ||
-      (OtherAppUsageStatsAllowed({UPDATER_APPID, LEGACY_GOOGLE_UPDATE_APPID},
-                                 updater_scope))) {
-=======
   std::optional<tagging::TagArgs> tag_args = GetTagArgs().tag_args;
   const bool usage_stats_enabled =
       (tag_args && tag_args->usage_stats_enable &&
@@ -181,7 +142,6 @@
       UsageStatsProvider::Create(updater_scope)->AnyAppEnablesUsageStats();
 
   if (usage_stats_enabled) {
->>>>>>> 626889fb
     crashpad::Settings* crashpad_settings = database_->GetSettings();
     CHECK(crashpad_settings);
     crashpad_settings->SetUploadsEnabled(true);
