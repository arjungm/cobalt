# Copyright 2014 The Chromium Authors
# Use of this source code is governed by a BSD-style license that can be
# found in the LICENSE file.

import("//build/config/arm.gni")
import("//testing/test.gni")

# If ARM optimizations shall be used to accelerate performance.
use_opus_arm_optimization =
<<<<<<< HEAD
    current_cpu == "arm" || (current_cpu == "arm64" && (is_ios || is_win))
=======
    current_cpu == "arm" ||
    (current_cpu == "arm64" && (is_fuchsia || is_ios || is_win))
>>>>>>> 626889fb

# NaCl, unlike Chrome, doesn't target SSE2 minimum, so skip optimizations for
# the sake of simplicity.
use_opus_x86_optimization =
    !is_nacl && (current_cpu == "x86" || current_cpu == "x64")

# If OPUS Run Time CPU Detections (RTCD) shall be used.
# Based on the conditions in celt/arm/armcpu.c:
# defined(_MSC_VER) || defined(__linux__).
use_opus_arm_rtcd =
    current_cpu == "arm" && (is_win || is_android || is_linux || is_chromeos)

config("opus_config") {
  include_dirs = [ "src/include" ]
}

config("opus_private_config") {
  defines = [
    "OPUS_BUILD",
    "OPUS_EXPORT=",
    "ENABLE_HARDENING",

    # Prefer alloca() over variable length arrays which are often inefficient;
    # the opus code will automatically handle this correctly per-platform.
    "USE_ALLOCA",
    "HAVE_ALLOCA_H",
  ]

  include_dirs = [
    "src",
    "src/celt",
    "src/silk",
    "src/silk/fixed",
    "src/silk/float",
  ]

  cflags = []

  if (is_win) {
    defines += [ "inline=__inline" ]

    cflags += [
      "/wd4305",  # Disable truncation warning in celt/pitch.c .
      "/wd4334",  # Disable 32-bit shift warning in src/opus_encoder.c .
    ]
  } else {
    defines += [
      "HAVE_LRINT",
      "HAVE_LRINTF",
    ]
  }

  if (is_official_build) {
    # Disable assertion messages from ENABLE_HARDENING, saving 16.4 kb.
    defines += [ "CHROMIUM_NO_LOGGING" ]
  }

  if (is_debug) {
    # Turn off a warning in opus_decoder.c when compiling without optimization.
    defines += [ "OPUS_WILL_BE_SLOW" ]
  }

  if (use_opus_x86_optimization) {
    defines += [
      # Run Time CPU Detections (RTCD) is always enabled for x86.
      "OPUS_HAVE_RTCD",
      "CPU_INFO_BY_ASM",

      # Chrome always targets SSE2+.
      "OPUS_X86_MAY_HAVE_SSE",
      "OPUS_X86_MAY_HAVE_SSE2",
      "OPUS_X86_PRESUME_SSE",
      "OPUS_X86_PRESUME_SSE2",

      # Some systems may have SSE4.1+ support.
      "OPUS_X86_MAY_HAVE_SSE4_1",

      # At present libopus has no AVX functions so no sources are add for this,
      # if you see linker errors on AVX code the this flag is why.
      "OPUS_X86_MAY_HAVE_AVX",
    ]
  }

  if (use_opus_arm_optimization) {
    if (current_cpu == "arm") {
      defines += [
        "OPUS_ARM_ASM",
        "OPUS_ARM_INLINE_ASM",
        "OPUS_ARM_INLINE_EDSP",
      ]
    }

    if (use_opus_arm_rtcd) {
      defines += [
        "OPUS_ARM_MAY_HAVE_EDSP",
        "OPUS_ARM_MAY_HAVE_MEDIA",
        "OPUS_HAVE_RTCD",
      ]
    }

    if (arm_use_neon) {
      defines += [
        "OPUS_ARM_MAY_HAVE_NEON",
        "OPUS_ARM_MAY_HAVE_NEON_INTR",
      ]
    }

    if (is_ios && current_cpu == "arm64") {
      # Runtime detection of CPU features not available on iOS.
      defines += [
        "OPUS_ARM_MAY_HAVE_NEON_INTR",
        "OPUS_ARM_PRESUME_NEON_INTR",
        "OPUS_ARM_PRESUME_AARCH64_NEON_INTR",
      ]
    }
  }
}

config("opus_test_config") {
  include_dirs = [
    "src/celt",
    "src/silk",
  ]

  if (is_win) {
    defines = [ "inline=__inline" ]
  }
  if (is_android) {
    libs = [ "log" ]
  }
  if (is_clang) {
    cflags = [ "-Wno-absolute-value" ]
  }
}

# GN orders flags on a target before flags from configs. The default config
# adds -Wall, and this flag has to be after -Wall -- so they need to
# come from a config and can't be on the target directly.
config("opus_test_no_nonnull_config") {
  # tests may pass a null pointer to functions for an argument marked as
  # requiring a non-null value by the nonnull function attribute, and expects
  # the function call to fail. Disable the -Wnonnull option to avoid a
  # compilation error if -Werror is specified.
  if (is_clang) {
    cflags = [ "-Wno-nonnull" ]
  }
}

if (use_opus_arm_rtcd) {
  action("convert_rtcd_assembler") {
    script = "convert_rtcd_assembler.py"
    outputs = [ "$target_gen_dir/celt_pitch_xcorr_arm_gnu.S" ]
    args = [
      rebase_path("//third_party/opus/src/celt/arm/arm2gnu.pl", root_build_dir),
      rebase_path("//third_party/opus/src/celt/arm/celt_pitch_xcorr_arm.s",
                  root_build_dir),
      rebase_path("$target_gen_dir/celt_pitch_xcorr_arm_gnu.S", root_build_dir),
    ]
  }
}

if (use_opus_x86_optimization) {
  source_set("opus_sse41") {
    sources = [
      "src/celt/x86/pitch_sse4_1.c",
      "src/silk/x86/NSQ_del_dec_sse4_1.c",
      "src/silk/x86/NSQ_sse4_1.c",
      "src/silk/x86/VAD_sse4_1.c",
      "src/silk/x86/VQ_WMat_EC_sse4_1.c",
    ]

    configs -= [ "//build/config/compiler:chromium_code" ]
    configs += [ "//build/config/compiler:no_chromium_code" ]
    configs += [
      ":opus_private_config",
      ":opus_config",
    ]

    if (!is_win || is_clang) {
      cflags = [ "-msse4.1" ]
    }
  }
  # TODO(dalecurtis): If libopus ever adds AVX support, add an opus_avx block.
}

# Note: Do not add any defines or include_dirs to this target, those should all
# go in the opus_private_config so they can be shared with intrinsic targets.
static_library("opus") {
  sources = [
    "src/celt/_kiss_fft_guts.h",
    "src/celt/arch.h",
    "src/celt/bands.c",
    "src/celt/bands.h",
    "src/celt/celt.c",
    "src/celt/celt.h",
    "src/celt/celt_decoder.c",
    "src/celt/celt_encoder.c",
    "src/celt/celt_lpc.c",
    "src/celt/celt_lpc.h",
    "src/celt/cpu_support.h",
    "src/celt/cwrs.c",
    "src/celt/cwrs.h",
    "src/celt/ecintrin.h",
    "src/celt/entcode.c",
    "src/celt/entcode.h",
    "src/celt/entdec.c",
    "src/celt/entdec.h",
    "src/celt/entenc.c",
    "src/celt/entenc.h",
    "src/celt/fixed_debug.h",
    "src/celt/fixed_generic.h",
    "src/celt/float_cast.h",
    "src/celt/kiss_fft.c",
    "src/celt/kiss_fft.h",
    "src/celt/laplace.c",
    "src/celt/laplace.h",
    "src/celt/mathops.c",
    "src/celt/mathops.h",
    "src/celt/mdct.c",
    "src/celt/mdct.h",
    "src/celt/mfrngcod.h",
    "src/celt/modes.c",
    "src/celt/modes.h",
    "src/celt/os_support.h",
    "src/celt/pitch.c",
    "src/celt/pitch.h",
    "src/celt/quant_bands.c",
    "src/celt/quant_bands.h",
    "src/celt/rate.c",
    "src/celt/rate.h",
    "src/celt/stack_alloc.h",
    "src/celt/static_modes_fixed.h",
    "src/celt/static_modes_float.h",
    "src/celt/vq.c",
    "src/celt/vq.h",
    "src/include/opus.h",
    "src/include/opus_custom.h",
    "src/include/opus_defines.h",
    "src/include/opus_multistream.h",
    "src/include/opus_projection.h",
    "src/include/opus_types.h",
    "src/silk/A2NLSF.c",
    "src/silk/API.h",
    "src/silk/CNG.c",
    "src/silk/HP_variable_cutoff.c",
    "src/silk/Inlines.h",
    "src/silk/LPC_analysis_filter.c",
    "src/silk/LPC_fit.c",
    "src/silk/LPC_inv_pred_gain.c",
    "src/silk/LP_variable_cutoff.c",
    "src/silk/MacroCount.h",
    "src/silk/MacroDebug.h",
    "src/silk/NLSF2A.c",
    "src/silk/NLSF_VQ.c",
    "src/silk/NLSF_VQ_weights_laroia.c",
    "src/silk/NLSF_decode.c",
    "src/silk/NLSF_del_dec_quant.c",
    "src/silk/NLSF_encode.c",
    "src/silk/NLSF_stabilize.c",
    "src/silk/NLSF_unpack.c",
    "src/silk/NSQ.c",
    "src/silk/NSQ.h",
    "src/silk/NSQ_del_dec.c",
    "src/silk/PLC.c",
    "src/silk/PLC.h",
    "src/silk/SigProc_FIX.h",
    "src/silk/VAD.c",
    "src/silk/VQ_WMat_EC.c",
    "src/silk/ana_filt_bank_1.c",
    "src/silk/biquad_alt.c",
    "src/silk/bwexpander.c",
    "src/silk/bwexpander_32.c",
    "src/silk/check_control_input.c",
    "src/silk/code_signs.c",
    "src/silk/control.h",
    "src/silk/control_SNR.c",
    "src/silk/control_audio_bandwidth.c",
    "src/silk/control_codec.c",
    "src/silk/debug.c",
    "src/silk/debug.h",
    "src/silk/dec_API.c",
    "src/silk/decode_core.c",
    "src/silk/decode_frame.c",
    "src/silk/decode_indices.c",
    "src/silk/decode_parameters.c",
    "src/silk/decode_pitch.c",
    "src/silk/decode_pulses.c",
    "src/silk/decoder_set_fs.c",
    "src/silk/define.h",
    "src/silk/enc_API.c",
    "src/silk/encode_indices.c",
    "src/silk/encode_pulses.c",
    "src/silk/errors.h",
    "src/silk/gain_quant.c",
    "src/silk/init_decoder.c",
    "src/silk/init_encoder.c",
    "src/silk/inner_prod_aligned.c",
    "src/silk/interpolate.c",
    "src/silk/lin2log.c",
    "src/silk/log2lin.c",
    "src/silk/macros.h",
    "src/silk/main.h",
    "src/silk/pitch_est_defines.h",
    "src/silk/pitch_est_tables.c",
    "src/silk/process_NLSFs.c",
    "src/silk/quant_LTP_gains.c",
    "src/silk/resampler.c",
    "src/silk/resampler_down2.c",
    "src/silk/resampler_down2_3.c",
    "src/silk/resampler_private.h",
    "src/silk/resampler_private_AR2.c",
    "src/silk/resampler_private_IIR_FIR.c",
    "src/silk/resampler_private_down_FIR.c",
    "src/silk/resampler_private_up2_HQ.c",
    "src/silk/resampler_rom.c",
    "src/silk/resampler_rom.h",
    "src/silk/resampler_structs.h",
    "src/silk/shell_coder.c",
    "src/silk/sigm_Q15.c",
    "src/silk/sort.c",
    "src/silk/stereo_LR_to_MS.c",
    "src/silk/stereo_MS_to_LR.c",
    "src/silk/stereo_decode_pred.c",
    "src/silk/stereo_encode_pred.c",
    "src/silk/stereo_find_predictor.c",
    "src/silk/stereo_quant_pred.c",
    "src/silk/structs.h",
    "src/silk/sum_sqr_shift.c",
    "src/silk/table_LSF_cos.c",
    "src/silk/tables.h",
    "src/silk/tables_LTP.c",
    "src/silk/tables_NLSF_CB_NB_MB.c",
    "src/silk/tables_NLSF_CB_WB.c",
    "src/silk/tables_gain.c",
    "src/silk/tables_other.c",
    "src/silk/tables_pitch_lag.c",
    "src/silk/tables_pulses_per_block.c",
    "src/silk/tuning_parameters.h",
    "src/silk/typedef.h",
    "src/src/analysis.c",
    "src/src/analysis.h",
    "src/src/extensions.c",
    "src/src/mapping_matrix.c",
    "src/src/mapping_matrix.h",
    "src/src/mlp.c",
    "src/src/mlp.h",
    "src/src/mlp_data.c",
    "src/src/opus.c",
    "src/src/opus_decoder.c",
    "src/src/opus_encoder.c",
    "src/src/opus_multistream.c",
    "src/src/opus_multistream_decoder.c",
    "src/src/opus_multistream_encoder.c",
    "src/src/opus_private.h",
    "src/src/opus_projection_decoder.c",
    "src/src/opus_projection_encoder.c",
    "src/src/repacketizer.c",
    "src/src/tansig_table.h",
  ]

<<<<<<< HEAD
=======
  # Silk floating-point
  sources += [
    "src/silk/float/LPC_analysis_filter_FLP.c",
    "src/silk/float/LPC_inv_pred_gain_FLP.c",
    "src/silk/float/LTP_analysis_filter_FLP.c",
    "src/silk/float/LTP_scale_ctrl_FLP.c",
    "src/silk/float/SigProc_FLP.h",
    "src/silk/float/apply_sine_window_FLP.c",
    "src/silk/float/autocorrelation_FLP.c",
    "src/silk/float/burg_modified_FLP.c",
    "src/silk/float/bwexpander_FLP.c",
    "src/silk/float/corrMatrix_FLP.c",
    "src/silk/float/encode_frame_FLP.c",
    "src/silk/float/energy_FLP.c",
    "src/silk/float/find_LPC_FLP.c",
    "src/silk/float/find_LTP_FLP.c",
    "src/silk/float/find_pitch_lags_FLP.c",
    "src/silk/float/find_pred_coefs_FLP.c",
    "src/silk/float/inner_product_FLP.c",
    "src/silk/float/k2a_FLP.c",
    "src/silk/float/main_FLP.h",
    "src/silk/float/noise_shape_analysis_FLP.c",
    "src/silk/float/pitch_analysis_core_FLP.c",
    "src/silk/float/process_gains_FLP.c",
    "src/silk/float/regularize_correlations_FLP.c",
    "src/silk/float/residual_energy_FLP.c",
    "src/silk/float/scale_copy_vector_FLP.c",
    "src/silk/float/scale_vector_FLP.c",
    "src/silk/float/schur_FLP.c",
    "src/silk/float/sort_FLP.c",
    "src/silk/float/structs_FLP.h",
    "src/silk/float/warped_autocorrelation_FLP.c",
    "src/silk/float/wrappers_FLP.c",
  ]

>>>>>>> 626889fb
  configs -= [ "//build/config/compiler:chromium_code" ]
  configs += [
    "//build/config/compiler:no_chromium_code",
    ":opus_private_config",
  ]
  public_configs = [ ":opus_config" ]

  if (!is_debug) {
    configs -= [ "//build/config/compiler:default_optimization" ]

    # TODO(crbug.com/621335) Rework this so that we don't have the confusion
    # between "optimize_speed" and "optimize_max".
    configs += [ "//build/config/compiler:optimize_speed" ]
  }

  deps = []

  if (use_opus_x86_optimization) {
    sources += [
      "src/celt/x86/celt_lpc_sse.h",
      "src/celt/x86/celt_lpc_sse4_1.c",
      "src/celt/x86/pitch_sse.c",
      "src/celt/x86/pitch_sse.h",
      "src/celt/x86/pitch_sse2.c",
      "src/celt/x86/vq_sse.h",
      "src/celt/x86/vq_sse2.c",
      "src/celt/x86/x86_celt_map.c",
      "src/celt/x86/x86cpu.c",
      "src/celt/x86/x86cpu.h",
      "src/silk/x86/SigProc_FIX_sse.h",
      "src/silk/x86/main_sse.h",
      "src/silk/x86/x86_silk_map.c",
    ]
    deps += [ ":opus_sse41" ]
  }

  if (use_opus_arm_optimization) {
    sources += [
      "src/celt/arm/fixed_arm64.h",
      "src/celt/arm/fixed_armv4.h",
      "src/celt/arm/fixed_armv5e.h",
      "src/celt/arm/kiss_fft_armv4.h",
      "src/celt/arm/kiss_fft_armv5e.h",
      "src/celt/arm/pitch_arm.h",
      "src/silk/arm/SigProc_FIX_armv4.h",
      "src/silk/arm/SigProc_FIX_armv5e.h",
      "src/silk/arm/macros_arm64.h",
      "src/silk/arm/macros_armv4.h",
      "src/silk/arm/macros_armv5e.h",
    ]

    if (use_opus_arm_rtcd) {
      sources += [
        "$target_gen_dir/celt_pitch_xcorr_arm_gnu.S",
        "src/celt/arm/arm_celt_map.c",
        "src/celt/arm/armcpu.c",
        "src/celt/arm/armcpu.h",
        "src/celt/arm/fft_arm.h",
        "src/celt/arm/mdct_arm.h",
        "src/celt/arm/pitch_arm.h",
        "src/silk/arm/arm_silk_map.c",
        "src/silk/fixed/main_FIX.h",
      ]
      deps += [ ":convert_rtcd_assembler" ]
    }

    if (arm_use_neon) {
      sources += [
        "src/celt/arm/celt_neon_intr.c",
        "src/celt/arm/pitch_neon_intr.c",
        "src/silk/arm/LPC_inv_pred_gain_arm.h",
        "src/silk/arm/LPC_inv_pred_gain_neon_intr.c",
        "src/silk/arm/NSQ_del_dec_arm.h",
        "src/silk/arm/NSQ_del_dec_neon_intr.c",
        "src/silk/arm/NSQ_neon.c",
        "src/silk/arm/NSQ_neon.h",
        "src/silk/arm/biquad_alt_arm.h",
        "src/silk/arm/biquad_alt_neon_intr.c",
      ]
    }
  }
}

executable("opus_compare") {
  sources = [ "src/src/opus_compare.c" ]

  configs -= [ "//build/config/compiler:chromium_code" ]
  configs += [
    "//build/config/compiler:no_chromium_code",
    ":opus_test_config",
  ]

  deps = [
    ":opus",
    "//build/win:default_exe_manifest",
  ]
}

executable("opus_demo") {
  sources = [ "src/src/opus_demo.c" ]

  configs -= [ "//build/config/compiler:chromium_code" ]
  configs += [
    "//build/config/compiler:no_chromium_code",
    ":opus_test_config",
  ]

  deps = [
    ":opus",
    "//build/win:default_exe_manifest",
  ]
}

test("test_opus_api") {
  sources = [ "src/tests/test_opus_api.c" ]

  configs -= [ "//build/config/compiler:chromium_code" ]
  configs += [
    "//build/config/compiler:no_chromium_code",
    ":opus_test_config",
    ":opus_test_no_nonnull_config",
  ]

  deps = [ ":opus" ]
}

test("test_opus_encode") {
  sources = [
    "src/tests/opus_encode_regressions.c",
    "src/tests/test_opus_encode.c",
  ]

  configs -= [ "//build/config/compiler:chromium_code" ]
  configs += [
    "//build/config/compiler:no_chromium_code",
    ":opus_test_config",
  ]

  deps = [ ":opus" ]
}

test("test_opus_decode") {
  sources = [ "src/tests/test_opus_decode.c" ]

  configs -= [ "//build/config/compiler:chromium_code" ]
  configs += [
    "//build/config/compiler:no_chromium_code",
    ":opus_test_config",
    ":opus_test_no_nonnull_config",
  ]

  deps = [ ":opus" ]
}

test("test_opus_padding") {
  sources = [ "src/tests/test_opus_padding.c" ]

  configs -= [ "//build/config/compiler:chromium_code" ]
  configs += [
    "//build/config/compiler:no_chromium_code",
    ":opus_test_config",
  ]

  deps = [ ":opus" ]
}

# Not all checkouts have a //base directory.
if (build_with_chromium) {
  # Compilation fails on windows due to wstring/string mistmatch.
  # This is not worth looking at it since the benchmark is tailored for android.
  # It is ok to run it on linux though, for experimentation purpose.
  if (is_android || is_linux || is_chromeos) {
    test("opus_tests") {
      sources = [ "tests/opus_benchmark.cc" ]

      data = [ "tests/resources/speech_mono_32_48kHz.pcm" ]

      deps = [
        ":opus",
        "//base",
        "//testing/gtest",
        "//testing/gtest:gtest_main",
      ]
    }
  }
}<|MERGE_RESOLUTION|>--- conflicted
+++ resolved
@@ -7,12 +7,8 @@
 
 # If ARM optimizations shall be used to accelerate performance.
 use_opus_arm_optimization =
-<<<<<<< HEAD
-    current_cpu == "arm" || (current_cpu == "arm64" && (is_ios || is_win))
-=======
     current_cpu == "arm" ||
     (current_cpu == "arm64" && (is_fuchsia || is_ios || is_win))
->>>>>>> 626889fb
 
 # NaCl, unlike Chrome, doesn't target SSE2 minimum, so skip optimizations for
 # the sake of simplicity.
@@ -373,8 +369,6 @@
     "src/src/tansig_table.h",
   ]
 
-<<<<<<< HEAD
-=======
   # Silk floating-point
   sources += [
     "src/silk/float/LPC_analysis_filter_FLP.c",
@@ -410,7 +404,6 @@
     "src/silk/float/wrappers_FLP.c",
   ]
 
->>>>>>> 626889fb
   configs -= [ "//build/config/compiler:chromium_code" ]
   configs += [
     "//build/config/compiler:no_chromium_code",
