// Copyright 2017 The Abseil Authors.
//
// Licensed under the Apache License, Version 2.0 (the "License");
// you may not use this file except in compliance with the License.
// You may obtain a copy of the License at
//
//      https://www.apache.org/licenses/LICENSE-2.0
//
// Unless required by applicable law or agreed to in writing, software
// distributed under the License is distributed on an "AS IS" BASIS,
// WITHOUT WARRANTIES OR CONDITIONS OF ANY KIND, either express or implied.
// See the License for the specific language governing permissions and
// limitations under the License.

#include "absl/base/internal/raw_logging.h"

#include <cstdarg>
#include <cstddef>
#include <cstdio>
#include <cstdlib>
#include <cstring>
#include <string>

#ifdef __EMSCRIPTEN__
#include <emscripten/console.h>
#endif

#include "absl/base/attributes.h"
#include "absl/base/config.h"
#include "absl/base/internal/atomic_hook.h"
#include "absl/base/internal/errno_saver.h"
#include "absl/base/log_severity.h"
#include "build/build_config.h"

// We know how to perform low-level writes to stderr in POSIX and Windows.  For
// these platforms, we define the token ABSL_LOW_LEVEL_WRITE_SUPPORTED.
// Much of raw_logging.cc becomes a no-op when we can't output messages,
// although a FATAL ABSL_RAW_LOG message will still abort the process.

// ABSL_HAVE_POSIX_WRITE is defined when the platform provides posix write()
// (as from unistd.h)
//
// This preprocessor token is also defined in raw_io.cc.  If you need to copy
// this, consider moving both to config.h instead.
#if defined(__linux__) || defined(__APPLE__) || defined(__FreeBSD__) || \
    defined(__hexagon__) || defined(__Fuchsia__) ||                     \
    defined(__native_client__) || defined(__OpenBSD__) ||               \
    defined(__EMSCRIPTEN__) || defined(__ASYLO__)

#include <unistd.h>

#define ABSL_HAVE_POSIX_WRITE 1
#define ABSL_LOW_LEVEL_WRITE_SUPPORTED 1
#else
#undef ABSL_HAVE_POSIX_WRITE
#endif

// ABSL_HAVE_SYSCALL_WRITE is defined when the platform provides the syscall
//   syscall(SYS_write, /*int*/ fd, /*char* */ buf, /*size_t*/ len);
// for low level operations that want to avoid libc.
<<<<<<< HEAD
#if (defined(__linux__) || defined(__FreeBSD__) || defined(__OpenBSD__)) && \
    !defined(__ANDROID__) && !BUILDFLAG(IS_COBALT_HERMETIC_BUILD)
=======
#if (defined(__linux__) || defined(__FreeBSD__)) && !defined(__ANDROID__) && \
    !BUILDFLAG(IS_COBALT_HERMETIC_BUILD)
>>>>>>> 626889fb
#include <sys/syscall.h>
#define ABSL_HAVE_SYSCALL_WRITE 1
#define ABSL_LOW_LEVEL_WRITE_SUPPORTED 1
#else
#undef ABSL_HAVE_SYSCALL_WRITE
#endif

#ifdef _WIN32
#include <io.h>

#define ABSL_HAVE_RAW_IO 1
#define ABSL_LOW_LEVEL_WRITE_SUPPORTED 1
#else
#undef ABSL_HAVE_RAW_IO
#endif

namespace absl {
ABSL_NAMESPACE_BEGIN
namespace raw_log_internal {
namespace {

// TODO(gfalcon): We want raw-logging to work on as many platforms as possible.
// Explicitly `#error` out when not `ABSL_LOW_LEVEL_WRITE_SUPPORTED`, except for
// a selected set of platforms for which we expect not to be able to raw log.

#ifdef ABSL_LOW_LEVEL_WRITE_SUPPORTED
constexpr char kTruncated[] = " ... (message truncated)\n";

// sprintf the format to the buffer, adjusting *buf and *size to reflect the
// consumed bytes, and return whether the message fit without truncation.  If
// truncation occurred, if possible leave room in the buffer for the message
// kTruncated[].
bool VADoRawLog(char** buf, int* size, const char* format, va_list ap)
    ABSL_PRINTF_ATTRIBUTE(3, 0);
bool VADoRawLog(char** buf, int* size, const char* format, va_list ap) {
  if (*size < 0) return false;
  int n = vsnprintf(*buf, static_cast<size_t>(*size), format, ap);
  bool result = true;
  if (n < 0 || n > *size) {
    result = false;
    if (static_cast<size_t>(*size) > sizeof(kTruncated)) {
      n = *size - static_cast<int>(sizeof(kTruncated));
    } else {
      n = 0;  // no room for truncation message
    }
  }
  *size -= n;
  *buf += n;
  return result;
}
#endif  // ABSL_LOW_LEVEL_WRITE_SUPPORTED

constexpr int kLogBufSize = 3000;

// CAVEAT: vsnprintf called from *DoRawLog below has some (exotic) code paths
// that invoke malloc() and getenv() that might acquire some locks.

// Helper for RawLog below.
// *DoRawLog writes to *buf of *size and move them past the written portion.
// It returns true iff there was no overflow or error.
bool DoRawLog(char** buf, int* size, const char* format, ...)
    ABSL_PRINTF_ATTRIBUTE(3, 4);
bool DoRawLog(char** buf, int* size, const char* format, ...) {
  if (*size < 0) return false;
  va_list ap;
  va_start(ap, format);
  int n = vsnprintf(*buf, static_cast<size_t>(*size), format, ap);
  va_end(ap);
  if (n < 0 || n > *size) return false;
  *size -= n;
  *buf += n;
  return true;
}

bool DefaultLogFilterAndPrefix(absl::LogSeverity, const char* file, int line,
                               char** buf, int* buf_size) {
  DoRawLog(buf, buf_size, "[%s : %d] RAW: ", file, line);
  return true;
}

ABSL_INTERNAL_ATOMIC_HOOK_ATTRIBUTES
absl::base_internal::AtomicHook<LogFilterAndPrefixHook>
    log_filter_and_prefix_hook(DefaultLogFilterAndPrefix);
ABSL_INTERNAL_ATOMIC_HOOK_ATTRIBUTES
absl::base_internal::AtomicHook<AbortHook> abort_hook;

void RawLogVA(absl::LogSeverity severity, const char* file, int line,
              const char* format, va_list ap) ABSL_PRINTF_ATTRIBUTE(4, 0);
void RawLogVA(absl::LogSeverity severity, const char* file, int line,
              const char* format, va_list ap) {
  char buffer[kLogBufSize];
  char* buf = buffer;
  int size = sizeof(buffer);
#ifdef ABSL_LOW_LEVEL_WRITE_SUPPORTED
  bool enabled = true;
#else
  bool enabled = false;
#endif

#ifdef ABSL_MIN_LOG_LEVEL
  if (severity < static_cast<absl::LogSeverity>(ABSL_MIN_LOG_LEVEL) &&
      severity < absl::LogSeverity::kFatal) {
    enabled = false;
  }
#endif

  enabled = log_filter_and_prefix_hook(severity, file, line, &buf, &size);
  const char* const prefix_end = buf;

#ifdef ABSL_LOW_LEVEL_WRITE_SUPPORTED
  if (enabled) {
    bool no_chop = VADoRawLog(&buf, &size, format, ap);
    if (no_chop) {
      DoRawLog(&buf, &size, "\n");
    } else {
      DoRawLog(&buf, &size, "%s", kTruncated);
    }
    AsyncSignalSafeWriteError(buffer, static_cast<size_t>(buf - buffer));
  }
#else
  static_cast<void>(format);
  static_cast<void>(ap);
  static_cast<void>(enabled);
#endif

  // Abort the process after logging a FATAL message, even if the output itself
  // was suppressed.
  if (severity == absl::LogSeverity::kFatal) {
    abort_hook(file, line, buffer, prefix_end, buffer + kLogBufSize);
    abort();
  }
}

// Non-formatting version of RawLog().
//
// TODO(gfalcon): When string_view no longer depends on base, change this
// interface to take its message as a string_view instead.
void DefaultInternalLog(absl::LogSeverity severity, const char* file, int line,
                        const std::string& message) {
  RawLog(severity, file, line, "%.*s", static_cast<int>(message.size()),
         message.data());
}

}  // namespace

void AsyncSignalSafeWriteError(const char* s, size_t len) {
  if (!len) return;
  absl::base_internal::ErrnoSaver errno_saver;
#if defined(__EMSCRIPTEN__)
  // In WebAssembly, bypass filesystem emulation via fwrite.
  if (s[len - 1] == '\n') {
    // Skip a trailing newline character as emscripten_errn adds one itself.
    len--;
  }
  // emscripten_errn was introduced in 3.1.41 but broken in standalone mode
  // until 3.1.43.
#if ABSL_INTERNAL_EMSCRIPTEN_VERSION >= 3001043
  emscripten_errn(s, len);
#else
  char buf[kLogBufSize];
  if (len >= kLogBufSize) {
    len = kLogBufSize - 1;
    constexpr size_t trunc_len = sizeof(kTruncated) - 2;
    memcpy(buf + len - trunc_len, kTruncated, trunc_len);
    buf[len] = '\0';
    len -= trunc_len;
  } else {
    buf[len] = '\0';
  }
  memcpy(buf, s, len);
  _emscripten_err(buf);
#endif
#elif defined(ABSL_HAVE_SYSCALL_WRITE)
  // We prefer calling write via `syscall` to minimize the risk of libc doing
  // something "helpful".
  syscall(SYS_write, STDERR_FILENO, s, len);
#elif defined(ABSL_HAVE_POSIX_WRITE)
  write(STDERR_FILENO, s, len);
#elif defined(ABSL_HAVE_RAW_IO)
  _write(/* stderr */ 2, s, static_cast<unsigned>(len));
#else
  // stderr logging unsupported on this platform
  (void)s;
  (void)len;
#endif
}

void RawLog(absl::LogSeverity severity, const char* file, int line,
            const char* format, ...) {
  va_list ap;
  va_start(ap, format);
  RawLogVA(severity, file, line, format, ap);
  va_end(ap);
}

bool RawLoggingFullySupported() {
#ifdef ABSL_LOW_LEVEL_WRITE_SUPPORTED
  return true;
#else   // !ABSL_LOW_LEVEL_WRITE_SUPPORTED
  return false;
#endif  // !ABSL_LOW_LEVEL_WRITE_SUPPORTED
}

ABSL_INTERNAL_ATOMIC_HOOK_ATTRIBUTES ABSL_DLL
    absl::base_internal::AtomicHook<InternalLogFunction>
        internal_log_function(DefaultInternalLog);

void RegisterLogFilterAndPrefixHook(LogFilterAndPrefixHook func) {
  log_filter_and_prefix_hook.Store(func);
}

void RegisterAbortHook(AbortHook func) { abort_hook.Store(func); }

void RegisterInternalLogFunction(InternalLogFunction func) {
  internal_log_function.Store(func);
}

}  // namespace raw_log_internal
ABSL_NAMESPACE_END
}  // namespace absl<|MERGE_RESOLUTION|>--- conflicted
+++ resolved
@@ -58,13 +58,8 @@
 // ABSL_HAVE_SYSCALL_WRITE is defined when the platform provides the syscall
 //   syscall(SYS_write, /*int*/ fd, /*char* */ buf, /*size_t*/ len);
 // for low level operations that want to avoid libc.
-<<<<<<< HEAD
-#if (defined(__linux__) || defined(__FreeBSD__) || defined(__OpenBSD__)) && \
-    !defined(__ANDROID__) && !BUILDFLAG(IS_COBALT_HERMETIC_BUILD)
-=======
 #if (defined(__linux__) || defined(__FreeBSD__)) && !defined(__ANDROID__) && \
     !BUILDFLAG(IS_COBALT_HERMETIC_BUILD)
->>>>>>> 626889fb
 #include <sys/syscall.h>
 #define ABSL_HAVE_SYSCALL_WRITE 1
 #define ABSL_LOW_LEVEL_WRITE_SUPPORTED 1
