--- conflicted
+++ resolved
@@ -279,52 +279,9 @@
 // Checks whether the `thread_local` storage duration specifier is supported.
 #ifdef ABSL_HAVE_THREAD_LOCAL
 #error ABSL_HAVE_THREAD_LOCAL cannot be directly set
-<<<<<<< HEAD
-#elif defined(__APPLE__)
-// Notes:
-// * Xcode's clang did not support `thread_local` until version 8, and
-//   even then not for all iOS < 9.0.
-// * Xcode 9.3 started disallowing `thread_local` for 32-bit iOS simulator
-//   targeting iOS 9.x.
-// * Xcode 10 moves the deployment target check for iOS < 9.0 to link time
-//   making ABSL_HAVE_FEATURE unreliable there.
-//
-#if ABSL_HAVE_FEATURE(cxx_thread_local) && \
-    !(TARGET_OS_IPHONE && __IPHONE_OS_VERSION_MIN_REQUIRED < __IPHONE_9_0)
-#define ABSL_HAVE_THREAD_LOCAL 1
-#endif
-#else  // !defined(__APPLE__)
-#define ABSL_HAVE_THREAD_LOCAL 1
-#endif
-
-// There are platforms for which TLS should not be used even though the compiler
-// makes it seem like it's supported (Android NDK < r12b for example).
-// This is primarily because of linker problems and toolchain misconfiguration:
-// Abseil does not intend to support this indefinitely. Currently, the newest
-// toolchain that we intend to support that requires this behavior is the
-// r11 NDK - allowing for a 5 year support window on that means this option
-// is likely to be removed around June of 2021.
-// TLS isn't supported until NDK r12b per
-// https://developer.android.com/ndk/downloads/revision_history.html
-// Since NDK r16, `__NDK_MAJOR__` and `__NDK_MINOR__` are defined in
-// <android/ndk-version.h>. For NDK < r16, users should define these macros,
-// e.g. `-D__NDK_MAJOR__=11 -D__NKD_MINOR__=0` for NDK r11.
-#if defined(__ANDROID__) && defined(__clang__)
-#if __has_include(<android/ndk-version.h>)
-#include <android/ndk-version.h>
-#endif  // __has_include(<android/ndk-version.h>)
-#if defined(__ANDROID__) && defined(__clang__) && defined(__NDK_MAJOR__) && \
-    defined(__NDK_MINOR__) &&                                               \
-    ((__NDK_MAJOR__ < 12) || ((__NDK_MAJOR__ == 12) && (__NDK_MINOR__ < 1)))
-#undef ABSL_HAVE_TLS
-#undef ABSL_HAVE_THREAD_LOCAL
-#endif
-#endif  // defined(__ANDROID__) && defined(__clang__)
-=======
 #elif !defined(__XTENSA__)
 #define ABSL_HAVE_THREAD_LOCAL 1
 #endif
->>>>>>> 626889fb
 
 // ABSL_HAVE_INTRINSIC_INT128
 //
