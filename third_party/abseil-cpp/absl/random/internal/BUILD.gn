# Copyright 2018 The Chromium Authors
# Use of this source code is governed by a BSD-style license that can be
# found in the LICENSE file.

import("//third_party/abseil-cpp/absl.gni")

absl_source_set("traits") {
  public = [ "traits.h" ]
  deps = [
    "//third_party/abseil-cpp/absl/base:config",
    "//third_party/abseil-cpp/absl/numeric:bits",
    "//third_party/abseil-cpp/absl/numeric:int128",
  ]
  visibility = [ "//third_party/abseil-cpp/absl/random/*" ]
}

absl_source_set("distribution_caller") {
  public = [ "distribution_caller.h" ]
  deps = [
    "//third_party/abseil-cpp/absl/base:config",
    "//third_party/abseil-cpp/absl/base:fast_type_id",
    "//third_party/abseil-cpp/absl/meta:type_traits",
    "//third_party/abseil-cpp/absl/utility",
  ]
  visibility = [ "//third_party/abseil-cpp/absl/random/*" ]
}

absl_source_set("fast_uniform_bits") {
  public = [ "fast_uniform_bits.h" ]
  deps = [
    ":traits",
    "//third_party/abseil-cpp/absl/base:config",
    "//third_party/abseil-cpp/absl/meta:type_traits",
  ]
  visibility = [ "//third_party/abseil-cpp/absl/random/*" ]
}

absl_source_set("seed_material") {
  public = [ "seed_material.h" ]
  sources = [ "seed_material.cc" ]
  if (is_win) {
    # TODO(mbonadei): In the bazel file this is -DEFAULTLIB:bcrypt.lib.
    libs = [ "bcrypt.lib" ]
  }
  deps = [
    ":fast_uniform_bits",
    "//third_party/abseil-cpp/absl/base:config",
    "//third_party/abseil-cpp/absl/base:dynamic_annotations",
    "//third_party/abseil-cpp/absl/base:raw_logging_internal",
    "//third_party/abseil-cpp/absl/strings",
    "//third_party/abseil-cpp/absl/strings:string_view",
    "//third_party/abseil-cpp/absl/types:optional",
    "//third_party/abseil-cpp/absl/types:span",
  ]
  visibility = [ "//third_party/abseil-cpp/absl/random/*" ]
}

absl_source_set("entropy_pool") {
  public = [ "entropy_pool.h" ]
  sources = [ "entropy_pool.cc" ]
  deps = [
    ":platform",
    ":randen",
    ":seed_material",
    "//third_party/abseil-cpp/absl/base",
    "//third_party/abseil-cpp/absl/base:config",
    "//third_party/abseil-cpp/absl/base:core_headers",
    "//third_party/abseil-cpp/absl/random:seed_gen_exception",
    "//third_party/abseil-cpp/absl/types:span",
  ]
<<<<<<< HEAD
  visibility = ["//third_party/abseil-cpp/absl/random/*"]
=======
  visibility = [ "//third_party/abseil-cpp/absl/random/*" ]
>>>>>>> 626889fb
}

absl_source_set("explicit_seed_seq") {
  testonly = true
  public = [ "explicit_seed_seq.h" ]
  deps = [
    "//third_party/abseil-cpp/absl/base:config",
    "//third_party/abseil-cpp/absl/base:endian",
  ]
  visibility = [ "//third_party/abseil-cpp/absl/random/*" ]
}

absl_source_set("sequence_urbg") {
  testonly = true
  public = [ "sequence_urbg.h" ]
  deps = [ "//third_party/abseil-cpp/absl/base:config" ]
  visibility = [ "//third_party/abseil-cpp/absl/random/*" ]
}

absl_source_set("salted_seed_seq") {
  public = [ "salted_seed_seq.h" ]
  deps = [
    ":seed_material",
    "//third_party/abseil-cpp/absl/container:inlined_vector",
    "//third_party/abseil-cpp/absl/meta:type_traits",
    "//third_party/abseil-cpp/absl/types:optional",
    "//third_party/abseil-cpp/absl/types:span",
  ]
  visibility = [ "//third_party/abseil-cpp/absl/random/*" ]
}

absl_source_set("iostream_state_saver") {
  public = [ "iostream_state_saver.h" ]
  deps = [
    "//third_party/abseil-cpp/absl/base:config",
    "//third_party/abseil-cpp/absl/meta:type_traits",
    "//third_party/abseil-cpp/absl/numeric:int128",
  ]
  visibility = [ "//third_party/abseil-cpp/absl/random/*" ]
}

absl_source_set("generate_real") {
  public = [ "generate_real.h" ]
  deps = [
    ":fastmath",
    ":traits",
    "//third_party/abseil-cpp/absl/meta:type_traits",
    "//third_party/abseil-cpp/absl/numeric:bits",
  ]
  visibility = [ "//third_party/abseil-cpp/absl/random/*" ]
}

absl_source_set("fastmath") {
  public = [ "fastmath.h" ]
  deps = [ "//third_party/abseil-cpp/absl/numeric:bits" ]
  visibility = [ "//third_party/abseil-cpp/absl/random/*" ]
}

absl_source_set("wide_multiply") {
  public = [ "wide_multiply.h" ]
  deps = [
    ":traits",
    "//third_party/abseil-cpp/absl/base:config",
    "//third_party/abseil-cpp/absl/numeric:bits",
    "//third_party/abseil-cpp/absl/numeric:int128",
  ]
  visibility = [ "//third_party/abseil-cpp/absl/random/*" ]
}

absl_source_set("nonsecure_base") {
  public = [ "nonsecure_base.h" ]
  deps = [
    ":entropy_pool",
    ":salted_seed_seq",
    ":seed_material",
    "//third_party/abseil-cpp/absl/base:config",
    "//third_party/abseil-cpp/absl/container:inlined_vector",
    "//third_party/abseil-cpp/absl/meta:type_traits",
  ]
  visibility = [ "//third_party/abseil-cpp/absl/random/*" ]
}

absl_source_set("pcg_engine") {
  public = [ "pcg_engine.h" ]
  deps = [
    ":fastmath",
    ":iostream_state_saver",
    "//third_party/abseil-cpp/absl/base:config",
    "//third_party/abseil-cpp/absl/meta:type_traits",
    "//third_party/abseil-cpp/absl/numeric:bits",
    "//third_party/abseil-cpp/absl/numeric:int128",
  ]
  visibility = [ "//third_party/abseil-cpp/absl/random/*" ]
}

absl_source_set("randen_engine") {
  public = [ "randen_engine.h" ]
  deps = [
    ":iostream_state_saver",
    ":randen",
    "//third_party/abseil-cpp/absl/base:endian",
    "//third_party/abseil-cpp/absl/meta:type_traits",
  ]
  visibility = [ "//third_party/abseil-cpp/absl/random/*" ]
}

absl_source_set("platform") {
  public = [
    "platform.h",
    "randen_traits.h",
  ]
  sources = [ "randen_round_keys.cc" ]
  deps = [
    "//build:chromeos_buildflags",
    "//third_party/abseil-cpp/absl/base:config",
  ]
  visibility = [ "//third_party/abseil-cpp/absl/random/*" ]
}

absl_source_set("randen") {
  public = [ "randen.h" ]
  sources = [ "randen.cc" ]
  deps = [
    ":platform",
    ":randen_hwaes",
    ":randen_slow",
    "//third_party/abseil-cpp/absl/base:raw_logging_internal",
  ]
  visibility = [ "//third_party/abseil-cpp/absl/random/*" ]
}

absl_source_set("randen_slow") {
  public = [ "randen_slow.h" ]
  sources = [ "randen_slow.cc" ]
  deps = [
    ":platform",
    "//third_party/abseil-cpp/absl/base:config",
    "//third_party/abseil-cpp/absl/base:core_headers",
    "//third_party/abseil-cpp/absl/base:endian",
    "//third_party/abseil-cpp/absl/numeric:int128",
  ]
  visibility = [ "//third_party/abseil-cpp/absl/random/*" ]
}

absl_source_set("randen_hwaes") {
  public = [
    "randen_detect.h",
    "randen_hwaes.h",
  ]
  sources = [ "randen_detect.cc" ]
  deps = [
    ":platform",
    ":randen_hwaes_impl",
    "//third_party/abseil-cpp/absl/base:config",
    "//third_party/abseil-cpp/absl/types:optional",
  ]
<<<<<<< HEAD
  visibility = ["//third_party/abseil-cpp/absl/random/*"]
=======
  visibility = [ "//third_party/abseil-cpp/absl/random/*" ]
>>>>>>> 626889fb
}

absl_source_set("randen_hwaes_impl") {
  sources = [
    "randen_hwaes.cc",
    "randen_hwaes.h",
  ]
  deps = [
    ":platform",
    "//third_party/abseil-cpp/absl/base:config",
    "//third_party/abseil-cpp/absl/base:core_headers",
    "//third_party/abseil-cpp/absl/numeric:int128",
  ]
  visibility = [ "//third_party/abseil-cpp/absl/random/*" ]
}

executable("gaussian_distribution_gentables") {
  sources = [ "gaussian_distribution_gentables.cc" ]
  deps = [
    "//third_party/abseil-cpp/absl/base:core_headers",
    "//third_party/abseil-cpp/absl/random:distributions",
  ]
<<<<<<< HEAD
  visibility = ["//third_party/abseil-cpp/absl/random/*"]
=======
  visibility = [ "//third_party/abseil-cpp/absl/random/*" ]
>>>>>>> 626889fb
}

absl_source_set("distribution_test_util") {
  testonly = true
  public = [
    "chi_square.h",
    "distribution_test_util.h",
  ]
  sources = [
    "chi_square.cc",
    "distribution_test_util.cc",
  ]
  deps = [
    "//third_party/abseil-cpp/absl/base:config",
    "//third_party/abseil-cpp/absl/base:core_headers",
    "//third_party/abseil-cpp/absl/base:raw_logging_internal",
    "//third_party/abseil-cpp/absl/strings",
    "//third_party/abseil-cpp/absl/strings:str_format",
    "//third_party/abseil-cpp/absl/strings:string_view",
    "//third_party/abseil-cpp/absl/types:span",
  ]
  visibility = [ "//third_party/abseil-cpp/absl/random/*" ]
}

absl_source_set("mock_helpers") {
  public = [ "mock_helpers.h" ]
  deps = [
    "//third_party/abseil-cpp/absl/base:config",
    "//third_party/abseil-cpp/absl/base:fast_type_id",
    "//third_party/abseil-cpp/absl/types:optional",
  ]
}

absl_source_set("mock_overload_set") {
  testonly = true
  public = [ "mock_overload_set.h" ]
  deps = [
    ":mock_helpers",
    "//third_party/abseil-cpp/absl/base:config",
    "//third_party/abseil-cpp/absl/random:mocking_bit_gen",
    "//third_party/googletest:gtest",
  ]
}

absl_test("nonsecure_base_test") {
  sources = [ "nonsecure_base_test.cc" ]
  deps = [
    ":nonsecure_base",
    "//third_party/abseil-cpp/absl/container:flat_hash_set",
    "//third_party/abseil-cpp/absl/meta:type_traits",
    "//third_party/abseil-cpp/absl/random",
    "//third_party/abseil-cpp/absl/random:distributions",
    "//third_party/abseil-cpp/absl/synchronization",
  ]
}

absl_source_set("uniform_helper") {
  public = [ "uniform_helper.h" ]
  deps = [
    ":traits",
    "//third_party/abseil-cpp/absl/base:config",
    "//third_party/abseil-cpp/absl/meta:type_traits",
    "//third_party/abseil-cpp/absl/numeric:int128",
  ]
  visibility = [ "//third_party/abseil-cpp/absl/random/*" ]
}

absl_source_set("mock_validators") {
  public = [ "mock_validators.h" ]
  deps = [
    ":iostream_state_saver",
    ":uniform_helper",
    "//third_party/abseil-cpp/absl/base:config",
    "//third_party/abseil-cpp/absl/base:raw_logging_internal",
    "//third_party/abseil-cpp/absl/strings",
    "//third_party/abseil-cpp/absl/strings:string_view",
  ]
}<|MERGE_RESOLUTION|>--- conflicted
+++ resolved
@@ -68,11 +68,7 @@
     "//third_party/abseil-cpp/absl/random:seed_gen_exception",
     "//third_party/abseil-cpp/absl/types:span",
   ]
-<<<<<<< HEAD
-  visibility = ["//third_party/abseil-cpp/absl/random/*"]
-=======
-  visibility = [ "//third_party/abseil-cpp/absl/random/*" ]
->>>>>>> 626889fb
+  visibility = [ "//third_party/abseil-cpp/absl/random/*" ]
 }
 
 absl_source_set("explicit_seed_seq") {
@@ -229,11 +225,7 @@
     "//third_party/abseil-cpp/absl/base:config",
     "//third_party/abseil-cpp/absl/types:optional",
   ]
-<<<<<<< HEAD
-  visibility = ["//third_party/abseil-cpp/absl/random/*"]
-=======
-  visibility = [ "//third_party/abseil-cpp/absl/random/*" ]
->>>>>>> 626889fb
+  visibility = [ "//third_party/abseil-cpp/absl/random/*" ]
 }
 
 absl_source_set("randen_hwaes_impl") {
@@ -256,11 +248,7 @@
     "//third_party/abseil-cpp/absl/base:core_headers",
     "//third_party/abseil-cpp/absl/random:distributions",
   ]
-<<<<<<< HEAD
-  visibility = ["//third_party/abseil-cpp/absl/random/*"]
-=======
-  visibility = [ "//third_party/abseil-cpp/absl/random/*" ]
->>>>>>> 626889fb
+  visibility = [ "//third_party/abseil-cpp/absl/random/*" ]
 }
 
 absl_source_set("distribution_test_util") {
