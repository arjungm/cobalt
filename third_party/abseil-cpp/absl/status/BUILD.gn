--- conflicted
+++ resolved
@@ -85,8 +85,6 @@
     "//third_party/abseil-cpp/absl/types:variant",
     "//third_party/abseil-cpp/absl/utility",
   ]
-<<<<<<< HEAD
-=======
 }
 
 absl_source_set("status_matchers") {
@@ -114,5 +112,4 @@
     ":statusor",
     "//third_party/abseil-cpp/absl/strings",
   ]
->>>>>>> 626889fb
 }