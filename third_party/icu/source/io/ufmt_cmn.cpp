// © 2016 and later: Unicode, Inc. and others.
// License & terms of use: http://www.unicode.org/copyright.html
/*
******************************************************************************
*
*   Copyright (C) 1998-2014, International Business Machines
*   Corporation and others.  All Rights Reserved.
*
******************************************************************************
*
* File ufmt_cmn.c
*
* Modification History:
*
*   Date        Name        Description
*   12/02/98    stephen     Creation.
*   03/12/99    stephen     Modified for new C API.
*   03/15/99    stephen     Added defaultCPToUnicode, unicodeToDefaultCP
*   07/19/99    stephen     Fixed bug in defaultCPToUnicode
******************************************************************************
*/

#include "cstring.h"
#include "cmemory.h"
#include "ufmt_cmn.h"
#include "unicode/uchar.h"
#include "unicode/ucnv.h"
#include "ustr_cnv.h"

#if !UCONFIG_NO_CONVERSION


#define DIGIT_0     0x0030
#define DIGIT_9     0x0039
#define LOWERCASE_A 0x0061
#define UPPERCASE_A 0x0041
#define LOWERCASE_Z 0x007A
#define UPPERCASE_Z 0x005A

int
ufmt_digitvalue(char16_t c)
{
    if( ((c>=DIGIT_0)&&(c<=DIGIT_9)) ||
        ((c>=LOWERCASE_A)&&(c<=LOWERCASE_Z)) ||
        ((c>=UPPERCASE_A)&&(c<=UPPERCASE_Z))  )
    {
      return c - DIGIT_0 - (c >= 0x0041 ? (c >= 0x0061 ? 39 : 7) : 0);
    }
    else
    {
      return -1;
    }
}

UBool
ufmt_isdigit(char16_t  c,
             int32_t     radix)
{
    int digitVal = ufmt_digitvalue(c);

    return (UBool)(digitVal < radix && digitVal >= 0);
}

#define TO_UC_DIGIT(a) a <= 9 ? (DIGIT_0 + a) : (0x0037 + a)
#define TO_LC_DIGIT(a) a <= 9 ? (DIGIT_0 + a) : (0x0057 + a)

void 
ufmt_64tou(char16_t  *buffer,
          int32_t   *len,
          uint64_t  value, 
          uint8_t  radix,
          UBool     uselower,
          int32_t   minDigits)
{
    int32_t  length = 0;
    uint32_t digit;
    char16_t *left, *right, temp;
    
    do {
        digit = (uint32_t)(value % radix);
        value = value / radix;
        buffer[length++] = (char16_t)(uselower ? TO_LC_DIGIT(digit)
            : TO_UC_DIGIT(digit));
    } while(value);

    /* pad with zeroes to make it minDigits long */
    if(minDigits != -1 && length < minDigits) {
        while(length < minDigits && length < *len)
            buffer[length++] = DIGIT_0;  /*zero padding */
    }

    /* reverse the buffer */
    left     = buffer;
    right = buffer + length;
    while(left < --right) {
        temp     = *left;
        *left++     = *right;
        *right     = temp;
    }
    
    *len = length;
}

void 
ufmt_ptou(char16_t *buffer,
          int32_t   *len,
          void      *value, 
          UBool     uselower)
{
    int32_t i;
    int32_t length = 0;
    uint8_t *ptrIdx = (uint8_t *)&value;

#if U_IS_BIG_ENDIAN
    for (i = 0; i < (int32_t)sizeof(void *); i++)
#else
    for (i = (int32_t)sizeof(void *)-1; i >= 0 ; i--)
#endif
    {
        uint8_t byteVal = ptrIdx[i];
        uint16_t firstNibble = (uint16_t)(byteVal>>4);
        uint16_t secondNibble = (uint16_t)(byteVal&0xF);
        if (uselower) {
            buffer[length++]=TO_LC_DIGIT(firstNibble);
            buffer[length++]=TO_LC_DIGIT(secondNibble);
        }
        else {
            buffer[length++]=TO_UC_DIGIT(firstNibble);
            buffer[length++]=TO_UC_DIGIT(secondNibble);
        }
    }

    *len = length;
}

int64_t
ufmt_uto64(const char16_t  *buffer,
          int32_t     *len,
          int8_t     radix)
{
    const char16_t  *limit;
    int32_t         count;
    uint64_t        result;
    
    
    /* initialize parameters */
    limit     = buffer + *len;
    count     = 0;
    result    = 0;
    
    /* iterate through buffer */
    while(ufmt_isdigit(*buffer, radix) && buffer < limit) {
        
        /* read the next digit */
        result *= radix;
        result += ufmt_digitvalue(*buffer++);
        
        /* increment our count */
        ++count;
    }
    
    *len = count;
    return static_cast<int64_t>(result);
}

#define NIBBLE_PER_BYTE 2
void *
ufmt_utop(const char16_t  *buffer,
          int32_t     *len)
{
    int32_t count, resultIdx, incVal, offset;
    /* This union allows the pointer to be written as an array. */
    union {
        void *ptr;
        uint8_t bytes[sizeof(void*)];
    } result;
    
    /* initialize variables */
    count      = 0;
    offset     = 0;
    result.ptr = nullptr;

    /* Skip the leading zeros */
    while(buffer[count] == DIGIT_0 || u_isspace(buffer[count])) {
        count++;
        offset++;
    }

    /* iterate through buffer, stop when you hit the end */
    while(count < *len && ufmt_isdigit(buffer[count], 16)) {
        /* increment the count consumed */
        ++count;
    }

    /* detect overflow */
    if (count - offset > (int32_t)(sizeof(void*)*NIBBLE_PER_BYTE)) {
        offset = count - (int32_t)(sizeof(void*)*NIBBLE_PER_BYTE);
    }
    
    /* Initialize the direction of the input */
#if U_IS_BIG_ENDIAN
    incVal = -1;
    resultIdx = (int32_t)(sizeof(void*) - 1);
#else
    incVal = 1;
    resultIdx = 0;
#endif
    /* Write how much was consumed. */
    *len = count;
    while(--count >= offset) {
        /* Get the first nibble of the byte */
        uint8_t byte = (uint8_t)ufmt_digitvalue(buffer[count]);

        if (count > offset) {
            /* Get the second nibble of the byte when available */
            byte = (uint8_t)(byte + (ufmt_digitvalue(buffer[--count]) << 4));
        }
        /* Write the byte into the array */
        result.bytes[resultIdx] = byte;
        resultIdx += incVal;
    }

    return result.ptr;
}

char16_t*
ufmt_defaultCPToUnicode(const char *s, int32_t sSize,
                        char16_t *target, int32_t tSize)
{
    char16_t *alias;
    UErrorCode status = U_ZERO_ERROR;
    UConverter *defConverter = u_getDefaultConverter(&status);
    
    if(U_FAILURE(status) || defConverter == 0)
        return 0;

    if(sSize <= 0) {
        sSize = static_cast<int32_t>(uprv_strlen(s)) + 1;
    }
    
    /* perform the conversion in one swoop */
    if(target != 0) {
        
        alias = target;
        ucnv_toUnicode(defConverter, &alias, alias + tSize, &s, s + sSize - 1, 
<<<<<<< HEAD
            NULL, true, &status);
=======
            nullptr, true, &status);
>>>>>>> 626889fb
        
        
        /* add the null terminator */
        *alias = 0x0000;
    }
    
    u_releaseDefaultConverter(defConverter);
    
    return target;
}


#endif<|MERGE_RESOLUTION|>--- conflicted
+++ resolved
@@ -243,11 +243,7 @@
         
         alias = target;
         ucnv_toUnicode(defConverter, &alias, alias + tSize, &s, s + sSize - 1, 
-<<<<<<< HEAD
-            NULL, true, &status);
-=======
             nullptr, true, &status);
->>>>>>> 626889fb
         
         
         /* add the null terminator */
