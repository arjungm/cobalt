// © 2016 and later: Unicode, Inc. and others.
// License & terms of use: http://www.unicode.org/copyright.html
/*
*******************************************************************************
*
*   Copyright (C) 1998-2016, International Business Machines
*   Corporation and others.  All Rights Reserved.
*
*******************************************************************************
*
* File uscnnf_p.c
*
* Modification History:
*
*   Date        Name        Description
*   12/02/98    stephen        Creation.
*   03/13/99    stephen     Modified for new C API.
*******************************************************************************
*/

#include "unicode/utypes.h"

#if !UCONFIG_NO_FORMATTING && !UCONFIG_NO_CONVERSION

#include "unicode/uchar.h"
#include "unicode/ustring.h"
#include "unicode/unum.h"
#include "unicode/udat.h"
#include "unicode/uset.h"
#include "uscanf.h"
#include "ufmt_cmn.h"
#include "ufile.h"
#include "locbund.h"

#include "cmemory.h"
#include "ustr_cnv.h"

/* flag characters for u_scanf */
#define FLAG_ASTERISK 0x002A
#define FLAG_PAREN 0x0028

#define ISFLAG(s)    (s) == FLAG_ASTERISK || \
            (s) == FLAG_PAREN

/* special characters for u_scanf */
#define SPEC_DOLLARSIGN 0x0024

/* unicode digits */
#define DIGIT_ZERO 0x0030
#define DIGIT_ONE 0x0031
#define DIGIT_TWO 0x0032
#define DIGIT_THREE 0x0033
#define DIGIT_FOUR 0x0034
#define DIGIT_FIVE 0x0035
#define DIGIT_SIX 0x0036
#define DIGIT_SEVEN 0x0037
#define DIGIT_EIGHT 0x0038
#define DIGIT_NINE 0x0039

#define ISDIGIT(s)    (s) == DIGIT_ZERO || \
            (s) == DIGIT_ONE || \
            (s) == DIGIT_TWO || \
            (s) == DIGIT_THREE || \
            (s) == DIGIT_FOUR || \
            (s) == DIGIT_FIVE || \
            (s) == DIGIT_SIX || \
            (s) == DIGIT_SEVEN || \
            (s) == DIGIT_EIGHT || \
            (s) == DIGIT_NINE

/* u_scanf modifiers */
#define MOD_H 0x0068
#define MOD_LOWERL 0x006C
#define MOD_L 0x004C

#define ISMOD(s)    (s) == MOD_H || \
            (s) == MOD_LOWERL || \
            (s) == MOD_L

/**
 * Struct encapsulating a single uscanf format specification.
 */
typedef struct u_scanf_spec_info {
    int32_t fWidth;         /* Width  */

    char16_t   fSpec;          /* Format specification  */

    char16_t   fPadChar;       /* Padding character  */

    UBool   fSkipArg;       /* true if arg should be skipped */
    UBool   fIsLongDouble;  /* L flag  */
    UBool   fIsShort;       /* h flag  */
    UBool   fIsLong;        /* l flag  */
    UBool   fIsLongLong;    /* ll flag  */
<<<<<<< HEAD
    UBool   fIsString;      /* true if this is a NULL-terminated string. */
=======
    UBool   fIsString;      /* true if this is a NUL-terminated string. */
>>>>>>> 626889fb
} u_scanf_spec_info;


/**
 * Struct encapsulating a single u_scanf format specification.
 */
typedef struct u_scanf_spec {
    u_scanf_spec_info    fInfo;        /* Information on this spec */
    int32_t        fArgPos;    /* Position of data in arg list */
} u_scanf_spec;

/**
 * Parse a single u_scanf format specifier in Unicode.
 * @param fmt A pointer to a '%' character in a u_scanf format specification.
 * @param spec A pointer to a <TT>u_scanf_spec</TT> to receive the parsed
 * format specifier.
 * @return The number of characters contained in this specifier.
 */
static int32_t
u_scanf_parse_spec (const char16_t  *fmt,
            u_scanf_spec    *spec)
{
    const char16_t *s = fmt;
    const char16_t *backup;
    u_scanf_spec_info *info = &(spec->fInfo);

    /* initialize spec to default values */
    spec->fArgPos             = -1;

    info->fWidth        = -1;
    info->fSpec         = 0x0000;
    info->fPadChar      = 0x0020;
    info->fSkipArg      = false;
    info->fIsLongDouble = false;
    info->fIsShort      = false;
    info->fIsLong       = false;
    info->fIsLongLong   = false;
    info->fIsString     = true;


    /* skip over the initial '%' */
    s++;

    /* Check for positional argument */
    if(ISDIGIT(*s)) {

        /* Save the current position */
        backup = s;

        /* handle positional parameters */
        if(ISDIGIT(*s)) {
            spec->fArgPos = (int) (*s++ - DIGIT_ZERO);

            while(ISDIGIT(*s)) {
                spec->fArgPos *= 10;
                spec->fArgPos += (int) (*s++ - DIGIT_ZERO);
            }
        }

        /* if there is no '$', don't read anything */
        if(*s != SPEC_DOLLARSIGN) {
            spec->fArgPos = -1;
            s = backup;
        }
        /* munge the '$' */
        else
            s++;
    }

    /* Get any format flags */
    while(ISFLAG(*s)) {
        switch(*s++) {

            /* skip argument */
        case FLAG_ASTERISK:
            info->fSkipArg = true;
            break;

            /* pad character specified */
        case FLAG_PAREN:

            /* first four characters are hex values for pad char */
            info->fPadChar = (char16_t)ufmt_digitvalue(*s++);
            info->fPadChar = (char16_t)((info->fPadChar * 16) + ufmt_digitvalue(*s++));
            info->fPadChar = (char16_t)((info->fPadChar * 16) + ufmt_digitvalue(*s++));
            info->fPadChar = (char16_t)((info->fPadChar * 16) + ufmt_digitvalue(*s++));

            /* final character is ignored */
            s++;

            break;
        }
    }

    /* Get the width */
    if(ISDIGIT(*s)){
        info->fWidth = (int) (*s++ - DIGIT_ZERO);

        while(ISDIGIT(*s)) {
            info->fWidth *= 10;
            info->fWidth += (int) (*s++ - DIGIT_ZERO);
        }
    }

    /* Get any modifiers */
    if(ISMOD(*s)) {
        switch(*s++) {

            /* short */
        case MOD_H:
            info->fIsShort = true;
            break;

            /* long or long long */
        case MOD_LOWERL:
            if(*s == MOD_LOWERL) {
                info->fIsLongLong = true;
                /* skip over the next 'l' */
                s++;
            }
            else
                info->fIsLong = true;
            break;

            /* long double */
        case MOD_L:
            info->fIsLongDouble = true;
            break;
        }
    }

    /* finally, get the specifier letter */
    info->fSpec = *s++;

    /* return # of characters in this specifier */
    return (int32_t)(s - fmt);
}

#define UP_PERCENT 0x0025


/* ANSI style formatting */
/* Use US-ASCII characters only for formatting */

/* % */
#define UFMT_SIMPLE_PERCENT {ufmt_simple_percent, u_scanf_simple_percent_handler}
/* s */
#define UFMT_STRING         {ufmt_string, u_scanf_string_handler}
/* c */
#define UFMT_CHAR           {ufmt_string, u_scanf_char_handler}
/* d, i */
#define UFMT_INT            {ufmt_int, u_scanf_integer_handler}
/* u */
#define UFMT_UINT           {ufmt_int, u_scanf_uinteger_handler}
/* o */
#define UFMT_OCTAL          {ufmt_int, u_scanf_octal_handler}
/* x, X */
#define UFMT_HEX            {ufmt_int, u_scanf_hex_handler}
/* f */
#define UFMT_DOUBLE         {ufmt_double, u_scanf_double_handler}
/* e, E */
#define UFMT_SCIENTIFIC     {ufmt_double, u_scanf_scientific_handler}
/* g, G */
#define UFMT_SCIDBL         {ufmt_double, u_scanf_scidbl_handler}
/* n */
#define UFMT_COUNT          {ufmt_count, u_scanf_count_handler}
/* [ */
#define UFMT_SCANSET        {ufmt_string, u_scanf_scanset_handler}

/* non-ANSI extensions */
/* Use US-ASCII characters only for formatting */

/* p */
#define UFMT_POINTER        {ufmt_pointer, u_scanf_pointer_handler}
/* V */
#define UFMT_SPELLOUT       {ufmt_double, u_scanf_spellout_handler}
/* P */
#define UFMT_PERCENT        {ufmt_double, u_scanf_percent_handler}
/* C  K is old format */
#define UFMT_UCHAR          {ufmt_uchar, u_scanf_uchar_handler}
/* S  U is old format */
#define UFMT_USTRING        {ufmt_ustring, u_scanf_ustring_handler}


#define UFMT_EMPTY {ufmt_empty, nullptr}

/**
 * A u_scanf handler function.  
 * A u_scanf handler is responsible for handling a single u_scanf 
 * format specification, for example 'd' or 's'.
 * @param stream The UFILE to which to write output.
 * @param info A pointer to a <TT>u_scanf_spec_info</TT> struct containing
 * information on the format specification.
 * @param args A pointer to the argument data
 * @param fmt A pointer to the first character in the format string
 * following the spec.
 * @param fmtConsumed On output, set to the number of characters consumed
 * in <TT>fmt</TT>. Do nothing, if the argument isn't variable width.
 * @param argConverted The number of arguments converted and assigned, or -1 if an
 * error occurred.
 * @return The number of code points consumed during reading.
 */
typedef int32_t (*u_scanf_handler) (UFILE   *stream,
                   u_scanf_spec_info  *info,
                   ufmt_args                *args,
                   const char16_t           *fmt,
                   int32_t                  *fmtConsumed,
                   int32_t                  *argConverted);

typedef struct u_scanf_info {
    ufmt_type_info info;
    u_scanf_handler handler;
} u_scanf_info;

#define USCANF_NUM_FMT_HANDLERS 108
#define USCANF_SYMBOL_BUFFER_SIZE 8

/* We do not use handlers for 0-0x1f */
#define USCANF_BASE_FMT_HANDLERS 0x20


static int32_t
u_scanf_skip_leading_ws(UFILE   *input,
                        char16_t   pad)
{
    char16_t   c;
    int32_t count = 0;
    UBool isNotEOF;

    /* skip all leading ws in the input */
    while( ((isNotEOF = ufile_getch(input, &c))==(UBool)true) && (c == pad || u_isWhitespace(c)) )
    {
        count++;
    }

    /* put the final character back on the input */
    if(isNotEOF)
        u_fungetc(c, input);

    return count;
}

/* TODO: Is always skipping the prefix symbol as a positive sign a good idea in all locales? */
static int32_t
u_scanf_skip_leading_positive_sign(UFILE   *input,
                                   UNumberFormat *format,
                                   UErrorCode *status)
{
    char16_t   c;
    int32_t count = 0;
    UBool isNotEOF;
    char16_t plusSymbol[USCANF_SYMBOL_BUFFER_SIZE];
    int32_t symbolLen;
    UErrorCode localStatus = U_ZERO_ERROR;

    if (U_SUCCESS(*status)) {
        symbolLen = unum_getSymbol(format,
            UNUM_PLUS_SIGN_SYMBOL,
            plusSymbol,
            UPRV_LENGTHOF(plusSymbol),
            &localStatus);

        if (U_SUCCESS(localStatus)) {
            /* skip all leading ws in the input */
            while( ((isNotEOF = ufile_getch(input, &c))==(UBool)true) && (count < symbolLen && c == plusSymbol[count]) )
            {
                count++;
            }

            /* put the final character back on the input */
            if(isNotEOF) {
                u_fungetc(c, input);
            }
        }
    }

    return count;
}

static int32_t 
u_scanf_simple_percent_handler(UFILE        *input,
                               u_scanf_spec_info *info,
                               ufmt_args    *args,
                               const char16_t  *fmt,
                               int32_t      *fmtConsumed,
                               int32_t      *argConverted)
{
    (void)info;
    (void)args;
    (void)fmt;
    (void)fmtConsumed;

    /* make sure the next character in the input is a percent */
    *argConverted = 0;
    if(u_fgetc(input) != 0x0025) {
        *argConverted = -1;
    }
    return 1;
}

static int32_t
u_scanf_count_handler(UFILE         *input,
                      u_scanf_spec_info *info,
                      ufmt_args     *args,
                      const char16_t   *fmt,
                      int32_t       *fmtConsumed,
                      int32_t       *argConverted)
{
    (void)input;
    (void)fmt;
    (void)fmtConsumed;

    /* in the special case of count, the u_scanf_spec_info's width */
    /* will contain the # of items converted thus far */
    if (!info->fSkipArg) {
        if (info->fIsShort)
            *(int16_t*)(args[0].ptrValue) = (int16_t)(UINT16_MAX & info->fWidth);
        else if (info->fIsLongLong)
            *(int64_t*)(args[0].ptrValue) = info->fWidth;
        else
            *(int32_t*)(args[0].ptrValue) = (int32_t)(UINT32_MAX & info->fWidth);
    }
    *argConverted = 0;

    /* we converted 0 args */
    return 0;
}

static int32_t
u_scanf_double_handler(UFILE        *input,
                       u_scanf_spec_info *info,
                       ufmt_args    *args,
                       const char16_t  *fmt,
                       int32_t      *fmtConsumed,
                       int32_t      *argConverted)
{
    (void)fmt;
    (void)fmtConsumed;

    int32_t         len;
    double          num;
    UNumberFormat   *format;
    int32_t         parsePos    = 0;
    int32_t         skipped;
    UErrorCode      status      = U_ZERO_ERROR;


    /* skip all ws in the input */
    skipped = u_scanf_skip_leading_ws(input, info->fPadChar);

    /* fill the input's internal buffer */
    ufile_fill_uchar_buffer(input);

    /* determine the size of the input's buffer */
    len = (int32_t)(input->str.fLimit - input->str.fPos);

    /* truncate to the width, if specified */
    if(info->fWidth != -1)
        len = ufmt_min(len, info->fWidth);

    /* get the formatter */
    format = u_locbund_getNumberFormat(&input->str.fBundle, UNUM_DECIMAL);

    /* handle error */
    if(format == 0)
        return 0;

    /* Skip the positive prefix. ICU normally can't handle this due to strict parsing. */
    skipped += u_scanf_skip_leading_positive_sign(input, format, &status);

    /* parse the number */
    num = unum_parseDouble(format, input->str.fPos, len, &parsePos, &status);

    if (!info->fSkipArg) {
        if (info->fIsLong)
            *(double*)(args[0].ptrValue) = num;
        else if (info->fIsLongDouble)
            *(long double*)(args[0].ptrValue) = num;
        else
            *(float*)(args[0].ptrValue) = (float)num;
    }

    /* mask off any necessary bits */
    /*  if(! info->fIsLong_double)
    num &= DBL_MAX;*/

    /* update the input's position to reflect consumed data */
    input->str.fPos += parsePos;

    /* we converted 1 arg */
    *argConverted = !info->fSkipArg;
    return parsePos + skipped;
}

#define UPRINTF_SYMBOL_BUFFER_SIZE 8

static int32_t
u_scanf_scientific_handler(UFILE        *input,
                           u_scanf_spec_info *info,
                           ufmt_args    *args,
                           const char16_t  *fmt,
                           int32_t      *fmtConsumed,
                           int32_t      *argConverted)
{
    (void)fmt;
    (void)fmtConsumed;

    int32_t         len;
    double          num;
    UNumberFormat   *format;
    int32_t         parsePos    = 0;
    int32_t         skipped;
    UErrorCode      status      = U_ZERO_ERROR;
    char16_t srcExpBuf[UPRINTF_SYMBOL_BUFFER_SIZE];
    int32_t srcLen, expLen;
    char16_t expBuf[UPRINTF_SYMBOL_BUFFER_SIZE];


    /* skip all ws in the input */
    skipped = u_scanf_skip_leading_ws(input, info->fPadChar);

    /* fill the input's internal buffer */
    ufile_fill_uchar_buffer(input);

    /* determine the size of the input's buffer */
    len = (int32_t)(input->str.fLimit - input->str.fPos);

    /* truncate to the width, if specified */
    if(info->fWidth != -1)
        len = ufmt_min(len, info->fWidth);

    /* get the formatter */
    format = u_locbund_getNumberFormat(&input->str.fBundle, UNUM_SCIENTIFIC);

    /* handle error */
    if(format == 0)
        return 0;

    /* set the appropriate flags on the formatter */

    srcLen = unum_getSymbol(format,
        UNUM_EXPONENTIAL_SYMBOL,
        srcExpBuf,
        sizeof(srcExpBuf),
        &status);

    /* Upper/lower case the e */
    if (info->fSpec == (char16_t)0x65 /* e */) {
        expLen = u_strToLower(expBuf, (int32_t)sizeof(expBuf),
            srcExpBuf, srcLen,
            input->str.fBundle.fLocale,
            &status);
    }
    else {
        expLen = u_strToUpper(expBuf, (int32_t)sizeof(expBuf),
            srcExpBuf, srcLen,
            input->str.fBundle.fLocale,
            &status);
    }

    unum_setSymbol(format,
        UNUM_EXPONENTIAL_SYMBOL,
        expBuf,
        expLen,
        &status);




    /* Skip the positive prefix. ICU normally can't handle this due to strict parsing. */
    skipped += u_scanf_skip_leading_positive_sign(input, format, &status);

    /* parse the number */
    num = unum_parseDouble(format, input->str.fPos, len, &parsePos, &status);

    if (!info->fSkipArg) {
        if (info->fIsLong)
            *(double*)(args[0].ptrValue) = num;
        else if (info->fIsLongDouble)
            *(long double*)(args[0].ptrValue) = num;
        else
            *(float*)(args[0].ptrValue) = (float)num;
    }

    /* mask off any necessary bits */
    /*  if(! info->fIsLong_double)
    num &= DBL_MAX;*/

    /* update the input's position to reflect consumed data */
    input->str.fPos += parsePos;

    /* we converted 1 arg */
    *argConverted = !info->fSkipArg;
    return parsePos + skipped;
}

static int32_t
u_scanf_scidbl_handler(UFILE        *input,
                       u_scanf_spec_info *info,
                       ufmt_args    *args,
                       const char16_t  *fmt,
                       int32_t      *fmtConsumed,
                       int32_t      *argConverted)
{
    (void)fmt;
    (void)fmtConsumed;

    int32_t       len;
    double        num;
    UNumberFormat *scientificFormat, *genericFormat;
    /*int32_t       scientificResult, genericResult;*/
    double        scientificResult, genericResult;
    int32_t       scientificParsePos = 0, genericParsePos = 0, parsePos = 0;
    int32_t       skipped;
    UErrorCode    scientificStatus = U_ZERO_ERROR;
    UErrorCode    genericStatus = U_ZERO_ERROR;


    /* since we can't determine by scanning the characters whether */
    /* a number was formatted in the 'f' or 'g' styles, parse the */
    /* string with both formatters, and assume whichever one */
    /* parsed the most is the correct formatter to use */


    /* skip all ws in the input */
    skipped = u_scanf_skip_leading_ws(input, info->fPadChar);

    /* fill the input's internal buffer */
    ufile_fill_uchar_buffer(input);

    /* determine the size of the input's buffer */
    len = (int32_t)(input->str.fLimit - input->str.fPos);

    /* truncate to the width, if specified */
    if(info->fWidth != -1)
        len = ufmt_min(len, info->fWidth);

    /* get the formatters */
    scientificFormat = u_locbund_getNumberFormat(&input->str.fBundle, UNUM_SCIENTIFIC);
    genericFormat = u_locbund_getNumberFormat(&input->str.fBundle, UNUM_DECIMAL);

    /* handle error */
    if(scientificFormat == 0 || genericFormat == 0)
        return 0;

    /* Skip the positive prefix. ICU normally can't handle this due to strict parsing. */
    skipped += u_scanf_skip_leading_positive_sign(input, genericFormat, &genericStatus);

    /* parse the number using each format*/

    scientificResult = unum_parseDouble(scientificFormat, input->str.fPos, len,
        &scientificParsePos, &scientificStatus);

    genericResult = unum_parseDouble(genericFormat, input->str.fPos, len,
        &genericParsePos, &genericStatus);

    /* determine which parse made it farther */
    if(scientificParsePos > genericParsePos) {
        /* stash the result in num */
        num = scientificResult;
        /* update the input's position to reflect consumed data */
        parsePos += scientificParsePos;
    }
    else {
        /* stash the result in num */
        num = genericResult;
        /* update the input's position to reflect consumed data */
        parsePos += genericParsePos;
    }
    input->str.fPos += parsePos;

    if (!info->fSkipArg) {
        if (info->fIsLong)
            *(double*)(args[0].ptrValue) = num;
        else if (info->fIsLongDouble)
            *(long double*)(args[0].ptrValue) = num;
        else
            *(float*)(args[0].ptrValue) = (float)num;
    }

    /* mask off any necessary bits */
    /*  if(! info->fIsLong_double)
    num &= DBL_MAX;*/

    /* we converted 1 arg */
    *argConverted = !info->fSkipArg;
    return parsePos + skipped;
}

static int32_t
u_scanf_integer_handler(UFILE       *input,
                        u_scanf_spec_info *info,
                        ufmt_args   *args,
                        const char16_t *fmt,
                        int32_t     *fmtConsumed,
                        int32_t     *argConverted)
{
    (void)fmt;
    (void)fmtConsumed;

    int32_t         len;
    void            *num        = (void*) (args[0].ptrValue);
    UNumberFormat   *format, *localFormat;
    int32_t         parsePos    = 0;
    int32_t         skipped;
    int32_t         parseIntOnly = 0;
    UErrorCode      status      = U_ZERO_ERROR;
    int64_t         result;


    /* skip all ws in the input */
    skipped = u_scanf_skip_leading_ws(input, info->fPadChar);

    /* fill the input's internal buffer */
    ufile_fill_uchar_buffer(input);

    /* determine the size of the input's buffer */
    len = (int32_t)(input->str.fLimit - input->str.fPos);

    /* truncate to the width, if specified */
    if(info->fWidth != -1)
        len = ufmt_min(len, info->fWidth);

    /* get the formatter */
    format = u_locbund_getNumberFormat(&input->str.fBundle, UNUM_DECIMAL);

    /* handle error */
    if(format == 0)
        return 0;

    /* for integer types, do not attempt to parse fractions */
    localFormat = unum_clone(format, &status);
    if(U_FAILURE(status))
        return 0;

    if(info->fSpec == 'd' || info->fSpec == 'i' || info->fSpec == 'u')
        parseIntOnly = 1;
    unum_setAttribute(localFormat, UNUM_PARSE_INT_ONLY, parseIntOnly);

    /* Skip the positive prefix. ICU normally can't handle this due to strict parsing. */
    skipped += u_scanf_skip_leading_positive_sign(input, localFormat, &status);

    /* parse the number */
    result = unum_parseInt64(localFormat, input->str.fPos, len, &parsePos, &status);

    /* mask off any necessary bits */
    if (!info->fSkipArg) {
        if (info->fIsShort)
            *(int16_t*)num = (int16_t)(UINT16_MAX & result);
        else if (info->fIsLongLong)
            *(int64_t*)num = result;
        else
            *(int32_t*)num = (int32_t)(UINT32_MAX & result);
    }

    /* update the input's position to reflect consumed data */
    input->str.fPos += parsePos;

    /* cleanup cloned formatter */
    unum_close(localFormat);

    /* we converted 1 arg */
    *argConverted = !info->fSkipArg;
    return parsePos + skipped;
}

static int32_t
u_scanf_uinteger_handler(UFILE          *input,
                         u_scanf_spec_info *info,
                         ufmt_args      *args,
                         const char16_t *fmt,
                         int32_t        *fmtConsumed,
                         int32_t        *argConverted)
{
    /* TODO Fix this when Numberformat handles uint64_t */
    return u_scanf_integer_handler(input, info, args, fmt, fmtConsumed, argConverted);
}

static int32_t
u_scanf_percent_handler(UFILE       *input,
                        u_scanf_spec_info *info,
                        ufmt_args   *args,
                        const char16_t *fmt,
                        int32_t     *fmtConsumed,
                        int32_t     *argConverted)
{
    (void)fmt;
    (void)fmtConsumed;

    int32_t         len;
    double          num;
    UNumberFormat   *format;
    int32_t         parsePos    = 0;
    UErrorCode      status      = U_ZERO_ERROR;


    /* skip all ws in the input */
    u_scanf_skip_leading_ws(input, info->fPadChar);

    /* fill the input's internal buffer */
    ufile_fill_uchar_buffer(input);

    /* determine the size of the input's buffer */
    len = (int32_t)(input->str.fLimit - input->str.fPos);

    /* truncate to the width, if specified */
    if(info->fWidth != -1)
        len = ufmt_min(len, info->fWidth);

    /* get the formatter */
    format = u_locbund_getNumberFormat(&input->str.fBundle, UNUM_PERCENT);

    /* handle error */
    if(format == 0)
        return 0;

    /* Skip the positive prefix. ICU normally can't handle this due to strict parsing. */
    u_scanf_skip_leading_positive_sign(input, format, &status);

    /* parse the number */
    num = unum_parseDouble(format, input->str.fPos, len, &parsePos, &status);

    if (!info->fSkipArg) {
        *(double*)(args[0].ptrValue) = num;
    }

    /* mask off any necessary bits */
    /*  if(! info->fIsLong_double)
    num &= DBL_MAX;*/

    /* update the input's position to reflect consumed data */
    input->str.fPos += parsePos;

    /* we converted 1 arg */
    *argConverted = !info->fSkipArg;
    return parsePos;
}

static int32_t
u_scanf_string_handler(UFILE        *input,
                       u_scanf_spec_info *info,
                       ufmt_args    *args,
                       const char16_t  *fmt,
                       int32_t      *fmtConsumed,
                       int32_t      *argConverted)
{
    (void)fmt;
    (void)fmtConsumed;

    const char16_t *source;
    UConverter  *conv;
    char        *arg    = (char*)(args[0].ptrValue);
    char        *alias  = arg;
    char        *limit;
    UErrorCode  status  = U_ZERO_ERROR;
    int32_t     count;
    int32_t     skipped = 0;
<<<<<<< HEAD
    UChar       c;
=======
    char16_t    c;
>>>>>>> 626889fb
    UBool       isNotEOF = false;

    /* skip all ws in the input */
    if (info->fIsString) {
        skipped = u_scanf_skip_leading_ws(input, info->fPadChar);
    }

    /* get the string one character at a time, truncating to the width */
    count = 0;

    /* open the default converter */
    conv = u_getDefaultConverter(&status);

    if(U_FAILURE(status))
        return -1;

    while( (info->fWidth == -1 || count < info->fWidth) 
        && ((isNotEOF = ufile_getch(input, &c))==(UBool)true)
        && (!info->fIsString || (c != info->fPadChar && !u_isWhitespace(c))))
    {

        if (!info->fSkipArg) {
            /* put the character from the input onto the target */
            source = &c;
            /* Since we do this one character at a time, do it this way. */
            if (info->fWidth > 0) {
                limit = alias + info->fWidth - count;
            }
            else {
                limit = alias + ucnv_getMaxCharSize(conv);
            }

            /* convert the character to the default codepage */
            ucnv_fromUnicode(conv, &alias, limit, &source, source + 1,
<<<<<<< HEAD
                NULL, true, &status);
=======
                nullptr, true, &status);
>>>>>>> 626889fb

            if(U_FAILURE(status)) {
                /* clean up */
                u_releaseDefaultConverter(conv);
                return -1;
            }
        }

        /* increment the count */
        ++count;
    }

    /* put the final character we read back on the input */
    if (!info->fSkipArg) {
        if ((info->fWidth == -1 || count < info->fWidth) && isNotEOF)
            u_fungetc(c, input);

        /* add the terminator */
        if (info->fIsString) {
            *alias = 0x00;
        }
    }

    /* clean up */
    u_releaseDefaultConverter(conv);

    /* we converted 1 arg */
    *argConverted = !info->fSkipArg;
    return count + skipped;
}

static int32_t
u_scanf_char_handler(UFILE          *input,
                     u_scanf_spec_info *info,
                     ufmt_args      *args,
                     const char16_t *fmt,
                     int32_t        *fmtConsumed,
                     int32_t        *argConverted)
{
    if (info->fWidth < 0) {
        info->fWidth = 1;
    }
    info->fIsString = false;
    return u_scanf_string_handler(input, info, args, fmt, fmtConsumed, argConverted);
}

static int32_t
u_scanf_ustring_handler(UFILE       *input,
                        u_scanf_spec_info *info,
                        ufmt_args   *args,
                        const char16_t *fmt,
                        int32_t     *fmtConsumed,
                        int32_t     *argConverted)
{
    (void)fmt;
    (void)fmtConsumed;

    char16_t   *arg     = (char16_t*)(args[0].ptrValue);
    char16_t   *alias     = arg;
    int32_t count;
    int32_t skipped = 0;
<<<<<<< HEAD
    UChar   c;
=======
    char16_t   c;
>>>>>>> 626889fb
    UBool   isNotEOF = false;

    /* skip all ws in the input */
    if (info->fIsString) {
        skipped = u_scanf_skip_leading_ws(input, info->fPadChar);
    }

    /* get the string one character at a time, truncating to the width */
    count = 0;

    while( (info->fWidth == -1 || count < info->fWidth)
        && ((isNotEOF = ufile_getch(input, &c))==(UBool)true)
        && (!info->fIsString || (c != info->fPadChar && !u_isWhitespace(c))))
    {

        /* put the character from the input onto the target */
        if (!info->fSkipArg) {
            *alias++ = c;
        }

        /* increment the count */
        ++count;
    }

    /* put the final character we read back on the input */
    if (!info->fSkipArg) {
        if((info->fWidth == -1 || count < info->fWidth) && isNotEOF) {
            u_fungetc(c, input);
        }

        /* add the terminator */
        if (info->fIsString) {
            *alias = 0x0000;
        }
    }

    /* we converted 1 arg */
    *argConverted = !info->fSkipArg;
    return count + skipped;
}

static int32_t
u_scanf_uchar_handler(UFILE         *input,
                      u_scanf_spec_info *info,
                      ufmt_args     *args,
                      const char16_t   *fmt,
                      int32_t       *fmtConsumed,
                      int32_t       *argConverted)
{
    if (info->fWidth < 0) {
        info->fWidth = 1;
    }
    info->fIsString = false;
    return u_scanf_ustring_handler(input, info, args, fmt, fmtConsumed, argConverted);
}

static int32_t
u_scanf_spellout_handler(UFILE          *input,
                         u_scanf_spec_info *info,
                         ufmt_args      *args,
                         const char16_t *fmt,
                         int32_t        *fmtConsumed,
                         int32_t        *argConverted)
{
    (void)fmt;
    (void)fmtConsumed;

    int32_t         len;
    double          num;
    UNumberFormat   *format;
    int32_t         parsePos    = 0;
    int32_t         skipped;
    UErrorCode      status      = U_ZERO_ERROR;


    /* skip all ws in the input */
    skipped = u_scanf_skip_leading_ws(input, info->fPadChar);

    /* fill the input's internal buffer */
    ufile_fill_uchar_buffer(input);

    /* determine the size of the input's buffer */
    len = (int32_t)(input->str.fLimit - input->str.fPos);

    /* truncate to the width, if specified */
    if(info->fWidth != -1)
        len = ufmt_min(len, info->fWidth);

    /* get the formatter */
    format = u_locbund_getNumberFormat(&input->str.fBundle, UNUM_SPELLOUT);

    /* handle error */
    if(format == 0)
        return 0;

    /* Skip the positive prefix. ICU normally can't handle this due to strict parsing. */
    /* This is not applicable to RBNF. */
    /*skipped += u_scanf_skip_leading_positive_sign(input, format, &status);*/

    /* parse the number */
    num = unum_parseDouble(format, input->str.fPos, len, &parsePos, &status);

    if (!info->fSkipArg) {
        *(double*)(args[0].ptrValue) = num;
    }

    /* mask off any necessary bits */
    /*  if(! info->fIsLong_double)
    num &= DBL_MAX;*/

    /* update the input's position to reflect consumed data */
    input->str.fPos += parsePos;

    /* we converted 1 arg */
    *argConverted = !info->fSkipArg;
    return parsePos + skipped;
}

static int32_t
u_scanf_hex_handler(UFILE       *input,
                    u_scanf_spec_info *info,
                    ufmt_args   *args,
                    const char16_t *fmt,
                    int32_t     *fmtConsumed,
                    int32_t     *argConverted)
{
    (void)fmt;
    (void)fmtConsumed;

    int32_t     len;
    int32_t     skipped;
    void        *num    = (void*) (args[0].ptrValue);
    int64_t     result;

    /* skip all ws in the input */
    skipped = u_scanf_skip_leading_ws(input, info->fPadChar);

    /* fill the input's internal buffer */
    ufile_fill_uchar_buffer(input);

    /* determine the size of the input's buffer */
    len = (int32_t)(input->str.fLimit - input->str.fPos);

    /* truncate to the width, if specified */
    if(info->fWidth != -1)
        len = ufmt_min(len, info->fWidth);

    /* check for alternate form */
    if( *(input->str.fPos) == 0x0030 &&
        (*(input->str.fPos + 1) == 0x0078 || *(input->str.fPos + 1) == 0x0058) ) {

        /* skip the '0' and 'x' or 'X' if present */
        input->str.fPos += 2;
        len -= 2;
    }

    /* parse the number */
    result = ufmt_uto64(input->str.fPos, &len, 16);

    /* update the input's position to reflect consumed data */
    input->str.fPos += len;

    /* mask off any necessary bits */
    if (!info->fSkipArg) {
        if (info->fIsShort)
            *(int16_t*)num = (int16_t)(UINT16_MAX & result);
        else if (info->fIsLongLong)
            *(int64_t*)num = result;
        else
            *(int32_t*)num = (int32_t)(UINT32_MAX & result);
    }

    /* we converted 1 arg */
    *argConverted = !info->fSkipArg;
    return len + skipped;
}

static int32_t
u_scanf_octal_handler(UFILE         *input,
                      u_scanf_spec_info *info,
                      ufmt_args     *args,
                      const char16_t   *fmt,
                      int32_t       *fmtConsumed,
                      int32_t       *argConverted)
{
    (void)fmt;
    (void)fmtConsumed;

    int32_t     len;
    int32_t     skipped;
    void        *num         = (void*) (args[0].ptrValue);
    int64_t     result;

    /* skip all ws in the input */
    skipped = u_scanf_skip_leading_ws(input, info->fPadChar);

    /* fill the input's internal buffer */
    ufile_fill_uchar_buffer(input);

    /* determine the size of the input's buffer */
    len = (int32_t)(input->str.fLimit - input->str.fPos);

    /* truncate to the width, if specified */
    if(info->fWidth != -1)
        len = ufmt_min(len, info->fWidth);

    /* parse the number */
    result = ufmt_uto64(input->str.fPos, &len, 8);

    /* update the input's position to reflect consumed data */
    input->str.fPos += len;

    /* mask off any necessary bits */
    if (!info->fSkipArg) {
        if (info->fIsShort)
            *(int16_t*)num = (int16_t)(UINT16_MAX & result);
        else if (info->fIsLongLong)
            *(int64_t*)num = result;
        else
            *(int32_t*)num = (int32_t)(UINT32_MAX & result);
    }

    /* we converted 1 arg */
    *argConverted = !info->fSkipArg;
    return len + skipped;
}

static int32_t
u_scanf_pointer_handler(UFILE       *input,
                        u_scanf_spec_info *info,
                        ufmt_args   *args,
                        const char16_t *fmt,
                        int32_t     *fmtConsumed,
                        int32_t     *argConverted)
{
    (void)fmt;
    (void)fmtConsumed;

    int32_t len;
    int32_t skipped;
    void    *result;
    void    **p     = (void**)(args[0].ptrValue);


    /* skip all ws in the input */
    skipped = u_scanf_skip_leading_ws(input, info->fPadChar);

    /* fill the input's internal buffer */
    ufile_fill_uchar_buffer(input);

    /* determine the size of the input's buffer */
    len = (int32_t)(input->str.fLimit - input->str.fPos);

    /* truncate to the width, if specified */
    if(info->fWidth != -1) {
        len = ufmt_min(len, info->fWidth);
    }

    /* Make sure that we don't consume too much */
    if (len > (int32_t)(sizeof(void*)*2)) {
        len = (int32_t)(sizeof(void*)*2);
    }

    /* parse the pointer - assign to temporary value */
    result = ufmt_utop(input->str.fPos, &len);

    if (!info->fSkipArg) {
        *p = result;
    }

    /* update the input's position to reflect consumed data */
    input->str.fPos += len;

    /* we converted 1 arg */
    *argConverted = !info->fSkipArg;
    return len + skipped;
}

static int32_t
u_scanf_scanset_handler(UFILE       *input,
                        u_scanf_spec_info *info,
                        ufmt_args   *args,
                        const char16_t *fmt,
                        int32_t     *fmtConsumed,
                        int32_t     *argConverted)
{
    USet        *scanset;
    UErrorCode  status = U_ZERO_ERROR;
    int32_t     chLeft = INT32_MAX;
    UChar32     c;
<<<<<<< HEAD
    UChar       *alias = (UChar*) (args[0].ptrValue);
=======
    char16_t    *alias = (char16_t*) (args[0].ptrValue);
>>>>>>> 626889fb
    UBool       isNotEOF = false;
    UBool       readCharacter = false;

    /* Create an empty set */
    scanset = uset_open(0, -1);

    /* Back up one to get the [ */
    fmt--;

    /* truncate to the width, if specified and alias the target */
    if(info->fWidth >= 0) {
        chLeft = info->fWidth;
    }

    /* parse the scanset from the fmt string */
    *fmtConsumed = uset_applyPattern(scanset, fmt, -1, 0, &status);

    /* verify that the parse was successful */
    if (U_SUCCESS(status)) {
        c=0;

        /* grab characters one at a time and make sure they are in the scanset */
        while(chLeft > 0) {
            if ( ((isNotEOF = ufile_getch32(input, &c))==(UBool)true) && uset_contains(scanset, c) ) {
                readCharacter = true;
                if (!info->fSkipArg) {
                    int32_t idx = 0;
                    UBool isError = false;

                    U16_APPEND(alias, idx, chLeft, c, isError);
                    if (isError) {
                        break;
                    }
                    alias += idx;
                }
                chLeft -= (1 + U_IS_SUPPLEMENTARY(c));
            }
            else {
                /* if the character's not in the scanset, break out */
                break;
            }
        }

        /* put the final character we read back on the input */
        if(isNotEOF && chLeft > 0) {
            u_fungetc(c, input);
        }
    }

    uset_close(scanset);

    /* if we didn't match at least 1 character, fail */
    if(!readCharacter)
        return -1;
    /* otherwise, add the terminator */
    else if (!info->fSkipArg) {
        *alias = 0x00;
    }

    /* we converted 1 arg */
    *argConverted = !info->fSkipArg;
    return (info->fWidth >= 0 ? info->fWidth : INT32_MAX) - chLeft;
}

/* Use US-ASCII characters only for formatting. Most codepages have
 characters 20-7F from Unicode. Using any other codepage specific
 characters will make it very difficult to format the string on
 non-Unicode machines */
static const u_scanf_info g_u_scanf_infos[USCANF_NUM_FMT_HANDLERS] = {
/* 0x20 */
    UFMT_EMPTY,         UFMT_EMPTY,         UFMT_EMPTY,         UFMT_EMPTY,
    UFMT_EMPTY,         UFMT_SIMPLE_PERCENT,UFMT_EMPTY,         UFMT_EMPTY,
    UFMT_EMPTY,         UFMT_EMPTY,         UFMT_EMPTY,         UFMT_EMPTY,
    UFMT_EMPTY,         UFMT_EMPTY,         UFMT_EMPTY,         UFMT_EMPTY,

/* 0x30 */
    UFMT_EMPTY,         UFMT_EMPTY,         UFMT_EMPTY,         UFMT_EMPTY,
    UFMT_EMPTY,         UFMT_EMPTY,         UFMT_EMPTY,         UFMT_EMPTY,
    UFMT_EMPTY,         UFMT_EMPTY,         UFMT_EMPTY,         UFMT_EMPTY,
    UFMT_EMPTY,         UFMT_EMPTY,         UFMT_EMPTY,         UFMT_EMPTY,

/* 0x40 */
    UFMT_EMPTY,         UFMT_EMPTY,         UFMT_EMPTY,         UFMT_UCHAR,
    UFMT_EMPTY,         UFMT_SCIENTIFIC,    UFMT_EMPTY,         UFMT_SCIDBL,
#ifdef U_USE_OBSOLETE_IO_FORMATTING
    UFMT_EMPTY,         UFMT_EMPTY,         UFMT_EMPTY,         UFMT_UCHAR/*deprecated*/,
#else
    UFMT_EMPTY,         UFMT_EMPTY,         UFMT_EMPTY,         UFMT_EMPTY,
#endif
    UFMT_EMPTY,         UFMT_EMPTY,         UFMT_EMPTY,         UFMT_EMPTY,

/* 0x50 */
    UFMT_PERCENT,       UFMT_EMPTY,         UFMT_EMPTY,         UFMT_USTRING,
#ifdef U_USE_OBSOLETE_IO_FORMATTING
    UFMT_EMPTY,         UFMT_USTRING/*deprecated*/,UFMT_SPELLOUT,      UFMT_EMPTY,
#else
    UFMT_EMPTY,         UFMT_EMPTY,         UFMT_SPELLOUT,      UFMT_EMPTY,
#endif
    UFMT_HEX,           UFMT_EMPTY,         UFMT_EMPTY,         UFMT_SCANSET,
    UFMT_EMPTY,         UFMT_EMPTY,         UFMT_EMPTY,         UFMT_EMPTY,

/* 0x60 */
    UFMT_EMPTY,         UFMT_EMPTY,         UFMT_EMPTY,         UFMT_CHAR,
    UFMT_INT,           UFMT_SCIENTIFIC,    UFMT_DOUBLE,        UFMT_SCIDBL,
    UFMT_EMPTY,         UFMT_INT,           UFMT_EMPTY,         UFMT_EMPTY,
    UFMT_EMPTY,         UFMT_EMPTY,         UFMT_COUNT,         UFMT_OCTAL,

/* 0x70 */
    UFMT_POINTER,       UFMT_EMPTY,         UFMT_EMPTY,         UFMT_STRING,
    UFMT_EMPTY,         UFMT_UINT,          UFMT_EMPTY,         UFMT_EMPTY,
    UFMT_HEX,           UFMT_EMPTY,         UFMT_EMPTY,         UFMT_EMPTY,
    UFMT_EMPTY,         UFMT_EMPTY,         UFMT_EMPTY,         UFMT_EMPTY,
};

U_CFUNC int32_t
u_scanf_parse(UFILE     *f,
            const char16_t *patternSpecification,
            va_list     ap)
{
    const char16_t  *alias;
    int32_t         count, converted, argConsumed, cpConsumed;
    uint16_t        handlerNum;

    ufmt_args       args;
    u_scanf_spec    spec;
    ufmt_type_info  info;
    u_scanf_handler handler;

    /* alias the pattern */
    alias = patternSpecification;

    /* haven't converted anything yet */
    argConsumed = 0;
    converted = 0;
    cpConsumed = 0;

    /* iterate through the pattern */
    for(;;) {

        /* match any characters up to the next '%' */
        while(*alias != UP_PERCENT && *alias != 0x0000 && u_fgetc(f) == *alias) {
            alias++;
        }

        /* if we aren't at a '%', or if we're at end of string, break*/
        if(*alias != UP_PERCENT || *alias == 0x0000)
            break;

        /* parse the specifier */
        count = u_scanf_parse_spec(alias, &spec);

        /* update the pointer in pattern */
        alias += count;

        handlerNum = (uint16_t)(spec.fInfo.fSpec - USCANF_BASE_FMT_HANDLERS);
        if (handlerNum < USCANF_NUM_FMT_HANDLERS) {
            /* skip the argument, if necessary */
            /* query the info function for argument information */
            info = g_u_scanf_infos[ handlerNum ].info;
            if (info != ufmt_count && u_feof(f)) {
                break;
            }
            else if(spec.fInfo.fSkipArg) {
                args.ptrValue = nullptr;
            }
            else {
                switch(info) {
                case ufmt_count:
                    /* set the spec's width to the # of items converted */
                    spec.fInfo.fWidth = cpConsumed;
                    U_FALLTHROUGH;
                case ufmt_char:
                case ufmt_uchar:
                case ufmt_int:
                case ufmt_string:
                case ufmt_ustring:
                case ufmt_pointer:
                case ufmt_float:
                case ufmt_double:
                    args.ptrValue = va_arg(ap, void*);
                    break;

                default:
                    /* else args is ignored */
                    args.ptrValue = nullptr;
                    break;
                }
            }

            /* call the handler function */
            handler = g_u_scanf_infos[ handlerNum ].handler;
            if(handler != 0) {

                /* reset count to 1 so that += for alias works. */
                count = 1;

                cpConsumed += (*handler)(f, &spec.fInfo, &args, alias, &count, &argConsumed);

                /* if the handler encountered an error condition, break */
                if(argConsumed < 0) {
                    converted = -1;
                    break;
                }

                /* add to the # of items converted */
                converted += argConsumed;

                /* update the pointer in pattern */
                alias += count-1;
            }
            /* else do nothing */
        }
        /* else do nothing */

        /* just ignore unknown tags */
    }

    /* return # of items converted */
    return converted;
}

#endif /* #if !UCONFIG_NO_FORMATTING */<|MERGE_RESOLUTION|>--- conflicted
+++ resolved
@@ -92,11 +92,7 @@
     UBool   fIsShort;       /* h flag  */
     UBool   fIsLong;        /* l flag  */
     UBool   fIsLongLong;    /* ll flag  */
-<<<<<<< HEAD
-    UBool   fIsString;      /* true if this is a NULL-terminated string. */
-=======
     UBool   fIsString;      /* true if this is a NUL-terminated string. */
->>>>>>> 626889fb
 } u_scanf_spec_info;
 
 
@@ -854,11 +850,7 @@
     UErrorCode  status  = U_ZERO_ERROR;
     int32_t     count;
     int32_t     skipped = 0;
-<<<<<<< HEAD
-    UChar       c;
-=======
     char16_t    c;
->>>>>>> 626889fb
     UBool       isNotEOF = false;
 
     /* skip all ws in the input */
@@ -893,11 +885,7 @@
 
             /* convert the character to the default codepage */
             ucnv_fromUnicode(conv, &alias, limit, &source, source + 1,
-<<<<<<< HEAD
-                NULL, true, &status);
-=======
                 nullptr, true, &status);
->>>>>>> 626889fb
 
             if(U_FAILURE(status)) {
                 /* clean up */
@@ -959,11 +947,7 @@
     char16_t   *alias     = arg;
     int32_t count;
     int32_t skipped = 0;
-<<<<<<< HEAD
-    UChar   c;
-=======
     char16_t   c;
->>>>>>> 626889fb
     UBool   isNotEOF = false;
 
     /* skip all ws in the input */
@@ -1254,11 +1238,7 @@
     UErrorCode  status = U_ZERO_ERROR;
     int32_t     chLeft = INT32_MAX;
     UChar32     c;
-<<<<<<< HEAD
-    UChar       *alias = (UChar*) (args[0].ptrValue);
-=======
     char16_t    *alias = (char16_t*) (args[0].ptrValue);
->>>>>>> 626889fb
     UBool       isNotEOF = false;
     UBool       readCharacter = false;
 
