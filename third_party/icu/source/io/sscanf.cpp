// © 2016 and later: Unicode, Inc. and others.
// License & terms of use: http://www.unicode.org/copyright.html
/*
******************************************************************************
*
*   Copyright (C) 2000-2014, International Business Machines
*   Corporation and others.  All Rights Reserved.
*
******************************************************************************
*
* File sscanf.c
*
* Modification History:
*
*   Date        Name        Description
*   02/08/00    george      Creation. Copied from uscanf.c
******************************************************************************
*/

#include "unicode/utypes.h"

#if !UCONFIG_NO_FORMATTING && !UCONFIG_NO_CONVERSION

#include "unicode/putil.h"
#include "unicode/ustdio.h"
#include "unicode/ustring.h"
#include "uscanf.h"
#include "ufile.h"
#include "ufmt_cmn.h"

#include "cmemory.h"
#include "cstring.h"


U_CAPI int32_t U_EXPORT2
u_sscanf(const char16_t   *buffer,
         const char    *patternSpecification,
         ... )
{
    va_list ap;
    int32_t converted;

    va_start(ap, patternSpecification);
    converted = u_vsscanf(buffer, patternSpecification, ap);
    va_end(ap);

    return converted;
}

U_CAPI int32_t U_EXPORT2
u_sscanf_u(const char16_t *buffer,
           const char16_t *patternSpecification,
           ... )
{
    va_list ap;
    int32_t converted;

    va_start(ap, patternSpecification);
    converted = u_vsscanf_u(buffer, patternSpecification, ap);
    va_end(ap);

    return converted;
}

U_CAPI int32_t  U_EXPORT2 /* U_CAPI ... U_EXPORT2 added by Peter Kirk 17 Nov 2001 */
u_vsscanf(const char16_t   *buffer,
          const char    *patternSpecification,
          va_list        ap)
{
    int32_t converted;
    char16_t *pattern;
    char16_t patBuffer[UFMT_DEFAULT_BUFFER_SIZE];
    int32_t size = (int32_t)uprv_strlen(patternSpecification) + 1;

    /* convert from the default codepage to Unicode */
    if (size >= (int32_t)MAX_UCHAR_BUFFER_SIZE(patBuffer)) {
        pattern = (char16_t *)uprv_malloc(size * sizeof(char16_t));
        if(pattern == 0) {
            return 0;
        }
    }
    else {
        pattern = patBuffer;
    }
    u_charsToUChars(patternSpecification, pattern, size);

    /* do the work */
    converted = u_vsscanf_u(buffer, pattern, ap);

    /* clean up */
    if (pattern != patBuffer) {
        uprv_free(pattern);
    }

    return converted;
}

U_CAPI int32_t U_EXPORT2 /* U_CAPI ... U_EXPORT2 added by Peter Kirk 17 Nov 2001 */
u_vsscanf_u(const char16_t *buffer,
            const char16_t *patternSpecification,
            va_list     ap)
{
    int32_t         converted;
    UFILE           inStr;

<<<<<<< HEAD
    inStr.fConverter = NULL;
    inStr.fFile = NULL;
=======
    inStr.fConverter = nullptr;
    inStr.fFile = nullptr;
>>>>>>> 626889fb
    inStr.fOwnFile = false;
#if !UCONFIG_NO_TRANSLITERATION
    inStr.fTranslit = nullptr;
#endif
    inStr.fUCBuffer[0] = 0;
    inStr.str.fBuffer = (char16_t *)buffer;
    inStr.str.fPos = (char16_t *)buffer;
    inStr.str.fLimit = buffer + u_strlen(buffer);

    if(u_locbund_init(&inStr.str.fBundle, "en_US_POSIX") == 0) {
        return 0;
    }

    converted = u_scanf_parse(&inStr, patternSpecification, ap);

    u_locbund_close(&inStr.str.fBundle);

    /* return # of items converted */
    return converted;
}

#endif /* #if !UCONFIG_NO_FORMATTING */
<|MERGE_RESOLUTION|>--- conflicted
+++ resolved
@@ -103,13 +103,8 @@
     int32_t         converted;
     UFILE           inStr;
 
-<<<<<<< HEAD
-    inStr.fConverter = NULL;
-    inStr.fFile = NULL;
-=======
     inStr.fConverter = nullptr;
     inStr.fFile = nullptr;
->>>>>>> 626889fb
     inStr.fOwnFile = false;
 #if !UCONFIG_NO_TRANSLITERATION
     inStr.fTranslit = nullptr;
