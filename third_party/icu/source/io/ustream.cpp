--- conflicted
+++ resolved
@@ -91,11 +91,7 @@
         const char16_t *uLimit = uBuffer + UPRV_LENGTHOF(uBuffer);
         const char *s, *sLimit;
         char ch;
-<<<<<<< HEAD
-        UChar ch32;
-=======
         char16_t ch32;
->>>>>>> 626889fb
         UBool initialWhitespace = true;
         UBool continueReading = true;
 
