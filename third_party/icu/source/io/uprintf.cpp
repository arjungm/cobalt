--- conflicted
+++ resolved
@@ -40,11 +40,7 @@
 
 U_NAMESPACE_USE
 
-<<<<<<< HEAD
-static UFILE *gStdOut = NULL;
-=======
 static UFILE *gStdOut = nullptr;
->>>>>>> 626889fb
 static UInitOnce gStdOutInitOnce {};
 
 static UBool U_CALLCONV uprintf_cleanup()
