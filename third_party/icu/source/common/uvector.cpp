// © 2016 and later: Unicode, Inc. and others.
// License & terms of use: http://www.unicode.org/copyright.html
/*
******************************************************************************
* Copyright (C) 1999-2013, International Business Machines Corporation and
* others. All Rights Reserved.
******************************************************************************
*   Date        Name        Description
*   10/22/99    alan        Creation.
**********************************************************************
*/

#include "uvector.h"
#include "cmemory.h"
#include "uarrsort.h"
#include "uelement.h"

U_NAMESPACE_BEGIN

constexpr int32_t DEFAULT_CAPACITY = 8;

/*
 * Constants for hinting whether a key is an integer
 * or a pointer.  If a hint bit is zero, then the associated
 * token is assumed to be an integer. This is needed for iSeries
 */
constexpr int8_t HINT_KEY_POINTER = 1;
constexpr int8_t HINT_KEY_INTEGER = 0;
 
UOBJECT_DEFINE_RTTI_IMPLEMENTATION(UVector)

UVector::UVector(UErrorCode &status) :
        UVector(nullptr, nullptr, DEFAULT_CAPACITY, status) {
}

UVector::UVector(int32_t initialCapacity, UErrorCode &status) :
        UVector(nullptr, nullptr, initialCapacity, status) {
}

UVector::UVector(UObjectDeleter *d, UElementsAreEqual *c, UErrorCode &status) :
        UVector(d, c, DEFAULT_CAPACITY, status) {
}

UVector::UVector(UObjectDeleter *d, UElementsAreEqual *c, int32_t initialCapacity, UErrorCode &status) :
    deleter(d),
    comparer(c)
{
    if (U_FAILURE(status)) {
        return;
    }
    // Fix bogus initialCapacity values; avoid malloc(0) and integer overflow
    if ((initialCapacity < 1) || (initialCapacity > (int32_t)(INT32_MAX / sizeof(UElement)))) {
        initialCapacity = DEFAULT_CAPACITY;
    }
    elements = (UElement *)uprv_malloc(sizeof(UElement)*initialCapacity);
    if (elements == nullptr) {
        status = U_MEMORY_ALLOCATION_ERROR;
    } else {
        capacity = initialCapacity;
    }
}

UVector::~UVector() {
    removeAllElements();
    uprv_free(elements);
    elements = nullptr;
}

/**
 * Assign this object to another (make this a copy of 'other').
 * Use the 'assign' function to assign each element.
 */
void UVector::assign(const UVector& other, UElementAssigner *assign, UErrorCode &ec) {
    if (ensureCapacity(other.count, ec)) {
        setSize(other.count, ec);
        if (U_SUCCESS(ec)) {
            for (int32_t i=0; i<other.count; ++i) {
                if (elements[i].pointer != nullptr && deleter != nullptr) {
                    (*deleter)(elements[i].pointer);
                }
                (*assign)(&elements[i], &other.elements[i]);
            }
        }
    }
}

// This only does something sensible if this object has a non-null comparer
bool UVector::operator==(const UVector& other) const {
    U_ASSERT(comparer != nullptr);
    if (count != other.count) return false;
    if (comparer != nullptr) {
        // Compare using this object's comparer
        for (int32_t i=0; i<count; ++i) {
            if (!(*comparer)(elements[i], other.elements[i])) {
                return false;
            }
        }
    }
    return true;
}

void UVector::addElement(void* obj, UErrorCode &status) {
    U_ASSERT(deleter == nullptr);
    if (ensureCapacity(count + 1, status)) {
        elements[count++].pointer = obj;
    }
}

void UVector::adoptElement(void* obj, UErrorCode &status) {
    U_ASSERT(deleter != nullptr);
    if (ensureCapacity(count + 1, status)) {
        elements[count++].pointer = obj;
    } else {
        (*deleter)(obj);
    }
}
void UVector::addElement(int32_t elem, UErrorCode &status) {
    U_ASSERT(deleter == nullptr);  // Usage error. Mixing up ints and pointers.
    if (ensureCapacity(count + 1, status)) {
        elements[count].pointer = nullptr;     // Pointers may be bigger than ints.
        elements[count].integer = elem;
        count++;
    }
}

void UVector::setElementAt(void* obj, int32_t index) {
    if (0 <= index && index < count) {
        if (elements[index].pointer != nullptr && deleter != nullptr) {
            (*deleter)(elements[index].pointer);
        }
        elements[index].pointer = obj;
    } else {
        /* index out of range */
        if (deleter != nullptr) {
            (*deleter)(obj);
        }
    }
}

void UVector::setElementAt(int32_t elem, int32_t index) {
    U_ASSERT(deleter == nullptr);  // Usage error. Mixing up ints and pointers.
    if (0 <= index && index < count) {
        elements[index].pointer = nullptr;
        elements[index].integer = elem;
    }
    /* else index out of range */
}

void UVector::insertElementAt(void* obj, int32_t index, UErrorCode &status) {
    if (ensureCapacity(count + 1, status)) {
        if (0 <= index && index <= count) {
            for (int32_t i=count; i>index; --i) {
                elements[i] = elements[i-1];
            }
            elements[index].pointer = obj;
            ++count;
        } else {
            /* index out of range */
            status = U_ILLEGAL_ARGUMENT_ERROR;
        }
    }
    if (U_FAILURE(status) && deleter != nullptr) {
        (*deleter)(obj);
    }
}

void UVector::insertElementAt(int32_t elem, int32_t index, UErrorCode &status) {
    U_ASSERT(deleter == nullptr);  // Usage error. Mixing up ints and pointers.
    // must have 0 <= index <= count
    if (ensureCapacity(count + 1, status)) {
        if (0 <= index && index <= count) {
            for (int32_t i=count; i>index; --i) {
                elements[i] = elements[i-1];
            }
            elements[index].pointer = nullptr;
            elements[index].integer = elem;
            ++count;
        } else {
            /* index out of range */
            status = U_ILLEGAL_ARGUMENT_ERROR;
        }
    }
}

void* UVector::elementAt(int32_t index) const {
    return (0 <= index && index < count) ? elements[index].pointer : 0;
}

int32_t UVector::elementAti(int32_t index) const {
    return (0 <= index && index < count) ? elements[index].integer : 0;
}

UBool UVector::containsAll(const UVector& other) const {
    for (int32_t i=0; i<other.size(); ++i) {
        if (indexOf(other.elements[i]) < 0) {
            return false;
        }
    }
    return true;
}

UBool UVector::containsNone(const UVector& other) const {
    for (int32_t i=0; i<other.size(); ++i) {
        if (indexOf(other.elements[i]) >= 0) {
            return false;
        }
    }
    return true;
}

UBool UVector::removeAll(const UVector& other) {
    UBool changed = false;
    for (int32_t i=0; i<other.size(); ++i) {
        int32_t j = indexOf(other.elements[i]);
        if (j >= 0) {
            removeElementAt(j);
            changed = true;
        }
    }
    return changed;
}

UBool UVector::retainAll(const UVector& other) {
    UBool changed = false;
    for (int32_t j=size()-1; j>=0; --j) {
        int32_t i = other.indexOf(elements[j]);
        if (i < 0) {
            removeElementAt(j);
            changed = true;
        }
    }
    return changed;
}

void UVector::removeElementAt(int32_t index) {
    void* e = orphanElementAt(index);
    if (e != nullptr && deleter != nullptr) {
        (*deleter)(e);
    }
}

UBool UVector::removeElement(void* obj) {
    int32_t i = indexOf(obj);
    if (i >= 0) {
        removeElementAt(i);
        return true;
    }
    return false;
}

<<<<<<< HEAD
void UVector::removeAllElements(void) {
=======
void UVector::removeAllElements() {
>>>>>>> 626889fb
    if (deleter != nullptr) {
        for (int32_t i=0; i<count; ++i) {
            if (elements[i].pointer != nullptr) {
                (*deleter)(elements[i].pointer);
            }
        }
    }
    count = 0;
}

UBool   UVector::equals(const UVector &other) const {
    int      i;

    if (this->count != other.count) {
        return false;
    }
    if (comparer == nullptr) {
        for (i=0; i<count; i++) {
            if (elements[i].pointer != other.elements[i].pointer) {
                return false;
            }
        }
    } else {
        UElement key;
        for (i=0; i<count; i++) {
            key.pointer = &other.elements[i];
            if (!(*comparer)(key, elements[i])) {
                return false;
            }
        }
    }
    return true;
}



int32_t UVector::indexOf(void* obj, int32_t startIndex) const {
    UElement key;
    key.pointer = obj;
    return indexOf(key, startIndex, HINT_KEY_POINTER);
}

int32_t UVector::indexOf(int32_t obj, int32_t startIndex) const {
    UElement key;
    key.integer = obj;
    return indexOf(key, startIndex, HINT_KEY_INTEGER);
}

int32_t UVector::indexOf(UElement key, int32_t startIndex, int8_t hint) const {
    if (comparer != nullptr) {
        for (int32_t i=startIndex; i<count; ++i) {
            if ((*comparer)(key, elements[i])) {
                return i;
            }
        }
    } else {
        for (int32_t i=startIndex; i<count; ++i) {
            /* Pointers are not always the same size as ints so to perform
             * a valid comparison we need to know whether we are being
             * provided an int or a pointer. */
            if (hint & HINT_KEY_POINTER) {
                if (key.pointer == elements[i].pointer) {
                    return i;
                }
            } else {
                if (key.integer == elements[i].integer) {
                    return i;
                }
            }
        }
    }
    return -1;
}

UBool UVector::ensureCapacity(int32_t minimumCapacity, UErrorCode &status) {
    if (U_FAILURE(status)) {
        return false;
    }
    if (minimumCapacity < 0) {
        status = U_ILLEGAL_ARGUMENT_ERROR;
        return false;
    }
    if (capacity < minimumCapacity) {
        if (capacity > (INT32_MAX - 1) / 2) {        	// integer overflow check
            status = U_ILLEGAL_ARGUMENT_ERROR;
            return false;
        }
        int32_t newCap = capacity * 2;
        if (newCap < minimumCapacity) {
            newCap = minimumCapacity;
        }
        if (newCap > (int32_t)(INT32_MAX / sizeof(UElement))) {	// integer overflow check
            // We keep the original memory contents on bad minimumCapacity.
            status = U_ILLEGAL_ARGUMENT_ERROR;
            return false;
        }
        UElement* newElems = (UElement *)uprv_realloc(elements, sizeof(UElement)*newCap);
        if (newElems == nullptr) {
            // We keep the original contents on the memory failure on realloc or bad minimumCapacity.
            status = U_MEMORY_ALLOCATION_ERROR;
            return false;
        }
        elements = newElems;
        capacity = newCap;
    }
    return true;
}

/**
 * Change the size of this vector as follows: If newSize is smaller,
 * then truncate the array, possibly deleting held elements for i >=
 * newSize.  If newSize is larger, grow the array, filling in new
 * slots with nullptr.
 */
void UVector::setSize(int32_t newSize, UErrorCode &status) {
    if (!ensureCapacity(newSize, status)) {
        return;
    }
    if (newSize > count) {
        UElement empty;
        empty.pointer = nullptr;
        empty.integer = 0;
        for (int32_t i=count; i<newSize; ++i) {
            elements[i] = empty;
        }
    } else {
        /* Most efficient to count down */
        for (int32_t i=count-1; i>=newSize; --i) {
            removeElementAt(i);
        }
    }
    count = newSize;
}

/**
 * Fill in the given array with all elements of this vector.
 */
void** UVector::toArray(void** result) const {
    void** a = result;
    for (int i=0; i<count; ++i) {
        *a++ = elements[i].pointer;
    }
    return result;
}

UObjectDeleter *UVector::setDeleter(UObjectDeleter *d) {
    UObjectDeleter *old = deleter;
    deleter = d;
    return old;
}

UElementsAreEqual *UVector::setComparer(UElementsAreEqual *d) {
    UElementsAreEqual *old = comparer;
    comparer = d;
    return old;
}

/**
 * Removes the element at the given index from this vector and
 * transfer ownership of it to the caller.  After this call, the
 * caller owns the result and must delete it and the vector entry
 * at 'index' is removed, shifting all subsequent entries back by
 * one index and shortening the size of the vector by one.  If the
 * index is out of range or if there is no item at the given index
 * then 0 is returned and the vector is unchanged.
 */
void* UVector::orphanElementAt(int32_t index) {
    void* e = nullptr;
    if (0 <= index && index < count) {
        e = elements[index].pointer;
        for (int32_t i=index; i<count-1; ++i) {
            elements[i] = elements[i+1];
        }
        --count;
    }
    /* else index out of range */
    return e;
}

/**
 * Insert the given object into this vector at its sorted position
 * as defined by 'compare'.  The current elements are assumed to
 * be sorted already.
 */
void UVector::sortedInsert(void* obj, UElementComparator *compare, UErrorCode& ec) {
    UElement e;
    e.pointer = obj;
    sortedInsert(e, compare, ec);
}

/**
 * Insert the given integer into this vector at its sorted position
 * as defined by 'compare'.  The current elements are assumed to
 * be sorted already.
 */
void UVector::sortedInsert(int32_t obj, UElementComparator *compare, UErrorCode& ec) {
    U_ASSERT(deleter == nullptr);
    UElement e {};
    e.integer = obj;
    sortedInsert(e, compare, ec);
}

// ASSUME elements[] IS CURRENTLY SORTED
void UVector::sortedInsert(UElement e, UElementComparator *compare, UErrorCode& ec) {
    // Perform a binary search for the location to insert tok at.  Tok
    // will be inserted between two elements a and b such that a <=
    // tok && tok < b, where there is a 'virtual' elements[-1] always
    // less than tok and a 'virtual' elements[count] always greater
    // than tok.
    if (!ensureCapacity(count + 1, ec)) {
        if (deleter != nullptr) {
            (*deleter)(e.pointer);
        }
        return;
    }
    int32_t min = 0, max = count;
    while (min != max) {
        int32_t probe = (min + max) / 2;
        int32_t c = (*compare)(elements[probe], e);
        if (c > 0) {
            max = probe;
        } else {
            // assert(c <= 0);
            min = probe + 1;
        }
    }
    for (int32_t i=count; i>min; --i) {
        elements[i] = elements[i-1];
    }
    elements[min] = e;
    ++count;
}

/**
  *  Array sort comparator function.
  *  Used from UVector::sort()
  *  Conforms to function signature required for uprv_sortArray().
  *  This function is essentially just a wrapper, to make a
  *  UVector style comparator function usable with uprv_sortArray().
  *
  *  The context pointer to this function is a pointer back
  *  (with some extra indirection) to the user supplied comparator.
  *  
  */
static int32_t U_CALLCONV
sortComparator(const void *context, const void *left, const void *right) {
    UElementComparator *compare = *static_cast<UElementComparator * const *>(context);
    UElement e1 = *static_cast<const UElement *>(left);
    UElement e2 = *static_cast<const UElement *>(right);
    int32_t result = (*compare)(e1, e2);
    return result;
}


/**
  *  Array sort comparison function for use from UVector::sorti()
  *  Compares int32_t vector elements.
  */
static int32_t U_CALLCONV
sortiComparator(const void * /*context */, const void *left, const void *right) {
    const UElement *e1 = static_cast<const UElement *>(left);
    const UElement *e2 = static_cast<const UElement *>(right);
    int32_t result = e1->integer < e2->integer? -1 :
                     e1->integer == e2->integer? 0 : 1;
    return result;
}

/**
  * Sort the vector, assuming it contains ints.
  *     (A more general sort would take a comparison function, but it's
  *     not clear whether UVector's UElementComparator or
  *     UComparator from uprv_sortAray would be more appropriate.)
  */
void UVector::sorti(UErrorCode &ec) {
    if (U_SUCCESS(ec)) {
        uprv_sortArray(elements, count, sizeof(UElement),
                       sortiComparator, nullptr,  false, &ec);
    }
}


/**
 *  Sort with a user supplied comparator.
 *
 *    The comparator function handling is confusing because the function type
 *    for UVector  (as defined for sortedInsert()) is different from the signature
 *    required by uprv_sortArray().  This is handled by passing the
 *    the UVector sort function pointer via the context pointer to a
 *    sortArray() comparator function, which can then call back to
 *    the original user function.
 *
 *    An additional twist is that it's not safe to pass a pointer-to-function
 *    as  a (void *) data pointer, so instead we pass a (data) pointer to a
 *    pointer-to-function variable.
 */
void UVector::sort(UElementComparator *compare, UErrorCode &ec) {
    if (U_SUCCESS(ec)) {
        uprv_sortArray(elements, count, sizeof(UElement),
                       sortComparator, &compare, false, &ec);
    }
}


/**
 *  Stable sort with a user supplied comparator of type UComparator.
 */
void UVector::sortWithUComparator(UComparator *compare, const void *context, UErrorCode &ec) {
    if (U_SUCCESS(ec)) {
        uprv_sortArray(elements, count, sizeof(UElement),
                       compare, context, true, &ec);
    }
}

U_NAMESPACE_END
<|MERGE_RESOLUTION|>--- conflicted
+++ resolved
@@ -248,11 +248,7 @@
     return false;
 }
 
-<<<<<<< HEAD
-void UVector::removeAllElements(void) {
-=======
 void UVector::removeAllElements() {
->>>>>>> 626889fb
     if (deleter != nullptr) {
         for (int32_t i=0; i<count; ++i) {
             if (elements[i].pointer != nullptr) {
