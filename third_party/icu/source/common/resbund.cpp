--- conflicted
+++ resolved
@@ -253,11 +253,7 @@
 
 UnicodeString ResourceBundle::getString(UErrorCode& status) const {
     int32_t len = 0;
-<<<<<<< HEAD
-    const UChar *r = ures_getString(fResource, &len, &status);
-=======
     const char16_t *r = ures_getString(fResource, &len, &status);
->>>>>>> 626889fb
     return UnicodeString(true, r, len);
 }
 
@@ -315,21 +311,13 @@
 
 UnicodeString ResourceBundle::getNextString(UErrorCode& status) {
     int32_t len = 0;
-<<<<<<< HEAD
-    const UChar* r = ures_getNextString(fResource, &len, 0, &status);
-=======
     const char16_t* r = ures_getNextString(fResource, &len, 0, &status);
->>>>>>> 626889fb
     return UnicodeString(true, r, len);
 }
 
 UnicodeString ResourceBundle::getNextString(const char ** key, UErrorCode& status) {
     int32_t len = 0;
-<<<<<<< HEAD
-    const UChar* r = ures_getNextString(fResource, &len, key, &status);
-=======
     const char16_t* r = ures_getNextString(fResource, &len, key, &status);
->>>>>>> 626889fb
     return UnicodeString(true, r, len);
 }
 
@@ -347,11 +335,7 @@
 
 UnicodeString ResourceBundle::getStringEx(int32_t indexS, UErrorCode& status) const {
     int32_t len = 0;
-<<<<<<< HEAD
-    const UChar* r = ures_getStringByIndex(fResource, indexS, &len, &status);
-=======
     const char16_t* r = ures_getStringByIndex(fResource, indexS, &len, &status);
->>>>>>> 626889fb
     return UnicodeString(true, r, len);
 }
 
@@ -379,11 +363,7 @@
 }
 UnicodeString ResourceBundle::getStringEx(const char* key, UErrorCode& status) const {
     int32_t len = 0;
-<<<<<<< HEAD
-    const UChar* r = ures_getStringByKey(fResource, key, &len, &status);
-=======
     const char16_t* r = ures_getStringByKey(fResource, key, &len, &status);
->>>>>>> 626889fb
     return UnicodeString(true, r, len);
 }
 
