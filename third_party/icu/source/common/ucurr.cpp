// © 2016 and later: Unicode, Inc. and others.
// License & terms of use: http://www.unicode.org/copyright.html
/*
**********************************************************************
* Copyright (c) 2002-2016, International Business Machines
* Corporation and others.  All Rights Reserved.
**********************************************************************
*/

#include "unicode/utypes.h"

#if !UCONFIG_NO_FORMATTING

#include <utility>

#include "unicode/ucurr.h"
#include "unicode/locid.h"
#include "unicode/ures.h"
#include "unicode/ustring.h"
#include "unicode/parsepos.h"
#include "unicode/uniset.h"
#include "unicode/usetiter.h"
#include "unicode/utf16.h"
#include "ustr_imp.h"
#include "bytesinkutil.h"
#include "charstr.h"
#include "cmemory.h"
#include "cstring.h"
#include "static_unicode_sets.h"
#include "uassert.h"
#include "umutex.h"
#include "ucln_cmn.h"
#include "uenumimp.h"
#include "uhash.h"
#include "hash.h"
#include "uinvchar.h"
#include "uresimp.h"
#include "ulist.h"
#include "uresimp.h"
#include "ureslocs.h"
#include "ulocimp.h"

using namespace icu;

//#define UCURR_DEBUG_EQUIV 1
#ifdef UCURR_DEBUG_EQUIV
#include "stdio.h"
#endif
//#define UCURR_DEBUG 1
#ifdef UCURR_DEBUG
#include "stdio.h"
#endif

typedef struct IsoCodeEntry {
    const char16_t *isoCode; /* const because it's a reference to a resource bundle string. */
    UDate from;
    UDate to;
} IsoCodeEntry;

//------------------------------------------------------------
// Constants

// Default currency meta data of last resort.  We try to use the
// defaults encoded in the meta data resource bundle.  If there is a
// configuration/build error and these are not available, we use these
// hard-coded defaults (which should be identical).
static const int32_t LAST_RESORT_DATA[] = { 2, 0, 2, 0 };

// POW10[i] = 10^i, i=0..MAX_POW10
static const int32_t POW10[] = { 1, 10, 100, 1000, 10000, 100000,
                                 1000000, 10000000, 100000000, 1000000000 };

static const int32_t MAX_POW10 = UPRV_LENGTHOF(POW10) - 1;

#define ISO_CURRENCY_CODE_LENGTH 3

//------------------------------------------------------------
// Resource tags
//

static const char CURRENCY_DATA[] = "supplementalData";
// Tag for meta-data, in root.
static const char CURRENCY_META[] = "CurrencyMeta";

// Tag for map from countries to currencies, in root.
static const char CURRENCY_MAP[] = "CurrencyMap";

// Tag for default meta-data, in CURRENCY_META
static const char DEFAULT_META[] = "DEFAULT";

// Variant delimiter
static const char VAR_DELIM = '_';

// Tag for localized display names (symbols) of currencies
static const char CURRENCIES[] = "Currencies";
static const char CURRENCIES_NARROW[] = "Currencies%narrow";
static const char CURRENCIES_FORMAL[] = "Currencies%formal";
static const char CURRENCIES_VARIANT[] = "Currencies%variant";
static const char CURRENCYPLURALS[] = "CurrencyPlurals";

// ISO codes mapping table
<<<<<<< HEAD
static const UHashtable* gIsoCodes = NULL;
static icu::UInitOnce gIsoCodesInitOnce {};

// Currency symbol equivalances
static const icu::Hashtable* gCurrSymbolsEquiv = NULL;
=======
static const UHashtable* gIsoCodes = nullptr;
static icu::UInitOnce gIsoCodesInitOnce {};

// Currency symbol equivalances
static const icu::Hashtable* gCurrSymbolsEquiv = nullptr;
>>>>>>> 626889fb
static icu::UInitOnce gCurrSymbolsEquivInitOnce {};

U_NAMESPACE_BEGIN

// EquivIterator iterates over all strings that are equivalent to a given
// string, s. Note that EquivIterator will never yield s itself.
class EquivIterator : public icu::UMemory {
public:
    // Constructor. hash stores the equivalence relationships; s is the string
    // for which we find equivalent strings.
    inline EquivIterator(const icu::Hashtable& hash, const icu::UnicodeString& s)
        : _hash(hash) { 
        _start = _current = &s;
    }
    inline ~EquivIterator() { }

    // next returns the next equivalent string or nullptr if there are no more.
    // If s has no equivalent strings, next returns nullptr on the first call.
    const icu::UnicodeString *next();
private:
    const icu::Hashtable& _hash;
    const icu::UnicodeString* _start;
    const icu::UnicodeString* _current;
};

const icu::UnicodeString *
EquivIterator::next() {
    const icu::UnicodeString* _next = (const icu::UnicodeString*) _hash.get(*_current);
    if (_next == nullptr) {
        U_ASSERT(_current == _start);
        return nullptr;
    }
    if (*_next == *_start) {
        return nullptr;
    }
    _current = _next;
    return _next;
}

U_NAMESPACE_END

// makeEquivalent makes lhs and rhs equivalent by updating the equivalence
// relations in hash accordingly.
static void makeEquivalent(
    const icu::UnicodeString &lhs,
    const icu::UnicodeString &rhs,
    icu::Hashtable* hash, UErrorCode &status) {
    if (U_FAILURE(status)) {
        return;
    }
    if (lhs == rhs) {
        // already equivalent
        return;
    }
    icu::EquivIterator leftIter(*hash, lhs);
    icu::EquivIterator rightIter(*hash, rhs);
    const icu::UnicodeString *firstLeft = leftIter.next();
    const icu::UnicodeString *firstRight = rightIter.next();
    const icu::UnicodeString *nextLeft = firstLeft;
    const icu::UnicodeString *nextRight = firstRight;
    while (nextLeft != nullptr && nextRight != nullptr) {
        if (*nextLeft == rhs || *nextRight == lhs) {
            // Already equivalent
            return;
        }
        nextLeft = leftIter.next();
        nextRight = rightIter.next();
    }
    // Not equivalent. Must join.
    icu::UnicodeString *newFirstLeft;
    icu::UnicodeString *newFirstRight;
    if (firstRight == nullptr && firstLeft == nullptr) {
        // Neither lhs or rhs belong to an equivalence circle, so we form
        // a new equivalnce circle of just lhs and rhs.
        newFirstLeft = new icu::UnicodeString(rhs);
        newFirstRight = new icu::UnicodeString(lhs);
    } else if (firstRight == nullptr) {
        // lhs belongs to an equivalence circle, but rhs does not, so we link
        // rhs into lhs' circle.
        newFirstLeft = new icu::UnicodeString(rhs);
        newFirstRight = new icu::UnicodeString(*firstLeft);
    } else if (firstLeft == nullptr) {
        // rhs belongs to an equivlance circle, but lhs does not, so we link
        // lhs into rhs' circle.
        newFirstLeft = new icu::UnicodeString(*firstRight);
        newFirstRight = new icu::UnicodeString(lhs);
    } else {
        // Both lhs and rhs belong to different equivalnce circles. We link
        // them together to form one single, larger equivalnce circle.
        newFirstLeft = new icu::UnicodeString(*firstRight);
        newFirstRight = new icu::UnicodeString(*firstLeft);
    }
    if (newFirstLeft == nullptr || newFirstRight == nullptr) {
        delete newFirstLeft;
        delete newFirstRight;
        status = U_MEMORY_ALLOCATION_ERROR;
        return;
    }
    hash->put(lhs, (void *) newFirstLeft, status);
    hash->put(rhs, (void *) newFirstRight, status);
}

// countEquivalent counts how many strings are equivalent to s.
// hash stores all the equivalnce relations.
// countEquivalent does not include s itself in the count.
static int32_t countEquivalent(const icu::Hashtable &hash, const icu::UnicodeString &s) {
    int32_t result = 0;
    icu::EquivIterator iter(hash, s);
    while (iter.next() != nullptr) {
        ++result;
    }
#ifdef UCURR_DEBUG_EQUIV
 {
   char tmp[200];
   s.extract(0,s.length(),tmp, "UTF-8");
   printf("CountEquivalent('%s') = %d\n", tmp, result);
 }
#endif
    return result;
}

static const icu::Hashtable* getCurrSymbolsEquiv();

//------------------------------------------------------------
// Code

/**
 * Cleanup callback func
 */
static UBool U_CALLCONV 
isoCodes_cleanup()
{
    if (gIsoCodes != nullptr) {
        uhash_close(const_cast<UHashtable *>(gIsoCodes));
        gIsoCodes = nullptr;
    }
    gIsoCodesInitOnce.reset();
    return true;
}

/**
 * Cleanup callback func
 */
static UBool U_CALLCONV 
currSymbolsEquiv_cleanup()
{
    delete const_cast<icu::Hashtable *>(gCurrSymbolsEquiv);
    gCurrSymbolsEquiv = nullptr;
    gCurrSymbolsEquivInitOnce.reset();
    return true;
}

/**
 * Deleter for IsoCodeEntry
 */
static void U_CALLCONV
deleteIsoCodeEntry(void *obj) {
    IsoCodeEntry *entry = (IsoCodeEntry*)obj;
    uprv_free(entry);
}

/**
 * Deleter for gCurrSymbolsEquiv.
 */
static void U_CALLCONV
deleteUnicode(void *obj) {
    icu::UnicodeString *entry = (icu::UnicodeString*)obj;
    delete entry;
}

/**
 * Unfortunately, we have to convert the char16_t* currency code to char*
 * to use it as a resource key.
 */
static inline char*
myUCharsToChars(char* resultOfLen4, const char16_t* currency) {
    u_UCharsToChars(currency, resultOfLen4, ISO_CURRENCY_CODE_LENGTH);
    resultOfLen4[ISO_CURRENCY_CODE_LENGTH] = 0;
    return resultOfLen4;
}

/**
 * Internal function to look up currency data.  Result is an array of
 * four integers.  The first is the fraction digits.  The second is the
 * rounding increment, or 0 if none.  The rounding increment is in
 * units of 10^(-fraction_digits).  The third and fourth are the same
 * except that they are those used in cash transactions ( cashDigits
 * and cashRounding ).
 */
static const int32_t*
_findMetaData(const char16_t* currency, UErrorCode& ec) {

    if (currency == 0 || *currency == 0) {
        if (U_SUCCESS(ec)) {
            ec = U_ILLEGAL_ARGUMENT_ERROR;
        }
        return LAST_RESORT_DATA;
    }

    // Get CurrencyMeta resource out of root locale file.  [This may
    // move out of the root locale file later; if it does, update this
    // code.]
    UResourceBundle* currencyData = ures_openDirect(U_ICUDATA_CURR, CURRENCY_DATA, &ec);
    UResourceBundle* currencyMeta = ures_getByKey(currencyData, CURRENCY_META, currencyData, &ec);

    if (U_FAILURE(ec)) {
        ures_close(currencyMeta);
        // Config/build error; return hard-coded defaults
        return LAST_RESORT_DATA;
    }

    // Look up our currency, or if that's not available, then DEFAULT
    char buf[ISO_CURRENCY_CODE_LENGTH+1];
    UErrorCode ec2 = U_ZERO_ERROR; // local error code: soft failure
    UResourceBundle* rb = ures_getByKey(currencyMeta, myUCharsToChars(buf, currency), nullptr, &ec2);
      if (U_FAILURE(ec2)) {
        ures_close(rb);
        rb = ures_getByKey(currencyMeta,DEFAULT_META, nullptr, &ec);
        if (U_FAILURE(ec)) {
            ures_close(currencyMeta);
            ures_close(rb);
            // Config/build error; return hard-coded defaults
            return LAST_RESORT_DATA;
        }
    }

    int32_t len;
    const int32_t *data = ures_getIntVector(rb, &len, &ec);
    if (U_FAILURE(ec) || len != 4) {
        // Config/build error; return hard-coded defaults
        if (U_SUCCESS(ec)) {
            ec = U_INVALID_FORMAT_ERROR;
        }
        ures_close(currencyMeta);
        ures_close(rb);
        return LAST_RESORT_DATA;
    }

    ures_close(currencyMeta);
    ures_close(rb);
    return data;
}

// -------------------------------------

static void
idForLocale(const char* locale, char* countryAndVariant, int capacity, UErrorCode* ec)
{
    ulocimp_getRegionForSupplementalData(locale, false, countryAndVariant, capacity, ec);
}

// ------------------------------------------
//
// Registration
//
//-------------------------------------------

// don't use ICUService since we don't need fallback

U_CDECL_BEGIN
static UBool U_CALLCONV currency_cleanup();
U_CDECL_END

#if !UCONFIG_NO_SERVICE
struct CReg;

static UMutex gCRegLock;
static CReg* gCRegHead = 0;

struct CReg : public icu::UMemory {
    CReg *next;
    char16_t iso[ISO_CURRENCY_CODE_LENGTH+1];
    char  id[ULOC_FULLNAME_CAPACITY];

    CReg(const char16_t* _iso, const char* _id)
        : next(0)
    {
        int32_t len = (int32_t)uprv_strlen(_id);
        if (len > (int32_t)(sizeof(id)-1)) {
            len = (sizeof(id)-1);
        }
        uprv_strncpy(id, _id, len);
        id[len] = 0;
        u_memcpy(iso, _iso, ISO_CURRENCY_CODE_LENGTH);
        iso[ISO_CURRENCY_CODE_LENGTH] = 0;
    }

    static UCurrRegistryKey reg(const char16_t* _iso, const char* _id, UErrorCode* status)
    {
        if (status && U_SUCCESS(*status) && _iso && _id) {
            CReg* n = new CReg(_iso, _id);
            if (n) {
                umtx_lock(&gCRegLock);
                if (!gCRegHead) {
                    /* register for the first time */
                    ucln_common_registerCleanup(UCLN_COMMON_CURRENCY, currency_cleanup);
                }
                n->next = gCRegHead;
                gCRegHead = n;
                umtx_unlock(&gCRegLock);
                return n;
            }
            *status = U_MEMORY_ALLOCATION_ERROR;
        }
        return 0;
    }

    static UBool unreg(UCurrRegistryKey key) {
        UBool found = false;
        umtx_lock(&gCRegLock);

        CReg** p = &gCRegHead;
        while (*p) {
            if (*p == key) {
                *p = ((CReg*)key)->next;
                delete (CReg*)key;
                found = true;
                break;
            }
            p = &((*p)->next);
        }

        umtx_unlock(&gCRegLock);
        return found;
    }

    static const char16_t* get(const char* id) {
        const char16_t* result = nullptr;
        umtx_lock(&gCRegLock);
        CReg* p = gCRegHead;

        /* register cleanup of the mutex */
        ucln_common_registerCleanup(UCLN_COMMON_CURRENCY, currency_cleanup);
        while (p) {
            if (uprv_strcmp(id, p->id) == 0) {
                result = p->iso;
                break;
            }
            p = p->next;
        }
        umtx_unlock(&gCRegLock);
        return result;
    }

    /* This doesn't need to be thread safe. It's for u_cleanup only. */
    static void cleanup() {
        while (gCRegHead) {
            CReg* n = gCRegHead;
            gCRegHead = gCRegHead->next;
            delete n;
        }
    }
};

// -------------------------------------

U_CAPI UCurrRegistryKey U_EXPORT2
ucurr_register(const char16_t* isoCode, const char* locale, UErrorCode *status)
{
    if (status && U_SUCCESS(*status)) {
        char id[ULOC_FULLNAME_CAPACITY];
        idForLocale(locale, id, sizeof(id), status);
        return CReg::reg(isoCode, id, status);
    }
    return nullptr;
}

// -------------------------------------

U_CAPI UBool U_EXPORT2
ucurr_unregister(UCurrRegistryKey key, UErrorCode* status)
{
    if (status && U_SUCCESS(*status)) {
        return CReg::unreg(key);
    }
    return false;
}
#endif /* UCONFIG_NO_SERVICE */

// -------------------------------------

/**
 * Release all static memory held by currency.
 */
/*The declaration here is needed so currency_cleanup()
 * can call this function.
 */
static UBool U_CALLCONV
currency_cache_cleanup();

U_CDECL_BEGIN
static UBool U_CALLCONV currency_cleanup() {
#if !UCONFIG_NO_SERVICE
    CReg::cleanup();
#endif
    /*
     * There might be some cached currency data or isoCodes data.
     */
    currency_cache_cleanup();
    isoCodes_cleanup();
    currSymbolsEquiv_cleanup();

    return true;
}
U_CDECL_END

// -------------------------------------

U_CAPI int32_t U_EXPORT2
ucurr_forLocale(const char* locale,
                char16_t* buff,
                int32_t buffCapacity,
                UErrorCode* ec) {
    if (U_FAILURE(*ec)) { return 0; }
    if (buffCapacity < 0 || (buff == nullptr && buffCapacity > 0)) {
        *ec = U_ILLEGAL_ARGUMENT_ERROR;
        return 0;
    }

    UErrorCode localStatus = U_ZERO_ERROR;
    CharString currency;
    {
        CharStringByteSink sink(&currency);
        ulocimp_getKeywordValue(locale, "currency", sink, &localStatus);
    }
    int32_t resLen = currency.length();

    if (U_SUCCESS(localStatus) && resLen == 3 && uprv_isInvariantString(currency.data(), resLen)) {
        if (resLen < buffCapacity) {
            T_CString_toUpperCase(currency.data());
            u_charsToUChars(currency.data(), buff, resLen);
        }
        return u_terminateUChars(buff, buffCapacity, resLen, ec);
    }

    // get country or country_variant in `id'
    char id[ULOC_FULLNAME_CAPACITY];
    idForLocale(locale, id, UPRV_LENGTHOF(id), ec);
    if (U_FAILURE(*ec)) {
        return 0;
    }

#if !UCONFIG_NO_SERVICE
    const char16_t* result = CReg::get(id);
    if (result) {
        if(buffCapacity > u_strlen(result)) {
            u_strcpy(buff, result);
        }
        resLen = u_strlen(result);
        return u_terminateUChars(buff, buffCapacity, resLen, ec);
    }
#endif
    // Remove variants, which is only needed for registration.
    char *idDelim = uprv_strchr(id, VAR_DELIM);
    if (idDelim) {
        idDelim[0] = 0;
    }

    const char16_t* s = nullptr;  // Currency code from data file.
    if (id[0] == 0) {
        // No point looking in the data for an empty string.
        // This is what we would get.
        localStatus = U_MISSING_RESOURCE_ERROR;
    } else {
        // Look up the CurrencyMap element in the root bundle.
        localStatus = U_ZERO_ERROR;
        UResourceBundle *rb = ures_openDirect(U_ICUDATA_CURR, CURRENCY_DATA, &localStatus);
        UResourceBundle *cm = ures_getByKey(rb, CURRENCY_MAP, rb, &localStatus);
        UResourceBundle *countryArray = ures_getByKey(rb, id, cm, &localStatus);
        // https://unicode-org.atlassian.net/browse/ICU-21997
        // Prefer to use currencies that are legal tender.
        if (U_SUCCESS(localStatus)) {
            int32_t arrayLength = ures_getSize(countryArray);
            for (int32_t i = 0; i < arrayLength; ++i) {
                LocalUResourceBundlePointer currencyReq(
                    ures_getByIndex(countryArray, i, nullptr, &localStatus));
                // The currency is legal tender if it is *not* marked with tender{"false"}.
                UErrorCode tenderStatus = localStatus;
<<<<<<< HEAD
                const UChar *tender =
=======
                const char16_t *tender =
>>>>>>> 626889fb
                    ures_getStringByKey(currencyReq.getAlias(), "tender", nullptr, &tenderStatus);
                bool isTender = U_FAILURE(tenderStatus) || u_strcmp(tender, u"false") != 0;
                if (!isTender && s != nullptr) {
                    // We already have a non-tender currency. Ignore all following non-tender ones.
                    continue;
                }
                // Fetch the currency code.
                s = ures_getStringByKey(currencyReq.getAlias(), "id", &resLen, &localStatus);
                if (isTender) {
                    break;
                }
            }
            if (U_SUCCESS(localStatus) && s == nullptr) {
                localStatus = U_MISSING_RESOURCE_ERROR;
            }
        }
        ures_close(countryArray);
    }

    if ((U_FAILURE(localStatus)) && strchr(id, '_') != 0) {
        // We don't know about it.  Check to see if we support the variant.
        CharString parent;
        {
            CharStringByteSink sink(&parent);
            ulocimp_getParent(locale, sink, ec);
        }
        *ec = U_USING_FALLBACK_WARNING;
        // TODO: Loop over the parent rather than recursing and
        // looking again for a currency keyword.
        return ucurr_forLocale(parent.data(), buff, buffCapacity, ec);
    }
    if (*ec == U_ZERO_ERROR || localStatus != U_ZERO_ERROR) {
        // There is nothing to fallback to. Report the failure/warning if possible.
        *ec = localStatus;
    }
    if (U_SUCCESS(*ec)) {
        if(buffCapacity > resLen) {
            u_strcpy(buff, s);
        }
    }
    return u_terminateUChars(buff, buffCapacity, resLen, ec);
}

// end registration

/**
 * Modify the given locale name by removing the rightmost _-delimited
 * element.  If there is none, empty the string ("" == root).
 * NOTE: The string "root" is not recognized; do not use it.
 * @return true if the fallback happened; false if locale is already
 * root ("").
 */
<<<<<<< HEAD
static UBool fallback(char *loc) {
    if (!*loc) {
=======
static UBool fallback(CharString& loc) {
    if (loc.isEmpty()) {
>>>>>>> 626889fb
        return false;
    }
    UErrorCode status = U_ZERO_ERROR;
    if (loc == "en_GB") {
        // HACK: See #13368.  We need "en_GB" to fall back to "en_001" instead of "en"
        // in order to consume the correct data strings.  This hack will be removed
        // when proper data sink loading is implemented here.
        loc.truncate(3);
        loc.append("001", status);
    } else {
        CharString tmp;
        CharStringByteSink sink(&tmp);
        ulocimp_getParent(loc.data(), sink, &status);
        loc = std::move(tmp);
    }
 /*
    char *i = uprv_strrchr(loc, '_');
    if (i == nullptr) {
        i = loc;
    }
    *i = 0;
 */
    return true;
}


U_CAPI const char16_t* U_EXPORT2
ucurr_getName(const char16_t* currency,
              const char* locale,
              UCurrNameStyle nameStyle,
              UBool* isChoiceFormat, // fillin
              int32_t* len, // fillin
              UErrorCode* ec) {

    // Look up the Currencies resource for the given locale.  The
    // Currencies locale data looks like this:
    //|en {
    //|  Currencies {
    //|    USD { "US$", "US Dollar" }
    //|    CHF { "Sw F", "Swiss Franc" }
    //|    INR { "=0#Rs|1#Re|1<Rs", "=0#Rupees|1#Rupee|1<Rupees" }
    //|    //...
    //|  }
    //|}

    if (U_FAILURE(*ec)) {
        return 0;
    }

    int32_t choice = (int32_t) nameStyle;
    if (choice < 0 || choice > 4) {
        *ec = U_ILLEGAL_ARGUMENT_ERROR;
        return 0;
    }

    // In the future, resource bundles may implement multi-level
    // fallback.  That is, if a currency is not found in the en_US
    // Currencies data, then the en Currencies data will be searched.
    // Currently, if a Currencies datum exists in en_US and en, the
    // en_US entry hides that in en.

    // We want multi-level fallback for this resource, so we implement
    // it manually.

    // Use a separate UErrorCode here that does not propagate out of
    // this function.
    UErrorCode ec2 = U_ZERO_ERROR;

    CharString loc;
    {
        CharStringByteSink sink(&loc);
        ulocimp_getName(locale, sink, &ec2);
    }
    if (U_FAILURE(ec2)) {
        *ec = U_ILLEGAL_ARGUMENT_ERROR;
        return 0;
    }

    char buf[ISO_CURRENCY_CODE_LENGTH+1];
    myUCharsToChars(buf, currency);
    
    /* Normalize the keyword value to uppercase */
    T_CString_toUpperCase(buf);
    
    const char16_t* s = nullptr;
    ec2 = U_ZERO_ERROR;
    LocalUResourceBundlePointer rb(ures_open(U_ICUDATA_CURR, loc.data(), &ec2));

    if (nameStyle == UCURR_NARROW_SYMBOL_NAME || nameStyle == UCURR_FORMAL_SYMBOL_NAME || nameStyle == UCURR_VARIANT_SYMBOL_NAME) {
        CharString key;
        switch (nameStyle) {
        case UCURR_NARROW_SYMBOL_NAME:
            key.append(CURRENCIES_NARROW, ec2);
            break;
        case UCURR_FORMAL_SYMBOL_NAME:
            key.append(CURRENCIES_FORMAL, ec2);
            break;
        case UCURR_VARIANT_SYMBOL_NAME:
            key.append(CURRENCIES_VARIANT, ec2);
            break;
        default:
            *ec = U_UNSUPPORTED_ERROR;
            return 0;
        }
        key.append("/", ec2);
        key.append(buf, ec2);
        s = ures_getStringByKeyWithFallback(rb.getAlias(), key.data(), len, &ec2);
        if (ec2 == U_MISSING_RESOURCE_ERROR) {
            *ec = U_USING_FALLBACK_WARNING;
            ec2 = U_ZERO_ERROR;
            choice = UCURR_SYMBOL_NAME;
        }
    }
    if (s == nullptr) {
        ures_getByKey(rb.getAlias(), CURRENCIES, rb.getAlias(), &ec2);
        ures_getByKeyWithFallback(rb.getAlias(), buf, rb.getAlias(), &ec2);
        s = ures_getStringByIndex(rb.getAlias(), choice, len, &ec2);
    }

    // If we've succeeded we're done.  Otherwise, try to fallback.
    // If that fails (because we are already at root) then exit.
    if (U_SUCCESS(ec2)) {
        if (ec2 == U_USING_DEFAULT_WARNING
            || (ec2 == U_USING_FALLBACK_WARNING && *ec != U_USING_DEFAULT_WARNING)) {
            *ec = ec2;
        }
    }

    // We no longer support choice format data in names.  Data should not contain
    // choice patterns.
<<<<<<< HEAD
    if (isChoiceFormat != NULL) {
=======
    if (isChoiceFormat != nullptr) {
>>>>>>> 626889fb
        *isChoiceFormat = false;
    }
    if (U_SUCCESS(ec2)) {
        U_ASSERT(s != nullptr);
        return s;
    }

    // If we fail to find a match, use the ISO 4217 code
    *len = u_strlen(currency); // Should == ISO_CURRENCY_CODE_LENGTH, but maybe not...?
    *ec = U_USING_DEFAULT_WARNING;
    return currency;
}

U_CAPI const char16_t* U_EXPORT2
ucurr_getPluralName(const char16_t* currency,
                    const char* locale,
                    UBool* isChoiceFormat,
                    const char* pluralCount,
                    int32_t* len, // fillin
                    UErrorCode* ec) {
    // Look up the Currencies resource for the given locale.  The
    // Currencies locale data looks like this:
    //|en {
    //|  CurrencyPlurals {
    //|    USD{
    //|      one{"US dollar"}
    //|      other{"US dollars"}
    //|    }
    //|  }
    //|}

    if (U_FAILURE(*ec)) {
        return 0;
    }

    // Use a separate UErrorCode here that does not propagate out of
    // this function.
    UErrorCode ec2 = U_ZERO_ERROR;

    CharString loc;
    {
        CharStringByteSink sink(&loc);
        ulocimp_getName(locale, sink, &ec2);
    }
    if (U_FAILURE(ec2)) {
        *ec = U_ILLEGAL_ARGUMENT_ERROR;
        return 0;
    }

    char buf[ISO_CURRENCY_CODE_LENGTH+1];
    myUCharsToChars(buf, currency);

    const char16_t* s = nullptr;
    ec2 = U_ZERO_ERROR;
    UResourceBundle* rb = ures_open(U_ICUDATA_CURR, loc.data(), &ec2);

    rb = ures_getByKey(rb, CURRENCYPLURALS, rb, &ec2);

    // Fetch resource with multi-level resource inheritance fallback
    rb = ures_getByKeyWithFallback(rb, buf, rb, &ec2);

    s = ures_getStringByKeyWithFallback(rb, pluralCount, len, &ec2);
    if (U_FAILURE(ec2)) {
        //  fall back to "other"
        ec2 = U_ZERO_ERROR;
        s = ures_getStringByKeyWithFallback(rb, "other", len, &ec2);     
        if (U_FAILURE(ec2)) {
            ures_close(rb);
            // fall back to long name in Currencies
            return ucurr_getName(currency, locale, UCURR_LONG_NAME, 
                                 isChoiceFormat, len, ec);
        }
    }
    ures_close(rb);

    // If we've succeeded we're done.  Otherwise, try to fallback.
    // If that fails (because we are already at root) then exit.
    if (U_SUCCESS(ec2)) {
        if (ec2 == U_USING_DEFAULT_WARNING
            || (ec2 == U_USING_FALLBACK_WARNING && *ec != U_USING_DEFAULT_WARNING)) {
            *ec = ec2;
        }
        U_ASSERT(s != nullptr);
        return s;
    }

    // If we fail to find a match, use the ISO 4217 code
    *len = u_strlen(currency); // Should == ISO_CURRENCY_CODE_LENGTH, but maybe not...?
    *ec = U_USING_DEFAULT_WARNING;
    return currency;
}


//========================================================================
// Following are structure and function for parsing currency names

#define NEED_TO_BE_DELETED 0x1

// TODO: a better way to define this?
#define MAX_CURRENCY_NAME_LEN 100

typedef struct {
    const char* IsoCode;  // key
    char16_t* currencyName;  // value
    int32_t currencyNameLen;  // value length
    int32_t flag;  // flags
} CurrencyNameStruct;


#ifndef MIN
#define MIN(a,b) (((a)<(b)) ? (a) : (b))
#endif

#ifndef MAX
#define MAX(a,b) (((a)<(b)) ? (b) : (a))
#endif


// Comparison function used in quick sort.
static int U_CALLCONV currencyNameComparator(const void* a, const void* b) {
    const CurrencyNameStruct* currName_1 = (const CurrencyNameStruct*)a;
    const CurrencyNameStruct* currName_2 = (const CurrencyNameStruct*)b;
    for (int32_t i = 0; 
         i < MIN(currName_1->currencyNameLen, currName_2->currencyNameLen);
         ++i) {
        if (currName_1->currencyName[i] < currName_2->currencyName[i]) {
            return -1;
        }
        if (currName_1->currencyName[i] > currName_2->currencyName[i]) {
            return 1;
        }
    }
    if (currName_1->currencyNameLen < currName_2->currencyNameLen) {
        return -1;
    } else if (currName_1->currencyNameLen > currName_2->currencyNameLen) {
        return 1;
    }
    return 0;
}


// Give a locale, return the maximum number of currency names associated with
// this locale.
// It gets currency names from resource bundles using fallback.
// It is the maximum number because in the fallback chain, some of the 
// currency names are duplicated.
// For example, given locale as "en_US", the currency names get from resource
// bundle in "en_US" and "en" are duplicated. The fallback mechanism will count
// all currency names in "en_US" and "en".
static void
getCurrencyNameCount(const char* loc, int32_t* total_currency_name_count, int32_t* total_currency_symbol_count) {
    U_NAMESPACE_USE
    *total_currency_name_count = 0;
    *total_currency_symbol_count = 0;
    const char16_t* s = nullptr;
    CharString locale;
    {
        UErrorCode status = U_ZERO_ERROR;
        locale.append(loc, status);
        if (U_FAILURE(status)) { return; }
    }
    const icu::Hashtable *currencySymbolsEquiv = getCurrSymbolsEquiv();
    for (;;) {
        UErrorCode ec2 = U_ZERO_ERROR;
        // TODO: ures_openDirect?
        UResourceBundle* rb = ures_open(U_ICUDATA_CURR, locale.data(), &ec2);
        UResourceBundle* curr = ures_getByKey(rb, CURRENCIES, nullptr, &ec2);
        int32_t n = ures_getSize(curr);
        for (int32_t i=0; i<n; ++i) {
            UResourceBundle* names = ures_getByIndex(curr, i, nullptr, &ec2);
            int32_t len;
            s = ures_getStringByIndex(names, UCURR_SYMBOL_NAME, &len, &ec2);
            ++(*total_currency_symbol_count);  // currency symbol
<<<<<<< HEAD
            if (currencySymbolsEquiv != NULL) {
=======
            if (currencySymbolsEquiv != nullptr) {
>>>>>>> 626889fb
                *total_currency_symbol_count += countEquivalent(*currencySymbolsEquiv, UnicodeString(true, s, len));
            }
            ++(*total_currency_symbol_count); // iso code
            ++(*total_currency_name_count); // long name
            ures_close(names);
        }

        // currency plurals
        UErrorCode ec3 = U_ZERO_ERROR;
        UResourceBundle* curr_p = ures_getByKey(rb, CURRENCYPLURALS, nullptr, &ec3);
        n = ures_getSize(curr_p);
        for (int32_t i=0; i<n; ++i) {
            UResourceBundle* names = ures_getByIndex(curr_p, i, nullptr, &ec3);
            *total_currency_name_count += ures_getSize(names);
            ures_close(names);
        }
        ures_close(curr_p);
        ures_close(curr);
        ures_close(rb);

        if (!fallback(locale)) {
            break;
        }
    }
}

static char16_t*
toUpperCase(const char16_t* source, int32_t len, const char* locale) {
    char16_t* dest = nullptr;
    UErrorCode ec = U_ZERO_ERROR;
    int32_t destLen = u_strToUpper(dest, 0, source, len, locale, &ec);

    ec = U_ZERO_ERROR;
    dest = (char16_t*)uprv_malloc(sizeof(char16_t) * MAX(destLen, len));
    u_strToUpper(dest, destLen, source, len, locale, &ec);
    if (U_FAILURE(ec)) {
        u_memcpy(dest, source, len);
    } 
    return dest;
}


// Collect all available currency names associated with the given locale
// (enable fallback chain).
// Read currenc names defined in resource bundle "Currencies" and
// "CurrencyPlural", enable fallback chain.
// return the malloc-ed currency name arrays and the total number of currency
// names in the array.
static void
collectCurrencyNames(const char* locale, 
                     CurrencyNameStruct** currencyNames, 
                     int32_t* total_currency_name_count, 
                     CurrencyNameStruct** currencySymbols, 
                     int32_t* total_currency_symbol_count, 
                     UErrorCode& ec) {
    U_NAMESPACE_USE
    const icu::Hashtable *currencySymbolsEquiv = getCurrSymbolsEquiv();
    // Look up the Currencies resource for the given locale.
    UErrorCode ec2 = U_ZERO_ERROR;

    CharString loc;
    {
        CharStringByteSink sink(&loc);
        ulocimp_getName(locale, sink, &ec2);
    }
    if (U_FAILURE(ec2)) {
        ec = U_ILLEGAL_ARGUMENT_ERROR;
    }

    // Get maximum currency name count first.
    getCurrencyNameCount(loc.data(), total_currency_name_count, total_currency_symbol_count);

    *currencyNames = (CurrencyNameStruct*)uprv_malloc
        (sizeof(CurrencyNameStruct) * (*total_currency_name_count));
    *currencySymbols = (CurrencyNameStruct*)uprv_malloc
        (sizeof(CurrencyNameStruct) * (*total_currency_symbol_count));

    if(currencyNames == nullptr || currencySymbols == nullptr) {
      ec = U_MEMORY_ALLOCATION_ERROR;
    }

    if (U_FAILURE(ec)) return;

    const char16_t* s = nullptr;  // currency name
    char* iso = nullptr;  // currency ISO code

    *total_currency_name_count = 0;
    *total_currency_symbol_count = 0;

    UErrorCode ec3 = U_ZERO_ERROR;
    UErrorCode ec4 = U_ZERO_ERROR;

    // Using hash to remove duplicates caused by locale fallback
    UHashtable* currencyIsoCodes = uhash_open(uhash_hashChars, uhash_compareChars, nullptr, &ec3);
    UHashtable* currencyPluralIsoCodes = uhash_open(uhash_hashChars, uhash_compareChars, nullptr, &ec4);
    for (int32_t localeLevel = 0; ; ++localeLevel) {
        ec2 = U_ZERO_ERROR;
        // TODO: ures_openDirect
        UResourceBundle* rb = ures_open(U_ICUDATA_CURR, loc.data(), &ec2);
        UResourceBundle* curr = ures_getByKey(rb, CURRENCIES, nullptr, &ec2);
        int32_t n = ures_getSize(curr);
        for (int32_t i=0; i<n; ++i) {
            UResourceBundle* names = ures_getByIndex(curr, i, nullptr, &ec2);
            int32_t len;
            s = ures_getStringByIndex(names, UCURR_SYMBOL_NAME, &len, &ec2);
            // TODO: uhash_put wont change key/value?
            iso = (char*)ures_getKey(names);
            if (localeLevel == 0) {
                uhash_put(currencyIsoCodes, iso, iso, &ec3); 
            } else {
                if (uhash_get(currencyIsoCodes, iso) != nullptr) {
                    ures_close(names);
                    continue;
                } else {
                    uhash_put(currencyIsoCodes, iso, iso, &ec3); 
                }
            }
            // Add currency symbol.
            (*currencySymbols)[*total_currency_symbol_count].IsoCode = iso;
            (*currencySymbols)[*total_currency_symbol_count].currencyName = (char16_t*)s;
            (*currencySymbols)[*total_currency_symbol_count].flag = 0;
            (*currencySymbols)[(*total_currency_symbol_count)++].currencyNameLen = len;
            // Add equivalent symbols
<<<<<<< HEAD
            if (currencySymbolsEquiv != NULL) {
=======
            if (currencySymbolsEquiv != nullptr) {
>>>>>>> 626889fb
                UnicodeString str(true, s, len);
                icu::EquivIterator iter(*currencySymbolsEquiv, str);
                const UnicodeString *symbol;
                while ((symbol = iter.next()) != nullptr) {
                    (*currencySymbols)[*total_currency_symbol_count].IsoCode = iso;
                    (*currencySymbols)[*total_currency_symbol_count].currencyName =
                        const_cast<char16_t*>(symbol->getBuffer());
                    (*currencySymbols)[*total_currency_symbol_count].flag = 0;
                    (*currencySymbols)[(*total_currency_symbol_count)++].currencyNameLen = symbol->length();
                }
            }

            // Add currency long name.
            s = ures_getStringByIndex(names, UCURR_LONG_NAME, &len, &ec2);
            (*currencyNames)[*total_currency_name_count].IsoCode = iso;
            char16_t* upperName = toUpperCase(s, len, locale);
            (*currencyNames)[*total_currency_name_count].currencyName = upperName;
            (*currencyNames)[*total_currency_name_count].flag = NEED_TO_BE_DELETED;
            (*currencyNames)[(*total_currency_name_count)++].currencyNameLen = len;

            // put (iso, 3, and iso) in to array
            // Add currency ISO code.
            (*currencySymbols)[*total_currency_symbol_count].IsoCode = iso;
            (*currencySymbols)[*total_currency_symbol_count].currencyName = (char16_t*)uprv_malloc(sizeof(char16_t)*3);
            // Must convert iso[] into Unicode
            u_charsToUChars(iso, (*currencySymbols)[*total_currency_symbol_count].currencyName, 3);
            (*currencySymbols)[*total_currency_symbol_count].flag = NEED_TO_BE_DELETED;
            (*currencySymbols)[(*total_currency_symbol_count)++].currencyNameLen = 3;

            ures_close(names);
        }

        // currency plurals
        UErrorCode ec5 = U_ZERO_ERROR;
        UResourceBundle* curr_p = ures_getByKey(rb, CURRENCYPLURALS, nullptr, &ec5);
        n = ures_getSize(curr_p);
        for (int32_t i=0; i<n; ++i) {
            UResourceBundle* names = ures_getByIndex(curr_p, i, nullptr, &ec5);
            iso = (char*)ures_getKey(names);
            // Using hash to remove duplicated ISO codes in fallback chain.
            if (localeLevel == 0) {
                uhash_put(currencyPluralIsoCodes, iso, iso, &ec4); 
            } else {
                if (uhash_get(currencyPluralIsoCodes, iso) != nullptr) {
                    ures_close(names);
                    continue;
                } else {
                    uhash_put(currencyPluralIsoCodes, iso, iso, &ec4); 
                }
            }
            int32_t num = ures_getSize(names);
            int32_t len;
            for (int32_t j = 0; j < num; ++j) {
                // TODO: remove duplicates between singular name and 
                // currency long name?
                s = ures_getStringByIndex(names, j, &len, &ec5);
                (*currencyNames)[*total_currency_name_count].IsoCode = iso;
                char16_t* upperName = toUpperCase(s, len, locale);
                (*currencyNames)[*total_currency_name_count].currencyName = upperName;
                (*currencyNames)[*total_currency_name_count].flag = NEED_TO_BE_DELETED;
                (*currencyNames)[(*total_currency_name_count)++].currencyNameLen = len;
            }
            ures_close(names);
        }
        ures_close(curr_p);
        ures_close(curr);
        ures_close(rb);

        if (!fallback(loc)) {
            break;
        }
    }

    uhash_close(currencyIsoCodes);
    uhash_close(currencyPluralIsoCodes);

    // quick sort the struct
    qsort(*currencyNames, *total_currency_name_count, 
          sizeof(CurrencyNameStruct), currencyNameComparator);
    qsort(*currencySymbols, *total_currency_symbol_count, 
          sizeof(CurrencyNameStruct), currencyNameComparator);

#ifdef UCURR_DEBUG
    printf("currency name count: %d\n", *total_currency_name_count);
    for (int32_t index = 0; index < *total_currency_name_count; ++index) {
        printf("index: %d\n", index);
        printf("iso: %s\n", (*currencyNames)[index].IsoCode);
        char curNameBuf[1024];
        memset(curNameBuf, 0, 1024);
        u_austrncpy(curNameBuf, (*currencyNames)[index].currencyName, (*currencyNames)[index].currencyNameLen);
        printf("currencyName: %s\n", curNameBuf);
        printf("len: %d\n", (*currencyNames)[index].currencyNameLen);
    }
    printf("currency symbol count: %d\n", *total_currency_symbol_count);
    for (int32_t index = 0; index < *total_currency_symbol_count; ++index) {
        printf("index: %d\n", index);
        printf("iso: %s\n", (*currencySymbols)[index].IsoCode);
        char curNameBuf[1024];
        memset(curNameBuf, 0, 1024);
        u_austrncpy(curNameBuf, (*currencySymbols)[index].currencyName, (*currencySymbols)[index].currencyNameLen);
        printf("currencySymbol: %s\n", curNameBuf);
        printf("len: %d\n", (*currencySymbols)[index].currencyNameLen);
    }
#endif
    // fail on hashtable errors
    if (U_FAILURE(ec3)) {
      ec = ec3;
      return;
    }
    if (U_FAILURE(ec4)) {
      ec = ec4;
      return;
    }
}

// @param  currencyNames: currency names array
// @param  indexInCurrencyNames: the index of the character in currency names 
//         array against which the comparison is done
// @param  key: input text char to compare against
// @param  begin(IN/OUT): the begin index of matching range in currency names array
// @param  end(IN/OUT): the end index of matching range in currency names array.
static int32_t
binarySearch(const CurrencyNameStruct* currencyNames, 
             int32_t indexInCurrencyNames,
             const char16_t key,
             int32_t* begin, int32_t* end) {
#ifdef UCURR_DEBUG
    printf("key = %x\n", key);
#endif
   int32_t first = *begin;
   int32_t last = *end;
   while (first <= last) {
       int32_t mid = (first + last) / 2;  // compute mid point.
       if (indexInCurrencyNames >= currencyNames[mid].currencyNameLen) {
           first = mid + 1;
       } else {
           if (key > currencyNames[mid].currencyName[indexInCurrencyNames]) {
               first = mid + 1;
           }
           else if (key < currencyNames[mid].currencyName[indexInCurrencyNames]) {
               last = mid - 1;
           }
           else {
                // Find a match, and looking for ranges
                // Now do two more binary searches. First, on the left side for
                // the greatest L such that CurrencyNameStruct[L] < key.
                int32_t L = *begin;
                int32_t R = mid;

#ifdef UCURR_DEBUG
                printf("mid = %d\n", mid);
#endif
                while (L < R) {
                    int32_t M = (L + R) / 2;
#ifdef UCURR_DEBUG
                    printf("L = %d, R = %d, M = %d\n", L, R, M);
#endif
                    if (indexInCurrencyNames >= currencyNames[M].currencyNameLen) {
                        L = M + 1;
                    } else {
                        if (currencyNames[M].currencyName[indexInCurrencyNames] < key) {
                            L = M + 1;
                        } else {
#ifdef UCURR_DEBUG
                            U_ASSERT(currencyNames[M].currencyName[indexInCurrencyNames] == key);
#endif
                            R = M;
                        }
                    }
                }
#ifdef UCURR_DEBUG
                U_ASSERT(L == R);
#endif
                *begin = L;
#ifdef UCURR_DEBUG
                printf("begin = %d\n", *begin);
                U_ASSERT(currencyNames[*begin].currencyName[indexInCurrencyNames] == key);
#endif

                // Now for the second search, finding the least R such that
                // key < CurrencyNameStruct[R].
                L = mid;
                R = *end;
                while (L < R) {
                    int32_t M = (L + R) / 2;
#ifdef UCURR_DEBUG
                    printf("L = %d, R = %d, M = %d\n", L, R, M);
#endif
                    if (currencyNames[M].currencyNameLen < indexInCurrencyNames) {
                        L = M + 1;
                    } else {
                        if (currencyNames[M].currencyName[indexInCurrencyNames] > key) {
                            R = M;
                        } else {
#ifdef UCURR_DEBUG
                            U_ASSERT(currencyNames[M].currencyName[indexInCurrencyNames] == key);
#endif
                            L = M + 1;
                        }
                    }
                }
#ifdef UCURR_DEBUG
                U_ASSERT(L == R);
#endif
                if (currencyNames[R].currencyName[indexInCurrencyNames] > key) {
                    *end = R - 1;
                } else {
                    *end = R;
                }
#ifdef UCURR_DEBUG
                printf("end = %d\n", *end);
#endif

                // now, found the range. check whether there is exact match
                if (currencyNames[*begin].currencyNameLen == indexInCurrencyNames + 1) {
                    return *begin;  // find range and exact match.
                }
                return -1;  // find range, but no exact match.
           }
       }
   }
   *begin = -1;
   *end = -1;
   return -1;    // failed to find range.
}


// Linear search "text" in "currencyNames".
// @param  begin, end: the begin and end index in currencyNames, within which
//         range should the search be performed.
// @param  textLen: the length of the text to be compared
// @param  maxMatchLen(IN/OUT): passing in the computed max matching length
//                              pass out the new max  matching length
// @param  maxMatchIndex: the index in currencyName which has the longest
//                        match with input text.
static void
linearSearch(const CurrencyNameStruct* currencyNames, 
             int32_t begin, int32_t end,
             const char16_t* text, int32_t textLen,
             int32_t *partialMatchLen,
             int32_t *maxMatchLen, int32_t* maxMatchIndex) {
    int32_t initialPartialMatchLen = *partialMatchLen;
    for (int32_t index = begin; index <= end; ++index) {
        int32_t len = currencyNames[index].currencyNameLen;
        if (len > *maxMatchLen && len <= textLen &&
            uprv_memcmp(currencyNames[index].currencyName, text, len * sizeof(char16_t)) == 0) {
            *partialMatchLen = MAX(*partialMatchLen, len);
            *maxMatchIndex = index;
            *maxMatchLen = len;
#ifdef UCURR_DEBUG
            printf("maxMatchIndex = %d, maxMatchLen = %d\n",
                   *maxMatchIndex, *maxMatchLen);
#endif
        } else {
            // Check for partial matches.
            for (int32_t i=initialPartialMatchLen; i<MIN(len, textLen); i++) {
                if (currencyNames[index].currencyName[i] != text[i]) {
                    break;
                }
                *partialMatchLen = MAX(*partialMatchLen, i + 1);
            }
        }
    }
}

#define LINEAR_SEARCH_THRESHOLD 10

// Find longest match between "text" and currency names in "currencyNames".
// @param  total_currency_count: total number of currency names in CurrencyNames.
// @param  textLen: the length of the text to be compared
// @param  maxMatchLen: passing in the computed max matching length
//                              pass out the new max  matching length
// @param  maxMatchIndex: the index in currencyName which has the longest
//                        match with input text.
static void
searchCurrencyName(const CurrencyNameStruct* currencyNames, 
                   int32_t total_currency_count,
                   const char16_t* text, int32_t textLen,
                   int32_t *partialMatchLen,
                   int32_t* maxMatchLen, int32_t* maxMatchIndex) {
    *maxMatchIndex = -1;
    *maxMatchLen = 0;
    int32_t matchIndex = -1;
    int32_t binarySearchBegin = 0;
    int32_t binarySearchEnd = total_currency_count - 1;
    // It is a variant of binary search.
    // For example, given the currency names in currencyNames array are:
    // A AB ABC AD AZ B BB BBEX BBEXYZ BS C D E....
    // and the input text is BBEXST
    // The first round binary search search "B" in the text against
    // the first char in currency names, and find the first char matching range
    // to be "B BB BBEX BBEXYZ BS" (and the maximum matching "B").
    // The 2nd round binary search search the second "B" in the text against
    // the 2nd char in currency names, and narrow the matching range to
    // "BB BBEX BBEXYZ" (and the maximum matching "BB").
    // The 3rd round returns the range as "BBEX BBEXYZ" (without changing
    // maximum matching).
    // The 4th round returns the same range (the maximum matching is "BBEX").
    // The 5th round returns no matching range.
    for (int32_t index = 0; index < textLen; ++index) {
        // matchIndex saves the one with exact match till the current point.
        // [binarySearchBegin, binarySearchEnd] saves the matching range.
        matchIndex = binarySearch(currencyNames, index,
                                  text[index],
                                  &binarySearchBegin, &binarySearchEnd);
        if (binarySearchBegin == -1) { // did not find the range
            break;
        }
        *partialMatchLen = MAX(*partialMatchLen, index + 1);
        if (matchIndex != -1) { 
            // find an exact match for text from text[0] to text[index] 
            // in currencyNames array.
            *maxMatchLen = index + 1;
            *maxMatchIndex = matchIndex;
        }
        if (binarySearchEnd - binarySearchBegin < LINEAR_SEARCH_THRESHOLD) {
            // linear search if within threshold.
            linearSearch(currencyNames, binarySearchBegin, binarySearchEnd,
                         text, textLen,
                         partialMatchLen,
                         maxMatchLen, maxMatchIndex);
            break;
        }
    }
    return;
}

//========================= currency name cache =====================
typedef struct {
    char locale[ULOC_FULLNAME_CAPACITY];  //key
    // currency names, case insensitive
    CurrencyNameStruct* currencyNames;  // value
    int32_t totalCurrencyNameCount;  // currency name count
    // currency symbols and ISO code, case sensitive
    CurrencyNameStruct* currencySymbols; // value
    int32_t totalCurrencySymbolCount;  // count
    // reference count.
    // reference count is set to 1 when an entry is put to cache.
    // it increases by 1 before accessing, and decreased by 1 after accessing.
    // The entry is deleted when ref count is zero, which means 
    // the entry is replaced out of cache and no process is accessing it.
    int32_t refCount;
} CurrencyNameCacheEntry;


#define CURRENCY_NAME_CACHE_NUM 10

// Reserve 10 cache entries.
static CurrencyNameCacheEntry* currCache[CURRENCY_NAME_CACHE_NUM] = {nullptr};
// Using an index to indicate which entry to be replaced when cache is full.
// It is a simple round-robin replacement strategy.
static int8_t currentCacheEntryIndex = 0;

static UMutex gCurrencyCacheMutex;

// Cache deletion
static void
deleteCurrencyNames(CurrencyNameStruct* currencyNames, int32_t count) {
    for (int32_t index = 0; index < count; ++index) {
        if ( (currencyNames[index].flag & NEED_TO_BE_DELETED) ) {
            uprv_free(currencyNames[index].currencyName);
        }
    }
    uprv_free(currencyNames);
}


static void
deleteCacheEntry(CurrencyNameCacheEntry* entry) {
    deleteCurrencyNames(entry->currencyNames, entry->totalCurrencyNameCount);
    deleteCurrencyNames(entry->currencySymbols, entry->totalCurrencySymbolCount);
    uprv_free(entry);
}


// Cache clean up
static UBool U_CALLCONV
currency_cache_cleanup() {
    for (int32_t i = 0; i < CURRENCY_NAME_CACHE_NUM; ++i) {
        if (currCache[i]) {
            deleteCacheEntry(currCache[i]);
            currCache[i] = 0;
        }
    }
    return true;
}


/**
 * Loads the currency name data from the cache, or from resource bundles if necessary.
 * The refCount is automatically incremented.  It is the caller's responsibility
 * to decrement it when done!
 */
static CurrencyNameCacheEntry*
getCacheEntry(const char* locale, UErrorCode& ec) {

    int32_t total_currency_name_count = 0;
    CurrencyNameStruct* currencyNames = nullptr;
    int32_t total_currency_symbol_count = 0;
    CurrencyNameStruct* currencySymbols = nullptr;
    CurrencyNameCacheEntry* cacheEntry = nullptr;

    umtx_lock(&gCurrencyCacheMutex);
    // in order to handle racing correctly,
    // not putting 'search' in a separate function.
    int8_t found = -1;
    for (int8_t i = 0; i < CURRENCY_NAME_CACHE_NUM; ++i) {
        if (currCache[i]!= nullptr &&
            uprv_strcmp(locale, currCache[i]->locale) == 0) {
            found = i;
            break;
        }
    }
    if (found != -1) {
        cacheEntry = currCache[found];
        ++(cacheEntry->refCount);
    }
    umtx_unlock(&gCurrencyCacheMutex);
    if (found == -1) {
        collectCurrencyNames(locale, &currencyNames, &total_currency_name_count, &currencySymbols, &total_currency_symbol_count, ec);
        if (U_FAILURE(ec)) {
            return nullptr;
        }
        umtx_lock(&gCurrencyCacheMutex);
        // check again.
        for (int8_t i = 0; i < CURRENCY_NAME_CACHE_NUM; ++i) {
            if (currCache[i]!= nullptr &&
                uprv_strcmp(locale, currCache[i]->locale) == 0) {
                found = i;
                break;
            }
        }
        if (found == -1) {
            // insert new entry to 
            // currentCacheEntryIndex % CURRENCY_NAME_CACHE_NUM
            // and remove the existing entry 
            // currentCacheEntryIndex % CURRENCY_NAME_CACHE_NUM
            // from cache.
            cacheEntry = currCache[currentCacheEntryIndex];
            if (cacheEntry) {
                --(cacheEntry->refCount);
                // delete if the ref count is zero
                if (cacheEntry->refCount == 0) {
                    deleteCacheEntry(cacheEntry);
                }
            }
            cacheEntry = (CurrencyNameCacheEntry*)uprv_malloc(sizeof(CurrencyNameCacheEntry));
            currCache[currentCacheEntryIndex] = cacheEntry;
            uprv_strcpy(cacheEntry->locale, locale);
            cacheEntry->currencyNames = currencyNames;
            cacheEntry->totalCurrencyNameCount = total_currency_name_count;
            cacheEntry->currencySymbols = currencySymbols;
            cacheEntry->totalCurrencySymbolCount = total_currency_symbol_count;
            cacheEntry->refCount = 2; // one for cache, one for reference
            currentCacheEntryIndex = (currentCacheEntryIndex + 1) % CURRENCY_NAME_CACHE_NUM;
            ucln_common_registerCleanup(UCLN_COMMON_CURRENCY, currency_cleanup);
        } else {
            deleteCurrencyNames(currencyNames, total_currency_name_count);
            deleteCurrencyNames(currencySymbols, total_currency_symbol_count);
            cacheEntry = currCache[found];
            ++(cacheEntry->refCount);
        }
        umtx_unlock(&gCurrencyCacheMutex);
    }

    return cacheEntry;
}

static void releaseCacheEntry(CurrencyNameCacheEntry* cacheEntry) {
    umtx_lock(&gCurrencyCacheMutex);
    --(cacheEntry->refCount);
    if (cacheEntry->refCount == 0) {  // remove
        deleteCacheEntry(cacheEntry);
    }
    umtx_unlock(&gCurrencyCacheMutex);
}

U_CAPI void
uprv_parseCurrency(const char* locale,
                   const icu::UnicodeString& text,
                   icu::ParsePosition& pos,
                   int8_t type,
                   int32_t* partialMatchLen,
                   char16_t* result,
                   UErrorCode& ec) {
    U_NAMESPACE_USE
    if (U_FAILURE(ec)) {
        return;
    }
    CurrencyNameCacheEntry* cacheEntry = getCacheEntry(locale, ec);
    if (U_FAILURE(ec)) {
        return;
    }

    int32_t total_currency_name_count = cacheEntry->totalCurrencyNameCount;
    CurrencyNameStruct* currencyNames = cacheEntry->currencyNames;
    int32_t total_currency_symbol_count = cacheEntry->totalCurrencySymbolCount;
    CurrencyNameStruct* currencySymbols = cacheEntry->currencySymbols;

    int32_t start = pos.getIndex();

    char16_t inputText[MAX_CURRENCY_NAME_LEN];
    char16_t upperText[MAX_CURRENCY_NAME_LEN];
    int32_t textLen = MIN(MAX_CURRENCY_NAME_LEN, text.length() - start);
    text.extract(start, textLen, inputText);
    UErrorCode ec1 = U_ZERO_ERROR;
    textLen = u_strToUpper(upperText, MAX_CURRENCY_NAME_LEN, inputText, textLen, locale, &ec1);

    // Make sure partialMatchLen is initialized
    *partialMatchLen = 0;

    int32_t max = 0;
    int32_t matchIndex = -1;
    // case in-sensitive comparison against currency names
    searchCurrencyName(currencyNames, total_currency_name_count, 
                       upperText, textLen, partialMatchLen, &max, &matchIndex);

#ifdef UCURR_DEBUG
    printf("search in names, max = %d, matchIndex = %d\n", max, matchIndex);
#endif

    int32_t maxInSymbol = 0;
    int32_t matchIndexInSymbol = -1;
    if (type != UCURR_LONG_NAME) {  // not name only
        // case sensitive comparison against currency symbols and ISO code.
        searchCurrencyName(currencySymbols, total_currency_symbol_count, 
                           inputText, textLen,
                           partialMatchLen,
                           &maxInSymbol, &matchIndexInSymbol);
    }

#ifdef UCURR_DEBUG
    printf("search in symbols, maxInSymbol = %d, matchIndexInSymbol = %d\n", maxInSymbol, matchIndexInSymbol);
    if(matchIndexInSymbol != -1) {
      printf("== ISO=%s\n", currencySymbols[matchIndexInSymbol].IsoCode);
    }
#endif

    if (max >= maxInSymbol && matchIndex != -1) {
        u_charsToUChars(currencyNames[matchIndex].IsoCode, result, 4);
        pos.setIndex(start + max);
    } else if (maxInSymbol >= max && matchIndexInSymbol != -1) {
        u_charsToUChars(currencySymbols[matchIndexInSymbol].IsoCode, result, 4);
        pos.setIndex(start + maxInSymbol);
    }

    // decrease reference count
    releaseCacheEntry(cacheEntry);
}

void uprv_currencyLeads(const char* locale, icu::UnicodeSet& result, UErrorCode& ec) {
    U_NAMESPACE_USE
    if (U_FAILURE(ec)) {
        return;
    }
    CurrencyNameCacheEntry* cacheEntry = getCacheEntry(locale, ec);
    if (U_FAILURE(ec)) {
        return;
    }

    for (int32_t i=0; i<cacheEntry->totalCurrencySymbolCount; i++) {
        const CurrencyNameStruct& info = cacheEntry->currencySymbols[i];
        UChar32 cp;
        U16_GET(info.currencyName, 0, 0, info.currencyNameLen, cp);
        result.add(cp);
    }

    for (int32_t i=0; i<cacheEntry->totalCurrencyNameCount; i++) {
        const CurrencyNameStruct& info = cacheEntry->currencyNames[i];
        UChar32 cp;
        U16_GET(info.currencyName, 0, 0, info.currencyNameLen, cp);
        result.add(cp);
    }

    // decrease reference count
    releaseCacheEntry(cacheEntry);
}


/**
 * Internal method.  Given a currency ISO code and a locale, return
 * the "static" currency name.  This is usually the same as the
 * UCURR_SYMBOL_NAME, but if the latter is a choice format, then the
 * format is applied to the number 2.0 (to yield the more common
 * plural) to return a static name.
 *
 * This is used for backward compatibility with old currency logic in
 * DecimalFormat and DecimalFormatSymbols.
 */
U_CAPI void
uprv_getStaticCurrencyName(const char16_t* iso, const char* loc,
                           icu::UnicodeString& result, UErrorCode& ec)
{
    U_NAMESPACE_USE

    int32_t len;
    const char16_t* currname = ucurr_getName(iso, loc, UCURR_SYMBOL_NAME,
                                          nullptr /* isChoiceFormat */, &len, &ec);
    if (U_SUCCESS(ec)) {
        result.setTo(currname, len);
    }
}

U_CAPI int32_t U_EXPORT2
ucurr_getDefaultFractionDigits(const char16_t* currency, UErrorCode* ec) {
    return ucurr_getDefaultFractionDigitsForUsage(currency,UCURR_USAGE_STANDARD,ec);
}

U_CAPI int32_t U_EXPORT2
ucurr_getDefaultFractionDigitsForUsage(const char16_t* currency, const UCurrencyUsage usage, UErrorCode* ec) {
    int32_t fracDigits = 0;
    if (U_SUCCESS(*ec)) {
        switch (usage) {
            case UCURR_USAGE_STANDARD:
                fracDigits = (_findMetaData(currency, *ec))[0];
                break;
            case UCURR_USAGE_CASH:
                fracDigits = (_findMetaData(currency, *ec))[2];
                break;
            default:
                *ec = U_UNSUPPORTED_ERROR;
        }
    }
    return fracDigits;
}

U_CAPI double U_EXPORT2
ucurr_getRoundingIncrement(const char16_t* currency, UErrorCode* ec) {
    return ucurr_getRoundingIncrementForUsage(currency, UCURR_USAGE_STANDARD, ec);
}

U_CAPI double U_EXPORT2
ucurr_getRoundingIncrementForUsage(const char16_t* currency, const UCurrencyUsage usage, UErrorCode* ec) {
    double result = 0.0;

    const int32_t *data = _findMetaData(currency, *ec);
    if (U_SUCCESS(*ec)) {
        int32_t fracDigits;
        int32_t increment;
        switch (usage) {
            case UCURR_USAGE_STANDARD:
                fracDigits = data[0];
                increment = data[1];
                break;
            case UCURR_USAGE_CASH:
                fracDigits = data[2];
                increment = data[3];
                break;
            default:
                *ec = U_UNSUPPORTED_ERROR;
                return result;
        }

        // If the meta data is invalid, return 0.0
        if (fracDigits < 0 || fracDigits > MAX_POW10) {
            *ec = U_INVALID_FORMAT_ERROR;
        } else {
            // A rounding value of 0 or 1 indicates no rounding.
            if (increment >= 2) {
                // Return (increment) / 10^(fracDigits).  The only actual rounding data,
                // as of this writing, is CHF { 2, 5 }.
                result = double(increment) / POW10[fracDigits];
            }
        }
    }

    return result;
}

U_CDECL_BEGIN

typedef struct UCurrencyContext {
    uint32_t currType; /* UCurrCurrencyType */
    uint32_t listIdx;
} UCurrencyContext;

/*
Please keep this list in alphabetical order.
You can look at the CLDR supplemental data or ISO-4217 for the meaning of some
of these items.
ISO-4217: http://www.iso.org/iso/en/prods-services/popstds/currencycodeslist.html
*/
static const struct CurrencyList {
    const char *currency;
    uint32_t currType;
} gCurrencyList[] = {
    {"ADP", UCURR_COMMON|UCURR_DEPRECATED},
    {"AED", UCURR_COMMON|UCURR_NON_DEPRECATED},
    {"AFA", UCURR_COMMON|UCURR_DEPRECATED},
    {"AFN", UCURR_COMMON|UCURR_NON_DEPRECATED},
    {"ALK", UCURR_COMMON|UCURR_DEPRECATED},
    {"ALL", UCURR_COMMON|UCURR_NON_DEPRECATED},
    {"AMD", UCURR_COMMON|UCURR_NON_DEPRECATED},
    {"ANG", UCURR_COMMON|UCURR_NON_DEPRECATED},
    {"AOA", UCURR_COMMON|UCURR_NON_DEPRECATED},
    {"AOK", UCURR_COMMON|UCURR_DEPRECATED},
    {"AON", UCURR_COMMON|UCURR_DEPRECATED},
    {"AOR", UCURR_COMMON|UCURR_DEPRECATED},
    {"ARA", UCURR_COMMON|UCURR_DEPRECATED},
    {"ARL", UCURR_COMMON|UCURR_DEPRECATED},
    {"ARM", UCURR_COMMON|UCURR_DEPRECATED},
    {"ARP", UCURR_COMMON|UCURR_DEPRECATED},
    {"ARS", UCURR_COMMON|UCURR_NON_DEPRECATED},
    {"ATS", UCURR_COMMON|UCURR_DEPRECATED},
    {"AUD", UCURR_COMMON|UCURR_NON_DEPRECATED},
    {"AWG", UCURR_COMMON|UCURR_NON_DEPRECATED},
    {"AZM", UCURR_COMMON|UCURR_DEPRECATED},
    {"AZN", UCURR_COMMON|UCURR_NON_DEPRECATED},
    {"BAD", UCURR_COMMON|UCURR_DEPRECATED},
    {"BAM", UCURR_COMMON|UCURR_NON_DEPRECATED},
    {"BAN", UCURR_COMMON|UCURR_DEPRECATED},
    {"BBD", UCURR_COMMON|UCURR_NON_DEPRECATED},
    {"BDT", UCURR_COMMON|UCURR_NON_DEPRECATED},
    {"BEC", UCURR_UNCOMMON|UCURR_DEPRECATED},
    {"BEF", UCURR_COMMON|UCURR_DEPRECATED},
    {"BEL", UCURR_UNCOMMON|UCURR_DEPRECATED},
    {"BGL", UCURR_COMMON|UCURR_DEPRECATED},
    {"BGM", UCURR_COMMON|UCURR_DEPRECATED},
    {"BGN", UCURR_COMMON|UCURR_NON_DEPRECATED},
    {"BGO", UCURR_COMMON|UCURR_DEPRECATED},
    {"BHD", UCURR_COMMON|UCURR_NON_DEPRECATED},
    {"BIF", UCURR_COMMON|UCURR_NON_DEPRECATED},
    {"BMD", UCURR_COMMON|UCURR_NON_DEPRECATED},
    {"BND", UCURR_COMMON|UCURR_NON_DEPRECATED},
    {"BOB", UCURR_COMMON|UCURR_NON_DEPRECATED},
    {"BOL", UCURR_COMMON|UCURR_DEPRECATED},
    {"BOP", UCURR_COMMON|UCURR_DEPRECATED},
    {"BOV", UCURR_UNCOMMON|UCURR_NON_DEPRECATED},
    {"BRB", UCURR_COMMON|UCURR_DEPRECATED},
    {"BRC", UCURR_COMMON|UCURR_DEPRECATED},
    {"BRE", UCURR_COMMON|UCURR_DEPRECATED},
    {"BRL", UCURR_COMMON|UCURR_NON_DEPRECATED},
    {"BRN", UCURR_COMMON|UCURR_DEPRECATED},
    {"BRR", UCURR_COMMON|UCURR_DEPRECATED},
    {"BRZ", UCURR_COMMON|UCURR_DEPRECATED},
    {"BSD", UCURR_COMMON|UCURR_NON_DEPRECATED},
    {"BTN", UCURR_COMMON|UCURR_NON_DEPRECATED},
    {"BUK", UCURR_COMMON|UCURR_DEPRECATED},
    {"BWP", UCURR_COMMON|UCURR_NON_DEPRECATED},
    {"BYB", UCURR_COMMON|UCURR_DEPRECATED},
    {"BYN", UCURR_COMMON|UCURR_NON_DEPRECATED},
    {"BYR", UCURR_COMMON|UCURR_DEPRECATED},
    {"BZD", UCURR_COMMON|UCURR_NON_DEPRECATED},
    {"CAD", UCURR_COMMON|UCURR_NON_DEPRECATED},
    {"CDF", UCURR_COMMON|UCURR_NON_DEPRECATED},
    {"CHE", UCURR_UNCOMMON|UCURR_NON_DEPRECATED},
    {"CHF", UCURR_COMMON|UCURR_NON_DEPRECATED},
    {"CHW", UCURR_UNCOMMON|UCURR_NON_DEPRECATED},
    {"CLE", UCURR_COMMON|UCURR_DEPRECATED},
    {"CLF", UCURR_UNCOMMON|UCURR_NON_DEPRECATED},
    {"CLP", UCURR_COMMON|UCURR_NON_DEPRECATED},
    {"CNH", UCURR_UNCOMMON|UCURR_NON_DEPRECATED},
    {"CNX", UCURR_UNCOMMON|UCURR_DEPRECATED},
    {"CNY", UCURR_COMMON|UCURR_NON_DEPRECATED},
    {"COP", UCURR_COMMON|UCURR_NON_DEPRECATED},
    {"COU", UCURR_UNCOMMON|UCURR_NON_DEPRECATED},
    {"CRC", UCURR_COMMON|UCURR_NON_DEPRECATED},
    {"CSD", UCURR_COMMON|UCURR_DEPRECATED},
    {"CSK", UCURR_COMMON|UCURR_DEPRECATED},
    {"CUC", UCURR_COMMON|UCURR_NON_DEPRECATED},
    {"CUP", UCURR_COMMON|UCURR_NON_DEPRECATED},
    {"CVE", UCURR_COMMON|UCURR_NON_DEPRECATED},
    {"CYP", UCURR_COMMON|UCURR_DEPRECATED},
    {"CZK", UCURR_COMMON|UCURR_NON_DEPRECATED},
    {"DDM", UCURR_COMMON|UCURR_DEPRECATED},
    {"DEM", UCURR_COMMON|UCURR_DEPRECATED},
    {"DJF", UCURR_COMMON|UCURR_NON_DEPRECATED},
    {"DKK", UCURR_COMMON|UCURR_NON_DEPRECATED},
    {"DOP", UCURR_COMMON|UCURR_NON_DEPRECATED},
    {"DZD", UCURR_COMMON|UCURR_NON_DEPRECATED},
    {"ECS", UCURR_COMMON|UCURR_DEPRECATED},
    {"ECV", UCURR_UNCOMMON|UCURR_DEPRECATED},
    {"EEK", UCURR_COMMON|UCURR_DEPRECATED},
    {"EGP", UCURR_COMMON|UCURR_NON_DEPRECATED},
    {"ERN", UCURR_COMMON|UCURR_NON_DEPRECATED},
    {"ESA", UCURR_UNCOMMON|UCURR_DEPRECATED},
    {"ESB", UCURR_UNCOMMON|UCURR_DEPRECATED},
    {"ESP", UCURR_COMMON|UCURR_DEPRECATED},
    {"ETB", UCURR_COMMON|UCURR_NON_DEPRECATED},
    {"EUR", UCURR_COMMON|UCURR_NON_DEPRECATED},
    {"FIM", UCURR_COMMON|UCURR_DEPRECATED},
    {"FJD", UCURR_COMMON|UCURR_NON_DEPRECATED},
    {"FKP", UCURR_COMMON|UCURR_NON_DEPRECATED},
    {"FRF", UCURR_COMMON|UCURR_DEPRECATED},
    {"GBP", UCURR_COMMON|UCURR_NON_DEPRECATED},
    {"GEK", UCURR_COMMON|UCURR_DEPRECATED},
    {"GEL", UCURR_COMMON|UCURR_NON_DEPRECATED},
    {"GHC", UCURR_COMMON|UCURR_DEPRECATED},
    {"GHS", UCURR_COMMON|UCURR_NON_DEPRECATED},
    {"GIP", UCURR_COMMON|UCURR_NON_DEPRECATED},
    {"GMD", UCURR_COMMON|UCURR_NON_DEPRECATED},
    {"GNF", UCURR_COMMON|UCURR_NON_DEPRECATED},
    {"GNS", UCURR_COMMON|UCURR_DEPRECATED},
    {"GQE", UCURR_COMMON|UCURR_DEPRECATED},
    {"GRD", UCURR_COMMON|UCURR_DEPRECATED},
    {"GTQ", UCURR_COMMON|UCURR_NON_DEPRECATED},
    {"GWE", UCURR_COMMON|UCURR_DEPRECATED},
    {"GWP", UCURR_COMMON|UCURR_DEPRECATED},
    {"GYD", UCURR_COMMON|UCURR_NON_DEPRECATED},
    {"HKD", UCURR_COMMON|UCURR_NON_DEPRECATED},
    {"HNL", UCURR_COMMON|UCURR_NON_DEPRECATED},
    {"HRD", UCURR_COMMON|UCURR_DEPRECATED},
    {"HRK", UCURR_COMMON|UCURR_NON_DEPRECATED},
    {"HTG", UCURR_COMMON|UCURR_NON_DEPRECATED},
    {"HUF", UCURR_COMMON|UCURR_NON_DEPRECATED},
    {"IDR", UCURR_COMMON|UCURR_NON_DEPRECATED},
    {"IEP", UCURR_COMMON|UCURR_DEPRECATED},
    {"ILP", UCURR_COMMON|UCURR_DEPRECATED},
    {"ILR", UCURR_COMMON|UCURR_DEPRECATED},
    {"ILS", UCURR_COMMON|UCURR_NON_DEPRECATED},
    {"INR", UCURR_COMMON|UCURR_NON_DEPRECATED},
    {"IQD", UCURR_COMMON|UCURR_NON_DEPRECATED},
    {"IRR", UCURR_COMMON|UCURR_NON_DEPRECATED},
    {"ISJ", UCURR_COMMON|UCURR_DEPRECATED},
    {"ISK", UCURR_COMMON|UCURR_NON_DEPRECATED},
    {"ITL", UCURR_COMMON|UCURR_DEPRECATED},
    {"JMD", UCURR_COMMON|UCURR_NON_DEPRECATED},
    {"JOD", UCURR_COMMON|UCURR_NON_DEPRECATED},
    {"JPY", UCURR_COMMON|UCURR_NON_DEPRECATED},
    {"KES", UCURR_COMMON|UCURR_NON_DEPRECATED},
    {"KGS", UCURR_COMMON|UCURR_NON_DEPRECATED},
    {"KHR", UCURR_COMMON|UCURR_NON_DEPRECATED},
    {"KMF", UCURR_COMMON|UCURR_NON_DEPRECATED},
    {"KPW", UCURR_COMMON|UCURR_NON_DEPRECATED},
    {"KRH", UCURR_COMMON|UCURR_DEPRECATED},
    {"KRO", UCURR_COMMON|UCURR_DEPRECATED},
    {"KRW", UCURR_COMMON|UCURR_NON_DEPRECATED},
    {"KWD", UCURR_COMMON|UCURR_NON_DEPRECATED},
    {"KYD", UCURR_COMMON|UCURR_NON_DEPRECATED},
    {"KZT", UCURR_COMMON|UCURR_NON_DEPRECATED},
    {"LAK", UCURR_COMMON|UCURR_NON_DEPRECATED},
    {"LBP", UCURR_COMMON|UCURR_NON_DEPRECATED},
    {"LKR", UCURR_COMMON|UCURR_NON_DEPRECATED},
    {"LRD", UCURR_COMMON|UCURR_NON_DEPRECATED},
    {"LSL", UCURR_COMMON|UCURR_NON_DEPRECATED},
    {"LSM", UCURR_COMMON|UCURR_DEPRECATED}, // questionable, remove?
    {"LTL", UCURR_COMMON|UCURR_DEPRECATED},
    {"LTT", UCURR_COMMON|UCURR_DEPRECATED},
    {"LUC", UCURR_UNCOMMON|UCURR_DEPRECATED},
    {"LUF", UCURR_COMMON|UCURR_DEPRECATED},
    {"LUL", UCURR_UNCOMMON|UCURR_DEPRECATED},
    {"LVL", UCURR_COMMON|UCURR_DEPRECATED},
    {"LVR", UCURR_COMMON|UCURR_DEPRECATED},
    {"LYD", UCURR_COMMON|UCURR_NON_DEPRECATED},
    {"MAD", UCURR_COMMON|UCURR_NON_DEPRECATED},
    {"MAF", UCURR_COMMON|UCURR_DEPRECATED},
    {"MCF", UCURR_COMMON|UCURR_DEPRECATED},
    {"MDC", UCURR_COMMON|UCURR_DEPRECATED},
    {"MDL", UCURR_COMMON|UCURR_NON_DEPRECATED},
    {"MGA", UCURR_COMMON|UCURR_NON_DEPRECATED},
    {"MGF", UCURR_COMMON|UCURR_DEPRECATED},
    {"MKD", UCURR_COMMON|UCURR_NON_DEPRECATED},
    {"MKN", UCURR_COMMON|UCURR_DEPRECATED},
    {"MLF", UCURR_COMMON|UCURR_DEPRECATED},
    {"MMK", UCURR_COMMON|UCURR_NON_DEPRECATED},
    {"MNT", UCURR_COMMON|UCURR_NON_DEPRECATED},
    {"MOP", UCURR_COMMON|UCURR_NON_DEPRECATED},
    {"MRO", UCURR_COMMON|UCURR_DEPRECATED},
    {"MRU", UCURR_COMMON|UCURR_NON_DEPRECATED},
    {"MTL", UCURR_COMMON|UCURR_DEPRECATED},
    {"MTP", UCURR_COMMON|UCURR_DEPRECATED},
    {"MUR", UCURR_COMMON|UCURR_NON_DEPRECATED},
    {"MVP", UCURR_COMMON|UCURR_DEPRECATED}, // questionable, remove?
    {"MVR", UCURR_COMMON|UCURR_NON_DEPRECATED},
    {"MWK", UCURR_COMMON|UCURR_NON_DEPRECATED},
    {"MXN", UCURR_COMMON|UCURR_NON_DEPRECATED},
    {"MXP", UCURR_COMMON|UCURR_DEPRECATED},
    {"MXV", UCURR_UNCOMMON|UCURR_NON_DEPRECATED},
    {"MYR", UCURR_COMMON|UCURR_NON_DEPRECATED},
    {"MZE", UCURR_COMMON|UCURR_DEPRECATED},
    {"MZM", UCURR_COMMON|UCURR_DEPRECATED},
    {"MZN", UCURR_COMMON|UCURR_NON_DEPRECATED},
    {"NAD", UCURR_COMMON|UCURR_NON_DEPRECATED},
    {"NGN", UCURR_COMMON|UCURR_NON_DEPRECATED},
    {"NIC", UCURR_COMMON|UCURR_DEPRECATED},
    {"NIO", UCURR_COMMON|UCURR_NON_DEPRECATED},
    {"NLG", UCURR_COMMON|UCURR_DEPRECATED},
    {"NOK", UCURR_COMMON|UCURR_NON_DEPRECATED},
    {"NPR", UCURR_COMMON|UCURR_NON_DEPRECATED},
    {"NZD", UCURR_COMMON|UCURR_NON_DEPRECATED},
    {"OMR", UCURR_COMMON|UCURR_NON_DEPRECATED},
    {"PAB", UCURR_COMMON|UCURR_NON_DEPRECATED},
    {"PEI", UCURR_COMMON|UCURR_DEPRECATED},
    {"PEN", UCURR_COMMON|UCURR_NON_DEPRECATED},
    {"PES", UCURR_COMMON|UCURR_DEPRECATED},
    {"PGK", UCURR_COMMON|UCURR_NON_DEPRECATED},
    {"PHP", UCURR_COMMON|UCURR_NON_DEPRECATED},
    {"PKR", UCURR_COMMON|UCURR_NON_DEPRECATED},
    {"PLN", UCURR_COMMON|UCURR_NON_DEPRECATED},
    {"PLZ", UCURR_COMMON|UCURR_DEPRECATED},
    {"PTE", UCURR_COMMON|UCURR_DEPRECATED},
    {"PYG", UCURR_COMMON|UCURR_NON_DEPRECATED},
    {"QAR", UCURR_COMMON|UCURR_NON_DEPRECATED},
    {"RHD", UCURR_COMMON|UCURR_DEPRECATED},
    {"ROL", UCURR_COMMON|UCURR_DEPRECATED},
    {"RON", UCURR_COMMON|UCURR_NON_DEPRECATED},
    {"RSD", UCURR_COMMON|UCURR_NON_DEPRECATED},
    {"RUB", UCURR_COMMON|UCURR_NON_DEPRECATED},
    {"RUR", UCURR_COMMON|UCURR_DEPRECATED},
    {"RWF", UCURR_COMMON|UCURR_NON_DEPRECATED},
    {"SAR", UCURR_COMMON|UCURR_NON_DEPRECATED},
    {"SBD", UCURR_COMMON|UCURR_NON_DEPRECATED},
    {"SCR", UCURR_COMMON|UCURR_NON_DEPRECATED},
    {"SDD", UCURR_COMMON|UCURR_DEPRECATED},
    {"SDG", UCURR_COMMON|UCURR_NON_DEPRECATED},
    {"SDP", UCURR_COMMON|UCURR_DEPRECATED},
    {"SEK", UCURR_COMMON|UCURR_NON_DEPRECATED},
    {"SGD", UCURR_COMMON|UCURR_NON_DEPRECATED},
    {"SHP", UCURR_COMMON|UCURR_NON_DEPRECATED},
    {"SIT", UCURR_COMMON|UCURR_DEPRECATED},
    {"SKK", UCURR_COMMON|UCURR_DEPRECATED},
    {"SLE", UCURR_COMMON|UCURR_NON_DEPRECATED},
    {"SLL", UCURR_COMMON|UCURR_NON_DEPRECATED},
    {"SOS", UCURR_COMMON|UCURR_NON_DEPRECATED},
    {"SRD", UCURR_COMMON|UCURR_NON_DEPRECATED},
    {"SRG", UCURR_COMMON|UCURR_DEPRECATED},
    {"SSP", UCURR_COMMON|UCURR_NON_DEPRECATED},
    {"STD", UCURR_COMMON|UCURR_DEPRECATED},
    {"STN", UCURR_COMMON|UCURR_NON_DEPRECATED},
    {"SUR", UCURR_COMMON|UCURR_DEPRECATED},
    {"SVC", UCURR_COMMON|UCURR_DEPRECATED},
    {"SYP", UCURR_COMMON|UCURR_NON_DEPRECATED},
    {"SZL", UCURR_COMMON|UCURR_NON_DEPRECATED},
    {"THB", UCURR_COMMON|UCURR_NON_DEPRECATED},
    {"TJR", UCURR_COMMON|UCURR_DEPRECATED},
    {"TJS", UCURR_COMMON|UCURR_NON_DEPRECATED},
    {"TMM", UCURR_COMMON|UCURR_DEPRECATED},
    {"TMT", UCURR_COMMON|UCURR_NON_DEPRECATED},
    {"TND", UCURR_COMMON|UCURR_NON_DEPRECATED},
    {"TOP", UCURR_COMMON|UCURR_NON_DEPRECATED},
    {"TPE", UCURR_COMMON|UCURR_DEPRECATED},
    {"TRL", UCURR_COMMON|UCURR_DEPRECATED},
    {"TRY", UCURR_COMMON|UCURR_NON_DEPRECATED},
    {"TTD", UCURR_COMMON|UCURR_NON_DEPRECATED},
    {"TWD", UCURR_COMMON|UCURR_NON_DEPRECATED},
    {"TZS", UCURR_COMMON|UCURR_NON_DEPRECATED},
    {"UAH", UCURR_COMMON|UCURR_NON_DEPRECATED},
    {"UAK", UCURR_COMMON|UCURR_DEPRECATED},
    {"UGS", UCURR_COMMON|UCURR_DEPRECATED},
    {"UGX", UCURR_COMMON|UCURR_NON_DEPRECATED},
    {"USD", UCURR_COMMON|UCURR_NON_DEPRECATED},
    {"USN", UCURR_UNCOMMON|UCURR_NON_DEPRECATED},
    {"USS", UCURR_UNCOMMON|UCURR_NON_DEPRECATED},
    {"UYI", UCURR_UNCOMMON|UCURR_NON_DEPRECATED},
    {"UYP", UCURR_COMMON|UCURR_DEPRECATED},
    {"UYU", UCURR_COMMON|UCURR_NON_DEPRECATED},
    {"UYW", UCURR_UNCOMMON|UCURR_NON_DEPRECATED},
    {"UZS", UCURR_COMMON|UCURR_NON_DEPRECATED},
    {"VEB", UCURR_COMMON|UCURR_DEPRECATED},
    {"VED", UCURR_UNCOMMON|UCURR_NON_DEPRECATED},
    {"VEF", UCURR_COMMON|UCURR_NON_DEPRECATED},
    {"VES", UCURR_COMMON|UCURR_NON_DEPRECATED},
    {"VND", UCURR_COMMON|UCURR_NON_DEPRECATED},
    {"VNN", UCURR_COMMON|UCURR_DEPRECATED},
    {"VUV", UCURR_COMMON|UCURR_NON_DEPRECATED},
    {"WST", UCURR_COMMON|UCURR_NON_DEPRECATED},
    {"XAF", UCURR_COMMON|UCURR_NON_DEPRECATED},
    {"XAG", UCURR_UNCOMMON|UCURR_NON_DEPRECATED},
    {"XAU", UCURR_UNCOMMON|UCURR_NON_DEPRECATED},
    {"XBA", UCURR_UNCOMMON|UCURR_NON_DEPRECATED},
    {"XBB", UCURR_UNCOMMON|UCURR_NON_DEPRECATED},
    {"XBC", UCURR_UNCOMMON|UCURR_NON_DEPRECATED},
    {"XBD", UCURR_UNCOMMON|UCURR_NON_DEPRECATED},
    {"XCD", UCURR_COMMON|UCURR_NON_DEPRECATED},
    {"XDR", UCURR_UNCOMMON|UCURR_NON_DEPRECATED},
    {"XEU", UCURR_UNCOMMON|UCURR_DEPRECATED},
    {"XFO", UCURR_UNCOMMON|UCURR_NON_DEPRECATED},
    {"XFU", UCURR_UNCOMMON|UCURR_NON_DEPRECATED},
    {"XOF", UCURR_COMMON|UCURR_NON_DEPRECATED},
    {"XPD", UCURR_UNCOMMON|UCURR_NON_DEPRECATED},
    {"XPF", UCURR_COMMON|UCURR_NON_DEPRECATED},
    {"XPT", UCURR_UNCOMMON|UCURR_NON_DEPRECATED},
    {"XRE", UCURR_UNCOMMON|UCURR_DEPRECATED},
    {"XSU", UCURR_UNCOMMON|UCURR_NON_DEPRECATED},
    {"XTS", UCURR_UNCOMMON|UCURR_NON_DEPRECATED},
    {"XUA", UCURR_UNCOMMON|UCURR_NON_DEPRECATED},
    {"XXX", UCURR_UNCOMMON|UCURR_NON_DEPRECATED},
    {"YDD", UCURR_COMMON|UCURR_DEPRECATED},
    {"YER", UCURR_COMMON|UCURR_NON_DEPRECATED},
    {"YUD", UCURR_COMMON|UCURR_DEPRECATED},
    {"YUM", UCURR_COMMON|UCURR_DEPRECATED},
    {"YUN", UCURR_COMMON|UCURR_DEPRECATED},
    {"YUR", UCURR_COMMON|UCURR_DEPRECATED},
    {"ZAL", UCURR_UNCOMMON|UCURR_DEPRECATED},
    {"ZAR", UCURR_COMMON|UCURR_NON_DEPRECATED},
    {"ZMK", UCURR_COMMON|UCURR_DEPRECATED},
    {"ZMW", UCURR_COMMON|UCURR_NON_DEPRECATED},
    {"ZRN", UCURR_COMMON|UCURR_DEPRECATED},
    {"ZRZ", UCURR_COMMON|UCURR_DEPRECATED},
    {"ZWD", UCURR_COMMON|UCURR_DEPRECATED},
    {"ZWL", UCURR_COMMON|UCURR_DEPRECATED},
    {"ZWR", UCURR_COMMON|UCURR_DEPRECATED},
    { nullptr, 0 } // Leave here to denote the end of the list.
};

#define UCURR_MATCHES_BITMASK(variable, typeToMatch) \
    ((typeToMatch) == UCURR_ALL || ((variable) & (typeToMatch)) == (typeToMatch))

static int32_t U_CALLCONV
ucurr_countCurrencyList(UEnumeration *enumerator, UErrorCode * /*pErrorCode*/) {
    UCurrencyContext *myContext = (UCurrencyContext *)(enumerator->context);
    uint32_t currType = myContext->currType;
    int32_t count = 0;

    /* Count the number of items matching the type we are looking for. */
    for (int32_t idx = 0; gCurrencyList[idx].currency != nullptr; idx++) {
        if (UCURR_MATCHES_BITMASK(gCurrencyList[idx].currType, currType)) {
            count++;
        }
    }
    return count;
}

static const char* U_CALLCONV
ucurr_nextCurrencyList(UEnumeration *enumerator,
                        int32_t* resultLength,
                        UErrorCode * /*pErrorCode*/)
{
    UCurrencyContext *myContext = (UCurrencyContext *)(enumerator->context);

    /* Find the next in the list that matches the type we are looking for. */
    while (myContext->listIdx < UPRV_LENGTHOF(gCurrencyList)-1) {
        const struct CurrencyList *currItem = &gCurrencyList[myContext->listIdx++];
        if (UCURR_MATCHES_BITMASK(currItem->currType, myContext->currType))
        {
            if (resultLength) {
                *resultLength = 3; /* Currency codes are only 3 chars long */
            }
            return currItem->currency;
        }
    }
    /* We enumerated too far. */
    if (resultLength) {
        *resultLength = 0;
    }
    return nullptr;
}

static void U_CALLCONV
ucurr_resetCurrencyList(UEnumeration *enumerator, UErrorCode * /*pErrorCode*/) {
    ((UCurrencyContext *)(enumerator->context))->listIdx = 0;
}

static void U_CALLCONV
ucurr_closeCurrencyList(UEnumeration *enumerator) {
    uprv_free(enumerator->context);
    uprv_free(enumerator);
}

static void U_CALLCONV
ucurr_createCurrencyList(UHashtable *isoCodes, UErrorCode* status){
    UErrorCode localStatus = U_ZERO_ERROR;

    // Look up the CurrencyMap element in the root bundle.
    UResourceBundle *rb = ures_openDirect(U_ICUDATA_CURR, CURRENCY_DATA, &localStatus);
    UResourceBundle *currencyMapArray = ures_getByKey(rb, CURRENCY_MAP, rb, &localStatus);

    if (U_SUCCESS(localStatus)) {
        // process each entry in currency map 
        for (int32_t i=0; i<ures_getSize(currencyMapArray); i++) {
            // get the currency resource
            UResourceBundle *currencyArray = ures_getByIndex(currencyMapArray, i, nullptr, &localStatus);
            // process each currency 
            if (U_SUCCESS(localStatus)) {
                for (int32_t j=0; j<ures_getSize(currencyArray); j++) {
                    // get the currency resource
                    UResourceBundle *currencyRes = ures_getByIndex(currencyArray, j, nullptr, &localStatus);
                    IsoCodeEntry *entry = (IsoCodeEntry*)uprv_malloc(sizeof(IsoCodeEntry));
                    if (entry == nullptr) {
                        *status = U_MEMORY_ALLOCATION_ERROR;
                        return;
                    }

                    // get the ISO code
                    int32_t isoLength = 0;
                    UResourceBundle *idRes = ures_getByKey(currencyRes, "id", nullptr, &localStatus);
                    if (idRes == nullptr) {
                        continue;
                    }
                    const char16_t *isoCode = ures_getString(idRes, &isoLength, &localStatus);

                    // get from date
                    UDate fromDate = U_DATE_MIN;
                    UResourceBundle *fromRes = ures_getByKey(currencyRes, "from", nullptr, &localStatus);

                    if (U_SUCCESS(localStatus)) {
                        int32_t fromLength = 0;
                        const int32_t *fromArray = ures_getIntVector(fromRes, &fromLength, &localStatus);
                        int64_t currDate64 = ((uint64_t)fromArray[0]) << 32;
                        currDate64 |= ((int64_t)fromArray[1] & (int64_t)INT64_C(0x00000000FFFFFFFF));
                        fromDate = (UDate)currDate64;
                    }
                    ures_close(fromRes);

                    // get to date
                    UDate toDate = U_DATE_MAX;
                    localStatus = U_ZERO_ERROR;
                    UResourceBundle *toRes = ures_getByKey(currencyRes, "to", nullptr, &localStatus);

                    if (U_SUCCESS(localStatus)) {
                        int32_t toLength = 0;
                        const int32_t *toArray = ures_getIntVector(toRes, &toLength, &localStatus);
                        int64_t currDate64 = (uint64_t)toArray[0] << 32;
                        currDate64 |= ((int64_t)toArray[1] & (int64_t)INT64_C(0x00000000FFFFFFFF));
                        toDate = (UDate)currDate64;
                    }
                    ures_close(toRes);

                    ures_close(idRes);
                    ures_close(currencyRes);

                    entry->isoCode = isoCode;
                    entry->from = fromDate;
                    entry->to = toDate;

                    localStatus = U_ZERO_ERROR;
                    uhash_put(isoCodes, (char16_t *)isoCode, entry, &localStatus);
                }
            } else {
                *status = localStatus;
            }
            ures_close(currencyArray);
        }
    } else {
        *status = localStatus;
    }

    ures_close(currencyMapArray);
}

static const UEnumeration gEnumCurrencyList = {
    nullptr,
    nullptr,
    ucurr_closeCurrencyList,
    ucurr_countCurrencyList,
    uenum_unextDefault,
    ucurr_nextCurrencyList,
    ucurr_resetCurrencyList
};
U_CDECL_END


static void U_CALLCONV initIsoCodes(UErrorCode &status) {
    U_ASSERT(gIsoCodes == nullptr);
    ucln_common_registerCleanup(UCLN_COMMON_CURRENCY, currency_cleanup);

    UHashtable *isoCodes = uhash_open(uhash_hashUChars, uhash_compareUChars, nullptr, &status);
    if (U_FAILURE(status)) {
        return;
    }
    uhash_setValueDeleter(isoCodes, deleteIsoCodeEntry);

    ucurr_createCurrencyList(isoCodes, &status);
    if (U_FAILURE(status)) {
        uhash_close(isoCodes);
        return;
    }
    gIsoCodes = isoCodes;  // Note: gIsoCodes is const. Once set up here it is never altered,
                           //       and read only access is safe without synchronization.
}

static void populateCurrSymbolsEquiv(icu::Hashtable *hash, UErrorCode &status) {
    if (U_FAILURE(status)) { return; }
    for (auto& entry : unisets::kCurrencyEntries) {
        UnicodeString exemplar(entry.exemplar);
        const UnicodeSet* set = unisets::get(entry.key);
        if (set == nullptr) { return; }
        UnicodeSetIterator it(*set);
        while (it.next()) {
            UnicodeString value = it.getString();
            if (value == exemplar) {
                // No need to mark the exemplar character as an equivalent
                continue;
            }
            makeEquivalent(exemplar, value, hash, status);
            if (U_FAILURE(status)) { return; }
        }
    }
}

static void U_CALLCONV initCurrSymbolsEquiv() {
    U_ASSERT(gCurrSymbolsEquiv == nullptr);
    UErrorCode status = U_ZERO_ERROR;
    ucln_common_registerCleanup(UCLN_COMMON_CURRENCY, currency_cleanup);
    icu::Hashtable *temp = new icu::Hashtable(status);
    if (temp == nullptr) {
        return;
    }
    if (U_FAILURE(status)) {
        delete temp;
        return;
    }
    temp->setValueDeleter(deleteUnicode);
    populateCurrSymbolsEquiv(temp, status);
    if (U_FAILURE(status)) {
        delete temp;
        return;
    }
    gCurrSymbolsEquiv = temp;
}

U_CAPI UBool U_EXPORT2
ucurr_isAvailable(const char16_t* isoCode, UDate from, UDate to, UErrorCode* eErrorCode) {
    umtx_initOnce(gIsoCodesInitOnce, &initIsoCodes, *eErrorCode);
    if (U_FAILURE(*eErrorCode)) {
        return false;
    }

    IsoCodeEntry* result = (IsoCodeEntry *) uhash_get(gIsoCodes, isoCode);
<<<<<<< HEAD
    if (result == NULL) {
=======
    if (result == nullptr) {
>>>>>>> 626889fb
        return false;
    } else if (from > to) {
        *eErrorCode = U_ILLEGAL_ARGUMENT_ERROR;
        return false;
    } else if  ((from > result->to) || (to < result->from)) {
        return false;
    }
    return true;
}

static const icu::Hashtable* getCurrSymbolsEquiv() {
    umtx_initOnce(gCurrSymbolsEquivInitOnce, &initCurrSymbolsEquiv);
    return gCurrSymbolsEquiv;
}

U_CAPI UEnumeration * U_EXPORT2
ucurr_openISOCurrencies(uint32_t currType, UErrorCode *pErrorCode) {
    UEnumeration *myEnum = nullptr;
    UCurrencyContext *myContext;

    myEnum = (UEnumeration*)uprv_malloc(sizeof(UEnumeration));
    if (myEnum == nullptr) {
        *pErrorCode = U_MEMORY_ALLOCATION_ERROR;
        return nullptr;
    }
    uprv_memcpy(myEnum, &gEnumCurrencyList, sizeof(UEnumeration));
    myContext = (UCurrencyContext*)uprv_malloc(sizeof(UCurrencyContext));
    if (myContext == nullptr) {
        *pErrorCode = U_MEMORY_ALLOCATION_ERROR;
        uprv_free(myEnum);
        return nullptr;
    }
    myContext->currType = currType;
    myContext->listIdx = 0;
    myEnum->context = myContext;
    return myEnum;
}

U_CAPI int32_t U_EXPORT2
ucurr_countCurrencies(const char* locale, 
                 UDate date, 
                 UErrorCode* ec)
{
    int32_t currCount = 0;

    if (ec != nullptr && U_SUCCESS(*ec)) 
    {
        // local variables
        UErrorCode localStatus = U_ZERO_ERROR;
        char id[ULOC_FULLNAME_CAPACITY];

        // get country or country_variant in `id'
        idForLocale(locale, id, sizeof(id), ec);

        if (U_FAILURE(*ec))
        {
            return 0;
        }

        // Remove variants, which is only needed for registration.
        char *idDelim = strchr(id, VAR_DELIM);
        if (idDelim)
        {
            idDelim[0] = 0;
        }

        // Look up the CurrencyMap element in the root bundle.
        UResourceBundle *rb = ures_openDirect(U_ICUDATA_CURR, CURRENCY_DATA, &localStatus);
        UResourceBundle *cm = ures_getByKey(rb, CURRENCY_MAP, rb, &localStatus);

        // Using the id derived from the local, get the currency data
        UResourceBundle *countryArray = ures_getByKey(rb, id, cm, &localStatus);

        // process each currency to see which one is valid for the given date
        if (U_SUCCESS(localStatus))
        {
            for (int32_t i=0; i<ures_getSize(countryArray); i++)
            {
                // get the currency resource
                UResourceBundle *currencyRes = ures_getByIndex(countryArray, i, nullptr, &localStatus);

                // get the from date
                int32_t fromLength = 0;
                UResourceBundle *fromRes = ures_getByKey(currencyRes, "from", nullptr, &localStatus);
                const int32_t *fromArray = ures_getIntVector(fromRes, &fromLength, &localStatus);

                int64_t currDate64 = (int64_t)((uint64_t)(fromArray[0]) << 32);
                currDate64 |= ((int64_t)fromArray[1] & (int64_t)INT64_C(0x00000000FFFFFFFF));
                UDate fromDate = (UDate)currDate64;

                if (ures_getSize(currencyRes)> 2)
                {
                    int32_t toLength = 0;
                    UResourceBundle *toRes = ures_getByKey(currencyRes, "to", nullptr, &localStatus);
                    const int32_t *toArray = ures_getIntVector(toRes, &toLength, &localStatus);

                    currDate64 = (int64_t)toArray[0] << 32;
                    currDate64 |= ((int64_t)toArray[1] & (int64_t)INT64_C(0x00000000FFFFFFFF));
                    UDate toDate = (UDate)currDate64;

                    if ((fromDate <= date) && (date < toDate))
                    {
                        currCount++;
                    }

                    ures_close(toRes);
                }
                else
                {
                    if (fromDate <= date)
                    {
                        currCount++;
                    }
                }

                // close open resources
                ures_close(currencyRes);
                ures_close(fromRes);

            } // end For loop
        } // end if (U_SUCCESS(localStatus))

        ures_close(countryArray);

        // Check for errors
        if (*ec == U_ZERO_ERROR || localStatus != U_ZERO_ERROR)
        {
            // There is nothing to fallback to. 
            // Report the failure/warning if possible.
            *ec = localStatus;
        }

        if (U_SUCCESS(*ec))
        {
            // no errors
            return currCount;
        }

    }

    // If we got here, either error code is invalid or
    // some argument passed is no good.
    return 0;
}

U_CAPI int32_t U_EXPORT2 
ucurr_forLocaleAndDate(const char* locale, 
                UDate date, 
                int32_t index,
                char16_t* buff,
                int32_t buffCapacity, 
                UErrorCode* ec)
{
    int32_t resLen = 0;
	int32_t currIndex = 0;
    const char16_t* s = nullptr;

    if (ec != nullptr && U_SUCCESS(*ec))
    {
        // check the arguments passed
        if ((buff && buffCapacity) || !buffCapacity )
        {
            // local variables
            UErrorCode localStatus = U_ZERO_ERROR;
            char id[ULOC_FULLNAME_CAPACITY];

            // get country or country_variant in `id'
            idForLocale(locale, id, sizeof(id), ec);
            if (U_FAILURE(*ec))
            {
                return 0;
            }

            // Remove variants, which is only needed for registration.
            char *idDelim = strchr(id, VAR_DELIM);
            if (idDelim)
            {
                idDelim[0] = 0;
            }

            // Look up the CurrencyMap element in the root bundle.
            UResourceBundle *rb = ures_openDirect(U_ICUDATA_CURR, CURRENCY_DATA, &localStatus);
            UResourceBundle *cm = ures_getByKey(rb, CURRENCY_MAP, rb, &localStatus);

            // Using the id derived from the local, get the currency data
            UResourceBundle *countryArray = ures_getByKey(rb, id, cm, &localStatus);

            // process each currency to see which one is valid for the given date
            bool matchFound = false;
            if (U_SUCCESS(localStatus))
            {
                if ((index <= 0) || (index> ures_getSize(countryArray)))
                {
                    // requested index is out of bounds
                    ures_close(countryArray);
                    return 0;
                }

                for (int32_t i=0; i<ures_getSize(countryArray); i++)
                {
                    // get the currency resource
                    UResourceBundle *currencyRes = ures_getByIndex(countryArray, i, nullptr, &localStatus);
                    s = ures_getStringByKey(currencyRes, "id", &resLen, &localStatus);

                    // get the from date
                    int32_t fromLength = 0;
                    UResourceBundle *fromRes = ures_getByKey(currencyRes, "from", nullptr, &localStatus);
                    const int32_t *fromArray = ures_getIntVector(fromRes, &fromLength, &localStatus);

                    int64_t currDate64 = (int64_t)((uint64_t)fromArray[0] << 32);
                    currDate64 |= ((int64_t)fromArray[1] & (int64_t)INT64_C(0x00000000FFFFFFFF));
                    UDate fromDate = (UDate)currDate64;

                    if (ures_getSize(currencyRes)> 2)
                    {
                        int32_t toLength = 0;
                        UResourceBundle *toRes = ures_getByKey(currencyRes, "to", nullptr, &localStatus);
                        const int32_t *toArray = ures_getIntVector(toRes, &toLength, &localStatus);

                        currDate64 = (int64_t)toArray[0] << 32;
                        currDate64 |= ((int64_t)toArray[1] & (int64_t)INT64_C(0x00000000FFFFFFFF));
                        UDate toDate = (UDate)currDate64;

                        if ((fromDate <= date) && (date < toDate))
                        {
                            currIndex++;
                            if (currIndex == index)
                            {
                                matchFound = true;
                            }
                        }

                        ures_close(toRes);
                    }
                    else
                    {
                        if (fromDate <= date)
                        {
                            currIndex++;
                            if (currIndex == index)
                            {
                                matchFound = true;
                            }
                        }
                    }

                    // close open resources
                    ures_close(currencyRes);
                    ures_close(fromRes);

                    // check for loop exit
                    if (matchFound)
                    {
                        break;
                    }

                } // end For loop
            }

            ures_close(countryArray);

            // Check for errors
            if (*ec == U_ZERO_ERROR || localStatus != U_ZERO_ERROR)
            {
                // There is nothing to fallback to. 
                // Report the failure/warning if possible.
                *ec = localStatus;
            }

            if (U_SUCCESS(*ec))
            {
                // no errors
                if((buffCapacity> resLen) && matchFound)
                {
                    // write out the currency value
                    u_strcpy(buff, s);
                }
                else
                {
                    return 0;
                }
            }

            // return null terminated currency string
            return u_terminateUChars(buff, buffCapacity, resLen, ec);
        }
        else
        {
            // illegal argument encountered
            *ec = U_ILLEGAL_ARGUMENT_ERROR;
        }

    }

    // If we got here, either error code is invalid or
    // some argument passed is no good.
    return resLen;
}

static const UEnumeration defaultKeywordValues = {
    nullptr,
    nullptr,
    ulist_close_keyword_values_iterator,
    ulist_count_keyword_values,
    uenum_unextDefault,
    ulist_next_keyword_value, 
    ulist_reset_keyword_values_iterator
};

U_CAPI UEnumeration *U_EXPORT2 ucurr_getKeywordValuesForLocale(const char *key, const char *locale, UBool commonlyUsed, UErrorCode* status) {
    // Resolve region
    char prefRegion[ULOC_COUNTRY_CAPACITY];
    ulocimp_getRegionForSupplementalData(locale, true, prefRegion, sizeof(prefRegion), status);
    
    // Read value from supplementalData
    UList *values = ulist_createEmptyList(status);
    UList *otherValues = ulist_createEmptyList(status);
    UEnumeration *en = (UEnumeration *)uprv_malloc(sizeof(UEnumeration));
    if (U_FAILURE(*status) || en == nullptr) {
        if (en == nullptr) {
            *status = U_MEMORY_ALLOCATION_ERROR;
        } else {
            uprv_free(en);
        }
        ulist_deleteList(values);
        ulist_deleteList(otherValues);
        return nullptr;
    }
    memcpy(en, &defaultKeywordValues, sizeof(UEnumeration));
    en->context = values;
    
    UResourceBundle *bundle = ures_openDirect(U_ICUDATA_CURR, "supplementalData", status);
    ures_getByKey(bundle, "CurrencyMap", bundle, status);
    UResourceBundle bundlekey, regbndl, curbndl, to;
    ures_initStackObject(&bundlekey);
    ures_initStackObject(&regbndl);
    ures_initStackObject(&curbndl);
    ures_initStackObject(&to);
    
    while (U_SUCCESS(*status) && ures_hasNext(bundle)) {
        ures_getNextResource(bundle, &bundlekey, status);
        if (U_FAILURE(*status)) {
            break;
        }
        const char *region = ures_getKey(&bundlekey);
        UBool isPrefRegion = uprv_strcmp(region, prefRegion) == 0 ? true : false;
        if (!isPrefRegion && commonlyUsed) {
            // With commonlyUsed=true, we do not put
            // currencies for other regions in the
            // result list.
            continue;
        }
        ures_getByKey(bundle, region, &regbndl, status);
        if (U_FAILURE(*status)) {
            break;
        }
        while (U_SUCCESS(*status) && ures_hasNext(&regbndl)) {
            ures_getNextResource(&regbndl, &curbndl, status);
            if (ures_getType(&curbndl) != URES_TABLE) {
                // Currently, an empty ARRAY is mixed in.
                continue;
            }
            char *curID = (char *)uprv_malloc(sizeof(char) * ULOC_KEYWORDS_CAPACITY);
            int32_t curIDLength = ULOC_KEYWORDS_CAPACITY;
            if (curID == nullptr) {
                *status = U_MEMORY_ALLOCATION_ERROR;
                break;
            }

#if U_CHARSET_FAMILY==U_ASCII_FAMILY
            ures_getUTF8StringByKey(&curbndl, "id", curID, &curIDLength, true, status);
            /* optimize - use the utf-8 string */
#else
            {
                       const char16_t* defString = ures_getStringByKey(&curbndl, "id", &curIDLength, status);
                       if(U_SUCCESS(*status)) {
			   if(curIDLength+1 > ULOC_KEYWORDS_CAPACITY) {
				*status = U_BUFFER_OVERFLOW_ERROR;
			   } else {
                           	u_UCharsToChars(defString, curID, curIDLength+1);
			   }
                       }
            }
#endif	

            if (U_FAILURE(*status)) {
                break;
            }
            UBool hasTo = false;
            ures_getByKey(&curbndl, "to", &to, status);
            if (U_FAILURE(*status)) {
                // Do nothing here...
                *status = U_ZERO_ERROR;
            } else {
                hasTo = true;
            }
            if (isPrefRegion && !hasTo && !ulist_containsString(values, curID, (int32_t)uprv_strlen(curID))) {
                // Currently active currency for the target country
                ulist_addItemEndList(values, curID, true, status);
            } else if (!ulist_containsString(otherValues, curID, (int32_t)uprv_strlen(curID)) && !commonlyUsed) {
                ulist_addItemEndList(otherValues, curID, true, status);
            } else {
                uprv_free(curID);
            }
        }
        
    }
    if (U_SUCCESS(*status)) {
        if (commonlyUsed) {
            if (ulist_getListSize(values) == 0) {
                // This could happen if no valid region is supplied in the input
                // locale. In this case, we use the CLDR's default.
                uenum_close(en);
                en = ucurr_getKeywordValuesForLocale(key, "und", true, status);
            }
        } else {
            // Consolidate the list
            char *value = nullptr;
            ulist_resetList(otherValues);
            while ((value = (char *)ulist_getNext(otherValues)) != nullptr) {
                if (!ulist_containsString(values, value, (int32_t)uprv_strlen(value))) {
                    char *tmpValue = (char *)uprv_malloc(sizeof(char) * ULOC_KEYWORDS_CAPACITY);
                    uprv_memcpy(tmpValue, value, uprv_strlen(value) + 1);
                    ulist_addItemEndList(values, tmpValue, true, status);
                    if (U_FAILURE(*status)) {
                        break;
                    }
                }
            }
        }
        
        ulist_resetList((UList *)(en->context));
    } else {
        ulist_deleteList(values);
        uprv_free(en);
        values = nullptr;
        en = nullptr;
    }
    ures_close(&to);
    ures_close(&curbndl);
    ures_close(&regbndl);
    ures_close(&bundlekey);
    ures_close(bundle);
    
    ulist_deleteList(otherValues);
    
    return en;
}


U_CAPI int32_t U_EXPORT2
ucurr_getNumericCode(const char16_t* currency) {
    int32_t code = 0;
    if (currency && u_strlen(currency) == ISO_CURRENCY_CODE_LENGTH) {
        UErrorCode status = U_ZERO_ERROR;

        UResourceBundle *bundle = ures_openDirect(0, "currencyNumericCodes", &status);
        ures_getByKey(bundle, "codeMap", bundle, &status);
        if (U_SUCCESS(status)) {
            char alphaCode[ISO_CURRENCY_CODE_LENGTH+1];
            myUCharsToChars(alphaCode, currency);
            T_CString_toUpperCase(alphaCode);
            ures_getByKey(bundle, alphaCode, bundle, &status);
            int tmpCode = ures_getInt(bundle, &status);
            if (U_SUCCESS(status)) {
                code = tmpCode;
            }
        }
        ures_close(bundle);
    }
    return code;
}
#endif /* #if !UCONFIG_NO_FORMATTING */

//eof<|MERGE_RESOLUTION|>--- conflicted
+++ resolved
@@ -99,19 +99,11 @@
 static const char CURRENCYPLURALS[] = "CurrencyPlurals";
 
 // ISO codes mapping table
-<<<<<<< HEAD
-static const UHashtable* gIsoCodes = NULL;
-static icu::UInitOnce gIsoCodesInitOnce {};
-
-// Currency symbol equivalances
-static const icu::Hashtable* gCurrSymbolsEquiv = NULL;
-=======
 static const UHashtable* gIsoCodes = nullptr;
 static icu::UInitOnce gIsoCodesInitOnce {};
 
 // Currency symbol equivalances
 static const icu::Hashtable* gCurrSymbolsEquiv = nullptr;
->>>>>>> 626889fb
 static icu::UInitOnce gCurrSymbolsEquivInitOnce {};
 
 U_NAMESPACE_BEGIN
@@ -590,11 +582,7 @@
                     ures_getByIndex(countryArray, i, nullptr, &localStatus));
                 // The currency is legal tender if it is *not* marked with tender{"false"}.
                 UErrorCode tenderStatus = localStatus;
-<<<<<<< HEAD
-                const UChar *tender =
-=======
                 const char16_t *tender =
->>>>>>> 626889fb
                     ures_getStringByKey(currencyReq.getAlias(), "tender", nullptr, &tenderStatus);
                 bool isTender = U_FAILURE(tenderStatus) || u_strcmp(tender, u"false") != 0;
                 if (!isTender && s != nullptr) {
@@ -647,13 +635,8 @@
  * @return true if the fallback happened; false if locale is already
  * root ("").
  */
-<<<<<<< HEAD
-static UBool fallback(char *loc) {
-    if (!*loc) {
-=======
 static UBool fallback(CharString& loc) {
     if (loc.isEmpty()) {
->>>>>>> 626889fb
         return false;
     }
     UErrorCode status = U_ZERO_ERROR;
@@ -784,11 +767,7 @@
 
     // We no longer support choice format data in names.  Data should not contain
     // choice patterns.
-<<<<<<< HEAD
-    if (isChoiceFormat != NULL) {
-=======
     if (isChoiceFormat != nullptr) {
->>>>>>> 626889fb
         *isChoiceFormat = false;
     }
     if (U_SUCCESS(ec2)) {
@@ -962,11 +941,7 @@
             int32_t len;
             s = ures_getStringByIndex(names, UCURR_SYMBOL_NAME, &len, &ec2);
             ++(*total_currency_symbol_count);  // currency symbol
-<<<<<<< HEAD
-            if (currencySymbolsEquiv != NULL) {
-=======
             if (currencySymbolsEquiv != nullptr) {
->>>>>>> 626889fb
                 *total_currency_symbol_count += countEquivalent(*currencySymbolsEquiv, UnicodeString(true, s, len));
             }
             ++(*total_currency_symbol_count); // iso code
@@ -1090,11 +1065,7 @@
             (*currencySymbols)[*total_currency_symbol_count].flag = 0;
             (*currencySymbols)[(*total_currency_symbol_count)++].currencyNameLen = len;
             // Add equivalent symbols
-<<<<<<< HEAD
-            if (currencySymbolsEquiv != NULL) {
-=======
             if (currencySymbolsEquiv != nullptr) {
->>>>>>> 626889fb
                 UnicodeString str(true, s, len);
                 icu::EquivIterator iter(*currencySymbolsEquiv, str);
                 const UnicodeString *symbol;
@@ -2304,11 +2275,7 @@
     }
 
     IsoCodeEntry* result = (IsoCodeEntry *) uhash_get(gIsoCodes, isoCode);
-<<<<<<< HEAD
-    if (result == NULL) {
-=======
     if (result == nullptr) {
->>>>>>> 626889fb
         return false;
     } else if (from > to) {
         *eErrorCode = U_ILLEGAL_ARGUMENT_ERROR;
