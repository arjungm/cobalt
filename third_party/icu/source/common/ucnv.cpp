// © 2016 and later: Unicode, Inc. and others.
// License & terms of use: http://www.unicode.org/copyright.html
/*
******************************************************************************
*
*   Copyright (C) 1998-2016, International Business Machines
*   Corporation and others.  All Rights Reserved.
*
******************************************************************************
*
*  ucnv.c:
*  Implements APIs for the ICU's codeset conversion library;
*  mostly calls through internal functions;
*  created by Bertrand A. Damiba
*
* Modification History:
*
*   Date        Name        Description
*   04/04/99    helena      Fixed internal header inclusion.
*   05/09/00    helena      Added implementation to handle fallback mappings.
*   06/20/2000  helena      OS/400 port changes; mostly typecast.
*/

#include "unicode/utypes.h"

#if !UCONFIG_NO_CONVERSION

#include <memory>

#include "unicode/ustring.h"
#include "unicode/ucnv.h"
#include "unicode/ucnv_err.h"
#include "unicode/uset.h"
#include "unicode/utf.h"
#include "unicode/utf16.h"
#include "putilimp.h"
#include "cmemory.h"
#include "cstring.h"
#include "uassert.h"
#include "utracimp.h"
#include "ustr_imp.h"
#include "ucnv_imp.h"
#include "ucnv_cnv.h"
#include "ucnv_bld.h"

/* size of intermediate and preflighting buffers in ucnv_convert() */
#define CHUNK_SIZE 1024

typedef struct UAmbiguousConverter {
    const char *name;
    const char16_t variant5c;
} UAmbiguousConverter;

static const UAmbiguousConverter ambiguousConverters[]={
    { "ibm-897_P100-1995", 0xa5 },
    { "ibm-942_P120-1999", 0xa5 },
    { "ibm-943_P130-1999", 0xa5 },
    { "ibm-946_P100-1995", 0xa5 },
    { "ibm-33722_P120-1999", 0xa5 },
    { "ibm-1041_P100-1995", 0xa5 },
    /*{ "ibm-54191_P100-2006", 0xa5 },*/
    /*{ "ibm-62383_P100-2007", 0xa5 },*/
    /*{ "ibm-891_P100-1995", 0x20a9 },*/
    { "ibm-944_P100-1995", 0x20a9 },
    { "ibm-949_P110-1999", 0x20a9 },
    { "ibm-1363_P110-1997", 0x20a9 },
    { "ISO_2022,locale=ko,version=0", 0x20a9 },
    { "ibm-1088_P100-1995", 0x20a9 }
};

/*Calls through createConverter */
U_CAPI UConverter* U_EXPORT2
ucnv_open (const char *name,
                       UErrorCode * err)
{
    UConverter *r;

    if (err == nullptr || U_FAILURE (*err)) {
        return nullptr;
    }

    r =  ucnv_createConverter(nullptr, name, err);
    return r;
}

U_CAPI UConverter* U_EXPORT2 
ucnv_openPackage   (const char *packageName, const char *converterName, UErrorCode * err)
{
    return ucnv_createConverterFromPackage(packageName, converterName,  err);
}

/*Extracts the char16_t* to a char* and calls through createConverter */
U_CAPI UConverter*   U_EXPORT2
ucnv_openU (const char16_t * name,
                         UErrorCode * err)
{
    char asciiName[UCNV_MAX_CONVERTER_NAME_LENGTH];

    if (err == nullptr || U_FAILURE(*err))
        return nullptr;
    if (name == nullptr)
        return ucnv_open (nullptr, err);
    if (u_strlen(name) >= UCNV_MAX_CONVERTER_NAME_LENGTH)
    {
        *err = U_ILLEGAL_ARGUMENT_ERROR;
        return nullptr;
    }
    return ucnv_open(u_austrcpy(asciiName, name), err);
}

/* Copy the string that is represented by the UConverterPlatform enum
 * @param platformString An output buffer
 * @param platform An enum representing a platform
 * @return the length of the copied string.
 */
static int32_t
ucnv_copyPlatformString(char *platformString, UConverterPlatform pltfrm)
{
    switch (pltfrm)
    {
    case UCNV_IBM:
        uprv_strcpy(platformString, "ibm-");
        return 4;
    case UCNV_UNKNOWN:
        break;
    }

    /* default to empty string */
    *platformString = 0;
    return 0;
}

/*Assumes a $platform-#codepage.$CONVERTER_FILE_EXTENSION scheme and calls
 *through createConverter*/
U_CAPI UConverter*   U_EXPORT2
ucnv_openCCSID (int32_t codepage,
                UConverterPlatform platform,
                UErrorCode * err)
{
    char myName[UCNV_MAX_CONVERTER_NAME_LENGTH];
    int32_t myNameLen;

    if (err == nullptr || U_FAILURE (*err))
        return nullptr;

    /* ucnv_copyPlatformString could return "ibm-" or "cp" */
    myNameLen = ucnv_copyPlatformString(myName, platform);
    T_CString_integerToString(myName + myNameLen, codepage, 10);

    return ucnv_createConverter(nullptr, myName, err);
}

/* Creating a temporary stack-based object that can be used in one thread, 
and created from a converter that is shared across threads.
*/

U_CAPI UConverter* U_EXPORT2
ucnv_safeClone(const UConverter* cnv, void *stackBuffer, int32_t *pBufferSize, UErrorCode *status)
{
    UConverter *localConverter, *allocatedConverter;
    int32_t stackBufferSize;
    int32_t bufferSizeNeeded;
    UErrorCode cbErr;
    UConverterToUnicodeArgs toUArgs = {
        sizeof(UConverterToUnicodeArgs),
            true,
<<<<<<< HEAD
            NULL,
            NULL,
            NULL,
            NULL,
            NULL,
            NULL
=======
            nullptr,
            nullptr,
            nullptr,
            nullptr,
            nullptr,
            nullptr
>>>>>>> 626889fb
    };
    UConverterFromUnicodeArgs fromUArgs = {
        sizeof(UConverterFromUnicodeArgs),
            true,
<<<<<<< HEAD
            NULL,
            NULL,
            NULL,
            NULL,
            NULL,
            NULL
=======
            nullptr,
            nullptr,
            nullptr,
            nullptr,
            nullptr,
            nullptr
>>>>>>> 626889fb
    };

    UTRACE_ENTRY_OC(UTRACE_UCNV_CLONE);

    if (status == nullptr || U_FAILURE(*status)){
        UTRACE_EXIT_STATUS(status? *status: U_ILLEGAL_ARGUMENT_ERROR);
        return nullptr;
    }

    if (cnv == nullptr) {
        *status = U_ILLEGAL_ARGUMENT_ERROR;
        UTRACE_EXIT_STATUS(*status);
        return nullptr;
    }

    UTRACE_DATA3(UTRACE_OPEN_CLOSE, "clone converter %s at %p into stackBuffer %p",
                                    ucnv_getName(cnv, status), cnv, stackBuffer);

    if (cnv->sharedData->impl->safeClone != nullptr) {
        /* call the custom safeClone function for sizing */
        bufferSizeNeeded = 0;
        cnv->sharedData->impl->safeClone(cnv, nullptr, &bufferSizeNeeded, status);
        if (U_FAILURE(*status)) {
            UTRACE_EXIT_STATUS(*status);
            return nullptr;
        }
    }
    else
    {
        /* inherent sizing */
        bufferSizeNeeded = sizeof(UConverter);
    }

    if (pBufferSize == nullptr) {
        stackBufferSize = 1;
        pBufferSize = &stackBufferSize;
    } else {
        stackBufferSize = *pBufferSize;
        if (stackBufferSize <= 0){ /* 'preflighting' request - set needed size into *pBufferSize */
            *pBufferSize = bufferSizeNeeded;
            UTRACE_EXIT_VALUE(bufferSizeNeeded);
            return nullptr;
        }
    }

    /* Adjust (if necessary) the stackBuffer pointer to be aligned correctly for a UConverter.
     * TODO(Jira ICU-20736) Redo this using std::align() once g++4.9 compatibility is no longer needed.
     */
    if (stackBuffer) {
        uintptr_t p = reinterpret_cast<uintptr_t>(stackBuffer);
        uintptr_t aligned_p = (p + alignof(UConverter) - 1) & ~(alignof(UConverter) - 1);
        ptrdiff_t pointerAdjustment = aligned_p - p;
        if (bufferSizeNeeded + pointerAdjustment <= stackBufferSize) {
            stackBuffer = reinterpret_cast<void *>(aligned_p);
            stackBufferSize -= static_cast<int32_t>(pointerAdjustment);
        } else {
            /* prevent using the stack buffer but keep the size > 0 so that we do not just preflight */
            stackBufferSize = 1;
        }
    }

    /* Now, see if we must allocate any memory */
    if (stackBufferSize < bufferSizeNeeded || stackBuffer == nullptr)
    {
        /* allocate one here...*/
        localConverter = allocatedConverter = (UConverter *) uprv_malloc (bufferSizeNeeded);

        if(localConverter == nullptr) {
            *status = U_MEMORY_ALLOCATION_ERROR;
            UTRACE_EXIT_STATUS(*status);
            return nullptr;
        }
        // If pBufferSize was nullptr as the input, pBufferSize is set to &stackBufferSize in this function.
        if (pBufferSize != &stackBufferSize) {
            *status = U_SAFECLONE_ALLOCATED_WARNING;
        }
<<<<<<< HEAD
        // If pBufferSize was NULL as the input, pBufferSize is set to &stackBufferSize in this function.
        if (pBufferSize != &stackBufferSize) {
            *status = U_SAFECLONE_ALLOCATED_WARNING;
        }
=======
>>>>>>> 626889fb

        /* record the fact that memory was allocated */
        *pBufferSize = bufferSizeNeeded;
    } else {
        /* just use the stack buffer */
        localConverter = (UConverter*) stackBuffer;
        allocatedConverter = nullptr;
    }

    uprv_memset(localConverter, 0, bufferSizeNeeded);

    /* Copy initial state */
    uprv_memcpy(localConverter, cnv, sizeof(UConverter));
    localConverter->isCopyLocal = localConverter->isExtraLocal = false;

    /* copy the substitution string */
    if (cnv->subChars == (uint8_t *)cnv->subUChars) {
        localConverter->subChars = (uint8_t *)localConverter->subUChars;
    } else {
        localConverter->subChars = (uint8_t *)uprv_malloc(UCNV_ERROR_BUFFER_LENGTH * U_SIZEOF_UCHAR);
        if (localConverter->subChars == nullptr) {
            uprv_free(allocatedConverter);
            UTRACE_EXIT_STATUS(*status);
            return nullptr;
        }
        uprv_memcpy(localConverter->subChars, cnv->subChars, UCNV_ERROR_BUFFER_LENGTH * U_SIZEOF_UCHAR);
    }

    /* now either call the safeclone fcn or not */
    if (cnv->sharedData->impl->safeClone != nullptr) {
        /* call the custom safeClone function */
        localConverter = cnv->sharedData->impl->safeClone(cnv, localConverter, pBufferSize, status);
    }

    if(localConverter==nullptr || U_FAILURE(*status)) {
        if (allocatedConverter != nullptr && allocatedConverter->subChars != (uint8_t *)allocatedConverter->subUChars) {
            uprv_free(allocatedConverter->subChars);
        }
        uprv_free(allocatedConverter);
        UTRACE_EXIT_STATUS(*status);
        return nullptr;
    }

    /* increment refcount of shared data if needed */
    if (cnv->sharedData->isReferenceCounted) {
        ucnv_incrementRefCount(cnv->sharedData);
    }

    if(localConverter == (UConverter*)stackBuffer) {
        /* we're using user provided data - set to not destroy */
        localConverter->isCopyLocal = true;
    }

    /* allow callback functions to handle any memory allocation */
    toUArgs.converter = fromUArgs.converter = localConverter;
    cbErr = U_ZERO_ERROR;
    cnv->fromCharErrorBehaviour(cnv->toUContext, &toUArgs, nullptr, 0, UCNV_CLONE, &cbErr);
    cbErr = U_ZERO_ERROR;
    cnv->fromUCharErrorBehaviour(cnv->fromUContext, &fromUArgs, nullptr, 0, 0, UCNV_CLONE, &cbErr);

    UTRACE_EXIT_PTR_STATUS(localConverter, *status);
    return localConverter;
}

U_CAPI UConverter* U_EXPORT2
ucnv_clone(const UConverter* cnv, UErrorCode *status)
{
    return ucnv_safeClone(cnv, nullptr, nullptr, status);
}

/*Decreases the reference counter in the shared immutable section of the object
 *and frees the mutable part*/

U_CAPI void  U_EXPORT2
ucnv_close (UConverter * converter)
{
    UErrorCode errorCode = U_ZERO_ERROR;

    UTRACE_ENTRY_OC(UTRACE_UCNV_CLOSE);

    if (converter == nullptr)
    {
        UTRACE_EXIT();
        return;
    }

    UTRACE_DATA3(UTRACE_OPEN_CLOSE, "close converter %s at %p, isCopyLocal=%b",
        ucnv_getName(converter, &errorCode), converter, converter->isCopyLocal);

    /* In order to speed up the close, only call the callbacks when they have been changed.
    This performance check will only work when the callbacks are set within a shared library
    or from user code that statically links this code. */
    /* first, notify the callback functions that the converter is closed */
    if (converter->fromCharErrorBehaviour != UCNV_TO_U_DEFAULT_CALLBACK) {
        UConverterToUnicodeArgs toUArgs = {
            sizeof(UConverterToUnicodeArgs),
                true,
<<<<<<< HEAD
                NULL,
                NULL,
                NULL,
                NULL,
                NULL,
                NULL
=======
                nullptr,
                nullptr,
                nullptr,
                nullptr,
                nullptr,
                nullptr
>>>>>>> 626889fb
        };

        toUArgs.converter = converter;
        errorCode = U_ZERO_ERROR;
        converter->fromCharErrorBehaviour(converter->toUContext, &toUArgs, nullptr, 0, UCNV_CLOSE, &errorCode);
    }
    if (converter->fromUCharErrorBehaviour != UCNV_FROM_U_DEFAULT_CALLBACK) {
        UConverterFromUnicodeArgs fromUArgs = {
            sizeof(UConverterFromUnicodeArgs),
                true,
<<<<<<< HEAD
                NULL,
                NULL,
                NULL,
                NULL,
                NULL,
                NULL
=======
                nullptr,
                nullptr,
                nullptr,
                nullptr,
                nullptr,
                nullptr
>>>>>>> 626889fb
        };
        fromUArgs.converter = converter;
        errorCode = U_ZERO_ERROR;
        converter->fromUCharErrorBehaviour(converter->fromUContext, &fromUArgs, nullptr, 0, 0, UCNV_CLOSE, &errorCode);
    }

    if (converter->sharedData->impl->close != nullptr) {
        converter->sharedData->impl->close(converter);
    }

    if (converter->subChars != (uint8_t *)converter->subUChars) {
        uprv_free(converter->subChars);
    }

    if (converter->sharedData->isReferenceCounted) {
        ucnv_unloadSharedDataIfReady(converter->sharedData);
    }

    if(!converter->isCopyLocal){
        uprv_free(converter);
    }

    UTRACE_EXIT();
}

/*returns a single Name from the list, will return nullptr if out of bounds
 */
U_CAPI const char*   U_EXPORT2
ucnv_getAvailableName (int32_t n)
{
    if (0 <= n && n <= 0xffff) {
        UErrorCode err = U_ZERO_ERROR;
        const char *name = ucnv_bld_getAvailableConverter((uint16_t)n, &err);
        if (U_SUCCESS(err)) {
            return name;
        }
    }
    return nullptr;
}

U_CAPI int32_t   U_EXPORT2
ucnv_countAvailable ()
{
    UErrorCode err = U_ZERO_ERROR;
    return ucnv_bld_countAvailableConverters(&err);
}

U_CAPI void    U_EXPORT2
ucnv_getSubstChars (const UConverter * converter,
                    char *mySubChar,
                    int8_t * len,
                    UErrorCode * err)
{
    if (U_FAILURE (*err))
        return;

    if (converter->subCharLen <= 0) {
        /* Unicode string or empty string from ucnv_setSubstString(). */
        *len = 0;
        return;
    }

    if (*len < converter->subCharLen) /*not enough space in subChars */
    {
        *err = U_INDEX_OUTOFBOUNDS_ERROR;
        return;
    }

    uprv_memcpy (mySubChar, converter->subChars, converter->subCharLen);   /*fills in the subchars */
    *len = converter->subCharLen; /*store # of bytes copied to buffer */
}

U_CAPI void    U_EXPORT2
ucnv_setSubstChars (UConverter * converter,
                    const char *mySubChar,
                    int8_t len,
                    UErrorCode * err)
{
    if (U_FAILURE (*err))
        return;
    
    /*Makes sure that the subChar is within the codepages char length boundaries */
    if ((len > converter->sharedData->staticData->maxBytesPerChar)
     || (len < converter->sharedData->staticData->minBytesPerChar))
    {
        *err = U_ILLEGAL_ARGUMENT_ERROR;
        return;
    }
    
    uprv_memcpy (converter->subChars, mySubChar, len); /*copies the subchars */
    converter->subCharLen = len;  /*sets the new len */

    /*
    * There is currently (2001Feb) no separate API to set/get subChar1.
    * In order to always have subChar written after it is explicitly set,
    * we set subChar1 to 0.
    */
    converter->subChar1 = 0;
    
    return;
}

U_CAPI void U_EXPORT2
ucnv_setSubstString(UConverter *cnv,
                    const char16_t *s,
                    int32_t length,
                    UErrorCode *err) {
    alignas(UConverter) char cloneBuffer[U_CNV_SAFECLONE_BUFFERSIZE];
    char chars[UCNV_ERROR_BUFFER_LENGTH];

    UConverter *clone;
    uint8_t *subChars;
    int32_t cloneSize, length8;

    /* Let the following functions check all arguments. */
    cloneSize = sizeof(cloneBuffer);
    clone = ucnv_safeClone(cnv, cloneBuffer, &cloneSize, err);
    ucnv_setFromUCallBack(clone, UCNV_FROM_U_CALLBACK_STOP, nullptr, nullptr, nullptr, err);
    length8 = ucnv_fromUChars(clone, chars, (int32_t)sizeof(chars), s, length, err);
    ucnv_close(clone);
    if (U_FAILURE(*err)) {
        return;
    }

    if (cnv->sharedData->impl->writeSub == nullptr
#if !UCONFIG_NO_LEGACY_CONVERSION
        || (cnv->sharedData->staticData->conversionType == UCNV_MBCS &&
         ucnv_MBCSGetType(cnv) != UCNV_EBCDIC_STATEFUL)
#endif
    ) {
        /* The converter is not stateful. Store the charset bytes as a fixed string. */
        subChars = (uint8_t *)chars;
    } else {
        /*
         * The converter has a non-default writeSub() function, indicating
         * that it is stateful.
         * Store the Unicode string for on-the-fly conversion for correct
         * state handling.
         */
        if (length > UCNV_ERROR_BUFFER_LENGTH) {
            /*
             * Should not occur. The converter should output at least one byte
             * per char16_t, which means that ucnv_fromUChars() should catch all
             * overflows.
             */
            *err = U_BUFFER_OVERFLOW_ERROR;
            return;
        }
        subChars = (uint8_t *)s;
        if (length < 0) {
            length = u_strlen(s);
        }
        length8 = length * U_SIZEOF_UCHAR;
    }

    /*
     * For storing the substitution string, select either the small buffer inside
     * UConverter or allocate a subChars buffer.
     */
    if (length8 > UCNV_MAX_SUBCHAR_LEN) {
        /* Use a separate buffer for the string. Outside UConverter to not make it too large. */
        if (cnv->subChars == (uint8_t *)cnv->subUChars) {
            /* Allocate a new buffer for the string. */
            cnv->subChars = (uint8_t *)uprv_malloc(UCNV_ERROR_BUFFER_LENGTH * U_SIZEOF_UCHAR);
            if (cnv->subChars == nullptr) {
                cnv->subChars = (uint8_t *)cnv->subUChars;
                *err = U_MEMORY_ALLOCATION_ERROR;
                return;
            }
            uprv_memset(cnv->subChars, 0, UCNV_ERROR_BUFFER_LENGTH * U_SIZEOF_UCHAR);
        }
    }

    /* Copy the substitution string into the UConverter or its subChars buffer. */
    if (length8 == 0) {
        cnv->subCharLen = 0;
    } else {
        uprv_memcpy(cnv->subChars, subChars, length8);
        if (subChars == (uint8_t *)chars) {
            cnv->subCharLen = (int8_t)length8;
        } else /* subChars == s */ {
            cnv->subCharLen = (int8_t)-length;
        }
    }

    /* See comment in ucnv_setSubstChars(). */
    cnv->subChar1 = 0;
}

/*resets the internal states of a converter
 *goal : have the same behaviour than a freshly created converter
 */
static void _reset(UConverter *converter, UConverterResetChoice choice,
                   UBool callCallback) {
    if(converter == nullptr) {
        return;
    }

    if(callCallback) {
        /* first, notify the callback functions that the converter is reset */
        UErrorCode errorCode;

        if(choice<=UCNV_RESET_TO_UNICODE && converter->fromCharErrorBehaviour != UCNV_TO_U_DEFAULT_CALLBACK) {
            UConverterToUnicodeArgs toUArgs = {
                sizeof(UConverterToUnicodeArgs),
                true,
<<<<<<< HEAD
                NULL,
                NULL,
                NULL,
                NULL,
                NULL,
                NULL
=======
                nullptr,
                nullptr,
                nullptr,
                nullptr,
                nullptr,
                nullptr
>>>>>>> 626889fb
            };
            toUArgs.converter = converter;
            errorCode = U_ZERO_ERROR;
            converter->fromCharErrorBehaviour(converter->toUContext, &toUArgs, nullptr, 0, UCNV_RESET, &errorCode);
        }
        if(choice!=UCNV_RESET_TO_UNICODE && converter->fromUCharErrorBehaviour != UCNV_FROM_U_DEFAULT_CALLBACK) {
            UConverterFromUnicodeArgs fromUArgs = {
                sizeof(UConverterFromUnicodeArgs),
                true,
<<<<<<< HEAD
                NULL,
                NULL,
                NULL,
                NULL,
                NULL,
                NULL
=======
                nullptr,
                nullptr,
                nullptr,
                nullptr,
                nullptr,
                nullptr
>>>>>>> 626889fb
            };
            fromUArgs.converter = converter;
            errorCode = U_ZERO_ERROR;
            converter->fromUCharErrorBehaviour(converter->fromUContext, &fromUArgs, nullptr, 0, 0, UCNV_RESET, &errorCode);
        }
    }

    /* now reset the converter itself */
    if(choice<=UCNV_RESET_TO_UNICODE) {
        converter->toUnicodeStatus = converter->sharedData->toUnicodeStatus;
        converter->mode = 0;
        converter->toULength = 0;
        converter->invalidCharLength = converter->UCharErrorBufferLength = 0;
        converter->preToULength = 0;
    }
    if(choice!=UCNV_RESET_TO_UNICODE) {
        converter->fromUnicodeStatus = 0;
        converter->fromUChar32 = 0;
        converter->invalidUCharLength = converter->charErrorBufferLength = 0;
        converter->preFromUFirstCP = U_SENTINEL;
        converter->preFromULength = 0;
    }

    if (converter->sharedData->impl->reset != nullptr) {
        /* call the custom reset function */
        converter->sharedData->impl->reset(converter, choice);
    }
}

U_CAPI void  U_EXPORT2
ucnv_reset(UConverter *converter)
{
    _reset(converter, UCNV_RESET_BOTH, true);
}

U_CAPI void  U_EXPORT2
ucnv_resetToUnicode(UConverter *converter)
{
    _reset(converter, UCNV_RESET_TO_UNICODE, true);
}

U_CAPI void  U_EXPORT2
ucnv_resetFromUnicode(UConverter *converter)
{
    _reset(converter, UCNV_RESET_FROM_UNICODE, true);
}

U_CAPI int8_t   U_EXPORT2
ucnv_getMaxCharSize (const UConverter * converter)
{
    return converter->maxBytesPerUChar;
}


U_CAPI int8_t   U_EXPORT2
ucnv_getMinCharSize (const UConverter * converter)
{
    return converter->sharedData->staticData->minBytesPerChar;
}

U_CAPI const char*   U_EXPORT2
ucnv_getName (const UConverter * converter, UErrorCode * err)
     
{
    if (U_FAILURE (*err))
        return nullptr;
    if(converter->sharedData->impl->getName){
        const char* temp= converter->sharedData->impl->getName(converter);
        if(temp)
            return temp;
    }
    return converter->sharedData->staticData->name;
}

U_CAPI int32_t U_EXPORT2
ucnv_getCCSID(const UConverter * converter,
              UErrorCode * err)
{
    int32_t ccsid;
    if (U_FAILURE (*err))
        return -1;

    ccsid = converter->sharedData->staticData->codepage;
    if (ccsid == 0) {
        /* Rare case. This is for cases like gb18030,
        which doesn't have an IBM canonical name, but does have an IBM alias. */
        const char *standardName = ucnv_getStandardName(ucnv_getName(converter, err), "IBM", err);
        if (U_SUCCESS(*err) && standardName) {
            const char *ccsidStr = uprv_strchr(standardName, '-');
            if (ccsidStr) {
                ccsid = (int32_t)atol(ccsidStr+1);  /* +1 to skip '-' */
            }
        }
    }
    return ccsid;
}


U_CAPI UConverterPlatform   U_EXPORT2
ucnv_getPlatform (const UConverter * converter,
                                      UErrorCode * err)
{
    if (U_FAILURE (*err))
        return UCNV_UNKNOWN;

    return (UConverterPlatform)converter->sharedData->staticData->platform;
}

U_CAPI void U_EXPORT2
    ucnv_getToUCallBack (const UConverter * converter,
                         UConverterToUCallback *action,
                         const void **context)
{
    *action = converter->fromCharErrorBehaviour;
    *context = converter->toUContext;
}

U_CAPI void U_EXPORT2
    ucnv_getFromUCallBack (const UConverter * converter,
                           UConverterFromUCallback *action,
                           const void **context)
{
    *action = converter->fromUCharErrorBehaviour;
    *context = converter->fromUContext;
}

U_CAPI void    U_EXPORT2
ucnv_setToUCallBack (UConverter * converter,
                            UConverterToUCallback newAction,
                            const void* newContext,
                            UConverterToUCallback *oldAction,
                            const void** oldContext,
                            UErrorCode * err)
{
    if (U_FAILURE (*err))
        return;
    if (oldAction) *oldAction = converter->fromCharErrorBehaviour;
    converter->fromCharErrorBehaviour = newAction;
    if (oldContext) *oldContext = converter->toUContext;
    converter->toUContext = newContext;
}

U_CAPI void  U_EXPORT2
ucnv_setFromUCallBack (UConverter * converter,
                            UConverterFromUCallback newAction,
                            const void* newContext,
                            UConverterFromUCallback *oldAction,
                            const void** oldContext,
                            UErrorCode * err)
{
    if (U_FAILURE (*err))
        return;
    if (oldAction) *oldAction = converter->fromUCharErrorBehaviour;
    converter->fromUCharErrorBehaviour = newAction;
    if (oldContext) *oldContext = converter->fromUContext;
    converter->fromUContext = newContext;
}

static void
_updateOffsets(int32_t *offsets, int32_t length,
               int32_t sourceIndex, int32_t errorInputLength) {
    int32_t *limit;
    int32_t delta, offset;

    if(sourceIndex>=0) {
        /*
         * adjust each offset by adding the previous sourceIndex
         * minus the length of the input sequence that caused an
         * error, if any
         */
        delta=sourceIndex-errorInputLength;
    } else {
        /*
         * set each offset to -1 because this conversion function
         * does not handle offsets
         */
        delta=-1;
    }

    limit=offsets+length;
    if(delta==0) {
        /* most common case, nothing to do */
    } else if(delta>0) {
        /* add the delta to each offset (but not if the offset is <0) */
        while(offsets<limit) {
            offset=*offsets;
            if(offset>=0) {
                *offsets=offset+delta;
            }
            ++offsets;
        }
    } else /* delta<0 */ {
        /*
         * set each offset to -1 because this conversion function
         * does not handle offsets
         * or the error input sequence started in a previous buffer
         */
        while(offsets<limit) {
            *offsets++=-1;
        }
    }
}

/* ucnv_fromUnicode --------------------------------------------------------- */

/*
 * Implementation note for m:n conversions
 *
 * While collecting source units to find the longest match for m:n conversion,
 * some source units may need to be stored for a partial match.
 * When a second buffer does not yield a match on all of the previously stored
 * source units, then they must be "replayed", i.e., fed back into the converter.
 *
 * The code relies on the fact that replaying will not nest -
 * converting a replay buffer will not result in a replay.
 * This is because a replay is necessary only after the _continuation_ of a
 * partial match failed, but a replay buffer is converted as a whole.
 * It may result in some of its units being stored again for a partial match,
 * but there will not be a continuation _during_ the replay which could fail.
 *
 * It is conceivable that a callback function could call the converter
 * recursively in a way that causes another replay to be stored, but that
 * would be an error in the callback function.
 * Such violations will cause assertion failures in a debug build,
 * and wrong output, but they will not cause a crash.
 */

static void
_fromUnicodeWithCallback(UConverterFromUnicodeArgs *pArgs, UErrorCode *err) {
    UConverterFromUnicode fromUnicode;
    UConverter *cnv;
    const char16_t *s;
    char *t;
    int32_t *offsets;
    int32_t sourceIndex;
    int32_t errorInputLength;
    UBool converterSawEndOfInput, calledCallback;

    /* variables for m:n conversion */
    char16_t replay[UCNV_EXT_MAX_UCHARS];
    const char16_t *realSource, *realSourceLimit;
    int32_t realSourceIndex;
    UBool realFlush;

    cnv=pArgs->converter;
    s=pArgs->source;
    t=pArgs->target;
    offsets=pArgs->offsets;

    /* get the converter implementation function */
    sourceIndex=0;
    if(offsets==nullptr) {
        fromUnicode=cnv->sharedData->impl->fromUnicode;
    } else {
        fromUnicode=cnv->sharedData->impl->fromUnicodeWithOffsets;
        if(fromUnicode==nullptr) {
            /* there is no WithOffsets implementation */
            fromUnicode=cnv->sharedData->impl->fromUnicode;
            /* we will write -1 for each offset */
            sourceIndex=-1;
        }
    }

    if(cnv->preFromULength>=0) {
        /* normal mode */
        realSource=nullptr;

        /* avoid compiler warnings - not otherwise necessary, and the values do not matter */
<<<<<<< HEAD
        realSourceLimit=NULL;
=======
        realSourceLimit=nullptr;
>>>>>>> 626889fb
        realFlush=false;
        realSourceIndex=0;
    } else {
        /*
         * Previous m:n conversion stored source units from a partial match
         * and failed to consume all of them.
         * We need to "replay" them from a temporary buffer and convert them first.
         */
        realSource=pArgs->source;
        realSourceLimit=pArgs->sourceLimit;
        realFlush=pArgs->flush;
        realSourceIndex=sourceIndex;

        uprv_memcpy(replay, cnv->preFromU, -cnv->preFromULength*U_SIZEOF_UCHAR);
        pArgs->source=replay;
        pArgs->sourceLimit=replay-cnv->preFromULength;
        pArgs->flush=false;
        sourceIndex=-1;

        cnv->preFromULength=0;
    }

    /*
     * loop for conversion and error handling
     *
     * loop {
     *   convert
     *   loop {
     *     update offsets
     *     handle end of input
     *     handle errors/call callback
     *   }
     * }
     */
    for(;;) {
        if(U_SUCCESS(*err)) {
            /* convert */
            fromUnicode(pArgs, err);

            /*
             * set a flag for whether the converter
             * successfully processed the end of the input
             *
             * need not check cnv->preFromULength==0 because a replay (<0) will cause
             * s<sourceLimit before converterSawEndOfInput is checked
             */
            converterSawEndOfInput=
                (UBool)(U_SUCCESS(*err) &&
                        pArgs->flush && pArgs->source==pArgs->sourceLimit &&
                        cnv->fromUChar32==0);
        } else {
            /* handle error from ucnv_convertEx() */
            converterSawEndOfInput=false;
        }

        /* no callback called yet for this iteration */
        calledCallback=false;

        /* no sourceIndex adjustment for conversion, only for callback output */
        errorInputLength=0;

        /*
         * loop for offsets and error handling
         *
         * iterates at most 3 times:
         * 1. to clean up after the conversion function
         * 2. after the callback
         * 3. after the callback again if there was truncated input
         */
        for(;;) {
            /* update offsets if we write any */
            if(offsets!=nullptr) {
                int32_t length=(int32_t)(pArgs->target-t);
                if(length>0) {
                    _updateOffsets(offsets, length, sourceIndex, errorInputLength);

                    /*
                     * if a converter handles offsets and updates the offsets
                     * pointer at the end, then pArgs->offset should not change
                     * here;
                     * however, some converters do not handle offsets at all
                     * (sourceIndex<0) or may not update the offsets pointer
                     */
                    pArgs->offsets=offsets+=length;
                }

                if(sourceIndex>=0) {
                    sourceIndex+=(int32_t)(pArgs->source-s);
                }
            }

            if(cnv->preFromULength<0) {
                /*
                 * switch the source to new replay units (cannot occur while replaying)
                 * after offset handling and before end-of-input and callback handling
                 */
                if(realSource==nullptr) {
                    realSource=pArgs->source;
                    realSourceLimit=pArgs->sourceLimit;
                    realFlush=pArgs->flush;
                    realSourceIndex=sourceIndex;

                    uprv_memcpy(replay, cnv->preFromU, -cnv->preFromULength*U_SIZEOF_UCHAR);
                    pArgs->source=replay;
                    pArgs->sourceLimit=replay-cnv->preFromULength;
                    pArgs->flush=false;
                    if((sourceIndex+=cnv->preFromULength)<0) {
                        sourceIndex=-1;
                    }

                    cnv->preFromULength=0;
                } else {
                    /* see implementation note before _fromUnicodeWithCallback() */
                    U_ASSERT(realSource==nullptr);
                    *err=U_INTERNAL_PROGRAM_ERROR;
                }
            }

            /* update pointers */
            s=pArgs->source;
            t=pArgs->target;

            if(U_SUCCESS(*err)) {
                if(s<pArgs->sourceLimit) {
                    /*
                     * continue with the conversion loop while there is still input left
                     * (continue converting by breaking out of only the inner loop)
                     */
                    break;
                } else if(realSource!=nullptr) {
                    /* switch back from replaying to the real source and continue */
                    pArgs->source=realSource;
                    pArgs->sourceLimit=realSourceLimit;
                    pArgs->flush=realFlush;
                    sourceIndex=realSourceIndex;

                    realSource=nullptr;
                    break;
                } else if(pArgs->flush && cnv->fromUChar32!=0) {
                    /*
                     * the entire input stream is consumed
                     * and there is a partial, truncated input sequence left
                     */

                    /* inject an error and continue with callback handling */
                    *err=U_TRUNCATED_CHAR_FOUND;
                    calledCallback=false; /* new error condition */
                } else {
                    /* input consumed */
                    if(pArgs->flush) {
                        /*
                         * return to the conversion loop once more if the flush
                         * flag is set and the conversion function has not
                         * successfully processed the end of the input yet
                         *
                         * (continue converting by breaking out of only the inner loop)
                         */
                        if(!converterSawEndOfInput) {
                            break;
                        }

                        /* reset the converter without calling the callback function */
                        _reset(cnv, UCNV_RESET_FROM_UNICODE, false);
                    }

                    /* done successfully */
                    return;
                }
            }

            /* U_FAILURE(*err) */
            {
                UErrorCode e;

                if( calledCallback ||
                    (e=*err)==U_BUFFER_OVERFLOW_ERROR ||
                    (e!=U_INVALID_CHAR_FOUND &&
                     e!=U_ILLEGAL_CHAR_FOUND &&
                     e!=U_TRUNCATED_CHAR_FOUND)
                ) {
                    /*
                     * the callback did not or cannot resolve the error:
                     * set output pointers and return
                     *
                     * the check for buffer overflow is redundant but it is
                     * a high-runner case and hopefully documents the intent
                     * well
                     *
                     * if we were replaying, then the replay buffer must be
                     * copied back into the UConverter
                     * and the real arguments must be restored
                     */
                    if(realSource!=nullptr) {
                        int32_t length;

                        U_ASSERT(cnv->preFromULength==0);

                        length=(int32_t)(pArgs->sourceLimit-pArgs->source);
                        if(length>0) {
                            u_memcpy(cnv->preFromU, pArgs->source, length);
                            cnv->preFromULength=(int8_t)-length;
                        }

                        pArgs->source=realSource;
                        pArgs->sourceLimit=realSourceLimit;
                        pArgs->flush=realFlush;
                    }

                    return;
                }
            }

            /* callback handling */
            {
                UChar32 codePoint;

                /* get and write the code point */
                codePoint=cnv->fromUChar32;
                errorInputLength=0;
                U16_APPEND_UNSAFE(cnv->invalidUCharBuffer, errorInputLength, codePoint);
                cnv->invalidUCharLength=(int8_t)errorInputLength;

                /* set the converter state to deal with the next character */
                cnv->fromUChar32=0;

                /* call the callback function */
                cnv->fromUCharErrorBehaviour(cnv->fromUContext, pArgs,
                    cnv->invalidUCharBuffer, errorInputLength, codePoint,
                    *err==U_INVALID_CHAR_FOUND ? UCNV_UNASSIGNED : UCNV_ILLEGAL,
                    err);
            }

            /*
             * loop back to the offset handling
             *
             * this flag will indicate after offset handling
             * that a callback was called;
             * if the callback did not resolve the error, then we return
             */
            calledCallback=true;
        }
    }
}

/*
 * Output the fromUnicode overflow buffer.
 * Call this function if(cnv->charErrorBufferLength>0).
 * @return true if overflow
 */
static UBool
ucnv_outputOverflowFromUnicode(UConverter *cnv,
                               char **target, const char *targetLimit,
                               int32_t **pOffsets,
                               UErrorCode *err) {
    int32_t *offsets;
    char *overflow, *t;
    int32_t i, length;

    t=*target;
    if(pOffsets!=nullptr) {
        offsets=*pOffsets;
    } else {
        offsets=nullptr;
    }

    overflow=(char *)cnv->charErrorBuffer;
    length=cnv->charErrorBufferLength;
    i=0;
    while(i<length) {
        if(t==targetLimit) {
            /* the overflow buffer contains too much, keep the rest */
            int32_t j=0;

            do {
                overflow[j++]=overflow[i++];
            } while(i<length);

            cnv->charErrorBufferLength=(int8_t)j;
            *target=t;
            if(offsets!=nullptr) {
                *pOffsets=offsets;
            }
            *err=U_BUFFER_OVERFLOW_ERROR;
            return true;
        }

        /* copy the overflow contents to the target */
        *t++=overflow[i++];
        if(offsets!=nullptr) {
            *offsets++=-1; /* no source index available for old output */
        }
    }

    /* the overflow buffer is completely copied to the target */
    cnv->charErrorBufferLength=0;
    *target=t;
    if(offsets!=nullptr) {
        *pOffsets=offsets;
    }
    return false;
}

U_CAPI void U_EXPORT2
ucnv_fromUnicode(UConverter *cnv,
                 char **target, const char *targetLimit,
                 const char16_t **source, const char16_t *sourceLimit,
                 int32_t *offsets,
                 UBool flush,
                 UErrorCode *err) {
    UConverterFromUnicodeArgs args;
    const char16_t *s;
    char *t;

    /* check parameters */
    if(err==nullptr || U_FAILURE(*err)) {
        return;
    }

    if(cnv==nullptr || target==nullptr || source==nullptr) {
        *err=U_ILLEGAL_ARGUMENT_ERROR;
        return;
    }

    s=*source;
    t=*target;

    if ((const void *)U_MAX_PTR(sourceLimit) == (const void *)sourceLimit) {
        /*
        Prevent code from going into an infinite loop in case we do hit this
        limit. The limit pointer is expected to be on a char16_t * boundary.
        This also prevents the next argument check from failing.
        */
        sourceLimit = (const char16_t *)(((const char *)sourceLimit) - 1);
    }

    /*
     * All these conditions should never happen.
     *
     * 1) Make sure that the limits are >= to the address source or target
     *
     * 2) Make sure that the buffer sizes do not exceed the number range for
     * int32_t because some functions use the size (in units or bytes)
     * rather than comparing pointers, and because offsets are int32_t values.
     *
     * size_t is guaranteed to be unsigned and large enough for the job.
     *
     * Return with an error instead of adjusting the limits because we would
     * not be able to maintain the semantics that either the source must be
     * consumed or the target filled (unless an error occurs).
     * An adjustment would be targetLimit=t+0x7fffffff; for example.
     *
     * 3) Make sure that the user didn't incorrectly cast a char16_t * pointer
     * to a char * pointer and provide an incomplete char16_t code unit.
     */
    if (sourceLimit<s || targetLimit<t ||
        ((size_t)(sourceLimit-s)>(size_t)0x3fffffff && sourceLimit>s) ||
        ((size_t)(targetLimit-t)>(size_t)0x7fffffff && targetLimit>t) ||
        (((const char *)sourceLimit-(const char *)s) & 1) != 0)
    {
        *err=U_ILLEGAL_ARGUMENT_ERROR;
        return;
    }
    
    /* output the target overflow buffer */
    if( cnv->charErrorBufferLength>0 &&
        ucnv_outputOverflowFromUnicode(cnv, target, targetLimit, &offsets, err)
    ) {
        /* U_BUFFER_OVERFLOW_ERROR */
        return;
    }
    /* *target may have moved, therefore stop using t */

    if(!flush && s==sourceLimit && cnv->preFromULength>=0) {
        /* the overflow buffer is emptied and there is no new input: we are done */
        return;
    }

    /*
     * Do not simply return with a buffer overflow error if
     * !flush && t==targetLimit
     * because it is possible that the source will not generate any output.
     * For example, the skip callback may be called;
     * it does not output anything.
     */

    /* prepare the converter arguments */
    args.converter=cnv;
    args.flush=flush;
    args.offsets=offsets;
    args.source=s;
    args.sourceLimit=sourceLimit;
    args.target=*target;
    args.targetLimit=targetLimit;
    args.size=sizeof(args);

    _fromUnicodeWithCallback(&args, err);

    *source=args.source;
    *target=args.target;
}

/* ucnv_toUnicode() --------------------------------------------------------- */

static void
_toUnicodeWithCallback(UConverterToUnicodeArgs *pArgs, UErrorCode *err) {
    UConverterToUnicode toUnicode;
    UConverter *cnv;
    const char *s;
    char16_t *t;
    int32_t *offsets;
    int32_t sourceIndex;
    int32_t errorInputLength;
    UBool converterSawEndOfInput, calledCallback;

    /* variables for m:n conversion */
    char replay[UCNV_EXT_MAX_BYTES];
    const char *realSource, *realSourceLimit;
    int32_t realSourceIndex;
    UBool realFlush;

    cnv=pArgs->converter;
    s=pArgs->source;
    t=pArgs->target;
    offsets=pArgs->offsets;

    /* get the converter implementation function */
    sourceIndex=0;
    if(offsets==nullptr) {
        toUnicode=cnv->sharedData->impl->toUnicode;
    } else {
        toUnicode=cnv->sharedData->impl->toUnicodeWithOffsets;
        if(toUnicode==nullptr) {
            /* there is no WithOffsets implementation */
            toUnicode=cnv->sharedData->impl->toUnicode;
            /* we will write -1 for each offset */
            sourceIndex=-1;
        }
    }

    if(cnv->preToULength>=0) {
        /* normal mode */
        realSource=nullptr;

        /* avoid compiler warnings - not otherwise necessary, and the values do not matter */
<<<<<<< HEAD
        realSourceLimit=NULL;
=======
        realSourceLimit=nullptr;
>>>>>>> 626889fb
        realFlush=false;
        realSourceIndex=0;
    } else {
        /*
         * Previous m:n conversion stored source units from a partial match
         * and failed to consume all of them.
         * We need to "replay" them from a temporary buffer and convert them first.
         */
        realSource=pArgs->source;
        realSourceLimit=pArgs->sourceLimit;
        realFlush=pArgs->flush;
        realSourceIndex=sourceIndex;

        uprv_memcpy(replay, cnv->preToU, -cnv->preToULength);
        pArgs->source=replay;
        pArgs->sourceLimit=replay-cnv->preToULength;
        pArgs->flush=false;
        sourceIndex=-1;

        cnv->preToULength=0;
    }

    /*
     * loop for conversion and error handling
     *
     * loop {
     *   convert
     *   loop {
     *     update offsets
     *     handle end of input
     *     handle errors/call callback
     *   }
     * }
     */
    for(;;) {
        if(U_SUCCESS(*err)) {
            /* convert */
            toUnicode(pArgs, err);

            /*
             * set a flag for whether the converter
             * successfully processed the end of the input
             *
             * need not check cnv->preToULength==0 because a replay (<0) will cause
             * s<sourceLimit before converterSawEndOfInput is checked
             */
            converterSawEndOfInput=
                (UBool)(U_SUCCESS(*err) &&
                        pArgs->flush && pArgs->source==pArgs->sourceLimit &&
                        cnv->toULength==0);
        } else {
            /* handle error from getNextUChar() or ucnv_convertEx() */
            converterSawEndOfInput=false;
        }

        /* no callback called yet for this iteration */
        calledCallback=false;

        /* no sourceIndex adjustment for conversion, only for callback output */
        errorInputLength=0;

        /*
         * loop for offsets and error handling
         *
         * iterates at most 3 times:
         * 1. to clean up after the conversion function
         * 2. after the callback
         * 3. after the callback again if there was truncated input
         */
        for(;;) {
            /* update offsets if we write any */
            if(offsets!=nullptr) {
                int32_t length=(int32_t)(pArgs->target-t);
                if(length>0) {
                    _updateOffsets(offsets, length, sourceIndex, errorInputLength);

                    /*
                     * if a converter handles offsets and updates the offsets
                     * pointer at the end, then pArgs->offset should not change
                     * here;
                     * however, some converters do not handle offsets at all
                     * (sourceIndex<0) or may not update the offsets pointer
                     */
                    pArgs->offsets=offsets+=length;
                }

                if(sourceIndex>=0) {
                    sourceIndex+=(int32_t)(pArgs->source-s);
                }
            }

            if(cnv->preToULength<0) {
                /*
                 * switch the source to new replay units (cannot occur while replaying)
                 * after offset handling and before end-of-input and callback handling
                 */
                if(realSource==nullptr) {
                    realSource=pArgs->source;
                    realSourceLimit=pArgs->sourceLimit;
                    realFlush=pArgs->flush;
                    realSourceIndex=sourceIndex;

                    uprv_memcpy(replay, cnv->preToU, -cnv->preToULength);
                    pArgs->source=replay;
                    pArgs->sourceLimit=replay-cnv->preToULength;
                    pArgs->flush=false;
                    if((sourceIndex+=cnv->preToULength)<0) {
                        sourceIndex=-1;
                    }

                    cnv->preToULength=0;
                } else {
                    /* see implementation note before _fromUnicodeWithCallback() */
                    U_ASSERT(realSource==nullptr);
                    *err=U_INTERNAL_PROGRAM_ERROR;
                }
            }

            /* update pointers */
            s=pArgs->source;
            t=pArgs->target;

            if(U_SUCCESS(*err)) {
                if(s<pArgs->sourceLimit) {
                    /*
                     * continue with the conversion loop while there is still input left
                     * (continue converting by breaking out of only the inner loop)
                     */
                    break;
                } else if(realSource!=nullptr) {
                    /* switch back from replaying to the real source and continue */
                    pArgs->source=realSource;
                    pArgs->sourceLimit=realSourceLimit;
                    pArgs->flush=realFlush;
                    sourceIndex=realSourceIndex;

                    realSource=nullptr;
                    break;
                } else if(pArgs->flush && cnv->toULength>0) {
                    /*
                     * the entire input stream is consumed
                     * and there is a partial, truncated input sequence left
                     */

                    /* inject an error and continue with callback handling */
                    *err=U_TRUNCATED_CHAR_FOUND;
                    calledCallback=false; /* new error condition */
                } else {
                    /* input consumed */
                    if(pArgs->flush) {
                        /*
                         * return to the conversion loop once more if the flush
                         * flag is set and the conversion function has not
                         * successfully processed the end of the input yet
                         *
                         * (continue converting by breaking out of only the inner loop)
                         */
                        if(!converterSawEndOfInput) {
                            break;
                        }

                        /* reset the converter without calling the callback function */
                        _reset(cnv, UCNV_RESET_TO_UNICODE, false);
                    }

                    /* done successfully */
                    return;
                }
            }

            /* U_FAILURE(*err) */
            {
                UErrorCode e;

                if( calledCallback ||
                    (e=*err)==U_BUFFER_OVERFLOW_ERROR ||
                    (e!=U_INVALID_CHAR_FOUND &&
                     e!=U_ILLEGAL_CHAR_FOUND &&
                     e!=U_TRUNCATED_CHAR_FOUND &&
                     e!=U_ILLEGAL_ESCAPE_SEQUENCE &&
                     e!=U_UNSUPPORTED_ESCAPE_SEQUENCE)
                ) {
                    /*
                     * the callback did not or cannot resolve the error:
                     * set output pointers and return
                     *
                     * the check for buffer overflow is redundant but it is
                     * a high-runner case and hopefully documents the intent
                     * well
                     *
                     * if we were replaying, then the replay buffer must be
                     * copied back into the UConverter
                     * and the real arguments must be restored
                     */
                    if(realSource!=nullptr) {
                        int32_t length;

                        U_ASSERT(cnv->preToULength==0);

                        length=(int32_t)(pArgs->sourceLimit-pArgs->source);
                        if(length>0) {
                            uprv_memcpy(cnv->preToU, pArgs->source, length);
                            cnv->preToULength=(int8_t)-length;
                        }

                        pArgs->source=realSource;
                        pArgs->sourceLimit=realSourceLimit;
                        pArgs->flush=realFlush;
                    }

                    return;
                }
            }

            /* copy toUBytes[] to invalidCharBuffer[] */
            errorInputLength=cnv->invalidCharLength=cnv->toULength;
            if(errorInputLength>0) {
                uprv_memcpy(cnv->invalidCharBuffer, cnv->toUBytes, errorInputLength);
            }

            /* set the converter state to deal with the next character */
            cnv->toULength=0;

            /* call the callback function */
            if(cnv->toUCallbackReason==UCNV_ILLEGAL && *err==U_INVALID_CHAR_FOUND) {
                cnv->toUCallbackReason = UCNV_UNASSIGNED;
            }
            cnv->fromCharErrorBehaviour(cnv->toUContext, pArgs,
                cnv->invalidCharBuffer, errorInputLength,
                cnv->toUCallbackReason,
                err);
            cnv->toUCallbackReason = UCNV_ILLEGAL; /* reset to default value */

            /*
             * loop back to the offset handling
             *
             * this flag will indicate after offset handling
             * that a callback was called;
             * if the callback did not resolve the error, then we return
             */
            calledCallback=true;
        }
    }
}

/*
 * Output the toUnicode overflow buffer.
 * Call this function if(cnv->UCharErrorBufferLength>0).
 * @return true if overflow
 */
static UBool
ucnv_outputOverflowToUnicode(UConverter *cnv,
                             char16_t **target, const char16_t *targetLimit,
                             int32_t **pOffsets,
                             UErrorCode *err) {
    int32_t *offsets;
    char16_t *overflow, *t;
    int32_t i, length;

    t=*target;
    if(pOffsets!=nullptr) {
        offsets=*pOffsets;
    } else {
        offsets=nullptr;
    }

    overflow=cnv->UCharErrorBuffer;
    length=cnv->UCharErrorBufferLength;
    i=0;
    while(i<length) {
        if(t==targetLimit) {
            /* the overflow buffer contains too much, keep the rest */
            int32_t j=0;

            do {
                overflow[j++]=overflow[i++];
            } while(i<length);

            cnv->UCharErrorBufferLength=(int8_t)j;
            *target=t;
            if(offsets!=nullptr) {
                *pOffsets=offsets;
            }
            *err=U_BUFFER_OVERFLOW_ERROR;
            return true;
        }

        /* copy the overflow contents to the target */
        *t++=overflow[i++];
        if(offsets!=nullptr) {
            *offsets++=-1; /* no source index available for old output */
        }
    }

    /* the overflow buffer is completely copied to the target */
    cnv->UCharErrorBufferLength=0;
    *target=t;
    if(offsets!=nullptr) {
        *pOffsets=offsets;
    }
    return false;
}

U_CAPI void U_EXPORT2
ucnv_toUnicode(UConverter *cnv,
               char16_t **target, const char16_t *targetLimit,
               const char **source, const char *sourceLimit,
               int32_t *offsets,
               UBool flush,
               UErrorCode *err) {
    UConverterToUnicodeArgs args;
    const char *s;
    char16_t *t;

    /* check parameters */
    if(err==nullptr || U_FAILURE(*err)) {
        return;
    }

    if(cnv==nullptr || target==nullptr || source==nullptr) {
        *err=U_ILLEGAL_ARGUMENT_ERROR;
        return;
    }

    s=*source;
    t=*target;

    if ((const void *)U_MAX_PTR(targetLimit) == (const void *)targetLimit) {
        /*
        Prevent code from going into an infinite loop in case we do hit this
        limit. The limit pointer is expected to be on a char16_t * boundary.
        This also prevents the next argument check from failing.
        */
        targetLimit = (const char16_t *)(((const char *)targetLimit) - 1);
    }

    /*
     * All these conditions should never happen.
     *
     * 1) Make sure that the limits are >= to the address source or target
     *
     * 2) Make sure that the buffer sizes do not exceed the number range for
     * int32_t because some functions use the size (in units or bytes)
     * rather than comparing pointers, and because offsets are int32_t values.
     *
     * size_t is guaranteed to be unsigned and large enough for the job.
     *
     * Return with an error instead of adjusting the limits because we would
     * not be able to maintain the semantics that either the source must be
     * consumed or the target filled (unless an error occurs).
     * An adjustment would be sourceLimit=t+0x7fffffff; for example.
     *
     * 3) Make sure that the user didn't incorrectly cast a char16_t * pointer
     * to a char * pointer and provide an incomplete char16_t code unit.
     */
    if (sourceLimit<s || targetLimit<t ||
        ((size_t)(sourceLimit-s)>(size_t)0x7fffffff && sourceLimit>s) ||
        ((size_t)(targetLimit-t)>(size_t)0x3fffffff && targetLimit>t) ||
        (((const char *)targetLimit-(const char *)t) & 1) != 0
    ) {
        *err=U_ILLEGAL_ARGUMENT_ERROR;
        return;
    }
    
    /* output the target overflow buffer */
    if( cnv->UCharErrorBufferLength>0 &&
        ucnv_outputOverflowToUnicode(cnv, target, targetLimit, &offsets, err)
    ) {
        /* U_BUFFER_OVERFLOW_ERROR */
        return;
    }
    /* *target may have moved, therefore stop using t */

    if(!flush && s==sourceLimit && cnv->preToULength>=0) {
        /* the overflow buffer is emptied and there is no new input: we are done */
        return;
    }

    /*
     * Do not simply return with a buffer overflow error if
     * !flush && t==targetLimit
     * because it is possible that the source will not generate any output.
     * For example, the skip callback may be called;
     * it does not output anything.
     */

    /* prepare the converter arguments */
    args.converter=cnv;
    args.flush=flush;
    args.offsets=offsets;
    args.source=s;
    args.sourceLimit=sourceLimit;
    args.target=*target;
    args.targetLimit=targetLimit;
    args.size=sizeof(args);

    _toUnicodeWithCallback(&args, err);

    *source=args.source;
    *target=args.target;
}

/* ucnv_to/fromUChars() ----------------------------------------------------- */

U_CAPI int32_t U_EXPORT2
ucnv_fromUChars(UConverter *cnv,
                char *dest, int32_t destCapacity,
                const char16_t *src, int32_t srcLength,
                UErrorCode *pErrorCode) {
    const char16_t *srcLimit;
    char *originalDest, *destLimit;
    int32_t destLength;

    /* check arguments */
    if(pErrorCode==nullptr || U_FAILURE(*pErrorCode)) {
        return 0;
    }

    if( cnv==nullptr ||
        destCapacity<0 || (destCapacity>0 && dest==nullptr) ||
        srcLength<-1 || (srcLength!=0 && src==nullptr)
    ) {
        *pErrorCode=U_ILLEGAL_ARGUMENT_ERROR;
        return 0;
    }

    /* initialize */
    ucnv_resetFromUnicode(cnv);
    originalDest=dest;
    if(srcLength==-1) {
        srcLength=u_strlen(src);
    }
    if(srcLength>0) {
        srcLimit=src+srcLength;
        destCapacity=pinCapacity(dest, destCapacity);
        destLimit=dest+destCapacity;

        /* perform the conversion */
        ucnv_fromUnicode(cnv, &dest, destLimit, &src, srcLimit, 0, true, pErrorCode);
        destLength=(int32_t)(dest-originalDest);

        /* if an overflow occurs, then get the preflighting length */
        if(*pErrorCode==U_BUFFER_OVERFLOW_ERROR) {
            char buffer[1024];

            destLimit=buffer+sizeof(buffer);
            do {
                dest=buffer;
                *pErrorCode=U_ZERO_ERROR;
                ucnv_fromUnicode(cnv, &dest, destLimit, &src, srcLimit, 0, true, pErrorCode);
                destLength+=(int32_t)(dest-buffer);
            } while(*pErrorCode==U_BUFFER_OVERFLOW_ERROR);
        }
    } else {
        destLength=0;
    }

    return u_terminateChars(originalDest, destCapacity, destLength, pErrorCode);
}

U_CAPI int32_t U_EXPORT2
ucnv_toUChars(UConverter *cnv,
              char16_t *dest, int32_t destCapacity,
              const char *src, int32_t srcLength,
              UErrorCode *pErrorCode) {
    const char *srcLimit;
    char16_t *originalDest, *destLimit;
    int32_t destLength;

    /* check arguments */
    if(pErrorCode==nullptr || U_FAILURE(*pErrorCode)) {
        return 0;
    }

    if( cnv==nullptr ||
        destCapacity<0 || (destCapacity>0 && dest==nullptr) ||
        srcLength<-1 || (srcLength!=0 && src==nullptr))
    {
        *pErrorCode=U_ILLEGAL_ARGUMENT_ERROR;
        return 0;
    }

    /* initialize */
    ucnv_resetToUnicode(cnv);
    originalDest=dest;
    if(srcLength==-1) {
        srcLength=(int32_t)uprv_strlen(src);
    }
    if(srcLength>0) {
        srcLimit=src+srcLength;
        destCapacity=pinCapacity(dest, destCapacity);
        destLimit=dest+destCapacity;

        /* perform the conversion */
        ucnv_toUnicode(cnv, &dest, destLimit, &src, srcLimit, 0, true, pErrorCode);
        destLength=(int32_t)(dest-originalDest);

        /* if an overflow occurs, then get the preflighting length */
        if(*pErrorCode==U_BUFFER_OVERFLOW_ERROR)
        {
            char16_t buffer[1024];

            destLimit=buffer+UPRV_LENGTHOF(buffer);
            do {
                dest=buffer;
                *pErrorCode=U_ZERO_ERROR;
                ucnv_toUnicode(cnv, &dest, destLimit, &src, srcLimit, 0, true, pErrorCode);
                destLength+=(int32_t)(dest-buffer);
            }
            while(*pErrorCode==U_BUFFER_OVERFLOW_ERROR);
        }
    } else {
        destLength=0;
    }

    return u_terminateUChars(originalDest, destCapacity, destLength, pErrorCode);
}

/* ucnv_getNextUChar() ------------------------------------------------------ */

U_CAPI UChar32 U_EXPORT2
ucnv_getNextUChar(UConverter *cnv,
                  const char **source, const char *sourceLimit,
                  UErrorCode *err) {
    UConverterToUnicodeArgs args;
    char16_t buffer[U16_MAX_LENGTH];
    const char *s;
    UChar32 c;
    int32_t i, length;

    /* check parameters */
    if(err==nullptr || U_FAILURE(*err)) {
        return 0xffff;
    }

    if(cnv==nullptr || source==nullptr) {
        *err=U_ILLEGAL_ARGUMENT_ERROR;
        return 0xffff;
    }

    s=*source;
    if(sourceLimit<s) {
        *err=U_ILLEGAL_ARGUMENT_ERROR;
        return 0xffff;
    }

    /*
     * Make sure that the buffer sizes do not exceed the number range for
     * int32_t because some functions use the size (in units or bytes)
     * rather than comparing pointers, and because offsets are int32_t values.
     *
     * size_t is guaranteed to be unsigned and large enough for the job.
     *
     * Return with an error instead of adjusting the limits because we would
     * not be able to maintain the semantics that either the source must be
     * consumed or the target filled (unless an error occurs).
     * An adjustment would be sourceLimit=t+0x7fffffff; for example.
     */
    if(((size_t)(sourceLimit-s)>(size_t)0x7fffffff && sourceLimit>s)) {
        *err=U_ILLEGAL_ARGUMENT_ERROR;
        return 0xffff;
    }

    c=U_SENTINEL;

    /* flush the target overflow buffer */
    if(cnv->UCharErrorBufferLength>0) {
        char16_t *overflow;

        overflow=cnv->UCharErrorBuffer;
        i=0;
        length=cnv->UCharErrorBufferLength;
        U16_NEXT(overflow, i, length, c);

        /* move the remaining overflow contents up to the beginning */
        if((cnv->UCharErrorBufferLength=(int8_t)(length-i))>0) {
            uprv_memmove(cnv->UCharErrorBuffer, cnv->UCharErrorBuffer+i,
                         cnv->UCharErrorBufferLength*U_SIZEOF_UCHAR);
        }

        if(!U16_IS_LEAD(c) || i<length) {
            return c;
        }
        /*
         * Continue if the overflow buffer contained only a lead surrogate,
         * in case the converter outputs single surrogates from complete
         * input sequences.
         */
    }

    /*
     * flush==true is implied for ucnv_getNextUChar()
     *
     * do not simply return even if s==sourceLimit because the converter may
     * not have seen flush==true before
     */

    /* prepare the converter arguments */
    args.converter=cnv;
    args.flush=true;
<<<<<<< HEAD
    args.offsets=NULL;
=======
    args.offsets=nullptr;
>>>>>>> 626889fb
    args.source=s;
    args.sourceLimit=sourceLimit;
    args.target=buffer;
    args.targetLimit=buffer+1;
    args.size=sizeof(args);

    if(c<0) {
        /*
         * call the native getNextUChar() implementation if we are
         * at a character boundary (toULength==0)
         *
         * unlike with _toUnicode(), getNextUChar() implementations must set
         * U_TRUNCATED_CHAR_FOUND for truncated input,
         * in addition to setting toULength/toUBytes[]
         */
        if(cnv->toULength==0 && cnv->sharedData->impl->getNextUChar!=nullptr) {
            c=cnv->sharedData->impl->getNextUChar(&args, err);
            *source=s=args.source;
            if(*err==U_INDEX_OUTOFBOUNDS_ERROR) {
                /* reset the converter without calling the callback function */
                _reset(cnv, UCNV_RESET_TO_UNICODE, false);
                return 0xffff; /* no output */
            } else if(U_SUCCESS(*err) && c>=0) {
                return c;
            /*
             * else fall through to use _toUnicode() because
             *   UCNV_GET_NEXT_UCHAR_USE_TO_U: the native function did not want to handle it after all
             *   U_FAILURE: call _toUnicode() for callback handling (do not output c)
             */
            }
        }

        /* convert to one char16_t in buffer[0], or handle getNextUChar() errors */
        _toUnicodeWithCallback(&args, err);

        if(*err==U_BUFFER_OVERFLOW_ERROR) {
            *err=U_ZERO_ERROR;
        }

        i=0;
        length=(int32_t)(args.target-buffer);
    } else {
        /* write the lead surrogate from the overflow buffer */
        buffer[0]=(char16_t)c;
        args.target=buffer+1;
        i=0;
        length=1;
    }

    /* buffer contents starts at i and ends before length */

    if(U_FAILURE(*err)) {
        c=0xffff; /* no output */
    } else if(length==0) {
        /* no input or only state changes */
        *err=U_INDEX_OUTOFBOUNDS_ERROR;
        /* no need to reset explicitly because _toUnicodeWithCallback() did it */
        c=0xffff; /* no output */
    } else {
        c=buffer[0];
        i=1;
        if(!U16_IS_LEAD(c)) {
            /* consume c=buffer[0], done */
        } else {
            /* got a lead surrogate, see if a trail surrogate follows */
            char16_t c2;

            if(cnv->UCharErrorBufferLength>0) {
                /* got overflow output from the conversion */
                if(U16_IS_TRAIL(c2=cnv->UCharErrorBuffer[0])) {
                    /* got a trail surrogate, too */
                    c=U16_GET_SUPPLEMENTARY(c, c2);

                    /* move the remaining overflow contents up to the beginning */
                    if((--cnv->UCharErrorBufferLength)>0) {
                        uprv_memmove(cnv->UCharErrorBuffer, cnv->UCharErrorBuffer+1,
                                     cnv->UCharErrorBufferLength*U_SIZEOF_UCHAR);
                    }
                } else {
                    /* c is an unpaired lead surrogate, just return it */
                }
            } else if(args.source<sourceLimit) {
                /* convert once more, to buffer[1] */
                args.targetLimit=buffer+2;
                _toUnicodeWithCallback(&args, err);
                if(*err==U_BUFFER_OVERFLOW_ERROR) {
                    *err=U_ZERO_ERROR;
                }

                length=(int32_t)(args.target-buffer);
                if(U_SUCCESS(*err) && length==2 && U16_IS_TRAIL(c2=buffer[1])) {
                    /* got a trail surrogate, too */
                    c=U16_GET_SUPPLEMENTARY(c, c2);
                    i=2;
                }
            }
        }
    }

    /*
     * move leftover output from buffer[i..length[
     * into the beginning of the overflow buffer
     */
    if(i<length) {
        /* move further overflow back */
        int32_t delta=length-i;
        if((length=cnv->UCharErrorBufferLength)>0) {
            uprv_memmove(cnv->UCharErrorBuffer+delta, cnv->UCharErrorBuffer,
                         length*U_SIZEOF_UCHAR);
        }
        cnv->UCharErrorBufferLength=(int8_t)(length+delta);

        cnv->UCharErrorBuffer[0]=buffer[i++];
        if(delta>1) {
            cnv->UCharErrorBuffer[1]=buffer[i];
        }
    }

    *source=args.source;
    return c;
}

/* ucnv_convert() and siblings ---------------------------------------------- */

U_CAPI void U_EXPORT2
ucnv_convertEx(UConverter *targetCnv, UConverter *sourceCnv,
               char **target, const char *targetLimit,
               const char **source, const char *sourceLimit,
               char16_t *pivotStart, char16_t **pivotSource,
               char16_t **pivotTarget, const char16_t *pivotLimit,
               UBool reset, UBool flush,
               UErrorCode *pErrorCode) {
    char16_t pivotBuffer[CHUNK_SIZE];
    const char16_t *myPivotSource;
    char16_t *myPivotTarget;
    const char *s;
    char *t;

    UConverterToUnicodeArgs toUArgs;
    UConverterFromUnicodeArgs fromUArgs;
    UConverterConvert convert;

    /* error checking */
    if(pErrorCode==nullptr || U_FAILURE(*pErrorCode)) {
        return;
    }

    if( targetCnv==nullptr || sourceCnv==nullptr ||
        source==nullptr || *source==nullptr ||
        target==nullptr || *target==nullptr || targetLimit==nullptr
    ) {
        *pErrorCode=U_ILLEGAL_ARGUMENT_ERROR;
        return;
    }

    s=*source;
    t=*target;
    if((sourceLimit!=nullptr && sourceLimit<s) || targetLimit<t) {
        *pErrorCode=U_ILLEGAL_ARGUMENT_ERROR;
        return;
    }

    /*
     * Make sure that the buffer sizes do not exceed the number range for
     * int32_t. See ucnv_toUnicode() for a more detailed comment.
     */
    if(
        (sourceLimit!=nullptr && ((size_t)(sourceLimit-s)>(size_t)0x7fffffff && sourceLimit>s)) ||
        ((size_t)(targetLimit-t)>(size_t)0x7fffffff && targetLimit>t)
    ) {
        *pErrorCode=U_ILLEGAL_ARGUMENT_ERROR;
        return;
    }
    
    if(pivotStart==nullptr) {
        if(!flush) {
            /* streaming conversion requires an explicit pivot buffer */
            *pErrorCode=U_ILLEGAL_ARGUMENT_ERROR;
            return;
        }

        /* use the stack pivot buffer */
        myPivotSource=myPivotTarget=pivotStart=pivotBuffer;
        pivotSource=(char16_t **)&myPivotSource;
        pivotTarget=&myPivotTarget;
        pivotLimit=pivotBuffer+CHUNK_SIZE;
    } else if(  pivotStart>=pivotLimit ||
                pivotSource==nullptr || *pivotSource==nullptr ||
                pivotTarget==nullptr || *pivotTarget==nullptr ||
                pivotLimit==nullptr
    ) {
        *pErrorCode=U_ILLEGAL_ARGUMENT_ERROR;
        return;
    }

    if(sourceLimit==nullptr) {
        /* get limit of single-byte-NUL-terminated source string */
        sourceLimit=uprv_strchr(*source, 0);
    }

    if(reset) {
        ucnv_resetToUnicode(sourceCnv);
        ucnv_resetFromUnicode(targetCnv);
        *pivotSource=*pivotTarget=pivotStart;
    } else if(targetCnv->charErrorBufferLength>0) {
        /* output the targetCnv overflow buffer */
        if(ucnv_outputOverflowFromUnicode(targetCnv, target, targetLimit, nullptr, pErrorCode)) {
            /* U_BUFFER_OVERFLOW_ERROR */
            return;
        }
        /* *target has moved, therefore stop using t */

        if( !flush &&
            targetCnv->preFromULength>=0 && *pivotSource==*pivotTarget &&
            sourceCnv->UCharErrorBufferLength==0 && sourceCnv->preToULength>=0 && s==sourceLimit
        ) {
            /* the fromUnicode overflow buffer is emptied and there is no new input: we are done */
            return;
        }
    }

    /* Is direct-UTF-8 conversion available? */
    if( sourceCnv->sharedData->staticData->conversionType==UCNV_UTF8 &&
        targetCnv->sharedData->impl->fromUTF8!=nullptr
    ) {
        convert=targetCnv->sharedData->impl->fromUTF8;
    } else if( targetCnv->sharedData->staticData->conversionType==UCNV_UTF8 &&
               sourceCnv->sharedData->impl->toUTF8!=nullptr
    ) {
        convert=sourceCnv->sharedData->impl->toUTF8;
    } else {
        convert=nullptr;
    }

    /*
     * If direct-UTF-8 conversion is available, then we use a smaller
     * pivot buffer for error handling and partial matches
     * so that we quickly return to direct conversion.
     *
     * 32 is large enough for UCNV_EXT_MAX_UCHARS and UCNV_ERROR_BUFFER_LENGTH.
     *
     * We could reduce the pivot buffer size further, at the cost of
     * buffer overflows from callbacks.
     * The pivot buffer should not be smaller than the maximum number of
     * fromUnicode extension table input UChars
     * (for m:n conversion, see
     * targetCnv->sharedData->mbcs.extIndexes[UCNV_EXT_COUNT_UCHARS])
     * or 2 for surrogate pairs.
     *
     * Too small a buffer can cause thrashing between pivoting and direct
     * conversion, with function call overhead outweighing the benefits
     * of direct conversion.
     */
    if(convert!=nullptr && (pivotLimit-pivotStart)>32) {
        pivotLimit=pivotStart+32;
    }

    /* prepare the converter arguments */
    fromUArgs.converter=targetCnv;
    fromUArgs.flush=false;
<<<<<<< HEAD
    fromUArgs.offsets=NULL;
=======
    fromUArgs.offsets=nullptr;
>>>>>>> 626889fb
    fromUArgs.target=*target;
    fromUArgs.targetLimit=targetLimit;
    fromUArgs.size=sizeof(fromUArgs);

    toUArgs.converter=sourceCnv;
    toUArgs.flush=flush;
    toUArgs.offsets=nullptr;
    toUArgs.source=s;
    toUArgs.sourceLimit=sourceLimit;
    toUArgs.targetLimit=pivotLimit;
    toUArgs.size=sizeof(toUArgs);

    /*
     * TODO: Consider separating this function into two functions,
     * extracting exactly the conversion loop,
     * for readability and to reduce the set of visible variables.
     *
     * Otherwise stop using s and t from here on.
     */
    s=t=nullptr;

    /*
     * conversion loop
     *
     * The sequence of steps in the loop may appear backward,
     * but the principle is simple:
     * In the chain of
     *   source - sourceCnv overflow - pivot - targetCnv overflow - target
     * empty out later buffers before refilling them from earlier ones.
     *
     * The targetCnv overflow buffer is flushed out only once before the loop.
     */
    for(;;) {
        /*
         * if(pivot not empty or error or replay or flush fromUnicode) {
         *   fromUnicode(pivot -> target);
         * }
         *
         * For pivoting conversion; and for direct conversion for
         * error callback handling and flushing the replay buffer.
         */
        if( *pivotSource<*pivotTarget ||
            U_FAILURE(*pErrorCode) ||
            targetCnv->preFromULength<0 ||
            fromUArgs.flush
        ) {
            fromUArgs.source=*pivotSource;
            fromUArgs.sourceLimit=*pivotTarget;
            _fromUnicodeWithCallback(&fromUArgs, pErrorCode);
            if(U_FAILURE(*pErrorCode)) {
                /* target overflow, or conversion error */
                *pivotSource=(char16_t *)fromUArgs.source;
                break;
            }

            /*
             * _fromUnicodeWithCallback() must have consumed the pivot contents
             * (*pivotSource==*pivotTarget) since it returned with U_SUCCESS()
             */
        }

        /* The pivot buffer is empty; reset it so we start at pivotStart. */
        *pivotSource=*pivotTarget=pivotStart;

        /*
         * if(sourceCnv overflow buffer not empty) {
         *     move(sourceCnv overflow buffer -> pivot);
         *     continue;
         * }
         */
        /* output the sourceCnv overflow buffer */
        if(sourceCnv->UCharErrorBufferLength>0) {
            if(ucnv_outputOverflowToUnicode(sourceCnv, pivotTarget, pivotLimit, nullptr, pErrorCode)) {
                /* U_BUFFER_OVERFLOW_ERROR */
                *pErrorCode=U_ZERO_ERROR;
            }
            continue;
        }

        /*
         * check for end of input and break if done
         *
         * Checking both flush and fromUArgs.flush ensures that the converters
         * have been called with the flush flag set if the ucnv_convertEx()
         * caller set it.
         */
        if( toUArgs.source==sourceLimit &&
            sourceCnv->preToULength>=0 && sourceCnv->toULength==0 &&
            (!flush || fromUArgs.flush)
        ) {
            /* done successfully */
            break;
        }

        /*
         * use direct conversion if available
         * but not if continuing a partial match
         * or flushing the toUnicode replay buffer
         */
        if(convert!=nullptr && targetCnv->preFromUFirstCP<0 && sourceCnv->preToULength==0) {
            if(*pErrorCode==U_USING_DEFAULT_WARNING) {
                /* remove a warning that may be set by this function */
                *pErrorCode=U_ZERO_ERROR;
            }
            convert(&fromUArgs, &toUArgs, pErrorCode);
            if(*pErrorCode==U_BUFFER_OVERFLOW_ERROR) {
                break;
            } else if(U_FAILURE(*pErrorCode)) {
                if(sourceCnv->toULength>0) {
                    /*
                     * Fall through to calling _toUnicodeWithCallback()
                     * for callback handling.
                     *
                     * The pivot buffer will be reset with
                     *   *pivotSource=*pivotTarget=pivotStart;
                     * which indicates a toUnicode error to the caller
                     * (*pivotSource==pivotStart shows no pivot UChars consumed).
                     */
                } else {
                    /*
                     * Indicate a fromUnicode error to the caller
                     * (*pivotSource>pivotStart shows some pivot UChars consumed).
                     */
                    *pivotSource=*pivotTarget=pivotStart+1;
                    /*
                     * Loop around to calling _fromUnicodeWithCallbacks()
                     * for callback handling.
                     */
                    continue;
                }
            } else if(*pErrorCode==U_USING_DEFAULT_WARNING) {
                /*
                 * No error, but the implementation requested to temporarily
                 * fall back to pivoting.
                 */
                *pErrorCode=U_ZERO_ERROR;
            /*
             * The following else branches are almost identical to the end-of-input
             * handling in _toUnicodeWithCallback().
             * Avoid calling it just for the end of input.
             */
            } else if(flush && sourceCnv->toULength>0) { /* flush==toUArgs.flush */
                /*
                 * the entire input stream is consumed
                 * and there is a partial, truncated input sequence left
                 */

                /* inject an error and continue with callback handling */
                *pErrorCode=U_TRUNCATED_CHAR_FOUND;
            } else {
                /* input consumed */
                if(flush) {
                    /* reset the converters without calling the callback functions */
                    _reset(sourceCnv, UCNV_RESET_TO_UNICODE, false);
                    _reset(targetCnv, UCNV_RESET_FROM_UNICODE, false);
                }

                /* done successfully */
                break;
            }
        }
        
        /*
         * toUnicode(source -> pivot);
         *
         * For pivoting conversion; and for direct conversion for
         * error callback handling, continuing partial matches
         * and flushing the replay buffer.
         *
         * The pivot buffer is empty and reset.
         */
        toUArgs.target=pivotStart; /* ==*pivotTarget */
        /* toUArgs.targetLimit=pivotLimit; already set before the loop */
        _toUnicodeWithCallback(&toUArgs, pErrorCode);
        *pivotTarget=toUArgs.target;
        if(*pErrorCode==U_BUFFER_OVERFLOW_ERROR) {
            /* pivot overflow: continue with the conversion loop */
            *pErrorCode=U_ZERO_ERROR;
        } else if(U_FAILURE(*pErrorCode) || (!flush && *pivotTarget==pivotStart)) {
            /* conversion error, or there was nothing left to convert */
            break;
        }
        /*
         * else:
         * _toUnicodeWithCallback() wrote into the pivot buffer,
         * continue with fromUnicode conversion.
         *
         * Set the fromUnicode flush flag if we flush and if toUnicode has
         * processed the end of the input.
         */
        if( flush && toUArgs.source==sourceLimit &&
            sourceCnv->preToULength>=0 &&
            sourceCnv->UCharErrorBufferLength==0
        ) {
            fromUArgs.flush=true;
        }
    }

    /*
     * The conversion loop is exited when one of the following is true:
     * - the entire source text has been converted successfully to the target buffer
     * - a target buffer overflow occurred
     * - a conversion error occurred
     */

    *source=toUArgs.source;
    *target=fromUArgs.target;

    /* terminate the target buffer if possible */
    if(flush && U_SUCCESS(*pErrorCode)) {
        if(*target!=targetLimit) {
            **target=0;
            if(*pErrorCode==U_STRING_NOT_TERMINATED_WARNING) {
                *pErrorCode=U_ZERO_ERROR;
            }
        } else {
            *pErrorCode=U_STRING_NOT_TERMINATED_WARNING;
        }
    }
}

/* internal implementation of ucnv_convert() etc. with preflighting */
static int32_t
ucnv_internalConvert(UConverter *outConverter, UConverter *inConverter,
                     char *target, int32_t targetCapacity,
                     const char *source, int32_t sourceLength,
                     UErrorCode *pErrorCode) {
    char16_t pivotBuffer[CHUNK_SIZE];
    char16_t *pivot, *pivot2;

    char *myTarget;
    const char *sourceLimit;
    const char *targetLimit;
    int32_t targetLength=0;

    /* set up */
    if(sourceLength<0) {
        sourceLimit=uprv_strchr(source, 0);
    } else {
        sourceLimit=source+sourceLength;
    }

    /* if there is no input data, we're done */
    if(source==sourceLimit) {
        return u_terminateChars(target, targetCapacity, 0, pErrorCode);
    }

    pivot=pivot2=pivotBuffer;
    myTarget=target;
    targetLength=0;

    if(targetCapacity>0) {
        /* perform real conversion */
        targetLimit=target+targetCapacity;
        ucnv_convertEx(outConverter, inConverter,
                       &myTarget, targetLimit,
                       &source, sourceLimit,
                       pivotBuffer, &pivot, &pivot2, pivotBuffer+CHUNK_SIZE,
                       false,
                       true,
                       pErrorCode);
        targetLength=(int32_t)(myTarget-target);
    }

    /*
     * If the output buffer is exhausted (or we are only "preflighting"), we need to stop writing
     * to it but continue the conversion in order to store in targetCapacity
     * the number of bytes that was required.
     */
    if(*pErrorCode==U_BUFFER_OVERFLOW_ERROR || targetCapacity==0)
    {
        char targetBuffer[CHUNK_SIZE];

        targetLimit=targetBuffer+CHUNK_SIZE;
        do {
            *pErrorCode=U_ZERO_ERROR;
            myTarget=targetBuffer;
            ucnv_convertEx(outConverter, inConverter,
                           &myTarget, targetLimit,
                           &source, sourceLimit,
                           pivotBuffer, &pivot, &pivot2, pivotBuffer+CHUNK_SIZE,
                           false,
                           true,
                           pErrorCode);
            targetLength+=(int32_t)(myTarget-targetBuffer);
        } while(*pErrorCode==U_BUFFER_OVERFLOW_ERROR);

        /* done with preflighting, set warnings and errors as appropriate */
        return u_terminateChars(target, targetCapacity, targetLength, pErrorCode);
    }

    /* no need to call u_terminateChars() because ucnv_convertEx() took care of that */
    return targetLength;
}

U_CAPI int32_t U_EXPORT2
ucnv_convert(const char *toConverterName, const char *fromConverterName,
             char *target, int32_t targetCapacity,
             const char *source, int32_t sourceLength,
             UErrorCode *pErrorCode) {
    UConverter in, out; /* stack-allocated */
    UConverter *inConverter, *outConverter;
    int32_t targetLength;

    if(pErrorCode==nullptr || U_FAILURE(*pErrorCode)) {
        return 0;
    }

    if( source==nullptr || sourceLength<-1 ||
        targetCapacity<0 || (targetCapacity>0 && target==nullptr)
    ) {
        *pErrorCode=U_ILLEGAL_ARGUMENT_ERROR;
        return 0;
    }

    /* if there is no input data, we're done */
    if(sourceLength==0 || (sourceLength<0 && *source==0)) {
        return u_terminateChars(target, targetCapacity, 0, pErrorCode);
    }

    /* create the converters */
    inConverter=ucnv_createConverter(&in, fromConverterName, pErrorCode);
    if(U_FAILURE(*pErrorCode)) {
        return 0;
    }

    outConverter=ucnv_createConverter(&out, toConverterName, pErrorCode);
    if(U_FAILURE(*pErrorCode)) {
        ucnv_close(inConverter);
        return 0;
    }

    targetLength=ucnv_internalConvert(outConverter, inConverter,
                                      target, targetCapacity,
                                      source, sourceLength,
                                      pErrorCode);

    ucnv_close(inConverter);
    ucnv_close(outConverter);

    return targetLength;
}

/* @internal */
static int32_t
ucnv_convertAlgorithmic(UBool convertToAlgorithmic,
                        UConverterType algorithmicType,
                        UConverter *cnv,
                        char *target, int32_t targetCapacity,
                        const char *source, int32_t sourceLength,
                        UErrorCode *pErrorCode) {
    UConverter algoConverterStatic; /* stack-allocated */
    UConverter *algoConverter, *to, *from;
    int32_t targetLength;

    if(pErrorCode==nullptr || U_FAILURE(*pErrorCode)) {
        return 0;
    }

    if( cnv==nullptr || source==nullptr || sourceLength<-1 ||
        targetCapacity<0 || (targetCapacity>0 && target==nullptr)
    ) {
        *pErrorCode=U_ILLEGAL_ARGUMENT_ERROR;
        return 0;
    }

    /* if there is no input data, we're done */
    if(sourceLength==0 || (sourceLength<0 && *source==0)) {
        return u_terminateChars(target, targetCapacity, 0, pErrorCode);
    }

    /* create the algorithmic converter */
    algoConverter=ucnv_createAlgorithmicConverter(&algoConverterStatic, algorithmicType,
                                                  "", 0, pErrorCode);
    if(U_FAILURE(*pErrorCode)) {
        return 0;
    }

    /* reset the other converter */
    if(convertToAlgorithmic) {
        /* cnv->Unicode->algo */
        ucnv_resetToUnicode(cnv);
        to=algoConverter;
        from=cnv;
    } else {
        /* algo->Unicode->cnv */
        ucnv_resetFromUnicode(cnv);
        from=algoConverter;
        to=cnv;
    }

    targetLength=ucnv_internalConvert(to, from,
                                      target, targetCapacity,
                                      source, sourceLength,
                                      pErrorCode);

    ucnv_close(algoConverter);

    return targetLength;
}

U_CAPI int32_t U_EXPORT2
ucnv_toAlgorithmic(UConverterType algorithmicType,
                   UConverter *cnv,
                   char *target, int32_t targetCapacity,
                   const char *source, int32_t sourceLength,
                   UErrorCode *pErrorCode) {
    return ucnv_convertAlgorithmic(true, algorithmicType, cnv,
                                   target, targetCapacity,
                                   source, sourceLength,
                                   pErrorCode);
}

U_CAPI int32_t U_EXPORT2
ucnv_fromAlgorithmic(UConverter *cnv,
                     UConverterType algorithmicType,
                     char *target, int32_t targetCapacity,
                     const char *source, int32_t sourceLength,
<<<<<<< HEAD
                     UErrorCode *pErrorCode) {
=======
                     UErrorCode *pErrorCode) UPRV_NO_SANITIZE_UNDEFINED {

    if(algorithmicType<0 || UCNV_NUMBER_OF_SUPPORTED_CONVERTER_TYPES<=algorithmicType) {
        *pErrorCode = U_ILLEGAL_ARGUMENT_ERROR;
        return 0;
    }
>>>>>>> 626889fb
    return ucnv_convertAlgorithmic(false, algorithmicType, cnv,
                                   target, targetCapacity,
                                   source, sourceLength,
                                   pErrorCode);
}

U_CAPI UConverterType  U_EXPORT2
ucnv_getType(const UConverter* converter)
{
    int8_t type = converter->sharedData->staticData->conversionType;
#if !UCONFIG_NO_LEGACY_CONVERSION
    if(type == UCNV_MBCS) {
        return ucnv_MBCSGetType(converter);
    }
#endif
    return (UConverterType)type;
}

U_CAPI void  U_EXPORT2
ucnv_getStarters(const UConverter* converter, 
                 UBool starters[256],
                 UErrorCode* err)
{
    if (err == nullptr || U_FAILURE(*err)) {
        return;
    }

    if(converter->sharedData->impl->getStarters != nullptr) {
        converter->sharedData->impl->getStarters(converter, starters, err);
    } else {
        *err = U_ILLEGAL_ARGUMENT_ERROR;
    }
}

static const UAmbiguousConverter *ucnv_getAmbiguous(const UConverter *cnv)
{
    UErrorCode errorCode;
    const char *name;
    int32_t i;

    if(cnv==nullptr) {
        return nullptr;
    }

    errorCode=U_ZERO_ERROR;
    name=ucnv_getName(cnv, &errorCode);
    if(U_FAILURE(errorCode)) {
        return nullptr;
    }

    for(i=0; i<UPRV_LENGTHOF(ambiguousConverters); ++i)
    {
        if(0==uprv_strcmp(name, ambiguousConverters[i].name))
        {
            return ambiguousConverters+i;
        }
    }

    return nullptr;
}

U_CAPI void  U_EXPORT2
ucnv_fixFileSeparator(const UConverter *cnv, 
                      char16_t* source,
                      int32_t sourceLength) {
    const UAmbiguousConverter *a;
    int32_t i;
    char16_t variant5c;

    if(cnv==nullptr || source==nullptr || sourceLength<=0 || (a=ucnv_getAmbiguous(cnv))==nullptr)
    {
        return;
    }

    variant5c=a->variant5c;
    for(i=0; i<sourceLength; ++i) {
        if(source[i]==variant5c) {
            source[i]=0x5c;
        }
    }
}

U_CAPI UBool  U_EXPORT2
ucnv_isAmbiguous(const UConverter *cnv) {
    return (UBool)(ucnv_getAmbiguous(cnv)!=nullptr);
}

U_CAPI void  U_EXPORT2
ucnv_setFallback(UConverter *cnv, UBool usesFallback)
{
    cnv->useFallback = usesFallback;
}

U_CAPI UBool  U_EXPORT2
ucnv_usesFallback(const UConverter *cnv)
{
    return cnv->useFallback;
}

U_CAPI void  U_EXPORT2
ucnv_getInvalidChars (const UConverter * converter,
                      char *errBytes,
                      int8_t * len,
                      UErrorCode * err)
{
    if (err == nullptr || U_FAILURE(*err))
    {
        return;
    }
    if (len == nullptr || errBytes == nullptr || converter == nullptr)
    {
        *err = U_ILLEGAL_ARGUMENT_ERROR;
        return;
    }
    if (*len < converter->invalidCharLength)
    {
        *err = U_INDEX_OUTOFBOUNDS_ERROR;
        return;
    }
    if ((*len = converter->invalidCharLength) > 0)
    {
        uprv_memcpy (errBytes, converter->invalidCharBuffer, *len);
    }
}

U_CAPI void  U_EXPORT2
ucnv_getInvalidUChars (const UConverter * converter,
                       char16_t *errChars,
                       int8_t * len,
                       UErrorCode * err)
{
    if (err == nullptr || U_FAILURE(*err))
    {
        return;
    }
    if (len == nullptr || errChars == nullptr || converter == nullptr)
    {
        *err = U_ILLEGAL_ARGUMENT_ERROR;
        return;
    }
    if (*len < converter->invalidUCharLength)
    {
        *err = U_INDEX_OUTOFBOUNDS_ERROR;
        return;
    }
    if ((*len = converter->invalidUCharLength) > 0)
    {
        u_memcpy (errChars, converter->invalidUCharBuffer, *len);
    }
}

#define SIG_MAX_LEN 5

U_CAPI const char* U_EXPORT2
ucnv_detectUnicodeSignature( const char* source,
                             int32_t sourceLength,
                             int32_t* signatureLength,
                             UErrorCode* pErrorCode) {
    int32_t dummy;

    /* initial 0xa5 bytes: make sure that if we read <SIG_MAX_LEN
     * bytes we don't misdetect something 
     */
    char start[SIG_MAX_LEN]={ '\xa5', '\xa5', '\xa5', '\xa5', '\xa5' };
    int i = 0;

    if((pErrorCode==nullptr) || U_FAILURE(*pErrorCode)){
        return nullptr;
    }
    
    if(source == nullptr || sourceLength < -1){
        *pErrorCode = U_ILLEGAL_ARGUMENT_ERROR;
        return nullptr;
    }

    if(signatureLength == nullptr) {
        signatureLength = &dummy;
    }

    if(sourceLength==-1){
        sourceLength=(int32_t)uprv_strlen(source);
    }

    
    while(i<sourceLength&& i<SIG_MAX_LEN){
        start[i]=source[i];
        i++;
    }

    if(start[0] == '\xFE' && start[1] == '\xFF') {
        *signatureLength=2;
        return  "UTF-16BE";
    } else if(start[0] == '\xFF' && start[1] == '\xFE') {
        if(start[2] == '\x00' && start[3] =='\x00') {
            *signatureLength=4;
            return "UTF-32LE";
        } else {
            *signatureLength=2;
            return  "UTF-16LE";
        }
    } else if(start[0] == '\xEF' && start[1] == '\xBB' && start[2] == '\xBF') {
        *signatureLength=3;
        return  "UTF-8";
    } else if(start[0] == '\x00' && start[1] == '\x00' && 
              start[2] == '\xFE' && start[3]=='\xFF') {
        *signatureLength=4;
        return  "UTF-32BE";
    } else if(start[0] == '\x0E' && start[1] == '\xFE' && start[2] == '\xFF') {
        *signatureLength=3;
        return "SCSU";
    } else if(start[0] == '\xFB' && start[1] == '\xEE' && start[2] == '\x28') {
        *signatureLength=3;
        return "BOCU-1";
    } else if(start[0] == '\x2B' && start[1] == '\x2F' && start[2] == '\x76') {
        /*
         * UTF-7: Initial U+FEFF is encoded as +/v8  or  +/v9  or  +/v+  or  +/v/
         * depending on the second UTF-16 code unit.
         * Detect the entire, closed Unicode mode sequence +/v8- for only U+FEFF
         * if it occurs.
         *
         * So far we have +/v
         */
        if(start[3] == '\x38' && start[4] == '\x2D') {
            /* 5 bytes +/v8- */
            *signatureLength=5;
            return "UTF-7";
        } else if(start[3] == '\x38' || start[3] == '\x39' || start[3] == '\x2B' || start[3] == '\x2F') {
            /* 4 bytes +/v8  or  +/v9  or  +/v+  or  +/v/ */
            *signatureLength=4;
            return "UTF-7";
        }
    }else if(start[0]=='\xDD' && start[1]== '\x73'&& start[2]=='\x66' && start[3]=='\x73'){
        *signatureLength=4;
        return "UTF-EBCDIC";
    }


    /* no known Unicode signature byte sequence recognized */
    *signatureLength=0;
    return nullptr;
}

U_CAPI int32_t U_EXPORT2
ucnv_fromUCountPending(const UConverter* cnv, UErrorCode* status)
{
    if(status == nullptr || U_FAILURE(*status)){
        return -1;
    }
    if(cnv == nullptr){
        *status = U_ILLEGAL_ARGUMENT_ERROR;
        return -1;
    }

    if(cnv->preFromUFirstCP >= 0){
        return U16_LENGTH(cnv->preFromUFirstCP)+cnv->preFromULength ;
    }else if(cnv->preFromULength < 0){
        return -cnv->preFromULength ;
    }else if(cnv->fromUChar32 > 0){
        return 1;
    }
    return 0; 

}

U_CAPI int32_t U_EXPORT2
ucnv_toUCountPending(const UConverter* cnv, UErrorCode* status){

    if(status == nullptr || U_FAILURE(*status)){
        return -1;
    }
    if(cnv == nullptr){
        *status = U_ILLEGAL_ARGUMENT_ERROR;
        return -1;
    }

    if(cnv->preToULength > 0){
        return cnv->preToULength ;
    }else if(cnv->preToULength < 0){
        return -cnv->preToULength;
    }else if(cnv->toULength > 0){
        return cnv->toULength;
    }
    return 0;
}

U_CAPI UBool U_EXPORT2
ucnv_isFixedWidth(UConverter *cnv, UErrorCode *status){
    if (U_FAILURE(*status)) {
        return false;
    }

    if (cnv == nullptr) {
        *status = U_ILLEGAL_ARGUMENT_ERROR;
        return false;
    }

    switch (ucnv_getType(cnv)) {
        case UCNV_SBCS:
        case UCNV_DBCS:
        case UCNV_UTF32_BigEndian:
        case UCNV_UTF32_LittleEndian:
        case UCNV_UTF32:
        case UCNV_US_ASCII:
            return true;
        default:
            return false;
    }
}
#endif

/*
 * Hey, Emacs, please set the following:
 *
 * Local Variables:
 * indent-tabs-mode: nil
 * End:
 *
 */<|MERGE_RESOLUTION|>--- conflicted
+++ resolved
@@ -164,40 +164,22 @@
     UConverterToUnicodeArgs toUArgs = {
         sizeof(UConverterToUnicodeArgs),
             true,
-<<<<<<< HEAD
-            NULL,
-            NULL,
-            NULL,
-            NULL,
-            NULL,
-            NULL
-=======
             nullptr,
             nullptr,
             nullptr,
             nullptr,
             nullptr,
             nullptr
->>>>>>> 626889fb
     };
     UConverterFromUnicodeArgs fromUArgs = {
         sizeof(UConverterFromUnicodeArgs),
             true,
-<<<<<<< HEAD
-            NULL,
-            NULL,
-            NULL,
-            NULL,
-            NULL,
-            NULL
-=======
             nullptr,
             nullptr,
             nullptr,
             nullptr,
             nullptr,
             nullptr
->>>>>>> 626889fb
     };
 
     UTRACE_ENTRY_OC(UTRACE_UCNV_CLONE);
@@ -274,13 +256,6 @@
         if (pBufferSize != &stackBufferSize) {
             *status = U_SAFECLONE_ALLOCATED_WARNING;
         }
-<<<<<<< HEAD
-        // If pBufferSize was NULL as the input, pBufferSize is set to &stackBufferSize in this function.
-        if (pBufferSize != &stackBufferSize) {
-            *status = U_SAFECLONE_ALLOCATED_WARNING;
-        }
-=======
->>>>>>> 626889fb
 
         /* record the fact that memory was allocated */
         *pBufferSize = bufferSizeNeeded;
@@ -378,21 +353,12 @@
         UConverterToUnicodeArgs toUArgs = {
             sizeof(UConverterToUnicodeArgs),
                 true,
-<<<<<<< HEAD
-                NULL,
-                NULL,
-                NULL,
-                NULL,
-                NULL,
-                NULL
-=======
                 nullptr,
                 nullptr,
                 nullptr,
                 nullptr,
                 nullptr,
                 nullptr
->>>>>>> 626889fb
         };
 
         toUArgs.converter = converter;
@@ -403,21 +369,12 @@
         UConverterFromUnicodeArgs fromUArgs = {
             sizeof(UConverterFromUnicodeArgs),
                 true,
-<<<<<<< HEAD
-                NULL,
-                NULL,
-                NULL,
-                NULL,
-                NULL,
-                NULL
-=======
                 nullptr,
                 nullptr,
                 nullptr,
                 nullptr,
                 nullptr,
                 nullptr
->>>>>>> 626889fb
         };
         fromUArgs.converter = converter;
         errorCode = U_ZERO_ERROR;
@@ -624,21 +581,12 @@
             UConverterToUnicodeArgs toUArgs = {
                 sizeof(UConverterToUnicodeArgs),
                 true,
-<<<<<<< HEAD
-                NULL,
-                NULL,
-                NULL,
-                NULL,
-                NULL,
-                NULL
-=======
                 nullptr,
                 nullptr,
                 nullptr,
                 nullptr,
                 nullptr,
                 nullptr
->>>>>>> 626889fb
             };
             toUArgs.converter = converter;
             errorCode = U_ZERO_ERROR;
@@ -648,21 +596,12 @@
             UConverterFromUnicodeArgs fromUArgs = {
                 sizeof(UConverterFromUnicodeArgs),
                 true,
-<<<<<<< HEAD
-                NULL,
-                NULL,
-                NULL,
-                NULL,
-                NULL,
-                NULL
-=======
                 nullptr,
                 nullptr,
                 nullptr,
                 nullptr,
                 nullptr,
                 nullptr
->>>>>>> 626889fb
             };
             fromUArgs.converter = converter;
             errorCode = U_ZERO_ERROR;
@@ -931,11 +870,7 @@
         realSource=nullptr;
 
         /* avoid compiler warnings - not otherwise necessary, and the values do not matter */
-<<<<<<< HEAD
-        realSourceLimit=NULL;
-=======
         realSourceLimit=nullptr;
->>>>>>> 626889fb
         realFlush=false;
         realSourceIndex=0;
     } else {
@@ -1380,11 +1315,7 @@
         realSource=nullptr;
 
         /* avoid compiler warnings - not otherwise necessary, and the values do not matter */
-<<<<<<< HEAD
-        realSourceLimit=NULL;
-=======
         realSourceLimit=nullptr;
->>>>>>> 626889fb
         realFlush=false;
         realSourceIndex=0;
     } else {
@@ -1985,11 +1916,7 @@
     /* prepare the converter arguments */
     args.converter=cnv;
     args.flush=true;
-<<<<<<< HEAD
-    args.offsets=NULL;
-=======
     args.offsets=nullptr;
->>>>>>> 626889fb
     args.source=s;
     args.sourceLimit=sourceLimit;
     args.target=buffer;
@@ -2250,11 +2177,7 @@
     /* prepare the converter arguments */
     fromUArgs.converter=targetCnv;
     fromUArgs.flush=false;
-<<<<<<< HEAD
-    fromUArgs.offsets=NULL;
-=======
     fromUArgs.offsets=nullptr;
->>>>>>> 626889fb
     fromUArgs.target=*target;
     fromUArgs.targetLimit=targetLimit;
     fromUArgs.size=sizeof(fromUArgs);
@@ -2673,16 +2596,12 @@
                      UConverterType algorithmicType,
                      char *target, int32_t targetCapacity,
                      const char *source, int32_t sourceLength,
-<<<<<<< HEAD
-                     UErrorCode *pErrorCode) {
-=======
                      UErrorCode *pErrorCode) UPRV_NO_SANITIZE_UNDEFINED {
 
     if(algorithmicType<0 || UCNV_NUMBER_OF_SUPPORTED_CONVERTER_TYPES<=algorithmicType) {
         *pErrorCode = U_ILLEGAL_ARGUMENT_ERROR;
         return 0;
     }
->>>>>>> 626889fb
     return ucnv_convertAlgorithmic(false, algorithmicType, cnv,
                                    target, targetCapacity,
                                    source, sourceLength,
