--- conflicted
+++ resolved
@@ -110,11 +110,7 @@
     if(choice<=UCNV_RESET_TO_UNICODE) {
         cnv->toUnicodeStatus = 0;
         cnv->mode=0;
-<<<<<<< HEAD
-        if(cnv->extraInfo != NULL){
-=======
         if(cnv->extraInfo != nullptr){
->>>>>>> 626889fb
             ((UConverterDataHZ*)cnv->extraInfo)->isStateDBCS = false;
             ((UConverterDataHZ*)cnv->extraInfo)->isEmptySegment = false;
         }
@@ -122,11 +118,7 @@
     if(choice!=UCNV_RESET_TO_UNICODE) {
         cnv->fromUnicodeStatus= 0;
         cnv->fromUChar32=0x0000; 
-<<<<<<< HEAD
-        if(cnv->extraInfo != NULL){
-=======
         if(cnv->extraInfo != nullptr){
->>>>>>> 626889fb
             ((UConverterDataHZ*)cnv->extraInfo)->isEscapeAppended = false;
             ((UConverterDataHZ*)cnv->extraInfo)->targetIndex = 0;
             ((UConverterDataHZ*)cnv->extraInfo)->sourceIndex = 0;
@@ -196,11 +188,7 @@
                     if(args->offsets) {
                         args->offsets[myTarget - args->target]=(int32_t)(mySource - args->source - 2);
                     }
-<<<<<<< HEAD
-                    *(myTarget++)=(UChar)mySourceChar;
-=======
                     *(myTarget++)=(char16_t)mySourceChar;
->>>>>>> 626889fb
                     myData->isEmptySegment = false;
                     continue;
                 case UCNV_OPEN_BRACE:
@@ -300,11 +288,7 @@
                     args->converter->mode = UCNV_TILDE;
                     continue;
                 } else if(mySourceChar <= 0x7f) {
-<<<<<<< HEAD
-                    targetUniChar = (UChar)mySourceChar;  /* ASCII */
-=======
                     targetUniChar = (char16_t)mySourceChar;  /* ASCII */
->>>>>>> 626889fb
                     myData->isEmptySegment = false; /* the segment has something valid */
                 } else {
                     targetUniChar = 0xffff;
