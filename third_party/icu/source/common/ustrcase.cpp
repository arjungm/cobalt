// © 2016 and later: Unicode, Inc. and others.
// License & terms of use: http://www.unicode.org/copyright.html
/*
*******************************************************************************
*
*   Copyright (C) 2001-2015, International Business Machines
*   Corporation and others.  All Rights Reserved.
*
*******************************************************************************
*   file name:  ustrcase.cpp
*   encoding:   UTF-8
*   tab size:   8 (not used)
*   indentation:4
*
*   created on: 2002feb20
*   created by: Markus W. Scherer
*
*   Implementation file for string casing C API functions.
*   Uses functions from uchar.c for basic functionality that requires access
*   to the Unicode Character Database (uprops.dat).
*/

#include "unicode/utypes.h"
#include "unicode/brkiter.h"
#include "unicode/casemap.h"
#include "unicode/edits.h"
#include "unicode/stringoptions.h"
#include "unicode/ustring.h"
#include "unicode/ucasemap.h"
#include "unicode/ubrk.h"
#include "unicode/utf.h"
#include "unicode/utf16.h"
#include "cmemory.h"
#include "ucase.h"
#include "ucasemap_imp.h"
#include "ustr_imp.h"
#include "uassert.h"

/**
 * Code point for COMBINING ACUTE ACCENT
 * @internal
 */
#define ACUTE u'\u0301'

U_NAMESPACE_BEGIN

namespace {

int32_t checkOverflowAndEditsError(int32_t destIndex, int32_t destCapacity,
                                   Edits *edits, UErrorCode &errorCode) {
    if (U_SUCCESS(errorCode)) {
        if (destIndex > destCapacity) {
            errorCode = U_BUFFER_OVERFLOW_ERROR;
        } else if (edits != nullptr) {
            edits->copyErrorTo(errorCode);
        }
    }
    return destIndex;
}

/* Appends a full case mapping result, see UCASE_MAX_STRING_LENGTH. */
inline int32_t
appendResult(char16_t *dest, int32_t destIndex, int32_t destCapacity,
             int32_t result, const char16_t *s,
             int32_t cpLength, uint32_t options, icu::Edits *edits) {
    UChar32 c;
    int32_t length;

    /* decode the result */
    if(result<0) {
        /* (not) original code point */
        if(edits!=nullptr) {
            edits->addUnchanged(cpLength);
        }
        if(options & U_OMIT_UNCHANGED_TEXT) {
            return destIndex;
        }
        c=~result;
        if(destIndex<destCapacity && c<=0xffff) {  // BMP slightly-fastpath
            dest[destIndex++]=(char16_t)c;
            return destIndex;
        }
        length=cpLength;
    } else {
        if(result<=UCASE_MAX_STRING_LENGTH) {
            c=U_SENTINEL;
            length=result;
        } else if(destIndex<destCapacity && result<=0xffff) {  // BMP slightly-fastpath
            dest[destIndex++]=(char16_t)result;
            if(edits!=nullptr) {
                edits->addReplace(cpLength, 1);
            }
            return destIndex;
        } else {
            c=result;
            length=U16_LENGTH(c);
        }
        if(edits!=nullptr) {
            edits->addReplace(cpLength, length);
        }
    }
    if(length>(INT32_MAX-destIndex)) {
        return -1;  // integer overflow
    }

    if(destIndex<destCapacity) {
        /* append the result */
        if(c>=0) {
            /* code point */
            UBool isError=false;
            U16_APPEND(dest, destIndex, destCapacity, c, isError);
            if(isError) {
                /* overflow, nothing written */
                destIndex+=length;
            }
        } else {
            /* string */
            if((destIndex+length)<=destCapacity) {
                while(length>0) {
                    dest[destIndex++]=*s++;
                    --length;
                }
            } else {
                /* overflow */
                destIndex+=length;
            }
        }
    } else {
        /* preflight */
        destIndex+=length;
    }
    return destIndex;
}

inline int32_t
appendUChar(char16_t *dest, int32_t destIndex, int32_t destCapacity, char16_t c) {
    if(destIndex<destCapacity) {
        dest[destIndex]=c;
    } else if(destIndex==INT32_MAX) {
        return -1;  // integer overflow
    }
    return destIndex+1;
}

int32_t
appendNonEmptyUnchanged(char16_t *dest, int32_t destIndex, int32_t destCapacity,
                        const char16_t *s, int32_t length, uint32_t options, icu::Edits *edits) {
    if(edits!=nullptr) {
        edits->addUnchanged(length);
    }
    if(options & U_OMIT_UNCHANGED_TEXT) {
        return destIndex;
    }
    if(length>(INT32_MAX-destIndex)) {
        return -1;  // integer overflow
    }
    if((destIndex+length)<=destCapacity) {
        u_memcpy(dest+destIndex, s, length);
    }
    return destIndex + length;
}

inline int32_t
appendUnchanged(char16_t *dest, int32_t destIndex, int32_t destCapacity,
                const char16_t *s, int32_t length, uint32_t options, icu::Edits *edits) {
    if (length <= 0) {
        return destIndex;
    }
    return appendNonEmptyUnchanged(dest, destIndex, destCapacity, s, length, options, edits);
}

UChar32 U_CALLCONV
utf16_caseContextIterator(void *context, int8_t dir) {
    UCaseContext *csc=(UCaseContext *)context;
    UChar32 c;

    if(dir<0) {
        /* reset for backward iteration */
        csc->index=csc->cpStart;
        csc->dir=dir;
    } else if(dir>0) {
        /* reset for forward iteration */
        csc->index=csc->cpLimit;
        csc->dir=dir;
    } else {
        /* continue current iteration direction */
        dir=csc->dir;
    }

    if(dir<0) {
        if(csc->start<csc->index) {
            U16_PREV((const char16_t *)csc->p, csc->start, csc->index, c);
            return c;
        }
    } else {
        if(csc->index<csc->limit) {
            U16_NEXT((const char16_t *)csc->p, csc->index, csc->limit, c);
            return c;
        }
    }
    return U_SENTINEL;
}

/**
 * caseLocale >= 0: Lowercases [srcStart..srcLimit[ but takes context [0..srcLength[ into account.
 * caseLocale < 0: Case-folds [srcStart..srcLimit[.
 */
int32_t toLower(int32_t caseLocale, uint32_t options,
                char16_t *dest, int32_t destCapacity,
                const char16_t *src, UCaseContext *csc, int32_t srcStart, int32_t srcLimit,
                icu::Edits *edits, UErrorCode &errorCode) {
    const int8_t *latinToLower;
    if (caseLocale == UCASE_LOC_ROOT ||
            (caseLocale >= 0 ?
                !(caseLocale == UCASE_LOC_TURKISH || caseLocale == UCASE_LOC_LITHUANIAN) :
                (options & _FOLD_CASE_OPTIONS_MASK) == U_FOLD_CASE_DEFAULT)) {
        latinToLower = LatinCase::TO_LOWER_NORMAL;
    } else {
        latinToLower = LatinCase::TO_LOWER_TR_LT;
    }
    const UTrie2 *trie = ucase_getTrie();
    int32_t destIndex = 0;
    int32_t prev = srcStart;
    int32_t srcIndex = srcStart;
    for (;;) {
        // fast path for simple cases
        char16_t lead = 0;
        while (srcIndex < srcLimit) {
            lead = src[srcIndex];
            int32_t delta;
            if (lead < LatinCase::LONG_S) {
                int8_t d = latinToLower[lead];
                if (d == LatinCase::EXC) { break; }
                ++srcIndex;
                if (d == 0) { continue; }
                delta = d;
            } else if (lead >= 0xd800) {
                break;  // surrogate or higher
            } else {
                uint16_t props = UTRIE2_GET16_FROM_U16_SINGLE_LEAD(trie, lead);
                if (UCASE_HAS_EXCEPTION(props)) { break; }
                ++srcIndex;
                if (!UCASE_IS_UPPER_OR_TITLE(props) || (delta = UCASE_GET_DELTA(props)) == 0) {
                    continue;
                }
            }
            lead += static_cast<char16_t>(delta);
            destIndex = appendUnchanged(dest, destIndex, destCapacity,
                                        src + prev, srcIndex - 1 - prev, options, edits);
            if (destIndex >= 0) {
                destIndex = appendUChar(dest, destIndex, destCapacity, lead);
                if (edits != nullptr) {
                    edits->addReplace(1, 1);
                }
            }
            if (destIndex < 0) {
                errorCode = U_INDEX_OUTOFBOUNDS_ERROR;
                return 0;
            }
            prev = srcIndex;
        }
        if (srcIndex >= srcLimit) {
            break;
        }
        // slow path
        int32_t cpStart = srcIndex++;
        char16_t trail;
        UChar32 c;
        if (U16_IS_LEAD(lead) && srcIndex < srcLimit && U16_IS_TRAIL(trail = src[srcIndex])) {
            c = U16_GET_SUPPLEMENTARY(lead, trail);
            ++srcIndex;
        } else {
            c = lead;
        }
        const char16_t *s;
        if (caseLocale >= 0) {
            csc->cpStart = cpStart;
            csc->cpLimit = srcIndex;
            c = ucase_toFullLower(c, utf16_caseContextIterator, csc, &s, caseLocale);
        } else {
            c = ucase_toFullFolding(c, &s, options);
        }
        if (c >= 0) {
            destIndex = appendUnchanged(dest, destIndex, destCapacity,
                                        src + prev, cpStart - prev, options, edits);
            if (destIndex >= 0) {
                destIndex = appendResult(dest, destIndex, destCapacity, c, s,
                                         srcIndex - cpStart, options, edits);
            }
            if (destIndex < 0) {
                errorCode = U_INDEX_OUTOFBOUNDS_ERROR;
                return 0;
            }
            prev = srcIndex;
        }
    }
    destIndex = appendUnchanged(dest, destIndex, destCapacity,
                                src + prev, srcIndex - prev, options, edits);
    if (destIndex < 0) {
        errorCode = U_INDEX_OUTOFBOUNDS_ERROR;
        return 0;
    }
    return destIndex;
}

int32_t toUpper(int32_t caseLocale, uint32_t options,
                char16_t *dest, int32_t destCapacity,
                const char16_t *src, UCaseContext *csc, int32_t srcLength,
                icu::Edits *edits, UErrorCode &errorCode) {
    const int8_t *latinToUpper;
    if (caseLocale == UCASE_LOC_TURKISH) {
        latinToUpper = LatinCase::TO_UPPER_TR;
    } else {
        latinToUpper = LatinCase::TO_UPPER_NORMAL;
    }
    const UTrie2 *trie = ucase_getTrie();
    int32_t destIndex = 0;
    int32_t prev = 0;
    int32_t srcIndex = 0;
    for (;;) {
        // fast path for simple cases
        char16_t lead = 0;
        while (srcIndex < srcLength) {
            lead = src[srcIndex];
            int32_t delta;
            if (lead < LatinCase::LONG_S) {
                int8_t d = latinToUpper[lead];
                if (d == LatinCase::EXC) { break; }
                ++srcIndex;
                if (d == 0) { continue; }
                delta = d;
            } else if (lead >= 0xd800) {
                break;  // surrogate or higher
            } else {
                uint16_t props = UTRIE2_GET16_FROM_U16_SINGLE_LEAD(trie, lead);
                if (UCASE_HAS_EXCEPTION(props)) { break; }
                ++srcIndex;
                if (UCASE_GET_TYPE(props) != UCASE_LOWER || (delta = UCASE_GET_DELTA(props)) == 0) {
                    continue;
                }
            }
            lead += static_cast<char16_t>(delta);
            destIndex = appendUnchanged(dest, destIndex, destCapacity,
                                        src + prev, srcIndex - 1 - prev, options, edits);
            if (destIndex >= 0) {
                destIndex = appendUChar(dest, destIndex, destCapacity, lead);
                if (edits != nullptr) {
                    edits->addReplace(1, 1);
                }
            }
            if (destIndex < 0) {
                errorCode = U_INDEX_OUTOFBOUNDS_ERROR;
                return 0;
            }
            prev = srcIndex;
        }
        if (srcIndex >= srcLength) {
            break;
        }
        // slow path
        int32_t cpStart;
        csc->cpStart = cpStart = srcIndex++;
        char16_t trail;
        UChar32 c;
        if (U16_IS_LEAD(lead) && srcIndex < srcLength && U16_IS_TRAIL(trail = src[srcIndex])) {
            c = U16_GET_SUPPLEMENTARY(lead, trail);
            ++srcIndex;
        } else {
            c = lead;
        }
        csc->cpLimit = srcIndex;
        const char16_t *s;
        c = ucase_toFullUpper(c, utf16_caseContextIterator, csc, &s, caseLocale);
        if (c >= 0) {
            destIndex = appendUnchanged(dest, destIndex, destCapacity,
                                        src + prev, cpStart - prev, options, edits);
            if (destIndex >= 0) {
                destIndex = appendResult(dest, destIndex, destCapacity, c, s,
                                         srcIndex - cpStart, options, edits);
            }
            if (destIndex < 0) {
                errorCode = U_INDEX_OUTOFBOUNDS_ERROR;
                return 0;
            }
            prev = srcIndex;
        }
    }
    destIndex = appendUnchanged(dest, destIndex, destCapacity,
                                src + prev, srcIndex - prev, options, edits);
    if (destIndex < 0) {
        errorCode = U_INDEX_OUTOFBOUNDS_ERROR;
        return 0;
    }
    return destIndex;
}

}  // namespace

U_NAMESPACE_END

U_NAMESPACE_USE

#if !UCONFIG_NO_BREAK_ITERATION

namespace {

/**
 * Input: c is a letter I with or without acute accent.
 * start is the index in src after c, and is less than segmentLimit.
 * If a plain i/I is followed by a plain j/J,
 * or an i/I with acute (precomposed or decomposed) is followed by a j/J with acute,
 * then we output accordingly.
 *
 * @return the src index after the titlecased sequence, or the start index if no Dutch IJ
 */
<<<<<<< HEAD
int32_t maybeTitleDutchIJ(const UChar *src, UChar32 c, int32_t start, int32_t segmentLimit,
                          UChar *dest, int32_t &destIndex, int32_t destCapacity, uint32_t options,
=======
int32_t maybeTitleDutchIJ(const char16_t *src, UChar32 c, int32_t start, int32_t segmentLimit,
                          char16_t *dest, int32_t &destIndex, int32_t destCapacity, uint32_t options,
>>>>>>> 626889fb
                          icu::Edits *edits) {
    U_ASSERT(start < segmentLimit);

    int32_t index = start;
    bool withAcute = false;

    // If the conditions are met, then the following variables tell us what to output.
    int32_t unchanged1 = 0;  // code units before the j, or the whole sequence (0..3)
    bool doTitleJ = false;  // true if the j needs to be titlecased
    int32_t unchanged2 = 0;  // after the j (0 or 1)

    // next character after the first letter
<<<<<<< HEAD
    UChar c2 = src[index++];
=======
    char16_t c2 = src[index++];
>>>>>>> 626889fb

    // Is the first letter an i/I with accent?
    if (c == u'I') {
        if (c2 == ACUTE) {
            withAcute = true;
            unchanged1 = 1;
            if (index == segmentLimit) { return start; }
            c2 = src[index++];
        }
    } else {  // Í
        withAcute = true;
    }

    // Is the next character a j/J?
    if (c2 == u'j') {
        doTitleJ = true;
    } else if (c2 == u'J') {
        ++unchanged1;
    } else {
        return start;
    }

    // A plain i/I must be followed by a plain j/J.
    // An i/I with acute must be followed by a j/J with acute.
    if (withAcute) {
        if (index == segmentLimit || src[index++] != ACUTE) { return start; }
        if (doTitleJ) {
            unchanged2 = 1;
        } else {
            ++unchanged1;
        }
    }

    // There must not be another combining mark.
    if (index < segmentLimit) {
        int32_t cp;
        int32_t i = index;
        U16_NEXT(src, i, segmentLimit, cp);
        uint32_t typeMask = U_GET_GC_MASK(cp);
        if ((typeMask & U_GC_M_MASK) != 0) {
            return start;
        }
    }

    // Output the rest of the Dutch IJ.
    destIndex = appendUnchanged(dest, destIndex, destCapacity, src + start, unchanged1, options, edits);
    start += unchanged1;
    if (doTitleJ) {
        destIndex = appendUChar(dest, destIndex, destCapacity, u'J');
        if (edits != nullptr) {
            edits->addReplace(1, 1);
        }
        ++start;
    }
    destIndex = appendUnchanged(dest, destIndex, destCapacity, src + start, unchanged2, options, edits);

    U_ASSERT(start + unchanged2 == index);
    return index;
}

}  // namespace

U_CFUNC int32_t U_CALLCONV
ustrcase_internalToTitle(int32_t caseLocale, uint32_t options, BreakIterator *iter,
                         char16_t *dest, int32_t destCapacity,
                         const char16_t *src, int32_t srcLength,
                         icu::Edits *edits,
                         UErrorCode &errorCode) {
    if (!ustrcase_checkTitleAdjustmentOptions(options, errorCode)) {
        return 0;
    }

    /* set up local variables */
    UCaseContext csc=UCASECONTEXT_INITIALIZER;
    csc.p=(void *)src;
    csc.limit=srcLength;
    int32_t destIndex=0;
    int32_t prev=0;
    bool isFirstIndex=true;

    /* titlecasing loop */
    while(prev<srcLength) {
        /* find next index where to titlecase */
        int32_t index;
        if(isFirstIndex) {
            isFirstIndex=false;
            index=iter->first();
        } else {
            index=iter->next();
        }
        if(index==UBRK_DONE || index>srcLength) {
            index=srcLength;
        }

        /*
         * Segment [prev..index[ into 3 parts:
         * a) skipped characters (copy as-is) [prev..titleStart[
         * b) first letter (titlecase)              [titleStart..titleLimit[
         * c) subsequent characters (lowercase)                 [titleLimit..index[
         */
        if(prev<index) {
            // Find and copy skipped characters [prev..titleStart[
            int32_t titleStart=prev;
            int32_t titleLimit=prev;
            UChar32 c;
            U16_NEXT(src, titleLimit, index, c);
            if ((options&U_TITLECASE_NO_BREAK_ADJUSTMENT)==0) {
                // Adjust the titlecasing index to the next cased character,
                // or to the next letter/number/symbol/private use.
                // Stop with titleStart<titleLimit<=index
                // if there is a character to be titlecased,
                // or else stop with titleStart==titleLimit==index.
                bool toCased = (options&U_TITLECASE_ADJUST_TO_CASED) != 0;
                while (toCased ? UCASE_NONE==ucase_getType(c) : !ustrcase_isLNS(c)) {
                    titleStart=titleLimit;
                    if(titleLimit==index) {
                        break;
                    }
                    U16_NEXT(src, titleLimit, index, c);
                }
                if (prev < titleStart) {
                    destIndex=appendUnchanged(dest, destIndex, destCapacity,
                                              src+prev, titleStart-prev, options, edits);
                    if(destIndex<0) {
                        errorCode=U_INDEX_OUTOFBOUNDS_ERROR;
                        return 0;
                    }
                }
            }

            if(titleStart<titleLimit) {
                /* titlecase c which is from [titleStart..titleLimit[ */
                csc.cpStart=titleStart;
                csc.cpLimit=titleLimit;
                const char16_t *s;
                c=ucase_toFullTitle(c, utf16_caseContextIterator, &csc, &s, caseLocale);
                destIndex=appendResult(dest, destIndex, destCapacity, c, s,
                                       titleLimit-titleStart, options, edits);
                if(destIndex<0) {
                    errorCode=U_INDEX_OUTOFBOUNDS_ERROR;
                    return 0;
                }

                /* Special case Dutch IJ titlecasing */
                if (titleStart+1 < index &&
                        caseLocale == UCASE_LOC_DUTCH) {
                    if (c < 0) {
                        c = ~c;
                    }

                    if (c == u'I' || c == u'Í') {
                        titleLimit = maybeTitleDutchIJ(src, c, titleStart + 1, index, 
                                                       dest, destIndex, destCapacity, options, 
                                                       edits);
                    }
                }

                /* lowercase [titleLimit..index[ */
                if(titleLimit<index) {
                    if((options&U_TITLECASE_NO_LOWERCASE)==0) {
                        /* Normal operation: Lowercase the rest of the word. */
                        destIndex+=
                            toLower(
                                caseLocale, options,
                                (dest==nullptr) ? nullptr: dest+destIndex, destCapacity-destIndex,
                                src, &csc, titleLimit, index,
                                edits, errorCode);
                        if(errorCode==U_BUFFER_OVERFLOW_ERROR) {
                            errorCode=U_ZERO_ERROR;
                        }
                        if(U_FAILURE(errorCode)) {
                            return destIndex;
                        }
                    } else {
                        /* Optionally just copy the rest of the word unchanged. */
                        destIndex=appendUnchanged(dest, destIndex, destCapacity,
                                                  src+titleLimit, index-titleLimit, options, edits);
                        if(destIndex<0) {
                            errorCode=U_INDEX_OUTOFBOUNDS_ERROR;
                            return 0;
                        }
                    }
                }
            }
        }

        prev=index;
    }

    return checkOverflowAndEditsError(destIndex, destCapacity, edits, errorCode);
}

#endif  // !UCONFIG_NO_BREAK_ITERATION

U_NAMESPACE_BEGIN
namespace GreekUpper {

// Data generated by prototype code, see
// https://icu.unicode.org/design/case/greek-upper
// TODO: Move this data into ucase.icu.
static const uint16_t data0370[] = {
    // U+0370..03FF
    0x0370,
    0x0370,
    0x0372,
    0x0372,
    0,
    0,
    0x0376,
    0x0376,
    0,
    0,
    0x037A,
    0x03FD,
    0x03FE,
    0x03FF,
    0,
    0x037F,
    0,
    0,
    0,
    0,
    0,
    0,
    0x0391 | HAS_VOWEL | HAS_ACCENT,
    0,
    0x0395 | HAS_VOWEL | HAS_ACCENT,
    0x0397 | HAS_VOWEL | HAS_ACCENT,
    0x0399 | HAS_VOWEL | HAS_ACCENT,
    0,
    0x039F | HAS_VOWEL | HAS_ACCENT,
    0,
    0x03A5 | HAS_VOWEL | HAS_ACCENT,
    0x03A9 | HAS_VOWEL | HAS_ACCENT,
    0x0399 | HAS_VOWEL | HAS_ACCENT | HAS_DIALYTIKA,
    0x0391 | HAS_VOWEL,
    0x0392,
    0x0393,
    0x0394,
    0x0395 | HAS_VOWEL,
    0x0396,
    0x0397 | HAS_VOWEL,
    0x0398,
    0x0399 | HAS_VOWEL,
    0x039A,
    0x039B,
    0x039C,
    0x039D,
    0x039E,
    0x039F | HAS_VOWEL,
    0x03A0,
    0x03A1,
    0,
    0x03A3,
    0x03A4,
    0x03A5 | HAS_VOWEL,
    0x03A6,
    0x03A7,
    0x03A8,
    0x03A9 | HAS_VOWEL,
    0x0399 | HAS_VOWEL | HAS_DIALYTIKA,
    0x03A5 | HAS_VOWEL | HAS_DIALYTIKA,
    0x0391 | HAS_VOWEL | HAS_ACCENT,
    0x0395 | HAS_VOWEL | HAS_ACCENT,
    0x0397 | HAS_VOWEL | HAS_ACCENT,
    0x0399 | HAS_VOWEL | HAS_ACCENT,
    0x03A5 | HAS_VOWEL | HAS_ACCENT | HAS_DIALYTIKA,
    0x0391 | HAS_VOWEL,
    0x0392,
    0x0393,
    0x0394,
    0x0395 | HAS_VOWEL,
    0x0396,
    0x0397 | HAS_VOWEL,
    0x0398,
    0x0399 | HAS_VOWEL,
    0x039A,
    0x039B,
    0x039C,
    0x039D,
    0x039E,
    0x039F | HAS_VOWEL,
    0x03A0,
    0x03A1,
    0x03A3,
    0x03A3,
    0x03A4,
    0x03A5 | HAS_VOWEL,
    0x03A6,
    0x03A7,
    0x03A8,
    0x03A9 | HAS_VOWEL,
    0x0399 | HAS_VOWEL | HAS_DIALYTIKA,
    0x03A5 | HAS_VOWEL | HAS_DIALYTIKA,
    0x039F | HAS_VOWEL | HAS_ACCENT,
    0x03A5 | HAS_VOWEL | HAS_ACCENT,
    0x03A9 | HAS_VOWEL | HAS_ACCENT,
    0x03CF,
    0x0392,
    0x0398,
    0x03D2,
    0x03D2 | HAS_ACCENT,
    0x03D2 | HAS_DIALYTIKA,
    0x03A6,
    0x03A0,
    0x03CF,
    0x03D8,
    0x03D8,
    0x03DA,
    0x03DA,
    0x03DC,
    0x03DC,
    0x03DE,
    0x03DE,
    0x03E0,
    0x03E0,
    0,
    0,
    0,
    0,
    0,
    0,
    0,
    0,
    0,
    0,
    0,
    0,
    0,
    0,
    0x039A,
    0x03A1,
    0x03F9,
    0x037F,
    0x03F4,
    0x0395 | HAS_VOWEL,
    0,
    0x03F7,
    0x03F7,
    0x03F9,
    0x03FA,
    0x03FA,
    0x03FC,
    0x03FD,
    0x03FE,
    0x03FF,
};

static const uint16_t data1F00[] = {
    // U+1F00..1FFF
    0x0391 | HAS_VOWEL,
    0x0391 | HAS_VOWEL,
    0x0391 | HAS_VOWEL | HAS_ACCENT,
    0x0391 | HAS_VOWEL | HAS_ACCENT,
    0x0391 | HAS_VOWEL | HAS_ACCENT,
    0x0391 | HAS_VOWEL | HAS_ACCENT,
    0x0391 | HAS_VOWEL | HAS_ACCENT,
    0x0391 | HAS_VOWEL | HAS_ACCENT,
    0x0391 | HAS_VOWEL,
    0x0391 | HAS_VOWEL,
    0x0391 | HAS_VOWEL | HAS_ACCENT,
    0x0391 | HAS_VOWEL | HAS_ACCENT,
    0x0391 | HAS_VOWEL | HAS_ACCENT,
    0x0391 | HAS_VOWEL | HAS_ACCENT,
    0x0391 | HAS_VOWEL | HAS_ACCENT,
    0x0391 | HAS_VOWEL | HAS_ACCENT,
    0x0395 | HAS_VOWEL,
    0x0395 | HAS_VOWEL,
    0x0395 | HAS_VOWEL | HAS_ACCENT,
    0x0395 | HAS_VOWEL | HAS_ACCENT,
    0x0395 | HAS_VOWEL | HAS_ACCENT,
    0x0395 | HAS_VOWEL | HAS_ACCENT,
    0,
    0,
    0x0395 | HAS_VOWEL,
    0x0395 | HAS_VOWEL,
    0x0395 | HAS_VOWEL | HAS_ACCENT,
    0x0395 | HAS_VOWEL | HAS_ACCENT,
    0x0395 | HAS_VOWEL | HAS_ACCENT,
    0x0395 | HAS_VOWEL | HAS_ACCENT,
    0,
    0,
    0x0397 | HAS_VOWEL,
    0x0397 | HAS_VOWEL,
    0x0397 | HAS_VOWEL | HAS_ACCENT,
    0x0397 | HAS_VOWEL | HAS_ACCENT,
    0x0397 | HAS_VOWEL | HAS_ACCENT,
    0x0397 | HAS_VOWEL | HAS_ACCENT,
    0x0397 | HAS_VOWEL | HAS_ACCENT,
    0x0397 | HAS_VOWEL | HAS_ACCENT,
    0x0397 | HAS_VOWEL,
    0x0397 | HAS_VOWEL,
    0x0397 | HAS_VOWEL | HAS_ACCENT,
    0x0397 | HAS_VOWEL | HAS_ACCENT,
    0x0397 | HAS_VOWEL | HAS_ACCENT,
    0x0397 | HAS_VOWEL | HAS_ACCENT,
    0x0397 | HAS_VOWEL | HAS_ACCENT,
    0x0397 | HAS_VOWEL | HAS_ACCENT,
    0x0399 | HAS_VOWEL,
    0x0399 | HAS_VOWEL,
    0x0399 | HAS_VOWEL | HAS_ACCENT,
    0x0399 | HAS_VOWEL | HAS_ACCENT,
    0x0399 | HAS_VOWEL | HAS_ACCENT,
    0x0399 | HAS_VOWEL | HAS_ACCENT,
    0x0399 | HAS_VOWEL | HAS_ACCENT,
    0x0399 | HAS_VOWEL | HAS_ACCENT,
    0x0399 | HAS_VOWEL,
    0x0399 | HAS_VOWEL,
    0x0399 | HAS_VOWEL | HAS_ACCENT,
    0x0399 | HAS_VOWEL | HAS_ACCENT,
    0x0399 | HAS_VOWEL | HAS_ACCENT,
    0x0399 | HAS_VOWEL | HAS_ACCENT,
    0x0399 | HAS_VOWEL | HAS_ACCENT,
    0x0399 | HAS_VOWEL | HAS_ACCENT,
    0x039F | HAS_VOWEL,
    0x039F | HAS_VOWEL,
    0x039F | HAS_VOWEL | HAS_ACCENT,
    0x039F | HAS_VOWEL | HAS_ACCENT,
    0x039F | HAS_VOWEL | HAS_ACCENT,
    0x039F | HAS_VOWEL | HAS_ACCENT,
    0,
    0,
    0x039F | HAS_VOWEL,
    0x039F | HAS_VOWEL,
    0x039F | HAS_VOWEL | HAS_ACCENT,
    0x039F | HAS_VOWEL | HAS_ACCENT,
    0x039F | HAS_VOWEL | HAS_ACCENT,
    0x039F | HAS_VOWEL | HAS_ACCENT,
    0,
    0,
    0x03A5 | HAS_VOWEL,
    0x03A5 | HAS_VOWEL,
    0x03A5 | HAS_VOWEL | HAS_ACCENT,
    0x03A5 | HAS_VOWEL | HAS_ACCENT,
    0x03A5 | HAS_VOWEL | HAS_ACCENT,
    0x03A5 | HAS_VOWEL | HAS_ACCENT,
    0x03A5 | HAS_VOWEL | HAS_ACCENT,
    0x03A5 | HAS_VOWEL | HAS_ACCENT,
    0,
    0x03A5 | HAS_VOWEL,
    0,
    0x03A5 | HAS_VOWEL | HAS_ACCENT,
    0,
    0x03A5 | HAS_VOWEL | HAS_ACCENT,
    0,
    0x03A5 | HAS_VOWEL | HAS_ACCENT,
    0x03A9 | HAS_VOWEL,
    0x03A9 | HAS_VOWEL,
    0x03A9 | HAS_VOWEL | HAS_ACCENT,
    0x03A9 | HAS_VOWEL | HAS_ACCENT,
    0x03A9 | HAS_VOWEL | HAS_ACCENT,
    0x03A9 | HAS_VOWEL | HAS_ACCENT,
    0x03A9 | HAS_VOWEL | HAS_ACCENT,
    0x03A9 | HAS_VOWEL | HAS_ACCENT,
    0x03A9 | HAS_VOWEL,
    0x03A9 | HAS_VOWEL,
    0x03A9 | HAS_VOWEL | HAS_ACCENT,
    0x03A9 | HAS_VOWEL | HAS_ACCENT,
    0x03A9 | HAS_VOWEL | HAS_ACCENT,
    0x03A9 | HAS_VOWEL | HAS_ACCENT,
    0x03A9 | HAS_VOWEL | HAS_ACCENT,
    0x03A9 | HAS_VOWEL | HAS_ACCENT,
    0x0391 | HAS_VOWEL | HAS_ACCENT,
    0x0391 | HAS_VOWEL | HAS_ACCENT,
    0x0395 | HAS_VOWEL | HAS_ACCENT,
    0x0395 | HAS_VOWEL | HAS_ACCENT,
    0x0397 | HAS_VOWEL | HAS_ACCENT,
    0x0397 | HAS_VOWEL | HAS_ACCENT,
    0x0399 | HAS_VOWEL | HAS_ACCENT,
    0x0399 | HAS_VOWEL | HAS_ACCENT,
    0x039F | HAS_VOWEL | HAS_ACCENT,
    0x039F | HAS_VOWEL | HAS_ACCENT,
    0x03A5 | HAS_VOWEL | HAS_ACCENT,
    0x03A5 | HAS_VOWEL | HAS_ACCENT,
    0x03A9 | HAS_VOWEL | HAS_ACCENT,
    0x03A9 | HAS_VOWEL | HAS_ACCENT,
    0,
    0,
    0x0391 | HAS_VOWEL | HAS_YPOGEGRAMMENI,
    0x0391 | HAS_VOWEL | HAS_YPOGEGRAMMENI,
    0x0391 | HAS_VOWEL | HAS_YPOGEGRAMMENI | HAS_ACCENT,
    0x0391 | HAS_VOWEL | HAS_YPOGEGRAMMENI | HAS_ACCENT,
    0x0391 | HAS_VOWEL | HAS_YPOGEGRAMMENI | HAS_ACCENT,
    0x0391 | HAS_VOWEL | HAS_YPOGEGRAMMENI | HAS_ACCENT,
    0x0391 | HAS_VOWEL | HAS_YPOGEGRAMMENI | HAS_ACCENT,
    0x0391 | HAS_VOWEL | HAS_YPOGEGRAMMENI | HAS_ACCENT,
    0x0391 | HAS_VOWEL | HAS_YPOGEGRAMMENI,
    0x0391 | HAS_VOWEL | HAS_YPOGEGRAMMENI,
    0x0391 | HAS_VOWEL | HAS_YPOGEGRAMMENI | HAS_ACCENT,
    0x0391 | HAS_VOWEL | HAS_YPOGEGRAMMENI | HAS_ACCENT,
    0x0391 | HAS_VOWEL | HAS_YPOGEGRAMMENI | HAS_ACCENT,
    0x0391 | HAS_VOWEL | HAS_YPOGEGRAMMENI | HAS_ACCENT,
    0x0391 | HAS_VOWEL | HAS_YPOGEGRAMMENI | HAS_ACCENT,
    0x0391 | HAS_VOWEL | HAS_YPOGEGRAMMENI | HAS_ACCENT,
    0x0397 | HAS_VOWEL | HAS_YPOGEGRAMMENI,
    0x0397 | HAS_VOWEL | HAS_YPOGEGRAMMENI,
    0x0397 | HAS_VOWEL | HAS_YPOGEGRAMMENI | HAS_ACCENT,
    0x0397 | HAS_VOWEL | HAS_YPOGEGRAMMENI | HAS_ACCENT,
    0x0397 | HAS_VOWEL | HAS_YPOGEGRAMMENI | HAS_ACCENT,
    0x0397 | HAS_VOWEL | HAS_YPOGEGRAMMENI | HAS_ACCENT,
    0x0397 | HAS_VOWEL | HAS_YPOGEGRAMMENI | HAS_ACCENT,
    0x0397 | HAS_VOWEL | HAS_YPOGEGRAMMENI | HAS_ACCENT,
    0x0397 | HAS_VOWEL | HAS_YPOGEGRAMMENI,
    0x0397 | HAS_VOWEL | HAS_YPOGEGRAMMENI,
    0x0397 | HAS_VOWEL | HAS_YPOGEGRAMMENI | HAS_ACCENT,
    0x0397 | HAS_VOWEL | HAS_YPOGEGRAMMENI | HAS_ACCENT,
    0x0397 | HAS_VOWEL | HAS_YPOGEGRAMMENI | HAS_ACCENT,
    0x0397 | HAS_VOWEL | HAS_YPOGEGRAMMENI | HAS_ACCENT,
    0x0397 | HAS_VOWEL | HAS_YPOGEGRAMMENI | HAS_ACCENT,
    0x0397 | HAS_VOWEL | HAS_YPOGEGRAMMENI | HAS_ACCENT,
    0x03A9 | HAS_VOWEL | HAS_YPOGEGRAMMENI,
    0x03A9 | HAS_VOWEL | HAS_YPOGEGRAMMENI,
    0x03A9 | HAS_VOWEL | HAS_YPOGEGRAMMENI | HAS_ACCENT,
    0x03A9 | HAS_VOWEL | HAS_YPOGEGRAMMENI | HAS_ACCENT,
    0x03A9 | HAS_VOWEL | HAS_YPOGEGRAMMENI | HAS_ACCENT,
    0x03A9 | HAS_VOWEL | HAS_YPOGEGRAMMENI | HAS_ACCENT,
    0x03A9 | HAS_VOWEL | HAS_YPOGEGRAMMENI | HAS_ACCENT,
    0x03A9 | HAS_VOWEL | HAS_YPOGEGRAMMENI | HAS_ACCENT,
    0x03A9 | HAS_VOWEL | HAS_YPOGEGRAMMENI,
    0x03A9 | HAS_VOWEL | HAS_YPOGEGRAMMENI,
    0x03A9 | HAS_VOWEL | HAS_YPOGEGRAMMENI | HAS_ACCENT,
    0x03A9 | HAS_VOWEL | HAS_YPOGEGRAMMENI | HAS_ACCENT,
    0x03A9 | HAS_VOWEL | HAS_YPOGEGRAMMENI | HAS_ACCENT,
    0x03A9 | HAS_VOWEL | HAS_YPOGEGRAMMENI | HAS_ACCENT,
    0x03A9 | HAS_VOWEL | HAS_YPOGEGRAMMENI | HAS_ACCENT,
    0x03A9 | HAS_VOWEL | HAS_YPOGEGRAMMENI | HAS_ACCENT,
    0x0391 | HAS_VOWEL,
    0x0391 | HAS_VOWEL,
    0x0391 | HAS_VOWEL | HAS_YPOGEGRAMMENI | HAS_ACCENT,
    0x0391 | HAS_VOWEL | HAS_YPOGEGRAMMENI,
    0x0391 | HAS_VOWEL | HAS_YPOGEGRAMMENI | HAS_ACCENT,
    0,
    0x0391 | HAS_VOWEL | HAS_ACCENT,
    0x0391 | HAS_VOWEL | HAS_YPOGEGRAMMENI | HAS_ACCENT,
    0x0391 | HAS_VOWEL,
    0x0391 | HAS_VOWEL,
    0x0391 | HAS_VOWEL | HAS_ACCENT,
    0x0391 | HAS_VOWEL | HAS_ACCENT,
    0x0391 | HAS_VOWEL | HAS_YPOGEGRAMMENI,
    0,
    0x0399 | HAS_VOWEL,
    0,
    0,
    0,
    0x0397 | HAS_VOWEL | HAS_YPOGEGRAMMENI | HAS_ACCENT,
    0x0397 | HAS_VOWEL | HAS_YPOGEGRAMMENI,
    0x0397 | HAS_VOWEL | HAS_YPOGEGRAMMENI | HAS_ACCENT,
    0,
    0x0397 | HAS_VOWEL | HAS_ACCENT,
    0x0397 | HAS_VOWEL | HAS_YPOGEGRAMMENI | HAS_ACCENT,
    0x0395 | HAS_VOWEL | HAS_ACCENT,
    0x0395 | HAS_VOWEL | HAS_ACCENT,
    0x0397 | HAS_VOWEL | HAS_ACCENT,
    0x0397 | HAS_VOWEL | HAS_ACCENT,
    0x0397 | HAS_VOWEL | HAS_YPOGEGRAMMENI,
    0,
    0,
    0,
    0x0399 | HAS_VOWEL,
    0x0399 | HAS_VOWEL,
    0x0399 | HAS_VOWEL | HAS_ACCENT | HAS_DIALYTIKA,
    0x0399 | HAS_VOWEL | HAS_ACCENT | HAS_DIALYTIKA,
    0,
    0,
    0x0399 | HAS_VOWEL | HAS_ACCENT,
    0x0399 | HAS_VOWEL | HAS_ACCENT | HAS_DIALYTIKA,
    0x0399 | HAS_VOWEL,
    0x0399 | HAS_VOWEL,
    0x0399 | HAS_VOWEL | HAS_ACCENT,
    0x0399 | HAS_VOWEL | HAS_ACCENT,
    0,
    0,
    0,
    0,
    0x03A5 | HAS_VOWEL,
    0x03A5 | HAS_VOWEL,
    0x03A5 | HAS_VOWEL | HAS_ACCENT | HAS_DIALYTIKA,
    0x03A5 | HAS_VOWEL | HAS_ACCENT | HAS_DIALYTIKA,
    0x03A1,
    0x03A1,
    0x03A5 | HAS_VOWEL | HAS_ACCENT,
    0x03A5 | HAS_VOWEL | HAS_ACCENT | HAS_DIALYTIKA,
    0x03A5 | HAS_VOWEL,
    0x03A5 | HAS_VOWEL,
    0x03A5 | HAS_VOWEL | HAS_ACCENT,
    0x03A5 | HAS_VOWEL | HAS_ACCENT,
    0x03A1,
    0,
    0,
    0,
    0,
    0,
    0x03A9 | HAS_VOWEL | HAS_YPOGEGRAMMENI | HAS_ACCENT,
    0x03A9 | HAS_VOWEL | HAS_YPOGEGRAMMENI,
    0x03A9 | HAS_VOWEL | HAS_YPOGEGRAMMENI | HAS_ACCENT,
    0,
    0x03A9 | HAS_VOWEL | HAS_ACCENT,
    0x03A9 | HAS_VOWEL | HAS_YPOGEGRAMMENI | HAS_ACCENT,
    0x039F | HAS_VOWEL | HAS_ACCENT,
    0x039F | HAS_VOWEL | HAS_ACCENT,
    0x03A9 | HAS_VOWEL | HAS_ACCENT,
    0x03A9 | HAS_VOWEL | HAS_ACCENT,
    0x03A9 | HAS_VOWEL | HAS_YPOGEGRAMMENI,
    0,
    0,
    0,
};

// U+2126 Ohm sign
static const uint16_t data2126 = 0x03A9 | HAS_VOWEL;

uint32_t getLetterData(UChar32 c) {
    if (c < 0x370 || 0x2126 < c || (0x3ff < c && c < 0x1f00)) {
        return 0;
    } else if (c <= 0x3ff) {
        return data0370[c - 0x370];
    } else if (c <= 0x1fff) {
        return data1F00[c - 0x1f00];
    } else if (c == 0x2126) {
        return data2126;
    } else {
        return 0;
    }
}

uint32_t getDiacriticData(UChar32 c) {
    switch (c) {
    case 0x0300:  // varia
    case 0x0301:  // tonos = oxia
    case 0x0342:  // perispomeni
    case 0x0302:  // circumflex can look like perispomeni
    case 0x0303:  // tilde can look like perispomeni
    case 0x0311:  // inverted breve can look like perispomeni
        return HAS_ACCENT;
    case 0x0308:  // dialytika = diaeresis
        return HAS_COMBINING_DIALYTIKA;
    case 0x0344:  // dialytika tonos
        return HAS_COMBINING_DIALYTIKA | HAS_ACCENT;
    case 0x0345:  // ypogegrammeni = iota subscript
        return HAS_YPOGEGRAMMENI;
    case 0x0304:  // macron
    case 0x0306:  // breve
    case 0x0313:  // comma above
    case 0x0314:  // reversed comma above
    case 0x0343:  // koronis
        return HAS_OTHER_GREEK_DIACRITIC;
    default:
        return 0;
    }
}

UBool isFollowedByCasedLetter(const char16_t *s, int32_t i, int32_t length) {
    while (i < length) {
        UChar32 c;
        U16_NEXT(s, i, length, c);
        int32_t type = ucase_getTypeOrIgnorable(c);
        if ((type & UCASE_IGNORABLE) != 0) {
            // Case-ignorable, continue with the loop.
        } else if (type != UCASE_NONE) {
            return true;  // Followed by cased letter.
        } else {
            return false;  // Uncased and not case-ignorable.
        }
    }
    return false;  // Not followed by cased letter.
}

/**
 * Greek string uppercasing with a state machine.
 * Probably simpler than a stateless function that has to figure out complex context-before
 * for each character.
 * TODO: Try to re-consolidate one way or another with the non-Greek function.
 */
int32_t toUpper(uint32_t options,
                char16_t *dest, int32_t destCapacity,
                const char16_t *src, int32_t srcLength,
                Edits *edits,
                UErrorCode &errorCode) {
    int32_t destIndex=0;
    uint32_t state = 0;
    for (int32_t i = 0; i < srcLength;) {
        int32_t nextIndex = i;
        UChar32 c;
        U16_NEXT(src, nextIndex, srcLength, c);
        uint32_t nextState = 0;
        int32_t type = ucase_getTypeOrIgnorable(c);
        if ((type & UCASE_IGNORABLE) != 0) {
            // c is case-ignorable
            nextState |= (state & AFTER_CASED);
        } else if (type != UCASE_NONE) {
            // c is cased
            nextState |= AFTER_CASED;
        }
        uint32_t data = getLetterData(c);
        if (data > 0) {
            uint32_t upper = data & UPPER_MASK;
            // Add a dialytika to this iota or ypsilon vowel
            // if we removed a tonos from the previous vowel,
            // and that previous vowel did not also have (or gain) a dialytika.
            // Adding one only to the final vowel in a longer sequence
            // (which does not occur in normal writing) would require lookahead.
            // Set the same flag as for preserving an existing dialytika.
            if ((data & HAS_VOWEL) != 0 &&
                (state & (AFTER_VOWEL_WITH_PRECOMPOSED_ACCENT | AFTER_VOWEL_WITH_COMBINING_ACCENT)) !=
                    0 &&
                (upper == 0x399 || upper == 0x3A5)) {
                data |= (state & AFTER_VOWEL_WITH_PRECOMPOSED_ACCENT) ? HAS_DIALYTIKA
                                                                      : HAS_COMBINING_DIALYTIKA;
            }
            int32_t numYpogegrammeni = 0;  // Map each one to a trailing, spacing, capital iota.
            if ((data & HAS_YPOGEGRAMMENI) != 0) {
                numYpogegrammeni = 1;
            }
            const UBool hasPrecomposedAccent = (data & HAS_ACCENT) != 0;
            // Skip combining diacritics after this Greek letter.
            while (nextIndex < srcLength) {
                uint32_t diacriticData = getDiacriticData(src[nextIndex]);
                if (diacriticData != 0) {
                    data |= diacriticData;
                    if ((diacriticData & HAS_YPOGEGRAMMENI) != 0) {
                        ++numYpogegrammeni;
                    }
                    ++nextIndex;
                } else {
                    break;  // not a Greek diacritic
                }
            }
            if ((data & HAS_VOWEL_AND_ACCENT_AND_DIALYTIKA) == HAS_VOWEL_AND_ACCENT) {
                nextState |= hasPrecomposedAccent ? AFTER_VOWEL_WITH_PRECOMPOSED_ACCENT
                                                  : AFTER_VOWEL_WITH_COMBINING_ACCENT;
            }
            // Map according to Greek rules.
            UBool addTonos = false;
            if (upper == 0x397 &&
                    (data & HAS_ACCENT) != 0 &&
                    numYpogegrammeni == 0 &&
                    (state & AFTER_CASED) == 0 &&
                    !isFollowedByCasedLetter(src, nextIndex, srcLength)) {
                // Keep disjunctive "or" with (only) a tonos.
                // We use the same "word boundary" conditions as for the Final_Sigma test.
                if (hasPrecomposedAccent) {
                    upper = 0x389;  // Preserve the precomposed form.
                } else {
                    addTonos = true;
                }
            } else if ((data & HAS_DIALYTIKA) != 0) {
                // Preserve a vowel with dialytika in precomposed form if it exists.
                if (upper == 0x399) {
                    upper = 0x3AA;
                    data &= ~HAS_EITHER_DIALYTIKA;
                } else if (upper == 0x3A5) {
                    upper = 0x3AB;
                    data &= ~HAS_EITHER_DIALYTIKA;
                }
            }

            UBool change;
            if (edits == nullptr && (options & U_OMIT_UNCHANGED_TEXT) == 0) {
                change = true;  // common, simple usage
            } else {
                // Find out first whether we are changing the text.
                change = src[i] != upper || numYpogegrammeni > 0;
                int32_t i2 = i + 1;
                if ((data & HAS_EITHER_DIALYTIKA) != 0) {
                    change |= i2 >= nextIndex || src[i2] != 0x308;
                    ++i2;
                }
                if (addTonos) {
                    change |= i2 >= nextIndex || src[i2] != 0x301;
                    ++i2;
                }
                int32_t oldLength = nextIndex - i;
                int32_t newLength = (i2 - i) + numYpogegrammeni;
                change |= oldLength != newLength;
                if (change) {
                    if (edits != nullptr) {
                        edits->addReplace(oldLength, newLength);
                    }
                } else {
                    if (edits != nullptr) {
                        edits->addUnchanged(oldLength);
                    }
                    // Write unchanged text?
                    change = (options & U_OMIT_UNCHANGED_TEXT) == 0;
                }
            }

            if (change) {
                destIndex=appendUChar(dest, destIndex, destCapacity, (char16_t)upper);
                if (destIndex >= 0 && (data & HAS_EITHER_DIALYTIKA) != 0) {
                    destIndex=appendUChar(dest, destIndex, destCapacity, 0x308);  // restore or add a dialytika
                }
                if (destIndex >= 0 && addTonos) {
                    destIndex=appendUChar(dest, destIndex, destCapacity, 0x301);
                }
                while (destIndex >= 0 && numYpogegrammeni > 0) {
                    destIndex=appendUChar(dest, destIndex, destCapacity, 0x399);
                    --numYpogegrammeni;
                }
                if(destIndex<0) {
                    errorCode=U_INDEX_OUTOFBOUNDS_ERROR;
                    return 0;
                }
            }
        } else {
            const char16_t *s;
            c=ucase_toFullUpper(c, nullptr, nullptr, &s, UCASE_LOC_GREEK);
            destIndex = appendResult(dest, destIndex, destCapacity, c, s,
                                     nextIndex - i, options, edits);
            if (destIndex < 0) {
                errorCode = U_INDEX_OUTOFBOUNDS_ERROR;
                return 0;
            }
        }
        i = nextIndex;
        state = nextState;
    }

    return destIndex;
}

}  // namespace GreekUpper
U_NAMESPACE_END

/* functions available in the common library (for unistr_case.cpp) */

U_CFUNC int32_t U_CALLCONV
ustrcase_internalToLower(int32_t caseLocale, uint32_t options, UCASEMAP_BREAK_ITERATOR_UNUSED
                         char16_t *dest, int32_t destCapacity,
                         const char16_t *src, int32_t srcLength,
                         icu::Edits *edits,
                         UErrorCode &errorCode) {
    UCaseContext csc=UCASECONTEXT_INITIALIZER;
    csc.p=(void *)src;
    csc.limit=srcLength;
    int32_t destIndex = toLower(
        caseLocale, options,
        dest, destCapacity,
        src, &csc, 0, srcLength,
        edits, errorCode);
    return checkOverflowAndEditsError(destIndex, destCapacity, edits, errorCode);
}

U_CFUNC int32_t U_CALLCONV
ustrcase_internalToUpper(int32_t caseLocale, uint32_t options, UCASEMAP_BREAK_ITERATOR_UNUSED
                         char16_t *dest, int32_t destCapacity,
                         const char16_t *src, int32_t srcLength,
                         icu::Edits *edits,
                         UErrorCode &errorCode) {
    int32_t destIndex;
    if (caseLocale == UCASE_LOC_GREEK) {
        destIndex = GreekUpper::toUpper(options, dest, destCapacity,
                                        src, srcLength, edits, errorCode);
    } else {
        UCaseContext csc=UCASECONTEXT_INITIALIZER;
        csc.p=(void *)src;
        csc.limit=srcLength;
        destIndex = toUpper(
            caseLocale, options,
            dest, destCapacity,
            src, &csc, srcLength,
            edits, errorCode);
    }
    return checkOverflowAndEditsError(destIndex, destCapacity, edits, errorCode);
}

U_CFUNC int32_t U_CALLCONV
ustrcase_internalFold(int32_t /* caseLocale */, uint32_t options, UCASEMAP_BREAK_ITERATOR_UNUSED
                      char16_t *dest, int32_t destCapacity,
                      const char16_t *src, int32_t srcLength,
                      icu::Edits *edits,
                      UErrorCode &errorCode) {
    int32_t destIndex = toLower(
        -1, options,
        dest, destCapacity,
        src, nullptr, 0, srcLength,
        edits, errorCode);
    return checkOverflowAndEditsError(destIndex, destCapacity, edits, errorCode);
}

U_CFUNC int32_t
ustrcase_map(int32_t caseLocale, uint32_t options, UCASEMAP_BREAK_ITERATOR_PARAM
             char16_t *dest, int32_t destCapacity,
             const char16_t *src, int32_t srcLength,
             UStringCaseMapper *stringCaseMapper,
             icu::Edits *edits,
             UErrorCode &errorCode) {
    int32_t destLength;

    /* check argument values */
    if(U_FAILURE(errorCode)) {
        return 0;
    }
    if( destCapacity<0 ||
        (dest==nullptr && destCapacity>0) ||
        src==nullptr ||
        srcLength<-1
    ) {
        errorCode=U_ILLEGAL_ARGUMENT_ERROR;
        return 0;
    }

    /* get the string length */
    if(srcLength==-1) {
        srcLength=u_strlen(src);
    }

    /* check for overlapping source and destination */
    if( dest!=nullptr &&
        ((src>=dest && src<(dest+destCapacity)) ||
         (dest>=src && dest<(src+srcLength)))
    ) {
        errorCode=U_ILLEGAL_ARGUMENT_ERROR;
        return 0;
    }

    if (edits != nullptr && (options & U_EDITS_NO_RESET) == 0) {
        edits->reset();
    }
    destLength=stringCaseMapper(caseLocale, options, UCASEMAP_BREAK_ITERATOR
                                dest, destCapacity, src, srcLength, edits, errorCode);
    return u_terminateUChars(dest, destCapacity, destLength, &errorCode);
}

U_CFUNC int32_t
ustrcase_mapWithOverlap(int32_t caseLocale, uint32_t options, UCASEMAP_BREAK_ITERATOR_PARAM
                        char16_t *dest, int32_t destCapacity,
                        const char16_t *src, int32_t srcLength,
                        UStringCaseMapper *stringCaseMapper,
                        UErrorCode &errorCode) {
    char16_t buffer[300];
    char16_t *temp;

    int32_t destLength;

    /* check argument values */
    if(U_FAILURE(errorCode)) {
        return 0;
    }
    if( destCapacity<0 ||
        (dest==nullptr && destCapacity>0) ||
        src==nullptr ||
        srcLength<-1
    ) {
        errorCode=U_ILLEGAL_ARGUMENT_ERROR;
        return 0;
    }

    /* get the string length */
    if(srcLength==-1) {
        srcLength=u_strlen(src);
    }

    /* check for overlapping source and destination */
    if( dest!=nullptr &&
        ((src>=dest && src<(dest+destCapacity)) ||
         (dest>=src && dest<(src+srcLength)))
    ) {
        /* overlap: provide a temporary destination buffer and later copy the result */
        if(destCapacity<=UPRV_LENGTHOF(buffer)) {
            /* the stack buffer is large enough */
            temp=buffer;
        } else {
            /* allocate a buffer */
            temp=(char16_t *)uprv_malloc(destCapacity*U_SIZEOF_UCHAR);
            if(temp==nullptr) {
                errorCode=U_MEMORY_ALLOCATION_ERROR;
                return 0;
            }
        }
    } else {
        temp=dest;
    }

    destLength=stringCaseMapper(caseLocale, options, UCASEMAP_BREAK_ITERATOR
                                temp, destCapacity, src, srcLength, nullptr, errorCode);
    if(temp!=dest) {
        /* copy the result string to the destination buffer */
        if (U_SUCCESS(errorCode) && 0 < destLength && destLength <= destCapacity) {
            u_memmove(dest, temp, destLength);
        }
        if(temp!=buffer) {
            uprv_free(temp);
        }
    }

    return u_terminateUChars(dest, destCapacity, destLength, &errorCode);
}

/* public API functions */

U_CAPI int32_t U_EXPORT2
u_strFoldCase(char16_t *dest, int32_t destCapacity,
              const char16_t *src, int32_t srcLength,
              uint32_t options,
              UErrorCode *pErrorCode) {
    return ustrcase_mapWithOverlap(
        UCASE_LOC_ROOT, options, UCASEMAP_BREAK_ITERATOR_NULL
        dest, destCapacity,
        src, srcLength,
        ustrcase_internalFold, *pErrorCode);
}

U_NAMESPACE_BEGIN

int32_t CaseMap::fold(
        uint32_t options,
        const char16_t *src, int32_t srcLength,
        char16_t *dest, int32_t destCapacity, Edits *edits,
        UErrorCode &errorCode) {
    return ustrcase_map(
        UCASE_LOC_ROOT, options, UCASEMAP_BREAK_ITERATOR_NULL
        dest, destCapacity,
        src, srcLength,
        ustrcase_internalFold, edits, errorCode);
}

U_NAMESPACE_END

/* case-insensitive string comparisons -------------------------------------- */

/*
 * This function is a copy of unorm_cmpEquivFold() minus the parts for
 * canonical equivalence.
 * Keep the functions in sync, and see there for how this works.
 * The duplication is for modularization:
 * It makes caseless (but not canonical caseless) matches independent of
 * the normalization code.
 */

/* stack element for previous-level source/decomposition pointers */
struct CmpEquivLevel {
    const char16_t *start, *s, *limit;
};
typedef struct CmpEquivLevel CmpEquivLevel;

/**
 * Internal implementation code comparing string with case fold.
 * This function is called from u_strcmpFold() and u_caseInsensitivePrefixMatch().
 *
 * @param s1            input string 1
 * @param length1       length of string 1, or -1 (NUL terminated)
 * @param s2            input string 2
 * @param length2       length of string 2, or -1 (NUL terminated)
 * @param options       compare options
 * @param matchLen1     (output) length of partial prefix match in s1
 * @param matchLen2     (output) length of partial prefix match in s2
 * @param pErrorCode    receives error status
 * @return The result of comparison
 */
static int32_t _cmpFold(
            const char16_t *s1, int32_t length1,
            const char16_t *s2, int32_t length2,
            uint32_t options,
            int32_t *matchLen1, int32_t *matchLen2,
            UErrorCode *pErrorCode) {
    int32_t cmpRes = 0;

    /* current-level start/limit - s1/s2 as current */
    const char16_t *start1, *start2, *limit1, *limit2;

    /* points to the original start address */
    const char16_t *org1, *org2;

    /* points to the end of match + 1 */
    const char16_t *m1, *m2;

    /* case folding variables */
    const char16_t *p;
    int32_t length;

    /* stacks of previous-level start/current/limit */
    CmpEquivLevel stack1[2], stack2[2];

    /* case folding buffers, only use current-level start/limit */
    char16_t fold1[UCASE_MAX_STRING_LENGTH+1], fold2[UCASE_MAX_STRING_LENGTH+1];

    /* track which is the current level per string */
    int32_t level1, level2;

    /* current code units, and code points for lookups */
    UChar32 c1, c2, cp1, cp2;

    /* no argument error checking because this itself is not an API */

    /*
     * assume that at least the option U_COMPARE_IGNORE_CASE is set
     * otherwise this function would have to behave exactly as uprv_strCompare()
     */
    if(U_FAILURE(*pErrorCode)) {
        return 0;
    }

    /* initialize */
    if(matchLen1) {
        U_ASSERT(matchLen2 !=nullptr);
        *matchLen1=0;
        *matchLen2=0;
    }

    start1=m1=org1=s1;
    if(length1==-1) {
        limit1=nullptr;
    } else {
        limit1=s1+length1;
    }

    start2=m2=org2=s2;
    if(length2==-1) {
        limit2=nullptr;
    } else {
        limit2=s2+length2;
    }

    level1=level2=0;
    c1=c2=-1;

    /* comparison loop */
    for(;;) {
        /*
         * here a code unit value of -1 means "get another code unit"
         * below it will mean "this source is finished"
         */

        if(c1<0) {
            /* get next code unit from string 1, post-increment */
            for(;;) {
                if(s1==limit1 || ((c1=*s1)==0 && (limit1==nullptr || (options&_STRNCMP_STYLE)))) {
                    if(level1==0) {
                        c1=-1;
                        break;
                    }
                } else {
                    ++s1;
                    break;
                }

                /* reached end of level buffer, pop one level */
                do {
                    --level1;
                    start1=stack1[level1].start;    /*Not uninitialized*/
                } while(start1==nullptr);
                s1=stack1[level1].s;                /*Not uninitialized*/
                limit1=stack1[level1].limit;        /*Not uninitialized*/
            }
        }

        if(c2<0) {
            /* get next code unit from string 2, post-increment */
            for(;;) {
                if(s2==limit2 || ((c2=*s2)==0 && (limit2==nullptr || (options&_STRNCMP_STYLE)))) {
                    if(level2==0) {
                        c2=-1;
                        break;
                    }
                } else {
                    ++s2;
                    break;
                }

                /* reached end of level buffer, pop one level */
                do {
                    --level2;
                    start2=stack2[level2].start;    /*Not uninitialized*/
                } while(start2==nullptr);
                s2=stack2[level2].s;                /*Not uninitialized*/
                limit2=stack2[level2].limit;        /*Not uninitialized*/
            }
        }

        /*
         * compare c1 and c2
         * either variable c1, c2 is -1 only if the corresponding string is finished
         */
        if(c1==c2) {
            const char16_t *next1, *next2;

            if(c1<0) {
                cmpRes=0;   /* c1==c2==-1 indicating end of strings */
                break;
            }

            /*
             * Note: Move the match positions in both strings at the same time
             *      only when corresponding code point(s) in the original strings
             *      are fully consumed. For example, when comparing s1="Fust" and
             *      s2="Fu\u00dfball", s2[2] is folded into "ss", and s1[2] matches
             *      the first code point in the case-folded data. But the second "s"
             *      has no matching code point in s1, so this implementation returns
             *      2 as the prefix match length ("Fu").
             */
            next1=next2=nullptr;
            if(level1==0) {
                next1=s1;
            } else if(s1==limit1) {
                /* Note: This implementation only use a single level of stack.
                 *      If this code needs to be changed to use multiple levels
                 *      of stacks, the code above should check if the current
                 *      code is at the end of all stacks.
                 */
                U_ASSERT(level1==1);

                /* is s1 at the end of the current stack? */
                next1=stack1[0].s;
            }

            if (next1!=nullptr) {
                if(level2==0) {
                    next2=s2;
                } else if(s2==limit2) {
                    U_ASSERT(level2==1);

                    /* is s2 at the end of the current stack? */
                    next2=stack2[0].s;
                }
                if(next2!=nullptr) {
                    m1=next1;
                    m2=next2;
                }
            }
            c1=c2=-1;       /* make us fetch new code units */
            continue;
        } else if(c1<0) {
            cmpRes=-1;      /* string 1 ends before string 2 */
            break;
        } else if(c2<0) {
            cmpRes=1;       /* string 2 ends before string 1 */
            break;
        }
        /* c1!=c2 && c1>=0 && c2>=0 */

        /* get complete code points for c1, c2 for lookups if either is a surrogate */
        cp1=c1;
        if(U_IS_SURROGATE(c1)) {
            char16_t c;

            if(U_IS_SURROGATE_LEAD(c1)) {
                if(s1!=limit1 && U16_IS_TRAIL(c=*s1)) {
                    /* advance ++s1; only below if cp1 decomposes/case-folds */
                    cp1=U16_GET_SUPPLEMENTARY(c1, c);
                }
            } else /* isTrail(c1) */ {
                if(start1<=(s1-2) && U16_IS_LEAD(c=*(s1-2))) {
                    cp1=U16_GET_SUPPLEMENTARY(c, c1);
                }
            }
        }

        cp2=c2;
        if(U_IS_SURROGATE(c2)) {
            char16_t c;

            if(U_IS_SURROGATE_LEAD(c2)) {
                if(s2!=limit2 && U16_IS_TRAIL(c=*s2)) {
                    /* advance ++s2; only below if cp2 decomposes/case-folds */
                    cp2=U16_GET_SUPPLEMENTARY(c2, c);
                }
            } else /* isTrail(c2) */ {
                if(start2<=(s2-2) && U16_IS_LEAD(c=*(s2-2))) {
                    cp2=U16_GET_SUPPLEMENTARY(c, c2);
                }
            }
        }

        /*
         * go down one level for each string
         * continue with the main loop as soon as there is a real change
         */

        if( level1==0 &&
            (length=ucase_toFullFolding((UChar32)cp1, &p, options))>=0
        ) {
            /* cp1 case-folds to the code point "length" or to p[length] */
            if(U_IS_SURROGATE(c1)) {
                if(U_IS_SURROGATE_LEAD(c1)) {
                    /* advance beyond source surrogate pair if it case-folds */
                    ++s1;
                } else /* isTrail(c1) */ {
                    /*
                     * we got a supplementary code point when hitting its trail surrogate,
                     * therefore the lead surrogate must have been the same as in the other string;
                     * compare this decomposition with the lead surrogate in the other string
                     * remember that this simulates bulk text replacement:
                     * the decomposition would replace the entire code point
                     */
                    --s2;
                    --m2;
                    c2=*(s2-1);
                }
            }

            /* push current level pointers */
            stack1[0].start=start1;
            stack1[0].s=s1;
            stack1[0].limit=limit1;
            ++level1;

            /* copy the folding result to fold1[] */
            if(length<=UCASE_MAX_STRING_LENGTH) {
                u_memcpy(fold1, p, length);
            } else {
                int32_t i=0;
                U16_APPEND_UNSAFE(fold1, i, length);
                length=i;
            }

            /* set next level pointers to case folding */
            start1=s1=fold1;
            limit1=fold1+length;

            /* get ready to read from decomposition, continue with loop */
            c1=-1;
            continue;
        }

        if( level2==0 &&
            (length=ucase_toFullFolding((UChar32)cp2, &p, options))>=0
        ) {
            /* cp2 case-folds to the code point "length" or to p[length] */
            if(U_IS_SURROGATE(c2)) {
                if(U_IS_SURROGATE_LEAD(c2)) {
                    /* advance beyond source surrogate pair if it case-folds */
                    ++s2;
                } else /* isTrail(c2) */ {
                    /*
                     * we got a supplementary code point when hitting its trail surrogate,
                     * therefore the lead surrogate must have been the same as in the other string;
                     * compare this decomposition with the lead surrogate in the other string
                     * remember that this simulates bulk text replacement:
                     * the decomposition would replace the entire code point
                     */
                    --s1;
                    --m2;
                    c1=*(s1-1);
                }
            }

            /* push current level pointers */
            stack2[0].start=start2;
            stack2[0].s=s2;
            stack2[0].limit=limit2;
            ++level2;

            /* copy the folding result to fold2[] */
            if(length<=UCASE_MAX_STRING_LENGTH) {
                u_memcpy(fold2, p, length);
            } else {
                int32_t i=0;
                U16_APPEND_UNSAFE(fold2, i, length);
                length=i;
            }

            /* set next level pointers to case folding */
            start2=s2=fold2;
            limit2=fold2+length;

            /* get ready to read from decomposition, continue with loop */
            c2=-1;
            continue;
        }

        /*
         * no decomposition/case folding, max level for both sides:
         * return difference result
         *
         * code point order comparison must not just return cp1-cp2
         * because when single surrogates are present then the surrogate pairs
         * that formed cp1 and cp2 may be from different string indexes
         *
         * example: { d800 d800 dc01 } vs. { d800 dc00 }, compare at second code units
         * c1=d800 cp1=10001 c2=dc00 cp2=10000
         * cp1-cp2>0 but c1-c2<0 and in fact in UTF-32 it is { d800 10001 } < { 10000 }
         *
         * therefore, use same fix-up as in ustring.c/uprv_strCompare()
         * except: uprv_strCompare() fetches c=*s while this functions fetches c=*s++
         * so we have slightly different pointer/start/limit comparisons here
         */

        if(c1>=0xd800 && c2>=0xd800 && (options&U_COMPARE_CODE_POINT_ORDER)) {
            /* subtract 0x2800 from BMP code points to make them smaller than supplementary ones */
            if(
                (c1<=0xdbff && s1!=limit1 && U16_IS_TRAIL(*s1)) ||
                (U16_IS_TRAIL(c1) && start1!=(s1-1) && U16_IS_LEAD(*(s1-2)))
            ) {
                /* part of a surrogate pair, leave >=d800 */
            } else {
                /* BMP code point - may be surrogate code point - make <d800 */
                c1-=0x2800;
            }

            if(
                (c2<=0xdbff && s2!=limit2 && U16_IS_TRAIL(*s2)) ||
                (U16_IS_TRAIL(c2) && start2!=(s2-1) && U16_IS_LEAD(*(s2-2)))
            ) {
                /* part of a surrogate pair, leave >=d800 */
            } else {
                /* BMP code point - may be surrogate code point - make <d800 */
                c2-=0x2800;
            }
        }

        cmpRes=c1-c2;
        break;
    }

    if(matchLen1) {
        *matchLen1=static_cast<int32_t>(m1-org1);
        *matchLen2=static_cast<int32_t>(m2-org2);
    }
    return cmpRes;
}

/* internal function */
U_CFUNC int32_t
u_strcmpFold(const char16_t *s1, int32_t length1,
             const char16_t *s2, int32_t length2,
             uint32_t options,
             UErrorCode *pErrorCode) {
    return _cmpFold(s1, length1, s2, length2, options, nullptr, nullptr, pErrorCode);
}

/* public API functions */

U_CAPI int32_t U_EXPORT2
u_strCaseCompare(const char16_t *s1, int32_t length1,
                 const char16_t *s2, int32_t length2,
                 uint32_t options,
                 UErrorCode *pErrorCode) {
    /* argument checking */
    if(pErrorCode==0 || U_FAILURE(*pErrorCode)) {
        return 0;
    }
    if(s1==nullptr || length1<-1 || s2==nullptr || length2<-1) {
        *pErrorCode=U_ILLEGAL_ARGUMENT_ERROR;
        return 0;
    }
    return u_strcmpFold(s1, length1, s2, length2,
                        options|U_COMPARE_IGNORE_CASE,
                        pErrorCode);
}

U_CAPI int32_t U_EXPORT2
u_strcasecmp(const char16_t *s1, const char16_t *s2, uint32_t options) {
    UErrorCode errorCode=U_ZERO_ERROR;
    return u_strcmpFold(s1, -1, s2, -1,
                        options|U_COMPARE_IGNORE_CASE,
                        &errorCode);
}

U_CAPI int32_t U_EXPORT2
u_memcasecmp(const char16_t *s1, const char16_t *s2, int32_t length, uint32_t options) {
    UErrorCode errorCode=U_ZERO_ERROR;
    return u_strcmpFold(s1, length, s2, length,
                        options|U_COMPARE_IGNORE_CASE,
                        &errorCode);
}

U_CAPI int32_t U_EXPORT2
u_strncasecmp(const char16_t *s1, const char16_t *s2, int32_t n, uint32_t options) {
    UErrorCode errorCode=U_ZERO_ERROR;
    return u_strcmpFold(s1, n, s2, n,
                        options|(U_COMPARE_IGNORE_CASE|_STRNCMP_STYLE),
                        &errorCode);
}

/* internal API - detect length of shared prefix */
U_CAPI void
u_caseInsensitivePrefixMatch(const char16_t *s1, int32_t length1,
                             const char16_t *s2, int32_t length2,
                             uint32_t options,
                             int32_t *matchLen1, int32_t *matchLen2,
                             UErrorCode *pErrorCode) {
    _cmpFold(s1, length1, s2, length2, options,
        matchLen1, matchLen2, pErrorCode);
}<|MERGE_RESOLUTION|>--- conflicted
+++ resolved
@@ -413,13 +413,8 @@
  *
  * @return the src index after the titlecased sequence, or the start index if no Dutch IJ
  */
-<<<<<<< HEAD
-int32_t maybeTitleDutchIJ(const UChar *src, UChar32 c, int32_t start, int32_t segmentLimit,
-                          UChar *dest, int32_t &destIndex, int32_t destCapacity, uint32_t options,
-=======
 int32_t maybeTitleDutchIJ(const char16_t *src, UChar32 c, int32_t start, int32_t segmentLimit,
                           char16_t *dest, int32_t &destIndex, int32_t destCapacity, uint32_t options,
->>>>>>> 626889fb
                           icu::Edits *edits) {
     U_ASSERT(start < segmentLimit);
 
@@ -432,11 +427,7 @@
     int32_t unchanged2 = 0;  // after the j (0 or 1)
 
     // next character after the first letter
-<<<<<<< HEAD
-    UChar c2 = src[index++];
-=======
     char16_t c2 = src[index++];
->>>>>>> 626889fb
 
     // Is the first letter an i/I with accent?
     if (c == u'I') {
