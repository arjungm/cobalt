--- conflicted
+++ resolved
@@ -717,13 +717,8 @@
             return markBadACELabel(dest, labelStart, labelLength, toASCII, info, errorCode);
         }
         wasPunycode=true;
-<<<<<<< HEAD
-        UChar *unicodeBuffer=fromPunycode.getBuffer(-1);  // capacity==-1: most labels should fit
-        if(unicodeBuffer==NULL) {
-=======
         char16_t *unicodeBuffer=fromPunycode.getBuffer(-1);  // capacity==-1: most labels should fit
         if(unicodeBuffer==nullptr) {
->>>>>>> 626889fb
             // Should never occur if we used capacity==-1 which uses the internal buffer.
             errorCode=U_MEMORY_ALLOCATION_ERROR;
             return labelLength;
@@ -928,13 +923,8 @@
     UBool disallowNonLDHDot=(options&UIDNA_USE_STD3_RULES)!=0;
     UBool isASCII=true;
     UBool onlyLDH=true;
-<<<<<<< HEAD
-    const UChar *label=dest.getBuffer()+labelStart;
-    const UChar *limit=label+labelLength;
-=======
     const char16_t *label=dest.getBuffer()+labelStart;
     const char16_t *limit=label+labelLength;
->>>>>>> 626889fb
     // Start after the initial "xn--".
     // Ok to cast away const because we own the UnicodeString.
     for(char16_t *s=const_cast<char16_t *>(label+4); s<limit; ++s) {
