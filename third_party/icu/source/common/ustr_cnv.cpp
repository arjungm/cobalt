--- conflicted
+++ resolved
@@ -143,11 +143,7 @@
                    ucs1+n,
                    &s2,
                    s2+u_astrnlen(s2, n),
-<<<<<<< HEAD
-                   NULL,
-=======
                    nullptr,
->>>>>>> 626889fb
                    true,
                    &err);
     ucnv_reset(cnv); /* be good citizens */
@@ -219,11 +215,7 @@
                   s1+n,
                   &ucs2,
                   ucs2+u_ustrnlen(ucs2, n),
-<<<<<<< HEAD
-                  NULL,
-=======
                   nullptr,
->>>>>>> 626889fb
                   true,
                   &err);
     ucnv_reset(cnv); /* be good citizens */
