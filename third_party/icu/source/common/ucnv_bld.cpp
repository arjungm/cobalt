--- conflicted
+++ resolved
@@ -255,11 +255,7 @@
     gDefaultConverterName = nullptr;
     gDefaultConverterNameBuffer[0] = 0;
     gDefaultConverterContainsOption = false;
-<<<<<<< HEAD
-    gDefaultAlgorithmicSharedData = NULL;
-=======
     gDefaultAlgorithmicSharedData = nullptr;
->>>>>>> 626889fb
 #endif
 
     return (SHARED_DATA_HASHTABLE == nullptr);
