--- conflicted
+++ resolved
@@ -151,11 +151,7 @@
     int32_t i = ut->chunkOffset - 1;
     int64_t result;
     if (i >= 0) {
-<<<<<<< HEAD
-        UChar c = ut->chunkContents[i];
-=======
         char16_t c = ut->chunkContents[i];
->>>>>>> 626889fb
         if (U16_IS_TRAIL(c) == false) {
             if (i <= ut->nativeIndexingLimit) {
                 result = ut->chunkNativeStart + i;
@@ -222,24 +218,16 @@
         //        leading surrogate.  The attempt to access the trail will fail, but
         //        the original position before the unpaired lead still needs to be restored.
         int64_t  nativePosition = ut->chunkNativeLimit;
-<<<<<<< HEAD
-        int32_t  originalOffset = ut->chunkOffset;
-=======
->>>>>>> 626889fb
         if (ut->pFuncs->access(ut, nativePosition, true)) {
             trail = ut->chunkContents[ut->chunkOffset];
         }
         UBool r = ut->pFuncs->access(ut, nativePosition, false);  // reverse iteration flag loads preceding chunk
         U_ASSERT(r);
-<<<<<<< HEAD
-        ut->chunkOffset = originalOffset;
-=======
         // Here we need to restore chunkOffset since the access functions were called with
         // chunkNativeLimit but that is not where we were (we were 1 code unit before the
         // limit). Restoring was originally added in ICU-4669 but did not support access
         // functions that changed the chunk size, the following does.
         ut->chunkOffset = ut->chunkLength - 1;
->>>>>>> 626889fb
         if(!r) {
             return U_SENTINEL;
         }
@@ -2412,11 +2400,7 @@
         // null terminated, we don't yet know the length. Scan for it.
         //    Access is not convenient for doing this
         //    because the current iteration position can't be changed.
-<<<<<<< HEAD
-        const UChar  *str = (const UChar *)ut->context;
-=======
         const char16_t  *str = (const char16_t *)ut->context;
->>>>>>> 626889fb
         for (;;) {
             if (str[ut->chunkNativeLimit] == 0) {
                 break;
@@ -2545,11 +2529,7 @@
     //   Pins 'start' to the length of the string, if it came in out-of-bounds.
     //   Snaps 'start' to the beginning of a code point.
     ucstrTextAccess(ut, start, true);
-<<<<<<< HEAD
-    const UChar *s=ut->chunkContents;
-=======
     const char16_t *s=ut->chunkContents;
->>>>>>> 626889fb
     start32 = ut->chunkOffset;
 
     int32_t strLength=(int32_t)ut->a;
@@ -2720,11 +2700,7 @@
     // Find the native index of the start of the buffer containing what we want.
     neededIndex -= neededIndex % CIBufSize;
 
-<<<<<<< HEAD
-    UChar *buf = NULL;
-=======
     char16_t *buf = nullptr;
->>>>>>> 626889fb
     UBool  needChunkSetup = true;
     int    i;
     if (ut->chunkNativeStart == neededIndex) {
