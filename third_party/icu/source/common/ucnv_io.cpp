// © 2016 and later: Unicode, Inc. and others.
// License & terms of use: http://www.unicode.org/copyright.html
/*
******************************************************************************
*
*   Copyright (C) 1999-2015, International Business Machines
*   Corporation and others.  All Rights Reserved.
*
******************************************************************************
*
*
*  ucnv_io.cpp:
*  initializes global variables and defines functions pertaining to converter 
*  name resolution aspect of the conversion code.
*
*   new implementation:
*
*   created on: 1999nov22
*   created by: Markus W. Scherer
*
*   Use the binary cnvalias.icu (created from convrtrs.txt) to work
*   with aliases for converter names.
*
*   Date        Name        Description
*   11/22/1999  markus      Created
*   06/28/2002  grhoten     Major overhaul of the converter alias design.
*                           Now an alias can map to different converters
*                           depending on the specified standard.
*******************************************************************************
*/

#include "unicode/utypes.h"

#if !UCONFIG_NO_CONVERSION

#include "unicode/ucnv.h"
#include "unicode/udata.h"

#include "umutex.h"
#include "uarrsort.h"
#include "uassert.h"
#include "udataswp.h"
#include "cstring.h"
#include "cmemory.h"
#include "ucnv_io.h"
#include "uenumimp.h"
#include "ucln_cmn.h"

/* Format of cnvalias.icu -----------------------------------------------------
 *
 * cnvalias.icu is a binary, memory-mappable form of convrtrs.txt.
 * This binary form contains several tables. All indexes are to uint16_t
 * units, and not to the bytes (uint8_t units). Addressing everything on
 * 16-bit boundaries allows us to store more information with small index
 * numbers, which are also 16-bit in size. The majority of the table (except
 * the string table) are 16-bit numbers.
 *
 * First there is the size of the Table of Contents (TOC). The TOC
 * entries contain the size of each section. In order to find the offset
 * you just need to sum up the previous offsets.
 * The TOC length and entries are an array of uint32_t values.
 * The first section after the TOC starts immediately after the TOC.
 *
 * 1) This section contains a list of converters. This list contains indexes
 * into the string table for the converter name. The index of this list is
 * also used by other sections, which are mentioned later on.
 * This list is not sorted.
 *
 * 2) This section contains a list of tags. This list contains indexes
 * into the string table for the tag name. The index of this list is
 * also used by other sections, which are mentioned later on.
 * This list is in priority order of standards.
 *
 * 3) This section contains a list of sorted unique aliases. This
 * list contains indexes into the string table for the alias name. The
 * index of this list is also used by other sections, like the 4th section.
 * The index for the 3rd and 4th section is used to get the
 * alias -> converter name mapping. Section 3 and 4 form a two column table.
 * Some of the most significant bits of each index may contain other
 * information (see findConverter for details).
 *
 * 4) This section contains a list of mapped converter names. Consider this
 * as a table that maps the 3rd section to the 1st section. This list contains
 * indexes into the 1st section. The index of this list is the same index in
 * the 3rd section. There is also some extra information in the high bits of
 * each converter index in this table. Currently it's only used to say that
 * an alias mapped to this converter is ambiguous. See UCNV_CONVERTER_INDEX_MASK
 * and UCNV_AMBIGUOUS_ALIAS_MAP_BIT for more information. This section is
 * the predigested form of the 5th section so that an alias lookup can be fast.
 *
 * 5) This section contains a 2D array with indexes to the 6th section. This
 * section is the full form of all alias mappings. The column index is the
 * index into the converter list (column header). The row index is the index
 * to tag list (row header). This 2D array is the top part a 3D array. The
 * third dimension is in the 6th section.
 *
 * 6) This is blob of variable length arrays. Each array starts with a size,
 * and is followed by indexes to alias names in the string table. This is
 * the third dimension to the section 5. No other section should be referencing
 * this section.
 *
 * 7) Starting in ICU 3.6, this can be a UConverterAliasOptions struct. Its
 * presence indicates that a section 9 exists. UConverterAliasOptions specifies
 * what type of string normalization is used among other potential things in the
 * future.
 *
 * 8) This is the string table. All strings are indexed on an even address.
 * There are two reasons for this. First many chip architectures locate strings
 * faster on even address boundaries. Second, since all indexes are 16-bit
 * numbers, this string table can be 128KB in size instead of 64KB when we
 * only have strings starting on an even address.
 *
 * 9) When present this is a set of prenormalized strings from section 8. This
 * table contains normalized strings with the dashes and spaces stripped out,
 * and all strings lowercased. In the future, the options in section 7 may state
 * other types of normalization.
 *
 * Here is the concept of section 5 and 6. It's a 3D cube. Each tag
 * has a unique alias among all converters. That same alias can
 * be mentioned in other standards on different converters,
 * but only one alias per tag can be unique.
 *
 *
 *              Converter Names (Usually in TR22 form)
 *           -------------------------------------------.
 *     T    /                                          /|
 *     a   /                                          / |
 *     g  /                                          /  |
 *     s /                                          /   |
 *      /                                          /    |
 *      ------------------------------------------/     |
 *    A |                                         |     |
 *    l |                                         |     |
 *    i |                                         |    /
 *    a |                                         |   /
 *    s |                                         |  /
 *    e |                                         | /
 *    s |                                         |/
 *      -------------------------------------------
 *
 *
 *
 * Here is what it really looks like. It's like swiss cheese.
 * There are holes. Some converters aren't recognized by
 * a standard, or they are really old converters that the
 * standard doesn't recognize anymore.
 *
 *              Converter Names (Usually in TR22 form)
 *           -------------------------------------------.
 *     T    /##########################################/|
 *     a   /     #            #                       /#
 *     g  /  #      ##     ##     ### # ### ### ### #/
 *     s / #             #####  ####        ##  ## #/#
 *      / ### # # ##  #  #   #          ### # #   #/##
 *      ------------------------------------------/# #
 *    A |### # # ##  #  #   #          ### # #   #|# #
 *    l |# # #    #     #               ## #     #|# #
 *    i |# # #    #     #                #       #|#
 *    a |#                                       #|#
 *    s |                                        #|#
 *    e
 *    s
 *
 */

/**
 * Used by the UEnumeration API
 */
typedef struct UAliasContext {
    uint32_t listOffset;
    uint32_t listIdx;
} UAliasContext;

static const char DATA_NAME[] = "cnvalias";
static const char DATA_TYPE[] = "icu";

<<<<<<< HEAD
static UDataMemory *gAliasData=NULL;
=======
static UDataMemory *gAliasData=nullptr;
>>>>>>> 626889fb
static icu::UInitOnce gAliasDataInitOnce {};

enum {
    tocLengthIndex=0,
    converterListIndex=1,
    tagListIndex=2,
    aliasListIndex=3,
    untaggedConvArrayIndex=4,
    taggedAliasArrayIndex=5,
    taggedAliasListsIndex=6,
    tableOptionsIndex=7,
    stringTableIndex=8,
    normalizedStringTableIndex=9,
    offsetsCount,    /* length of the swapper's temporary offsets[] */
    minTocLength=8 /* min. tocLength in the file, does not count the tocLengthIndex! */
};

static const UConverterAliasOptions defaultTableOptions = {
    UCNV_IO_UNNORMALIZED,
    0 /* containsCnvOptionInfo */
};
static UConverterAlias gMainTable;

#define GET_STRING(idx) (const char *)(gMainTable.stringTable + (idx))
#define GET_NORMALIZED_STRING(idx) (const char *)(gMainTable.normalizedStringTable + (idx))

static UBool U_CALLCONV
isAcceptable(void * /*context*/,
             const char * /*type*/, const char * /*name*/,
             const UDataInfo *pInfo) {
    return (UBool)(
        pInfo->size>=20 &&
        pInfo->isBigEndian==U_IS_BIG_ENDIAN &&
        pInfo->charsetFamily==U_CHARSET_FAMILY &&
        pInfo->dataFormat[0]==0x43 &&   /* dataFormat="CvAl" */
        pInfo->dataFormat[1]==0x76 &&
        pInfo->dataFormat[2]==0x41 &&
        pInfo->dataFormat[3]==0x6c &&
        pInfo->formatVersion[0]==3);
}

static UBool U_CALLCONV ucnv_io_cleanup()
{
    if (gAliasData) {
        udata_close(gAliasData);
        gAliasData = nullptr;
    }
    gAliasDataInitOnce.reset();

    uprv_memset(&gMainTable, 0, sizeof(gMainTable));

    return true;                   /* Everything was cleaned up */
}

static void U_CALLCONV initAliasData(UErrorCode &errCode) {
    UDataMemory *data;
    const uint16_t *table;
    const uint32_t *sectionSizes;
    uint32_t tableStart;
    uint32_t currOffset;

    ucln_common_registerCleanup(UCLN_COMMON_UCNV_IO, ucnv_io_cleanup);

    U_ASSERT(gAliasData == nullptr);
    data = udata_openChoice(nullptr, DATA_TYPE, DATA_NAME, isAcceptable, nullptr, &errCode);
    if(U_FAILURE(errCode)) {
        return;
    }

    sectionSizes = (const uint32_t *)udata_getMemory(data);
    table = (const uint16_t *)sectionSizes;

    tableStart      = sectionSizes[0];
    if (tableStart < minTocLength) {
        errCode = U_INVALID_FORMAT_ERROR;
        udata_close(data);
        return;
    }
    gAliasData = data;

    gMainTable.converterListSize      = sectionSizes[1];
    gMainTable.tagListSize            = sectionSizes[2];
    gMainTable.aliasListSize          = sectionSizes[3];
    gMainTable.untaggedConvArraySize  = sectionSizes[4];
    gMainTable.taggedAliasArraySize   = sectionSizes[5];
    gMainTable.taggedAliasListsSize   = sectionSizes[6];
    gMainTable.optionTableSize        = sectionSizes[7];
    gMainTable.stringTableSize        = sectionSizes[8];

    if (tableStart > 8) {
        gMainTable.normalizedStringTableSize = sectionSizes[9];
    }

    currOffset = tableStart * (sizeof(uint32_t)/sizeof(uint16_t)) + (sizeof(uint32_t)/sizeof(uint16_t));
    gMainTable.converterList = table + currOffset;

    currOffset += gMainTable.converterListSize;
    gMainTable.tagList = table + currOffset;

    currOffset += gMainTable.tagListSize;
    gMainTable.aliasList = table + currOffset;

    currOffset += gMainTable.aliasListSize;
    gMainTable.untaggedConvArray = table + currOffset;

    currOffset += gMainTable.untaggedConvArraySize;
    gMainTable.taggedAliasArray = table + currOffset;

    /* aliasLists is a 1's based array, but it has a padding character */
    currOffset += gMainTable.taggedAliasArraySize;
    gMainTable.taggedAliasLists = table + currOffset;

    currOffset += gMainTable.taggedAliasListsSize;
    if (gMainTable.optionTableSize > 0
        && ((const UConverterAliasOptions *)(table + currOffset))->stringNormalizationType < UCNV_IO_NORM_TYPE_COUNT)
    {
        /* Faster table */
        gMainTable.optionTable = (const UConverterAliasOptions *)(table + currOffset);
    }
    else {
        /* Smaller table, or I can't handle this normalization mode!
        Use the original slower table lookup. */
        gMainTable.optionTable = &defaultTableOptions;
    }

    currOffset += gMainTable.optionTableSize;
    gMainTable.stringTable = table + currOffset;

    currOffset += gMainTable.stringTableSize;
    gMainTable.normalizedStringTable = ((gMainTable.optionTable->stringNormalizationType == UCNV_IO_UNNORMALIZED)
        ? gMainTable.stringTable : (table + currOffset));
}


static UBool
haveAliasData(UErrorCode *pErrorCode) {
    umtx_initOnce(gAliasDataInitOnce, &initAliasData, *pErrorCode);
    return U_SUCCESS(*pErrorCode);
}

static inline UBool
isAlias(const char *alias, UErrorCode *pErrorCode) {
    if(alias==nullptr) {
        *pErrorCode=U_ILLEGAL_ARGUMENT_ERROR;
        return false;
    }
    return (UBool)(*alias!=0);
}

static uint32_t getTagNumber(const char *tagname) {
    if (gMainTable.tagList) {
        uint32_t tagNum;
        for (tagNum = 0; tagNum < gMainTable.tagListSize; tagNum++) {
            if (!uprv_stricmp(GET_STRING(gMainTable.tagList[tagNum]), tagname)) {
                return tagNum;
            }
        }
    }

    return UINT32_MAX;
}

/* character types relevant for ucnv_compareNames() */
enum {
    UIGNORE,
    ZERO,
    NONZERO,
    MINLETTER /* any values from here on are lowercase letter mappings */
};

/* character types for ASCII 00..7F */
static const uint8_t asciiTypes[128] = {
    0, 0, 0, 0, 0, 0, 0, 0, 0, 0, 0, 0, 0, 0, 0, 0,
    0, 0, 0, 0, 0, 0, 0, 0, 0, 0, 0, 0, 0, 0, 0, 0,
    0, 0, 0, 0, 0, 0, 0, 0, 0, 0, 0, 0, 0, 0, 0, 0,
    ZERO, NONZERO, NONZERO, NONZERO, NONZERO, NONZERO, NONZERO, NONZERO, NONZERO, NONZERO, 0, 0, 0, 0, 0, 0,
    0, 0x61, 0x62, 0x63, 0x64, 0x65, 0x66, 0x67, 0x68, 0x69, 0x6a, 0x6b, 0x6c, 0x6d, 0x6e, 0x6f,
    0x70, 0x71, 0x72, 0x73, 0x74, 0x75, 0x76, 0x77, 0x78, 0x79, 0x7a, 0, 0, 0, 0, 0,
    0, 0x61, 0x62, 0x63, 0x64, 0x65, 0x66, 0x67, 0x68, 0x69, 0x6a, 0x6b, 0x6c, 0x6d, 0x6e, 0x6f,
    0x70, 0x71, 0x72, 0x73, 0x74, 0x75, 0x76, 0x77, 0x78, 0x79, 0x7a, 0, 0, 0, 0, 0
};

#define GET_ASCII_TYPE(c) ((int8_t)(c) >= 0 ? asciiTypes[(uint8_t)c] : (uint8_t)UIGNORE)

/* character types for EBCDIC 80..FF */
static const uint8_t ebcdicTypes[128] = {
    0,    0x81, 0x82, 0x83, 0x84, 0x85, 0x86, 0x87, 0x88, 0x89, 0, 0, 0, 0, 0, 0,
    0,    0x91, 0x92, 0x93, 0x94, 0x95, 0x96, 0x97, 0x98, 0x99, 0, 0, 0, 0, 0, 0,
    0,    0,    0xa2, 0xa3, 0xa4, 0xa5, 0xa6, 0xa7, 0xa8, 0xa9, 0, 0, 0, 0, 0, 0,
    0, 0, 0, 0, 0, 0, 0, 0, 0, 0, 0, 0, 0, 0, 0, 0,
    0,    0x81, 0x82, 0x83, 0x84, 0x85, 0x86, 0x87, 0x88, 0x89, 0, 0, 0, 0, 0, 0,
    0,    0x91, 0x92, 0x93, 0x94, 0x95, 0x96, 0x97, 0x98, 0x99, 0, 0, 0, 0, 0, 0,
    0,    0,    0xa2, 0xa3, 0xa4, 0xa5, 0xa6, 0xa7, 0xa8, 0xa9, 0, 0, 0, 0, 0, 0,
    ZERO, NONZERO, NONZERO, NONZERO, NONZERO, NONZERO, NONZERO, NONZERO, NONZERO, NONZERO, 0, 0, 0, 0, 0, 0
};

#define GET_EBCDIC_TYPE(c) ((int8_t)(c) < 0 ? ebcdicTypes[(c)&0x7f] : (uint8_t)UIGNORE)

#if U_CHARSET_FAMILY==U_ASCII_FAMILY
#   define GET_CHAR_TYPE(c) GET_ASCII_TYPE(c)
#elif U_CHARSET_FAMILY==U_EBCDIC_FAMILY
#   define GET_CHAR_TYPE(c) GET_EBCDIC_TYPE(c)
#else
#   error U_CHARSET_FAMILY is not valid
#endif


/* @see ucnv_compareNames */
U_CAPI char * U_CALLCONV
ucnv_io_stripASCIIForCompare(char *dst, const char *name) {
    char *dstItr = dst;
    uint8_t type, nextType;
    char c1;
    UBool afterDigit = false;

    while ((c1 = *name++) != 0) {
        type = GET_ASCII_TYPE(c1);
        switch (type) {
        case UIGNORE:
            afterDigit = false;
            continue; /* ignore all but letters and digits */
        case ZERO:
            if (!afterDigit) {
                nextType = GET_ASCII_TYPE(*name);
                if (nextType == ZERO || nextType == NONZERO) {
                    continue; /* ignore leading zero before another digit */
                }
            }
            break;
        case NONZERO:
            afterDigit = true;
            break;
        default:
            c1 = (char)type; /* lowercased letter */
            afterDigit = false;
            break;
        }
        *dstItr++ = c1;
    }
    *dstItr = 0;
    return dst;
}

U_CAPI char * U_CALLCONV
ucnv_io_stripEBCDICForCompare(char *dst, const char *name) {
    char *dstItr = dst;
    uint8_t type, nextType;
    char c1;
    UBool afterDigit = false;

    while ((c1 = *name++) != 0) {
        type = GET_EBCDIC_TYPE(c1);
        switch (type) {
        case UIGNORE:
            afterDigit = false;
            continue; /* ignore all but letters and digits */
        case ZERO:
            if (!afterDigit) {
                nextType = GET_EBCDIC_TYPE(*name);
                if (nextType == ZERO || nextType == NONZERO) {
                    continue; /* ignore leading zero before another digit */
                }
            }
            break;
        case NONZERO:
            afterDigit = true;
            break;
        default:
            c1 = (char)type; /* lowercased letter */
            afterDigit = false;
            break;
        }
        *dstItr++ = c1;
    }
    *dstItr = 0;
    return dst;
}

/**
 * Do a fuzzy compare of two converter/alias names.
 * The comparison is case-insensitive, ignores leading zeroes if they are not
 * followed by further digits, and ignores all but letters and digits.
 * Thus the strings "UTF-8", "utf_8", "u*T@f08" and "Utf 8" are exactly equivalent.
 * See section 1.4, Charset Alias Matching in Unicode Technical Standard #22
 * at http://www.unicode.org/reports/tr22/
 *
 * This is a symmetrical (commutative) operation; order of arguments
 * is insignificant.  This is an important property for sorting the
 * list (when the list is preprocessed into binary form) and for
 * performing binary searches on it at run time.
 *
 * @param name1 a converter name or alias, zero-terminated
 * @param name2 a converter name or alias, zero-terminated
 * @return 0 if the names match, or a negative value if the name1
 * lexically precedes name2, or a positive value if the name1
 * lexically follows name2.
 *
 * @see ucnv_io_stripForCompare
 */
U_CAPI int U_EXPORT2
ucnv_compareNames(const char *name1, const char *name2) {
    int rc;
    uint8_t type, nextType;
    char c1, c2;
    UBool afterDigit1 = false, afterDigit2 = false;

    for (;;) {
        while ((c1 = *name1++) != 0) {
            type = GET_CHAR_TYPE(c1);
            switch (type) {
            case UIGNORE:
                afterDigit1 = false;
                continue; /* ignore all but letters and digits */
            case ZERO:
                if (!afterDigit1) {
                    nextType = GET_CHAR_TYPE(*name1);
                    if (nextType == ZERO || nextType == NONZERO) {
                        continue; /* ignore leading zero before another digit */
                    }
                }
                break;
            case NONZERO:
                afterDigit1 = true;
                break;
            default:
                c1 = (char)type; /* lowercased letter */
                afterDigit1 = false;
                break;
            }
            break; /* deliver c1 */
        }
        while ((c2 = *name2++) != 0) {
            type = GET_CHAR_TYPE(c2);
            switch (type) {
            case UIGNORE:
                afterDigit2 = false;
                continue; /* ignore all but letters and digits */
            case ZERO:
                if (!afterDigit2) {
                    nextType = GET_CHAR_TYPE(*name2);
                    if (nextType == ZERO || nextType == NONZERO) {
                        continue; /* ignore leading zero before another digit */
                    }
                }
                break;
            case NONZERO:
                afterDigit2 = true;
                break;
            default:
                c2 = (char)type; /* lowercased letter */
                afterDigit2 = false;
                break;
            }
            break; /* deliver c2 */
        }

        /* If we reach the ends of both strings then they match */
        if ((c1|c2)==0) {
            return 0;
        }

        /* Case-insensitive comparison */
        rc = (int)(unsigned char)c1 - (int)(unsigned char)c2;
        if (rc != 0) {
            return rc;
        }
    }
}

/*
 * search for an alias
 * return the converter number index for gConverterList
 */
static inline uint32_t
findConverter(const char *alias, UBool *containsOption, UErrorCode *pErrorCode) {
    uint32_t mid, start, limit;
    uint32_t lastMid;
    int result;
    int isUnnormalized = (gMainTable.optionTable->stringNormalizationType == UCNV_IO_UNNORMALIZED);
    char strippedName[UCNV_MAX_CONVERTER_NAME_LENGTH];

    if (!isUnnormalized) {
        if (uprv_strlen(alias) >= UCNV_MAX_CONVERTER_NAME_LENGTH) {
            *pErrorCode = U_BUFFER_OVERFLOW_ERROR;
            return UINT32_MAX;
        }

        /* Lower case and remove ignoreable characters. */
        ucnv_io_stripForCompare(strippedName, alias);
        alias = strippedName;
    }

    /* do a binary search for the alias */
    start = 0;
    limit = gMainTable.untaggedConvArraySize;
    mid = limit;
    lastMid = UINT32_MAX;

    for (;;) {
        mid = (uint32_t)((start + limit) / 2);
        if (lastMid == mid) {   /* Have we moved? */
            break;  /* We haven't moved, and it wasn't found. */
        }
        lastMid = mid;
        if (isUnnormalized) {
            result = ucnv_compareNames(alias, GET_STRING(gMainTable.aliasList[mid]));
        }
        else {
            result = uprv_strcmp(alias, GET_NORMALIZED_STRING(gMainTable.aliasList[mid]));
        }

        if (result < 0) {
            limit = mid;
        } else if (result > 0) {
            start = mid;
        } else {
            /* Since the gencnval tool folds duplicates into one entry,
             * this alias in gAliasList is unique, but different standards
             * may map an alias to different converters.
             */
            if (gMainTable.untaggedConvArray[mid] & UCNV_AMBIGUOUS_ALIAS_MAP_BIT) {
                *pErrorCode = U_AMBIGUOUS_ALIAS_WARNING;
            }
            /* State whether the canonical converter name contains an option.
            This information is contained in this list in order to maintain backward & forward compatibility. */
            if (containsOption) {
                UBool containsCnvOptionInfo = (UBool)gMainTable.optionTable->containsCnvOptionInfo;
                *containsOption = (UBool)((containsCnvOptionInfo
                    && ((gMainTable.untaggedConvArray[mid] & UCNV_CONTAINS_OPTION_BIT) != 0))
                    || !containsCnvOptionInfo);
            }
            return gMainTable.untaggedConvArray[mid] & UCNV_CONVERTER_INDEX_MASK;
        }
    }

    return UINT32_MAX;
}

/*
 * Is this alias in this list?
 * alias and listOffset should be non-nullptr.
 */
static inline UBool
isAliasInList(const char *alias, uint32_t listOffset) {
    if (listOffset) {
        uint32_t currAlias;
        uint32_t listCount = gMainTable.taggedAliasLists[listOffset];
        /* +1 to skip listCount */
        const uint16_t *currList = gMainTable.taggedAliasLists + listOffset + 1;
        for (currAlias = 0; currAlias < listCount; currAlias++) {
            if (currList[currAlias]
                && ucnv_compareNames(alias, GET_STRING(currList[currAlias]))==0)
            {
                return true;
            }
        }
    }
    return false;
}

/*
 * Search for an standard name of an alias (what is the default name
 * that this standard uses?)
 * return the listOffset for gTaggedAliasLists. If it's 0,
 * the it couldn't be found, but the parameters are valid.
 */
static uint32_t
findTaggedAliasListsOffset(const char *alias, const char *standard, UErrorCode *pErrorCode) {
    uint32_t idx;
    uint32_t listOffset;
    uint32_t convNum;
    UErrorCode myErr = U_ZERO_ERROR;
    uint32_t tagNum = getTagNumber(standard);

    /* Make a quick guess. Hopefully they used a TR22 canonical alias. */
    convNum = findConverter(alias, nullptr, &myErr);
    if (myErr != U_ZERO_ERROR) {
        *pErrorCode = myErr;
    }

    if (tagNum < (gMainTable.tagListSize - UCNV_NUM_HIDDEN_TAGS) && convNum < gMainTable.converterListSize) {
        listOffset = gMainTable.taggedAliasArray[tagNum*gMainTable.converterListSize + convNum];
        if (listOffset && gMainTable.taggedAliasLists[listOffset + 1]) {
            return listOffset;
        }
        if (myErr == U_AMBIGUOUS_ALIAS_WARNING) {
            /* Uh Oh! They used an ambiguous alias.
               We have to search the whole swiss cheese starting
               at the highest standard affinity.
               This may take a while.
            */
            for (idx = 0; idx < gMainTable.taggedAliasArraySize; idx++) {
                listOffset = gMainTable.taggedAliasArray[idx];
                if (listOffset && isAliasInList(alias, listOffset)) {
                    uint32_t currTagNum = idx/gMainTable.converterListSize;
                    uint32_t currConvNum = (idx - currTagNum*gMainTable.converterListSize);
                    uint32_t tempListOffset = gMainTable.taggedAliasArray[tagNum*gMainTable.converterListSize + currConvNum];
                    if (tempListOffset && gMainTable.taggedAliasLists[tempListOffset + 1]) {
                        return tempListOffset;
                    }
                    /* else keep on looking */
                    /* We could speed this up by starting on the next row
                       because an alias is unique per row, right now.
                       This would change if alias versioning appears. */
                }
            }
            /* The standard doesn't know about the alias */
        }
        /* else no default name */
        return 0;
    }
    /* else converter or tag not found */

    return UINT32_MAX;
}

/* Return the canonical name */
static uint32_t
findTaggedConverterNum(const char *alias, const char *standard, UErrorCode *pErrorCode) {
    uint32_t idx;
    uint32_t listOffset;
    uint32_t convNum;
    UErrorCode myErr = U_ZERO_ERROR;
    uint32_t tagNum = getTagNumber(standard);

    /* Make a quick guess. Hopefully they used a TR22 canonical alias. */
    convNum = findConverter(alias, nullptr, &myErr);
    if (myErr != U_ZERO_ERROR) {
        *pErrorCode = myErr;
    }

    if (tagNum < (gMainTable.tagListSize - UCNV_NUM_HIDDEN_TAGS) && convNum < gMainTable.converterListSize) {
        listOffset = gMainTable.taggedAliasArray[tagNum*gMainTable.converterListSize + convNum];
        if (listOffset && isAliasInList(alias, listOffset)) {
            return convNum;
        }
        if (myErr == U_AMBIGUOUS_ALIAS_WARNING) {
            /* Uh Oh! They used an ambiguous alias.
               We have to search one slice of the swiss cheese.
               We search only in the requested tag, not the whole thing.
               This may take a while.
            */
            uint32_t convStart = (tagNum)*gMainTable.converterListSize;
            uint32_t convLimit = (tagNum+1)*gMainTable.converterListSize;
            for (idx = convStart; idx < convLimit; idx++) {
                listOffset = gMainTable.taggedAliasArray[idx];
                if (listOffset && isAliasInList(alias, listOffset)) {
                    return idx-convStart;
                }
            }
            /* The standard doesn't know about the alias */
        }
        /* else no canonical name */
    }
    /* else converter or tag not found */

    return UINT32_MAX;
}

U_CAPI const char *
ucnv_io_getConverterName(const char *alias, UBool *containsOption, UErrorCode *pErrorCode) {
    const char *aliasTmp = alias;
    int32_t i = 0;
    for (i = 0; i < 2; i++) {
        if (i == 1) {
            /*
             * After the first unsuccess converter lookup, check to see if
             * the name begins with 'x-'. If it does, strip it off and try
             * again.  This behaviour is similar to how ICU4J does it.
             */
            if (aliasTmp[0] == 'x' && aliasTmp[1] == '-') {
                aliasTmp = aliasTmp+2;
            } else {
                break;
            }
        }
        if(haveAliasData(pErrorCode) && isAlias(aliasTmp, pErrorCode)) {
            uint32_t convNum = findConverter(aliasTmp, containsOption, pErrorCode);
            if (convNum < gMainTable.converterListSize) {
                return GET_STRING(gMainTable.converterList[convNum]);
            }
            /* else converter not found */
        } else {
            break;
        }
    }

    return nullptr;
}

U_CDECL_BEGIN


static int32_t U_CALLCONV
ucnv_io_countStandardAliases(UEnumeration *enumerator, UErrorCode * /*pErrorCode*/) {
    int32_t value = 0;
    UAliasContext *myContext = (UAliasContext *)(enumerator->context);
    uint32_t listOffset = myContext->listOffset;

    if (listOffset) {
        value = gMainTable.taggedAliasLists[listOffset];
    }
    return value;
}

static const char * U_CALLCONV
ucnv_io_nextStandardAliases(UEnumeration *enumerator,
                            int32_t* resultLength,
                            UErrorCode * /*pErrorCode*/)
{
    UAliasContext *myContext = (UAliasContext *)(enumerator->context);
    uint32_t listOffset = myContext->listOffset;

    if (listOffset) {
        uint32_t listCount = gMainTable.taggedAliasLists[listOffset];
        const uint16_t *currList = gMainTable.taggedAliasLists + listOffset + 1;

        if (myContext->listIdx < listCount) {
            const char *myStr = GET_STRING(currList[myContext->listIdx++]);
            if (resultLength) {
                *resultLength = (int32_t)uprv_strlen(myStr);
            }
            return myStr;
        }
    }
    /* Either we accessed a zero length list, or we enumerated too far. */
    if (resultLength) {
        *resultLength = 0;
    }
    return nullptr;
}

static void U_CALLCONV
ucnv_io_resetStandardAliases(UEnumeration *enumerator, UErrorCode * /*pErrorCode*/) {
    ((UAliasContext *)(enumerator->context))->listIdx = 0;
}

static void U_CALLCONV
ucnv_io_closeUEnumeration(UEnumeration *enumerator) {
    uprv_free(enumerator->context);
    uprv_free(enumerator);
}

U_CDECL_END

/* Enumerate the aliases for the specified converter and standard tag */
static const UEnumeration gEnumAliases = {
    nullptr,
    nullptr,
    ucnv_io_closeUEnumeration,
    ucnv_io_countStandardAliases,
    uenum_unextDefault,
    ucnv_io_nextStandardAliases,
    ucnv_io_resetStandardAliases
};

U_CAPI UEnumeration * U_EXPORT2
ucnv_openStandardNames(const char *convName,
                       const char *standard,
                       UErrorCode *pErrorCode)
{
    UEnumeration *myEnum = nullptr;
    if (haveAliasData(pErrorCode) && isAlias(convName, pErrorCode)) {
        uint32_t listOffset = findTaggedAliasListsOffset(convName, standard, pErrorCode);

        /* When listOffset == 0, we want to acknowledge that the
           converter name and standard are okay, but there
           is nothing to enumerate. */
        if (listOffset < gMainTable.taggedAliasListsSize) {
            UAliasContext *myContext;

            myEnum = static_cast<UEnumeration *>(uprv_malloc(sizeof(UEnumeration)));
            if (myEnum == nullptr) {
                *pErrorCode = U_MEMORY_ALLOCATION_ERROR;
                return nullptr;
            }
            uprv_memcpy(myEnum, &gEnumAliases, sizeof(UEnumeration));
            myContext = static_cast<UAliasContext *>(uprv_malloc(sizeof(UAliasContext)));
            if (myContext == nullptr) {
                *pErrorCode = U_MEMORY_ALLOCATION_ERROR;
                uprv_free(myEnum);
                return nullptr;
            }
            myContext->listOffset = listOffset;
            myContext->listIdx = 0;
            myEnum->context = myContext;
        }
        /* else converter or tag not found */
    }
    return myEnum;
}

static uint16_t
ucnv_io_countAliases(const char *alias, UErrorCode *pErrorCode) {
    if(haveAliasData(pErrorCode) && isAlias(alias, pErrorCode)) {
        uint32_t convNum = findConverter(alias, nullptr, pErrorCode);
        if (convNum < gMainTable.converterListSize) {
            /* tagListNum - 1 is the ALL tag */
            int32_t listOffset = gMainTable.taggedAliasArray[(gMainTable.tagListSize - 1)*gMainTable.converterListSize + convNum];

            if (listOffset) {
                return gMainTable.taggedAliasLists[listOffset];
            }
            /* else this shouldn't happen. internal program error */
        }
        /* else converter not found */
    }
    return 0;
}

static uint16_t
ucnv_io_getAliases(const char *alias, uint16_t start, const char **aliases, UErrorCode *pErrorCode) {
    if(haveAliasData(pErrorCode) && isAlias(alias, pErrorCode)) {
        uint32_t currAlias;
        uint32_t convNum = findConverter(alias, nullptr, pErrorCode);
        if (convNum < gMainTable.converterListSize) {
            /* tagListNum - 1 is the ALL tag */
            int32_t listOffset = gMainTable.taggedAliasArray[(gMainTable.tagListSize - 1)*gMainTable.converterListSize + convNum];

            if (listOffset) {
                uint32_t listCount = gMainTable.taggedAliasLists[listOffset];
                /* +1 to skip listCount */
                const uint16_t *currList = gMainTable.taggedAliasLists + listOffset + 1;

                for (currAlias = start; currAlias < listCount; currAlias++) {
                    aliases[currAlias] = GET_STRING(currList[currAlias]);
                }
            }
            /* else this shouldn't happen. internal program error */
        }
        /* else converter not found */
    }
    return 0;
}

static const char *
ucnv_io_getAlias(const char *alias, uint16_t n, UErrorCode *pErrorCode) {
    if(haveAliasData(pErrorCode) && isAlias(alias, pErrorCode)) {
        uint32_t convNum = findConverter(alias, nullptr, pErrorCode);
        if (convNum < gMainTable.converterListSize) {
            /* tagListNum - 1 is the ALL tag */
            int32_t listOffset = gMainTable.taggedAliasArray[(gMainTable.tagListSize - 1)*gMainTable.converterListSize + convNum];

            if (listOffset) {
                uint32_t listCount = gMainTable.taggedAliasLists[listOffset];
                /* +1 to skip listCount */
                const uint16_t *currList = gMainTable.taggedAliasLists + listOffset + 1;

                if (n < listCount)  {
                    return GET_STRING(currList[n]);
                }
                *pErrorCode = U_INDEX_OUTOFBOUNDS_ERROR;
            }
            /* else this shouldn't happen. internal program error */
        }
        /* else converter not found */
    }
    return nullptr;
}

static uint16_t
ucnv_io_countStandards(UErrorCode *pErrorCode) {
    if (haveAliasData(pErrorCode)) {
        /* Don't include the empty list */
        return (uint16_t)(gMainTable.tagListSize - UCNV_NUM_HIDDEN_TAGS);
    }

    return 0;
}

U_CAPI const char * U_EXPORT2
ucnv_getStandard(uint16_t n, UErrorCode *pErrorCode) {
    if (haveAliasData(pErrorCode)) {
        if (n < gMainTable.tagListSize - UCNV_NUM_HIDDEN_TAGS) {
            return GET_STRING(gMainTable.tagList[n]);
        }
        *pErrorCode = U_INDEX_OUTOFBOUNDS_ERROR;
    }

    return nullptr;
}

U_CAPI const char * U_EXPORT2
ucnv_getStandardName(const char *alias, const char *standard, UErrorCode *pErrorCode) {
    if (haveAliasData(pErrorCode) && isAlias(alias, pErrorCode)) {
        uint32_t listOffset = findTaggedAliasListsOffset(alias, standard, pErrorCode);

        if (0 < listOffset && listOffset < gMainTable.taggedAliasListsSize) {
            const uint16_t *currList = gMainTable.taggedAliasLists + listOffset + 1;

            /* Get the preferred name from this list */
            if (currList[0]) {
                return GET_STRING(currList[0]);
            }
            /* else someone screwed up the alias table. */
            /* *pErrorCode = U_INVALID_FORMAT_ERROR */
        }
    }

    return nullptr;
}

U_CAPI uint16_t U_EXPORT2
ucnv_countAliases(const char *alias, UErrorCode *pErrorCode)
{
    return ucnv_io_countAliases(alias, pErrorCode);
}


U_CAPI const char* U_EXPORT2
ucnv_getAlias(const char *alias, uint16_t n, UErrorCode *pErrorCode)
{
    return ucnv_io_getAlias(alias, n, pErrorCode);
}

U_CAPI void U_EXPORT2
ucnv_getAliases(const char *alias, const char **aliases, UErrorCode *pErrorCode)
{
    ucnv_io_getAliases(alias, 0, aliases, pErrorCode);
}

U_CAPI uint16_t U_EXPORT2
ucnv_countStandards()
{
    UErrorCode err = U_ZERO_ERROR;
    return ucnv_io_countStandards(&err);
}

U_CAPI const char * U_EXPORT2
ucnv_getCanonicalName(const char *alias, const char *standard, UErrorCode *pErrorCode) {
    if (haveAliasData(pErrorCode) && isAlias(alias, pErrorCode)) {
        uint32_t convNum = findTaggedConverterNum(alias, standard, pErrorCode);

        if (convNum < gMainTable.converterListSize) {
            return GET_STRING(gMainTable.converterList[convNum]);
        }
    }

    return nullptr;
}

U_CDECL_BEGIN


static int32_t U_CALLCONV
ucnv_io_countAllConverters(UEnumeration * /*enumerator*/, UErrorCode * /*pErrorCode*/) {
    return gMainTable.converterListSize;
}

static const char * U_CALLCONV
ucnv_io_nextAllConverters(UEnumeration *enumerator,
                            int32_t* resultLength,
                            UErrorCode * /*pErrorCode*/)
{
    uint16_t *myContext = (uint16_t *)(enumerator->context);

    if (*myContext < gMainTable.converterListSize) {
        const char *myStr = GET_STRING(gMainTable.converterList[(*myContext)++]);
        if (resultLength) {
            *resultLength = (int32_t)uprv_strlen(myStr);
        }
        return myStr;
    }
    /* Either we accessed a zero length list, or we enumerated too far. */
    if (resultLength) {
        *resultLength = 0;
    }
    return nullptr;
}

static void U_CALLCONV
ucnv_io_resetAllConverters(UEnumeration *enumerator, UErrorCode * /*pErrorCode*/) {
    *((uint16_t *)(enumerator->context)) = 0;
}
U_CDECL_END
static const UEnumeration gEnumAllConverters = {
    nullptr,
    nullptr,
    ucnv_io_closeUEnumeration,
    ucnv_io_countAllConverters,
    uenum_unextDefault,
    ucnv_io_nextAllConverters,
    ucnv_io_resetAllConverters
};

U_CAPI UEnumeration * U_EXPORT2
ucnv_openAllNames(UErrorCode *pErrorCode) {
    UEnumeration *myEnum = nullptr;
    if (haveAliasData(pErrorCode)) {
        uint16_t *myContext;

        myEnum = static_cast<UEnumeration *>(uprv_malloc(sizeof(UEnumeration)));
        if (myEnum == nullptr) {
            *pErrorCode = U_MEMORY_ALLOCATION_ERROR;
            return nullptr;
        }
        uprv_memcpy(myEnum, &gEnumAllConverters, sizeof(UEnumeration));
        myContext = static_cast<uint16_t *>(uprv_malloc(sizeof(uint16_t)));
        if (myContext == nullptr) {
            *pErrorCode = U_MEMORY_ALLOCATION_ERROR;
            uprv_free(myEnum);
            return nullptr;
        }
        *myContext = 0;
        myEnum->context = myContext;
    }
    return myEnum;
}

U_CAPI uint16_t
ucnv_io_countKnownConverters(UErrorCode *pErrorCode) {
    if (haveAliasData(pErrorCode)) {
        return (uint16_t)gMainTable.converterListSize;
    }
    return 0;
}

/* alias table swapping ----------------------------------------------------- */

U_CDECL_BEGIN

typedef char * U_CALLCONV StripForCompareFn(char *dst, const char *name);
U_CDECL_END


/*
 * row of a temporary array
 *
 * gets platform-endian charset string indexes and sorting indexes;
 * after sorting this array by strings, the actual arrays are permutated
 * according to the sorting indexes
 */
typedef struct TempRow {
    uint16_t strIndex, sortIndex;
} TempRow;

typedef struct TempAliasTable {
    const char *chars;
    TempRow *rows;
    uint16_t *resort;
    StripForCompareFn *stripForCompare;
} TempAliasTable;

enum {
    STACK_ROW_CAPACITY=500
};

static int32_t U_CALLCONV
io_compareRows(const void *context, const void *left, const void *right) {
    char strippedLeft[UCNV_MAX_CONVERTER_NAME_LENGTH],
         strippedRight[UCNV_MAX_CONVERTER_NAME_LENGTH];

    TempAliasTable *tempTable=(TempAliasTable *)context;
    const char *chars=tempTable->chars;

    return (int32_t)uprv_strcmp(tempTable->stripForCompare(strippedLeft, chars+2*((const TempRow *)left)->strIndex),
                                tempTable->stripForCompare(strippedRight, chars+2*((const TempRow *)right)->strIndex));
}

U_CAPI int32_t U_EXPORT2
ucnv_swapAliases(const UDataSwapper *ds,
                 const void *inData, int32_t length, void *outData,
                 UErrorCode *pErrorCode) {
    const UDataInfo *pInfo;
    int32_t headerSize;

    const uint16_t *inTable;
    const uint32_t *inSectionSizes;
    uint32_t toc[offsetsCount];
    uint32_t offsets[offsetsCount]; /* 16-bit-addressed offsets from inTable/outTable */
    uint32_t i, count, tocLength, topOffset;

    TempRow rows[STACK_ROW_CAPACITY];
    uint16_t resort[STACK_ROW_CAPACITY];
    TempAliasTable tempTable;

    /* udata_swapDataHeader checks the arguments */
    headerSize=udata_swapDataHeader(ds, inData, length, outData, pErrorCode);
    if(pErrorCode==nullptr || U_FAILURE(*pErrorCode)) {
        return 0;
    }

    /* check data format and format version */
    pInfo=(const UDataInfo *)((const char *)inData+4);
    if(!(
        pInfo->dataFormat[0]==0x43 &&   /* dataFormat="CvAl" */
        pInfo->dataFormat[1]==0x76 &&
        pInfo->dataFormat[2]==0x41 &&
        pInfo->dataFormat[3]==0x6c &&
        pInfo->formatVersion[0]==3
    )) {
        udata_printError(ds, "ucnv_swapAliases(): data format %02x.%02x.%02x.%02x (format version %02x) is not an alias table\n",
                         pInfo->dataFormat[0], pInfo->dataFormat[1],
                         pInfo->dataFormat[2], pInfo->dataFormat[3],
                         pInfo->formatVersion[0]);
        *pErrorCode=U_UNSUPPORTED_ERROR;
        return 0;
    }

    /* an alias table must contain at least the table of contents array */
    if(length>=0 && (length-headerSize)<4*(1+minTocLength)) {
        udata_printError(ds, "ucnv_swapAliases(): too few bytes (%d after header) for an alias table\n",
                         length-headerSize);
        *pErrorCode=U_INDEX_OUTOFBOUNDS_ERROR;
        return 0;
    }

    inSectionSizes=(const uint32_t *)((const char *)inData+headerSize);
    inTable=(const uint16_t *)inSectionSizes;
    uprv_memset(toc, 0, sizeof(toc));
    toc[tocLengthIndex]=tocLength=ds->readUInt32(inSectionSizes[tocLengthIndex]);
    if(tocLength<minTocLength || offsetsCount<=tocLength) {
        udata_printError(ds, "ucnv_swapAliases(): table of contents contains unsupported number of sections (%u sections)\n", tocLength);
        *pErrorCode=U_INVALID_FORMAT_ERROR;
        return 0;
    }

    /* read the known part of the table of contents */
    for(i=converterListIndex; i<=tocLength; ++i) {
        toc[i]=ds->readUInt32(inSectionSizes[i]);
    }

    /* compute offsets */
    uprv_memset(offsets, 0, sizeof(offsets));
    offsets[converterListIndex]=2*(1+tocLength); /* count two 16-bit units per toc entry */
    for(i=tagListIndex; i<=tocLength; ++i) {
        offsets[i]=offsets[i-1]+toc[i-1];
    }

    /* compute the overall size of the after-header data, in numbers of 16-bit units */
    topOffset=offsets[i-1]+toc[i-1];

    if(length>=0) {
        uint16_t *outTable;
        const uint16_t *p, *p2;
        uint16_t *q, *q2;
        uint16_t oldIndex;

        if((length-headerSize)<(2*(int32_t)topOffset)) {
            udata_printError(ds, "ucnv_swapAliases(): too few bytes (%d after header) for an alias table\n",
                             length-headerSize);
            *pErrorCode=U_INDEX_OUTOFBOUNDS_ERROR;
            return 0;
        }

        outTable=(uint16_t *)((char *)outData+headerSize);

        /* swap the entire table of contents */
        ds->swapArray32(ds, inTable, 4*(1+tocLength), outTable, pErrorCode);

        /* swap unormalized strings & normalized strings */
        ds->swapInvChars(ds, inTable+offsets[stringTableIndex], 2*(int32_t)(toc[stringTableIndex]+toc[normalizedStringTableIndex]),
                             outTable+offsets[stringTableIndex], pErrorCode);
        if(U_FAILURE(*pErrorCode)) {
            udata_printError(ds, "ucnv_swapAliases().swapInvChars(charset names) failed\n");
            return 0;
        }

        if(ds->inCharset==ds->outCharset) {
            /* no need to sort, just swap all 16-bit values together */
            ds->swapArray16(ds,
                            inTable+offsets[converterListIndex],
                            2*(int32_t)(offsets[stringTableIndex]-offsets[converterListIndex]),
                            outTable+offsets[converterListIndex],
                            pErrorCode);
        } else {
            /* allocate the temporary table for sorting */
            count=toc[aliasListIndex];

            tempTable.chars=(const char *)(outTable+offsets[stringTableIndex]); /* sort by outCharset */

            if(count<=STACK_ROW_CAPACITY) {
                tempTable.rows=rows;
                tempTable.resort=resort;
            } else {
                tempTable.rows=(TempRow *)uprv_malloc(count*sizeof(TempRow)+count*2);
                if(tempTable.rows==nullptr) {
                    udata_printError(ds, "ucnv_swapAliases(): unable to allocate memory for sorting tables (max length: %u)\n",
                                     count);
                    *pErrorCode=U_MEMORY_ALLOCATION_ERROR;
                    return 0;
                }
                tempTable.resort=(uint16_t *)(tempTable.rows+count);
            }

            if(ds->outCharset==U_ASCII_FAMILY) {
                tempTable.stripForCompare=ucnv_io_stripASCIIForCompare;
            } else /* U_EBCDIC_FAMILY */ {
                tempTable.stripForCompare=ucnv_io_stripEBCDICForCompare;
            }

            /*
             * Sort unique aliases+mapped names.
             *
             * We need to sort the list again by outCharset strings because they
             * sort differently for different charset families.
             * First we set up a temporary table with the string indexes and
             * sorting indexes and sort that.
             * Then we permutate and copy/swap the actual values.
             */
            p=inTable+offsets[aliasListIndex];
            q=outTable+offsets[aliasListIndex];

            p2=inTable+offsets[untaggedConvArrayIndex];
            q2=outTable+offsets[untaggedConvArrayIndex];

            for(i=0; i<count; ++i) {
                tempTable.rows[i].strIndex=ds->readUInt16(p[i]);
                tempTable.rows[i].sortIndex=(uint16_t)i;
            }

            uprv_sortArray(tempTable.rows, (int32_t)count, sizeof(TempRow),
                           io_compareRows, &tempTable,
                           false, pErrorCode);

            if(U_SUCCESS(*pErrorCode)) {
                /* copy/swap/permutate items */
                if(p!=q) {
                    for(i=0; i<count; ++i) {
                        oldIndex=tempTable.rows[i].sortIndex;
                        ds->swapArray16(ds, p+oldIndex, 2, q+i, pErrorCode);
                        ds->swapArray16(ds, p2+oldIndex, 2, q2+i, pErrorCode);
                    }
                } else {
                    /*
                     * If we swap in-place, then the permutation must use another
                     * temporary array (tempTable.resort)
                     * before the results are copied to the outBundle.
                     */
                    uint16_t *r=tempTable.resort;

                    for(i=0; i<count; ++i) {
                        oldIndex=tempTable.rows[i].sortIndex;
                        ds->swapArray16(ds, p+oldIndex, 2, r+i, pErrorCode);
                    }
                    uprv_memcpy(q, r, 2*(size_t)count);

                    for(i=0; i<count; ++i) {
                        oldIndex=tempTable.rows[i].sortIndex;
                        ds->swapArray16(ds, p2+oldIndex, 2, r+i, pErrorCode);
                    }
                    uprv_memcpy(q2, r, 2*(size_t)count);
                }
            }

            if(tempTable.rows!=rows) {
                uprv_free(tempTable.rows);
            }

            if(U_FAILURE(*pErrorCode)) {
                udata_printError(ds, "ucnv_swapAliases().uprv_sortArray(%u items) failed\n",
                                 count);
                return 0;
            }

            /* swap remaining 16-bit values */
            ds->swapArray16(ds,
                            inTable+offsets[converterListIndex],
                            2*(int32_t)(offsets[aliasListIndex]-offsets[converterListIndex]),
                            outTable+offsets[converterListIndex],
                            pErrorCode);
            ds->swapArray16(ds,
                            inTable+offsets[taggedAliasArrayIndex],
                            2*(int32_t)(offsets[stringTableIndex]-offsets[taggedAliasArrayIndex]),
                            outTable+offsets[taggedAliasArrayIndex],
                            pErrorCode);
        }
    }

    return headerSize+2*(int32_t)topOffset;
}

#endif


/*
 * Hey, Emacs, please set the following:
 *
 * Local Variables:
 * indent-tabs-mode: nil
 * End:
 *
 */<|MERGE_RESOLUTION|>--- conflicted
+++ resolved
@@ -174,11 +174,7 @@
 static const char DATA_NAME[] = "cnvalias";
 static const char DATA_TYPE[] = "icu";
 
-<<<<<<< HEAD
-static UDataMemory *gAliasData=NULL;
-=======
 static UDataMemory *gAliasData=nullptr;
->>>>>>> 626889fb
 static icu::UInitOnce gAliasDataInitOnce {};
 
 enum {
