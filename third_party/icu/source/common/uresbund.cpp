--- conflicted
+++ resolved
@@ -49,11 +49,7 @@
 TODO: This cache should probably be removed when the deprecated code is
       completely removed.
 */
-<<<<<<< HEAD
-static UHashtable *cache = NULL;
-=======
 static UHashtable *cache = nullptr;
->>>>>>> 626889fb
 static icu::UInitOnce gCacheInitOnce {};
 
 static UMutex resbMutex;
@@ -98,11 +94,7 @@
 
 static UBool hasVariant(const char* localeID) {
     UErrorCode err = U_ZERO_ERROR;
-<<<<<<< HEAD
-    int32_t variantLength = uloc_getVariant(localeID, NULL, 0, &err);
-=======
     int32_t variantLength = uloc_getVariant(localeID, nullptr, 0, &err);
->>>>>>> 626889fb
     return variantLength != 0;
 }
 
@@ -211,12 +203,8 @@
  */
 static bool getParentLocaleID(char *name, const char *origName, UResOpenType openType) {
     // early out if the locale ID has a variant code or ends with _
-<<<<<<< HEAD
-    if (name[uprv_strlen(name) - 1] == '_' || hasVariant(name)) {
-=======
     size_t nameLen = uprv_strlen(name);
     if (!nameLen || name[nameLen - 1] == '_' || hasVariant(name)) {
->>>>>>> 626889fb
         return chopLocale(name);
     }
     
@@ -244,11 +232,7 @@
     // "Collation data, however, is an exception...")
     if (openType == URES_OPEN_LOCALE_DEFAULT_ROOT) {
         const char* parentID = performFallbackLookup(name, parentLocaleChars, parentLocaleChars, parentLocaleTable, UPRV_LENGTHOF(parentLocaleTable));
-<<<<<<< HEAD
-        if (parentID != NULL) {
-=======
         if (parentID != nullptr) {
->>>>>>> 626889fb
             uprv_strcpy(name, parentID);
             return true;
         }
@@ -447,32 +431,19 @@
 #ifdef URES_DEBUG
 #include <stdio.h>
 
-<<<<<<< HEAD
-U_CAPI UBool U_EXPORT2 ures_dumpCacheContents(void) {
-=======
 U_CAPI UBool U_EXPORT2 ures_dumpCacheContents() {
->>>>>>> 626889fb
   UBool cacheNotEmpty = false;
   int32_t pos = UHASH_FIRST;
   const UHashElement *e;
   UResourceDataEntry *resB;
   
     Mutex lock(&resbMutex);
-<<<<<<< HEAD
-    if (cache == NULL) {
-      fprintf(stderr,"%s:%d: RB Cache is NULL.\n", __FILE__, __LINE__);
-      return false;
-    }
-
-    while ((e = uhash_nextElement(cache, &pos)) != NULL) {
-=======
     if (cache == nullptr) {
       fprintf(stderr,"%s:%d: RB Cache is nullptr.\n", __FILE__, __LINE__);
       return false;
     }
 
     while ((e = uhash_nextElement(cache, &pos)) != nullptr) {
->>>>>>> 626889fb
       cacheNotEmpty=true;
       resB = (UResourceDataEntry *) e->value.pointer;
       fprintf(stderr,"%s:%d: RB Cache: Entry @0x%p, refcount %d, name %s:%s.  Pool 0x%p, alias 0x%p, parent 0x%p\n",
@@ -692,11 +663,7 @@
 static UResourceDataEntry *
 findFirstExisting(const char* path, char* name, const char* defaultLocale, UResOpenType openType,
                   UBool *isRoot, UBool *foundParent, UBool *isDefault, UErrorCode* status) {
-<<<<<<< HEAD
-    UResourceDataEntry *r = NULL;
-=======
     UResourceDataEntry *r = nullptr;
->>>>>>> 626889fb
     UBool hasRealData = false;
     *foundParent = true; /* we're starting with a fresh name */
     char origName[ULOC_FULLNAME_CAPACITY];
@@ -779,11 +746,7 @@
                       UBool usingUSRData, char usrDataPath[], UErrorCode *status) {
     if (U_FAILURE(*status)) { return false; }
     UBool checkParent = true;
-<<<<<<< HEAD
-    while (checkParent && t1->fParent == NULL && !t1->fData.noFallback &&
-=======
     while (checkParent && t1->fParent == nullptr && !t1->fData.noFallback &&
->>>>>>> 626889fb
             res_getResource(&t1->fData,"%%ParentIsRoot") == RES_BOGUS) {
         Resource parentRes = res_getResource(&t1->fData, "%%Parent");
         if (parentRes != RES_BOGUS) {  // An explicit parent was found.
@@ -849,22 +812,13 @@
                                      UResOpenType openType, UErrorCode* status) {
     U_ASSERT(openType != URES_OPEN_DIRECT);
     UErrorCode intStatus = U_ZERO_ERROR;
-<<<<<<< HEAD
-    UResourceDataEntry *r = NULL;
-    UResourceDataEntry *t1 = NULL;
-=======
     UResourceDataEntry *r = nullptr;
     UResourceDataEntry *t1 = nullptr;
->>>>>>> 626889fb
     UBool isDefault = false;
     UBool isRoot = false;
     UBool hasRealData = false;
     UBool hasChopped = true;
-<<<<<<< HEAD
-    UBool usingUSRData = U_USE_USRDATA && ( path == NULL || uprv_strncmp(path,U_ICUDATA_NAME,8) == 0);
-=======
     UBool usingUSRData = U_USE_USRDATA && ( path == nullptr || uprv_strncmp(path,U_ICUDATA_NAME,8) == 0);
->>>>>>> 626889fb
 
     char name[ULOC_FULLNAME_CAPACITY];
     char usrDataPath[96];
@@ -1024,15 +978,6 @@
         localeID = kRootLocaleName;
     }
 
-    // Note: We need to query the default locale *before* locking resbMutex.
-    // If the localeID is NULL, then we want to use the default locale.
-    if (localeID == NULL) {
-        localeID = uloc_getDefault();
-    } else if (*localeID == 0) {
-        // If the localeID is "", then we want to use the root locale.
-        localeID = kRootLocaleName;
-    }
-
     Mutex lock(&resbMutex);
 
     // findFirstExisting() without fallbacks.
@@ -1055,13 +1000,8 @@
         char name[ULOC_FULLNAME_CAPACITY];
         uprv_strcpy(name, localeID);
         if(!chopLocale(name) || uprv_strcmp(name, kRootLocaleName) == 0 ||
-<<<<<<< HEAD
-                loadParentsExceptRoot(t1, name, UPRV_LENGTHOF(name), false, NULL, status)) {
-            if(uprv_strcmp(t1->fName, kRootLocaleName) != 0 && t1->fParent == NULL) {
-=======
                 loadParentsExceptRoot(t1, name, UPRV_LENGTHOF(name), false, nullptr, status)) {
             if(uprv_strcmp(t1->fName, kRootLocaleName) != 0 && t1->fParent == nullptr) {
->>>>>>> 626889fb
                 insertRootBundle(t1, status);
             }
         }
@@ -1228,11 +1168,7 @@
     if (U_FAILURE(*status)) { return resB; }
     U_ASSERT(RES_GET_TYPE(r) == URES_ALIAS);
     int32_t len = 0;
-<<<<<<< HEAD
-    const UChar *alias = res_getAlias(&resData, r, &len);
-=======
     const char16_t *alias = res_getAlias(&resData, r, &len);
->>>>>>> 626889fb
     if(len <= 0) {
         // bad alias
         *status = U_ILLEGAL_ARGUMENT_ERROR;
@@ -1452,20 +1388,12 @@
         int32_t recursionDepth,
         UResourceBundle *resB, UErrorCode *status) {
     // TODO: When an error occurs: Should we return nullptr vs. resB?
-<<<<<<< HEAD
-    if(status == NULL || U_FAILURE(*status)) {
-=======
     if(status == nullptr || U_FAILURE(*status)) {
->>>>>>> 626889fb
         return resB;
     }
     if (validLocaleDataEntry == nullptr) {
         *status = U_ILLEGAL_ARGUMENT_ERROR;
-<<<<<<< HEAD
-        return NULL;
-=======
         return nullptr;
->>>>>>> 626889fb
     }
     if(RES_GET_TYPE(r) == URES_ALIAS) {
         // This is an alias, need to exchange with real data.
@@ -1479,20 +1407,12 @@
     }
     if(resB == nullptr) {
         resB = (UResourceBundle *)uprv_malloc(sizeof(UResourceBundle));
-<<<<<<< HEAD
-        if (resB == NULL) {
-=======
         if (resB == nullptr) {
->>>>>>> 626889fb
             *status = U_MEMORY_ALLOCATION_ERROR;
             return nullptr;
         }
         ures_setIsStackObject(resB, false);
-<<<<<<< HEAD
-        resB->fResPath = NULL;
-=======
         resB->fResPath = nullptr;
->>>>>>> 626889fb
         resB->fResPathLen = 0;
     } else {
         if(resB->fData != nullptr) {
@@ -1570,13 +1490,8 @@
     if(U_FAILURE(*status) || r == original) {
         return r;
     }
-<<<<<<< HEAD
-    if(original != NULL) {
-        if(r == NULL) {
-=======
     if(original != nullptr) {
         if(r == nullptr) {
->>>>>>> 626889fb
             isStackObject = false;
             r = (UResourceBundle *)uprv_malloc(sizeof(UResourceBundle));
             /* test for nullptr */
@@ -1616,11 +1531,7 @@
         return nullptr;
     }
     s = res_getString({resB}, &resB->getResData(), resB->fRes, len);
-<<<<<<< HEAD
-    if (s == NULL) {
-=======
     if (s == nullptr) {
->>>>>>> 626889fb
         *status = U_RESOURCE_TYPE_MISMATCH;
     }
     return s;
@@ -1709,11 +1620,7 @@
     return nullptr;
   }
   p = res_getBinary({resB}, &resB->getResData(), resB->fRes, len);
-<<<<<<< HEAD
-  if (p == NULL) {
-=======
   if (p == nullptr) {
->>>>>>> 626889fb
     *status = U_RESOURCE_TYPE_MISMATCH;
   }
   return p;
@@ -1730,11 +1637,7 @@
     return nullptr;
   }
   p = res_getIntVector({resB}, &resB->getResData(), resB->fRes, len);
-<<<<<<< HEAD
-  if (p == NULL) {
-=======
   if (p == nullptr) {
->>>>>>> 626889fb
     *status = U_RESOURCE_TYPE_MISMATCH;
   }
   return p;
@@ -1823,11 +1726,7 @@
 }
 
 U_CAPI UBool U_EXPORT2 ures_hasNext(const UResourceBundle *resB) {
-<<<<<<< HEAD
-  if(resB == NULL) {
-=======
   if(resB == nullptr) {
->>>>>>> 626889fb
     return false;
   }
   return (UBool)(resB->fIndex < resB->fSize-1);
@@ -2264,11 +2163,7 @@
                           UResourceBundle *fillIn,
                           UErrorCode *status) {
     Resource res = RES_BOGUS, rootRes = RES_BOGUS;
-<<<<<<< HEAD
-    UResourceBundle *helper = NULL;
-=======
     UResourceBundle *helper = nullptr;
->>>>>>> 626889fb
 
     if (status==nullptr || U_FAILURE(*status)) {
         return fillIn;
@@ -2291,19 +2186,11 @@
             char *myPath = nullptr;
             const char* resPath = resB->fResPath;
             int32_t len = resB->fResPathLen;
-<<<<<<< HEAD
-            while(res == RES_BOGUS && (dataEntry->fParent != NULL || !didRootOnce)) { /* Otherwise, we'll look in parents */
-                if (dataEntry->fParent != NULL) {
-                    dataEntry = dataEntry->fParent;
-                } else {
-                    // We can't just stop when we get to a bundle whose fParent is NULL.  That'll work most of the time,
-=======
             while(res == RES_BOGUS && (dataEntry->fParent != nullptr || !didRootOnce)) { /* Otherwise, we'll look in parents */
                 if (dataEntry->fParent != nullptr) {
                     dataEntry = dataEntry->fParent;
                 } else {
                     // We can't just stop when we get to a bundle whose fParent is nullptr.  That'll work most of the time,
->>>>>>> 626889fb
                     // but if the bundle that the caller passed to us was "root" (which happens in getAllItemsWithFallback(),
                     // this function will drop right out without doing anything if "root" doesn't contain the exact key path
                     // specified.  In that case, we need one extra time through this loop to make sure we follow any
@@ -2324,11 +2211,7 @@
                         res = res_findResource(&(dataEntry->fData), rootRes, &myPath, &key);
                         if (RES_GET_TYPE(res) == URES_ALIAS && *myPath) {
                             /* We hit an alias, but we didn't finish following the path. */
-<<<<<<< HEAD
-                            helper = init_resb_result(dataEntry, res, NULL, -1, resB, helper, status);
-=======
                             helper = init_resb_result(dataEntry, res, nullptr, -1, resB, helper, status);
->>>>>>> 626889fb
                             /*helper = init_resb_result(dataEntry, res, inKey, -1, resB, helper, status);*/
                             if(helper) {
                               dataEntry = helper->fData;
@@ -2434,11 +2317,7 @@
         StackUResourceBundle containerBundle;
         const UResourceBundle *rb;
         UErrorCode pathErrorCode = U_ZERO_ERROR;  // Ignore if parents up to root do not have this path.
-<<<<<<< HEAD
-        if (bundle->fResPath == NULL || *bundle->fResPath == 0) {
-=======
         if (bundle->fResPath == nullptr || *bundle->fResPath == 0) {
->>>>>>> 626889fb
             rb = parentBundle.getAlias();
         } else {
             rb = ures_getByKeyWithFallback(parentBundle.getAlias(), bundle->fResPath,
@@ -2473,9 +2352,6 @@
                     aliasedValue.setData(aliasRB->getResData());
                     aliasedValue.setValidLocaleDataEntry(aliasRB->fValidLocaleDataEntry);
                     aliasedValue.setResource(aliasRB->fRes, ResourceTracer(aliasRB));
-<<<<<<< HEAD
-                    dest.put(key, aliasedValue, isRoot, errorCode);
-=======
                     
                     if (aliasedValue.getType() != URES_TABLE) {
                         dest.put(key, aliasedValue, isRoot, errorCode);
@@ -2536,7 +2412,6 @@
                             }
                         }
                     }
->>>>>>> 626889fb
                 }
             } else {
                 dest.put(key, value, isRoot, errorCode);
@@ -2617,11 +2492,7 @@
 
 U_CAPI UResourceBundle* U_EXPORT2 ures_getByKey(const UResourceBundle *resB, const char* inKey, UResourceBundle *fillIn, UErrorCode *status) {
     Resource res = RES_BOGUS;
-<<<<<<< HEAD
-    UResourceDataEntry *dataEntry = NULL;
-=======
     UResourceDataEntry *dataEntry = nullptr;
->>>>>>> 626889fb
     const char *key = inKey;
 
     if (status==nullptr || U_FAILURE(*status)) {
@@ -2674,11 +2545,7 @@
 
 U_CAPI const char16_t* U_EXPORT2 ures_getStringByKey(const UResourceBundle *resB, const char* inKey, int32_t* len, UErrorCode *status) {
     Resource res = RES_BOGUS;
-<<<<<<< HEAD
-    UResourceDataEntry *dataEntry = NULL;
-=======
     UResourceDataEntry *dataEntry = nullptr;
->>>>>>> 626889fb
     const char* key = inKey;
 
     if (status==nullptr || U_FAILURE(*status)) {
@@ -2967,11 +2834,7 @@
     }
     ures_getByKey(resourceBundle, resourceKey, &resData, status);
     
-<<<<<<< HEAD
-    if(resData.getResData().data != NULL) {
-=======
     if(resData.getResData().data != nullptr) {
->>>>>>> 626889fb
         int32_t result = res_countArrayItems(&resData.getResData(), resData.fRes);
         ures_close(&resData);
         return result;
@@ -3172,8 +3035,6 @@
         }
     }
     return false;
-<<<<<<< HEAD
-=======
 }
 
 static void getParentForFunctionalEquivalent(const char*      localeID,
@@ -3199,7 +3060,6 @@
         subStatus = U_ZERO_ERROR;
         uloc_getParent(localeID, parent, parentCapacity, &subStatus);
     }
->>>>>>> 626889fb
 }
 
 U_CAPI int32_t U_EXPORT2
@@ -3649,11 +3509,7 @@
 /* This code isn't needed, and given the documentation warnings the implementation is suspect */
 U_CAPI UBool U_EXPORT2
 ures_equal(const UResourceBundle* res1, const UResourceBundle* res2){
-<<<<<<< HEAD
-    if(res1==NULL || res2==NULL){
-=======
     if(res1==nullptr || res2==nullptr){
->>>>>>> 626889fb
         return res1==res2; /* pointer comparison */
     }
     if(res1->fKey==nullptr||  res2->fKey==nullptr){
