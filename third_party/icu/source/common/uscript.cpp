// © 2016 and later: Unicode, Inc. and others.
// License & terms of use: http://www.unicode.org/copyright.html
/*
**********************************************************************
*   Copyright (C) 1997-2014, International Business Machines
*   Corporation and others.  All Rights Reserved.
**********************************************************************
*
* File USCRIPT.C
*
* Modification History:
*
*   Date        Name        Description
*   07/06/2001    Ram         Creation.
******************************************************************************
*/

#include "unicode/uchar.h"
#include "unicode/uscript.h"
#include "unicode/uloc.h"
#include "bytesinkutil.h"
#include "charstr.h"
#include "cmemory.h"
#include "cstring.h"
#include "ulocimp.h"

static const UScriptCode JAPANESE[3] = { USCRIPT_KATAKANA, USCRIPT_HIRAGANA, USCRIPT_HAN };
static const UScriptCode KOREAN[2] = { USCRIPT_HANGUL, USCRIPT_HAN };
static const UScriptCode HAN_BOPO[2] = { USCRIPT_HAN, USCRIPT_BOPOMOFO };

static int32_t
setCodes(const UScriptCode *src, int32_t length,
         UScriptCode *dest, int32_t capacity, UErrorCode *err) {
    int32_t i;
    if(U_FAILURE(*err)) { return 0; }
    if(length > capacity) {
        *err = U_BUFFER_OVERFLOW_ERROR;
        return length;
    }
    for(i = 0; i < length; ++i) {
        dest[i] = src[i];
    }
    return length;
}

static int32_t
setOneCode(UScriptCode script, UScriptCode *scripts, int32_t capacity, UErrorCode *err) {
    if(U_FAILURE(*err)) { return 0; }
    if(1 > capacity) {
        *err = U_BUFFER_OVERFLOW_ERROR;
        return 1;
    }
    scripts[0] = script;
    return 1;
}

static int32_t
getCodesFromLocale(const char *locale,
                   UScriptCode *scripts, int32_t capacity, UErrorCode *err) {
    UErrorCode internalErrorCode = U_ZERO_ERROR;
    char lang[8] = {0};
    char script[8] = {0};
    int32_t scriptLength;
    if(U_FAILURE(*err)) { return 0; }
    // Multi-script languages, equivalent to the LocaleScript data
    // that we used to load from locale resource bundles.
    /*length = */ uloc_getLanguage(locale, lang, UPRV_LENGTHOF(lang), &internalErrorCode);
    if(U_FAILURE(internalErrorCode) || internalErrorCode == U_STRING_NOT_TERMINATED_WARNING) {
        return 0;
    }
    if(0 == uprv_strcmp(lang, "ja")) {
        return setCodes(JAPANESE, UPRV_LENGTHOF(JAPANESE), scripts, capacity, err);
    }
    if(0 == uprv_strcmp(lang, "ko")) {
        return setCodes(KOREAN, UPRV_LENGTHOF(KOREAN), scripts, capacity, err);
    }
    scriptLength = uloc_getScript(locale, script, UPRV_LENGTHOF(script), &internalErrorCode);
    if(U_FAILURE(internalErrorCode) || internalErrorCode == U_STRING_NOT_TERMINATED_WARNING) {
        return 0;
    }
    if(0 == uprv_strcmp(lang, "zh") && 0 == uprv_strcmp(script, "Hant")) {
        return setCodes(HAN_BOPO, UPRV_LENGTHOF(HAN_BOPO), scripts, capacity, err);
    }
    // Explicit script code.
    if(scriptLength != 0) {
        UScriptCode scriptCode = (UScriptCode)u_getPropertyValueEnum(UCHAR_SCRIPT, script);
        if(scriptCode != USCRIPT_INVALID_CODE) {
            if(scriptCode == USCRIPT_SIMPLIFIED_HAN || scriptCode == USCRIPT_TRADITIONAL_HAN) {
                scriptCode = USCRIPT_HAN;
            }
            return setOneCode(scriptCode, scripts, capacity, err);
        }
    }
    return 0;
}

/* TODO: this is a bad API and should be deprecated, ticket #11141 */
U_CAPI int32_t  U_EXPORT2
uscript_getCode(const char* nameOrAbbrOrLocale,
                UScriptCode* fillIn,
                int32_t capacity,
                UErrorCode* err){
    UBool triedCode;
    UErrorCode internalErrorCode;
    int32_t length;

    if(U_FAILURE(*err)) {
        return 0;
    }
    if(nameOrAbbrOrLocale==nullptr ||
            (fillIn == nullptr ? capacity != 0 : capacity < 0)) {
        *err = U_ILLEGAL_ARGUMENT_ERROR;
        return 0;
    }

    triedCode = false;
<<<<<<< HEAD
    if(uprv_strchr(nameOrAbbrOrLocale, '-')==NULL && uprv_strchr(nameOrAbbrOrLocale, '_')==NULL ){
=======
    const char* lastSepPtr = uprv_strrchr(nameOrAbbrOrLocale, '-');
    if (lastSepPtr==nullptr) {
        lastSepPtr = uprv_strrchr(nameOrAbbrOrLocale, '_');
    }
    // Favor interpretation of nameOrAbbrOrLocale as a script alias if either
    // 1. nameOrAbbrOrLocale does not contain -/_. Handles Han, Mro, Nko, etc.
    // 2. The last instance of -/_ is at offset 3, and the portion after that is
    //    longer than 4 characters (i.e. not a script or region code). This handles
    //    Old_Hungarian, Old_Italic, etc. ("old" is a valid language code)
    // 3. The last instance of -/_ is at offset 7, and the portion after that is
    //    3 characters. This handles New_Tai_Lue ("new" is a valid language code).
    if (lastSepPtr==nullptr
            || (lastSepPtr-nameOrAbbrOrLocale == 3 && uprv_strlen(nameOrAbbrOrLocale) > 8)
            || (lastSepPtr-nameOrAbbrOrLocale == 7 && uprv_strlen(nameOrAbbrOrLocale) == 11) ) {
>>>>>>> 626889fb
        /* try long and abbreviated script names first */
        UScriptCode code = (UScriptCode) u_getPropertyValueEnum(UCHAR_SCRIPT, nameOrAbbrOrLocale);
        if(code!=USCRIPT_INVALID_CODE) {
            return setOneCode(code, fillIn, capacity, err);
        }
        triedCode = true;
    }
    internalErrorCode = U_ZERO_ERROR;
    length = getCodesFromLocale(nameOrAbbrOrLocale, fillIn, capacity, err);
    if(U_FAILURE(*err) || length != 0) {
        return length;
    }
    icu::CharString likely;
    {
        icu::CharStringByteSink sink(&likely);
        ulocimp_addLikelySubtags(nameOrAbbrOrLocale, sink, &internalErrorCode);
    }
    if(U_SUCCESS(internalErrorCode) && internalErrorCode != U_STRING_NOT_TERMINATED_WARNING) {
        length = getCodesFromLocale(likely.data(), fillIn, capacity, err);
        if(U_FAILURE(*err) || length != 0) {
            return length;
        }
    }
    if(!triedCode) {
        /* still not found .. try long and abbreviated script names again */
        UScriptCode code = (UScriptCode) u_getPropertyValueEnum(UCHAR_SCRIPT, nameOrAbbrOrLocale);
        if(code!=USCRIPT_INVALID_CODE) {
            return setOneCode(code, fillIn, capacity, err);
        }
    }
    return 0;
}<|MERGE_RESOLUTION|>--- conflicted
+++ resolved
@@ -114,9 +114,6 @@
     }
 
     triedCode = false;
-<<<<<<< HEAD
-    if(uprv_strchr(nameOrAbbrOrLocale, '-')==NULL && uprv_strchr(nameOrAbbrOrLocale, '_')==NULL ){
-=======
     const char* lastSepPtr = uprv_strrchr(nameOrAbbrOrLocale, '-');
     if (lastSepPtr==nullptr) {
         lastSepPtr = uprv_strrchr(nameOrAbbrOrLocale, '_');
@@ -131,7 +128,6 @@
     if (lastSepPtr==nullptr
             || (lastSepPtr-nameOrAbbrOrLocale == 3 && uprv_strlen(nameOrAbbrOrLocale) > 8)
             || (lastSepPtr-nameOrAbbrOrLocale == 7 && uprv_strlen(nameOrAbbrOrLocale) == 11) ) {
->>>>>>> 626889fb
         /* try long and abbreviated script names first */
         UScriptCode code = (UScriptCode) u_getPropertyValueEnum(UCHAR_SCRIPT, nameOrAbbrOrLocale);
         if(code!=USCRIPT_INVALID_CODE) {
