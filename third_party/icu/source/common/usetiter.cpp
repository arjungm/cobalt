--- conflicted
+++ resolved
@@ -49,21 +49,13 @@
 UBool UnicodeSetIterator::next() {
     if (nextElement <= endElement) {
         codepoint = codepointEnd = nextElement++;
-<<<<<<< HEAD
-        string = NULL;
-=======
         string = nullptr;
->>>>>>> 626889fb
         return true;
     }
     if (range < endRange) {
         loadRange(++range);
         codepoint = codepointEnd = nextElement++;
-<<<<<<< HEAD
-        string = NULL;
-=======
         string = nullptr;
->>>>>>> 626889fb
         return true;
     }
 
