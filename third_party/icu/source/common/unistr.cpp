// © 2016 and later: Unicode, Inc. and others.
// License & terms of use: http://www.unicode.org/copyright.html
/*
******************************************************************************
* Copyright (C) 1999-2016, International Business Machines Corporation and
* others. All Rights Reserved.
******************************************************************************
*
* File unistr.cpp
*
* Modification History:
*
*   Date        Name        Description
*   09/25/98    stephen     Creation.
*   04/20/99    stephen     Overhauled per 4/16 code review.
*   07/09/99    stephen     Renamed {hi,lo},{byte,word} to icu_X for HP/UX
*   11/18/99    aliu        Added handleReplaceBetween() to make inherit from
*                           Replaceable.
*   06/25/01    grhoten     Removed the dependency on iostream
******************************************************************************
*/

#include "unicode/utypes.h"
#include "unicode/appendable.h"
#include "unicode/putil.h"
#include "cstring.h"
#include "cmemory.h"
#include "unicode/ustring.h"
#include "unicode/unistr.h"
#include "unicode/utf.h"
#include "unicode/utf16.h"
#include "uelement.h"
#include "ustr_imp.h"
#include "umutex.h"
#include "uassert.h"

#if 0

#include <iostream>
using namespace std;

//DEBUGGING
void
print(const UnicodeString& s,
      const char *name)
{
  char16_t c;
  cout << name << ":|";
  for(int i = 0; i < s.length(); ++i) {
    c = s[i];
    if(c>= 0x007E || c < 0x0020)
      cout << "[0x" << hex << s[i] << "]";
    else
      cout << (char) s[i];
  }
  cout << '|' << endl;
}

void
print(const char16_t *s,
      int32_t len,
      const char *name)
{
  char16_t c;
  cout << name << ":|";
  for(int i = 0; i < len; ++i) {
    c = s[i];
    if(c>= 0x007E || c < 0x0020)
      cout << "[0x" << hex << s[i] << "]";
    else
      cout << (char) s[i];
  }
  cout << '|' << endl;
}
// END DEBUGGING
#endif

// Local function definitions for now

// need to copy areas that may overlap
static
inline void
us_arrayCopy(const char16_t *src, int32_t srcStart,
         char16_t *dst, int32_t dstStart, int32_t count)
{
  if(count>0) {
    uprv_memmove(dst+dstStart, src+srcStart, (size_t)count*sizeof(*src));
  }
}

// u_unescapeAt() callback to get a char16_t from a UnicodeString
U_CDECL_BEGIN
static char16_t U_CALLCONV
UnicodeString_charAt(int32_t offset, void *context) {
    return ((icu::UnicodeString*) context)->charAt(offset);
}
U_CDECL_END

U_NAMESPACE_BEGIN

/* The Replaceable virtual destructor can't be defined in the header
   due to how AIX works with multiple definitions of virtual functions.
*/
Replaceable::~Replaceable() {}

UOBJECT_DEFINE_RTTI_IMPLEMENTATION(UnicodeString)

UnicodeString U_EXPORT2
operator+ (const UnicodeString &s1, const UnicodeString &s2) {
    return
        UnicodeString(s1.length()+s2.length()+1, (UChar32)0, 0).
            append(s1).
                append(s2);
}

//========================================
// Reference Counting functions, put at top of file so that optimizing compilers
//                               have a chance to automatically inline.
//========================================

void
UnicodeString::addRef() {
  umtx_atomic_inc((u_atomic_int32_t *)fUnion.fFields.fArray - 1);
}

int32_t
UnicodeString::removeRef() {
  return umtx_atomic_dec((u_atomic_int32_t *)fUnion.fFields.fArray - 1);
}

int32_t
UnicodeString::refCount() const {
  return umtx_loadAcquire(*((u_atomic_int32_t *)fUnion.fFields.fArray - 1));
}

void
UnicodeString::releaseArray() {
  if((fUnion.fFields.fLengthAndFlags & kRefCounted) && removeRef() == 0) {
    uprv_free((int32_t *)fUnion.fFields.fArray - 1);
  }
}



//========================================
// Constructors
//========================================

// The default constructor is inline in unistr.h.

UnicodeString::UnicodeString(int32_t capacity, UChar32 c, int32_t count) {
  fUnion.fFields.fLengthAndFlags = 0;
  if(count <= 0 || (uint32_t)c > 0x10ffff) {
    // just allocate and do not do anything else
    allocate(capacity);
  } else if(c <= 0xffff) {
    int32_t length = count;
    if(capacity < length) {
      capacity = length;
    }
    if(allocate(capacity)) {
      char16_t *array = getArrayStart();
      char16_t unit = (char16_t)c;
      for(int32_t i = 0; i < length; ++i) {
        array[i] = unit;
      }
      setLength(length);
    }
  } else {  // supplementary code point, write surrogate pairs
    if(count > (INT32_MAX / 2)) {
      // We would get more than 2G UChars.
      allocate(capacity);
      return;
    }
    int32_t length = count * 2;
    if(capacity < length) {
      capacity = length;
    }
    if(allocate(capacity)) {
      char16_t *array = getArrayStart();
      char16_t lead = U16_LEAD(c);
      char16_t trail = U16_TRAIL(c);
      for(int32_t i = 0; i < length; i += 2) {
        array[i] = lead;
        array[i + 1] = trail;
      }
      setLength(length);
    }
  }
}

UnicodeString::UnicodeString(char16_t ch) {
  fUnion.fFields.fLengthAndFlags = kLength1 | kShortString;
  fUnion.fStackFields.fBuffer[0] = ch;
}

UnicodeString::UnicodeString(UChar32 ch) {
  fUnion.fFields.fLengthAndFlags = kShortString;
  int32_t i = 0;
  UBool isError = false;
  U16_APPEND(fUnion.fStackFields.fBuffer, i, US_STACKBUF_SIZE, ch, isError);
  // We test isError so that the compiler does not complain that we don't.
  // If isError then i==0 which is what we want anyway.
  if(!isError) {
    setShortLength(i);
  }
}

UnicodeString::UnicodeString(const char16_t *text) {
  fUnion.fFields.fLengthAndFlags = kShortString;
  doAppend(text, 0, -1);
}

UnicodeString::UnicodeString(const char16_t *text,
                             int32_t textLength) {
  fUnion.fFields.fLengthAndFlags = kShortString;
  doAppend(text, 0, textLength);
}

UnicodeString::UnicodeString(UBool isTerminated,
                             ConstChar16Ptr textPtr,
                             int32_t textLength) {
  fUnion.fFields.fLengthAndFlags = kReadonlyAlias;
  const char16_t *text = textPtr;
  if(text == nullptr) {
    // treat as an empty string, do not alias
    setToEmpty();
  } else if(textLength < -1 ||
            (textLength == -1 && !isTerminated) ||
            (textLength >= 0 && isTerminated && text[textLength] != 0)
  ) {
    setToBogus();
  } else {
    if(textLength == -1) {
      // text is terminated, or else it would have failed the above test
      textLength = u_strlen(text);
    }
    setArray(const_cast<char16_t *>(text), textLength,
             isTerminated ? textLength + 1 : textLength);
  }
}

UnicodeString::UnicodeString(char16_t *buff,
                             int32_t buffLength,
                             int32_t buffCapacity) {
  fUnion.fFields.fLengthAndFlags = kWritableAlias;
  if(buff == nullptr) {
    // treat as an empty string, do not alias
    setToEmpty();
  } else if(buffLength < -1 || buffCapacity < 0 || buffLength > buffCapacity) {
    setToBogus();
  } else {
    if(buffLength == -1) {
      // fLength = u_strlen(buff); but do not look beyond buffCapacity
      const char16_t *p = buff, *limit = buff + buffCapacity;
      while(p != limit && *p != 0) {
        ++p;
      }
      buffLength = (int32_t)(p - buff);
    }
    setArray(buff, buffLength, buffCapacity);
  }
}

UnicodeString::UnicodeString(const char *src, int32_t length, EInvariant) {
  fUnion.fFields.fLengthAndFlags = kShortString;
  if(src==nullptr) {
    // treat as an empty string
  } else {
    if(length<0) {
      length=(int32_t)uprv_strlen(src);
    }
    if(cloneArrayIfNeeded(length, length, false)) {
      u_charsToUChars(src, getArrayStart(), length);
      setLength(length);
    } else {
      setToBogus();
    }
  }
}

#if U_CHARSET_IS_UTF8

UnicodeString::UnicodeString(const char *codepageData) {
  fUnion.fFields.fLengthAndFlags = kShortString;
  if(codepageData != 0) {
    setToUTF8(codepageData);
  }
}

UnicodeString::UnicodeString(const char *codepageData, int32_t dataLength) {
  fUnion.fFields.fLengthAndFlags = kShortString;
  // if there's nothing to convert, do nothing
  if(codepageData == 0 || dataLength == 0 || dataLength < -1) {
    return;
  }
  if(dataLength == -1) {
    dataLength = (int32_t)uprv_strlen(codepageData);
  }
  setToUTF8(StringPiece(codepageData, dataLength));
}

// else see unistr_cnv.cpp
#endif

UnicodeString::UnicodeString(const UnicodeString& that) {
  fUnion.fFields.fLengthAndFlags = kShortString;
  copyFrom(that);
}

<<<<<<< HEAD
UnicodeString::UnicodeString(UnicodeString &&src) U_NOEXCEPT {
=======
UnicodeString::UnicodeString(UnicodeString &&src) noexcept {
>>>>>>> 626889fb
  copyFieldsFrom(src, true);
}

UnicodeString::UnicodeString(const UnicodeString& that,
                             int32_t srcStart) {
  fUnion.fFields.fLengthAndFlags = kShortString;
  setTo(that, srcStart);
}

UnicodeString::UnicodeString(const UnicodeString& that,
                             int32_t srcStart,
                             int32_t srcLength) {
  fUnion.fFields.fLengthAndFlags = kShortString;
  setTo(that, srcStart, srcLength);
}

// Replaceable base class clone() default implementation, does not clone
Replaceable *
Replaceable::clone() const {
  return nullptr;
}

// UnicodeString overrides clone() with a real implementation
UnicodeString *
UnicodeString::clone() const {
  LocalPointer<UnicodeString> clonedString(new UnicodeString(*this));
  return clonedString.isValid() && !clonedString->isBogus() ? clonedString.orphan() : nullptr;
}

//========================================
// array allocation
//========================================

namespace {

const int32_t kGrowSize = 128;

// The number of bytes for one int32_t reference counter and capacity UChars
// must fit into a 32-bit size_t (at least when on a 32-bit platform).
// We also add one for the NUL terminator, to avoid reallocation in getTerminatedBuffer(),
// and round up to a multiple of 16 bytes.
// This means that capacity must be at most (0xfffffff0 - 4) / 2 - 1 = 0x7ffffff5.
// (With more complicated checks we could go up to 0x7ffffffd without rounding up,
// but that does not seem worth it.)
const int32_t kMaxCapacity = 0x7ffffff5;

int32_t getGrowCapacity(int32_t newLength) {
  int32_t growSize = (newLength >> 2) + kGrowSize;
  if(growSize <= (kMaxCapacity - newLength)) {
    return newLength + growSize;
  } else {
    return kMaxCapacity;
  }
}

}  // namespace

UBool
UnicodeString::allocate(int32_t capacity) {
  if(capacity <= US_STACKBUF_SIZE) {
    fUnion.fFields.fLengthAndFlags = kShortString;
    return true;
  }
  if(capacity <= kMaxCapacity) {
    ++capacity;  // for the NUL
    // Switch to size_t which is unsigned so that we can allocate up to 4GB.
    // Reference counter + UChars.
    size_t numBytes = sizeof(int32_t) + (size_t)capacity * U_SIZEOF_UCHAR;
    // Round up to a multiple of 16.
    numBytes = (numBytes + 15) & ~15;
    int32_t *array = (int32_t *) uprv_malloc(numBytes);
    if(array != nullptr) {
      // set initial refCount and point behind the refCount
      *array++ = 1;
      numBytes -= sizeof(int32_t);

      // have fArray point to the first char16_t
      fUnion.fFields.fArray = (char16_t *)array;
      fUnion.fFields.fCapacity = (int32_t)(numBytes / U_SIZEOF_UCHAR);
      fUnion.fFields.fLengthAndFlags = kLongString;
      return true;
    }
  }
  fUnion.fFields.fLengthAndFlags = kIsBogus;
  fUnion.fFields.fArray = 0;
  fUnion.fFields.fCapacity = 0;
  return false;
}

//========================================
// Destructor
//========================================

#ifdef UNISTR_COUNT_FINAL_STRING_LENGTHS
static u_atomic_int32_t finalLengthCounts[0x400];  // UnicodeString::kMaxShortLength+1
static u_atomic_int32_t beyondCount(0);

U_CAPI void unistr_printLengths() {
  int32_t i;
  for(i = 0; i <= 59; ++i) {
    printf("%2d,  %9d\n", i, (int32_t)finalLengthCounts[i]);
  }
  int32_t beyond = beyondCount;
  for(; i < UPRV_LENGTHOF(finalLengthCounts); ++i) {
    beyond += finalLengthCounts[i];
  }
  printf(">59, %9d\n", beyond);
}
#endif

UnicodeString::~UnicodeString()
{
#ifdef UNISTR_COUNT_FINAL_STRING_LENGTHS
  // Count lengths of strings at the end of their lifetime.
  // Useful for discussion of a desirable stack buffer size.
  // Count the contents length, not the optional NUL terminator nor further capacity.
  // Ignore open-buffer strings and strings which alias external storage.
  if((fUnion.fFields.fLengthAndFlags&(kOpenGetBuffer|kReadonlyAlias|kWritableAlias)) == 0) {
    if(hasShortLength()) {
      umtx_atomic_inc(finalLengthCounts + getShortLength());
    } else {
      umtx_atomic_inc(&beyondCount);
    }
  }
#endif

  releaseArray();
}

//========================================
// Factory methods
//========================================

UnicodeString UnicodeString::fromUTF8(StringPiece utf8) {
  UnicodeString result;
  result.setToUTF8(utf8);
  return result;
}

UnicodeString UnicodeString::fromUTF32(const UChar32 *utf32, int32_t length) {
  UnicodeString result;
  int32_t capacity;
  // Most UTF-32 strings will be BMP-only and result in a same-length
  // UTF-16 string. We overestimate the capacity just slightly,
  // just in case there are a few supplementary characters.
  if(length <= US_STACKBUF_SIZE) {
    capacity = US_STACKBUF_SIZE;
  } else {
    capacity = length + (length >> 4) + 4;
  }
  do {
    char16_t *utf16 = result.getBuffer(capacity);
    int32_t length16;
    UErrorCode errorCode = U_ZERO_ERROR;
    u_strFromUTF32WithSub(utf16, result.getCapacity(), &length16,
        utf32, length,
        0xfffd,  // Substitution character.
        nullptr,    // Don't care about number of substitutions.
        &errorCode);
    result.releaseBuffer(length16);
    if(errorCode == U_BUFFER_OVERFLOW_ERROR) {
      capacity = length16 + 1;  // +1 for the terminating NUL.
      continue;
    } else if(U_FAILURE(errorCode)) {
      result.setToBogus();
    }
    break;
  } while(true);
  return result;
}

//========================================
// Assignment
//========================================

UnicodeString &
UnicodeString::operator=(const UnicodeString &src) {
  return copyFrom(src);
}

UnicodeString &
UnicodeString::fastCopyFrom(const UnicodeString &src) {
  return copyFrom(src, true);
}

UnicodeString &
UnicodeString::copyFrom(const UnicodeString &src, UBool fastCopy) {
  // if assigning to ourselves, do nothing
  if(this == &src) {
    return *this;
  }

  // is the right side bogus?
  if(src.isBogus()) {
    setToBogus();
    return *this;
  }

  // delete the current contents
  releaseArray();

  if(src.isEmpty()) {
    // empty string - use the stack buffer
    setToEmpty();
    return *this;
  }

  // fLength>0 and not an "open" src.getBuffer(minCapacity)
  fUnion.fFields.fLengthAndFlags = src.fUnion.fFields.fLengthAndFlags;
  switch(src.fUnion.fFields.fLengthAndFlags & kAllStorageFlags) {
  case kShortString:
    // short string using the stack buffer, do the same
    uprv_memcpy(fUnion.fStackFields.fBuffer, src.fUnion.fStackFields.fBuffer,
                getShortLength() * U_SIZEOF_UCHAR);
    break;
  case kLongString:
    // src uses a refCounted string buffer, use that buffer with refCount
    // src is const, use a cast - we don't actually change it
    const_cast<UnicodeString &>(src).addRef();
    // copy all fields, share the reference-counted buffer
    fUnion.fFields.fArray = src.fUnion.fFields.fArray;
    fUnion.fFields.fCapacity = src.fUnion.fFields.fCapacity;
    if(!hasShortLength()) {
      fUnion.fFields.fLength = src.fUnion.fFields.fLength;
    }
    break;
  case kReadonlyAlias:
    if(fastCopy) {
      // src is a readonly alias, do the same
      // -> maintain the readonly alias as such
      fUnion.fFields.fArray = src.fUnion.fFields.fArray;
      fUnion.fFields.fCapacity = src.fUnion.fFields.fCapacity;
      if(!hasShortLength()) {
        fUnion.fFields.fLength = src.fUnion.fFields.fLength;
      }
      break;
    }
    // else if(!fastCopy) fall through to case kWritableAlias
    // -> allocate a new buffer and copy the contents
    U_FALLTHROUGH;
  case kWritableAlias: {
    // src is a writable alias; we make a copy of that instead
    int32_t srcLength = src.length();
    if(allocate(srcLength)) {
      u_memcpy(getArrayStart(), src.getArrayStart(), srcLength);
      setLength(srcLength);
      break;
    }
    // if there is not enough memory, then fall through to setting to bogus
    U_FALLTHROUGH;
  }
  default:
    // if src is bogus, set ourselves to bogus
    // do not call setToBogus() here because fArray and flags are not consistent here
    fUnion.fFields.fLengthAndFlags = kIsBogus;
    fUnion.fFields.fArray = 0;
    fUnion.fFields.fCapacity = 0;
    break;
  }

  return *this;
}

UnicodeString &UnicodeString::operator=(UnicodeString &&src) noexcept {
  // No explicit check for self move assignment, consistent with standard library.
  // Self move assignment causes no crash nor leak but might make the object bogus.
  releaseArray();
  copyFieldsFrom(src, true);
  return *this;
}

// Same as move assignment except without memory management.
void UnicodeString::copyFieldsFrom(UnicodeString &src, UBool setSrcToBogus) noexcept {
  int16_t lengthAndFlags = fUnion.fFields.fLengthAndFlags = src.fUnion.fFields.fLengthAndFlags;
  if(lengthAndFlags & kUsingStackBuffer) {
    // Short string using the stack buffer, copy the contents.
    // Check for self assignment to prevent "overlap in memcpy" warnings,
    // although it should be harmless to copy a buffer to itself exactly.
    if(this != &src) {
      uprv_memcpy(fUnion.fStackFields.fBuffer, src.fUnion.fStackFields.fBuffer,
                  getShortLength() * U_SIZEOF_UCHAR);
    }
  } else {
    // In all other cases, copy all fields.
    fUnion.fFields.fArray = src.fUnion.fFields.fArray;
    fUnion.fFields.fCapacity = src.fUnion.fFields.fCapacity;
    if(!hasShortLength()) {
      fUnion.fFields.fLength = src.fUnion.fFields.fLength;
    }
    if(setSrcToBogus) {
      // Set src to bogus without releasing any memory.
      src.fUnion.fFields.fLengthAndFlags = kIsBogus;
      src.fUnion.fFields.fArray = nullptr;
      src.fUnion.fFields.fCapacity = 0;
    }
  }
}

void UnicodeString::swap(UnicodeString &other) noexcept {
  UnicodeString temp;  // Empty short string: Known not to need releaseArray().
  // Copy fields without resetting source values in between.
  temp.copyFieldsFrom(*this, false);
  this->copyFieldsFrom(other, false);
  other.copyFieldsFrom(temp, false);
  // Set temp to an empty string so that other's memory is not released twice.
  temp.fUnion.fFields.fLengthAndFlags = kShortString;
}

//========================================
// Miscellaneous operations
//========================================

UnicodeString UnicodeString::unescape() const {
    UnicodeString result(length(), (UChar32)0, (int32_t)0); // construct with capacity
    if (result.isBogus()) {
        return result;
    }
    const char16_t *array = getBuffer();
    int32_t len = length();
    int32_t prev = 0;
    for (int32_t i=0;;) {
        if (i == len) {
            result.append(array, prev, len - prev);
            break;
        }
        if (array[i++] == 0x5C /*'\\'*/) {
            result.append(array, prev, (i - 1) - prev);
            UChar32 c = unescapeAt(i); // advances i
            if (c < 0) {
                result.remove(); // return empty string
                break; // invalid escape sequence
            }
            result.append(c);
            prev = i;
        }
    }
    return result;
}

UChar32 UnicodeString::unescapeAt(int32_t &offset) const {
    return u_unescapeAt(UnicodeString_charAt, &offset, length(), (void*)this);
}

//========================================
// Read-only implementation
//========================================
UBool
UnicodeString::doEquals(const UnicodeString &text, int32_t len) const {
  // Requires: this & text not bogus and have same lengths.
  // Byte-wise comparison works for equality regardless of endianness.
  return uprv_memcmp(getArrayStart(), text.getArrayStart(), len * U_SIZEOF_UCHAR) == 0;
}

UBool
UnicodeString::doEqualsSubstring( int32_t start,
              int32_t length,
              const char16_t *srcChars,
              int32_t srcStart,
              int32_t srcLength) const
{
  // compare illegal string values
  if(isBogus()) {
    return false;
  }
  
  // pin indices to legal values
  pinIndices(start, length);

  if(srcChars == nullptr) {
    // treat const char16_t *srcChars==nullptr as an empty string
    return length == 0 ? true : false;
  }

  // get the correct pointer
  const char16_t *chars = getArrayStart();

  chars += start;
  srcChars += srcStart;

  // get the srcLength if necessary
  if(srcLength < 0) {
    srcLength = u_strlen(srcChars + srcStart);
  }

  if (length != srcLength) {
    return false;
  }

  if(length == 0 || chars == srcChars) {
    return true;
  }

  return u_memcmp(chars, srcChars, srcLength) == 0;
}

int8_t
UnicodeString::doCompare( int32_t start,
              int32_t length,
              const char16_t *srcChars,
              int32_t srcStart,
              int32_t srcLength) const
{
  // compare illegal string values
  if(isBogus()) {
    return -1;
  }
  
  // pin indices to legal values
  pinIndices(start, length);

  if(srcChars == nullptr) {
    // treat const char16_t *srcChars==nullptr as an empty string
    return length == 0 ? 0 : 1;
  }

  // get the correct pointer
  const char16_t *chars = getArrayStart();

  chars += start;
  srcChars += srcStart;

  int32_t minLength;
  int8_t lengthResult;

  // get the srcLength if necessary
  if(srcLength < 0) {
    srcLength = u_strlen(srcChars + srcStart);
  }

  // are we comparing different lengths?
  if(length != srcLength) {
    if(length < srcLength) {
      minLength = length;
      lengthResult = -1;
    } else {
      minLength = srcLength;
      lengthResult = 1;
    }
  } else {
    minLength = length;
    lengthResult = 0;
  }

  /*
   * note that uprv_memcmp() returns an int but we return an int8_t;
   * we need to take care not to truncate the result -
   * one way to do this is to right-shift the value to
   * move the sign bit into the lower 8 bits and making sure that this
   * does not become 0 itself
   */

  if(minLength > 0 && chars != srcChars) {
    int32_t result;

#   if U_IS_BIG_ENDIAN 
      // big-endian: byte comparison works
      result = uprv_memcmp(chars, srcChars, minLength * sizeof(char16_t));
      if(result != 0) {
        return (int8_t)(result >> 15 | 1);
      }
#   else
      // little-endian: compare char16_t units
      do {
        result = ((int32_t)*(chars++) - (int32_t)*(srcChars++));
        if(result != 0) {
          return (int8_t)(result >> 15 | 1);
        }
      } while(--minLength > 0);
#   endif
  }
  return lengthResult;
}

/* String compare in code point order - doCompare() compares in code unit order. */
int8_t
UnicodeString::doCompareCodePointOrder(int32_t start,
                                       int32_t length,
                                       const char16_t *srcChars,
                                       int32_t srcStart,
                                       int32_t srcLength) const
{
  // compare illegal string values
  // treat const char16_t *srcChars==nullptr as an empty string
  if(isBogus()) {
    return -1;
  }

  // pin indices to legal values
  pinIndices(start, length);

  if(srcChars == nullptr) {
    srcStart = srcLength = 0;
  }

<<<<<<< HEAD
  int32_t diff = uprv_strCompare(getArrayStart() + start, length, (srcChars!=NULL)?(srcChars + srcStart):NULL, srcLength, false, true);
=======
  int32_t diff = uprv_strCompare(getArrayStart() + start, length, (srcChars!=nullptr)?(srcChars + srcStart):nullptr, srcLength, false, true);
>>>>>>> 626889fb
  /* translate the 32-bit result into an 8-bit one */
  if(diff!=0) {
    return (int8_t)(diff >> 15 | 1);
  } else {
    return 0;
  }
}

int32_t
UnicodeString::getLength() const {
    return length();
}

char16_t
UnicodeString::getCharAt(int32_t offset) const {
  return charAt(offset);
}

UChar32
UnicodeString::getChar32At(int32_t offset) const {
  return char32At(offset);
}

UChar32
UnicodeString::char32At(int32_t offset) const
{
  int32_t len = length();
  if((uint32_t)offset < (uint32_t)len) {
    const char16_t *array = getArrayStart();
    UChar32 c;
    U16_GET(array, 0, offset, len, c);
    return c;
  } else {
    return kInvalidUChar;
  }
}

int32_t
UnicodeString::getChar32Start(int32_t offset) const {
  if((uint32_t)offset < (uint32_t)length()) {
    const char16_t *array = getArrayStart();
    U16_SET_CP_START(array, 0, offset);
    return offset;
  } else {
    return 0;
  }
}

int32_t
UnicodeString::getChar32Limit(int32_t offset) const {
  int32_t len = length();
  if((uint32_t)offset < (uint32_t)len) {
    const char16_t *array = getArrayStart();
    U16_SET_CP_LIMIT(array, 0, offset, len);
    return offset;
  } else {
    return len;
  }
}

int32_t
UnicodeString::countChar32(int32_t start, int32_t length) const {
  pinIndices(start, length);
  // if(isBogus()) then fArray==0 and start==0 - u_countChar32() checks for nullptr
  return u_countChar32(getArrayStart()+start, length);
}

UBool
UnicodeString::hasMoreChar32Than(int32_t start, int32_t length, int32_t number) const {
  pinIndices(start, length);
  // if(isBogus()) then fArray==0 and start==0 - u_strHasMoreChar32Than() checks for nullptr
  return u_strHasMoreChar32Than(getArrayStart()+start, length, number);
}

int32_t
UnicodeString::moveIndex32(int32_t index, int32_t delta) const {
  // pin index
  int32_t len = length();
  if(index<0) {
    index=0;
  } else if(index>len) {
    index=len;
  }

  const char16_t *array = getArrayStart();
  if(delta>0) {
    U16_FWD_N(array, index, len, delta);
  } else {
    U16_BACK_N(array, 0, index, -delta);
  }

  return index;
}

void
UnicodeString::doExtract(int32_t start,
             int32_t length,
             char16_t *dst,
             int32_t dstStart) const
{
  // pin indices to legal values
  pinIndices(start, length);

  // do not copy anything if we alias dst itself
  const char16_t *array = getArrayStart();
  if(array + start != dst + dstStart) {
    us_arrayCopy(array, start, dst, dstStart, length);
  }
}

int32_t
UnicodeString::extract(Char16Ptr dest, int32_t destCapacity,
                       UErrorCode &errorCode) const {
  int32_t len = length();
  if(U_SUCCESS(errorCode)) {
    if(isBogus() || destCapacity<0 || (destCapacity>0 && dest==0)) {
      errorCode=U_ILLEGAL_ARGUMENT_ERROR;
    } else {
      const char16_t *array = getArrayStart();
      if(len>0 && len<=destCapacity && array!=dest) {
        u_memcpy(dest, array, len);
      }
      return u_terminateUChars(dest, destCapacity, len, &errorCode);
    }
  }

  return len;
}

int32_t
UnicodeString::extract(int32_t start,
                       int32_t length,
                       char *target,
                       int32_t targetCapacity,
                       enum EInvariant) const
{
  // if the arguments are illegal, then do nothing
  if(targetCapacity < 0 || (targetCapacity > 0 && target == nullptr)) {
    return 0;
  }

  // pin the indices to legal values
  pinIndices(start, length);

  if(length <= targetCapacity) {
    u_UCharsToChars(getArrayStart() + start, target, length);
  }
  UErrorCode status = U_ZERO_ERROR;
  return u_terminateChars(target, targetCapacity, length, &status);
}

UnicodeString
UnicodeString::tempSubString(int32_t start, int32_t len) const {
  pinIndices(start, len);
  const char16_t *array = getBuffer();  // not getArrayStart() to check kIsBogus & kOpenGetBuffer
  if(array==nullptr) {
    array=fUnion.fStackFields.fBuffer;  // anything not nullptr because that would make an empty string
    len=-2;  // bogus result string
  }
  return UnicodeString(false, array + start, len);
}

int32_t
UnicodeString::toUTF8(int32_t start, int32_t len,
                      char *target, int32_t capacity) const {
  pinIndices(start, len);
  int32_t length8;
  UErrorCode errorCode = U_ZERO_ERROR;
  u_strToUTF8WithSub(target, capacity, &length8,
                     getBuffer() + start, len,
                     0xFFFD,  // Standard substitution character.
                     nullptr,    // Don't care about number of substitutions.
                     &errorCode);
  return length8;
}

#if U_CHARSET_IS_UTF8

int32_t
UnicodeString::extract(int32_t start, int32_t len,
                       char *target, uint32_t dstSize) const {
  // if the arguments are illegal, then do nothing
  if(/*dstSize < 0 || */(dstSize > 0 && target == 0)) {
    return 0;
  }
  return toUTF8(start, len, target, dstSize <= 0x7fffffff ? (int32_t)dstSize : 0x7fffffff);
}

// else see unistr_cnv.cpp
#endif

void 
UnicodeString::extractBetween(int32_t start,
                  int32_t limit,
                  UnicodeString& target) const {
  pinIndex(start);
  pinIndex(limit);
  doExtract(start, limit - start, target);
}

// When converting from UTF-16 to UTF-8, the result will have at most 3 times
// as many bytes as the source has UChars.
// The "worst cases" are writing systems like Indic, Thai and CJK with
// 3:1 bytes:UChars.
void
UnicodeString::toUTF8(ByteSink &sink) const {
  int32_t length16 = length();
  if(length16 != 0) {
    char stackBuffer[1024];
    int32_t capacity = (int32_t)sizeof(stackBuffer);
    UBool utf8IsOwned = false;
    char *utf8 = sink.GetAppendBuffer(length16 < capacity ? length16 : capacity,
                                      3*length16,
                                      stackBuffer, capacity,
                                      &capacity);
    int32_t length8 = 0;
    UErrorCode errorCode = U_ZERO_ERROR;
    u_strToUTF8WithSub(utf8, capacity, &length8,
                       getBuffer(), length16,
                       0xFFFD,  // Standard substitution character.
                       nullptr,    // Don't care about number of substitutions.
                       &errorCode);
    if(errorCode == U_BUFFER_OVERFLOW_ERROR) {
      utf8 = (char *)uprv_malloc(length8);
<<<<<<< HEAD
      if(utf8 != NULL) {
=======
      if(utf8 != nullptr) {
>>>>>>> 626889fb
        utf8IsOwned = true;
        errorCode = U_ZERO_ERROR;
        u_strToUTF8WithSub(utf8, length8, &length8,
                           getBuffer(), length16,
                           0xFFFD,  // Standard substitution character.
                           nullptr,    // Don't care about number of substitutions.
                           &errorCode);
      } else {
        errorCode = U_MEMORY_ALLOCATION_ERROR;
      }
    }
    if(U_SUCCESS(errorCode)) {
      sink.Append(utf8, length8);
      sink.Flush();
    }
    if(utf8IsOwned) {
      uprv_free(utf8);
    }
  }
}

int32_t
UnicodeString::toUTF32(UChar32 *utf32, int32_t capacity, UErrorCode &errorCode) const {
  int32_t length32=0;
  if(U_SUCCESS(errorCode)) {
    // getBuffer() and u_strToUTF32WithSub() check for illegal arguments.
    u_strToUTF32WithSub(utf32, capacity, &length32,
        getBuffer(), length(),
        0xfffd,  // Substitution character.
        nullptr,    // Don't care about number of substitutions.
        &errorCode);
  }
  return length32;
}

int32_t 
UnicodeString::indexOf(const char16_t *srcChars,
               int32_t srcStart,
               int32_t srcLength,
               int32_t start,
               int32_t length) const
{
  if(isBogus() || srcChars == 0 || srcStart < 0 || srcLength == 0) {
    return -1;
  }

  // UnicodeString does not find empty substrings
  if(srcLength < 0 && srcChars[srcStart] == 0) {
    return -1;
  }

  // get the indices within bounds
  pinIndices(start, length);

  // find the first occurrence of the substring
  const char16_t *array = getArrayStart();
  const char16_t *match = u_strFindFirst(array + start, length, srcChars + srcStart, srcLength);
  if(match == nullptr) {
    return -1;
  } else {
    return (int32_t)(match - array);
  }
}

int32_t
UnicodeString::doIndexOf(char16_t c,
             int32_t start,
             int32_t length) const
{
  // pin indices
  pinIndices(start, length);

  // find the first occurrence of c
  const char16_t *array = getArrayStart();
  const char16_t *match = u_memchr(array + start, c, length);
  if(match == nullptr) {
    return -1;
  } else {
    return (int32_t)(match - array);
  }
}

int32_t
UnicodeString::doIndexOf(UChar32 c,
                         int32_t start,
                         int32_t length) const {
  // pin indices
  pinIndices(start, length);

  // find the first occurrence of c
  const char16_t *array = getArrayStart();
  const char16_t *match = u_memchr32(array + start, c, length);
  if(match == nullptr) {
    return -1;
  } else {
    return (int32_t)(match - array);
  }
}

int32_t 
UnicodeString::lastIndexOf(const char16_t *srcChars,
               int32_t srcStart,
               int32_t srcLength,
               int32_t start,
               int32_t length) const
{
  if(isBogus() || srcChars == 0 || srcStart < 0 || srcLength == 0) {
    return -1;
  }

  // UnicodeString does not find empty substrings
  if(srcLength < 0 && srcChars[srcStart] == 0) {
    return -1;
  }

  // get the indices within bounds
  pinIndices(start, length);

  // find the last occurrence of the substring
  const char16_t *array = getArrayStart();
  const char16_t *match = u_strFindLast(array + start, length, srcChars + srcStart, srcLength);
  if(match == nullptr) {
    return -1;
  } else {
    return (int32_t)(match - array);
  }
}

int32_t
UnicodeString::doLastIndexOf(char16_t c,
                 int32_t start,
                 int32_t length) const
{
  if(isBogus()) {
    return -1;
  }

  // pin indices
  pinIndices(start, length);

  // find the last occurrence of c
  const char16_t *array = getArrayStart();
  const char16_t *match = u_memrchr(array + start, c, length);
  if(match == nullptr) {
    return -1;
  } else {
    return (int32_t)(match - array);
  }
}

int32_t
UnicodeString::doLastIndexOf(UChar32 c,
                             int32_t start,
                             int32_t length) const {
  // pin indices
  pinIndices(start, length);

  // find the last occurrence of c
  const char16_t *array = getArrayStart();
  const char16_t *match = u_memrchr32(array + start, c, length);
  if(match == nullptr) {
    return -1;
  } else {
    return (int32_t)(match - array);
  }
}

//========================================
// Write implementation
//========================================

UnicodeString& 
UnicodeString::findAndReplace(int32_t start,
                  int32_t length,
                  const UnicodeString& oldText,
                  int32_t oldStart,
                  int32_t oldLength,
                  const UnicodeString& newText,
                  int32_t newStart,
                  int32_t newLength)
{
  if(isBogus() || oldText.isBogus() || newText.isBogus()) {
    return *this;
  }

  pinIndices(start, length);
  oldText.pinIndices(oldStart, oldLength);
  newText.pinIndices(newStart, newLength);

  if(oldLength == 0) {
    return *this;
  }

  while(length > 0 && length >= oldLength) {
    int32_t pos = indexOf(oldText, oldStart, oldLength, start, length);
    if(pos < 0) {
      // no more oldText's here: done
      break;
    } else {
      // we found oldText, replace it by newText and go beyond it
      replace(pos, oldLength, newText, newStart, newLength);
      length -= pos + oldLength - start;
      start = pos + newLength;
    }
  }

  return *this;
}


void
UnicodeString::setToBogus()
{
  releaseArray();

  fUnion.fFields.fLengthAndFlags = kIsBogus;
  fUnion.fFields.fArray = 0;
  fUnion.fFields.fCapacity = 0;
}

// turn a bogus string into an empty one
void
UnicodeString::unBogus() {
  if(fUnion.fFields.fLengthAndFlags & kIsBogus) {
    setToEmpty();
  }
}

const char16_t *
UnicodeString::getTerminatedBuffer() {
  if(!isWritable()) {
    return nullptr;
  }
  char16_t *array = getArrayStart();
  int32_t len = length();
  if(len < getCapacity()) {
    if(fUnion.fFields.fLengthAndFlags & kBufferIsReadonly) {
      // If len<capacity on a read-only alias, then array[len] is
      // either the original NUL (if constructed with (true, s, length))
      // or one of the original string contents characters (if later truncated),
      // therefore we can assume that array[len] is initialized memory.
      if(array[len] == 0) {
        return array;
      }
    } else if(((fUnion.fFields.fLengthAndFlags & kRefCounted) == 0 || refCount() == 1)) {
      // kRefCounted: Do not write the NUL if the buffer is shared.
      // That is mostly safe, except when the length of one copy was modified
      // without copy-on-write, e.g., via truncate(newLength) or remove().
      // Then the NUL would be written into the middle of another copy's string.

      // Otherwise, the buffer is fully writable and it is anyway safe to write the NUL.
      // Do not test if there is a NUL already because it might be uninitialized memory.
      // (That would be safe, but tools like valgrind & Purify would complain.)
      array[len] = 0;
      return array;
    }
  }
  if(len<INT32_MAX && cloneArrayIfNeeded(len+1)) {
    array = getArrayStart();
    array[len] = 0;
    return array;
  } else {
    return nullptr;
  }
}

// setTo() analogous to the readonly-aliasing constructor with the same signature
UnicodeString &
UnicodeString::setTo(UBool isTerminated,
                     ConstChar16Ptr textPtr,
                     int32_t textLength)
{
  if(fUnion.fFields.fLengthAndFlags & kOpenGetBuffer) {
    // do not modify a string that has an "open" getBuffer(minCapacity)
    return *this;
  }

  const char16_t *text = textPtr;
  if(text == nullptr) {
    // treat as an empty string, do not alias
    releaseArray();
    setToEmpty();
    return *this;
  }

  if( textLength < -1 ||
      (textLength == -1 && !isTerminated) ||
      (textLength >= 0 && isTerminated && text[textLength] != 0)
  ) {
    setToBogus();
    return *this;
  }

  releaseArray();

  if(textLength == -1) {
    // text is terminated, or else it would have failed the above test
    textLength = u_strlen(text);
  }
  fUnion.fFields.fLengthAndFlags = kReadonlyAlias;
  setArray((char16_t *)text, textLength, isTerminated ? textLength + 1 : textLength);
  return *this;
}

// setTo() analogous to the writable-aliasing constructor with the same signature
UnicodeString &
UnicodeString::setTo(char16_t *buffer,
                     int32_t buffLength,
                     int32_t buffCapacity) {
  if(fUnion.fFields.fLengthAndFlags & kOpenGetBuffer) {
    // do not modify a string that has an "open" getBuffer(minCapacity)
    return *this;
  }

  if(buffer == nullptr) {
    // treat as an empty string, do not alias
    releaseArray();
    setToEmpty();
    return *this;
  }

  if(buffLength < -1 || buffCapacity < 0 || buffLength > buffCapacity) {
    setToBogus();
    return *this;
  } else if(buffLength == -1) {
    // buffLength = u_strlen(buff); but do not look beyond buffCapacity
    const char16_t *p = buffer, *limit = buffer + buffCapacity;
    while(p != limit && *p != 0) {
      ++p;
    }
    buffLength = (int32_t)(p - buffer);
  }

  releaseArray();

  fUnion.fFields.fLengthAndFlags = kWritableAlias;
  setArray(buffer, buffLength, buffCapacity);
  return *this;
}

UnicodeString &UnicodeString::setToUTF8(StringPiece utf8) {
  unBogus();
  int32_t length = utf8.length();
  int32_t capacity;
  // The UTF-16 string will be at most as long as the UTF-8 string.
  if(length <= US_STACKBUF_SIZE) {
    capacity = US_STACKBUF_SIZE;
  } else {
    capacity = length + 1;  // +1 for the terminating NUL.
  }
  char16_t *utf16 = getBuffer(capacity);
  int32_t length16;
  UErrorCode errorCode = U_ZERO_ERROR;
  u_strFromUTF8WithSub(utf16, getCapacity(), &length16,
      utf8.data(), length,
      0xfffd,  // Substitution character.
      nullptr,    // Don't care about number of substitutions.
      &errorCode);
  releaseBuffer(length16);
  if(U_FAILURE(errorCode)) {
    setToBogus();
  }
  return *this;
}

UnicodeString&
UnicodeString::setCharAt(int32_t offset,
             char16_t c)
{
  int32_t len = length();
  if(cloneArrayIfNeeded() && len > 0) {
    if(offset < 0) {
      offset = 0;
    } else if(offset >= len) {
      offset = len - 1;
    }

    getArrayStart()[offset] = c;
  }
  return *this;
}

UnicodeString&
UnicodeString::replace(int32_t start,
               int32_t _length,
               UChar32 srcChar) {
  char16_t buffer[U16_MAX_LENGTH];
  int32_t count = 0;
  UBool isError = false;
  U16_APPEND(buffer, count, U16_MAX_LENGTH, srcChar, isError);
  // We test isError so that the compiler does not complain that we don't.
  // If isError (srcChar is not a valid code point) then count==0 which means
  // we remove the source segment rather than replacing it with srcChar.
  return doReplace(start, _length, buffer, 0, isError ? 0 : count);
}

UnicodeString&
UnicodeString::append(UChar32 srcChar) {
  char16_t buffer[U16_MAX_LENGTH];
  int32_t _length = 0;
  UBool isError = false;
  U16_APPEND(buffer, _length, U16_MAX_LENGTH, srcChar, isError);
  // We test isError so that the compiler does not complain that we don't.
  // If isError then _length==0 which turns the doAppend() into a no-op anyway.
  return isError ? *this : doAppend(buffer, 0, _length);
}

UnicodeString&
UnicodeString::doReplace( int32_t start,
              int32_t length,
              const UnicodeString& src,
              int32_t srcStart,
              int32_t srcLength)
{
  // pin the indices to legal values
  src.pinIndices(srcStart, srcLength);

  // get the characters from src
  // and replace the range in ourselves with them
  return doReplace(start, length, src.getArrayStart(), srcStart, srcLength);
}

UnicodeString&
UnicodeString::doReplace(int32_t start,
             int32_t length,
             const char16_t *srcChars,
             int32_t srcStart,
             int32_t srcLength)
{
  if(!isWritable()) {
    return *this;
  }

  int32_t oldLength = this->length();

  // optimize (read-only alias).remove(0, start) and .remove(start, end)
  if((fUnion.fFields.fLengthAndFlags&kBufferIsReadonly) && srcLength == 0) {
    if(start == 0) {
      // remove prefix by adjusting the array pointer
      pinIndex(length);
      fUnion.fFields.fArray += length;
      fUnion.fFields.fCapacity -= length;
      setLength(oldLength - length);
      return *this;
    } else {
      pinIndex(start);
      if(length >= (oldLength - start)) {
        // remove suffix by reducing the length (like truncate())
        setLength(start);
        fUnion.fFields.fCapacity = start;  // not NUL-terminated any more
        return *this;
      }
    }
  }

  if(start == oldLength) {
    return doAppend(srcChars, srcStart, srcLength);
  }

  if(srcChars == 0) {
    srcLength = 0;
  } else {
    // Perform all remaining operations relative to srcChars + srcStart.
    // From this point forward, do not use srcStart.
    srcChars += srcStart;
    if (srcLength < 0) {
      // get the srcLength if necessary
      srcLength = u_strlen(srcChars);
    }
  }

  // pin the indices to legal values
  pinIndices(start, length);

  // Calculate the size of the string after the replace.
  // Avoid int32_t overflow.
  int32_t newLength = oldLength - length;
  if(srcLength > (INT32_MAX - newLength)) {
    setToBogus();
    return *this;
  }
  newLength += srcLength;

  // Check for insertion into ourself
  const char16_t *oldArray = getArrayStart();
  if (isBufferWritable() &&
      oldArray < srcChars + srcLength &&
      srcChars < oldArray + oldLength) {
    // Copy into a new UnicodeString and start over
    UnicodeString copy(srcChars, srcLength);
    if (copy.isBogus()) {
      setToBogus();
      return *this;
    }
    return doReplace(start, length, copy.getArrayStart(), 0, srcLength);
  }

  // cloneArrayIfNeeded(doCopyArray=false) may change fArray but will not copy the current contents;
  // therefore we need to keep the current fArray
  char16_t oldStackBuffer[US_STACKBUF_SIZE];
  if((fUnion.fFields.fLengthAndFlags&kUsingStackBuffer) && (newLength > US_STACKBUF_SIZE)) {
    // copy the stack buffer contents because it will be overwritten with
    // fUnion.fFields values
    u_memcpy(oldStackBuffer, oldArray, oldLength);
    oldArray = oldStackBuffer;
  }

  // clone our array and allocate a bigger array if needed
  int32_t *bufferToDelete = 0;
  if(!cloneArrayIfNeeded(newLength, getGrowCapacity(newLength),
                         false, &bufferToDelete)
  ) {
    return *this;
  }

  // now do the replace

  char16_t *newArray = getArrayStart();
  if(newArray != oldArray) {
    // if fArray changed, then we need to copy everything except what will change
    us_arrayCopy(oldArray, 0, newArray, 0, start);
    us_arrayCopy(oldArray, start + length,
                 newArray, start + srcLength,
                 oldLength - (start + length));
  } else if(length != srcLength) {
    // fArray did not change; copy only the portion that isn't changing, leaving a hole
    us_arrayCopy(oldArray, start + length,
                 newArray, start + srcLength,
                 oldLength - (start + length));
  }

  // now fill in the hole with the new string
  us_arrayCopy(srcChars, 0, newArray, start, srcLength);

  setLength(newLength);

  // delayed delete in case srcChars == fArray when we started, and
  // to keep oldArray alive for the above operations
  if (bufferToDelete) {
    uprv_free(bufferToDelete);
  }

  return *this;
}

// Versions of doReplace() only for append() variants.
// doReplace() and doAppend() optimize for different cases.

UnicodeString&
UnicodeString::doAppend(const UnicodeString& src, int32_t srcStart, int32_t srcLength) {
  if(srcLength == 0) {
    return *this;
  }

  // pin the indices to legal values
  src.pinIndices(srcStart, srcLength);
  return doAppend(src.getArrayStart(), srcStart, srcLength);
}

UnicodeString&
UnicodeString::doAppend(const char16_t *srcChars, int32_t srcStart, int32_t srcLength) {
  if(!isWritable() || srcLength == 0 || srcChars == nullptr) {
    return *this;
  }

  // Perform all remaining operations relative to srcChars + srcStart.
  // From this point forward, do not use srcStart.
  srcChars += srcStart;

  if(srcLength < 0) {
    // get the srcLength if necessary
    if((srcLength = u_strlen(srcChars)) == 0) {
      return *this;
    }
  }

  int32_t oldLength = length();
  int32_t newLength;
  if (uprv_add32_overflow(oldLength, srcLength, &newLength)) {
    setToBogus();
    return *this;
  }

  // Check for append onto ourself
  const char16_t* oldArray = getArrayStart();
  if (isBufferWritable() &&
      oldArray < srcChars + srcLength &&
      srcChars < oldArray + oldLength) {
    // Copy into a new UnicodeString and start over
    UnicodeString copy(srcChars, srcLength);
    if (copy.isBogus()) {
      setToBogus();
      return *this;
    }
    return doAppend(copy.getArrayStart(), 0, srcLength);
  }

  // optimize append() onto a large-enough, owned string
  if((newLength <= getCapacity() && isBufferWritable()) ||
      cloneArrayIfNeeded(newLength, getGrowCapacity(newLength))) {
    char16_t *newArray = getArrayStart();
    // Do not copy characters when
    //   char16_t *buffer=str.getAppendBuffer(...);
    // is followed by
    //   str.append(buffer, length);
    // or
    //   str.appendString(buffer, length)
    // or similar.
    if(srcChars != newArray + oldLength) {
      us_arrayCopy(srcChars, 0, newArray, oldLength, srcLength);
    }
    setLength(newLength);
  }
  return *this;
}

/**
 * Replaceable API
 */
void
UnicodeString::handleReplaceBetween(int32_t start,
                                    int32_t limit,
                                    const UnicodeString& text) {
    replaceBetween(start, limit, text);
}

/**
 * Replaceable API
 */
void 
UnicodeString::copy(int32_t start, int32_t limit, int32_t dest) {
    if (limit <= start) {
        return; // Nothing to do; avoid bogus malloc call
    }
    char16_t* text = (char16_t*) uprv_malloc( sizeof(char16_t) * (limit - start) );
    // Check to make sure text is not null.
    if (text != nullptr) {
	    extractBetween(start, limit, text, 0);
	    insert(dest, text, 0, limit - start);    
	    uprv_free(text);
    }
}

/**
 * Replaceable API
 *
 * NOTE: This is for the Replaceable class.  There is no rep.cpp,
 * so we implement this function here.
 */
UBool Replaceable::hasMetaData() const {
    return true;
}

/**
 * Replaceable API
 */
UBool UnicodeString::hasMetaData() const {
    return false;
}

UnicodeString&
UnicodeString::doReverse(int32_t start, int32_t length) {
  if(length <= 1 || !cloneArrayIfNeeded()) {
    return *this;
  }

  // pin the indices to legal values
  pinIndices(start, length);
  if(length <= 1) {  // pinIndices() might have shrunk the length
    return *this;
  }

<<<<<<< HEAD
  UChar *left = getArrayStart() + start;
  UChar *right = left + length - 1;  // -1 for inclusive boundary (length>=2)
  UChar swap;
=======
  char16_t *left = getArrayStart() + start;
  char16_t *right = left + length - 1;  // -1 for inclusive boundary (length>=2)
  char16_t swap;
>>>>>>> 626889fb
  UBool hasSupplementary = false;

  // Before the loop we know left<right because length>=2.
  do {
    hasSupplementary |= (UBool)U16_IS_LEAD(swap = *left);
    hasSupplementary |= (UBool)U16_IS_LEAD(*left++ = *right);
    *right-- = swap;
  } while(left < right);
  // Make sure to test the middle code unit of an odd-length string.
  // Redundant if the length is even.
  hasSupplementary |= (UBool)U16_IS_LEAD(*left);

  /* if there are supplementary code points in the reversed range, then re-swap their surrogates */
  if(hasSupplementary) {
    char16_t swap2;

    left = getArrayStart() + start;
    right = left + length - 1; // -1 so that we can look at *(left+1) if left<right
    while(left < right) {
      if(U16_IS_TRAIL(swap = *left) && U16_IS_LEAD(swap2 = *(left + 1))) {
        *left++ = swap2;
        *left++ = swap;
      } else {
        ++left;
      }
    }
  }

  return *this;
}

UBool 
UnicodeString::padLeading(int32_t targetLength,
                          char16_t padChar)
{
  int32_t oldLength = length();
  if(oldLength >= targetLength || !cloneArrayIfNeeded(targetLength)) {
    return false;
  } else {
    // move contents up by padding width
    char16_t *array = getArrayStart();
    int32_t start = targetLength - oldLength;
    us_arrayCopy(array, 0, array, start, oldLength);

    // fill in padding character
    while(--start >= 0) {
      array[start] = padChar;
    }
    setLength(targetLength);
    return true;
  }
}

UBool 
UnicodeString::padTrailing(int32_t targetLength,
                           char16_t padChar)
{
  int32_t oldLength = length();
  if(oldLength >= targetLength || !cloneArrayIfNeeded(targetLength)) {
    return false;
  } else {
    // fill in padding character
    char16_t *array = getArrayStart();
    int32_t length = targetLength;
    while(--length >= oldLength) {
      array[length] = padChar;
    }
    setLength(targetLength);
    return true;
  }
}

//========================================
// Hashing
//========================================
int32_t
UnicodeString::doHashCode() const
{
    /* Delegate hash computation to uhash.  This makes UnicodeString
     * hashing consistent with char16_t* hashing.  */
    int32_t hashCode = ustr_hashUCharsN(getArrayStart(), length());
    if (hashCode == kInvalidHashCode) {
        hashCode = kEmptyHashCode;
    }
    return hashCode;
}

//========================================
// External Buffer
//========================================

char16_t *
UnicodeString::getBuffer(int32_t minCapacity) {
  if(minCapacity>=-1 && cloneArrayIfNeeded(minCapacity)) {
    fUnion.fFields.fLengthAndFlags|=kOpenGetBuffer;
    setZeroLength();
    return getArrayStart();
  } else {
    return nullptr;
  }
}

void
UnicodeString::releaseBuffer(int32_t newLength) {
  if(fUnion.fFields.fLengthAndFlags&kOpenGetBuffer && newLength>=-1) {
    // set the new fLength
    int32_t capacity=getCapacity();
    if(newLength==-1) {
      // the new length is the string length, capped by fCapacity
      const char16_t *array=getArrayStart(), *p=array, *limit=array+capacity;
      while(p<limit && *p!=0) {
        ++p;
      }
      newLength=(int32_t)(p-array);
    } else if(newLength>capacity) {
      newLength=capacity;
    }
    setLength(newLength);
    fUnion.fFields.fLengthAndFlags&=~kOpenGetBuffer;
  }
}

//========================================
// Miscellaneous
//========================================
UBool
UnicodeString::cloneArrayIfNeeded(int32_t newCapacity,
                                  int32_t growCapacity,
                                  UBool doCopyArray,
                                  int32_t **pBufferToDelete,
                                  UBool forceClone) {
  // default parameters need to be static, therefore
  // the defaults are -1 to have convenience defaults
  if(newCapacity == -1) {
    newCapacity = getCapacity();
  }

  // while a getBuffer(minCapacity) is "open",
  // prevent any modifications of the string by returning false here
  // if the string is bogus, then only an assignment or similar can revive it
  if(!isWritable()) {
    return false;
  }

  /*
   * We need to make a copy of the array if
   * the buffer is read-only, or
   * the buffer is refCounted (shared), and refCount>1, or
   * the buffer is too small.
   * Return false if memory could not be allocated.
   */
  if(forceClone ||
     fUnion.fFields.fLengthAndFlags & kBufferIsReadonly ||
     (fUnion.fFields.fLengthAndFlags & kRefCounted && refCount() > 1) ||
     newCapacity > getCapacity()
  ) {
    // check growCapacity for default value and use of the stack buffer
    if(growCapacity < 0) {
      growCapacity = newCapacity;
    } else if(newCapacity <= US_STACKBUF_SIZE && growCapacity > US_STACKBUF_SIZE) {
      growCapacity = US_STACKBUF_SIZE;
    } else if(newCapacity > growCapacity) {
      setToBogus();
      return false;  // bad inputs
    }
    if(growCapacity > kMaxCapacity) {
      setToBogus();
      return false;
    }

    // save old values
    char16_t oldStackBuffer[US_STACKBUF_SIZE];
    char16_t *oldArray;
    int32_t oldLength = length();
    int16_t flags = fUnion.fFields.fLengthAndFlags;

    if(flags&kUsingStackBuffer) {
      U_ASSERT(!(flags&kRefCounted)); /* kRefCounted and kUsingStackBuffer are mutally exclusive */
      if(doCopyArray && growCapacity > US_STACKBUF_SIZE) {
        // copy the stack buffer contents because it will be overwritten with
        // fUnion.fFields values
        us_arrayCopy(fUnion.fStackFields.fBuffer, 0, oldStackBuffer, 0, oldLength);
        oldArray = oldStackBuffer;
      } else {
        oldArray = nullptr; // no need to copy from the stack buffer to itself
      }
    } else {
      oldArray = fUnion.fFields.fArray;
      U_ASSERT(oldArray!=nullptr); /* when stack buffer is not used, oldArray must have a non-nullptr reference */
    }

    // allocate a new array
    if(allocate(growCapacity) ||
       (newCapacity < growCapacity && allocate(newCapacity))
    ) {
      if(doCopyArray) {
        // copy the contents
        // do not copy more than what fits - it may be smaller than before
        int32_t minLength = oldLength;
        newCapacity = getCapacity();
        if(newCapacity < minLength) {
          minLength = newCapacity;
        }
        if(oldArray != nullptr) {
          us_arrayCopy(oldArray, 0, getArrayStart(), 0, minLength);
        }
        setLength(minLength);
      } else {
        setZeroLength();
      }

      // release the old array
      if(flags & kRefCounted) {
        // the array is refCounted; decrement and release if 0
        u_atomic_int32_t *pRefCount = ((u_atomic_int32_t *)oldArray - 1);
        if(umtx_atomic_dec(pRefCount) == 0) {
          if(pBufferToDelete == 0) {
              // Note: cast to (void *) is needed with MSVC, where u_atomic_int32_t
              // is defined as volatile. (Volatile has useful non-standard behavior
              //   with this compiler.)
            uprv_free((void *)pRefCount);
          } else {
            // the caller requested to delete it himself
            *pBufferToDelete = (int32_t *)pRefCount;
          }
        }
      }
    } else {
      // not enough memory for growCapacity and not even for the smaller newCapacity
      // reset the old values for setToBogus() to release the array
      if(!(flags&kUsingStackBuffer)) {
        fUnion.fFields.fArray = oldArray;
      }
      fUnion.fFields.fLengthAndFlags = flags;
      setToBogus();
      return false;
    }
  }
  return true;
}

// UnicodeStringAppendable ------------------------------------------------- ***

UnicodeStringAppendable::~UnicodeStringAppendable() {}

UBool
UnicodeStringAppendable::appendCodeUnit(char16_t c) {
  return str.doAppend(&c, 0, 1).isWritable();
}

UBool
UnicodeStringAppendable::appendCodePoint(UChar32 c) {
  char16_t buffer[U16_MAX_LENGTH];
  int32_t cLength = 0;
  UBool isError = false;
  U16_APPEND(buffer, cLength, U16_MAX_LENGTH, c, isError);
  return !isError && str.doAppend(buffer, 0, cLength).isWritable();
}

UBool
UnicodeStringAppendable::appendString(const char16_t *s, int32_t length) {
  return str.doAppend(s, 0, length).isWritable();
}

UBool
UnicodeStringAppendable::reserveAppendCapacity(int32_t appendCapacity) {
  return str.cloneArrayIfNeeded(str.length() + appendCapacity);
}

char16_t *
UnicodeStringAppendable::getAppendBuffer(int32_t minCapacity,
                                         int32_t desiredCapacityHint,
                                         char16_t *scratch, int32_t scratchCapacity,
                                         int32_t *resultCapacity) {
  if(minCapacity < 1 || scratchCapacity < minCapacity) {
    *resultCapacity = 0;
    return nullptr;
  }
  int32_t oldLength = str.length();
  if(minCapacity <= (kMaxCapacity - oldLength) &&
      desiredCapacityHint <= (kMaxCapacity - oldLength) &&
      str.cloneArrayIfNeeded(oldLength + minCapacity, oldLength + desiredCapacityHint)) {
    *resultCapacity = str.getCapacity() - oldLength;
    return str.getArrayStart() + oldLength;
  }
  *resultCapacity = scratchCapacity;
  return scratch;
}

U_NAMESPACE_END

U_NAMESPACE_USE

U_CAPI int32_t U_EXPORT2
uhash_hashUnicodeString(const UElement key) {
    const UnicodeString *str = (const UnicodeString*) key.pointer;
    return (str == nullptr) ? 0 : str->hashCode();
}

// Moved here from uhash_us.cpp so that using a UVector of UnicodeString*
// does not depend on hashtable code.
U_CAPI UBool U_EXPORT2
uhash_compareUnicodeString(const UElement key1, const UElement key2) {
    const UnicodeString *str1 = (const UnicodeString*) key1.pointer;
    const UnicodeString *str2 = (const UnicodeString*) key2.pointer;
    if (str1 == str2) {
        return true;
    }
<<<<<<< HEAD
    if (str1 == NULL || str2 == NULL) {
=======
    if (str1 == nullptr || str2 == nullptr) {
>>>>>>> 626889fb
        return false;
    }
    return *str1 == *str2;
}

#ifdef U_STATIC_IMPLEMENTATION
/*
This should never be called. It is defined here to make sure that the
virtual vector deleting destructor is defined within unistr.cpp.
The vector deleting destructor is already a part of UObject,
but defining it here makes sure that it is included with this object file.
This makes sure that static library dependencies are kept to a minimum.
*/
#if defined(__clang__) || U_GCC_MAJOR_MINOR >= 1100
#pragma GCC diagnostic push
#pragma GCC diagnostic ignored "-Wunused-function"
<<<<<<< HEAD
static void uprv_UnicodeStringDummy(void) {
=======
static void uprv_UnicodeStringDummy() {
>>>>>>> 626889fb
    delete [] (new UnicodeString[2]);
}
#pragma GCC diagnostic pop
#endif
#endif<|MERGE_RESOLUTION|>--- conflicted
+++ resolved
@@ -308,11 +308,7 @@
   copyFrom(that);
 }
 
-<<<<<<< HEAD
-UnicodeString::UnicodeString(UnicodeString &&src) U_NOEXCEPT {
-=======
 UnicodeString::UnicodeString(UnicodeString &&src) noexcept {
->>>>>>> 626889fb
   copyFieldsFrom(src, true);
 }
 
@@ -807,11 +803,7 @@
     srcStart = srcLength = 0;
   }
 
-<<<<<<< HEAD
-  int32_t diff = uprv_strCompare(getArrayStart() + start, length, (srcChars!=NULL)?(srcChars + srcStart):NULL, srcLength, false, true);
-=======
   int32_t diff = uprv_strCompare(getArrayStart() + start, length, (srcChars!=nullptr)?(srcChars + srcStart):nullptr, srcLength, false, true);
->>>>>>> 626889fb
   /* translate the 32-bit result into an 8-bit one */
   if(diff!=0) {
     return (int8_t)(diff >> 15 | 1);
@@ -1036,11 +1028,7 @@
                        &errorCode);
     if(errorCode == U_BUFFER_OVERFLOW_ERROR) {
       utf8 = (char *)uprv_malloc(length8);
-<<<<<<< HEAD
-      if(utf8 != NULL) {
-=======
       if(utf8 != nullptr) {
->>>>>>> 626889fb
         utf8IsOwned = true;
         errorCode = U_ZERO_ERROR;
         u_strToUTF8WithSub(utf8, length8, &length8,
@@ -1713,15 +1701,9 @@
     return *this;
   }
 
-<<<<<<< HEAD
-  UChar *left = getArrayStart() + start;
-  UChar *right = left + length - 1;  // -1 for inclusive boundary (length>=2)
-  UChar swap;
-=======
   char16_t *left = getArrayStart() + start;
   char16_t *right = left + length - 1;  // -1 for inclusive boundary (length>=2)
   char16_t swap;
->>>>>>> 626889fb
   UBool hasSupplementary = false;
 
   // Before the loop we know left<right because length>=2.
@@ -2030,11 +2012,7 @@
     if (str1 == str2) {
         return true;
     }
-<<<<<<< HEAD
-    if (str1 == NULL || str2 == NULL) {
-=======
     if (str1 == nullptr || str2 == nullptr) {
->>>>>>> 626889fb
         return false;
     }
     return *str1 == *str2;
@@ -2051,11 +2029,7 @@
 #if defined(__clang__) || U_GCC_MAJOR_MINOR >= 1100
 #pragma GCC diagnostic push
 #pragma GCC diagnostic ignored "-Wunused-function"
-<<<<<<< HEAD
-static void uprv_UnicodeStringDummy(void) {
-=======
 static void uprv_UnicodeStringDummy() {
->>>>>>> 626889fb
     delete [] (new UnicodeString[2]);
 }
 #pragma GCC diagnostic pop
