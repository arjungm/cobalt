// © 2016 and later: Unicode, Inc. and others.
// License & terms of use: http://www.unicode.org/copyright.html
/*
**********************************************************************
*   Copyright (C) 1999-2016, International Business Machines
*   Corporation and others.  All Rights Reserved.
**********************************************************************
*
* File USC_IMPL.C
*
* Modification History:
*
*   Date        Name        Description
*   07/08/2002  Eric Mader  Creation.
******************************************************************************
*/

#include "unicode/uscript.h"
#include "usc_impl.h"
#include "cmemory.h"

#define PAREN_STACK_DEPTH 32

#define MOD(sp) ((sp) % PAREN_STACK_DEPTH)
#define LIMIT_INC(sp) (((sp) < PAREN_STACK_DEPTH)? (sp) + 1 : PAREN_STACK_DEPTH)
#define INC(sp,count) (MOD((sp) + (count)))
#define INC1(sp) (INC(sp, 1))
#define DEC(sp,count) (MOD((sp) + PAREN_STACK_DEPTH - (count)))
#define DEC1(sp) (DEC(sp, 1))
#define STACK_IS_EMPTY(scriptRun) ((scriptRun)->pushCount <= 0)
#define STACK_IS_NOT_EMPTY(scriptRun) (! STACK_IS_EMPTY(scriptRun))
#define TOP(scriptRun) ((scriptRun)->parenStack[(scriptRun)->parenSP])
#define SYNC_FIXUP(scriptRun) ((scriptRun)->fixupCount = 0)

struct ParenStackEntry
{
    int32_t pairIndex;
    UScriptCode scriptCode;
};

struct UScriptRun
{
    int32_t textLength;
    const char16_t *textArray;

    int32_t scriptStart;
    int32_t scriptLimit;
    UScriptCode scriptCode;

    struct ParenStackEntry parenStack[PAREN_STACK_DEPTH];
    int32_t parenSP;
    int32_t pushCount;
    int32_t fixupCount;
};

static int8_t highBit(int32_t value);

static const UChar32 pairedChars[] = {
    0x0028, 0x0029, /* ascii paired punctuation */
    0x003c, 0x003e,
    0x005b, 0x005d,
    0x007b, 0x007d,
    0x00ab, 0x00bb, /* guillemets */
    0x2018, 0x2019, /* general punctuation */
    0x201c, 0x201d,
    0x2039, 0x203a,
    0x3008, 0x3009, /* chinese paired punctuation */
    0x300a, 0x300b,
    0x300c, 0x300d,
    0x300e, 0x300f,
    0x3010, 0x3011,
    0x3014, 0x3015,
    0x3016, 0x3017,
    0x3018, 0x3019,
    0x301a, 0x301b
};

static void push(UScriptRun *scriptRun, int32_t pairIndex, UScriptCode scriptCode)
{
    scriptRun->pushCount  = LIMIT_INC(scriptRun->pushCount);
    scriptRun->fixupCount = LIMIT_INC(scriptRun->fixupCount);
    
    scriptRun->parenSP = INC1(scriptRun->parenSP);
    scriptRun->parenStack[scriptRun->parenSP].pairIndex  = pairIndex;
    scriptRun->parenStack[scriptRun->parenSP].scriptCode = scriptCode;
}

static void pop(UScriptRun *scriptRun)
{
    if (STACK_IS_EMPTY(scriptRun)) {
        return;
    }
    
    if (scriptRun->fixupCount > 0) {
        scriptRun->fixupCount -= 1;
    }
    
    scriptRun->pushCount -= 1;
    scriptRun->parenSP = DEC1(scriptRun->parenSP);
    
    /* If the stack is now empty, reset the stack
       pointers to their initial values.
     */
    if (STACK_IS_EMPTY(scriptRun)) {
        scriptRun->parenSP = -1;
    }
}

static void fixup(UScriptRun *scriptRun, UScriptCode scriptCode)
{
    int32_t fixupSP = DEC(scriptRun->parenSP, scriptRun->fixupCount);
    
    while (scriptRun->fixupCount-- > 0) {
        fixupSP = INC1(fixupSP);
        scriptRun->parenStack[fixupSP].scriptCode = scriptCode;
    }
}

static int8_t
highBit(int32_t value)
{
    int8_t bit = 0;

    if (value <= 0) {
        return -32;
    }

    if (value >= 1 << 16) {
        value >>= 16;
        bit += 16;
    }

    if (value >= 1 << 8) {
        value >>= 8;
        bit += 8;
    }

    if (value >= 1 << 4) {
        value >>= 4;
        bit += 4;
    }

    if (value >= 1 << 2) {
        value >>= 2;
        bit += 2;
    }

    if (value >= 1 << 1) {
        //value >>= 1;
        bit += 1;
    }

    return bit;
}

static int32_t
getPairIndex(UChar32 ch)
{
    int32_t pairedCharCount = UPRV_LENGTHOF(pairedChars);
    int32_t pairedCharPower = 1 << highBit(pairedCharCount);
    int32_t pairedCharExtra = pairedCharCount - pairedCharPower;

    int32_t probe = pairedCharPower;
    int32_t pairIndex = 0;

    if (ch >= pairedChars[pairedCharExtra]) {
        pairIndex = pairedCharExtra;
    }

    while (probe > (1 << 0)) {
        probe >>= 1;

        if (ch >= pairedChars[pairIndex + probe]) {
            pairIndex += probe;
        }
    }

    if (pairedChars[pairIndex] != ch) {
        pairIndex = -1;
    }

    return pairIndex;
}

static UBool
sameScript(UScriptCode scriptOne, UScriptCode scriptTwo)
{
    return scriptOne <= USCRIPT_INHERITED || scriptTwo <= USCRIPT_INHERITED || scriptOne == scriptTwo;
}

U_CAPI UScriptRun * U_EXPORT2
uscript_openRun(const char16_t *src, int32_t length, UErrorCode *pErrorCode)
{
    UScriptRun *result = nullptr;

    if (pErrorCode == nullptr || U_FAILURE(*pErrorCode)) {
        return nullptr;
    }

    result = (UScriptRun *)uprv_malloc(sizeof (UScriptRun));

    if (result == nullptr) {
        *pErrorCode = U_MEMORY_ALLOCATION_ERROR;
        return nullptr;
    }

    uscript_setRunText(result, src, length, pErrorCode);

    /* Release the UScriptRun if uscript_setRunText() returns an error */
    if (U_FAILURE(*pErrorCode)) {
        uprv_free(result);
        result = nullptr;
    }

    return result;
}

U_CAPI void U_EXPORT2
uscript_closeRun(UScriptRun *scriptRun)
{
    if (scriptRun != nullptr) {
        uprv_free(scriptRun);
    }
}

U_CAPI void U_EXPORT2
uscript_resetRun(UScriptRun *scriptRun)
{
    if (scriptRun != nullptr) {
        scriptRun->scriptStart = 0;
        scriptRun->scriptLimit = 0;
        scriptRun->scriptCode  = USCRIPT_INVALID_CODE;
        scriptRun->parenSP     = -1;
        scriptRun->pushCount   =  0;
        scriptRun->fixupCount  =  0;
    }
}

U_CAPI void U_EXPORT2
uscript_setRunText(UScriptRun *scriptRun, const char16_t *src, int32_t length, UErrorCode *pErrorCode)
{
    if (pErrorCode == nullptr || U_FAILURE(*pErrorCode)) {
        return;
    }

    if (scriptRun == nullptr || length < 0 || ((src == nullptr) != (length == 0))) {
        *pErrorCode = U_ILLEGAL_ARGUMENT_ERROR;
        return;
    }

    scriptRun->textArray  = src;
    scriptRun->textLength = length;

    uscript_resetRun(scriptRun);
}

U_CAPI UBool U_EXPORT2
uscript_nextRun(UScriptRun *scriptRun, int32_t *pRunStart, int32_t *pRunLimit, UScriptCode *pRunScript)
{
    UErrorCode error = U_ZERO_ERROR;

    /* if we've fallen off the end of the text, we're done */
<<<<<<< HEAD
    if (scriptRun == NULL || scriptRun->scriptLimit >= scriptRun->textLength) {
=======
    if (scriptRun == nullptr || scriptRun->scriptLimit >= scriptRun->textLength) {
>>>>>>> 626889fb
        return false;
    }
    
    SYNC_FIXUP(scriptRun);
    scriptRun->scriptCode = USCRIPT_COMMON;

    for (scriptRun->scriptStart = scriptRun->scriptLimit; scriptRun->scriptLimit < scriptRun->textLength; scriptRun->scriptLimit += 1) {
        char16_t high = scriptRun->textArray[scriptRun->scriptLimit];
        UChar32  ch   = high;
        UScriptCode sc;
        int32_t pairIndex;

        /*
         * if the character is a high surrogate and it's not the last one
         * in the text, see if it's followed by a low surrogate
         */
        if (high >= 0xD800 && high <= 0xDBFF && scriptRun->scriptLimit < scriptRun->textLength - 1) {
            char16_t low = scriptRun->textArray[scriptRun->scriptLimit + 1];

            /*
             * if it is followed by a low surrogate,
             * consume it and form the full character
             */
            if (low >= 0xDC00 && low <= 0xDFFF) {
                ch = (high - 0xD800) * 0x0400 + low - 0xDC00 + 0x10000;
                scriptRun->scriptLimit += 1;
            }
        }

        sc = uscript_getScript(ch, &error);
        pairIndex = getPairIndex(ch);

        /*
         * Paired character handling:
         *
         * if it's an open character, push it onto the stack.
         * if it's a close character, find the matching open on the
         * stack, and use that script code. Any non-matching open
         * characters above it on the stack will be poped.
         */
        if (pairIndex >= 0) {
            if ((pairIndex & 1) == 0) {
                push(scriptRun, pairIndex, scriptRun->scriptCode);
            } else {
                int32_t pi = pairIndex & ~1;

                while (STACK_IS_NOT_EMPTY(scriptRun) && TOP(scriptRun).pairIndex != pi) {
                    pop(scriptRun);
                }

                if (STACK_IS_NOT_EMPTY(scriptRun)) {
                    sc = TOP(scriptRun).scriptCode;
                }
            }
        }

        if (sameScript(scriptRun->scriptCode, sc)) {
            if (scriptRun->scriptCode <= USCRIPT_INHERITED && sc > USCRIPT_INHERITED) {
                scriptRun->scriptCode = sc;

                fixup(scriptRun, scriptRun->scriptCode);
            }

            /*
             * if this character is a close paired character,
             * pop the matching open character from the stack
             */
            if (pairIndex >= 0 && (pairIndex & 1) != 0) {
                pop(scriptRun);
            }
        } else {
            /*
             * if the run broke on a surrogate pair,
             * end it before the high surrogate
             */
            if (ch >= 0x10000) {
                scriptRun->scriptLimit -= 1;
            }

            break;
        }
    }


    if (pRunStart != nullptr) {
        *pRunStart = scriptRun->scriptStart;
    }

    if (pRunLimit != nullptr) {
        *pRunLimit = scriptRun->scriptLimit;
    }

    if (pRunScript != nullptr) {
        *pRunScript = scriptRun->scriptCode;
    }

    return true;
}<|MERGE_RESOLUTION|>--- conflicted
+++ resolved
@@ -260,11 +260,7 @@
     UErrorCode error = U_ZERO_ERROR;
 
     /* if we've fallen off the end of the text, we're done */
-<<<<<<< HEAD
-    if (scriptRun == NULL || scriptRun->scriptLimit >= scriptRun->textLength) {
-=======
     if (scriptRun == nullptr || scriptRun->scriptLimit >= scriptRun->textLength) {
->>>>>>> 626889fb
         return false;
     }
     
