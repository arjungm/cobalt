--- conflicted
+++ resolved
@@ -127,11 +127,7 @@
         return 0;
     }
 
-<<<<<<< HEAD
-    if(pNeededToNormalize!=NULL) {
-=======
     if(pNeededToNormalize!=nullptr) {
->>>>>>> 626889fb
         *pNeededToNormalize=false;
     }
     if(!(forward ? src->hasNext(src) : src->hasPrevious(src))) {
