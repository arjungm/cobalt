// © 2016 and later: Unicode, Inc. and others.
// License & terms of use: http://www.unicode.org/copyright.html
/*
*******************************************************************************
*   Copyright (C) 2010-2012, International Business Machines
*   Corporation and others.  All Rights Reserved.
*******************************************************************************
*   file name:  stringtriebuilder.cpp
*   encoding:   UTF-8
*   tab size:   8 (not used)
*   indentation:4
*
*   created on: 2010dec24
*   created by: Markus W. Scherer
*/

#include "utypeinfo.h"  // for 'typeid' to work
#include "unicode/utypes.h"
#include "unicode/stringtriebuilder.h"
#include "uassert.h"
#include "uhash.h"

U_CDECL_BEGIN

static int32_t U_CALLCONV
hashStringTrieNode(const UHashTok key) {
    return icu::StringTrieBuilder::hashNode(key.pointer);
}

static UBool U_CALLCONV
equalStringTrieNodes(const UHashTok key1, const UHashTok key2) {
    return icu::StringTrieBuilder::equalNodes(key1.pointer, key2.pointer);
}

U_CDECL_END

U_NAMESPACE_BEGIN

StringTrieBuilder::StringTrieBuilder() : nodes(nullptr) {}

StringTrieBuilder::~StringTrieBuilder() {
    deleteCompactBuilder();
}

void
StringTrieBuilder::createCompactBuilder(int32_t sizeGuess, UErrorCode &errorCode) {
    if(U_FAILURE(errorCode)) {
        return;
    }
    nodes=uhash_openSize(hashStringTrieNode, equalStringTrieNodes, nullptr,
                         sizeGuess, &errorCode);
    if(U_SUCCESS(errorCode)) {
        if(nodes==nullptr) {
          errorCode=U_MEMORY_ALLOCATION_ERROR;
        } else {
          uhash_setKeyDeleter(nodes, uprv_deleteUObject);
        }
    }
}

void
StringTrieBuilder::deleteCompactBuilder() {
    uhash_close(nodes);
    nodes=nullptr;
}

void
StringTrieBuilder::build(UStringTrieBuildOption buildOption, int32_t elementsLength,
                       UErrorCode &errorCode) {
    if(buildOption==USTRINGTRIE_BUILD_FAST) {
        writeNode(0, elementsLength, 0);
    } else /* USTRINGTRIE_BUILD_SMALL */ {
        createCompactBuilder(2*elementsLength, errorCode);
        Node *root=makeNode(0, elementsLength, 0, errorCode);
        if(U_SUCCESS(errorCode)) {
            root->markRightEdgesFirst(-1);
            root->write(*this);
        }
        deleteCompactBuilder();
    }
}

// Requires start<limit,
// and all strings of the [start..limit[ elements must be sorted and
// have a common prefix of length unitIndex.
int32_t
StringTrieBuilder::writeNode(int32_t start, int32_t limit, int32_t unitIndex) {
    UBool hasValue=false;
    int32_t value=0;
    int32_t type;
    if(unitIndex==getElementStringLength(start)) {
        // An intermediate or final value.
        value=getElementValue(start++);
        if(start==limit) {
            return writeValueAndFinal(value, true);  // final-value node
        }
        hasValue=true;
    }
    // Now all [start..limit[ strings are longer than unitIndex.
    int32_t minUnit=getElementUnit(start, unitIndex);
    int32_t maxUnit=getElementUnit(limit-1, unitIndex);
    if(minUnit==maxUnit) {
        // Linear-match node: All strings have the same character at unitIndex.
        int32_t lastUnitIndex=getLimitOfLinearMatch(start, limit-1, unitIndex);
        writeNode(start, limit, lastUnitIndex);
        // Break the linear-match sequence into chunks of at most kMaxLinearMatchLength.
        int32_t length=lastUnitIndex-unitIndex;
        int32_t maxLinearMatchLength=getMaxLinearMatchLength();
        while(length>maxLinearMatchLength) {
            lastUnitIndex-=maxLinearMatchLength;
            length-=maxLinearMatchLength;
            writeElementUnits(start, lastUnitIndex, maxLinearMatchLength);
            write(getMinLinearMatch()+maxLinearMatchLength-1);
        }
        writeElementUnits(start, unitIndex, length);
        type=getMinLinearMatch()+length-1;
    } else {
        // Branch node.
        int32_t length=countElementUnits(start, limit, unitIndex);
        // length>=2 because minUnit!=maxUnit.
        writeBranchSubNode(start, limit, unitIndex, length);
        if(--length<getMinLinearMatch()) {
            type=length;
        } else {
            write(length);
            type=0;
        }
    }
    return writeValueAndType(hasValue, value, type);
}

// start<limit && all strings longer than unitIndex &&
// length different units at unitIndex
int32_t
StringTrieBuilder::writeBranchSubNode(int32_t start, int32_t limit, int32_t unitIndex, int32_t length) {
    char16_t middleUnits[kMaxSplitBranchLevels];
    int32_t lessThan[kMaxSplitBranchLevels];
    int32_t ltLength=0;
    while(length>getMaxBranchLinearSubNodeLength()) {
        // Branch on the middle unit.
        // First, find the middle unit.
        int32_t i=skipElementsBySomeUnits(start, unitIndex, length/2);
        // Encode the less-than branch first.
        middleUnits[ltLength]=getElementUnit(i, unitIndex);  // middle unit
        lessThan[ltLength]=writeBranchSubNode(start, i, unitIndex, length/2);
        ++ltLength;
        // Continue for the greater-or-equal branch.
        start=i;
        length=length-length/2;
    }
    // For each unit, find its elements array start and whether it has a final value.
    int32_t starts[kMaxBranchLinearSubNodeLength];
    UBool isFinal[kMaxBranchLinearSubNodeLength-1];
    int32_t unitNumber=0;
    do {
        int32_t i=starts[unitNumber]=start;
        char16_t unit=getElementUnit(i++, unitIndex);
        i=indexOfElementWithNextUnit(i, unitIndex, unit);
        isFinal[unitNumber]= start==i-1 && unitIndex+1==getElementStringLength(start);
        start=i;
    } while(++unitNumber<length-1);
    // unitNumber==length-1, and the maxUnit elements range is [start..limit[
    starts[unitNumber]=start;

    // Write the sub-nodes in reverse order: The jump lengths are deltas from
    // after their own positions, so if we wrote the minUnit sub-node first,
    // then its jump delta would be larger.
    // Instead we write the minUnit sub-node last, for a shorter delta.
    int32_t jumpTargets[kMaxBranchLinearSubNodeLength-1];
    do {
        --unitNumber;
        if(!isFinal[unitNumber]) {
            jumpTargets[unitNumber]=writeNode(starts[unitNumber], starts[unitNumber+1], unitIndex+1);
        }
    } while(unitNumber>0);
    // The maxUnit sub-node is written as the very last one because we do
    // not jump for it at all.
    unitNumber=length-1;
    writeNode(start, limit, unitIndex+1);
    int32_t offset=write(getElementUnit(start, unitIndex));
    // Write the rest of this node's unit-value pairs.
    while(--unitNumber>=0) {
        start=starts[unitNumber];
        int32_t value;
        if(isFinal[unitNumber]) {
            // Write the final value for the one string ending with this unit.
            value=getElementValue(start);
        } else {
            // Write the delta to the start position of the sub-node.
            value=offset-jumpTargets[unitNumber];
        }
        writeValueAndFinal(value, isFinal[unitNumber]);
        offset=write(getElementUnit(start, unitIndex));
    }
    // Write the split-branch nodes.
    while(ltLength>0) {
        --ltLength;
        writeDeltaTo(lessThan[ltLength]);
        offset=write(middleUnits[ltLength]);
    }
    return offset;
}

// Requires start<limit,
// and all strings of the [start..limit[ elements must be sorted and
// have a common prefix of length unitIndex.
StringTrieBuilder::Node *
StringTrieBuilder::makeNode(int32_t start, int32_t limit, int32_t unitIndex, UErrorCode &errorCode) {
    if(U_FAILURE(errorCode)) {
        return nullptr;
    }
    UBool hasValue=false;
    int32_t value=0;
    if(unitIndex==getElementStringLength(start)) {
        // An intermediate or final value.
        value=getElementValue(start++);
        if(start==limit) {
            return registerFinalValue(value, errorCode);
        }
        hasValue=true;
    }
    Node *node;
    // Now all [start..limit[ strings are longer than unitIndex.
    int32_t minUnit=getElementUnit(start, unitIndex);
    int32_t maxUnit=getElementUnit(limit-1, unitIndex);
    if(minUnit==maxUnit) {
        // Linear-match node: All strings have the same character at unitIndex.
        int32_t lastUnitIndex=getLimitOfLinearMatch(start, limit-1, unitIndex);
        Node *nextNode=makeNode(start, limit, lastUnitIndex, errorCode);
        // Break the linear-match sequence into chunks of at most kMaxLinearMatchLength.
        int32_t length=lastUnitIndex-unitIndex;
        int32_t maxLinearMatchLength=getMaxLinearMatchLength();
        while(length>maxLinearMatchLength) {
            lastUnitIndex-=maxLinearMatchLength;
            length-=maxLinearMatchLength;
            node=createLinearMatchNode(start, lastUnitIndex, maxLinearMatchLength, nextNode);
            nextNode=registerNode(node, errorCode);
        }
        node=createLinearMatchNode(start, unitIndex, length, nextNode);
    } else {
        // Branch node.
        int32_t length=countElementUnits(start, limit, unitIndex);
        // length>=2 because minUnit!=maxUnit.
        Node *subNode=makeBranchSubNode(start, limit, unitIndex, length, errorCode);
        node=new BranchHeadNode(length, subNode);
    }
    if(hasValue && node!=nullptr) {
        if(matchNodesCanHaveValues()) {
            ((ValueNode *)node)->setValue(value);
        } else {
            node=new IntermediateValueNode(value, registerNode(node, errorCode));
        }
    }
    return registerNode(node, errorCode);
}

// start<limit && all strings longer than unitIndex &&
// length different units at unitIndex
StringTrieBuilder::Node *
StringTrieBuilder::makeBranchSubNode(int32_t start, int32_t limit, int32_t unitIndex,
                                   int32_t length, UErrorCode &errorCode) {
    if(U_FAILURE(errorCode)) {
        return nullptr;
    }
    char16_t middleUnits[kMaxSplitBranchLevels];
    Node *lessThan[kMaxSplitBranchLevels];
    int32_t ltLength=0;
    while(length>getMaxBranchLinearSubNodeLength()) {
        // Branch on the middle unit.
        // First, find the middle unit.
        int32_t i=skipElementsBySomeUnits(start, unitIndex, length/2);
        // Create the less-than branch.
        middleUnits[ltLength]=getElementUnit(i, unitIndex);  // middle unit
        lessThan[ltLength]=makeBranchSubNode(start, i, unitIndex, length/2, errorCode);
        ++ltLength;
        // Continue for the greater-or-equal branch.
        start=i;
        length=length-length/2;
    }
    if(U_FAILURE(errorCode)) {
        return nullptr;
    }
    ListBranchNode *listNode=new ListBranchNode();
    if(listNode==nullptr) {
        errorCode=U_MEMORY_ALLOCATION_ERROR;
        return nullptr;
    }
    // For each unit, find its elements array start and whether it has a final value.
    int32_t unitNumber=0;
    do {
        int32_t i=start;
        char16_t unit=getElementUnit(i++, unitIndex);
        i=indexOfElementWithNextUnit(i, unitIndex, unit);
        if(start==i-1 && unitIndex+1==getElementStringLength(start)) {
            listNode->add(unit, getElementValue(start));
        } else {
            listNode->add(unit, makeNode(start, i, unitIndex+1, errorCode));
        }
        start=i;
    } while(++unitNumber<length-1);
    // unitNumber==length-1, and the maxUnit elements range is [start..limit[
    char16_t unit=getElementUnit(start, unitIndex);
    if(start==limit-1 && unitIndex+1==getElementStringLength(start)) {
        listNode->add(unit, getElementValue(start));
    } else {
        listNode->add(unit, makeNode(start, limit, unitIndex+1, errorCode));
    }
    Node *node=registerNode(listNode, errorCode);
    // Create the split-branch nodes.
    while(ltLength>0) {
        --ltLength;
        node=registerNode(
            new SplitBranchNode(middleUnits[ltLength], lessThan[ltLength], node), errorCode);
    }
    return node;
}

StringTrieBuilder::Node *
StringTrieBuilder::registerNode(Node *newNode, UErrorCode &errorCode) {
    if(U_FAILURE(errorCode)) {
        delete newNode;
        return nullptr;
    }
    if(newNode==nullptr) {
        errorCode=U_MEMORY_ALLOCATION_ERROR;
        return nullptr;
    }
    const UHashElement *old=uhash_find(nodes, newNode);
    if(old!=nullptr) {
        delete newNode;
        return (Node *)old->key.pointer;
    }
    // If uhash_puti() returns a non-zero value from an equivalent, previously
    // registered node, then uhash_find() failed to find that and we will leak newNode.
#if U_DEBUG
    int32_t oldValue=  // Only in debug mode to avoid a compiler warning about unused oldValue.
#endif
    uhash_puti(nodes, newNode, 1, &errorCode);
    U_ASSERT(oldValue==0);
    if(U_FAILURE(errorCode)) {
        delete newNode;
        return nullptr;
    }
    return newNode;
}

StringTrieBuilder::Node *
StringTrieBuilder::registerFinalValue(int32_t value, UErrorCode &errorCode) {
    if(U_FAILURE(errorCode)) {
        return nullptr;
    }
    FinalValueNode key(value);
    const UHashElement *old=uhash_find(nodes, &key);
    if(old!=nullptr) {
        return (Node *)old->key.pointer;
    }
    Node *newNode=new FinalValueNode(value);
    if(newNode==nullptr) {
        errorCode=U_MEMORY_ALLOCATION_ERROR;
        return nullptr;
    }
    // If uhash_puti() returns a non-zero value from an equivalent, previously
    // registered node, then uhash_find() failed to find that and we will leak newNode.
#if U_DEBUG
    int32_t oldValue=  // Only in debug mode to avoid a compiler warning about unused oldValue.
#endif
    uhash_puti(nodes, newNode, 1, &errorCode);
    U_ASSERT(oldValue==0);
    if(U_FAILURE(errorCode)) {
        delete newNode;
        return nullptr;
    }
    return newNode;
}

int32_t
StringTrieBuilder::hashNode(const void *node) {
    return ((const Node *)node)->hashCode();
}

UBool
StringTrieBuilder::equalNodes(const void *left, const void *right) {
    return *(const Node *)left==*(const Node *)right;
}

bool
StringTrieBuilder::Node::operator==(const Node &other) const {
    return this==&other || (typeid(*this)==typeid(other) && hash==other.hash);
}

int32_t
StringTrieBuilder::Node::markRightEdgesFirst(int32_t edgeNumber) {
    if(offset==0) {
        offset=edgeNumber;
    }
    return edgeNumber;
}

bool
StringTrieBuilder::FinalValueNode::operator==(const Node &other) const {
    if(this==&other) {
        return true;
    }
    if(!Node::operator==(other)) {
        return false;
    }
    const FinalValueNode &o=static_cast<const FinalValueNode &>(other);
    return value==o.value;
}

void
StringTrieBuilder::FinalValueNode::write(StringTrieBuilder &builder) {
    offset=builder.writeValueAndFinal(value, true);
}

bool
StringTrieBuilder::ValueNode::operator==(const Node &other) const {
    if(this==&other) {
        return true;
    }
    if(!Node::operator==(other)) {
        return false;
    }
    const ValueNode &o=static_cast<const ValueNode &>(other);
    return hasValue==o.hasValue && (!hasValue || value==o.value);
}

bool
StringTrieBuilder::IntermediateValueNode::operator==(const Node &other) const {
    if(this==&other) {
        return true;
    }
    if(!ValueNode::operator==(other)) {
        return false;
    }
    const IntermediateValueNode &o=static_cast<const IntermediateValueNode &>(other);
    return next==o.next;
}

int32_t
StringTrieBuilder::IntermediateValueNode::markRightEdgesFirst(int32_t edgeNumber) {
    if(offset==0) {
        offset=edgeNumber=next->markRightEdgesFirst(edgeNumber);
    }
    return edgeNumber;
}

void
StringTrieBuilder::IntermediateValueNode::write(StringTrieBuilder &builder) {
    next->write(builder);
    offset=builder.writeValueAndFinal(value, false);
}

bool
StringTrieBuilder::LinearMatchNode::operator==(const Node &other) const {
    if(this==&other) {
        return true;
    }
    if(!ValueNode::operator==(other)) {
        return false;
    }
    const LinearMatchNode &o=static_cast<const LinearMatchNode &>(other);
    return length==o.length && next==o.next;
}

int32_t
StringTrieBuilder::LinearMatchNode::markRightEdgesFirst(int32_t edgeNumber) {
    if(offset==0) {
        offset=edgeNumber=next->markRightEdgesFirst(edgeNumber);
    }
    return edgeNumber;
}

bool
StringTrieBuilder::ListBranchNode::operator==(const Node &other) const {
    if(this==&other) {
        return true;
    }
    if(!Node::operator==(other)) {
        return false;
    }
    const ListBranchNode &o=static_cast<const ListBranchNode &>(other);
    for(int32_t i=0; i<length; ++i) {
        if(units[i]!=o.units[i] || values[i]!=o.values[i] || equal[i]!=o.equal[i]) {
            return false;
        }
    }
    return true;
}

int32_t
StringTrieBuilder::ListBranchNode::markRightEdgesFirst(int32_t edgeNumber) {
    if(offset==0) {
        firstEdgeNumber=edgeNumber;
        int32_t step=0;
        int32_t i=length;
        do {
            Node *edge=equal[--i];
            if(edge!=nullptr) {
                edgeNumber=edge->markRightEdgesFirst(edgeNumber-step);
            }
            // For all but the rightmost edge, decrement the edge number.
            step=1;
        } while(i>0);
        offset=edgeNumber;
    }
    return edgeNumber;
}

void
StringTrieBuilder::ListBranchNode::write(StringTrieBuilder &builder) {
    // Write the sub-nodes in reverse order: The jump lengths are deltas from
    // after their own positions, so if we wrote the minUnit sub-node first,
    // then its jump delta would be larger.
    // Instead we write the minUnit sub-node last, for a shorter delta.
    int32_t unitNumber=length-1;
    Node *rightEdge=equal[unitNumber];
    int32_t rightEdgeNumber= rightEdge==nullptr ? firstEdgeNumber : rightEdge->getOffset();
    do {
        --unitNumber;
        if(equal[unitNumber]!=nullptr) {
            equal[unitNumber]->writeUnlessInsideRightEdge(firstEdgeNumber, rightEdgeNumber, builder);
        }
    } while(unitNumber>0);
    // The maxUnit sub-node is written as the very last one because we do
    // not jump for it at all.
    unitNumber=length-1;
<<<<<<< HEAD
    if(rightEdge==NULL) {
=======
    if(rightEdge==nullptr) {
>>>>>>> 626889fb
        builder.writeValueAndFinal(values[unitNumber], true);
    } else {
        rightEdge->write(builder);
    }
    offset=builder.write(units[unitNumber]);
    // Write the rest of this node's unit-value pairs.
    while(--unitNumber>=0) {
        int32_t value;
        UBool isFinal;
        if(equal[unitNumber]==nullptr) {
            // Write the final value for the one string ending with this unit.
            value=values[unitNumber];
            isFinal=true;
        } else {
            // Write the delta to the start position of the sub-node.
            U_ASSERT(equal[unitNumber]->getOffset()>0);
            value=offset-equal[unitNumber]->getOffset();
            isFinal=false;
        }
        builder.writeValueAndFinal(value, isFinal);
        offset=builder.write(units[unitNumber]);
    }
}

bool
StringTrieBuilder::SplitBranchNode::operator==(const Node &other) const {
    if(this==&other) {
        return true;
    }
    if(!Node::operator==(other)) {
        return false;
    }
    const SplitBranchNode &o=static_cast<const SplitBranchNode &>(other);
    return unit==o.unit && lessThan==o.lessThan && greaterOrEqual==o.greaterOrEqual;
}

int32_t
StringTrieBuilder::SplitBranchNode::markRightEdgesFirst(int32_t edgeNumber) {
    if(offset==0) {
        firstEdgeNumber=edgeNumber;
        edgeNumber=greaterOrEqual->markRightEdgesFirst(edgeNumber);
        offset=edgeNumber=lessThan->markRightEdgesFirst(edgeNumber-1);
    }
    return edgeNumber;
}

void
StringTrieBuilder::SplitBranchNode::write(StringTrieBuilder &builder) {
    // Encode the less-than branch first.
    lessThan->writeUnlessInsideRightEdge(firstEdgeNumber, greaterOrEqual->getOffset(), builder);
    // Encode the greater-or-equal branch last because we do not jump for it at all.
    greaterOrEqual->write(builder);
    // Write this node.
    U_ASSERT(lessThan->getOffset()>0);
    builder.writeDeltaTo(lessThan->getOffset());  // less-than
    offset=builder.write(unit);
}

bool
StringTrieBuilder::BranchHeadNode::operator==(const Node &other) const {
    if(this==&other) {
        return true;
    }
    if(!ValueNode::operator==(other)) {
        return false;
    }
    const BranchHeadNode &o=static_cast<const BranchHeadNode &>(other);
    return length==o.length && next==o.next;
}

int32_t
StringTrieBuilder::BranchHeadNode::markRightEdgesFirst(int32_t edgeNumber) {
    if(offset==0) {
        offset=edgeNumber=next->markRightEdgesFirst(edgeNumber);
    }
    return edgeNumber;
}

void
StringTrieBuilder::BranchHeadNode::write(StringTrieBuilder &builder) {
    next->write(builder);
    if(length<=builder.getMinLinearMatch()) {
        offset=builder.writeValueAndType(hasValue, value, length-1);
    } else {
        builder.write(length-1);
        offset=builder.writeValueAndType(hasValue, value, 0);
    }
}

U_NAMESPACE_END<|MERGE_RESOLUTION|>--- conflicted
+++ resolved
@@ -525,11 +525,7 @@
     // The maxUnit sub-node is written as the very last one because we do
     // not jump for it at all.
     unitNumber=length-1;
-<<<<<<< HEAD
-    if(rightEdge==NULL) {
-=======
     if(rightEdge==nullptr) {
->>>>>>> 626889fb
         builder.writeValueAndFinal(values[unitNumber], true);
     } else {
         rightEdge->write(builder);
