--- conflicted
+++ resolved
@@ -23,11 +23,7 @@
 #include "uvector.h"
 #include "udataswp.h" /* for InvChar functions */
 
-<<<<<<< HEAD
-static UHashtable* gLocExtKeyMap = NULL;
-=======
 static UHashtable* gLocExtKeyMap = nullptr;
->>>>>>> 626889fb
 static icu::UInitOnce gLocExtKeyMapInitOnce {};
 
 // bit flags for special types
@@ -172,11 +168,7 @@
         }
 
         // look up type map for the key, and walk through the mapping data
-<<<<<<< HEAD
-        LocalUResourceBundlePointer typeMapResByKey(ures_getByKey(typeMapRes.getAlias(), legacyKeyId, NULL, &sts));
-=======
         LocalUResourceBundlePointer typeMapResByKey(ures_getByKey(typeMapRes.getAlias(), legacyKeyId, nullptr, &sts));
->>>>>>> 626889fb
         if (U_FAILURE(sts)) {
             // We fail here if typeMap does not have an entry corresponding to every entry in keyMap (should
             // not happen for valid keyTypeData), or if ures_getByKeyfails fails for some other reason
@@ -282,11 +274,7 @@
                             break;
                         }
                         // check if this is an alias of canonical legacy type
-<<<<<<< HEAD
-                        if (uprv_compareInvWithUChar(NULL, legacyTypeId, -1, to, toLen) == 0) {
-=======
                         if (uprv_compareInvWithUChar(nullptr, legacyTypeId, -1, to, toLen) == 0) {
->>>>>>> 626889fb
                             const char* from = ures_getKey(typeAliasDataEntry.getAlias());
                             if (isTZ) {
                                 // replace colon with slash if necessary
@@ -459,17 +447,10 @@
 
 U_CFUNC const char*
 ulocimp_toBcpType(const char* key, const char* type, UBool* isKnownKey, UBool* isSpecialType) {
-<<<<<<< HEAD
-    if (isKnownKey != NULL) {
-        *isKnownKey = false;
-    }
-    if (isSpecialType != NULL) {
-=======
     if (isKnownKey != nullptr) {
         *isKnownKey = false;
     }
     if (isSpecialType != nullptr) {
->>>>>>> 626889fb
         *isSpecialType = false;
     }
 
@@ -478,13 +459,8 @@
     }
 
     LocExtKeyData* keyData = (LocExtKeyData*)uhash_get(gLocExtKeyMap, key);
-<<<<<<< HEAD
-    if (keyData != NULL) {
-        if (isKnownKey != NULL) {
-=======
     if (keyData != nullptr) {
         if (isKnownKey != nullptr) {
->>>>>>> 626889fb
             *isKnownKey = true;
         }
         LocExtType* t = (LocExtType*)uhash_get(keyData->typeMap.getAlias(), type);
@@ -503,11 +479,7 @@
                 matched = isSpecialTypeRgKeyValue(type);
             }
             if (matched) {
-<<<<<<< HEAD
-                if (isSpecialType != NULL) {
-=======
                 if (isSpecialType != nullptr) {
->>>>>>> 626889fb
                     *isSpecialType = true;
                 }
                 return type;
@@ -520,17 +492,10 @@
 
 U_CFUNC const char*
 ulocimp_toLegacyType(const char* key, const char* type, UBool* isKnownKey, UBool* isSpecialType) {
-<<<<<<< HEAD
-    if (isKnownKey != NULL) {
-        *isKnownKey = false;
-    }
-    if (isSpecialType != NULL) {
-=======
     if (isKnownKey != nullptr) {
         *isKnownKey = false;
     }
     if (isSpecialType != nullptr) {
->>>>>>> 626889fb
         *isSpecialType = false;
     }
 
@@ -539,13 +504,8 @@
     }
 
     LocExtKeyData* keyData = (LocExtKeyData*)uhash_get(gLocExtKeyMap, key);
-<<<<<<< HEAD
-    if (keyData != NULL) {
-        if (isKnownKey != NULL) {
-=======
     if (keyData != nullptr) {
         if (isKnownKey != nullptr) {
->>>>>>> 626889fb
             *isKnownKey = true;
         }
         LocExtType* t = (LocExtType*)uhash_get(keyData->typeMap.getAlias(), type);
@@ -564,11 +524,7 @@
                 matched = isSpecialTypeRgKeyValue(type);
             }
             if (matched) {
-<<<<<<< HEAD
-                if (isSpecialType != NULL) {
-=======
                 if (isSpecialType != nullptr) {
->>>>>>> 626889fb
                     *isSpecialType = true;
                 }
                 return type;
