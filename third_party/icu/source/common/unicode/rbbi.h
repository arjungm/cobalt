--- conflicted
+++ resolved
@@ -221,11 +221,6 @@
      */
     UBool fIsPhraseBreaking = false;
 
-    /**
-     *  A flag to indicate if phrase based breaking is enabled.
-     */
-    UBool fIsPhraseBreaking;
-
     //=======================================================================
     // constructors
     //=======================================================================
@@ -372,13 +367,9 @@
      * @return true if both BreakIterators are not same.
      *  @stable ICU 2.0
      */
-<<<<<<< HEAD
-    inline bool operator!=(const BreakIterator& that) const;
-=======
     inline bool operator!=(const BreakIterator& that) const {
         return !operator==(that);
     }
->>>>>>> 626889fb
 
     /**
      * Returns a newly-constructed RuleBasedBreakIterator with the same
@@ -737,15 +728,6 @@
     // implementation
     //=======================================================================
     /**
-<<<<<<< HEAD
-      * Common initialization function, used by constructors and bufferClone.
-      * @internal (private)
-      */
-    void init(UErrorCode &status);
-
-    /**
-=======
->>>>>>> 626889fb
      * Iterate backwards from an arbitrary position in the input text using the
      * synthesized Safe Reverse rules.
      * This locates a "Safe Position" from which the forward break rules
@@ -833,12 +815,6 @@
 
 };
 
-<<<<<<< HEAD
-inline bool RuleBasedBreakIterator::operator!=(const BreakIterator& that) const {
-    return !operator==(that);
-}
-=======
->>>>>>> 626889fb
 
 U_NAMESPACE_END
 
