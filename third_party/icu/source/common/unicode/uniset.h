// © 2016 and later: Unicode, Inc. and others.
// License & terms of use: http://www.unicode.org/copyright.html
/*
***************************************************************************
* Copyright (C) 1999-2016, International Business Machines Corporation
* and others. All Rights Reserved.
***************************************************************************
*   Date        Name        Description
*   10/20/99    alan        Creation.
***************************************************************************
*/

#ifndef UNICODESET_H
#define UNICODESET_H

#include "unicode/utypes.h"

#if U_SHOW_CPLUSPLUS_API

#include "unicode/ucpmap.h"
#include "unicode/unifilt.h"
#include "unicode/unistr.h"
#include "unicode/uset.h"

/**
 * \file
 * \brief C++ API: Unicode Set
 */

U_NAMESPACE_BEGIN

// Forward Declarations.
class BMPSet;
class ParsePosition;
class RBBIRuleScanner;
class SymbolTable;
class UnicodeSetStringSpan;
class UVector;
class RuleCharacterIterator;

/**
 * A mutable set of Unicode characters and multicharacter strings.  Objects of this class
 * represent <em>character classes</em> used in regular expressions.
 * A character specifies a subset of Unicode code points.  Legal
 * code points are U+0000 to U+10FFFF, inclusive.
 *
 * <p>The UnicodeSet class is not designed to be subclassed.
 *
 * <p><code>UnicodeSet</code> supports two APIs. The first is the
 * <em>operand</em> API that allows the caller to modify the value of
 * a <code>UnicodeSet</code> object. It conforms to Java 2's
 * <code>java.util.Set</code> interface, although
 * <code>UnicodeSet</code> does not actually implement that
 * interface. All methods of <code>Set</code> are supported, with the
 * modification that they take a character range or single character
 * instead of an <code>Object</code>, and they take a
 * <code>UnicodeSet</code> instead of a <code>Collection</code>.  The
 * operand API may be thought of in terms of boolean logic: a boolean
 * OR is implemented by <code>add</code>, a boolean AND is implemented
 * by <code>retain</code>, a boolean XOR is implemented by
 * <code>complement</code> taking an argument, and a boolean NOT is
 * implemented by <code>complement</code> with no argument.  In terms
 * of traditional set theory function names, <code>add</code> is a
 * union, <code>retain</code> is an intersection, <code>remove</code>
 * is an asymmetric difference, and <code>complement</code> with no
 * argument is a set complement with respect to the superset range
 * <code>MIN_VALUE-MAX_VALUE</code>
 *
 * <p>The second API is the
 * <code>applyPattern()</code>/<code>toPattern()</code> API from the
 * <code>java.text.Format</code>-derived classes.  Unlike the
 * methods that add characters, add categories, and control the logic
 * of the set, the method <code>applyPattern()</code> sets all
 * attributes of a <code>UnicodeSet</code> at once, based on a
 * string pattern.
 *
 * <p><b>Pattern syntax</b></p>
 *
 * Patterns are accepted by the constructors and the
 * <code>applyPattern()</code> methods and returned by the
 * <code>toPattern()</code> method.  These patterns follow a syntax
 * similar to that employed by version 8 regular expression character
 * classes.  Here are some simple examples:
 *
 * \htmlonly<blockquote>\endhtmlonly
 *   <table>
 *     <tr align="top">
 *       <td nowrap valign="top" align="left"><code>[]</code></td>
 *       <td valign="top">No characters</td>
 *     </tr><tr align="top">
 *       <td nowrap valign="top" align="left"><code>[a]</code></td>
 *       <td valign="top">The character 'a'</td>
 *     </tr><tr align="top">
 *       <td nowrap valign="top" align="left"><code>[ae]</code></td>
 *       <td valign="top">The characters 'a' and 'e'</td>
 *     </tr>
 *     <tr>
 *       <td nowrap valign="top" align="left"><code>[a-e]</code></td>
 *       <td valign="top">The characters 'a' through 'e' inclusive, in Unicode code
 *       point order</td>
 *     </tr>
 *     <tr>
 *       <td nowrap valign="top" align="left"><code>[\\u4E01]</code></td>
 *       <td valign="top">The character U+4E01</td>
 *     </tr>
 *     <tr>
 *       <td nowrap valign="top" align="left"><code>[a{ab}{ac}]</code></td>
 *       <td valign="top">The character 'a' and the multicharacter strings &quot;ab&quot; and
 *       &quot;ac&quot;</td>
 *     </tr>
 *     <tr>
 *       <td nowrap valign="top" align="left"><code>[\\p{Lu}]</code></td>
 *       <td valign="top">All characters in the general category Uppercase Letter</td>
 *     </tr>
 *   </table>
 * \htmlonly</blockquote>\endhtmlonly
 *
 * Any character may be preceded by a backslash in order to remove any special
 * meaning.  White space characters, as defined by UCharacter.isWhitespace(), are
 * ignored, unless they are escaped.
 *
 * <p>Property patterns specify a set of characters having a certain
 * property as defined by the Unicode standard.  Both the POSIX-like
 * "[:Lu:]" and the Perl-like syntax "\\p{Lu}" are recognized.  For a
 * complete list of supported property patterns, see the User's Guide
 * for UnicodeSet at
 * <a href="https://unicode-org.github.io/icu/userguide/strings/unicodeset">
 * https://unicode-org.github.io/icu/userguide/strings/unicodeset</a>.
 * Actual determination of property data is defined by the underlying
 * Unicode database as implemented by UCharacter.
 *
 * <p>Patterns specify individual characters, ranges of characters, and
 * Unicode property sets.  When elements are concatenated, they
 * specify their union.  To complement a set, place a '^' immediately
 * after the opening '['.  Property patterns are inverted by modifying
 * their delimiters; "[:^foo]" and "\\P{foo}".  In any other location,
 * '^' has no special meaning.
 *
 * <p>Since ICU 70, "[^...]", "[:^foo]", "\\P{foo}", and "[:binaryProperty=No:]"
 * perform a “code point complement” (all code points minus the original set),
 * removing all multicharacter strings,
 * equivalent to <code>.complement().removeAllStrings()</code>.
 * The complement() API function continues to perform a
 * symmetric difference with all code points and thus retains all multicharacter strings.
 *
 * <p>Ranges are indicated by placing two a '-' between two
 * characters, as in "a-z".  This specifies the range of all
 * characters from the left to the right, in Unicode order.  If the
 * left character is greater than or equal to the
 * right character it is a syntax error.  If a '-' occurs as the first
 * character after the opening '[' or '[^', or if it occurs as the
 * last character before the closing ']', then it is taken as a
 * literal.  Thus "[a\-b]", "[-ab]", and "[ab-]" all indicate the same
 * set of three characters, 'a', 'b', and '-'.
 *
 * <p>Sets may be intersected using the '&' operator or the asymmetric
 * set difference may be taken using the '-' operator, for example,
 * "[[:L:]&[\\u0000-\\u0FFF]]" indicates the set of all Unicode letters
 * with values less than 4096.  Operators ('&' and '|') have equal
 * precedence and bind left-to-right.  Thus
 * "[[:L:]-[a-z]-[\\u0100-\\u01FF]]" is equivalent to
 * "[[[:L:]-[a-z]]-[\\u0100-\\u01FF]]".  This only really matters for
 * difference; intersection is commutative.
 *
 * <table>
 * <tr valign=top><td nowrap><code>[a]</code><td>The set containing 'a'
 * <tr valign=top><td nowrap><code>[a-z]</code><td>The set containing 'a'
 * through 'z' and all letters in between, in Unicode order
 * <tr valign=top><td nowrap><code>[^a-z]</code><td>The set containing
 * all characters but 'a' through 'z',
 * that is, U+0000 through 'a'-1 and 'z'+1 through U+10FFFF
 * <tr valign=top><td nowrap><code>[[<em>pat1</em>][<em>pat2</em>]]</code>
 * <td>The union of sets specified by <em>pat1</em> and <em>pat2</em>
 * <tr valign=top><td nowrap><code>[[<em>pat1</em>]&[<em>pat2</em>]]</code>
 * <td>The intersection of sets specified by <em>pat1</em> and <em>pat2</em>
 * <tr valign=top><td nowrap><code>[[<em>pat1</em>]-[<em>pat2</em>]]</code>
 * <td>The asymmetric difference of sets specified by <em>pat1</em> and
 * <em>pat2</em>
 * <tr valign=top><td nowrap><code>[:Lu:] or \\p{Lu}</code>
 * <td>The set of characters having the specified
 * Unicode property; in
 * this case, Unicode uppercase letters
 * <tr valign=top><td nowrap><code>[:^Lu:] or \\P{Lu}</code>
 * <td>The set of characters <em>not</em> having the given
 * Unicode property
 * </table>
 *
 * <p><b>Formal syntax</b></p>
 *
 * \htmlonly<blockquote>\endhtmlonly
 *   <table>
 *     <tr align="top">
 *       <td nowrap valign="top" align="right"><code>pattern :=&nbsp; </code></td>
 *       <td valign="top"><code>('[' '^'? item* ']') |
 *       property</code></td>
 *     </tr>
 *     <tr align="top">
 *       <td nowrap valign="top" align="right"><code>item :=&nbsp; </code></td>
 *       <td valign="top"><code>char | (char '-' char) | pattern-expr<br>
 *       </code></td>
 *     </tr>
 *     <tr align="top">
 *       <td nowrap valign="top" align="right"><code>pattern-expr :=&nbsp; </code></td>
 *       <td valign="top"><code>pattern | pattern-expr pattern |
 *       pattern-expr op pattern<br>
 *       </code></td>
 *     </tr>
 *     <tr align="top">
 *       <td nowrap valign="top" align="right"><code>op :=&nbsp; </code></td>
 *       <td valign="top"><code>'&amp;' | '-'<br>
 *       </code></td>
 *     </tr>
 *     <tr align="top">
 *       <td nowrap valign="top" align="right"><code>special :=&nbsp; </code></td>
 *       <td valign="top"><code>'[' | ']' | '-'<br>
 *       </code></td>
 *     </tr>
 *     <tr align="top">
 *       <td nowrap valign="top" align="right"><code>char :=&nbsp; </code></td>
 *       <td valign="top"><em>any character that is not</em><code> special<br>
 *       | ('\' </code><em>any character</em><code>)<br>
 *       | ('\\u' hex hex hex hex)<br>
 *       </code></td>
 *     </tr>
 *     <tr align="top">
 *       <td nowrap valign="top" align="right"><code>hex :=&nbsp; </code></td>
 *       <td valign="top"><code>'0' | '1' | '2' | '3' | '4' | '5' | '6' | '7' | '8' | '9' |<br>
 *       &nbsp;&nbsp;&nbsp;&nbsp;'A' | 'B' | 'C' | 'D' | 'E' | 'F' | 'a' | 'b' | 'c' | 'd' | 'e' | 'f'</code></td>
 *     </tr>
 *     <tr>
 *       <td nowrap valign="top" align="right"><code>property :=&nbsp; </code></td>
 *       <td valign="top"><em>a Unicode property set pattern</em></td>
 *     </tr>
 *   </table>
 *   <br>
 *   <table border="1">
 *     <tr>
 *       <td>Legend: <table>
 *         <tr>
 *           <td nowrap valign="top"><code>a := b</code></td>
 *           <td width="20" valign="top">&nbsp; </td>
 *           <td valign="top"><code>a</code> may be replaced by <code>b</code> </td>
 *         </tr>
 *         <tr>
 *           <td nowrap valign="top"><code>a?</code></td>
 *           <td valign="top"></td>
 *           <td valign="top">zero or one instance of <code>a</code><br>
 *           </td>
 *         </tr>
 *         <tr>
 *           <td nowrap valign="top"><code>a*</code></td>
 *           <td valign="top"></td>
 *           <td valign="top">one or more instances of <code>a</code><br>
 *           </td>
 *         </tr>
 *         <tr>
 *           <td nowrap valign="top"><code>a | b</code></td>
 *           <td valign="top"></td>
 *           <td valign="top">either <code>a</code> or <code>b</code><br>
 *           </td>
 *         </tr>
 *         <tr>
 *           <td nowrap valign="top"><code>'a'</code></td>
 *           <td valign="top"></td>
 *           <td valign="top">the literal string between the quotes </td>
 *         </tr>
 *       </table>
 *       </td>
 *     </tr>
 *   </table>
 * \htmlonly</blockquote>\endhtmlonly
 * 
 * <p>Note:
 *  - Most UnicodeSet methods do not take a UErrorCode parameter because
 *   there are usually very few opportunities for failure other than a shortage
 *   of memory, error codes in low-level C++ string methods would be inconvenient,
 *   and the error code as the last parameter (ICU convention) would prevent
 *   the use of default parameter values.
 *   Instead, such methods set the UnicodeSet into a "bogus" state
 *   (see isBogus()) if an error occurs.
 *
 * @author Alan Liu
 * @stable ICU 2.0
 */
class U_COMMON_API UnicodeSet final : public UnicodeFilter {
private:
    /**
     * Enough for sets with few ranges.
     * For example, White_Space has 10 ranges, list length 21.
     */
    static constexpr int32_t INITIAL_CAPACITY = 25;
    // fFlags constant
    static constexpr uint8_t kIsBogus = 1;  // This set is bogus (i.e. not valid)

    UChar32* list = stackList; // MUST be terminated with HIGH
    int32_t capacity = INITIAL_CAPACITY; // capacity of list
    int32_t len = 1; // length of list used; 1 <= len <= capacity
    uint8_t fFlags = 0;         // Bit flag (see constants above)

    BMPSet *bmpSet = nullptr; // The set is frozen iff either bmpSet or stringSpan is not nullptr.
    UChar32* buffer = nullptr; // internal buffer, may be nullptr
    int32_t bufferCapacity = 0; // capacity of buffer

    /**
     * The pattern representation of this set.  This may not be the
     * most economical pattern.  It is the pattern supplied to
     * applyPattern(), with variables substituted and whitespace
     * removed.  For sets constructed without applyPattern(), or
     * modified using the non-pattern API, this string will be empty,
     * indicating that toPattern() must generate a pattern
     * representation from the inversion list.
     */
    char16_t *pat = nullptr;
    int32_t patLen = 0;

    UVector* strings = nullptr; // maintained in sorted order
    UnicodeSetStringSpan *stringSpan = nullptr;

    /**
     * Initial list array.
     * Avoids some heap allocations, and list is never nullptr.
     * Increases the object size a bit.
     */
    UChar32 stackList[INITIAL_CAPACITY];

public:
    /**
     * Determine if this object contains a valid set.
     * A bogus set has no value. It is different from an empty set.
     * It can be used to indicate that no set value is available.
     *
     * @return true if the set is bogus/invalid, false otherwise
     * @see setToBogus()
     * @stable ICU 4.0
     */
    inline UBool isBogus(void) const;

    /**
     * Make this UnicodeSet object invalid.
     * The string will test true with isBogus().
     *
     * A bogus set has no value. It is different from an empty set.
     * It can be used to indicate that no set value is available.
     *
     * This utility function is used throughout the UnicodeSet
     * implementation to indicate that a UnicodeSet operation failed,
     * and may be used in other functions,
     * especially but not exclusively when such functions do not
     * take a UErrorCode for simplicity.
     *
     * @see isBogus()
     * @stable ICU 4.0
     */
    void setToBogus();

public:

    enum {
        /**
         * Minimum value that can be stored in a UnicodeSet.
         * @stable ICU 2.4
         */
        MIN_VALUE = 0,

        /**
         * Maximum value that can be stored in a UnicodeSet.
         * @stable ICU 2.4
         */
        MAX_VALUE = 0x10ffff
    };

    //----------------------------------------------------------------
    // Constructors &c
    //----------------------------------------------------------------

public:

    /**
     * Constructs an empty set.
     * @stable ICU 2.0
     */
    UnicodeSet();

    /**
     * Constructs a set containing the given range. If <code>end <
     * start</code> then an empty set is created.
     *
     * @param start first character, inclusive, of range
     * @param end last character, inclusive, of range
     * @stable ICU 2.4
     */
    UnicodeSet(UChar32 start, UChar32 end);

#ifndef U_HIDE_INTERNAL_API
    /**
     * @internal
     */
    enum ESerialization {
      kSerialized  /* result of serialize() */
    };

    /**
     * Constructs a set from the output of serialize().
     *
     * @param buffer the 16 bit array
     * @param bufferLen the original length returned from serialize()
     * @param serialization the value 'kSerialized'
     * @param status error code
     *
     * @internal
     */
    UnicodeSet(const uint16_t buffer[], int32_t bufferLen,
               ESerialization serialization, UErrorCode &status);
#endif  /* U_HIDE_INTERNAL_API */

    /**
     * Constructs a set from the given pattern.  See the class
     * description for the syntax of the pattern language.
     * @param pattern a string specifying what characters are in the set
     * @param status returns <code>U_ILLEGAL_ARGUMENT_ERROR</code> if the pattern
     * contains a syntax error.
     * @stable ICU 2.0
     */
    UnicodeSet(const UnicodeString& pattern,
               UErrorCode& status);

#ifndef U_HIDE_INTERNAL_API
    /**
     * Constructs a set from the given pattern.  See the class
     * description for the syntax of the pattern language.
     * @param pattern a string specifying what characters are in the set
     * @param options bitmask for options to apply to the pattern.
     * Valid options are USET_IGNORE_SPACE and
     * at most one of USET_CASE_INSENSITIVE, USET_ADD_CASE_MAPPINGS, USET_SIMPLE_CASE_INSENSITIVE.
     * These case options are mutually exclusive.
     * @param symbols a symbol table mapping variable names to values
     * and stand-in characters to UnicodeSets; may be nullptr
     * @param status returns <code>U_ILLEGAL_ARGUMENT_ERROR</code> if the pattern
     * contains a syntax error.
     * @internal
     */
    UnicodeSet(const UnicodeString& pattern,
               uint32_t options,
               const SymbolTable* symbols,
               UErrorCode& status);
#endif  /* U_HIDE_INTERNAL_API */

    /**
     * Constructs a set from the given pattern.  See the class description
     * for the syntax of the pattern language.
     * @param pattern a string specifying what characters are in the set
     * @param pos on input, the position in pattern at which to start parsing.
     * On output, the position after the last character parsed.
     * @param options bitmask for options to apply to the pattern.
     * Valid options are USET_IGNORE_SPACE and
     * at most one of USET_CASE_INSENSITIVE, USET_ADD_CASE_MAPPINGS, USET_SIMPLE_CASE_INSENSITIVE.
     * These case options are mutually exclusive.
     * @param symbols a symbol table mapping variable names to values
     * and stand-in characters to UnicodeSets; may be nullptr
     * @param status input-output error code
     * @stable ICU 2.8
     */
    UnicodeSet(const UnicodeString& pattern, ParsePosition& pos,
               uint32_t options,
               const SymbolTable* symbols,
               UErrorCode& status);

    /**
     * Constructs a set that is identical to the given UnicodeSet.
     * @stable ICU 2.0
     */
    UnicodeSet(const UnicodeSet& o);

    /**
     * Destructs the set.
     * @stable ICU 2.0
     */
    virtual ~UnicodeSet();

    /**
     * Assigns this object to be a copy of another.
     * A frozen set will not be modified.
     * @stable ICU 2.0
     */
    UnicodeSet& operator=(const UnicodeSet& o);

    /**
     * Compares the specified object with this set for equality.  Returns
     * <tt>true</tt> if the two sets
     * have the same size, and every member of the specified set is
     * contained in this set (or equivalently, every member of this set is
     * contained in the specified set).
     *
     * @param o set to be compared for equality with this set.
     * @return <tt>true</tt> if the specified set is equal to this set.
     * @stable ICU 2.0
     */
<<<<<<< HEAD
    virtual bool operator==(const UnicodeSet& o) const;
=======
    bool operator==(const UnicodeSet& o) const;
>>>>>>> 626889fb

    /**
     * Compares the specified object with this set for equality.  Returns
     * <tt>true</tt> if the specified set is not equal to this set.
     * @stable ICU 2.0
     */
    inline bool operator!=(const UnicodeSet& o) const;

    /**
     * Returns a copy of this object.  All UnicodeFunctor objects have
     * to support cloning in order to allow classes using
     * UnicodeFunctors, such as Transliterator, to implement cloning.
     * If this set is frozen, then the clone will be frozen as well.
     * Use cloneAsThawed() for a mutable clone of a frozen set.
     * @see cloneAsThawed
     * @stable ICU 2.0
     */
    virtual UnicodeSet* clone() const override;

    /**
     * Returns the hash code value for this set.
     *
     * @return the hash code value for this set.
     * @see Object#hashCode()
     * @stable ICU 2.0
     */
    int32_t hashCode(void) const;

    /**
     * Get a UnicodeSet pointer from a USet
     *
     * @param uset a USet (the ICU plain C type for UnicodeSet)
     * @return the corresponding UnicodeSet pointer.
     *
     * @stable ICU 4.2
     */
    inline static UnicodeSet *fromUSet(USet *uset);

    /**
     * Get a UnicodeSet pointer from a const USet
     *
     * @param uset a const USet (the ICU plain C type for UnicodeSet)
     * @return the corresponding UnicodeSet pointer.
     *
     * @stable ICU 4.2
     */
    inline static const UnicodeSet *fromUSet(const USet *uset);
    
    /**
     * Produce a USet * pointer for this UnicodeSet.
     * USet is the plain C type for UnicodeSet
     *
     * @return a USet pointer for this UnicodeSet
     * @stable ICU 4.2
     */
    inline USet *toUSet();


    /**
     * Produce a const USet * pointer for this UnicodeSet.
     * USet is the plain C type for UnicodeSet
     *
     * @return a const USet pointer for this UnicodeSet
     * @stable ICU 4.2
     */
    inline const USet * toUSet() const;


    //----------------------------------------------------------------
    // Freezable API
    //----------------------------------------------------------------

    /**
     * Determines whether the set has been frozen (made immutable) or not.
     * See the ICU4J Freezable interface for details.
     * @return true/false for whether the set has been frozen
     * @see freeze
     * @see cloneAsThawed
     * @stable ICU 3.8
     */
    inline UBool isFrozen() const;

    /**
     * Freeze the set (make it immutable).
     * Once frozen, it cannot be unfrozen and is therefore thread-safe
     * until it is deleted.
     * See the ICU4J Freezable interface for details.
     * Freezing the set may also make some operations faster, for example
     * contains() and span().
     * A frozen set will not be modified. (It remains frozen.)
     * @return this set.
     * @see isFrozen
     * @see cloneAsThawed
     * @stable ICU 3.8
     */
    UnicodeSet *freeze();

    /**
     * Clone the set and make the clone mutable.
     * See the ICU4J Freezable interface for details.
     * @return the mutable clone
     * @see freeze
     * @see isFrozen
     * @stable ICU 3.8
     */
    UnicodeSet *cloneAsThawed() const;

    //----------------------------------------------------------------
    // Public API
    //----------------------------------------------------------------

    /**
     * Make this object represent the range `start - end`.
     * If `start > end` then this object is set to an empty range.
     * A frozen set will not be modified.
     *
     * @param start first character in the set, inclusive
     * @param end last character in the set, inclusive
     * @stable ICU 2.4
     */
    UnicodeSet& set(UChar32 start, UChar32 end);

    /**
     * Return true if the given position, in the given pattern, appears
     * to be the start of a UnicodeSet pattern.
     * @stable ICU 2.4
     */
    static UBool resemblesPattern(const UnicodeString& pattern,
                                  int32_t pos);

    /**
     * Modifies this set to represent the set specified by the given
     * pattern, ignoring Unicode Pattern_White_Space characters.
     * See the class description for the syntax of the pattern language.
     * A frozen set will not be modified.
     * @param pattern a string specifying what characters are in the set
     * @param status returns <code>U_ILLEGAL_ARGUMENT_ERROR</code> if the pattern
     * contains a syntax error.
     * <em> Empties the set passed before applying the pattern.</em>
     * @return a reference to this
     * @stable ICU 2.0
     */
    UnicodeSet& applyPattern(const UnicodeString& pattern,
                             UErrorCode& status);

#ifndef U_HIDE_INTERNAL_API
    /**
     * Modifies this set to represent the set specified by the given
     * pattern, optionally ignoring Unicode Pattern_White_Space characters.
     * See the class description for the syntax of the pattern language.
     * A frozen set will not be modified.
     * @param pattern a string specifying what characters are in the set
     * @param options bitmask for options to apply to the pattern.
     * Valid options are USET_IGNORE_SPACE and
     * at most one of USET_CASE_INSENSITIVE, USET_ADD_CASE_MAPPINGS, USET_SIMPLE_CASE_INSENSITIVE.
     * These case options are mutually exclusive.
     * @param symbols a symbol table mapping variable names to
     * values and stand-ins to UnicodeSets; may be nullptr
     * @param status returns <code>U_ILLEGAL_ARGUMENT_ERROR</code> if the pattern
     * contains a syntax error.
     *<em> Empties the set passed before applying the pattern.</em>
     * @return a reference to this
     * @internal
     */
    UnicodeSet& applyPattern(const UnicodeString& pattern,
                             uint32_t options,
                             const SymbolTable* symbols,
                             UErrorCode& status);
#endif  /* U_HIDE_INTERNAL_API */

    /**
     * Parses the given pattern, starting at the given position.  The
     * character at pattern.charAt(pos.getIndex()) must be '[', or the
     * parse fails.  Parsing continues until the corresponding closing
     * ']'.  If a syntax error is encountered between the opening and
     * closing brace, the parse fails.  Upon return from a successful
     * parse, the ParsePosition is updated to point to the character
     * following the closing ']', and a StringBuffer containing a
     * pairs list for the parsed pattern is returned.  This method calls
     * itself recursively to parse embedded subpatterns.
     *<em> Empties the set passed before applying the pattern.</em>
     * A frozen set will not be modified.
     *
     * @param pattern the string containing the pattern to be parsed.
     * The portion of the string from pos.getIndex(), which must be a
     * '[', to the corresponding closing ']', is parsed.
     * @param pos upon entry, the position at which to being parsing.
     * The character at pattern.charAt(pos.getIndex()) must be a '['.
     * Upon return from a successful parse, pos.getIndex() is either
     * the character after the closing ']' of the parsed pattern, or
     * pattern.length() if the closing ']' is the last character of
     * the pattern string.
     * @param options bitmask for options to apply to the pattern.
     * Valid options are USET_IGNORE_SPACE and
     * at most one of USET_CASE_INSENSITIVE, USET_ADD_CASE_MAPPINGS, USET_SIMPLE_CASE_INSENSITIVE.
     * These case options are mutually exclusive.
     * @param symbols a symbol table mapping variable names to
     * values and stand-ins to UnicodeSets; may be nullptr
     * @param status returns <code>U_ILLEGAL_ARGUMENT_ERROR</code> if the pattern
     * contains a syntax error.
     * @return a reference to this
     * @stable ICU 2.8
     */
    UnicodeSet& applyPattern(const UnicodeString& pattern,
                             ParsePosition& pos,
                             uint32_t options,
                             const SymbolTable* symbols,
                             UErrorCode& status);

    /**
     * Returns a string representation of this set.  If the result of
     * calling this function is passed to a UnicodeSet constructor, it
     * will produce another set that is equal to this one.
     * A frozen set will not be modified.
     * @param result the string to receive the rules.  Previous
     * contents will be deleted.
     * @param escapeUnprintable if true then convert unprintable
     * character to their hex escape representations, \\uxxxx or
     * \\Uxxxxxxxx.  Unprintable characters are those other than
     * U+000A, U+0020..U+007E.
     * @stable ICU 2.0
     */
    virtual UnicodeString& toPattern(UnicodeString& result,
                                     UBool escapeUnprintable = false) const override;

    /**
     * Modifies this set to contain those code points which have the given value
     * for the given binary or enumerated property, as returned by
     * u_getIntPropertyValue.  Prior contents of this set are lost.
     * A frozen set will not be modified.
     *
     * @param prop a property in the range UCHAR_BIN_START..UCHAR_BIN_LIMIT-1
     * or UCHAR_INT_START..UCHAR_INT_LIMIT-1
     * or UCHAR_MASK_START..UCHAR_MASK_LIMIT-1.
     *
     * @param value a value in the range u_getIntPropertyMinValue(prop)..
     * u_getIntPropertyMaxValue(prop), with one exception.  If prop is
     * UCHAR_GENERAL_CATEGORY_MASK, then value should not be a UCharCategory, but
     * rather a mask value produced by U_GET_GC_MASK().  This allows grouped
     * categories such as [:L:] to be represented.
     *
     * @param ec error code input/output parameter
     *
     * @return a reference to this set
     *
     * @stable ICU 2.4
     */
    UnicodeSet& applyIntPropertyValue(UProperty prop,
                                      int32_t value,
                                      UErrorCode& ec);

    /**
     * Modifies this set to contain those code points which have the
     * given value for the given property.  Prior contents of this
     * set are lost.
     * A frozen set will not be modified.
     *
     * @param prop a property alias, either short or long.  The name is matched
     * loosely.  See PropertyAliases.txt for names and a description of loose
     * matching.  If the value string is empty, then this string is interpreted
     * as either a General_Category value alias, a Script value alias, a binary
     * property alias, or a special ID.  Special IDs are matched loosely and
     * correspond to the following sets:
     *
     * "ANY" = [\\u0000-\\U0010FFFF],
     * "ASCII" = [\\u0000-\\u007F],
     * "Assigned" = [:^Cn:].
     *
     * @param value a value alias, either short or long.  The name is matched
     * loosely.  See PropertyValueAliases.txt for names and a description of
     * loose matching.  In addition to aliases listed, numeric values and
     * canonical combining classes may be expressed numerically, e.g., ("nv",
     * "0.5") or ("ccc", "220").  The value string may also be empty.
     *
     * @param ec error code input/output parameter
     *
     * @return a reference to this set
     *
     * @stable ICU 2.4
     */
    UnicodeSet& applyPropertyAlias(const UnicodeString& prop,
                                   const UnicodeString& value,
                                   UErrorCode& ec);

    /**
     * Returns the number of elements in this set (its cardinality).
     * Note than the elements of a set may include both individual
     * codepoints and strings.
     *
     * This is slower than getRangeCount() because
     * it counts the code points of all ranges.
     *
     * @return the number of elements in this set (its cardinality).
     * @stable ICU 2.0
     * @see getRangeCount
     */
    int32_t size(void) const;

    /**
     * Returns <tt>true</tt> if this set contains no elements.
     *
     * @return <tt>true</tt> if this set contains no elements.
     * @stable ICU 2.0
     */
    UBool isEmpty(void) const;

    /**
     * @return true if this set contains multi-character strings or the empty string.
     * @stable ICU 70
     */
    UBool hasStrings() const;

    /**
     * @return true if this set contains multi-character strings or the empty string.
     * @stable ICU 70
     */
    UBool hasStrings() const;

    /**
     * Returns true if this set contains the given character.
     * This function works faster with a frozen set.
     * @param c character to be checked for containment
     * @return true if the test condition is met
     * @stable ICU 2.0
     */
    virtual UBool contains(UChar32 c) const override;

    /**
     * Returns true if this set contains every character
     * of the given range.
     * @param start first character, inclusive, of the range
     * @param end last character, inclusive, of the range
     * @return true if the test condition is met
     * @stable ICU 2.0
     */
    UBool contains(UChar32 start, UChar32 end) const;

    /**
     * Returns <tt>true</tt> if this set contains the given
     * multicharacter string.
     * @param s string to be checked for containment
     * @return <tt>true</tt> if this set contains the specified string
     * @stable ICU 2.4
     */
    UBool contains(const UnicodeString& s) const;

    /**
     * Returns true if this set contains all the characters and strings
     * of the given set.
     * @param c set to be checked for containment
     * @return true if the test condition is met
     * @stable ICU 2.4
     */
    UBool containsAll(const UnicodeSet& c) const;

    /**
     * Returns true if this set contains all the characters
     * of the given string.
     * @param s string containing characters to be checked for containment
     * @return true if the test condition is met
     * @stable ICU 2.4
     */
    UBool containsAll(const UnicodeString& s) const;

    /**
     * Returns true if this set contains none of the characters
     * of the given range.
     * @param start first character, inclusive, of the range
     * @param end last character, inclusive, of the range
     * @return true if the test condition is met
     * @stable ICU 2.4
     */
    UBool containsNone(UChar32 start, UChar32 end) const;

    /**
     * Returns true if this set contains none of the characters and strings
     * of the given set.
     * @param c set to be checked for containment
     * @return true if the test condition is met
     * @stable ICU 2.4
     */
    UBool containsNone(const UnicodeSet& c) const;

    /**
     * Returns true if this set contains none of the characters
     * of the given string.
     * @param s string containing characters to be checked for containment
     * @return true if the test condition is met
     * @stable ICU 2.4
     */
    UBool containsNone(const UnicodeString& s) const;

    /**
     * Returns true if this set contains one or more of the characters
     * in the given range.
     * @param start first character, inclusive, of the range
     * @param end last character, inclusive, of the range
     * @return true if the condition is met
     * @stable ICU 2.4
     */
    inline UBool containsSome(UChar32 start, UChar32 end) const;

    /**
     * Returns true if this set contains one or more of the characters
     * and strings of the given set.
     * @param s The set to be checked for containment
     * @return true if the condition is met
     * @stable ICU 2.4
     */
    inline UBool containsSome(const UnicodeSet& s) const;

    /**
     * Returns true if this set contains one or more of the characters
     * of the given string.
     * @param s string containing characters to be checked for containment
     * @return true if the condition is met
     * @stable ICU 2.4
     */
    inline UBool containsSome(const UnicodeString& s) const;

    /**
     * Returns the length of the initial substring of the input string which
     * consists only of characters and strings that are contained in this set
     * (USET_SPAN_CONTAINED, USET_SPAN_SIMPLE),
     * or only of characters and strings that are not contained
     * in this set (USET_SPAN_NOT_CONTAINED).
     * See USetSpanCondition for details.
     * Similar to the strspn() C library function.
     * Unpaired surrogates are treated according to contains() of their surrogate code points.
     * This function works faster with a frozen set and with a non-negative string length argument.
     * @param s start of the string
     * @param length of the string; can be -1 for NUL-terminated
     * @param spanCondition specifies the containment condition
     * @return the length of the initial substring according to the spanCondition;
     *         0 if the start of the string does not fit the spanCondition
     * @stable ICU 3.8
     * @see USetSpanCondition
     */
    int32_t span(const char16_t *s, int32_t length, USetSpanCondition spanCondition) const;

    /**
     * Returns the end of the substring of the input string according to the USetSpanCondition.
     * Same as <code>start+span(s.getBuffer()+start, s.length()-start, spanCondition)</code>
     * after pinning start to 0<=start<=s.length().
     * @param s the string
     * @param start the start index in the string for the span operation
     * @param spanCondition specifies the containment condition
     * @return the exclusive end of the substring according to the spanCondition;
     *         the substring s.tempSubStringBetween(start, end) fulfills the spanCondition
     * @stable ICU 4.4
     * @see USetSpanCondition
     */
    inline int32_t span(const UnicodeString &s, int32_t start, USetSpanCondition spanCondition) const;

    /**
     * Returns the start of the trailing substring of the input string which
     * consists only of characters and strings that are contained in this set
     * (USET_SPAN_CONTAINED, USET_SPAN_SIMPLE),
     * or only of characters and strings that are not contained
     * in this set (USET_SPAN_NOT_CONTAINED).
     * See USetSpanCondition for details.
     * Unpaired surrogates are treated according to contains() of their surrogate code points.
     * This function works faster with a frozen set and with a non-negative string length argument.
     * @param s start of the string
     * @param length of the string; can be -1 for NUL-terminated
     * @param spanCondition specifies the containment condition
     * @return the start of the trailing substring according to the spanCondition;
     *         the string length if the end of the string does not fit the spanCondition
     * @stable ICU 3.8
     * @see USetSpanCondition
     */
    int32_t spanBack(const char16_t *s, int32_t length, USetSpanCondition spanCondition) const;

    /**
     * Returns the start of the substring of the input string according to the USetSpanCondition.
     * Same as <code>spanBack(s.getBuffer(), limit, spanCondition)</code>
     * after pinning limit to 0<=end<=s.length().
     * @param s the string
     * @param limit the exclusive-end index in the string for the span operation
     *              (use s.length() or INT32_MAX for spanning back from the end of the string)
     * @param spanCondition specifies the containment condition
     * @return the start of the substring according to the spanCondition;
     *         the substring s.tempSubStringBetween(start, limit) fulfills the spanCondition
     * @stable ICU 4.4
     * @see USetSpanCondition
     */
    inline int32_t spanBack(const UnicodeString &s, int32_t limit, USetSpanCondition spanCondition) const;

    /**
     * Returns the length of the initial substring of the input string which
     * consists only of characters and strings that are contained in this set
     * (USET_SPAN_CONTAINED, USET_SPAN_SIMPLE),
     * or only of characters and strings that are not contained
     * in this set (USET_SPAN_NOT_CONTAINED).
     * See USetSpanCondition for details.
     * Similar to the strspn() C library function.
     * Malformed byte sequences are treated according to contains(0xfffd).
     * This function works faster with a frozen set and with a non-negative string length argument.
     * @param s start of the string (UTF-8)
     * @param length of the string; can be -1 for NUL-terminated
     * @param spanCondition specifies the containment condition
     * @return the length of the initial substring according to the spanCondition;
     *         0 if the start of the string does not fit the spanCondition
     * @stable ICU 3.8
     * @see USetSpanCondition
     */
    int32_t spanUTF8(const char *s, int32_t length, USetSpanCondition spanCondition) const;

    /**
     * Returns the start of the trailing substring of the input string which
     * consists only of characters and strings that are contained in this set
     * (USET_SPAN_CONTAINED, USET_SPAN_SIMPLE),
     * or only of characters and strings that are not contained
     * in this set (USET_SPAN_NOT_CONTAINED).
     * See USetSpanCondition for details.
     * Malformed byte sequences are treated according to contains(0xfffd).
     * This function works faster with a frozen set and with a non-negative string length argument.
     * @param s start of the string (UTF-8)
     * @param length of the string; can be -1 for NUL-terminated
     * @param spanCondition specifies the containment condition
     * @return the start of the trailing substring according to the spanCondition;
     *         the string length if the end of the string does not fit the spanCondition
     * @stable ICU 3.8
     * @see USetSpanCondition
     */
    int32_t spanBackUTF8(const char *s, int32_t length, USetSpanCondition spanCondition) const;

    /**
     * Implement UnicodeMatcher::matches()
     * @stable ICU 2.4
     */
    UMatchDegree matches(const Replaceable& text,
                         int32_t& offset,
                         int32_t limit,
                         UBool incremental) override;

private:
    /**
     * Returns the longest match for s in text at the given position.
     * If limit > start then match forward from start+1 to limit
     * matching all characters except s.charAt(0).  If limit < start,
     * go backward starting from start-1 matching all characters
     * except s.charAt(s.length()-1).  This method assumes that the
     * first character, text.charAt(start), matches s, so it does not
     * check it.
     * @param text the text to match
     * @param start the first character to match.  In the forward
     * direction, text.charAt(start) is matched against s.charAt(0).
     * In the reverse direction, it is matched against
     * s.charAt(s.length()-1).
     * @param limit the limit offset for matching, either last+1 in
     * the forward direction, or last-1 in the reverse direction,
     * where last is the index of the last character to match.
     * @param s
     * @return If part of s matches up to the limit, return |limit -
     * start|.  If all of s matches before reaching the limit, return
     * s.length().  If there is a mismatch between s and text, return
     * 0
     */
    static int32_t matchRest(const Replaceable& text,
                             int32_t start, int32_t limit,
                             const UnicodeString& s);

    /**
     * Returns the smallest value i such that c < list[i].  Caller
     * must ensure that c is a legal value or this method will enter
     * an infinite loop.  This method performs a binary search.
     * @param c a character in the range MIN_VALUE..MAX_VALUE
     * inclusive
     * @return the smallest integer i in the range 0..len-1,
     * inclusive, such that c < list[i]
     */
    int32_t findCodePoint(UChar32 c) const;

public:

    /**
     * Implementation of UnicodeMatcher API.  Union the set of all
     * characters that may be matched by this object into the given
     * set.
     * @param toUnionTo the set into which to union the source characters
     * @stable ICU 2.4
     */
    virtual void addMatchSetTo(UnicodeSet& toUnionTo) const override;

    /**
     * Returns the index of the given character within this set, where
     * the set is ordered by ascending code point.  If the character
     * is not in this set, return -1.  The inverse of this method is
     * <code>charAt()</code>.
     * @return an index from 0..size()-1, or -1
     * @stable ICU 2.4
     */
    int32_t indexOf(UChar32 c) const;

    /**
     * Returns the character at the given index within this set, where
     * the set is ordered by ascending code point.  If the index is
     * out of range for characters, returns (UChar32)-1.
     * The inverse of this method is <code>indexOf()</code>.
     *
     * For iteration, this is slower than UnicodeSetIterator or
     * getRangeCount()/getRangeStart()/getRangeEnd(),
     * because for each call it skips linearly over <code>index</code>
     * characters in the ranges.
     *
     * @param index an index from 0..size()-1
     * @return the character at the given index, or (UChar32)-1.
     * @stable ICU 2.4
     */
    UChar32 charAt(int32_t index) const;

    /**
     * Adds the specified range to this set if it is not already
     * present.  If this set already contains the specified range,
     * the call leaves this set unchanged.  If <code>start > end</code>
     * then an empty range is added, leaving the set unchanged.
     * This is equivalent to a boolean logic OR, or a set UNION.
     * A frozen set will not be modified.
     *
     * @param start first character, inclusive, of range to be added
     * to this set.
     * @param end last character, inclusive, of range to be added
     * to this set.
     * @stable ICU 2.0
     */
    UnicodeSet& add(UChar32 start, UChar32 end);

    /**
     * Adds the specified character to this set if it is not already
     * present.  If this set already contains the specified character,
     * the call leaves this set unchanged.
     * A frozen set will not be modified.
     *
     * @param c the character (code point)
     * @return this object, for chaining
     * @stable ICU 2.0
     */
    UnicodeSet& add(UChar32 c);

    /**
     * Adds the specified multicharacter to this set if it is not already
     * present.  If this set already contains the multicharacter,
     * the call leaves this set unchanged.
     * Thus "ch" => {"ch"}
     * A frozen set will not be modified.
     *
     * @param s the source string
     * @return this object, for chaining
     * @stable ICU 2.4
     */
    UnicodeSet& add(const UnicodeString& s);

 private:
    /**
     * @return a code point IF the string consists of a single one.
     * otherwise returns -1.
     * @param s string to test
     */
    static int32_t getSingleCP(const UnicodeString& s);

    void _add(const UnicodeString& s);

 public:
    /**
     * Adds each of the characters in this string to the set. Note: "ch" => {"c", "h"}
     * If this set already contains any particular character, it has no effect on that character.
     * A frozen set will not be modified.
     * @param s the source string
     * @return this object, for chaining
     * @stable ICU 2.4
     */
    UnicodeSet& addAll(const UnicodeString& s);

    /**
     * Retains EACH of the characters in this string. Note: "ch" == {"c", "h"}
     * A frozen set will not be modified.
     * @param s the source string
     * @return this object, for chaining
     * @stable ICU 2.4
     */
    UnicodeSet& retainAll(const UnicodeString& s);

    /**
     * Complement EACH of the characters in this string. Note: "ch" == {"c", "h"}
     * A frozen set will not be modified.
     * @param s the source string
     * @return this object, for chaining
     * @stable ICU 2.4
     */
    UnicodeSet& complementAll(const UnicodeString& s);

    /**
     * Remove EACH of the characters in this string. Note: "ch" == {"c", "h"}
     * A frozen set will not be modified.
     * @param s the source string
     * @return this object, for chaining
     * @stable ICU 2.4
     */
    UnicodeSet& removeAll(const UnicodeString& s);

    /**
     * Makes a set from a multicharacter string. Thus "ch" => {"ch"}
     *
     * @param s the source string
     * @return a newly created set containing the given string.
     * The caller owns the return object and is responsible for deleting it.
     * @stable ICU 2.4
     */
    static UnicodeSet* U_EXPORT2 createFrom(const UnicodeString& s);


    /**
     * Makes a set from each of the characters in the string. Thus "ch" => {"c", "h"}
     * @param s the source string
     * @return a newly created set containing the given characters
     * The caller owns the return object and is responsible for deleting it.
     * @stable ICU 2.4
     */
    static UnicodeSet* U_EXPORT2 createFromAll(const UnicodeString& s);

    /**
     * Retain only the elements in this set that are contained in the
     * specified range.  If <code>start > end</code> then an empty range is
     * retained, leaving the set empty.  This is equivalent to
     * a boolean logic AND, or a set INTERSECTION.
     * A frozen set will not be modified.
     *
     * @param start first character, inclusive, of range
     * @param end last character, inclusive, of range
     * @stable ICU 2.0
     */
    UnicodeSet& retain(UChar32 start, UChar32 end);


    /**
     * Retain the specified character from this set if it is present.
     * A frozen set will not be modified.
     *
     * @param c the character (code point)
     * @return this object, for chaining
     * @stable ICU 2.0
     */
    UnicodeSet& retain(UChar32 c);

    /**
     * Retains only the specified string from this set if it is present.
     * Upon return this set will be empty if it did not contain s, or
     * will only contain s if it did contain s.
     * A frozen set will not be modified.
     *
     * @param s the source string
     * @return this object, for chaining
     * @stable ICU 69
     */
    UnicodeSet& retain(const UnicodeString &s);

    /**
     * Removes the specified range from this set if it is present.
     * The set will not contain the specified range once the call
     * returns.  If <code>start > end</code> then an empty range is
     * removed, leaving the set unchanged.
     * A frozen set will not be modified.
     *
     * @param start first character, inclusive, of range to be removed
     * from this set.
     * @param end last character, inclusive, of range to be removed
     * from this set.
     * @stable ICU 2.0
     */
    UnicodeSet& remove(UChar32 start, UChar32 end);

    /**
     * Removes the specified character from this set if it is present.
     * The set will not contain the specified range once the call
     * returns.
     * A frozen set will not be modified.
     *
     * @param c the character (code point)
     * @return this object, for chaining
     * @stable ICU 2.0
     */
    UnicodeSet& remove(UChar32 c);

    /**
     * Removes the specified string from this set if it is present.
     * The set will not contain the specified character once the call
     * returns.
     * A frozen set will not be modified.
     * @param s the source string
     * @return this object, for chaining
     * @stable ICU 2.4
     */
    UnicodeSet& remove(const UnicodeString& s);

    /**
     * This is equivalent to
     * <code>complement(MIN_VALUE, MAX_VALUE)</code>.
     *
     * <strong>Note:</strong> This performs a symmetric difference with all code points
     * <em>and thus retains all multicharacter strings</em>.
     * In order to achieve a “code point complement” (all code points minus this set),
     * the easiest is to <code>.complement().removeAllStrings()</code>.
     *
     * A frozen set will not be modified.
     * @stable ICU 2.0
     */
<<<<<<< HEAD
    virtual UnicodeSet& complement();
=======
    UnicodeSet& complement();
>>>>>>> 626889fb

    /**
     * Complements the specified range in this set.  Any character in
     * the range will be removed if it is in this set, or will be
     * added if it is not in this set.  If <code>start > end</code>
     * then an empty range is complemented, leaving the set unchanged.
     * This is equivalent to a boolean logic XOR.
     * A frozen set will not be modified.
     *
     * @param start first character, inclusive, of range
     * @param end last character, inclusive, of range
     * @stable ICU 2.0
     */
    UnicodeSet& complement(UChar32 start, UChar32 end);

    /**
     * Complements the specified character in this set.  The character
     * will be removed if it is in this set, or will be added if it is
     * not in this set.
     * A frozen set will not be modified.
     *
     * @param c the character (code point)
     * @return this object, for chaining
     * @stable ICU 2.0
     */
    UnicodeSet& complement(UChar32 c);

    /**
     * Complement the specified string in this set.
     * The string will be removed if it is in this set, or will be added if it is not in this set.
     * A frozen set will not be modified.
     *
     * @param s the string to complement
     * @return this object, for chaining
     * @stable ICU 2.4
     */
    UnicodeSet& complement(const UnicodeString& s);

    /**
     * Adds all of the elements in the specified set to this set if
     * they're not already present.  This operation effectively
     * modifies this set so that its value is the <i>union</i> of the two
     * sets.  The behavior of this operation is unspecified if the specified
     * collection is modified while the operation is in progress.
     * A frozen set will not be modified.
     *
     * @param c set whose elements are to be added to this set.
     * @see #add(UChar32, UChar32)
     * @stable ICU 2.0
     */
    UnicodeSet& addAll(const UnicodeSet& c);

    /**
     * Retains only the elements in this set that are contained in the
     * specified set.  In other words, removes from this set all of
     * its elements that are not contained in the specified set.  This
     * operation effectively modifies this set so that its value is
     * the <i>intersection</i> of the two sets.
     * A frozen set will not be modified.
     *
     * @param c set that defines which elements this set will retain.
     * @stable ICU 2.0
     */
    UnicodeSet& retainAll(const UnicodeSet& c);

    /**
     * Removes from this set all of its elements that are contained in the
     * specified set.  This operation effectively modifies this
     * set so that its value is the <i>asymmetric set difference</i> of
     * the two sets.
     * A frozen set will not be modified.
     *
     * @param c set that defines which elements will be removed from
     *          this set.
     * @stable ICU 2.0
     */
    UnicodeSet& removeAll(const UnicodeSet& c);

    /**
     * Complements in this set all elements contained in the specified
     * set.  Any character in the other set will be removed if it is
     * in this set, or will be added if it is not in this set.
     * A frozen set will not be modified.
     *
     * @param c set that defines which elements will be xor'ed from
     *          this set.
     * @stable ICU 2.4
     */
    UnicodeSet& complementAll(const UnicodeSet& c);

    /**
     * Removes all of the elements from this set.  This set will be
     * empty after this call returns.
     * A frozen set will not be modified.
     * @stable ICU 2.0
     */
    UnicodeSet& clear(void);

    /**
     * Close this set over the given attribute.  For the attribute
     * USET_CASE_INSENSITIVE, the result is to modify this set so that:
     *
     * 1. For each character or string 'a' in this set, all strings or
     * characters 'b' such that foldCase(a) == foldCase(b) are added
     * to this set.
     *
     * 2. For each string 'e' in the resulting set, if e !=
     * foldCase(e), 'e' will be removed.
     *
     * Example: [aq\\u00DF{Bc}{bC}{Fi}] => [aAqQ\\u00DF\\uFB01{ss}{bc}{fi}]
     *
     * (Here foldCase(x) refers to the operation u_strFoldCase, and a
     * == b denotes that the contents are the same, not pointer
     * comparison.)
     *
     * A frozen set will not be modified.
     *
     * @param attribute bitmask for attributes to close over.
     * Valid options:
     * At most one of USET_CASE_INSENSITIVE, USET_ADD_CASE_MAPPINGS, USET_SIMPLE_CASE_INSENSITIVE.
     * These case options are mutually exclusive.
     * Unrelated options bits are ignored.
     * @return a reference to this set.
     * @stable ICU 4.2
     */
    UnicodeSet& closeOver(int32_t attribute);

    /**
     * Remove all strings from this set.
     *
     * @return a reference to this set.
     * @stable ICU 4.2
     */
    UnicodeSet &removeAllStrings();

    /**
     * Iteration method that returns the number of ranges contained in
     * this set.
     * @see #getRangeStart
     * @see #getRangeEnd
     * @stable ICU 2.4
     */
    int32_t getRangeCount(void) const;

    /**
     * Iteration method that returns the first character in the
     * specified range of this set.
     * @see #getRangeCount
     * @see #getRangeEnd
     * @stable ICU 2.4
     */
    UChar32 getRangeStart(int32_t index) const;

    /**
     * Iteration method that returns the last character in the
     * specified range of this set.
     * @see #getRangeStart
     * @see #getRangeEnd
     * @stable ICU 2.4
     */
    UChar32 getRangeEnd(int32_t index) const;

    /**
     * Serializes this set into an array of 16-bit integers.  Serialization
     * (currently) only records the characters in the set; multicharacter
     * strings are ignored.
     *
     * The array has following format (each line is one 16-bit
     * integer):
     *
     *  length     = (n+2*m) | (m!=0?0x8000:0)
     *  bmpLength  = n; present if m!=0
     *  bmp[0]
     *  bmp[1]
     *  ...
     *  bmp[n-1]
     *  supp-high[0]
     *  supp-low[0]
     *  supp-high[1]
     *  supp-low[1]
     *  ...
     *  supp-high[m-1]
     *  supp-low[m-1]
     *
     * The array starts with a header.  After the header are n bmp
     * code points, then m supplementary code points.  Either n or m
     * or both may be zero.  n+2*m is always <= 0x7FFF.
     *
     * If there are no supplementary characters (if m==0) then the
     * header is one 16-bit integer, 'length', with value n.
     *
     * If there are supplementary characters (if m!=0) then the header
     * is two 16-bit integers.  The first, 'length', has value
     * (n+2*m)|0x8000.  The second, 'bmpLength', has value n.
     *
     * After the header the code points are stored in ascending order.
     * Supplementary code points are stored as most significant 16
     * bits followed by least significant 16 bits.
     *
     * @param dest pointer to buffer of destCapacity 16-bit integers.
     * May be nullptr only if destCapacity is zero.
     * @param destCapacity size of dest, or zero.  Must not be negative.
     * @param ec error code.  Will be set to U_INDEX_OUTOFBOUNDS_ERROR
     * if n+2*m > 0x7FFF.  Will be set to U_BUFFER_OVERFLOW_ERROR if
     * n+2*m+(m!=0?2:1) > destCapacity.
     * @return the total length of the serialized format, including
     * the header, that is, n+2*m+(m!=0?2:1), or 0 on error other
     * than U_BUFFER_OVERFLOW_ERROR.
     * @stable ICU 2.4
     */
    int32_t serialize(uint16_t *dest, int32_t destCapacity, UErrorCode& ec) const;

    /**
     * Reallocate this objects internal structures to take up the least
     * possible space, without changing this object's value.
     * A frozen set will not be modified.
     * @stable ICU 2.4
     */
    UnicodeSet& compact();

    /**
     * Return the class ID for this class.  This is useful only for
     * comparing to a return value from getDynamicClassID().  For example:
     * <pre>
     * .      Base* polymorphic_pointer = createPolymorphicObject();
     * .      if (polymorphic_pointer->getDynamicClassID() ==
     * .          Derived::getStaticClassID()) ...
     * </pre>
     * @return          The class ID for all objects of this class.
     * @stable ICU 2.0
     */
    static UClassID U_EXPORT2 getStaticClassID(void);

    /**
     * Implement UnicodeFunctor API.
     *
     * @return The class ID for this object. All objects of a given
     * class have the same class ID.  Objects of other classes have
     * different class IDs.
     * @stable ICU 2.4
     */
    virtual UClassID getDynamicClassID(void) const override;

private:

    // Private API for the USet API

    friend class USetAccess;

    const UnicodeString* getString(int32_t index) const;

    //----------------------------------------------------------------
    // RuleBasedTransliterator support
    //----------------------------------------------------------------

private:

    /**
     * Returns <tt>true</tt> if this set contains any character whose low byte
     * is the given value.  This is used by <tt>RuleBasedTransliterator</tt> for
     * indexing.
     */
    virtual UBool matchesIndexValue(uint8_t v) const override;

private:
    friend class RBBIRuleScanner;

    //----------------------------------------------------------------
    // Implementation: Clone as thawed (see ICU4J Freezable)
    //----------------------------------------------------------------

    UnicodeSet(const UnicodeSet& o, UBool /* asThawed */);
    UnicodeSet& copyFrom(const UnicodeSet& o, UBool asThawed);

    //----------------------------------------------------------------
    // Implementation: Pattern parsing
    //----------------------------------------------------------------

    void applyPatternIgnoreSpace(const UnicodeString& pattern,
                                 ParsePosition& pos,
                                 const SymbolTable* symbols,
                                 UErrorCode& status);

    void applyPattern(RuleCharacterIterator& chars,
                      const SymbolTable* symbols,
                      UnicodeString& rebuiltPat,
                      uint32_t options,
                      UnicodeSet& (UnicodeSet::*caseClosure)(int32_t attribute),
                      int32_t depth,
                      UErrorCode& ec);

    void closeOverCaseInsensitive(bool simple);
    void closeOverAddCaseMappings();

    //----------------------------------------------------------------
    // Implementation: Utility methods
    //----------------------------------------------------------------

    static int32_t nextCapacity(int32_t minCapacity);

    bool ensureCapacity(int32_t newLen);

    bool ensureBufferCapacity(int32_t newLen);

    void swapBuffers(void);

    UBool allocateStrings(UErrorCode &status);
    int32_t stringsSize() const;
    UBool stringsContains(const UnicodeString &s) const;

    UnicodeString& _toPattern(UnicodeString& result,
                              UBool escapeUnprintable) const;

    UnicodeString& _generatePattern(UnicodeString& result,
                                    UBool escapeUnprintable) const;

    static void _appendToPat(UnicodeString& buf, const UnicodeString& s, UBool escapeUnprintable);

    static void _appendToPat(UnicodeString& buf, UChar32 c, UBool escapeUnprintable);

    static void _appendToPat(UnicodeString &result, UChar32 start, UChar32 end,
                             UBool escapeUnprintable);

    //----------------------------------------------------------------
    // Implementation: Fundamental operators
    //----------------------------------------------------------------

    void exclusiveOr(const UChar32* other, int32_t otherLen, int8_t polarity);

    void add(const UChar32* other, int32_t otherLen, int8_t polarity);

    void retain(const UChar32* other, int32_t otherLen, int8_t polarity);

    /**
     * Return true if the given position, in the given pattern, appears
     * to be the start of a property set pattern [:foo:], \\p{foo}, or
     * \\P{foo}, or \\N{name}.
     */
    static UBool resemblesPropertyPattern(const UnicodeString& pattern,
                                          int32_t pos);

    static UBool resemblesPropertyPattern(RuleCharacterIterator& chars,
                                          int32_t iterOpts);

    /**
     * Parse the given property pattern at the given parse position
     * and set this UnicodeSet to the result.
     *
     * The original design document is out of date, but still useful.
     * Ignore the property and value names:
     * https://htmlpreview.github.io/?https://github.com/unicode-org/icu-docs/blob/main/design/unicodeset_properties.html
     *
     * Recognized syntax:
     *
     * [:foo:] [:^foo:] - white space not allowed within "[:" or ":]"
     * \\p{foo} \\P{foo}  - white space not allowed within "\\p" or "\\P"
     * \\N{name}         - white space not allowed within "\\N"
     *
     * Other than the above restrictions, Unicode Pattern_White_Space characters are ignored.
     * Case is ignored except in "\\p" and "\\P" and "\\N".  In 'name' leading
     * and trailing space is deleted, and internal runs of whitespace
     * are collapsed to a single space.
     *
     * We support binary properties, enumerated properties, and the
     * following non-enumerated properties:
     *
     *  Numeric_Value
     *  Name
     *  Unicode_1_Name
     *
     * @param pattern the pattern string
     * @param ppos on entry, the position at which to begin parsing.
     * This should be one of the locations marked '^':
     *
     *   [:blah:]     \\p{blah}     \\P{blah}     \\N{name}
     *   ^       %    ^       %    ^       %    ^       %
     *
     * On return, the position after the last character parsed, that is,
     * the locations marked '%'.  If the parse fails, ppos is returned
     * unchanged.
     * @param ec status
     * @return a reference to this.
     */
    UnicodeSet& applyPropertyPattern(const UnicodeString& pattern,
                                     ParsePosition& ppos,
                                     UErrorCode &ec);

    void applyPropertyPattern(RuleCharacterIterator& chars,
                              UnicodeString& rebuiltPat,
                              UErrorCode& ec);

    /**
     * A filter that returns true if the given code point should be
     * included in the UnicodeSet being constructed.
     */
    typedef UBool (*Filter)(UChar32 codePoint, void* context);

    /**
     * Given a filter, set this UnicodeSet to the code points
     * contained by that filter.  The filter MUST be
     * property-conformant.  That is, if it returns value v for one
     * code point, then it must return v for all affiliated code
     * points, as defined by the inclusions list.  See
     * getInclusions().
     * src is a UPropertySource value.
     */
    void applyFilter(Filter filter,
                     void* context,
                     const UnicodeSet* inclusions,
                     UErrorCode &status);

    /**
     * Set the new pattern to cache.
     */
    void setPattern(const UnicodeString& newPat) {
        setPattern(newPat.getBuffer(), newPat.length());
    }
    void setPattern(const char16_t *newPat, int32_t newPatLen);
    /**
     * Release existing cached pattern.
     */
    void releasePattern();

    friend class UnicodeSetIterator;
};



inline bool UnicodeSet::operator!=(const UnicodeSet& o) const {
    return !operator==(o);
}

inline UBool UnicodeSet::isFrozen() const {
    return (UBool)(bmpSet!=nullptr || stringSpan!=nullptr);
}

inline UBool UnicodeSet::containsSome(UChar32 start, UChar32 end) const {
    return !containsNone(start, end);
}

inline UBool UnicodeSet::containsSome(const UnicodeSet& s) const {
    return !containsNone(s);
}

inline UBool UnicodeSet::containsSome(const UnicodeString& s) const {
    return !containsNone(s);
}

inline UBool UnicodeSet::isBogus() const {
    return (UBool)(fFlags & kIsBogus);
}

inline UnicodeSet *UnicodeSet::fromUSet(USet *uset) {
    return reinterpret_cast<UnicodeSet *>(uset);
}

inline const UnicodeSet *UnicodeSet::fromUSet(const USet *uset) {
    return reinterpret_cast<const UnicodeSet *>(uset);
}

inline USet *UnicodeSet::toUSet() {
    return reinterpret_cast<USet *>(this);
}

inline const USet *UnicodeSet::toUSet() const {
    return reinterpret_cast<const USet *>(this);
}

inline int32_t UnicodeSet::span(const UnicodeString &s, int32_t start, USetSpanCondition spanCondition) const {
    int32_t sLength=s.length();
    if(start<0) {
        start=0;
    } else if(start>sLength) {
        start=sLength;
    }
    return start+span(s.getBuffer()+start, sLength-start, spanCondition);
}

inline int32_t UnicodeSet::spanBack(const UnicodeString &s, int32_t limit, USetSpanCondition spanCondition) const {
    int32_t sLength=s.length();
    if(limit<0) {
        limit=0;
    } else if(limit>sLength) {
        limit=sLength;
    }
    return spanBack(s.getBuffer(), limit, spanCondition);
}

U_NAMESPACE_END

#endif /* U_SHOW_CPLUSPLUS_API */

#endif<|MERGE_RESOLUTION|>--- conflicted
+++ resolved
@@ -495,11 +495,7 @@
      * @return <tt>true</tt> if the specified set is equal to this set.
      * @stable ICU 2.0
      */
-<<<<<<< HEAD
-    virtual bool operator==(const UnicodeSet& o) const;
-=======
     bool operator==(const UnicodeSet& o) const;
->>>>>>> 626889fb
 
     /**
      * Compares the specified object with this set for equality.  Returns
@@ -805,12 +801,6 @@
      * @stable ICU 2.0
      */
     UBool isEmpty(void) const;
-
-    /**
-     * @return true if this set contains multi-character strings or the empty string.
-     * @stable ICU 70
-     */
-    UBool hasStrings() const;
 
     /**
      * @return true if this set contains multi-character strings or the empty string.
@@ -1307,11 +1297,7 @@
      * A frozen set will not be modified.
      * @stable ICU 2.0
      */
-<<<<<<< HEAD
-    virtual UnicodeSet& complement();
-=======
     UnicodeSet& complement();
->>>>>>> 626889fb
 
     /**
      * Complements the specified range in this set.  Any character in
