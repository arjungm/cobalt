// © 2016 and later: Unicode, Inc. and others.
// License & terms of use: http://www.unicode.org/copyright.html
/*
*******************************************************************************
*
*   Copyright (C) 2002-2012, International Business Machines
*   Corporation and others.  All Rights Reserved.
*
*******************************************************************************
*/

#ifndef STRENUM_H
#define STRENUM_H

#include "unicode/utypes.h"

#if U_SHOW_CPLUSPLUS_API

#include "unicode/uobject.h"
#include "unicode/unistr.h"

/**
 * \file 
 * \brief C++ API: String Enumeration
 */
 
U_NAMESPACE_BEGIN

/**
 * Base class for 'pure' C++ implementations of uenum api.  Adds a
 * method that returns the next UnicodeString since in C++ this can
 * be a common storage format for strings.
 *
 * <p>The model is that the enumeration is over strings maintained by
 * a 'service.'  At any point, the service might change, invalidating
 * the enumerator (though this is expected to be rare).  The iterator
 * returns an error if this has occurred.  Lack of the error is no
 * guarantee that the service didn't change immediately after the
 * call, so the returned string still might not be 'valid' on
 * subsequent use.</p>
 *
 * <p>Strings may take the form of const char*, const char16_t*, or const
 * UnicodeString*.  The type you get is determine by the variant of
 * 'next' that you call.  In general the StringEnumeration is
 * optimized for one of these types, but all StringEnumerations can
 * return all types.  Returned strings are each terminated with a NUL.
 * Depending on the service data, they might also include embedded NUL
 * characters, so API is provided to optionally return the true
 * length, counting the embedded NULs but not counting the terminating
 * NUL.</p>
 *
 * <p>The pointers returned by next, unext, and snext become invalid
 * upon any subsequent call to the enumeration's destructor, next,
 * unext, snext, or reset.</p>
 *
 * ICU 2.8 adds some default implementations and helper functions
 * for subclasses.
 *
 * @stable ICU 2.4 
 */
class U_COMMON_API StringEnumeration : public UObject { 
public:
    /**
     * Destructor.
     * @stable ICU 2.4
     */
    virtual ~StringEnumeration();

    /**
     * Clone this object, an instance of a subclass of StringEnumeration.
     * Clones can be used concurrently in multiple threads.
     * If a subclass does not implement clone(), or if an error occurs,
     * then nullptr is returned.
     * The caller must delete the clone.
     *
     * @return a clone of this object
     *
     * @see getDynamicClassID
     * @stable ICU 2.8
     */
    virtual StringEnumeration *clone() const;

    /**
     * <p>Return the number of elements that the iterator traverses.  If
     * the iterator is out of sync with its service, status is set to
     * U_ENUM_OUT_OF_SYNC_ERROR, and the return value is zero.</p>
     *
     * <p>The return value will not change except possibly as a result of
     * a subsequent call to reset, or if the iterator becomes out of sync.</p>
     *
     * <p>This is a convenience function. It can end up being very
     * expensive as all the items might have to be pre-fetched
     * (depending on the storage format of the data being
     * traversed).</p>
     *
     * @param status the error code.
     * @return number of elements in the iterator.
     *
     * @stable ICU 2.4 */
    virtual int32_t count(UErrorCode& status) const = 0;

    /**
     * <p>Returns the next element as a NUL-terminated char*.  If there
     * are no more elements, returns nullptr.  If the resultLength pointer
     * is not nullptr, the length of the string (not counting the
     * terminating NUL) is returned at that address.  If an error
     * status is returned, the value at resultLength is undefined.</p>
     *
     * <p>The returned pointer is owned by this iterator and must not be
     * deleted by the caller.  The pointer is valid until the next call
     * to next, unext, snext, reset, or the enumerator's destructor.</p>
     *
     * <p>If the iterator is out of sync with its service, status is set
     * to U_ENUM_OUT_OF_SYNC_ERROR and nullptr is returned.</p>
     *
     * <p>If the native service string is a char16_t* string, it is
     * converted to char* with the invariant converter.  If the
     * conversion fails (because a character cannot be converted) then
     * status is set to U_INVARIANT_CONVERSION_ERROR and the return
     * value is undefined (though not nullptr).</p>
     *
     * Starting with ICU 2.8, the default implementation calls snext()
     * and handles the conversion.
     * Either next() or snext() must be implemented differently by a subclass.
     *
     * @param status the error code.
     * @param resultLength a pointer to receive the length, can be nullptr.
     * @return a pointer to the string, or nullptr.
     *
     * @stable ICU 2.4 
     */
    virtual const char* next(int32_t *resultLength, UErrorCode& status);

    /**
     * <p>Returns the next element as a NUL-terminated char16_t*.  If there
     * are no more elements, returns nullptr.  If the resultLength pointer
     * is not nullptr, the length of the string (not counting the
     * terminating NUL) is returned at that address.  If an error
     * status is returned, the value at resultLength is undefined.</p>
     *
     * <p>The returned pointer is owned by this iterator and must not be
     * deleted by the caller.  The pointer is valid until the next call
     * to next, unext, snext, reset, or the enumerator's destructor.</p>
     *
     * <p>If the iterator is out of sync with its service, status is set
     * to U_ENUM_OUT_OF_SYNC_ERROR and nullptr is returned.</p>
     *
     * Starting with ICU 2.8, the default implementation calls snext()
     * and handles the conversion.
     *
     * @param status the error code.
<<<<<<< HEAD
     * @param resultLength a pointer to receive the length, can be NULL.
     * @return a pointer to the string, or NULL.
=======
     * @param resultLength a pointer to receive the length, can be nullptr.
     * @return a pointer to the string, or nullptr.
>>>>>>> 626889fb
     *
     * @stable ICU 2.4 
     */
    virtual const char16_t* unext(int32_t *resultLength, UErrorCode& status);

    /**
     * <p>Returns the next element a UnicodeString*.  If there are no
     * more elements, returns nullptr.</p>
     *
     * <p>The returned pointer is owned by this iterator and must not be
     * deleted by the caller.  The pointer is valid until the next call
     * to next, unext, snext, reset, or the enumerator's destructor.</p>
     *
     * <p>If the iterator is out of sync with its service, status is set
     * to U_ENUM_OUT_OF_SYNC_ERROR and nullptr is returned.</p>
     *
     * Starting with ICU 2.8, the default implementation calls next()
     * and handles the conversion.
     * Either next() or snext() must be implemented differently by a subclass.
     *
     * @param status the error code.
     * @return a pointer to the string, or nullptr.
     *
     * @stable ICU 2.4 
     */
    virtual const UnicodeString* snext(UErrorCode& status);

    /**
     * <p>Resets the iterator.  This re-establishes sync with the
     * service and rewinds the iterator to start at the first
     * element.</p>
     *
     * <p>Previous pointers returned by next, unext, or snext become
     * invalid, and the value returned by count might change.</p>
     *
     * @param status the error code.
     *
     * @stable ICU 2.4 
     */
    virtual void reset(UErrorCode& status) = 0;

    /**
     * Compares this enumeration to other to check if both are equal
     *
     * @param that The other string enumeration to compare this object to
     * @return true if the enumerations are equal. false if not.
     * @stable ICU 3.6 
     */
    virtual bool operator==(const StringEnumeration& that)const;
    /**
     * Compares this enumeration to other to check if both are not equal
     *
     * @param that The other string enumeration to compare this object to
     * @return true if the enumerations are equal. false if not.
     * @stable ICU 3.6 
     */
    virtual bool operator!=(const StringEnumeration& that)const;

protected:
    /**
     * UnicodeString field for use with default implementations and subclasses.
     * @stable ICU 2.8
     */
    UnicodeString unistr;
    /**
     * char * default buffer for use with default implementations and subclasses.
     * @stable ICU 2.8
     */
    char charsBuffer[32];
    /**
     * char * buffer for use with default implementations and subclasses.
     * Allocated in constructor and in ensureCharsCapacity().
     * @stable ICU 2.8
     */
    char *chars;
    /**
     * Capacity of chars, for use with default implementations and subclasses.
     * @stable ICU 2.8
     */
    int32_t charsCapacity;

    /**
     * Default constructor for use with default implementations and subclasses.
     * @stable ICU 2.8
     */
    StringEnumeration();

    /**
     * Ensures that chars is at least as large as the requested capacity.
     * For use with default implementations and subclasses.
     *
     * @param capacity Requested capacity.
     * @param status ICU in/out error code.
     * @stable ICU 2.8
     */
    void ensureCharsCapacity(int32_t capacity, UErrorCode &status);

    /**
     * Converts s to Unicode and sets unistr to the result.
     * For use with default implementations and subclasses,
     * especially for implementations of snext() in terms of next().
     * This is provided with a helper function instead of a default implementation
     * of snext() to avoid potential infinite loops between next() and snext().
     *
     * For example:
     * \code
     * const UnicodeString* snext(UErrorCode& status) {
     *   int32_t resultLength=0;
     *   const char *s=next(&resultLength, status);
     *   return setChars(s, resultLength, status);
     * }
     * \endcode
     *
     * @param s String to be converted to Unicode.
     * @param length Length of the string.
     * @param status ICU in/out error code.
     * @return A pointer to unistr.
     * @stable ICU 2.8
     */
    UnicodeString *setChars(const char *s, int32_t length, UErrorCode &status);
};

U_NAMESPACE_END

#endif /* U_SHOW_CPLUSPLUS_API */

/* STRENUM_H */
#endif<|MERGE_RESOLUTION|>--- conflicted
+++ resolved
@@ -149,13 +149,8 @@
      * and handles the conversion.
      *
      * @param status the error code.
-<<<<<<< HEAD
-     * @param resultLength a pointer to receive the length, can be NULL.
-     * @return a pointer to the string, or NULL.
-=======
      * @param resultLength a pointer to receive the length, can be nullptr.
      * @return a pointer to the string, or nullptr.
->>>>>>> 626889fb
      *
      * @stable ICU 2.4 
      */
