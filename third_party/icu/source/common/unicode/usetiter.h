--- conflicted
+++ resolved
@@ -64,11 +64,7 @@
  * @author M. Davis
  * @stable ICU 2.4
  */
-<<<<<<< HEAD
-class U_COMMON_API UnicodeSetIterator U_FINAL : public UObject {
-=======
 class U_COMMON_API UnicodeSetIterator final : public UObject {
->>>>>>> 626889fb
     /**
      * Value of <tt>codepoint</tt> if the iterator points to a string.
      * If <tt>codepoint == IS_STRING</tt>, then examine
