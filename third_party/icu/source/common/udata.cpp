--- conflicted
+++ resolved
@@ -108,11 +108,7 @@
 
 static u_atomic_int32_t gHaveTriedToLoadCommonData {0};  //  See extendICUData().
 
-<<<<<<< HEAD
-static UHashtable  *gCommonDataCache = NULL;  /* Global hash table of opened ICU data files.  */
-=======
 static UHashtable  *gCommonDataCache = nullptr;  /* Global hash table of opened ICU data files.  */
->>>>>>> 626889fb
 static icu::UInitOnce gCommonDataCacheInitOnce {};
 
 #if !defined(ICU_DATA_DIR_WINDOWS)
@@ -150,11 +146,7 @@
     int32_t i;
 
     UDataMemory  *pData = udata_findCachedData(inBasename, err);
-<<<<<<< HEAD
-    if (U_FAILURE(err) || pData == NULL)
-=======
     if (U_FAILURE(err) || pData == nullptr)
->>>>>>> 626889fb
         return false;
 
     {
@@ -727,11 +719,7 @@
         */
 #if !defined(ICU_DATA_DIR_WINDOWS)
 // When using the Windows system data, we expect only a single data file.
-<<<<<<< HEAD
-        setCommonICUDataPointer(&U_ICUDATA_ENTRY_POINT.hdr, false, pErrorCode);
-=======
         setCommonICUDataPointer(&U_ICUDATA_ENTRY_POINT, false, pErrorCode);
->>>>>>> 626889fb
         {
             Mutex lock;
             return gCommonICUDataArray[commonDataIndex];
@@ -775,11 +763,7 @@
 
     UDataPathIterator iter(u_getDataDirectory(), inBasename, path, ".dat", true, pErrorCode);
 
-<<<<<<< HEAD
-    while ((UDataMemory_isLoaded(&tData)==false) && (pathBuffer = iter.next(pErrorCode)) != NULL)
-=======
     while ((UDataMemory_isLoaded(&tData)==false) && (pathBuffer = iter.next(pErrorCode)) != nullptr)
->>>>>>> 626889fb
     {
 #ifdef UDATA_DEBUG
         fprintf(stderr, "ocd: trying path %s - ", pathBuffer);
@@ -1121,11 +1105,7 @@
             ++commonDataIndex;  /* try the next data package */
         } else if ((!checkedExtendedICUData) && extendICUData(subErrorCode)) {
             checkedExtendedICUData = true;
-<<<<<<< HEAD
-            /* try this data package slot again: it changed from NULL to non-NULL */
-=======
             /* try this data package slot again: it changed from nullptr to non-nullptr */
->>>>>>> 626889fb
         } else {
             return nullptr;
         }
