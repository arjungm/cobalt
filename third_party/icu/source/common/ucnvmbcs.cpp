// © 2016 and later: Unicode, Inc. and others.
// License & terms of use: http://www.unicode.org/copyright.html
/*
******************************************************************************
*
*   Copyright (C) 2000-2016, International Business Machines
*   Corporation and others.  All Rights Reserved.
*
******************************************************************************
*   file name:  ucnvmbcs.cpp
*   encoding:   UTF-8
*   tab size:   8 (not used)
*   indentation:4
*
*   created on: 2000jul03
*   created by: Markus W. Scherer
*
*   The current code in this file replaces the previous implementation
*   of conversion code from multi-byte codepages to Unicode and back.
*   This implementation supports the following:
*   - legacy variable-length codepages with up to 4 bytes per character
*   - all Unicode code points (up to 0x10ffff)
*   - efficient distinction of unassigned vs. illegal byte sequences
*   - it is possible in fromUnicode() to directly deal with simple
*     stateful encodings (used for EBCDIC_STATEFUL)
*   - it is possible to convert Unicode code points
*     to a single zero byte (but not as a fallback except for SBCS)
*
*   Remaining limitations in fromUnicode:
*   - byte sequences must not have leading zero bytes
*   - except for SBCS codepages: no fallback mapping from Unicode to a zero byte
*   - limitation to up to 4 bytes per character
*
*   ICU 2.8 (late 2003) adds a secondary data structure which lifts some of these
*   limitations and adds m:n character mappings and other features.
*   See ucnv_ext.h for details.
*
*   Change history: 
*
*    5/6/2001       Ram       Moved  MBCS_SINGLE_RESULT_FROM_U,MBCS_STAGE_2_FROM_U,
*                             MBCS_VALUE_2_FROM_STAGE_2, MBCS_VALUE_4_FROM_STAGE_2
*                             macros to ucnvmbcs.h file
*/

#include "unicode/utypes.h"

#if !UCONFIG_NO_CONVERSION && !UCONFIG_NO_LEGACY_CONVERSION

#include "unicode/ucnv.h"
#include "unicode/ucnv_cb.h"
#include "unicode/udata.h"
#include "unicode/uset.h"
#include "unicode/utf8.h"
#include "unicode/utf16.h"
#include "ucnv_bld.h"
#include "ucnvmbcs.h"
#include "ucnv_ext.h"
#include "ucnv_cnv.h"
#include "cmemory.h"
#include "cstring.h"
#include "umutex.h"
#include "ustr_imp.h"

/* control optimizations according to the platform */
#define MBCS_UNROLL_SINGLE_TO_BMP 1
#define MBCS_UNROLL_SINGLE_FROM_BMP 0

/*
 * _MBCSHeader versions 5.3 & 4.3
 * (Note that the _MBCSHeader version is in addition to the converter formatVersion.)
 *
 * This version is optional. Version 5 is used for incompatible data format changes.
 * makeconv will continue to generate version 4 files if possible.
 *
 * Changes from version 4:
 *
 * The main difference is an additional _MBCSHeader field with
 * - the length (number of uint32_t) of the _MBCSHeader
 * - flags for further incompatible data format changes
 * - flags for further, backward compatible data format changes
 *
 * The MBCS_OPT_FROM_U flag indicates that most of the fromUnicode data is omitted from
 * the file and needs to be reconstituted at load time.
 * This requires a utf8Friendly format with an additional mbcsIndex table for fast
 * (and UTF-8-friendly) fromUnicode conversion for Unicode code points up to maxFastUChar.
 * (For details about these structures see below, and see ucnvmbcs.h.)
 *
 *   utf8Friendly also implies that the fromUnicode mappings are stored in ascending order
 *   of the Unicode code points. (This requires that the .ucm file has the |0 etc.
 *   precision markers for all mappings.)
 *
 *   All fallbacks have been moved to the extension table, leaving only roundtrips in the
 *   omitted data that can be reconstituted from the toUnicode data.
 *
 *   Of the stage 2 table, the part corresponding to maxFastUChar and below is omitted.
 *   With only roundtrip mappings in the base fromUnicode data, this part is fully
 *   redundant with the mbcsIndex and will be reconstituted from that (also using the
 *   stage 1 table which contains the information about how stage 2 was compacted).
 *
 *   The rest of the stage 2 table, the part for code points above maxFastUChar,
 *   is stored in the file and will be appended to the reconstituted part.
 *
 *   The entire fromUBytes array is omitted from the file and will be reconstitued.
 *   This is done by enumerating all toUnicode roundtrip mappings, performing
 *   each mapping (using the stage 1 and reconstituted stage 2 tables) and
 *   writing instead of reading the byte values.
 *
 * _MBCSHeader version 4.3
 *
 * Change from version 4.2:
 * - Optional utf8Friendly data structures, with 64-entry stage 3 block
 *   allocation for parts of the BMP, and an additional mbcsIndex in non-SBCS
 *   files which can be used instead of stages 1 & 2.
 *   Faster lookups for roundtrips from most commonly used characters,
 *   and lookups from UTF-8 byte sequences with a natural bit distribution.
 *   See ucnvmbcs.h for more details.
 *
 * Change from version 4.1:
 * - Added an optional extension table structure at the end of the .cnv file.
 *   It is present if the upper bits of the header flags field contains a non-zero
 *   byte offset to it.
 *   Files that contain only a conversion table and no base table
 *   use the special outputType MBCS_OUTPUT_EXT_ONLY.
 *   These contain the base table name between the MBCS header and the extension
 *   data.
 *
 * Change from version 4.0:
 * - Replace header.reserved with header.fromUBytesLength so that all
 *   fields in the data have length.
 *
 * Changes from version 3 (for performance improvements):
 * - new bit distribution for state table entries
 * - reordered action codes
 * - new data structure for single-byte fromUnicode
 *   + stage 2 only contains indexes
 *   + stage 3 stores 16 bits per character with classification bits 15..8
 * - no multiplier for stage 1 entries
 * - stage 2 for non-single-byte codepages contains the index and the flags in
 *   one 32-bit value
 * - 2-byte and 4-byte fromUnicode results are stored directly as 16/32-bit integers
 *
 * For more details about old versions of the MBCS data structure, see
 * the corresponding versions of this file.
 *
 * Converting stateless codepage data ---------------------------------------***
 * (or codepage data with simple states) to Unicode.
 *
 * Data structure and algorithm for converting from complex legacy codepages
 * to Unicode. (Designed before 2000-may-22.)
 *
 * The basic idea is that the structure of legacy codepages can be described
 * with state tables.
 * When reading a byte stream, each input byte causes a state transition.
 * Some transitions result in the output of a code point, some result in
 * "unassigned" or "illegal" output.
 * This is used here for character conversion.
 *
 * The data structure begins with a state table consisting of a row
 * per state, with 256 entries (columns) per row for each possible input
 * byte value.
 * Each entry is 32 bits wide, with two formats distinguished by
 * the sign bit (bit 31):
 *
 * One format for transitional entries (bit 31 not set) for non-final bytes, and
 * one format for final entries (bit 31 set).
 * Both formats contain the number of the next state in the same bit
 * positions.
 * State 0 is the initial state.
 *
 * Most of the time, the offset values of subsequent states are added
 * up to a scalar value. This value will eventually be the index of
 * the Unicode code point in a table that follows the state table.
 * The effect is that the code points for final state table rows
 * are contiguous. The code points of final state rows follow each other
 * in the order of the references to those final states by previous
 * states, etc.
 *
 * For some terminal states, the offset is itself the output Unicode
 * code point (16 bits for a BMP code point or 20 bits for a supplementary
 * code point (stored as code point minus 0x10000 so that 20 bits are enough).
 * For others, the code point in the Unicode table is stored with either
 * one or two code units: one for BMP code points, two for a pair of
 * surrogates.
 * All code points for a final state entry take up the same number of code
 * units, regardless of whether they all actually _use_ the same number
 * of code units. This is necessary for simple array access.
 *
 * An additional feature comes in with what in ICU is called "fallback"
 * mappings:
 *
 * In addition to round-trippable, precise, 1:1 mappings, there are often
 * mappings defined between similar, though not the same, characters.
 * Typically, such mappings occur only in fromUnicode mapping tables because
 * Unicode has a superset repertoire of most other codepages. However, it
 * is possible to provide such mappings in the toUnicode tables, too.
 * In this case, the fallback mappings are partly integrated into the
 * general state tables because the structure of the encoding includes their
 * byte sequences.
 * For final entries in an initial state, fallback mappings are stored in
 * the entry itself like with roundtrip mappings.
 * For other final entries, they are stored in the code units table if
 * the entry is for a pair of code units.
 * For single-unit results in the code units table, there is no space to
 * alternatively hold a fallback mapping; in this case, the code unit
 * is stored as U+fffe (unassigned), and the fallback mapping needs to
 * be looked up by the scalar offset value in a separate table.
 *
 * "Unassigned" state entries really mean "structurally unassigned",
 * i.e., such a byte sequence will never have a mapping result.
 *
 * The interpretation of the bits in each entry is as follows:
 *
 * Bit 31 not set, not a terminal entry ("transitional"):
 * 30..24 next state
 * 23..0  offset delta, to be added up
 *
 * Bit 31 set, terminal ("final") entry:
 * 30..24 next state (regardless of action code)
 * 23..20 action code:
 *        action codes 0 and 1 result in precise-mapping Unicode code points
 *        0  valid byte sequence
 *           19..16 not used, 0
 *           15..0  16-bit Unicode BMP code point
 *                  never U+fffe or U+ffff
 *        1  valid byte sequence
 *           19..0  20-bit Unicode supplementary code point
 *                  never U+fffe or U+ffff
 *
 *        action codes 2 and 3 result in fallback (unidirectional-mapping) Unicode code points
 *        2  valid byte sequence (fallback)
 *           19..16 not used, 0
 *           15..0  16-bit Unicode BMP code point as fallback result
 *        3  valid byte sequence (fallback)
 *           19..0  20-bit Unicode supplementary code point as fallback result
 *
 *        action codes 4 and 5 may result in roundtrip/fallback/unassigned/illegal results
 *        depending on the code units they result in
 *        4  valid byte sequence
 *           19..9  not used, 0
 *            8..0  final offset delta
 *                  pointing to one 16-bit code unit which may be
 *                  fffe  unassigned -- look for a fallback for this offset
 *                  ffff  illegal
 *        5  valid byte sequence
 *           19..9  not used, 0
 *            8..0  final offset delta
 *                  pointing to two 16-bit code units
 *                  (typically UTF-16 surrogates)
 *                  the result depends on the first code unit as follows:
 *                  0000..d7ff  roundtrip BMP code point (1st alone)
 *                  d800..dbff  roundtrip surrogate pair (1st, 2nd)
 *                  dc00..dfff  fallback surrogate pair (1st-400, 2nd)
 *                  e000        roundtrip BMP code point (2nd alone)
 *                  e001        fallback BMP code point (2nd alone)
 *                  fffe        unassigned
 *                  ffff        illegal
 *           (the final offset deltas are at most 255 * 2,
 *            times 2 because of storing code unit pairs)
 *
 *        6  unassigned byte sequence
 *           19..16 not used, 0
 *           15..0  16-bit Unicode BMP code point U+fffe (new with version 2)
 *                  this does not contain a final offset delta because the main
 *                  purpose of this action code is to save scalar offset values;
 *                  therefore, fallback values cannot be assigned to byte
 *                  sequences that result in this action code
 *        7  illegal byte sequence
 *           19..16 not used, 0
 *           15..0  16-bit Unicode BMP code point U+ffff (new with version 2)
 *        8  state change only
 *           19..0  not used, 0
 *           useful for state changes in simple stateful encodings,
 *           at Shift-In/Shift-Out codes
 *
 *
 *        9..15 reserved for future use
 *           current implementations will only perform a state change
 *           and ignore bits 19..0
 *
 * An encoding with contiguous ranges of unassigned byte sequences, like
 * Shift-JIS and especially EUC-TW, can be stored efficiently by having
 * at least two states for the trail bytes:
 * One trail byte state that results in code points, and one that only
 * has "unassigned" and "illegal" terminal states.
 *
 * Note: partly by accident, this data structure supports simple stateful
 * encodings without any additional logic.
 * Currently, only simple Shift-In/Shift-Out schemes are handled with
 * appropriate state tables (especially EBCDIC_STATEFUL!).
 *
 * MBCS version 2 added:
 * unassigned and illegal action codes have U+fffe and U+ffff
 * instead of unused bits; this is useful for _MBCS_SINGLE_SIMPLE_GET_NEXT_BMP()
 *
 * Converting from Unicode to codepage bytes --------------------------------***
 *
 * The conversion data structure for fromUnicode is designed for the known
 * structure of Unicode. It maps from 21-bit code points (0..0x10ffff) to
 * a sequence of 1..4 bytes, in addition to a flag that indicates if there is
 * a roundtrip mapping.
 *
 * The lookup is done with a 3-stage trie, using 11/6/4 bits for stage 1/2/3
 * like in the character properties table.
 * The beginning of the trie is at offsetFromUTable, the beginning of stage 3
 * with the resulting bytes is at offsetFromUBytes.
 *
 * Beginning with version 4, single-byte codepages have a significantly different
 * trie compared to other codepages.
 * In all cases, the entry in stage 1 is directly the index of the block of
 * 64 entries in stage 2.
 *
 * Single-byte lookup:
 *
 * Stage 2 only contains 16-bit indexes directly to the 16-blocks in stage 3.
 * Stage 3 contains one 16-bit word per result:
 * Bits 15..8 indicate the kind of result:
 *    f  roundtrip result
 *    c  fallback result from private-use code point
 *    8  fallback result from other code points
 *    0  unassigned
 * Bits 7..0 contain the codepage byte. A zero byte is always possible.
 *
 * In version 4.3, the runtime code can build an sbcsIndex for a utf8Friendly
 * file. For 2-byte UTF-8 byte sequences and some 3-byte sequences the lookup
 * becomes a 2-stage (single-index) trie lookup with 6 bits for stage 3.
 * ASCII code points can be looked up with a linear array access into stage 3.
 * See maxFastUChar and other details in ucnvmbcs.h.
 *
 * Multi-byte lookup:
 *
 * Stage 2 contains a 32-bit word for each 16-block in stage 3:
 * Bits 31..16 contain flags for which stage 3 entries contain roundtrip results
 *             test: MBCS_FROM_U_IS_ROUNDTRIP(stage2Entry, c)
 *             If this test is false, then a non-zero result will be interpreted as
 *             a fallback mapping.
 * Bits 15..0  contain the index to stage 3, which must be multiplied by 16*(bytes per char)
 *
 * Stage 3 contains 2, 3, or 4 bytes per result.
 * 2 or 4 bytes are stored as uint16_t/uint32_t in platform endianness,
 * while 3 bytes are stored as bytes in big-endian order.
 * Leading zero bytes are ignored, and the number of bytes is counted.
 * A zero byte mapping result is possible as a roundtrip result.
 * For some output types, the actual result is processed from this;
 * see ucnv_MBCSFromUnicodeWithOffsets().
 *
 * Note that stage 1 always contains 0x440=1088 entries (0x440==0x110000>>10),
 * or (version 3 and up) for BMP-only codepages, it contains 64 entries.
 *
 * In version 4.3, a utf8Friendly file contains an mbcsIndex table.
 * For 2-byte UTF-8 byte sequences and most 3-byte sequences the lookup
 * becomes a 2-stage (single-index) trie lookup with 6 bits for stage 3.
 * ASCII code points can be looked up with a linear array access into stage 3.
 * See maxFastUChar, mbcsIndex and other details in ucnvmbcs.h.
 *
 * In version 3, stage 2 blocks may overlap by multiples of the multiplier
 * for compaction.
 * In version 4, stage 2 blocks (and for single-byte codepages, stage 3 blocks)
 * may overlap by any number of entries.
 *
 * MBCS version 2 added:
 * the converter checks for known output types, which allows
 * adding new ones without crashing an unaware converter
 */

/**
 * Callback from ucnv_MBCSEnumToUnicode(), takes 32 mappings from
 * consecutive sequences of bytes, starting from the one encoded in value,
 * to Unicode code points. (Multiple mappings to reduce per-function call overhead.)
 * Does not currently support m:n mappings or reverse fallbacks.
 * This function will not be called for sequences of bytes with leading zeros.
 *
 * @param context an opaque pointer, as passed into ucnv_MBCSEnumToUnicode()
 * @param value contains 1..4 bytes of the first byte sequence, right-aligned
 * @param codePoints resulting Unicode code points, or negative if a byte sequence does
 *        not map to anything
 * @return true to continue enumeration, false to stop
 */
typedef UBool U_CALLCONV
UConverterEnumToUCallback(const void *context, uint32_t value, UChar32 codePoints[32]);

static void U_CALLCONV
ucnv_MBCSLoad(UConverterSharedData *sharedData,
          UConverterLoadArgs *pArgs,
          const uint8_t *raw,
          UErrorCode *pErrorCode);

static void U_CALLCONV
ucnv_MBCSUnload(UConverterSharedData *sharedData);

static void U_CALLCONV
ucnv_MBCSOpen(UConverter *cnv,
              UConverterLoadArgs *pArgs,
              UErrorCode *pErrorCode);

static UChar32 U_CALLCONV
ucnv_MBCSGetNextUChar(UConverterToUnicodeArgs *pArgs,
                  UErrorCode *pErrorCode);

static void U_CALLCONV
ucnv_MBCSGetStarters(const UConverter* cnv,
                 UBool starters[256],
                 UErrorCode *pErrorCode);

U_CDECL_BEGIN
static const char* U_CALLCONV
ucnv_MBCSGetName(const UConverter *cnv);
U_CDECL_END

static void U_CALLCONV
ucnv_MBCSWriteSub(UConverterFromUnicodeArgs *pArgs,
              int32_t offsetIndex,
              UErrorCode *pErrorCode);

static UChar32 U_CALLCONV
ucnv_MBCSGetNextUChar(UConverterToUnicodeArgs *pArgs,
                  UErrorCode *pErrorCode);

static void U_CALLCONV
ucnv_SBCSFromUTF8(UConverterFromUnicodeArgs *pFromUArgs,
                  UConverterToUnicodeArgs *pToUArgs,
                  UErrorCode *pErrorCode);

static void U_CALLCONV
ucnv_MBCSGetUnicodeSet(const UConverter *cnv,
                   const USetAdder *sa,
                   UConverterUnicodeSet which,
                   UErrorCode *pErrorCode);

static void U_CALLCONV
ucnv_DBCSFromUTF8(UConverterFromUnicodeArgs *pFromUArgs,
                  UConverterToUnicodeArgs *pToUArgs,
                  UErrorCode *pErrorCode);

static const UConverterImpl _SBCSUTF8Impl={
    UCNV_MBCS,

    ucnv_MBCSLoad,
    ucnv_MBCSUnload,

    ucnv_MBCSOpen,
    nullptr,
    nullptr,

    ucnv_MBCSToUnicodeWithOffsets,
    ucnv_MBCSToUnicodeWithOffsets,
    ucnv_MBCSFromUnicodeWithOffsets,
    ucnv_MBCSFromUnicodeWithOffsets,
    ucnv_MBCSGetNextUChar,

    ucnv_MBCSGetStarters,
    ucnv_MBCSGetName,
    ucnv_MBCSWriteSub,
    nullptr,
    ucnv_MBCSGetUnicodeSet,

    nullptr,
    ucnv_SBCSFromUTF8
};

static const UConverterImpl _DBCSUTF8Impl={
    UCNV_MBCS,

    ucnv_MBCSLoad,
    ucnv_MBCSUnload,

    ucnv_MBCSOpen,
    nullptr,
    nullptr,

    ucnv_MBCSToUnicodeWithOffsets,
    ucnv_MBCSToUnicodeWithOffsets,
    ucnv_MBCSFromUnicodeWithOffsets,
    ucnv_MBCSFromUnicodeWithOffsets,
    ucnv_MBCSGetNextUChar,

    ucnv_MBCSGetStarters,
    ucnv_MBCSGetName,
    ucnv_MBCSWriteSub,
    nullptr,
    ucnv_MBCSGetUnicodeSet,

    nullptr,
    ucnv_DBCSFromUTF8
};

static const UConverterImpl _MBCSImpl={
    UCNV_MBCS,

    ucnv_MBCSLoad,
    ucnv_MBCSUnload,

    ucnv_MBCSOpen,
    nullptr,
    nullptr,

    ucnv_MBCSToUnicodeWithOffsets,
    ucnv_MBCSToUnicodeWithOffsets,
    ucnv_MBCSFromUnicodeWithOffsets,
    ucnv_MBCSFromUnicodeWithOffsets,
    ucnv_MBCSGetNextUChar,

    ucnv_MBCSGetStarters,
    ucnv_MBCSGetName,
    ucnv_MBCSWriteSub,
    nullptr,
    ucnv_MBCSGetUnicodeSet,
    nullptr,
    nullptr
};

/* Static data is in tools/makeconv/ucnvstat.c for data-based
 * converters. Be sure to update it as well.
 */

const UConverterSharedData _MBCSData={
    sizeof(UConverterSharedData), 1,
<<<<<<< HEAD
    NULL, NULL, false, true, &_MBCSImpl,
=======
    nullptr, nullptr, false, true, &_MBCSImpl,
>>>>>>> 626889fb
    0, UCNV_MBCS_TABLE_INITIALIZER
};


/* GB 18030 data ------------------------------------------------------------ */

/* helper macros for linear values for GB 18030 four-byte sequences */
#define LINEAR_18030(a, b, c, d) ((((a)*10+(b))*126L+(c))*10L+(d))

#define LINEAR_18030_BASE LINEAR_18030(0x81, 0x30, 0x81, 0x30)

#define LINEAR(x) LINEAR_18030(x>>24, (x>>16)&0xff, (x>>8)&0xff, x&0xff)

/*
 * Some ranges of GB 18030 where both the Unicode code points and the
 * GB four-byte sequences are contiguous and are handled algorithmically by
 * the special callback functions below.
 * The values are start & end of Unicode & GB codes.
 *
 * Note that single surrogates are not mapped by GB 18030
 * as of the re-released mapping tables from 2000-nov-30.
 */
static const uint32_t
gb18030Ranges[14][4]={
    {0x10000, 0x10FFFF, LINEAR(0x90308130), LINEAR(0xE3329A35)},
    {0x9FA6, 0xD7FF, LINEAR(0x82358F33), LINEAR(0x8336C738)},
    {0x0452, 0x1E3E, LINEAR(0x8130D330), LINEAR(0x8135F436)},
    {0x1E40, 0x200F, LINEAR(0x8135F438), LINEAR(0x8136A531)},
    {0xE865, 0xF92B, LINEAR(0x8336D030), LINEAR(0x84308534)},
    {0x2643, 0x2E80, LINEAR(0x8137A839), LINEAR(0x8138FD38)},
    {0xFA2A, 0xFE2F, LINEAR(0x84309C38), LINEAR(0x84318537)},
    {0x3CE1, 0x4055, LINEAR(0x8231D438), LINEAR(0x8232AF32)},
    {0x361B, 0x3917, LINEAR(0x8230A633), LINEAR(0x8230F237)},
    {0x49B8, 0x4C76, LINEAR(0x8234A131), LINEAR(0x8234E733)},
    {0x4160, 0x4336, LINEAR(0x8232C937), LINEAR(0x8232F837)},
    {0x478E, 0x4946, LINEAR(0x8233E838), LINEAR(0x82349638)},
    {0x44D7, 0x464B, LINEAR(0x8233A339), LINEAR(0x8233C931)},
    {0xFFE6, 0xFFFF, LINEAR(0x8431A234), LINEAR(0x8431A439)}
};

/* bit flag for UConverter.options indicating GB 18030 special handling */
#define _MBCS_OPTION_GB18030 0x8000

/* bit flag for UConverter.options indicating KEIS,JEF,JIF special handling */
#define _MBCS_OPTION_KEIS 0x01000
#define _MBCS_OPTION_JEF  0x02000
#define _MBCS_OPTION_JIPS 0x04000

#define KEIS_SO_CHAR_1 0x0A
#define KEIS_SO_CHAR_2 0x42
#define KEIS_SI_CHAR_1 0x0A
#define KEIS_SI_CHAR_2 0x41

#define JEF_SO_CHAR 0x28
#define JEF_SI_CHAR 0x29

#define JIPS_SO_CHAR_1 0x1A
#define JIPS_SO_CHAR_2 0x70
#define JIPS_SI_CHAR_1 0x1A
#define JIPS_SI_CHAR_2 0x71

enum SISO_Option {
    SI,
    SO
};
typedef enum SISO_Option SISO_Option;

static int32_t getSISOBytes(SISO_Option option, uint32_t cnvOption, uint8_t *value) {
    int32_t SISOLength = 0;

    switch (option) {
        case SI:
            if ((cnvOption&_MBCS_OPTION_KEIS)!=0) {
                value[0] = KEIS_SI_CHAR_1;
                value[1] = KEIS_SI_CHAR_2;
                SISOLength = 2;
            } else if ((cnvOption&_MBCS_OPTION_JEF)!=0) {
                value[0] = JEF_SI_CHAR;
                SISOLength = 1;
            } else if ((cnvOption&_MBCS_OPTION_JIPS)!=0) {
                value[0] = JIPS_SI_CHAR_1;
                value[1] = JIPS_SI_CHAR_2;
                SISOLength = 2;
            } else {
                value[0] = UCNV_SI;
                SISOLength = 1;
            }
            break;
        case SO:
            if ((cnvOption&_MBCS_OPTION_KEIS)!=0) {
                value[0] = KEIS_SO_CHAR_1;
                value[1] = KEIS_SO_CHAR_2;
                SISOLength = 2;
            } else if ((cnvOption&_MBCS_OPTION_JEF)!=0) {
                value[0] = JEF_SO_CHAR;
                SISOLength = 1;
            } else if ((cnvOption&_MBCS_OPTION_JIPS)!=0) {
                value[0] = JIPS_SO_CHAR_1;
                value[1] = JIPS_SO_CHAR_2;
                SISOLength = 2;
            } else {
                value[0] = UCNV_SO;
                SISOLength = 1;
            }
            break;
        default:
            /* Should never happen. */
            break;
    }

    return SISOLength;
}

/* Miscellaneous ------------------------------------------------------------ */

/* similar to ucnv_MBCSGetNextUChar() but recursive */
static UBool
enumToU(UConverterMBCSTable *mbcsTable, int8_t stateProps[],
        int32_t state, uint32_t offset,
        uint32_t value,
        UConverterEnumToUCallback *callback, const void *context,
        UErrorCode *pErrorCode) {
    UChar32 codePoints[32];
    const int32_t *row;
    const uint16_t *unicodeCodeUnits;
    UChar32 anyCodePoints;
    int32_t b, limit;

    row=mbcsTable->stateTable[state];
    unicodeCodeUnits=mbcsTable->unicodeCodeUnits;

    value<<=8;
    anyCodePoints=-1;  /* becomes non-negative if there is a mapping */

    b=(stateProps[state]&0x38)<<2;
    if(b==0 && stateProps[state]>=0x40) {
        /* skip byte sequences with leading zeros because they are not stored in the fromUnicode table */
        codePoints[0]=U_SENTINEL;
        b=1;
    }
    limit=((stateProps[state]&7)+1)<<5;
    while(b<limit) {
        int32_t entry=row[b];
        if(MBCS_ENTRY_IS_TRANSITION(entry)) {
            int32_t nextState=MBCS_ENTRY_TRANSITION_STATE(entry);
            if(stateProps[nextState]>=0) {
                /* recurse to a state with non-ignorable actions */
                if(!enumToU(
                        mbcsTable, stateProps, nextState,
                        offset+MBCS_ENTRY_TRANSITION_OFFSET(entry),
                        value|(uint32_t)b,
                        callback, context,
                        pErrorCode)) {
                    return false;
                }
            }
            codePoints[b&0x1f]=U_SENTINEL;
        } else {
            UChar32 c;
            int32_t action;

            /*
             * An if-else-if chain provides more reliable performance for
             * the most common cases compared to a switch.
             */
            action=MBCS_ENTRY_FINAL_ACTION(entry);
            if(action==MBCS_STATE_VALID_DIRECT_16) {
                /* output BMP code point */
                c=(char16_t)MBCS_ENTRY_FINAL_VALUE_16(entry);
            } else if(action==MBCS_STATE_VALID_16) {
                int32_t finalOffset=offset+MBCS_ENTRY_FINAL_VALUE_16(entry);
                c=unicodeCodeUnits[finalOffset];
                if(c<0xfffe) {
                    /* output BMP code point */
                } else {
                    c=U_SENTINEL;
                }
            } else if(action==MBCS_STATE_VALID_16_PAIR) {
                int32_t finalOffset=offset+MBCS_ENTRY_FINAL_VALUE_16(entry);
                c=unicodeCodeUnits[finalOffset++];
                if(c<0xd800) {
                    /* output BMP code point below 0xd800 */
                } else if(c<=0xdbff) {
                    /* output roundtrip or fallback supplementary code point */
                    c=((c&0x3ff)<<10)+unicodeCodeUnits[finalOffset]+(0x10000-0xdc00);
                } else if(c==0xe000) {
                    /* output roundtrip BMP code point above 0xd800 or fallback BMP code point */
                    c=unicodeCodeUnits[finalOffset];
                } else {
                    c=U_SENTINEL;
                }
            } else if(action==MBCS_STATE_VALID_DIRECT_20) {
                /* output supplementary code point */
                c=(UChar32)(MBCS_ENTRY_FINAL_VALUE(entry)+0x10000);
            } else {
                c=U_SENTINEL;
            }

            codePoints[b&0x1f]=c;
            anyCodePoints&=c;
        }
        if(((++b)&0x1f)==0) {
            if(anyCodePoints>=0) {
                if(!callback(context, value|(uint32_t)(b-0x20), codePoints)) {
                    return false;
                }
                anyCodePoints=-1;
            }
        }
    }
    return true;
}

/*
 * Only called if stateProps[state]==-1.
 * A recursive call may do stateProps[state]|=0x40 if this state is the target of an
 * MBCS_STATE_CHANGE_ONLY.
 */
static int8_t
getStateProp(const int32_t (*stateTable)[256], int8_t stateProps[], int state) {
    const int32_t *row;
    int32_t min, max, entry, nextState;

    row=stateTable[state];
    stateProps[state]=0;

    /* find first non-ignorable state */
    for(min=0;; ++min) {
        entry=row[min];
        nextState=MBCS_ENTRY_STATE(entry);
        if(stateProps[nextState]==-1) {
            getStateProp(stateTable, stateProps, nextState);
        }
        if(MBCS_ENTRY_IS_TRANSITION(entry)) {
            if(stateProps[nextState]>=0) {
                break;
            }
        } else if(MBCS_ENTRY_FINAL_ACTION(entry)<MBCS_STATE_UNASSIGNED) {
            break;
        }
        if(min==0xff) {
            stateProps[state]=-0x40;  /* (int8_t)0xc0 */
            return stateProps[state];
        }
    }
    stateProps[state]|=(int8_t)((min>>5)<<3);

    /* find last non-ignorable state */
    for(max=0xff; min<max; --max) {
        entry=row[max];
        nextState=MBCS_ENTRY_STATE(entry);
        if(stateProps[nextState]==-1) {
            getStateProp(stateTable, stateProps, nextState);
        }
        if(MBCS_ENTRY_IS_TRANSITION(entry)) {
            if(stateProps[nextState]>=0) {
                break;
            }
        } else if(MBCS_ENTRY_FINAL_ACTION(entry)<MBCS_STATE_UNASSIGNED) {
            break;
        }
    }
    stateProps[state]|=(int8_t)(max>>5);

    /* recurse further and collect direct-state information */
    while(min<=max) {
        entry=row[min];
        nextState=MBCS_ENTRY_STATE(entry);
        if(stateProps[nextState]==-1) {
            getStateProp(stateTable, stateProps, nextState);
        }
        if(MBCS_ENTRY_IS_FINAL(entry)) {
            stateProps[nextState]|=0x40;
            if(MBCS_ENTRY_FINAL_ACTION(entry)<=MBCS_STATE_FALLBACK_DIRECT_20) {
                stateProps[state]|=0x40;
            }
        }
        ++min;
    }
    return stateProps[state];
}

/*
 * Internal function enumerating the toUnicode data of an MBCS converter.
 * Currently only used for reconstituting data for a MBCS_OPT_NO_FROM_U
 * table, but could also be used for a future ucnv_getUnicodeSet() option
 * that includes reverse fallbacks (after updating this function's implementation).
 * Currently only handles roundtrip mappings.
 * Does not currently handle extensions.
 */
static void
ucnv_MBCSEnumToUnicode(UConverterMBCSTable *mbcsTable,
                       UConverterEnumToUCallback *callback, const void *context,
                       UErrorCode *pErrorCode) {
    /*
     * Properties for each state, to speed up the enumeration.
     * Ignorable actions are unassigned/illegal/state-change-only:
     * They do not lead to mappings.
     *
     * Bits 7..6:
     * 1 direct/initial state (stateful converters have multiple)
     * 0 non-initial state with transitions or with non-ignorable result actions
     * -1 final state with only ignorable actions
     *
     * Bits 5..3:
     * The lowest byte value with non-ignorable actions is
     * value<<5 (rounded down).
     *
     * Bits 2..0:
     * The highest byte value with non-ignorable actions is
     * (value<<5)&0x1f (rounded up).
     */
    int8_t stateProps[MBCS_MAX_STATE_COUNT];
    int32_t state;

    uprv_memset(stateProps, -1, sizeof(stateProps));

    /* recurse from state 0 and set all stateProps */
    getStateProp(mbcsTable->stateTable, stateProps, 0);

    for(state=0; state<mbcsTable->countStates; ++state) {
        /*if(stateProps[state]==-1) {
            printf("unused/unreachable <icu:state> %d\n", state);
        }*/
        if(stateProps[state]>=0x40) {
            /* start from each direct state */
            enumToU(
                mbcsTable, stateProps, state, 0, 0,
                callback, context,
                pErrorCode);
        }
    }
}

U_CFUNC void 
ucnv_MBCSGetFilteredUnicodeSetForUnicode(const UConverterSharedData *sharedData,
                                         const USetAdder *sa,
                                         UConverterUnicodeSet which,
                                         UConverterSetFilter filter,
                                         UErrorCode *pErrorCode) {
    const UConverterMBCSTable *mbcsTable;
    const uint16_t *table;

    uint32_t st3;
    uint16_t st1, maxStage1, st2;

    UChar32 c;

    /* enumerate the from-Unicode trie table */
    mbcsTable=&sharedData->mbcs;
    table=mbcsTable->fromUnicodeTable;
    if(mbcsTable->unicodeMask&UCNV_HAS_SUPPLEMENTARY) {
        maxStage1=0x440;
    } else {
        maxStage1=0x40;
    }

    c=0; /* keep track of the current code point while enumerating */

    if(mbcsTable->outputType==MBCS_OUTPUT_1) {
        const uint16_t *stage2, *stage3, *results;
        uint16_t minValue;

        results=(const uint16_t *)mbcsTable->fromUnicodeBytes;

        /*
         * Set a threshold variable for selecting which mappings to use.
         * See ucnv_MBCSSingleFromBMPWithOffsets() and
         * MBCS_SINGLE_RESULT_FROM_U() for details.
         */
        if(which==UCNV_ROUNDTRIP_SET) {
            /* use only roundtrips */
            minValue=0xf00;
        } else /* UCNV_ROUNDTRIP_AND_FALLBACK_SET */ {
            /* use all roundtrip and fallback results */
            minValue=0x800;
        }

        for(st1=0; st1<maxStage1; ++st1) {
            st2=table[st1];
            if(st2>maxStage1) {
                stage2=table+st2;
                for(st2=0; st2<64; ++st2) {
                    if((st3=stage2[st2])!=0) {
                        /* read the stage 3 block */
                        stage3=results+st3;

                        do {
                            if(*stage3++>=minValue) {
                                sa->add(sa->set, c);
                            }
                        } while((++c&0xf)!=0);
                    } else {
                        c+=16; /* empty stage 3 block */
                    }
                }
            } else {
                c+=1024; /* empty stage 2 block */
            }
        }
    } else {
        const uint32_t *stage2;
        const uint8_t *stage3, *bytes;
        uint32_t st3Multiplier;
        uint32_t value;
        UBool useFallback;

        bytes=mbcsTable->fromUnicodeBytes;

        useFallback=(UBool)(which==UCNV_ROUNDTRIP_AND_FALLBACK_SET);

        switch(mbcsTable->outputType) {
        case MBCS_OUTPUT_3:
        case MBCS_OUTPUT_4_EUC:
            st3Multiplier=3;
            break;
        case MBCS_OUTPUT_4:
            st3Multiplier=4;
            break;
        default:
            st3Multiplier=2;
            break;
        }

        for(st1=0; st1<maxStage1; ++st1) {
            st2=table[st1];
            if(st2>(maxStage1>>1)) {
                stage2=(const uint32_t *)table+st2;
                for(st2=0; st2<64; ++st2) {
                    if((st3=stage2[st2])!=0) {
                        /* read the stage 3 block */
                        stage3=bytes+st3Multiplier*16*(uint32_t)(uint16_t)st3;

                        /* get the roundtrip flags for the stage 3 block */
                        st3>>=16;

                        /*
                         * Add code points for which the roundtrip flag is set,
                         * or which map to non-zero bytes if we use fallbacks.
                         * See ucnv_MBCSFromUnicodeWithOffsets() for details.
                         */
                        switch(filter) {
                        case UCNV_SET_FILTER_NONE:
                            do {
                                if(st3&1) {
                                    sa->add(sa->set, c);
                                    stage3+=st3Multiplier;
                                } else if(useFallback) {
                                    uint8_t b=0;
                                    switch(st3Multiplier) {
                                    case 4:
                                        b|=*stage3++;
                                        U_FALLTHROUGH;
                                    case 3:
                                        b|=*stage3++;
                                        U_FALLTHROUGH;
                                    case 2:
                                        b|=stage3[0]|stage3[1];
                                        stage3+=2;
                                        U_FALLTHROUGH;
                                    default:
                                        break;
                                    }
                                    if(b!=0) {
                                        sa->add(sa->set, c);
                                    }
                                }
                                st3>>=1;
                            } while((++c&0xf)!=0);
                            break;
                        case UCNV_SET_FILTER_DBCS_ONLY:
                             /* Ignore single-byte results (<0x100). */
                            do {
                                if(((st3&1)!=0 || useFallback) && *((const uint16_t *)stage3)>=0x100) {
                                    sa->add(sa->set, c);
                                }
                                st3>>=1;
                                stage3+=2;  /* +=st3Multiplier */
                            } while((++c&0xf)!=0);
                            break;
                        case UCNV_SET_FILTER_2022_CN:
                             /* Only add code points that map to CNS 11643 planes 1 & 2 for non-EXT ISO-2022-CN. */
                            do {
                                if(((st3&1)!=0 || useFallback) && ((value=*stage3)==0x81 || value==0x82)) {
                                    sa->add(sa->set, c);
                                }
                                st3>>=1;
                                stage3+=3;  /* +=st3Multiplier */
                            } while((++c&0xf)!=0);
                            break;
                        case UCNV_SET_FILTER_SJIS:
                             /* Only add code points that map to Shift-JIS codes corresponding to JIS X 0208. */
                            do {
                                if(((st3&1)!=0 || useFallback) && (value=*((const uint16_t *)stage3))>=0x8140 && value<=0xeffc) {
                                    sa->add(sa->set, c);
                                }
                                st3>>=1;
                                stage3+=2;  /* +=st3Multiplier */
                            } while((++c&0xf)!=0);
                            break;
                        case UCNV_SET_FILTER_GR94DBCS:
                            /* Only add code points that map to ISO 2022 GR 94 DBCS codes (each byte A1..FE). */
                            do {
                                if( ((st3&1)!=0 || useFallback) &&
                                    (uint16_t)((value=*((const uint16_t *)stage3)) - 0xa1a1)<=(0xfefe - 0xa1a1) &&
                                    (uint8_t)(value-0xa1)<=(0xfe - 0xa1)
                                ) {
                                    sa->add(sa->set, c);
                                }
                                st3>>=1;
                                stage3+=2;  /* +=st3Multiplier */
                            } while((++c&0xf)!=0);
                            break;
                        case UCNV_SET_FILTER_HZ:
                            /* Only add code points that are suitable for HZ DBCS (lead byte A1..FD). */
                            do {
                                if( ((st3&1)!=0 || useFallback) &&
                                    (uint16_t)((value=*((const uint16_t *)stage3))-0xa1a1)<=(0xfdfe - 0xa1a1) &&
                                    (uint8_t)(value-0xa1)<=(0xfe - 0xa1)
                                ) {
                                    sa->add(sa->set, c);
                                }
                                st3>>=1;
                                stage3+=2;  /* +=st3Multiplier */
                            } while((++c&0xf)!=0);
                            break;
                        default:
                            *pErrorCode=U_INTERNAL_PROGRAM_ERROR;
                            return;
                        }
                    } else {
                        c+=16; /* empty stage 3 block */
                    }
                }
            } else {
                c+=1024; /* empty stage 2 block */
            }
        }
    }

    ucnv_extGetUnicodeSet(sharedData, sa, which, filter, pErrorCode);
}

U_CFUNC void
ucnv_MBCSGetUnicodeSetForUnicode(const UConverterSharedData *sharedData,
                                 const USetAdder *sa,
                                 UConverterUnicodeSet which,
                                 UErrorCode *pErrorCode) {
    ucnv_MBCSGetFilteredUnicodeSetForUnicode(
        sharedData, sa, which,
        sharedData->mbcs.outputType==MBCS_OUTPUT_DBCS_ONLY ?
            UCNV_SET_FILTER_DBCS_ONLY :
            UCNV_SET_FILTER_NONE,
        pErrorCode);
}

static void U_CALLCONV
ucnv_MBCSGetUnicodeSet(const UConverter *cnv,
                   const USetAdder *sa,
                   UConverterUnicodeSet which,
                   UErrorCode *pErrorCode) {
    if(cnv->options&_MBCS_OPTION_GB18030) {
        sa->addRange(sa->set, 0, 0xd7ff);
        sa->addRange(sa->set, 0xe000, 0x10ffff);
    } else {
        ucnv_MBCSGetUnicodeSetForUnicode(cnv->sharedData, sa, which, pErrorCode);
    }
}

/* conversion extensions for input not in the main table -------------------- */

/*
 * Hardcoded extension handling for GB 18030.
 * Definition of LINEAR macros and gb18030Ranges see near the beginning of the file.
 *
 * In the future, conversion extensions may handle m:n mappings and delta tables,
 * see https://htmlpreview.github.io/?https://github.com/unicode-org/icu-docs/blob/main/design/conversion/conversion_extensions.html
 *
 * If an input character cannot be mapped, then these functions set an error
 * code. The framework will then call the callback function.
 */

/*
 * @return if(U_FAILURE) return the code point for cnv->fromUChar32
 *         else return 0 after output has been written to the target
 */
static UChar32
_extFromU(UConverter *cnv, const UConverterSharedData *sharedData,
          UChar32 cp,
          const char16_t **source, const char16_t *sourceLimit,
          uint8_t **target, const uint8_t *targetLimit,
          int32_t **offsets, int32_t sourceIndex,
          UBool flush,
          UErrorCode *pErrorCode) {
    const int32_t *cx;

    cnv->useSubChar1=false;

    if( (cx=sharedData->mbcs.extIndexes)!=nullptr &&
        ucnv_extInitialMatchFromU(
            cnv, cx,
            cp, source, sourceLimit,
            (char **)target, (char *)targetLimit,
            offsets, sourceIndex,
            flush,
            pErrorCode)
    ) {
        return 0; /* an extension mapping handled the input */
    }

    /* GB 18030 */
    if((cnv->options&_MBCS_OPTION_GB18030)!=0) {
        const uint32_t *range;
        int32_t i;

        range=gb18030Ranges[0];
        for(i=0; i<UPRV_LENGTHOF(gb18030Ranges); range+=4, ++i) {
            if(range[0]<=(uint32_t)cp && (uint32_t)cp<=range[1]) {
                /* found the Unicode code point, output the four-byte sequence for it */
                uint32_t linear;
                char bytes[4];

                /* get the linear value of the first GB 18030 code in this range */
                linear=range[2]-LINEAR_18030_BASE;

                /* add the offset from the beginning of the range */
                linear+=((uint32_t)cp-range[0]);

                /* turn this into a four-byte sequence */
                bytes[3]=(char)(0x30+linear%10); linear/=10;
                bytes[2]=(char)(0x81+linear%126); linear/=126;
                bytes[1]=(char)(0x30+linear%10); linear/=10;
                bytes[0]=(char)(0x81+linear);

                /* output this sequence */
                ucnv_fromUWriteBytes(cnv,
                                     bytes, 4, (char **)target, (char *)targetLimit,
                                     offsets, sourceIndex, pErrorCode);
                return 0;
            }
        }
    }

    /* no mapping */
    *pErrorCode=U_INVALID_CHAR_FOUND;
    return cp;
}

/*
 * Input sequence: cnv->toUBytes[0..length[
 * @return if(U_FAILURE) return the length (toULength, byteIndex) for the input
 *         else return 0 after output has been written to the target
 */
static int8_t
_extToU(UConverter *cnv, const UConverterSharedData *sharedData,
        int8_t length,
        const uint8_t **source, const uint8_t *sourceLimit,
        char16_t **target, const char16_t *targetLimit,
        int32_t **offsets, int32_t sourceIndex,
        UBool flush,
        UErrorCode *pErrorCode) {
    const int32_t *cx;

    if( (cx=sharedData->mbcs.extIndexes)!=nullptr &&
        ucnv_extInitialMatchToU(
            cnv, cx,
            length, (const char **)source, (const char *)sourceLimit,
            target, targetLimit,
            offsets, sourceIndex,
            flush,
            pErrorCode)
    ) {
        return 0; /* an extension mapping handled the input */
    }

    /* GB 18030 */
    if(length==4 && (cnv->options&_MBCS_OPTION_GB18030)!=0) {
        const uint32_t *range;
        uint32_t linear;
        int32_t i;

        linear=LINEAR_18030(cnv->toUBytes[0], cnv->toUBytes[1], cnv->toUBytes[2], cnv->toUBytes[3]);
        range=gb18030Ranges[0];
        for(i=0; i<UPRV_LENGTHOF(gb18030Ranges); range+=4, ++i) {
            if(range[2]<=linear && linear<=range[3]) {
                /* found the sequence, output the Unicode code point for it */
                *pErrorCode=U_ZERO_ERROR;

                /* add the linear difference between the input and start sequences to the start code point */
                linear=range[0]+(linear-range[2]);

                /* output this code point */
                ucnv_toUWriteCodePoint(cnv, linear, target, targetLimit, offsets, sourceIndex, pErrorCode);

                return 0;
            }
        }
    }

    /* no mapping */
    *pErrorCode=U_INVALID_CHAR_FOUND;
    return length;
}

/* EBCDIC swap LF<->NL ------------------------------------------------------ */

/*
 * This code modifies a standard EBCDIC<->Unicode mapping table for
 * OS/390 (z/OS) Unix System Services (Open Edition).
 * The difference is in the mapping of Line Feed and New Line control codes:
 * Standard EBCDIC maps
 *
 *   <U000A> \x25 |0
 *   <U0085> \x15 |0
 *
 * but OS/390 USS EBCDIC swaps the control codes for LF and NL,
 * mapping
 *
 *   <U000A> \x15 |0
 *   <U0085> \x25 |0
 *
 * This code modifies a loaded standard EBCDIC<->Unicode mapping table
 * by copying it into allocated memory and swapping the LF and NL values.
 * It allows to support the same EBCDIC charset in both versions without
 * duplicating the entire installed table.
 */

/* standard EBCDIC codes */
#define EBCDIC_LF 0x25
#define EBCDIC_NL 0x15

/* standard EBCDIC codes with roundtrip flag as stored in Unicode-to-single-byte tables */
#define EBCDIC_RT_LF 0xf25
#define EBCDIC_RT_NL 0xf15

/* Unicode code points */
#define U_LF 0x0a
#define U_NL 0x85

static UBool
_EBCDICSwapLFNL(UConverterSharedData *sharedData, UErrorCode *pErrorCode) {
    UConverterMBCSTable *mbcsTable;

    const uint16_t *table, *results;
    const uint8_t *bytes;

    int32_t (*newStateTable)[256];
    uint16_t *newResults;
    uint8_t *p;
    char *name;

    uint32_t stage2Entry;
    uint32_t size, sizeofFromUBytes;

    mbcsTable=&sharedData->mbcs;

    table=mbcsTable->fromUnicodeTable;
    bytes=mbcsTable->fromUnicodeBytes;
    results=(const uint16_t *)bytes;

    /*
     * Check that this is an EBCDIC table with SBCS portion -
     * SBCS or EBCDIC_STATEFUL with standard EBCDIC LF and NL mappings.
     *
     * If not, ignore the option. Options are always ignored if they do not apply.
     */
    if(!(
         (mbcsTable->outputType==MBCS_OUTPUT_1 || mbcsTable->outputType==MBCS_OUTPUT_2_SISO) &&
         mbcsTable->stateTable[0][EBCDIC_LF]==MBCS_ENTRY_FINAL(0, MBCS_STATE_VALID_DIRECT_16, U_LF) &&
         mbcsTable->stateTable[0][EBCDIC_NL]==MBCS_ENTRY_FINAL(0, MBCS_STATE_VALID_DIRECT_16, U_NL)
    )) {
        return false;
    }

    if(mbcsTable->outputType==MBCS_OUTPUT_1) {
        if(!(
             EBCDIC_RT_LF==MBCS_SINGLE_RESULT_FROM_U(table, results, U_LF) &&
             EBCDIC_RT_NL==MBCS_SINGLE_RESULT_FROM_U(table, results, U_NL)
        )) {
            return false;
        }
    } else /* MBCS_OUTPUT_2_SISO */ {
        stage2Entry=MBCS_STAGE_2_FROM_U(table, U_LF);
        if(!(
             MBCS_FROM_U_IS_ROUNDTRIP(stage2Entry, U_LF)!=0 &&
             EBCDIC_LF==MBCS_VALUE_2_FROM_STAGE_2(bytes, stage2Entry, U_LF)
        )) {
            return false;
        }

        stage2Entry=MBCS_STAGE_2_FROM_U(table, U_NL);
        if(!(
             MBCS_FROM_U_IS_ROUNDTRIP(stage2Entry, U_NL)!=0 &&
             EBCDIC_NL==MBCS_VALUE_2_FROM_STAGE_2(bytes, stage2Entry, U_NL)
        )) {
            return false;
        }
    }

    if(mbcsTable->fromUBytesLength>0) {
        /*
         * We _know_ the number of bytes in the fromUnicodeBytes array
         * starting with header.version 4.1.
         */
        sizeofFromUBytes=mbcsTable->fromUBytesLength;
    } else {
        /*
         * Otherwise:
         * There used to be code to enumerate the fromUnicode
         * trie and find the highest entry, but it was removed in ICU 3.2
         * because it was not tested and caused a low code coverage number.
         * See Jitterbug 3674.
         * This affects only some .cnv file formats with a header.version
         * below 4.1, and only when swaplfnl is requested.
         *
         * ucnvmbcs.c revision 1.99 is the last one with the
         * ucnv_MBCSSizeofFromUBytes() function.
         */
        *pErrorCode=U_INVALID_FORMAT_ERROR;
        return false;
    }

    /*
     * The table has an appropriate format.
     * Allocate and build
     * - a modified to-Unicode state table
     * - a modified from-Unicode output array
     * - a converter name string with the swap option appended
     */
    size=
        mbcsTable->countStates*1024+
        sizeofFromUBytes+
        UCNV_MAX_CONVERTER_NAME_LENGTH+20;
    p=(uint8_t *)uprv_malloc(size);
    if(p==nullptr) {
        *pErrorCode=U_MEMORY_ALLOCATION_ERROR;
        return false;
    }

    /* copy and modify the to-Unicode state table */
    newStateTable=(int32_t (*)[256])p;
    uprv_memcpy(newStateTable, mbcsTable->stateTable, mbcsTable->countStates*1024);

    newStateTable[0][EBCDIC_LF]=MBCS_ENTRY_FINAL(0, MBCS_STATE_VALID_DIRECT_16, U_NL);
    newStateTable[0][EBCDIC_NL]=MBCS_ENTRY_FINAL(0, MBCS_STATE_VALID_DIRECT_16, U_LF);

    /* copy and modify the from-Unicode result table */
    newResults=(uint16_t *)newStateTable[mbcsTable->countStates];
    uprv_memcpy(newResults, bytes, sizeofFromUBytes);

    /* conveniently, the table access macros work on the left side of expressions */
    if(mbcsTable->outputType==MBCS_OUTPUT_1) {
        MBCS_SINGLE_RESULT_FROM_U(table, newResults, U_LF)=EBCDIC_RT_NL;
        MBCS_SINGLE_RESULT_FROM_U(table, newResults, U_NL)=EBCDIC_RT_LF;
    } else /* MBCS_OUTPUT_2_SISO */ {
        stage2Entry=MBCS_STAGE_2_FROM_U(table, U_LF);
        MBCS_VALUE_2_FROM_STAGE_2(newResults, stage2Entry, U_LF)=EBCDIC_NL;

        stage2Entry=MBCS_STAGE_2_FROM_U(table, U_NL);
        MBCS_VALUE_2_FROM_STAGE_2(newResults, stage2Entry, U_NL)=EBCDIC_LF;
    }

    /* set the canonical converter name */
    name=(char *)newResults+sizeofFromUBytes;
    uprv_strcpy(name, sharedData->staticData->name);
    uprv_strcat(name, UCNV_SWAP_LFNL_OPTION_STRING);

    /* set the pointers */
    icu::umtx_lock(nullptr);
    if(mbcsTable->swapLFNLStateTable==nullptr) {
        mbcsTable->swapLFNLStateTable=newStateTable;
        mbcsTable->swapLFNLFromUnicodeBytes=(uint8_t *)newResults;
        mbcsTable->swapLFNLName=name;

        newStateTable=nullptr;
    }
    icu::umtx_unlock(nullptr);

    /* release the allocated memory if another thread beat us to it */
    if(newStateTable!=nullptr) {
        uprv_free(newStateTable);
    }
    return true;
}

/* reconstitute omitted fromUnicode data ------------------------------------ */

/* for details, compare with genmbcs.c MBCSAddFromUnicode() and transformEUC() */
static UBool U_CALLCONV
writeStage3Roundtrip(const void *context, uint32_t value, UChar32 codePoints[32]) {
    UConverterMBCSTable *mbcsTable=(UConverterMBCSTable *)context;
    const uint16_t *table;
    uint32_t *stage2;
    uint8_t *bytes, *p;
    UChar32 c;
    int32_t i, st3;

    table=mbcsTable->fromUnicodeTable;
    bytes=(uint8_t *)mbcsTable->fromUnicodeBytes;

    /* for EUC outputTypes, modify the value like genmbcs.c's transformEUC() */
    switch(mbcsTable->outputType) {
    case MBCS_OUTPUT_3_EUC:
        if(value<=0xffff) {
            /* short sequences are stored directly */
            /* code set 0 or 1 */
        } else if(value<=0x8effff) {
            /* code set 2 */
            value&=0x7fff;
        } else /* first byte is 0x8f */ {
            /* code set 3 */
            value&=0xff7f;
        }
        break;
    case MBCS_OUTPUT_4_EUC:
        if(value<=0xffffff) {
            /* short sequences are stored directly */
            /* code set 0 or 1 */
        } else if(value<=0x8effffff) {
            /* code set 2 */
            value&=0x7fffff;
        } else /* first byte is 0x8f */ {
            /* code set 3 */
            value&=0xff7fff;
        }
        break;
    default:
        break;
    }

    for(i=0; i<=0x1f; ++value, ++i) {
        c=codePoints[i];
        if(c<0) {
            continue;
        }

        /* locate the stage 2 & 3 data */
        stage2=((uint32_t *)table)+table[c>>10]+((c>>4)&0x3f);
        p=bytes;
        st3=(int32_t)(uint16_t)*stage2*16+(c&0xf);

        /* write the codepage bytes into stage 3 */
        switch(mbcsTable->outputType) {
        case MBCS_OUTPUT_3:
        case MBCS_OUTPUT_4_EUC:
            p+=st3*3;
            p[0]=(uint8_t)(value>>16);
            p[1]=(uint8_t)(value>>8);
            p[2]=(uint8_t)value;
            break;
        case MBCS_OUTPUT_4:
            ((uint32_t *)p)[st3]=value;
            break;
        default:
            /* 2 bytes per character */
            ((uint16_t *)p)[st3]=(uint16_t)value;
            break;
        }

        /* set the roundtrip flag */
        *stage2|=(1UL<<(16+(c&0xf)));
    }
    return true;
 }

static void
reconstituteData(UConverterMBCSTable *mbcsTable,
                 uint32_t stage1Length, uint32_t stage2Length,
                 uint32_t fullStage2Length,  /* lengths are numbers of units, not bytes */
                 UErrorCode *pErrorCode) {
    uint16_t *stage1;
    uint32_t *stage2;
    uint32_t dataLength=stage1Length*2+fullStage2Length*4+mbcsTable->fromUBytesLength;
    mbcsTable->reconstitutedData=(uint8_t *)uprv_malloc(dataLength);
    if(mbcsTable->reconstitutedData==nullptr) {
        *pErrorCode=U_MEMORY_ALLOCATION_ERROR;
        return;
    }
    uprv_memset(mbcsTable->reconstitutedData, 0, dataLength);

    /* copy existing data and reroute the pointers */
    stage1=(uint16_t *)mbcsTable->reconstitutedData;
    uprv_memcpy(stage1, mbcsTable->fromUnicodeTable, stage1Length*2);

    stage2=(uint32_t *)(stage1+stage1Length);
    uprv_memcpy(stage2+(fullStage2Length-stage2Length),
                mbcsTable->fromUnicodeTable+stage1Length,
                stage2Length*4);

    mbcsTable->fromUnicodeTable=stage1;
    mbcsTable->fromUnicodeBytes=(uint8_t *)(stage2+fullStage2Length);

    /* indexes into stage 2 count from the bottom of the fromUnicodeTable */
    stage2=(uint32_t *)stage1;

    /* reconstitute the initial part of stage 2 from the mbcsIndex */
    {
        int32_t stageUTF8Length=((int32_t)mbcsTable->maxFastUChar+1)>>6;
        int32_t stageUTF8Index=0;
        int32_t st1, st2, st3, i;

        for(st1=0; stageUTF8Index<stageUTF8Length; ++st1) {
            st2=stage1[st1];
            if(st2!=(int32_t)stage1Length/2) {
                /* each stage 2 block has 64 entries corresponding to 16 entries in the mbcsIndex */
                for(i=0; i<16; ++i) {
                    st3=mbcsTable->mbcsIndex[stageUTF8Index++];
                    if(st3!=0) {
                        /* an stage 2 entry's index is per stage 3 16-block, not per stage 3 entry */
                        st3>>=4;
                        /*
                         * 4 stage 2 entries point to 4 consecutive stage 3 16-blocks which are
                         * allocated together as a single 64-block for access from the mbcsIndex
                         */
                        stage2[st2++]=st3++;
                        stage2[st2++]=st3++;
                        stage2[st2++]=st3++;
                        stage2[st2++]=st3;
                    } else {
                        /* no stage 3 block, skip */
                        st2+=4;
                    }
                }
            } else {
                /* no stage 2 block, skip */
                stageUTF8Index+=16;
            }
        }
    }

    /* reconstitute fromUnicodeBytes with roundtrips from toUnicode data */
    ucnv_MBCSEnumToUnicode(mbcsTable, writeStage3Roundtrip, mbcsTable, pErrorCode);
}

/* MBCS setup functions ----------------------------------------------------- */

static void U_CALLCONV
ucnv_MBCSLoad(UConverterSharedData *sharedData,
          UConverterLoadArgs *pArgs,
          const uint8_t *raw,
          UErrorCode *pErrorCode) {
    UDataInfo info;
    UConverterMBCSTable *mbcsTable=&sharedData->mbcs;
    _MBCSHeader *header=(_MBCSHeader *)raw;
    uint32_t offset;
    uint32_t headerLength;
    UBool noFromU=false;

    if(header->version[0]==4) {
        headerLength=MBCS_HEADER_V4_LENGTH;
    } else if(header->version[0]==5 && header->version[1]>=3 &&
              (header->options&MBCS_OPT_UNKNOWN_INCOMPATIBLE_MASK)==0) {
        headerLength=header->options&MBCS_OPT_LENGTH_MASK;
        noFromU=(UBool)((header->options&MBCS_OPT_NO_FROM_U)!=0);
    } else {
        *pErrorCode=U_INVALID_TABLE_FORMAT;
        return;
    }

    mbcsTable->outputType=(uint8_t)header->flags;
    if(noFromU && mbcsTable->outputType==MBCS_OUTPUT_1) {
        *pErrorCode=U_INVALID_TABLE_FORMAT;
        return;
    }

    /* extension data, header version 4.2 and higher */
    offset=header->flags>>8;
    if(offset!=0) {
        mbcsTable->extIndexes=(const int32_t *)(raw+offset);
    }

    if(mbcsTable->outputType==MBCS_OUTPUT_EXT_ONLY) {
        UConverterLoadArgs args=UCNV_LOAD_ARGS_INITIALIZER;
        UConverterSharedData *baseSharedData;
        const int32_t *extIndexes;
        const char *baseName;

        /* extension-only file, load the base table and set values appropriately */
        if((extIndexes=mbcsTable->extIndexes)==nullptr) {
            /* extension-only file without extension */
            *pErrorCode=U_INVALID_TABLE_FORMAT;
            return;
        }

        if(pArgs->nestedLoads!=1) {
            /* an extension table must not be loaded as a base table */
            *pErrorCode=U_INVALID_TABLE_FILE;
            return;
        }

        /* load the base table */
        baseName=(const char *)header+headerLength*4;
        if(0==uprv_strcmp(baseName, sharedData->staticData->name)) {
            /* forbid loading this same extension-only file */
            *pErrorCode=U_INVALID_TABLE_FORMAT;
            return;
        }

        /* TODO parse package name out of the prefix of the base name in the extension .cnv file? */
        args.size=sizeof(UConverterLoadArgs);
        args.nestedLoads=2;
        args.onlyTestIsLoadable=pArgs->onlyTestIsLoadable;
        args.reserved=pArgs->reserved;
        args.options=pArgs->options;
        args.pkg=pArgs->pkg;
        args.name=baseName;
        baseSharedData=ucnv_load(&args, pErrorCode);
        if(U_FAILURE(*pErrorCode)) {
            return;
        }
        if( baseSharedData->staticData->conversionType!=UCNV_MBCS ||
            baseSharedData->mbcs.baseSharedData!=nullptr
        ) {
            ucnv_unload(baseSharedData);
            *pErrorCode=U_INVALID_TABLE_FORMAT;
            return;
        }
        if(pArgs->onlyTestIsLoadable) {
            /*
             * Exit as soon as we know that we can load the converter
             * and the format is valid and supported.
             * The worst that can happen in the following code is a memory
             * allocation error.
             */
            ucnv_unload(baseSharedData);
            return;
        }

        /* copy the base table data */
        uprv_memcpy(mbcsTable, &baseSharedData->mbcs, sizeof(UConverterMBCSTable));

        /* overwrite values with relevant ones for the extension converter */
        mbcsTable->baseSharedData=baseSharedData;
        mbcsTable->extIndexes=extIndexes;

        /*
         * It would be possible to share the swapLFNL data with a base converter,
         * but the generated name would have to be different, and the memory
         * would have to be free'd only once.
         * It is easier to just create the data for the extension converter
         * separately when it is requested.
         */
        mbcsTable->swapLFNLStateTable=nullptr;
        mbcsTable->swapLFNLFromUnicodeBytes=nullptr;
        mbcsTable->swapLFNLName=nullptr;

        /*
         * The reconstitutedData must be deleted only when the base converter
         * is unloaded.
         */
        mbcsTable->reconstitutedData=nullptr;

        /*
         * Set a special, runtime-only outputType if the extension converter
         * is a DBCS version of a base converter that also maps single bytes.
         */
        if( sharedData->staticData->conversionType==UCNV_DBCS ||
                (sharedData->staticData->conversionType==UCNV_MBCS &&
                 sharedData->staticData->minBytesPerChar>=2)
        ) {
            if(baseSharedData->mbcs.outputType==MBCS_OUTPUT_2_SISO) {
                /* the base converter is SI/SO-stateful */
                int32_t entry;

                /* get the dbcs state from the state table entry for SO=0x0e */
                entry=mbcsTable->stateTable[0][0xe];
                if( MBCS_ENTRY_IS_FINAL(entry) &&
                    MBCS_ENTRY_FINAL_ACTION(entry)==MBCS_STATE_CHANGE_ONLY &&
                    MBCS_ENTRY_FINAL_STATE(entry)!=0
                ) {
                    mbcsTable->dbcsOnlyState=(uint8_t)MBCS_ENTRY_FINAL_STATE(entry);

                    mbcsTable->outputType=MBCS_OUTPUT_DBCS_ONLY;
                }
            } else if(
                baseSharedData->staticData->conversionType==UCNV_MBCS &&
                baseSharedData->staticData->minBytesPerChar==1 &&
                baseSharedData->staticData->maxBytesPerChar==2 &&
                mbcsTable->countStates<=127
            ) {
                /* non-stateful base converter, need to modify the state table */
                int32_t (*newStateTable)[256];
                int32_t *state;
                int32_t i, count;

                /* allocate a new state table and copy the base state table contents */
                count=mbcsTable->countStates;
                newStateTable=(int32_t (*)[256])uprv_malloc((count+1)*1024);
                if(newStateTable==nullptr) {
                    ucnv_unload(baseSharedData);
                    *pErrorCode=U_MEMORY_ALLOCATION_ERROR;
                    return;
                }

                uprv_memcpy(newStateTable, mbcsTable->stateTable, count*1024);

                /* change all final single-byte entries to go to a new all-illegal state */
                state=newStateTable[0];
                for(i=0; i<256; ++i) {
                    if(MBCS_ENTRY_IS_FINAL(state[i])) {
                        state[i]=MBCS_ENTRY_TRANSITION(count, 0);
                    }
                }

                /* build the new all-illegal state */
                state=newStateTable[count];
                for(i=0; i<256; ++i) {
                    state[i]=MBCS_ENTRY_FINAL(0, MBCS_STATE_ILLEGAL, 0);
                }
                mbcsTable->stateTable=(const int32_t (*)[256])newStateTable;
                mbcsTable->countStates=(uint8_t)(count+1);
                mbcsTable->stateTableOwned=true;

                mbcsTable->outputType=MBCS_OUTPUT_DBCS_ONLY;
            }
        }

        /*
         * unlike below for files with base tables, do not get the unicodeMask
         * from the sharedData; instead, use the base table's unicodeMask,
         * which we copied in the memcpy above;
         * this is necessary because the static data unicodeMask, especially
         * the UCNV_HAS_SUPPLEMENTARY flag, is part of the base table data
         */
    } else {
        /* conversion file with a base table; an additional extension table is optional */
        /* make sure that the output type is known */
        switch(mbcsTable->outputType) {
        case MBCS_OUTPUT_1:
        case MBCS_OUTPUT_2:
        case MBCS_OUTPUT_3:
        case MBCS_OUTPUT_4:
        case MBCS_OUTPUT_3_EUC:
        case MBCS_OUTPUT_4_EUC:
        case MBCS_OUTPUT_2_SISO:
            /* OK */
            break;
        default:
            *pErrorCode=U_INVALID_TABLE_FORMAT;
            return;
        }
        if(pArgs->onlyTestIsLoadable) {
            /*
             * Exit as soon as we know that we can load the converter
             * and the format is valid and supported.
             * The worst that can happen in the following code is a memory
             * allocation error.
             */
            return;
        }

        mbcsTable->countStates=(uint8_t)header->countStates;
        mbcsTable->countToUFallbacks=header->countToUFallbacks;
        mbcsTable->stateTable=(const int32_t (*)[256])(raw+headerLength*4);
        mbcsTable->toUFallbacks=(const _MBCSToUFallback *)(mbcsTable->stateTable+header->countStates);
        mbcsTable->unicodeCodeUnits=(const uint16_t *)(raw+header->offsetToUCodeUnits);

        mbcsTable->fromUnicodeTable=(const uint16_t *)(raw+header->offsetFromUTable);
        mbcsTable->fromUnicodeBytes=(const uint8_t *)(raw+header->offsetFromUBytes);
        mbcsTable->fromUBytesLength=header->fromUBytesLength;

        /*
         * converter versions 6.1 and up contain a unicodeMask that is
         * used here to select the most efficient function implementations
         */
        info.size=sizeof(UDataInfo);
        udata_getInfo((UDataMemory *)sharedData->dataMemory, &info);
        if(info.formatVersion[0]>6 || (info.formatVersion[0]==6 && info.formatVersion[1]>=1)) {
            /* mask off possible future extensions to be safe */
            mbcsTable->unicodeMask=(uint8_t)(sharedData->staticData->unicodeMask&3);
        } else {
            /* for older versions, assume worst case: contains anything possible (prevent over-optimizations) */
            mbcsTable->unicodeMask=UCNV_HAS_SUPPLEMENTARY|UCNV_HAS_SURROGATES;
        }

        /*
         * _MBCSHeader.version 4.3 adds utf8Friendly data structures.
         * Check for the header version, SBCS vs. MBCS, and for whether the
         * data structures are optimized for code points as high as what the
         * runtime code is designed for.
         * The implementation does not handle mapping tables with entries for
         * unpaired surrogates.
         */
        if( header->version[1]>=3 &&
            (mbcsTable->unicodeMask&UCNV_HAS_SURROGATES)==0 &&
            (mbcsTable->countStates==1 ?
                (header->version[2]>=(SBCS_FAST_MAX>>8)) :
                (header->version[2]>=(MBCS_FAST_MAX>>8))
            )
        ) {
            mbcsTable->utf8Friendly=true;

            if(mbcsTable->countStates==1) {
                /*
                 * SBCS: Stage 3 is allocated in 64-entry blocks for U+0000..SBCS_FAST_MAX or higher.
                 * Build a table with indexes to each block, to be used instead of
                 * the regular stage 1/2 table.
                 */
                int32_t i;
                for(i=0; i<(SBCS_FAST_LIMIT>>6); ++i) {
                    mbcsTable->sbcsIndex[i]=mbcsTable->fromUnicodeTable[mbcsTable->fromUnicodeTable[i>>4]+((i<<2)&0x3c)];
                }
                /* set SBCS_FAST_MAX to reflect the reach of sbcsIndex[] even if header->version[2]>(SBCS_FAST_MAX>>8) */
                mbcsTable->maxFastUChar=SBCS_FAST_MAX;
            } else {
                /*
                 * MBCS: Stage 3 is allocated in 64-entry blocks for U+0000..MBCS_FAST_MAX or higher.
                 * The .cnv file is prebuilt with an additional stage table with indexes
                 * to each block.
                 */
                mbcsTable->mbcsIndex=(const uint16_t *)
                    (mbcsTable->fromUnicodeBytes+
                     (noFromU ? 0 : mbcsTable->fromUBytesLength));
                mbcsTable->maxFastUChar=(((char16_t)header->version[2])<<8)|0xff;
            }
        }

        /* calculate a bit set of 4 ASCII characters per bit that round-trip to ASCII bytes */
        {
            uint32_t asciiRoundtrips=0xffffffff;
            int32_t i;

            for(i=0; i<0x80; ++i) {
                if(mbcsTable->stateTable[0][i]!=MBCS_ENTRY_FINAL(0, MBCS_STATE_VALID_DIRECT_16, i)) {
                    asciiRoundtrips&=~((uint32_t)1<<(i>>2));
                }
            }
            mbcsTable->asciiRoundtrips=asciiRoundtrips;
        }

        if(noFromU) {
            uint32_t stage1Length=
                mbcsTable->unicodeMask&UCNV_HAS_SUPPLEMENTARY ?
                    0x440 : 0x40;
            uint32_t stage2Length=
                (header->offsetFromUBytes-header->offsetFromUTable)/4-
                stage1Length/2;
            reconstituteData(mbcsTable, stage1Length, stage2Length, header->fullStage2Length, pErrorCode);
        }
    }

    /* Set the impl pointer here so that it is set for both extension-only and base tables. */
    if(mbcsTable->utf8Friendly) {
        if(mbcsTable->countStates==1) {
            sharedData->impl=&_SBCSUTF8Impl;
        } else {
            if(mbcsTable->outputType==MBCS_OUTPUT_2) {
                sharedData->impl=&_DBCSUTF8Impl;
            }
        }
    }

    if(mbcsTable->outputType==MBCS_OUTPUT_DBCS_ONLY || mbcsTable->outputType==MBCS_OUTPUT_2_SISO) {
        /*
         * MBCS_OUTPUT_DBCS_ONLY: No SBCS mappings, therefore ASCII does not roundtrip.
         * MBCS_OUTPUT_2_SISO: Bypass the ASCII fastpath to handle prevLength correctly.
         */
        mbcsTable->asciiRoundtrips=0;
    }
}

static void U_CALLCONV
ucnv_MBCSUnload(UConverterSharedData *sharedData) {
    UConverterMBCSTable *mbcsTable=&sharedData->mbcs;

    if(mbcsTable->swapLFNLStateTable!=nullptr) {
        uprv_free(mbcsTable->swapLFNLStateTable);
    }
    if(mbcsTable->stateTableOwned) {
        uprv_free((void *)mbcsTable->stateTable);
    }
    if(mbcsTable->baseSharedData!=nullptr) {
        ucnv_unload(mbcsTable->baseSharedData);
    }
    if(mbcsTable->reconstitutedData!=nullptr) {
        uprv_free(mbcsTable->reconstitutedData);
    }
}

static void U_CALLCONV
ucnv_MBCSOpen(UConverter *cnv,
              UConverterLoadArgs *pArgs,
              UErrorCode *pErrorCode) {
    UConverterMBCSTable *mbcsTable;
    const int32_t *extIndexes;
    uint8_t outputType;
    int8_t maxBytesPerUChar;

    if(pArgs->onlyTestIsLoadable) {
        return;
    }

    mbcsTable=&cnv->sharedData->mbcs;
    outputType=mbcsTable->outputType;

    if(outputType==MBCS_OUTPUT_DBCS_ONLY) {
        /* the swaplfnl option does not apply, remove it */
        cnv->options=pArgs->options&=~UCNV_OPTION_SWAP_LFNL;
    }

    if((pArgs->options&UCNV_OPTION_SWAP_LFNL)!=0) {
        /* do this because double-checked locking is broken */
        UBool isCached;

        icu::umtx_lock(nullptr);
        isCached=mbcsTable->swapLFNLStateTable!=nullptr;
        icu::umtx_unlock(nullptr);

        if(!isCached) {
            if(!_EBCDICSwapLFNL(cnv->sharedData, pErrorCode)) {
                if(U_FAILURE(*pErrorCode)) {
                    return; /* something went wrong */
                }

                /* the option does not apply, remove it */
                cnv->options=pArgs->options&=~UCNV_OPTION_SWAP_LFNL;
            }
        }
    }

    if(uprv_strstr(pArgs->name, "18030")!=nullptr) {
        if(uprv_strstr(pArgs->name, "gb18030")!=nullptr || uprv_strstr(pArgs->name, "GB18030")!=nullptr) {
            /* set a flag for GB 18030 mode, which changes the callback behavior */
            cnv->options|=_MBCS_OPTION_GB18030;
        }
    } else if((uprv_strstr(pArgs->name, "KEIS")!=nullptr) || (uprv_strstr(pArgs->name, "keis")!=nullptr)) {
        /* set a flag for KEIS converter, which changes the SI/SO character sequence */
        cnv->options|=_MBCS_OPTION_KEIS;
    } else if((uprv_strstr(pArgs->name, "JEF")!=nullptr) || (uprv_strstr(pArgs->name, "jef")!=nullptr)) {
        /* set a flag for JEF converter, which changes the SI/SO character sequence */
        cnv->options|=_MBCS_OPTION_JEF;
    } else if((uprv_strstr(pArgs->name, "JIPS")!=nullptr) || (uprv_strstr(pArgs->name, "jips")!=nullptr)) {
        /* set a flag for JIPS converter, which changes the SI/SO character sequence */
        cnv->options|=_MBCS_OPTION_JIPS;
    }

    /* fix maxBytesPerUChar depending on outputType and options etc. */
    if(outputType==MBCS_OUTPUT_2_SISO) {
        cnv->maxBytesPerUChar=3; /* SO+DBCS */
    }

    extIndexes=mbcsTable->extIndexes;
    if(extIndexes!=nullptr) {
        maxBytesPerUChar=(int8_t)UCNV_GET_MAX_BYTES_PER_UCHAR(extIndexes);
        if(outputType==MBCS_OUTPUT_2_SISO) {
            ++maxBytesPerUChar; /* SO + multiple DBCS */
        }

        if(maxBytesPerUChar>cnv->maxBytesPerUChar) {
            cnv->maxBytesPerUChar=maxBytesPerUChar;
        }
    }

#if 0
    /*
     * documentation of UConverter fields used for status
     * all of these fields are (re)set to 0 by ucnv_bld.c and ucnv_reset()
     */

    /* toUnicode */
    cnv->toUnicodeStatus=0;     /* offset */
    cnv->mode=0;                /* state */
    cnv->toULength=0;           /* byteIndex */

    /* fromUnicode */
    cnv->fromUChar32=0;
    cnv->fromUnicodeStatus=1;   /* prevLength */
#endif
}

U_CDECL_BEGIN

static const char* U_CALLCONV
ucnv_MBCSGetName(const UConverter *cnv) {
    if((cnv->options&UCNV_OPTION_SWAP_LFNL)!=0 && cnv->sharedData->mbcs.swapLFNLName!=nullptr) {
        return cnv->sharedData->mbcs.swapLFNLName;
    } else {
        return cnv->sharedData->staticData->name;
    }
}
U_CDECL_END


/* MBCS-to-Unicode conversion functions ------------------------------------- */

static UChar32 U_CALLCONV
ucnv_MBCSGetFallback(UConverterMBCSTable *mbcsTable, uint32_t offset) {
    const _MBCSToUFallback *toUFallbacks;
    uint32_t i, start, limit;

    limit=mbcsTable->countToUFallbacks;
    if(limit>0) {
        /* do a binary search for the fallback mapping */
        toUFallbacks=mbcsTable->toUFallbacks;
        start=0;
        while(start<limit-1) {
            i=(start+limit)/2;
            if(offset<toUFallbacks[i].offset) {
                limit=i;
            } else {
                start=i;
            }
        }

        /* did we really find it? */
        if(offset==toUFallbacks[start].offset) {
            return toUFallbacks[start].codePoint;
        }
    }

    return 0xfffe;
}

/* This version of ucnv_MBCSToUnicodeWithOffsets() is optimized for single-byte, single-state codepages. */
static void
ucnv_MBCSSingleToUnicodeWithOffsets(UConverterToUnicodeArgs *pArgs,
                                UErrorCode *pErrorCode) {
    UConverter *cnv;
    const uint8_t *source, *sourceLimit;
    char16_t *target;
    const char16_t *targetLimit;
    int32_t *offsets;

    const int32_t (*stateTable)[256];

    int32_t sourceIndex;

    int32_t entry;
    char16_t c;
    uint8_t action;

    /* set up the local pointers */
    cnv=pArgs->converter;
    source=(const uint8_t *)pArgs->source;
    sourceLimit=(const uint8_t *)pArgs->sourceLimit;
    target=pArgs->target;
    targetLimit=pArgs->targetLimit;
    offsets=pArgs->offsets;

    if((cnv->options&UCNV_OPTION_SWAP_LFNL)!=0) {
        stateTable=(const int32_t (*)[256])cnv->sharedData->mbcs.swapLFNLStateTable;
    } else {
        stateTable=cnv->sharedData->mbcs.stateTable;
    }

    /* sourceIndex=-1 if the current character began in the previous buffer */
    sourceIndex=0;

    /* conversion loop */
    while(source<sourceLimit) {
        /*
         * This following test is to see if available input would overflow the output.
         * It does not catch output of more than one code unit that
         * overflows as a result of a surrogate pair or callback output
         * from the last source byte.
         * Therefore, those situations also test for overflows and will
         * then break the loop, too.
         */
        if(target>=targetLimit) {
            /* target is full */
            *pErrorCode=U_BUFFER_OVERFLOW_ERROR;
            break;
        }

        entry=stateTable[0][*source++];
        /* MBCS_ENTRY_IS_FINAL(entry) */

        /* test the most common case first */
        if(MBCS_ENTRY_FINAL_IS_VALID_DIRECT_16(entry)) {
            /* output BMP code point */
            *target++=(char16_t)MBCS_ENTRY_FINAL_VALUE_16(entry);
            if(offsets!=nullptr) {
                *offsets++=sourceIndex;
            }

            /* normal end of action codes: prepare for a new character */
            ++sourceIndex;
            continue;
        }

        /*
         * An if-else-if chain provides more reliable performance for
         * the most common cases compared to a switch.
         */
        action=(uint8_t)(MBCS_ENTRY_FINAL_ACTION(entry));
        if(action==MBCS_STATE_VALID_DIRECT_20 ||
           (action==MBCS_STATE_FALLBACK_DIRECT_20 && UCNV_TO_U_USE_FALLBACK(cnv))
        ) {
            entry=MBCS_ENTRY_FINAL_VALUE(entry);
            /* output surrogate pair */
            *target++=(char16_t)(0xd800|(char16_t)(entry>>10));
            if(offsets!=nullptr) {
                *offsets++=sourceIndex;
            }
            c=(char16_t)(0xdc00|(char16_t)(entry&0x3ff));
            if(target<targetLimit) {
                *target++=c;
                if(offsets!=nullptr) {
                    *offsets++=sourceIndex;
                }
            } else {
                /* target overflow */
                cnv->UCharErrorBuffer[0]=c;
                cnv->UCharErrorBufferLength=1;
                *pErrorCode=U_BUFFER_OVERFLOW_ERROR;
                break;
            }

            ++sourceIndex;
            continue;
        } else if(action==MBCS_STATE_FALLBACK_DIRECT_16) {
            if(UCNV_TO_U_USE_FALLBACK(cnv)) {
                /* output BMP code point */
                *target++=(char16_t)MBCS_ENTRY_FINAL_VALUE_16(entry);
                if(offsets!=nullptr) {
                    *offsets++=sourceIndex;
                }

                ++sourceIndex;
                continue;
            }
        } else if(action==MBCS_STATE_UNASSIGNED) {
            /* just fall through */
        } else if(action==MBCS_STATE_ILLEGAL) {
            /* callback(illegal) */
            *pErrorCode=U_ILLEGAL_CHAR_FOUND;
        } else {
            /* reserved, must never occur */
            ++sourceIndex;
            continue;
        }

        if(U_FAILURE(*pErrorCode)) {
            /* callback(illegal) */
            break;
        } else /* unassigned sequences indicated with byteIndex>0 */ {
            /* try an extension mapping */
            pArgs->source=(const char *)source;
            cnv->toUBytes[0]=*(source-1);
            cnv->toULength=_extToU(cnv, cnv->sharedData,
                                    1, &source, sourceLimit,
                                    &target, targetLimit,
                                    &offsets, sourceIndex,
                                    pArgs->flush,
                                    pErrorCode);
            sourceIndex+=1+(int32_t)(source-(const uint8_t *)pArgs->source);

            if(U_FAILURE(*pErrorCode)) {
                /* not mappable or buffer overflow */
                break;
            }
        }
    }

    /* write back the updated pointers */
    pArgs->source=(const char *)source;
    pArgs->target=target;
    pArgs->offsets=offsets;
}

/*
 * This version of ucnv_MBCSSingleToUnicodeWithOffsets() is optimized for single-byte, single-state codepages
 * that only map to and from the BMP.
 * In addition to single-byte optimizations, the offset calculations
 * become much easier.
 */
static void
ucnv_MBCSSingleToBMPWithOffsets(UConverterToUnicodeArgs *pArgs,
                            UErrorCode *pErrorCode) {
    UConverter *cnv;
    const uint8_t *source, *sourceLimit, *lastSource;
    char16_t *target;
    int32_t targetCapacity, length;
    int32_t *offsets;

    const int32_t (*stateTable)[256];

    int32_t sourceIndex;

    int32_t entry;
    uint8_t action;

    /* set up the local pointers */
    cnv=pArgs->converter;
    source=(const uint8_t *)pArgs->source;
    sourceLimit=(const uint8_t *)pArgs->sourceLimit;
    target=pArgs->target;
    targetCapacity=(int32_t)(pArgs->targetLimit-pArgs->target);
    offsets=pArgs->offsets;

    if((cnv->options&UCNV_OPTION_SWAP_LFNL)!=0) {
        stateTable=(const int32_t (*)[256])cnv->sharedData->mbcs.swapLFNLStateTable;
    } else {
        stateTable=cnv->sharedData->mbcs.stateTable;
    }

    /* sourceIndex=-1 if the current character began in the previous buffer */
    sourceIndex=0;
    lastSource=source;

    /*
     * since the conversion here is 1:1 char16_t:uint8_t, we need only one counter
     * for the minimum of the sourceLength and targetCapacity
     */
    length=(int32_t)(sourceLimit-source);
    if(length<targetCapacity) {
        targetCapacity=length;
    }

#if MBCS_UNROLL_SINGLE_TO_BMP
    /* unrolling makes it faster on Pentium III/Windows 2000 */
    /* unroll the loop with the most common case */
unrolled:
    if(targetCapacity>=16) {
        int32_t count, loops, oredEntries;

        loops=count=targetCapacity>>4;
        do {
            oredEntries=entry=stateTable[0][*source++];
            *target++=(char16_t)MBCS_ENTRY_FINAL_VALUE_16(entry);
            oredEntries|=entry=stateTable[0][*source++];
            *target++=(char16_t)MBCS_ENTRY_FINAL_VALUE_16(entry);
            oredEntries|=entry=stateTable[0][*source++];
            *target++=(char16_t)MBCS_ENTRY_FINAL_VALUE_16(entry);
            oredEntries|=entry=stateTable[0][*source++];
            *target++=(char16_t)MBCS_ENTRY_FINAL_VALUE_16(entry);
            oredEntries|=entry=stateTable[0][*source++];
            *target++=(char16_t)MBCS_ENTRY_FINAL_VALUE_16(entry);
            oredEntries|=entry=stateTable[0][*source++];
            *target++=(char16_t)MBCS_ENTRY_FINAL_VALUE_16(entry);
            oredEntries|=entry=stateTable[0][*source++];
            *target++=(char16_t)MBCS_ENTRY_FINAL_VALUE_16(entry);
            oredEntries|=entry=stateTable[0][*source++];
            *target++=(char16_t)MBCS_ENTRY_FINAL_VALUE_16(entry);
            oredEntries|=entry=stateTable[0][*source++];
            *target++=(char16_t)MBCS_ENTRY_FINAL_VALUE_16(entry);
            oredEntries|=entry=stateTable[0][*source++];
            *target++=(char16_t)MBCS_ENTRY_FINAL_VALUE_16(entry);
            oredEntries|=entry=stateTable[0][*source++];
            *target++=(char16_t)MBCS_ENTRY_FINAL_VALUE_16(entry);
            oredEntries|=entry=stateTable[0][*source++];
            *target++=(char16_t)MBCS_ENTRY_FINAL_VALUE_16(entry);
            oredEntries|=entry=stateTable[0][*source++];
            *target++=(char16_t)MBCS_ENTRY_FINAL_VALUE_16(entry);
            oredEntries|=entry=stateTable[0][*source++];
            *target++=(char16_t)MBCS_ENTRY_FINAL_VALUE_16(entry);
            oredEntries|=entry=stateTable[0][*source++];
            *target++=(char16_t)MBCS_ENTRY_FINAL_VALUE_16(entry);
            oredEntries|=entry=stateTable[0][*source++];
            *target++=(char16_t)MBCS_ENTRY_FINAL_VALUE_16(entry);

            /* were all 16 entries really valid? */
            if(!MBCS_ENTRY_FINAL_IS_VALID_DIRECT_16(oredEntries)) {
                /* no, return to the first of these 16 */
                source-=16;
                target-=16;
                break;
            }
        } while(--count>0);
        count=loops-count;
        targetCapacity-=16*count;

        if(offsets!=nullptr) {
            lastSource+=16*count;
            while(count>0) {
                *offsets++=sourceIndex++;
                *offsets++=sourceIndex++;
                *offsets++=sourceIndex++;
                *offsets++=sourceIndex++;
                *offsets++=sourceIndex++;
                *offsets++=sourceIndex++;
                *offsets++=sourceIndex++;
                *offsets++=sourceIndex++;
                *offsets++=sourceIndex++;
                *offsets++=sourceIndex++;
                *offsets++=sourceIndex++;
                *offsets++=sourceIndex++;
                *offsets++=sourceIndex++;
                *offsets++=sourceIndex++;
                *offsets++=sourceIndex++;
                *offsets++=sourceIndex++;
                --count;
            }
        }
    }
#endif

    /* conversion loop */
    while(targetCapacity > 0 && source < sourceLimit) {
        entry=stateTable[0][*source++];
        /* MBCS_ENTRY_IS_FINAL(entry) */

        /* test the most common case first */
        if(MBCS_ENTRY_FINAL_IS_VALID_DIRECT_16(entry)) {
            /* output BMP code point */
            *target++=(char16_t)MBCS_ENTRY_FINAL_VALUE_16(entry);
            --targetCapacity;
            continue;
        }

        /*
         * An if-else-if chain provides more reliable performance for
         * the most common cases compared to a switch.
         */
        action=(uint8_t)(MBCS_ENTRY_FINAL_ACTION(entry));
        if(action==MBCS_STATE_FALLBACK_DIRECT_16) {
            if(UCNV_TO_U_USE_FALLBACK(cnv)) {
                /* output BMP code point */
                *target++=(char16_t)MBCS_ENTRY_FINAL_VALUE_16(entry);
                --targetCapacity;
                continue;
            }
        } else if(action==MBCS_STATE_UNASSIGNED) {
            /* just fall through */
        } else if(action==MBCS_STATE_ILLEGAL) {
            /* callback(illegal) */
            *pErrorCode=U_ILLEGAL_CHAR_FOUND;
        } else {
            /* reserved, must never occur */
            continue;
        }

        /* set offsets since the start or the last extension */
        if(offsets!=nullptr) {
            int32_t count=(int32_t)(source-lastSource);

            /* predecrement: do not set the offset for the callback-causing character */
            while(--count>0) {
                *offsets++=sourceIndex++;
            }
            /* offset and sourceIndex are now set for the current character */
        }

        if(U_FAILURE(*pErrorCode)) {
            /* callback(illegal) */
            break;
        } else /* unassigned sequences indicated with byteIndex>0 */ {
            /* try an extension mapping */
            lastSource=source;
            cnv->toUBytes[0]=*(source-1);
            cnv->toULength=_extToU(cnv, cnv->sharedData,
                                    1, &source, sourceLimit,
                                    &target, pArgs->targetLimit,
                                    &offsets, sourceIndex,
                                    pArgs->flush,
                                    pErrorCode);
            sourceIndex+=1+(int32_t)(source-lastSource);

            if(U_FAILURE(*pErrorCode)) {
                /* not mappable or buffer overflow */
                break;
            }

            /* recalculate the targetCapacity after an extension mapping */
            targetCapacity=(int32_t)(pArgs->targetLimit-target);
            length=(int32_t)(sourceLimit-source);
            if(length<targetCapacity) {
                targetCapacity=length;
            }
        }

#if MBCS_UNROLL_SINGLE_TO_BMP
        /* unrolling makes it faster on Pentium III/Windows 2000 */
        goto unrolled;
#endif
    }

    if(U_SUCCESS(*pErrorCode) && source<sourceLimit && target>=pArgs->targetLimit) {
        /* target is full */
        *pErrorCode=U_BUFFER_OVERFLOW_ERROR;
    }

    /* set offsets since the start or the last callback */
    if(offsets!=nullptr) {
        size_t count=source-lastSource;
        while(count>0) {
            *offsets++=sourceIndex++;
            --count;
        }
    }

    /* write back the updated pointers */
    pArgs->source=(const char *)source;
    pArgs->target=target;
    pArgs->offsets=offsets;
}

static UBool
hasValidTrailBytes(const int32_t (*stateTable)[256], uint8_t state) {
    const int32_t *row=stateTable[state];
    int32_t b, entry;
    /* First test for final entries in this state for some commonly valid byte values. */
    entry=row[0xa1];
    if( !MBCS_ENTRY_IS_TRANSITION(entry) &&
        MBCS_ENTRY_FINAL_ACTION(entry)!=MBCS_STATE_ILLEGAL
    ) {
        return true;
    }
    entry=row[0x41];
    if( !MBCS_ENTRY_IS_TRANSITION(entry) &&
        MBCS_ENTRY_FINAL_ACTION(entry)!=MBCS_STATE_ILLEGAL
    ) {
        return true;
    }
    /* Then test for final entries in this state. */
    for(b=0; b<=0xff; ++b) {
        entry=row[b];
        if( !MBCS_ENTRY_IS_TRANSITION(entry) &&
            MBCS_ENTRY_FINAL_ACTION(entry)!=MBCS_STATE_ILLEGAL
        ) {
            return true;
        }
    }
    /* Then recurse for transition entries. */
    for(b=0; b<=0xff; ++b) {
        entry=row[b];
        if( MBCS_ENTRY_IS_TRANSITION(entry) &&
            hasValidTrailBytes(stateTable, (uint8_t)MBCS_ENTRY_TRANSITION_STATE(entry))
        ) {
            return true;
        }
    }
    return false;
}

/*
 * Is byte b a single/lead byte in this state?
 * Recurse for transition states, because here we don't want to say that
 * b is a lead byte if all byte sequences that start with b are illegal.
 */
static UBool
isSingleOrLead(const int32_t (*stateTable)[256], uint8_t state, UBool isDBCSOnly, uint8_t b) {
    const int32_t *row=stateTable[state];
    int32_t entry=row[b];
    if(MBCS_ENTRY_IS_TRANSITION(entry)) {   /* lead byte */
        return hasValidTrailBytes(stateTable, (uint8_t)MBCS_ENTRY_TRANSITION_STATE(entry));
    } else {
        uint8_t action=(uint8_t)(MBCS_ENTRY_FINAL_ACTION(entry));
        if(action==MBCS_STATE_CHANGE_ONLY && isDBCSOnly) {
            return false;   /* SI/SO are illegal for DBCS-only conversion */
        } else {
            return action!=MBCS_STATE_ILLEGAL;
        }
    }
}

U_CFUNC void
ucnv_MBCSToUnicodeWithOffsets(UConverterToUnicodeArgs *pArgs,
                          UErrorCode *pErrorCode) {
    UConverter *cnv;
    const uint8_t *source, *sourceLimit;
    char16_t *target;
    const char16_t *targetLimit;
    int32_t *offsets;

    const int32_t (*stateTable)[256];
    const uint16_t *unicodeCodeUnits;

    uint32_t offset;
    uint8_t state;
    int8_t byteIndex;
    uint8_t *bytes;

    int32_t sourceIndex, nextSourceIndex;

    int32_t entry;
    char16_t c;
    uint8_t action;

    /* use optimized function if possible */
    cnv=pArgs->converter;

    if(cnv->preToULength>0) {
        /*
         * pass sourceIndex=-1 because we continue from an earlier buffer
         * in the future, this may change with continuous offsets
         */
        ucnv_extContinueMatchToU(cnv, pArgs, -1, pErrorCode);

        if(U_FAILURE(*pErrorCode) || cnv->preToULength<0) {
            return;
        }
    }

    if(cnv->sharedData->mbcs.countStates==1) {
        if(!(cnv->sharedData->mbcs.unicodeMask&UCNV_HAS_SUPPLEMENTARY)) {
            ucnv_MBCSSingleToBMPWithOffsets(pArgs, pErrorCode);
        } else {
            ucnv_MBCSSingleToUnicodeWithOffsets(pArgs, pErrorCode);
        }
        return;
    }

    /* set up the local pointers */
    source=(const uint8_t *)pArgs->source;
    sourceLimit=(const uint8_t *)pArgs->sourceLimit;
    target=pArgs->target;
    targetLimit=pArgs->targetLimit;
    offsets=pArgs->offsets;

    if((cnv->options&UCNV_OPTION_SWAP_LFNL)!=0) {
        stateTable=(const int32_t (*)[256])cnv->sharedData->mbcs.swapLFNLStateTable;
    } else {
        stateTable=cnv->sharedData->mbcs.stateTable;
    }
    unicodeCodeUnits=cnv->sharedData->mbcs.unicodeCodeUnits;

    /* get the converter state from UConverter */
    offset=cnv->toUnicodeStatus;
    byteIndex=cnv->toULength;
    bytes=cnv->toUBytes;

    /*
     * if we are in the SBCS state for a DBCS-only converter,
     * then load the DBCS state from the MBCS data
     * (dbcsOnlyState==0 if it is not a DBCS-only converter)
     */
    if((state=(uint8_t)(cnv->mode))==0) {
        state=cnv->sharedData->mbcs.dbcsOnlyState;
    }

    /* sourceIndex=-1 if the current character began in the previous buffer */
    sourceIndex=byteIndex==0 ? 0 : -1;
    nextSourceIndex=0;

    /* conversion loop */
    while(source<sourceLimit) {
        /*
         * This following test is to see if available input would overflow the output.
         * It does not catch output of more than one code unit that
         * overflows as a result of a surrogate pair or callback output
         * from the last source byte.
         * Therefore, those situations also test for overflows and will
         * then break the loop, too.
         */
        if(target>=targetLimit) {
            /* target is full */
            *pErrorCode=U_BUFFER_OVERFLOW_ERROR;
            break;
        }

        if(byteIndex==0) {
            /* optimized loop for 1/2-byte input and BMP output */
            if(offsets==nullptr) {
                do {
                    entry=stateTable[state][*source];
                    if(MBCS_ENTRY_IS_TRANSITION(entry)) {
                        state=(uint8_t)MBCS_ENTRY_TRANSITION_STATE(entry);
                        offset=MBCS_ENTRY_TRANSITION_OFFSET(entry);

                        ++source;
                        if( source<sourceLimit &&
                            MBCS_ENTRY_IS_FINAL(entry=stateTable[state][*source]) &&
                            MBCS_ENTRY_FINAL_ACTION(entry)==MBCS_STATE_VALID_16 &&
                            (c=unicodeCodeUnits[offset+MBCS_ENTRY_FINAL_VALUE_16(entry)])<0xfffe
                        ) {
                            ++source;
                            *target++=c;
                            state=(uint8_t)MBCS_ENTRY_FINAL_STATE(entry); /* typically 0 */
                            offset=0;
                        } else {
                            /* set the state and leave the optimized loop */
                            bytes[0]=*(source-1);
                            byteIndex=1;
                            break;
                        }
                    } else {
                        if(MBCS_ENTRY_FINAL_IS_VALID_DIRECT_16(entry)) {
                            /* output BMP code point */
                            ++source;
                            *target++=(char16_t)MBCS_ENTRY_FINAL_VALUE_16(entry);
                            state=(uint8_t)MBCS_ENTRY_FINAL_STATE(entry); /* typically 0 */
                        } else {
                            /* leave the optimized loop */
                            break;
                        }
                    }
                } while(source<sourceLimit && target<targetLimit);
            } else /* offsets!=nullptr */ {
                do {
                    entry=stateTable[state][*source];
                    if(MBCS_ENTRY_IS_TRANSITION(entry)) {
                        state=(uint8_t)MBCS_ENTRY_TRANSITION_STATE(entry);
                        offset=MBCS_ENTRY_TRANSITION_OFFSET(entry);

                        ++source;
                        if( source<sourceLimit &&
                            MBCS_ENTRY_IS_FINAL(entry=stateTable[state][*source]) &&
                            MBCS_ENTRY_FINAL_ACTION(entry)==MBCS_STATE_VALID_16 &&
                            (c=unicodeCodeUnits[offset+MBCS_ENTRY_FINAL_VALUE_16(entry)])<0xfffe
                        ) {
                            ++source;
                            *target++=c;
                            if(offsets!=nullptr) {
                                *offsets++=sourceIndex;
                                sourceIndex=(nextSourceIndex+=2);
                            }
                            state=(uint8_t)MBCS_ENTRY_FINAL_STATE(entry); /* typically 0 */
                            offset=0;
                        } else {
                            /* set the state and leave the optimized loop */
                            ++nextSourceIndex;
                            bytes[0]=*(source-1);
                            byteIndex=1;
                            break;
                        }
                    } else {
                        if(MBCS_ENTRY_FINAL_IS_VALID_DIRECT_16(entry)) {
                            /* output BMP code point */
                            ++source;
                            *target++=(char16_t)MBCS_ENTRY_FINAL_VALUE_16(entry);
                            if(offsets!=nullptr) {
                                *offsets++=sourceIndex;
                                sourceIndex=++nextSourceIndex;
                            }
                            state=(uint8_t)MBCS_ENTRY_FINAL_STATE(entry); /* typically 0 */
                        } else {
                            /* leave the optimized loop */
                            break;
                        }
                    }
                } while(source<sourceLimit && target<targetLimit);
            }

            /*
             * these tests and break statements could be put inside the loop
             * if C had "break outerLoop" like Java
             */
            if(source>=sourceLimit) {
                break;
            }
            if(target>=targetLimit) {
                /* target is full */
                *pErrorCode=U_BUFFER_OVERFLOW_ERROR;
                break;
            }

            ++nextSourceIndex;
            bytes[byteIndex++]=*source++;
        } else /* byteIndex>0 */ {
            ++nextSourceIndex;
            entry=stateTable[state][bytes[byteIndex++]=*source++];
        }

        if(MBCS_ENTRY_IS_TRANSITION(entry)) {
            state=(uint8_t)MBCS_ENTRY_TRANSITION_STATE(entry);
            offset+=MBCS_ENTRY_TRANSITION_OFFSET(entry);
            continue;
        }

        /* save the previous state for proper extension mapping with SI/SO-stateful converters */
        cnv->mode=state;

        /* set the next state early so that we can reuse the entry variable */
        state=(uint8_t)MBCS_ENTRY_FINAL_STATE(entry); /* typically 0 */

        /*
         * An if-else-if chain provides more reliable performance for
         * the most common cases compared to a switch.
         */
        action=(uint8_t)(MBCS_ENTRY_FINAL_ACTION(entry));
        if(action==MBCS_STATE_VALID_16) {
            offset+=MBCS_ENTRY_FINAL_VALUE_16(entry);
            c=unicodeCodeUnits[offset];
            if(c<0xfffe) {
                /* output BMP code point */
                *target++=c;
                if(offsets!=nullptr) {
                    *offsets++=sourceIndex;
                }
                byteIndex=0;
            } else if(c==0xfffe) {
                if(UCNV_TO_U_USE_FALLBACK(cnv) && (entry=(int32_t)ucnv_MBCSGetFallback(&cnv->sharedData->mbcs, offset))!=0xfffe) {
                    /* output fallback BMP code point */
                    *target++=(char16_t)entry;
                    if(offsets!=nullptr) {
                        *offsets++=sourceIndex;
                    }
                    byteIndex=0;
                }
            } else {
                /* callback(illegal) */
                *pErrorCode=U_ILLEGAL_CHAR_FOUND;
            }
        } else if(action==MBCS_STATE_VALID_DIRECT_16) {
            /* output BMP code point */
            *target++=(char16_t)MBCS_ENTRY_FINAL_VALUE_16(entry);
            if(offsets!=nullptr) {
                *offsets++=sourceIndex;
            }
            byteIndex=0;
        } else if(action==MBCS_STATE_VALID_16_PAIR) {
            offset+=MBCS_ENTRY_FINAL_VALUE_16(entry);
            c=unicodeCodeUnits[offset++];
            if(c<0xd800) {
                /* output BMP code point below 0xd800 */
                *target++=c;
                if(offsets!=nullptr) {
                    *offsets++=sourceIndex;
                }
                byteIndex=0;
            } else if(UCNV_TO_U_USE_FALLBACK(cnv) ? c<=0xdfff : c<=0xdbff) {
                /* output roundtrip or fallback surrogate pair */
                *target++=(char16_t)(c&0xdbff);
                if(offsets!=nullptr) {
                    *offsets++=sourceIndex;
                }
                byteIndex=0;
                if(target<targetLimit) {
                    *target++=unicodeCodeUnits[offset];
                    if(offsets!=nullptr) {
                        *offsets++=sourceIndex;
                    }
                } else {
                    /* target overflow */
                    cnv->UCharErrorBuffer[0]=unicodeCodeUnits[offset];
                    cnv->UCharErrorBufferLength=1;
                    *pErrorCode=U_BUFFER_OVERFLOW_ERROR;

                    offset=0;
                    break;
                }
            } else if(UCNV_TO_U_USE_FALLBACK(cnv) ? (c&0xfffe)==0xe000 : c==0xe000) {
                /* output roundtrip BMP code point above 0xd800 or fallback BMP code point */
                *target++=unicodeCodeUnits[offset];
                if(offsets!=nullptr) {
                    *offsets++=sourceIndex;
                }
                byteIndex=0;
            } else if(c==0xffff) {
                /* callback(illegal) */
                *pErrorCode=U_ILLEGAL_CHAR_FOUND;
            }
        } else if(action==MBCS_STATE_VALID_DIRECT_20 ||
                  (action==MBCS_STATE_FALLBACK_DIRECT_20 && UCNV_TO_U_USE_FALLBACK(cnv))
        ) {
            entry=MBCS_ENTRY_FINAL_VALUE(entry);
            /* output surrogate pair */
            *target++=(char16_t)(0xd800|(char16_t)(entry>>10));
            if(offsets!=nullptr) {
                *offsets++=sourceIndex;
            }
            byteIndex=0;
            c=(char16_t)(0xdc00|(char16_t)(entry&0x3ff));
            if(target<targetLimit) {
                *target++=c;
                if(offsets!=nullptr) {
                    *offsets++=sourceIndex;
                }
            } else {
                /* target overflow */
                cnv->UCharErrorBuffer[0]=c;
                cnv->UCharErrorBufferLength=1;
                *pErrorCode=U_BUFFER_OVERFLOW_ERROR;

                offset=0;
                break;
            }
        } else if(action==MBCS_STATE_CHANGE_ONLY) {
            /*
             * This serves as a state change without any output.
             * It is useful for reading simple stateful encodings,
             * for example using just Shift-In/Shift-Out codes.
             * The 21 unused bits may later be used for more sophisticated
             * state transitions.
             */
            if(cnv->sharedData->mbcs.dbcsOnlyState==0) {
                byteIndex=0;
            } else {
                /* SI/SO are illegal for DBCS-only conversion */
                state=(uint8_t)(cnv->mode); /* restore the previous state */

                /* callback(illegal) */
                *pErrorCode=U_ILLEGAL_CHAR_FOUND;
            }
        } else if(action==MBCS_STATE_FALLBACK_DIRECT_16) {
            if(UCNV_TO_U_USE_FALLBACK(cnv)) {
                /* output BMP code point */
                *target++=(char16_t)MBCS_ENTRY_FINAL_VALUE_16(entry);
                if(offsets!=nullptr) {
                    *offsets++=sourceIndex;
                }
                byteIndex=0;
            }
        } else if(action==MBCS_STATE_UNASSIGNED) {
            /* just fall through */
        } else if(action==MBCS_STATE_ILLEGAL) {
            /* callback(illegal) */
            *pErrorCode=U_ILLEGAL_CHAR_FOUND;
        } else {
            /* reserved, must never occur */
            byteIndex=0;
        }

        /* end of action codes: prepare for a new character */
        offset=0;

        if(byteIndex==0) {
            sourceIndex=nextSourceIndex;
        } else if(U_FAILURE(*pErrorCode)) {
            /* callback(illegal) */
            if(byteIndex>1) {
                /*
                 * Ticket 5691: consistent illegal sequences:
                 * - We include at least the first byte in the illegal sequence.
                 * - If any of the non-initial bytes could be the start of a character,
                 *   we stop the illegal sequence before the first one of those.
                 */
                UBool isDBCSOnly=(UBool)(cnv->sharedData->mbcs.dbcsOnlyState!=0);
                int8_t i;
                for(i=1;
                    i<byteIndex && !isSingleOrLead(stateTable, state, isDBCSOnly, bytes[i]);
                    ++i) {}
                if(i<byteIndex) {
                    /* Back out some bytes. */
                    int8_t backOutDistance=byteIndex-i;
                    int32_t bytesFromThisBuffer=(int32_t)(source-(const uint8_t *)pArgs->source);
                    byteIndex=i;  /* length of reported illegal byte sequence */
                    if(backOutDistance<=bytesFromThisBuffer) {
                        source-=backOutDistance;
                    } else {
                        /* Back out bytes from the previous buffer: Need to replay them. */
                        cnv->preToULength=(int8_t)(bytesFromThisBuffer-backOutDistance);
                        /* preToULength is negative! */
                        uprv_memcpy(cnv->preToU, bytes+i, -cnv->preToULength);
                        source=(const uint8_t *)pArgs->source;
                    }
                }
            }
            break;
        } else /* unassigned sequences indicated with byteIndex>0 */ {
            /* try an extension mapping */
            pArgs->source=(const char *)source;
            byteIndex=_extToU(cnv, cnv->sharedData,
                              byteIndex, &source, sourceLimit,
                              &target, targetLimit,
                              &offsets, sourceIndex,
                              pArgs->flush,
                              pErrorCode);
            sourceIndex=nextSourceIndex+=(int32_t)(source-(const uint8_t *)pArgs->source);

            if(U_FAILURE(*pErrorCode)) {
                /* not mappable or buffer overflow */
                break;
            }
        }
    }

    /* set the converter state back into UConverter */
    cnv->toUnicodeStatus=offset;
    cnv->mode=state;
    cnv->toULength=byteIndex;

    /* write back the updated pointers */
    pArgs->source=(const char *)source;
    pArgs->target=target;
    pArgs->offsets=offsets;
}

/*
 * This version of ucnv_MBCSGetNextUChar() is optimized for single-byte, single-state codepages.
 * We still need a conversion loop in case we find reserved action codes, which are to be ignored.
 */
static UChar32
ucnv_MBCSSingleGetNextUChar(UConverterToUnicodeArgs *pArgs,
                        UErrorCode *pErrorCode) {
    UConverter *cnv;
    const int32_t (*stateTable)[256];
    const uint8_t *source, *sourceLimit;

    int32_t entry;
    uint8_t action;

    /* set up the local pointers */
    cnv=pArgs->converter;
    source=(const uint8_t *)pArgs->source;
    sourceLimit=(const uint8_t *)pArgs->sourceLimit;
    if((cnv->options&UCNV_OPTION_SWAP_LFNL)!=0) {
        stateTable=(const int32_t (*)[256])cnv->sharedData->mbcs.swapLFNLStateTable;
    } else {
        stateTable=cnv->sharedData->mbcs.stateTable;
    }

    /* conversion loop */
    while(source<sourceLimit) {
        entry=stateTable[0][*source++];
        /* MBCS_ENTRY_IS_FINAL(entry) */

        /* write back the updated pointer early so that we can return directly */
        pArgs->source=(const char *)source;

        if(MBCS_ENTRY_FINAL_IS_VALID_DIRECT_16(entry)) {
            /* output BMP code point */
            return (char16_t)MBCS_ENTRY_FINAL_VALUE_16(entry);
        }

        /*
         * An if-else-if chain provides more reliable performance for
         * the most common cases compared to a switch.
         */
        action=(uint8_t)(MBCS_ENTRY_FINAL_ACTION(entry));
        if( action==MBCS_STATE_VALID_DIRECT_20 ||
            (action==MBCS_STATE_FALLBACK_DIRECT_20 && UCNV_TO_U_USE_FALLBACK(cnv))
        ) {
            /* output supplementary code point */
            return (UChar32)(MBCS_ENTRY_FINAL_VALUE(entry)+0x10000);
        } else if(action==MBCS_STATE_FALLBACK_DIRECT_16) {
            if(UCNV_TO_U_USE_FALLBACK(cnv)) {
                /* output BMP code point */
                return (char16_t)MBCS_ENTRY_FINAL_VALUE_16(entry);
            }
        } else if(action==MBCS_STATE_UNASSIGNED) {
            /* just fall through */
        } else if(action==MBCS_STATE_ILLEGAL) {
            /* callback(illegal) */
            *pErrorCode=U_ILLEGAL_CHAR_FOUND;
        } else {
            /* reserved, must never occur */
            continue;
        }

        if(U_FAILURE(*pErrorCode)) {
            /* callback(illegal) */
            break;
        } else /* unassigned sequence */ {
            /* defer to the generic implementation */
            pArgs->source=(const char *)source-1;
            return UCNV_GET_NEXT_UCHAR_USE_TO_U;
        }
    }

    /* no output because of empty input or only state changes */
    *pErrorCode=U_INDEX_OUTOFBOUNDS_ERROR;
    return 0xffff;
}

/*
 * Version of _MBCSToUnicodeWithOffsets() optimized for single-character
 * conversion without offset handling.
 *
 * When a character does not have a mapping to Unicode, then we return to the
 * generic ucnv_getNextUChar() code for extension/GB 18030 and error/callback
 * handling.
 * We also defer to the generic code in other complicated cases and have them
 * ultimately handled by _MBCSToUnicodeWithOffsets() itself.
 *
 * All normal mappings and errors are handled here.
 */
static UChar32 U_CALLCONV
ucnv_MBCSGetNextUChar(UConverterToUnicodeArgs *pArgs,
                  UErrorCode *pErrorCode) {
    UConverter *cnv;
    const uint8_t *source, *sourceLimit, *lastSource;

    const int32_t (*stateTable)[256];
    const uint16_t *unicodeCodeUnits;

    uint32_t offset;
    uint8_t state;

    int32_t entry;
    UChar32 c;
    uint8_t action;

    /* use optimized function if possible */
    cnv=pArgs->converter;

    if(cnv->preToULength>0) {
        /* use the generic code in ucnv_getNextUChar() to continue with a partial match */
        return UCNV_GET_NEXT_UCHAR_USE_TO_U;
    }

    if(cnv->sharedData->mbcs.unicodeMask&UCNV_HAS_SURROGATES) {
        /*
         * Using the generic ucnv_getNextUChar() code lets us deal correctly
         * with the rare case of a codepage that maps single surrogates
         * without adding the complexity to this already complicated function here.
         */
        return UCNV_GET_NEXT_UCHAR_USE_TO_U;
    } else if(cnv->sharedData->mbcs.countStates==1) {
        return ucnv_MBCSSingleGetNextUChar(pArgs, pErrorCode);
    }

    /* set up the local pointers */
    source=lastSource=(const uint8_t *)pArgs->source;
    sourceLimit=(const uint8_t *)pArgs->sourceLimit;

    if((cnv->options&UCNV_OPTION_SWAP_LFNL)!=0) {
        stateTable=(const int32_t (*)[256])cnv->sharedData->mbcs.swapLFNLStateTable;
    } else {
        stateTable=cnv->sharedData->mbcs.stateTable;
    }
    unicodeCodeUnits=cnv->sharedData->mbcs.unicodeCodeUnits;

    /* get the converter state from UConverter */
    offset=cnv->toUnicodeStatus;

    /*
     * if we are in the SBCS state for a DBCS-only converter,
     * then load the DBCS state from the MBCS data
     * (dbcsOnlyState==0 if it is not a DBCS-only converter)
     */
    if((state=(uint8_t)(cnv->mode))==0) {
        state=cnv->sharedData->mbcs.dbcsOnlyState;
    }

    /* conversion loop */
    c=U_SENTINEL;
    while(source<sourceLimit) {
        entry=stateTable[state][*source++];
        if(MBCS_ENTRY_IS_TRANSITION(entry)) {
            state=(uint8_t)MBCS_ENTRY_TRANSITION_STATE(entry);
            offset+=MBCS_ENTRY_TRANSITION_OFFSET(entry);

            /* optimization for 1/2-byte input and BMP output */
            if( source<sourceLimit &&
                MBCS_ENTRY_IS_FINAL(entry=stateTable[state][*source]) &&
                MBCS_ENTRY_FINAL_ACTION(entry)==MBCS_STATE_VALID_16 &&
                (c=unicodeCodeUnits[offset+MBCS_ENTRY_FINAL_VALUE_16(entry)])<0xfffe
            ) {
                ++source;
                state=(uint8_t)MBCS_ENTRY_FINAL_STATE(entry); /* typically 0 */
                /* output BMP code point */
                break;
            }
        } else {
            /* save the previous state for proper extension mapping with SI/SO-stateful converters */
            cnv->mode=state;

            /* set the next state early so that we can reuse the entry variable */
            state=(uint8_t)MBCS_ENTRY_FINAL_STATE(entry); /* typically 0 */

            /*
             * An if-else-if chain provides more reliable performance for
             * the most common cases compared to a switch.
             */
            action=(uint8_t)(MBCS_ENTRY_FINAL_ACTION(entry));
            if(action==MBCS_STATE_VALID_DIRECT_16) {
                /* output BMP code point */
                c=(char16_t)MBCS_ENTRY_FINAL_VALUE_16(entry);
                break;
            } else if(action==MBCS_STATE_VALID_16) {
                offset+=MBCS_ENTRY_FINAL_VALUE_16(entry);
                c=unicodeCodeUnits[offset];
                if(c<0xfffe) {
                    /* output BMP code point */
                    break;
                } else if(c==0xfffe) {
                    if(UCNV_TO_U_USE_FALLBACK(cnv) && (c=ucnv_MBCSGetFallback(&cnv->sharedData->mbcs, offset))!=0xfffe) {
                        break;
                    }
                } else {
                    /* callback(illegal) */
                    *pErrorCode=U_ILLEGAL_CHAR_FOUND;
                }
            } else if(action==MBCS_STATE_VALID_16_PAIR) {
                offset+=MBCS_ENTRY_FINAL_VALUE_16(entry);
                c=unicodeCodeUnits[offset++];
                if(c<0xd800) {
                    /* output BMP code point below 0xd800 */
                    break;
                } else if(UCNV_TO_U_USE_FALLBACK(cnv) ? c<=0xdfff : c<=0xdbff) {
                    /* output roundtrip or fallback supplementary code point */
                    c=((c&0x3ff)<<10)+unicodeCodeUnits[offset]+(0x10000-0xdc00);
                    break;
                } else if(UCNV_TO_U_USE_FALLBACK(cnv) ? (c&0xfffe)==0xe000 : c==0xe000) {
                    /* output roundtrip BMP code point above 0xd800 or fallback BMP code point */
                    c=unicodeCodeUnits[offset];
                    break;
                } else if(c==0xffff) {
                    /* callback(illegal) */
                    *pErrorCode=U_ILLEGAL_CHAR_FOUND;
                }
            } else if(action==MBCS_STATE_VALID_DIRECT_20 ||
                      (action==MBCS_STATE_FALLBACK_DIRECT_20 && UCNV_TO_U_USE_FALLBACK(cnv))
            ) {
                /* output supplementary code point */
                c=(UChar32)(MBCS_ENTRY_FINAL_VALUE(entry)+0x10000);
                break;
            } else if(action==MBCS_STATE_CHANGE_ONLY) {
                /*
                 * This serves as a state change without any output.
                 * It is useful for reading simple stateful encodings,
                 * for example using just Shift-In/Shift-Out codes.
                 * The 21 unused bits may later be used for more sophisticated
                 * state transitions.
                 */
                if(cnv->sharedData->mbcs.dbcsOnlyState!=0) {
                    /* SI/SO are illegal for DBCS-only conversion */
                    state=(uint8_t)(cnv->mode); /* restore the previous state */

                    /* callback(illegal) */
                    *pErrorCode=U_ILLEGAL_CHAR_FOUND;
                }
            } else if(action==MBCS_STATE_FALLBACK_DIRECT_16) {
                if(UCNV_TO_U_USE_FALLBACK(cnv)) {
                    /* output BMP code point */
                    c=(char16_t)MBCS_ENTRY_FINAL_VALUE_16(entry);
                    break;
                }
            } else if(action==MBCS_STATE_UNASSIGNED) {
                /* just fall through */
            } else if(action==MBCS_STATE_ILLEGAL) {
                /* callback(illegal) */
                *pErrorCode=U_ILLEGAL_CHAR_FOUND;
            } else {
                /* reserved (must never occur), or only state change */
                offset=0;
                lastSource=source;
                continue;
            }

            /* end of action codes: prepare for a new character */
            offset=0;

            if(U_FAILURE(*pErrorCode)) {
                /* callback(illegal) */
                break;
            } else /* unassigned sequence */ {
                /* defer to the generic implementation */
                cnv->toUnicodeStatus=0;
                cnv->mode=state;
                pArgs->source=(const char *)lastSource;
                return UCNV_GET_NEXT_UCHAR_USE_TO_U;
            }
        }
    }

    if(c<0) {
        if(U_SUCCESS(*pErrorCode) && source==sourceLimit && lastSource<source) {
            /* incomplete character byte sequence */
            uint8_t *bytes=cnv->toUBytes;
            cnv->toULength=(int8_t)(source-lastSource);
            do {
                *bytes++=*lastSource++;
            } while(lastSource<source);
            *pErrorCode=U_TRUNCATED_CHAR_FOUND;
        } else if(U_FAILURE(*pErrorCode)) {
            /* callback(illegal) */
            /*
             * Ticket 5691: consistent illegal sequences:
             * - We include at least the first byte in the illegal sequence.
             * - If any of the non-initial bytes could be the start of a character,
             *   we stop the illegal sequence before the first one of those.
             */
            UBool isDBCSOnly=(UBool)(cnv->sharedData->mbcs.dbcsOnlyState!=0);
            uint8_t *bytes=cnv->toUBytes;
            *bytes++=*lastSource++;     /* first byte */
            if(lastSource==source) {
                cnv->toULength=1;
            } else /* lastSource<source: multi-byte character */ {
                int8_t i;
                for(i=1;
                    lastSource<source && !isSingleOrLead(stateTable, state, isDBCSOnly, *lastSource);
                    ++i
                ) {
                    *bytes++=*lastSource++;
                }
                cnv->toULength=i;
                source=lastSource;
            }
        } else {
            /* no output because of empty input or only state changes */
            *pErrorCode=U_INDEX_OUTOFBOUNDS_ERROR;
        }
        c=0xffff;
    }

    /* set the converter state back into UConverter, ready for a new character */
    cnv->toUnicodeStatus=0;
    cnv->mode=state;

    /* write back the updated pointer */
    pArgs->source=(const char *)source;
    return c;
}

#if 0
/*
 * Code disabled 2002dec09 (ICU 2.4) because it is not currently used in ICU. markus
 * Removal improves code coverage.
 */
/**
 * This version of ucnv_MBCSSimpleGetNextUChar() is optimized for single-byte, single-state codepages.
 * It does not handle the EBCDIC swaplfnl option (set in UConverter).
 * It does not handle conversion extensions (_extToU()).
 */
U_CFUNC UChar32
ucnv_MBCSSingleSimpleGetNextUChar(UConverterSharedData *sharedData,
                              uint8_t b, UBool useFallback) {
    int32_t entry;
    uint8_t action;

    entry=sharedData->mbcs.stateTable[0][b];
    /* MBCS_ENTRY_IS_FINAL(entry) */

    if(MBCS_ENTRY_FINAL_IS_VALID_DIRECT_16(entry)) {
        /* output BMP code point */
        return (char16_t)MBCS_ENTRY_FINAL_VALUE_16(entry);
    }

    /*
     * An if-else-if chain provides more reliable performance for
     * the most common cases compared to a switch.
     */
    action=(uint8_t)(MBCS_ENTRY_FINAL_ACTION(entry));
    if(action==MBCS_STATE_VALID_DIRECT_20) {
        /* output supplementary code point */
        return 0x10000+MBCS_ENTRY_FINAL_VALUE(entry);
    } else if(action==MBCS_STATE_FALLBACK_DIRECT_16) {
        if(!TO_U_USE_FALLBACK(useFallback)) {
            return 0xfffe;
        }
        /* output BMP code point */
        return (char16_t)MBCS_ENTRY_FINAL_VALUE_16(entry);
    } else if(action==MBCS_STATE_FALLBACK_DIRECT_20) {
        if(!TO_U_USE_FALLBACK(useFallback)) {
            return 0xfffe;
        }
        /* output supplementary code point */
        return 0x10000+MBCS_ENTRY_FINAL_VALUE(entry);
    } else if(action==MBCS_STATE_UNASSIGNED) {
        return 0xfffe;
    } else if(action==MBCS_STATE_ILLEGAL) {
        return 0xffff;
    } else {
        /* reserved, must never occur */
        return 0xffff;
    }
}
#endif

/*
 * This is a simple version of _MBCSGetNextUChar() that is used
 * by other converter implementations.
 * It only returns an "assigned" result if it consumes the entire input.
 * It does not use state from the converter, nor error codes.
 * It does not handle the EBCDIC swaplfnl option (set in UConverter).
 * It handles conversion extensions but not GB 18030.
 *
 * Return value:
 * U+fffe   unassigned
 * U+ffff   illegal
 * otherwise the Unicode code point
 */
U_CFUNC UChar32
ucnv_MBCSSimpleGetNextUChar(UConverterSharedData *sharedData,
                        const char *source, int32_t length,
                        UBool useFallback) {
    const int32_t (*stateTable)[256];
    const uint16_t *unicodeCodeUnits;

    uint32_t offset;
    uint8_t state, action;

    UChar32 c;
    int32_t i, entry;

    if(length<=0) {
        /* no input at all: "illegal" */
        return 0xffff;
    }

#if 0
/*
 * Code disabled 2002dec09 (ICU 2.4) because it is not currently used in ICU. markus
 * TODO In future releases, verify that this function is never called for SBCS
 * conversions, i.e., that sharedData->mbcs.countStates==1 is still true.
 * Removal improves code coverage.
 */
    /* use optimized function if possible */
    if(sharedData->mbcs.countStates==1) {
        if(length==1) {
            return ucnv_MBCSSingleSimpleGetNextUChar(sharedData, (uint8_t)*source, useFallback);
        } else {
            return 0xffff; /* illegal: more than a single byte for an SBCS converter */
        }
    }
#endif

    /* set up the local pointers */
    stateTable=sharedData->mbcs.stateTable;
    unicodeCodeUnits=sharedData->mbcs.unicodeCodeUnits;

    /* converter state */
    offset=0;
    state=sharedData->mbcs.dbcsOnlyState;

    /* conversion loop */
    for(i=0;;) {
        entry=stateTable[state][(uint8_t)source[i++]];
        if(MBCS_ENTRY_IS_TRANSITION(entry)) {
            state=(uint8_t)MBCS_ENTRY_TRANSITION_STATE(entry);
            offset+=MBCS_ENTRY_TRANSITION_OFFSET(entry);

            if(i==length) {
                return 0xffff; /* truncated character */
            }
        } else {
            /*
             * An if-else-if chain provides more reliable performance for
             * the most common cases compared to a switch.
             */
            action=(uint8_t)(MBCS_ENTRY_FINAL_ACTION(entry));
            if(action==MBCS_STATE_VALID_16) {
                offset+=MBCS_ENTRY_FINAL_VALUE_16(entry);
                c=unicodeCodeUnits[offset];
                if(c!=0xfffe) {
                    /* done */
                } else if(UCNV_TO_U_USE_FALLBACK(cnv)) {
                    c=ucnv_MBCSGetFallback(&sharedData->mbcs, offset);
                /* else done with 0xfffe */
                }
                break;
            } else if(action==MBCS_STATE_VALID_DIRECT_16) {
                /* output BMP code point */
                c=(char16_t)MBCS_ENTRY_FINAL_VALUE_16(entry);
                break;
            } else if(action==MBCS_STATE_VALID_16_PAIR) {
                offset+=MBCS_ENTRY_FINAL_VALUE_16(entry);
                c=unicodeCodeUnits[offset++];
                if(c<0xd800) {
                    /* output BMP code point below 0xd800 */
                } else if(UCNV_TO_U_USE_FALLBACK(cnv) ? c<=0xdfff : c<=0xdbff) {
                    /* output roundtrip or fallback supplementary code point */
                    c=(UChar32)(((c&0x3ff)<<10)+unicodeCodeUnits[offset]+(0x10000-0xdc00));
                } else if(UCNV_TO_U_USE_FALLBACK(cnv) ? (c&0xfffe)==0xe000 : c==0xe000) {
                    /* output roundtrip BMP code point above 0xd800 or fallback BMP code point */
                    c=unicodeCodeUnits[offset];
                } else if(c==0xffff) {
                    return 0xffff;
                } else {
                    c=0xfffe;
                }
                break;
            } else if(action==MBCS_STATE_VALID_DIRECT_20) {
                /* output supplementary code point */
                c=0x10000+MBCS_ENTRY_FINAL_VALUE(entry);
                break;
            } else if(action==MBCS_STATE_FALLBACK_DIRECT_16) {
                if(!TO_U_USE_FALLBACK(useFallback)) {
                    c=0xfffe;
                    break;
                }
                /* output BMP code point */
                c=(char16_t)MBCS_ENTRY_FINAL_VALUE_16(entry);
                break;
            } else if(action==MBCS_STATE_FALLBACK_DIRECT_20) {
                if(!TO_U_USE_FALLBACK(useFallback)) {
                    c=0xfffe;
                    break;
                }
                /* output supplementary code point */
                c=0x10000+MBCS_ENTRY_FINAL_VALUE(entry);
                break;
            } else if(action==MBCS_STATE_UNASSIGNED) {
                c=0xfffe;
                break;
            }

            /*
             * forbid MBCS_STATE_CHANGE_ONLY for this function,
             * and MBCS_STATE_ILLEGAL and reserved action codes
             */
            return 0xffff;
        }
    }

    if(i!=length) {
        /* illegal for this function: not all input consumed */
        return 0xffff;
    }

    if(c==0xfffe) {
        /* try an extension mapping */
        const int32_t *cx=sharedData->mbcs.extIndexes;
        if(cx!=nullptr) {
            return ucnv_extSimpleMatchToU(cx, source, length, useFallback);
        }
    }

    return c;
}

/* MBCS-from-Unicode conversion functions ----------------------------------- */

/* This version of ucnv_MBCSFromUnicodeWithOffsets() is optimized for double-byte codepages. */
static void
ucnv_MBCSDoubleFromUnicodeWithOffsets(UConverterFromUnicodeArgs *pArgs,
                                  UErrorCode *pErrorCode) {
    UConverter *cnv;
    const char16_t *source, *sourceLimit;
    uint8_t *target;
    int32_t targetCapacity;
    int32_t *offsets;

    const uint16_t *table;
    const uint16_t *mbcsIndex;
    const uint8_t *bytes;

    UChar32 c;

    int32_t sourceIndex, nextSourceIndex;

    uint32_t stage2Entry;
    uint32_t asciiRoundtrips;
    uint32_t value;
    uint8_t unicodeMask;

    /* use optimized function if possible */
    cnv=pArgs->converter;
    unicodeMask=cnv->sharedData->mbcs.unicodeMask;

    /* set up the local pointers */
    source=pArgs->source;
    sourceLimit=pArgs->sourceLimit;
    target=(uint8_t *)pArgs->target;
    targetCapacity=(int32_t)(pArgs->targetLimit-pArgs->target);
    offsets=pArgs->offsets;

    table=cnv->sharedData->mbcs.fromUnicodeTable;
    mbcsIndex=cnv->sharedData->mbcs.mbcsIndex;
    if((cnv->options&UCNV_OPTION_SWAP_LFNL)!=0) {
        bytes=cnv->sharedData->mbcs.swapLFNLFromUnicodeBytes;
    } else {
        bytes=cnv->sharedData->mbcs.fromUnicodeBytes;
    }
    asciiRoundtrips=cnv->sharedData->mbcs.asciiRoundtrips;

    /* get the converter state from UConverter */
    c=cnv->fromUChar32;

    /* sourceIndex=-1 if the current character began in the previous buffer */
    sourceIndex= c==0 ? 0 : -1;
    nextSourceIndex=0;

    /* conversion loop */
    if(c!=0 && targetCapacity>0) {
        goto getTrail;
    }

    while(source<sourceLimit) {
        /*
         * This following test is to see if available input would overflow the output.
         * It does not catch output of more than one byte that
         * overflows as a result of a multi-byte character or callback output
         * from the last source character.
         * Therefore, those situations also test for overflows and will
         * then break the loop, too.
         */
        if(targetCapacity>0) {
            /*
             * Get a correct Unicode code point:
             * a single char16_t for a BMP code point or
             * a matched surrogate pair for a "supplementary code point".
             */
            c=*source++;
            ++nextSourceIndex;
            if(c<=0x7f && IS_ASCII_ROUNDTRIP(c, asciiRoundtrips)) {
                *target++=(uint8_t)c;
                if(offsets!=nullptr) {
                    *offsets++=sourceIndex;
                    sourceIndex=nextSourceIndex;
                }
                --targetCapacity;
                c=0;
                continue;
            }
            /*
             * utf8Friendly table: Test for <=0xd7ff rather than <=MBCS_FAST_MAX
             * to avoid dealing with surrogates.
             * MBCS_FAST_MAX must be >=0xd7ff.
             */
            if(c<=0xd7ff) {
                value=DBCS_RESULT_FROM_MOST_BMP(mbcsIndex, (const uint16_t *)bytes, c);
                /* There are only roundtrips (!=0) and no-mapping (==0) entries. */
                if(value==0) {
                    goto unassigned;
                }
                /* output the value */
            } else {
                /*
                 * This also tests if the codepage maps single surrogates.
                 * If it does, then surrogates are not paired but mapped separately.
                 * Note that in this case unmatched surrogates are not detected.
                 */
                if(U16_IS_SURROGATE(c) && !(unicodeMask&UCNV_HAS_SURROGATES)) {
                    if(U16_IS_SURROGATE_LEAD(c)) {
getTrail:
                        if(source<sourceLimit) {
                            /* test the following code unit */
                            char16_t trail=*source;
                            if(U16_IS_TRAIL(trail)) {
                                ++source;
                                ++nextSourceIndex;
                                c=U16_GET_SUPPLEMENTARY(c, trail);
                                if(!(unicodeMask&UCNV_HAS_SUPPLEMENTARY)) {
                                    /* BMP-only codepages are stored without stage 1 entries for supplementary code points */
                                    /* callback(unassigned) */
                                    goto unassigned;
                                }
                                /* convert this supplementary code point */
                                /* exit this condition tree */
                            } else {
                                /* this is an unmatched lead code unit (1st surrogate) */
                                /* callback(illegal) */
                                *pErrorCode=U_ILLEGAL_CHAR_FOUND;
                                break;
                            }
                        } else {
                            /* no more input */
                            break;
                        }
                    } else {
                        /* this is an unmatched trail code unit (2nd surrogate) */
                        /* callback(illegal) */
                        *pErrorCode=U_ILLEGAL_CHAR_FOUND;
                        break;
                    }
                }

                /* convert the Unicode code point in c into codepage bytes */
                stage2Entry=MBCS_STAGE_2_FROM_U(table, c);

                /* get the bytes and the length for the output */
                /* MBCS_OUTPUT_2 */
                value=MBCS_VALUE_2_FROM_STAGE_2(bytes, stage2Entry, c);

                /* is this code point assigned, or do we use fallbacks? */
                if(!(MBCS_FROM_U_IS_ROUNDTRIP(stage2Entry, c) ||
                     (UCNV_FROM_U_USE_FALLBACK(cnv, c) && value!=0))
                ) {
                    /*
                     * We allow a 0 byte output if the "assigned" bit is set for this entry.
                     * There is no way with this data structure for fallback output
                     * to be a zero byte.
                     */

unassigned:
                    /* try an extension mapping */
                    pArgs->source=source;
                    c=_extFromU(cnv, cnv->sharedData,
                                c, &source, sourceLimit,
                                &target, target+targetCapacity,
                                &offsets, sourceIndex,
                                pArgs->flush,
                                pErrorCode);
                    nextSourceIndex+=(int32_t)(source-pArgs->source);

                    if(U_FAILURE(*pErrorCode)) {
                        /* not mappable or buffer overflow */
                        break;
                    } else {
                        /* a mapping was written to the target, continue */

                        /* recalculate the targetCapacity after an extension mapping */
                        targetCapacity=(int32_t)(pArgs->targetLimit-(char *)target);

                        /* normal end of conversion: prepare for a new character */
                        sourceIndex=nextSourceIndex;
                        continue;
                    }
                }
            }

            /* write the output character bytes from value and length */
            /* from the first if in the loop we know that targetCapacity>0 */
            if(value<=0xff) {
                /* this is easy because we know that there is enough space */
                *target++=(uint8_t)value;
                if(offsets!=nullptr) {
                    *offsets++=sourceIndex;
                }
                --targetCapacity;
            } else /* length==2 */ {
                *target++=(uint8_t)(value>>8);
                if(2<=targetCapacity) {
                    *target++=(uint8_t)value;
                    if(offsets!=nullptr) {
                        *offsets++=sourceIndex;
                        *offsets++=sourceIndex;
                    }
                    targetCapacity-=2;
                } else {
                    if(offsets!=nullptr) {
                        *offsets++=sourceIndex;
                    }
                    cnv->charErrorBuffer[0]=(char)value;
                    cnv->charErrorBufferLength=1;

                    /* target overflow */
                    targetCapacity=0;
                    *pErrorCode=U_BUFFER_OVERFLOW_ERROR;
                    c=0;
                    break;
                }
            }

            /* normal end of conversion: prepare for a new character */
            c=0;
            sourceIndex=nextSourceIndex;
            continue;
        } else {
            /* target is full */
            *pErrorCode=U_BUFFER_OVERFLOW_ERROR;
            break;
        }
    }

    /* set the converter state back into UConverter */
    cnv->fromUChar32=c;

    /* write back the updated pointers */
    pArgs->source=source;
    pArgs->target=(char *)target;
    pArgs->offsets=offsets;
}

/* This version of ucnv_MBCSFromUnicodeWithOffsets() is optimized for single-byte codepages. */
static void
ucnv_MBCSSingleFromUnicodeWithOffsets(UConverterFromUnicodeArgs *pArgs,
                                  UErrorCode *pErrorCode) {
    UConverter *cnv;
    const char16_t *source, *sourceLimit;
    uint8_t *target;
    int32_t targetCapacity;
    int32_t *offsets;

    const uint16_t *table;
    const uint16_t *results;

    UChar32 c;

    int32_t sourceIndex, nextSourceIndex;

    uint16_t value, minValue;
    UBool hasSupplementary;

    /* set up the local pointers */
    cnv=pArgs->converter;
    source=pArgs->source;
    sourceLimit=pArgs->sourceLimit;
    target=(uint8_t *)pArgs->target;
    targetCapacity=(int32_t)(pArgs->targetLimit-pArgs->target);
    offsets=pArgs->offsets;

    table=cnv->sharedData->mbcs.fromUnicodeTable;
    if((cnv->options&UCNV_OPTION_SWAP_LFNL)!=0) {
        results=(uint16_t *)cnv->sharedData->mbcs.swapLFNLFromUnicodeBytes;
    } else {
        results=(uint16_t *)cnv->sharedData->mbcs.fromUnicodeBytes;
    }

    if(cnv->useFallback) {
        /* use all roundtrip and fallback results */
        minValue=0x800;
    } else {
        /* use only roundtrips and fallbacks from private-use characters */
        minValue=0xc00;
    }
    hasSupplementary=(UBool)(cnv->sharedData->mbcs.unicodeMask&UCNV_HAS_SUPPLEMENTARY);

    /* get the converter state from UConverter */
    c=cnv->fromUChar32;

    /* sourceIndex=-1 if the current character began in the previous buffer */
    sourceIndex= c==0 ? 0 : -1;
    nextSourceIndex=0;

    /* conversion loop */
    if(c!=0 && targetCapacity>0) {
        goto getTrail;
    }

    while(source<sourceLimit) {
        /*
         * This following test is to see if available input would overflow the output.
         * It does not catch output of more than one byte that
         * overflows as a result of a multi-byte character or callback output
         * from the last source character.
         * Therefore, those situations also test for overflows and will
         * then break the loop, too.
         */
        if(targetCapacity>0) {
            /*
             * Get a correct Unicode code point:
             * a single char16_t for a BMP code point or
             * a matched surrogate pair for a "supplementary code point".
             */
            c=*source++;
            ++nextSourceIndex;
            if(U16_IS_SURROGATE(c)) {
                if(U16_IS_SURROGATE_LEAD(c)) {
getTrail:
                    if(source<sourceLimit) {
                        /* test the following code unit */
                        char16_t trail=*source;
                        if(U16_IS_TRAIL(trail)) {
                            ++source;
                            ++nextSourceIndex;
                            c=U16_GET_SUPPLEMENTARY(c, trail);
                            if(!hasSupplementary) {
                                /* BMP-only codepages are stored without stage 1 entries for supplementary code points */
                                /* callback(unassigned) */
                                goto unassigned;
                            }
                            /* convert this supplementary code point */
                            /* exit this condition tree */
                        } else {
                            /* this is an unmatched lead code unit (1st surrogate) */
                            /* callback(illegal) */
                            *pErrorCode=U_ILLEGAL_CHAR_FOUND;
                            break;
                        }
                    } else {
                        /* no more input */
                        break;
                    }
                } else {
                    /* this is an unmatched trail code unit (2nd surrogate) */
                    /* callback(illegal) */
                    *pErrorCode=U_ILLEGAL_CHAR_FOUND;
                    break;
                }
            }

            /* convert the Unicode code point in c into codepage bytes */
            value=MBCS_SINGLE_RESULT_FROM_U(table, results, c);

            /* is this code point assigned, or do we use fallbacks? */
            if(value>=minValue) {
                /* assigned, write the output character bytes from value and length */
                /* length==1 */
                /* this is easy because we know that there is enough space */
                *target++=(uint8_t)value;
                if(offsets!=nullptr) {
                    *offsets++=sourceIndex;
                }
                --targetCapacity;

                /* normal end of conversion: prepare for a new character */
                c=0;
                sourceIndex=nextSourceIndex;
            } else { /* unassigned */
unassigned:
                /* try an extension mapping */
                pArgs->source=source;
                c=_extFromU(cnv, cnv->sharedData,
                            c, &source, sourceLimit,
                            &target, target+targetCapacity,
                            &offsets, sourceIndex,
                            pArgs->flush,
                            pErrorCode);
                nextSourceIndex+=(int32_t)(source-pArgs->source);

                if(U_FAILURE(*pErrorCode)) {
                    /* not mappable or buffer overflow */
                    break;
                } else {
                    /* a mapping was written to the target, continue */

                    /* recalculate the targetCapacity after an extension mapping */
                    targetCapacity=(int32_t)(pArgs->targetLimit-(char *)target);

                    /* normal end of conversion: prepare for a new character */
                    sourceIndex=nextSourceIndex;
                }
            }
        } else {
            /* target is full */
            *pErrorCode=U_BUFFER_OVERFLOW_ERROR;
            break;
        }
    }

    /* set the converter state back into UConverter */
    cnv->fromUChar32=c;

    /* write back the updated pointers */
    pArgs->source=source;
    pArgs->target=(char *)target;
    pArgs->offsets=offsets;
}

/*
 * This version of ucnv_MBCSFromUnicode() is optimized for single-byte codepages
 * that map only to and from the BMP.
 * In addition to single-byte/state optimizations, the offset calculations
 * become much easier.
 * It would be possible to use the sbcsIndex for UTF-8-friendly tables,
 * but measurements have shown that this diminishes performance
 * in more cases than it improves it.
 * See SVN revision 21013 (2007-feb-06) for the last version with #if switches
 * for various MBCS and SBCS optimizations.
 */
static void
ucnv_MBCSSingleFromBMPWithOffsets(UConverterFromUnicodeArgs *pArgs,
                              UErrorCode *pErrorCode) {
    UConverter *cnv;
    const char16_t *source, *sourceLimit, *lastSource;
    uint8_t *target;
    int32_t targetCapacity, length;
    int32_t *offsets;

    const uint16_t *table;
    const uint16_t *results;

    UChar32 c;

    int32_t sourceIndex;

    uint32_t asciiRoundtrips;
    uint16_t value, minValue;

    /* set up the local pointers */
    cnv=pArgs->converter;
    source=pArgs->source;
    sourceLimit=pArgs->sourceLimit;
    target=(uint8_t *)pArgs->target;
    targetCapacity=(int32_t)(pArgs->targetLimit-pArgs->target);
    offsets=pArgs->offsets;

    table=cnv->sharedData->mbcs.fromUnicodeTable;
    if((cnv->options&UCNV_OPTION_SWAP_LFNL)!=0) {
        results=(uint16_t *)cnv->sharedData->mbcs.swapLFNLFromUnicodeBytes;
    } else {
        results=(uint16_t *)cnv->sharedData->mbcs.fromUnicodeBytes;
    }
    asciiRoundtrips=cnv->sharedData->mbcs.asciiRoundtrips;

    if(cnv->useFallback) {
        /* use all roundtrip and fallback results */
        minValue=0x800;
    } else {
        /* use only roundtrips and fallbacks from private-use characters */
        minValue=0xc00;
    }

    /* get the converter state from UConverter */
    c=cnv->fromUChar32;

    /* sourceIndex=-1 if the current character began in the previous buffer */
    sourceIndex= c==0 ? 0 : -1;
    lastSource=source;

    /*
     * since the conversion here is 1:1 char16_t:uint8_t, we need only one counter
     * for the minimum of the sourceLength and targetCapacity
     */
    length=(int32_t)(sourceLimit-source);
    if(length<targetCapacity) {
        targetCapacity=length;
    }

    /* conversion loop */
    if(c!=0 && targetCapacity>0) {
        goto getTrail;
    }

#if MBCS_UNROLL_SINGLE_FROM_BMP
    /* unrolling makes it slower on Pentium III/Windows 2000?! */
    /* unroll the loop with the most common case */
unrolled:
    if(targetCapacity>=4) {
        int32_t count, loops;
        uint16_t andedValues;

        loops=count=targetCapacity>>2;
        do {
            c=*source++;
            andedValues=value=MBCS_SINGLE_RESULT_FROM_U(table, results, c);
            *target++=(uint8_t)value;
            c=*source++;
            andedValues&=value=MBCS_SINGLE_RESULT_FROM_U(table, results, c);
            *target++=(uint8_t)value;
            c=*source++;
            andedValues&=value=MBCS_SINGLE_RESULT_FROM_U(table, results, c);
            *target++=(uint8_t)value;
            c=*source++;
            andedValues&=value=MBCS_SINGLE_RESULT_FROM_U(table, results, c);
            *target++=(uint8_t)value;

            /* were all 4 entries really valid? */
            if(andedValues<minValue) {
                /* no, return to the first of these 4 */
                source-=4;
                target-=4;
                break;
            }
        } while(--count>0);
        count=loops-count;
        targetCapacity-=4*count;

        if(offsets!=nullptr) {
            lastSource+=4*count;
            while(count>0) {
                *offsets++=sourceIndex++;
                *offsets++=sourceIndex++;
                *offsets++=sourceIndex++;
                *offsets++=sourceIndex++;
                --count;
            }
        }

        c=0;
    }
#endif

    while(targetCapacity>0) {
        /*
         * Get a correct Unicode code point:
         * a single char16_t for a BMP code point or
         * a matched surrogate pair for a "supplementary code point".
         */
        c=*source++;
        /*
         * Do not immediately check for single surrogates:
         * Assume that they are unassigned and check for them in that case.
         * This speeds up the conversion of assigned characters.
         */
        /* convert the Unicode code point in c into codepage bytes */
        if(c<=0x7f && IS_ASCII_ROUNDTRIP(c, asciiRoundtrips)) {
            *target++=(uint8_t)c;
            --targetCapacity;
            c=0;
            continue;
        }
        value=MBCS_SINGLE_RESULT_FROM_U(table, results, c);
        /* is this code point assigned, or do we use fallbacks? */
        if(value>=minValue) {
            /* assigned, write the output character bytes from value and length */
            /* length==1 */
            /* this is easy because we know that there is enough space */
            *target++=(uint8_t)value;
            --targetCapacity;

            /* normal end of conversion: prepare for a new character */
            c=0;
            continue;
        } else if(!U16_IS_SURROGATE(c)) {
            /* normal, unassigned BMP character */
        } else if(U16_IS_SURROGATE_LEAD(c)) {
getTrail:
            if(source<sourceLimit) {
                /* test the following code unit */
                char16_t trail=*source;
                if(U16_IS_TRAIL(trail)) {
                    ++source;
                    c=U16_GET_SUPPLEMENTARY(c, trail);
                    /* this codepage does not map supplementary code points */
                    /* callback(unassigned) */
                } else {
                    /* this is an unmatched lead code unit (1st surrogate) */
                    /* callback(illegal) */
                    *pErrorCode=U_ILLEGAL_CHAR_FOUND;
                    break;
                }
            } else {
                /* no more input */
                if (pArgs->flush) {
                    *pErrorCode=U_TRUNCATED_CHAR_FOUND;
                }
                break;
            }
        } else {
            /* this is an unmatched trail code unit (2nd surrogate) */
            /* callback(illegal) */
            *pErrorCode=U_ILLEGAL_CHAR_FOUND;
            break;
        }

        /* c does not have a mapping */

        /* get the number of code units for c to correctly advance sourceIndex */
        length=U16_LENGTH(c);

        /* set offsets since the start or the last extension */
        if(offsets!=nullptr) {
            int32_t count=(int32_t)(source-lastSource);

            /* do not set the offset for this character */
            count-=length;

            while(count>0) {
                *offsets++=sourceIndex++;
                --count;
            }
            /* offsets and sourceIndex are now set for the current character */
        }

        /* try an extension mapping */
        lastSource=source;
        c=_extFromU(cnv, cnv->sharedData,
                    c, &source, sourceLimit,
                    &target, (const uint8_t *)(pArgs->targetLimit),
                    &offsets, sourceIndex,
                    pArgs->flush,
                    pErrorCode);
        sourceIndex+=length+(int32_t)(source-lastSource);
        lastSource=source;

        if(U_FAILURE(*pErrorCode)) {
            /* not mappable or buffer overflow */
            break;
        } else {
            /* a mapping was written to the target, continue */

            /* recalculate the targetCapacity after an extension mapping */
            targetCapacity=(int32_t)(pArgs->targetLimit-(char *)target);
            length=(int32_t)(sourceLimit-source);
            if(length<targetCapacity) {
                targetCapacity=length;
            }
        }

#if MBCS_UNROLL_SINGLE_FROM_BMP
        /* unrolling makes it slower on Pentium III/Windows 2000?! */
        goto unrolled;
#endif
    }

    if(U_SUCCESS(*pErrorCode) && source<sourceLimit && target>=(uint8_t *)pArgs->targetLimit) {
        /* target is full */
        *pErrorCode=U_BUFFER_OVERFLOW_ERROR;
    }

    /* set offsets since the start or the last callback */
    if(offsets!=nullptr) {
        size_t count=source-lastSource;
        if (count > 0 && *pErrorCode == U_TRUNCATED_CHAR_FOUND) {
            /*
            Caller gave us a partial supplementary character,
            which this function couldn't convert in any case.
            The callback will handle the offset.
            */
            count--;
        }
        while(count>0) {
            *offsets++=sourceIndex++;
            --count;
        }
    }

    /* set the converter state back into UConverter */
    cnv->fromUChar32=c;

    /* write back the updated pointers */
    pArgs->source=source;
    pArgs->target=(char *)target;
    pArgs->offsets=offsets;
}

U_CFUNC void
ucnv_MBCSFromUnicodeWithOffsets(UConverterFromUnicodeArgs *pArgs,
                            UErrorCode *pErrorCode) {
    UConverter *cnv;
    const char16_t *source, *sourceLimit;
    uint8_t *target;
    int32_t targetCapacity;
    int32_t *offsets;

    const uint16_t *table;
    const uint16_t *mbcsIndex;
    const uint8_t *p, *bytes;
    uint8_t outputType;

    UChar32 c;

    int32_t prevSourceIndex, sourceIndex, nextSourceIndex;

    uint32_t stage2Entry;
    uint32_t asciiRoundtrips;
    uint32_t value;
    /* Shift-In and Shift-Out byte sequences differ by encoding scheme. */
    uint8_t siBytes[2] = {0, 0};
    uint8_t soBytes[2] = {0, 0};
    uint8_t siLength, soLength;
    int32_t length = 0, prevLength;
    uint8_t unicodeMask;

    cnv=pArgs->converter;

    if(cnv->preFromUFirstCP>=0) {
        /*
         * pass sourceIndex=-1 because we continue from an earlier buffer
         * in the future, this may change with continuous offsets
         */
        ucnv_extContinueMatchFromU(cnv, pArgs, -1, pErrorCode);

        if(U_FAILURE(*pErrorCode) || cnv->preFromULength<0) {
            return;
        }
    }

    /* use optimized function if possible */
    outputType=cnv->sharedData->mbcs.outputType;
    unicodeMask=cnv->sharedData->mbcs.unicodeMask;
    if(outputType==MBCS_OUTPUT_1 && !(unicodeMask&UCNV_HAS_SURROGATES)) {
        if(!(unicodeMask&UCNV_HAS_SUPPLEMENTARY)) {
            ucnv_MBCSSingleFromBMPWithOffsets(pArgs, pErrorCode);
        } else {
            ucnv_MBCSSingleFromUnicodeWithOffsets(pArgs, pErrorCode);
        }
        return;
    } else if(outputType==MBCS_OUTPUT_2 && cnv->sharedData->mbcs.utf8Friendly) {
        ucnv_MBCSDoubleFromUnicodeWithOffsets(pArgs, pErrorCode);
        return;
    }

    /* set up the local pointers */
    source=pArgs->source;
    sourceLimit=pArgs->sourceLimit;
    target=(uint8_t *)pArgs->target;
    targetCapacity=(int32_t)(pArgs->targetLimit-pArgs->target);
    offsets=pArgs->offsets;

    table=cnv->sharedData->mbcs.fromUnicodeTable;
    if(cnv->sharedData->mbcs.utf8Friendly) {
        mbcsIndex=cnv->sharedData->mbcs.mbcsIndex;
    } else {
        mbcsIndex=nullptr;
    }
    if((cnv->options&UCNV_OPTION_SWAP_LFNL)!=0) {
        bytes=cnv->sharedData->mbcs.swapLFNLFromUnicodeBytes;
    } else {
        bytes=cnv->sharedData->mbcs.fromUnicodeBytes;
    }
    asciiRoundtrips=cnv->sharedData->mbcs.asciiRoundtrips;

    /* get the converter state from UConverter */
    c=cnv->fromUChar32;

    if(outputType==MBCS_OUTPUT_2_SISO) {
        prevLength=cnv->fromUnicodeStatus;
        if(prevLength==0) {
            /* set the real value */
            prevLength=1;
        }
    } else {
        /* prevent fromUnicodeStatus from being set to something non-0 */
        prevLength=0;
    }

    /* sourceIndex=-1 if the current character began in the previous buffer */
    prevSourceIndex=-1;
    sourceIndex= c==0 ? 0 : -1;
    nextSourceIndex=0;

    /* Get the SI/SO character for the converter */
    siLength = static_cast<uint8_t>(getSISOBytes(SI, cnv->options, siBytes));
    soLength = static_cast<uint8_t>(getSISOBytes(SO, cnv->options, soBytes));

    /* conversion loop */
    /*
     * This is another piece of ugly code:
     * A goto into the loop if the converter state contains a first surrogate
     * from the previous function call.
     * It saves me to check in each loop iteration a check of if(c==0)
     * and duplicating the trail-surrogate-handling code in the else
     * branch of that check.
     * I could not find any other way to get around this other than
     * using a function call for the conversion and callback, which would
     * be even more inefficient.
     *
     * Markus Scherer 2000-jul-19
     */
    if(c!=0 && targetCapacity>0) {
        goto getTrail;
    }

    while(source<sourceLimit) {
        /*
         * This following test is to see if available input would overflow the output.
         * It does not catch output of more than one byte that
         * overflows as a result of a multi-byte character or callback output
         * from the last source character.
         * Therefore, those situations also test for overflows and will
         * then break the loop, too.
         */
        if(targetCapacity>0) {
            /*
             * Get a correct Unicode code point:
             * a single char16_t for a BMP code point or
             * a matched surrogate pair for a "supplementary code point".
             */
            c=*source++;
            ++nextSourceIndex;
            if(c<=0x7f && IS_ASCII_ROUNDTRIP(c, asciiRoundtrips)) {
                *target++=(uint8_t)c;
                if(offsets!=nullptr) {
                    *offsets++=sourceIndex;
                    prevSourceIndex=sourceIndex;
                    sourceIndex=nextSourceIndex;
                }
                --targetCapacity;
                c=0;
                continue;
            }
            /*
             * utf8Friendly table: Test for <=0xd7ff rather than <=MBCS_FAST_MAX
             * to avoid dealing with surrogates.
             * MBCS_FAST_MAX must be >=0xd7ff.
             */
            if(c<=0xd7ff && mbcsIndex!=nullptr) {
                value=mbcsIndex[c>>6];

                /* get the bytes and the length for the output (copied from below and adapted for utf8Friendly data) */
                /* There are only roundtrips (!=0) and no-mapping (==0) entries. */
                switch(outputType) {
                case MBCS_OUTPUT_2:
                    value=((const uint16_t *)bytes)[value +(c&0x3f)];
                    if(value<=0xff) {
                        if(value==0) {
                            goto unassigned;
                        } else {
                            length=1;
                        }
                    } else {
                        length=2;
                    }
                    break;
                case MBCS_OUTPUT_2_SISO:
                    /* 1/2-byte stateful with Shift-In/Shift-Out */
                    /*
                     * Save the old state in the converter object
                     * right here, then change the local prevLength state variable if necessary.
                     * Then, if this character turns out to be unassigned or a fallback that
                     * is not taken, the callback code must not save the new state in the converter
                     * because the new state is for a character that is not output.
                     * However, the callback must still restore the state from the converter
                     * in case the callback function changed it for its output.
                     */
                    cnv->fromUnicodeStatus=prevLength; /* save the old state */
                    value=((const uint16_t *)bytes)[value +(c&0x3f)];
                    if(value<=0xff) {
                        if(value==0) {
                            goto unassigned;
                        } else if(prevLength<=1) {
                            length=1;
                        } else {
                            /* change from double-byte mode to single-byte */
                            if (siLength == 1) {
                                value|=(uint32_t)siBytes[0]<<8;
                                length = 2;
                            } else if (siLength == 2) {
                                value|=(uint32_t)siBytes[1]<<8;
                                value|=(uint32_t)siBytes[0]<<16;
                                length = 3;
                            }
                            prevLength=1;
                        }
                    } else {
                        if(prevLength==2) {
                            length=2;
                        } else {
                            /* change from single-byte mode to double-byte */
                            if (soLength == 1) {
                                value|=(uint32_t)soBytes[0]<<16;
                                length = 3;
                            } else if (soLength == 2) {
                                value|=(uint32_t)soBytes[1]<<16;
                                value|=(uint32_t)soBytes[0]<<24;
                                length = 4;
                            }
                            prevLength=2;
                        }
                    }
                    break;
                case MBCS_OUTPUT_DBCS_ONLY:
                    /* table with single-byte results, but only DBCS mappings used */
                    value=((const uint16_t *)bytes)[value +(c&0x3f)];
                    if(value<=0xff) {
                        /* no mapping or SBCS result, not taken for DBCS-only */
                        goto unassigned;
                    } else {
                        length=2;
                    }
                    break;
                case MBCS_OUTPUT_3:
                    p=bytes+(value+(c&0x3f))*3;
                    value=((uint32_t)*p<<16)|((uint32_t)p[1]<<8)|p[2];
                    if(value<=0xff) {
                        if(value==0) {
                            goto unassigned;
                        } else {
                            length=1;
                        }
                    } else if(value<=0xffff) {
                        length=2;
                    } else {
                        length=3;
                    }
                    break;
                case MBCS_OUTPUT_4:
                    value=((const uint32_t *)bytes)[value +(c&0x3f)];
                    if(value<=0xff) {
                        if(value==0) {
                            goto unassigned;
                        } else {
                            length=1;
                        }
                    } else if(value<=0xffff) {
                        length=2;
                    } else if(value<=0xffffff) {
                        length=3;
                    } else {
                        length=4;
                    }
                    break;
                case MBCS_OUTPUT_3_EUC:
                    value=((const uint16_t *)bytes)[value +(c&0x3f)];
                    /* EUC 16-bit fixed-length representation */
                    if(value<=0xff) {
                        if(value==0) {
                            goto unassigned;
                        } else {
                            length=1;
                        }
                    } else if((value&0x8000)==0) {
                        value|=0x8e8000;
                        length=3;
                    } else if((value&0x80)==0) {
                        value|=0x8f0080;
                        length=3;
                    } else {
                        length=2;
                    }
                    break;
                case MBCS_OUTPUT_4_EUC:
                    p=bytes+(value+(c&0x3f))*3;
                    value=((uint32_t)*p<<16)|((uint32_t)p[1]<<8)|p[2];
                    /* EUC 16-bit fixed-length representation applied to the first two bytes */
                    if(value<=0xff) {
                        if(value==0) {
                            goto unassigned;
                        } else {
                            length=1;
                        }
                    } else if(value<=0xffff) {
                        length=2;
                    } else if((value&0x800000)==0) {
                        value|=0x8e800000;
                        length=4;
                    } else if((value&0x8000)==0) {
                        value|=0x8f008000;
                        length=4;
                    } else {
                        length=3;
                    }
                    break;
                default:
                    /* must not occur */
                    /*
                     * To avoid compiler warnings that value & length may be
                     * used without having been initialized, we set them here.
                     * In reality, this is unreachable code.
                     * Not having a default branch also causes warnings with
                     * some compilers.
                     */
                    value=0;
                    length=0;
                    break;
                }
                /* output the value */
            } else {
                /*
                 * This also tests if the codepage maps single surrogates.
                 * If it does, then surrogates are not paired but mapped separately.
                 * Note that in this case unmatched surrogates are not detected.
                 */
                if(U16_IS_SURROGATE(c) && !(unicodeMask&UCNV_HAS_SURROGATES)) {
                    if(U16_IS_SURROGATE_LEAD(c)) {
getTrail:
                        if(source<sourceLimit) {
                            /* test the following code unit */
                            char16_t trail=*source;
                            if(U16_IS_TRAIL(trail)) {
                                ++source;
                                ++nextSourceIndex;
                                c=U16_GET_SUPPLEMENTARY(c, trail);
                                if(!(unicodeMask&UCNV_HAS_SUPPLEMENTARY)) {
                                    /* BMP-only codepages are stored without stage 1 entries for supplementary code points */
                                    cnv->fromUnicodeStatus=prevLength; /* save the old state */
                                    /* callback(unassigned) */
                                    goto unassigned;
                                }
                                /* convert this supplementary code point */
                                /* exit this condition tree */
                            } else {
                                /* this is an unmatched lead code unit (1st surrogate) */
                                /* callback(illegal) */
                                *pErrorCode=U_ILLEGAL_CHAR_FOUND;
                                break;
                            }
                        } else {
                            /* no more input */
                            break;
                        }
                    } else {
                        /* this is an unmatched trail code unit (2nd surrogate) */
                        /* callback(illegal) */
                        *pErrorCode=U_ILLEGAL_CHAR_FOUND;
                        break;
                    }
                }

                /* convert the Unicode code point in c into codepage bytes */

                /*
                 * The basic lookup is a triple-stage compact array (trie) lookup.
                 * For details see the beginning of this file.
                 *
                 * Single-byte codepages are handled with a different data structure
                 * by _MBCSSingle... functions.
                 *
                 * The result consists of a 32-bit value from stage 2 and
                 * a pointer to as many bytes as are stored per character.
                 * The pointer points to the character's bytes in stage 3.
                 * Bits 15..0 of the stage 2 entry contain the stage 3 index
                 * for that pointer, while bits 31..16 are flags for which of
                 * the 16 characters in the block are roundtrip-assigned.
                 *
                 * For 2-byte and 4-byte codepages, the bytes are stored as uint16_t
                 * respectively as uint32_t, in the platform encoding.
                 * For 3-byte codepages, the bytes are always stored in big-endian order.
                 *
                 * For EUC encodings that use only either 0x8e or 0x8f as the first
                 * byte of their longest byte sequences, the first two bytes in
                 * this third stage indicate with their 7th bits whether these bytes
                 * are to be written directly or actually need to be preceded by
                 * one of the two Single-Shift codes. With this, the third stage
                 * stores one byte fewer per character than the actual maximum length of
                 * EUC byte sequences.
                 *
                 * Other than that, leading zero bytes are removed and the other
                 * bytes output. A single zero byte may be output if the "assigned"
                 * bit in stage 2 was on.
                 * The data structure does not support zero byte output as a fallback,
                 * and also does not allow output of leading zeros.
                 */
                stage2Entry=MBCS_STAGE_2_FROM_U(table, c);

                /* get the bytes and the length for the output */
                switch(outputType) {
                case MBCS_OUTPUT_2:
                    value=MBCS_VALUE_2_FROM_STAGE_2(bytes, stage2Entry, c);
                    if(value<=0xff) {
                        length=1;
                    } else {
                        length=2;
                    }
                    break;
                case MBCS_OUTPUT_2_SISO:
                    /* 1/2-byte stateful with Shift-In/Shift-Out */
                    /*
                     * Save the old state in the converter object
                     * right here, then change the local prevLength state variable if necessary.
                     * Then, if this character turns out to be unassigned or a fallback that
                     * is not taken, the callback code must not save the new state in the converter
                     * because the new state is for a character that is not output.
                     * However, the callback must still restore the state from the converter
                     * in case the callback function changed it for its output.
                     */
                    cnv->fromUnicodeStatus=prevLength; /* save the old state */
                    value=MBCS_VALUE_2_FROM_STAGE_2(bytes, stage2Entry, c);
                    if(value<=0xff) {
                        if(value==0 && MBCS_FROM_U_IS_ROUNDTRIP(stage2Entry, c)==0) {
                            /* no mapping, leave value==0 */
                            length=0;
                        } else if(prevLength<=1) {
                            length=1;
                        } else {
                            /* change from double-byte mode to single-byte */
                            if (siLength == 1) {
                                value|=(uint32_t)siBytes[0]<<8;
                                length = 2;
                            } else if (siLength == 2) {
                                value|=(uint32_t)siBytes[1]<<8;
                                value|=(uint32_t)siBytes[0]<<16;
                                length = 3;
                            }
                            prevLength=1;
                        }
                    } else {
                        if(prevLength==2) {
                            length=2;
                        } else {
                            /* change from single-byte mode to double-byte */
                            if (soLength == 1) {
                                value|=(uint32_t)soBytes[0]<<16;
                                length = 3;
                            } else if (soLength == 2) {
                                value|=(uint32_t)soBytes[1]<<16;
                                value|=(uint32_t)soBytes[0]<<24;
                                length = 4;
                            }
                            prevLength=2;
                        }
                    }
                    break;
                case MBCS_OUTPUT_DBCS_ONLY:
                    /* table with single-byte results, but only DBCS mappings used */
                    value=MBCS_VALUE_2_FROM_STAGE_2(bytes, stage2Entry, c);
                    if(value<=0xff) {
                        /* no mapping or SBCS result, not taken for DBCS-only */
                        value=stage2Entry=0; /* stage2Entry=0 to reset roundtrip flags */
                        length=0;
                    } else {
                        length=2;
                    }
                    break;
                case MBCS_OUTPUT_3:
                    p=MBCS_POINTER_3_FROM_STAGE_2(bytes, stage2Entry, c);
                    value=((uint32_t)*p<<16)|((uint32_t)p[1]<<8)|p[2];
                    if(value<=0xff) {
                        length=1;
                    } else if(value<=0xffff) {
                        length=2;
                    } else {
                        length=3;
                    }
                    break;
                case MBCS_OUTPUT_4:
                    value=MBCS_VALUE_4_FROM_STAGE_2(bytes, stage2Entry, c);
                    if(value<=0xff) {
                        length=1;
                    } else if(value<=0xffff) {
                        length=2;
                    } else if(value<=0xffffff) {
                        length=3;
                    } else {
                        length=4;
                    }
                    break;
                case MBCS_OUTPUT_3_EUC:
                    value=MBCS_VALUE_2_FROM_STAGE_2(bytes, stage2Entry, c);
                    /* EUC 16-bit fixed-length representation */
                    if(value<=0xff) {
                        length=1;
                    } else if((value&0x8000)==0) {
                        value|=0x8e8000;
                        length=3;
                    } else if((value&0x80)==0) {
                        value|=0x8f0080;
                        length=3;
                    } else {
                        length=2;
                    }
                    break;
                case MBCS_OUTPUT_4_EUC:
                    p=MBCS_POINTER_3_FROM_STAGE_2(bytes, stage2Entry, c);
                    value=((uint32_t)*p<<16)|((uint32_t)p[1]<<8)|p[2];
                    /* EUC 16-bit fixed-length representation applied to the first two bytes */
                    if(value<=0xff) {
                        length=1;
                    } else if(value<=0xffff) {
                        length=2;
                    } else if((value&0x800000)==0) {
                        value|=0x8e800000;
                        length=4;
                    } else if((value&0x8000)==0) {
                        value|=0x8f008000;
                        length=4;
                    } else {
                        length=3;
                    }
                    break;
                default:
                    /* must not occur */
                    /*
                     * To avoid compiler warnings that value & length may be
                     * used without having been initialized, we set them here.
                     * In reality, this is unreachable code.
                     * Not having a default branch also causes warnings with
                     * some compilers.
                     */
                    value=stage2Entry=0; /* stage2Entry=0 to reset roundtrip flags */
                    length=0;
                    break;
                }

                /* is this code point assigned, or do we use fallbacks? */
                if(!(MBCS_FROM_U_IS_ROUNDTRIP(stage2Entry, c)!=0 ||
                     (UCNV_FROM_U_USE_FALLBACK(cnv, c) && value!=0))
                ) {
                    /*
                     * We allow a 0 byte output if the "assigned" bit is set for this entry.
                     * There is no way with this data structure for fallback output
                     * to be a zero byte.
                     */

unassigned:
                    /* try an extension mapping */
                    pArgs->source=source;
                    c=_extFromU(cnv, cnv->sharedData,
                                c, &source, sourceLimit,
                                &target, target+targetCapacity,
                                &offsets, sourceIndex,
                                pArgs->flush,
                                pErrorCode);
                    nextSourceIndex+=(int32_t)(source-pArgs->source);
                    prevLength=cnv->fromUnicodeStatus; /* restore SISO state */

                    if(U_FAILURE(*pErrorCode)) {
                        /* not mappable or buffer overflow */
                        break;
                    } else {
                        /* a mapping was written to the target, continue */

                        /* recalculate the targetCapacity after an extension mapping */
                        targetCapacity=(int32_t)(pArgs->targetLimit-(char *)target);

                        /* normal end of conversion: prepare for a new character */
                        if(offsets!=nullptr) {
                            prevSourceIndex=sourceIndex;
                            sourceIndex=nextSourceIndex;
                        }
                        continue;
                    }
                }
            }

            /* write the output character bytes from value and length */
            /* from the first if in the loop we know that targetCapacity>0 */
            if(length<=targetCapacity) {
                if(offsets==nullptr) {
                    switch(length) {
                        /* each branch falls through to the next one */
                    case 4:
                        *target++=(uint8_t)(value>>24);
                        U_FALLTHROUGH;
                    case 3:
                        *target++=(uint8_t)(value>>16);
                        U_FALLTHROUGH;
                    case 2:
                        *target++=(uint8_t)(value>>8);
                        U_FALLTHROUGH;
                    case 1:
                        *target++=(uint8_t)value;
                        U_FALLTHROUGH;
                    default:
                        /* will never occur */
                        break;
                    }
                } else {
                    switch(length) {
                        /* each branch falls through to the next one */
                    case 4:
                        *target++=(uint8_t)(value>>24);
                        *offsets++=sourceIndex;
                        U_FALLTHROUGH;
                    case 3:
                        *target++=(uint8_t)(value>>16);
                        *offsets++=sourceIndex;
                        U_FALLTHROUGH;
                    case 2:
                        *target++=(uint8_t)(value>>8);
                        *offsets++=sourceIndex;
                        U_FALLTHROUGH;
                    case 1:
                        *target++=(uint8_t)value;
                        *offsets++=sourceIndex;
                        U_FALLTHROUGH;
                    default:
                        /* will never occur */
                        break;
                    }
                }
                targetCapacity-=length;
            } else {
                uint8_t *charErrorBuffer;

                /*
                 * We actually do this backwards here:
                 * In order to save an intermediate variable, we output
                 * first to the overflow buffer what does not fit into the
                 * regular target.
                 */
                /* we know that 1<=targetCapacity<length<=4 */
                length-=targetCapacity;
                charErrorBuffer=(uint8_t *)cnv->charErrorBuffer;
                switch(length) {
                    /* each branch falls through to the next one */
                case 3:
                    *charErrorBuffer++=(uint8_t)(value>>16);
                    U_FALLTHROUGH;
                case 2:
                    *charErrorBuffer++=(uint8_t)(value>>8);
                    U_FALLTHROUGH;
                case 1:
                    *charErrorBuffer=(uint8_t)value;
                    U_FALLTHROUGH;
                default:
                    /* will never occur */
                    break;
                }
                cnv->charErrorBufferLength=(int8_t)length;

                /* now output what fits into the regular target */
                value>>=8*length; /* length was reduced by targetCapacity */
                switch(targetCapacity) {
                    /* each branch falls through to the next one */
                case 3:
                    *target++=(uint8_t)(value>>16);
                    if(offsets!=nullptr) {
                        *offsets++=sourceIndex;
                    }
                    U_FALLTHROUGH;
                case 2:
                    *target++=(uint8_t)(value>>8);
                    if(offsets!=nullptr) {
                        *offsets++=sourceIndex;
                    }
                    U_FALLTHROUGH;
                case 1:
                    *target++=(uint8_t)value;
                    if(offsets!=nullptr) {
                        *offsets++=sourceIndex;
                    }
                    U_FALLTHROUGH;
                default:
                    /* will never occur */
                    break;
                }

                /* target overflow */
                targetCapacity=0;
                *pErrorCode=U_BUFFER_OVERFLOW_ERROR;
                c=0;
                break;
            }

            /* normal end of conversion: prepare for a new character */
            c=0;
            if(offsets!=nullptr) {
                prevSourceIndex=sourceIndex;
                sourceIndex=nextSourceIndex;
            }
            continue;
        } else {
            /* target is full */
            *pErrorCode=U_BUFFER_OVERFLOW_ERROR;
            break;
        }
    }

    /*
     * the end of the input stream and detection of truncated input
     * are handled by the framework, but for EBCDIC_STATEFUL conversion
     * we need to emit an SI at the very end
     *
     * conditions:
     *   successful
     *   EBCDIC_STATEFUL in DBCS mode
     *   end of input and no truncated input
     */
    if( U_SUCCESS(*pErrorCode) &&
        outputType==MBCS_OUTPUT_2_SISO && prevLength==2 &&
        pArgs->flush && source>=sourceLimit && c==0
    ) {
        /* EBCDIC_STATEFUL ending with DBCS: emit an SI to return the output stream to SBCS */
        if(targetCapacity>0) {
            *target++=(uint8_t)siBytes[0];
            if (siLength == 2) {
                if (targetCapacity<2) {
                    cnv->charErrorBuffer[0]=(uint8_t)siBytes[1];
                    cnv->charErrorBufferLength=1;
                    *pErrorCode=U_BUFFER_OVERFLOW_ERROR;
                } else {
                    *target++=(uint8_t)siBytes[1];
                }
            }
            if(offsets!=nullptr) {
                /* set the last source character's index (sourceIndex points at sourceLimit now) */
                *offsets++=prevSourceIndex;
            }
        } else {
            /* target is full */
            cnv->charErrorBuffer[0]=(uint8_t)siBytes[0];
            if (siLength == 2) {
                cnv->charErrorBuffer[1]=(uint8_t)siBytes[1];
            }
            cnv->charErrorBufferLength=siLength;
            *pErrorCode=U_BUFFER_OVERFLOW_ERROR;
        }
        prevLength=1; /* we switched into SBCS */
    }

    /* set the converter state back into UConverter */
    cnv->fromUChar32=c;
    cnv->fromUnicodeStatus=prevLength;

    /* write back the updated pointers */
    pArgs->source=source;
    pArgs->target=(char *)target;
    pArgs->offsets=offsets;
}

/*
 * This is another simple conversion function for internal use by other
 * conversion implementations.
 * It does not use the converter state nor call callbacks.
 * It does not handle the EBCDIC swaplfnl option (set in UConverter).
 * It handles conversion extensions but not GB 18030.
 *
 * It converts one single Unicode code point into codepage bytes, encoded
 * as one 32-bit value. The function returns the number of bytes in *pValue:
 * 1..4 the number of bytes in *pValue
 * 0    unassigned (*pValue undefined)
 * -1   illegal (currently not used, *pValue undefined)
 *
 * *pValue will contain the resulting bytes with the last byte in bits 7..0,
 * the second to last byte in bits 15..8, etc.
 * Currently, the function assumes but does not check that 0<=c<=0x10ffff.
 */
U_CFUNC int32_t
ucnv_MBCSFromUChar32(UConverterSharedData *sharedData,
                 UChar32 c, uint32_t *pValue,
                 UBool useFallback) {
    const int32_t *cx;
    const uint16_t *table;
#if 0
/* #if 0 because this is not currently used in ICU - reduce code, increase code coverage */
    const uint8_t *p;
#endif
    uint32_t stage2Entry;
    uint32_t value;
    int32_t length;

    /* BMP-only codepages are stored without stage 1 entries for supplementary code points */
    if(c<=0xffff || (sharedData->mbcs.unicodeMask&UCNV_HAS_SUPPLEMENTARY)) {
        table=sharedData->mbcs.fromUnicodeTable;

        /* convert the Unicode code point in c into codepage bytes (same as in _MBCSFromUnicodeWithOffsets) */
        if(sharedData->mbcs.outputType==MBCS_OUTPUT_1) {
            value=MBCS_SINGLE_RESULT_FROM_U(table, (uint16_t *)sharedData->mbcs.fromUnicodeBytes, c);
            /* is this code point assigned, or do we use fallbacks? */
            if(useFallback ? value>=0x800 : value>=0xc00) {
                *pValue=value&0xff;
                return 1;
            }
        } else /* outputType!=MBCS_OUTPUT_1 */ {
            stage2Entry=MBCS_STAGE_2_FROM_U(table, c);

            /* get the bytes and the length for the output */
            switch(sharedData->mbcs.outputType) {
            case MBCS_OUTPUT_2:
                value=MBCS_VALUE_2_FROM_STAGE_2(sharedData->mbcs.fromUnicodeBytes, stage2Entry, c);
                if(value<=0xff) {
                    length=1;
                } else {
                    length=2;
                }
                break;
#if 0
/* #if 0 because this is not currently used in ICU - reduce code, increase code coverage */
            case MBCS_OUTPUT_DBCS_ONLY:
                /* table with single-byte results, but only DBCS mappings used */
                value=MBCS_VALUE_2_FROM_STAGE_2(sharedData->mbcs.fromUnicodeBytes, stage2Entry, c);
                if(value<=0xff) {
                    /* no mapping or SBCS result, not taken for DBCS-only */
                    value=stage2Entry=0; /* stage2Entry=0 to reset roundtrip flags */
                    length=0;
                } else {
                    length=2;
                }
                break;
            case MBCS_OUTPUT_3:
                p=MBCS_POINTER_3_FROM_STAGE_2(sharedData->mbcs.fromUnicodeBytes, stage2Entry, c);
                value=((uint32_t)*p<<16)|((uint32_t)p[1]<<8)|p[2];
                if(value<=0xff) {
                    length=1;
                } else if(value<=0xffff) {
                    length=2;
                } else {
                    length=3;
                }
                break;
            case MBCS_OUTPUT_4:
                value=MBCS_VALUE_4_FROM_STAGE_2(sharedData->mbcs.fromUnicodeBytes, stage2Entry, c);
                if(value<=0xff) {
                    length=1;
                } else if(value<=0xffff) {
                    length=2;
                } else if(value<=0xffffff) {
                    length=3;
                } else {
                    length=4;
                }
                break;
            case MBCS_OUTPUT_3_EUC:
                value=MBCS_VALUE_2_FROM_STAGE_2(sharedData->mbcs.fromUnicodeBytes, stage2Entry, c);
                /* EUC 16-bit fixed-length representation */
                if(value<=0xff) {
                    length=1;
                } else if((value&0x8000)==0) {
                    value|=0x8e8000;
                    length=3;
                } else if((value&0x80)==0) {
                    value|=0x8f0080;
                    length=3;
                } else {
                    length=2;
                }
                break;
            case MBCS_OUTPUT_4_EUC:
                p=MBCS_POINTER_3_FROM_STAGE_2(sharedData->mbcs.fromUnicodeBytes, stage2Entry, c);
                value=((uint32_t)*p<<16)|((uint32_t)p[1]<<8)|p[2];
                /* EUC 16-bit fixed-length representation applied to the first two bytes */
                if(value<=0xff) {
                    length=1;
                } else if(value<=0xffff) {
                    length=2;
                } else if((value&0x800000)==0) {
                    value|=0x8e800000;
                    length=4;
                } else if((value&0x8000)==0) {
                    value|=0x8f008000;
                    length=4;
                } else {
                    length=3;
                }
                break;
#endif
            default:
                /* must not occur */
                return -1;
            }

            /* is this code point assigned, or do we use fallbacks? */
            if( MBCS_FROM_U_IS_ROUNDTRIP(stage2Entry, c) ||
                (FROM_U_USE_FALLBACK(useFallback, c) && value!=0)
            ) {
                /*
                 * We allow a 0 byte output if the "assigned" bit is set for this entry.
                 * There is no way with this data structure for fallback output
                 * to be a zero byte.
                 */
                /* assigned */
                *pValue=value;
                return length;
            }
        }
    }

    cx=sharedData->mbcs.extIndexes;
    if(cx!=nullptr) {
        length=ucnv_extSimpleMatchFromU(cx, c, pValue, useFallback);
        return length>=0 ? length : -length;  /* return abs(length); */
    }

    /* unassigned */
    return 0;
}


#if 0
/*
 * This function has been moved to ucnv2022.c for inlining.
 * This implementation is here only for documentation purposes
 */

/**
 * This version of ucnv_MBCSFromUChar32() is optimized for single-byte codepages.
 * It does not handle the EBCDIC swaplfnl option (set in UConverter).
 * It does not handle conversion extensions (_extFromU()).
 *
 * It returns the codepage byte for the code point, or -1 if it is unassigned.
 */
U_CFUNC int32_t
ucnv_MBCSSingleFromUChar32(UConverterSharedData *sharedData,
                       UChar32 c,
                       UBool useFallback) {
    const uint16_t *table;
    int32_t value;

    /* BMP-only codepages are stored without stage 1 entries for supplementary code points */
    if(c>=0x10000 && !(sharedData->mbcs.unicodeMask&UCNV_HAS_SUPPLEMENTARY)) {
        return -1;
    }

    /* convert the Unicode code point in c into codepage bytes (same as in _MBCSFromUnicodeWithOffsets) */
    table=sharedData->mbcs.fromUnicodeTable;

    /* get the byte for the output */
    value=MBCS_SINGLE_RESULT_FROM_U(table, (uint16_t *)sharedData->mbcs.fromUnicodeBytes, c);
    /* is this code point assigned, or do we use fallbacks? */
    if(useFallback ? value>=0x800 : value>=0xc00) {
        return value&0xff;
    } else {
        return -1;
    }
}
#endif

/* MBCS-from-UTF-8 conversion functions ------------------------------------- */

/* offsets for n-byte UTF-8 sequences that were calculated with ((lead<<6)+trail)<<6+trail... */
static const UChar32
utf8_offsets[5]={ 0, 0, 0x3080, 0xE2080, 0x3C82080 };

static void U_CALLCONV
ucnv_SBCSFromUTF8(UConverterFromUnicodeArgs *pFromUArgs,
                  UConverterToUnicodeArgs *pToUArgs,
                  UErrorCode *pErrorCode) {
    UConverter *utf8, *cnv;
    const uint8_t *source, *sourceLimit;
    uint8_t *target;
    int32_t targetCapacity;

    const uint16_t *table, *sbcsIndex;
    const uint16_t *results;

    int8_t oldToULength, toULength, toULimit;

    UChar32 c;
    uint8_t b, t1, t2;

    uint32_t asciiRoundtrips;
    uint16_t value, minValue = 0;
    UBool hasSupplementary;

    /* set up the local pointers */
    utf8=pToUArgs->converter;
    cnv=pFromUArgs->converter;
    source=(uint8_t *)pToUArgs->source;
    sourceLimit=(uint8_t *)pToUArgs->sourceLimit;
    target=(uint8_t *)pFromUArgs->target;
    targetCapacity=(int32_t)(pFromUArgs->targetLimit-pFromUArgs->target);

    table=cnv->sharedData->mbcs.fromUnicodeTable;
    sbcsIndex=cnv->sharedData->mbcs.sbcsIndex;
    if((cnv->options&UCNV_OPTION_SWAP_LFNL)!=0) {
        results=(uint16_t *)cnv->sharedData->mbcs.swapLFNLFromUnicodeBytes;
    } else {
        results=(uint16_t *)cnv->sharedData->mbcs.fromUnicodeBytes;
    }
    asciiRoundtrips=cnv->sharedData->mbcs.asciiRoundtrips;

    if(cnv->useFallback) {
        /* use all roundtrip and fallback results */
        minValue=0x800;
    } else {
        /* use only roundtrips and fallbacks from private-use characters */
        minValue=0xc00;
    }
    hasSupplementary=(UBool)(cnv->sharedData->mbcs.unicodeMask&UCNV_HAS_SUPPLEMENTARY);

    /* get the converter state from the UTF-8 UConverter */
    if(utf8->toULength > 0) {
        toULength=oldToULength=utf8->toULength;
        toULimit=(int8_t)utf8->mode;
        c=(UChar32)utf8->toUnicodeStatus;
    } else {
        toULength=oldToULength=toULimit=0;
        c = 0;
    }

    // The conversion loop checks source<sourceLimit only once per 1/2/3-byte character.
    // If the buffer ends with a truncated 2- or 3-byte sequence,
    // then we reduce the sourceLimit to before that,
    // and collect the remaining bytes after the conversion loop.
    {
        // Do not go back into the bytes that will be read for finishing a partial
        // sequence from the previous buffer.
        int32_t length=(int32_t)(sourceLimit-source) - (toULimit-oldToULength);
        if(length>0) {
            uint8_t b1=*(sourceLimit-1);
            if(U8_IS_SINGLE(b1)) {
                // common ASCII character
            } else if(U8_IS_TRAIL(b1) && length>=2) {
                uint8_t b2=*(sourceLimit-2);
                if(0xe0<=b2 && b2<0xf0 && U8_IS_VALID_LEAD3_AND_T1(b2, b1)) {
                    // truncated 3-byte sequence
                    sourceLimit-=2;
                }
            } else if(0xc2<=b1 && b1<0xf0) {
                // truncated 2- or 3-byte sequence
                --sourceLimit;
            }
        }
    }

    if(c!=0 && targetCapacity>0) {
        utf8->toUnicodeStatus=0;
        utf8->toULength=0;
        goto moreBytes;
        /*
         * Note: We could avoid the goto by duplicating some of the moreBytes
         * code, but only up to the point of collecting a complete UTF-8
         * sequence; then recurse for the toUBytes[toULength]
         * and then continue with normal conversion.
         *
         * If so, move this code to just after initializing the minimum
         * set of local variables for reading the UTF-8 input
         * (utf8, source, target, limits but not cnv, table, minValue, etc.).
         *
         * Potential advantages:
         * - avoid the goto
         * - oldToULength could become a local variable in just those code blocks
         *   that deal with buffer boundaries
         * - possibly faster if the goto prevents some compiler optimizations
         *   (this would need measuring to confirm)
         * Disadvantage:
         * - code duplication
         */
    }

    /* conversion loop */
    while(source<sourceLimit) {
        if(targetCapacity>0) {
            b=*source++;
            if(U8_IS_SINGLE(b)) {
                /* convert ASCII */
                if(IS_ASCII_ROUNDTRIP(b, asciiRoundtrips)) {
                    *target++=(uint8_t)b;
                    --targetCapacity;
                    continue;
                } else {
                    c=b;
                    value=SBCS_RESULT_FROM_UTF8(sbcsIndex, results, 0, c);
                }
            } else {
                if(b<0xe0) {
                    if( /* handle U+0080..U+07FF inline */
                        b>=0xc2 &&
                        (t1=(uint8_t)(*source-0x80)) <= 0x3f
                    ) {
                        c=b&0x1f;
                        ++source;
                        value=SBCS_RESULT_FROM_UTF8(sbcsIndex, results, c, t1);
                        if(value>=minValue) {
                            *target++=(uint8_t)value;
                            --targetCapacity;
                            continue;
                        } else {
                            c=(c<<6)|t1;
                        }
                    } else {
                        c=-1;
                    }
                } else if(b==0xe0) {
                    if( /* handle U+0800..U+0FFF inline */
                        (t1=(uint8_t)(source[0]-0x80)) <= 0x3f && t1 >= 0x20 &&
                        (t2=(uint8_t)(source[1]-0x80)) <= 0x3f
                    ) {
                        c=t1;
                        source+=2;
                        value=SBCS_RESULT_FROM_UTF8(sbcsIndex, results, c, t2);
                        if(value>=minValue) {
                            *target++=(uint8_t)value;
                            --targetCapacity;
                            continue;
                        } else {
                            c=(c<<6)|t2;
                        }
                    } else {
                        c=-1;
                    }
                } else {
                    c=-1;
                }

                if(c<0) {
                    /* handle "complicated" and error cases, and continuing partial characters */
                    oldToULength=0;
                    toULength=1;
                    toULimit=U8_COUNT_BYTES_NON_ASCII(b);
                    c=b;
moreBytes:
                    while(toULength<toULimit) {
                        /*
                         * The sourceLimit may have been adjusted before the conversion loop
                         * to stop before a truncated sequence.
                         * Here we need to use the real limit in case we have two truncated
                         * sequences at the end.
                         * See ticket #7492.
                         */
                        if(source<(uint8_t *)pToUArgs->sourceLimit) {
                            b=*source;
                            if(icu::UTF8::isValidTrail(c, b, toULength, toULimit)) {
                                ++source;
                                ++toULength;
                                c=(c<<6)+b;
                            } else {
                                break; /* sequence too short, stop with toULength<toULimit */
                            }
                        } else {
                            /* store the partial UTF-8 character, compatible with the regular UTF-8 converter */
                            source-=(toULength-oldToULength);
                            while(oldToULength<toULength) {
                                utf8->toUBytes[oldToULength++]=*source++;
                            }
                            utf8->toUnicodeStatus=c;
                            utf8->toULength=toULength;
                            utf8->mode=toULimit;
                            pToUArgs->source=(char *)source;
                            pFromUArgs->target=(char *)target;
                            return;
                        }
                    }

                    if(toULength==toULimit) {
                        c-=utf8_offsets[toULength];
                        if(toULength<=3) {  /* BMP */
                            value=MBCS_SINGLE_RESULT_FROM_U(table, results, c);
                        } else {
                            /* supplementary code point */
                            if(!hasSupplementary) {
                                /* BMP-only codepages are stored without stage 1 entries for supplementary code points */
                                value=0;
                            } else {
                                value=MBCS_SINGLE_RESULT_FROM_U(table, results, c);
                            }
                        }
                    } else {
                        /* error handling: illegal UTF-8 byte sequence */
                        source-=(toULength-oldToULength);
                        while(oldToULength<toULength) {
                            utf8->toUBytes[oldToULength++]=*source++;
                        }
                        utf8->toULength=toULength;
                        pToUArgs->source=(char *)source;
                        pFromUArgs->target=(char *)target;
                        *pErrorCode=U_ILLEGAL_CHAR_FOUND;
                        return;
                    }
                }
            }

            if(value>=minValue) {
                /* output the mapping for c */
                *target++=(uint8_t)value;
                --targetCapacity;
            } else {
                /* value<minValue means c is unassigned (unmappable) */
                /*
                 * Try an extension mapping.
                 * Pass in no source because we don't have UTF-16 input.
                 * If we have a partial match on c, we will return and revert
                 * to UTF-8->UTF-16->charset conversion.
                 */
                static const char16_t nul=0;
                const char16_t *noSource=&nul;
                c=_extFromU(cnv, cnv->sharedData,
                            c, &noSource, noSource,
                            &target, target+targetCapacity,
                            nullptr, -1,
                            pFromUArgs->flush,
                            pErrorCode);

                if(U_FAILURE(*pErrorCode)) {
                    /* not mappable or buffer overflow */
                    cnv->fromUChar32=c;
                    break;
                } else if(cnv->preFromUFirstCP>=0) {
                    /*
                     * Partial match, return and revert to pivoting.
                     * In normal from-UTF-16 conversion, we would just continue
                     * but then exit the loop because the extension match would
                     * have consumed the source.
                     */
                    *pErrorCode=U_USING_DEFAULT_WARNING;
                    break;
                } else {
                    /* a mapping was written to the target, continue */

                    /* recalculate the targetCapacity after an extension mapping */
                    targetCapacity=(int32_t)(pFromUArgs->targetLimit-(char *)target);
                }
            }
        } else {
            /* target is full */
            *pErrorCode=U_BUFFER_OVERFLOW_ERROR;
            break;
        }
    }

    /*
     * The sourceLimit may have been adjusted before the conversion loop
     * to stop before a truncated sequence.
     * If so, then collect the truncated sequence now.
     */
    if(U_SUCCESS(*pErrorCode) &&
            cnv->preFromUFirstCP<0 &&
            source<(sourceLimit=(uint8_t *)pToUArgs->sourceLimit)) {
        c=utf8->toUBytes[0]=b=*source++;
        toULength=1;
        toULimit=U8_COUNT_BYTES(b);
        while(source<sourceLimit) {
            utf8->toUBytes[toULength++]=b=*source++;
            c=(c<<6)+b;
        }
        utf8->toUnicodeStatus=c;
        utf8->toULength=toULength;
        utf8->mode=toULimit;
    }

    /* write back the updated pointers */
    pToUArgs->source=(char *)source;
    pFromUArgs->target=(char *)target;
}

static void U_CALLCONV
ucnv_DBCSFromUTF8(UConverterFromUnicodeArgs *pFromUArgs,
                  UConverterToUnicodeArgs *pToUArgs,
                  UErrorCode *pErrorCode) {
    UConverter *utf8, *cnv;
    const uint8_t *source, *sourceLimit;
    uint8_t *target;
    int32_t targetCapacity;

    const uint16_t *table, *mbcsIndex;
    const uint16_t *results;

    int8_t oldToULength, toULength, toULimit;

    UChar32 c;
    uint8_t b, t1, t2;

    uint32_t stage2Entry;
    uint32_t asciiRoundtrips;
    uint16_t value = 0;
    UBool hasSupplementary;

    /* set up the local pointers */
    utf8=pToUArgs->converter;
    cnv=pFromUArgs->converter;
    source=(uint8_t *)pToUArgs->source;
    sourceLimit=(uint8_t *)pToUArgs->sourceLimit;
    target=(uint8_t *)pFromUArgs->target;
    targetCapacity=(int32_t)(pFromUArgs->targetLimit-pFromUArgs->target);

    table=cnv->sharedData->mbcs.fromUnicodeTable;
    mbcsIndex=cnv->sharedData->mbcs.mbcsIndex;
    if((cnv->options&UCNV_OPTION_SWAP_LFNL)!=0) {
        results=(uint16_t *)cnv->sharedData->mbcs.swapLFNLFromUnicodeBytes;
    } else {
        results=(uint16_t *)cnv->sharedData->mbcs.fromUnicodeBytes;
    }
    asciiRoundtrips=cnv->sharedData->mbcs.asciiRoundtrips;

    hasSupplementary=(UBool)(cnv->sharedData->mbcs.unicodeMask&UCNV_HAS_SUPPLEMENTARY);

    /* get the converter state from the UTF-8 UConverter */
    if(utf8->toULength > 0) {
        toULength=oldToULength=utf8->toULength;
        toULimit=(int8_t)utf8->mode;
        c=(UChar32)utf8->toUnicodeStatus;
    } else {
        toULength=oldToULength=toULimit=0;
        c = 0;
    }

    // The conversion loop checks source<sourceLimit only once per 1/2/3-byte character.
    // If the buffer ends with a truncated 2- or 3-byte sequence,
    // then we reduce the sourceLimit to before that,
    // and collect the remaining bytes after the conversion loop.
    {
        // Do not go back into the bytes that will be read for finishing a partial
        // sequence from the previous buffer.
        int32_t length=(int32_t)(sourceLimit-source) - (toULimit-oldToULength);
        if(length>0) {
            uint8_t b1=*(sourceLimit-1);
            if(U8_IS_SINGLE(b1)) {
                // common ASCII character
            } else if(U8_IS_TRAIL(b1) && length>=2) {
                uint8_t b2=*(sourceLimit-2);
                if(0xe0<=b2 && b2<0xf0 && U8_IS_VALID_LEAD3_AND_T1(b2, b1)) {
                    // truncated 3-byte sequence
                    sourceLimit-=2;
                }
            } else if(0xc2<=b1 && b1<0xf0) {
                // truncated 2- or 3-byte sequence
                --sourceLimit;
            }
        }
    }

    if(c!=0 && targetCapacity>0) {
        utf8->toUnicodeStatus=0;
        utf8->toULength=0;
        goto moreBytes;
        /* See note in ucnv_SBCSFromUTF8() about this goto. */
    }

    /* conversion loop */
    while(source<sourceLimit) {
        if(targetCapacity>0) {
            b=*source++;
            if(U8_IS_SINGLE(b)) {
                /* convert ASCII */
                if(IS_ASCII_ROUNDTRIP(b, asciiRoundtrips)) {
                    *target++=b;
                    --targetCapacity;
                    continue;
                } else {
                    value=DBCS_RESULT_FROM_UTF8(mbcsIndex, results, 0, b);
                    if(value==0) {
                        c=b;
                        goto unassigned;
                    }
                }
            } else {
                if(b>=0xe0) {
                    if( /* handle U+0800..U+D7FF inline */
                        b<=0xed &&  // do not assume maxFastUChar>0xd7ff
                        U8_IS_VALID_LEAD3_AND_T1(b, t1=source[0]) &&
                        (t2=(uint8_t)(source[1]-0x80)) <= 0x3f
                    ) {
                        c=((b&0xf)<<6)|(t1&0x3f);
                        source+=2;
                        value=DBCS_RESULT_FROM_UTF8(mbcsIndex, results, c, t2);
                        if(value==0) {
                            c=(c<<6)|t2;
                            goto unassigned;
                        }
                    } else {
                        c=-1;
                    }
                } else {
                    if( /* handle U+0080..U+07FF inline */
                        b>=0xc2 &&
                        (t1=(uint8_t)(*source-0x80)) <= 0x3f
                    ) {
                        c=b&0x1f;
                        ++source;
                        value=DBCS_RESULT_FROM_UTF8(mbcsIndex, results, c, t1);
                        if(value==0) {
                            c=(c<<6)|t1;
                            goto unassigned;
                        }
                    } else {
                        c=-1;
                    }
                }

                if(c<0) {
                    /* handle "complicated" and error cases, and continuing partial characters */
                    oldToULength=0;
                    toULength=1;
                    toULimit=U8_COUNT_BYTES_NON_ASCII(b);
                    c=b;
moreBytes:
                    while(toULength<toULimit) {
                        /*
                         * The sourceLimit may have been adjusted before the conversion loop
                         * to stop before a truncated sequence.
                         * Here we need to use the real limit in case we have two truncated
                         * sequences at the end.
                         * See ticket #7492.
                         */
                        if(source<(uint8_t *)pToUArgs->sourceLimit) {
                            b=*source;
                            if(icu::UTF8::isValidTrail(c, b, toULength, toULimit)) {
                                ++source;
                                ++toULength;
                                c=(c<<6)+b;
                            } else {
                                break; /* sequence too short, stop with toULength<toULimit */
                            }
                        } else {
                            /* store the partial UTF-8 character, compatible with the regular UTF-8 converter */
                            source-=(toULength-oldToULength);
                            while(oldToULength<toULength) {
                                utf8->toUBytes[oldToULength++]=*source++;
                            }
                            utf8->toUnicodeStatus=c;
                            utf8->toULength=toULength;
                            utf8->mode=toULimit;
                            pToUArgs->source=(char *)source;
                            pFromUArgs->target=(char *)target;
                            return;
                        }
                    }

                    if(toULength==toULimit) {
                        c-=utf8_offsets[toULength];
                        if(toULength<=3) {  /* BMP */
                            stage2Entry=MBCS_STAGE_2_FROM_U(table, c);
                        } else {
                            /* supplementary code point */
                            if(!hasSupplementary) {
                                /* BMP-only codepages are stored without stage 1 entries for supplementary code points */
                                stage2Entry=0;
                            } else {
                                stage2Entry=MBCS_STAGE_2_FROM_U(table, c);
                            }
                        }
                    } else {
                        /* error handling: illegal UTF-8 byte sequence */
                        source-=(toULength-oldToULength);
                        while(oldToULength<toULength) {
                            utf8->toUBytes[oldToULength++]=*source++;
                        }
                        utf8->toULength=toULength;
                        pToUArgs->source=(char *)source;
                        pFromUArgs->target=(char *)target;
                        *pErrorCode=U_ILLEGAL_CHAR_FOUND;
                        return;
                    }

                    /* get the bytes and the length for the output */
                    /* MBCS_OUTPUT_2 */
                    value=MBCS_VALUE_2_FROM_STAGE_2(results, stage2Entry, c);

                    /* is this code point assigned, or do we use fallbacks? */
                    if(!(MBCS_FROM_U_IS_ROUNDTRIP(stage2Entry, c) ||
                         (UCNV_FROM_U_USE_FALLBACK(cnv, c) && value!=0))
                    ) {
                        goto unassigned;
                    }
                }
            }

            /* write the output character bytes from value and length */
            /* from the first if in the loop we know that targetCapacity>0 */
            if(value<=0xff) {
                /* this is easy because we know that there is enough space */
                *target++=(uint8_t)value;
                --targetCapacity;
            } else /* length==2 */ {
                *target++=(uint8_t)(value>>8);
                if(2<=targetCapacity) {
                    *target++=(uint8_t)value;
                    targetCapacity-=2;
                } else {
                    cnv->charErrorBuffer[0]=(char)value;
                    cnv->charErrorBufferLength=1;

                    /* target overflow */
                    *pErrorCode=U_BUFFER_OVERFLOW_ERROR;
                    break;
                }
            }
            continue;

unassigned:
            {
                /*
                 * Try an extension mapping.
                 * Pass in no source because we don't have UTF-16 input.
                 * If we have a partial match on c, we will return and revert
                 * to UTF-8->UTF-16->charset conversion.
                 */
                static const char16_t nul=0;
                const char16_t *noSource=&nul;
                c=_extFromU(cnv, cnv->sharedData,
                            c, &noSource, noSource,
                            &target, target+targetCapacity,
                            nullptr, -1,
                            pFromUArgs->flush,
                            pErrorCode);

                if(U_FAILURE(*pErrorCode)) {
                    /* not mappable or buffer overflow */
                    cnv->fromUChar32=c;
                    break;
                } else if(cnv->preFromUFirstCP>=0) {
                    /*
                     * Partial match, return and revert to pivoting.
                     * In normal from-UTF-16 conversion, we would just continue
                     * but then exit the loop because the extension match would
                     * have consumed the source.
                     */
                    *pErrorCode=U_USING_DEFAULT_WARNING;
                    break;
                } else {
                    /* a mapping was written to the target, continue */

                    /* recalculate the targetCapacity after an extension mapping */
                    targetCapacity=(int32_t)(pFromUArgs->targetLimit-(char *)target);
                    continue;
                }
            }
        } else {
            /* target is full */
            *pErrorCode=U_BUFFER_OVERFLOW_ERROR;
            break;
        }
    }

    /*
     * The sourceLimit may have been adjusted before the conversion loop
     * to stop before a truncated sequence.
     * If so, then collect the truncated sequence now.
     */
    if(U_SUCCESS(*pErrorCode) &&
            cnv->preFromUFirstCP<0 &&
            source<(sourceLimit=(uint8_t *)pToUArgs->sourceLimit)) {
        c=utf8->toUBytes[0]=b=*source++;
        toULength=1;
        toULimit=U8_COUNT_BYTES(b);
        while(source<sourceLimit) {
            utf8->toUBytes[toULength++]=b=*source++;
            c=(c<<6)+b;
        }
        utf8->toUnicodeStatus=c;
        utf8->toULength=toULength;
        utf8->mode=toULimit;
    }

    /* write back the updated pointers */
    pToUArgs->source=(char *)source;
    pFromUArgs->target=(char *)target;
}

/* miscellaneous ------------------------------------------------------------ */

static void U_CALLCONV
ucnv_MBCSGetStarters(const UConverter* cnv,
                 UBool starters[256],
                 UErrorCode *) {
    const int32_t *state0;
    int i;

    state0=cnv->sharedData->mbcs.stateTable[cnv->sharedData->mbcs.dbcsOnlyState];
    for(i=0; i<256; ++i) {
        /* all bytes that cause a state transition from state 0 are lead bytes */
        starters[i]= (UBool)MBCS_ENTRY_IS_TRANSITION(state0[i]);
    }
}

/*
 * This is an internal function that allows other converter implementations
 * to check whether a byte is a lead byte.
 */
U_CFUNC UBool
ucnv_MBCSIsLeadByte(UConverterSharedData *sharedData, char byte) {
    return (UBool)MBCS_ENTRY_IS_TRANSITION(sharedData->mbcs.stateTable[0][(uint8_t)byte]);
}

static void U_CALLCONV
ucnv_MBCSWriteSub(UConverterFromUnicodeArgs *pArgs,
              int32_t offsetIndex,
              UErrorCode *pErrorCode) {
    UConverter *cnv=pArgs->converter;
    char *p, *subchar;
    char buffer[4];
    int32_t length;

    /* first, select between subChar and subChar1 */
    if( cnv->subChar1!=0 &&
        (cnv->sharedData->mbcs.extIndexes!=nullptr ?
            cnv->useSubChar1 :
            (cnv->invalidUCharBuffer[0]<=0xff))
    ) {
        /* select subChar1 if it is set (not 0) and the unmappable Unicode code point is up to U+00ff (IBM MBCS behavior) */
        subchar=(char *)&cnv->subChar1;
        length=1;
    } else {
        /* select subChar in all other cases */
        subchar=(char *)cnv->subChars;
        length=cnv->subCharLen;
    }

    /* reset the selector for the next code point */
    cnv->useSubChar1=false;

    if (cnv->sharedData->mbcs.outputType == MBCS_OUTPUT_2_SISO) {
        p=buffer;

        /* fromUnicodeStatus contains prevLength */
        switch(length) {
        case 1:
            if(cnv->fromUnicodeStatus==2) {
                /* DBCS mode and SBCS sub char: change to SBCS */
                cnv->fromUnicodeStatus=1;
                *p++=UCNV_SI;
            }
            *p++=subchar[0];
            break;
        case 2:
            if(cnv->fromUnicodeStatus<=1) {
                /* SBCS mode and DBCS sub char: change to DBCS */
                cnv->fromUnicodeStatus=2;
                *p++=UCNV_SO;
            }
            *p++=subchar[0];
            *p++=subchar[1];
            break;
        default:
            *pErrorCode=U_ILLEGAL_ARGUMENT_ERROR;
            return;
        }
        subchar=buffer;
        length=(int32_t)(p-buffer);
    }

    ucnv_cbFromUWriteBytes(pArgs, subchar, length, offsetIndex, pErrorCode);
}

U_CFUNC UConverterType
ucnv_MBCSGetType(const UConverter* converter) {
    /* SBCS, DBCS, and EBCDIC_STATEFUL are replaced by MBCS, but here we cheat a little */
    if(converter->sharedData->mbcs.countStates==1) {
        return (UConverterType)UCNV_SBCS;
    } else if((converter->sharedData->mbcs.outputType&0xff)==MBCS_OUTPUT_2_SISO) {
        return (UConverterType)UCNV_EBCDIC_STATEFUL;
    } else if(converter->sharedData->staticData->minBytesPerChar==2 && converter->sharedData->staticData->maxBytesPerChar==2) {
        return (UConverterType)UCNV_DBCS;
    }
    return (UConverterType)UCNV_MBCS;
}

#endif /* #if !UCONFIG_NO_LEGACY_CONVERSION */<|MERGE_RESOLUTION|>--- conflicted
+++ resolved
@@ -514,11 +514,7 @@
 
 const UConverterSharedData _MBCSData={
     sizeof(UConverterSharedData), 1,
-<<<<<<< HEAD
-    NULL, NULL, false, true, &_MBCSImpl,
-=======
     nullptr, nullptr, false, true, &_MBCSImpl,
->>>>>>> 626889fb
     0, UCNV_MBCS_TABLE_INITIALIZER
 };
 
