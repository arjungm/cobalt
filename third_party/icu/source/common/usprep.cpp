--- conflicted
+++ resolved
@@ -44,11 +44,7 @@
 /*
 Static cache for already opened StringPrep profiles
 */
-<<<<<<< HEAD
-static UHashtable *SHARED_DATA_HASHTABLE = NULL;
-=======
 static UHashtable *SHARED_DATA_HASHTABLE = nullptr;
->>>>>>> 626889fb
 static icu::UInitOnce gSharedDataInitOnce {};
 
 static UMutex usprepMutex;
@@ -196,17 +192,10 @@
 }
 */
 
-<<<<<<< HEAD
-static UBool U_CALLCONV usprep_cleanup(void){
-    if (SHARED_DATA_HASHTABLE != NULL) {
-        usprep_internal_flushCache(true);
-        if (SHARED_DATA_HASHTABLE != NULL && uhash_count(SHARED_DATA_HASHTABLE) == 0) {
-=======
 static UBool U_CALLCONV usprep_cleanup(){
     if (SHARED_DATA_HASHTABLE != nullptr) {
         usprep_internal_flushCache(true);
         if (SHARED_DATA_HASHTABLE != nullptr && uhash_count(SHARED_DATA_HASHTABLE) == 0) {
->>>>>>> 626889fb
             uhash_close(SHARED_DATA_HASHTABLE);
             SHARED_DATA_HASHTABLE = nullptr;
         }
