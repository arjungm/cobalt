// © 2016 and later: Unicode, Inc. and others.
// License & terms of use: http://www.unicode.org/copyright.html
/*
**********************************************************************
*   Copyright (C) 1999-2015, International Business Machines
*   Corporation and others.  All Rights Reserved.
**********************************************************************
*   Date        Name        Description
*   10/20/99    alan        Creation.
**********************************************************************
*/

#include "unicode/utypes.h"
#include "unicode/parsepos.h"
#include "unicode/symtable.h"
#include "unicode/uniset.h"
#include "unicode/ustring.h"
#include "unicode/utf8.h"
#include "unicode/utf16.h"
#include "ruleiter.h"
#include "cmemory.h"
#include "cstring.h"
#include "patternprops.h"
#include "uelement.h"
#include "util.h"
#include "uvector.h"
#include "charstr.h"
#include "ustrfmt.h"
#include "uassert.h"
#include "bmpset.h"
#include "unisetspan.h"

// HIGH_VALUE > all valid values. 110000 for codepoints
#define UNICODESET_HIGH 0x0110000

// LOW <= all valid values. ZERO for codepoints
#define UNICODESET_LOW 0x000000

/** Max list [0, 1, 2, ..., max code point, HIGH] */
constexpr int32_t MAX_LENGTH = UNICODESET_HIGH + 1;

U_NAMESPACE_BEGIN

SymbolTable::~SymbolTable() {}

UOBJECT_DEFINE_RTTI_IMPLEMENTATION(UnicodeSet)

/**
 * Modify the given UChar32 variable so that it is in range, by
 * pinning values < UNICODESET_LOW to UNICODESET_LOW, and
 * pinning values > UNICODESET_HIGH-1 to UNICODESET_HIGH-1.
 * It modifies its argument in-place and also returns it.
 */
static inline UChar32 pinCodePoint(UChar32& c) {
    if (c < UNICODESET_LOW) {
        c = UNICODESET_LOW;
    } else if (c > (UNICODESET_HIGH-1)) {
        c = (UNICODESET_HIGH-1);
    }
    return c;
}

//----------------------------------------------------------------
// Debugging
//----------------------------------------------------------------

// DO NOT DELETE THIS CODE.  This code is used to debug memory leaks.
// To enable the debugging, define the symbol DEBUG_MEM in the line
// below.  This will result in text being sent to stdout that looks
// like this:
//   DEBUG UnicodeSet: ct 0x00A39B20; 397 [\u0A81-\u0A83\u0A85-
//   DEBUG UnicodeSet: dt 0x00A39B20; 396 [\u0A81-\u0A83\u0A85-
// Each line lists a construction (ct) or destruction (dt) event, the
// object address, the number of outstanding objects after the event,
// and the pattern of the object in question.

// #define DEBUG_MEM

#ifdef DEBUG_MEM
#include <stdio.h>
static int32_t _dbgCount = 0;

static inline void _dbgct(UnicodeSet* set) {
    UnicodeString str;
    set->toPattern(str, true);
    char buf[40];
    str.extract(0, 39, buf, "");
    printf("DEBUG UnicodeSet: ct 0x%08X; %d %s\n", set, ++_dbgCount, buf);
}

static inline void _dbgdt(UnicodeSet* set) {
    UnicodeString str;
    set->toPattern(str, true);
    char buf[40];
    str.extract(0, 39, buf, "");
    printf("DEBUG UnicodeSet: dt 0x%08X; %d %s\n", set, --_dbgCount, buf);
}

#else

#define _dbgct(set)
#define _dbgdt(set)

#endif

//----------------------------------------------------------------
// UnicodeString in UVector support
//----------------------------------------------------------------

static void U_CALLCONV cloneUnicodeString(UElement *dst, UElement *src) {
    dst->pointer = new UnicodeString(*(UnicodeString*)src->pointer);
}

static int32_t U_CALLCONV compareUnicodeString(UElement t1, UElement t2) {
    const UnicodeString &a = *(const UnicodeString*)t1.pointer;
    const UnicodeString &b = *(const UnicodeString*)t2.pointer;
    return a.compare(b);
}

UBool UnicodeSet::hasStrings() const {
    return strings != nullptr && !strings->isEmpty();
}

int32_t UnicodeSet::stringsSize() const {
    return strings == nullptr ? 0 : strings->size();
}

UBool UnicodeSet::stringsContains(const UnicodeString &s) const {
    return strings != nullptr && strings->contains((void*) &s);
}

//----------------------------------------------------------------
// Constructors &c
//----------------------------------------------------------------

/**
 * Constructs an empty set.
 */
UnicodeSet::UnicodeSet() {
    list[0] = UNICODESET_HIGH;
    _dbgct(this);
}

/**
 * Constructs a set containing the given range. If <code>end >
 * start</code> then an empty set is created.
 *
 * @param start first character, inclusive, of range
 * @param end last character, inclusive, of range
 */
UnicodeSet::UnicodeSet(UChar32 start, UChar32 end) {
    list[0] = UNICODESET_HIGH;
    add(start, end);
    _dbgct(this);
}

/**
 * Constructs a set that is identical to the given UnicodeSet.
 */
UnicodeSet::UnicodeSet(const UnicodeSet& o) : UnicodeFilter(o) {
    *this = o;
    _dbgct(this);
}

// Copy-construct as thawed.
UnicodeSet::UnicodeSet(const UnicodeSet& o, UBool /* asThawed */) : UnicodeFilter(o) {
    if (ensureCapacity(o.len)) {
        // *this = o except for bmpSet and stringSpan
        len = o.len;
        uprv_memcpy(list, o.list, (size_t)len*sizeof(UChar32));
        if (o.hasStrings()) {
            UErrorCode status = U_ZERO_ERROR;
            if (!allocateStrings(status) ||
                    (strings->assign(*o.strings, cloneUnicodeString, status), U_FAILURE(status))) {
                setToBogus();
                return;
            }
        }
        if (o.pat) {
            setPattern(o.pat, o.patLen);
        }
        _dbgct(this);
    }
}

/**
 * Destructs the set.
 */
UnicodeSet::~UnicodeSet() {
    _dbgdt(this); // first!
    if (list != stackList) {
        uprv_free(list);
    }
    delete bmpSet;
    if (buffer != stackList) {
        uprv_free(buffer);
    }
    delete strings;
    delete stringSpan;
    releasePattern();
}

/**
 * Assigns this object to be a copy of another.
 */
UnicodeSet& UnicodeSet::operator=(const UnicodeSet& o) {
    return copyFrom(o, false);
}

UnicodeSet& UnicodeSet::copyFrom(const UnicodeSet& o, UBool asThawed) {
    if (this == &o) {
        return *this;
    }
    if (isFrozen()) {
        return *this;
    }
    if (o.isBogus()) {
        setToBogus();
        return *this;
    }
    if (!ensureCapacity(o.len)) {
        // ensureCapacity will mark the UnicodeSet as Bogus if OOM failure happens.
        return *this;
    }
    len = o.len;
    uprv_memcpy(list, o.list, (size_t)len*sizeof(UChar32));
    if (o.bmpSet != nullptr && !asThawed) {
        bmpSet = new BMPSet(*o.bmpSet, list, len);
        if (bmpSet == nullptr) { // Check for memory allocation error.
            setToBogus();
            return *this;
        }
    }
    if (o.hasStrings()) {
        UErrorCode status = U_ZERO_ERROR;
        if ((strings == nullptr && !allocateStrings(status)) ||
                (strings->assign(*o.strings, cloneUnicodeString, status), U_FAILURE(status))) {
            setToBogus();
            return *this;
        }
    } else if (hasStrings()) {
        strings->removeAllElements();
    }
    if (o.stringSpan != nullptr && !asThawed) {
        stringSpan = new UnicodeSetStringSpan(*o.stringSpan, *strings);
        if (stringSpan == nullptr) { // Check for memory allocation error.
            setToBogus();
            return *this;
        }
    }
    releasePattern();
    if (o.pat) {
        setPattern(o.pat, o.patLen);
    }
    return *this;
}

/**
 * Returns a copy of this object.  All UnicodeMatcher objects have
 * to support cloning in order to allow classes using
 * UnicodeMatchers, such as Transliterator, to implement cloning.
 */
UnicodeSet* UnicodeSet::clone() const {
    return new UnicodeSet(*this);
}

UnicodeSet *UnicodeSet::cloneAsThawed() const {
    return new UnicodeSet(*this, true);
}

/**
 * Compares the specified object with this set for equality.  Returns
 * <tt>true</tt> if the two sets
 * have the same size, and every member of the specified set is
 * contained in this set (or equivalently, every member of this set is
 * contained in the specified set).
 *
 * @param o set to be compared for equality with this set.
 * @return <tt>true</tt> if the specified set is equal to this set.
 */
bool UnicodeSet::operator==(const UnicodeSet& o) const {
    if (len != o.len) return false;
    for (int32_t i = 0; i < len; ++i) {
        if (list[i] != o.list[i]) return false;
    }
    if (hasStrings() != o.hasStrings()) { return false; }
    if (hasStrings() && *strings != *o.strings) return false;
    return true;
}

/**
 * Returns the hash code value for this set.
 *
 * @return the hash code value for this set.
 * @see Object#hashCode()
 */
int32_t UnicodeSet::hashCode() const {
    uint32_t result = static_cast<uint32_t>(len);
    for (int32_t i = 0; i < len; ++i) {
        result *= 1000003u;
        result += list[i];
    }
    return static_cast<int32_t>(result);
}

//----------------------------------------------------------------
// Public API
//----------------------------------------------------------------

/**
 * Returns the number of elements in this set (its cardinality),
 * Note than the elements of a set may include both individual
 * codepoints and strings.
 *
 * @return the number of elements in this set (its cardinality).
 */
int32_t UnicodeSet::size() const {
    int32_t n = 0;
    int32_t count = getRangeCount();
    for (int32_t i = 0; i < count; ++i) {
        n += getRangeEnd(i) - getRangeStart(i) + 1;
    }
    return n + stringsSize();
}

/**
 * Returns <tt>true</tt> if this set contains no elements.
 *
 * @return <tt>true</tt> if this set contains no elements.
 */
UBool UnicodeSet::isEmpty() const {
    return len == 1 && !hasStrings();
}

/**
 * Returns true if this set contains the given character.
 * @param c character to be checked for containment
 * @return true if the test condition is met
 */
UBool UnicodeSet::contains(UChar32 c) const {
    // Set i to the index of the start item greater than ch
    // We know we will terminate without length test!
    // LATER: for large sets, add binary search
    //int32_t i = -1;
    //for (;;) {
    //    if (c < list[++i]) break;
    //}
    if (bmpSet != nullptr) {
        return bmpSet->contains(c);
    }
    if (stringSpan != nullptr) {
        return stringSpan->contains(c);
    }
    if (c >= UNICODESET_HIGH) { // Don't need to check LOW bound
        return false;
    }
    int32_t i = findCodePoint(c);
    return (UBool)(i & 1); // return true if odd
}

/**
 * Returns the smallest value i such that c < list[i].  Caller
 * must ensure that c is a legal value or this method will enter
 * an infinite loop.  This method performs a binary search.
 * @param c a character in the range MIN_VALUE..MAX_VALUE
 * inclusive
 * @return the smallest integer i in the range 0..len-1,
 * inclusive, such that c < list[i]
 */
int32_t UnicodeSet::findCodePoint(UChar32 c) const {
    /* Examples:
                                       findCodePoint(c)
       set              list[]         c=0 1 3 4 7 8
       ===              ==============   ===========
       []               [110000]         0 0 0 0 0 0
       [\u0000-\u0003]  [0, 4, 110000]   1 1 1 2 2 2
       [\u0004-\u0007]  [4, 8, 110000]   0 0 0 1 1 2
       [:Any:]          [0, 110000]      1 1 1 1 1 1
     */

    // Return the smallest i such that c < list[i].  Assume
    // list[len - 1] == HIGH and that c is legal (0..HIGH-1).
    if (c < list[0])
        return 0;
    // High runner test.  c is often after the last range, so an
    // initial check for this condition pays off.
    int32_t lo = 0;
    int32_t hi = len - 1;
    if (lo >= hi || c >= list[hi-1])
        return hi;
    // invariant: c >= list[lo]
    // invariant: c < list[hi]
    for (;;) {
        int32_t i = (lo + hi) >> 1;
        if (i == lo) {
            break; // Found!
        } else if (c < list[i]) {
            hi = i;
        } else {
            lo = i;
        }
    }
    return hi;
}

/**
 * Returns true if this set contains every character
 * of the given range.
 * @param start first character, inclusive, of the range
 * @param end last character, inclusive, of the range
 * @return true if the test condition is met
 */
UBool UnicodeSet::contains(UChar32 start, UChar32 end) const {
    //int32_t i = -1;
    //for (;;) {
    //    if (start < list[++i]) break;
    //}
    int32_t i = findCodePoint(start);
    return ((i & 1) != 0 && end < list[i]);
}

/**
 * Returns <tt>true</tt> if this set contains the given
 * multicharacter string.
 * @param s string to be checked for containment
 * @return <tt>true</tt> if this set contains the specified string
 */
UBool UnicodeSet::contains(const UnicodeString& s) const {
    int32_t cp = getSingleCP(s);
    if (cp < 0) {
        return stringsContains(s);
    } else {
        return contains((UChar32) cp);
    }
}

/**
 * Returns true if this set contains all the characters and strings
 * of the given set.
 * @param c set to be checked for containment
 * @return true if the test condition is met
 */
UBool UnicodeSet::containsAll(const UnicodeSet& c) const {
    // The specified set is a subset if all of its pairs are contained in
    // this set.  It's possible to code this more efficiently in terms of
    // direct manipulation of the inversion lists if the need arises.
    int32_t n = c.getRangeCount();
    for (int i=0; i<n; ++i) {
        if (!contains(c.getRangeStart(i), c.getRangeEnd(i))) {
            return false;
        }
    }
    return !c.hasStrings() || (strings != nullptr && strings->containsAll(*c.strings));
}

/**
 * Returns true if this set contains all the characters
 * of the given string.
 * @param s string containing characters to be checked for containment
 * @return true if the test condition is met
 */
UBool UnicodeSet::containsAll(const UnicodeString& s) const {
    return (UBool)(span(s.getBuffer(), s.length(), USET_SPAN_CONTAINED) ==
                   s.length());
}

/**
 * Returns true if this set contains none of the characters
 * of the given range.
 * @param start first character, inclusive, of the range
 * @param end last character, inclusive, of the range
 * @return true if the test condition is met
 */
UBool UnicodeSet::containsNone(UChar32 start, UChar32 end) const {
    //int32_t i = -1;
    //for (;;) {
    //    if (start < list[++i]) break;
    //}
    int32_t i = findCodePoint(start);
    return ((i & 1) == 0 && end < list[i]);
}

/**
 * Returns true if this set contains none of the characters and strings
 * of the given set.
 * @param c set to be checked for containment
 * @return true if the test condition is met
 */
UBool UnicodeSet::containsNone(const UnicodeSet& c) const {
    // The specified set is a subset if all of its pairs are contained in
    // this set.  It's possible to code this more efficiently in terms of
    // direct manipulation of the inversion lists if the need arises.
    int32_t n = c.getRangeCount();
    for (int32_t i=0; i<n; ++i) {
        if (!containsNone(c.getRangeStart(i), c.getRangeEnd(i))) {
            return false;
        }
    }
    return strings == nullptr || !c.hasStrings() || strings->containsNone(*c.strings);
}

/**
 * Returns true if this set contains none of the characters
 * of the given string.
 * @param s string containing characters to be checked for containment
 * @return true if the test condition is met
 */
UBool UnicodeSet::containsNone(const UnicodeString& s) const {
    return (UBool)(span(s.getBuffer(), s.length(), USET_SPAN_NOT_CONTAINED) ==
                   s.length());
}

/**
 * Returns <tt>true</tt> if this set contains any character whose low byte
 * is the given value.  This is used by <tt>RuleBasedTransliterator</tt> for
 * indexing.
 */
UBool UnicodeSet::matchesIndexValue(uint8_t v) const {
    /* The index value v, in the range [0,255], is contained in this set if
     * it is contained in any pair of this set.  Pairs either have the high
     * bytes equal, or unequal.  If the high bytes are equal, then we have
     * aaxx..aayy, where aa is the high byte.  Then v is contained if xx <=
     * v <= yy.  If the high bytes are unequal we have aaxx..bbyy, bb>aa.
     * Then v is contained if xx <= v || v <= yy.  (This is identical to the
     * time zone month containment logic.)
     */
    int32_t i;
    int32_t rangeCount=getRangeCount();
    for (i=0; i<rangeCount; ++i) {
        UChar32 low = getRangeStart(i);
        UChar32 high = getRangeEnd(i);
        if ((low & ~0xFF) == (high & ~0xFF)) {
            if ((low & 0xFF) <= v && v <= (high & 0xFF)) {
                return true;
            }
        } else if ((low & 0xFF) <= v || v <= (high & 0xFF)) {
            return true;
        }
    }
    if (hasStrings()) {
        for (i=0; i<strings->size(); ++i) {
            const UnicodeString& s = *(const UnicodeString*)strings->elementAt(i);
            if (s.isEmpty()) {
                continue;  // skip the empty string
            }
            UChar32 c = s.char32At(0);
            if ((c & 0xFF) == v) {
                return true;
            }
        }
    }
    return false;
}

/**
 * Implementation of UnicodeMatcher::matches().  Always matches the
 * longest possible multichar string.
 */
UMatchDegree UnicodeSet::matches(const Replaceable& text,
                                 int32_t& offset,
                                 int32_t limit,
                                 UBool incremental) {
    if (offset == limit) {
        if (contains(U_ETHER)) {
            return incremental ? U_PARTIAL_MATCH : U_MATCH;
        } else {
            return U_MISMATCH;
        }
    } else {
        if (hasStrings()) { // try strings first

            // might separate forward and backward loops later
            // for now they are combined

            // TODO Improve efficiency of this, at least in the forward
            // direction, if not in both.  In the forward direction we
            // can assume the strings are sorted.

            int32_t i;
            UBool forward = offset < limit;

            // firstChar is the leftmost char to match in the
            // forward direction or the rightmost char to match in
            // the reverse direction.
            char16_t firstChar = text.charAt(offset);

            // If there are multiple strings that can match we
            // return the longest match.
            int32_t highWaterLength = 0;

            for (i=0; i<strings->size(); ++i) {
                const UnicodeString& trial = *(const UnicodeString*)strings->elementAt(i);
                if (trial.isEmpty()) {
                    continue;  // skip the empty string
                }

<<<<<<< HEAD
                UChar c = trial.charAt(forward ? 0 : trial.length() - 1);
=======
                char16_t c = trial.charAt(forward ? 0 : trial.length() - 1);
>>>>>>> 626889fb

                // Strings are sorted, so we can optimize in the
                // forward direction.
                if (forward && c > firstChar) break;
                if (c != firstChar) continue;

                int32_t matchLen = matchRest(text, offset, limit, trial);

                if (incremental) {
                    int32_t maxLen = forward ? limit-offset : offset-limit;
                    if (matchLen == maxLen) {
                        // We have successfully matched but only up to limit.
                        return U_PARTIAL_MATCH;
                    }
                }

                if (matchLen == trial.length()) {
                    // We have successfully matched the whole string.
                    if (matchLen > highWaterLength) {
                        highWaterLength = matchLen;
                    }
                    // In the forward direction we know strings
                    // are sorted so we can bail early.
                    if (forward && matchLen < highWaterLength) {
                        break;
                    }
                    continue;
                }
            }

            // We've checked all strings without a partial match.
            // If we have full matches, return the longest one.
            if (highWaterLength != 0) {
                offset += forward ? highWaterLength : -highWaterLength;
                return U_MATCH;
            }
        }
        return UnicodeFilter::matches(text, offset, limit, incremental);
    }
}

/**
 * Returns the longest match for s in text at the given position.
 * If limit > start then match forward from start+1 to limit
 * matching all characters except s.charAt(0).  If limit < start,
 * go backward starting from start-1 matching all characters
 * except s.charAt(s.length()-1).  This method assumes that the
 * first character, text.charAt(start), matches s, so it does not
 * check it.
 * @param text the text to match
 * @param start the first character to match.  In the forward
 * direction, text.charAt(start) is matched against s.charAt(0).
 * In the reverse direction, it is matched against
 * s.charAt(s.length()-1).
 * @param limit the limit offset for matching, either last+1 in
 * the forward direction, or last-1 in the reverse direction,
 * where last is the index of the last character to match.
 * @return If part of s matches up to the limit, return |limit -
 * start|.  If all of s matches before reaching the limit, return
 * s.length().  If there is a mismatch between s and text, return
 * 0
 */
int32_t UnicodeSet::matchRest(const Replaceable& text,
                              int32_t start, int32_t limit,
                              const UnicodeString& s) {
    int32_t i;
    int32_t maxLen;
    int32_t slen = s.length();
    if (start < limit) {
        maxLen = limit - start;
        if (maxLen > slen) maxLen = slen;
        for (i = 1; i < maxLen; ++i) {
            if (text.charAt(start + i) != s.charAt(i)) return 0;
        }
    } else {
        maxLen = start - limit;
        if (maxLen > slen) maxLen = slen;
        --slen; // <=> slen = s.length() - 1;
        for (i = 1; i < maxLen; ++i) {
            if (text.charAt(start - i) != s.charAt(slen - i)) return 0;
        }
    }
    return maxLen;
}

/**
 * Implement of UnicodeMatcher
 */
void UnicodeSet::addMatchSetTo(UnicodeSet& toUnionTo) const {
    toUnionTo.addAll(*this);
}

/**
 * Returns the index of the given character within this set, where
 * the set is ordered by ascending code point.  If the character
 * is not in this set, return -1.  The inverse of this method is
 * <code>charAt()</code>.
 * @return an index from 0..size()-1, or -1
 */
int32_t UnicodeSet::indexOf(UChar32 c) const {
    if (c < MIN_VALUE || c > MAX_VALUE) {
        return -1;
    }
    int32_t i = 0;
    int32_t n = 0;
    for (;;) {
        UChar32 start = list[i++];
        if (c < start) {
            return -1;
        }
        UChar32 limit = list[i++];
        if (c < limit) {
            return n + c - start;
        }
        n += limit - start;
    }
}

/**
 * Returns the character at the given index within this set, where
 * the set is ordered by ascending code point.  If the index is
 * out of range, return (UChar32)-1.  The inverse of this method is
 * <code>indexOf()</code>.
 * @param index an index from 0..size()-1
 * @return the character at the given index, or (UChar32)-1.
 */
UChar32 UnicodeSet::charAt(int32_t index) const {
    if (index >= 0) {
        // len2 is the largest even integer <= len, that is, it is len
        // for even values and len-1 for odd values.  With odd values
        // the last entry is UNICODESET_HIGH.
        int32_t len2 = len & ~1;
        for (int32_t i=0; i < len2;) {
            UChar32 start = list[i++];
            int32_t count = list[i++] - start;
            if (index < count) {
                return (UChar32)(start + index);
            }
            index -= count;
        }
    }
    return (UChar32)-1;
}

/**
 * Make this object represent the range <code>start - end</code>.
 * If <code>end > start</code> then this object is set to an
 * an empty range.
 *
 * @param start first character in the set, inclusive
 * @rparam end last character in the set, inclusive
 */
UnicodeSet& UnicodeSet::set(UChar32 start, UChar32 end) {
    clear();
    complement(start, end);
    return *this;
}

/**
 * Adds the specified range to this set if it is not already
 * present.  If this set already contains the specified range,
 * the call leaves this set unchanged.  If <code>end > start</code>
 * then an empty range is added, leaving the set unchanged.
 *
 * @param start first character, inclusive, of range to be added
 * to this set.
 * @param end last character, inclusive, of range to be added
 * to this set.
 */
UnicodeSet& UnicodeSet::add(UChar32 start, UChar32 end) {
    if (pinCodePoint(start) < pinCodePoint(end)) {
        UChar32 limit = end + 1;
        // Fast path for adding a new range after the last one.
        // Odd list length: [..., lastStart, lastLimit, HIGH]
        if ((len & 1) != 0) {
            // If the list is empty, set lastLimit low enough to not be adjacent to 0.
            UChar32 lastLimit = len == 1 ? -2 : list[len - 2];
            if (lastLimit <= start && !isFrozen() && !isBogus()) {
                if (lastLimit == start) {
                    // Extend the last range.
                    list[len - 2] = limit;
                    if (limit == UNICODESET_HIGH) {
                        --len;
                    }
                } else {
                    list[len - 1] = start;
                    if (limit < UNICODESET_HIGH) {
                        if (ensureCapacity(len + 2)) {
                            list[len++] = limit;
                            list[len++] = UNICODESET_HIGH;
                        }
                    } else {  // limit == UNICODESET_HIGH
                        if (ensureCapacity(len + 1)) {
                            list[len++] = UNICODESET_HIGH;
                        }
                    }
                }
                releasePattern();
                return *this;
            }
        }
        // This is slow. Could be much faster using findCodePoint(start)
        // and modifying the list, dealing with adjacent & overlapping ranges.
        UChar32 range[3] = { start, limit, UNICODESET_HIGH };
        add(range, 2, 0);
    } else if (start == end) {
        add(start);
    }
    return *this;
}

// #define DEBUG_US_ADD

#ifdef DEBUG_US_ADD
#include <stdio.h>
void dump(UChar32 c) {
    if (c <= 0xFF) {
        printf("%c", (char)c);
    } else {
        printf("U+%04X", c);
    }
}
void dump(const UChar32* list, int32_t len) {
    printf("[");
    for (int32_t i=0; i<len; ++i) {
        if (i != 0) printf(", ");
        dump(list[i]);
    }
    printf("]");
}
#endif

/**
 * Adds the specified character to this set if it is not already
 * present.  If this set already contains the specified character,
 * the call leaves this set unchanged.
 */
UnicodeSet& UnicodeSet::add(UChar32 c) {
    // find smallest i such that c < list[i]
    // if odd, then it is IN the set
    // if even, then it is OUT of the set
    int32_t i = findCodePoint(pinCodePoint(c));

    // already in set?
    if ((i & 1) != 0  || isFrozen() || isBogus()) return *this;

    // HIGH is 0x110000
    // assert(list[len-1] == HIGH);

    // empty = [HIGH]
    // [start_0, limit_0, start_1, limit_1, HIGH]

    // [..., start_k-1, limit_k-1, start_k, limit_k, ..., HIGH]
    //                             ^
    //                             list[i]

    // i == 0 means c is before the first range

#ifdef DEBUG_US_ADD
    printf("Add of ");
    dump(c);
    printf(" found at %d", i);
    printf(": ");
    dump(list, len);
    printf(" => ");
#endif

    if (c == list[i]-1) {
        // c is before start of next range
        list[i] = c;
        // if we touched the HIGH mark, then add a new one
        if (c == (UNICODESET_HIGH - 1)) {
            if (!ensureCapacity(len+1)) {
                // ensureCapacity will mark the object as Bogus if OOM failure happens.
                return *this;
            }
            list[len++] = UNICODESET_HIGH;
        }
        if (i > 0 && c == list[i-1]) {
            // collapse adjacent ranges

            // [..., start_k-1, c, c, limit_k, ..., HIGH]
            //                     ^
            //                     list[i]

            //for (int32_t k=i-1; k<len-2; ++k) {
            //    list[k] = list[k+2];
            //}
            UChar32* dst = list + i - 1;
            UChar32* src = dst + 2;
            UChar32* srclimit = list + len;
            while (src < srclimit) *(dst++) = *(src++);

            len -= 2;
        }
    }

    else if (i > 0 && c == list[i-1]) {
        // c is after end of prior range
        list[i-1]++;
        // no need to check for collapse here
    }

    else {
        // At this point we know the new char is not adjacent to
        // any existing ranges, and it is not 10FFFF.


        // [..., start_k-1, limit_k-1, start_k, limit_k, ..., HIGH]
        //                             ^
        //                             list[i]

        // [..., start_k-1, limit_k-1, c, c+1, start_k, limit_k, ..., HIGH]
        //                             ^
        //                             list[i]

        if (!ensureCapacity(len+2)) {
            // ensureCapacity will mark the object as Bogus if OOM failure happens.
            return *this;
        }

        UChar32 *p = list + i;
        uprv_memmove(p + 2, p, (len - i) * sizeof(*p));
        list[i] = c;
        list[i+1] = c+1;
        len += 2;
    }

#ifdef DEBUG_US_ADD
    dump(list, len);
    printf("\n");

    for (i=1; i<len; ++i) {
        if (list[i] <= list[i-1]) {
            // Corrupt array!
            printf("ERROR: list has been corrupted\n");
            exit(1);
        }
    }
#endif

    releasePattern();
    return *this;
}

/**
 * Adds the specified multicharacter to this set if it is not already
 * present.  If this set already contains the multicharacter,
 * the call leaves this set unchanged.
 * Thus "ch" => {"ch"}
 *
 * @param s the source string
 * @return the modified set, for chaining
 */
UnicodeSet& UnicodeSet::add(const UnicodeString& s) {
    if (isFrozen() || isBogus()) return *this;
    int32_t cp = getSingleCP(s);
    if (cp < 0) {
        if (!stringsContains(s)) {
            _add(s);
            releasePattern();
        }
    } else {
        add((UChar32)cp);
    }
    return *this;
}

/**
 * Adds the given string, in order, to 'strings'.  The given string
 * must have been checked by the caller to not already be in 'strings'.
 */
void UnicodeSet::_add(const UnicodeString& s) {
    if (isFrozen() || isBogus()) {
        return;
    }
    UErrorCode ec = U_ZERO_ERROR;
    if (strings == nullptr && !allocateStrings(ec)) {
        setToBogus();
        return;
    }
    UnicodeString* t = new UnicodeString(s);
    if (t == nullptr) { // Check for memory allocation error.
        setToBogus();
        return;
    }
    strings->sortedInsert(t, compareUnicodeString, ec);
    if (U_FAILURE(ec)) {
        setToBogus();
    }
}

/**
 * @return a code point IF the string consists of a single one.
 * otherwise returns -1.
 * @param string to test
 */
int32_t UnicodeSet::getSingleCP(const UnicodeString& s) {
    int32_t sLength = s.length();
    if (sLength == 1) return s.charAt(0);
    if (sLength == 2) {
        UChar32 cp = s.char32At(0);
        if (cp > 0xFFFF) { // is surrogate pair
            return cp;
        }
    }
    return -1;
}

/**
 * Adds each of the characters in this string to the set. Thus "ch" => {"c", "h"}
 * If this set already any particular character, it has no effect on that character.
 * @param the source string
 * @return the modified set, for chaining
 */
UnicodeSet& UnicodeSet::addAll(const UnicodeString& s) {
    UChar32 cp;
    for (int32_t i = 0; i < s.length(); i += U16_LENGTH(cp)) {
        cp = s.char32At(i);
        add(cp);
    }
    return *this;
}

/**
 * Retains EACH of the characters in this string. Note: "ch" == {"c", "h"}
 * If this set already any particular character, it has no effect on that character.
 * @param the source string
 * @return the modified set, for chaining
 */
UnicodeSet& UnicodeSet::retainAll(const UnicodeString& s) {
    UnicodeSet set;
    set.addAll(s);
    retainAll(set);
    return *this;
}

/**
 * Complement EACH of the characters in this string. Note: "ch" == {"c", "h"}
 * If this set already any particular character, it has no effect on that character.
 * @param the source string
 * @return the modified set, for chaining
 */
UnicodeSet& UnicodeSet::complementAll(const UnicodeString& s) {
    UnicodeSet set;
    set.addAll(s);
    complementAll(set);
    return *this;
}

/**
 * Remove EACH of the characters in this string. Note: "ch" == {"c", "h"}
 * If this set already any particular character, it has no effect on that character.
 * @param the source string
 * @return the modified set, for chaining
 */
UnicodeSet& UnicodeSet::removeAll(const UnicodeString& s) {
    UnicodeSet set;
    set.addAll(s);
    removeAll(set);
    return *this;
}

UnicodeSet& UnicodeSet::removeAllStrings() {
    if (!isFrozen() && hasStrings()) {
        strings->removeAllElements();
        releasePattern();
    }
    return *this;
}


/**
 * Makes a set from a multicharacter string. Thus "ch" => {"ch"}
 * <br><b>Warning: you cannot add an empty string ("") to a UnicodeSet.</b>
 * @param the source string
 * @return a newly created set containing the given string
 */
UnicodeSet* U_EXPORT2 UnicodeSet::createFrom(const UnicodeString& s) {
    UnicodeSet *set = new UnicodeSet();
    if (set != nullptr) { // Check for memory allocation error.
        set->add(s);
    }
    return set;
}


/**
 * Makes a set from each of the characters in the string. Thus "ch" => {"c", "h"}
 * @param the source string
 * @return a newly created set containing the given characters
 */
UnicodeSet* U_EXPORT2 UnicodeSet::createFromAll(const UnicodeString& s) {
    UnicodeSet *set = new UnicodeSet();
    if (set != nullptr) { // Check for memory allocation error.
        set->addAll(s);
    }
    return set;
}

/**
 * Retain only the elements in this set that are contained in the
 * specified range.  If <code>end > start</code> then an empty range is
 * retained, leaving the set empty.
 *
 * @param start first character, inclusive, of range to be retained
 * to this set.
 * @param end last character, inclusive, of range to be retained
 * to this set.
 */
UnicodeSet& UnicodeSet::retain(UChar32 start, UChar32 end) {
    if (pinCodePoint(start) <= pinCodePoint(end)) {
        UChar32 range[3] = { start, end+1, UNICODESET_HIGH };
        retain(range, 2, 0);
    } else {
        clear();
    }
    return *this;
}

UnicodeSet& UnicodeSet::retain(UChar32 c) {
    return retain(c, c);
}

UnicodeSet& UnicodeSet::retain(const UnicodeString &s) {
    if (isFrozen() || isBogus()) { return *this; }
    UChar32 cp = getSingleCP(s);
    if (cp < 0) {
        bool isIn = stringsContains(s);
        // Check for getRangeCount() first to avoid somewhat-expensive size()
        // when there are single code points.
        if (isIn && getRangeCount() == 0 && size() == 1) {
            return *this;
        }
        clear();
        if (isIn) {
            _add(s);
        }
    } else {
        retain(cp, cp);
    }
    return *this;
}

/**
 * Removes the specified range from this set if it is present.
 * The set will not contain the specified range once the call
 * returns.  If <code>end > start</code> then an empty range is
 * removed, leaving the set unchanged.
 *
 * @param start first character, inclusive, of range to be removed
 * from this set.
 * @param end last character, inclusive, of range to be removed
 * from this set.
 */
UnicodeSet& UnicodeSet::remove(UChar32 start, UChar32 end) {
    if (pinCodePoint(start) <= pinCodePoint(end)) {
        UChar32 range[3] = { start, end+1, UNICODESET_HIGH };
        retain(range, 2, 2);
    }
    return *this;
}

/**
 * Removes the specified character from this set if it is present.
 * The set will not contain the specified range once the call
 * returns.
 */
UnicodeSet& UnicodeSet::remove(UChar32 c) {
    return remove(c, c);
}

/**
 * Removes the specified string from this set if it is present.
 * The set will not contain the specified character once the call
 * returns.
 * @param the source string
 * @return the modified set, for chaining
 */
UnicodeSet& UnicodeSet::remove(const UnicodeString& s) {
    if (isFrozen() || isBogus()) return *this;
    int32_t cp = getSingleCP(s);
    if (cp < 0) {
        if (strings != nullptr && strings->removeElement((void*) &s)) {
            releasePattern();
        }
    } else {
        remove((UChar32)cp, (UChar32)cp);
    }
    return *this;
}

/**
 * Complements the specified range in this set.  Any character in
 * the range will be removed if it is in this set, or will be
 * added if it is not in this set.  If <code>end > start</code>
 * then an empty range is xor'ed, leaving the set unchanged.
 *
 * @param start first character, inclusive, of range to be removed
 * from this set.
 * @param end last character, inclusive, of range to be removed
 * from this set.
 */
UnicodeSet& UnicodeSet::complement(UChar32 start, UChar32 end) {
    if (isFrozen() || isBogus()) {
        return *this;
    }
    if (pinCodePoint(start) <= pinCodePoint(end)) {
        UChar32 range[3] = { start, end+1, UNICODESET_HIGH };
        exclusiveOr(range, 2, 0);
    }
    releasePattern();
    return *this;
}

UnicodeSet& UnicodeSet::complement(UChar32 c) {
    return complement(c, c);
}

/**
 * This is equivalent to
 * <code>complement(MIN_VALUE, MAX_VALUE)</code>.
 */
UnicodeSet& UnicodeSet::complement() {
    if (isFrozen() || isBogus()) {
        return *this;
    }
    if (list[0] == UNICODESET_LOW) {
        uprv_memmove(list, list + 1, (size_t)(len-1)*sizeof(UChar32));
        --len;
    } else {
        if (!ensureCapacity(len+1)) {
            return *this;
        }
        uprv_memmove(list + 1, list, (size_t)len*sizeof(UChar32));
        list[0] = UNICODESET_LOW;
        ++len;
    }
    releasePattern();
    return *this;
}

/**
 * Complement the specified string in this set.
 * The set will not contain the specified string once the call
 * returns.
 *
 * @param s the string to complement
 * @return this object, for chaining
 */
UnicodeSet& UnicodeSet::complement(const UnicodeString& s) {
    if (isFrozen() || isBogus()) return *this;
    int32_t cp = getSingleCP(s);
    if (cp < 0) {
        if (stringsContains(s)) {
            strings->removeElement((void*) &s);
        } else {
            _add(s);
        }
        releasePattern();
    } else {
        complement((UChar32)cp, (UChar32)cp);
    }
    return *this;
}

/**
 * Adds all of the elements in the specified set to this set if
 * they're not already present.  This operation effectively
 * modifies this set so that its value is the <i>union</i> of the two
 * sets.  The behavior of this operation is unspecified if the specified
 * collection is modified while the operation is in progress.
 *
 * @param c set whose elements are to be added to this set.
 * @see #add(char, char)
 */
UnicodeSet& UnicodeSet::addAll(const UnicodeSet& c) {
    if ( c.len>0 && c.list!=nullptr ) {
        add(c.list, c.len, 0);
    }

    // Add strings in order
    if ( c.strings!=nullptr ) {
        for (int32_t i=0; i<c.strings->size(); ++i) {
            const UnicodeString* s = (const UnicodeString*)c.strings->elementAt(i);
            if (!stringsContains(*s)) {
                _add(*s);
            }
        }
    }
    return *this;
}

/**
 * Retains only the elements in this set that are contained in the
 * specified set.  In other words, removes from this set all of
 * its elements that are not contained in the specified set.  This
 * operation effectively modifies this set so that its value is
 * the <i>intersection</i> of the two sets.
 *
 * @param c set that defines which elements this set will retain.
 */
UnicodeSet& UnicodeSet::retainAll(const UnicodeSet& c) {
    if (isFrozen() || isBogus()) {
        return *this;
    }
    retain(c.list, c.len, 0);
    if (hasStrings()) {
        if (!c.hasStrings()) {
            strings->removeAllElements();
        } else {
            strings->retainAll(*c.strings);
        }
    }
    return *this;
}

/**
 * Removes from this set all of its elements that are contained in the
 * specified set.  This operation effectively modifies this
 * set so that its value is the <i>asymmetric set difference</i> of
 * the two sets.
 *
 * @param c set that defines which elements will be removed from
 *          this set.
 */
UnicodeSet& UnicodeSet::removeAll(const UnicodeSet& c) {
    if (isFrozen() || isBogus()) {
        return *this;
    }
    retain(c.list, c.len, 2);
    if (hasStrings() && c.hasStrings()) {
        strings->removeAll(*c.strings);
    }
    return *this;
}

/**
 * Complements in this set all elements contained in the specified
 * set.  Any character in the other set will be removed if it is
 * in this set, or will be added if it is not in this set.
 *
 * @param c set that defines which elements will be xor'ed from
 *          this set.
 */
UnicodeSet& UnicodeSet::complementAll(const UnicodeSet& c) {
    if (isFrozen() || isBogus()) {
        return *this;
    }
    exclusiveOr(c.list, c.len, 0);

    if (c.strings != nullptr) {
        for (int32_t i=0; i<c.strings->size(); ++i) {
            void* e = c.strings->elementAt(i);
            if (strings == nullptr || !strings->removeElement(e)) {
                _add(*(const UnicodeString*)e);
            }
        }
    }
    return *this;
}

/**
 * Removes all of the elements from this set.  This set will be
 * empty after this call returns.
 */
UnicodeSet& UnicodeSet::clear() {
    if (isFrozen()) {
        return *this;
    }
    list[0] = UNICODESET_HIGH;
    len = 1;
    releasePattern();
    if (strings != nullptr) {
        strings->removeAllElements();
    }
    // Remove bogus
    fFlags = 0;
    return *this;
}

/**
 * Iteration method that returns the number of ranges contained in
 * this set.
 * @see #getRangeStart
 * @see #getRangeEnd
 */
int32_t UnicodeSet::getRangeCount() const {
    return len/2;
}

/**
 * Iteration method that returns the first character in the
 * specified range of this set.
 * @see #getRangeCount
 * @see #getRangeEnd
 */
UChar32 UnicodeSet::getRangeStart(int32_t index) const {
    return list[index*2];
}

/**
 * Iteration method that returns the last character in the
 * specified range of this set.
 * @see #getRangeStart
 * @see #getRangeEnd
 */
UChar32 UnicodeSet::getRangeEnd(int32_t index) const {
    return list[index*2 + 1] - 1;
}

const UnicodeString* UnicodeSet::getString(int32_t index) const {
    return (const UnicodeString*) strings->elementAt(index);
}

/**
 * Reallocate this objects internal structures to take up the least
 * possible space, without changing this object's value.
 */
UnicodeSet& UnicodeSet::compact() {
    if (isFrozen() || isBogus()) {
        return *this;
    }
    // Delete buffer first to defragment memory less.
    if (buffer != stackList) {
        uprv_free(buffer);
        buffer = nullptr;
        bufferCapacity = 0;
    }
    if (list == stackList) {
        // pass
    } else if (len <= INITIAL_CAPACITY) {
        uprv_memcpy(stackList, list, len * sizeof(UChar32));
        uprv_free(list);
        list = stackList;
        capacity = INITIAL_CAPACITY;
    } else if ((len + 7) < capacity) {
        // If we have more than a little unused capacity, shrink it to len.
        UChar32* temp = (UChar32*) uprv_realloc(list, sizeof(UChar32) * len);
        if (temp) {
            list = temp;
            capacity = len;
        }
        // else what the heck happened?! We allocated less memory!
        // Oh well. We'll keep our original array.
    }
    if (strings != nullptr && strings->isEmpty()) {
        delete strings;
        strings = nullptr;
    }
    return *this;
}

#ifdef DEBUG_SERIALIZE
#include <stdio.h>
#endif

/**
 * Deserialize constructor.
 */
UnicodeSet::UnicodeSet(const uint16_t data[], int32_t dataLen, ESerialization serialization,
                       UErrorCode &ec) {

  if(U_FAILURE(ec)) {
    setToBogus();
    return;
  }

  if( (serialization != kSerialized)
      || (data==nullptr)
      || (dataLen < 1)) {
    ec = U_ILLEGAL_ARGUMENT_ERROR;
    setToBogus();
    return;
  }

  // bmp?
  int32_t headerSize = ((data[0]&0x8000)) ?2:1;
  int32_t bmpLength = (headerSize==1)?data[0]:data[1];

  int32_t newLength = (((data[0]&0x7FFF)-bmpLength)/2)+bmpLength;
#ifdef DEBUG_SERIALIZE
  printf("dataLen %d headerSize %d bmpLen %d len %d. data[0]=%X/%X/%X/%X\n", dataLen,headerSize,bmpLength,newLength, data[0],data[1],data[2],data[3]);
#endif
  if(!ensureCapacity(newLength + 1)) {  // +1 for HIGH
    return;
  }
  // copy bmp
  int32_t i;
  for(i = 0; i< bmpLength;i++) {
    list[i] = data[i+headerSize];
#ifdef DEBUG_SERIALIZE
    printf("<<16@%d[%d] %X\n", i+headerSize, i, list[i]);
#endif
  }
  // copy smp
  for(i=bmpLength;i<newLength;i++) {
    list[i] = ((UChar32)data[headerSize+bmpLength+(i-bmpLength)*2+0] << 16) +
              ((UChar32)data[headerSize+bmpLength+(i-bmpLength)*2+1]);
#ifdef DEBUG_SERIALIZE
    printf("<<32@%d+[%d] %lX\n", headerSize+bmpLength+i, i, list[i]);
#endif
  }
  U_ASSERT(i == newLength);
  if (i == 0 || list[i - 1] != UNICODESET_HIGH) {
    list[i++] = UNICODESET_HIGH;
  }
  len = i;
}


int32_t UnicodeSet::serialize(uint16_t *dest, int32_t destCapacity, UErrorCode& ec) const {
    int32_t bmpLength, length, destLength;

    if (U_FAILURE(ec)) {
        return 0;
    }

    if (destCapacity<0 || (destCapacity>0 && dest==nullptr)) {
        ec=U_ILLEGAL_ARGUMENT_ERROR;
        return 0;
    }

    /* count necessary 16-bit units */
    length=this->len-1; // Subtract 1 to ignore final UNICODESET_HIGH
    // assert(length>=0);
    if (length==0) {
        /* empty set */
        if (destCapacity>0) {
            *dest=0;
        } else {
            ec=U_BUFFER_OVERFLOW_ERROR;
        }
        return 1;
    }
    /* now length>0 */

    if (this->list[length-1]<=0xffff) {
        /* all BMP */
        bmpLength=length;
    } else if (this->list[0]>=0x10000) {
        /* all supplementary */
        bmpLength=0;
        length*=2;
    } else {
        /* some BMP, some supplementary */
        for (bmpLength=0; bmpLength<length && this->list[bmpLength]<=0xffff; ++bmpLength) {}
        length=bmpLength+2*(length-bmpLength);
    }
#ifdef DEBUG_SERIALIZE
    printf(">> bmpLength%d length%d len%d\n", bmpLength, length, len);
#endif
    /* length: number of 16-bit array units */
    if (length>0x7fff) {
        /* there are only 15 bits for the length in the first serialized word */
        ec=U_INDEX_OUTOFBOUNDS_ERROR;
        return 0;
    }

    /*
     * total serialized length:
     * number of 16-bit array units (length) +
     * 1 length unit (always) +
     * 1 bmpLength unit (if there are supplementary values)
     */
    destLength=length+((length>bmpLength)?2:1);
    if (destLength<=destCapacity) {
        const UChar32 *p;
        int32_t i;

#ifdef DEBUG_SERIALIZE
        printf("writeHdr\n");
#endif
        *dest=(uint16_t)length;
        if (length>bmpLength) {
            *dest|=0x8000;
            *++dest=(uint16_t)bmpLength;
        }
        ++dest;

        /* write the BMP part of the array */
        p=this->list;
        for (i=0; i<bmpLength; ++i) {
#ifdef DEBUG_SERIALIZE
          printf("writebmp: %x\n", (int)*p);
#endif
            *dest++=(uint16_t)*p++;
        }

        /* write the supplementary part of the array */
        for (; i<length; i+=2) {
#ifdef DEBUG_SERIALIZE
          printf("write32: %x\n", (int)*p);
#endif
            *dest++=(uint16_t)(*p>>16);
            *dest++=(uint16_t)*p++;
        }
    } else {
        ec=U_BUFFER_OVERFLOW_ERROR;
    }
    return destLength;
}

//----------------------------------------------------------------
// Implementation: Utility methods
//----------------------------------------------------------------

/**
 * Allocate our strings vector and return true if successful.
 */
UBool UnicodeSet::allocateStrings(UErrorCode &status) {
    if (U_FAILURE(status)) {
        return false;
    }
    strings = new UVector(uprv_deleteUObject,
                          uhash_compareUnicodeString, 1, status);
    if (strings == nullptr) { // Check for memory allocation error.
        status = U_MEMORY_ALLOCATION_ERROR;
        return false;
    }
    if (U_FAILURE(status)) {
        delete strings;
<<<<<<< HEAD
        strings = NULL;
=======
        strings = nullptr;
>>>>>>> 626889fb
        return false;
    } 
    return true;
}

int32_t UnicodeSet::nextCapacity(int32_t minCapacity) {
    // Grow exponentially to reduce the frequency of allocations.
    if (minCapacity < INITIAL_CAPACITY) {
        return minCapacity + INITIAL_CAPACITY;
    } else if (minCapacity <= 2500) {
        return 5 * minCapacity;
    } else {
        int32_t newCapacity = 2 * minCapacity;
        if (newCapacity > MAX_LENGTH) {
            newCapacity = MAX_LENGTH;
        }
        return newCapacity;
    }
}

bool UnicodeSet::ensureCapacity(int32_t newLen) {
    if (newLen > MAX_LENGTH) {
        newLen = MAX_LENGTH;
    }
    if (newLen <= capacity) {
        return true;
    }
    int32_t newCapacity = nextCapacity(newLen);
    UChar32* temp = (UChar32*) uprv_malloc(newCapacity * sizeof(UChar32));
    if (temp == nullptr) {
        setToBogus(); // set the object to bogus state if an OOM failure occurred.
        return false;
    }
    // Copy only the actual contents.
    uprv_memcpy(temp, list, len * sizeof(UChar32));
    if (list != stackList) {
        uprv_free(list);
    }
    list = temp;
    capacity = newCapacity;
    return true;
}

bool UnicodeSet::ensureBufferCapacity(int32_t newLen) {
    if (newLen > MAX_LENGTH) {
        newLen = MAX_LENGTH;
    }
    if (newLen <= bufferCapacity) {
        return true;
    }
    int32_t newCapacity = nextCapacity(newLen);
    UChar32* temp = (UChar32*) uprv_malloc(newCapacity * sizeof(UChar32));
    if (temp == nullptr) {
        setToBogus();
        return false;
    }
    // The buffer has no contents to be copied.
    // It is always filled from scratch after this call.
    if (buffer != stackList) {
        uprv_free(buffer);
    }
    buffer = temp;
    bufferCapacity = newCapacity;
    return true;
}

/**
 * Swap list and buffer.
 */
void UnicodeSet::swapBuffers() {
    // swap list and buffer
    UChar32* temp = list;
    list = buffer;
    buffer = temp;

    int32_t c = capacity;
    capacity = bufferCapacity;
    bufferCapacity = c;
}

void UnicodeSet::setToBogus() {
    clear(); // Remove everything in the set.
    fFlags = kIsBogus;
}

//----------------------------------------------------------------
// Implementation: Fundamental operators
//----------------------------------------------------------------

static inline UChar32 max(UChar32 a, UChar32 b) {
    return (a > b) ? a : b;
}

// polarity = 0, 3 is normal: x xor y
// polarity = 1, 2: x xor ~y == x === y

void UnicodeSet::exclusiveOr(const UChar32* other, int32_t otherLen, int8_t polarity) {
    if (isFrozen() || isBogus()) {
        return;
    }
    if (!ensureBufferCapacity(len + otherLen)) {
        return;
    }

    int32_t i = 0, j = 0, k = 0;
    UChar32 a = list[i++];
    UChar32 b;
    if (polarity == 1 || polarity == 2) {
        b = UNICODESET_LOW;
        if (other[j] == UNICODESET_LOW) { // skip base if already LOW
            ++j;
            b = other[j];
        }
    } else {
        b = other[j++];
    }
    // simplest of all the routines
    // sort the values, discarding identicals!
    for (;;) {
        if (a < b) {
            buffer[k++] = a;
            a = list[i++];
        } else if (b < a) {
            buffer[k++] = b;
            b = other[j++];
        } else if (a != UNICODESET_HIGH) { // at this point, a == b
            // discard both values!
            a = list[i++];
            b = other[j++];
        } else { // DONE!
            buffer[k++] = UNICODESET_HIGH;
            len = k;
            break;
        }
    }
    swapBuffers();
    releasePattern();
}

// polarity = 0 is normal: x union y
// polarity = 2: x union ~y
// polarity = 1: ~x union y
// polarity = 3: ~x union ~y

void UnicodeSet::add(const UChar32* other, int32_t otherLen, int8_t polarity) {
    if (isFrozen() || isBogus() || other==nullptr) {
        return;
    }
    if (!ensureBufferCapacity(len + otherLen)) {
        return;
    }

    int32_t i = 0, j = 0, k = 0;
    UChar32 a = list[i++];
    UChar32 b = other[j++];
    // change from xor is that we have to check overlapping pairs
    // polarity bit 1 means a is second, bit 2 means b is.
    for (;;) {
        switch (polarity) {
          case 0: // both first; take lower if unequal
            if (a < b) { // take a
                // Back up over overlapping ranges in buffer[]
                if (k > 0 && a <= buffer[k-1]) {
                    // Pick latter end value in buffer[] vs. list[]
                    a = max(list[i], buffer[--k]);
                } else {
                    // No overlap
                    buffer[k++] = a;
                    a = list[i];
                }
                i++; // Common if/else code factored out
                polarity ^= 1;
            } else if (b < a) { // take b
                if (k > 0 && b <= buffer[k-1]) {
                    b = max(other[j], buffer[--k]);
                } else {
                    buffer[k++] = b;
                    b = other[j];
                }
                j++;
                polarity ^= 2;
            } else { // a == b, take a, drop b
                if (a == UNICODESET_HIGH) goto loop_end;
                // This is symmetrical; it doesn't matter if
                // we backtrack with a or b. - liu
                if (k > 0 && a <= buffer[k-1]) {
                    a = max(list[i], buffer[--k]);
                } else {
                    // No overlap
                    buffer[k++] = a;
                    a = list[i];
                }
                i++;
                polarity ^= 1;
                b = other[j++];
                polarity ^= 2;
            }
            break;
          case 3: // both second; take higher if unequal, and drop other
            if (b <= a) { // take a
                if (a == UNICODESET_HIGH) goto loop_end;
                buffer[k++] = a;
            } else { // take b
                if (b == UNICODESET_HIGH) goto loop_end;
                buffer[k++] = b;
            }
            a = list[i++];
            polarity ^= 1;   // factored common code
            b = other[j++];
            polarity ^= 2;
            break;
          case 1: // a second, b first; if b < a, overlap
            if (a < b) { // no overlap, take a
                buffer[k++] = a; a = list[i++]; polarity ^= 1;
            } else if (b < a) { // OVERLAP, drop b
                b = other[j++];
                polarity ^= 2;
            } else { // a == b, drop both!
                if (a == UNICODESET_HIGH) goto loop_end;
                a = list[i++];
                polarity ^= 1;
                b = other[j++];
                polarity ^= 2;
            }
            break;
          case 2: // a first, b second; if a < b, overlap
            if (b < a) { // no overlap, take b
                buffer[k++] = b;
                b = other[j++];
                polarity ^= 2;
            } else  if (a < b) { // OVERLAP, drop a
                a = list[i++];
                polarity ^= 1;
            } else { // a == b, drop both!
                if (a == UNICODESET_HIGH) goto loop_end;
                a = list[i++];
                polarity ^= 1;
                b = other[j++];
                polarity ^= 2;
            }
            break;
        }
    }
 loop_end:
    buffer[k++] = UNICODESET_HIGH;    // terminate
    len = k;
    swapBuffers();
    releasePattern();
}

// polarity = 0 is normal: x intersect y
// polarity = 2: x intersect ~y == set-minus
// polarity = 1: ~x intersect y
// polarity = 3: ~x intersect ~y

void UnicodeSet::retain(const UChar32* other, int32_t otherLen, int8_t polarity) {
    if (isFrozen() || isBogus()) {
        return;
    }
    if (!ensureBufferCapacity(len + otherLen)) {
        return;
    }

    int32_t i = 0, j = 0, k = 0;
    UChar32 a = list[i++];
    UChar32 b = other[j++];
    // change from xor is that we have to check overlapping pairs
    // polarity bit 1 means a is second, bit 2 means b is.
    for (;;) {
        switch (polarity) {
          case 0: // both first; drop the smaller
            if (a < b) { // drop a
                a = list[i++];
                polarity ^= 1;
            } else if (b < a) { // drop b
                b = other[j++];
                polarity ^= 2;
            } else { // a == b, take one, drop other
                if (a == UNICODESET_HIGH) goto loop_end;
                buffer[k++] = a;
                a = list[i++];
                polarity ^= 1;
                b = other[j++];
                polarity ^= 2;
            }
            break;
          case 3: // both second; take lower if unequal
            if (a < b) { // take a
                buffer[k++] = a;
                a = list[i++];
                polarity ^= 1;
            } else if (b < a) { // take b
                buffer[k++] = b;
                b = other[j++];
                polarity ^= 2;
            } else { // a == b, take one, drop other
                if (a == UNICODESET_HIGH) goto loop_end;
                buffer[k++] = a;
                a = list[i++];
                polarity ^= 1;
                b = other[j++];
                polarity ^= 2;
            }
            break;
          case 1: // a second, b first;
            if (a < b) { // NO OVERLAP, drop a
                a = list[i++];
                polarity ^= 1;
            } else if (b < a) { // OVERLAP, take b
                buffer[k++] = b;
                b = other[j++];
                polarity ^= 2;
            } else { // a == b, drop both!
                if (a == UNICODESET_HIGH) goto loop_end;
                a = list[i++];
                polarity ^= 1;
                b = other[j++];
                polarity ^= 2;
            }
            break;
          case 2: // a first, b second; if a < b, overlap
            if (b < a) { // no overlap, drop b
                b = other[j++];
                polarity ^= 2;
            } else  if (a < b) { // OVERLAP, take a
                buffer[k++] = a;
                a = list[i++];
                polarity ^= 1;
            } else { // a == b, drop both!
                if (a == UNICODESET_HIGH) goto loop_end;
                a = list[i++];
                polarity ^= 1;
                b = other[j++];
                polarity ^= 2;
            }
            break;
        }
    }
 loop_end:
    buffer[k++] = UNICODESET_HIGH;    // terminate
    len = k;
    swapBuffers();
    releasePattern();
}

/**
 * Append the <code>toPattern()</code> representation of a
 * string to the given <code>StringBuffer</code>.
 */
void UnicodeSet::_appendToPat(UnicodeString& buf, const UnicodeString& s, UBool escapeUnprintable) {
    UChar32 cp;
    for (int32_t i = 0; i < s.length(); i += U16_LENGTH(cp)) {
        _appendToPat(buf, cp = s.char32At(i), escapeUnprintable);
    }
}

/**
 * Append the <code>toPattern()</code> representation of a
 * character to the given <code>StringBuffer</code>.
 */
void UnicodeSet::_appendToPat(UnicodeString& buf, UChar32 c, UBool escapeUnprintable) {
    if (escapeUnprintable ? ICU_Utility::isUnprintable(c) : ICU_Utility::shouldAlwaysBeEscaped(c)) {
        // Use hex escape notation (\uxxxx or \Uxxxxxxxx) for anything
        // unprintable
        ICU_Utility::escape(buf, c);
        return;
    }
    // Okay to let ':' pass through
    switch (c) {
    case u'[':
    case u']':
    case u'-':
    case u'^':
    case u'&':
    case u'\\':
    case u'{':
    case u'}':
    case u':':
    case SymbolTable::SYMBOL_REF:
        buf.append(u'\\');
        break;
    default:
        // Escape whitespace
        if (PatternProps::isWhiteSpace(c)) {
            buf.append(u'\\');
        }
        break;
    }
    buf.append(c);
}

void UnicodeSet::_appendToPat(UnicodeString &result, UChar32 start, UChar32 end,
                              UBool escapeUnprintable) {
    _appendToPat(result, start, escapeUnprintable);
    if (start != end) {
        if ((start+1) != end ||
                // Avoid writing what looks like a lead+trail surrogate pair.
                start == 0xdbff) {
            result.append(u'-');
        }
        _appendToPat(result, end, escapeUnprintable);
    }
}

/**
 * Append a string representation of this set to result.  This will be
 * a cleaned version of the string passed to applyPattern(), if there
 * is one.  Otherwise it will be generated.
 */
UnicodeString& UnicodeSet::_toPattern(UnicodeString& result,
                                      UBool escapeUnprintable) const
{
    if (pat != nullptr) {
        int32_t i;
        int32_t backslashCount = 0;
        for (i=0; i<patLen; ) {
            UChar32 c;
            U16_NEXT(pat, i, patLen, c);
            if (escapeUnprintable ?
                    ICU_Utility::isUnprintable(c) : ICU_Utility::shouldAlwaysBeEscaped(c)) {
                // If the unprintable character is preceded by an odd
                // number of backslashes, then it has been escaped.
                // Before unescaping it, we delete the final
                // backslash.
                if ((backslashCount % 2) == 1) {
                    result.truncate(result.length() - 1);
                }
                ICU_Utility::escape(result, c);
                backslashCount = 0;
            } else {
                result.append(c);
                if (c == u'\\') {
                    ++backslashCount;
                } else {
                    backslashCount = 0;
                }
            }
        }
        return result;
    }

    return _generatePattern(result, escapeUnprintable);
}

/**
 * Returns a string representation of this set.  If the result of
 * calling this function is passed to a UnicodeSet constructor, it
 * will produce another set that is equal to this one.
 */
UnicodeString& UnicodeSet::toPattern(UnicodeString& result,
                                     UBool escapeUnprintable) const
{
    result.truncate(0);
    return _toPattern(result, escapeUnprintable);
}

/**
 * Generate and append a string representation of this set to result.
 * This does not use this.pat, the cleaned up copy of the string
 * passed to applyPattern().
 */
UnicodeString& UnicodeSet::_generatePattern(UnicodeString& result,
                                            UBool escapeUnprintable) const
{
    result.append(u'[');

    int32_t i = 0;
    int32_t limit = len & ~1;  // = 2 * getRangeCount()

    // If the set contains at least 2 intervals and includes both
    // MIN_VALUE and MAX_VALUE, then the inverse representation will
    // be more economical.
    //     if (getRangeCount() >= 2 &&
    //             getRangeStart(0) == MIN_VALUE &&
    //             getRangeEnd(last) == MAX_VALUE)
    // Invariant: list[len-1] == HIGH == MAX_VALUE + 1
    // If limit == len then len is even and the last range ends with MAX_VALUE.
    //
    // *But* do not write the inverse (complement) if there are strings.
    // Since ICU 70, the '^' performs a code point complement which removes all strings.
    if (len >= 4 && list[0] == 0 && limit == len && !hasStrings()) {
        // Emit the inverse
        result.append(u'^');
        // Offsetting the inversion list index by one lets us
        // iterate over the ranges of the set complement.
        i = 1;
        --limit;
    }

    // Emit the ranges as pairs.
    while (i < limit) {
        UChar32 start = list[i];  // getRangeStart()
        UChar32 end = list[i + 1] - 1;  // getRangeEnd() = range limit minus one
        if (!(0xd800 <= end && end <= 0xdbff)) {
            _appendToPat(result, start, end, escapeUnprintable);
            i += 2;
        } else {
            // The range ends with a lead surrogate.
            // Avoid writing what looks like a lead+trail surrogate pair.
            // 1. Postpone ranges that start with a lead surrogate code point.
            int32_t firstLead = i;
            while ((i += 2) < limit && list[i] <= 0xdbff) {}
            int32_t firstAfterLead = i;
            // 2. Write following ranges that start with a trail surrogate code point.
            while (i < limit && (start = list[i]) <= 0xdfff) {
                _appendToPat(result, start, list[i + 1] - 1, escapeUnprintable);
                i += 2;
            }
            // 3. Now write the postponed ranges.
            for (int j = firstLead; j < firstAfterLead; j += 2) {
                _appendToPat(result, list[j], list[j + 1] - 1, escapeUnprintable);
            }
        }
    }

    if (strings != nullptr) {
        for (int32_t i = 0; i<strings->size(); ++i) {
            result.append(u'{');
            _appendToPat(result,
                         *(const UnicodeString*) strings->elementAt(i),
                         escapeUnprintable);
            result.append(u'}');
        }
    }
    return result.append(u']');
}

/**
* Release existing cached pattern
*/
void UnicodeSet::releasePattern() {
    if (pat) {
        uprv_free(pat);
        pat = nullptr;
        patLen = 0;
    }
}

/**
* Set the new pattern to cache.
*/
void UnicodeSet::setPattern(const char16_t *newPat, int32_t newPatLen) {
    releasePattern();
    pat = (char16_t *)uprv_malloc((newPatLen + 1) * sizeof(char16_t));
    if (pat) {
        patLen = newPatLen;
        u_memcpy(pat, newPat, patLen);
        pat[patLen] = 0;
    }
    // else we don't care if malloc failed. This was just a nice cache.
    // We can regenerate an equivalent pattern later when requested.
}

UnicodeSet *UnicodeSet::freeze() {
    if(!isFrozen() && !isBogus()) {
        compact();

        // Optimize contains() and span() and similar functions.
        if (hasStrings()) {
            stringSpan = new UnicodeSetStringSpan(*this, *strings, UnicodeSetStringSpan::ALL);
            if (stringSpan == nullptr) {
                setToBogus();
                return this;
            } else if (!stringSpan->needsStringSpanUTF16()) {
                // All strings are irrelevant for span() etc. because
                // all of each string's code points are contained in this set.
                // Do not check needsStringSpanUTF8() because UTF-8 has at most as
                // many relevant strings as UTF-16.
                // (Thus needsStringSpanUTF8() implies needsStringSpanUTF16().)
                delete stringSpan;
                stringSpan = nullptr;
            }
        }
        if (stringSpan == nullptr) {
            // No span-relevant strings: Optimize for code point spans.
            bmpSet=new BMPSet(list, len);
            if (bmpSet == nullptr) { // Check for memory allocation error.
                setToBogus();
            }
        }
    }
    return this;
}

int32_t UnicodeSet::span(const char16_t *s, int32_t length, USetSpanCondition spanCondition) const {
    if(length>0 && bmpSet!=nullptr) {
        return (int32_t)(bmpSet->span(s, s+length, spanCondition)-s);
    }
    if(length<0) {
        length=u_strlen(s);
    }
    if(length==0) {
        return 0;
    }
    if(stringSpan!=nullptr) {
        return stringSpan->span(s, length, spanCondition);
    } else if(hasStrings()) {
        uint32_t which= spanCondition==USET_SPAN_NOT_CONTAINED ?
                            UnicodeSetStringSpan::FWD_UTF16_NOT_CONTAINED :
                            UnicodeSetStringSpan::FWD_UTF16_CONTAINED;
        UnicodeSetStringSpan strSpan(*this, *strings, which);
        if(strSpan.needsStringSpanUTF16()) {
            return strSpan.span(s, length, spanCondition);
        }
    }

    if(spanCondition!=USET_SPAN_NOT_CONTAINED) {
        spanCondition=USET_SPAN_CONTAINED;  // Pin to 0/1 values.
    }

    UChar32 c;
    int32_t start=0, prev=0;
    do {
        U16_NEXT(s, start, length, c);
        if(spanCondition!=contains(c)) {
            break;
        }
    } while((prev=start)<length);
    return prev;
}

int32_t UnicodeSet::spanBack(const char16_t *s, int32_t length, USetSpanCondition spanCondition) const {
    if(length>0 && bmpSet!=nullptr) {
        return (int32_t)(bmpSet->spanBack(s, s+length, spanCondition)-s);
    }
    if(length<0) {
        length=u_strlen(s);
    }
    if(length==0) {
        return 0;
    }
    if(stringSpan!=nullptr) {
        return stringSpan->spanBack(s, length, spanCondition);
    } else if(hasStrings()) {
        uint32_t which= spanCondition==USET_SPAN_NOT_CONTAINED ?
                            UnicodeSetStringSpan::BACK_UTF16_NOT_CONTAINED :
                            UnicodeSetStringSpan::BACK_UTF16_CONTAINED;
        UnicodeSetStringSpan strSpan(*this, *strings, which);
        if(strSpan.needsStringSpanUTF16()) {
            return strSpan.spanBack(s, length, spanCondition);
        }
    }

    if(spanCondition!=USET_SPAN_NOT_CONTAINED) {
        spanCondition=USET_SPAN_CONTAINED;  // Pin to 0/1 values.
    }

    UChar32 c;
    int32_t prev=length;
    do {
        U16_PREV(s, 0, length, c);
        if(spanCondition!=contains(c)) {
            break;
        }
    } while((prev=length)>0);
    return prev;
}

int32_t UnicodeSet::spanUTF8(const char *s, int32_t length, USetSpanCondition spanCondition) const {
    if(length>0 && bmpSet!=nullptr) {
        const uint8_t *s0=(const uint8_t *)s;
        return (int32_t)(bmpSet->spanUTF8(s0, length, spanCondition)-s0);
    }
    if(length<0) {
        length=(int32_t)uprv_strlen(s);
    }
    if(length==0) {
        return 0;
    }
    if(stringSpan!=nullptr) {
        return stringSpan->spanUTF8((const uint8_t *)s, length, spanCondition);
    } else if(hasStrings()) {
        uint32_t which= spanCondition==USET_SPAN_NOT_CONTAINED ?
                            UnicodeSetStringSpan::FWD_UTF8_NOT_CONTAINED :
                            UnicodeSetStringSpan::FWD_UTF8_CONTAINED;
        UnicodeSetStringSpan strSpan(*this, *strings, which);
        if(strSpan.needsStringSpanUTF8()) {
            return strSpan.spanUTF8((const uint8_t *)s, length, spanCondition);
        }
    }

    if(spanCondition!=USET_SPAN_NOT_CONTAINED) {
        spanCondition=USET_SPAN_CONTAINED;  // Pin to 0/1 values.
    }

    UChar32 c;
    int32_t start=0, prev=0;
    do {
        U8_NEXT_OR_FFFD(s, start, length, c);
        if(spanCondition!=contains(c)) {
            break;
        }
    } while((prev=start)<length);
    return prev;
}

int32_t UnicodeSet::spanBackUTF8(const char *s, int32_t length, USetSpanCondition spanCondition) const {
    if(length>0 && bmpSet!=nullptr) {
        const uint8_t *s0=(const uint8_t *)s;
        return bmpSet->spanBackUTF8(s0, length, spanCondition);
    }
    if(length<0) {
        length=(int32_t)uprv_strlen(s);
    }
    if(length==0) {
        return 0;
    }
    if(stringSpan!=nullptr) {
        return stringSpan->spanBackUTF8((const uint8_t *)s, length, spanCondition);
    } else if(hasStrings()) {
        uint32_t which= spanCondition==USET_SPAN_NOT_CONTAINED ?
                            UnicodeSetStringSpan::BACK_UTF8_NOT_CONTAINED :
                            UnicodeSetStringSpan::BACK_UTF8_CONTAINED;
        UnicodeSetStringSpan strSpan(*this, *strings, which);
        if(strSpan.needsStringSpanUTF8()) {
            return strSpan.spanBackUTF8((const uint8_t *)s, length, spanCondition);
        }
    }

    if(spanCondition!=USET_SPAN_NOT_CONTAINED) {
        spanCondition=USET_SPAN_CONTAINED;  // Pin to 0/1 values.
    }

    UChar32 c;
    int32_t prev=length;
    do {
        U8_PREV_OR_FFFD(s, 0, length, c);
        if(spanCondition!=contains(c)) {
            break;
        }
    } while((prev=length)>0);
    return prev;
}

U_NAMESPACE_END<|MERGE_RESOLUTION|>--- conflicted
+++ resolved
@@ -594,11 +594,7 @@
                     continue;  // skip the empty string
                 }
 
-<<<<<<< HEAD
-                UChar c = trial.charAt(forward ? 0 : trial.length() - 1);
-=======
                 char16_t c = trial.charAt(forward ? 0 : trial.length() - 1);
->>>>>>> 626889fb
 
                 // Strings are sorted, so we can optimize in the
                 // forward direction.
@@ -1621,11 +1617,7 @@
     }
     if (U_FAILURE(status)) {
         delete strings;
-<<<<<<< HEAD
-        strings = NULL;
-=======
         strings = nullptr;
->>>>>>> 626889fb
         return false;
     } 
     return true;
