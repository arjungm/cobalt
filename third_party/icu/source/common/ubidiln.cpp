// © 2016 and later: Unicode, Inc. and others.
// License & terms of use: http://www.unicode.org/copyright.html
/*
******************************************************************************
*
*   Copyright (C) 1999-2015, International Business Machines
*   Corporation and others.  All Rights Reserved.
*
******************************************************************************
*   file name:  ubidiln.c
*   encoding:   UTF-8
*   tab size:   8 (not used)
*   indentation:4
*
*   created on: 1999aug06
*   created by: Markus W. Scherer, updated by Matitiahu Allouche
*/

#include "cmemory.h"
#include "unicode/utypes.h"
#include "unicode/ustring.h"
#include "unicode/uchar.h"
#include "unicode/ubidi.h"
#include "ubidiimp.h"
#include "uassert.h"

/*
 * General remarks about the functions in this file:
 *
 * These functions deal with the aspects of potentially mixed-directional
 * text in a single paragraph or in a line of a single paragraph
 * which has already been processed according to
 * the Unicode 6.3 BiDi algorithm as defined in
 * https://www.unicode.org/reports/tr9/ , version 28,
 * also described in The Unicode Standard, Version 6.3.0 .
 *
 * This means that there is a UBiDi object with a levels
 * and a dirProps array.
 * paraLevel and direction are also set.
 * Only if the length of the text is zero, then levels==dirProps==nullptr.
 *
 * The overall directionality of the paragraph
 * or line is used to bypass the reordering steps if possible.
 * Even purely RTL text does not need reordering there because
 * the ubidi_getLogical/VisualIndex() functions can compute the
 * index on the fly in such a case.
 *
 * The implementation of the access to same-level-runs and of the reordering
 * do attempt to provide better performance and less memory usage compared to
 * a direct implementation of especially rule (L2) with an array of
 * one (32-bit) integer per text character.
 *
 * Here, the levels array is scanned as soon as necessary, and a vector of
 * same-level-runs is created. Reordering then is done on this vector.
 * For each run of text positions that were resolved to the same level,
 * only 8 bytes are stored: the first text position of the run and the visual
 * position behind the run after reordering.
 * One sign bit is used to hold the directionality of the run.
 * This is inefficient if there are many very short runs. If the average run
 * length is <2, then this uses more memory.
 *
 * In a further attempt to save memory, the levels array is never changed
 * after all the resolution rules (Xn, Wn, Nn, In).
 * Many functions have to consider the field trailingWSStart:
 * if it is less than length, then there is an implicit trailing run
 * at the paraLevel,
 * which is not reflected in the levels array.
 * This allows a line UBiDi object to use the same levels array as
 * its paragraph parent object.
 *
 * When a UBiDi object is created for a line of a paragraph, then the
 * paragraph's levels and dirProps arrays are reused by way of setting
 * a pointer into them, not by copying. This again saves memory and forbids to
 * change the now shared levels for (L1).
 */

/* handle trailing WS (L1) -------------------------------------------------- */

/*
 * setTrailingWSStart() sets the start index for a trailing
 * run of WS in the line. This is necessary because we do not modify
 * the paragraph's levels array that we just point into.
 * Using trailingWSStart is another form of performing (L1).
 *
 * To make subsequent operations easier, we also include the run
 * before the WS if it is at the paraLevel - we merge the two here.
 *
 * This function is called only from ubidi_setLine(), so pBiDi->paraLevel is
 * set correctly for the line even when contextual multiple paragraphs.
 */
static void
setTrailingWSStart(UBiDi *pBiDi) {
    /* pBiDi->direction!=UBIDI_MIXED */

    const DirProp *dirProps=pBiDi->dirProps;
    UBiDiLevel *levels=pBiDi->levels;
    int32_t start=pBiDi->length;
    UBiDiLevel paraLevel=pBiDi->paraLevel;

    /* If the line is terminated by a block separator, all preceding WS etc...
       are already set to paragraph level.
       Setting trailingWSStart to pBidi->length will avoid changing the
       level of B chars from 0 to paraLevel in ubidi_getLevels when
       orderParagraphsLTR==true.
     */
    if(dirProps[start-1]==B) {
        pBiDi->trailingWSStart=start;   /* currently == pBiDi->length */
        return;
    }
    /* go backwards across all WS, BN, explicit codes */
    while(start>0 && DIRPROP_FLAG(dirProps[start-1])&MASK_WS) {
        --start;
    }

    /* if the WS run can be merged with the previous run then do so here */
    while(start>0 && levels[start-1]==paraLevel) {
        --start;
    }

    pBiDi->trailingWSStart=start;
}

/* ubidi_setLine ------------------------------------------------------------ */

U_CAPI void U_EXPORT2
ubidi_setLine(const UBiDi *pParaBiDi,
              int32_t start, int32_t limit,
              UBiDi *pLineBiDi,
              UErrorCode *pErrorCode) {
    int32_t length;

    /* check the argument values */
    RETURN_VOID_IF_NULL_OR_FAILING_ERRCODE(pErrorCode);
    RETURN_VOID_IF_NOT_VALID_PARA(pParaBiDi, *pErrorCode);
    RETURN_VOID_IF_BAD_RANGE(start, 0, limit, *pErrorCode);
    RETURN_VOID_IF_BAD_RANGE(limit, 0, pParaBiDi->length+1, *pErrorCode);
    if(pLineBiDi==nullptr) {
        *pErrorCode=U_ILLEGAL_ARGUMENT_ERROR;
        return;
    }
    if(ubidi_getParagraph(pParaBiDi, start, nullptr, nullptr, nullptr, pErrorCode) !=
       ubidi_getParagraph(pParaBiDi, limit-1, nullptr, nullptr, nullptr, pErrorCode)) {
        /* the line crosses a paragraph boundary */
        *pErrorCode=U_ILLEGAL_ARGUMENT_ERROR;
        return;
    }

    /* set the values in pLineBiDi from its pParaBiDi parent */
    pLineBiDi->pParaBiDi=nullptr;          /* mark unfinished setLine */
    pLineBiDi->text=pParaBiDi->text+start;
    length=pLineBiDi->length=limit-start;
    pLineBiDi->resultLength=pLineBiDi->originalLength=length;
    pLineBiDi->paraLevel=GET_PARALEVEL(pParaBiDi, start);
    pLineBiDi->paraCount=pParaBiDi->paraCount;
    pLineBiDi->runs=nullptr;
    pLineBiDi->flags=0;
    pLineBiDi->reorderingMode=pParaBiDi->reorderingMode;
    pLineBiDi->reorderingOptions=pParaBiDi->reorderingOptions;
    pLineBiDi->controlCount=0;
    if(pParaBiDi->controlCount>0) {
        int32_t j;
        for(j=start; j<limit; j++) {
            if(IS_BIDI_CONTROL_CHAR(pParaBiDi->text[j])) {
                pLineBiDi->controlCount++;
            }
        }
        pLineBiDi->resultLength-=pLineBiDi->controlCount;
    }

    pLineBiDi->dirProps=pParaBiDi->dirProps+start;
    pLineBiDi->levels=pParaBiDi->levels+start;
    pLineBiDi->runCount=-1;

    if(pParaBiDi->direction!=UBIDI_MIXED) {
        /* the parent is already trivial */
        pLineBiDi->direction=pParaBiDi->direction;

        /*
         * The parent's levels are all either
         * implicitly or explicitly ==paraLevel;
         * do the same here.
         */
        if(pParaBiDi->trailingWSStart<=start) {
            pLineBiDi->trailingWSStart=0;
        } else if(pParaBiDi->trailingWSStart<limit) {
            pLineBiDi->trailingWSStart=pParaBiDi->trailingWSStart-start;
        } else {
            pLineBiDi->trailingWSStart=length;
        }
    } else {
        const UBiDiLevel *levels=pLineBiDi->levels;
        int32_t i, trailingWSStart;
        UBiDiLevel level;

        setTrailingWSStart(pLineBiDi);
        trailingWSStart=pLineBiDi->trailingWSStart;

        /* recalculate pLineBiDi->direction */
        if(trailingWSStart==0) {
            /* all levels are at paraLevel */
            pLineBiDi->direction=(UBiDiDirection)(pLineBiDi->paraLevel&1);
        } else {
            /* get the level of the first character */
            level=(UBiDiLevel)(levels[0]&1);

            /* if there is anything of a different level, then the line is mixed */
            if(trailingWSStart<length && (pLineBiDi->paraLevel&1)!=level) {
                /* the trailing WS is at paraLevel, which differs from levels[0] */
                pLineBiDi->direction=UBIDI_MIXED;
            } else {
                /* see if levels[1..trailingWSStart-1] have the same direction as levels[0] and paraLevel */
                i=1;
                for(;;) {
                    if(i==trailingWSStart) {
                        /* the direction values match those in level */
                        pLineBiDi->direction=(UBiDiDirection)level;
                        break;
                    } else if((levels[i]&1)!=level) {
                        pLineBiDi->direction=UBIDI_MIXED;
                        break;
                    }
                    ++i;
                }
            }
        }

        switch(pLineBiDi->direction) {
        case UBIDI_LTR:
            /* make sure paraLevel is even */
            pLineBiDi->paraLevel=(UBiDiLevel)((pLineBiDi->paraLevel+1)&~1);

            /* all levels are implicitly at paraLevel (important for ubidi_getLevels()) */
            pLineBiDi->trailingWSStart=0;
            break;
        case UBIDI_RTL:
            /* make sure paraLevel is odd */
            pLineBiDi->paraLevel|=1;

            /* all levels are implicitly at paraLevel (important for ubidi_getLevels()) */
            pLineBiDi->trailingWSStart=0;
            break;
        default:
            break;
        }
    }
    pLineBiDi->pParaBiDi=pParaBiDi;     /* mark successful setLine */
    return;
}

U_CAPI UBiDiLevel U_EXPORT2
ubidi_getLevelAt(const UBiDi *pBiDi, int32_t charIndex) {
    /* return paraLevel if in the trailing WS run, otherwise the real level */
    if(!IS_VALID_PARA_OR_LINE(pBiDi) || charIndex<0 || pBiDi->length<=charIndex) {
        return 0;
    } else if(pBiDi->direction!=UBIDI_MIXED || charIndex>=pBiDi->trailingWSStart) {
        return GET_PARALEVEL(pBiDi, charIndex);
    } else {
        return pBiDi->levels[charIndex];
    }
}

U_CAPI const UBiDiLevel * U_EXPORT2
ubidi_getLevels(UBiDi *pBiDi, UErrorCode *pErrorCode) {
    int32_t start, length;

    RETURN_IF_NULL_OR_FAILING_ERRCODE(pErrorCode, nullptr);
    RETURN_IF_NOT_VALID_PARA_OR_LINE(pBiDi, *pErrorCode, nullptr);
    if((length=pBiDi->length)<=0) {
        *pErrorCode=U_ILLEGAL_ARGUMENT_ERROR;
        return nullptr;
    }
    if((start=pBiDi->trailingWSStart)==length) {
        /* the current levels array reflects the WS run */
        return pBiDi->levels;
    }

    /*
     * After the previous if(), we know that the levels array
     * has an implicit trailing WS run and therefore does not fully
     * reflect itself all the levels.
     * This must be a UBiDi object for a line, and
     * we need to create a new levels array.
     */
    if(getLevelsMemory(pBiDi, length)) {
        UBiDiLevel *levels=pBiDi->levelsMemory;

        if(start>0 && levels!=pBiDi->levels) {
            uprv_memcpy(levels, pBiDi->levels, start);
        }
        /* pBiDi->paraLevel is ok even if contextual multiple paragraphs,
           since pBidi is a line object                                     */
        uprv_memset(levels+start, pBiDi->paraLevel, length-start);

        /* this new levels array is set for the line and reflects the WS run */
        pBiDi->trailingWSStart=length;
        return pBiDi->levels=levels;
    } else {
        /* out of memory */
        *pErrorCode=U_MEMORY_ALLOCATION_ERROR;
        return nullptr;
    }
}

U_CAPI void U_EXPORT2
ubidi_getLogicalRun(const UBiDi *pBiDi, int32_t logicalPosition,
                    int32_t *pLogicalLimit, UBiDiLevel *pLevel) {
    UErrorCode errorCode;
    int32_t runCount, visualStart, logicalLimit, logicalFirst, i;
    Run iRun;

    errorCode=U_ZERO_ERROR;
    RETURN_VOID_IF_BAD_RANGE(logicalPosition, 0, pBiDi->length, errorCode);
    /* ubidi_countRuns will check VALID_PARA_OR_LINE */
    runCount=ubidi_countRuns((UBiDi *)pBiDi, &errorCode);
    if(U_FAILURE(errorCode)) {
        return;
    }
    /* this is done based on runs rather than on levels since levels have
       a special interpretation when UBIDI_REORDER_RUNS_ONLY
     */
    visualStart=logicalLimit=0;
    iRun=pBiDi->runs[0];

    for(i=0; i<runCount; i++) {
        iRun = pBiDi->runs[i];
        logicalFirst=GET_INDEX(iRun.logicalStart);
        logicalLimit=logicalFirst+iRun.visualLimit-visualStart;
        if((logicalPosition>=logicalFirst) &&
           (logicalPosition<logicalLimit)) {
            break;
        }
        visualStart = iRun.visualLimit;
    }
    if(pLogicalLimit) {
        *pLogicalLimit=logicalLimit;
    }
    if(pLevel) {
        if(pBiDi->reorderingMode==UBIDI_REORDER_RUNS_ONLY) {
            *pLevel=(UBiDiLevel)GET_ODD_BIT(iRun.logicalStart);
        }
        else if(pBiDi->direction!=UBIDI_MIXED || logicalPosition>=pBiDi->trailingWSStart) {
            *pLevel=GET_PARALEVEL(pBiDi, logicalPosition);
        } else {
        *pLevel=pBiDi->levels[logicalPosition];
        }
    }
}

/* runs API functions ------------------------------------------------------- */

U_CAPI int32_t U_EXPORT2
ubidi_countRuns(UBiDi *pBiDi, UErrorCode *pErrorCode) {
    RETURN_IF_NULL_OR_FAILING_ERRCODE(pErrorCode, -1);
    RETURN_IF_NOT_VALID_PARA_OR_LINE(pBiDi, *pErrorCode, -1);
    ubidi_getRuns(pBiDi, pErrorCode);
    if(U_FAILURE(*pErrorCode)) {
        return -1;
    }
    return pBiDi->runCount;
}

U_CAPI UBiDiDirection U_EXPORT2
ubidi_getVisualRun(UBiDi *pBiDi, int32_t runIndex,
                   int32_t *pLogicalStart, int32_t *pLength)
{
    int32_t start;
    UErrorCode errorCode = U_ZERO_ERROR;
    RETURN_IF_NOT_VALID_PARA_OR_LINE(pBiDi, errorCode, UBIDI_LTR);
    ubidi_getRuns(pBiDi, &errorCode);
    if(U_FAILURE(errorCode)) {
        return UBIDI_LTR;
    }
    RETURN_IF_BAD_RANGE(runIndex, 0, pBiDi->runCount, errorCode, UBIDI_LTR);

    start=pBiDi->runs[runIndex].logicalStart;
    if(pLogicalStart!=nullptr) {
        *pLogicalStart=GET_INDEX(start);
    }
    if(pLength!=nullptr) {
        if(runIndex>0) {
            *pLength=pBiDi->runs[runIndex].visualLimit-
                     pBiDi->runs[runIndex-1].visualLimit;
        } else {
            *pLength=pBiDi->runs[0].visualLimit;
        }
    }
    return (UBiDiDirection)GET_ODD_BIT(start);
}

/* in trivial cases there is only one trivial run; called by ubidi_getRuns() */
static void
getSingleRun(UBiDi *pBiDi, UBiDiLevel level) {
    /* simple, single-run case */
    pBiDi->runs=pBiDi->simpleRuns;
    pBiDi->runCount=1;

    /* fill and reorder the single run */
    pBiDi->runs[0].logicalStart=MAKE_INDEX_ODD_PAIR(0, level);
    pBiDi->runs[0].visualLimit=pBiDi->length;
    pBiDi->runs[0].insertRemove=0;
}

/* reorder the runs array (L2) ---------------------------------------------- */

/*
 * Reorder the same-level runs in the runs array.
 * Here, runCount>1 and maxLevel>=minLevel>=paraLevel.
 * All the visualStart fields=logical start before reordering.
 * The "odd" bits are not set yet.
 *
 * Reordering with this data structure lends itself to some handy shortcuts:
 *
 * Since each run is moved but not modified, and since at the initial maxLevel
 * each sequence of same-level runs consists of only one run each, we
 * don't need to do anything there and can predecrement maxLevel.
 * In many simple cases, the reordering is thus done entirely in the
 * index mapping.
 * Also, reordering occurs only down to the lowest odd level that occurs,
 * which is minLevel|1. However, if the lowest level itself is odd, then
 * in the last reordering the sequence of the runs at this level or higher
 * will be all runs, and we don't need the elaborate loop to search for them.
 * This is covered by ++minLevel instead of minLevel|=1 followed
 * by an extra reorder-all after the reorder-some loop.
 * About a trailing WS run:
 * Such a run would need special treatment because its level is not
 * reflected in levels[] if this is not a paragraph object.
 * Instead, all characters from trailingWSStart on are implicitly at
 * paraLevel.
 * However, for all maxLevel>paraLevel, this run will never be reordered
 * and does not need to be taken into account. maxLevel==paraLevel is only reordered
 * if minLevel==paraLevel is odd, which is done in the extra segment.
 * This means that for the main reordering loop we don't need to consider
 * this run and can --runCount. If it is later part of the all-runs
 * reordering, then runCount is adjusted accordingly.
 */
static void
reorderLine(UBiDi *pBiDi, UBiDiLevel minLevel, UBiDiLevel maxLevel) {
    Run *runs, tempRun;
    UBiDiLevel *levels;
    int32_t firstRun, endRun, limitRun, runCount;

    /* nothing to do? */
    if(maxLevel<=(minLevel|1)) {
        return;
    }

    /*
     * Reorder only down to the lowest odd level
     * and reorder at an odd minLevel in a separate, simpler loop.
     * See comments above for why minLevel is always incremented.
     */
    ++minLevel;

    runs=pBiDi->runs;
    levels=pBiDi->levels;
    runCount=pBiDi->runCount;

    /* do not include the WS run at paraLevel<=old minLevel except in the simple loop */
    if(pBiDi->trailingWSStart<pBiDi->length) {
        --runCount;
    }

    while(--maxLevel>=minLevel) {
        firstRun=0;

        /* loop for all sequences of runs */
        for(;;) {
            /* look for a sequence of runs that are all at >=maxLevel */
            /* look for the first run of such a sequence */
            while(firstRun<runCount && levels[runs[firstRun].logicalStart]<maxLevel) {
                ++firstRun;
            }
            if(firstRun>=runCount) {
                break;  /* no more such runs */
            }

            /* look for the limit run of such a sequence (the run behind it) */
            for(limitRun=firstRun; ++limitRun<runCount && levels[runs[limitRun].logicalStart]>=maxLevel;) {}

            /* Swap the entire sequence of runs from firstRun to limitRun-1. */
            endRun=limitRun-1;
            while(firstRun<endRun) {
                tempRun = runs[firstRun];
                runs[firstRun]=runs[endRun];
                runs[endRun]=tempRun;
                ++firstRun;
                --endRun;
            }

            if(limitRun==runCount) {
                break;  /* no more such runs */
            } else {
                firstRun=limitRun+1;
            }
        }
    }

    /* now do maxLevel==old minLevel (==odd!), see above */
    if(!(minLevel&1)) {
        firstRun=0;

        /* include the trailing WS run in this complete reordering */
        if(pBiDi->trailingWSStart==pBiDi->length) {
            --runCount;
        }

        /* Swap the entire sequence of all runs. (endRun==runCount) */
        while(firstRun<runCount) {
            tempRun=runs[firstRun];
            runs[firstRun]=runs[runCount];
            runs[runCount]=tempRun;
            ++firstRun;
            --runCount;
        }
    }
}

/* compute the runs array --------------------------------------------------- */

static int32_t getRunFromLogicalIndex(UBiDi *pBiDi, int32_t logicalIndex) {
    Run *runs=pBiDi->runs;
    int32_t runCount=pBiDi->runCount, visualStart=0, i, length, logicalStart;

    for(i=0; i<runCount; i++) {
        length=runs[i].visualLimit-visualStart;
        logicalStart=GET_INDEX(runs[i].logicalStart);
        if((logicalIndex>=logicalStart) && (logicalIndex<(logicalStart+length))) {
            return i;
        }
        visualStart+=length;
    }
    /* we should never get here */
    UPRV_UNREACHABLE_EXIT;
}

/*
 * Compute the runs array from the levels array.
 * After ubidi_getRuns() returns true, runCount is guaranteed to be >0
 * and the runs are reordered.
 * Odd-level runs have visualStart on their visual right edge and
 * they progress visually to the left.
 * If option UBIDI_OPTION_INSERT_MARKS is set, insertRemove will contain the
 * sum of appropriate LRM/RLM_BEFORE/AFTER flags.
 * If option UBIDI_OPTION_REMOVE_CONTROLS is set, insertRemove will contain the
 * negative number of BiDi control characters within this run.
 */
U_CFUNC UBool
ubidi_getRuns(UBiDi *pBiDi, UErrorCode*) {
    /*
     * This method returns immediately if the runs are already set. This
     * includes the case of length==0 (handled in setPara)..
     */
    if (pBiDi->runCount>=0) {
        return true;
    }

    if(pBiDi->direction!=UBIDI_MIXED) {
        /* simple, single-run case - this covers length==0 */
        /* pBiDi->paraLevel is ok even for contextual multiple paragraphs */
        getSingleRun(pBiDi, pBiDi->paraLevel);
    } else /* UBIDI_MIXED, length>0 */ {
        /* mixed directionality */
        int32_t length=pBiDi->length, limit;
        UBiDiLevel *levels=pBiDi->levels;
        int32_t i, runCount;
        UBiDiLevel level=UBIDI_DEFAULT_LTR;   /* initialize with no valid level */
        /*
         * If there are WS characters at the end of the line
         * and the run preceding them has a level different from
         * paraLevel, then they will form their own run at paraLevel (L1).
         * Count them separately.
         * We need some special treatment for this in order to not
         * modify the levels array which a line UBiDi object shares
         * with its paragraph parent and its other line siblings.
         * In other words, for the trailing WS, it may be
         * levels[]!=paraLevel but we have to treat it like it were so.
         */
        limit=pBiDi->trailingWSStart;
        /* count the runs, there is at least one non-WS run, and limit>0 */
        runCount=0;
        for(i=0; i<limit; ++i) {
            /* increment runCount at the start of each run */
            if(levels[i]!=level) {
                ++runCount;
                level=levels[i];
            }
        }

        /*
         * We don't need to see if the last run can be merged with a trailing
         * WS run because setTrailingWSStart() would have done that.
         */
        if(runCount==1 && limit==length) {
            /* There is only one non-WS run and no trailing WS-run. */
            getSingleRun(pBiDi, levels[0]);
        } else /* runCount>1 || limit<length */ {
            /* allocate and set the runs */
            Run *runs;
            int32_t runIndex, start;
            UBiDiLevel minLevel=UBIDI_MAX_EXPLICIT_LEVEL+1, maxLevel=0;

            /* now, count a (non-mergeable) WS run */
            if(limit<length) {
                ++runCount;
            }

            /* runCount>1 */
            if(getRunsMemory(pBiDi, runCount)) {
                runs=pBiDi->runsMemory;
            } else {
                return false;
            }

            /* set the runs */
            /* FOOD FOR THOUGHT: this could be optimized, e.g.:
             * 464->444, 484->444, 575->555, 595->555
             * However, that would take longer. Check also how it would
             * interact with BiDi control removal and inserting Marks.
             */
            runIndex=0;

            /* search for the run limits and initialize visualLimit values with the run lengths */
            i=0;
            do {
                /* prepare this run */
                start=i;
                level=levels[i];
                if(level<minLevel) {
                    minLevel=level;
                }
                if(level>maxLevel) {
                    maxLevel=level;
                }

                /* look for the run limit */
                while(++i<limit && levels[i]==level) {}

                /* i is another run limit */
                runs[runIndex].logicalStart=start;
                runs[runIndex].visualLimit=i-start;
                runs[runIndex].insertRemove=0;
                ++runIndex;
            } while(i<limit);

            if(limit<length) {
                /* there is a separate WS run */
                runs[runIndex].logicalStart=limit;
                runs[runIndex].visualLimit=length-limit;
                /* For the trailing WS run, pBiDi->paraLevel is ok even
                   if contextual multiple paragraphs.                   */
                if(pBiDi->paraLevel<minLevel) {
                    minLevel=pBiDi->paraLevel;
                }
            }

            /* set the object fields */
            pBiDi->runs=runs;
            pBiDi->runCount=runCount;

            reorderLine(pBiDi, minLevel, maxLevel);

            /* now add the direction flags and adjust the visualLimit's to be just that */
            /* this loop will also handle the trailing WS run */
            limit=0;
            for(i=0; i<runCount; ++i) {
                ADD_ODD_BIT_FROM_LEVEL(runs[i].logicalStart, levels[runs[i].logicalStart]);
                limit+=runs[i].visualLimit;
                runs[i].visualLimit=limit;
            }

            /* Set the "odd" bit for the trailing WS run. */
            /* For a RTL paragraph, it will be the *first* run in visual order. */
            /* For the trailing WS run, pBiDi->paraLevel is ok even if
               contextual multiple paragraphs.                          */
            if(runIndex<runCount) {
                int32_t trailingRun = ((pBiDi->paraLevel & 1) != 0)? 0 : runIndex;

                ADD_ODD_BIT_FROM_LEVEL(runs[trailingRun].logicalStart, pBiDi->paraLevel);
            }
        }
    }

    /* handle insert LRM/RLM BEFORE/AFTER run */
    if(pBiDi->insertPoints.size>0) {
        Point *point, *start=pBiDi->insertPoints.points,
                      *limit=start+pBiDi->insertPoints.size;
        int32_t runIndex;
        for(point=start; point<limit; point++) {
            runIndex=getRunFromLogicalIndex(pBiDi, point->pos);
            pBiDi->runs[runIndex].insertRemove|=point->flag;
        }
    }

    /* handle remove BiDi control characters */
    if(pBiDi->controlCount>0) {
        int32_t runIndex;
        const char16_t *start=pBiDi->text, *limit=start+pBiDi->length, *pu;
        for(pu=start; pu<limit; pu++) {
            if(IS_BIDI_CONTROL_CHAR(*pu)) {
                runIndex=getRunFromLogicalIndex(pBiDi, (int32_t)(pu-start));
                pBiDi->runs[runIndex].insertRemove--;
            }
        }
    }

    return true;
}

static UBool
prepareReorder(const UBiDiLevel *levels, int32_t length,
               int32_t *indexMap,
               UBiDiLevel *pMinLevel, UBiDiLevel *pMaxLevel) {
    int32_t start;
    UBiDiLevel level, minLevel, maxLevel;

<<<<<<< HEAD
    if(levels==NULL || length<=0) {
=======
    if(levels==nullptr || length<=0) {
>>>>>>> 626889fb
        return false;
    }

    /* determine minLevel and maxLevel */
    minLevel=UBIDI_MAX_EXPLICIT_LEVEL+1;
    maxLevel=0;
    for(start=length; start>0;) {
        level=levels[--start];
        if(level>UBIDI_MAX_EXPLICIT_LEVEL+1) {
            return false;
        }
        if(level<minLevel) {
            minLevel=level;
        }
        if(level>maxLevel) {
            maxLevel=level;
        }
    }
    *pMinLevel=minLevel;
    *pMaxLevel=maxLevel;

    /* initialize the index map */
    for(start=length; start>0;) {
        --start;
        indexMap[start]=start;
    }

    return true;
}

/* reorder a line based on a levels array (L2) ------------------------------ */

U_CAPI void U_EXPORT2
ubidi_reorderLogical(const UBiDiLevel *levels, int32_t length, int32_t *indexMap) {
    int32_t start, limit, sumOfSosEos;
    UBiDiLevel minLevel = 0, maxLevel = 0;

    if(indexMap==nullptr || !prepareReorder(levels, length, indexMap, &minLevel, &maxLevel)) {
        return;
    }

    /* nothing to do? */
    if(minLevel==maxLevel && (minLevel&1)==0) {
        return;
    }

    /* reorder only down to the lowest odd level */
    minLevel|=1;

    /* loop maxLevel..minLevel */
    do {
        start=0;

        /* loop for all sequences of levels to reorder at the current maxLevel */
        for(;;) {
            /* look for a sequence of levels that are all at >=maxLevel */
            /* look for the first index of such a sequence */
            while(start<length && levels[start]<maxLevel) {
                ++start;
            }
            if(start>=length) {
                break;  /* no more such sequences */
            }

            /* look for the limit of such a sequence (the index behind it) */
            for(limit=start; ++limit<length && levels[limit]>=maxLevel;) {}

            /*
             * sos=start of sequence, eos=end of sequence
             *
             * The closed (inclusive) interval from sos to eos includes all the logical
             * and visual indexes within this sequence. They are logically and
             * visually contiguous and in the same range.
             *
             * For each run, the new visual index=sos+eos-old visual index;
             * we pre-add sos+eos into sumOfSosEos ->
             * new visual index=sumOfSosEos-old visual index;
             */
            sumOfSosEos=start+limit-1;

            /* reorder each index in the sequence */
            do {
                indexMap[start]=sumOfSosEos-indexMap[start];
            } while(++start<limit);

            /* start==limit */
            if(limit==length) {
                break;  /* no more such sequences */
            } else {
                start=limit+1;
            }
        }
    } while(--maxLevel>=minLevel);
}

U_CAPI void U_EXPORT2
ubidi_reorderVisual(const UBiDiLevel *levels, int32_t length, int32_t *indexMap) {
    int32_t start, end, limit, temp;
    UBiDiLevel minLevel = 0, maxLevel = 0;

    if(indexMap==nullptr || !prepareReorder(levels, length, indexMap, &minLevel, &maxLevel)) {
        return;
    }

    /* nothing to do? */
    if(minLevel==maxLevel && (minLevel&1)==0) {
        return;
    }

    /* reorder only down to the lowest odd level */
    minLevel|=1;

    /* loop maxLevel..minLevel */
    do {
        start=0;

        /* loop for all sequences of levels to reorder at the current maxLevel */
        for(;;) {
            /* look for a sequence of levels that are all at >=maxLevel */
            /* look for the first index of such a sequence */
            while(start<length && levels[start]<maxLevel) {
                ++start;
            }
            if(start>=length) {
                break;  /* no more such runs */
            }

            /* look for the limit of such a sequence (the index behind it) */
            for(limit=start; ++limit<length && levels[limit]>=maxLevel;) {}

            /*
             * Swap the entire interval of indexes from start to limit-1.
             * We don't need to swap the levels for the purpose of this
             * algorithm: the sequence of levels that we look at does not
             * move anyway.
             */
            end=limit-1;
            while(start<end) {
                temp=indexMap[start];
                indexMap[start]=indexMap[end];
                indexMap[end]=temp;

                ++start;
                --end;
            }

            if(limit==length) {
                break;  /* no more such sequences */
            } else {
                start=limit+1;
            }
        }
    } while(--maxLevel>=minLevel);
}

/* API functions for logical<->visual mapping ------------------------------- */

U_CAPI int32_t U_EXPORT2
ubidi_getVisualIndex(UBiDi *pBiDi, int32_t logicalIndex, UErrorCode *pErrorCode) {
    int32_t visualIndex=UBIDI_MAP_NOWHERE;
    RETURN_IF_NULL_OR_FAILING_ERRCODE(pErrorCode, -1);
    RETURN_IF_NOT_VALID_PARA_OR_LINE(pBiDi, *pErrorCode, -1);
    RETURN_IF_BAD_RANGE(logicalIndex, 0, pBiDi->length, *pErrorCode, -1);

    /* we can do the trivial cases without the runs array */
    switch(pBiDi->direction) {
    case UBIDI_LTR:
        visualIndex=logicalIndex;
        break;
    case UBIDI_RTL:
        visualIndex=pBiDi->length-logicalIndex-1;
        break;
    default:
        if(!ubidi_getRuns(pBiDi, pErrorCode)) {
            *pErrorCode=U_MEMORY_ALLOCATION_ERROR;
            return -1;
        } else {
            Run *runs=pBiDi->runs;
            int32_t i, visualStart=0, offset, length;

            /* linear search for the run, search on the visual runs */
            for(i=0; i<pBiDi->runCount; ++i) {
                length=runs[i].visualLimit-visualStart;
                offset=logicalIndex-GET_INDEX(runs[i].logicalStart);
                if(offset>=0 && offset<length) {
                    if(IS_EVEN_RUN(runs[i].logicalStart)) {
                        /* LTR */
                        visualIndex=visualStart+offset;
                    } else {
                        /* RTL */
                        visualIndex=visualStart+length-offset-1;
                    }
                    break;          /* exit for loop */
                }
                visualStart+=length;
            }
            if(i>=pBiDi->runCount) {
                return UBIDI_MAP_NOWHERE;
            }
        }
    }

    if(pBiDi->insertPoints.size>0) {
        /* add the number of added marks until the calculated visual index */
        Run *runs=pBiDi->runs;
        int32_t i, length, insertRemove;
        int32_t visualStart=0, markFound=0;
        for(i=0; ; i++, visualStart+=length) {
            length=runs[i].visualLimit-visualStart;
            insertRemove=runs[i].insertRemove;
            if(insertRemove & (LRM_BEFORE|RLM_BEFORE)) {
                markFound++;
            }
            /* is it the run containing the visual index? */
            if(visualIndex<runs[i].visualLimit) {
                return visualIndex+markFound;
            }
            if(insertRemove & (LRM_AFTER|RLM_AFTER)) {
                markFound++;
            }
        }
    }
    else if(pBiDi->controlCount>0) {
        /* subtract the number of controls until the calculated visual index */
        Run *runs=pBiDi->runs;
        int32_t i, j, start, limit, length, insertRemove;
        int32_t visualStart=0, controlFound=0;
        char16_t uchar=pBiDi->text[logicalIndex];
        /* is the logical index pointing to a control ? */
        if(IS_BIDI_CONTROL_CHAR(uchar)) {
            return UBIDI_MAP_NOWHERE;
        }
        /* loop on runs */
        for(i=0; ; i++, visualStart+=length) {
            length=runs[i].visualLimit-visualStart;
            insertRemove=runs[i].insertRemove;
            /* calculated visual index is beyond this run? */
            if(visualIndex>=runs[i].visualLimit) {
                controlFound-=insertRemove;
                continue;
            }
            /* calculated visual index must be within current run */
            if(insertRemove==0) {
                return visualIndex-controlFound;
            }
            if(IS_EVEN_RUN(runs[i].logicalStart)) {
                /* LTR: check from run start to logical index */
                start=runs[i].logicalStart;
                limit=logicalIndex;
            } else {
                /* RTL: check from logical index to run end */
                start=logicalIndex+1;
                limit=GET_INDEX(runs[i].logicalStart)+length;
            }
            for(j=start; j<limit; j++) {
                uchar=pBiDi->text[j];
                if(IS_BIDI_CONTROL_CHAR(uchar)) {
                    controlFound++;
                }
            }
            return visualIndex-controlFound;
        }
    }

    return visualIndex;
}

U_CAPI int32_t U_EXPORT2
ubidi_getLogicalIndex(UBiDi *pBiDi, int32_t visualIndex, UErrorCode *pErrorCode) {
    Run *runs;
    int32_t i, runCount, start;
    RETURN_IF_NULL_OR_FAILING_ERRCODE(pErrorCode, -1);
    RETURN_IF_NOT_VALID_PARA_OR_LINE(pBiDi, *pErrorCode, -1);
    RETURN_IF_BAD_RANGE(visualIndex, 0, pBiDi->resultLength, *pErrorCode, -1);
    /* we can do the trivial cases without the runs array */
    if(pBiDi->insertPoints.size==0 && pBiDi->controlCount==0) {
        if(pBiDi->direction==UBIDI_LTR) {
            return visualIndex;
        }
        else if(pBiDi->direction==UBIDI_RTL) {
            return pBiDi->length-visualIndex-1;
        }
    }
    if(!ubidi_getRuns(pBiDi, pErrorCode)) {
        *pErrorCode=U_MEMORY_ALLOCATION_ERROR;
        return -1;
    }

    runs=pBiDi->runs;
    runCount=pBiDi->runCount;
    if(pBiDi->insertPoints.size>0) {
        /* handle inserted LRM/RLM */
        int32_t markFound=0, insertRemove;
        int32_t visualStart=0, length;
        runs=pBiDi->runs;
        /* subtract number of marks until visual index */
        for(i=0; ; i++, visualStart+=length) {
            length=runs[i].visualLimit-visualStart;
            insertRemove=runs[i].insertRemove;
            if(insertRemove&(LRM_BEFORE|RLM_BEFORE)) {
                if(visualIndex<=(visualStart+markFound)) {
                    return UBIDI_MAP_NOWHERE;
                }
                markFound++;
            }
            /* is adjusted visual index within this run? */
            if(visualIndex<(runs[i].visualLimit+markFound)) {
                visualIndex-=markFound;
                break;
            }
            if(insertRemove&(LRM_AFTER|RLM_AFTER)) {
                if(visualIndex==(visualStart+length+markFound)) {
                    return UBIDI_MAP_NOWHERE;
                }
                markFound++;
            }
        }
    }
    else if(pBiDi->controlCount>0) {
        /* handle removed BiDi control characters */
        int32_t controlFound=0, insertRemove, length;
        int32_t logicalStart, logicalEnd, visualStart=0, j, k;
        char16_t uchar;
        UBool evenRun;
        /* add number of controls until visual index */
        for(i=0; ; i++, visualStart+=length) {
            length=runs[i].visualLimit-visualStart;
            insertRemove=runs[i].insertRemove;
            /* is adjusted visual index beyond current run? */
            if(visualIndex>=(runs[i].visualLimit-controlFound+insertRemove)) {
                controlFound-=insertRemove;
                continue;
            }
            /* adjusted visual index is within current run */
            if(insertRemove==0) {
                visualIndex+=controlFound;
                break;
            }
            /* count non-control chars until visualIndex */
            logicalStart=runs[i].logicalStart;
            evenRun=IS_EVEN_RUN(logicalStart);
            REMOVE_ODD_BIT(logicalStart);
            logicalEnd=logicalStart+length-1;
            for(j=0; j<length; j++) {
                k= evenRun ? logicalStart+j : logicalEnd-j;
                uchar=pBiDi->text[k];
                if(IS_BIDI_CONTROL_CHAR(uchar)) {
                    controlFound++;
                }
                if((visualIndex+controlFound)==(visualStart+j)) {
                    break;
                }
            }
            visualIndex+=controlFound;
            break;
        }
    }
    /* handle all cases */
    if(runCount<=10) {
        /* linear search for the run */
        for(i=0; visualIndex>=runs[i].visualLimit; ++i) {}
    } else {
        /* binary search for the run */
        int32_t begin=0, limit=runCount;

        /* the middle if() is guaranteed to find the run, we don't need a loop limit */
        for(;;) {
            i=(begin+limit)/2;
            if(visualIndex>=runs[i].visualLimit) {
                begin=i+1;
            } else if(i==0 || visualIndex>=runs[i-1].visualLimit) {
                break;
            } else {
                limit=i;
            }
        }
    }

    start=runs[i].logicalStart;
    if(IS_EVEN_RUN(start)) {
        /* LTR */
        /* the offset in runs[i] is visualIndex-runs[i-1].visualLimit */
        if(i>0) {
            visualIndex-=runs[i-1].visualLimit;
        }
        return start+visualIndex;
    } else {
        /* RTL */
        return GET_INDEX(start)+runs[i].visualLimit-visualIndex-1;
    }
}

U_CAPI void U_EXPORT2
ubidi_getLogicalMap(UBiDi *pBiDi, int32_t *indexMap, UErrorCode *pErrorCode) {
    RETURN_VOID_IF_NULL_OR_FAILING_ERRCODE(pErrorCode);
    /* ubidi_countRuns() checks for VALID_PARA_OR_LINE */
    ubidi_countRuns(pBiDi, pErrorCode);
    if(U_FAILURE(*pErrorCode)) {
        /* no op */
    } else if(indexMap==nullptr) {
        *pErrorCode=U_ILLEGAL_ARGUMENT_ERROR;
    } else {
        /* fill a logical-to-visual index map using the runs[] */
        int32_t visualStart, visualLimit, i, j, k;
        int32_t logicalStart, logicalLimit;
        Run *runs=pBiDi->runs;
        if (pBiDi->length<=0) {
            return;
        }
        if (pBiDi->length>pBiDi->resultLength) {
            uprv_memset(indexMap, 0xFF, pBiDi->length*sizeof(int32_t));
        }

        visualStart=0;
        for(j=0; j<pBiDi->runCount; ++j) {
            logicalStart=GET_INDEX(runs[j].logicalStart);
            visualLimit=runs[j].visualLimit;
            if(IS_EVEN_RUN(runs[j].logicalStart)) {
                do { /* LTR */
                    indexMap[logicalStart++]=visualStart++;
                } while(visualStart<visualLimit);
            } else {
                logicalStart+=visualLimit-visualStart;  /* logicalLimit */
                do { /* RTL */
                    indexMap[--logicalStart]=visualStart++;
                } while(visualStart<visualLimit);
            }
            /* visualStart==visualLimit; */
        }

        if(pBiDi->insertPoints.size>0) {
            int32_t markFound=0, runCount=pBiDi->runCount;
            int32_t length, insertRemove;
            visualStart=0;
            /* add number of marks found until each index */
            for(i=0; i<runCount; i++, visualStart+=length) {
                length=runs[i].visualLimit-visualStart;
                insertRemove=runs[i].insertRemove;
                if(insertRemove&(LRM_BEFORE|RLM_BEFORE)) {
                    markFound++;
                }
                if(markFound>0) {
                    logicalStart=GET_INDEX(runs[i].logicalStart);
                    logicalLimit=logicalStart+length;
                    for(j=logicalStart; j<logicalLimit; j++) {
                        indexMap[j]+=markFound;
                    }
                }
                if(insertRemove&(LRM_AFTER|RLM_AFTER)) {
                    markFound++;
                }
            }
        }
        else if(pBiDi->controlCount>0) {
            int32_t controlFound=0, runCount=pBiDi->runCount;
            int32_t length, insertRemove;
            UBool evenRun;
            char16_t uchar;
            visualStart=0;
            /* subtract number of controls found until each index */
            for(i=0; i<runCount; i++, visualStart+=length) {
                length=runs[i].visualLimit-visualStart;
                insertRemove=runs[i].insertRemove;
                /* no control found within previous runs nor within this run */
                if((controlFound-insertRemove)==0) {
                    continue;
                }
                logicalStart=runs[i].logicalStart;
                evenRun=IS_EVEN_RUN(logicalStart);
                REMOVE_ODD_BIT(logicalStart);
                logicalLimit=logicalStart+length;
                /* if no control within this run */
                if(insertRemove==0) {
                    for(j=logicalStart; j<logicalLimit; j++) {
                        indexMap[j]-=controlFound;
                    }
                    continue;
                }
                for(j=0; j<length; j++) {
                    k= evenRun ? logicalStart+j : logicalLimit-j-1;
                    uchar=pBiDi->text[k];
                    if(IS_BIDI_CONTROL_CHAR(uchar)) {
                        controlFound++;
                        indexMap[k]=UBIDI_MAP_NOWHERE;
                        continue;
                    }
                    indexMap[k]-=controlFound;
                }
            }
        }
    }
}

U_CAPI void U_EXPORT2
ubidi_getVisualMap(UBiDi *pBiDi, int32_t *indexMap, UErrorCode *pErrorCode) {
    RETURN_VOID_IF_NULL_OR_FAILING_ERRCODE(pErrorCode);
    if(indexMap==nullptr) {
        *pErrorCode=U_ILLEGAL_ARGUMENT_ERROR;
        return;
    }
    /* ubidi_countRuns() checks for VALID_PARA_OR_LINE */
    ubidi_countRuns(pBiDi, pErrorCode);
    if(U_SUCCESS(*pErrorCode)) {
        /* fill a visual-to-logical index map using the runs[] */
        Run *runs=pBiDi->runs, *runsLimit=runs+pBiDi->runCount;
        int32_t logicalStart, visualStart, visualLimit, *pi=indexMap;

        if (pBiDi->resultLength<=0) {
            return;
        }
        visualStart=0;
        for(; runs<runsLimit; ++runs) {
            logicalStart=runs->logicalStart;
            visualLimit=runs->visualLimit;
            if(IS_EVEN_RUN(logicalStart)) {
                do { /* LTR */
                    *pi++ = logicalStart++;
                } while(++visualStart<visualLimit);
            } else {
                REMOVE_ODD_BIT(logicalStart);
                logicalStart+=visualLimit-visualStart;  /* logicalLimit */
                do { /* RTL */
                    *pi++ = --logicalStart;
                } while(++visualStart<visualLimit);
            }
            /* visualStart==visualLimit; */
        }

        if(pBiDi->insertPoints.size>0) {
            int32_t markFound=0, runCount=pBiDi->runCount;
            int32_t insertRemove, i, j, k;
            runs=pBiDi->runs;
            /* count all inserted marks */
            for(i=0; i<runCount; i++) {
                insertRemove=runs[i].insertRemove;
                if(insertRemove&(LRM_BEFORE|RLM_BEFORE)) {
                    markFound++;
                }
                if(insertRemove&(LRM_AFTER|RLM_AFTER)) {
                    markFound++;
                }
            }
            /* move back indexes by number of preceding marks */
            k=pBiDi->resultLength;
            for(i=runCount-1; i>=0 && markFound>0; i--) {
                insertRemove=runs[i].insertRemove;
                if(insertRemove&(LRM_AFTER|RLM_AFTER)) {
                    indexMap[--k]= UBIDI_MAP_NOWHERE;
                    markFound--;
                }
                visualStart= i>0 ? runs[i-1].visualLimit : 0;
                for(j=runs[i].visualLimit-1; j>=visualStart && markFound>0; j--) {
                    indexMap[--k]=indexMap[j];
                }
                if(insertRemove&(LRM_BEFORE|RLM_BEFORE)) {
                    indexMap[--k]= UBIDI_MAP_NOWHERE;
                    markFound--;
                }
            }
        }
        else if(pBiDi->controlCount>0) {
            int32_t runCount=pBiDi->runCount, logicalEnd;
            int32_t insertRemove, length, i, j, k, m;
            char16_t uchar;
            UBool evenRun;
            runs=pBiDi->runs;
            visualStart=0;
            /* move forward indexes by number of preceding controls */
            k=0;
            for(i=0; i<runCount; i++, visualStart+=length) {
                length=runs[i].visualLimit-visualStart;
                insertRemove=runs[i].insertRemove;
                /* if no control found yet, nothing to do in this run */
                if((insertRemove==0)&&(k==visualStart)) {
                    k+=length;
                    continue;
                }
                /* if no control in this run */
                if(insertRemove==0) {
                    visualLimit=runs[i].visualLimit;
                    for(j=visualStart; j<visualLimit; j++) {
                        indexMap[k++]=indexMap[j];
                    }
                    continue;
                }
                logicalStart=runs[i].logicalStart;
                evenRun=IS_EVEN_RUN(logicalStart);
                REMOVE_ODD_BIT(logicalStart);
                logicalEnd=logicalStart+length-1;
                for(j=0; j<length; j++) {
                    m= evenRun ? logicalStart+j : logicalEnd-j;
                    uchar=pBiDi->text[m];
                    if(!IS_BIDI_CONTROL_CHAR(uchar)) {
                        indexMap[k++]=m;
                    }
                }
            }
        }
    }
}

U_CAPI void U_EXPORT2
ubidi_invertMap(const int32_t *srcMap, int32_t *destMap, int32_t length) {
    if(srcMap!=nullptr && destMap!=nullptr && length>0) {
        const int32_t *pi;
        int32_t destLength=-1, count=0;
        /* find highest value and count positive indexes in srcMap */
        pi=srcMap+length;
        while(pi>srcMap) {
            if(*--pi>destLength) {
                destLength=*pi;
            }
            if(*pi>=0) {
                count++;
            }
        }
        destLength++;           /* add 1 for origin 0 */
        if(count<destLength) {
            /* we must fill unmatched destMap entries with -1 */
            uprv_memset(destMap, 0xFF, destLength*sizeof(int32_t));
        }
        pi=srcMap+length;
        while(length>0) {
            if(*--pi>=0) {
                destMap[*pi]=--length;
            } else {
                --length;
            }
        }
    }
}<|MERGE_RESOLUTION|>--- conflicted
+++ resolved
@@ -713,11 +713,7 @@
     int32_t start;
     UBiDiLevel level, minLevel, maxLevel;
 
-<<<<<<< HEAD
-    if(levels==NULL || length<=0) {
-=======
     if(levels==nullptr || length<=0) {
->>>>>>> 626889fb
         return false;
     }
 
