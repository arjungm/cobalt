--- conflicted
+++ resolved
@@ -243,11 +243,7 @@
     if (str1 == str2) {
         return true;
     }
-<<<<<<< HEAD
-    if (str1 == NULL || str2 == NULL) {
-=======
     if (str1 == nullptr || str2 == nullptr) {
->>>>>>> 626889fb
         return false;
     }
     return str1->caseCompare(*str2, U_FOLD_CASE_DEFAULT) == 0;
