// © 2016 and later: Unicode, Inc. and others.
// License & terms of use: http://www.unicode.org/copyright.html
/*
*******************************************************************************
*
*   Copyright (C) 2002-2016, International Business Machines
*   Corporation and others.  All Rights Reserved.
*
*******************************************************************************
*   file name:  uprops.h
*   encoding:   UTF-8
*   tab size:   8 (not used)
*   indentation:4
*
*   created on: 2002feb24
*   created by: Markus W. Scherer
*
*   Constants for mostly non-core Unicode character properties
*   stored in uprops.icu.
*/

#ifndef __UPROPS_H__
#define __UPROPS_H__

#include "unicode/utypes.h"
#include "unicode/uset.h"
#include "uset_imp.h"
#include "udataswp.h"

/* indexes[] entries */
enum {
    UPROPS_PROPS32_INDEX,
    UPROPS_EXCEPTIONS_INDEX,
    UPROPS_EXCEPTIONS_TOP_INDEX,

    UPROPS_ADDITIONAL_TRIE_INDEX,
    UPROPS_ADDITIONAL_VECTORS_INDEX,
    UPROPS_ADDITIONAL_VECTORS_COLUMNS_INDEX,

    UPROPS_SCRIPT_EXTENSIONS_INDEX,

    UPROPS_RESERVED_INDEX_7,
    UPROPS_RESERVED_INDEX_8,

    /* size of the data file (number of 32-bit units after the header) */
    UPROPS_DATA_TOP_INDEX,

    /* maximum values for code values in vector word 0 */
    UPROPS_MAX_VALUES_INDEX=10,
    /* maximum values for code values in vector word 2 */
    UPROPS_MAX_VALUES_2_INDEX,

    UPROPS_INDEX_COUNT=16
};

/* definitions for the main properties words */
enum {
    /* general category shift==0                                0 (5 bits) */
    /* reserved                                                 5 (1 bit) */
    UPROPS_NUMERIC_TYPE_VALUE_SHIFT=6                       /*  6 (10 bits) */
};

#define GET_CATEGORY(props) ((props)&0x1f)
#define CAT_MASK(props) U_MASK(GET_CATEGORY(props))

#define GET_NUMERIC_TYPE_VALUE(props) ((props)>>UPROPS_NUMERIC_TYPE_VALUE_SHIFT)

/* constants for the storage form of numeric types and values */
enum {
    /** No numeric value. */
    UPROPS_NTV_NONE=0,
    /** Decimal digits: nv=0..9 */
    UPROPS_NTV_DECIMAL_START=1,
    /** Other digits: nv=0..9 */
    UPROPS_NTV_DIGIT_START=11,
    /** Small integers: nv=0..154 */
    UPROPS_NTV_NUMERIC_START=21,
    /** Fractions: ((ntv>>4)-12) / ((ntv&0xf)+1) = -1..17 / 1..16 */
    UPROPS_NTV_FRACTION_START=0xb0,
    /**
     * Large integers:
     * ((ntv>>5)-14) * 10^((ntv&0x1f)+2) = (1..9)*(10^2..10^33)
     * (only one significant decimal digit)
     */
    UPROPS_NTV_LARGE_START=0x1e0,
    /**
     * Sexagesimal numbers:
     * ((ntv>>2)-0xbf) * 60^((ntv&3)+1) = (1..9)*(60^1..60^4)
     */
    UPROPS_NTV_BASE60_START=0x300,
    /**
     * Fraction-20 values:
     * frac20 = ntv-0x324 = 0..0x17 -> 1|3|5|7 / 20|40|80|160|320|640
     * numerator: num = 2*(frac20&3)+1
     * denominator: den = 20<<(frac20>>2)
     */
    UPROPS_NTV_FRACTION20_START=UPROPS_NTV_BASE60_START+36,  // 0x300+9*4=0x324
    /**
     * Fraction-32 values:
     * frac32 = ntv-0x34c = 0..15 -> 1|3|5|7 / 32|64|128|256
     * numerator: num = 2*(frac32&3)+1
     * denominator: den = 32<<(frac32>>2)
     */
    UPROPS_NTV_FRACTION32_START=UPROPS_NTV_FRACTION20_START+24,  // 0x324+6*4=0x34c
    /** No numeric value (yet). */
    UPROPS_NTV_RESERVED_START=UPROPS_NTV_FRACTION32_START+16,  // 0x34c+4*4=0x35c

    UPROPS_NTV_MAX_SMALL_INT=UPROPS_NTV_FRACTION_START-UPROPS_NTV_NUMERIC_START-1
};

#define UPROPS_NTV_GET_TYPE(ntv) \
    ((ntv==UPROPS_NTV_NONE) ? U_NT_NONE : \
    (ntv<UPROPS_NTV_DIGIT_START) ?  U_NT_DECIMAL : \
    (ntv<UPROPS_NTV_NUMERIC_START) ? U_NT_DIGIT : \
    U_NT_NUMERIC)

/* number of properties vector words */
#define UPROPS_VECTOR_WORDS     3

/*
 * Properties in vector word 0
 * Bits
 * 31..24   DerivedAge version major/minor one nibble each
 * 23..22   3..1: Bits 21..20 & 7..0 = Script_Extensions index
 *             3: Script value from Script_Extensions
 *             2: Script=Inherited
 *             1: Script=Common
 *             0: Script=bits 21..20 & 7..0
 * 21..20   Bits 9..8 of the UScriptCode, or index to Script_Extensions
 * 19..17   East Asian Width
 * 16.. 8   UBlockCode
 *  7.. 0   UScriptCode, or index to Script_Extensions
 */

/* derived age: one nibble each for major and minor version numbers */
#define UPROPS_AGE_MASK         0xff000000
#define UPROPS_AGE_SHIFT        24

/* Script_Extensions: mask includes Script */
#define UPROPS_SCRIPT_X_MASK    0x00f000ff
#define UPROPS_SCRIPT_X_SHIFT   22

// The UScriptCode or Script_Extensions index is split across two bit fields.
// (Starting with Unicode 13/ICU 66/2019 due to more varied Script_Extensions.)
// Shift the high bits right by 12 to assemble the full value.
#define UPROPS_SCRIPT_HIGH_MASK    0x00300000
#define UPROPS_SCRIPT_HIGH_SHIFT   12
#define UPROPS_MAX_SCRIPT          0x3ff

#define UPROPS_EA_MASK          0x000e0000
#define UPROPS_EA_SHIFT         17

#define UPROPS_BLOCK_MASK       0x0001ff00
#define UPROPS_BLOCK_SHIFT      8

#define UPROPS_SCRIPT_LOW_MASK  0x000000ff

/* UPROPS_SCRIPT_X_WITH_COMMON must be the lowest value that involves Script_Extensions. */
#define UPROPS_SCRIPT_X_WITH_COMMON     0x400000
#define UPROPS_SCRIPT_X_WITH_INHERITED  0x800000
#define UPROPS_SCRIPT_X_WITH_OTHER      0xc00000

#ifdef __cplusplus

namespace {

inline uint32_t uprops_mergeScriptCodeOrIndex(uint32_t scriptX) {
    return
        ((scriptX & UPROPS_SCRIPT_HIGH_MASK) >> UPROPS_SCRIPT_HIGH_SHIFT) |
        (scriptX & UPROPS_SCRIPT_LOW_MASK);
}

}  // namespace

#endif  // __cplusplus

/*
 * Properties in vector word 1
 * Each bit encodes one binary property.
 * The following constants represent the bit number, use 1<<UPROPS_XYZ.
 * UPROPS_BINARY_1_TOP<=32!
 *
 * Keep this list of property enums in sync with
 * propListNames[] in icu/source/tools/genprops/props2.c!
 *
 * ICU 2.6/uprops format version 3.2 stores full properties instead of "Other_".
 */
enum {
    UPROPS_WHITE_SPACE,
    UPROPS_DASH,
    UPROPS_HYPHEN,
    UPROPS_QUOTATION_MARK,
    UPROPS_TERMINAL_PUNCTUATION,
    UPROPS_MATH,
    UPROPS_HEX_DIGIT,
    UPROPS_ASCII_HEX_DIGIT,
    UPROPS_ALPHABETIC,
    UPROPS_IDEOGRAPHIC,
    UPROPS_DIACRITIC,
    UPROPS_EXTENDER,
    UPROPS_NONCHARACTER_CODE_POINT,
    UPROPS_GRAPHEME_EXTEND,
    UPROPS_GRAPHEME_LINK,
    UPROPS_IDS_BINARY_OPERATOR,
    UPROPS_IDS_TRINARY_OPERATOR,
    UPROPS_RADICAL,
    UPROPS_UNIFIED_IDEOGRAPH,
    UPROPS_DEFAULT_IGNORABLE_CODE_POINT,
    UPROPS_DEPRECATED,
    UPROPS_LOGICAL_ORDER_EXCEPTION,
    UPROPS_XID_START,
    UPROPS_XID_CONTINUE,
    UPROPS_ID_START,                            /* ICU 2.6, uprops format version 3.2 */
    UPROPS_ID_CONTINUE,
    UPROPS_GRAPHEME_BASE,
    UPROPS_S_TERM,                              /* new in ICU 3.0 and Unicode 4.0.1 */
    UPROPS_VARIATION_SELECTOR,
    UPROPS_PATTERN_SYNTAX,                      /* new in ICU 3.4 and Unicode 4.1 */
    UPROPS_PATTERN_WHITE_SPACE,
    UPROPS_PREPENDED_CONCATENATION_MARK,        // new in ICU 60 and Unicode 10
    UPROPS_BINARY_1_TOP                         /* ==32 - full! */
};

/*
 * Properties in vector word 2
 * Bits
 * 31..26   unused since ICU 70 added uemoji.icu;
 *          in ICU 57..69 stored emoji properties
 * 25..20   Line Break
 * 19..15   Sentence Break
 * 14..10   Word Break
 *  9.. 5   Grapheme Cluster Break
 *  4.. 0   Decomposition Type
 */
enum {
    UPROPS_2_UNUSED_WAS_EXTENDED_PICTOGRAPHIC=26,  // ICU 62..69
    UPROPS_2_UNUSED_WAS_EMOJI_COMPONENT,  // ICU 60..69
    UPROPS_2_UNUSED_WAS_EMOJI,  // ICU 57..69
    UPROPS_2_UNUSED_WAS_EMOJI_PRESENTATION,  // ICU 57..69
    UPROPS_2_UNUSED_WAS_EMOJI_MODIFIER,  // ICU 57..69
    UPROPS_2_UNUSED_WAS_EMOJI_MODIFIER_BASE  // ICU 57..69
};

#define UPROPS_LB_MASK          0x03f00000
#define UPROPS_LB_SHIFT         20

#define UPROPS_SB_MASK          0x000f8000
#define UPROPS_SB_SHIFT         15

#define UPROPS_WB_MASK          0x00007c00
#define UPROPS_WB_SHIFT         10

#define UPROPS_GCB_MASK         0x000003e0
#define UPROPS_GCB_SHIFT        5

#define UPROPS_DT_MASK          0x0000001f

/**
 * Gets the main properties value for a code point.
 * Implemented in uchar.c for uprops.cpp.
 */
U_CFUNC uint32_t
u_getMainProperties(UChar32 c);

/**
 * Get a properties vector word for a code point.
 * Implemented in uchar.c for uprops.cpp.
 * @return 0 if no data or illegal argument
 */
U_CFUNC uint32_t
u_getUnicodeProperties(UChar32 c, int32_t column);

/**
 * Get the the maximum values for some enum/int properties.
 * Use the same column numbers as for u_getUnicodeProperties().
 * The returned value will contain maximum values stored in the same bit fields
 * as where the enum values are stored in the u_getUnicodeProperties()
 * return values for the same columns.
 *
 * Valid columns are those for properties words that contain enumerated values.
 * (ICU 2.6: columns 0 and 2)
 * For other column numbers, this function will return 0.
 *
 * @internal
 */
U_CFUNC int32_t
uprv_getMaxValues(int32_t column);

/**
 * Checks if c is alphabetic, or a decimal digit; implements UCHAR_POSIX_ALNUM.
 * @internal
 */
U_CFUNC UBool
u_isalnumPOSIX(UChar32 c);

/**
 * Checks if c is in
 * [^\p{space}\p{gc=Control}\p{gc=Surrogate}\p{gc=Unassigned}]
 * with space=\p{Whitespace} and Control=Cc.
 * Implements UCHAR_POSIX_GRAPH.
 * @internal
 */
U_CFUNC UBool
u_isgraphPOSIX(UChar32 c);

/**
 * Checks if c is in \p{graph}\p{blank} - \p{cntrl}.
 * Implements UCHAR_POSIX_PRINT.
 * @internal
 */
U_CFUNC UBool
u_isprintPOSIX(UChar32 c);

/** Some code points. @internal */
enum {
    TAB     =0x0009,
    LF      =0x000a,
    FF      =0x000c,
    CR      =0x000d,
    NBSP    =0x00a0,
    CGJ     =0x034f,
    FIGURESP=0x2007,
    HAIRSP  =0x200a,
    ZWNJ    =0x200c,
    ZWJ     =0x200d,
    RLM     =0x200f,
    NNBSP   =0x202f,
    ZWNBSP  =0xfeff
};

/**
 * Get the maximum length of a (regular/1.0/extended) character name.
 * @return 0 if no character names available.
 */
U_CAPI int32_t U_EXPORT2
uprv_getMaxCharNameLength(void);

/**
 * Fills set with characters that are used in Unicode character names.
 * Includes all characters that are used in regular/Unicode 1.0/extended names.
 * Just empties the set if no character names are available.
 * @param sa USetAdder to receive characters.
 */
U_CAPI void U_EXPORT2
uprv_getCharNameCharacters(const USetAdder *sa);

/**
 * Constants for which data and implementation files provide which properties.
 * Used by UnicodeSet for service-specific property enumeration.
 * @internal
 */
enum UPropertySource {
    /** No source, not a supported property. */
    UPROPS_SRC_NONE,
    /** From uchar.c/uprops.icu main trie */
    UPROPS_SRC_CHAR,
    /** From uchar.c/uprops.icu properties vectors trie */
    UPROPS_SRC_PROPSVEC,
    /** From unames.c/unames.icu */
    UPROPS_SRC_NAMES,
    /** From ucase.c/ucase.icu */
    UPROPS_SRC_CASE,
    /** From ubidi_props.c/ubidi.icu */
    UPROPS_SRC_BIDI,
    /** From uchar.c/uprops.icu main trie as well as properties vectors trie */
    UPROPS_SRC_CHAR_AND_PROPSVEC,
    /** From ucase.c/ucase.icu as well as unorm.cpp/unorm.icu */
    UPROPS_SRC_CASE_AND_NORM,
    /** From normalizer2impl.cpp/nfc.nrm */
    UPROPS_SRC_NFC,
    /** From normalizer2impl.cpp/nfkc.nrm */
    UPROPS_SRC_NFKC,
    /** From normalizer2impl.cpp/nfkc_cf.nrm */
    UPROPS_SRC_NFKC_CF,
    /** From normalizer2impl.cpp/nfc.nrm canonical iterator data */
    UPROPS_SRC_NFC_CANON_ITER,
    // Text layout properties.
    UPROPS_SRC_INPC,
    UPROPS_SRC_INSC,
    UPROPS_SRC_VO,
    UPROPS_SRC_EMOJI,
<<<<<<< HEAD
=======
    UPROPS_SRC_IDSU,
    UPROPS_SRC_ID_COMPAT_MATH,
>>>>>>> 626889fb
    /** One more than the highest UPropertySource (UPROPS_SRC_) constant. */
    UPROPS_SRC_COUNT
};
typedef enum UPropertySource UPropertySource;

/**
 * @see UPropertySource
 * @internal
 */
U_CFUNC UPropertySource U_EXPORT2
uprops_getSource(UProperty which);

/**
 * Enumerate uprops.icu's main data trie and add the
 * start of each range of same properties to the set.
 * @internal
 */
U_CFUNC void U_EXPORT2
uchar_addPropertyStarts(const USetAdder *sa, UErrorCode *pErrorCode);

/**
 * Enumerate uprops.icu's properties vectors trie and add the
 * start of each range of same properties to the set.
 * @internal
 */
U_CFUNC void U_EXPORT2
upropsvec_addPropertyStarts(const USetAdder *sa, UErrorCode *pErrorCode);

U_CFUNC void U_EXPORT2
uprops_addPropertyStarts(UPropertySource src, const USetAdder *sa, UErrorCode *pErrorCode);

/**
 * Return a set of characters for property enumeration.
 * For each two consecutive characters (start, limit) in the set,
 * all of the properties for start..limit-1 are all the same.
 *
 * @param sa USetAdder to receive result. Existing contents are lost.
 * @internal
 */
/*U_CFUNC void U_EXPORT2
uprv_getInclusions(const USetAdder *sa, UErrorCode *pErrorCode);
*/

/**
 * Swap the ICU Unicode character names file. See uchar.c.
 * @internal
 */
U_CAPI int32_t U_EXPORT2
uchar_swapNames(const UDataSwapper *ds,
                const void *inData, int32_t length, void *outData,
                UErrorCode *pErrorCode);

#ifdef __cplusplus

U_NAMESPACE_BEGIN

class UnicodeSet;

class CharacterProperties {
public:
    CharacterProperties() = delete;
    static const UnicodeSet *getInclusionsForProperty(UProperty prop, UErrorCode &errorCode);
    static const UnicodeSet *getBinaryPropertySet(UProperty property, UErrorCode &errorCode);
};

// implemented in uniset_props.cpp
U_CFUNC UnicodeSet *
uniset_getUnicode32Instance(UErrorCode &errorCode);

U_NAMESPACE_END

#endif

#endif<|MERGE_RESOLUTION|>--- conflicted
+++ resolved
@@ -379,11 +379,8 @@
     UPROPS_SRC_INSC,
     UPROPS_SRC_VO,
     UPROPS_SRC_EMOJI,
-<<<<<<< HEAD
-=======
     UPROPS_SRC_IDSU,
     UPROPS_SRC_ID_COMPAT_MATH,
->>>>>>> 626889fb
     /** One more than the highest UPropertySource (UPROPS_SRC_) constant. */
     UPROPS_SRC_COUNT
 };
