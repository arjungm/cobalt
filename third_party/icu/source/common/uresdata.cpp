// © 2016 and later: Unicode, Inc. and others.
// License & terms of use: http://www.unicode.org/copyright.html
/*
*******************************************************************************
* Copyright (C) 1999-2016, International Business Machines Corporation
*               and others. All Rights Reserved.
*******************************************************************************
*   file name:  uresdata.cpp
*   encoding:   UTF-8
*   tab size:   8 (not used)
*   indentation:4
*
*   created on: 1999dec08
*   created by: Markus W. Scherer
* Modification History:
*
*   Date        Name        Description
*   06/20/2000  helena      OS/400 port changes; mostly typecast.
*   06/24/02    weiv        Added support for resource sharing
*/

#include "unicode/utypes.h"
#include "unicode/udata.h"
#include "unicode/ustring.h"
#include "unicode/utf16.h"
#include "cmemory.h"
#include "cstring.h"
#include "resource.h"
#include "uarrsort.h"
#include "uassert.h"
#include "ucol_swp.h"
#include "udataswp.h"
#include "uinvchar.h"
#include "uresdata.h"
#include "uresimp.h"
#include "utracimp.h"

/*
 * Resource access helpers
 */

/* get a const char* pointer to the key with the keyOffset byte offset from pRoot */
#define RES_GET_KEY16(pResData, keyOffset) \
    ((keyOffset)<(pResData)->localKeyLimit ? \
        (const char *)(pResData)->pRoot+(keyOffset) : \
        (pResData)->poolBundleKeys+(keyOffset)-(pResData)->localKeyLimit)

#define RES_GET_KEY32(pResData, keyOffset) \
    ((keyOffset)>=0 ? \
        (const char *)(pResData)->pRoot+(keyOffset) : \
        (pResData)->poolBundleKeys+((keyOffset)&0x7fffffff))

#define URESDATA_ITEM_NOT_FOUND -1

/* empty resources, returned when the resource offset is 0 */
static const uint16_t gEmpty16=0;

static const struct {
    int32_t length;
    int32_t res;
} gEmpty32={ 0, 0 };

static const struct {
    int32_t length;
    char16_t nul;
    char16_t pad;
} gEmptyString={ 0, 0, 0 };

/*
 * All the type-access functions assume that
 * the resource is of the expected type.
 */

static int32_t
_res_findTableItem(const ResourceData *pResData, const uint16_t *keyOffsets, int32_t length,
                   const char *key, const char **realKey) {
    const char *tableKey;
    int32_t mid, start, limit;
    int result;

    /* do a binary search for the key */
    start=0;
    limit=length;
    while(start<limit) {
        mid = (start + limit) / 2;
        tableKey = RES_GET_KEY16(pResData, keyOffsets[mid]);
        if (pResData->useNativeStrcmp) {
            result = uprv_strcmp(key, tableKey);
        } else {
            result = uprv_compareInvCharsAsAscii(key, tableKey);
        }
        if (result < 0) {
            limit = mid;
        } else if (result > 0) {
            start = mid + 1;
        } else {
            /* We found it! */
            *realKey=tableKey;
            return mid;
        }
    }
    return URESDATA_ITEM_NOT_FOUND;  /* not found or table is empty. */
}

static int32_t
_res_findTable32Item(const ResourceData *pResData, const int32_t *keyOffsets, int32_t length,
                     const char *key, const char **realKey) {
    const char *tableKey;
    int32_t mid, start, limit;
    int result;

    /* do a binary search for the key */
    start=0;
    limit=length;
    while(start<limit) {
        mid = (start + limit) / 2;
        tableKey = RES_GET_KEY32(pResData, keyOffsets[mid]);
        if (pResData->useNativeStrcmp) {
            result = uprv_strcmp(key, tableKey);
        } else {
            result = uprv_compareInvCharsAsAscii(key, tableKey);
        }
        if (result < 0) {
            limit = mid;
        } else if (result > 0) {
            start = mid + 1;
        } else {
            /* We found it! */
            *realKey=tableKey;
            return mid;
        }
    }
    return URESDATA_ITEM_NOT_FOUND;  /* not found or table is empty. */
}

/* helper for res_load() ---------------------------------------------------- */

static UBool U_CALLCONV
isAcceptable(void *context,
             const char * /*type*/, const char * /*name*/,
             const UDataInfo *pInfo) {
    uprv_memcpy(context, pInfo->formatVersion, 4);
    return (UBool)(
        pInfo->size>=20 &&
        pInfo->isBigEndian==U_IS_BIG_ENDIAN &&
        pInfo->charsetFamily==U_CHARSET_FAMILY &&
        pInfo->sizeofUChar==U_SIZEOF_UCHAR &&
        pInfo->dataFormat[0]==0x52 &&   /* dataFormat="ResB" */
        pInfo->dataFormat[1]==0x65 &&
        pInfo->dataFormat[2]==0x73 &&
        pInfo->dataFormat[3]==0x42 &&
        (1<=pInfo->formatVersion[0] && pInfo->formatVersion[0]<=3));
}

/* semi-public functions ---------------------------------------------------- */

static void
res_init(ResourceData *pResData,
         UVersionInfo formatVersion, const void *inBytes, int32_t length,
         UErrorCode *errorCode) {
    UResType rootType;

    /* get the root resource */
    pResData->pRoot=(const int32_t *)inBytes;
    pResData->rootRes=(Resource)*pResData->pRoot;
    pResData->p16BitUnits=&gEmpty16;

    /* formatVersion 1.1 must have a root item and at least 5 indexes */
    if(length>=0 && (length/4)<((formatVersion[0]==1 && formatVersion[1]==0) ? 1 : 1+5)) {
        *errorCode=U_INVALID_FORMAT_ERROR;
        res_unload(pResData);
        return;
    }

    /* currently, we accept only resources that have a Table as their roots */
    rootType=(UResType)RES_GET_TYPE(pResData->rootRes);
    if(!URES_IS_TABLE(rootType)) {
        *errorCode=U_INVALID_FORMAT_ERROR;
        res_unload(pResData);
        return;
    }

    if(formatVersion[0]==1 && formatVersion[1]==0) {
        pResData->localKeyLimit=0x10000;  /* greater than any 16-bit key string offset */
    } else {
        /* bundles with formatVersion 1.1 and later contain an indexes[] array */
        const int32_t *indexes=pResData->pRoot+1;
        int32_t indexLength=indexes[URES_INDEX_LENGTH]&0xff;
        if(indexLength<=URES_INDEX_MAX_TABLE_LENGTH) {
            *errorCode=U_INVALID_FORMAT_ERROR;
            res_unload(pResData);
            return;
        }
        if( length>=0 &&
            (length<((1+indexLength)<<2) ||
             length<(indexes[URES_INDEX_BUNDLE_TOP]<<2))
        ) {
            *errorCode=U_INVALID_FORMAT_ERROR;
            res_unload(pResData);
            return;
        }
        if(indexes[URES_INDEX_KEYS_TOP]>(1+indexLength)) {
            pResData->localKeyLimit=indexes[URES_INDEX_KEYS_TOP]<<2;
        }
        if(formatVersion[0]>=3) {
            // In formatVersion 1, the indexLength took up this whole int.
            // In version 2, bits 31..8 were reserved and always 0.
            // In version 3, they contain bits 23..0 of the poolStringIndexLimit.
            // Bits 27..24 are in indexes[URES_INDEX_ATTRIBUTES] bits 15..12.
            pResData->poolStringIndexLimit=(int32_t)((uint32_t)indexes[URES_INDEX_LENGTH]>>8);
        }
        if(indexLength>URES_INDEX_ATTRIBUTES) {
            int32_t att=indexes[URES_INDEX_ATTRIBUTES];
            pResData->noFallback=(UBool)(att&URES_ATT_NO_FALLBACK);
            pResData->isPoolBundle=(UBool)((att&URES_ATT_IS_POOL_BUNDLE)!=0);
            pResData->usesPoolBundle=(UBool)((att&URES_ATT_USES_POOL_BUNDLE)!=0);
            pResData->poolStringIndexLimit|=(att&0xf000)<<12;  // bits 15..12 -> 27..24
            pResData->poolStringIndex16Limit=(int32_t)((uint32_t)att>>16);
        }
        if((pResData->isPoolBundle || pResData->usesPoolBundle) && indexLength<=URES_INDEX_POOL_CHECKSUM) {
            *errorCode=U_INVALID_FORMAT_ERROR;
            res_unload(pResData);
            return;
        }
        if( indexLength>URES_INDEX_16BIT_TOP &&
            indexes[URES_INDEX_16BIT_TOP]>indexes[URES_INDEX_KEYS_TOP]
        ) {
            pResData->p16BitUnits=(const uint16_t *)(pResData->pRoot+indexes[URES_INDEX_KEYS_TOP]);
        }
    }

    if(formatVersion[0]==1 || U_CHARSET_FAMILY==U_ASCII_FAMILY) {
        /*
         * formatVersion 1: compare key strings in native-charset order
         * formatVersion 2 and up: compare key strings in ASCII order
         */
        pResData->useNativeStrcmp=true;
    }
}

U_CAPI void U_EXPORT2
res_read(ResourceData *pResData,
         const UDataInfo *pInfo, const void *inBytes, int32_t length,
         UErrorCode *errorCode) {
    UVersionInfo formatVersion;

    uprv_memset(pResData, 0, sizeof(ResourceData));
    if(U_FAILURE(*errorCode)) {
        return;
    }
    if(!isAcceptable(formatVersion, nullptr, nullptr, pInfo)) {
        *errorCode=U_INVALID_FORMAT_ERROR;
        return;
    }
    res_init(pResData, formatVersion, inBytes, length, errorCode);
}

U_CFUNC void
res_load(ResourceData *pResData,
         const char *path, const char *name, UErrorCode *errorCode) {
    UVersionInfo formatVersion;

    uprv_memset(pResData, 0, sizeof(ResourceData));

    /* load the ResourceBundle file */
    pResData->data=udata_openChoice(path, "res", name, isAcceptable, formatVersion, errorCode);
    if(U_FAILURE(*errorCode)) {
        return;
    }

    /* get its memory and initialize *pResData */
    res_init(pResData, formatVersion, udata_getMemory(pResData->data), -1, errorCode);
}

U_CFUNC void
res_unload(ResourceData *pResData) {
    if(pResData->data!=nullptr) {
        udata_close(pResData->data);
        pResData->data=nullptr;
    }
}

static const int8_t gPublicTypes[URES_LIMIT] = {
    URES_STRING,
    URES_BINARY,
    URES_TABLE,
    URES_ALIAS,

    URES_TABLE,     /* URES_TABLE32 */
    URES_TABLE,     /* URES_TABLE16 */
    URES_STRING,    /* URES_STRING_V2 */
    URES_INT,

    URES_ARRAY,
    URES_ARRAY,     /* URES_ARRAY16 */
    URES_NONE,
    URES_NONE,

    URES_NONE,
    URES_NONE,
    URES_INT_VECTOR,
    URES_NONE
};

U_CAPI UResType U_EXPORT2
res_getPublicType(Resource res) {
    return (UResType)gPublicTypes[RES_GET_TYPE(res)];
}

U_CAPI const char16_t * U_EXPORT2
res_getStringNoTrace(const ResourceData *pResData, Resource res, int32_t *pLength) {
    const char16_t *p;
    uint32_t offset=RES_GET_OFFSET(res);
    int32_t length;
    if(RES_GET_TYPE(res)==URES_STRING_V2) {
        int32_t first;
        if((int32_t)offset<pResData->poolStringIndexLimit) {
            p=(const char16_t *)pResData->poolBundleStrings+offset;
        } else {
            p=(const char16_t *)pResData->p16BitUnits+(offset-pResData->poolStringIndexLimit);
        }
        first=*p;
        if(!U16_IS_TRAIL(first)) {
            length=u_strlen(p);
        } else if(first<0xdfef) {
            length=first&0x3ff;
            ++p;
        } else if(first<0xdfff) {
            length=((first-0xdfef)<<16)|p[1];
            p+=2;
        } else {
            length=((int32_t)p[1]<<16)|p[2];
            p+=3;
        }
    } else if(res==offset) /* RES_GET_TYPE(res)==URES_STRING */ {
        const int32_t *p32= res==0 ? &gEmptyString.length : pResData->pRoot+res;
        length=*p32++;
        p=(const char16_t *)p32;
    } else {
        p=nullptr;
        length=0;
    }
    if(pLength) {
        *pLength=length;
    }
    return p;
}

namespace {

/**
 * CLDR string value (three empty-set symbols)=={2205, 2205, 2205}
 * prevents fallback to the parent bundle.
 * TODO: combine with other code that handles this marker, use EMPTY_SET constant.
 * TODO: maybe move to uresbund.cpp?
 */
UBool isNoInheritanceMarker(const ResourceData *pResData, Resource res) {
    uint32_t offset=RES_GET_OFFSET(res);
    if (offset == 0) {
        // empty string
    } else if (res == offset) {
        const int32_t *p32=pResData->pRoot+res;
        int32_t length=*p32;
        const char16_t *p=(const char16_t *)p32;
        return length == 3 && p[2] == 0x2205 && p[3] == 0x2205 && p[4] == 0x2205;
    } else if (RES_GET_TYPE(res) == URES_STRING_V2) {
        const char16_t *p;
        if((int32_t)offset<pResData->poolStringIndexLimit) {
            p=(const char16_t *)pResData->poolBundleStrings+offset;
        } else {
            p=(const char16_t *)pResData->p16BitUnits+(offset-pResData->poolStringIndexLimit);
        }
        int32_t first=*p;
        if (first == 0x2205) {  // implicit length
            return p[1] == 0x2205 && p[2] == 0x2205 && p[3] == 0;
        } else if (first == 0xdc03) {  // explicit length 3 (should not occur)
            return p[1] == 0x2205 && p[2] == 0x2205 && p[3] == 0x2205;
        } else {
            // Assume that the string has not been stored with more length units than necessary.
            return false;
        }
    }
    return false;
}

int32_t getStringArray(const ResourceData *pResData, const icu::ResourceArray &array,
                       icu::UnicodeString *dest, int32_t capacity,
                       UErrorCode &errorCode) {
    if(U_FAILURE(errorCode)) {
        return 0;
    }
    if(dest == nullptr ? capacity != 0 : capacity < 0) {
        errorCode = U_ILLEGAL_ARGUMENT_ERROR;
        return 0;
    }
    int32_t length = array.getSize();
    if(length == 0) {
        return 0;
    }
    if(length > capacity) {
        errorCode = U_BUFFER_OVERFLOW_ERROR;
        return length;
    }
    for(int32_t i = 0; i < length; ++i) {
        int32_t sLength;
        // No tracing: handled by the caller
        const char16_t *s = res_getStringNoTrace(pResData, array.internalGetResource(pResData, i), &sLength);
        if(s == nullptr) {
            errorCode = U_RESOURCE_TYPE_MISMATCH;
            return 0;
        }
        dest[i].setTo(true, s, sLength);
    }
    return length;
}

}  // namespace

U_CAPI const char16_t * U_EXPORT2
res_getAlias(const ResourceData *pResData, Resource res, int32_t *pLength) {
    const char16_t *p;
    uint32_t offset=RES_GET_OFFSET(res);
    int32_t length;
    if(RES_GET_TYPE(res)==URES_ALIAS) {
        const int32_t *p32= offset==0 ? &gEmptyString.length : pResData->pRoot+offset;
        length=*p32++;
        p=(const char16_t *)p32;
    } else {
        p=nullptr;
        length=0;
    }
    if(pLength) {
        *pLength=length;
    }
    return p;
}

U_CAPI const uint8_t * U_EXPORT2
res_getBinaryNoTrace(const ResourceData *pResData, Resource res, int32_t *pLength) {
    const uint8_t *p;
    uint32_t offset=RES_GET_OFFSET(res);
    int32_t length;
    if(RES_GET_TYPE(res)==URES_BINARY) {
        const int32_t *p32= offset==0 ? (const int32_t*)&gEmpty32 : pResData->pRoot+offset;
        length=*p32++;
        p=(const uint8_t *)p32;
    } else {
        p=nullptr;
        length=0;
    }
    if(pLength) {
        *pLength=length;
    }
    return p;
}


U_CAPI const int32_t * U_EXPORT2
res_getIntVectorNoTrace(const ResourceData *pResData, Resource res, int32_t *pLength) {
    const int32_t *p;
    uint32_t offset=RES_GET_OFFSET(res);
    int32_t length;
    if(RES_GET_TYPE(res)==URES_INT_VECTOR) {
        p= offset==0 ? (const int32_t *)&gEmpty32 : pResData->pRoot+offset;
        length=*p++;
    } else {
        p=nullptr;
        length=0;
    }
    if(pLength) {
        *pLength=length;
    }
    return p;
}

U_CAPI int32_t U_EXPORT2
res_countArrayItems(const ResourceData *pResData, Resource res) {
    uint32_t offset=RES_GET_OFFSET(res);
    switch(RES_GET_TYPE(res)) {
    case URES_STRING:
    case URES_STRING_V2:
    case URES_BINARY:
    case URES_ALIAS:
    case URES_INT:
    case URES_INT_VECTOR:
        return 1;
    case URES_ARRAY:
    case URES_TABLE32:
        return offset==0 ? 0 : *(pResData->pRoot+offset);
    case URES_TABLE:
        return offset==0 ? 0 : *((const uint16_t *)(pResData->pRoot+offset));
    case URES_ARRAY16:
    case URES_TABLE16:
        return pResData->p16BitUnits[offset];
    default:
        return 0;
    }
}

U_NAMESPACE_BEGIN

ResourceDataValue::~ResourceDataValue() {}

UResType ResourceDataValue::getType() const {
    return res_getPublicType(res);
}

const char16_t *ResourceDataValue::getString(int32_t &length, UErrorCode &errorCode) const {
    if(U_FAILURE(errorCode)) {
        return nullptr;
    }
    const char16_t *s = res_getString(fTraceInfo, &getData(), res, &length);
    if(s == nullptr) {
        errorCode = U_RESOURCE_TYPE_MISMATCH;
    }
    return s;
}

const char16_t *ResourceDataValue::getAliasString(int32_t &length, UErrorCode &errorCode) const {
    if(U_FAILURE(errorCode)) {
        return nullptr;
    }
    const char16_t *s = res_getAlias(&getData(), res, &length);
    if(s == nullptr) {
        errorCode = U_RESOURCE_TYPE_MISMATCH;
    }
    return s;
}

int32_t ResourceDataValue::getInt(UErrorCode &errorCode) const {
    if(U_FAILURE(errorCode)) {
        return 0;
    }
    if(RES_GET_TYPE(res) != URES_INT) {
        errorCode = U_RESOURCE_TYPE_MISMATCH;
    }
    return res_getInt(fTraceInfo, res);
}

uint32_t ResourceDataValue::getUInt(UErrorCode &errorCode) const {
    if(U_FAILURE(errorCode)) {
        return 0;
    }
    if(RES_GET_TYPE(res) != URES_INT) {
        errorCode = U_RESOURCE_TYPE_MISMATCH;
    }
    return res_getUInt(fTraceInfo, res);
}

const int32_t *ResourceDataValue::getIntVector(int32_t &length, UErrorCode &errorCode) const {
    if(U_FAILURE(errorCode)) {
        return nullptr;
    }
    const int32_t *iv = res_getIntVector(fTraceInfo, &getData(), res, &length);
    if(iv == nullptr) {
        errorCode = U_RESOURCE_TYPE_MISMATCH;
    }
    return iv;
}

const uint8_t *ResourceDataValue::getBinary(int32_t &length, UErrorCode &errorCode) const {
    if(U_FAILURE(errorCode)) {
        return nullptr;
    }
    const uint8_t *b = res_getBinary(fTraceInfo, &getData(), res, &length);
    if(b == nullptr) {
        errorCode = U_RESOURCE_TYPE_MISMATCH;
    }
    return b;
}

ResourceArray ResourceDataValue::getArray(UErrorCode &errorCode) const {
    if(U_FAILURE(errorCode)) {
        return ResourceArray();
    }
    const uint16_t *items16 = nullptr;
    const Resource *items32 = nullptr;
    uint32_t offset=RES_GET_OFFSET(res);
    int32_t length = 0;
    switch(RES_GET_TYPE(res)) {
    case URES_ARRAY:
        if (offset!=0) {  // empty if offset==0
            items32 = (const Resource *)getData().pRoot+offset;
            length = *items32++;
        }
        break;
    case URES_ARRAY16:
        items16 = getData().p16BitUnits+offset;
        length = *items16++;
        break;
    default:
        errorCode = U_RESOURCE_TYPE_MISMATCH;
        return ResourceArray();
    }
    return ResourceArray(items16, items32, length, fTraceInfo);
}

ResourceTable ResourceDataValue::getTable(UErrorCode &errorCode) const {
    if(U_FAILURE(errorCode)) {
        return ResourceTable();
    }
    const uint16_t *keys16 = nullptr;
    const int32_t *keys32 = nullptr;
    const uint16_t *items16 = nullptr;
    const Resource *items32 = nullptr;
    uint32_t offset = RES_GET_OFFSET(res);
    int32_t length = 0;
    switch(RES_GET_TYPE(res)) {
    case URES_TABLE:
        if (offset != 0) {  // empty if offset==0
            keys16 = (const uint16_t *)(getData().pRoot+offset);
            length = *keys16++;
            items32 = (const Resource *)(keys16+length+(~length&1));
        }
        break;
    case URES_TABLE16:
        keys16 = getData().p16BitUnits+offset;
        length = *keys16++;
        items16 = keys16 + length;
        break;
    case URES_TABLE32:
        if (offset != 0) {  // empty if offset==0
            keys32 = getData().pRoot+offset;
            length = *keys32++;
            items32 = (const Resource *)keys32 + length;
        }
        break;
    default:
        errorCode = U_RESOURCE_TYPE_MISMATCH;
        return ResourceTable();
    }
    return ResourceTable(keys16, keys32, items16, items32, length, fTraceInfo);
}

UBool ResourceDataValue::isNoInheritanceMarker() const {
    return ::isNoInheritanceMarker(&getData(), res);
}

int32_t ResourceDataValue::getStringArray(UnicodeString *dest, int32_t capacity,
                                          UErrorCode &errorCode) const {
    return ::getStringArray(&getData(), getArray(errorCode), dest, capacity, errorCode);
}

int32_t ResourceDataValue::getStringArrayOrStringAsArray(UnicodeString *dest, int32_t capacity,
                                                         UErrorCode &errorCode) const {
    if(URES_IS_ARRAY(res)) {
        return ::getStringArray(&getData(), getArray(errorCode), dest, capacity, errorCode);
    }
    if(U_FAILURE(errorCode)) {
        return 0;
    }
    if(dest == nullptr ? capacity != 0 : capacity < 0) {
        errorCode = U_ILLEGAL_ARGUMENT_ERROR;
        return 0;
    }
    if(capacity < 1) {
        errorCode = U_BUFFER_OVERFLOW_ERROR;
        return 1;
    }
    int32_t sLength;
<<<<<<< HEAD
    const UChar *s = res_getString(fTraceInfo, &getData(), res, &sLength);
    if(s != NULL) {
=======
    const char16_t *s = res_getString(fTraceInfo, &getData(), res, &sLength);
    if(s != nullptr) {
>>>>>>> 626889fb
        dest[0].setTo(true, s, sLength);
        return 1;
    }
    errorCode = U_RESOURCE_TYPE_MISMATCH;
    return 0;
}

UnicodeString ResourceDataValue::getStringOrFirstOfArray(UErrorCode &errorCode) const {
    UnicodeString us;
    if(U_FAILURE(errorCode)) {
        return us;
    }
    int32_t sLength;
<<<<<<< HEAD
    const UChar *s = res_getString(fTraceInfo, &getData(), res, &sLength);
    if(s != NULL) {
=======
    const char16_t *s = res_getString(fTraceInfo, &getData(), res, &sLength);
    if(s != nullptr) {
>>>>>>> 626889fb
        us.setTo(true, s, sLength);
        return us;
    }
    ResourceArray array = getArray(errorCode);
    if(U_FAILURE(errorCode)) {
        return us;
    }
    if(array.getSize() > 0) {
        // Tracing is already performed above (unimportant for trace that this is an array)
        s = res_getStringNoTrace(&getData(), array.internalGetResource(&getData(), 0), &sLength);
<<<<<<< HEAD
        if(s != NULL) {
=======
        if(s != nullptr) {
>>>>>>> 626889fb
            us.setTo(true, s, sLength);
            return us;
        }
    }
    errorCode = U_RESOURCE_TYPE_MISMATCH;
    return us;
}

U_NAMESPACE_END

static Resource
makeResourceFrom16(const ResourceData *pResData, int32_t res16) {
    if(res16<pResData->poolStringIndex16Limit) {
        // Pool string, nothing to do.
    } else {
        // Local string, adjust the 16-bit offset to a regular one,
        // with a larger pool string index limit.
        res16=res16-pResData->poolStringIndex16Limit+pResData->poolStringIndexLimit;
    }
    return URES_MAKE_RESOURCE(URES_STRING_V2, res16);
}

U_CAPI Resource U_EXPORT2
res_getTableItemByKey(const ResourceData *pResData, Resource table,
                      int32_t *indexR, const char **key) {
    uint32_t offset=RES_GET_OFFSET(table);
    int32_t length;
    int32_t idx;
    if(key == nullptr || *key == nullptr) {
        return RES_BOGUS;
    }
    switch(RES_GET_TYPE(table)) {
    case URES_TABLE: {
        if (offset!=0) { /* empty if offset==0 */
            const uint16_t *p= (const uint16_t *)(pResData->pRoot+offset);
            length=*p++;
            *indexR=idx=_res_findTableItem(pResData, p, length, *key, key);
            if(idx>=0) {
                const Resource *p32=(const Resource *)(p+length+(~length&1));
                return p32[idx];
            }
        }
        break;
    }
    case URES_TABLE16: {
        const uint16_t *p=pResData->p16BitUnits+offset;
        length=*p++;
        *indexR=idx=_res_findTableItem(pResData, p, length, *key, key);
        if(idx>=0) {
            return makeResourceFrom16(pResData, p[length+idx]);
        }
        break;
    }
    case URES_TABLE32: {
        if (offset!=0) { /* empty if offset==0 */
            const int32_t *p= pResData->pRoot+offset;
            length=*p++;
            *indexR=idx=_res_findTable32Item(pResData, p, length, *key, key);
            if(idx>=0) {
                return (Resource)p[length+idx];
            }
        }
        break;
    }
    default:
        break;
    }
    return RES_BOGUS;
}

U_CAPI Resource U_EXPORT2
res_getTableItemByIndex(const ResourceData *pResData, Resource table,
                        int32_t indexR, const char **key) {
    uint32_t offset=RES_GET_OFFSET(table);
    int32_t length;
    if (indexR < 0) {
        return RES_BOGUS;
    }
    switch(RES_GET_TYPE(table)) {
    case URES_TABLE: {
        if (offset != 0) { /* empty if offset==0 */
            const uint16_t *p= (const uint16_t *)(pResData->pRoot+offset);
            length=*p++;
            if(indexR<length) {
                const Resource *p32=(const Resource *)(p+length+(~length&1));
                if(key!=nullptr) {
                    *key=RES_GET_KEY16(pResData, p[indexR]);
                }
                return p32[indexR];
            }
        }
        break;
    }
    case URES_TABLE16: {
        const uint16_t *p=pResData->p16BitUnits+offset;
        length=*p++;
        if(indexR<length) {
            if(key!=nullptr) {
                *key=RES_GET_KEY16(pResData, p[indexR]);
            }
            return makeResourceFrom16(pResData, p[length+indexR]);
        }
        break;
    }
    case URES_TABLE32: {
        if (offset != 0) { /* empty if offset==0 */
            const int32_t *p= pResData->pRoot+offset;
            length=*p++;
            if(indexR<length) {
                if(key!=nullptr) {
                    *key=RES_GET_KEY32(pResData, p[indexR]);
                }
                return (Resource)p[length+indexR];
            }
        }
        break;
    }
    default:
        break;
    }
    return RES_BOGUS;
}

U_CAPI Resource U_EXPORT2
res_getResource(const ResourceData *pResData, const char *key) {
    const char *realKey=key;
    int32_t idx;
    return res_getTableItemByKey(pResData, pResData->rootRes, &idx, &realKey);
}


UBool icu::ResourceTable::getKeyAndValue(int32_t i,
                                         const char *&key, icu::ResourceValue &value) const {
    if(0 <= i && i < length) {
        icu::ResourceDataValue &rdValue = static_cast<icu::ResourceDataValue &>(value);
        if (keys16 != nullptr) {
            key = RES_GET_KEY16(&rdValue.getData(), keys16[i]);
        } else {
            key = RES_GET_KEY32(&rdValue.getData(), keys32[i]);
        }
        Resource res;
        if (items16 != nullptr) {
            res = makeResourceFrom16(&rdValue.getData(), items16[i]);
        } else {
            res = items32[i];
        }
        // Note: the ResourceTracer keeps a reference to the field of this
        // ResourceTable. This is OK because the ResourceTable should remain
        // alive for the duration that fields are being read from it
        // (including nested fields).
        rdValue.setResource(res, ResourceTracer(fTraceInfo, key));
        return true;
    }
    return false;
}

UBool icu::ResourceTable::findValue(const char *key, ResourceValue &value) const {
    icu::ResourceDataValue &rdValue = static_cast<icu::ResourceDataValue &>(value);
    const char *realKey = nullptr;
    int32_t i;
    if (keys16 != nullptr) {
        i = _res_findTableItem(&rdValue.getData(), keys16, length, key, &realKey);
    } else {
        i = _res_findTable32Item(&rdValue.getData(), keys32, length, key, &realKey);
    }
    if (i >= 0) {
        Resource res;
        if (items16 != nullptr) {
            res = makeResourceFrom16(&rdValue.getData(), items16[i]);
        } else {
            res = items32[i];
        }
        // Same note about lifetime as in getKeyAndValue().
        rdValue.setResource(res, ResourceTracer(fTraceInfo, key));
        return true;
    }
    return false;
}

U_CAPI Resource U_EXPORT2
res_getArrayItem(const ResourceData *pResData, Resource array, int32_t indexR) {
    uint32_t offset=RES_GET_OFFSET(array);
    if (indexR < 0) {
        return RES_BOGUS;
    }
    switch(RES_GET_TYPE(array)) {
    case URES_ARRAY: {
        if (offset!=0) { /* empty if offset==0 */
            const int32_t *p= pResData->pRoot+offset;
            if(indexR<*p) {
                return (Resource)p[1+indexR];
            }
        }
        break;
    }
    case URES_ARRAY16: {
        const uint16_t *p=pResData->p16BitUnits+offset;
        if(indexR<*p) {
            return makeResourceFrom16(pResData, p[1+indexR]);
        }
        break;
    }
    default:
        break;
    }
    return RES_BOGUS;
}

uint32_t icu::ResourceArray::internalGetResource(const ResourceData *pResData, int32_t i) const {
    if (items16 != nullptr) {
        return makeResourceFrom16(pResData, items16[i]);
    } else {
        return items32[i];
    }
}

UBool icu::ResourceArray::getValue(int32_t i, icu::ResourceValue &value) const {
    if(0 <= i && i < length) {
        icu::ResourceDataValue &rdValue = static_cast<icu::ResourceDataValue &>(value);
        // Note: the ResourceTracer keeps a reference to the field of this
        // ResourceArray. This is OK because the ResourceArray should remain
        // alive for the duration that fields are being read from it
        // (including nested fields).
        rdValue.setResource(
            internalGetResource(&rdValue.getData(), i),
            ResourceTracer(fTraceInfo, i));
        return true;
    }
    return false;
}

U_CFUNC Resource
res_findResource(const ResourceData *pResData, Resource r, char** path, const char** key) {
  char *pathP = *path, *nextSepP = *path;
  char *closeIndex = nullptr;
  Resource t1 = r;
  Resource t2;
  int32_t indexR = 0;
  UResType type = (UResType)RES_GET_TYPE(t1);

  /* if you come in with an empty path, you'll be getting back the same resource */
  if(!uprv_strlen(pathP)) {
      return r;
  }

  /* one needs to have an aggregate resource in order to search in it */
  if(!URES_IS_CONTAINER(type)) {
      return RES_BOGUS;
  }
  
  while(nextSepP && *pathP && t1 != RES_BOGUS && URES_IS_CONTAINER(type)) {
    /* Iteration stops if: the path has been consumed, we found a non-existing
     * resource (t1 == RES_BOGUS) or we found a scalar resource (including alias)
     */
    nextSepP = uprv_strchr(pathP, RES_PATH_SEPARATOR);
    /* if there are more separators, terminate string 
     * and set path to the remaining part of the string
     */
    if(nextSepP != nullptr) {
      if(nextSepP == pathP) {
        // Empty key string.
        return RES_BOGUS;
      }
      *nextSepP = 0; /* overwrite the separator with a NUL to terminate the key */
      *path = nextSepP+1;
    } else {
      *path = uprv_strchr(pathP, 0);
    }

    /* if the resource is a table */
    /* try the key based access */
    if(URES_IS_TABLE(type)) {
      *key = pathP;
      t2 = res_getTableItemByKey(pResData, t1, &indexR, key);
    } else if(URES_IS_ARRAY(type)) {
      indexR = uprv_strtol(pathP, &closeIndex, 10);
      if(indexR >= 0 && *closeIndex == 0) {
        t2 = res_getArrayItem(pResData, t1, indexR);
      } else {
        t2 = RES_BOGUS; /* have an array, but don't have a valid index */
      }
      *key = nullptr;
    } else { /* can't do much here, except setting t2 to bogus */
      t2 = RES_BOGUS;
    }
    t1 = t2;
    type = (UResType)RES_GET_TYPE(t1);
    /* position pathP to next resource key/index */
    pathP = *path;
  }

  return t1;
}

/* resource bundle swapping ------------------------------------------------- */

/*
 * Need to always enumerate the entire item tree,
 * track the lowest address of any item to use as the limit for char keys[],
 * track the highest address of any item to return the size of the data.
 *
 * We should have thought of storing those in the data...
 * It is possible to extend the data structure by putting additional values
 * in places that are inaccessible by ordinary enumeration of the item tree.
 * For example, additional integers could be stored at the beginning or
 * end of the key strings; this could be indicated by a minor version number,
 * and the data swapping would have to know about these values.
 *
 * The data structure does not forbid keys to be shared, so we must swap
 * all keys once instead of each key when it is referenced.
 *
 * These swapping functions assume that a resource bundle always has a length
 * that is a multiple of 4 bytes.
 * Currently, this is trivially true because genrb writes bundle tree leaves
 * physically first, before their branches, so that the root table with its
 * array of resource items (uint32_t values) is always last.
 */

/* definitions for table sorting ------------------------ */

/*
 * row of a temporary array
 *
 * gets platform-endian key string indexes and sorting indexes;
 * after sorting this array by keys, the actual key/value arrays are permutated
 * according to the sorting indexes
 */
typedef struct Row {
    int32_t keyIndex, sortIndex;
} Row;

static int32_t U_CALLCONV
ures_compareRows(const void *context, const void *left, const void *right) {
    const char *keyChars=(const char *)context;
    return (int32_t)uprv_strcmp(keyChars+((const Row *)left)->keyIndex,
                                keyChars+((const Row *)right)->keyIndex);
}

typedef struct TempTable {
    const char *keyChars;
    Row *rows;
    int32_t *resort;
    uint32_t *resFlags;
    int32_t localKeyLimit;
    uint8_t majorFormatVersion;
} TempTable;

enum {
    STACK_ROW_CAPACITY=200
};

/* The table item key string is not locally available. */
static const char *const gUnknownKey="";

/* resource table key for collation binaries: "%%CollationBin" */
static const char16_t gCollationBinKey[]={
    0x25, 0x25,
    0x43, 0x6f, 0x6c, 0x6c, 0x61, 0x74, 0x69, 0x6f, 0x6e,
    0x42, 0x69, 0x6e,
    0
};

/*
 * swap one resource item
 */
static void
ures_swapResource(const UDataSwapper *ds,
                  const Resource *inBundle, Resource *outBundle,
                  Resource res, /* caller swaps res itself */
                  const char *key,
                  TempTable *pTempTable,
                  UErrorCode *pErrorCode) {
    const Resource *p;
    Resource *q;
    int32_t offset, count;

    switch(RES_GET_TYPE(res)) {
    case URES_TABLE16:
    case URES_STRING_V2:
    case URES_INT:
    case URES_ARRAY16:
        /* integer, or points to 16-bit units, nothing to do here */
        return;
    default:
        break;
    }

    /* all other types use an offset to point to their data */
    offset=(int32_t)RES_GET_OFFSET(res);
    if(offset==0) {
        /* special offset indicating an empty item */
        return;
    }
    if(pTempTable->resFlags[offset>>5]&((uint32_t)1<<(offset&0x1f))) {
        /* we already swapped this resource item */
        return;
    } else {
        /* mark it as swapped now */
        pTempTable->resFlags[offset>>5]|=((uint32_t)1<<(offset&0x1f));
    }

    p=inBundle+offset;
    q=outBundle+offset;

    switch(RES_GET_TYPE(res)) {
    case URES_ALIAS:
        /* physically same value layout as string, fall through */
        U_FALLTHROUGH;
    case URES_STRING:
        count=udata_readInt32(ds, (int32_t)*p);
        /* swap length */
        ds->swapArray32(ds, p, 4, q, pErrorCode);
        /* swap each char16_t (the terminating NUL would not change) */
        ds->swapArray16(ds, p+1, 2*count, q+1, pErrorCode);
        break;
    case URES_BINARY:
        count=udata_readInt32(ds, (int32_t)*p);
        /* swap length */
        ds->swapArray32(ds, p, 4, q, pErrorCode);
        /* no need to swap or copy bytes - ures_swap() copied them all */

        /* swap known formats */
#if !UCONFIG_NO_COLLATION
        if( key!=nullptr &&  /* the binary is in a table */
            (key!=gUnknownKey ?
                /* its table key string is "%%CollationBin" */
                0==ds->compareInvChars(ds, key, -1,
                                       gCollationBinKey, UPRV_LENGTHOF(gCollationBinKey)-1) :
                /* its table key string is unknown but it looks like a collation binary */
                ucol_looksLikeCollationBinary(ds, p+1, count))
        ) {
            ucol_swap(ds, p+1, count, q+1, pErrorCode);
        }
#endif
        break;
    case URES_TABLE:
    case URES_TABLE32:
        {
            const uint16_t *pKey16;
            uint16_t *qKey16;

            const int32_t *pKey32;
            int32_t *qKey32;

            Resource item;
            int32_t i, oldIndex;

            if(RES_GET_TYPE(res)==URES_TABLE) {
                /* get table item count */
                pKey16=(const uint16_t *)p;
                qKey16=(uint16_t *)q;
                count=ds->readUInt16(*pKey16);

                pKey32=qKey32=nullptr;

                /* swap count */
                ds->swapArray16(ds, pKey16++, 2, qKey16++, pErrorCode);

                offset+=((1+count)+1)/2;
            } else {
                /* get table item count */
                pKey32=(const int32_t *)p;
                qKey32=(int32_t *)q;
                count=udata_readInt32(ds, *pKey32);

                pKey16=qKey16=nullptr;

                /* swap count */
                ds->swapArray32(ds, pKey32++, 4, qKey32++, pErrorCode);

                offset+=1+count;
            }

            if(count==0) {
                break;
            }

            p=inBundle+offset; /* pointer to table resources */
            q=outBundle+offset;

            /* recurse */
            for(i=0; i<count; ++i) {
                const char *itemKey=gUnknownKey;
                if(pKey16!=nullptr) {
                    int32_t keyOffset=ds->readUInt16(pKey16[i]);
                    if(keyOffset<pTempTable->localKeyLimit) {
                        itemKey=(const char *)outBundle+keyOffset;
                    }
                } else {
                    int32_t keyOffset=udata_readInt32(ds, pKey32[i]);
                    if(keyOffset>=0) {
                        itemKey=(const char *)outBundle+keyOffset;
                    }
                }
                item=ds->readUInt32(p[i]);
                ures_swapResource(ds, inBundle, outBundle, item, itemKey, pTempTable, pErrorCode);
                if(U_FAILURE(*pErrorCode)) {
                    udata_printError(ds, "ures_swapResource(table res=%08x)[%d].recurse(%08x) failed\n",
                                     res, i, item);
                    return;
                }
            }

            if(pTempTable->majorFormatVersion>1 || ds->inCharset==ds->outCharset) {
                /* no need to sort, just swap the offset/value arrays */
                if(pKey16!=nullptr) {
                    ds->swapArray16(ds, pKey16, count*2, qKey16, pErrorCode);
                    ds->swapArray32(ds, p, count*4, q, pErrorCode);
                } else {
                    /* swap key offsets and items as one array */
                    ds->swapArray32(ds, pKey32, count*2*4, qKey32, pErrorCode);
                }
                break;
            }

            /*
             * We need to sort tables by outCharset key strings because they
             * sort differently for different charset families.
             * ures_swap() already set pTempTable->keyChars appropriately.
             * First we set up a temporary table with the key indexes and
             * sorting indexes and sort that.
             * Then we permutate and copy/swap the actual values.
             */
            if(pKey16!=nullptr) {
                for(i=0; i<count; ++i) {
                    pTempTable->rows[i].keyIndex=ds->readUInt16(pKey16[i]);
                    pTempTable->rows[i].sortIndex=i;
                }
            } else {
                for(i=0; i<count; ++i) {
                    pTempTable->rows[i].keyIndex=udata_readInt32(ds, pKey32[i]);
                    pTempTable->rows[i].sortIndex=i;
                }
            }
            uprv_sortArray(pTempTable->rows, count, sizeof(Row),
                           ures_compareRows, pTempTable->keyChars,
                           false, pErrorCode);
            if(U_FAILURE(*pErrorCode)) {
                udata_printError(ds, "ures_swapResource(table res=%08x).uprv_sortArray(%d items) failed\n",
                                 res, count);
                return;
            }

            /*
             * copy/swap/permutate items
             *
             * If we swap in-place, then the permutation must use another
             * temporary array (pTempTable->resort)
             * before the results are copied to the outBundle.
             */
            /* keys */
            if(pKey16!=nullptr) {
                uint16_t *rKey16;

                if(pKey16!=qKey16) {
                    rKey16=qKey16;
                } else {
                    rKey16=(uint16_t *)pTempTable->resort;
                }
                for(i=0; i<count; ++i) {
                    oldIndex=pTempTable->rows[i].sortIndex;
                    ds->swapArray16(ds, pKey16+oldIndex, 2, rKey16+i, pErrorCode);
                }
                if(qKey16!=rKey16) {
                    uprv_memcpy(qKey16, rKey16, 2*count);
                }
            } else {
                int32_t *rKey32;

                if(pKey32!=qKey32) {
                    rKey32=qKey32;
                } else {
                    rKey32=pTempTable->resort;
                }
                for(i=0; i<count; ++i) {
                    oldIndex=pTempTable->rows[i].sortIndex;
                    ds->swapArray32(ds, pKey32+oldIndex, 4, rKey32+i, pErrorCode);
                }
                if(qKey32!=rKey32) {
                    uprv_memcpy(qKey32, rKey32, 4*count);
                }
            }

            /* resources */
            {
                Resource *r;


                if(p!=q) {
                    r=q;
                } else {
                    r=(Resource *)pTempTable->resort;
                }
                for(i=0; i<count; ++i) {
                    oldIndex=pTempTable->rows[i].sortIndex;
                    ds->swapArray32(ds, p+oldIndex, 4, r+i, pErrorCode);
                }
                if(q!=r) {
                    uprv_memcpy(q, r, 4*count);
                }
            }
        }
        break;
    case URES_ARRAY:
        {
            Resource item;
            int32_t i;

            count=udata_readInt32(ds, (int32_t)*p);
            /* swap length */
            ds->swapArray32(ds, p++, 4, q++, pErrorCode);

            /* recurse */
            for(i=0; i<count; ++i) {
                item=ds->readUInt32(p[i]);
                ures_swapResource(ds, inBundle, outBundle, item, nullptr, pTempTable, pErrorCode);
                if(U_FAILURE(*pErrorCode)) {
                    udata_printError(ds, "ures_swapResource(array res=%08x)[%d].recurse(%08x) failed\n",
                                     res, i, item);
                    return;
                }
            }

            /* swap items */
            ds->swapArray32(ds, p, 4*count, q, pErrorCode);
        }
        break;
    case URES_INT_VECTOR:
        count=udata_readInt32(ds, (int32_t)*p);
        /* swap length and each integer */
        ds->swapArray32(ds, p, 4*(1+count), q, pErrorCode);
        break;
    default:
        /* also catches RES_BOGUS */
        *pErrorCode=U_UNSUPPORTED_ERROR;
        break;
    }
}

U_CAPI int32_t U_EXPORT2
ures_swap(const UDataSwapper *ds,
          const void *inData, int32_t length, void *outData,
          UErrorCode *pErrorCode) {
    const UDataInfo *pInfo;
    const Resource *inBundle;
    Resource rootRes;
    int32_t headerSize, maxTableLength;

    Row rows[STACK_ROW_CAPACITY];
    int32_t resort[STACK_ROW_CAPACITY];
    TempTable tempTable;

    const int32_t *inIndexes;

    /* the following integers count Resource item offsets (4 bytes each), not bytes */
    int32_t bundleLength, indexLength, keysBottom, keysTop, resBottom, top;

    /* udata_swapDataHeader checks the arguments */
    headerSize=udata_swapDataHeader(ds, inData, length, outData, pErrorCode);
    if(pErrorCode==nullptr || U_FAILURE(*pErrorCode)) {
        return 0;
    }

    /* check data format and format version */
    pInfo=(const UDataInfo *)((const char *)inData+4);
    if(!(
        pInfo->dataFormat[0]==0x52 &&   /* dataFormat="ResB" */
        pInfo->dataFormat[1]==0x65 &&
        pInfo->dataFormat[2]==0x73 &&
        pInfo->dataFormat[3]==0x42 &&
        /* formatVersion 1.1+ or 2.x or 3.x */
        ((pInfo->formatVersion[0]==1 && pInfo->formatVersion[1]>=1) ||
            pInfo->formatVersion[0]==2 || pInfo->formatVersion[0]==3)
    )) {
        udata_printError(ds, "ures_swap(): data format %02x.%02x.%02x.%02x (format version %02x.%02x) is not a resource bundle\n",
                         pInfo->dataFormat[0], pInfo->dataFormat[1],
                         pInfo->dataFormat[2], pInfo->dataFormat[3],
                         pInfo->formatVersion[0], pInfo->formatVersion[1]);
        *pErrorCode=U_UNSUPPORTED_ERROR;
        return 0;
    }
    tempTable.majorFormatVersion=pInfo->formatVersion[0];

    /* a resource bundle must contain at least one resource item */
    if(length<0) {
        bundleLength=-1;
    } else {
        bundleLength=(length-headerSize)/4;

        /* formatVersion 1.1 must have a root item and at least 5 indexes */
        if(bundleLength<(1+5)) {
            udata_printError(ds, "ures_swap(): too few bytes (%d after header) for a resource bundle\n",
                             length-headerSize);
            *pErrorCode=U_INDEX_OUTOFBOUNDS_ERROR;
            return 0;
        }
    }

    inBundle=(const Resource *)((const char *)inData+headerSize);
    rootRes=ds->readUInt32(*inBundle);

    /* formatVersion 1.1 adds the indexes[] array */
    inIndexes=(const int32_t *)(inBundle+1);

    indexLength=udata_readInt32(ds, inIndexes[URES_INDEX_LENGTH])&0xff;
    if(indexLength<=URES_INDEX_MAX_TABLE_LENGTH) {
        udata_printError(ds, "ures_swap(): too few indexes for a 1.1+ resource bundle\n");
        *pErrorCode=U_INDEX_OUTOFBOUNDS_ERROR;
        return 0;
    }
    keysBottom=1+indexLength;
    keysTop=udata_readInt32(ds, inIndexes[URES_INDEX_KEYS_TOP]);
    if(indexLength>URES_INDEX_16BIT_TOP) {
        resBottom=udata_readInt32(ds, inIndexes[URES_INDEX_16BIT_TOP]);
    } else {
        resBottom=keysTop;
    }
    top=udata_readInt32(ds, inIndexes[URES_INDEX_BUNDLE_TOP]);
    maxTableLength=udata_readInt32(ds, inIndexes[URES_INDEX_MAX_TABLE_LENGTH]);

    if(0<=bundleLength && bundleLength<top) {
        udata_printError(ds, "ures_swap(): resource top %d exceeds bundle length %d\n",
                         top, bundleLength);
        *pErrorCode=U_INDEX_OUTOFBOUNDS_ERROR;
        return 0;
    }
    if(keysTop>(1+indexLength)) {
        tempTable.localKeyLimit=keysTop<<2;
    } else {
        tempTable.localKeyLimit=0;
    }

    if(length>=0) {
        Resource *outBundle=(Resource *)((char *)outData+headerSize);

        /* track which resources we have already swapped */
        uint32_t stackResFlags[STACK_ROW_CAPACITY];
        int32_t resFlagsLength;

        /*
         * We need one bit per 4 resource bundle bytes so that we can track
         * every possible Resource for whether we have swapped it already.
         * Multiple Resource words can refer to the same bundle offsets
         * for sharing identical values.
         * We could optimize this by allocating only for locations above
         * where Resource values are stored (above keys & strings).
         */
        resFlagsLength=(length+31)>>5;          /* number of bytes needed */
        resFlagsLength=(resFlagsLength+3)&~3;   /* multiple of 4 bytes for uint32_t */
        if(resFlagsLength<=(int32_t)sizeof(stackResFlags)) {
            tempTable.resFlags=stackResFlags;
        } else {
            tempTable.resFlags=(uint32_t *)uprv_malloc(resFlagsLength);
            if(tempTable.resFlags==nullptr) {
                udata_printError(ds, "ures_swap(): unable to allocate memory for tracking resources\n");
                *pErrorCode=U_MEMORY_ALLOCATION_ERROR;
                return 0;
            }
        }
        uprv_memset(tempTable.resFlags, 0, resFlagsLength);

        /* copy the bundle for binary and inaccessible data */
        if(inData!=outData) {
            uprv_memcpy(outBundle, inBundle, 4*top);
        }

        /* swap the key strings, but not the padding bytes (0xaa) after the last string and its NUL */
        udata_swapInvStringBlock(ds, inBundle+keysBottom, 4*(keysTop-keysBottom),
                                    outBundle+keysBottom, pErrorCode);
        if(U_FAILURE(*pErrorCode)) {
            udata_printError(ds, "ures_swap().udata_swapInvStringBlock(keys[%d]) failed\n", 4*(keysTop-keysBottom));
            return 0;
        }

        /* swap the 16-bit units (strings, table16, array16) */
        if(keysTop<resBottom) {
            ds->swapArray16(ds, inBundle+keysTop, (resBottom-keysTop)*4, outBundle+keysTop, pErrorCode);
            if(U_FAILURE(*pErrorCode)) {
                udata_printError(ds, "ures_swap().swapArray16(16-bit units[%d]) failed\n", 2*(resBottom-keysTop));
                return 0;
            }
        }

        /* allocate the temporary table for sorting resource tables */
        tempTable.keyChars=(const char *)outBundle; /* sort by outCharset */
        if(tempTable.majorFormatVersion>1 || maxTableLength<=STACK_ROW_CAPACITY) {
            tempTable.rows=rows;
            tempTable.resort=resort;
        } else {
            tempTable.rows=(Row *)uprv_malloc(maxTableLength*sizeof(Row)+maxTableLength*4);
            if(tempTable.rows==nullptr) {
                udata_printError(ds, "ures_swap(): unable to allocate memory for sorting tables (max length: %d)\n",
                                 maxTableLength);
                *pErrorCode=U_MEMORY_ALLOCATION_ERROR;
                if(tempTable.resFlags!=stackResFlags) {
                    uprv_free(tempTable.resFlags);
                }
                return 0;
            }
            tempTable.resort=(int32_t *)(tempTable.rows+maxTableLength);
        }

        /* swap the resources */
        ures_swapResource(ds, inBundle, outBundle, rootRes, nullptr, &tempTable, pErrorCode);
        if(U_FAILURE(*pErrorCode)) {
            udata_printError(ds, "ures_swapResource(root res=%08x) failed\n",
                             rootRes);
        }

        if(tempTable.rows!=rows) {
            uprv_free(tempTable.rows);
        }
        if(tempTable.resFlags!=stackResFlags) {
            uprv_free(tempTable.resFlags);
        }

        /* swap the root resource and indexes */
        ds->swapArray32(ds, inBundle, keysBottom*4, outBundle, pErrorCode);
    }

    return headerSize+4*top;
}<|MERGE_RESOLUTION|>--- conflicted
+++ resolved
@@ -658,13 +658,8 @@
         return 1;
     }
     int32_t sLength;
-<<<<<<< HEAD
-    const UChar *s = res_getString(fTraceInfo, &getData(), res, &sLength);
-    if(s != NULL) {
-=======
     const char16_t *s = res_getString(fTraceInfo, &getData(), res, &sLength);
     if(s != nullptr) {
->>>>>>> 626889fb
         dest[0].setTo(true, s, sLength);
         return 1;
     }
@@ -678,13 +673,8 @@
         return us;
     }
     int32_t sLength;
-<<<<<<< HEAD
-    const UChar *s = res_getString(fTraceInfo, &getData(), res, &sLength);
-    if(s != NULL) {
-=======
     const char16_t *s = res_getString(fTraceInfo, &getData(), res, &sLength);
     if(s != nullptr) {
->>>>>>> 626889fb
         us.setTo(true, s, sLength);
         return us;
     }
@@ -695,11 +685,7 @@
     if(array.getSize() > 0) {
         // Tracing is already performed above (unimportant for trace that this is an array)
         s = res_getStringNoTrace(&getData(), array.internalGetResource(&getData(), 0), &sLength);
-<<<<<<< HEAD
-        if(s != NULL) {
-=======
         if(s != nullptr) {
->>>>>>> 626889fb
             us.setTo(true, s, sLength);
             return us;
         }
