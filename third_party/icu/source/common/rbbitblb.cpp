--- conflicted
+++ resolved
@@ -641,11 +641,7 @@
             // if U is not empty and not in DStates then
             int32_t  ux = 0;
             UBool    UinDstates = false;
-<<<<<<< HEAD
-            if (U != NULL) {
-=======
             if (U != nullptr) {
->>>>>>> 626889fb
                 U_ASSERT(U->size() > 0);
                 int  ix;
                 for (ix=0; ix<fDStates->size(); ix++) {
