// © 2016 and later: Unicode, Inc. and others.
// License & terms of use: http://www.unicode.org/copyright.html
/**
 *******************************************************************************
 * Copyright (C) 2001-2014, International Business Machines Corporation and    *
 * others. All Rights Reserved.                                                *
 *******************************************************************************
 *
 *******************************************************************************
 */
#include "unicode/utypes.h"

#if !UCONFIG_NO_SERVICE

#include "unicode/resbund.h"
#include "uresimp.h"
#include "cmemory.h"
#include "servloc.h"
#include "ustrfmt.h"
#include "charstr.h"
#include "uassert.h"

#define UNDERSCORE_CHAR ((char16_t)0x005f)
#define AT_SIGN_CHAR    ((char16_t)64)
#define PERIOD_CHAR     ((char16_t)46)

U_NAMESPACE_BEGIN

ICULocaleService::ICULocaleService()
  : fallbackLocale(Locale::getDefault())
{
}

ICULocaleService::ICULocaleService(const UnicodeString& dname)
  : ICUService(dname)
  , fallbackLocale(Locale::getDefault())
{
}

ICULocaleService::~ICULocaleService()
{
}

UObject*
ICULocaleService::get(const Locale& locale, UErrorCode& status) const
{
    return get(locale, LocaleKey::KIND_ANY, nullptr, status);
}

UObject*
ICULocaleService::get(const Locale& locale, int32_t kind, UErrorCode& status) const
{
    return get(locale, kind, nullptr, status);
}

UObject*
ICULocaleService::get(const Locale& locale, Locale* actualReturn, UErrorCode& status) const
{
    return get(locale, LocaleKey::KIND_ANY, actualReturn, status);
}

UObject*
ICULocaleService::get(const Locale& locale, int32_t kind, Locale* actualReturn, UErrorCode& status) const
{
    UObject* result = nullptr;
    if (U_FAILURE(status)) {
        return result;
    }

    UnicodeString locName(locale.getName(), -1, US_INV);
    if (locName.isBogus()) {
        status = U_MEMORY_ALLOCATION_ERROR;
    } else {
        ICUServiceKey* key = createKey(&locName, kind, status);
        if (key) {
            if (actualReturn == nullptr) {
                result = getKey(*key, status);
            } else {
                UnicodeString temp;
                result = getKey(*key, &temp, status);

                if (result != nullptr) {
                    key->parseSuffix(temp);
                    LocaleUtility::initLocaleFromName(temp, *actualReturn);
                }
            }
            delete key;
        }
    }
    return result;
}


URegistryKey
ICULocaleService::registerInstance(UObject* objToAdopt, const UnicodeString& locale, 
    UBool visible, UErrorCode& status)
{
    Locale loc;
    LocaleUtility::initLocaleFromName(locale, loc);
    return registerInstance(objToAdopt, loc, LocaleKey::KIND_ANY, 
        visible ? LocaleKeyFactory::VISIBLE : LocaleKeyFactory::INVISIBLE, status);
}

URegistryKey
ICULocaleService::registerInstance(UObject* objToAdopt, const Locale& locale, UErrorCode& status)
{
    return registerInstance(objToAdopt, locale, LocaleKey::KIND_ANY, LocaleKeyFactory::VISIBLE, status);
}

URegistryKey
ICULocaleService::registerInstance(UObject* objToAdopt, const Locale& locale, int32_t kind, UErrorCode& status)
{
    return registerInstance(objToAdopt, locale, kind, LocaleKeyFactory::VISIBLE, status);
}

URegistryKey
ICULocaleService::registerInstance(UObject* objToAdopt, const Locale& locale, int32_t kind, int32_t coverage, UErrorCode& status)
{
    ICUServiceFactory * factory = new SimpleLocaleKeyFactory(objToAdopt, locale, kind, coverage);
    if (factory != nullptr) {
        return registerFactory(factory, status);
    }
    delete objToAdopt;
    return nullptr;
}

#if 0
URegistryKey
ICULocaleService::registerInstance(UObject* objToAdopt, const UnicodeString& locale, UErrorCode& status)
{
    return registerInstance(objToAdopt, locale, LocaleKey::KIND_ANY, LocaleKeyFactory::VISIBLE, status);
}

URegistryKey
ICULocaleService::registerInstance(UObject* objToAdopt, const UnicodeString& locale, UBool visible, UErrorCode& status)
{
    return registerInstance(objToAdopt, locale, LocaleKey::KIND_ANY,
                            visible ? LocaleKeyFactory::VISIBLE : LocaleKeyFactory::INVISIBLE,
                            status);
}

URegistryKey
ICULocaleService::registerInstance(UObject* objToAdopt, const UnicodeString& locale, int32_t kind, int32_t coverage, UErrorCode& status)
{
    ICUServiceFactory * factory = new SimpleLocaleKeyFactory(objToAdopt, locale, kind, coverage);
    if (factory != nullptr) {
        return registerFactory(factory, status);
    }
    delete objToAdopt;
    return nullptr;
}
#endif

class ServiceEnumeration : public StringEnumeration {
private:
    const ICULocaleService* _service;
    int32_t _timestamp;
    UVector _ids;
    int32_t _pos;

private:
    ServiceEnumeration(const ICULocaleService* service, UErrorCode &status)
        : _service(service)
        , _timestamp(service->getTimestamp())
        , _ids(uprv_deleteUObject, nullptr, status)
        , _pos(0)
    {
        _service->getVisibleIDs(_ids, status);
    }

    ServiceEnumeration(const ServiceEnumeration &other, UErrorCode &status)
        : _service(other._service)
        , _timestamp(other._timestamp)
        , _ids(uprv_deleteUObject, nullptr, status)
        , _pos(0)
    {
        if(U_SUCCESS(status)) {
            int32_t i, length;

            length = other._ids.size();
            for(i = 0; i < length; ++i) {
                LocalPointer<UnicodeString> clonedId(((UnicodeString *)other._ids.elementAt(i))->clone(), status);
                _ids.adoptElement(clonedId.orphan(), status);
            }

            if(U_SUCCESS(status)) {
                _pos = other._pos;
            }
        }
    }

public:
    static ServiceEnumeration* create(const ICULocaleService* service) {
        UErrorCode status = U_ZERO_ERROR;
        ServiceEnumeration* result = new ServiceEnumeration(service, status);
        if (U_SUCCESS(status)) {
            return result;
        }
        delete result;
        return nullptr;
    }

    virtual ~ServiceEnumeration();

    virtual StringEnumeration *clone() const override {
        UErrorCode status = U_ZERO_ERROR;
        ServiceEnumeration *cl = new ServiceEnumeration(*this, status);
        if(U_FAILURE(status)) {
            delete cl;
            cl = nullptr;
        }
        return cl;
    }

    UBool upToDate(UErrorCode& status) const {
        if (U_SUCCESS(status)) {
            if (_timestamp == _service->getTimestamp()) {
                return true;
            }
            status = U_ENUM_OUT_OF_SYNC_ERROR;
        }
        return false;
    }

    virtual int32_t count(UErrorCode& status) const override {
        return upToDate(status) ? _ids.size() : 0;
    }

    virtual const UnicodeString* snext(UErrorCode& status) override {
        if (upToDate(status) && (_pos < _ids.size())) {
            return (const UnicodeString*)_ids[_pos++];
        }
        return nullptr;
    }

    virtual void reset(UErrorCode& status) override {
        if (status == U_ENUM_OUT_OF_SYNC_ERROR) {
            status = U_ZERO_ERROR;
        }
        if (U_SUCCESS(status)) {
            _timestamp = _service->getTimestamp();
            _pos = 0;
            _service->getVisibleIDs(_ids, status);
        }
    }

public:
<<<<<<< HEAD
    static UClassID U_EXPORT2 getStaticClassID(void);
    virtual UClassID getDynamicClassID(void) const override;
=======
    static UClassID U_EXPORT2 getStaticClassID();
    virtual UClassID getDynamicClassID() const override;
>>>>>>> 626889fb
};

ServiceEnumeration::~ServiceEnumeration() {}

UOBJECT_DEFINE_RTTI_IMPLEMENTATION(ServiceEnumeration)

StringEnumeration*
ICULocaleService::getAvailableLocales() const
{
    return ServiceEnumeration::create(this);
}

const UnicodeString&
ICULocaleService::validateFallbackLocale() const
{
    const Locale&     loc    = Locale::getDefault();
    ICULocaleService* ncThis = (ICULocaleService*)this;
    static UMutex llock;
    {
        Mutex mutex(&llock);
        if (loc != fallbackLocale) {
            ncThis->fallbackLocale = loc;
            LocaleUtility::initNameFromLocale(loc, ncThis->fallbackLocaleName);
            ncThis->clearServiceCache();
        }
    }
    return fallbackLocaleName;
}

ICUServiceKey*
ICULocaleService::createKey(const UnicodeString* id, UErrorCode& status) const
{
    return LocaleKey::createWithCanonicalFallback(id, &validateFallbackLocale(), status);
}

ICUServiceKey*
ICULocaleService::createKey(const UnicodeString* id, int32_t kind, UErrorCode& status) const
{
    return LocaleKey::createWithCanonicalFallback(id, &validateFallbackLocale(), kind, status);
}

U_NAMESPACE_END

/* !UCONFIG_NO_SERVICE */
#endif

<|MERGE_RESOLUTION|>--- conflicted
+++ resolved
@@ -245,13 +245,8 @@
     }
 
 public:
-<<<<<<< HEAD
-    static UClassID U_EXPORT2 getStaticClassID(void);
-    virtual UClassID getDynamicClassID(void) const override;
-=======
     static UClassID U_EXPORT2 getStaticClassID();
     virtual UClassID getDynamicClassID() const override;
->>>>>>> 626889fb
 };
 
 ServiceEnumeration::~ServiceEnumeration() {}
