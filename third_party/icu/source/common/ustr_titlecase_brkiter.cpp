--- conflicted
+++ resolved
@@ -43,15 +43,9 @@
 class WholeStringBreakIterator : public BreakIterator {
 public:
     WholeStringBreakIterator() : BreakIterator(), length(0) {}
-<<<<<<< HEAD
-    ~WholeStringBreakIterator() U_OVERRIDE;
-    bool operator==(const BreakIterator&) const U_OVERRIDE;
-    WholeStringBreakIterator *clone() const U_OVERRIDE;
-=======
     ~WholeStringBreakIterator() override;
     bool operator==(const BreakIterator&) const override;
     WholeStringBreakIterator *clone() const override;
->>>>>>> 626889fb
     static UClassID U_EXPORT2 getStaticClassID();
     UClassID getDynamicClassID() const override;
     CharacterIterator &getText() const override;
