--- conflicted
+++ resolved
@@ -213,11 +213,7 @@
         }
     }
     /* c>0x10ffff or not enough space, write an error value */
-<<<<<<< HEAD
-    if(pIsError!=NULL) {
-=======
     if(pIsError!=nullptr) {
->>>>>>> 626889fb
         *pIsError=true;
     } else {
         length-=i;
