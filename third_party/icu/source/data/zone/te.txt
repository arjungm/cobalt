--- conflicted
+++ resolved
@@ -1947,13 +1947,6 @@
         "meta:Yukon"{
             ls{"యుకోన్ సమయం"}
         }
-<<<<<<< HEAD
-        fallbackFormat{"{1} ({0})"}
-        gmtFormat{"GMT{0}"}
-        gmtZeroFormat{"GMT"}
-        hourFormat{"+HH:mm;-HH:mm"}
-=======
->>>>>>> 626889fb
         regionFormat{"{0} సమయం"}
         regionFormatDaylight{"{0} పగటి వెలుతురు సమయం"}
         regionFormatStandard{"{0} ప్రామాణిక సమయం"}
