﻿// © 2016 and later: Unicode, Inc. and others.
// License & terms of use: http://www.unicode.org/copyright.html
// Generated using tools/cldr/cldr-to-icu/build-icu-data.xml
ur{
    zoneStrings{
        "Africa:Abidjan"{
            ec{"عابدجان"}
        }
        "Africa:Accra"{
            ec{"اکّرا"}
        }
        "Africa:Addis_Ababa"{
            ec{"عدیس ابابا"}
        }
        "Africa:Algiers"{
            ec{"الجیئرس"}
        }
        "Africa:Asmera"{
            ec{"اسمارا"}
        }
        "Africa:Bamako"{
            ec{"بماکو"}
        }
        "Africa:Bangui"{
            ec{"بنگوئی"}
        }
        "Africa:Banjul"{
            ec{"بنجول"}
        }
        "Africa:Bissau"{
            ec{"بِساؤ"}
        }
        "Africa:Blantyre"{
            ec{"بلینٹائر"}
        }
        "Africa:Brazzaville"{
            ec{"برازاویلے"}
        }
        "Africa:Bujumbura"{
            ec{"بجمبرا"}
        }
        "Africa:Cairo"{
            ec{"قاہرہ"}
        }
        "Africa:Casablanca"{
            ec{"کیسا بلانکا"}
        }
        "Africa:Ceuta"{
            ec{"سیوٹا"}
        }
        "Africa:Conakry"{
            ec{"کونکری"}
        }
        "Africa:Dakar"{
            ec{"ڈکار"}
        }
        "Africa:Dar_es_Salaam"{
            ec{"دار السلام"}
        }
        "Africa:Djibouti"{
            ec{"جبوتی"}
        }
        "Africa:Douala"{
            ec{"ڈوآلا"}
        }
        "Africa:El_Aaiun"{
            ec{"العیون"}
        }
        "Africa:Freetown"{
            ec{"فری ٹاؤن"}
        }
        "Africa:Gaborone"{
            ec{"گبرون"}
        }
        "Africa:Harare"{
            ec{"ہرارے"}
        }
        "Africa:Johannesburg"{
            ec{"جوہانسبرگ"}
        }
        "Africa:Juba"{
            ec{"جوبا"}
        }
        "Africa:Kampala"{
            ec{"کیمپالا"}
        }
        "Africa:Khartoum"{
            ec{"خرطوم"}
        }
        "Africa:Kigali"{
            ec{"کگالی"}
        }
        "Africa:Kinshasa"{
            ec{"کنشاسا"}
        }
        "Africa:Lagos"{
            ec{"لاگوس"}
        }
        "Africa:Libreville"{
            ec{"لبرے ویلے"}
        }
        "Africa:Lome"{
            ec{"لوم"}
        }
        "Africa:Luanda"{
            ec{"لوانڈا"}
        }
        "Africa:Lubumbashi"{
            ec{"لوبمباشی"}
        }
        "Africa:Lusaka"{
            ec{"لیوساکا"}
        }
        "Africa:Malabo"{
            ec{"ملابو"}
        }
        "Africa:Maputo"{
            ec{"مپوٹو"}
        }
        "Africa:Maseru"{
            ec{"مسیرو"}
        }
        "Africa:Mbabane"{
            ec{"مبابین"}
        }
        "Africa:Mogadishu"{
            ec{"موگادیشو"}
        }
        "Africa:Monrovia"{
            ec{"مونروویا"}
        }
        "Africa:Nairobi"{
            ec{"نیروبی"}
        }
        "Africa:Ndjamena"{
            ec{"اینجامینا"}
        }
        "Africa:Niamey"{
            ec{"نیامی"}
        }
        "Africa:Nouakchott"{
            ec{"نواکشوط"}
        }
        "Africa:Ouagadougou"{
            ec{"اؤگاڈؤگوو"}
        }
        "Africa:Porto-Novo"{
            ec{"پورٹو نووو"}
        }
        "Africa:Sao_Tome"{
            ec{"ساؤ ٹوم"}
        }
        "Africa:Tripoli"{
            ec{"ٹریپولی"}
        }
        "Africa:Tunis"{
            ec{"تیونس"}
        }
        "Africa:Windhoek"{
            ec{"ونڈہوک"}
        }
        "America:Adak"{
            ec{"اداک"}
        }
        "America:Anchorage"{
            ec{"اینکریج"}
        }
        "America:Anguilla"{
            ec{"انگویلا"}
        }
        "America:Antigua"{
            ec{"انٹیگوا"}
        }
        "America:Araguaina"{
            ec{"اراگویانا"}
        }
        "America:Argentina:La_Rioja"{
            ec{"لا ریئوجا"}
        }
        "America:Argentina:Rio_Gallegos"{
            ec{"ریو گالیگوس"}
        }
        "America:Argentina:Salta"{
            ec{"سالٹا"}
        }
        "America:Argentina:San_Juan"{
            ec{"سان جوآن"}
        }
        "America:Argentina:San_Luis"{
            ec{"سان لوئس"}
        }
        "America:Argentina:Tucuman"{
            ec{"ٹوکومین"}
        }
        "America:Argentina:Ushuaia"{
            ec{"اوشوآئیا"}
        }
        "America:Aruba"{
            ec{"اروبا"}
        }
        "America:Asuncion"{
            ec{"اسنسیئن"}
        }
        "America:Bahia"{
            ec{"باہیا"}
        }
        "America:Bahia_Banderas"{
            ec{"بہیا بندراز"}
        }
        "America:Barbados"{
            ec{"بارباڈوس"}
        }
        "America:Belem"{
            ec{"بیلیم"}
        }
        "America:Belize"{
            ec{"بیلائز"}
        }
        "America:Blanc-Sablon"{
            ec{"بلانک سبلون"}
        }
        "America:Boa_Vista"{
            ec{"بوآ وسٹا"}
        }
        "America:Bogota"{
            ec{"بگوٹا"}
        }
        "America:Boise"{
            ec{"بوائس"}
        }
        "America:Buenos_Aires"{
            ec{"بیونس آئرس"}
        }
        "America:Cambridge_Bay"{
            ec{"کیمبرج کی کھاڑی"}
        }
        "America:Campo_Grande"{
            ec{"کیمپو گرینڈ"}
        }
        "America:Cancun"{
            ec{"کنکیون"}
        }
        "America:Caracas"{
            ec{"کراکاس"}
        }
        "America:Catamarca"{
            ec{"کیٹامارکا"}
        }
        "America:Cayenne"{
            ec{"کائین"}
        }
        "America:Cayman"{
            ec{"کیمین"}
        }
        "America:Chicago"{
            ec{"شکاگو"}
        }
        "America:Chihuahua"{
            ec{"چیہوآہوآ"}
        }
        "America:Ciudad_Juarez"{
            ec{"سیوداد جیوریز"}
        }
        "America:Coral_Harbour"{
            ec{"اٹیکوکن"}
        }
        "America:Cordoba"{
            ec{"کورڈوبا"}
        }
        "America:Costa_Rica"{
            ec{"کوسٹا ریکا"}
        }
        "America:Creston"{
            ec{"کریسٹون"}
        }
        "America:Cuiaba"{
            ec{"کوئیابا"}
        }
        "America:Curacao"{
            ec{"کیوراکاؤ"}
        }
        "America:Danmarkshavn"{
            ec{"ڈنمارک شاون"}
        }
        "America:Dawson"{
            ec{"ڈاؤسن"}
        }
        "America:Dawson_Creek"{
            ec{"ڈاؤسن کریک"}
        }
        "America:Denver"{
            ec{"ڈینور"}
        }
        "America:Detroit"{
            ec{"ڈیٹرائٹ"}
        }
        "America:Dominica"{
            ec{"ڈومنیکا"}
        }
        "America:Edmonton"{
            ec{"ایڈمونٹن"}
        }
        "America:Eirunepe"{
            ec{"ایرونیپ"}
        }
        "America:El_Salvador"{
            ec{"ال سلواڈور"}
        }
        "America:Fort_Nelson"{
            ec{"فورٹ نیلسن"}
        }
        "America:Fortaleza"{
            ec{"فورٹالیزا"}
        }
        "America:Glace_Bay"{
            ec{"گلیس کی کھاڑی"}
        }
        "America:Godthab"{
            ec{"نوک"}
        }
        "America:Goose_Bay"{
            ec{"گوس کی کھاڑی"}
        }
        "America:Grand_Turk"{
            ec{"عظیم ترک"}
        }
        "America:Grenada"{
            ec{"غرناطہ"}
        }
        "America:Guadeloupe"{
            ec{"گواڈیلوپ"}
        }
        "America:Guatemala"{
            ec{"گواٹے مالا"}
        }
        "America:Guayaquil"{
            ec{"گوآیاکوئل"}
        }
        "America:Guyana"{
            ec{"گیانا"}
        }
        "America:Halifax"{
            ec{"ہیلیفیکس"}
        }
        "America:Havana"{
            ec{"ہوانا"}
        }
        "America:Hermosillo"{
            ec{"ہرموسیلو"}
        }
        "America:Indiana:Knox"{
            ec{"کنوکس، انڈیانا"}
        }
        "America:Indiana:Marengo"{
            ec{"مرینگو، انڈیانا"}
        }
        "America:Indiana:Petersburg"{
            ec{"پیٹرزبرگ، انڈیانا"}
        }
        "America:Indiana:Tell_City"{
            ec{"ٹیل سٹی، انڈیانا"}
        }
        "America:Indiana:Vevay"{
            ec{"ویوے، انڈیانا"}
        }
        "America:Indiana:Vincennes"{
            ec{"ونسینیز، انڈیانا"}
        }
        "America:Indiana:Winamac"{
            ec{"وینامیک، انڈیانا"}
        }
        "America:Indianapolis"{
            ec{"انڈیاناپولس"}
        }
        "America:Inuvik"{
            ec{"انووِک"}
        }
        "America:Iqaluit"{
            ec{"ایکالوئٹ"}
        }
        "America:Jamaica"{
            ec{"جمائیکا"}
        }
        "America:Jujuy"{
            ec{"جوجوئی"}
        }
        "America:Juneau"{
            ec{"جونیئو"}
        }
        "America:Kentucky:Monticello"{
            ec{"مونٹیسیلو، کینٹوکی"}
        }
        "America:Kralendijk"{
            ec{"کرالینڈیجک"}
        }
        "America:La_Paz"{
            ec{"لا پاز"}
        }
        "America:Lima"{
            ec{"لیما"}
        }
        "America:Los_Angeles"{
            ec{"لاس اینجلس"}
        }
        "America:Louisville"{
            ec{"لوئس ویلے"}
        }
        "America:Lower_Princes"{
            ec{"لوور پرنسس کوارٹر"}
        }
        "America:Maceio"{
            ec{"میسیئو"}
        }
        "America:Managua"{
            ec{"مناگوآ"}
        }
        "America:Manaus"{
            ec{"مناؤس"}
        }
        "America:Marigot"{
            ec{"میریگوٹ"}
        }
        "America:Martinique"{
            ec{"مارٹینک"}
        }
        "America:Matamoros"{
            ec{"میٹاموروس"}
        }
        "America:Mazatlan"{
            ec{"میزٹلان"}
        }
        "America:Mendoza"{
            ec{"مینڈوزا"}
        }
        "America:Menominee"{
            ec{"مینومینی"}
        }
        "America:Merida"{
            ec{"میریڈا"}
        }
        "America:Metlakatla"{
            ec{"میٹلا کاٹلا"}
        }
        "America:Mexico_City"{
            ec{"میکسیکو سٹی"}
        }
        "America:Miquelon"{
            ec{"میکلیئون"}
        }
        "America:Moncton"{
            ec{"مونکٹن"}
        }
        "America:Monterrey"{
            ec{"مونٹیری"}
        }
        "America:Montevideo"{
            ec{"مونٹی ویڈیو"}
        }
        "America:Montserrat"{
            ec{"مونٹسیراٹ"}
        }
        "America:Nassau"{
            ec{"نساؤ"}
        }
        "America:New_York"{
            ec{"نیو یارک"}
        }
        "America:Nipigon"{
            ec{"نپیگون"}
        }
        "America:Nome"{
            ec{"نوم"}
        }
        "America:Noronha"{
            ec{"نورونہا"}
        }
        "America:North_Dakota:Beulah"{
            ec{"بیولاہ، شمالی ڈکوٹا"}
        }
        "America:North_Dakota:Center"{
            ec{"وسط، شمالی ڈکوٹا"}
        }
        "America:North_Dakota:New_Salem"{
            ec{"نیو سلیم، شمالی ڈکوٹا"}
        }
        "America:Ojinaga"{
            ec{"اوجیناگا"}
        }
        "America:Panama"{
            ec{"پنامہ"}
        }
        "America:Pangnirtung"{
            ec{"پینگنِرٹنگ"}
        }
        "America:Paramaribo"{
            ec{"پراماریبو"}
        }
        "America:Phoenix"{
            ec{"فینکس"}
        }
        "America:Port-au-Prince"{
            ec{"پورٹ او پرنس"}
        }
        "America:Port_of_Spain"{
            ec{"پورٹ آف اسپین"}
        }
        "America:Porto_Velho"{
            ec{"پورٹو ویلہو"}
        }
        "America:Puerto_Rico"{
            ec{"پیورٹو ریکو"}
        }
        "America:Punta_Arenas"{
            ec{"پنٹا اریناس"}
        }
        "America:Rainy_River"{
            ec{"رینی ریور"}
        }
        "America:Rankin_Inlet"{
            ec{"رینکن انلیٹ"}
        }
        "America:Recife"{
            ec{"ریسائف"}
        }
        "America:Regina"{
            ec{"ریجینا"}
        }
        "America:Resolute"{
            ec{"ریزولیوٹ"}
        }
        "America:Rio_Branco"{
            ec{"ریئو برینکو"}
        }
        "America:Santa_Isabel"{
            ec{"سانتا ایزابیل"}
        }
        "America:Santarem"{
            ec{"سنٹارین"}
        }
        "America:Santiago"{
            ec{"سنٹیاگو"}
        }
        "America:Santo_Domingo"{
            ec{"سانتو ڈومنگو"}
        }
        "America:Sao_Paulo"{
            ec{"ساؤ پالو"}
        }
        "America:Scoresbysund"{
            ec{"اسکورز بائی سنڈ"}
        }
        "America:Sitka"{
            ec{"سیٹکا"}
        }
        "America:St_Barthelemy"{
            ec{"سینٹ برتھیلمی"}
        }
        "America:St_Johns"{
            ec{"سینٹ جانز"}
        }
        "America:St_Kitts"{
            ec{"سینٹ کٹس"}
        }
        "America:St_Lucia"{
            ec{"سینٹ لوسیا"}
        }
        "America:St_Thomas"{
            ec{"سینٹ تھامس"}
        }
        "America:St_Vincent"{
            ec{"سینٹ ونسنٹ"}
        }
        "America:Swift_Current"{
            ec{"سوِفٹ کرنٹ"}
        }
        "America:Tegucigalpa"{
            ec{"ٹیگوسیگالپے"}
        }
        "America:Thule"{
            ec{"تھولو"}
        }
        "America:Thunder_Bay"{
            ec{"تھنڈر بے"}
        }
        "America:Tijuana"{
            ec{"تیجوآنا"}
        }
        "America:Toronto"{
            ec{"ٹورنٹو"}
        }
        "America:Tortola"{
            ec{"ٹورٹولا"}
        }
        "America:Vancouver"{
            ec{"وینکوور"}
        }
        "America:Whitehorse"{
            ec{"وہائٹ ہارس"}
        }
        "America:Winnipeg"{
            ec{"ونّیپیگ"}
        }
        "America:Yakutat"{
            ec{"یکوٹیٹ"}
        }
        "America:Yellowknife"{
            ec{"ایلو نائف"}
        }
        "Antarctica:Casey"{
            ec{"کیسی"}
        }
        "Antarctica:Davis"{
            ec{"ڈیوس"}
        }
        "Antarctica:DumontDUrville"{
            ec{"ڈومونٹ ڈی ارویلے"}
        }
        "Antarctica:Macquarie"{
            ec{"میکواری"}
        }
        "Antarctica:Mawson"{
            ec{"ماؤسن"}
        }
        "Antarctica:McMurdo"{
            ec{"میک مرڈو"}
        }
        "Antarctica:Palmer"{
            ec{"پلمیر"}
        }
        "Antarctica:Rothera"{
            ec{"روتھیرا"}
        }
        "Antarctica:Syowa"{
            ec{"سیووا"}
        }
        "Antarctica:Troll"{
            ec{"ٹرول"}
        }
        "Antarctica:Vostok"{
            ec{"ووستوک"}
        }
        "Arctic:Longyearbyen"{
            ec{"لانگ ایئر بین"}
        }
        "Asia:Aden"{
            ec{"عدن"}
        }
        "Asia:Almaty"{
            ec{"الماٹی"}
        }
        "Asia:Amman"{
            ec{"امّان"}
        }
        "Asia:Anadyr"{
            ec{"انیدر"}
        }
        "Asia:Aqtau"{
            ec{"اکتاؤ"}
        }
        "Asia:Aqtobe"{
            ec{"اکٹوب"}
        }
        "Asia:Ashgabat"{
            ec{"اشغبت"}
        }
        "Asia:Atyrau"{
            ec{"آتیراؤ"}
        }
        "Asia:Baghdad"{
            ec{"بغداد"}
        }
        "Asia:Bahrain"{
            ec{"بحرین"}
        }
        "Asia:Baku"{
            ec{"باکو"}
        }
        "Asia:Bangkok"{
            ec{"بنکاک"}
        }
        "Asia:Barnaul"{
            ec{"برنال"}
        }
        "Asia:Beirut"{
            ec{"بیروت"}
        }
        "Asia:Bishkek"{
            ec{"بشکیک"}
        }
        "Asia:Brunei"{
            ec{"برونئی"}
        }
        "Asia:Calcutta"{
            ec{"کولکاتا"}
        }
        "Asia:Chita"{
            ec{"چیتا"}
        }
        "Asia:Choibalsan"{
            ec{"چوئبالسان"}
        }
        "Asia:Colombo"{
            ec{"کولمبو"}
        }
        "Asia:Damascus"{
            ec{"دمشق"}
        }
        "Asia:Dhaka"{
            ec{"ڈھاکہ"}
        }
        "Asia:Dili"{
            ec{"ڈلی"}
        }
        "Asia:Dubai"{
            ec{"دبئی"}
        }
        "Asia:Dushanbe"{
            ec{"دوشانبے"}
        }
        "Asia:Famagusta"{
            ec{"فاماگوسٹا"}
        }
        "Asia:Gaza"{
            ec{"غزہ"}
        }
        "Asia:Hebron"{
            ec{"ہیبرون"}
        }
        "Asia:Hong_Kong"{
            ec{"ہانگ کانگ"}
        }
        "Asia:Hovd"{
            ec{"ہووارڈ"}
        }
        "Asia:Irkutsk"{
            ec{"ارکتسک"}
        }
        "Asia:Jakarta"{
            ec{"جکارتہ"}
        }
        "Asia:Jayapura"{
            ec{"جے پورہ"}
        }
        "Asia:Jerusalem"{
            ec{"یروشلم"}
        }
        "Asia:Kabul"{
            ec{"کابل"}
        }
        "Asia:Kamchatka"{
            ec{"کیمچٹکا"}
        }
        "Asia:Karachi"{
            ec{"کراچی"}
        }
        "Asia:Katmandu"{
            ec{"کاٹھمنڈو"}
        }
        "Asia:Khandyga"{
            ec{"خندیگا"}
        }
        "Asia:Krasnoyarsk"{
            ec{"کریسنویارسک"}
        }
        "Asia:Kuala_Lumpur"{
            ec{"کوالا لمپور"}
        }
        "Asia:Kuching"{
            ec{"کیوچنگ"}
        }
        "Asia:Kuwait"{
            ec{"کویت"}
        }
        "Asia:Macau"{
            ec{"مکاؤ"}
        }
        "Asia:Magadan"{
            ec{"میگیدن"}
        }
        "Asia:Makassar"{
            ec{"مکاسر"}
        }
        "Asia:Manila"{
            ec{"منیلا"}
        }
        "Asia:Muscat"{
            ec{"مسقط"}
        }
        "Asia:Nicosia"{
            ec{"نکوسیا"}
        }
        "Asia:Novokuznetsk"{
            ec{"نوووکیوزنیسک"}
        }
        "Asia:Novosibirsk"{
            ec{"نوووسِبِرسک"}
        }
        "Asia:Omsk"{
            ec{"اومسک"}
        }
        "Asia:Oral"{
            ec{"اورال"}
        }
        "Asia:Phnom_Penh"{
            ec{"پنوم پن"}
        }
        "Asia:Pontianak"{
            ec{"پونٹیانک"}
        }
        "Asia:Pyongyang"{
            ec{"پیونگ یانگ"}
        }
        "Asia:Qatar"{
            ec{"قطر"}
        }
        "Asia:Qostanay"{
            ec{"کوستانے"}
        }
        "Asia:Qyzylorda"{
            ec{"کیزیلورڈا"}
        }
        "Asia:Rangoon"{
            ec{"رنگون"}
        }
        "Asia:Riyadh"{
            ec{"ریاض"}
        }
        "Asia:Saigon"{
            ec{"ہو چی منہ سٹی"}
        }
        "Asia:Sakhalin"{
            ec{"سخالین"}
        }
        "Asia:Samarkand"{
            ec{"سمرقند"}
        }
        "Asia:Seoul"{
            ec{"سیئول"}
        }
        "Asia:Shanghai"{
            ec{"شنگھائی"}
        }
        "Asia:Singapore"{
            ec{"سنگاپور"}
        }
        "Asia:Srednekolymsk"{
            ec{"سرہدنیکولیمسک"}
        }
        "Asia:Taipei"{
            ec{"تائپے"}
        }
        "Asia:Tashkent"{
            ec{"تاشقند"}
        }
        "Asia:Tbilisi"{
            ec{"طبلیسی"}
        }
        "Asia:Tehran"{
            ec{"تہران"}
        }
        "Asia:Thimphu"{
            ec{"تھمپو"}
        }
        "Asia:Tokyo"{
            ec{"ٹوکیو"}
        }
        "Asia:Tomsk"{
            ec{"ٹامسک"}
        }
        "Asia:Ulaanbaatar"{
            ec{"اولان باتار"}
        }
        "Asia:Urumqi"{
            ec{"یورومکی"}
        }
        "Asia:Ust-Nera"{
            ec{"اوست-نیرا"}
        }
        "Asia:Vientiane"{
            ec{"وینٹیانا"}
        }
        "Asia:Vladivostok"{
            ec{"ولادی ووستک"}
        }
        "Asia:Yakutsk"{
            ec{"یکوتسک"}
        }
        "Asia:Yekaterinburg"{
            ec{"یکاٹیرِنبرگ"}
        }
        "Asia:Yerevan"{
            ec{"یریوان"}
        }
        "Atlantic:Azores"{
            ec{"ازوریس"}
        }
        "Atlantic:Bermuda"{
            ec{"برمودا"}
        }
        "Atlantic:Canary"{
            ec{"کینری"}
        }
        "Atlantic:Cape_Verde"{
            ec{"کیپ ورڈی"}
        }
        "Atlantic:Faeroe"{
            ec{"فارو"}
        }
        "Atlantic:Madeira"{
            ec{"مڈیئرا"}
        }
        "Atlantic:Reykjavik"{
            ec{"ریکجاوک"}
        }
        "Atlantic:South_Georgia"{
            ec{"جنوبی جارجیا"}
        }
        "Atlantic:St_Helena"{
            ec{"سینٹ ہیلینا"}
        }
        "Atlantic:Stanley"{
            ec{"اسٹینلے"}
        }
        "Australia:Adelaide"{
            ec{"ایڈیلیڈ"}
        }
        "Australia:Brisbane"{
            ec{"برسبین"}
        }
        "Australia:Broken_Hill"{
            ec{"بروکن ہِل"}
        }
        "Australia:Currie"{
            ec{"کیوری"}
        }
        "Australia:Darwin"{
            ec{"ڈارون"}
        }
        "Australia:Eucla"{
            ec{"ایوکلا"}
        }
        "Australia:Hobart"{
            ec{"ہوبارٹ"}
        }
        "Australia:Lindeman"{
            ec{"لِنڈمین"}
        }
        "Australia:Lord_Howe"{
            ec{"لارڈ ہووے"}
        }
        "Australia:Melbourne"{
            ec{"ملبورن"}
        }
        "Australia:Perth"{
            ec{"پرتھ"}
        }
        "Australia:Sydney"{
            ec{"سڈنی"}
        }
        "Etc:UTC"{
            ls{"کوآرڈینیٹڈ یونیورسل ٹائم"}
        }
        "Etc:Unknown"{
            ec{"نامعلوم شہر"}
        }
        "Europe:Amsterdam"{
            ec{"ایمسٹرڈم"}
        }
        "Europe:Andorra"{
            ec{"انڈورا"}
        }
        "Europe:Astrakhan"{
            ec{"استراخان"}
        }
        "Europe:Athens"{
            ec{"ایتھنز"}
        }
        "Europe:Belgrade"{
            ec{"بلغراد"}
        }
        "Europe:Berlin"{
            ec{"برلن"}
        }
        "Europe:Bratislava"{
            ec{"بریٹِسلاوا"}
        }
        "Europe:Brussels"{
            ec{"برسلز"}
        }
        "Europe:Bucharest"{
            ec{"بخارسٹ"}
        }
        "Europe:Budapest"{
            ec{"بڈاپسٹ"}
        }
        "Europe:Busingen"{
            ec{"بزنجن"}
        }
        "Europe:Chisinau"{
            ec{"چیسیناؤ"}
        }
        "Europe:Copenhagen"{
            ec{"کوپن ہیگن"}
        }
        "Europe:Dublin"{
            ec{"ڈبلن"}
            ld{"آئرش اسٹینڈرڈ ٹائم"}
        }
        "Europe:Gibraltar"{
            ec{"جبل الطارق"}
        }
        "Europe:Guernsey"{
            ec{"گرنزی"}
        }
        "Europe:Helsinki"{
            ec{"ہیلسنکی"}
        }
        "Europe:Isle_of_Man"{
            ec{"آئل آف مین"}
        }
        "Europe:Istanbul"{
            ec{"استنبول"}
        }
        "Europe:Jersey"{
            ec{"جرسی"}
        }
        "Europe:Kaliningrad"{
            ec{"کالينينغراد"}
        }
        "Europe:Kiev"{
            ec{"کیو"}
        }
        "Europe:Kirov"{
            ec{"کیروف"}
        }
        "Europe:Lisbon"{
            ec{"لسبن"}
        }
        "Europe:Ljubljana"{
            ec{"لیوبلیانا"}
        }
        "Europe:London"{
            ec{"لندن"}
            ld{"برٹش سمر ٹائم"}
        }
        "Europe:Luxembourg"{
            ec{"لگژمبرگ"}
        }
        "Europe:Madrid"{
            ec{"میڈرڈ"}
        }
        "Europe:Malta"{
            ec{"مالٹا"}
        }
        "Europe:Mariehamn"{
            ec{"میریہام"}
        }
        "Europe:Minsk"{
            ec{"مِنسک"}
        }
        "Europe:Monaco"{
            ec{"موناکو"}
        }
        "Europe:Moscow"{
            ec{"ماسکو"}
        }
        "Europe:Oslo"{
            ec{"اوسلو"}
        }
        "Europe:Paris"{
            ec{"پیرس"}
        }
        "Europe:Podgorica"{
            ec{"پوڈگورسیا"}
        }
        "Europe:Prague"{
            ec{"پراگ"}
        }
        "Europe:Riga"{
            ec{"ریگا"}
        }
        "Europe:Rome"{
            ec{"روم"}
        }
        "Europe:Samara"{
            ec{"سمارا"}
        }
        "Europe:San_Marino"{
            ec{"سان ماریانو"}
        }
        "Europe:Sarajevo"{
            ec{"سراجیوو"}
        }
        "Europe:Saratov"{
            ec{"سیراٹو"}
        }
        "Europe:Simferopol"{
            ec{"سمفروپول"}
        }
        "Europe:Skopje"{
            ec{"اسکوپجے"}
        }
        "Europe:Sofia"{
            ec{"صوفیہ"}
        }
        "Europe:Stockholm"{
            ec{"اسٹاک ہوم"}
        }
        "Europe:Tallinn"{
            ec{"ٹالن"}
        }
        "Europe:Tirane"{
            ec{"ٹیرانی"}
        }
        "Europe:Ulyanovsk"{
            ec{"الیانوسک"}
        }
        "Europe:Uzhgorod"{
            ec{"ازہوراڈ"}
        }
        "Europe:Vaduz"{
            ec{"ویڈوز"}
        }
        "Europe:Vatican"{
            ec{"واٹیکن"}
        }
        "Europe:Vienna"{
            ec{"ویانا"}
        }
        "Europe:Vilnius"{
            ec{"وِلنیئس"}
        }
        "Europe:Volgograd"{
            ec{"وولگوگراد"}
        }
        "Europe:Warsaw"{
            ec{"وارسا"}
        }
        "Europe:Zagreb"{
            ec{"زیگریب"}
        }
        "Europe:Zaporozhye"{
            ec{"زیپوروزائی"}
        }
        "Europe:Zurich"{
            ec{"زیورخ"}
        }
        "Indian:Antananarivo"{
            ec{"انٹاناناریوو"}
        }
        "Indian:Chagos"{
            ec{"چاگوس"}
        }
        "Indian:Christmas"{
            ec{"کرسمس"}
        }
        "Indian:Cocos"{
            ec{"کوکوس"}
        }
        "Indian:Comoro"{
            ec{"کومورو"}
        }
        "Indian:Kerguelen"{
            ec{"کرگیولین"}
        }
        "Indian:Mahe"{
            ec{"ماہی"}
        }
        "Indian:Maldives"{
            ec{"مالدیپ"}
        }
        "Indian:Mauritius"{
            ec{"ماریشس"}
        }
        "Indian:Mayotte"{
            ec{"مایوٹ"}
        }
        "Indian:Reunion"{
            ec{"ری یونین"}
        }
        "Pacific:Apia"{
            ec{"اپیا"}
        }
        "Pacific:Auckland"{
            ec{"آکلینڈ"}
        }
        "Pacific:Bougainville"{
            ec{"بوگینولے"}
        }
        "Pacific:Chatham"{
            ec{"چیتھم"}
        }
        "Pacific:Easter"{
            ec{"ایسٹر"}
        }
        "Pacific:Efate"{
            ec{"ایفیٹ"}
        }
        "Pacific:Enderbury"{
            ec{"اینڈربری"}
        }
        "Pacific:Fakaofo"{
            ec{"فکاؤفو"}
        }
        "Pacific:Fiji"{
            ec{"فجی"}
        }
        "Pacific:Funafuti"{
            ec{"فیونافیوٹی"}
        }
        "Pacific:Galapagos"{
            ec{"گیلاپیگوس"}
        }
        "Pacific:Gambier"{
            ec{"گامبیئر"}
        }
        "Pacific:Guadalcanal"{
            ec{"گواڈل کینال"}
        }
        "Pacific:Guam"{
            ec{"گوآم"}
        }
        "Pacific:Honolulu"{
            ec{"ہونولولو"}
        }
        "Pacific:Johnston"{
            ec{"جانسٹن"}
        }
        "Pacific:Kanton"{
            ec{"کانٹن"}
        }
        "Pacific:Kiritimati"{
            ec{"کریتیماٹی"}
        }
        "Pacific:Kosrae"{
            ec{"کوسرائی"}
        }
        "Pacific:Kwajalein"{
            ec{"کواجیلین"}
        }
        "Pacific:Majuro"{
            ec{"مجورو"}
        }
        "Pacific:Marquesas"{
            ec{"مارکیساس"}
        }
        "Pacific:Midway"{
            ec{"مڈوے"}
        }
        "Pacific:Nauru"{
            ec{"ناؤرو"}
        }
        "Pacific:Niue"{
            ec{"نیئو"}
        }
        "Pacific:Norfolk"{
            ec{"نورفوک"}
        }
        "Pacific:Noumea"{
            ec{"نؤمیا"}
        }
        "Pacific:Pago_Pago"{
            ec{"پاگو پاگو"}
        }
        "Pacific:Palau"{
            ec{"پلاؤ"}
        }
        "Pacific:Pitcairn"{
            ec{"پٹکائرن"}
        }
        "Pacific:Ponape"{
            ec{"پونپیئی"}
        }
        "Pacific:Port_Moresby"{
            ec{"پورٹ موریسبی"}
        }
        "Pacific:Rarotonga"{
            ec{"راروٹونگا"}
        }
        "Pacific:Saipan"{
            ec{"سائپین"}
        }
        "Pacific:Tahiti"{
            ec{"تاہیتی"}
        }
        "Pacific:Tarawa"{
            ec{"ٹراوا"}
        }
        "Pacific:Tongatapu"{
            ec{"ٹونگاٹاپو"}
        }
        "Pacific:Truk"{
            ec{"چیوک"}
        }
        "Pacific:Wake"{
            ec{"ویک"}
        }
        "Pacific:Wallis"{
            ec{"ولّیس"}
        }
        "meta:Afghanistan"{
            ls{"افغانستان کا وقت"}
        }
        "meta:Africa_Central"{
            ls{"وسطی افریقہ ٹائم"}
        }
        "meta:Africa_Eastern"{
            ls{"مشرقی افریقہ ٹائم"}
        }
        "meta:Africa_Southern"{
            ls{"جنوبی افریقہ سٹینڈرڈ ٹائم"}
        }
        "meta:Africa_Western"{
            ld{"مغربی افریقہ سمر ٹائم"}
            lg{"مغربی افریقہ ٹائم"}
            ls{"مغربی افریقہ سٹینڈرڈ ٹائم"}
        }
        "meta:Alaska"{
            ld{"الاسکا ڈے لائٹ ٹائم"}
            lg{"الاسکا ٹائم"}
            ls{"الاسکا اسٹینڈرڈ ٹائم"}
        }
        "meta:Amazon"{
            ld{"امیزون کا موسم گرما کا وقت"}
            lg{"امیزون ٹائم"}
            ls{"ایمیزون کا معیاری وقت"}
        }
        "meta:America_Central"{
            ld{"سنٹرل ڈے لائٹ ٹائم"}
            lg{"سنٹرل ٹائم"}
            ls{"سنٹرل اسٹینڈرڈ ٹائم"}
        }
        "meta:America_Eastern"{
            ld{"ایسٹرن ڈے لائٹ ٹائم"}
            lg{"ایسٹرن ٹائم"}
            ls{"ایسٹرن اسٹینڈرڈ ٹائم"}
        }
        "meta:America_Mountain"{
            ld{"ماؤنٹین ڈے لائٹ ٹائم"}
            lg{"ماؤنٹین ٹائم"}
            ls{"ماؤنٹین اسٹینڈرڈ ٹائم"}
        }
        "meta:America_Pacific"{
            ld{"پیسفک ڈے لائٹ ٹائم"}
            lg{"پیسفک ٹائم"}
            ls{"پیسفک اسٹینڈرڈ ٹائم"}
        }
        "meta:Anadyr"{
            ld{"انیدر سمر ٹائم"}
            lg{"انیدر ٹائم"}
            ls{"انیدر اسٹینڈرڈ ٹائم"}
        }
        "meta:Apia"{
            ld{"ایپیا ڈے لائٹ ٹائم"}
            lg{"ایپیا ٹائم"}
            ls{"ایپیا سٹینڈرڈ ٹائم"}
        }
        "meta:Arabian"{
            ld{"عرب ڈے لائٹ ٹائم"}
            lg{"عرب کا وقت"}
            ls{"عرب کا معیاری وقت"}
        }
        "meta:Argentina"{
            ld{"ارجنٹینا کا موسم گرما کا وقت"}
            lg{"ارجنٹینا کا وقت"}
            ls{"ارجنٹینا کا معیاری وقت"}
        }
        "meta:Argentina_Western"{
            ld{"مغربی ارجنٹینا کا موسم گرما کا وقت"}
            lg{"مغربی ارجنٹینا کا وقت"}
            ls{"مغربی ارجنٹینا کا معیاری وقت"}
        }
        "meta:Armenia"{
            ld{"آرمینیا کا موسم گرما کا وقت"}
            lg{"آرمینیا کا وقت"}
            ls{"آرمینیا کا معیاری وقت"}
        }
        "meta:Atlantic"{
            ld{"اٹلانٹک ڈے لائٹ ٹائم"}
            lg{"اٹلانٹک ٹائم"}
            ls{"اٹلانٹک اسٹینڈرڈ ٹائم"}
        }
        "meta:Australia_Central"{
            ld{"آسٹریلین سنٹرل ڈے لائٹ ٹائم"}
            lg{"سنٹرل آسٹریلیا ٹائم"}
            ls{"آسٹریلین سنٹرل اسٹینڈرڈ ٹائم"}
        }
        "meta:Australia_CentralWestern"{
            ld{"آسٹریلین سنٹرل ویسٹرن ڈے لائٹ ٹائم"}
            lg{"آسٹریلین سنٹرل ویسٹرن ٹائم"}
            ls{"آسٹریلین سنٹرل ویسٹرن اسٹینڈرڈ ٹائم"}
        }
        "meta:Australia_Eastern"{
            ld{"آسٹریلین ایسٹرن ڈے لائٹ ٹائم"}
            lg{"ایسٹرن آسٹریلیا ٹائم"}
            ls{"آسٹریلین ایسٹرن اسٹینڈرڈ ٹائم"}
        }
        "meta:Australia_Western"{
            ld{"آسٹریلین ویسٹرن ڈے لائٹ ٹائم"}
            lg{"ویسٹرن آسٹریلیا ٹائم"}
            ls{"آسٹریلیا ویسٹرن اسٹینڈرڈ ٹائم"}
        }
        "meta:Azerbaijan"{
            ld{"آذربائیجان کا موسم گرما کا وقت"}
            lg{"آذربائیجان کا وقت"}
            ls{"آذربائیجان کا معیاری وقت"}
        }
        "meta:Azores"{
            ld{"ازوریس کا موسم گرما کا وقت"}
            lg{"ازوریس کا وقت"}
            ls{"ازوریس کا معیاری وقت"}
        }
        "meta:Bangladesh"{
            ld{"بنگلہ دیش کا موسم گرما کا وقت"}
            lg{"بنگلہ دیش کا وقت"}
            ls{"بنگلہ دیش کا معیاری وقت"}
        }
        "meta:Bhutan"{
            ls{"بھوٹان کا وقت"}
        }
        "meta:Bolivia"{
            ls{"بولیویا کا وقت"}
        }
        "meta:Brasilia"{
            ld{"برازیلیا سمر ٹائم"}
            lg{"برازیلیا ٹائم"}
            ls{"برازیلیا اسٹینڈرڈ ٹائم"}
        }
        "meta:Brunei"{
            ls{"برونئی دارالسلام ٹائم"}
        }
        "meta:Cape_Verde"{
            ld{"کیپ ورڈی سمر ٹائم"}
            lg{"کیپ ورڈی ٹائم"}
            ls{"کیپ ورڈی سٹینڈرڈ ٹائم"}
        }
        "meta:Chamorro"{
            ls{"چامورو سٹینڈرڈ ٹائم"}
        }
        "meta:Chatham"{
            ld{"چیتھم ڈے لائٹ ٹائم"}
            lg{"چیتھم ٹائم"}
            ls{"چیتھم اسٹینڈرڈ ٹائم"}
        }
        "meta:Chile"{
            ld{"چلی کا موسم گرما کا وقت"}
            lg{"چلی کا وقت"}
            ls{"چلی کا معیاری وقت"}
        }
        "meta:China"{
            ld{"چینی ڈے لائٹ ٹائم"}
            lg{"چین کا وقت"}
            ls{"چین سٹینڈرڈ ٹائم"}
        }
        "meta:Choibalsan"{
            ld{"کوائبلسان سمر ٹائم"}
            lg{"کوئبلسان ٹائم"}
            ls{"کوئبلسان سٹینڈرڈ ٹائم"}
        }
        "meta:Christmas"{
            ls{"کرسمس آئلینڈ ٹائم"}
        }
        "meta:Cocos"{
            ls{"کوکوس آئلینڈز ٹائم"}
        }
        "meta:Colombia"{
            ld{"کولمبیا کا موسم گرما کا وقت"}
            lg{"کولمبیا ٹائم"}
            ls{"کولمبیا کا معیاری وقت"}
        }
        "meta:Cook"{
            ld{"کک آئلینڈز نصف سمر ٹائم"}
            lg{"کک آئلینڈز ٹائم"}
            ls{"کک آئلینڈز سٹینڈرڈ ٹائم"}
        }
        "meta:Cuba"{
            ld{"کیوبا ڈے لائٹ ٹائم"}
            lg{"کیوبا ٹائم"}
            ls{"کیوبا اسٹینڈرڈ ٹائم"}
        }
        "meta:Davis"{
            ls{"ڈیوس ٹائم"}
        }
        "meta:DumontDUrville"{
            ls{"ڈومونٹ-ڈی’ارویلے ٹائم"}
        }
        "meta:East_Timor"{
            ls{"مشرقی تیمور ٹائم"}
        }
        "meta:Easter"{
            ld{"ایسٹر آئلینڈ کا موسم گرما کا وقت"}
            lg{"ایسٹر آئلینڈ کا وقت"}
            ls{"ایسٹر آئلینڈ کا معیاری وقت"}
        }
        "meta:Ecuador"{
            ls{"ایکواڈور کا وقت"}
        }
        "meta:Europe_Central"{
            ld{"وسطی یورپ کا موسم گرما کا وقت"}
            lg{"وسط یورپ کا وقت"}
            ls{"وسطی یورپ کا معیاری وقت"}
        }
        "meta:Europe_Eastern"{
            ld{"مشرقی یورپ کا موسم گرما کا وقت"}
            lg{"مشرقی یورپ کا وقت"}
            ls{"مشرقی یورپ کا معیاری وقت"}
        }
        "meta:Europe_Further_Eastern"{
            ls{"بعید مشرقی یورپی وقت"}
        }
        "meta:Europe_Western"{
            ld{"مغربی یورپ کا موسم گرما کا وقت"}
            lg{"مغربی یورپ کا وقت"}
            ls{"مغربی یورپ کا معیاری وقت"}
        }
        "meta:Falkland"{
            ld{"فاک لینڈ آئلینڈز کا موسم گرما کا وقت"}
            lg{"فاک لینڈ آئلینڈز کا وقت"}
            ls{"فاک لینڈ آئلینڈز کا معیاری وقت"}
        }
        "meta:Fiji"{
            ld{"فجی سمر ٹائم"}
            lg{"فجی ٹائم"}
            ls{"فجی سٹینڈرڈ ٹائم"}
        }
        "meta:French_Guiana"{
            ls{"فرینچ گیانا کا وقت"}
        }
        "meta:French_Southern"{
            ls{"فرینچ جنوبی اور انٹارکٹک ٹائم"}
        }
        "meta:GMT"{
            ls{"گرین وچ کا اصل وقت"}
        }
        "meta:Galapagos"{
            ls{"گالاپاگوز کا وقت"}
        }
        "meta:Gambier"{
            ls{"گیمبیئر ٹائم"}
        }
        "meta:Georgia"{
            ld{"جارجیا کا موسم گرما کا وقت"}
            lg{"جارجیا کا وقت"}
            ls{"جارجیا کا معیاری وقت"}
        }
        "meta:Gilbert_Islands"{
            ls{"جلبرٹ آئلینڈز ٹائم"}
        }
        "meta:Greenland_Eastern"{
            ld{"مشرقی گرین لینڈ کا موسم گرما کا وقت"}
            lg{"مشرقی گرین لینڈ ٹائم"}
            ls{"مشرقی گرین لینڈ اسٹینڈرڈ ٹائم"}
        }
        "meta:Greenland_Western"{
            ld{"مغربی گرین لینڈ کا موسم گرما کا وقت"}
            lg{"مغربی گرین لینڈ ٹائم"}
            ls{"مغربی گرین لینڈ اسٹینڈرڈ ٹائم"}
        }
        "meta:Gulf"{
            ls{"خلیج کا معیاری وقت"}
        }
        "meta:Guyana"{
            ls{"گیانا کا وقت"}
        }
        "meta:Hawaii_Aleutian"{
            ld{"ہوائی الیوٹیئن ڈے لائٹ ٹائم"}
            lg{"ہوائی الیوٹیئن ٹائم"}
            ls{"ہوائی الیوٹیئن اسٹینڈرڈ ٹائم"}
        }
        "meta:Hong_Kong"{
            ld{"ہانگ کانگ سمر ٹائم"}
            lg{"ہانگ کانگ ٹائم"}
            ls{"ہانگ کانگ سٹینڈرڈ ٹائم"}
        }
        "meta:Hovd"{
            ld{"ہووڈ سمر ٹائم"}
            lg{"ہووڈ ٹائم"}
            ls{"ہووڈ سٹینڈرڈ ٹائم"}
        }
        "meta:India"{
            ls{"ہندوستان کا معیاری وقت"}
        }
        "meta:Indian_Ocean"{
            ls{"بحر ہند ٹائم"}
        }
        "meta:Indochina"{
            ls{"ہند چین ٹائم"}
        }
        "meta:Indonesia_Central"{
            ls{"وسطی انڈونیشیا ٹائم"}
        }
        "meta:Indonesia_Eastern"{
            ls{"مشرقی انڈونیشیا ٹائم"}
        }
        "meta:Indonesia_Western"{
            ls{"مغربی انڈونیشیا ٹائم"}
        }
        "meta:Iran"{
            ld{"ایران ڈے لائٹ ٹائم"}
            lg{"ایران کا وقت"}
            ls{"ایران کا معیاری وقت"}
        }
        "meta:Irkutsk"{
            ld{"ارکتسک سمر ٹائم"}
            lg{"ارکتسک ٹائم"}
            ls{"ارکتسک سٹینڈرڈ ٹائم"}
        }
        "meta:Israel"{
            ld{"اسرائیل ڈے لائٹ ٹائم"}
            lg{"اسرائیل کا وقت"}
            ls{"اسرائیل کا معیاری وقت"}
        }
        "meta:Japan"{
            ld{"جاپان ڈے لائٹ ٹائم"}
            lg{"جاپان ٹائم"}
            ls{"جاپان سٹینڈرڈ ٹائم"}
        }
        "meta:Kamchatka"{
            ld{"پیٹروپاؤلووسک-کیمچسکی سمر ٹائم"}
            lg{"پیٹروپاؤلووسک-کیمچسکی ٹائم"}
            ls{"پیٹروپاؤلووسک-کیمچسکی اسٹینڈرڈ ٹائم"}
        }
        "meta:Kazakhstan_Eastern"{
            ls{"مشرقی قزاخستان کا وقت"}
        }
        "meta:Kazakhstan_Western"{
            ls{"مغربی قزاخستان کا وقت"}
        }
        "meta:Korea"{
            ld{"کوریا ڈے لائٹ ٹائم"}
            lg{"کوریا ٹائم"}
            ls{"کوریا سٹینڈرڈ ٹائم"}
        }
        "meta:Kosrae"{
            ls{"کوسرے ٹائم"}
        }
        "meta:Krasnoyarsk"{
            ld{"کریسنویارسک سمر ٹائم"}
            lg{"کریسنویارسک ٹائم"}
            ls{"کرسنویارسک سٹینڈرڈ ٹائم"}
        }
        "meta:Kyrgystan"{
            ls{"کرغستان کا وقت"}
        }
        "meta:Line_Islands"{
            ls{"لائن آئلینڈز ٹائم"}
        }
        "meta:Lord_Howe"{
            ld{"لارڈ ہووے ڈے لائٹ ٹائم"}
            lg{"لارڈ ہووے ٹائم"}
            ls{"لارڈ ہووے اسٹینڈرڈ ٹائم"}
        }
        "meta:Macquarie"{
            ls{"مکوآری آئلینڈ کا وقت"}
        }
        "meta:Magadan"{
            ld{"میگیدن سمر ٹائم"}
            lg{"میگیدن ٹائم"}
            ls{"مگادان اسٹینڈرڈ ٹائم"}
        }
        "meta:Malaysia"{
            ls{"ملیشیا ٹائم"}
        }
        "meta:Maldives"{
            ls{"مالدیپ کا وقت"}
        }
        "meta:Marquesas"{
            ls{"مارکیسس ٹائم"}
        }
        "meta:Marshall_Islands"{
            ls{"مارشل آئلینڈز ٹائم"}
        }
        "meta:Mauritius"{
            ld{"ماریشس سمر ٹائم"}
            lg{"ماریشس ٹائم"}
            ls{"ماریشس سٹینڈرڈ ٹائم"}
        }
        "meta:Mawson"{
            ls{"ماؤسن ٹائم"}
        }
        "meta:Mexico_Northwest"{
            ld{"شمال مغربی میکسیکو ڈے لائٹ ٹائم"}
            lg{"شمال مغربی میکسیکو ٹائم"}
            ls{"شمال مغربی میکسیکو اسٹینڈرڈ ٹائم"}
        }
        "meta:Mexico_Pacific"{
            ld{"میکسیکن پیسفک ڈے لائٹ ٹائم"}
            lg{"میکسیکن پیسفک ٹائم"}
            ls{"میکسیکن پیسفک اسٹینڈرڈ ٹائم"}
        }
        "meta:Mongolia"{
            ld{"یولان بیتور سمر ٹائم"}
            lg{"یولان بیتور ٹائم"}
            ls{"یولان بیتور سٹینڈرڈ ٹائم"}
        }
        "meta:Moscow"{
            ld{"ماسکو سمر ٹائم"}
            lg{"ماسکو ٹائم"}
            ls{"ماسکو اسٹینڈرڈ ٹائم"}
        }
        "meta:Myanmar"{
            ls{"میانمار ٹائم"}
        }
        "meta:Nauru"{
            ls{"ناؤرو ٹائم"}
        }
        "meta:Nepal"{
            ls{"نیپال کا وقت"}
        }
        "meta:New_Caledonia"{
            ld{"نیو کیلیڈونیا سمر ٹائم"}
            lg{"نیو کیلیڈونیا ٹائم"}
            ls{"نیو کیلیڈونیا سٹینڈرڈ ٹائم"}
        }
        "meta:New_Zealand"{
            ld{"نیوزی لینڈ ڈے لائٹ ٹائم"}
            lg{"نیوزی لینڈ کا وقت"}
            ls{"نیوزی لینڈ کا معیاری وقت"}
        }
        "meta:Newfoundland"{
            ld{"نیو فاؤنڈ لینڈ ڈے لائٹ ٹائم"}
            lg{"نیو فاؤنڈ لینڈ ٹائم"}
            ls{"نیو فاؤنڈ لینڈ اسٹینڈرڈ ٹائم"}
        }
        "meta:Niue"{
            ls{"نیئو ٹائم"}
        }
        "meta:Norfolk"{
            ld{"نارفوک آئلینڈ ڈے لائٹ وقت"}
            lg{"نارفوک آئلینڈ کا وقت"}
            ls{"نارفوک آئلینڈ کا معیاری وقت"}
        }
        "meta:Noronha"{
            ld{"فرنانڈو ڈی نورونہا سمر ٹائم"}
            lg{"فرنانڈو ڈی نورنہا کا وقت"}
            ls{"فرنانڈو ڈی نورنہا کا معیاری وقت"}
        }
        "meta:Novosibirsk"{
            ld{"نوووسیبرسک سمر ٹائم"}
            lg{"نوووسیبرسک ٹائم"}
            ls{"نوووسیبرسک سٹینڈرڈ ٹائم"}
        }
        "meta:Omsk"{
            ld{"اومسک سمر ٹائم"}
            lg{"اومسک ٹائم"}
            ls{"اومسک سٹینڈرڈ ٹائم"}
        }
        "meta:Pakistan"{
            ld{"پاکستان کا موسم گرما کا وقت"}
            lg{"پاکستان کا وقت"}
            ls{"پاکستان کا معیاری وقت"}
        }
        "meta:Palau"{
            ls{"پلاؤ ٹائم"}
        }
        "meta:Papua_New_Guinea"{
            ls{"پاپوآ نیو گنی ٹائم"}
        }
        "meta:Paraguay"{
            ld{"پیراگوئے کا موسم گرما کا وقت"}
            lg{"پیراگوئے کا وقت"}
            ls{"پیراگوئے کا معیاری وقت"}
        }
        "meta:Peru"{
            ld{"پیرو کا موسم گرما کا وقت"}
            lg{"پیرو کا وقت"}
            ls{"پیرو کا معیاری وقت"}
        }
        "meta:Philippines"{
            ld{"فلپائن سمر ٹائم"}
            lg{"فلپائن ٹائم"}
            ls{"فلپائن سٹینڈرڈ ٹائم"}
        }
        "meta:Phoenix_Islands"{
            ls{"فینکس آئلینڈز ٹائم"}
        }
        "meta:Pierre_Miquelon"{
            ld{"سینٹ پیئر اور مکلیئون ڈے لائٹ ٹائم"}
            lg{"سینٹ پیئر اور مکلیئون ٹائم"}
            ls{"سینٹ پیئر اور مکلیئون اسٹینڈرڈ ٹائم"}
        }
        "meta:Pitcairn"{
            ls{"پٹکائرن ٹائم"}
        }
        "meta:Ponape"{
            ls{"پوناپے ٹائم"}
        }
        "meta:Pyongyang"{
            ls{"پیانگ یانگ وقت"}
        }
        "meta:Reunion"{
            ls{"ری یونین ٹائم"}
        }
        "meta:Rothera"{
            ls{"روتھیرا کا وقت"}
        }
        "meta:Sakhalin"{
            ld{"سخالین سمر ٹائم"}
            lg{"سخالین ٹائم"}
            ls{"سخالین سٹینڈرڈ ٹائم"}
        }
        "meta:Samara"{
            ld{"سمارا سمر ٹائم"}
            lg{"سمارا ٹائم"}
            ls{"سمارا اسٹینڈرڈ ٹائم"}
        }
        "meta:Samoa"{
            ld{"ساموآ ڈے لائٹ ٹائم"}
            lg{"ساموآ ٹائم"}
            ls{"ساموآ سٹینڈرڈ ٹائم"}
        }
        "meta:Seychelles"{
            ls{"سیشلیز ٹائم"}
        }
        "meta:Singapore"{
            ls{"سنگاپور سٹینڈرڈ ٹائم"}
        }
        "meta:Solomon"{
            ls{"سولمن آئلینڈز ٹائم"}
        }
        "meta:South_Georgia"{
            ls{"جنوبی جارجیا ٹائم"}
        }
        "meta:Suriname"{
            ls{"سورینام کا وقت"}
        }
        "meta:Syowa"{
            ls{"سیووا ٹائم"}
        }
        "meta:Tahiti"{
            ls{"تاہیتی ٹائم"}
        }
        "meta:Taipei"{
            ld{"تئی پیئی ڈے لائٹ ٹائم"}
            lg{"تائی پیئی ٹائم"}
            ls{"تائی پیئی اسٹینڈرڈ ٹائم"}
        }
        "meta:Tajikistan"{
            ls{"تاجکستان کا وقت"}
        }
        "meta:Tokelau"{
            ls{"ٹوکیلاؤ ٹائم"}
        }
        "meta:Tonga"{
            ld{"ٹونگا سمر ٹائم"}
            lg{"ٹونگا ٹائم"}
            ls{"ٹونگا سٹینڈرڈ ٹائم"}
        }
        "meta:Truk"{
            ls{"چوک ٹائم"}
        }
        "meta:Turkmenistan"{
            ld{"ترکمانستان کا موسم گرما کا وقت"}
            lg{"ترکمانستان کا وقت"}
            ls{"ترکمانستان کا معیاری وقت"}
        }
        "meta:Tuvalu"{
            ls{"ٹوالو ٹائم"}
        }
        "meta:Uruguay"{
            ld{"یوروگوئے کا موسم گرما کا وقت"}
            lg{"یوروگوئے کا وقت"}
            ls{"یوروگوئے کا معیاری وقت"}
        }
        "meta:Uzbekistan"{
            ld{"ازبکستان کا موسم گرما کا وقت"}
            lg{"ازبکستان کا وقت"}
            ls{"ازبکستان کا معیاری وقت"}
        }
        "meta:Vanuatu"{
            ld{"وانوآٹو سمر ٹائم"}
            lg{"وانوآٹو ٹائم"}
            ls{"وانوآٹو سٹینڈرڈ ٹائم"}
        }
        "meta:Venezuela"{
            ls{"وینزوئیلا کا وقت"}
        }
        "meta:Vladivostok"{
            ld{"ولادی ووستک سمر ٹائم"}
            lg{"ولادی ووستک ٹائم"}
            ls{"ولادی ووستک سٹینڈرڈ ٹائم"}
        }
        "meta:Volgograd"{
            ld{"وولگوگراد سمر ٹائم"}
            lg{"وولگوگراد ٹائم"}
            ls{"وولگوگراد اسٹینڈرڈ ٹائم"}
        }
        "meta:Vostok"{
            ls{"ووسٹاک کا وقت"}
        }
        "meta:Wake"{
            ls{"ویک آئلینڈ ٹائم"}
        }
        "meta:Wallis"{
            ls{"والیز اور فٹونا ٹائم"}
        }
        "meta:Yakutsk"{
            ld{"یکوتسک سمر ٹائم"}
            lg{"یکوتسک ٹائم"}
            ls{"یکوتسک اسٹینڈرڈ ٹائم"}
        }
        "meta:Yekaterinburg"{
            ld{"یکاٹیرِنبرگ سمر ٹائم"}
            lg{"یکاٹیرِنبرگ ٹائم"}
            ls{"یکاٹیرِنبرگ اسٹینڈرڈ ٹائم"}
        }
        "meta:Yukon"{
            ls{"یوکون ٹائم"}
        }
<<<<<<< HEAD
        fallbackFormat{"{1} ({0})"}
=======
>>>>>>> 626889fb
        gmtFormat{"GMT {0}"}
        regionFormat{"{0} وقت"}
        regionFormatDaylight{"{0} ڈے لائٹ ٹائم"}
        regionFormatStandard{"{0} معیاری وقت"}
    }
}<|MERGE_RESOLUTION|>--- conflicted
+++ resolved
@@ -1907,10 +1907,6 @@
         "meta:Yukon"{
             ls{"یوکون ٹائم"}
         }
-<<<<<<< HEAD
-        fallbackFormat{"{1} ({0})"}
-=======
->>>>>>> 626889fb
         gmtFormat{"GMT {0}"}
         regionFormat{"{0} وقت"}
         regionFormatDaylight{"{0} ڈے لائٹ ٹائم"}
