--- conflicted
+++ resolved
@@ -1917,13 +1917,7 @@
         "meta:Yukon"{
             ls{"یوکون ٹائم"}
         }
-<<<<<<< HEAD
-        gmtFormat{"GMT{0}"}
         gmtZeroFormat{"جی ایم ٹی"}
-        hourFormat{"+HH:mm;-HH:mm"}
-=======
-        gmtZeroFormat{"جی ایم ٹی"}
->>>>>>> 626889fb
         regionFormat{"{0} وَکھ"}
         regionFormatDaylight{"{0} ڈے لائٹ وَکھ"}
         regionFormatStandard{"{0} معیٲری وَکھ"}
