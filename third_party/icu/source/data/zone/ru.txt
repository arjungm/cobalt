﻿// © 2016 and later: Unicode, Inc. and others.
// License & terms of use: http://www.unicode.org/copyright.html
// Generated using tools/cldr/cldr-to-icu/build-icu-data.xml
ru{
    zoneStrings{
        "Africa:Abidjan"{
            ec{"Абиджан"}
        }
        "Africa:Accra"{
            ec{"Аккра"}
        }
        "Africa:Addis_Ababa"{
            ec{"Аддис-Абеба"}
        }
        "Africa:Algiers"{
            ec{"Алжир"}
        }
        "Africa:Asmera"{
            ec{"Асмэра"}
        }
        "Africa:Bamako"{
            ec{"Бамако"}
        }
        "Africa:Bangui"{
            ec{"Банги"}
        }
        "Africa:Banjul"{
            ec{"Банжул"}
        }
        "Africa:Bissau"{
            ec{"Бисау"}
        }
        "Africa:Blantyre"{
            ec{"Блантайр"}
        }
        "Africa:Brazzaville"{
            ec{"Браззавиль"}
        }
        "Africa:Bujumbura"{
            ec{"Бужумбура"}
        }
        "Africa:Cairo"{
            ec{"Каир"}
        }
        "Africa:Casablanca"{
            ec{"Касабланка"}
        }
        "Africa:Ceuta"{
            ec{"Сеута"}
        }
        "Africa:Conakry"{
            ec{"Конакри"}
        }
        "Africa:Dakar"{
            ec{"Дакар"}
        }
        "Africa:Dar_es_Salaam"{
            ec{"Дар-эс-Салам"}
        }
        "Africa:Djibouti"{
            ec{"Джибути"}
        }
        "Africa:Douala"{
            ec{"Дуала"}
        }
        "Africa:El_Aaiun"{
            ec{"Эль-Аюн"}
        }
        "Africa:Freetown"{
            ec{"Фритаун"}
        }
        "Africa:Gaborone"{
            ec{"Габороне"}
        }
        "Africa:Harare"{
            ec{"Хараре"}
        }
        "Africa:Johannesburg"{
            ec{"Йоханнесбург"}
        }
        "Africa:Juba"{
            ec{"Джуба"}
        }
        "Africa:Kampala"{
            ec{"Кампала"}
        }
        "Africa:Khartoum"{
            ec{"Хартум"}
        }
        "Africa:Kigali"{
            ec{"Кигали"}
        }
        "Africa:Kinshasa"{
            ec{"Киншаса"}
        }
        "Africa:Lagos"{
            ec{"Лагос"}
        }
        "Africa:Libreville"{
            ec{"Либревиль"}
        }
        "Africa:Lome"{
            ec{"Ломе"}
        }
        "Africa:Luanda"{
            ec{"Луанда"}
        }
        "Africa:Lubumbashi"{
            ec{"Лубумбаши"}
        }
        "Africa:Lusaka"{
            ec{"Лусака"}
        }
        "Africa:Malabo"{
            ec{"Малабо"}
        }
        "Africa:Maputo"{
            ec{"Мапуту"}
        }
        "Africa:Maseru"{
            ec{"Масеру"}
        }
        "Africa:Mbabane"{
            ec{"Мбабане"}
        }
        "Africa:Mogadishu"{
            ec{"Могадишо"}
        }
        "Africa:Monrovia"{
            ec{"Монровия"}
        }
        "Africa:Nairobi"{
            ec{"Найроби"}
        }
        "Africa:Ndjamena"{
            ec{"Нджамена"}
        }
        "Africa:Niamey"{
            ec{"Ниамей"}
        }
        "Africa:Nouakchott"{
            ec{"Нуакшот"}
        }
        "Africa:Ouagadougou"{
            ec{"Уагадугу"}
        }
        "Africa:Porto-Novo"{
            ec{"Порто-Ново"}
        }
        "Africa:Sao_Tome"{
            ec{"Сан-Томе"}
        }
        "Africa:Tripoli"{
            ec{"Триполи"}
        }
        "Africa:Tunis"{
            ec{"Тунис"}
        }
        "Africa:Windhoek"{
            ec{"Виндхук"}
        }
        "America:Adak"{
            ec{"Адак"}
        }
        "America:Anchorage"{
            ec{"Анкоридж"}
        }
        "America:Anguilla"{
            ec{"Ангилья"}
        }
        "America:Antigua"{
            ec{"Антигуа"}
        }
        "America:Araguaina"{
            ec{"Арагуаина"}
        }
        "America:Argentina:La_Rioja"{
            ec{"Ла-Риоха"}
        }
        "America:Argentina:Rio_Gallegos"{
            ec{"Рио-Гальегос"}
        }
        "America:Argentina:Salta"{
            ec{"Сальта"}
        }
        "America:Argentina:San_Juan"{
            ec{"Сан-Хуан"}
        }
        "America:Argentina:San_Luis"{
            ec{"Сан-Луис"}
        }
        "America:Argentina:Tucuman"{
            ec{"Тукуман"}
        }
        "America:Argentina:Ushuaia"{
            ec{"Ушуая"}
        }
        "America:Aruba"{
            ec{"Аруба"}
        }
        "America:Asuncion"{
            ec{"Асунсьон"}
        }
        "America:Bahia"{
            ec{"Баия"}
        }
        "America:Bahia_Banderas"{
            ec{"Баия-де-Бандерас"}
        }
        "America:Barbados"{
            ec{"Барбадос"}
        }
        "America:Belem"{
            ec{"Белен"}
        }
        "America:Belize"{
            ec{"Белиз"}
        }
        "America:Blanc-Sablon"{
            ec{"Бланк-Саблон"}
        }
        "America:Boa_Vista"{
            ec{"Боа-Виста"}
        }
        "America:Bogota"{
            ec{"Богота"}
        }
        "America:Boise"{
            ec{"Бойсе"}
        }
        "America:Buenos_Aires"{
            ec{"Буэнос-Айрес"}
        }
        "America:Cambridge_Bay"{
            ec{"Кеймбридж-Бей"}
        }
        "America:Campo_Grande"{
            ec{"Кампу-Гранди"}
        }
        "America:Cancun"{
            ec{"Канкун"}
        }
        "America:Caracas"{
            ec{"Каракас"}
        }
        "America:Catamarca"{
            ec{"Катамарка"}
        }
        "America:Cayenne"{
            ec{"Кайенна"}
        }
        "America:Cayman"{
            ec{"Острова Кайман"}
        }
        "America:Chicago"{
            ec{"Чикаго"}
        }
        "America:Chihuahua"{
            ec{"Чиуауа"}
        }
        "America:Ciudad_Juarez"{
            ec{"Сьюдад-Хуарес"}
        }
        "America:Coral_Harbour"{
            ec{"Корал-Харбор"}
        }
        "America:Cordoba"{
            ec{"Кордова"}
        }
        "America:Costa_Rica"{
            ec{"Коста-Рика"}
        }
        "America:Creston"{
            ec{"Крестон"}
        }
        "America:Cuiaba"{
            ec{"Куяба"}
        }
        "America:Curacao"{
            ec{"Кюрасао"}
        }
        "America:Danmarkshavn"{
            ec{"Денмарксхавн"}
        }
        "America:Dawson"{
            ec{"Доусон"}
        }
        "America:Dawson_Creek"{
            ec{"Доусон-Крик"}
        }
        "America:Denver"{
            ec{"Денвер"}
        }
        "America:Detroit"{
            ec{"Детройт"}
        }
        "America:Dominica"{
            ec{"Доминика"}
        }
        "America:Edmonton"{
            ec{"Эдмонтон"}
        }
        "America:Eirunepe"{
            ec{"Эйрунепе"}
        }
        "America:El_Salvador"{
            ec{"Сальвадор"}
        }
        "America:Fort_Nelson"{
            ec{"Форт Нельсон"}
        }
        "America:Fortaleza"{
            ec{"Форталеза"}
        }
        "America:Glace_Bay"{
            ec{"Глейс-Бей"}
        }
        "America:Godthab"{
            ec{"Нуук"}
        }
        "America:Goose_Bay"{
            ec{"Гус-Бей"}
        }
        "America:Grand_Turk"{
            ec{"Гранд-Терк"}
        }
        "America:Grenada"{
            ec{"Гренада"}
        }
        "America:Guadeloupe"{
            ec{"Гваделупа"}
        }
        "America:Guatemala"{
            ec{"Гватемала"}
        }
        "America:Guayaquil"{
            ec{"Гуаякиль"}
        }
        "America:Guyana"{
            ec{"Гайана"}
        }
        "America:Halifax"{
            ec{"Галифакс"}
        }
        "America:Havana"{
            ec{"Гавана"}
        }
        "America:Hermosillo"{
            ec{"Эрмосильо"}
        }
        "America:Indiana:Knox"{
            ec{"Нокс, Индиана"}
        }
        "America:Indiana:Marengo"{
            ec{"Маренго, Индиана"}
        }
        "America:Indiana:Petersburg"{
            ec{"Питерсберг, Индиана"}
        }
        "America:Indiana:Tell_City"{
            ec{"Телл-Сити"}
        }
        "America:Indiana:Vevay"{
            ec{"Вевей, Индиана"}
        }
        "America:Indiana:Vincennes"{
            ec{"Винсеннес"}
        }
        "America:Indiana:Winamac"{
            ec{"Уинамак"}
        }
        "America:Indianapolis"{
            ec{"Индианаполис"}
        }
        "America:Inuvik"{
            ec{"Инувик"}
        }
        "America:Iqaluit"{
            ec{"Икалуит"}
        }
        "America:Jamaica"{
            ec{"Ямайка"}
        }
        "America:Jujuy"{
            ec{"Жужуй"}
        }
        "America:Juneau"{
            ec{"Джуно"}
        }
        "America:Kentucky:Monticello"{
            ec{"Монтиселло, Кентукки"}
        }
        "America:Kralendijk"{
            ec{"Кралендейк"}
        }
        "America:La_Paz"{
            ec{"Ла-Пас"}
        }
        "America:Lima"{
            ec{"Лима"}
        }
        "America:Los_Angeles"{
            ec{"Лос-Анджелес"}
        }
        "America:Louisville"{
            ec{"Луисвилл"}
        }
        "America:Lower_Princes"{
            ec{"Лоуэр-Принс-Куотер"}
        }
        "America:Maceio"{
            ec{"Масейо"}
        }
        "America:Managua"{
            ec{"Манагуа"}
        }
        "America:Manaus"{
            ec{"Манаус"}
        }
        "America:Marigot"{
            ec{"Мариго"}
        }
        "America:Martinique"{
            ec{"Мартиника"}
        }
        "America:Matamoros"{
            ec{"Матаморос"}
        }
        "America:Mazatlan"{
            ec{"Масатлан"}
        }
        "America:Mendoza"{
            ec{"Мендоса"}
        }
        "America:Menominee"{
            ec{"Меномини"}
        }
        "America:Merida"{
            ec{"Мерида"}
        }
        "America:Metlakatla"{
            ec{"Метлакатла"}
        }
        "America:Mexico_City"{
            ec{"Мехико"}
        }
        "America:Miquelon"{
            ec{"Микелон"}
        }
        "America:Moncton"{
            ec{"Монктон"}
        }
        "America:Monterrey"{
            ec{"Монтеррей"}
        }
        "America:Montevideo"{
            ec{"Монтевидео"}
        }
        "America:Montserrat"{
            ec{"Монтсеррат"}
        }
        "America:Nassau"{
            ec{"Нассау"}
        }
        "America:New_York"{
            ec{"Нью-Йорк"}
        }
        "America:Nipigon"{
            ec{"Нипигон"}
        }
        "America:Nome"{
            ec{"Ном"}
        }
        "America:Noronha"{
            ec{"Норонья"}
        }
        "America:North_Dakota:Beulah"{
            ec{"Бойла, Северная Дакота"}
        }
        "America:North_Dakota:Center"{
            ec{"Центр, Северная Дакота"}
        }
        "America:North_Dakota:New_Salem"{
            ec{"Нью-Сейлем, Северная Дакота"}
        }
        "America:Ojinaga"{
            ec{"Охинага"}
        }
        "America:Panama"{
            ec{"Панама"}
        }
        "America:Pangnirtung"{
            ec{"Пангниртанг"}
        }
        "America:Paramaribo"{
            ec{"Парамарибо"}
        }
        "America:Phoenix"{
            ec{"Финикс"}
        }
        "America:Port-au-Prince"{
            ec{"Порт-о-Пренс"}
        }
        "America:Port_of_Spain"{
            ec{"Порт-оф-Спейн"}
        }
        "America:Porto_Velho"{
            ec{"Порту-Велью"}
        }
        "America:Puerto_Rico"{
            ec{"Пуэрто-Рико"}
        }
        "America:Punta_Arenas"{
            ec{"Пунта-Аренас"}
        }
        "America:Rainy_River"{
            ec{"Рейни-Ривер"}
        }
        "America:Rankin_Inlet"{
            ec{"Ранкин-Инлет"}
        }
        "America:Recife"{
            ec{"Ресифи"}
        }
        "America:Regina"{
            ec{"Реджайна"}
        }
        "America:Resolute"{
            ec{"Резольют"}
        }
        "America:Rio_Branco"{
            ec{"Риу-Бранку"}
        }
        "America:Santa_Isabel"{
            ec{"Санта-Изабел"}
        }
        "America:Santarem"{
            ec{"Сантарен"}
        }
        "America:Santiago"{
            ec{"Сантьяго"}
        }
        "America:Santo_Domingo"{
            ec{"Санто-Доминго"}
        }
        "America:Sao_Paulo"{
            ec{"Сан-Паулу"}
        }
        "America:Scoresbysund"{
            ec{"Скорсбисунн"}
        }
        "America:Sitka"{
            ec{"Ситка"}
        }
        "America:St_Barthelemy"{
            ec{"Сен-Бартелеми"}
        }
        "America:St_Johns"{
            ec{"Сент-Джонс"}
        }
        "America:St_Kitts"{
            ec{"Сент-Китс"}
        }
        "America:St_Lucia"{
            ec{"Сент-Люсия"}
        }
        "America:St_Thomas"{
            ec{"Сент-Томас"}
        }
        "America:St_Vincent"{
            ec{"Сент-Винсент"}
        }
        "America:Swift_Current"{
            ec{"Свифт-Керрент"}
        }
        "America:Tegucigalpa"{
            ec{"Тегусигальпа"}
        }
        "America:Thule"{
            ec{"Туле"}
        }
        "America:Thunder_Bay"{
            ec{"Тандер-Бей"}
        }
        "America:Tijuana"{
            ec{"Тихуана"}
        }
        "America:Toronto"{
            ec{"Торонто"}
        }
        "America:Tortola"{
            ec{"Тортола"}
        }
        "America:Vancouver"{
            ec{"Ванкувер"}
        }
        "America:Whitehorse"{
            ec{"Уайтхорс"}
        }
        "America:Winnipeg"{
            ec{"Виннипег"}
        }
        "America:Yakutat"{
            ec{"Якутат"}
        }
        "America:Yellowknife"{
            ec{"Йеллоунайф"}
        }
        "Antarctica:Casey"{
            ec{"Кейси"}
        }
        "Antarctica:Davis"{
            ec{"Дейвис"}
        }
        "Antarctica:DumontDUrville"{
            ec{"Дюмон-д’Юрвиль"}
        }
        "Antarctica:Macquarie"{
            ec{"Маккуори"}
        }
        "Antarctica:Mawson"{
            ec{"Моусон"}
        }
        "Antarctica:McMurdo"{
            ec{"Мак-Мердо"}
        }
        "Antarctica:Palmer"{
            ec{"Палмер"}
        }
        "Antarctica:Rothera"{
            ec{"Ротера"}
        }
        "Antarctica:Syowa"{
            ec{"Сёва"}
        }
        "Antarctica:Troll"{
            ec{"Тролль"}
        }
        "Antarctica:Vostok"{
            ec{"Восток"}
        }
        "Arctic:Longyearbyen"{
            ec{"Лонгйир"}
        }
        "Asia:Aden"{
            ec{"Аден"}
        }
        "Asia:Almaty"{
            ec{"Алматы"}
        }
        "Asia:Amman"{
            ec{"Амман"}
        }
        "Asia:Anadyr"{
            ec{"Анадырь"}
        }
        "Asia:Aqtau"{
            ec{"Актау"}
        }
        "Asia:Aqtobe"{
            ec{"Актобе"}
        }
        "Asia:Ashgabat"{
            ec{"Ашхабад"}
        }
        "Asia:Atyrau"{
            ec{"Атырау"}
        }
        "Asia:Baghdad"{
            ec{"Багдад"}
        }
        "Asia:Bahrain"{
            ec{"Бахрейн"}
        }
        "Asia:Baku"{
            ec{"Баку"}
        }
        "Asia:Bangkok"{
            ec{"Бангкок"}
        }
        "Asia:Barnaul"{
            ec{"Барнаул"}
        }
        "Asia:Beirut"{
            ec{"Бейрут"}
        }
        "Asia:Bishkek"{
            ec{"Бишкек"}
        }
        "Asia:Brunei"{
            ec{"Бруней"}
        }
        "Asia:Calcutta"{
            ec{"Калькутта"}
        }
        "Asia:Chita"{
            ec{"Чита"}
        }
        "Asia:Choibalsan"{
            ec{"Чойбалсан"}
        }
        "Asia:Colombo"{
            ec{"Коломбо"}
        }
        "Asia:Damascus"{
            ec{"Дамаск"}
        }
        "Asia:Dhaka"{
            ec{"Дакка"}
        }
        "Asia:Dili"{
            ec{"Дили"}
        }
        "Asia:Dubai"{
            ec{"Дубай"}
        }
        "Asia:Dushanbe"{
            ec{"Душанбе"}
        }
        "Asia:Famagusta"{
            ec{"Фамагуста"}
        }
        "Asia:Gaza"{
            ec{"Газа"}
        }
        "Asia:Hebron"{
            ec{"Хеврон"}
        }
        "Asia:Hong_Kong"{
            ec{"Гонконг"}
        }
        "Asia:Hovd"{
            ec{"Ховд"}
        }
        "Asia:Irkutsk"{
            ec{"Иркутск"}
        }
        "Asia:Jakarta"{
            ec{"Джакарта"}
        }
        "Asia:Jayapura"{
            ec{"Джаяпура"}
        }
        "Asia:Jerusalem"{
            ec{"Иерусалим"}
        }
        "Asia:Kabul"{
            ec{"Кабул"}
        }
        "Asia:Kamchatka"{
            ec{"Петропавловск-Камчатский"}
        }
        "Asia:Karachi"{
            ec{"Карачи"}
        }
        "Asia:Katmandu"{
            ec{"Катманду"}
        }
        "Asia:Khandyga"{
            ec{"Хандыга"}
        }
        "Asia:Krasnoyarsk"{
            ec{"Красноярск"}
        }
        "Asia:Kuala_Lumpur"{
            ec{"Куала-Лумпур"}
        }
        "Asia:Kuching"{
            ec{"Кучинг"}
        }
        "Asia:Kuwait"{
            ec{"Кувейт"}
        }
        "Asia:Macau"{
            ec{"Макао"}
        }
        "Asia:Magadan"{
            ec{"Магадан"}
        }
        "Asia:Makassar"{
            ec{"Макасар"}
        }
        "Asia:Manila"{
            ec{"Манила"}
        }
        "Asia:Muscat"{
            ec{"Маскат"}
        }
        "Asia:Nicosia"{
            ec{"Никосия"}
        }
        "Asia:Novokuznetsk"{
            ec{"Новокузнецк"}
        }
        "Asia:Novosibirsk"{
            ec{"Новосибирск"}
        }
        "Asia:Omsk"{
            ec{"Омск"}
        }
        "Asia:Oral"{
            ec{"Уральск"}
        }
        "Asia:Phnom_Penh"{
            ec{"Пномпень"}
        }
        "Asia:Pontianak"{
            ec{"Понтианак"}
        }
        "Asia:Pyongyang"{
            ec{"Пхеньян"}
        }
        "Asia:Qatar"{
            ec{"Катар"}
        }
        "Asia:Qostanay"{
            ec{"Костанай"}
        }
        "Asia:Qyzylorda"{
            ec{"Кызылорда"}
        }
        "Asia:Rangoon"{
            ec{"Янгон"}
        }
        "Asia:Riyadh"{
            ec{"Эр-Рияд"}
        }
        "Asia:Saigon"{
            ec{"Хошимин"}
        }
        "Asia:Sakhalin"{
            ec{"о-в Сахалин"}
        }
        "Asia:Samarkand"{
            ec{"Самарканд"}
        }
        "Asia:Seoul"{
            ec{"Сеул"}
        }
        "Asia:Shanghai"{
            ec{"Шанхай"}
        }
        "Asia:Singapore"{
            ec{"Сингапур"}
        }
        "Asia:Srednekolymsk"{
            ec{"Среднеколымск"}
        }
        "Asia:Taipei"{
            ec{"Тайбэй"}
        }
        "Asia:Tashkent"{
            ec{"Ташкент"}
        }
        "Asia:Tbilisi"{
            ec{"Тбилиси"}
        }
        "Asia:Tehran"{
            ec{"Тегеран"}
        }
        "Asia:Thimphu"{
            ec{"Тхимпху"}
        }
        "Asia:Tokyo"{
            ec{"Токио"}
        }
        "Asia:Tomsk"{
            ec{"Томск"}
        }
        "Asia:Ulaanbaatar"{
            ec{"Улан-Батор"}
        }
        "Asia:Urumqi"{
            ec{"Урумчи"}
        }
        "Asia:Ust-Nera"{
            ec{"Усть-Нера"}
        }
        "Asia:Vientiane"{
            ec{"Вьентьян"}
        }
        "Asia:Vladivostok"{
            ec{"Владивосток"}
        }
        "Asia:Yakutsk"{
            ec{"Якутск"}
        }
        "Asia:Yekaterinburg"{
            ec{"Екатеринбург"}
        }
        "Asia:Yerevan"{
            ec{"Ереван"}
        }
        "Atlantic:Azores"{
            ec{"Азорские о-ва"}
        }
        "Atlantic:Bermuda"{
            ec{"Бермудские о-ва"}
        }
        "Atlantic:Canary"{
            ec{"Канарские о-ва"}
        }
        "Atlantic:Cape_Verde"{
            ec{"Кабо-Верде"}
        }
        "Atlantic:Faeroe"{
            ec{"Фарерские о-ва"}
        }
        "Atlantic:Madeira"{
            ec{"Мадейра"}
        }
        "Atlantic:Reykjavik"{
            ec{"Рейкьявик"}
        }
        "Atlantic:South_Georgia"{
            ec{"Южная Георгия"}
        }
        "Atlantic:St_Helena"{
            ec{"о-в Святой Елены"}
        }
        "Atlantic:Stanley"{
            ec{"Стэнли"}
        }
        "Australia:Adelaide"{
            ec{"Аделаида"}
        }
        "Australia:Brisbane"{
            ec{"Брисбен"}
        }
        "Australia:Broken_Hill"{
            ec{"Брокен-Хилл"}
        }
        "Australia:Currie"{
            ec{"Керри"}
        }
        "Australia:Darwin"{
            ec{"Дарвин"}
        }
        "Australia:Eucla"{
            ec{"Юкла"}
        }
        "Australia:Hobart"{
            ec{"Хобарт"}
        }
        "Australia:Lindeman"{
            ec{"Линдеман"}
        }
        "Australia:Lord_Howe"{
            ec{"Лорд-Хау"}
        }
        "Australia:Melbourne"{
            ec{"Мельбурн"}
        }
        "Australia:Perth"{
            ec{"Перт"}
        }
        "Australia:Sydney"{
            ec{"Сидней"}
        }
        "Etc:UTC"{
            ls{"Всемирное координированное время"}
        }
        "Etc:Unknown"{
            ec{"Неизвестный город"}
        }
        "Europe:Amsterdam"{
            ec{"Амстердам"}
        }
        "Europe:Andorra"{
            ec{"Андорра"}
        }
        "Europe:Astrakhan"{
            ec{"Астрахань"}
        }
        "Europe:Athens"{
            ec{"Афины"}
        }
        "Europe:Belgrade"{
            ec{"Белград"}
        }
        "Europe:Berlin"{
            ec{"Берлин"}
        }
        "Europe:Bratislava"{
            ec{"Братислава"}
        }
        "Europe:Brussels"{
            ec{"Брюссель"}
        }
        "Europe:Bucharest"{
            ec{"Бухарест"}
        }
        "Europe:Budapest"{
            ec{"Будапешт"}
        }
        "Europe:Busingen"{
            ec{"Бюзинген-на-Верхнем-Рейне"}
        }
        "Europe:Chisinau"{
            ec{"Кишинев"}
        }
        "Europe:Copenhagen"{
            ec{"Копенгаген"}
        }
        "Europe:Dublin"{
            ec{"Дублин"}
            ld{"Ирландия, стандартное время"}
        }
        "Europe:Gibraltar"{
            ec{"Гибралтар"}
        }
        "Europe:Guernsey"{
            ec{"Гернси"}
        }
        "Europe:Helsinki"{
            ec{"Хельсинки"}
        }
        "Europe:Isle_of_Man"{
            ec{"о-в Мэн"}
        }
        "Europe:Istanbul"{
            ec{"Стамбул"}
        }
        "Europe:Jersey"{
            ec{"Джерси"}
        }
        "Europe:Kaliningrad"{
            ec{"Калининград"}
        }
        "Europe:Kiev"{
            ec{"Киев"}
        }
        "Europe:Kirov"{
            ec{"Киров"}
        }
        "Europe:Lisbon"{
            ec{"Лиссабон"}
        }
        "Europe:Ljubljana"{
            ec{"Любляна"}
        }
        "Europe:London"{
            ec{"Лондон"}
            ld{"Великобритания, летнее время"}
        }
        "Europe:Luxembourg"{
            ec{"Люксембург"}
        }
        "Europe:Madrid"{
            ec{"Мадрид"}
        }
        "Europe:Malta"{
            ec{"Мальта"}
        }
        "Europe:Mariehamn"{
            ec{"Мариехамн"}
        }
        "Europe:Minsk"{
            ec{"Минск"}
        }
        "Europe:Monaco"{
            ec{"Монако"}
        }
        "Europe:Moscow"{
            ec{"Москва"}
        }
        "Europe:Oslo"{
            ec{"Осло"}
        }
        "Europe:Paris"{
            ec{"Париж"}
        }
        "Europe:Podgorica"{
            ec{"Подгорица"}
        }
        "Europe:Prague"{
            ec{"Прага"}
        }
        "Europe:Riga"{
            ec{"Рига"}
        }
        "Europe:Rome"{
            ec{"Рим"}
        }
        "Europe:Samara"{
            ec{"Самара"}
        }
        "Europe:San_Marino"{
            ec{"Сан-Марино"}
        }
        "Europe:Sarajevo"{
            ec{"Сараево"}
        }
        "Europe:Saratov"{
            ec{"Саратов"}
        }
        "Europe:Simferopol"{
            ec{"Симферополь"}
        }
        "Europe:Skopje"{
            ec{"Скопье"}
        }
        "Europe:Sofia"{
            ec{"София"}
        }
        "Europe:Stockholm"{
            ec{"Стокгольм"}
        }
        "Europe:Tallinn"{
            ec{"Таллин"}
        }
        "Europe:Tirane"{
            ec{"Тирана"}
        }
        "Europe:Ulyanovsk"{
            ec{"Ульяновск"}
        }
        "Europe:Uzhgorod"{
            ec{"Ужгород"}
        }
        "Europe:Vaduz"{
            ec{"Вадуц"}
        }
        "Europe:Vatican"{
            ec{"Ватикан"}
        }
        "Europe:Vienna"{
            ec{"Вена"}
        }
        "Europe:Vilnius"{
            ec{"Вильнюс"}
        }
        "Europe:Volgograd"{
            ec{"Волгоград"}
        }
        "Europe:Warsaw"{
            ec{"Варшава"}
        }
        "Europe:Zagreb"{
            ec{"Загреб"}
        }
        "Europe:Zaporozhye"{
            ec{"Запорожье"}
        }
        "Europe:Zurich"{
            ec{"Цюрих"}
        }
        "Indian:Antananarivo"{
            ec{"Антананариву"}
        }
        "Indian:Chagos"{
            ec{"Чагос"}
        }
        "Indian:Christmas"{
            ec{"о-в Рождества"}
        }
        "Indian:Cocos"{
            ec{"Кокосовые о-ва"}
        }
        "Indian:Comoro"{
            ec{"Коморы"}
        }
        "Indian:Kerguelen"{
            ec{"Кергелен"}
        }
        "Indian:Mahe"{
            ec{"Маэ"}
        }
        "Indian:Maldives"{
            ec{"Мальдивы"}
        }
        "Indian:Mauritius"{
            ec{"Маврикий"}
        }
        "Indian:Mayotte"{
            ec{"Майотта"}
        }
        "Indian:Reunion"{
            ec{"Реюньон"}
        }
        "Pacific:Apia"{
            ec{"Апиа"}
        }
        "Pacific:Auckland"{
            ec{"Окленд"}
        }
        "Pacific:Bougainville"{
            ec{"Бугенвиль"}
        }
        "Pacific:Chatham"{
            ec{"Чатем"}
        }
        "Pacific:Easter"{
            ec{"о-в Пасхи"}
        }
        "Pacific:Efate"{
            ec{"Эфате"}
        }
        "Pacific:Enderbury"{
            ec{"о-в Эндербери"}
        }
        "Pacific:Fakaofo"{
            ec{"Факаофо"}
        }
        "Pacific:Fiji"{
            ec{"Фиджи"}
        }
        "Pacific:Funafuti"{
            ec{"Фунафути"}
        }
        "Pacific:Galapagos"{
            ec{"Галапагосские о-ва"}
        }
        "Pacific:Gambier"{
            ec{"о-ва Гамбье"}
        }
        "Pacific:Guadalcanal"{
            ec{"Гуадалканал"}
        }
        "Pacific:Guam"{
            ec{"Гуам"}
        }
        "Pacific:Honolulu"{
            ec{"Гонолулу"}
        }
        "Pacific:Johnston"{
            ec{"Джонстон"}
        }
        "Pacific:Kanton"{
            ec{"Кантон"}
        }
        "Pacific:Kiritimati"{
            ec{"Киритимати"}
        }
        "Pacific:Kosrae"{
            ec{"Косрае"}
        }
        "Pacific:Kwajalein"{
            ec{"Кваджалейн"}
        }
        "Pacific:Majuro"{
            ec{"Маджуро"}
        }
        "Pacific:Marquesas"{
            ec{"Маркизские о-ва"}
        }
        "Pacific:Midway"{
            ec{"о-ва Мидуэй"}
        }
        "Pacific:Nauru"{
            ec{"Науру"}
        }
        "Pacific:Niue"{
            ec{"Ниуэ"}
        }
        "Pacific:Norfolk"{
            ec{"Норфолк"}
        }
        "Pacific:Noumea"{
            ec{"Нумеа"}
        }
        "Pacific:Pago_Pago"{
            ec{"Паго-Паго"}
        }
        "Pacific:Palau"{
            ec{"Палау"}
        }
        "Pacific:Pitcairn"{
            ec{"Питкэрн"}
        }
        "Pacific:Ponape"{
            ec{"Понпеи"}
        }
        "Pacific:Port_Moresby"{
            ec{"Порт-Морсби"}
        }
        "Pacific:Rarotonga"{
            ec{"Раротонга"}
        }
        "Pacific:Saipan"{
            ec{"Сайпан"}
        }
        "Pacific:Tahiti"{
            ec{"Таити"}
        }
        "Pacific:Tarawa"{
            ec{"Тарава"}
        }
        "Pacific:Tongatapu"{
            ec{"Тонгатапу"}
        }
        "Pacific:Truk"{
            ec{"Трук"}
        }
        "Pacific:Wake"{
            ec{"Уэйк"}
        }
        "Pacific:Wallis"{
            ec{"Уоллис"}
        }
        "meta:Acre"{
            ld{"Акри летнее время"}
            lg{"Акри время"}
            ls{"Акри стандартное время"}
        }
        "meta:Afghanistan"{
            ls{"Афганистан"}
        }
        "meta:Africa_Central"{
            ls{"Центральная Африка"}
        }
        "meta:Africa_Eastern"{
            ls{"Восточная Африка"}
        }
        "meta:Africa_Southern"{
            ls{"Южная Африка"}
        }
        "meta:Africa_Western"{
            ld{"Западная Африка, летнее время"}
            lg{"Западная Африка"}
            ls{"Западная Африка, стандартное время"}
        }
        "meta:Alaska"{
            ld{"Аляска, летнее время"}
            lg{"Аляска"}
            ls{"Аляска, стандартное время"}
        }
        "meta:Almaty"{
            ld{"Алма-Ата летнее время"}
            lg{"Алма-Ата время"}
            ls{"Алма-Ата стандартное время"}
        }
        "meta:Amazon"{
            ld{"Амазонка, летнее время"}
            lg{"Амазонка"}
            ls{"Амазонка, стандартное время"}
        }
        "meta:America_Central"{
            ld{"Центральная Америка, летнее время"}
            lg{"Центральная Америка"}
            ls{"Центральная Америка, стандартное время"}
        }
        "meta:America_Eastern"{
            ld{"Восточная Америка, летнее время"}
            lg{"Восточная Америка"}
            ls{"Восточная Америка, стандартное время"}
        }
        "meta:America_Mountain"{
            ld{"Летнее горное время (Северная Америка)"}
            lg{"Горное время (Северная Америка)"}
            ls{"Стандартное горное время (Северная Америка)"}
        }
        "meta:America_Pacific"{
            ld{"Тихоокеанское летнее время"}
            lg{"Тихоокеанское время"}
            ls{"Тихоокеанское стандартное время"}
        }
        "meta:Anadyr"{
            ld{"Анадырь летнее время"}
            lg{"Время по Анадырю"}
            ls{"Анадырь стандартное время"}
        }
        "meta:Apia"{
            ld{"Апиа, летнее время"}
            lg{"Апиа"}
            ls{"Апиа, стандартное время"}
        }
        "meta:Aqtau"{
            ld{"Актау летнее время"}
            lg{"Актау время"}
            ls{"Актау, стандартное время"}
        }
        "meta:Aqtobe"{
            ld{"Актобе летнее время"}
            lg{"Актобе время"}
            ls{"Актобе стандартное время"}
        }
        "meta:Arabian"{
            ld{"Саудовская Аравия, летнее время"}
            lg{"Саудовская Аравия"}
            ls{"Саудовская Аравия, стандартное время"}
        }
        "meta:Argentina"{
            ld{"Аргентина, летнее время"}
            lg{"Аргентина"}
            ls{"Аргентина, стандартное время"}
        }
        "meta:Argentina_Western"{
            ld{"Западная Аргентина, летнее время"}
            lg{"Западная Аргентина"}
            ls{"Западная Аргентина, стандартное время"}
        }
        "meta:Armenia"{
            ld{"Армения, летнее время"}
            lg{"Армения"}
            ls{"Армения, стандартное время"}
        }
        "meta:Atlantic"{
            ld{"Атлантическое летнее время"}
            lg{"Атлантическое время"}
            ls{"Атлантическое стандартное время"}
        }
        "meta:Australia_Central"{
            ld{"Центральная Австралия, летнее время"}
            lg{"Центральная Австралия"}
            ls{"Центральная Австралия, стандартное время"}
        }
        "meta:Australia_CentralWestern"{
            ld{"Центральная Австралия, западное летнее время"}
            lg{"Центральная Австралия, западное время"}
            ls{"Центральная Австралия, западное стандартное время"}
        }
        "meta:Australia_Eastern"{
            ld{"Восточная Австралия, летнее время"}
            lg{"Восточная Австралия"}
            ls{"Восточная Австралия, стандартное время"}
        }
        "meta:Australia_Western"{
            ld{"Западная Австралия, летнее время"}
            lg{"Западная Австралия"}
            ls{"Западная Австралия, стандартное время"}
        }
        "meta:Azerbaijan"{
            ld{"Азербайджан, летнее время"}
            lg{"Азербайджан"}
            ls{"Азербайджан, стандартное время"}
        }
        "meta:Azores"{
            ld{"Азорские о-ва, летнее время"}
            lg{"Азорские о-ва"}
            ls{"Азорские о-ва, стандартное время"}
        }
        "meta:Bangladesh"{
            ld{"Бангладеш, летнее время"}
            lg{"Бангладеш"}
            ls{"Бангладеш, стандартное время"}
        }
        "meta:Bhutan"{
            ls{"Бутан"}
        }
        "meta:Bolivia"{
            ls{"Боливия"}
        }
        "meta:Brasilia"{
            ld{"Бразилия, летнее время"}
            lg{"Бразилия"}
            ls{"Бразилия, стандартное время"}
        }
        "meta:Brunei"{
            ls{"Бруней-Даруссалам"}
        }
        "meta:Cape_Verde"{
            ld{"Кабо-Верде, летнее время"}
            lg{"Кабо-Верде"}
            ls{"Кабо-Верде, стандартное время"}
        }
        "meta:Casey"{
            ls{"Кейси"}
        }
        "meta:Chamorro"{
            ls{"Чаморро"}
        }
        "meta:Chatham"{
            ld{"Чатем, летнее время"}
            lg{"Чатем"}
            ls{"Чатем, стандартное время"}
        }
        "meta:Chile"{
            ld{"Чили, летнее время"}
            lg{"Чили"}
            ls{"Чили, стандартное время"}
        }
        "meta:China"{
            ld{"Китай, летнее время"}
            lg{"Китай"}
            ls{"Китай, стандартное время"}
        }
        "meta:Choibalsan"{
            ld{"Чойбалсан, летнее время"}
            lg{"Чойбалсан"}
            ls{"Чойбалсан, стандартное время"}
        }
        "meta:Christmas"{
            ls{"о-в Рождества"}
        }
        "meta:Cocos"{
            ls{"Кокосовые о-ва"}
        }
        "meta:Colombia"{
            ld{"Колумбия, летнее время"}
            lg{"Колумбия"}
            ls{"Колумбия, стандартное время"}
        }
        "meta:Cook"{
            ld{"Острова Кука, полулетнее время"}
            lg{"Острова Кука"}
            ls{"Острова Кука, стандартное время"}
        }
        "meta:Cuba"{
            ld{"Куба, летнее время"}
            lg{"Куба"}
            ls{"Куба, стандартное время"}
        }
        "meta:Davis"{
            ls{"Дейвис"}
        }
        "meta:DumontDUrville"{
            ls{"Дюмон-д’Юрвиль"}
        }
        "meta:East_Timor"{
            ls{"Восточный Тимор"}
        }
        "meta:Easter"{
            ld{"О-в Пасхи, летнее время"}
            lg{"О-в Пасхи"}
            ls{"О-в Пасхи, стандартное время"}
        }
        "meta:Ecuador"{
            ls{"Эквадор"}
        }
        "meta:Europe_Central"{
            ld{"Центральная Европа, летнее время"}
            lg{"Центральная Европа"}
            ls{"Центральная Европа, стандартное время"}
        }
        "meta:Europe_Eastern"{
            ld{"Восточная Европа, летнее время"}
            lg{"Восточная Европа"}
            ls{"Восточная Европа, стандартное время"}
        }
        "meta:Europe_Further_Eastern"{
            ls{"Московское время"}
        }
        "meta:Europe_Western"{
            ld{"Западная Европа, летнее время"}
            lg{"Западная Европа"}
            ls{"Западная Европа, стандартное время"}
        }
        "meta:Falkland"{
            ld{"Фолклендские о-ва, летнее время"}
            lg{"Фолклендские о-ва"}
            ls{"Фолклендские о-ва, стандартное время"}
        }
        "meta:Fiji"{
            ld{"Фиджи, летнее время"}
            lg{"Фиджи"}
            ls{"Фиджи, стандартное время"}
        }
        "meta:French_Guiana"{
            ls{"Французская Гвиана"}
        }
        "meta:French_Southern"{
            ls{"Французские Южные и Антарктические территории"}
        }
        "meta:GMT"{
            ls{"Среднее время по Гринвичу"}
        }
        "meta:Galapagos"{
            ls{"Галапагосские о-ва"}
        }
        "meta:Gambier"{
            ls{"Гамбье"}
        }
        "meta:Georgia"{
            ld{"Грузия, летнее время"}
            lg{"Грузия"}
            ls{"Грузия, стандартное время"}
        }
        "meta:Gilbert_Islands"{
            ls{"о-ва Гилберта"}
        }
        "meta:Greenland_Eastern"{
            ld{"Восточная Гренландия, летнее время"}
            lg{"Восточная Гренландия"}
            ls{"Восточная Гренландия, стандарное время"}
        }
        "meta:Greenland_Western"{
            ld{"Западная Гренландия, летнее время"}
            lg{"Западная Гренландия"}
            ls{"Западная Гренландия, стандартное время"}
        }
        "meta:Guam"{
            ls{"Гуам"}
        }
        "meta:Gulf"{
            ls{"Персидский залив"}
        }
        "meta:Guyana"{
            ls{"Гайана"}
        }
        "meta:Hawaii_Aleutian"{
            ld{"Гавайско-алеутское летнее время"}
            lg{"Гавайско-алеутское время"}
            ls{"Гавайско-алеутское стандартное время"}
        }
        "meta:Hong_Kong"{
            ld{"Гонконг, летнее время"}
            lg{"Гонконг"}
            ls{"Гонконг, стандартное время"}
        }
        "meta:Hovd"{
            ld{"Ховд, летнее время"}
            lg{"Ховд"}
            ls{"Ховд, стандартное время"}
        }
        "meta:India"{
            ls{"Индия"}
        }
        "meta:Indian_Ocean"{
            ls{"Индийский океан"}
        }
        "meta:Indochina"{
            ls{"Индокитай"}
        }
        "meta:Indonesia_Central"{
            ls{"Центральная Индонезия"}
        }
        "meta:Indonesia_Eastern"{
            ls{"Восточная Индонезия"}
        }
        "meta:Indonesia_Western"{
            ls{"Западная Индонезия"}
        }
        "meta:Iran"{
            ld{"Иран, летнее время"}
            lg{"Иран"}
            ls{"Иран, стандартное время"}
        }
        "meta:Irkutsk"{
            ld{"Иркутск, летнее время"}
            lg{"Иркутск"}
            ls{"Иркутск, стандартное время"}
        }
        "meta:Israel"{
            ld{"Израиль, летнее время"}
            lg{"Израиль"}
            ls{"Израиль, стандартное время"}
        }
        "meta:Japan"{
            ld{"Япония, летнее время"}
            lg{"Япония"}
            ls{"Япония, стандартное время"}
        }
        "meta:Kamchatka"{
            ld{"Петропавловск-Камчатский, летнее время"}
            lg{"Петропавловск-Камчатский"}
            ls{"Петропавловск-Камчатский, стандартное время"}
        }
        "meta:Kazakhstan_Eastern"{
            ls{"Восточный Казахстан"}
        }
        "meta:Kazakhstan_Western"{
            ls{"Западный Казахстан"}
        }
        "meta:Korea"{
            ld{"Корея, летнее время"}
            lg{"Корея"}
            ls{"Корея, стандартное время"}
        }
        "meta:Kosrae"{
            ls{"Косрае"}
        }
        "meta:Krasnoyarsk"{
            ld{"Красноярск, летнее время"}
            lg{"Красноярск"}
            ls{"Красноярск, стандартное время"}
        }
        "meta:Kyrgystan"{
            ls{"Киргизия"}
        }
        "meta:Lanka"{
            ls{"Шри-Ланка"}
        }
        "meta:Line_Islands"{
            ls{"о-ва Лайн"}
        }
        "meta:Lord_Howe"{
            ld{"Лорд-Хау, летнее время"}
            lg{"Лорд-Хау"}
            ls{"Лорд-Хау, стандартное время"}
        }
        "meta:Macau"{
            ld{"Макао, летнее время"}
            lg{"Макао"}
            ls{"Макао, стандартное время"}
        }
        "meta:Macquarie"{
            ls{"Маккуори"}
        }
        "meta:Magadan"{
            ld{"Магадан, летнее время"}
            lg{"Магадан"}
            ls{"Магадан, стандартное время"}
        }
        "meta:Malaysia"{
            ls{"Малайзия"}
        }
        "meta:Maldives"{
            ls{"Мальдивы"}
        }
        "meta:Marquesas"{
            ls{"Маркизские о-ва"}
        }
        "meta:Marshall_Islands"{
            ls{"Маршалловы Острова"}
        }
        "meta:Mauritius"{
            ld{"Маврикий, летнее время"}
            lg{"Маврикий"}
            ls{"Маврикий, стандартное время"}
        }
        "meta:Mawson"{
            ls{"Моусон"}
        }
        "meta:Mexico_Northwest"{
            ld{"Северо-западное мексиканское летнее время"}
            lg{"Северо-западное мексиканское время"}
            ls{"Северо-западное мексиканское стандартное время"}
        }
        "meta:Mexico_Pacific"{
            ld{"Тихоокеанское мексиканское летнее время"}
            lg{"Тихоокеанское мексиканское время"}
            ls{"Тихоокеанское мексиканское стандартное время"}
        }
        "meta:Mongolia"{
            ld{"Улан-Батор, летнее время"}
            lg{"Улан-Батор"}
            ls{"Улан-Батор, стандартное время"}
        }
        "meta:Moscow"{
            ld{"Москва, летнее время"}
            lg{"Москва"}
            ls{"Москва, стандартное время"}
        }
        "meta:Myanmar"{
            ls{"Мьянма"}
        }
        "meta:Nauru"{
            ls{"Науру"}
        }
        "meta:Nepal"{
            ls{"Непал"}
        }
        "meta:New_Caledonia"{
            ld{"Новая Каледония, летнее время"}
            lg{"Новая Каледония"}
            ls{"Новая Каледония, стандартное время"}
        }
        "meta:New_Zealand"{
            ld{"Новая Зеландия, летнее время"}
            lg{"Новая Зеландия"}
            ls{"Новая Зеландия, стандартное время"}
        }
        "meta:Newfoundland"{
            ld{"Ньюфаундленд, летнее время"}
            lg{"Ньюфаундленд"}
            ls{"Ньюфаундленд, стандартное время"}
        }
        "meta:Niue"{
            ls{"Ниуэ"}
        }
        "meta:Norfolk"{
            ld{"Норфолк, летнее время"}
            lg{"Норфолк"}
            ls{"Норфолк, стандартное время"}
        }
        "meta:Noronha"{
            ld{"Фернанду-ди-Норонья, летнее время"}
            lg{"Фернанду-ди-Норонья"}
            ls{"Фернанду-ди-Норонья, стандартное время"}
        }
        "meta:North_Mariana"{
            ls{"Северные Марианские о-ва"}
        }
        "meta:Novosibirsk"{
            ld{"Новосибирск, летнее время"}
            lg{"Новосибирск"}
            ls{"Новосибирск, стандартное время"}
        }
        "meta:Omsk"{
            ld{"Омск, летнее время"}
            lg{"Омск"}
            ls{"Омск, стандартное время"}
        }
        "meta:Pakistan"{
            ld{"Пакистан, летнее время"}
            lg{"Пакистан"}
            ls{"Пакистан, стандартное время"}
        }
        "meta:Palau"{
            ls{"Палау"}
        }
        "meta:Papua_New_Guinea"{
            ls{"Папуа – Новая Гвинея"}
        }
        "meta:Paraguay"{
            ld{"Парагвай, летнее время"}
            lg{"Парагвай"}
            ls{"Парагвай, стандартное время"}
        }
        "meta:Peru"{
            ld{"Перу, летнее время"}
            lg{"Перу"}
            ls{"Перу, стандартное время"}
        }
        "meta:Philippines"{
            ld{"Филиппины, летнее время"}
            lg{"Филиппины"}
            ls{"Филиппины, стандартное время"}
        }
        "meta:Phoenix_Islands"{
            ls{"о-ва Феникс"}
        }
        "meta:Pierre_Miquelon"{
            ld{"Сен-Пьер и Микелон, летнее время"}
            lg{"Сен-Пьер и Микелон"}
            ls{"Сен-Пьер и Микелон, стандартное время"}
        }
        "meta:Pitcairn"{
            ls{"Питкэрн"}
        }
        "meta:Ponape"{
            ls{"Понпеи"}
        }
        "meta:Pyongyang"{
            ls{"Пхеньян"}
        }
        "meta:Qyzylorda"{
            ld{"Кызылорда, летнее время*"}
            lg{"Кызылорда*"}
            ls{"Кызылорда, стандартное время*"}
        }
        "meta:Reunion"{
            ls{"Реюньон"}
        }
        "meta:Rothera"{
            ls{"Ротера"}
        }
        "meta:Sakhalin"{
            ld{"Сахалин, летнее время"}
            lg{"Сахалин"}
            ls{"Сахалин, стандартное время"}
        }
        "meta:Samara"{
            ld{"Самарское летнее время"}
            lg{"Время в Самаре"}
            ls{"Самарское стандартное время"}
        }
        "meta:Samoa"{
            ld{"Самоа, летнее время"}
            lg{"Самоа"}
            ls{"Самоа, стандартное время"}
        }
        "meta:Seychelles"{
            ls{"Сейшельские Острова"}
        }
        "meta:Singapore"{
            ls{"Сингапур"}
        }
        "meta:Solomon"{
            ls{"Соломоновы Острова"}
        }
        "meta:South_Georgia"{
            ls{"Южная Георгия"}
        }
        "meta:Suriname"{
            ls{"Суринам"}
        }
        "meta:Syowa"{
            ls{"Сёва"}
        }
        "meta:Tahiti"{
            ls{"Таити"}
        }
        "meta:Taipei"{
            ld{"Тайвань, летнее время"}
            lg{"Тайвань"}
            ls{"Тайвань, стандартное время"}
        }
        "meta:Tajikistan"{
            ls{"Таджикистан"}
        }
        "meta:Tokelau"{
            ls{"Токелау"}
        }
        "meta:Tonga"{
            ld{"Тонга, летнее время"}
            lg{"Тонга"}
            ls{"Тонга, стандартное время"}
        }
        "meta:Truk"{
            ls{"Трук"}
        }
        "meta:Turkmenistan"{
            ld{"Туркменистан, летнее время"}
            lg{"Туркменистан"}
            ls{"Туркменистан, стандартное время"}
        }
        "meta:Tuvalu"{
            ls{"Тувалу"}
        }
        "meta:Uruguay"{
            ld{"Уругвай, летнее время"}
            lg{"Уругвай"}
            ls{"Уругвай, стандартное время"}
        }
        "meta:Uzbekistan"{
            ld{"Узбекистан, летнее время"}
            lg{"Узбекистан"}
            ls{"Узбекистан, стандартное время"}
        }
        "meta:Vanuatu"{
            ld{"Вануату, летнее время"}
            lg{"Вануату"}
            ls{"Вануату, стандартное время"}
        }
        "meta:Venezuela"{
            ls{"Венесуэла"}
        }
        "meta:Vladivostok"{
            ld{"Владивосток, летнее время"}
            lg{"Владивосток"}
            ls{"Владивосток, стандартное время"}
        }
        "meta:Volgograd"{
            ld{"Волгоград, летнее время"}
            lg{"Волгоград"}
            ls{"Волгоград, стандартное время"}
        }
        "meta:Vostok"{
            ls{"Восток"}
        }
        "meta:Wake"{
            ls{"Уэйк"}
        }
        "meta:Wallis"{
            ls{"Уоллис и Футуна"}
        }
        "meta:Yakutsk"{
            ld{"Якутск, летнее время"}
            lg{"Якутск"}
            ls{"Якутск, стандартное время"}
        }
        "meta:Yekaterinburg"{
            ld{"Екатеринбург, летнее время"}
            lg{"Екатеринбург"}
            ls{"Екатеринбург, стандартное время"}
        }
        "meta:Yukon"{
            ls{"Юкон"}
        }
<<<<<<< HEAD
        fallbackFormat{"{1} ({0})"}
        gmtFormat{"GMT{0}"}
        gmtZeroFormat{"GMT"}
        hourFormat{"+HH:mm;-HH:mm"}
        regionFormat{"{0}"}
=======
>>>>>>> 626889fb
        regionFormatDaylight{"{0}, летнее время"}
        regionFormatStandard{"{0}, стандартное время"}
    }
}<|MERGE_RESOLUTION|>--- conflicted
+++ resolved
@@ -1949,14 +1949,6 @@
         "meta:Yukon"{
             ls{"Юкон"}
         }
-<<<<<<< HEAD
-        fallbackFormat{"{1} ({0})"}
-        gmtFormat{"GMT{0}"}
-        gmtZeroFormat{"GMT"}
-        hourFormat{"+HH:mm;-HH:mm"}
-        regionFormat{"{0}"}
-=======
->>>>>>> 626889fb
         regionFormatDaylight{"{0}, летнее время"}
         regionFormatStandard{"{0}, стандартное время"}
     }
