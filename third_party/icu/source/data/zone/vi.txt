﻿// © 2016 and later: Unicode, Inc. and others.
// License & terms of use: http://www.unicode.org/copyright.html
// Generated using tools/cldr/cldr-to-icu/build-icu-data.xml
vi{
    zoneStrings{
        "Africa:Sao_Tome"{
            ec{"São Tomé"}
        }
        "America:Asuncion"{
            ec{"Asunción"}
        }
        "America:Bahia_Banderas"{
            ec{"Bahia Banderas"}
        }
        "America:Cancun"{
            ec{"Cancun"}
        }
        "America:Curacao"{
            ec{"Curaçao"}
        }
        "America:Merida"{
            ec{"Merida"}
        }
        "America:North_Dakota:Beulah"{
            ec{"Beulah, Bắc Dakota"}
        }
        "America:North_Dakota:Center"{
            ec{"Center, Bắc Dakota"}
        }
        "America:North_Dakota:New_Salem"{
            ec{"New Salem, Bắc Dakota"}
        }
        "America:Santa_Isabel"{
            ec{"Santa Isabel"}
        }
        "America:St_Barthelemy"{
            ec{"St. Barthélemy"}
        }
        "Asia:Hong_Kong"{
            ec{"Hồng Kông"}
        }
        "Asia:Macau"{
            ec{"Ma Cao"}
        }
        "Asia:Pyongyang"{
            ec{"Bình Nhưỡng"}
        }
        "Asia:Qostanay"{
            ec{"Kostanay"}
        }
        "Asia:Rangoon"{
            ec{"Rangoon"}
        }
        "Asia:Saigon"{
            ec{"TP Hồ Chí Minh"}
        }
        "Asia:Shanghai"{
            ec{"Thượng Hải"}
        }
        "Asia:Taipei"{
            ec{"Đài Bắc"}
        }
        "Asia:Ulaanbaatar"{
            ec{"Ulan Bator"}
        }
        "Asia:Vientiane"{
            ec{"Viêng Chăn"}
        }
        "Atlantic:South_Georgia"{
            ec{"Nam Georgia"}
        }
        "Australia:Currie"{
            ec{"Currie"}
        }
        "Etc:UTC"{
            ls{"Giờ Phối hợp Quốc tế"}
        }
        "Etc:Unknown"{
            ec{"Thành phố không xác định"}
        }
        "Europe:Dublin"{
            ld{"Giờ chuẩn Ai-len"}
        }
        "Europe:Isle_of_Man"{
            ec{"Đảo Man"}
        }
        "Europe:Kiev"{
            ec{"Kiev"}
        }
        "Europe:London"{
            ld{"Giờ Mùa Hè Anh"}
        }
        "Europe:Moscow"{
            ec{"Mát-xcơ-va"}
        }
        "Europe:Prague"{
            ec{"Praha"}
        }
        "Europe:Uzhgorod"{
            ec{"Uzhhorod"}
        }
        "Indian:Reunion"{
            ec{"Réunion"}
        }
        "Pacific:Enderbury"{
            ec{"Enderbury"}
        }
        "Pacific:Honolulu"{
            ec{"Honolulu"}
            sd{"HDT"}
            sg{"Giờ HST"}
            ss{"HST"}
        }
        "meta:Acre"{
            ld{"Giờ Mùa Hè Acre"}
            lg{"Giờ Acre"}
            ls{"Giờ Chuẩn Acre"}
        }
        "meta:Afghanistan"{
            ls{"Giờ Afghanistan"}
        }
        "meta:Africa_Central"{
            ls{"Giờ Trung Phi"}
        }
        "meta:Africa_Eastern"{
            ls{"Giờ Đông Phi"}
        }
        "meta:Africa_Southern"{
            ls{"Giờ Chuẩn Nam Phi"}
        }
        "meta:Africa_Western"{
            ld{"Giờ Mùa Hè Tây Phi"}
            lg{"Giờ Tây Phi"}
            ls{"Giờ Chuẩn Tây Phi"}
        }
        "meta:Alaska"{
            ld{"Giờ Mùa Hè Alaska"}
            lg{"Giờ Alaska"}
            ls{"Giờ Chuẩn Alaska"}
            sd{"AKDT"}
            sg{"AKT"}
            ss{"AKST"}
        }
        "meta:Almaty"{
            ld{"Giờ Mùa Hè Almaty"}
            lg{"Giờ Almaty"}
            ls{"Giờ Chuẩn Almaty"}
        }
        "meta:Amazon"{
            ld{"Giờ Mùa Hè Amazon"}
            lg{"Giờ Amazon"}
            ls{"Giờ Chuẩn Amazon"}
        }
        "meta:America_Central"{
            ld{"Giờ mùa hè miền Trung"}
            lg{"Giờ miền Trung"}
            ls{"Giờ chuẩn miền Trung"}
            sd{"CDT"}
            sg{"CT"}
            ss{"CST"}
        }
        "meta:America_Eastern"{
            ld{"Giờ mùa hè miền Đông"}
            lg{"Giờ miền Đông"}
            ls{"Giờ chuẩn miền Đông"}
            sd{"EDT"}
            sg{"ET"}
            ss{"EST"}
        }
        "meta:America_Mountain"{
            ld{"Giờ mùa hè miền núi"}
            lg{"Giờ miền núi"}
            ls{"Giờ chuẩn miền núi"}
            sd{"MDT"}
            sg{"MT"}
            ss{"MST"}
        }
        "meta:America_Pacific"{
            ld{"Giờ mùa hè Thái Bình Dương"}
            lg{"Giờ Thái Bình Dương"}
            ls{"Giờ chuẩn Thái Bình Dương"}
            sd{"PDT"}
            sg{"PT"}
            ss{"PST"}
        }
        "meta:Anadyr"{
            ld{"Giờ mùa hè Anadyr"}
            lg{"Giờ Anadyr"}
            ls{"Giờ Chuẩn Anadyr"}
        }
        "meta:Apia"{
            ld{"Giờ Mùa Hè Apia"}
            lg{"Giờ Apia"}
            ls{"Giờ Chuẩn Apia"}
        }
        "meta:Aqtau"{
            ld{"Giờ Mùa Hè Aqtau"}
            lg{"Giờ Aqtau"}
            ls{"Giờ Chuẩn Aqtau"}
        }
        "meta:Aqtobe"{
            ld{"Giờ Mùa Hè Aqtobe"}
            lg{"Giờ Aqtobe"}
            ls{"Giờ Chuẩn Aqtobe"}
        }
        "meta:Arabian"{
            ld{"Giờ Mùa Hè Ả Rập"}
            lg{"Giờ Ả Rập"}
            ls{"Giờ chuẩn Ả Rập"}
        }
        "meta:Argentina"{
            ld{"Giờ Mùa Hè Argentina"}
            lg{"Giờ Argentina"}
            ls{"Giờ Chuẩn Argentina"}
        }
        "meta:Argentina_Western"{
            ld{"Giờ mùa hè miền tây Argentina"}
            lg{"Giờ miền tây Argentina"}
            ls{"Giờ chuẩn miền tây Argentina"}
        }
        "meta:Armenia"{
            ld{"Giờ Mùa Hè Armenia"}
            lg{"Giờ Armenia"}
            ls{"Giờ Chuẩn Armenia"}
        }
        "meta:Atlantic"{
            ld{"Giờ mùa hè Đại Tây Dương"}
            lg{"Giờ Đại Tây Dương"}
            ls{"Giờ Chuẩn Đại Tây Dương"}
            sd{"ADT"}
            sg{"AT"}
            ss{"AST"}
        }
        "meta:Australia_Central"{
            ld{"Giờ Mùa Hè Miền Trung Australia"}
            lg{"Giờ Miền Trung Australia"}
            ls{"Giờ Chuẩn Miền Trung Australia"}
        }
        "meta:Australia_CentralWestern"{
            ld{"Giờ Mùa Hè Miền Trung Tây Australia"}
            lg{"Giờ Miền Trung Tây Australia"}
            ls{"Giờ Chuẩn Miền Trung Tây Australia"}
        }
        "meta:Australia_Eastern"{
            ld{"Giờ Mùa Hè Miền Đông Australia"}
            lg{"Giờ Miền Đông Australia"}
            ls{"Giờ Chuẩn Miền Đông Australia"}
        }
        "meta:Australia_Western"{
            ld{"Giờ Mùa Hè Miền Tây Australia"}
            lg{"Giờ Miền Tây Australia"}
            ls{"Giờ Chuẩn Miền Tây Australia"}
        }
        "meta:Azerbaijan"{
            ld{"Giờ Mùa Hè Azerbaijan"}
            lg{"Giờ Azerbaijan"}
            ls{"Giờ Chuẩn Azerbaijan"}
        }
        "meta:Azores"{
            ld{"Giờ mùa hè Azores"}
            lg{"Giờ Azores"}
            ls{"Giờ chuẩn Azores"}
        }
        "meta:Bangladesh"{
            ld{"Giờ Mùa Hè Bangladesh"}
            lg{"Giờ Bangladesh"}
            ls{"Giờ Chuẩn Bangladesh"}
        }
        "meta:Bhutan"{
            ls{"Giờ Bhutan"}
        }
        "meta:Bolivia"{
            ls{"Giờ Bolivia"}
        }
        "meta:Brasilia"{
            ld{"Giờ Mùa Hè Brasilia"}
            lg{"Giờ Brasilia"}
            ls{"Giờ Chuẩn Brasilia"}
        }
        "meta:Brunei"{
            ls{"Giờ Brunei Darussalam"}
        }
        "meta:Cape_Verde"{
            ld{"Giờ Mùa Hè Cape Verde"}
            lg{"Giờ Cape Verde"}
            ls{"Giờ Chuẩn Cape Verde"}
        }
        "meta:Casey"{
            ls{"Giờ Casey"}
        }
        "meta:Chamorro"{
            ls{"Giờ Chamorro"}
        }
        "meta:Chatham"{
            ld{"Giờ Mùa Hè Chatham"}
            lg{"Giờ Chatham"}
            ls{"Giờ Chuẩn Chatham"}
        }
        "meta:Chile"{
            ld{"Giờ Mùa Hè Chile"}
            lg{"Giờ Chile"}
            ls{"Giờ Chuẩn Chile"}
        }
        "meta:China"{
            ld{"Giờ Mùa Hè Trung Quốc"}
            lg{"Giờ Trung Quốc"}
            ls{"Giờ Chuẩn Trung Quốc"}
        }
        "meta:Choibalsan"{
            ld{"Giờ Mùa Hè Choibalsan"}
            lg{"Giờ Choibalsan"}
            ls{"Giờ Chuẩn Choibalsan"}
        }
        "meta:Christmas"{
            ls{"Giờ Đảo Christmas"}
        }
        "meta:Cocos"{
            ls{"Giờ Quần Đảo Cocos"}
        }
        "meta:Colombia"{
            ld{"Giờ Mùa Hè Colombia"}
            lg{"Giờ Colombia"}
            ls{"Giờ Chuẩn Colombia"}
        }
        "meta:Cook"{
            ld{"Giờ Nửa Mùa Hè Quần Đảo Cook"}
            lg{"Giờ Quần Đảo Cook"}
            ls{"Giờ Chuẩn Quần Đảo Cook"}
        }
        "meta:Cuba"{
            ld{"Giờ Mùa Hè Cuba"}
            lg{"Giờ Cuba"}
            ls{"Giờ Chuẩn Cuba"}
        }
        "meta:Davis"{
            ls{"Giờ Davis"}
        }
        "meta:DumontDUrville"{
            ls{"Giờ Dumont-d’Urville"}
        }
        "meta:East_Timor"{
            ls{"Giờ Đông Timor"}
        }
        "meta:Easter"{
            ld{"Giờ Mùa Hè Đảo Phục Sinh"}
            lg{"Giờ Đảo Phục Sinh"}
            ls{"Giờ Chuẩn Đảo Phục Sinh"}
        }
        "meta:Ecuador"{
            ls{"Giờ Ecuador"}
        }
        "meta:Europe_Central"{
            ld{"Giờ mùa hè Trung Âu"}
            lg{"Giờ Trung Âu"}
            ls{"Giờ chuẩn Trung Âu"}
        }
        "meta:Europe_Eastern"{
            ld{"Giờ mùa hè Đông Âu"}
            lg{"Giờ Đông Âu"}
            ls{"Giờ chuẩn Đông Âu"}
        }
        "meta:Europe_Further_Eastern"{
            ls{"Giờ Viễn đông Châu Âu"}
        }
        "meta:Europe_Western"{
            ld{"Giờ mùa hè Tây Âu"}
            lg{"Giờ Tây Âu"}
            ls{"Giờ Chuẩn Tây Âu"}
        }
        "meta:Falkland"{
            ld{"Giờ Mùa Hè Quần Đảo Falkland"}
            lg{"Giờ Quần Đảo Falkland"}
            ls{"Giờ Chuẩn Quần Đảo Falkland"}
        }
        "meta:Fiji"{
            ld{"Giờ Mùa Hè Fiji"}
            lg{"Giờ Fiji"}
            ls{"Giờ Chuẩn Fiji"}
        }
        "meta:French_Guiana"{
            ls{"Giờ Guiana thuộc Pháp"}
        }
        "meta:French_Southern"{
            ls{"Giờ Nam Cực và Nam Nước Pháp"}
        }
        "meta:GMT"{
            ls{"Giờ Trung bình Greenwich"}
        }
        "meta:Galapagos"{
            ls{"Giờ Galapagos"}
        }
        "meta:Gambier"{
            ls{"Giờ Gambier"}
        }
        "meta:Georgia"{
            ld{"Giờ Mùa Hè Georgia"}
            lg{"Giờ Georgia"}
            ls{"Giờ Chuẩn Georgia"}
        }
        "meta:Gilbert_Islands"{
            ls{"Giờ Quần Đảo Gilbert"}
        }
        "meta:Greenland_Eastern"{
            ld{"Giờ Mùa Hè Miền Đông Greenland"}
            lg{"Giờ Miền Đông Greenland"}
            ls{"Giờ Chuẩn Miền Đông Greenland"}
        }
        "meta:Greenland_Western"{
            ld{"Giờ Mùa Hè Miền Tây Greenland"}
            lg{"Giờ Miền Tây Greenland"}
            ls{"Giờ Chuẩn Miền Tây Greenland"}
        }
        "meta:Guam"{
            ls{"Giờ Chuẩn Guam"}
        }
        "meta:Gulf"{
            ls{"Giờ Chuẩn Vùng Vịnh"}
        }
        "meta:Guyana"{
            ls{"Giờ Guyana"}
        }
        "meta:Hawaii_Aleutian"{
            ld{"Giờ Mùa Hè Hawaii-Aleut"}
            lg{"Giờ Hawaii-Aleut"}
            ls{"Giờ Chuẩn Hawaii-Aleut"}
            sd{"HADT"}
            sg{"HAT"}
            ss{"HAST"}
        }
        "meta:Hong_Kong"{
            ld{"Giờ Mùa Hè Hồng Kông"}
            lg{"Giờ Hồng Kông"}
            ls{"Giờ Chuẩn Hồng Kông"}
        }
        "meta:Hovd"{
            ld{"Giờ Mùa Hè Hovd"}
            lg{"Giờ Hovd"}
            ls{"Giờ Chuẩn Hovd"}
        }
        "meta:India"{
            ls{"Giờ Chuẩn Ấn Độ"}
        }
        "meta:Indian_Ocean"{
            ls{"Giờ Ấn Độ Dương"}
        }
        "meta:Indochina"{
            ls{"Giờ Đông Dương"}
        }
        "meta:Indonesia_Central"{
            ls{"Giờ Miền Trung Indonesia"}
        }
        "meta:Indonesia_Eastern"{
            ls{"Giờ Miền Đông Indonesia"}
        }
        "meta:Indonesia_Western"{
            ls{"Giờ Miền Tây Indonesia"}
        }
        "meta:Iran"{
            ld{"Giờ Mùa Hè Iran"}
            lg{"Giờ Iran"}
            ls{"Giờ Chuẩn Iran"}
        }
        "meta:Irkutsk"{
            ld{"Giờ Mùa Hè Irkutsk"}
            lg{"Giờ Irkutsk"}
            ls{"Giờ Chuẩn Irkutsk"}
        }
        "meta:Israel"{
            ld{"Giờ Mùa Hè Israel"}
            lg{"Giờ Israel"}
            ls{"Giờ Chuẩn Israel"}
        }
        "meta:Japan"{
            ld{"Giờ Mùa Hè Nhật Bản"}
            lg{"Giờ Nhật Bản"}
            ls{"Giờ Chuẩn Nhật Bản"}
        }
        "meta:Kamchatka"{
            ld{"Giờ mùa hè Petropavlovsk-Kamchatski"}
            lg{"Giờ Petropavlovsk-Kamchatski"}
            ls{"Giờ chuẩn Petropavlovsk-Kamchatski"}
        }
        "meta:Kazakhstan_Eastern"{
            ls{"Giờ Miền Đông Kazakhstan"}
        }
        "meta:Kazakhstan_Western"{
            ls{"Giờ Miền Tây Kazakhstan"}
        }
        "meta:Korea"{
            ld{"Giờ Mùa Hè Hàn Quốc"}
            lg{"Giờ Hàn Quốc"}
            ls{"Giờ Chuẩn Hàn Quốc"}
        }
        "meta:Kosrae"{
            ls{"Giờ Kosrae"}
        }
        "meta:Krasnoyarsk"{
            ld{"Giờ Mùa Hè Krasnoyarsk"}
            lg{"Giờ Krasnoyarsk"}
            ls{"Giờ Chuẩn Krasnoyarsk"}
        }
        "meta:Kyrgystan"{
            ls{"Giờ Kyrgystan"}
        }
        "meta:Lanka"{
            ls{"Giờ Lanka"}
        }
        "meta:Line_Islands"{
            ls{"Giờ Quần Đảo Line"}
        }
        "meta:Lord_Howe"{
            ld{"Giờ Mùa Hè Lord Howe"}
            lg{"Giờ Lord Howe"}
            ls{"Giờ Chuẩn Lord Howe"}
        }
        "meta:Macau"{
            ld{"Giờ Mùa Hè Ma Cao"}
            lg{"Giờ Ma Cao"}
            ls{"Giờ Chuẩn Ma Cao"}
        }
        "meta:Macquarie"{
            ls{"Giờ đảo Macquarie"}
        }
        "meta:Magadan"{
            ld{"Giờ mùa hè Magadan"}
            lg{"Giờ Magadan"}
            ls{"Giờ Chuẩn Magadan"}
        }
        "meta:Malaysia"{
            ls{"Giờ Malaysia"}
        }
        "meta:Maldives"{
            ls{"Giờ Maldives"}
        }
        "meta:Marquesas"{
            ls{"Giờ Marquesas"}
        }
        "meta:Marshall_Islands"{
            ls{"Giờ Quần Đảo Marshall"}
        }
        "meta:Mauritius"{
            ld{"Giờ Mùa Hè Mauritius"}
            lg{"Giờ Mauritius"}
            ls{"Giờ Chuẩn Mauritius"}
        }
        "meta:Mawson"{
            ls{"Giờ Mawson"}
        }
        "meta:Mexico_Northwest"{
            ld{"Giờ Mùa Hè Tây Bắc Mexico"}
            lg{"Giờ Tây Bắc Mexico"}
            ls{"Giờ Chuẩn Tây Bắc Mexico"}
        }
        "meta:Mexico_Pacific"{
            ld{"Giờ Mùa Hè Thái Bình Dương Mexico"}
            lg{"Giờ Thái Bình Dương Mexico"}
            ls{"Giờ Chuẩn Thái Bình Dương Mexico"}
        }
        "meta:Mongolia"{
            ld{"Giờ mùa hè Ulan Bator"}
            lg{"Giờ Ulan Bator"}
            ls{"Giờ chuẩn Ulan Bator"}
        }
        "meta:Moscow"{
            ld{"Giờ Mùa Hè Matxcơva"}
            lg{"Giờ Matxcơva"}
            ls{"Giờ Chuẩn Matxcơva"}
        }
        "meta:Myanmar"{
            ls{"Giờ Myanmar"}
        }
        "meta:Nauru"{
            ls{"Giờ Nauru"}
        }
        "meta:Nepal"{
            ls{"Giờ Nepal"}
        }
        "meta:New_Caledonia"{
            ld{"Giờ Mùa Hè New Caledonia"}
            lg{"Giờ New Caledonia"}
            ls{"Giờ Chuẩn New Caledonia"}
        }
        "meta:New_Zealand"{
            ld{"Giờ Mùa Hè New Zealand"}
            lg{"Giờ New Zealand"}
            ls{"Giờ Chuẩn New Zealand"}
        }
        "meta:Newfoundland"{
            ld{"Giờ Mùa Hè Newfoundland"}
            lg{"Giờ Newfoundland"}
            ls{"Giờ Chuẩn Newfoundland"}
        }
        "meta:Niue"{
            ls{"Giờ Niue"}
        }
        "meta:Norfolk"{
            ld{"Giờ Mùa Hè Đảo Norfolk"}
            lg{"Giờ Đảo Norfolk"}
            ls{"Giờ Chuẩn Đảo Norfolk"}
        }
        "meta:Noronha"{
            ld{"Giờ Mùa Hè Fernando de Noronha"}
            lg{"Giờ Fernando de Noronha"}
            ls{"Giờ Chuẩn Fernando de Noronha"}
        }
        "meta:North_Mariana"{
            ls{"Giờ Quần Đảo Bắc Mariana"}
        }
        "meta:Novosibirsk"{
            ld{"Giờ mùa hè Novosibirsk"}
            lg{"Giờ Novosibirsk"}
            ls{"Giờ chuẩn Novosibirsk"}
        }
        "meta:Omsk"{
            ld{"Giờ mùa hè Omsk"}
            lg{"Giờ Omsk"}
            ls{"Giờ chuẩn Omsk"}
        }
        "meta:Pakistan"{
            ld{"Giờ Mùa Hè Pakistan"}
            lg{"Giờ Pakistan"}
            ls{"Giờ Chuẩn Pakistan"}
        }
        "meta:Palau"{
            ls{"Giờ Palau"}
        }
        "meta:Papua_New_Guinea"{
            ls{"Giờ Papua New Guinea"}
        }
        "meta:Paraguay"{
            ld{"Giờ Mùa Hè Paraguay"}
            lg{"Giờ Paraguay"}
            ls{"Giờ Chuẩn Paraguay"}
        }
        "meta:Peru"{
            ld{"Giờ Mùa Hè Peru"}
            lg{"Giờ Peru"}
            ls{"Giờ Chuẩn Peru"}
        }
        "meta:Philippines"{
            ld{"Giờ Mùa Hè Philippin"}
            lg{"Giờ Philippin"}
            ls{"Giờ Chuẩn Philippin"}
        }
        "meta:Phoenix_Islands"{
            ls{"Giờ Quần Đảo Phoenix"}
        }
        "meta:Pierre_Miquelon"{
            ld{"Giờ Mùa Hè Saint Pierre và Miquelon"}
            lg{"Giờ St. Pierre và Miquelon"}
            ls{"Giờ Chuẩn St. Pierre và Miquelon"}
        }
        "meta:Pitcairn"{
            ls{"Giờ Pitcairn"}
        }
        "meta:Ponape"{
            ls{"Giờ Ponape"}
        }
        "meta:Pyongyang"{
            ls{"Giờ Bình Nhưỡng"}
        }
        "meta:Qyzylorda"{
            ld{"Giờ Mùa Hè Qyzylorda"}
            lg{"Giờ Qyzylorda"}
            ls{"Giờ Chuẩn Qyzylorda"}
        }
        "meta:Reunion"{
            ls{"Giờ Reunion"}
        }
        "meta:Rothera"{
            ls{"Giờ Rothera"}
        }
        "meta:Sakhalin"{
            ld{"Giờ mùa hè Sakhalin"}
            lg{"Giờ Sakhalin"}
            ls{"Giờ Chuẩn Sakhalin"}
        }
        "meta:Samara"{
            ld{"Giờ mùa hè Samara"}
            lg{"Giờ Samara"}
            ls{"Giờ Chuẩn Samara"}
        }
        "meta:Samoa"{
            ld{"Giờ ban ngày Samoa"}
            lg{"Giờ Samoa"}
            ls{"Giờ Chuẩn Samoa"}
        }
        "meta:Seychelles"{
            ls{"Giờ Seychelles"}
        }
        "meta:Singapore"{
            ls{"Giờ Singapore"}
        }
        "meta:Solomon"{
            ls{"Giờ Quần Đảo Solomon"}
        }
        "meta:South_Georgia"{
            ls{"Giờ Nam Georgia"}
        }
        "meta:Suriname"{
            ls{"Giờ Suriname"}
        }
        "meta:Syowa"{
            ls{"Giờ Syowa"}
        }
        "meta:Tahiti"{
            ls{"Giờ Tahiti"}
        }
        "meta:Taipei"{
            ld{"Giờ Mùa Hè Đài Bắc"}
            lg{"Giờ Đài Bắc"}
            ls{"Giờ Chuẩn Đài Bắc"}
        }
        "meta:Tajikistan"{
            ls{"Giờ Tajikistan"}
        }
        "meta:Tokelau"{
            ls{"Giờ Tokelau"}
        }
        "meta:Tonga"{
            ld{"Giờ Mùa Hè Tonga"}
            lg{"Giờ Tonga"}
            ls{"Giờ Chuẩn Tonga"}
        }
        "meta:Truk"{
            ls{"Giờ Chuuk"}
        }
        "meta:Turkmenistan"{
            ld{"Giờ Mùa Hè Turkmenistan"}
            lg{"Giờ Turkmenistan"}
            ls{"Giờ Chuẩn Turkmenistan"}
        }
        "meta:Tuvalu"{
            ls{"Giờ Tuvalu"}
        }
        "meta:Uruguay"{
            ld{"Giờ Mùa Hè Uruguay"}
            lg{"Giờ Uruguay"}
            ls{"Giờ Chuẩn Uruguay"}
        }
        "meta:Uzbekistan"{
            ld{"Giờ Mùa Hè Uzbekistan"}
            lg{"Giờ Uzbekistan"}
            ls{"Giờ Chuẩn Uzbekistan"}
        }
        "meta:Vanuatu"{
            ld{"Giờ Mùa Hè Vanuatu"}
            lg{"Giờ Vanuatu"}
            ls{"Giờ Chuẩn Vanuatu"}
        }
        "meta:Venezuela"{
            ls{"Giờ Venezuela"}
        }
        "meta:Vladivostok"{
            ld{"Giờ mùa hè Vladivostok"}
            lg{"Giờ Vladivostok"}
            ls{"Giờ Chuẩn Vladivostok"}
        }
        "meta:Volgograd"{
            ld{"Giờ Mùa Hè Volgograd"}
            lg{"Giờ Volgograd"}
            ls{"Giờ Chuẩn Volgograd"}
        }
        "meta:Vostok"{
            ls{"Giờ Vostok"}
        }
        "meta:Wake"{
            ls{"Giờ Đảo Wake"}
        }
        "meta:Wallis"{
            ls{"Giờ Wallis và Futuna"}
        }
        "meta:Yakutsk"{
            ld{"Giờ mùa hè Yakutsk"}
            lg{"Giờ Yakutsk"}
            ls{"Giờ Chuẩn Yakutsk"}
        }
        "meta:Yekaterinburg"{
            ld{"Giờ mùa hè Yekaterinburg"}
            lg{"Giờ Yekaterinburg"}
            ls{"Giờ Chuẩn Yekaterinburg"}
        }
        "meta:Yukon"{
            ls{"Giờ Yukon"}
        }
<<<<<<< HEAD
        fallbackFormat{"{1} ({0})"}
        gmtFormat{"GMT{0}"}
        gmtZeroFormat{"GMT"}
        hourFormat{"+HH:mm;-HH:mm"}
=======
>>>>>>> 626889fb
        regionFormat{"Giờ {0}"}
        regionFormatDaylight{"Giờ mùa hè {0}"}
        regionFormatStandard{"Giờ chuẩn {0}"}
    }
}<|MERGE_RESOLUTION|>--- conflicted
+++ resolved
@@ -783,13 +783,6 @@
         "meta:Yukon"{
             ls{"Giờ Yukon"}
         }
-<<<<<<< HEAD
-        fallbackFormat{"{1} ({0})"}
-        gmtFormat{"GMT{0}"}
-        gmtZeroFormat{"GMT"}
-        hourFormat{"+HH:mm;-HH:mm"}
-=======
->>>>>>> 626889fb
         regionFormat{"Giờ {0}"}
         regionFormatDaylight{"Giờ mùa hè {0}"}
         regionFormatStandard{"Giờ chuẩn {0}"}
