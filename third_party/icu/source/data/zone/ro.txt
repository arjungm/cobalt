--- conflicted
+++ resolved
@@ -925,13 +925,6 @@
         "meta:Yukon"{
             ls{"Ora din Yukon"}
         }
-<<<<<<< HEAD
-        fallbackFormat{"{1} ({0})"}
-        gmtFormat{"GMT{0}"}
-        gmtZeroFormat{"GMT"}
-        hourFormat{"+HH:mm;-HH:mm"}
-=======
->>>>>>> 626889fb
         regionFormat{"Ora din {0}"}
         regionFormatDaylight{"Ora de vară din {0}"}
         regionFormatStandard{"Ora standard din {0}"}
