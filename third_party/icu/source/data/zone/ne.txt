﻿// © 2016 and later: Unicode, Inc. and others.
// License & terms of use: http://www.unicode.org/copyright.html
// Generated using tools/cldr/cldr-to-icu/build-icu-data.xml
ne{
    zoneStrings{
        "Africa:Abidjan"{
            ec{"अविड्जान"}
        }
        "Africa:Accra"{
            ec{"अक्रा"}
        }
        "Africa:Addis_Ababa"{
            ec{"एड्डिस आबाबा"}
        }
        "Africa:Algiers"{
            ec{"अल्जियर्स"}
        }
        "Africa:Asmera"{
            ec{"आस्मारा"}
        }
        "Africa:Bamako"{
            ec{"बोमाको"}
        }
        "Africa:Bangui"{
            ec{"बाङ्गुवी"}
        }
        "Africa:Banjul"{
            ec{"बन्जुल"}
        }
        "Africa:Bissau"{
            ec{"बिसाउ"}
        }
        "Africa:Blantyre"{
            ec{"ब्लान्टायर"}
        }
        "Africa:Brazzaville"{
            ec{"ब्राजाभिल्ले"}
        }
        "Africa:Bujumbura"{
            ec{"बुजुम्बुरा"}
        }
        "Africa:Cairo"{
            ec{"काइरो"}
        }
        "Africa:Casablanca"{
            ec{"कासाब्लान्का"}
        }
        "Africa:Ceuta"{
            ec{"सेउटा"}
        }
        "Africa:Conakry"{
            ec{"कोनाक्री"}
        }
        "Africa:Dakar"{
            ec{"डाकार"}
        }
        "Africa:Dar_es_Salaam"{
            ec{"डार एस् सलाम"}
        }
        "Africa:Djibouti"{
            ec{"जिबौंटी"}
        }
        "Africa:Douala"{
            ec{"डोउआला"}
        }
        "Africa:El_Aaiun"{
            ec{"एल् आइयुन"}
        }
        "Africa:Freetown"{
            ec{"फ्रिटाउन"}
        }
        "Africa:Gaborone"{
            ec{"गावोरोन"}
        }
        "Africa:Harare"{
            ec{"हरारे"}
        }
        "Africa:Johannesburg"{
            ec{"जोहानेसवर्ग"}
        }
        "Africa:Juba"{
            ec{"जुबा"}
        }
        "Africa:Kampala"{
            ec{"काम्पाला"}
        }
        "Africa:Khartoum"{
            ec{"खार्टउम"}
        }
        "Africa:Kigali"{
            ec{"किगाली"}
        }
        "Africa:Kinshasa"{
            ec{"किन्शासा"}
        }
        "Africa:Lagos"{
            ec{"लागोस"}
        }
        "Africa:Libreville"{
            ec{"लिब्रेभिल्ले"}
        }
        "Africa:Lome"{
            ec{"लोम"}
        }
        "Africa:Luanda"{
            ec{"लुवान्डा"}
        }
        "Africa:Lubumbashi"{
            ec{"लुबुम्बासी"}
        }
        "Africa:Lusaka"{
            ec{"लुसाका"}
        }
        "Africa:Malabo"{
            ec{"मालाबो"}
        }
        "Africa:Maputo"{
            ec{"मापुतो"}
        }
        "Africa:Maseru"{
            ec{"मासेरू"}
        }
        "Africa:Mbabane"{
            ec{"एमबाबेन"}
        }
        "Africa:Mogadishu"{
            ec{"मोगाडिशु"}
        }
        "Africa:Monrovia"{
            ec{"मोन्रोभिया"}
        }
        "Africa:Nairobi"{
            ec{"नाइरोबी"}
        }
        "Africa:Ndjamena"{
            ec{"एन्‌जामेना"}
        }
        "Africa:Niamey"{
            ec{"नायमे"}
        }
        "Africa:Nouakchott"{
            ec{"नोउआकचोट"}
        }
        "Africa:Ouagadougou"{
            ec{"औआगाडौगौ"}
        }
        "Africa:Porto-Novo"{
            ec{"पोर्टो-नोभो"}
        }
        "Africa:Sao_Tome"{
            ec{"साओ टोमे"}
        }
        "Africa:Tripoli"{
            ec{"त्रिपोली"}
        }
        "Africa:Tunis"{
            ec{"टुनिस"}
        }
        "Africa:Windhoek"{
            ec{"विन्डहोएक"}
        }
        "America:Adak"{
            ec{"आडाक"}
        }
        "America:Anchorage"{
            ec{"एङ्कोरेज"}
        }
        "America:Anguilla"{
            ec{"एङ्ग्विल्ला"}
        }
        "America:Antigua"{
            ec{"एन्टिगुवा"}
        }
        "America:Araguaina"{
            ec{"आरागुवाना"}
        }
        "America:Argentina:La_Rioja"{
            ec{"ला रियोजा"}
        }
        "America:Argentina:Rio_Gallegos"{
            ec{"रियो ग्यालेगोस"}
        }
        "America:Argentina:Salta"{
            ec{"साल्टा"}
        }
        "America:Argentina:San_Juan"{
            ec{"सान जुवान"}
        }
        "America:Argentina:San_Luis"{
            ec{"सान लुइस"}
        }
        "America:Argentina:Tucuman"{
            ec{"टुकुमान"}
        }
        "America:Argentina:Ushuaia"{
            ec{"उशुआइआ"}
        }
        "America:Aruba"{
            ec{"अरुबा"}
        }
        "America:Asuncion"{
            ec{"असन्सियन"}
        }
        "America:Bahia"{
            ec{"बाहिया"}
        }
        "America:Bahia_Banderas"{
            ec{"बाहिया बान्डेराश"}
        }
        "America:Barbados"{
            ec{"बार्बाडोस"}
        }
        "America:Belem"{
            ec{"बेलेम"}
        }
        "America:Belize"{
            ec{"बेलिज"}
        }
        "America:Blanc-Sablon"{
            ec{"ब्लान्क-साब्लोन"}
        }
        "America:Boa_Vista"{
            ec{"बोआ भिष्टा"}
        }
        "America:Bogota"{
            ec{"बोगोटा"}
        }
        "America:Boise"{
            ec{"बोइज"}
        }
        "America:Buenos_Aires"{
            ec{"ब्यनेश आयर्स"}
        }
        "America:Cambridge_Bay"{
            ec{"क्याम्ब्रिज बे"}
        }
        "America:Campo_Grande"{
            ec{"क्याम्पो ग्रान्डे"}
        }
        "America:Cancun"{
            ec{"कानकुन"}
        }
        "America:Caracas"{
            ec{"काराकास"}
        }
        "America:Catamarca"{
            ec{"कातामार्का"}
        }
        "America:Cayenne"{
            ec{"कायेन्ने"}
        }
        "America:Cayman"{
            ec{"केम्यान"}
        }
        "America:Chicago"{
            ec{"शिकागो"}
        }
        "America:Chihuahua"{
            ec{"चिहुवाहुवा"}
        }
        "America:Ciudad_Juarez"{
            ec{"जुआरेज सहर"}
        }
        "America:Coral_Harbour"{
            ec{"एटिकोकान"}
        }
        "America:Cordoba"{
            ec{"कोरडोवा"}
        }
        "America:Costa_Rica"{
            ec{"कोष्टा रिका"}
        }
        "America:Creston"{
            ec{"क्रेस्टन"}
        }
        "America:Cuiaba"{
            ec{"क्युइआबा"}
        }
        "America:Curacao"{
            ec{"कुराकाओ"}
        }
        "America:Danmarkshavn"{
            ec{"डान्मार्कशाभन"}
        }
        "America:Dawson"{
            ec{"डसन"}
        }
        "America:Dawson_Creek"{
            ec{"डसन क्रिक"}
        }
        "America:Denver"{
            ec{"डेन्भर"}
        }
        "America:Detroit"{
            ec{"डिट्रोइट"}
        }
        "America:Dominica"{
            ec{"डोमिनिका"}
        }
        "America:Edmonton"{
            ec{"एड्मोन्टन"}
        }
        "America:Eirunepe"{
            ec{"आइरनेपे"}
        }
        "America:El_Salvador"{
            ec{"एल् साल्भाडोर"}
        }
        "America:Fort_Nelson"{
            ec{"फोर्ट नेल्सन"}
        }
        "America:Fortaleza"{
            ec{"फोर्टालेजा"}
        }
        "America:Glace_Bay"{
            ec{"ग्लेस बे"}
        }
        "America:Godthab"{
            ec{"नूक"}
        }
        "America:Goose_Bay"{
            ec{"गुज बे"}
        }
        "America:Grand_Turk"{
            ec{"ग्रान्ड टर्क"}
        }
        "America:Grenada"{
            ec{"ग्रेनाडा"}
        }
        "America:Guadeloupe"{
            ec{"ग्वाडेलुप"}
        }
        "America:Guatemala"{
            ec{"ग्वाटेमाला"}
        }
        "America:Guayaquil"{
            ec{"गुयाक्विल"}
        }
        "America:Guyana"{
            ec{"गुयाना"}
        }
        "America:Halifax"{
            ec{"ह्यालिफ्याक्स"}
        }
        "America:Havana"{
            ec{"हभाना"}
        }
        "America:Hermosillo"{
            ec{"हेर्मोसिल्लो"}
        }
        "America:Indiana:Knox"{
            ec{"नोक्स इन्डियाना"}
        }
        "America:Indiana:Marengo"{
            ec{"मारेन्गो, इन्डियाना"}
        }
        "America:Indiana:Petersburg"{
            ec{"पिटर्सबर्ग, इन्डियाना"}
        }
        "America:Indiana:Tell_City"{
            ec{"टेल सिटी, इन्डियाना"}
        }
        "America:Indiana:Vevay"{
            ec{"भेभे, इन्डियाना"}
        }
        "America:Indiana:Vincennes"{
            ec{"भिन्सेन्स"}
        }
        "America:Indiana:Winamac"{
            ec{"विनामाक, इन्डियाना"}
        }
        "America:Indianapolis"{
            ec{"इन्डियानापोलिस"}
        }
        "America:Inuvik"{
            ec{"इनुभिक"}
        }
        "America:Iqaluit"{
            ec{"इक्वालुइट"}
        }
        "America:Jamaica"{
            ec{"जमाइका"}
        }
        "America:Jujuy"{
            ec{"जुजुई"}
        }
        "America:Juneau"{
            ec{"जुनिउ"}
        }
        "America:Kentucky:Monticello"{
            ec{"मोन्टिसेल्लो,केन्टकी"}
        }
        "America:Kralendijk"{
            ec{"कालेन्देजिक"}
        }
        "America:La_Paz"{
            ec{"ला पाज"}
        }
        "America:Lima"{
            ec{"लिमा"}
        }
        "America:Los_Angeles"{
            ec{"लस् एन्जेलस"}
        }
        "America:Louisville"{
            ec{"लुइसभिल्ले"}
        }
        "America:Lower_Princes"{
            ec{"लोअर प्रिन्स्स क्वार्टर"}
        }
        "America:Maceio"{
            ec{"मासेइओ"}
        }
        "America:Managua"{
            ec{"मानागुवा"}
        }
        "America:Manaus"{
            ec{"मानाउस"}
        }
        "America:Marigot"{
            ec{"म्यारिगट"}
        }
        "America:Martinique"{
            ec{"मार्टिनिक"}
        }
        "America:Matamoros"{
            ec{"माट्तामोरोस्"}
        }
        "America:Mazatlan"{
            ec{"माजाट्लान"}
        }
        "America:Mendoza"{
            ec{"मेन्डोजा"}
        }
        "America:Menominee"{
            ec{"मेनोमिनी"}
        }
        "America:Merida"{
            ec{"मेरिडा"}
        }
        "America:Metlakatla"{
            ec{"मेट्लाक्टला"}
        }
        "America:Mexico_City"{
            ec{"मेक्सिको सिटी"}
        }
        "America:Miquelon"{
            ec{"मिक्विलन"}
        }
        "America:Moncton"{
            ec{"मोन्कटन"}
        }
        "America:Monterrey"{
            ec{"मोन्टेर्रे"}
        }
        "America:Montevideo"{
            ec{"मोन्टेभिडियो"}
        }
        "America:Montserrat"{
            ec{"मन्टसेर्राट"}
        }
        "America:Nassau"{
            ec{"नास्साउ"}
        }
        "America:New_York"{
            ec{"न्युयोर्क"}
        }
        "America:Nipigon"{
            ec{"निपिगन"}
        }
        "America:Nome"{
            ec{"नोम"}
        }
        "America:Noronha"{
            ec{"नोरोन्हा"}
        }
        "America:North_Dakota:Beulah"{
            ec{"बेउला, उत्तर डाकोटा"}
        }
        "America:North_Dakota:Center"{
            ec{"उत्तर डाकोटा, केन्द्र"}
        }
        "America:North_Dakota:New_Salem"{
            ec{"नयाँ सालेम, उत्तर डाकोटा"}
        }
        "America:Ojinaga"{
            ec{"ओजिनागा"}
        }
        "America:Panama"{
            ec{"पानामा"}
        }
        "America:Pangnirtung"{
            ec{"पाङ्निरतुङ"}
        }
        "America:Paramaribo"{
            ec{"पारामारिवो"}
        }
        "America:Phoenix"{
            ec{"फिनिक्स"}
        }
        "America:Port-au-Prince"{
            ec{"पोर्ट-अउ-प्रिन्स"}
        }
        "America:Port_of_Spain"{
            ec{"पोर्ट अफ् स्पेन"}
        }
        "America:Porto_Velho"{
            ec{"पोर्टो भेल्हो"}
        }
        "America:Puerto_Rico"{
            ec{"प्युर्टो रिको"}
        }
        "America:Punta_Arenas"{
            ec{"पुन्टा अरिनाज"}
        }
        "America:Rainy_River"{
            ec{"रेनिरिभर"}
        }
        "America:Rankin_Inlet"{
            ec{"रान्किन इन्लेट"}
        }
        "America:Recife"{
            ec{"रिसाइफ"}
        }
        "America:Regina"{
            ec{"रेजिना"}
        }
        "America:Resolute"{
            ec{"रिजोलुट"}
        }
        "America:Rio_Branco"{
            ec{"रियो ब्रान्को"}
        }
        "America:Santa_Isabel"{
            ec{"सान्टा ईसाबेल"}
        }
        "America:Santarem"{
            ec{"सान्टारेम"}
        }
        "America:Santiago"{
            ec{"सान्टिआगो"}
        }
        "America:Santo_Domingo"{
            ec{"सान्टो डोमिङ्गो"}
        }
        "America:Sao_Paulo"{
            ec{"साओ पाउलो"}
        }
        "America:Scoresbysund"{
            ec{"ईट्टोक्कोरटूर्मिट"}
        }
        "America:Sitka"{
            ec{"सिट्का"}
        }
        "America:St_Barthelemy"{
            ec{"सेन्ट बार्थेलेमी"}
        }
        "America:St_Johns"{
            ec{"सेन्ट जोन्स"}
        }
        "America:St_Kitts"{
            ec{"सेन्ट् किट्स"}
        }
        "America:St_Lucia"{
            ec{"सेन्ट लुसिया"}
        }
        "America:St_Thomas"{
            ec{"सेन्ट थोमस"}
        }
        "America:St_Vincent"{
            ec{"सेन्ट भिन्सेन्ट"}
        }
        "America:Swift_Current"{
            ec{"स्विफ्ट करेन्ट"}
        }
        "America:Tegucigalpa"{
            ec{"टेगुसिगाल्पा"}
        }
        "America:Thule"{
            ec{"थुले"}
        }
        "America:Thunder_Bay"{
            ec{"थण्डर बे"}
        }
        "America:Tijuana"{
            ec{"तिजुआना"}
        }
        "America:Toronto"{
            ec{"टोरोन्टो"}
        }
        "America:Tortola"{
            ec{"टार्टोला"}
        }
        "America:Vancouver"{
            ec{"भ्यानकोभर"}
        }
        "America:Whitehorse"{
            ec{"ह्वाइटहर्स"}
        }
        "America:Winnipeg"{
            ec{"विन्निपेग"}
        }
        "America:Yakutat"{
            ec{"याकुटाट"}
        }
        "America:Yellowknife"{
            ec{"येल्लोनाइफ"}
        }
        "Antarctica:Casey"{
            ec{"केजे"}
        }
        "Antarctica:Davis"{
            ec{"डेभिस"}
        }
        "Antarctica:DumontDUrville"{
            ec{"दुमोन्ट डि उर्भेल्ले"}
        }
        "Antarctica:Macquarie"{
            ec{"मक्वारिई"}
        }
        "Antarctica:Mawson"{
            ec{"माउसन"}
        }
        "Antarctica:McMurdo"{
            ec{"माकमुर्डो"}
        }
        "Antarctica:Palmer"{
            ec{"पाल्मेर"}
        }
        "Antarctica:Rothera"{
            ec{"रोथेरा"}
        }
        "Antarctica:Syowa"{
            ec{"सिओआ"}
        }
        "Antarctica:Troll"{
            ec{"ट्रोल"}
        }
        "Antarctica:Vostok"{
            ec{"भास्टोक"}
        }
        "Arctic:Longyearbyen"{
            ec{"लङयिअरबाइएन"}
        }
        "Asia:Aden"{
            ec{"एडेन"}
        }
        "Asia:Almaty"{
            ec{"आल्माटी"}
        }
        "Asia:Amman"{
            ec{"आम्मान"}
        }
        "Asia:Anadyr"{
            ec{"आनाडियर"}
        }
        "Asia:Aqtau"{
            ec{"आक्टाउ"}
        }
        "Asia:Aqtobe"{
            ec{"आक्टोब"}
        }
        "Asia:Ashgabat"{
            ec{"अस्काबाट"}
        }
        "Asia:Atyrau"{
            ec{"अटिराउ"}
        }
        "Asia:Baghdad"{
            ec{"बगदाद"}
        }
        "Asia:Bahrain"{
            ec{"बहराईन"}
        }
        "Asia:Baku"{
            ec{"बाकु"}
        }
        "Asia:Bangkok"{
            ec{"बैंकक"}
        }
        "Asia:Barnaul"{
            ec{"बरनौल"}
        }
        "Asia:Beirut"{
            ec{"बेईरुट"}
        }
        "Asia:Bishkek"{
            ec{"बिसकेक्"}
        }
        "Asia:Brunei"{
            ec{"ब्रुनाइ"}
        }
        "Asia:Calcutta"{
            ec{"कोलकाता"}
        }
        "Asia:Chita"{
            ec{"चिता"}
        }
        "Asia:Choibalsan"{
            ec{"चोइबाल्सान"}
        }
        "Asia:Colombo"{
            ec{"कोलम्बो"}
        }
        "Asia:Damascus"{
            ec{"दामास्कस्"}
        }
        "Asia:Dhaka"{
            ec{"ढाका"}
        }
        "Asia:Dili"{
            ec{"दिल्ली"}
        }
        "Asia:Dubai"{
            ec{"दुबही"}
        }
        "Asia:Dushanbe"{
            ec{"दस्सान्बे"}
        }
        "Asia:Famagusta"{
            ec{"फामागुस्ता"}
        }
        "Asia:Gaza"{
            ec{"गाजा"}
        }
        "Asia:Hebron"{
            ec{"हिब्रोन"}
        }
        "Asia:Hong_Kong"{
            ec{"हङकङ"}
        }
        "Asia:Hovd"{
            ec{"होभ्ड"}
        }
        "Asia:Irkutsk"{
            ec{"इर्कुत्स्क"}
        }
        "Asia:Jakarta"{
            ec{"जाकार्ता"}
        }
        "Asia:Jayapura"{
            ec{"जयापुरा"}
        }
        "Asia:Jerusalem"{
            ec{"जेरुसलेम"}
        }
        "Asia:Kabul"{
            ec{"काबुल"}
        }
        "Asia:Kamchatka"{
            ec{"कामचट्का"}
        }
        "Asia:Karachi"{
            ec{"कराची"}
        }
        "Asia:Katmandu"{
            ec{"काठमाण्डौं"}
        }
        "Asia:Khandyga"{
            ec{"खान्दिगा"}
        }
        "Asia:Krasnoyarsk"{
            ec{"क्रास्नोयार्स्क"}
        }
        "Asia:Kuala_Lumpur"{
            ec{"कुआ लाम्पुर"}
        }
        "Asia:Kuching"{
            ec{"कुचिङ"}
        }
        "Asia:Kuwait"{
            ec{"कुवेत"}
        }
        "Asia:Macau"{
            ec{"मकाउ"}
        }
        "Asia:Magadan"{
            ec{"मागाडान"}
        }
        "Asia:Makassar"{
            ec{"माकास्सार"}
        }
        "Asia:Manila"{
            ec{"मनिला"}
        }
        "Asia:Muscat"{
            ec{"मस्क्याट"}
        }
        "Asia:Nicosia"{
            ec{"निकोसिया"}
        }
        "Asia:Novokuznetsk"{
            ec{"नेभोकुजनेस्क"}
        }
        "Asia:Novosibirsk"{
            ec{"नोबोसिबिर्स्क"}
        }
        "Asia:Omsk"{
            ec{"ओम्स्क"}
        }
        "Asia:Oral"{
            ec{"ओरल"}
        }
        "Asia:Phnom_Penh"{
            ec{"फेनोम फेन"}
        }
        "Asia:Pontianak"{
            ec{"पोन्टिआनाक"}
        }
        "Asia:Pyongyang"{
            ec{"प्योङयाङ"}
        }
        "Asia:Qatar"{
            ec{"कतार"}
        }
        "Asia:Qostanay"{
            ec{"कस्टाने"}
        }
        "Asia:Qyzylorda"{
            ec{"किजिलोर्डा"}
        }
        "Asia:Rangoon"{
            ec{"रान्गुन"}
        }
        "Asia:Riyadh"{
            ec{"रियाद"}
        }
        "Asia:Saigon"{
            ec{"हो ची मिन्ह शहर"}
        }
        "Asia:Sakhalin"{
            ec{"साखालिन"}
        }
        "Asia:Samarkand"{
            ec{"समारकण्ड"}
        }
        "Asia:Seoul"{
            ec{"सिओल"}
        }
        "Asia:Shanghai"{
            ec{"सान्घाई"}
        }
        "Asia:Singapore"{
            ec{"सिंगापुर"}
        }
        "Asia:Srednekolymsk"{
            ec{"स्रेद्निकोलिम्स्क"}
        }
        "Asia:Taipei"{
            ec{"ताईपे"}
        }
        "Asia:Tashkent"{
            ec{"तास्केन्ट"}
        }
        "Asia:Tbilisi"{
            ec{"तिबिलिसी"}
        }
        "Asia:Tehran"{
            ec{"तेहेरान"}
        }
        "Asia:Thimphu"{
            ec{"थिम्पु"}
        }
        "Asia:Tokyo"{
            ec{"टोकियो"}
        }
        "Asia:Tomsk"{
            ec{"टोम्स्क"}
        }
        "Asia:Ulaanbaatar"{
            ec{"उलानबटार"}
        }
        "Asia:Urumqi"{
            ec{"उरूम्की"}
        }
        "Asia:Ust-Nera"{
            ec{"उस्ट-नेरा"}
        }
        "Asia:Vientiane"{
            ec{"भियन्तिन"}
        }
        "Asia:Vladivostok"{
            ec{"भ्लाडिभास्टोक"}
        }
        "Asia:Yakutsk"{
            ec{"याकुत्स्क"}
        }
        "Asia:Yekaterinburg"{
            ec{"एकटरिनबुर्ग"}
        }
        "Asia:Yerevan"{
            ec{"येरेभान"}
        }
        "Atlantic:Azores"{
            ec{"आजोर्स"}
        }
        "Atlantic:Bermuda"{
            ec{"बर्मुडा"}
        }
        "Atlantic:Canary"{
            ec{"क्यानारी"}
        }
        "Atlantic:Cape_Verde"{
            ec{"केप भर्डे"}
        }
        "Atlantic:Faeroe"{
            ec{"फारोइ"}
        }
        "Atlantic:Madeira"{
            ec{"माडेइरा"}
        }
        "Atlantic:Reykjavik"{
            ec{"रेक्जाभिक"}
        }
        "Atlantic:South_Georgia"{
            ec{"दक्षिण जर्जिया"}
        }
        "Atlantic:St_Helena"{
            ec{"सेन्ट हेलेना"}
        }
        "Atlantic:Stanley"{
            ec{"स्ट्यान्ली"}
        }
        "Australia:Adelaide"{
            ec{"एडेलेड"}
        }
        "Australia:Brisbane"{
            ec{"ब्रिस्बेन"}
        }
        "Australia:Broken_Hill"{
            ec{"ब्रोकन हिल"}
        }
        "Australia:Currie"{
            ec{"क्युरी"}
        }
        "Australia:Darwin"{
            ec{"डार्विन"}
        }
        "Australia:Eucla"{
            ec{"इयुक्ला"}
        }
        "Australia:Hobart"{
            ec{"होभार्ट"}
        }
        "Australia:Lindeman"{
            ec{"लिन्डेम्यान"}
        }
        "Australia:Lord_Howe"{
            ec{"लर्ड होवे"}
        }
        "Australia:Melbourne"{
            ec{"मेल्बर्न"}
        }
        "Australia:Perth"{
            ec{"पर्थ"}
        }
        "Australia:Sydney"{
            ec{"सिड्नी"}
        }
        "Etc:UTC"{
            ls{"समन्वित विश्व समय"}
        }
        "Etc:Unknown"{
            ec{"अज्ञात शहर"}
        }
        "Europe:Amsterdam"{
            ec{"एम्स्ट्र्डम"}
        }
        "Europe:Andorra"{
            ec{"आन्डोर्रा"}
        }
        "Europe:Astrakhan"{
            ec{"अस्त्रखान"}
        }
        "Europe:Athens"{
            ec{"एथेन्स"}
        }
        "Europe:Belgrade"{
            ec{"बेलग्रेड"}
        }
        "Europe:Berlin"{
            ec{"बर्लिन"}
        }
        "Europe:Bratislava"{
            ec{"ब्राटिस्लाभा"}
        }
        "Europe:Brussels"{
            ec{"ब्रसेल्स"}
        }
        "Europe:Bucharest"{
            ec{"वुचारेस्ट"}
        }
        "Europe:Budapest"{
            ec{"बुडापेस्ट"}
        }
        "Europe:Busingen"{
            ec{"बुसिन्नगन"}
        }
        "Europe:Chisinau"{
            ec{"चिसिनाउ"}
        }
        "Europe:Copenhagen"{
            ec{"कोपेनह्यागन"}
        }
        "Europe:Dublin"{
            ec{"डब्लिन"}
            ld{"आइरिश मानक समय"}
        }
        "Europe:Gibraltar"{
            ec{"जिब्राल्टार"}
        }
        "Europe:Guernsey"{
            ec{"गुएर्नसे"}
        }
        "Europe:Helsinki"{
            ec{"हेल्सिन्की"}
        }
        "Europe:Isle_of_Man"{
            ec{"इजल अफ् म्यान"}
        }
        "Europe:Istanbul"{
            ec{"ईस्टानबुल"}
        }
        "Europe:Jersey"{
            ec{"जर्सी"}
        }
        "Europe:Kaliningrad"{
            ec{"कालिनिनग्राद"}
        }
        "Europe:Kiev"{
            ec{"किभ"}
        }
        "Europe:Kirov"{
            ec{"किरोभ"}
        }
        "Europe:Lisbon"{
            ec{"लिस्बोन"}
        }
        "Europe:Ljubljana"{
            ec{"लजुबिजाना"}
        }
        "Europe:London"{
            ec{"लण्डन"}
            ld{"बेलायती ग्रीष्मकालीन समय"}
        }
        "Europe:Luxembourg"{
            ec{"लक्जेम्वर्ग"}
        }
        "Europe:Madrid"{
            ec{"म्याड्रिड"}
        }
        "Europe:Malta"{
            ec{"माल्टा"}
        }
        "Europe:Mariehamn"{
            ec{"म्यारिह्याम्न"}
        }
        "Europe:Minsk"{
            ec{"मिन्स्क"}
        }
        "Europe:Monaco"{
            ec{"मोनाको"}
        }
        "Europe:Moscow"{
            ec{"मस्को"}
        }
        "Europe:Oslo"{
            ec{"ओस्लो"}
        }
        "Europe:Paris"{
            ec{"पेरिस"}
        }
        "Europe:Podgorica"{
            ec{"पड्गोरिका"}
        }
        "Europe:Prague"{
            ec{"प्राग"}
        }
        "Europe:Riga"{
            ec{"रिगा"}
        }
        "Europe:Rome"{
            ec{"रोम"}
        }
        "Europe:Samara"{
            ec{"सामारा"}
        }
        "Europe:San_Marino"{
            ec{"सान मारिनो"}
        }
        "Europe:Sarajevo"{
            ec{"साराजेभो"}
        }
        "Europe:Saratov"{
            ec{"साराटोभ"}
        }
        "Europe:Simferopol"{
            ec{"सिम्फेरोपोल"}
        }
        "Europe:Skopje"{
            ec{"स्कोपजे"}
        }
        "Europe:Sofia"{
            ec{"सोफिया"}
        }
        "Europe:Stockholm"{
            ec{"स्टकहोल्म"}
        }
        "Europe:Tallinn"{
            ec{"ताल्लिन"}
        }
        "Europe:Tirane"{
            ec{"टिराने"}
        }
        "Europe:Ulyanovsk"{
            ec{"उल्यानोभ्स्क"}
        }
        "Europe:Uzhgorod"{
            ec{"उझगोरद"}
        }
        "Europe:Vaduz"{
            ec{"भाडुज"}
        }
        "Europe:Vatican"{
            ec{"भ्याटिकन"}
        }
        "Europe:Vienna"{
            ec{"भियना"}
        }
        "Europe:Vilnius"{
            ec{"भिल्निअस"}
        }
        "Europe:Volgograd"{
            ec{"भोल्गोग्राद"}
        }
        "Europe:Warsaw"{
            ec{"वारसअ"}
        }
        "Europe:Zagreb"{
            ec{"जाग्रेब"}
        }
        "Europe:Zaporozhye"{
            ec{"जापोरोझ्ये"}
        }
        "Europe:Zurich"{
            ec{"जुरिक"}
        }
        "Indian:Antananarivo"{
            ec{"अन्टानारिभो"}
        }
        "Indian:Chagos"{
            ec{"चागोस"}
        }
        "Indian:Christmas"{
            ec{"ख्रिस्टमस"}
        }
        "Indian:Cocos"{
            ec{"कोकोस"}
        }
        "Indian:Comoro"{
            ec{"कोमोरो"}
        }
        "Indian:Kerguelen"{
            ec{"केर्गुएलेन"}
        }
        "Indian:Mahe"{
            ec{"माहे"}
        }
        "Indian:Maldives"{
            ec{"माल्दिभ्स"}
        }
        "Indian:Mauritius"{
            ec{"मउरिटिअस"}
        }
        "Indian:Mayotte"{
            ec{"मायोट्टे"}
        }
        "Indian:Reunion"{
            ec{"रियुनियन"}
        }
        "Pacific:Apia"{
            ec{"अपिया"}
        }
        "Pacific:Auckland"{
            ec{"अकल्यान्ड"}
        }
        "Pacific:Bougainville"{
            ec{"बुगेनभिल्ले"}
        }
        "Pacific:Chatham"{
            ec{"चाथाम"}
        }
        "Pacific:Easter"{
            ec{"इस्टर"}
        }
        "Pacific:Efate"{
            ec{"ईफाते"}
        }
        "Pacific:Enderbury"{
            ec{"एन्डरबरी"}
        }
        "Pacific:Fakaofo"{
            ec{"फाकाओफो"}
        }
        "Pacific:Fiji"{
            ec{"फिजी"}
        }
        "Pacific:Funafuti"{
            ec{"फुनाफुति"}
        }
        "Pacific:Galapagos"{
            ec{"गलापागोस"}
        }
        "Pacific:Gambier"{
            ec{"ग्याम्बियर"}
        }
        "Pacific:Guadalcanal"{
            ec{"गुअडालकनाल"}
        }
        "Pacific:Guam"{
            ec{"गुवाम"}
        }
        "Pacific:Honolulu"{
            ec{"होनोलुलु"}
        }
        "Pacific:Johnston"{
            ec{"जोन्सटन"}
        }
        "Pacific:Kanton"{
            ec{"कान्टोन"}
        }
        "Pacific:Kiritimati"{
            ec{"किरितिमाटी"}
        }
        "Pacific:Kosrae"{
            ec{"कोस्राए"}
        }
        "Pacific:Kwajalein"{
            ec{"क्वाजालेइन"}
        }
        "Pacific:Majuro"{
            ec{"माजुरो"}
        }
        "Pacific:Marquesas"{
            ec{"मार्केसास"}
        }
        "Pacific:Midway"{
            ec{"मिडवे"}
        }
        "Pacific:Nauru"{
            ec{"नाउरु"}
        }
        "Pacific:Niue"{
            ec{"निउई"}
        }
        "Pacific:Norfolk"{
            ec{"नरफोल्क"}
        }
        "Pacific:Noumea"{
            ec{"नोउमेअ"}
        }
        "Pacific:Pago_Pago"{
            ec{"पागो पागो"}
        }
        "Pacific:Palau"{
            ec{"पलाउ"}
        }
        "Pacific:Pitcairn"{
            ec{"पितकाईरन"}
        }
        "Pacific:Ponape"{
            ec{"पोनापे"}
        }
        "Pacific:Port_Moresby"{
            ec{"पोर्ट मोरेस्बी"}
        }
        "Pacific:Rarotonga"{
            ec{"राओतोंगा"}
        }
        "Pacific:Saipan"{
            ec{"साईपन"}
        }
        "Pacific:Tahiti"{
            ec{"ताहिती"}
        }
        "Pacific:Tarawa"{
            ec{"तरवा"}
        }
        "Pacific:Tongatapu"{
            ec{"टंगातपु"}
        }
        "Pacific:Truk"{
            ec{"चूक"}
        }
        "Pacific:Wake"{
            ec{"वेक"}
        }
        "Pacific:Wallis"{
            ec{"वालिस"}
        }
        "meta:Afghanistan"{
            ls{"अफगानिस्तान समय"}
        }
        "meta:Africa_Central"{
            ls{"केन्द्रीय अफ्रिकी समय"}
        }
        "meta:Africa_Eastern"{
            ls{"पूर्वी अफ्रिकी समय"}
        }
        "meta:Africa_Southern"{
            ls{"दक्षिण अफ्रिकी समय"}
        }
        "meta:Africa_Western"{
            ld{"पश्चिम अफ्रिकी ग्रीष्मकालीन समय"}
            lg{"पश्चिम अफ्रिकी समय"}
            ls{"पश्चिम अफ्रिकी मानक समय"}
        }
        "meta:Alaska"{
            ld{"अलस्काको दिवा समय"}
            lg{"अलस्काको समय"}
            ls{"अलस्काको मानक समय"}
        }
        "meta:Amazon"{
            ld{"एमाजोन ग्रीष्मकालीन समय"}
            lg{"एमाजोन समय"}
            ls{"एमाजोन मानक समय"}
        }
        "meta:America_Central"{
            ld{"केन्द्रीय दिवा समय"}
            lg{"केन्द्रीय समय"}
            ls{"केन्द्रीय मानक समय"}
        }
        "meta:America_Eastern"{
            ld{"पूर्वी दिवा समय"}
            lg{"पूर्वी समय"}
            ls{"पूर्वी मानक समय"}
        }
        "meta:America_Mountain"{
            ld{"हिमाली दिवा समय"}
            lg{"हिमाली समय"}
            ls{"हिमाली मानक समय"}
        }
        "meta:America_Pacific"{
            ld{"प्यासिफिक दिवा समय"}
            lg{"प्यासिफिक समय"}
            ls{"प्यासिफिक मानक समय"}
        }
        "meta:Apia"{
            ld{"आपिया दिवा समय"}
            lg{"आपिया समय"}
            ls{"आपिया मानक समय"}
        }
        "meta:Arabian"{
            ld{"अरबी दिवा समय"}
            lg{"अरबी समय"}
            ls{"अरबी मानक समय"}
        }
        "meta:Argentina"{
            ld{"अर्जेनटिनी ग्रीष्मकालीन समय"}
            lg{"अर्जेनटिनी समय"}
            ls{"अर्जेनटिनी मानक समय"}
        }
        "meta:Argentina_Western"{
            ld{"पश्चिमी अर्जेनटिनी ग्रीष्मकालीन समय"}
            lg{"पश्चिमी अर्जेनटिनी समय"}
            ls{"पश्चिमी अर्जेनटिनी मानक समय"}
        }
        "meta:Armenia"{
            ld{"अर्मेनिया ग्रीष्मकालीन समय"}
            lg{"अर्मेनिया समय"}
            ls{"अर्मेनिया मानक समय"}
        }
        "meta:Atlantic"{
            ld{"एट्लान्टिक दिवा समय"}
            lg{"एट्लान्टिक समय"}
            ls{"एट्लान्टिक मानक समय"}
        }
        "meta:Australia_Central"{
            ld{"केन्द्रीय अस्ट्रेलिया दिवा समय"}
            lg{"केन्द्रीय अस्ट्रेलिया समय"}
            ls{"केन्द्रीय अस्ट्रेलिया मानक समय"}
        }
        "meta:Australia_CentralWestern"{
            ld{"केन्द्रीय पश्चिमी अस्ट्रेलिया दिवा समय"}
            lg{"केन्द्रीय पश्चिमी अस्ट्रेलिया समय"}
            ls{"केन्द्रीय पश्चिमी अस्ट्रेलिया मानक समय"}
        }
        "meta:Australia_Eastern"{
            ld{"पूर्वी अस्ट्रेलिया दिवा समय"}
            lg{"पूर्वी अस्ट्रेलिया समय"}
            ls{"पूर्वी अस्ट्रेलिया मानक समय"}
        }
        "meta:Australia_Western"{
            ld{"पश्चिमी अस्ट्रेलिया दिवा समय"}
            lg{"पश्चिमी अस्ट्रेलिया समय"}
            ls{"पश्चिमी अस्ट्रेलिया मानक समय"}
        }
        "meta:Azerbaijan"{
            ld{"अजरबैजान ग्रीष्मकालीन समय"}
            lg{"अजरबैजान समय"}
            ls{"अजरबैजान मानक समय"}
        }
        "meta:Azores"{
            ld{"एजोरेस् ग्रीष्मकालीन समय"}
            lg{"एजोरेस् समय"}
            ls{"एजोरेस् मानक समय"}
        }
        "meta:Bangladesh"{
            ld{"बंगलादेशी ग्रीष्मकालीन समय"}
            lg{"बंगलादेशी समय"}
            ls{"बंगलादेशी मानक समय"}
        }
        "meta:Bhutan"{
            ls{"भुटानी समय"}
        }
        "meta:Bolivia"{
            ls{"बोलिभिया समय"}
        }
        "meta:Brasilia"{
            ld{"ब्राजिलीया ग्रीष्मकालीन समय"}
            lg{"ब्राजिलीया समय"}
            ls{"ब्राजिलिया मानक समय"}
        }
        "meta:Brunei"{
            ls{"ब्रुनाइ दारूस्सलम समय"}
        }
        "meta:Cape_Verde"{
            ld{"केप भर्दे ग्रीष्मकालीन समय"}
            lg{"केप भर्दे समय"}
            ls{"केप भर्दे मानक समय"}
        }
        "meta:Chamorro"{
            ls{"चामोर्रो मानक समय"}
        }
        "meta:Chatham"{
            ld{"चाथाम दिवा समय"}
            lg{"चाथाम समय"}
            ls{"चाथाम मानक समय"}
        }
        "meta:Chile"{
            ld{"चिली ग्रीष्मकालीन समय"}
            lg{"चिली समय"}
            ls{"चिली मानक समय"}
        }
        "meta:China"{
            ld{"चीन दिवा समय"}
            lg{"चीन समय"}
            ls{"चीन मानक समय"}
        }
        "meta:Choibalsan"{
            ld{"चोइबाल्सन ग्रीष्मकालीन समय"}
            lg{"चोइबाल्सन समय"}
            ls{"चोइबाल्सन मानक समय"}
        }
        "meta:Christmas"{
            ls{"क्रिस्मस टापु समय"}
        }
        "meta:Cocos"{
            ls{"कोकोस टापु समय"}
        }
        "meta:Colombia"{
            ld{"कोलम्बियाली ग्रीष्मकालीन समय"}
            lg{"कोलम्बियाली समय"}
            ls{"कोलम्बियाली मानक समय"}
        }
        "meta:Cook"{
            ld{"कुक टापु आधा ग्रीष्मकालीन समय"}
            lg{"कुक टापु समय"}
            ls{"कुक टापु मानक समय"}
        }
        "meta:Cuba"{
            ld{"क्यूबाको दिवा समय"}
            lg{"क्यूबाको समय"}
            ls{"क्यूबाको मानक समय"}
        }
        "meta:Davis"{
            ls{"डेभिस समय"}
        }
        "meta:DumontDUrville"{
            ls{"डुमोन्ट-डी‘ उर्भिले समय"}
        }
        "meta:East_Timor"{
            ls{"पूर्वी टिमोर समय"}
        }
        "meta:Easter"{
            ld{"इस्टर टापू ग्रीष्म समय"}
            lg{"इस्टर टापू समय"}
            ls{"इस्टर टापू मानक समय"}
        }
        "meta:Ecuador"{
            ls{"ईक्वोडोर समय"}
        }
        "meta:Europe_Central"{
            ld{"केन्द्रीय युरोपेली ग्रीष्मकालीन समय"}
            lg{"केन्द्रीय युरोपेली समय"}
            ls{"केन्द्रीय युरोपेली मानक समय"}
        }
        "meta:Europe_Eastern"{
            ld{"पूर्वी युरोपेली ग्रीष्मकालीन समय"}
            lg{"पूर्वी युरोपेली समय"}
            ls{"पूर्वी युरोपेली मानक समय"}
        }
        "meta:Europe_Further_Eastern"{
            ls{"थप-पूर्वी युरोपेली समय"}
        }
        "meta:Europe_Western"{
            ld{"युरोपेली ग्रीष्मकालीन समय"}
            lg{"पश्चिमी युरोपेली समय"}
            ls{"पश्चिमी युरोपेली मानक समय"}
        }
        "meta:Falkland"{
            ld{"फल्कल्यान्ड टापू ग्रीष्मकालीन समय"}
            lg{"फल्कल्यान्ड टापू समय"}
            ls{"फल्कल्यान्ड टापू मानक समय"}
        }
        "meta:Fiji"{
            ld{"फिजी ग्रीष्मकालीन समय"}
            lg{"फिजी समय"}
            ls{"फिजी मानक समय"}
        }
        "meta:French_Guiana"{
            ls{"फ्रेन्च ग्वाना समय"}
        }
        "meta:French_Southern"{
            ls{"फ्रेन्च दक्षिणी र अन्टार्टिक समय"}
        }
        "meta:GMT"{
            ls{"ग्रीनविच मिन समय"}
        }
        "meta:Galapagos"{
            ls{"गालापागोस् समय"}
        }
        "meta:Gambier"{
            ls{"ग्याम्बियर समय"}
        }
        "meta:Georgia"{
            ld{"जर्जिया ग्रीष्मकालीन समय"}
            lg{"जर्जिया समय"}
            ls{"जर्जिया मानक समय"}
        }
        "meta:Gilbert_Islands"{
            ls{"गिल्बर्ट टापु समय"}
        }
        "meta:Greenland_Eastern"{
            ld{"पूर्वी ग्रीनल्यान्डको ग्रीष्मकालीन समय"}
            lg{"पूर्वी ग्रीनल्यान्डको समय"}
            ls{"पूर्वी ग्रीनल्यान्डको मानक समय"}
        }
        "meta:Greenland_Western"{
            ld{"पश्चिमी ग्रीनल्यान्डको ग्रीष्मकालीन समय"}
            lg{"पश्चिमी ग्रीनल्यान्डको समय"}
            ls{"पश्चिमी ग्रीनल्यान्डको मानक समय"}
        }
        "meta:Gulf"{
            ls{"खाडी मानक समय"}
        }
        "meta:Guyana"{
            ls{"गुयाना समय"}
        }
        "meta:Hawaii_Aleutian"{
            ld{"हवाई-एलुटियन दिवा समय"}
            lg{"हवाई-एलुटियन समय"}
            ls{"हवाई-एलुटियन मानक समय"}
        }
        "meta:Hong_Kong"{
            ld{"हङकङ ग्रीष्मकालीन समय"}
            lg{"हङकङ समय"}
            ls{"हङकङ मानक समय"}
        }
        "meta:Hovd"{
            ld{"होब्ड ग्रीष्मकालीन समय"}
            lg{"होब्ड समय"}
            ls{"होब्ड मानक समय"}
        }
        "meta:India"{
            ls{"भारतीय मानक समय"}
        }
        "meta:Indian_Ocean"{
            ls{"हिन्द महासागर समय"}
        }
        "meta:Indochina"{
            ls{"इन्डोचाइना समय"}
        }
        "meta:Indonesia_Central"{
            ls{"केन्द्रीय इन्डोनेशिया समय"}
        }
        "meta:Indonesia_Eastern"{
            ls{"पूर्वी इन्डोनेशिया समय"}
        }
        "meta:Indonesia_Western"{
            ls{"पश्चिमी इन्डोनेशिया समय"}
        }
        "meta:Iran"{
            ld{"इरानी दिवा समय"}
            lg{"इरानी समय"}
            ls{"इरानी मानक समय"}
        }
        "meta:Irkutsk"{
            ld{"ईर्कुट्स्क ग्रीष्मकालीन समय"}
            lg{"ईर्कुट्स्क समय"}
            ls{"ईर्कुट्स्क मानक समय"}
        }
        "meta:Israel"{
            ld{"इजरायल दिवा समय"}
            lg{"इजरायल समय"}
            ls{"इजरायल मानक समय"}
        }
        "meta:Japan"{
            ld{"जापान दिवा समय"}
            lg{"जापान समय"}
            ls{"जापान मानक समय"}
        }
        "meta:Kazakhstan_Eastern"{
            ls{"पूर्वी काजकस्तान समय"}
        }
        "meta:Kazakhstan_Western"{
            ls{"पश्चिम काजकस्तान समय"}
        }
        "meta:Korea"{
            ld{"कोरियाली दिवा समय"}
            lg{"कोरियाली समय"}
            ls{"कोरियाली मानक समय"}
        }
        "meta:Kosrae"{
            ls{"कोसराए समय"}
        }
        "meta:Krasnoyarsk"{
            ld{"क्रासनोयार्क ग्रीष्मकालीन समय"}
            lg{"क्रासनोयार्क समय"}
            ls{"क्रासनोयार्क मानक समय"}
        }
        "meta:Kyrgystan"{
            ls{"किर्गिस्तान समय"}
        }
        "meta:Line_Islands"{
            ls{"लाइन टापु समय"}
        }
        "meta:Lord_Howe"{
            ld{"लर्ड हावे दिवा समय"}
            lg{"लर्ड हावे समय"}
            ls{"लर्ड हावे मानक समय"}
        }
        "meta:Macquarie"{
            ls{"माक्वेरी टापु समय"}
        }
        "meta:Magadan"{
            ld{"मागादान ग्रीष्मकालीन समय"}
            lg{"मागादान समय"}
            ls{"मागादान मानक समय"}
        }
        "meta:Malaysia"{
            ls{"मलेसिया समय"}
        }
        "meta:Maldives"{
            ls{"माल्दिभ्स समय"}
        }
        "meta:Marquesas"{
            ls{"मार्किसस समय"}
        }
        "meta:Marshall_Islands"{
            ls{"मार्शल टापु समय"}
        }
        "meta:Mauritius"{
            ld{"मउरिटस ग्रीष्मकालीन समय"}
            lg{"मउरिटस समय"}
            ls{"मउरिटस मानक समय"}
        }
        "meta:Mawson"{
            ls{"म्वसन समय"}
        }
        "meta:Mexico_Northwest"{
            ld{"उत्तर पश्चिम मेक्सिकोको दिवा समय"}
            lg{"उत्तर पश्चिम मेक्सिको समय"}
            ls{"उत्तर पश्चिम मेक्सिकोको मानक समय"}
        }
        "meta:Mexico_Pacific"{
            ld{"मेक्सिकन प्यासिफिक दिवा समय"}
            lg{"मेक्सिकन प्यासिफिक समय"}
            ls{"मेक्सिकन प्यासिफिक मानक समय"}
        }
        "meta:Mongolia"{
            ld{"उलान बाटोर ग्रीष्मकालीन समय"}
            lg{"उलान बाटोर समय"}
            ls{"उलान बाटोर मानक समय"}
        }
        "meta:Moscow"{
            ld{"मस्को ग्रीष्मकालीन समय"}
            lg{"मस्को समय"}
            ls{"मस्को मानक समय"}
        }
        "meta:Myanmar"{
            ls{"म्यानमार समय"}
        }
        "meta:Nauru"{
            ls{"नाउरु समय"}
        }
        "meta:Nepal"{
            ls{"नेपाली समय"}
        }
        "meta:New_Caledonia"{
            ld{"नयाँ कालेदोनिया ग्रीष्मकालीन समय"}
            lg{"नयाँ कालेदोनिया समय"}
            ls{"नयाँ कालेदोनिया मानक समय"}
        }
        "meta:New_Zealand"{
            ld{"न्यूजिल्यान्ड दिवा समय"}
            lg{"न्यूजिल्यान्ड समय"}
            ls{"न्यूजिल्यान्ड मानक समय"}
        }
        "meta:Newfoundland"{
            ld{"न्यूफाउनल्यान्डको दिवा समय"}
            lg{"न्यूफाउन्डल्यान्डको समय"}
            ls{"न्यूफाउनडल्यान्डको मानक समय"}
        }
        "meta:Niue"{
            ls{"निउए समय"}
        }
        "meta:Norfolk"{
            ld{"नोर्फोक टापूको ग्रीष्मकालीन समय"}
            lg{"नोर्फोक टापूको समय"}
            ls{"नोर्फोक टापूको मानक समय"}
        }
        "meta:Noronha"{
            ld{"फर्नान्डो डे नोरोन्हा ग्रीष्मकालीन समय"}
            lg{"फर्नान्डो डे नोरोन्हा समय"}
            ls{"फर्नान्डो डे नोरोन्हा मानक समय"}
        }
        "meta:Novosibirsk"{
            ld{"नोभोसिविर्स्क ग्रीष्मकालीन समय"}
            lg{"नोभोसिविर्स्क समय"}
            ls{"नोभोसिविर्स्क मानक समय"}
        }
        "meta:Omsk"{
            ld{"ओम्स्क ग्रीष्मकालीन समय"}
            lg{"ओम्स्क समय"}
            ls{"ओम्स्क मानक समय"}
        }
        "meta:Pakistan"{
            ld{"पाकिस्तानी ग्रीष्मकालीन समय"}
            lg{"पाकिस्तानी समय"}
            ls{"पाकिस्तानी मानक समय"}
        }
        "meta:Palau"{
            ls{"पालाउ समय"}
        }
        "meta:Papua_New_Guinea"{
            ls{"पपूवा न्यू गिनी समय"}
        }
        "meta:Paraguay"{
            ld{"पाराग्वे ग्रीष्मकालीन समय"}
            lg{"पाराग्वे समय"}
            ls{"पाराग्वे मानक समय"}
        }
        "meta:Peru"{
            ld{"पेरु ग्रीष्मकालीन समय"}
            lg{"पेरु समय"}
            ls{"पेरू मानक समय"}
        }
        "meta:Philippines"{
            ld{"फिलिपिनी ग्रीष्मकालीन समय"}
            lg{"फिलिपिनी समय"}
            ls{"फिलिपिनी मानक समय"}
        }
        "meta:Phoenix_Islands"{
            ls{"फिनिक्स टापु समय"}
        }
        "meta:Pierre_Miquelon"{
            ld{"सेन्ट पियर्रे र मिक्युलोनको दिवा समय"}
            lg{"सेन्ट पियर्रे र मिक्युलोनको समय"}
            ls{"सेन्ट पियर्रे र मिक्युलोनको मानक समय"}
        }
        "meta:Pitcairn"{
            ls{"पिटकैरण समय"}
        }
        "meta:Ponape"{
            ls{"पोनापे समय"}
        }
        "meta:Pyongyang"{
            ls{"प्योङयाङ समय"}
        }
        "meta:Reunion"{
            ls{"रियुनियन समय"}
        }
        "meta:Rothera"{
            ls{"रोथेरा समय"}
        }
        "meta:Sakhalin"{
            ld{"साखालिन ग्रीष्मकालीन समय"}
            lg{"साखालिन समय"}
            ls{"साखालिन मानक समय"}
        }
        "meta:Samoa"{
            ld{"सामोअ दिवा समय"}
            lg{"सामोअ समय"}
            ls{"सामोअ मानक समय"}
        }
        "meta:Seychelles"{
            ls{"सेयेचेलास् समय"}
        }
        "meta:Singapore"{
            ls{"सिंगापुर मानक समय"}
        }
        "meta:Solomon"{
            ls{"सोलोमोन टापु समय"}
        }
        "meta:South_Georgia"{
            ls{"दक्षिण जर्जिया समय"}
        }
        "meta:Suriname"{
            ls{"सुरिनामा समय"}
        }
        "meta:Syowa"{
            ls{"स्योवा समय"}
        }
        "meta:Tahiti"{
            ls{"ताहिती समय"}
        }
        "meta:Taipei"{
            ld{"ताइपेइ दिवा समय"}
            lg{"ताइपेइ समय"}
            ls{"ताइपेइ मानक समय"}
        }
        "meta:Tajikistan"{
            ls{"ताजिकस्तान समय"}
        }
        "meta:Tokelau"{
            ls{"तोकेलाउ समय"}
        }
        "meta:Tonga"{
            ld{"टोंगा ग्रीष्मकालीन समय"}
            lg{"टोंगा समय"}
            ls{"टोंगा मानक समय"}
        }
        "meta:Truk"{
            ls{"चुउक समय"}
        }
        "meta:Turkmenistan"{
            ld{"तुर्कमेनिस्तान ग्रीष्मकालीन मानक समय"}
            lg{"तुर्कमेनिस्तान समय"}
            ls{"तुर्कमेनिस्तान मानक समय"}
        }
        "meta:Tuvalu"{
            ls{"टुभालु समय"}
        }
        "meta:Uruguay"{
            ld{"उरुग्वे ग्रीष्मकालीन समय"}
            lg{"उरुग्वे समय"}
            ls{"उरूग्वे मानक समय"}
        }
        "meta:Uzbekistan"{
            ld{"उज्बेकिस्तान ग्रीष्मकालीन समय"}
            lg{"उज्बेकिस्तान समय"}
            ls{"उज्बेकिस्तान मानक समय"}
        }
        "meta:Vanuatu"{
            ld{"भानुआतु ग्रीष्मकालीन समय"}
            lg{"भानुआतु समय"}
            ls{"भानुआतु मानक समय"}
        }
        "meta:Venezuela"{
            ls{"भेनेज्युएला समय"}
        }
        "meta:Vladivostok"{
            ld{"भ्लादिभास्टोक ग्रीष्मकालीन समय"}
            lg{"भ्लादिभास्टोक समय"}
            ls{"भ्लादिभास्टोक मानक समय"}
        }
        "meta:Volgograd"{
            ld{"भोल्गाग्राद ग्रीष्मकालीन समय"}
            lg{"भोल्गाग्राड समय"}
            ls{"भोल्गाग्राद मानक समय"}
        }
        "meta:Vostok"{
            ls{"भास्टोक समय"}
        }
        "meta:Wake"{
            ls{"वेक टापु समय"}
        }
        "meta:Wallis"{
            ls{"वालिस् र फुटुना समय"}
        }
        "meta:Yakutsk"{
            ld{"याकुस्ट ग्रीष्मकालीन समय"}
            lg{"याकुस्ट समय"}
            ls{"याकुस्ट मानक समय"}
        }
        "meta:Yekaterinburg"{
            ld{"येकाटेरिनबर्ग ग्रीष्मकालीन समय"}
            lg{"येकाटेरिनबर्ग समय"}
            ls{"येकाटेरिनबर्ग मानक समय"}
        }
        "meta:Yukon"{
            ls{"युकोनको समय"}
        }
<<<<<<< HEAD
        fallbackFormat{"{1} ({0})"}
        gmtFormat{"GMT{0}"}
        gmtZeroFormat{"GMT"}
        hourFormat{"+HH:mm;-HH:mm"}
=======
>>>>>>> 626889fb
        regionFormat{"{0} समय"}
        regionFormatDaylight{"{0} (+१)"}
        regionFormatStandard{"{0} (+०)"}
    }
}<|MERGE_RESOLUTION|>--- conflicted
+++ resolved
@@ -1892,13 +1892,6 @@
         "meta:Yukon"{
             ls{"युकोनको समय"}
         }
-<<<<<<< HEAD
-        fallbackFormat{"{1} ({0})"}
-        gmtFormat{"GMT{0}"}
-        gmtZeroFormat{"GMT"}
-        hourFormat{"+HH:mm;-HH:mm"}
-=======
->>>>>>> 626889fb
         regionFormat{"{0} समय"}
         regionFormatDaylight{"{0} (+१)"}
         regionFormatStandard{"{0} (+०)"}
