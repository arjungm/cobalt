--- conflicted
+++ resolved
@@ -1956,14 +1956,6 @@
         "meta:Yukon"{
             ls{"Јукон"}
         }
-<<<<<<< HEAD
-        fallbackFormat{"{1} ({0})"}
-        gmtFormat{"GMT{0}"}
-        gmtZeroFormat{"GMT"}
-        hourFormat{"+HH:mm;-HH:mm"}
-        regionFormat{"{0}"}
-=======
->>>>>>> 626889fb
         regionFormatDaylight{"{0}, летње време"}
         regionFormatStandard{"{0}, стандардно време"}
     }
