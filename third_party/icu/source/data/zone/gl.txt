--- conflicted
+++ resolved
@@ -1095,13 +1095,6 @@
         "meta:Yukon"{
             ls{"hora de Yukon"}
         }
-<<<<<<< HEAD
-        fallbackFormat{"{1} ({0})"}
-        gmtFormat{"GMT{0}"}
-        gmtZeroFormat{"GMT"}
-        hourFormat{"+HH:mm;-HH:mm"}
-=======
->>>>>>> 626889fb
         regionFormat{"hora de: {0}"}
         regionFormatDaylight{"hora de verán de: {0}"}
         regionFormatStandard{"hora estándar de: {0}"}
