--- conflicted
+++ resolved
@@ -1907,10 +1907,6 @@
         "meta:Yukon"{
             ls{"የዩኮን ጊዜ"}
         }
-<<<<<<< HEAD
-        fallbackFormat{"{1} ({0})"}
-=======
->>>>>>> 626889fb
         gmtFormat{"ጂ ኤም ቲ{0}"}
         gmtZeroFormat{"ጂ ኤም ቲ"}
         hourFormat{"+HHmm;-HHmm"}
