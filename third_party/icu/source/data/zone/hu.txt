--- conflicted
+++ resolved
@@ -1186,13 +1186,6 @@
         "meta:Yukon"{
             ls{"yukoni idő"}
         }
-<<<<<<< HEAD
-        fallbackFormat{"{1} ({0})"}
-        gmtFormat{"GMT{0}"}
-        gmtZeroFormat{"GMT"}
-        hourFormat{"+HH:mm;-HH:mm"}
-=======
->>>>>>> 626889fb
         regionFormat{"{0} idő"}
         regionFormatDaylight{"{0} nyári idő"}
         regionFormatStandard{"{0} zónaidő"}
