--- conflicted
+++ resolved
@@ -345,21 +345,6 @@
         }
         "Pacific:Fiji"{
             ec{"Fídjí"}
-<<<<<<< HEAD
-        }
-        "Pacific:Funafuti"{
-            ec{"Funafuti"}
-        }
-        "Pacific:Galapagos"{
-            ec{"Galapagos"}
-        }
-        "Pacific:Gambier"{
-            ec{"Gambier"}
-        }
-        "Pacific:Guadalcanal"{
-            ec{"Guadalcanal"}
-=======
->>>>>>> 626889fb
         }
         "Pacific:Guam"{
             ec{"Gvam"}
@@ -988,14 +973,6 @@
         "meta:Yukon"{
             ls{"Tími í Júkon"}
         }
-<<<<<<< HEAD
-        fallbackFormat{"{1} ({0})"}
-        gmtFormat{"GMT{0}"}
-        gmtZeroFormat{"GMT"}
-        hourFormat{"+HH:mm;-HH:mm"}
-        regionFormat{"{0}"}
-=======
->>>>>>> 626889fb
         regionFormatDaylight{"{0} (sumartími)"}
         regionFormatStandard{"{0} (staðaltími)"}
     }
