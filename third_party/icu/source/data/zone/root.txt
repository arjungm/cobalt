﻿// © 2016 and later: Unicode, Inc. and others.
// License & terms of use: http://www.unicode.org/copyright.html
// Generated using tools/cldr/cldr-to-icu/build-icu-data.xml
root{
<<<<<<< HEAD
    Version{"42"}
=======
    Version{"44.1"}
>>>>>>> 626889fb
    zoneStrings{
        "Africa:Asmera"{
            ec{"Asmara"}
        }
        "Africa:Sao_Tome"{
            ec{"São Tomé"}
        }
        "America:Asuncion"{
            ec{"Asunción"}
        }
        "America:Bahia_Banderas"{
            ec{"Bahía de Banderas"}
        }
        "America:Cancun"{
            ec{"Cancún"}
        }
        "America:Ciudad_Juarez"{
            ec{"Ciudad Juárez"}
        }
        "America:Coral_Harbour"{
            ec{"Atikokan"}
        }
        "America:Curacao"{
            ec{"Curaçao"}
        }
        "America:Godthab"{
            ec{"Nuuk"}
        }
        "America:Indiana:Knox"{
            ec{"Knox, Indiana"}
        }
        "America:Indiana:Marengo"{
            ec{"Marengo, Indiana"}
        }
        "America:Indiana:Petersburg"{
            ec{"Petersburg, Indiana"}
        }
        "America:Indiana:Tell_City"{
            ec{"Tell City, Indiana"}
        }
        "America:Indiana:Vevay"{
            ec{"Vevay, Indiana"}
        }
        "America:Indiana:Vincennes"{
            ec{"Vincennes, Indiana"}
        }
        "America:Indiana:Winamac"{
            ec{"Winamac, Indiana"}
        }
        "America:Kentucky:Monticello"{
            ec{"Monticello, Kentucky"}
        }
        "America:Lower_Princes"{
            ec{"Lower Prince’s Quarter"}
        }
        "America:Merida"{
            ec{"Mérida"}
        }
        "America:North_Dakota:Beulah"{
            ec{"Beulah, North Dakota"}
        }
        "America:North_Dakota:Center"{
            ec{"Center, North Dakota"}
        }
        "America:North_Dakota:New_Salem"{
            ec{"New Salem, North Dakota"}
        }
        "America:Scoresbysund"{
            ec{"Ittoqqortoormiit"}
        }
        "America:St_Barthelemy"{
            ec{"St. Barthélemy"}
        }
        "America:St_Johns"{
            ec{"St. John’s"}
        }
        "America:St_Kitts"{
            ec{"St. Kitts"}
        }
        "America:St_Lucia"{
            ec{"St. Lucia"}
        }
        "America:St_Thomas"{
            ec{"St. Thomas"}
        }
        "America:St_Vincent"{
            ec{"St. Vincent"}
        }
        "Antarctica:DumontDUrville"{
            ec{"Dumont d’Urville"}
        }
        "Asia:Calcutta"{
            ec{"Kolkata"}
        }
        "Asia:Katmandu"{
            ec{"Kathmandu"}
        }
        "Asia:Macau"{
            ec{"Macao"}
        }
        "Asia:Rangoon"{
            ec{"Yangon"}
        }
        "Asia:Saigon"{
            ec{"Ho Chi Minh"}
        }
        "Atlantic:Faeroe"{
            ec{"Faroe"}
        }
        "Atlantic:St_Helena"{
            ec{"St. Helena"}
        }
        "Etc:UTC"{
            ss{"UTC"}
        }
        "Etc:Unknown"{
            ec{"Unknown"}
        }
        "Europe:Kiev"{
            ec{"Kyiv"}
        }
<<<<<<< HEAD
=======
        "Indian:Reunion"{
            ec{"Réunion"}
        }
>>>>>>> 626889fb
        "Pacific:Ponape"{
            ec{"Pohnpei"}
        }
        "Pacific:Truk"{
            ec{"Chuuk"}
        }
        fallbackFormat{"{1} ({0})"}
        gmtFormat{"GMT{0}"}
        gmtZeroFormat{"GMT"}
        hourFormat{"+HH:mm;-HH:mm"}
        regionFormat{"{0}"}
        regionFormatDaylight{"{0} (+1)"}
        regionFormatStandard{"{0} (+0)"}
    }
}<|MERGE_RESOLUTION|>--- conflicted
+++ resolved
@@ -2,11 +2,7 @@
 // License & terms of use: http://www.unicode.org/copyright.html
 // Generated using tools/cldr/cldr-to-icu/build-icu-data.xml
 root{
-<<<<<<< HEAD
-    Version{"42"}
-=======
     Version{"44.1"}
->>>>>>> 626889fb
     zoneStrings{
         "Africa:Asmera"{
             ec{"Asmara"}
@@ -128,12 +124,9 @@
         "Europe:Kiev"{
             ec{"Kyiv"}
         }
-<<<<<<< HEAD
-=======
         "Indian:Reunion"{
             ec{"Réunion"}
         }
->>>>>>> 626889fb
         "Pacific:Ponape"{
             ec{"Pohnpei"}
         }
