﻿// © 2016 and later: Unicode, Inc. and others.
// License & terms of use: http://www.unicode.org/copyright.html
// Generated using tools/cldr/cldr-to-icu/build-icu-data.xml
ca{
    zoneStrings{
        "Africa:Addis_Ababa"{
            ec{"Addis Abeba"}
        }
        "Africa:Algiers"{
            ec{"Alger"}
        }
        "Africa:Cairo"{
            ec{"Caire, el"}
        }
        "Africa:El_Aaiun"{
            ec{"al-Aaiun"}
        }
        "Africa:Khartoum"{
            ec{"Khartum"}
        }
        "Africa:Mogadishu"{
            ec{"Mogadiscio"}
        }
        "Africa:Monrovia"{
            ec{"Monròvia"}
        }
        "Africa:Ndjamena"{
            ec{"N’Djamena"}
        }
        "Africa:Sao_Tome"{
            ec{"São Tomé"}
        }
        "Africa:Tripoli"{
            ec{"Trípoli"}
        }
        "America:Araguaina"{
            ec{"Araguaína"}
        }
        "America:Argentina:Rio_Gallegos"{
            ec{"Río Gallegos"}
        }
        "America:Argentina:Tucuman"{
            ec{"Tucumán"}
        }
        "America:Asuncion"{
            ec{"Asunción"}
        }
        "America:Belem"{
            ec{"Belém"}
        }
        "America:Blanc-Sablon"{
            ec{"Blanc Sablon"}
        }
        "America:Bogota"{
            ec{"Bogotà"}
        }
        "America:Cancun"{
            ec{"Cancun"}
        }
        "America:Cayenne"{
            ec{"Caiena"}
        }
        "America:Cayman"{
            ec{"Caiman"}
        }
        "America:Cordoba"{
            ec{"Córdoba"}
        }
        "America:Cuiaba"{
            ec{"Cuiabá"}
        }
        "America:Curacao"{
            ec{"Curaçao"}
        }
        "America:Eirunepe"{
            ec{"Eirunepé"}
        }
        "America:Maceio"{
            ec{"Maceió"}
        }
        "America:Martinique"{
            ec{"Martinica"}
        }
        "America:Mazatlan"{
            ec{"Mazatlán"}
        }
        "America:Mexico_City"{
            ec{"Ciutat de Mèxic"}
        }
        "America:New_York"{
            ec{"Nova York"}
        }
        "America:North_Dakota:Beulah"{
            ec{"Beulah, Dakota del Nord"}
        }
        "America:North_Dakota:Center"{
            ec{"Center, Dakota del Nord"}
        }
        "America:North_Dakota:New_Salem"{
            ec{"New Salem, Dakota del Nord"}
        }
        "America:Panama"{
            ec{"Panamà"}
        }
        "America:Santa_Isabel"{
            ec{"Santa Isabel"}
        }
        "America:Santarem"{
            ec{"Santarém"}
        }
        "America:Sao_Paulo"{
            ec{"São Paulo"}
        }
        "America:Scoresbysund"{
            ec{"Scoresbysund"}
        }
        "America:St_Barthelemy"{
            ec{"Saint Barthélemy"}
        }
        "America:St_Johns"{
            ec{"Saint John’s"}
        }
        "America:St_Kitts"{
            ec{"Saint Kitts"}
        }
        "America:St_Lucia"{
            ec{"Saint Lucia"}
        }
        "America:St_Thomas"{
            ec{"Saint Thomas"}
        }
        "America:St_Vincent"{
            ec{"Saint Vincent"}
        }
        "Asia:Anadyr"{
            ec{"Anàdir"}
        }
        "Asia:Aqtau"{
            ec{"Aqtaý"}
        }
        "Asia:Aqtobe"{
            ec{"Aqtóbe"}
        }
        "Asia:Ashgabat"{
            ec{"Aşgabat"}
        }
        "Asia:Atyrau"{
            ec{"Atyraý"}
        }
        "Asia:Baghdad"{
            ec{"Bagdad"}
        }
        "Asia:Baku"{
            ec{"Bakú"}
        }
        "Asia:Barnaul"{
            ec{"Barnaül"}
        }
        "Asia:Calcutta"{
            ec{"Calcuta"}
        }
        "Asia:Chita"{
            ec{"Txità"}
        }
        "Asia:Damascus"{
            ec{"Damasc"}
        }
        "Asia:Dushanbe"{
            ec{"Duixanbé"}
        }
        "Asia:Hovd"{
            ec{"Khovd"}
        }
        "Asia:Jayapura"{
            ec{"Jaipur"}
        }
        "Asia:Kamchatka"{
            ec{"Kamtxatka"}
        }
        "Asia:Katmandu"{
            ec{"Katmandú"}
        }
        "Asia:Krasnoyarsk"{
            ec{"Krasnoiarsk"}
        }
        "Asia:Macau"{
            ec{"Macau"}
        }
        "Asia:Muscat"{
            ec{"Masqat"}
        }
        "Asia:Nicosia"{
            ec{"Nicòsia"}
        }
        "Asia:Novosibirsk"{
            ec{"Novossibirsk"}
        }
        "Asia:Qostanay"{
            ec{"Qostanai"}
        }
        "Asia:Riyadh"{
            ec{"Riad"}
        }
        "Asia:Saigon"{
            ec{"Hồ Chí Minh"}
        }
        "Asia:Sakhalin"{
            ec{"Sakhalín"}
        }
        "Asia:Samarkand"{
            ec{"Samarcanda"}
        }
        "Asia:Seoul"{
            ec{"Seül"}
        }
        "Asia:Singapore"{
            ec{"Singapur"}
        }
        "Asia:Srednekolymsk"{
            ec{"Srednekolimsk"}
        }
        "Asia:Tashkent"{
            ec{"Taixkent"}
        }
        "Asia:Tehran"{
            ec{"Teheran"}
        }
        "Asia:Tokyo"{
            ec{"Tòquio"}
        }
        "Asia:Urumqi"{
            ec{"Ürümchi"}
        }
        "Asia:Ust-Nera"{
            ec{"Ust’-Nera"}
        }
        "Asia:Yakutsk"{
            ec{"Iakutsk"}
        }
        "Asia:Yekaterinburg"{
            ec{"Iekaterinburg"}
        }
        "Atlantic:Azores"{
            ec{"Açores"}
        }
        "Atlantic:Bermuda"{
            ec{"Bermudes"}
        }
        "Atlantic:Canary"{
            ec{"Illes Canàries"}
        }
        "Atlantic:Cape_Verde"{
            ec{"Cap Verd"}
        }
        "Atlantic:Faeroe"{
            ec{"Illes Fèroe"}
        }
        "Atlantic:Reykjavik"{
            ec{"Reykjavík"}
        }
        "Atlantic:South_Georgia"{
            ec{"Geòrgia del Sud"}
        }
        "Atlantic:St_Helena"{
            ec{"Saint Helena"}
        }
        "Australia:Currie"{
            ec{"Currie"}
        }
        "Etc:UTC"{
            ls{"Temps universal coordinat"}
        }
        "Etc:Unknown"{
            ec{"Ciutat desconeguda"}
        }
        "Europe:Astrakhan"{
            ec{"Astracan"}
        }
        "Europe:Athens"{
            ec{"Atenes"}
        }
        "Europe:Belgrade"{
            ec{"Belgrad"}
        }
        "Europe:Berlin"{
            ec{"Berlín"}
        }
        "Europe:Brussels"{
            ec{"Brussel·les"}
        }
        "Europe:Bucharest"{
            ec{"Bucarest"}
        }
        "Europe:Copenhagen"{
            ec{"Copenhaguen"}
        }
        "Europe:Dublin"{
            ec{"Dublín"}
            ld{"Hora estàndard d’Irlanda"}
        }
        "Europe:Helsinki"{
            ec{"Hèlsinki"}
        }
        "Europe:Isle_of_Man"{
            ec{"Man"}
        }
        "Europe:Kiev"{
            ec{"Kíiv"}
        }
        "Europe:Kirov"{
            ec{"Kírov"}
        }
        "Europe:Lisbon"{
            ec{"Lisboa"}
        }
        "Europe:London"{
            ec{"Londres"}
            ld{"Hora d’estiu britànica"}
        }
        "Europe:Luxembourg"{
            ec{"Luxemburg"}
        }
        "Europe:Monaco"{
            ec{"Mònaco"}
        }
        "Europe:Moscow"{
            ec{"Moscou"}
        }
        "Europe:Paris"{
            ec{"París"}
        }
        "Europe:Prague"{
            ec{"Praga"}
        }
        "Europe:Rome"{
            ec{"Roma"}
        }
        "Europe:Saratov"{
            ec{"Saràtov"}
        }
        "Europe:Simferopol"{
            ec{"Simferòpol"}
        }
        "Europe:Stockholm"{
            ec{"Estocolm"}
        }
        "Europe:Tirane"{
            ec{"Tirana"}
        }
        "Europe:Ulyanovsk"{
            ec{"Uliànovsk"}
        }
        "Europe:Uzhgorod"{
            ec{"Újhorod"}
        }
        "Europe:Vatican"{
            ec{"Vaticà"}
        }
        "Europe:Vienna"{
            ec{"Viena"}
        }
        "Europe:Vilnius"{
            ec{"Vílnius"}
        }
        "Europe:Warsaw"{
            ec{"Varsòvia"}
        }
        "Europe:Zaporozhye"{
            ec{"Zaporíjia"}
        }
        "Europe:Zurich"{
            ec{"Zúric"}
        }
        "Indian:Mauritius"{
            ec{"Maurici"}
        }
        "Indian:Reunion"{
            ec{"Reunió"}
        }
        "Pacific:Easter"{
            ec{"Illa de Pasqua"}
        }
        "Pacific:Enderbury"{
            ec{"Enderbury"}
        }
        "Pacific:Galapagos"{
            ec{"Galápagos"}
        }
        "Pacific:Honolulu"{
            ec{"Honolulu"}
        }
<<<<<<< HEAD
        "Pacific:Johnston"{
            ec{"Johnston"}
        }
        "Pacific:Kanton"{
            ec{"Canton"}
        }
        "Pacific:Kiritimati"{
            ec{"Kiritimati"}
        }
        "Pacific:Kosrae"{
            ec{"Kosrae"}
        }
        "Pacific:Kwajalein"{
            ec{"Kwajalein"}
        }
        "Pacific:Majuro"{
            ec{"Majuro"}
=======
        "Pacific:Kanton"{
            ec{"Canton"}
>>>>>>> 626889fb
        }
        "Pacific:Marquesas"{
            ec{"Marqueses"}
        }
        "Pacific:Noumea"{
            ec{"Nouméa"}
        }
        "Pacific:Tahiti"{
            ec{"Tahití"}
        }
        "meta:Afghanistan"{
            ls{"Hora de l’Afganistan"}
        }
        "meta:Africa_Central"{
            ls{"Hora de l’Àfrica Central"}
        }
        "meta:Africa_Eastern"{
            ls{"Hora de l’Àfrica Oriental"}
        }
        "meta:Africa_Southern"{
            ls{"Hora estàndard del sud de l’Àfrica"}
        }
        "meta:Africa_Western"{
            ld{"Hora d’estiu de l’Àfrica Occidental"}
            lg{"Hora de l’Àfrica Occidental"}
            ls{"Hora estàndard de l’Àfrica Occidental"}
        }
        "meta:Alaska"{
            ld{"Hora d’estiu d’Alaska"}
            lg{"Hora d’Alaska"}
            ls{"Hora estàndard d’Alaska"}
        }
        "meta:Amazon"{
            ld{"Hora d’estiu de l’Amazones"}
            lg{"Hora de l’Amazones"}
            ls{"Hora estàndard de l’Amazones"}
        }
        "meta:America_Central"{
            ld{"Hora d’estiu central d’Amèrica del Nord"}
            lg{"Hora central d’Amèrica del Nord"}
            ls{"Hora estàndard central d’Amèrica del Nord"}
        }
        "meta:America_Eastern"{
            ld{"Hora d’estiu oriental d’Amèrica del Nord"}
            lg{"Hora oriental d’Amèrica del Nord"}
            ls{"Hora estàndard oriental d’Amèrica del Nord"}
        }
        "meta:America_Mountain"{
            ld{"Hora d’estiu de muntanya d’Amèrica del Nord"}
            lg{"Hora de muntanya d’Amèrica del Nord"}
            ls{"Hora estàndard de muntanya d’Amèrica del Nord"}
        }
        "meta:America_Pacific"{
            ld{"Hora d’estiu del Pacífic d’Amèrica del Nord"}
            lg{"Hora del Pacífic d’Amèrica del Nord"}
            ls{"Hora estàndard del Pacífic d’Amèrica del Nord"}
        }
        "meta:Anadyr"{
            ld{"Horari d’estiu d’Anadyr"}
            lg{"Hora d’Anadyr"}
            ls{"Hora estàndard d’Anadyr"}
        }
        "meta:Apia"{
            ld{"Hora d’estiu d’Apia"}
            lg{"Hora d’Apia"}
            ls{"Hora estàndard d’Apia"}
        }
        "meta:Arabian"{
            ld{"Hora d’estiu àrab"}
            lg{"Hora àrab"}
            ls{"Hora estàndard àrab"}
        }
        "meta:Argentina"{
            ld{"Hora d’estiu de l’Argentina"}
            lg{"Hora de l’Argentina"}
            ls{"Hora estàndard de l’Argentina"}
        }
        "meta:Argentina_Western"{
            ld{"Hora d’estiu de l’oest de l’Argentina"}
            lg{"Hora de l’oest de l’Argentina"}
            ls{"Hora estàndard de l’oest de l’Argentina"}
        }
        "meta:Armenia"{
            ld{"Hora d’estiu d’Armènia"}
            lg{"Hora d’Armènia"}
            ls{"Hora estàndard d’Armènia"}
        }
        "meta:Atlantic"{
            ld{"Hora d’estiu de l’Atlàntic"}
            lg{"Hora de l’Atlàntic"}
            ls{"Hora estàndard de l’Atlàntic"}
        }
        "meta:Australia_Central"{
            ld{"Hora d’estiu d’Austràlia Central"}
            lg{"Hora d’Austràlia Central"}
            ls{"Hora estàndard d’Austràlia Central"}
        }
        "meta:Australia_CentralWestern"{
            ld{"Hora d’estiu d’Austràlia centre-occidental"}
            lg{"Hora d’Austràlia centre-occidental"}
            ls{"Hora estàndard d’Austràlia centre-occidental"}
        }
        "meta:Australia_Eastern"{
            ld{"Hora d’estiu d’Austràlia Oriental"}
            lg{"Hora d’Austràlia Oriental"}
            ls{"Hora estàndard d’Austràlia Oriental"}
        }
        "meta:Australia_Western"{
            ld{"Hora d’estiu d’Austràlia Occidental"}
            lg{"Hora d’Austràlia Occidental"}
            ls{"Hora estàndard d’Austràlia Occidental"}
        }
        "meta:Azerbaijan"{
            ld{"Hora d’estiu de l’Azerbaidjan"}
            lg{"Hora de l’Azerbaidjan"}
            ls{"Hora estàndard de l’Azerbaidjan"}
        }
        "meta:Azores"{
            ld{"Hora d’estiu de les Açores"}
            lg{"Hora de les Açores"}
            ls{"Hora estàndard de les Açores"}
        }
        "meta:Bangladesh"{
            ld{"Hora d’estiu de Bangladesh"}
            lg{"Hora de Bangladesh"}
            ls{"Hora estàndard de Bangladesh"}
        }
        "meta:Bhutan"{
            ls{"Hora de Bhutan"}
        }
        "meta:Bolivia"{
            ls{"Hora de Bolívia"}
        }
        "meta:Brasilia"{
            ld{"Hora d’estiu de Brasília"}
            lg{"Hora de Brasília"}
            ls{"Hora estàndard de Brasília"}
        }
        "meta:Brunei"{
            ls{"Hora de Brunei Darussalam"}
        }
        "meta:Cape_Verde"{
            ld{"Hora d’estiu de Cap Verd"}
            lg{"Hora de Cap Verd"}
            ls{"Hora estàndard de Cap Verd"}
        }
        "meta:Chamorro"{
            ls{"Hora estàndard de Chamorro"}
        }
        "meta:Chatham"{
            ld{"Hora d’estiu de Chatham"}
            lg{"Hora de Chatham"}
            ls{"Hora estàndard de Chatham"}
        }
        "meta:Chile"{
            ld{"Hora d’estiu de Xile"}
            lg{"Hora de Xile"}
            ls{"Hora estàndard de Xile"}
        }
        "meta:China"{
            ld{"Hora d’estiu de la Xina"}
            lg{"Hora de la Xina"}
            ls{"Hora estàndard de la Xina"}
        }
        "meta:Choibalsan"{
            ld{"Hora d’estiu de Choibalsan"}
            lg{"Hora de Choibalsan"}
            ls{"Hora estàndard de Choibalsan"}
        }
        "meta:Christmas"{
            ls{"Hora de Kiritimati"}
        }
        "meta:Cocos"{
            ls{"Hora de les illes Cocos"}
        }
        "meta:Colombia"{
            ld{"Hora d’estiu de Colòmbia"}
            lg{"Hora de Colòmbia"}
            ls{"Hora estàndard de Colòmbia"}
        }
        "meta:Cook"{
            ld{"Hora de mig estiu de les illes Cook"}
            lg{"Hora de les illes Cook"}
            ls{"Hora estàndard de les illes Cook"}
        }
        "meta:Cuba"{
            ld{"Hora d’estiu de Cuba"}
            lg{"Hora de Cuba"}
            ls{"Hora estàndard de Cuba"}
        }
        "meta:Davis"{
            ls{"Hora de Davis"}
        }
        "meta:DumontDUrville"{
            ls{"Hora de Dumont d’Urville"}
        }
        "meta:East_Timor"{
            ls{"Hora de Timor Oriental"}
        }
        "meta:Easter"{
            ld{"Hora d’estiu de l’illa de Pasqua"}
            lg{"Hora de l’illa de Pasqua"}
            ls{"Hora estàndard de l’illa de Pasqua"}
        }
        "meta:Ecuador"{
            ls{"Hora de l’Equador"}
        }
        "meta:Europe_Central"{
            ld{"Hora d’estiu del Centre d’Europa"}
            lg{"Hora del Centre d’Europa"}
            ls{"Hora estàndard del Centre d’Europa"}
            sd{"CEST"}
            sg{"CET"}
            ss{"CET"}
        }
        "meta:Europe_Eastern"{
            ld{"Hora d’estiu de l’Est d’Europa"}
            lg{"Hora de l’Est d’Europa"}
            ls{"Hora estàndard de l’Est d’Europa"}
            sd{"EEST"}
            sg{"EET"}
            ss{"EET"}
        }
        "meta:Europe_Further_Eastern"{
            ls{"Hora de l’Extrem Orient Europeu"}
        }
        "meta:Europe_Western"{
            ld{"Hora d’estiu de l’Oest d’Europa"}
            lg{"Hora de l’Oest d’Europa"}
            ls{"Hora estàndard de l’Oest d’Europa"}
            sd{"WEST"}
            sg{"WET"}
            ss{"WET"}
        }
        "meta:Falkland"{
            ld{"Hora d’estiu de les illes Malvines"}
            lg{"Hora de les illes Malvines"}
            ls{"Hora estàndard de les illes Malvines"}
        }
        "meta:Fiji"{
            ld{"Hora d’estiu de Fiji"}
            lg{"Hora de Fiji"}
            ls{"Hora estàndard de Fiji"}
        }
        "meta:French_Guiana"{
            ls{"Hora de la Guaiana Francesa"}
        }
        "meta:French_Southern"{
            ls{"Hora d’Antàrtida i França del Sud"}
        }
        "meta:GMT"{
            ls{"Hora del Meridià de Greenwich"}
            ss{"GMT"}
        }
        "meta:Galapagos"{
            ls{"Hora de Galápagos"}
        }
        "meta:Gambier"{
            ls{"Hora de Gambier"}
        }
        "meta:Georgia"{
            ld{"Hora d’estiu de Geòrgia"}
            lg{"Hora de Geòrgia"}
            ls{"Hora estàndard de Geòrgia"}
        }
        "meta:Gilbert_Islands"{
            ls{"Hora de les illes Gilbert"}
        }
        "meta:Greenland_Eastern"{
            ld{"Hora d’estiu de l’Est de Groenlàndia"}
            lg{"Hora de l’Est de Groenlàndia"}
            ls{"Hora estàndard de l’Est de Groenlàndia"}
        }
        "meta:Greenland_Western"{
            ld{"Hora d’estiu de l’Oest de Groenlàndia"}
            lg{"Hora de l’Oest de Groenlàndia"}
            ls{"Hora estàndard de l’Oest de Groenlàndia"}
        }
        "meta:Gulf"{
            ls{"Hora estàndard del Golf"}
        }
        "meta:Guyana"{
            ls{"Hora de Guyana"}
        }
        "meta:Hawaii_Aleutian"{
            ld{"Hora d’estiu de Hawaii-Aleutianes"}
            lg{"Hora de Hawaii-Aleutianes"}
            ls{"Hora estàndard de Hawaii-Aleutianes"}
        }
        "meta:Hong_Kong"{
            ld{"Hora d’estiu de Hong Kong"}
            lg{"Hora de Hong Kong"}
            ls{"Hora estàndard de Hong Kong"}
        }
        "meta:Hovd"{
            ld{"Hora d’estiu de Khovd"}
            lg{"Hora de Khovd"}
            ls{"Hora estàndard de Khovd"}
        }
        "meta:India"{
            ls{"Hora de l’Índia"}
        }
        "meta:Indian_Ocean"{
            ls{"Hora de l’oceà Índic"}
        }
        "meta:Indochina"{
            ls{"Hora de l’Indoxina"}
        }
        "meta:Indonesia_Central"{
            ls{"Hora central d’Indonèsia"}
        }
        "meta:Indonesia_Eastern"{
            ls{"Hora de l’est d’Indonèsia"}
        }
        "meta:Indonesia_Western"{
            ls{"Hora de l’oest d’Indonèsia"}
        }
        "meta:Iran"{
            ld{"Hora d’estiu de l’Iran"}
            lg{"Hora de l’Iran"}
            ls{"Hora estàndard de l’Iran"}
        }
        "meta:Irkutsk"{
            ld{"Hora d’estiu d’Irkutsk"}
            lg{"Hora d’Irkutsk"}
            ls{"Hora estàndard d’Irkutsk"}
        }
        "meta:Israel"{
            ld{"Hora d’estiu d’Israel"}
            lg{"Hora d’Israel"}
            ls{"Hora estàndard d’Israel"}
        }
        "meta:Japan"{
            ld{"Hora d’estiu del Japó"}
            lg{"Hora del Japó"}
            ls{"Hora estàndard del Japó"}
        }
        "meta:Kamchatka"{
            ld{"Horari d’estiu de Petropavlovsk de Kamtxatka"}
            lg{"Hora de Kamtxatka"}
            ls{"Hora estàndard de Petropavlovsk de Kamtxatka"}
        }
        "meta:Kazakhstan_Eastern"{
            ls{"Hora de l’est del Kazakhstan"}
        }
        "meta:Kazakhstan_Western"{
            ls{"Hora de l’oest del Kazakhstan"}
        }
        "meta:Korea"{
            ld{"Hora d’estiu de Corea"}
            lg{"Hora de Corea"}
            ls{"Hora estàndard de Corea"}
        }
        "meta:Kosrae"{
            ls{"Hora de Kosrae"}
        }
        "meta:Krasnoyarsk"{
            ld{"Hora d’estiu de Krasnoiarsk"}
            lg{"Hora de Krasnoiarsk"}
            ls{"Hora estàndard de Krasnoiarsk"}
        }
        "meta:Kyrgystan"{
            ls{"Hora del Kirguizstan"}
        }
        "meta:Line_Islands"{
            ls{"Hora de les illes Line"}
        }
        "meta:Lord_Howe"{
            ld{"Horari d’estiu de Lord Howe"}
            lg{"Hora de Lord Howe"}
            ls{"Hora estàndard de Lord Howe"}
        }
        "meta:Macau"{
            ld{"Hora d’estiu de Macau"}
            lg{"Hora de Macau"}
            ls{"Hora estàndard de Macau"}
        }
        "meta:Macquarie"{
            ls{"Hora de Macquarie"}
        }
        "meta:Magadan"{
            ld{"Hora d’estiu de Magadan"}
            lg{"Hora de Magadan"}
            ls{"Hora estàndard de Magadan"}
        }
        "meta:Malaysia"{
            ls{"Hora de Malàisia"}
        }
        "meta:Maldives"{
            ls{"Hora de les Maldives"}
        }
        "meta:Marquesas"{
            ls{"Hora de les Marqueses"}
        }
        "meta:Marshall_Islands"{
            ls{"Hora de les illes Marshall"}
        }
        "meta:Mauritius"{
            ld{"Hora d’estiu de Maurici"}
            lg{"Hora de Maurici"}
            ls{"Hora estàndard de Maurici"}
        }
        "meta:Mawson"{
            ls{"Hora de Mawson"}
        }
        "meta:Mexico_Northwest"{
            ld{"Hora d’estiu del nord-oest de Mèxic"}
            lg{"Hora del nord-oest de Mèxic"}
            ls{"Hora estàndard del nord-oest de Mèxic"}
        }
        "meta:Mexico_Pacific"{
            ld{"Hora d’estiu del Pacífic de Mèxic"}
            lg{"Hora del Pacífic de Mèxic"}
            ls{"Hora estàndard del Pacífic de Mèxic"}
        }
        "meta:Mongolia"{
            ld{"Hora d’estiu d’Ulaanbaatar"}
            lg{"Hora d’Ulaanbaatar"}
            ls{"Hora estàndard d’Ulaanbaatar"}
        }
        "meta:Moscow"{
            ld{"Hora d’estiu de Moscou"}
            lg{"Hora de Moscou"}
            ls{"Hora estàndard de Moscou"}
        }
        "meta:Myanmar"{
            ls{"Hora de Myanmar"}
        }
        "meta:Nauru"{
            ls{"Hora de Nauru"}
        }
        "meta:Nepal"{
            ls{"Hora del Nepal"}
        }
        "meta:New_Caledonia"{
            ld{"Hora d’estiu de Nova Caledònia"}
            lg{"Hora de Nova Caledònia"}
            ls{"Hora estàndard de Nova Caledònia"}
        }
        "meta:New_Zealand"{
            ld{"Hora d’estiu de Nova Zelanda"}
            lg{"Hora de Nova Zelanda"}
            ls{"Hora estàndard de Nova Zelanda"}
        }
        "meta:Newfoundland"{
            ld{"Hora d’estiu de Terranova"}
            lg{"Hora de Terranova"}
            ls{"Hora estàndard de Terranova"}
        }
        "meta:Niue"{
            ls{"Hora de Niue"}
        }
        "meta:Norfolk"{
            ld{"Hora d’estiu de l’illa Norfolk"}
            lg{"Hora de l’illa Norfolk"}
            ls{"Hora estàndard de l’illa Norfolk"}
        }
        "meta:Noronha"{
            ld{"Hora d’estiu de Fernando de Noronha"}
            lg{"Hora de Fernando de Noronha"}
            ls{"Hora estàndard de Fernando de Noronha"}
        }
        "meta:Novosibirsk"{
            ld{"Hora d’estiu de Novossibirsk"}
            lg{"Hora de Novossibirsk"}
            ls{"Hora estàndard de Novossibirsk"}
        }
        "meta:Omsk"{
            ld{"Hora d’estiu d’Omsk"}
            lg{"Hora d’Omsk"}
            ls{"Hora estàndard d’Omsk"}
        }
        "meta:Pakistan"{
            ld{"Hora d’estiu del Pakistan"}
            lg{"Hora del Pakistan"}
            ls{"Hora estàndard del Pakistan"}
        }
        "meta:Palau"{
            ls{"Hora de Palau"}
        }
        "meta:Papua_New_Guinea"{
            ls{"Hora de Papua Nova Guinea"}
        }
        "meta:Paraguay"{
            ld{"Hora d’estiu del Paraguai"}
            lg{"Hora del Paraguai"}
            ls{"Hora estàndard del Paraguai"}
        }
        "meta:Peru"{
            ld{"Hora d’estiu del Perú"}
            lg{"Hora del Perú"}
            ls{"Hora estàndard del Perú"}
        }
        "meta:Philippines"{
            ld{"Hora d’estiu de les Filipines"}
            lg{"Hora de les Filipines"}
            ls{"Hora estàndard de les Filipines"}
        }
        "meta:Phoenix_Islands"{
            ls{"Hora de les illes Phoenix"}
        }
        "meta:Pierre_Miquelon"{
            ld{"Hora d’estiu de Saint-Pierre-et-Miquelon"}
            lg{"Hora de Saint-Pierre-et-Miquelon"}
            ls{"Hora estàndard de Saint-Pierre-et-Miquelon"}
        }
        "meta:Pitcairn"{
            ls{"Hora de Pitcairn"}
        }
        "meta:Ponape"{
            ls{"Hora de Ponape"}
        }
        "meta:Pyongyang"{
            ls{"Hora de Pyongyang"}
        }
        "meta:Reunion"{
            ls{"Hora de Reunió"}
        }
        "meta:Rothera"{
            ls{"Hora de Rothera"}
        }
        "meta:Sakhalin"{
            ld{"Hora d’estiu de Sakhalín"}
            lg{"Hora de Sakhalín"}
            ls{"Hora estàndard de Sakhalín"}
        }
        "meta:Samara"{
            ld{"Hora d’estiu de Samara"}
            lg{"Hora de Samara"}
            ls{"Hora estàndard de Samara"}
        }
        "meta:Samoa"{
            ld{"Hora d’estiu de Samoa"}
            lg{"Hora de Samoa"}
            ls{"Hora estàndard de Samoa"}
        }
        "meta:Seychelles"{
            ls{"Hora de les Seychelles"}
        }
        "meta:Singapore"{
            ls{"Hora de Singapur"}
        }
        "meta:Solomon"{
            ls{"Hora de les illes Salomó"}
        }
        "meta:South_Georgia"{
            ls{"Hora de Geòrgia del Sud"}
        }
        "meta:Suriname"{
            ls{"Hora de Surinam"}
        }
        "meta:Syowa"{
            ls{"Hora de Syowa"}
        }
        "meta:Tahiti"{
            ls{"Hora de Tahití"}
        }
        "meta:Taipei"{
            ld{"Hora d’estiu de Taipei"}
            lg{"Hora de Taipei"}
            ls{"Hora estàndard de Taipei"}
        }
        "meta:Tajikistan"{
            ls{"Hora del Tadjikistan"}
        }
        "meta:Tokelau"{
            ls{"Hora de Tokelau"}
        }
        "meta:Tonga"{
            ld{"Hora d’estiu de Tonga"}
            lg{"Hora de Tonga"}
            ls{"Hora estàndard de Tonga"}
        }
        "meta:Truk"{
            ls{"Hora de Chuuk"}
        }
        "meta:Turkmenistan"{
            ld{"Hora d’estiu del Turkmenistan"}
            lg{"Hora del Turkmenistan"}
            ls{"Hora estàndard del Turkmenistan"}
        }
        "meta:Tuvalu"{
            ls{"Hora de Tuvalu"}
        }
        "meta:Uruguay"{
            ld{"Hora d’estiu de l’Uruguai"}
            lg{"Hora de l’Uruguai"}
            ls{"Hora estàndard de l’Uruguai"}
        }
        "meta:Uzbekistan"{
            ld{"Hora d’estiu de l’Uzbekistan"}
            lg{"Hora de l’Uzbekistan"}
            ls{"Hora estàndard de l’Uzbekistan"}
        }
        "meta:Vanuatu"{
            ld{"Hora d’estiu de Vanatu"}
            lg{"Hora de Vanatu"}
            ls{"Hora estàndard de Vanatu"}
        }
        "meta:Venezuela"{
            ls{"Hora de Veneçuela"}
        }
        "meta:Vladivostok"{
            ld{"Hora d’estiu de Vladivostok"}
            lg{"Hora de Vladivostok"}
            ls{"Hora estàndard de Vladivostok"}
        }
        "meta:Volgograd"{
            ld{"Hora d’estiu de Volgograd"}
            lg{"Hora de Volgograd"}
            ls{"Hora estàndard de Volgograd"}
        }
        "meta:Vostok"{
            ls{"Hora de Vostok"}
        }
        "meta:Wake"{
            ls{"Hora de les illes Wake"}
        }
        "meta:Wallis"{
            ls{"Hora de Wallis i Futuna"}
        }
        "meta:Yakutsk"{
            ld{"Hora d’estiu de Iakutsk"}
            lg{"Hora de Iakutsk"}
            ls{"Hora estàndard de Iakutsk"}
        }
        "meta:Yekaterinburg"{
<<<<<<< HEAD
            ld{"Hora d’estiu d’Ekaterinburg"}
            lg{"Hora d’Ekaterinburg"}
            ls{"Hora estàndard d’Ekaterinburg"}
=======
            ld{"Hora d’estiu de Iekaterinburg"}
            lg{"Hora de Iekaterinburg"}
            ls{"Hora estàndard de Iekaterinburg"}
>>>>>>> 626889fb
        }
        "meta:Yukon"{
            ls{"Hora de Yukon"}
        }
<<<<<<< HEAD
        fallbackFormat{"{1} ({0})"}
        gmtFormat{"GMT{0}"}
        gmtZeroFormat{"GMT"}
        hourFormat{"+HH:mm;-HH:mm"}
=======
>>>>>>> 626889fb
        regionFormat{"Hora de: {0}"}
        regionFormatDaylight{"Hora d’estiu, {0}"}
        regionFormatStandard{"Hora estàndard, {0}"}
    }
}<|MERGE_RESOLUTION|>--- conflicted
+++ resolved
@@ -389,28 +389,8 @@
         "Pacific:Honolulu"{
             ec{"Honolulu"}
         }
-<<<<<<< HEAD
-        "Pacific:Johnston"{
-            ec{"Johnston"}
-        }
         "Pacific:Kanton"{
             ec{"Canton"}
-        }
-        "Pacific:Kiritimati"{
-            ec{"Kiritimati"}
-        }
-        "Pacific:Kosrae"{
-            ec{"Kosrae"}
-        }
-        "Pacific:Kwajalein"{
-            ec{"Kwajalein"}
-        }
-        "Pacific:Majuro"{
-            ec{"Majuro"}
-=======
-        "Pacific:Kanton"{
-            ec{"Canton"}
->>>>>>> 626889fb
         }
         "Pacific:Marquesas"{
             ec{"Marqueses"}
@@ -1038,26 +1018,13 @@
             ls{"Hora estàndard de Iakutsk"}
         }
         "meta:Yekaterinburg"{
-<<<<<<< HEAD
-            ld{"Hora d’estiu d’Ekaterinburg"}
-            lg{"Hora d’Ekaterinburg"}
-            ls{"Hora estàndard d’Ekaterinburg"}
-=======
             ld{"Hora d’estiu de Iekaterinburg"}
             lg{"Hora de Iekaterinburg"}
             ls{"Hora estàndard de Iekaterinburg"}
->>>>>>> 626889fb
         }
         "meta:Yukon"{
             ls{"Hora de Yukon"}
         }
-<<<<<<< HEAD
-        fallbackFormat{"{1} ({0})"}
-        gmtFormat{"GMT{0}"}
-        gmtZeroFormat{"GMT"}
-        hourFormat{"+HH:mm;-HH:mm"}
-=======
->>>>>>> 626889fb
         regionFormat{"Hora de: {0}"}
         regionFormatDaylight{"Hora d’estiu, {0}"}
         regionFormatStandard{"Hora estàndard, {0}"}
