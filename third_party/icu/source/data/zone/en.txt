--- conflicted
+++ resolved
@@ -18,12 +18,6 @@
         "Europe:Dublin"{
             ld{"Irish Standard Time"}
         }
-<<<<<<< HEAD
-        "Europe:Kiev"{
-            ec{"Kyiv"}
-        }
-=======
->>>>>>> 626889fb
         "Europe:London"{
             ld{"British Summer Time"}
         }
