﻿// © 2016 and later: Unicode, Inc. and others.
// License & terms of use: http://www.unicode.org/copyright.html
// Generated using tools/cldr/cldr-to-icu/build-icu-data.xml
tr{
    zoneStrings{
        "Africa:Accra"{
            ec{"Akra"}
        }
        "Africa:Algiers"{
            ec{"Cezayir"}
        }
        "Africa:Brazzaville"{
            ec{"Brazzavil"}
        }
        "Africa:Cairo"{
            ec{"Kahire"}
        }
        "Africa:Casablanca"{
            ec{"Kazablanka"}
        }
        "Africa:Ceuta"{
            ec{"Septe"}
        }
        "Africa:Conakry"{
            ec{"Konakri"}
        }
        "Africa:Dar_es_Salaam"{
            ec{"Darüsselam"}
        }
        "Africa:Djibouti"{
            ec{"Cibuti"}
        }
        "Africa:El_Aaiun"{
            ec{"Layun"}
        }
        "Africa:Juba"{
            ec{"Cuba"}
        }
        "Africa:Khartoum"{
            ec{"Hartum"}
        }
        "Africa:Kinshasa"{
            ec{"Kinşasa"}
        }
        "Africa:Libreville"{
            ec{"Librevil"}
        }
        "Africa:Mogadishu"{
            ec{"Mogadişu"}
        }
        "Africa:Tripoli"{
            ec{"Trablus"}
        }
        "Africa:Tunis"{
            ec{"Tunus"}
        }
        "America:Asuncion"{
            ec{"Asunción"}
        }
        "America:Bahia_Banderas"{
            ec{"Bahia Banderas"}
        }
        "America:Cancun"{
            ec{"Cancun"}
        }
        "America:Costa_Rica"{
            ec{"Kosta Rika"}
        }
        "America:Curacao"{
            ec{"Curaçao"}
        }
        "America:Dominica"{
            ec{"Dominika"}
        }
        "America:Jamaica"{
            ec{"Jamaika"}
        }
        "America:Merida"{
            ec{"Merida"}
        }
        "America:North_Dakota:Beulah"{
            ec{"Beulah, Kuzey Dakota"}
        }
        "America:North_Dakota:Center"{
            ec{"Merkez, Kuzey Dakota"}
        }
        "America:North_Dakota:New_Salem"{
            ec{"New Salem, Kuzey Dakota"}
        }
        "America:Puerto_Rico"{
            ec{"Porto Riko"}
        }
        "America:Santa_Isabel"{
            ec{"Santa Isabel"}
        }
        "America:St_Barthelemy"{
            ec{"Saint Barthelemy"}
        }
        "Antarctica:Syowa"{
            ec{"Showa"}
        }
        "Asia:Almaty"{
            ec{"Almatı"}
        }
        "Asia:Anadyr"{
            ec{"Anadır"}
        }
        "Asia:Aqtau"{
            ec{"Aktav"}
        }
        "Asia:Aqtobe"{
            ec{"Aktöbe"}
        }
        "Asia:Ashgabat"{
            ec{"Aşkabat"}
        }
        "Asia:Atyrau"{
            ec{"Atırav"}
        }
        "Asia:Baghdad"{
            ec{"Bağdat"}
        }
        "Asia:Bahrain"{
            ec{"Bahreyn"}
        }
        "Asia:Baku"{
            ec{"Bakü"}
        }
        "Asia:Beirut"{
            ec{"Beyrut"}
        }
        "Asia:Bishkek"{
            ec{"Bişkek"}
        }
        "Asia:Calcutta"{
            ec{"Kalküta"}
        }
        "Asia:Chita"{
            ec{"Çita"}
        }
        "Asia:Choibalsan"{
            ec{"Çoybalsan"}
        }
        "Asia:Colombo"{
            ec{"Kolombo"}
        }
        "Asia:Damascus"{
            ec{"Şam"}
        }
        "Asia:Dhaka"{
            ec{"Dakka"}
        }
        "Asia:Dushanbe"{
            ec{"Duşanbe"}
        }
        "Asia:Famagusta"{
            ec{"Gazimağusa"}
        }
        "Asia:Gaza"{
            ec{"Gazze"}
        }
        "Asia:Hebron"{
            ec{"El Halil"}
        }
        "Asia:Irkutsk"{
            ec{"İrkutsk"}
        }
        "Asia:Jakarta"{
            ec{"Cakarta"}
        }
        "Asia:Jerusalem"{
            ec{"Kudüs"}
        }
        "Asia:Kabul"{
            ec{"Kabil"}
        }
        "Asia:Kamchatka"{
            ec{"Kamçatka"}
        }
        "Asia:Karachi"{
            ec{"Karaçi"}
        }
        "Asia:Katmandu"{
            ec{"Katmandu"}
        }
        "Asia:Khandyga"{
            ec{"Handiga"}
        }
        "Asia:Kuching"{
            ec{"Kuçing"}
        }
        "Asia:Kuwait"{
            ec{"Kuveyt"}
        }
        "Asia:Macau"{
            ec{"Makao"}
        }
        "Asia:Muscat"{
            ec{"Maskat"}
        }
        "Asia:Nicosia"{
            ec{"Lefkoşa"}
        }
        "Asia:Qatar"{
            ec{"Katar"}
        }
        "Asia:Qostanay"{
            ec{"Kostanay"}
        }
        "Asia:Qyzylorda"{
            ec{"Kızılorda"}
        }
        "Asia:Riyadh"{
            ec{"Riyad"}
        }
        "Asia:Saigon"{
            ec{"Ho Chi Minh Kenti"}
        }
        "Asia:Sakhalin"{
            ec{"Sahalin"}
        }
        "Asia:Samarkand"{
            ec{"Semerkand"}
        }
        "Asia:Seoul"{
            ec{"Seul"}
        }
        "Asia:Shanghai"{
            ec{"Şanghay"}
        }
        "Asia:Singapore"{
            ec{"Singapur"}
        }
        "Asia:Tashkent"{
            ec{"Taşkent"}
        }
        "Asia:Tbilisi"{
            ec{"Tiflis"}
        }
        "Asia:Tehran"{
            ec{"Tahran"}
        }
        "Asia:Ulaanbaatar"{
            ec{"Ulan Batur"}
        }
        "Asia:Urumqi"{
            ec{"Urumçi"}
        }
        "Asia:Yerevan"{
            ec{"Erivan"}
        }
        "Atlantic:Azores"{
            ec{"Azor Adaları"}
        }
        "Atlantic:Canary"{
            ec{"Kanarya Adaları"}
        }
        "Atlantic:Madeira"{
            ec{"Madeira Adaları"}
        }
        "Atlantic:South_Georgia"{
            ec{"Güney Georgia"}
        }
        "Australia:Currie"{
            ec{"Currie"}
        }
        "Australia:Sydney"{
            ec{"Sidney"}
        }
        "Etc:UTC"{
            ls{"Eş Güdümlü Evrensel Zaman"}
        }
        "Etc:Unknown"{
            ec{"Bilinmeyen Şehir"}
        }
        "Europe:Astrakhan"{
            ec{"Astrahan"}
        }
        "Europe:Athens"{
            ec{"Atina"}
        }
        "Europe:Belgrade"{
            ec{"Belgrad"}
        }
        "Europe:Brussels"{
            ec{"Brüksel"}
        }
        "Europe:Bucharest"{
            ec{"Bükreş"}
        }
        "Europe:Budapest"{
            ec{"Budapeşte"}
        }
        "Europe:Busingen"{
            ec{"Büsingen"}
        }
        "Europe:Chisinau"{
            ec{"Kişinev"}
        }
        "Europe:Copenhagen"{
            ec{"Kopenhag"}
        }
        "Europe:Dublin"{
            ld{"İrlanda Standart Saati"}
        }
        "Europe:Gibraltar"{
            ec{"Cebelitarık"}
        }
        "Europe:Isle_of_Man"{
            ec{"Man Adası"}
        }
        "Europe:Istanbul"{
            ec{"İstanbul"}
        }
        "Europe:Kiev"{
            ec{"Kiev"}
        }
        "Europe:Lisbon"{
            ec{"Lizbon"}
        }
        "Europe:London"{
            ec{"Londra"}
            ld{"İngiltere Yaz Saati"}
        }
        "Europe:Luxembourg"{
            ec{"Lüksemburg"}
        }
        "Europe:Monaco"{
            ec{"Monako"}
        }
        "Europe:Moscow"{
            ec{"Moskova"}
        }
        "Europe:Prague"{
            ec{"Prag"}
        }
        "Europe:Rome"{
            ec{"Roma"}
        }
        "Europe:Sarajevo"{
            ec{"Saraybosna"}
        }
        "Europe:Skopje"{
            ec{"Üsküp"}
        }
        "Europe:Sofia"{
            ec{"Sofya"}
        }
        "Europe:Stockholm"{
            ec{"Stokholm"}
        }
        "Europe:Tirane"{
            ec{"Tiran"}
        }
        "Europe:Uzhgorod"{
            ec{"Ujgorod"}
        }
        "Europe:Vatican"{
            ec{"Vatikan"}
        }
        "Europe:Vienna"{
            ec{"Viyana"}
        }
        "Europe:Warsaw"{
            ec{"Varşova"}
        }
        "Europe:Zaporozhye"{
            ec{"Zaporojye"}
        }
        "Europe:Zurich"{
            ec{"Zürih"}
        }
        "Indian:Comoro"{
            ec{"Komor"}
        }
        "Indian:Maldives"{
            ec{"Maldivler"}
        }
        "Pacific:Easter"{
            ec{"Paskalya Adası"}
        }
        "Pacific:Enderbury"{
            ec{"Enderbury"}
        }
        "Pacific:Honolulu"{
            ec{"Honolulu"}
        }
        "Pacific:Marquesas"{
            ec{"Markiz Adaları"}
        }
        "meta:Acre"{
            ld{"Acre Yaz Saati"}
            lg{"Acre Saati"}
            ls{"Acre Standart Saati"}
        }
        "meta:Afghanistan"{
            ls{"Afganistan Saati"}
        }
        "meta:Africa_Central"{
            ls{"Orta Afrika Saati"}
        }
        "meta:Africa_Eastern"{
            ls{"Doğu Afrika Saati"}
        }
        "meta:Africa_Southern"{
            ls{"Güney Afrika Standart Saati"}
        }
        "meta:Africa_Western"{
            ld{"Batı Afrika Yaz Saati"}
            lg{"Batı Afrika Saati"}
            ls{"Batı Afrika Standart Saati"}
        }
        "meta:Alaska"{
            ld{"Alaska Yaz Saati"}
            lg{"Alaska Saati"}
            ls{"Alaska Standart Saati"}
        }
        "meta:Almaty"{
            ld{"Almatı Yaz Saati"}
            lg{"Almatı Saati"}
            ls{"Almatı Standart Saati"}
        }
        "meta:Amazon"{
            ld{"Amazon Yaz Saati"}
            lg{"Amazon Saati"}
            ls{"Amazon Standart Saati"}
        }
        "meta:America_Central"{
            ld{"Kuzey Amerika Merkezi Yaz Saati"}
            lg{"Kuzey Amerika Merkezi Saati"}
            ls{"Kuzey Amerika Merkezi Standart Saati"}
        }
        "meta:America_Eastern"{
            ld{"Kuzey Amerika Doğu Yaz Saati"}
            lg{"Kuzey Amerika Doğu Saati"}
            ls{"Kuzey Amerika Doğu Standart Saati"}
        }
        "meta:America_Mountain"{
            ld{"Kuzey Amerika Dağ Yaz Saati"}
            lg{"Kuzey Amerika Dağ Saati"}
            ls{"Kuzey Amerika Dağ Standart Saati"}
        }
        "meta:America_Pacific"{
            ld{"Kuzey Amerika Pasifik Yaz Saati"}
            lg{"Kuzey Amerika Pasifik Saati"}
            ls{"Kuzey Amerika Pasifik Standart Saati"}
        }
        "meta:Anadyr"{
            ld{"Anadır Yaz Saati"}
            lg{"Anadyr Saati"}
            ls{"Anadır Standart Saati"}
        }
        "meta:Apia"{
            ld{"Apia Yaz Saati"}
            lg{"Apia Saati"}
            ls{"Apia Standart Saati"}
        }
        "meta:Aqtau"{
            ld{"Aktav Yaz Saati"}
            lg{"Aktav Saati"}
            ls{"Aktav Standart Saati"}
        }
        "meta:Aqtobe"{
            ld{"Aktöbe Yaz Saati"}
            lg{"Aktöbe Saati"}
            ls{"Aktöbe Standart Saati"}
        }
        "meta:Arabian"{
            ld{"Arabistan Yaz Saati"}
            lg{"Arabistan Saati"}
            ls{"Arabistan Standart Saati"}
        }
        "meta:Argentina"{
            ld{"Arjantin Yaz Saati"}
            lg{"Arjantin Saati"}
            ls{"Arjantin Standart Saati"}
        }
        "meta:Argentina_Western"{
            ld{"Batı Arjantin Yaz Saati"}
            lg{"Batı Arjantin Saati"}
            ls{"Batı Arjantin Standart Saati"}
        }
        "meta:Armenia"{
            ld{"Ermenistan Yaz Saati"}
            lg{"Ermenistan Saati"}
            ls{"Ermenistan Standart Saati"}
        }
        "meta:Atlantic"{
            ld{"Atlantik Yaz Saati"}
            lg{"Atlantik Saati"}
            ls{"Atlantik Standart Saati"}
        }
        "meta:Australia_Central"{
            ld{"Orta Avustralya Yaz Saati"}
            lg{"Orta Avustralya Saati"}
            ls{"Orta Avustralya Standart Saati"}
        }
        "meta:Australia_CentralWestern"{
            ld{"İç Batı Avustralya Yaz Saati"}
            lg{"İç Batı Avustralya Saati"}
            ls{"İç Batı Avustralya Standart Saati"}
        }
        "meta:Australia_Eastern"{
            ld{"Doğu Avustralya Yaz Saati"}
            lg{"Doğu Avustralya Saati"}
            ls{"Doğu Avustralya Standart Saati"}
        }
        "meta:Australia_Western"{
            ld{"Batı Avustralya Yaz Saati"}
            lg{"Batı Avustralya Saati"}
            ls{"Batı Avustralya Standart Saati"}
        }
        "meta:Azerbaijan"{
            ld{"Azerbaycan Yaz Saati"}
            lg{"Azerbaycan Saati"}
            ls{"Azerbaycan Standart Saati"}
        }
        "meta:Azores"{
            ld{"Azorlar Yaz Saati"}
            lg{"Azorlar Saati"}
            ls{"Azorlar Standart Saati"}
        }
        "meta:Bangladesh"{
            ld{"Bangladeş Yaz Saati"}
            lg{"Bangladeş Saati"}
            ls{"Bangladeş Standart Saati"}
        }
        "meta:Bhutan"{
            ls{"Butan Saati"}
        }
        "meta:Bolivia"{
            ls{"Bolivya Saati"}
        }
        "meta:Brasilia"{
            ld{"Brasilia Yaz Saati"}
            lg{"Brasilia Saati"}
            ls{"Brasilia Standart Saati"}
        }
        "meta:Brunei"{
            ls{"Brunei Darü’s-Selam Saati"}
        }
        "meta:Cape_Verde"{
            ld{"Cape Verde Yaz Saati"}
            lg{"Cape Verde Saati"}
            ls{"Cape Verde Standart Saati"}
        }
        "meta:Casey"{
            ls{"Casey Saati"}
        }
        "meta:Chamorro"{
            ls{"Chamorro Saati"}
        }
        "meta:Chatham"{
            ld{"Chatham Yaz Saati"}
            lg{"Chatham Saati"}
            ls{"Chatham Standart Saati"}
        }
        "meta:Chile"{
            ld{"Şili Yaz Saati"}
            lg{"Şili Saati"}
            ls{"Şili Standart Saati"}
        }
        "meta:China"{
            ld{"Çin Yaz Saati"}
            lg{"Çin Saati"}
            ls{"Çin Standart Saati"}
        }
        "meta:Choibalsan"{
            ld{"Çoybalsan Yaz Saati"}
            lg{"Çoybalsan Saati"}
            ls{"Çoybalsan Standart Saati"}
        }
        "meta:Christmas"{
            ls{"Christmas Adası Saati"}
        }
        "meta:Cocos"{
            ls{"Cocos Adaları Saati"}
        }
        "meta:Colombia"{
            ld{"Kolombiya Yaz Saati"}
            lg{"Kolombiya Saati"}
            ls{"Kolombiya Standart Saati"}
        }
        "meta:Cook"{
            ld{"Cook Adaları Yarı Yaz Saati"}
            lg{"Cook Adaları Saati"}
            ls{"Cook Adaları Standart Saati"}
        }
        "meta:Cuba"{
            ld{"Küba Yaz Saati"}
            lg{"Küba Saati"}
            ls{"Küba Standart Saati"}
        }
        "meta:Davis"{
            ls{"Davis Saati"}
        }
        "meta:DumontDUrville"{
            ls{"Dumont-d’Urville Saati"}
        }
        "meta:East_Timor"{
            ls{"Doğu Timor Saati"}
        }
        "meta:Easter"{
            ld{"Paskalya Adası Yaz Saati"}
            lg{"Paskalya Adası Saati"}
            ls{"Paskalya Adası Standart Saati"}
        }
        "meta:Ecuador"{
            ls{"Ekvador Saati"}
        }
        "meta:Europe_Central"{
            ld{"Orta Avrupa Yaz Saati"}
            lg{"Orta Avrupa Saati"}
            ls{"Orta Avrupa Standart Saati"}
        }
        "meta:Europe_Eastern"{
            ld{"Doğu Avrupa Yaz Saati"}
            lg{"Doğu Avrupa Saati"}
            ls{"Doğu Avrupa Standart Saati"}
        }
        "meta:Europe_Further_Eastern"{
            ls{"İleri Doğu Avrupa Saati"}
        }
        "meta:Europe_Western"{
            ld{"Batı Avrupa Yaz Saati"}
            lg{"Batı Avrupa Saati"}
            ls{"Batı Avrupa Standart Saati"}
        }
        "meta:Falkland"{
            ld{"Falkland Adaları Yaz Saati"}
            lg{"Falkland Adaları Saati"}
            ls{"Falkland Adaları Standart Saati"}
        }
        "meta:Fiji"{
            ld{"Fiji Yaz Saati"}
            lg{"Fiji Saati"}
            ls{"Fiji Standart Saati"}
        }
        "meta:French_Guiana"{
            ls{"Fransız Guyanası Saati"}
        }
        "meta:French_Southern"{
            ls{"Fransız Güney ve Antarktika Saati"}
        }
        "meta:GMT"{
            ls{"Greenwich Ortalama Saati"}
        }
        "meta:Galapagos"{
            ls{"Galapagos Saati"}
        }
        "meta:Gambier"{
            ls{"Gambier Saati"}
        }
        "meta:Georgia"{
            ld{"Gürcistan Yaz Saati"}
            lg{"Gürcistan Saati"}
            ls{"Gürcistan Standart Saati"}
        }
        "meta:Gilbert_Islands"{
            ls{"Gilbert Adaları Saati"}
        }
        "meta:Greenland_Eastern"{
            ld{"Doğu Grönland Yaz Saati"}
            lg{"Doğu Grönland Saati"}
            ls{"Doğu Grönland Standart Saati"}
        }
        "meta:Greenland_Western"{
            ld{"Batı Grönland Yaz Saati"}
            lg{"Batı Grönland Saati"}
            ls{"Batı Grönland Standart Saati"}
        }
        "meta:Guam"{
            ls{"Guam Standart Saati"}
        }
        "meta:Gulf"{
            ls{"Körfez Saati"}
        }
        "meta:Guyana"{
            ls{"Guyana Saati"}
        }
        "meta:Hawaii_Aleutian"{
            ld{"Hawaii-Aleut Yaz Saati"}
            lg{"Hawaii-Aleut Saati"}
            ls{"Hawaii-Aleut Standart Saati"}
        }
        "meta:Hong_Kong"{
            ld{"Hong Kong Yaz Saati"}
            lg{"Hong Kong Saati"}
            ls{"Hong Kong Standart Saati"}
        }
        "meta:Hovd"{
            ld{"Hovd Yaz Saati"}
            lg{"Hovd Saati"}
            ls{"Hovd Standart Saati"}
        }
        "meta:India"{
            ls{"Hindistan Standart Saati"}
        }
        "meta:Indian_Ocean"{
            ls{"Hint Okyanusu Saati"}
        }
        "meta:Indochina"{
            ls{"Hindiçin Saati"}
        }
        "meta:Indonesia_Central"{
            ls{"Orta Endonezya Saati"}
        }
        "meta:Indonesia_Eastern"{
            ls{"Doğu Endonezya Saati"}
        }
        "meta:Indonesia_Western"{
            ls{"Batı Endonezya Saati"}
        }
        "meta:Iran"{
            ld{"İran Yaz Saati"}
            lg{"İran Saati"}
            ls{"İran Standart Saati"}
        }
        "meta:Irkutsk"{
            ld{"İrkutsk Yaz Saati"}
            lg{"İrkutsk Saati"}
            ls{"İrkutsk Standart Saati"}
        }
        "meta:Israel"{
            ld{"İsrail Yaz Saati"}
            lg{"İsrail Saati"}
            ls{"İsrail Standart Saati"}
        }
        "meta:Japan"{
            ld{"Japonya Yaz Saati"}
            lg{"Japonya Saati"}
            ls{"Japonya Standart Saati"}
        }
        "meta:Kamchatka"{
            ld{"Petropavlovsk-Kamçatski Yaz Saati"}
            lg{"Petropavlovsk-Kamçatski Saati"}
            ls{"Petropavlovsk-Kamçatski Standart Saati"}
        }
        "meta:Kazakhstan_Eastern"{
            ls{"Doğu Kazakistan Saati"}
        }
        "meta:Kazakhstan_Western"{
            ls{"Batı Kazakistan Saati"}
        }
        "meta:Korea"{
            ld{"Kore Yaz Saati"}
            lg{"Kore Saati"}
            ls{"Kore Standart Saati"}
        }
        "meta:Kosrae"{
            ls{"Kosrae Saati"}
        }
        "meta:Krasnoyarsk"{
            ld{"Krasnoyarsk Yaz Saati"}
            lg{"Krasnoyarsk Saati"}
            ls{"Krasnoyarsk Standart Saati"}
        }
        "meta:Kyrgystan"{
            ls{"Kırgızistan Saati"}
        }
        "meta:Lanka"{
            ls{"Lanka Saati"}
        }
        "meta:Line_Islands"{
            ls{"Line Adaları Saati"}
        }
        "meta:Lord_Howe"{
            ld{"Lord Howe Yaz Saati"}
            lg{"Lord Howe Saati"}
            ls{"Lord Howe Standart Saati"}
        }
        "meta:Macau"{
            ld{"Makao Yaz Saati"}
            lg{"Makao Saati"}
            ls{"Makao Standart Saati"}
        }
        "meta:Macquarie"{
            ls{"Macquarie Adası Saati"}
        }
        "meta:Magadan"{
            ld{"Magadan Yaz Saati"}
            lg{"Magadan Saati"}
            ls{"Magadan Standart Saati"}
        }
        "meta:Malaysia"{
            ls{"Malezya Saati"}
        }
        "meta:Maldives"{
            ls{"Maldivler Saati"}
        }
        "meta:Marquesas"{
            ls{"Markiz Adaları Saati"}
        }
        "meta:Marshall_Islands"{
            ls{"Marshall Adaları Saati"}
        }
        "meta:Mauritius"{
            ld{"Mauritius Yaz Saati"}
            lg{"Mauritius Saati"}
            ls{"Mauritius Standart Saati"}
        }
        "meta:Mawson"{
            ls{"Mawson Saati"}
        }
        "meta:Mexico_Northwest"{
            ld{"Kuzeybatı Meksika Yaz Saati"}
            lg{"Kuzeybatı Meksika Saati"}
            ls{"Kuzeybatı Meksika Standart Saati"}
        }
        "meta:Mexico_Pacific"{
            ld{"Meksika Pasifik Kıyısı Yaz Saati"}
            lg{"Meksika Pasifik Kıyısı Saati"}
            ls{"Meksika Pasifik Kıyısı Standart Saati"}
        }
        "meta:Mongolia"{
            ld{"Ulan Batur Yaz Saati"}
            lg{"Ulan Batur Saati"}
            ls{"Ulan Batur Standart Saati"}
        }
        "meta:Moscow"{
            ld{"Moskova Yaz Saati"}
            lg{"Moskova Saati"}
            ls{"Moskova Standart Saati"}
        }
        "meta:Myanmar"{
            ls{"Myanmar Saati"}
        }
        "meta:Nauru"{
            ls{"Nauru Saati"}
        }
        "meta:Nepal"{
            ls{"Nepal Saati"}
        }
        "meta:New_Caledonia"{
            ld{"Yeni Kaledonya Yaz Saati"}
            lg{"Yeni Kaledonya Saati"}
            ls{"Yeni Kaledonya Standart Saati"}
        }
        "meta:New_Zealand"{
            ld{"Yeni Zelanda Yaz Saati"}
            lg{"Yeni Zelanda Saati"}
            ls{"Yeni Zelanda Standart Saati"}
        }
        "meta:Newfoundland"{
            ld{"Newfoundland Yaz Saati"}
            lg{"Newfoundland Saati"}
            ls{"Newfoundland Standart Saati"}
        }
        "meta:Niue"{
            ls{"Niue Saati"}
        }
        "meta:Norfolk"{
            ld{"Norfolk Adası Yaz Saati"}
            lg{"Norfolk Adası Saati"}
            ls{"Norfolk Adası Standart Saati"}
        }
        "meta:Noronha"{
            ld{"Fernando de Noronha Yaz Saati"}
            lg{"Fernando de Noronha Saati"}
            ls{"Fernando de Noronha Standart Saati"}
        }
        "meta:North_Mariana"{
            ls{"Kuzey Mariana Adaları Saati"}
        }
        "meta:Novosibirsk"{
            ld{"Novosibirsk Yaz Saati"}
            lg{"Novosibirsk Saati"}
            ls{"Novosibirsk Standart Saati"}
        }
        "meta:Omsk"{
            ld{"Omsk Yaz Saati"}
            lg{"Omsk Saati"}
            ls{"Omsk Standart Saati"}
        }
        "meta:Pakistan"{
            ld{"Pakistan Yaz Saati"}
            lg{"Pakistan Saati"}
            ls{"Pakistan Standart Saati"}
        }
        "meta:Palau"{
            ls{"Palau Saati"}
        }
        "meta:Papua_New_Guinea"{
            ls{"Papua Yeni Gine Saati"}
        }
        "meta:Paraguay"{
            ld{"Paraguay Yaz Saati"}
            lg{"Paraguay Saati"}
            ls{"Paraguay Standart Saati"}
        }
        "meta:Peru"{
            ld{"Peru Yaz Saati"}
            lg{"Peru Saati"}
            ls{"Peru Standart Saati"}
        }
        "meta:Philippines"{
            ld{"Filipinler Yaz Saati"}
            lg{"Filipinler Saati"}
            ls{"Filipinler Standart Saati"}
        }
        "meta:Phoenix_Islands"{
            ls{"Phoenix Adaları Saati"}
        }
        "meta:Pierre_Miquelon"{
            ld{"Saint Pierre ve Miquelon Yaz Saati"}
            lg{"Saint Pierre ve Miquelon Saati"}
            ls{"Saint Pierre ve Miquelon Standart Saati"}
        }
        "meta:Pitcairn"{
            ls{"Pitcairn Saati"}
        }
        "meta:Ponape"{
            ls{"Ponape Saati"}
        }
        "meta:Pyongyang"{
            ls{"Pyongyang Saati"}
        }
        "meta:Qyzylorda"{
            ld{"Kızılorda Yaz Saati"}
            lg{"Kızılorda Saati"}
            ls{"Kızılorda Standart Saati"}
        }
        "meta:Reunion"{
            ls{"Reunion Saati"}
        }
        "meta:Rothera"{
            ls{"Rothera Saati"}
        }
        "meta:Sakhalin"{
            ld{"Sahalin Yaz Saati"}
            lg{"Sahalin Saati"}
            ls{"Sahalin Standart Saati"}
        }
        "meta:Samara"{
            ld{"Samara Yaz Saati"}
            lg{"Samara Saati"}
            ls{"Samara Standart Saati"}
        }
        "meta:Samoa"{
            ld{"Samoa Yaz Saati"}
            lg{"Samoa Saati"}
            ls{"Samoa Standart Saati"}
        }
        "meta:Seychelles"{
            ls{"Seyşeller Saati"}
        }
        "meta:Singapore"{
            ls{"Singapur Standart Saati"}
        }
        "meta:Solomon"{
            ls{"Solomon Adaları Saati"}
        }
        "meta:South_Georgia"{
            ls{"Güney Georgia Saati"}
        }
        "meta:Suriname"{
            ls{"Surinam Saati"}
        }
        "meta:Syowa"{
            ls{"Showa Saati"}
        }
        "meta:Tahiti"{
            ls{"Tahiti Saati"}
        }
        "meta:Taipei"{
            ld{"Taipei Yaz Saati"}
            lg{"Taipei Saati"}
            ls{"Taipei Standart Saati"}
        }
        "meta:Tajikistan"{
            ls{"Tacikistan Saati"}
        }
        "meta:Tokelau"{
            ls{"Tokelau Saati"}
        }
        "meta:Tonga"{
            ld{"Tonga Yaz Saati"}
            lg{"Tonga Saati"}
            ls{"Tonga Standart Saati"}
        }
        "meta:Truk"{
            ls{"Chuuk Saati"}
        }
        "meta:Turkmenistan"{
            ld{"Türkmenistan Yaz Saati"}
            lg{"Türkmenistan Saati"}
            ls{"Türkmenistan Standart Saati"}
        }
        "meta:Tuvalu"{
            ls{"Tuvalu Saati"}
        }
        "meta:Uruguay"{
            ld{"Uruguay Yaz Saati"}
            lg{"Uruguay Saati"}
            ls{"Uruguay Standart Saati"}
        }
        "meta:Uzbekistan"{
            ld{"Özbekistan Yaz Saati"}
            lg{"Özbekistan Saati"}
            ls{"Özbekistan Standart Saati"}
        }
        "meta:Vanuatu"{
            ld{"Vanuatu Yaz Saati"}
            lg{"Vanuatu Saati"}
            ls{"Vanuatu Standart Saati"}
        }
        "meta:Venezuela"{
            ls{"Venezuela Saati"}
        }
        "meta:Vladivostok"{
            ld{"Vladivostok Yaz Saati"}
            lg{"Vladivostok Saati"}
            ls{"Vladivostok Standart Saati"}
        }
        "meta:Volgograd"{
            ld{"Volgograd Yaz Saati"}
            lg{"Volgograd Saati"}
            ls{"Volgograd Standart Saati"}
        }
        "meta:Vostok"{
            ls{"Vostok Saati"}
        }
        "meta:Wake"{
            ls{"Wake Adası Saati"}
        }
        "meta:Wallis"{
            ls{"Wallis ve Futuna Saati"}
        }
        "meta:Yakutsk"{
            ld{"Yakutsk Yaz Saati"}
            lg{"Yakutsk Saati"}
            ls{"Yakutsk Standart Saati"}
        }
        "meta:Yekaterinburg"{
            ld{"Yekaterinburg Yaz Saati"}
            lg{"Yekaterinburg Saati"}
            ls{"Yekaterinburg Standart Saati"}
        }
        "meta:Yukon"{
            ls{"Yukon Saati"}
        }
<<<<<<< HEAD
        fallbackFormat{"{1} ({0})"}
        gmtFormat{"GMT{0}"}
        gmtZeroFormat{"GMT"}
        hourFormat{"+HH:mm;-HH:mm"}
=======
>>>>>>> 626889fb
        regionFormat{"{0} Saati"}
        regionFormatDaylight{"{0} Yaz Saati"}
        regionFormatStandard{"{0} Standart Saati"}
    }
}<|MERGE_RESOLUTION|>--- conflicted
+++ resolved
@@ -1039,13 +1039,6 @@
         "meta:Yukon"{
             ls{"Yukon Saati"}
         }
-<<<<<<< HEAD
-        fallbackFormat{"{1} ({0})"}
-        gmtFormat{"GMT{0}"}
-        gmtZeroFormat{"GMT"}
-        hourFormat{"+HH:mm;-HH:mm"}
-=======
->>>>>>> 626889fb
         regionFormat{"{0} Saati"}
         regionFormatDaylight{"{0} Yaz Saati"}
         regionFormatStandard{"{0} Standart Saati"}
