--- conflicted
+++ resolved
@@ -1887,13 +1887,6 @@
         "meta:Yukon"{
             ls{"য়ুকোন সময়"}
         }
-<<<<<<< HEAD
-        fallbackFormat{"{1} ({0})"}
-        gmtFormat{"GMT{0}"}
-        gmtZeroFormat{"GMT"}
-        hourFormat{"+HH:mm;-HH:mm"}
-=======
->>>>>>> 626889fb
         regionFormat{"{0} সময়"}
         regionFormatDaylight{"{0} (+1) ডেলাইট সময়"}
         regionFormatStandard{"{0} (+0) মান সময়"}
