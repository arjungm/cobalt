﻿// © 2016 and later: Unicode, Inc. and others.
// License & terms of use: http://www.unicode.org/copyright.html
// Generated using tools/cldr/cldr-to-icu/build-icu-data.xml
qu{
    zoneStrings{
        "Africa:Abidjan"{
            ec{"Abiyán"}
        }
        "Africa:Accra"{
            ec{"Acra"}
        }
        "Africa:Addis_Ababa"{
            ec{"Adís Abeba"}
        }
        "Africa:Algiers"{
            ec{"Argel"}
        }
        "Africa:Cairo"{
            ec{"El Cairo"}
        }
        "Africa:Djibouti"{
            ec{"Yibuti"}
        }
        "Africa:Douala"{
            ec{"Duala"}
        }
        "Africa:Johannesburg"{
            ec{"Johannesburgo"}
        }
        "Africa:Khartoum"{
            ec{"Jartum"}
        }
        "Africa:Mogadishu"{
            ec{"Mogadiscio"}
        }
        "Africa:Tunis"{
            ec{"Tunez"}
        }
        "America:Anguilla"{
            ec{"Anguila"}
        }
        "America:Bahia_Banderas"{
            ec{"Bahia Banderas"}
        }
        "America:Belize"{
            ec{"Belice"}
        }
        "America:Cancun"{
            ec{"Cancun"}
        }
        "America:Curacao"{
            ec{"Curazao"}
        }
        "America:Grenada"{
            ec{"Granada"}
        }
        "America:Guadeloupe"{
            ec{"Guadalupe"}
        }
        "America:Havana"{
            ec{"La Habana"}
        }
        "America:Martinique"{
            ec{"Martinica"}
        }
        "America:Merida"{
            ec{"Merida"}
        }
        "America:Mexico_City"{
            ec{"Ciudad de Mexico"}
        }
        "America:Port-au-Prince"{
            ec{"Puerto Príncipe"}
        }
        "America:Port_of_Spain"{
            ec{"Puerto España"}
        }
        "America:St_Barthelemy"{
            ec{"San Bartolomé"}
        }
        "America:St_Johns"{
            ec{"San Juan de Terranova"}
        }
        "America:St_Kitts"{
            ec{"San Cristobal"}
        }
        "America:St_Lucia"{
            ec{"Santa Lucia"}
        }
        "America:St_Thomas"{
            ec{"Santo Tomas"}
        }
        "America:St_Vincent"{
            ec{"San Vicente"}
        }
        "Asia:Amman"{
            ec{"Amán"}
        }
        "Asia:Aqtau"{
            ec{"Aktau"}
        }
        "Asia:Aqtobe"{
            ec{"Aktobe"}
        }
        "Asia:Ashgabat"{
            ec{"Asjabad"}
        }
        "Asia:Baghdad"{
            ec{"Bagdad"}
        }
        "Asia:Bahrain"{
            ec{"Baréin"}
        }
        "Asia:Damascus"{
            ec{"Damasco"}
        }
        "Asia:Dushanbe"{
            ec{"Dusambé"}
        }
        "Asia:Jakarta"{
            ec{"Yakarta"}
        }
        "Asia:Katmandu"{
            ec{"Katmandú"}
        }
        "Asia:Makassar"{
            ec{"Macasar"}
        }
        "Asia:Muscat"{
            ec{"Mascate"}
        }
        "Asia:Pyongyang"{
            ec{"Pionyang"}
        }
        "Asia:Qatar"{
            ec{"Catar"}
        }
        "Asia:Qostanay"{
            ec{"Kostanái"}
        }
        "Asia:Qyzylorda"{
            ec{"Kyzylorda"}
        }
        "Asia:Rangoon"{
            ec{"Rangún"}
        }
        "Asia:Riyadh"{
            ec{"Riad"}
        }
        "Asia:Samarkand"{
            ec{"Samarcanda"}
        }
        "Asia:Seoul"{
            ec{"Seúl"}
        }
        "Asia:Shanghai"{
            ec{"Shangái"}
        }
        "Asia:Singapore"{
            ec{"Singapur"}
        }
        "Asia:Tashkent"{
            ec{"Taskent"}
        }
        "Asia:Tbilisi"{
            ec{"Tiflis"}
        }
        "Asia:Tehran"{
            ec{"Teherán"}
        }
        "Asia:Tokyo"{
            ec{"Tokio"}
        }
        "Asia:Ulaanbaatar"{
            ec{"Ulan Bator"}
        }
        "Asia:Yekaterinburg"{
            ec{"Ekaterinburgo"}
        }
        "Asia:Yerevan"{
            ec{"Ereván"}
        }
        "Atlantic:Canary"{
            ec{"Canarias"}
        }
        "Atlantic:Cape_Verde"{
            ec{"Cabo Verde"}
        }
        "Atlantic:South_Georgia"{
            ec{"Georgia del Sur"}
        }
        "Atlantic:St_Helena"{
            ec{"Santa Elena"}
        }
        "Australia:Adelaide"{
            ec{"Adelaida"}
        }
        "Australia:Currie"{
            ec{"Currie"}
        }
        "Australia:Sydney"{
            ec{"Sidney"}
        }
        "Etc:UTC"{
            ls{"Tiqsimuyuntin Tupachisqa Hora"}
        }
        "Etc:Unknown"{
            ec{"Mana risisqa llaqta"}
        }
        "Europe:Brussels"{
            ec{"Bruselas"}
        }
        "Europe:Bucharest"{
            ec{"Bucarest"}
        }
        "Europe:Copenhagen"{
            ec{"Copenhague"}
        }
        "Europe:Dublin"{
            ld{"Hora Estandar de Irlanda"}
        }
        "Europe:Isle_of_Man"{
            ec{"Isla de Man"}
        }
        "Europe:Istanbul"{
            ec{"Estambul"}
        }
        "Europe:Kaliningrad"{
            ec{"Kaliningrado"}
        }
        "Europe:Kiev"{
            ec{"Kiev"}
        }
        "Europe:Lisbon"{
            ec{"Lisboa"}
        }
        "Europe:Ljubljana"{
            ec{"Liubliana"}
        }
        "Europe:London"{
            ec{"Londres"}
            ld{"Hora de Verano Británico"}
        }
        "Europe:Luxembourg"{
            ec{"Luxemburgo"}
        }
        "Europe:Moscow"{
            ec{"Moscú"}
        }
        "Europe:Prague"{
            ec{"Praga"}
        }
        "Europe:Rome"{
            ec{"Roma"}
        }
        "Europe:Stockholm"{
            ec{"Estocolmo"}
        }
        "Europe:Tirane"{
            ec{"Tirana"}
        }
        "Europe:Vatican"{
            ec{"El Vaticano"}
        }
        "Europe:Vienna"{
            ec{"Viena"}
        }
        "Europe:Volgograd"{
            ec{"Volgogrado"}
        }
        "Europe:Warsaw"{
            ec{"Varsovia"}
        }
        "Indian:Maldives"{
            ec{"Maldivas"}
        }
        "Pacific:Enderbury"{
            ec{"Enderbury"}
        }
        "Pacific:Honolulu"{
            ec{"Honolulu"}
        }
        "meta:Afghanistan"{
            ls{"Hora de Afganistán"}
        }
        "meta:Africa_Central"{
            ls{"Hora de Africa Central"}
        }
        "meta:Africa_Eastern"{
            ls{"Hora de Africa Oriental"}
        }
        "meta:Africa_Southern"{
            ls{"Hora de Sudafrica"}
        }
        "meta:Africa_Western"{
            ld{"Hora Estandar de Verano de Africa Occidental"}
            lg{"Hora de Africa Occidental"}
            ls{"Hora Estandar de Africa Occidental"}
        }
        "meta:Alaska"{
            ld{"Hora de Verano de Alaska"}
            lg{"Hora de Alaska"}
            ls{"Hora Estandar de Alaska"}
        }
        "meta:Amazon"{
            ld{"Hora de Verano de Amazonas"}
            lg{"Hora de Amazonas"}
            ls{"Hora Estandar de Amazonas"}
        }
        "meta:America_Central"{
            ld{"Hora Central de Verano"}
            lg{"Hora Central"}
            ls{"Estandard Hora Central"}
        }
        "meta:America_Eastern"{
            ld{"Hora de Verano del Este"}
            lg{"Hora del Este"}
            ls{"Hora Estandar del Este"}
        }
        "meta:America_Mountain"{
            ld{"Hora de Verano de la Montaña"}
            lg{"Hora de la Montaña"}
            ls{"Hora Estandar de la Montaña"}
        }
        "meta:America_Pacific"{
            ld{"Hora de Verano del Pacífico"}
            lg{"Hora del Pacífico"}
            ls{"Hora Estandar del Pacífico"}
        }
        "meta:Apia"{
            ld{"Hora de Verano de Apia"}
            lg{"Hora de Apia"}
            ls{"Hora Estandar de Apia"}
        }
        "meta:Arabian"{
            ld{"Hora de Verano de Arabia"}
            lg{"Hora de Arabia"}
            ls{"Hora Estandar de Arabia"}
        }
        "meta:Argentina"{
            ld{"Hora de Verano de Argentina"}
            lg{"Hora de Argentina"}
            ls{"Hora Estandar de Argentina"}
        }
        "meta:Argentina_Western"{
            ld{"Hora de Verano del Oeste de Argentina"}
            lg{"Hora del Oeste de Argentina"}
            ls{"Hora Estandar del Oeste de Argentina"}
        }
        "meta:Armenia"{
            ld{"Hora de Verano de Armenia"}
            lg{"Hora de Armenia"}
            ls{"Hora Estandar de Armenia"}
        }
        "meta:Atlantic"{
            ld{"Hora De Verano del Atlántico"}
            lg{"Hora del Atlántico"}
            ls{"Hora Estandar del Atlántico"}
        }
        "meta:Australia_Central"{
            ld{"Hora de Verano de Australia Central"}
            lg{"Hora de Australia Central"}
            ls{"Hora Estandar de Australia Central"}
        }
        "meta:Australia_CentralWestern"{
            ld{"Hora de Verano de Australia Central Occidental"}
            lg{"Hora de Australia Central Occidental"}
            ls{"Hora Estandar de Australia Central Occidental"}
        }
        "meta:Australia_Eastern"{
            ld{"Hora de Verano de Australia Oriental"}
            lg{"Hora de Australia Oriental"}
            ls{"Hora Estandar de Australia Oriental"}
        }
        "meta:Australia_Western"{
            ld{"Hora de Verano de Australia Occidental"}
            lg{"Hora de Australia Occidental"}
            ls{"Hora Estandar de Australia Occidental"}
        }
        "meta:Azerbaijan"{
            ld{"Hora de Verano de Azerbaiyán"}
            lg{"Hora de Azerbaiyán"}
            ls{"Hora Estandar de Azerbaiyán"}
        }
        "meta:Azores"{
            ld{"Hora de Verano de las Azores"}
            lg{"Hora de las Azores"}
            ls{"Hora Estandar de las Azores"}
        }
        "meta:Bangladesh"{
            ld{"Hora de Verano de Bangladesh"}
            lg{"Hora de Bangladesh"}
            ls{"Hora Estandar de Bangladesh"}
        }
        "meta:Bhutan"{
            ls{"Hora de Bután"}
        }
        "meta:Bolivia"{
            ls{"Bolivia Time"}
        }
        "meta:Brasilia"{
            ld{"Hora de Verano de Brasilia"}
            lg{"Hora de Brasilia"}
            ls{"Hora Estandar de Brasilia"}
        }
        "meta:Brunei"{
            ls{"Hora de Brunei Darussalam"}
        }
        "meta:Cape_Verde"{
            ld{"Hora de Verano de Cabo Verde"}
            lg{"Hora de Cabo Verde"}
            ls{"Hora Estandar de Cabo Verde"}
        }
        "meta:Chamorro"{
            ls{"Hora Estandar de Chamorro"}
        }
        "meta:Chatham"{
            ld{"Hora de Verano de Chatham"}
            lg{"Hora de Chatham"}
            ls{"Hora Estandar de Chatham"}
        }
        "meta:Chile"{
            ld{"Hora de Verano de Chile"}
            lg{"Hora de Chile"}
            ls{"Hora Estandar de Chile"}
        }
        "meta:China"{
            ld{"Hora de Verano de China"}
            lg{"Hora de China"}
            ls{"Hora Estandar de China"}
        }
        "meta:Choibalsan"{
            ld{"Hora de Verano de Choybalsan"}
            lg{"Hora de Choybalsan"}
            ls{"Hora Estandar de Choybalsan"}
        }
        "meta:Christmas"{
            ls{"Hora de Isla Christmas"}
        }
        "meta:Cocos"{
            ls{"Hora de Islas Cocos"}
        }
        "meta:Colombia"{
            ld{"Hora de Verano de Colombia"}
            lg{"Hora de Colombia"}
            ls{"Hora Estandar de Colombia"}
        }
        "meta:Cook"{
            ld{"Hora de Verano de Isla Cocos"}
            lg{"Hora de Islas Cook"}
            ls{"Hora Estandar de Isla Cocos"}
        }
        "meta:Cuba"{
            ld{"Hora de Verano de Cuba"}
            lg{"Hora de Cuba"}
            ls{"Hora Estandar de Cuba"}
        }
        "meta:Davis"{
            ls{"Hora de Davis"}
        }
        "meta:DumontDUrville"{
            ls{"Hora de Dumont-d’Urville"}
        }
        "meta:East_Timor"{
            ls{"Hora de Timor Oriental"}
        }
        "meta:Easter"{
            ld{"Hora de Verano de Isla de Pascua"}
            lg{"Hora de Isla de Pascua"}
            ls{"Hora Estandar de Isla de Pascua"}
        }
        "meta:Ecuador"{
            ls{"Hora de Ecuador"}
        }
        "meta:Europe_Central"{
            ld{"Hora de Verano de Europa Central"}
            lg{"Hora de Europa Central"}
            ls{"Hora Estandar de Europa Central"}
        }
        "meta:Europe_Eastern"{
            ld{"Hora de Verano de Europa Oriental"}
            lg{"Hora de Europa Oriental"}
            ls{"Hora Estandar de Europa Oriental"}
        }
        "meta:Europe_Further_Eastern"{
            ls{"Hora de Verano más Oriental de Europa"}
        }
        "meta:Europe_Western"{
            ld{"Hora de Verano de Europa Occidental"}
            lg{"Hora de Europa Occidental"}
            ls{"Hora Estandar de Europa Occidental"}
        }
        "meta:Falkland"{
            ld{"Hora de Verano de Islas Malvinas"}
            lg{"Hora de Islas Malvinas"}
            ls{"Hora Estandar de Islas Malvinas"}
        }
        "meta:Fiji"{
            ld{"Hora de Verano de Fiji"}
            lg{"Hora de Fiji"}
            ls{"Hora Estandar de Fiji"}
        }
        "meta:French_Guiana"{
            ls{"Hora de Guayana Francesa"}
        }
        "meta:French_Southern"{
            ls{"Hora Francés meridional y antártico"}
        }
        "meta:GMT"{
            ls{"Hora del Meridiano de Greenwich"}
        }
        "meta:Galapagos"{
            ls{"Hora de Islas Galápagos"}
        }
        "meta:Gambier"{
            ls{"Hora de Gambier"}
        }
        "meta:Georgia"{
            ld{"Hora de Verano de Georgia"}
            lg{"Hora de Georgia"}
            ls{"Hora Estandar de Georgia"}
        }
        "meta:Gilbert_Islands"{
            ls{"Hora de Islas Gilbert"}
        }
        "meta:Greenland_Eastern"{
            ld{"Hora de Verano de Groenlandia"}
            lg{"Hora de Groenlandia"}
            ls{"Hora Estandar de Groenlandia"}
        }
        "meta:Greenland_Western"{
            ld{"Hora de Verano de Groenlandia Occidental"}
            lg{"Hora de Groenlandia Occidental"}
            ls{"Hora Estandar de Groenlandia Occidental"}
        }
        "meta:Gulf"{
            ls{"Hora Estandar del Golfo"}
        }
        "meta:Guyana"{
            ls{"Hora de Guyana"}
        }
        "meta:Hawaii_Aleutian"{
            ld{"Hora de Verano de Hawai-Aleutiano"}
            lg{"Hora de Hawai-Aleutiano"}
            ls{"Hora Estandar de Hawai-Aleutiano"}
        }
        "meta:Hong_Kong"{
            ld{"Hora de Verano de Hong Kong"}
            lg{"Hora de Hong Kong"}
            ls{"Hora Estandar de Hong Kong"}
        }
        "meta:Hovd"{
            ld{"Hora de Verano de Hovd"}
            lg{"Hora de Hovd"}
            ls{"Hora Estandar de Hovd"}
        }
        "meta:India"{
            ls{"Hora Estandar de India"}
        }
        "meta:Indian_Ocean"{
            ls{"Hora del Oceano Índico"}
        }
        "meta:Indochina"{
            ls{"Hora de Indochina"}
        }
        "meta:Indonesia_Central"{
            ls{"Hora de Indonesia Central"}
        }
        "meta:Indonesia_Eastern"{
            ls{"Hora de Indonesia Oriental"}
        }
        "meta:Indonesia_Western"{
            ls{"Hora de Indonesia Occidental"}
        }
        "meta:Iran"{
            ld{"Hora de Verano de Irán"}
            lg{"Hora de Irán"}
            ls{"Hora Estandar de Irán"}
        }
        "meta:Irkutsk"{
            ld{"Hora de Verano de Irkutsk"}
            lg{"Hora de Irkutsk"}
            ls{"Hora Estandar de Irkutsk"}
        }
        "meta:Israel"{
            ld{"Hora de Verano de Israel"}
            lg{"Hora de Israel"}
            ls{"Hora Estandar de Israel"}
        }
        "meta:Japan"{
            ld{"Hora de Verano de Japón"}
            lg{"Hora de Japón"}
            ls{"Hora Estandar de Japón"}
        }
        "meta:Kazakhstan_Eastern"{
            ls{"Hora de Kazajistán Oriental"}
        }
        "meta:Kazakhstan_Western"{
            ls{"Hora de Kazajistán del Oeste"}
        }
        "meta:Korea"{
            ld{"Hora de Verano de Corea"}
            lg{"Hora de Corea"}
            ls{"Hora Estandar de Corea"}
        }
        "meta:Kosrae"{
            ls{"Hora de Kosrae"}
        }
        "meta:Krasnoyarsk"{
            ld{"Hora de Verano de Krasnoyarsk"}
            lg{"Hora de Krasnoyarsk"}
            ls{"Hora Estandar de Krasnoyarsk"}
        }
        "meta:Kyrgystan"{
            ls{"Hora de Kirguistán"}
        }
        "meta:Line_Islands"{
            ls{"Hora de Espóradas Ecuatoriales"}
        }
        "meta:Lord_Howe"{
            ld{"Hora de Verano de Lord Howe"}
            lg{"Hora de Lord Howe"}
            ls{"Hora Estandar de Lord Howe"}
        }
        "meta:Macquarie"{
            ls{"Hora de Isla Macquarie"}
        }
        "meta:Magadan"{
            ld{"Hora de Verano de Magadan"}
            lg{"Hora de Magadan"}
            ls{"Hora Estandar de Magadan"}
        }
        "meta:Malaysia"{
            ls{"Hora de Malasia"}
        }
        "meta:Maldives"{
            ls{"Hora de Maldivas"}
        }
        "meta:Marquesas"{
            ls{"Hora de Marquesas"}
        }
        "meta:Marshall_Islands"{
            ls{"Hora de Islas Marshall"}
        }
        "meta:Mauritius"{
            ld{"Hora de Verano de Mauricio"}
            lg{"Hora de Mauricio"}
            ls{"Hora Estandar de Mauricio"}
        }
        "meta:Mawson"{
            ls{"Hora de Mawson"}
        }
        "meta:Mexico_Northwest"{
            ld{"Hora de Verano del Noroeste de México"}
            lg{"Hora Estandar de Verano de México"}
            ls{"Hora Estandar del Noroeste de México"}
        }
        "meta:Mexico_Pacific"{
            ld{"Hora de Verano del Pacífico Mexicano"}
            lg{"Hora del Pacífico Mexicano"}
            ls{"Hora Estandar del Pacífico Mexicano"}
        }
        "meta:Mongolia"{
            ld{"Hora de Verano de Ulán Bator"}
            lg{"Hora de Ulán Bator"}
            ls{"Hora Estandar de Ulán Bator"}
        }
        "meta:Moscow"{
            ld{"Hora de Verano de Moscú"}
            lg{"Hora de Moscú"}
            ls{"Hora Estandar de Moscú"}
        }
        "meta:Myanmar"{
            ls{"Hora de Myanmar"}
        }
        "meta:Nauru"{
            ls{"Hora de Nauru"}
        }
        "meta:Nepal"{
            ls{"Hora de Nepal"}
        }
        "meta:New_Caledonia"{
            ld{"Hora de Verano de Nueva Caledonia"}
            lg{"Hora de Nueva Caledonia"}
            ls{"Hora Estandar de Nueva Caledonia"}
        }
        "meta:New_Zealand"{
            ld{"Hora de Verano de Nueva Zelanda"}
            lg{"Hora de Nueva Zelanda"}
            ls{"Hora Estandar de Nueva Zelanda"}
        }
        "meta:Newfoundland"{
            ld{"Hora de Verano de Terranova"}
            lg{"Hora de Terranova"}
            ls{"Hora Estandar de Terranova"}
        }
        "meta:Niue"{
            ls{"Hora de Niue"}
        }
        "meta:Norfolk"{
            ld{"Hora de Verano de la Isla Norfolk"}
            lg{"Hora de la Isla Norfolk"}
            ls{"Hora Estandar de la Isla Norfolk"}
        }
        "meta:Noronha"{
            ld{"Hora de Verano de Fernando de Noronha"}
            lg{"Hora de Fernando de Noronha"}
            ls{"Hora Estandar de Fernando de Noronha"}
        }
        "meta:Novosibirsk"{
            ld{"Hora de Verano de Novosibirsk"}
            lg{"Hora de Novosibirsk"}
            ls{"Hora Estandar de Novosibirsk"}
        }
        "meta:Omsk"{
            ld{"Hora de Verano de Omsk"}
            lg{"Hora de Omsk"}
            ls{"Hora Estandar de Omsk"}
        }
        "meta:Pakistan"{
            ld{"Hora de Verano de Pakistán"}
            lg{"Hora de Pakistán"}
            ls{"Hora Estandar de Pakistán"}
        }
        "meta:Palau"{
            ls{"Hora de Palau"}
        }
        "meta:Papua_New_Guinea"{
            ls{"Hora de Papua Nueva Guinea"}
        }
        "meta:Paraguay"{
            ld{"Hora de Verano de Paraguay"}
            lg{"Hora de Paraguay"}
            ls{"Hora Estandar de Paraguay"}
        }
        "meta:Peru"{
            ld{"Hora de Verano de Perú"}
            lg{"Hora de Perú"}
            ls{"Hora Estandar de Perú"}
            sd{"PEST"}
            sg{"PET"}
            ss{"PET"}
        }
        "meta:Philippines"{
            ld{"Hora de Verano de Filipinas"}
            lg{"Hora de Filipinas"}
            ls{"Hora Estandar de Filipinas"}
        }
        "meta:Phoenix_Islands"{
            ls{"Hora de Islas Phoenix"}
        }
        "meta:Pierre_Miquelon"{
            ld{"Hora de Verano de San Pedro y Miquelón"}
            lg{"Hora de San Pedro y Miquelón"}
            ls{"Hora Estandar de San Pedro y Miquelón"}
        }
        "meta:Pitcairn"{
            ls{"Hora de Pitcairn"}
        }
        "meta:Ponape"{
            ls{"Hora de Pohnpei"}
        }
        "meta:Pyongyang"{
            ls{"Hora de Pionyang"}
        }
        "meta:Reunion"{
            ls{"Hora de Réunion"}
        }
        "meta:Rothera"{
            ls{"Hora de Rothera"}
        }
        "meta:Sakhalin"{
            ld{"Hora de Verano de Sakhalin"}
            lg{"Hora de Sakhalin"}
            ls{"Hora Estandar de Sakhalin"}
        }
        "meta:Samoa"{
            ld{"Hora de Verano de Samoa"}
            lg{"Hora de Samoa"}
            ls{"Hora Estandar de Samoa"}
        }
        "meta:Seychelles"{
            ls{"Hora de Seychelles"}
        }
        "meta:Singapore"{
            ls{"Hora Estandar de Singapur"}
        }
        "meta:Solomon"{
            ls{"Hora de Islas Salomón"}
        }
        "meta:South_Georgia"{
            ls{"Hora de Georgia del Sur"}
        }
        "meta:Suriname"{
            ls{"Hora de Surinam"}
        }
        "meta:Syowa"{
            ls{"Hora de Syowa"}
        }
        "meta:Tahiti"{
            ls{"Hora de Tahiti"}
        }
        "meta:Taipei"{
            ld{"Hora de Verano de Taipéi"}
            lg{"Hora de Taipéi"}
            ls{"Hora Estandar de Taipéi"}
        }
        "meta:Tajikistan"{
            ls{"Hora de Tayikistán"}
        }
        "meta:Tokelau"{
            ls{"Hora de Tokelau"}
        }
        "meta:Tonga"{
            ld{"Hora de Verano de Tonga"}
            lg{"Hora de Tonga"}
            ls{"Hora Estandar de Tonga"}
        }
        "meta:Truk"{
            ls{"Hora de Chuuk"}
        }
        "meta:Turkmenistan"{
            ld{"Hora de Verano de Turkmenistán"}
            lg{"Hora de Turkmenistán"}
            ls{"Hora Estandar de Turkmenistán"}
        }
        "meta:Tuvalu"{
            ls{"Hora de Tuvalu"}
        }
        "meta:Uruguay"{
            ld{"Hora de Verano de Uruguay"}
            lg{"Hora de Uruguay"}
            ls{"Hora Estandar de Uruguay"}
        }
        "meta:Uzbekistan"{
            ld{"Hora de Verano de Uzbekistán"}
            lg{"Hora de Uzbekistán"}
            ls{"Hora Estandar de Uzbekistán"}
        }
        "meta:Vanuatu"{
            ld{"Hora de Verano de Vanuatu"}
            lg{"Hora de Vanuatu"}
            ls{"Hora Estandar de Vanuatu"}
        }
        "meta:Venezuela"{
            ls{"Hora de Venezuela"}
        }
        "meta:Vladivostok"{
            ld{"Hora de Verano de Vladivostok"}
            lg{"Hora de Vladivostok"}
            ls{"Hora Estandar de Vladivostok"}
        }
        "meta:Volgograd"{
            ld{"Hora de Verano de Volgogrado"}
            lg{"Hora de Volgogrado"}
            ls{"Hora Estandar de Volgogrado"}
        }
        "meta:Vostok"{
            ls{"Hora de Vostok"}
        }
        "meta:Wake"{
            ls{"Hora de Isla Wake"}
        }
        "meta:Wallis"{
            ls{"Hora de Wallis y Futuna"}
        }
        "meta:Yakutsk"{
            ld{"Hora de Verano de Yakutsk"}
            lg{"Hora de Yakutsk"}
            ls{"Hora Estandar de Yakutsk"}
        }
        "meta:Yekaterinburg"{
            ld{"Hora de Verano de Ekaterinburgo"}
            lg{"Hora de Ekaterinburgo"}
            ls{"Hora Estandar de Ekaterinburgo"}
        }
        "meta:Yukon"{
            ls{"Yukon Ura"}
        }
<<<<<<< HEAD
        fallbackFormat{"{1} ({0})"}
        gmtFormat{"GMT{0}"}
        gmtZeroFormat{"GMT"}
        hourFormat{"+HH:mm;-HH:mm"}
        regionFormat{"{0}"}
        regionFormatDaylight{"{0} (+1)"}
        regionFormatStandard{"{0} (+0)"}
=======
>>>>>>> 626889fb
    }
}<|MERGE_RESOLUTION|>--- conflicted
+++ resolved
@@ -877,15 +877,5 @@
         "meta:Yukon"{
             ls{"Yukon Ura"}
         }
-<<<<<<< HEAD
-        fallbackFormat{"{1} ({0})"}
-        gmtFormat{"GMT{0}"}
-        gmtZeroFormat{"GMT"}
-        hourFormat{"+HH:mm;-HH:mm"}
-        regionFormat{"{0}"}
-        regionFormatDaylight{"{0} (+1)"}
-        regionFormatStandard{"{0} (+0)"}
-=======
->>>>>>> 626889fb
     }
 }