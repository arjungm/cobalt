﻿// © 2016 and later: Unicode, Inc. and others.
// License & terms of use: http://www.unicode.org/copyright.html
// Generated using tools/cldr/cldr-to-icu/build-icu-data.xml
sr_Latn{
    %%Parent{"root"}
    zoneStrings{
        "Africa:Abidjan"{
            ec{"Abidžan"}
        }
        "Africa:Accra"{
            ec{"Akra"}
        }
        "Africa:Addis_Ababa"{
            ec{"Adis Abeba"}
        }
        "Africa:Algiers"{
            ec{"Alžir"}
        }
        "Africa:Asmera"{
            ec{"Asmera"}
        }
        "Africa:Bamako"{
            ec{"Bamako"}
        }
        "Africa:Bangui"{
            ec{"Bangui"}
        }
        "Africa:Banjul"{
            ec{"Banžul"}
        }
        "Africa:Bissau"{
            ec{"Bisao"}
        }
        "Africa:Blantyre"{
            ec{"Blantir"}
        }
        "Africa:Brazzaville"{
            ec{"Brazavil"}
        }
        "Africa:Bujumbura"{
            ec{"Budžumbura"}
        }
        "Africa:Cairo"{
            ec{"Kairo"}
        }
        "Africa:Casablanca"{
            ec{"Kazablanka"}
        }
        "Africa:Ceuta"{
            ec{"Seuta"}
        }
        "Africa:Conakry"{
            ec{"Konakri"}
        }
        "Africa:Dakar"{
            ec{"Dakar"}
        }
        "Africa:Dar_es_Salaam"{
            ec{"Dar-es-Salam"}
        }
        "Africa:Djibouti"{
            ec{"Džibuti"}
        }
        "Africa:Douala"{
            ec{"Duala"}
        }
        "Africa:El_Aaiun"{
            ec{"El Ajun"}
        }
        "Africa:Freetown"{
            ec{"Fritaun"}
        }
        "Africa:Gaborone"{
            ec{"Gaboron"}
        }
        "Africa:Harare"{
            ec{"Harare"}
        }
        "Africa:Johannesburg"{
            ec{"Johanesburg"}
        }
        "Africa:Juba"{
            ec{"Džuba"}
        }
        "Africa:Kampala"{
            ec{"Kampala"}
        }
        "Africa:Khartoum"{
            ec{"Kartum"}
        }
        "Africa:Kigali"{
            ec{"Kigali"}
        }
        "Africa:Kinshasa"{
            ec{"Kinšasa"}
        }
        "Africa:Lagos"{
            ec{"Lagos"}
        }
        "Africa:Libreville"{
            ec{"Librevil"}
        }
        "Africa:Lome"{
            ec{"Lome"}
        }
        "Africa:Luanda"{
            ec{"Luanda"}
        }
        "Africa:Lubumbashi"{
            ec{"Lubumbaši"}
        }
        "Africa:Lusaka"{
            ec{"Lusaka"}
        }
        "Africa:Malabo"{
            ec{"Malabo"}
        }
        "Africa:Maputo"{
            ec{"Maputo"}
        }
        "Africa:Maseru"{
            ec{"Maseru"}
        }
        "Africa:Mbabane"{
            ec{"Mbabane"}
        }
        "Africa:Mogadishu"{
            ec{"Mogadiš"}
        }
        "Africa:Monrovia"{
            ec{"Monrovija"}
        }
        "Africa:Nairobi"{
            ec{"Najrobi"}
        }
        "Africa:Ndjamena"{
            ec{"Ndžamena"}
        }
        "Africa:Niamey"{
            ec{"Nijamej"}
        }
        "Africa:Nouakchott"{
            ec{"Nuakšot"}
        }
        "Africa:Ouagadougou"{
            ec{"Uagadugu"}
        }
        "Africa:Porto-Novo"{
            ec{"Porto Novo"}
        }
        "Africa:Sao_Tome"{
            ec{"Sao Tome"}
        }
        "Africa:Tripoli"{
            ec{"Tripoli"}
        }
        "Africa:Tunis"{
            ec{"Tunis"}
        }
        "Africa:Windhoek"{
            ec{"Vindhuk"}
        }
        "America:Adak"{
            ec{"Adak"}
        }
        "America:Anchorage"{
            ec{"Enkoridž"}
        }
        "America:Anguilla"{
            ec{"Angvila"}
        }
        "America:Antigua"{
            ec{"Antigva"}
        }
        "America:Araguaina"{
            ec{"Aragvajana"}
        }
        "America:Argentina:La_Rioja"{
            ec{"La Rioha"}
        }
        "America:Argentina:Rio_Gallegos"{
            ec{"Rio Galjegos"}
        }
        "America:Argentina:Salta"{
            ec{"Salta"}
        }
        "America:Argentina:San_Juan"{
            ec{"San Huan"}
        }
        "America:Argentina:San_Luis"{
            ec{"San Lui"}
        }
        "America:Argentina:Tucuman"{
            ec{"Tukuman"}
        }
        "America:Argentina:Ushuaia"{
            ec{"Ušuaija"}
        }
        "America:Aruba"{
            ec{"Aruba"}
        }
        "America:Asuncion"{
            ec{"Asunsion"}
        }
        "America:Bahia"{
            ec{"Baija"}
        }
        "America:Bahia_Banderas"{
            ec{"Baija Banderas"}
        }
        "America:Barbados"{
            ec{"Barbados"}
        }
        "America:Belem"{
            ec{"Belem"}
        }
        "America:Belize"{
            ec{"Belize"}
        }
        "America:Blanc-Sablon"{
            ec{"Blank-Sejblon"}
        }
        "America:Boa_Vista"{
            ec{"Boa Vista"}
        }
        "America:Bogota"{
            ec{"Bogota"}
        }
        "America:Boise"{
            ec{"Bojzi"}
        }
        "America:Buenos_Aires"{
            ec{"Buenos Ajres"}
        }
        "America:Cambridge_Bay"{
            ec{"Kembridž Bej"}
        }
        "America:Campo_Grande"{
            ec{"Kampo Grande"}
        }
        "America:Cancun"{
            ec{"Kankun"}
        }
        "America:Caracas"{
            ec{"Karakas"}
        }
        "America:Catamarca"{
            ec{"Katamarka"}
        }
        "America:Cayenne"{
            ec{"Kajen"}
        }
        "America:Cayman"{
            ec{"Kajmanska Ostrva"}
        }
        "America:Chicago"{
            ec{"Čikago"}
        }
        "America:Chihuahua"{
            ec{"Čihuahua"}
        }
        "America:Ciudad_Juarez"{
            ec{"Siudad Huarez"}
        }
        "America:Coral_Harbour"{
            ec{"Koral Harbur"}
        }
        "America:Cordoba"{
            ec{"Kordoba"}
        }
        "America:Costa_Rica"{
            ec{"Kostarika"}
        }
        "America:Creston"{
            ec{"Kreston"}
        }
        "America:Cuiaba"{
            ec{"Kuiaba"}
        }
        "America:Curacao"{
            ec{"Kurasao"}
        }
        "America:Danmarkshavn"{
            ec{"Danmarkshagen"}
        }
        "America:Dawson"{
            ec{"Doson"}
        }
        "America:Dawson_Creek"{
            ec{"Doson Krik"}
        }
        "America:Denver"{
            ec{"Denver"}
        }
        "America:Detroit"{
            ec{"Detroit"}
        }
        "America:Dominica"{
            ec{"Dominika"}
        }
        "America:Edmonton"{
            ec{"Edmonton"}
        }
        "America:Eirunepe"{
            ec{"Eirunepe"}
        }
        "America:El_Salvador"{
            ec{"Salvador"}
        }
        "America:Fort_Nelson"{
            ec{"Fort Nelson"}
        }
        "America:Fortaleza"{
            ec{"Fortaleza"}
        }
        "America:Glace_Bay"{
            ec{"Glejs Bej"}
        }
        "America:Godthab"{
            ec{"Gothab"}
        }
        "America:Goose_Bay"{
            ec{"Gus Bej"}
        }
        "America:Grand_Turk"{
            ec{"Grand Turk"}
        }
        "America:Grenada"{
            ec{"Grenada"}
        }
        "America:Guadeloupe"{
            ec{"Gvadalupe"}
        }
        "America:Guatemala"{
            ec{"Gvatemala"}
        }
        "America:Guayaquil"{
            ec{"Gvajakil"}
        }
        "America:Guyana"{
            ec{"Gvajana"}
        }
        "America:Halifax"{
            ec{"Halifaks"}
        }
        "America:Havana"{
            ec{"Havana"}
        }
        "America:Hermosillo"{
            ec{"Hermosiljo"}
        }
        "America:Indiana:Knox"{
            ec{"Noks, Indijana"}
        }
        "America:Indiana:Marengo"{
            ec{"Marengo, Indijana"}
        }
        "America:Indiana:Petersburg"{
            ec{"Pitersburg, Indijana"}
        }
        "America:Indiana:Tell_City"{
            ec{"Tel Siti, Indijana"}
        }
        "America:Indiana:Vevay"{
            ec{"Vevaj, Indijana"}
        }
        "America:Indiana:Vincennes"{
            ec{"Vincenes, Indijana"}
        }
        "America:Indiana:Winamac"{
            ec{"Vinamak, Indijana"}
        }
        "America:Indianapolis"{
            ec{"Indianapolis"}
        }
        "America:Inuvik"{
            ec{"Inuvik"}
        }
        "America:Iqaluit"{
            ec{"Ikvaluit"}
        }
        "America:Jamaica"{
            ec{"Jamajka"}
        }
        "America:Jujuy"{
            ec{"Žužui"}
        }
        "America:Juneau"{
            ec{"Žuno"}
        }
        "America:Kentucky:Monticello"{
            ec{"Montičelo, Kentaki"}
        }
        "America:Kralendijk"{
            ec{"Kralendajk"}
        }
        "America:La_Paz"{
            ec{"La Paz"}
        }
        "America:Lima"{
            ec{"Lima"}
        }
        "America:Los_Angeles"{
            ec{"Los Anđeles"}
        }
        "America:Louisville"{
            ec{"Luivile"}
        }
        "America:Lower_Princes"{
            ec{"Louer Prinsiz Kvorter"}
        }
        "America:Maceio"{
            ec{"Masejo"}
        }
        "America:Managua"{
            ec{"Managva"}
        }
        "America:Manaus"{
            ec{"Manaus"}
        }
        "America:Marigot"{
            ec{"Marigo"}
        }
        "America:Martinique"{
            ec{"Martinik"}
        }
        "America:Matamoros"{
            ec{"Matamoros"}
        }
        "America:Mazatlan"{
            ec{"Mazatlan"}
        }
        "America:Mendoza"{
            ec{"Mendosa"}
        }
        "America:Menominee"{
            ec{"Menomini"}
        }
        "America:Merida"{
            ec{"Merida"}
        }
        "America:Metlakatla"{
            ec{"Metlakatla"}
        }
        "America:Mexico_City"{
            ec{"Meksiko Siti"}
        }
        "America:Miquelon"{
            ec{"Mikelon"}
        }
        "America:Moncton"{
            ec{"Monkton"}
        }
        "America:Monterrey"{
            ec{"Monterej"}
        }
        "America:Montevideo"{
            ec{"Montevideo"}
        }
        "America:Montserrat"{
            ec{"Montserat"}
        }
        "America:Nassau"{
            ec{"Nasau"}
        }
        "America:New_York"{
            ec{"Njujork"}
        }
        "America:Nipigon"{
            ec{"Nipigon"}
        }
        "America:Nome"{
            ec{"Nom"}
        }
        "America:Noronha"{
            ec{"Noronja"}
        }
        "America:North_Dakota:Beulah"{
            ec{"Bijula, Severna Dakota"}
        }
        "America:North_Dakota:Center"{
            ec{"Centar, Severna Dakota"}
        }
        "America:North_Dakota:New_Salem"{
            ec{"Novi Salem, Severna Dakota"}
        }
        "America:Ojinaga"{
            ec{"Ohinaga"}
        }
        "America:Panama"{
            ec{"Panama"}
        }
        "America:Pangnirtung"{
            ec{"Pangnirtung"}
        }
        "America:Paramaribo"{
            ec{"Paramaribo"}
        }
        "America:Phoenix"{
            ec{"Finiks"}
        }
        "America:Port-au-Prince"{
            ec{"Port o Prens"}
        }
        "America:Port_of_Spain"{
            ec{"Port of Spejn"}
        }
        "America:Porto_Velho"{
            ec{"Porto Veljo"}
        }
        "America:Puerto_Rico"{
            ec{"Porto Riko"}
        }
        "America:Punta_Arenas"{
            ec{"Punta Arenas"}
        }
        "America:Rainy_River"{
            ec{"Rejni River"}
        }
        "America:Rankin_Inlet"{
            ec{"Rankin Inlet"}
        }
        "America:Recife"{
            ec{"Resife"}
        }
        "America:Regina"{
            ec{"Regina"}
        }
        "America:Resolute"{
            ec{"Resolut"}
        }
        "America:Rio_Branco"{
            ec{"Rio Branko"}
        }
        "America:Santa_Isabel"{
            ec{"Santa Izabel"}
        }
        "America:Santarem"{
            ec{"Santarem"}
        }
        "America:Santiago"{
            ec{"Santjago"}
        }
        "America:Santo_Domingo"{
            ec{"Santo Domingo"}
        }
        "America:Sao_Paulo"{
            ec{"Sao Paolo"}
        }
        "America:Scoresbysund"{
            ec{"Skorezbisund"}
        }
        "America:Sitka"{
            ec{"Sitka"}
        }
        "America:St_Barthelemy"{
            ec{"Sv. Bartolomej"}
        }
        "America:St_Johns"{
            ec{"Sv. Džon"}
        }
        "America:St_Kitts"{
            ec{"Sent Kits"}
        }
        "America:St_Lucia"{
            ec{"Sv. Lucija"}
        }
        "America:St_Thomas"{
            ec{"Sv. Toma"}
        }
        "America:St_Vincent"{
            ec{"Sent Vinsent"}
        }
        "America:Swift_Current"{
            ec{"Svift Kurent"}
        }
        "America:Tegucigalpa"{
            ec{"Tegusigalpa"}
        }
        "America:Thule"{
            ec{"Tul"}
        }
        "America:Thunder_Bay"{
            ec{"Tander Bej"}
        }
        "America:Tijuana"{
            ec{"Tihuana"}
        }
        "America:Toronto"{
            ec{"Toronto"}
        }
        "America:Tortola"{
            ec{"Tortola"}
        }
        "America:Vancouver"{
            ec{"Vankuver"}
        }
        "America:Whitehorse"{
            ec{"Vajthors"}
        }
        "America:Winnipeg"{
            ec{"Vinipeg"}
        }
        "America:Yakutat"{
            ec{"Jakutat"}
        }
        "America:Yellowknife"{
            ec{"Jelounajf"}
        }
        "Antarctica:Casey"{
            ec{"Kejsi"}
        }
        "Antarctica:Davis"{
            ec{"Dejvis"}
        }
        "Antarctica:DumontDUrville"{
            ec{"Dimon d’Urvil"}
        }
        "Antarctica:Macquarie"{
            ec{"Mekvori"}
        }
        "Antarctica:Mawson"{
            ec{"Moson"}
        }
        "Antarctica:McMurdo"{
            ec{"Makmurdo"}
        }
        "Antarctica:Palmer"{
            ec{"Palmer"}
        }
        "Antarctica:Rothera"{
            ec{"Rotera"}
        }
        "Antarctica:Syowa"{
            ec{"Šova"}
        }
        "Antarctica:Troll"{
            ec{"Trol"}
        }
        "Antarctica:Vostok"{
            ec{"Vostok"}
        }
        "Arctic:Longyearbyen"{
            ec{"Longjerbjen"}
        }
        "Asia:Aden"{
            ec{"Aden"}
        }
        "Asia:Almaty"{
            ec{"Almati"}
        }
        "Asia:Amman"{
            ec{"Aman"}
        }
        "Asia:Anadyr"{
            ec{"Anadir"}
        }
        "Asia:Aqtau"{
            ec{"Aktau"}
        }
        "Asia:Aqtobe"{
            ec{"Akutobe"}
        }
        "Asia:Ashgabat"{
            ec{"Ašhabad"}
        }
        "Asia:Atyrau"{
            ec{"Atirau"}
        }
        "Asia:Baghdad"{
            ec{"Bagdad"}
        }
        "Asia:Bahrain"{
            ec{"Bahrein"}
        }
        "Asia:Baku"{
            ec{"Baku"}
        }
        "Asia:Bangkok"{
            ec{"Bangkok"}
        }
        "Asia:Barnaul"{
            ec{"Barnaul"}
        }
        "Asia:Beirut"{
            ec{"Bejrut"}
        }
        "Asia:Bishkek"{
            ec{"Biškek"}
        }
        "Asia:Brunei"{
            ec{"Brunej"}
        }
        "Asia:Calcutta"{
            ec{"Kalkuta"}
        }
        "Asia:Chita"{
            ec{"Čita"}
        }
        "Asia:Choibalsan"{
            ec{"Čojbalsan"}
        }
        "Asia:Colombo"{
            ec{"Kolombo"}
        }
        "Asia:Damascus"{
            ec{"Damask"}
        }
        "Asia:Dhaka"{
            ec{"Daka"}
        }
        "Asia:Dili"{
            ec{"Dili"}
        }
        "Asia:Dubai"{
            ec{"Dubai"}
        }
        "Asia:Dushanbe"{
            ec{"Dušanbe"}
        }
        "Asia:Famagusta"{
            ec{"Famagusta"}
        }
        "Asia:Gaza"{
            ec{"Gaza"}
        }
        "Asia:Hebron"{
            ec{"Hebron"}
        }
        "Asia:Hong_Kong"{
            ec{"Hongkong"}
        }
        "Asia:Hovd"{
            ec{"Hovd"}
        }
        "Asia:Irkutsk"{
            ec{"Irkuck"}
        }
        "Asia:Jakarta"{
            ec{"Džakarta"}
        }
        "Asia:Jayapura"{
            ec{"Džajapura"}
        }
        "Asia:Jerusalem"{
            ec{"Jerusalim"}
        }
        "Asia:Kabul"{
            ec{"Kabul"}
        }
        "Asia:Kamchatka"{
            ec{"Kamčatka"}
        }
        "Asia:Karachi"{
            ec{"Karači"}
        }
        "Asia:Katmandu"{
            ec{"Katmandu"}
        }
        "Asia:Khandyga"{
            ec{"Handiga"}
        }
        "Asia:Krasnoyarsk"{
            ec{"Krasnojarsk"}
        }
        "Asia:Kuala_Lumpur"{
            ec{"Kuala Lumpur"}
        }
        "Asia:Kuching"{
            ec{"Kučing"}
        }
        "Asia:Kuwait"{
            ec{"Kuvajt"}
        }
        "Asia:Macau"{
            ec{"Makao"}
        }
        "Asia:Magadan"{
            ec{"Magadan"}
        }
        "Asia:Makassar"{
            ec{"Makasar"}
        }
        "Asia:Manila"{
            ec{"Manila"}
        }
        "Asia:Muscat"{
            ec{"Muskat"}
        }
        "Asia:Nicosia"{
            ec{"Nikozija"}
        }
        "Asia:Novokuznetsk"{
            ec{"Novokuznjeck"}
        }
        "Asia:Novosibirsk"{
            ec{"Novosibirsk"}
        }
        "Asia:Omsk"{
            ec{"Omsk"}
        }
        "Asia:Oral"{
            ec{"Oral"}
        }
        "Asia:Phnom_Penh"{
            ec{"Pnom Pen"}
        }
        "Asia:Pontianak"{
            ec{"Pontijanak"}
        }
        "Asia:Pyongyang"{
            ec{"Pjongjang"}
        }
        "Asia:Qatar"{
            ec{"Katar"}
        }
        "Asia:Qostanay"{
            ec{"Kostanaj"}
        }
        "Asia:Qyzylorda"{
            ec{"Kizilorda"}
        }
        "Asia:Rangoon"{
            ec{"Rangun"}
        }
        "Asia:Riyadh"{
            ec{"Rijad"}
        }
        "Asia:Saigon"{
            ec{"Ho Ši Min"}
        }
        "Asia:Sakhalin"{
            ec{"Sahalin"}
        }
        "Asia:Samarkand"{
            ec{"Samarkand"}
        }
        "Asia:Seoul"{
            ec{"Seul"}
        }
        "Asia:Shanghai"{
            ec{"Šangaj"}
        }
        "Asia:Singapore"{
            ec{"Singapur"}
        }
        "Asia:Srednekolymsk"{
            ec{"Srednjekolimsk"}
        }
        "Asia:Taipei"{
            ec{"Tajpej"}
        }
        "Asia:Tashkent"{
            ec{"Taškent"}
        }
        "Asia:Tbilisi"{
            ec{"Tbilisi"}
        }
        "Asia:Tehran"{
            ec{"Teheran"}
        }
        "Asia:Thimphu"{
            ec{"Timpu"}
        }
        "Asia:Tokyo"{
            ec{"Tokio"}
        }
        "Asia:Tomsk"{
            ec{"Tomsk"}
        }
        "Asia:Ulaanbaatar"{
            ec{"Ulan Bator"}
        }
        "Asia:Urumqi"{
            ec{"Urumći"}
        }
        "Asia:Ust-Nera"{
            ec{"Ust-Nera"}
        }
        "Asia:Vientiane"{
            ec{"Vijentijan"}
        }
        "Asia:Vladivostok"{
            ec{"Vladivostok"}
        }
        "Asia:Yakutsk"{
            ec{"Jakutsk"}
        }
        "Asia:Yekaterinburg"{
            ec{"Jekaterinburg"}
        }
        "Asia:Yerevan"{
            ec{"Jerevan"}
        }
        "Atlantic:Azores"{
            ec{"Azori"}
        }
        "Atlantic:Bermuda"{
            ec{"Bermuda"}
        }
        "Atlantic:Canary"{
            ec{"Kanarska ostrva"}
        }
        "Atlantic:Cape_Verde"{
            ec{"Zelenortska Ostrva"}
        }
        "Atlantic:Faeroe"{
            ec{"Farska Ostrva"}
        }
        "Atlantic:Madeira"{
            ec{"Madeira"}
        }
        "Atlantic:Reykjavik"{
            ec{"Rejkjavik"}
        }
        "Atlantic:South_Georgia"{
            ec{"Južna Džordžija"}
        }
        "Atlantic:St_Helena"{
            ec{"Sveta Jelena"}
        }
        "Atlantic:Stanley"{
            ec{"Stenli"}
        }
        "Australia:Adelaide"{
            ec{"Adelejd"}
        }
        "Australia:Brisbane"{
            ec{"Brizbejn"}
        }
        "Australia:Broken_Hill"{
            ec{"Broken Hil"}
        }
        "Australia:Currie"{
            ec{"Kari"}
        }
        "Australia:Darwin"{
            ec{"Darvin"}
        }
        "Australia:Eucla"{
            ec{"Iukla"}
        }
        "Australia:Hobart"{
            ec{"Hobart"}
        }
        "Australia:Lindeman"{
            ec{"Lindeman"}
        }
        "Australia:Lord_Howe"{
            ec{"Lord Hau"}
        }
        "Australia:Melbourne"{
            ec{"Melburn"}
        }
        "Australia:Perth"{
            ec{"Pert"}
        }
        "Australia:Sydney"{
            ec{"Sidnej"}
        }
        "Etc:UTC"{
            ls{"Koordinisano univerzalno vreme"}
        }
        "Etc:Unknown"{
            ec{"Nepoznat grad"}
        }
        "Europe:Amsterdam"{
            ec{"Amsterdam"}
        }
        "Europe:Andorra"{
            ec{"Andora"}
        }
        "Europe:Astrakhan"{
            ec{"Astrakan"}
        }
        "Europe:Athens"{
            ec{"Atina"}
        }
        "Europe:Belgrade"{
            ec{"Beograd"}
        }
        "Europe:Berlin"{
            ec{"Berlin"}
        }
        "Europe:Bratislava"{
            ec{"Bratislava"}
        }
        "Europe:Brussels"{
            ec{"Brisel"}
        }
        "Europe:Bucharest"{
            ec{"Bukurešt"}
        }
        "Europe:Budapest"{
            ec{"Budimpešta"}
        }
        "Europe:Busingen"{
            ec{"Bisingen"}
        }
        "Europe:Chisinau"{
            ec{"Kišinjev"}
        }
        "Europe:Copenhagen"{
            ec{"Kopenhagen"}
        }
        "Europe:Dublin"{
            ec{"Dablin"}
            ld{"Irska, standardno vreme"}
        }
        "Europe:Gibraltar"{
            ec{"Gibraltar"}
        }
        "Europe:Guernsey"{
            ec{"Gernzi"}
        }
        "Europe:Helsinki"{
            ec{"Helsinki"}
        }
        "Europe:Isle_of_Man"{
            ec{"Ostrvo Man"}
        }
        "Europe:Istanbul"{
            ec{"Istanbul"}
        }
        "Europe:Jersey"{
            ec{"Džerzi"}
        }
        "Europe:Kaliningrad"{
            ec{"Kalinjingrad"}
        }
        "Europe:Kiev"{
            ec{"Kijev"}
        }
        "Europe:Kirov"{
            ec{"Kirov"}
        }
        "Europe:Lisbon"{
            ec{"Lisabon"}
        }
        "Europe:Ljubljana"{
            ec{"Ljubljana"}
        }
        "Europe:London"{
            ec{"London"}
            ld{"Britanija, letnje vreme"}
        }
        "Europe:Luxembourg"{
            ec{"Luksemburg"}
        }
        "Europe:Madrid"{
            ec{"Madrid"}
        }
        "Europe:Malta"{
            ec{"Malta"}
        }
        "Europe:Mariehamn"{
            ec{"Marihamn"}
        }
        "Europe:Minsk"{
            ec{"Minsk"}
        }
        "Europe:Monaco"{
            ec{"Monako"}
        }
        "Europe:Moscow"{
            ec{"Moskva"}
        }
        "Europe:Oslo"{
            ec{"Oslo"}
        }
        "Europe:Paris"{
            ec{"Pariz"}
        }
        "Europe:Podgorica"{
            ec{"Podgorica"}
        }
        "Europe:Prague"{
            ec{"Prag"}
        }
        "Europe:Riga"{
            ec{"Riga"}
        }
        "Europe:Rome"{
            ec{"Rim"}
        }
        "Europe:Samara"{
            ec{"Samara"}
        }
        "Europe:San_Marino"{
            ec{"San Marino"}
        }
        "Europe:Sarajevo"{
            ec{"Sarajevo"}
        }
        "Europe:Saratov"{
            ec{"Saratov"}
        }
        "Europe:Simferopol"{
            ec{"Simferopolj"}
        }
        "Europe:Skopje"{
            ec{"Skoplje"}
        }
        "Europe:Sofia"{
            ec{"Sofija"}
        }
        "Europe:Stockholm"{
            ec{"Stokholm"}
        }
        "Europe:Tallinn"{
            ec{"Talin"}
        }
        "Europe:Tirane"{
            ec{"Tirana"}
        }
        "Europe:Ulyanovsk"{
            ec{"Uljanovsk"}
        }
        "Europe:Uzhgorod"{
            ec{"Užgorod"}
        }
        "Europe:Vaduz"{
            ec{"Vaduz"}
        }
        "Europe:Vatican"{
            ec{"Vatikan"}
        }
        "Europe:Vienna"{
            ec{"Beč"}
        }
        "Europe:Vilnius"{
            ec{"Vilnjus"}
        }
        "Europe:Volgograd"{
            ec{"Volgograd"}
        }
        "Europe:Warsaw"{
            ec{"Varšava"}
        }
        "Europe:Zagreb"{
            ec{"Zagreb"}
        }
        "Europe:Zaporozhye"{
            ec{"Zaporožje"}
        }
        "Europe:Zurich"{
            ec{"Cirih"}
        }
        "Indian:Antananarivo"{
            ec{"Antananarivo"}
        }
        "Indian:Chagos"{
            ec{"Čagos"}
        }
        "Indian:Christmas"{
            ec{"Božić"}
        }
        "Indian:Cocos"{
            ec{"Kokos"}
        }
        "Indian:Comoro"{
            ec{"Komoro"}
        }
        "Indian:Kerguelen"{
            ec{"Kergelen"}
        }
        "Indian:Mahe"{
            ec{"Mahe"}
        }
        "Indian:Maldives"{
            ec{"Maldivi"}
        }
        "Indian:Mauritius"{
            ec{"Mauricijus"}
        }
        "Indian:Mayotte"{
            ec{"Majot"}
        }
        "Indian:Reunion"{
            ec{"Reunion"}
        }
        "Pacific:Apia"{
            ec{"Apija"}
        }
        "Pacific:Auckland"{
            ec{"Okland"}
        }
        "Pacific:Bougainville"{
            ec{"Buganvil"}
        }
        "Pacific:Chatham"{
            ec{"Čatam"}
        }
        "Pacific:Easter"{
            ec{"Uskršnje ostrvo"}
        }
        "Pacific:Efate"{
            ec{"Efat"}
        }
        "Pacific:Enderbury"{
            ec{"Enderberi"}
        }
        "Pacific:Fakaofo"{
            ec{"Fakaofo"}
        }
        "Pacific:Fiji"{
            ec{"Fidži"}
        }
        "Pacific:Funafuti"{
            ec{"Funafuti"}
        }
        "Pacific:Galapagos"{
            ec{"Galapagos"}
        }
        "Pacific:Gambier"{
            ec{"Gambije"}
        }
        "Pacific:Guadalcanal"{
            ec{"Gvadalkanal"}
        }
        "Pacific:Guam"{
            ec{"Guam"}
        }
        "Pacific:Honolulu"{
            ec{"Honolulu"}
        }
        "Pacific:Johnston"{
            ec{"Džonston"}
        }
        "Pacific:Kanton"{
            ec{"Kanton"}
        }
        "Pacific:Kiritimati"{
            ec{"Kiritimati"}
        }
        "Pacific:Kosrae"{
            ec{"Košre"}
        }
        "Pacific:Kwajalein"{
            ec{"Kvadžalejin"}
        }
        "Pacific:Majuro"{
            ec{"Majuro"}
        }
        "Pacific:Marquesas"{
            ec{"Markiz"}
        }
        "Pacific:Midway"{
            ec{"Midvej"}
        }
        "Pacific:Nauru"{
            ec{"Nauru"}
        }
        "Pacific:Niue"{
            ec{"Niue"}
        }
        "Pacific:Norfolk"{
            ec{"Norfolk"}
        }
        "Pacific:Noumea"{
            ec{"Numea"}
        }
        "Pacific:Pago_Pago"{
            ec{"Pago Pago"}
        }
        "Pacific:Palau"{
            ec{"Palau"}
        }
        "Pacific:Pitcairn"{
            ec{"Pitkern"}
        }
        "Pacific:Ponape"{
            ec{"Ponape"}
        }
        "Pacific:Port_Moresby"{
            ec{"Port Morzbi"}
        }
        "Pacific:Rarotonga"{
            ec{"Rarotonga"}
        }
        "Pacific:Saipan"{
            ec{"Sajpan"}
        }
        "Pacific:Tahiti"{
            ec{"Tahiti"}
        }
        "Pacific:Tarawa"{
            ec{"Tarava"}
        }
        "Pacific:Tongatapu"{
            ec{"Tongatapu"}
        }
        "Pacific:Truk"{
            ec{"Truk"}
        }
        "Pacific:Wake"{
            ec{"Vejk"}
        }
        "Pacific:Wallis"{
            ec{"Valis"}
        }
        "meta:Acre"{
            ld{"Akre letnje računanje vremena"}
            lg{"Akre vreme"}
            ls{"Akre standardno vreme"}
        }
        "meta:Afghanistan"{
            ls{"Avganistan vreme"}
        }
        "meta:Africa_Central"{
            ls{"Centralno-afričko vreme"}
        }
        "meta:Africa_Eastern"{
            ls{"Istočno-afričko vreme"}
        }
        "meta:Africa_Southern"{
            ls{"Južno-afričko vreme"}
        }
        "meta:Africa_Western"{
            ld{"Zapadno-afričko letnje vreme"}
            lg{"Zapadno-afričko vreme"}
            ls{"Zapadno-afričko standardno vreme"}
        }
        "meta:Alaska"{
            ld{"Aljaska, letnje vreme"}
            lg{"Aljaska"}
            ls{"Aljaska, standardno vreme"}
        }
        "meta:Almaty"{
            ld{"Almati letnje računanje vremena"}
            lg{"Almati vreme"}
            ls{"Almati standardno vreme"}
        }
        "meta:Amazon"{
            ld{"Amazon, letnje vreme"}
            lg{"Amazon vreme"}
            ls{"Amazon, standardno vreme"}
        }
        "meta:America_Central"{
            ld{"Severnoameričko centralno letnje vreme"}
            lg{"Severnoameričko centralno vreme"}
            ls{"Severnoameričko centralno standardno vreme"}
        }
        "meta:America_Eastern"{
            ld{"Severnoameričko istočno letnje vreme"}
            lg{"Severnoameričko istočno vreme"}
            ls{"Severnoameričko istočno standardno vreme"}
        }
        "meta:America_Mountain"{
            ld{"Severnoameričko planinsko letnje vreme"}
            lg{"Severnoameričko planinsko vreme"}
            ls{"Severnoameričko planinsko standardno vreme"}
        }
        "meta:America_Pacific"{
            ld{"Severnoameričko pacifičko letnje vreme"}
            lg{"Severnoameričko pacifičko vreme"}
            ls{"Severnoameričko pacifičko standardno vreme"}
        }
        "meta:Anadyr"{
            ld{"Anadir letnje računanje vremena"}
            lg{"Anadir vreme"}
            ls{"Anadir standardno vreme"}
        }
        "meta:Apia"{
            ld{"Apija, letnje vreme"}
            lg{"Apija vreme"}
            ls{"Apija, standardno vreme"}
        }
        "meta:Aqtau"{
            ld{"Akvatau letnje računanje vremena"}
            lg{"Akvatau vreme"}
            ls{"Akvatau standardno vreme"}
        }
        "meta:Aqtobe"{
            ld{"Akutobe letnje računanje vremena"}
            lg{"Akutobe vreme"}
            ls{"Akutobe standardno vreme"}
        }
        "meta:Arabian"{
            ld{"Arabijsko letnje vreme"}
            lg{"Arabijsko vreme"}
            ls{"Arabijsko standardno vreme"}
        }
        "meta:Argentina"{
            ld{"Argentina, letnje vreme"}
            lg{"Argentina vreme"}
            ls{"Argentina, standardno vreme"}
        }
        "meta:Argentina_Western"{
            ld{"Zapadna Argentina, letnje vreme"}
            lg{"Zapadna Argentina vreme"}
            ls{"Zapadna Argentina, standardno vreme"}
        }
        "meta:Armenia"{
            ld{"Jermenija, letnje vreme"}
            lg{"Jermenija vreme"}
            ls{"Jermenija, standardno vreme"}
        }
        "meta:Atlantic"{
            ld{"Atlantsko letnje vreme"}
            lg{"Atlantsko vreme"}
            ls{"Atlantsko standardno vreme"}
        }
        "meta:Australia_Central"{
            ld{"Australijsko centralno letnje vreme"}
            lg{"Australijsko centralno vreme"}
            ls{"Australijsko centralno standardno vreme"}
        }
        "meta:Australia_CentralWestern"{
            ld{"Australijsko centralno zapadno letnje vreme"}
            lg{"Australijsko centralno zapadno vreme"}
            ls{"Australijsko centralno zapadno standardno vreme"}
        }
        "meta:Australia_Eastern"{
            ld{"Australijsko istočno letnje vreme"}
            lg{"Australijsko istočno vreme"}
            ls{"Australijsko istočno standardno vreme"}
        }
        "meta:Australia_Western"{
            ld{"Australijsko zapadno letnje vreme"}
            lg{"Australijsko zapadno vreme"}
            ls{"Australijsko zapadno standardno vreme"}
        }
        "meta:Azerbaijan"{
            ld{"Azerbejdžan, letnje vreme"}
            lg{"Azerbejdžan vreme"}
            ls{"Azerbejdžan, standardno vreme"}
        }
        "meta:Azores"{
            ld{"Azori, letnje vreme"}
            lg{"Azori vreme"}
            ls{"Azori, standardno vreme"}
        }
        "meta:Bangladesh"{
            ld{"Bangladeš, letnje vreme"}
            lg{"Bangladeš vreme"}
            ls{"Bangladeš, standardno vreme"}
        }
        "meta:Bhutan"{
            ls{"Butan vreme"}
        }
        "meta:Bolivia"{
            ls{"Bolivija vreme"}
        }
        "meta:Brasilia"{
            ld{"Brazilija, letnje vreme"}
            lg{"Brazilija vreme"}
            ls{"Brazilija, standardno vreme"}
        }
        "meta:Brunei"{
            ls{"Brunej Darusalum vreme"}
        }
        "meta:Cape_Verde"{
            ld{"Zelenortska Ostrva, letnje vreme"}
            lg{"Zelenortska Ostrva vreme"}
            ls{"Zelenortska Ostrva, standardno vreme"}
        }
        "meta:Chamorro"{
            ls{"Čamoro vreme"}
        }
        "meta:Chatham"{
            ld{"Čatam, letnje vreme"}
            lg{"Čatam vreme"}
            ls{"Čatam, standardno vreme"}
        }
        "meta:Chile"{
            ld{"Čile, letnje vreme"}
            lg{"Čile vreme"}
            ls{"Čile, standardno vreme"}
        }
        "meta:China"{
            ld{"Kina, letnje vreme"}
            lg{"Kina vreme"}
            ls{"Kinesko standardno vreme"}
        }
        "meta:Choibalsan"{
            ld{"Čojbalsan, letnje vreme"}
            lg{"Čojbalsan vreme"}
            ls{"Čojbalsan, standardno vreme"}
        }
        "meta:Christmas"{
            ls{"Božićno ostrvo vreme"}
        }
        "meta:Cocos"{
            ls{"Kokos (Keling) Ostrva vreme"}
        }
        "meta:Colombia"{
            ld{"Kolumbija, letnje vreme"}
            lg{"Kolumbija vreme"}
            ls{"Kolumbija, standardno vreme"}
        }
        "meta:Cook"{
            ld{"Kukova ostrva, polu-letnje vreme"}
            lg{"Kukova ostrva vreme"}
            ls{"Kukova ostrva, standardno vreme"}
        }
        "meta:Cuba"{
            ld{"Kuba, letnje vreme"}
            lg{"Kuba"}
            ls{"Kuba, standardno vreme"}
        }
        "meta:Davis"{
            ls{"Dejvis vreme"}
        }
        "meta:DumontDUrville"{
            ls{"Dimon d’Urvil vreme"}
        }
        "meta:East_Timor"{
            ls{"Istočni timor vreme"}
        }
        "meta:Easter"{
            ld{"Uskršnja ostrva, letnje vreme"}
            lg{"Uskršnja ostrva vreme"}
            ls{"Uskršnja ostrva, standardno vreme"}
        }
        "meta:Ecuador"{
            ls{"Ekvador vreme"}
        }
        "meta:Europe_Central"{
            ld{"Srednjeevropsko letnje vreme"}
            lg{"Srednjeevropsko vreme"}
            ls{"Srednjeevropsko standardno vreme"}
            sd{"CEST"}
            sg{"CET"}
            ss{"CET"}
        }
        "meta:Europe_Eastern"{
            ld{"Istočnoevropsko letnje vreme"}
            lg{"Istočnoevropsko vreme"}
            ls{"Istočnoevropsko standardno vreme"}
            sd{"EEST"}
            sg{"EET"}
            ss{"EET"}
        }
        "meta:Europe_Further_Eastern"{
            ls{"Vreme daljeg istoka Evrope"}
        }
        "meta:Europe_Western"{
            ld{"Zapadnoevropsko letnje vreme"}
            lg{"Zapadnoevropsko vreme"}
            ls{"Zapadnoevropsko standardno vreme"}
            sd{"WEST"}
            sg{"WET"}
            ss{"WET"}
        }
        "meta:Falkland"{
            ld{"Folklandska Ostrva, letnje vreme"}
            lg{"Folklandska Ostrva vreme"}
            ls{"Folklandska Ostrva, standardno vreme"}
        }
        "meta:Fiji"{
            ld{"Fidži, letnje vreme"}
            lg{"Fidži vreme"}
            ls{"Fidži, standardno vreme"}
        }
        "meta:French_Guiana"{
            ls{"Francuska Gvajana vreme"}
        }
        "meta:French_Southern"{
            ls{"Francusko južno i antarktičko vreme"}
        }
        "meta:GMT"{
            ls{"Srednje vreme po Griniču"}
            ss{"GMT"}
        }
        "meta:Galapagos"{
            ls{"Galapagos vreme"}
        }
        "meta:Gambier"{
            ls{"Gambije vreme"}
        }
        "meta:Georgia"{
            ld{"Gruzija, letnje vreme"}
            lg{"Gruzija vreme"}
            ls{"Gruzija, standardno vreme"}
        }
        "meta:Gilbert_Islands"{
            ls{"Gilbert ostrva vreme"}
        }
        "meta:Greenland_Eastern"{
            ld{"Istočni Grenland, letnje vreme"}
            lg{"Istočni Grenland"}
            ls{"Istočni Grenland, standardno vreme"}
        }
        "meta:Greenland_Western"{
            ld{"Zapadni Grenland, letnje vreme"}
            lg{"Zapadni Grenland"}
            ls{"Zapadni Grenland, standardno vreme"}
        }
        "meta:Guam"{
            ls{"Guam standardno vreme"}
        }
        "meta:Gulf"{
            ls{"Zalivsko vreme"}
        }
        "meta:Guyana"{
            ls{"Gvajana vreme"}
        }
        "meta:Hawaii_Aleutian"{
            ld{"Havajsko-aleutsko letnje vreme"}
            lg{"Havajsko-aleutsko vreme"}
            ls{"Havajsko-aleutsko standardno vreme"}
        }
        "meta:Hong_Kong"{
            ld{"Hong Kong, letnje vreme"}
            lg{"Hong Kong vreme"}
            ls{"Hong Kong, standardno vreme"}
        }
        "meta:Hovd"{
            ld{"Hovd, letnje vreme"}
            lg{"Hovd vreme"}
            ls{"Hovd, standardno vreme"}
        }
        "meta:India"{
            ls{"Indijsko standardno vreme"}
        }
        "meta:Indian_Ocean"{
            ls{"Indijsko okeansko vreme"}
        }
        "meta:Indochina"{
            ls{"Indokina vreme"}
        }
        "meta:Indonesia_Central"{
            ls{"Centralno-indonezijsko vreme"}
        }
        "meta:Indonesia_Eastern"{
            ls{"Istočno-indonezijsko vreme"}
        }
        "meta:Indonesia_Western"{
            ls{"Zapadno-indonezijsko vreme"}
        }
        "meta:Iran"{
            ld{"Iran, letnje vreme"}
            lg{"Iran vreme"}
            ls{"Iran, standardno vreme"}
        }
        "meta:Irkutsk"{
            ld{"Irkuck, letnje vreme"}
            lg{"Irkuck vreme"}
            ls{"Irkuck, standardno vreme"}
        }
        "meta:Israel"{
            ld{"Izraelsko letnje vreme"}
            lg{"Izraelsko vreme"}
            ls{"Izraelsko standardno vreme"}
        }
        "meta:Japan"{
            ld{"Japansko letnje vreme"}
            lg{"Japansko vreme"}
            ls{"Japansko standardno vreme"}
        }
        "meta:Kamchatka"{
            ld{"Petropavlovsko-kamčatsko letnje računanje vremena"}
            lg{"Petropavlovsko-kamčatsko vreme"}
            ls{"Petropavlovsko-kamčatsko standardno vreme"}
        }
        "meta:Kazakhstan_Eastern"{
            ls{"Istočno-kazahstansko vreme"}
        }
        "meta:Kazakhstan_Western"{
            ls{"Zapadno-kazahstansko vreme"}
        }
        "meta:Korea"{
            ld{"Korejsko letnje vreme"}
            lg{"Korejsko vreme"}
            ls{"Korejsko standardno vreme"}
        }
        "meta:Kosrae"{
            ls{"Košre vreme"}
        }
        "meta:Krasnoyarsk"{
            ld{"Krasnojarsk, letnje vreme"}
            lg{"Krasnojarsk vreme"}
            ls{"Krasnojarsk, standardno vreme"}
        }
        "meta:Kyrgystan"{
            ls{"Kirgistan vreme"}
        }
        "meta:Lanka"{
            ls{"Šri Lanka vreme"}
        }
        "meta:Line_Islands"{
            ls{"Ostrva Lajn vreme"}
        }
        "meta:Lord_Howe"{
            ld{"Lord Hov, letnje vreme"}
            lg{"Lord Hov vreme"}
            ls{"Lord Hov, standardno vreme"}
        }
        "meta:Macau"{
            ld{"Makao letnje računanje vremena"}
            lg{"Makao vreme"}
            ls{"Makao standardno vreme"}
        }
        "meta:Macquarie"{
            ls{"Ostrvo Makveri vreme"}
        }
        "meta:Magadan"{
            ld{"Magadan, letnje vreme"}
            lg{"Magadan vreme"}
            ls{"Magadan, standardno vreme"}
        }
        "meta:Malaysia"{
            ls{"Malezija vreme"}
        }
        "meta:Maldives"{
            ls{"Maldivi vreme"}
        }
        "meta:Marquesas"{
            ls{"Markiz vreme"}
        }
        "meta:Marshall_Islands"{
            ls{"Maršalska Ostrva vreme"}
        }
        "meta:Mauritius"{
            ld{"Mauricijus, letnje vreme"}
            lg{"Mauricijus vreme"}
            ls{"Mauricijus, standardno vreme"}
        }
        "meta:Mawson"{
            ls{"Moson vreme"}
        }
        "meta:Mexico_Northwest"{
            ld{"Severozapadni Meksiko, letnje vreme"}
            lg{"Severozapadni Meksiko"}
            ls{"Severozapadni Meksiko, standardno vreme"}
        }
        "meta:Mexico_Pacific"{
            ld{"Meksički Pacifik, letnje vreme"}
            lg{"Meksički Pacifik"}
            ls{"Meksički Pacifik, standardno vreme"}
        }
        "meta:Mongolia"{
            ld{"Ulan Bator, letnje vreme"}
            lg{"Ulan Bator vreme"}
            ls{"Ulan Bator, standardno vreme"}
        }
        "meta:Moscow"{
            ld{"Moskva, letnje vreme"}
            lg{"Moskva vreme"}
            ls{"Moskva, standardno vreme"}
        }
        "meta:Myanmar"{
            ls{"Mijanmar vreme"}
        }
        "meta:Nauru"{
            ls{"Nauru vreme"}
        }
        "meta:Nepal"{
            ls{"Nepal vreme"}
        }
        "meta:New_Caledonia"{
            ld{"Nova Kaledonija, letnje vreme"}
            lg{"Nova Kaledonija vreme"}
            ls{"Nova Kaledonija, standardno vreme"}
        }
        "meta:New_Zealand"{
            ld{"Novi Zeland, letnje vreme"}
            lg{"Novi Zeland vreme"}
            ls{"Novi Zeland, standardno vreme"}
        }
        "meta:Newfoundland"{
            ld{"Njufaundlend, letnje vreme"}
            lg{"Njufaundlend"}
            ls{"Njufaundlend, standardno vreme"}
        }
        "meta:Niue"{
            ls{"Niue vreme"}
        }
        "meta:Norfolk"{
            ld{"Norfolk Ostrvo, letnje vreme"}
            lg{"Norfolk Ostrvo vreme"}
            ls{"Norfolk Ostrvo, standardno vreme"}
        }
        "meta:Noronha"{
            ld{"Fernando de Noronja, letnje vreme"}
            lg{"Fernando de Noronja vreme"}
            ls{"Fernando de Noronja, standardno vreme"}
        }
        "meta:North_Mariana"{
            ls{"Severna Marijanska Ostrva vreme"}
        }
        "meta:Novosibirsk"{
            ld{"Novosibirsk, letnje vreme"}
            lg{"Novosibirsk vreme"}
            ls{"Novosibirsk, standardno vreme"}
        }
        "meta:Omsk"{
            ld{"Omsk, letnje vreme"}
            lg{"Omsk vreme"}
            ls{"Omsk, standardno vreme"}
        }
        "meta:Pakistan"{
            ld{"Pakistan, letnje vreme"}
            lg{"Pakistan vreme"}
            ls{"Pakistan, standardno vreme"}
        }
        "meta:Palau"{
            ls{"Palau vreme"}
        }
        "meta:Papua_New_Guinea"{
            ls{"Papua Nova Gvineja vreme"}
        }
        "meta:Paraguay"{
            ld{"Paragvaj, letnje vreme"}
            lg{"Paragvaj vreme"}
            ls{"Paragvaj, standardno vreme"}
        }
        "meta:Peru"{
            ld{"Peru, letnje vreme"}
            lg{"Peru vreme"}
            ls{"Peru, standardno vreme"}
        }
        "meta:Philippines"{
            ld{"Filipini, letnje vreme"}
            lg{"Filipini vreme"}
            ls{"Filipini, standardno vreme"}
        }
        "meta:Phoenix_Islands"{
            ls{"Feniks ostrva vreme"}
        }
        "meta:Pierre_Miquelon"{
            ld{"Sen Pjer i Mikelon, letnje vreme"}
            lg{"Sen Pjer i Mikelon"}
            ls{"Sen Pjer i Mikelon, standardno vreme"}
        }
        "meta:Pitcairn"{
            ls{"Pitkern vreme"}
        }
        "meta:Ponape"{
            ls{"Ponpej vreme"}
        }
        "meta:Pyongyang"{
            ls{"Pjongjanško vreme"}
        }
        "meta:Qyzylorda"{
            ld{"Kizilorda letnje računanje vremena"}
            lg{"Kizilorda vreme"}
            ls{"Kizilorda standardno vreme"}
        }
        "meta:Reunion"{
            ls{"Reinion vreme"}
        }
        "meta:Rothera"{
            ls{"Rotera vreme"}
        }
        "meta:Sakhalin"{
            ld{"Sahalin, letnje vreme"}
            lg{"Sahalin vreme"}
            ls{"Sahalin, standardno vreme"}
        }
        "meta:Samara"{
            ld{"Samara letnje računanje vremena"}
            lg{"Samara vreme"}
            ls{"Samara standardno vreme"}
        }
        "meta:Samoa"{
            ld{"Samoa, letnje vreme"}
            lg{"Samoa vreme"}
            ls{"Samoa, standardno vreme"}
        }
        "meta:Seychelles"{
            ls{"Sejšeli vreme"}
        }
        "meta:Singapore"{
            ls{"Singapur, standardno vreme"}
        }
        "meta:Solomon"{
            ls{"Solomonska Ostrva vreme"}
        }
        "meta:South_Georgia"{
            ls{"Južna Džordžija vreme"}
        }
        "meta:Suriname"{
            ls{"Surinam vreme"}
        }
        "meta:Syowa"{
            ls{"Šova vreme"}
        }
        "meta:Tahiti"{
            ls{"Tahiti vreme"}
        }
        "meta:Taipei"{
            ld{"Tajpej, letnje vreme"}
            lg{"Tajpej vreme"}
            ls{"Tajpej, standardno vreme"}
        }
        "meta:Tajikistan"{
            ls{"Tadžikistan vreme"}
        }
        "meta:Tokelau"{
            ls{"Tokelau vreme"}
        }
        "meta:Tonga"{
            ld{"Tonga, letnje vreme"}
            lg{"Tonga vreme"}
            ls{"Tonga, standardno vreme"}
        }
        "meta:Truk"{
            ls{"Čuuk vreme"}
        }
        "meta:Turkmenistan"{
            ld{"Turkmenistan, letnje vreme"}
            lg{"Turkmenistan vreme"}
            ls{"Turkmenistan, standardno vreme"}
        }
        "meta:Tuvalu"{
            ls{"Tuvalu vreme"}
        }
        "meta:Uruguay"{
            ld{"Urugvaj, letnje vreme"}
            lg{"Urugvaj vreme"}
            ls{"Urugvaj, standardno vreme"}
        }
        "meta:Uzbekistan"{
            ld{"Uzbekistan, letnje vreme"}
            lg{"Uzbekistan vreme"}
            ls{"Uzbekistan, standardno vreme"}
        }
        "meta:Vanuatu"{
            ld{"Vanuatu, letnje vreme"}
            lg{"Vanuatu vreme"}
            ls{"Vanuatu, standardno vreme"}
        }
        "meta:Venezuela"{
            ls{"Venecuela vreme"}
        }
        "meta:Vladivostok"{
            ld{"Vladivostok, letnje vreme"}
            lg{"Vladivostok vreme"}
            ls{"Vladivostok, standardno vreme"}
        }
        "meta:Volgograd"{
            ld{"Volgograd, letnje vreme"}
            lg{"Volgograd vreme"}
            ls{"Volgograd, standardno vreme"}
        }
        "meta:Vostok"{
            ls{"Vostok vreme"}
        }
        "meta:Wake"{
            ls{"Vejk ostrvo vreme"}
        }
        "meta:Wallis"{
            ls{"Valis i Futuna Ostrva vreme"}
        }
        "meta:Yakutsk"{
            ld{"Jakutsk, letnje vreme"}
            lg{"Jakutsk vreme"}
            ls{"Jakutsk, standardno vreme"}
        }
        "meta:Yekaterinburg"{
            ld{"Jekaterinburg, letnje vreme"}
            lg{"Jekaterinburg vreme"}
            ls{"Jekaterinburg, standardno vreme"}
        }
        "meta:Yukon"{
            ls{"Jukon"}
        }
<<<<<<< HEAD
        fallbackFormat{"{1} ({0})"}
        gmtFormat{"GMT{0}"}
        gmtZeroFormat{"GMT"}
        hourFormat{"+HH:mm;-HH:mm"}
        regionFormat{"{0}"}
=======
>>>>>>> 626889fb
        regionFormatDaylight{"{0}, letnje vreme"}
        regionFormatStandard{"{0}, standardno vreme"}
    }
}<|MERGE_RESOLUTION|>--- conflicted
+++ resolved
@@ -1957,14 +1957,6 @@
         "meta:Yukon"{
             ls{"Jukon"}
         }
-<<<<<<< HEAD
-        fallbackFormat{"{1} ({0})"}
-        gmtFormat{"GMT{0}"}
-        gmtZeroFormat{"GMT"}
-        hourFormat{"+HH:mm;-HH:mm"}
-        regionFormat{"{0}"}
-=======
->>>>>>> 626889fb
         regionFormatDaylight{"{0}, letnje vreme"}
         regionFormatStandard{"{0}, standardno vreme"}
     }
