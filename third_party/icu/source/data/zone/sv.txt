--- conflicted
+++ resolved
@@ -1000,12 +1000,6 @@
         "meta:Yukon"{
             ls{"Yukontid"}
         }
-<<<<<<< HEAD
-        fallbackFormat{"{1} ({0})"}
-        gmtFormat{"GMT{0}"}
-        gmtZeroFormat{"GMT"}
-=======
->>>>>>> 626889fb
         hourFormat{"+HH:mm;−HH:mm"}
         regionFormat{"{0}tid"}
         regionFormatDaylight{"{0} (sommartid)"}
