﻿// © 2016 and later: Unicode, Inc. and others.
// License & terms of use: http://www.unicode.org/copyright.html
// Generated using tools/cldr/cldr-to-icu/build-icu-data.xml
chr{
    zoneStrings{
        "Africa:Abidjan"{
            ec{"ᎠᏈᏣᏂ"}
        }
        "Africa:Accra"{
            ec{"ᎠᏆ"}
        }
        "Africa:Addis_Ababa"{
            ec{"ᎡᏗᏍ ᎠᏆᏆ"}
        }
        "Africa:Algiers"{
            ec{"ᎠᎵᏥᎵ"}
        }
        "Africa:Asmera"{
            ec{"ᎠᏏᎹᎳ"}
        }
        "Africa:Bamako"{
            ec{"ᏆᎹᎪ"}
        }
        "Africa:Bangui"{
            ec{"ᏇᏂᎫᏫ"}
        }
        "Africa:Banjul"{
            ec{"ᏆᏂᏧᎵ"}
        }
        "Africa:Bissau"{
            ec{"ᏇᏌᏫ"}
        }
        "Africa:Blantyre"{
            ec{"ᏆᏘᎴ"}
        }
        "Africa:Brazzaville"{
            ec{"ᏆᏌᏩᎵ"}
        }
        "Africa:Bujumbura"{
            ec{"ᏊᏧᎻᏊᎳ"}
        }
        "Africa:Cairo"{
            ec{"ᎧᏯᎶ"}
        }
        "Africa:Casablanca"{
            ec{"ᎤᏁᎦ ᎦᎵᏦᏕ"}
        }
        "Africa:Ceuta"{
            ec{"ᏑᏔ"}
        }
        "Africa:Conakry"{
            ec{"ᎪᎾᏈ"}
        }
        "Africa:Dakar"{
            ec{"ᏓᎧᏩ"}
        }
        "Africa:Dar_es_Salaam"{
            ec{"Ꮣ ᎡᏏ ᏌᎳᎻ"}
        }
        "Africa:Djibouti"{
            ec{"ᏥᏊᏗ"}
        }
        "Africa:Douala"{
            ec{"ᏙᎤᏩᎳ"}
        }
        "Africa:El_Aaiun"{
            ec{"ᎡᎵ ᎠᏱᏳᏂ"}
        }
        "Africa:Freetown"{
            ec{"ᎠᏎᏇ ᎦᏚᎲ"}
        }
        "Africa:Gaborone"{
            ec{"ᎦᏉᎶᏁ"}
        }
        "Africa:Harare"{
            ec{"ᎭᎳᎴ"}
        }
        "Africa:Johannesburg"{
            ec{"ᏦᎭᏁᏍᏊᎦ"}
        }
        "Africa:Juba"{
            ec{"ᏧᏆ"}
        }
        "Africa:Kampala"{
            ec{"ᎧᎻᏆᎳ"}
        }
        "Africa:Khartoum"{
            ec{"ᎧᏚᎻ"}
        }
        "Africa:Kigali"{
            ec{"ᎩᎦᎵ"}
        }
        "Africa:Kinshasa"{
            ec{"ᎨᏂᏝᏌ"}
        }
        "Africa:Lagos"{
            ec{"ᎳᎪᏏ"}
        }
        "Africa:Libreville"{
            ec{"ᎵᏇᏫᎵ"}
        }
        "Africa:Lome"{
            ec{"ᎶᎺ"}
        }
        "Africa:Luanda"{
            ec{"ᎷᏩᏂᏓ"}
        }
        "Africa:Lubumbashi"{
            ec{"ᎷᏊᏆᏏ"}
        }
        "Africa:Lusaka"{
            ec{"ᎵᏌᎧ"}
        }
        "Africa:Malabo"{
            ec{"ᎹᎳᏉ"}
        }
        "Africa:Maputo"{
            ec{"ᎹᏊᏙ"}
        }
        "Africa:Maseru"{
            ec{"ᎹᏎᎵ"}
        }
        "Africa:Mbabane"{
            ec{"ᏆᏇᏁ"}
        }
        "Africa:Mogadishu"{
            ec{"ᎼᎦᏗᏡ"}
        }
        "Africa:Monrovia"{
            ec{"ᎼᏂᎶᏫᏯ"}
        }
        "Africa:Nairobi"{
            ec{"ᎾᏱᎶᏈ"}
        }
        "Africa:Ndjamena"{
            ec{"ᎾᏣᎺᎾ"}
        }
        "Africa:Niamey"{
            ec{"ᏂᏯᎺ"}
        }
        "Africa:Nouakchott"{
            ec{"ᎾᏬᏣᏘ"}
        }
        "Africa:Ouagadougou"{
            ec{"ᎣᏩᎦᏚᎫ"}
        }
        "Africa:Porto-Novo"{
            ec{"ᏥᏳᏗᏔᎳᏗᏍᏗ-ᏃᏬ"}
        }
        "Africa:Sao_Tome"{
            ec{"ᏌᎣᏙᎺ"}
        }
        "Africa:Tripoli"{
            ec{"ᏟᏉᎵ"}
        }
        "Africa:Tunis"{
            ec{"ᏚᏂᏏ"}
        }
        "Africa:Windhoek"{
            ec{"ᏪᏄᏗᎰᎩ"}
        }
        "America:Adak"{
            ec{"ᎠᏓᎧ"}
        }
        "America:Anchorage"{
            ec{"ᎠᏂᎪᎴᏥ"}
        }
        "America:Anguilla"{
            ec{"ᎠᏂᎩᎳ"}
        }
        "America:Antigua"{
            ec{"ᎤᏪᏘ"}
        }
        "America:Araguaina"{
            ec{"ᎠᎳᎫᏩᏱᎾ"}
        }
        "America:Argentina:La_Rioja"{
            ec{"Ꮃ ᎵᏲᎭ"}
        }
        "America:Argentina:Rio_Gallegos"{
            ec{"ᎦᏰᎪᏏ ᎤᏪᏴ"}
        }
        "America:Argentina:Salta"{
            ec{"ᏌᎳᏔ"}
        }
        "America:Argentina:San_Juan"{
            ec{"ᏌᏂ ᏩᏂ"}
        }
        "America:Argentina:San_Luis"{
            ec{"ᎤᏓᏅᏗ ᎷᏫᏏ"}
        }
        "America:Argentina:Tucuman"{
            ec{"ᏚᎫᎹᏂ"}
        }
        "America:Argentina:Ushuaia"{
            ec{"ᎤᏑᏩᏯ"}
        }
        "America:Aruba"{
            ec{"ᎠᎷᏆ"}
        }
        "America:Asuncion"{
            ec{"ᎠᏑᏏᏲᏅ"}
        }
        "America:Bahia"{
            ec{"ᏆᎯᏯ"}
        }
        "America:Bahia_Banderas"{
            ec{"ᏆᎯᏯ ᏆᏂᏕᎳᏏ"}
        }
        "America:Barbados"{
            ec{"ᏆᏇᏙᏍ"}
        }
        "America:Belem"{
            ec{"ᏇᎴᎻ"}
        }
        "America:Belize"{
            ec{"ᏇᎵᏍ"}
        }
        "America:Blanc-Sablon"{
            ec{"ᏝᏂ-ᏌᏠᏂ"}
        }
        "America:Boa_Vista"{
            ec{"ᎣᏍᏓ ᎠᎪᎵᏰᏗ"}
        }
        "America:Bogota"{
            ec{"ᏉᎪᏔ"}
        }
        "America:Boise"{
            ec{"ᏉᏱᏏ"}
        }
        "America:Buenos_Aires"{
            ec{"ᎣᏍᏓ ᎤᏃᎴ"}
        }
        "America:Cambridge_Bay"{
            ec{"ᎨᎻᏈᏥ ᎡᏉᏄᎸᏗ"}
        }
        "America:Campo_Grande"{
            ec{"ᎤᏔᎾ ᏠᎨᏏ"}
        }
        "America:Cancun"{
            ec{"ᎨᏂᎫᏂ"}
        }
        "America:Caracas"{
            ec{"ᎧᎳᎧᏏ"}
        }
        "America:Catamarca"{
            ec{"ᎧᏔᎹᎧ"}
        }
        "America:Cayenne"{
            ec{"ᎧᏰᏂ"}
        }
        "America:Cayman"{
            ec{"ᎨᎢᎹᏂ"}
        }
        "America:Chicago"{
            ec{"ᏥᎧᎩ"}
        }
        "America:Chihuahua"{
            ec{"ᏥᏩᏩ"}
        }
        "America:Ciudad_Juarez"{
            ec{"ᏏᏳᏓ ᏆᎡᏏ"}
        }
        "America:Coral_Harbour"{
            ec{"ᎠᏘᎪᎦᏂ"}
        }
        "America:Cordoba"{
            ec{"ᎪᏙᏆ"}
        }
        "America:Costa_Rica"{
            ec{"ᎪᏍᏓᎵᎧ"}
        }
        "America:Creston"{
            ec{"ᏞᏍᏔᏂ"}
        }
        "America:Cuiaba"{
            ec{"ᏧᏫᏆ"}
        }
        "America:Curacao"{
            ec{"ᎫᎳᎨᎣ"}
        }
        "America:Danmarkshavn"{
            ec{"ᏕᎾᎹᎧᏌᏩᏂ"}
        }
        "America:Dawson"{
            ec{"ᏓᏌᏂ"}
        }
        "America:Dawson_Creek"{
            ec{"ᏓᏌᏂ ᎤᏪᏴ"}
        }
        "America:Denver"{
            ec{"ᎦᎸᎳᏗ ᎦᏚᎲ"}
        }
        "America:Detroit"{
            ec{"ᏗᏠᏘ"}
        }
        "America:Dominica"{
            ec{"ᏙᎻᏂᎧ"}
        }
        "America:Edmonton"{
            ec{"ᎡᏗᎹᏂᏔᏂ"}
        }
        "America:Eirunepe"{
            ec{"ᎡᎷᏁᏇ"}
        }
        "America:El_Salvador"{
            ec{"ᎡᎵ ᏌᎵᏆᏙᎵ"}
        }
        "America:Fort_Nelson"{
            ec{"ᏗᏐᏴ ᏁᎵᏌᏂ"}
        }
        "America:Fortaleza"{
            ec{"ᏬᏔᎴᏎ"}
        }
        "America:Glace_Bay"{
            ec{"ᏞᏏ ᎡᏉᏄᎸᏗ"}
        }
        "America:Godthab"{
            ec{"ᏄᎩ"}
        }
        "America:Goose_Bay"{
            ec{"ᏌᏌ ᎡᏉᏄᎸᏗ"}
        }
        "America:Grand_Turk"{
            ec{"ᏄᎬᏫᏳᏒ ᎬᎾ"}
        }
        "America:Grenada"{
            ec{"ᏋᎾᏓ"}
        }
        "America:Guadeloupe"{
            ec{"ᏩᏓᎷᏇ"}
        }
        "America:Guatemala"{
            ec{"ᏩᏔᎹᎳ"}
        }
        "America:Guayaquil"{
            ec{"ᏆᏯᎩᎵ"}
        }
        "America:Guyana"{
            ec{"ᎦᏯᎾ"}
        }
        "America:Halifax"{
            ec{"ᎭᎵᏩᎧᏏ"}
        }
        "America:Havana"{
            ec{"ᎭᏩᎾ"}
        }
        "America:Hermosillo"{
            ec{"ᎮᎼᏏᎶ"}
        }
        "America:Indiana:Knox"{
            ec{"ᏃᏈᏏ, ᎢᏂᏗᏰᎾ"}
        }
        "America:Indiana:Marengo"{
            ec{"ᎹᎴᏂᎪ, ᎢᏂᏗᏰᎾ"}
        }
        "America:Indiana:Petersburg"{
            ec{"ᏈᏓᏈᎦ, ᎢᏂᏗᏰᎾ"}
        }
        "America:Indiana:Tell_City"{
            ec{"ᏖᎵ ᎦᏚᎲ, ᎢᏂᏗᏰᎾ"}
        }
        "America:Indiana:Vevay"{
            ec{"ᏪᏪ, ᎢᏂᏗᏰᎾ"}
        }
        "America:Indiana:Vincennes"{
            ec{"ᏫᏂᏎᏁᏏ, ᎢᏂᏗᏰᎾ"}
        }
        "America:Indiana:Winamac"{
            ec{"ᏫᎾᎹᎩ, ᎢᏂᏗᏰᎾ"}
        }
        "America:Indianapolis"{
            ec{"ᎢᏂᏗᎠᏂᎠᏉᎵᏏ"}
        }
        "America:Inuvik"{
            ec{"ᎢᏄᏫᎩ"}
        }
        "America:Iqaluit"{
            ec{"ᎢᏆᎷᏱᏘ"}
        }
        "America:Jamaica"{
            ec{"ᏣᎺᎢᎧ"}
        }
        "America:Jujuy"{
            ec{"ᏧᏧᏫ"}
        }
        "America:Juneau"{
            ec{"ᏧᏃ"}
        }
        "America:Kentucky:Monticello"{
            ec{"ᎹᏂᏔᏎᎶ, ᎬᏅᏓᎩ"}
        }
        "America:Kralendijk"{
            ec{"ᏆᎴᏂᏗ"}
        }
        "America:La_Paz"{
            ec{"ᏙᎯ"}
        }
        "America:Lima"{
            ec{"ᎵᎹ"}
        }
        "America:Los_Angeles"{
            ec{"ᎾᏍᎩ ᏗᏂᎧᎿᏩᏗᏙᎯ"}
        }
        "America:Louisville"{
            ec{"ᎷᏫᏫᎵ"}
        }
        "America:Lower_Princes"{
            ec{"ᎡᎳᏗ ᏗᏜ ᎤᎬᏫᏳᎯ ᎩᏄᏙᏗ"}
        }
        "America:Maceio"{
            ec{"ᎹᏎᏲ"}
        }
        "America:Managua"{
            ec{"ᎹᎾᏆ"}
        }
        "America:Manaus"{
            ec{"ᎹᎾᎤᏏ"}
        }
        "America:Marigot"{
            ec{"ᎹᎵᎦᏘ"}
        }
        "America:Martinique"{
            ec{"ᎹᏘᏂᏇ"}
        }
        "America:Matamoros"{
            ec{"ᎹᏔᎼᎶᏏ"}
        }
        "America:Mazatlan"{
            ec{"ᎹᏌᏝᏂ"}
        }
        "America:Mendoza"{
            ec{"ᎺᎾᏙᏌ"}
        }
        "America:Menominee"{
            ec{"ᎺᏃᎻᏂ"}
        }
        "America:Merida"{
            ec{"ᎺᎵᏓ"}
        }
        "America:Metlakatla"{
            ec{"ᎺᏝᎧᏝ"}
        }
        "America:Mexico_City"{
            ec{"ᎠᏂᏍᏆᏂ ᎦᏚᎲ"}
        }
        "America:Miquelon"{
            ec{"ᎻᎨᎶᏂ"}
        }
        "America:Moncton"{
            ec{"ᎹᎾᏔᏂ"}
        }
        "America:Monterrey"{
            ec{"ᎼᏖᎵ"}
        }
        "America:Montevideo"{
            ec{"ᎼᏂᏖᏫᏕᏲ"}
        }
        "America:Montserrat"{
            ec{"ᎹᏂᏘᏌᎳᏗ"}
        }
        "America:Nassau"{
            ec{"ᎾᏌᏫ"}
        }
        "America:New_York"{
            ec{"ᏄᏯᎩ"}
        }
        "America:Nipigon"{
            ec{"ᏂᏈᎪᏂ"}
        }
        "America:Nome"{
            ec{"ᏃᎺ"}
        }
        "America:Noronha"{
            ec{"ᏃᎶᎾᎭ"}
        }
        "America:North_Dakota:Beulah"{
            ec{"ᏇᏳᎳ, ᏧᏴᏢ ᏓᎪᏔ"}
        }
        "America:North_Dakota:Center"{
            ec{"ᎠᏰᏟ, ᏧᏴᏢ ᏓᎪᏔ"}
        }
        "America:North_Dakota:New_Salem"{
            ec{"ᎢᏤ ᏎᎴᎻ, ᏧᏴᏢ ᏓᎪᏔ"}
        }
        "America:Ojinaga"{
            ec{"ᎣᏥᎾᎦ"}
        }
        "America:Panama"{
            ec{"ᏆᎾᎹ"}
        }
        "America:Pangnirtung"{
            ec{"ᏆᏂᏂᏚᏂᎦ"}
        }
        "America:Paramaribo"{
            ec{"ᏆᎳᎹᎴᏉ"}
        }
        "America:Phoenix"{
            ec{"ᏧᎴᎯᏌᏅᎯ"}
        }
        "America:Port-au-Prince"{
            ec{"ᏥᏳᏗᏔᎳᏗᏍᏗ-ᎾᎿ-ᎤᎬᏫᏳᎯ"}
        }
        "America:Port_of_Spain"{
            ec{"ᏥᏳᏗᏔᎳᏗᏍᏗ ᏍᏆᏂᎨᏍᏛ"}
        }
        "America:Porto_Velho"{
            ec{"ᎤᏪᏘ ᏥᏳᏗᏔᎳᏗᏍᏗ"}
        }
        "America:Puerto_Rico"{
            ec{"ᏇᎡᏙ ᎵᎢᎪ"}
        }
        "America:Punta_Arenas"{
            ec{"ᏊᏔ ᎡᏫᎾᏍ"}
        }
        "America:Rainy_River"{
            ec{"ᎠᎦᏍᎦ ᎤᏪᏴ"}
        }
        "America:Rankin_Inlet"{
            ec{"ᎴᏂᎩᏂ ᎢᏂᎴᏘ"}
        }
        "America:Recife"{
            ec{"ᎴᏏᏪ"}
        }
        "America:Regina"{
            ec{"ᎴᎩᎾ"}
        }
        "America:Resolute"{
            ec{"ᎴᏐᎷᏘ"}
        }
        "America:Rio_Branco"{
            ec{"ᎤᏁᎦ ᎤᏪᏴ"}
        }
        "America:Santarem"{
            ec{"ᏌᏂᏔᎴᎻ"}
        }
        "America:Santiago"{
            ec{"ᏌᏂᏘᏯᎪ"}
        }
        "America:Santo_Domingo"{
            ec{"ᏌᏂᏙ ᏙᎻᎪ"}
        }
        "America:Sao_Paulo"{
            ec{"ᏌᎣ ᏆᎶ"}
        }
        "America:Scoresbysund"{
            ec{"ᎢᏙᎪᏙᎻᏘ"}
        }
        "America:Sitka"{
            ec{"ᏏᏘᎧ"}
        }
        "America:St_Barthelemy"{
            ec{"ᎤᏓᏅᏘ ᏆᎵᏞᎴᎻ"}
        }
        "America:St_Johns"{
            ec{"ᎤᏓᏅᏘ ᏣᏂ ᎤᏤᎵ"}
        }
        "America:St_Kitts"{
            ec{"ᎤᏓᏅᏘ ᎩᏘᏏ"}
        }
        "America:St_Lucia"{
            ec{"ᎤᏓᏅᏘ ᎷᏏᏯ"}
        }
        "America:St_Thomas"{
            ec{"ᎤᏓᏅᏘ ᏙᎹᏏ"}
        }
        "America:St_Vincent"{
            ec{"ᎤᏓᏅᏘ ᏫᏂᏎᏘ"}
        }
        "America:Swift_Current"{
            ec{"ᎠᏯᏄᎵ ᎤᏃᎴ"}
        }
        "America:Tegucigalpa"{
            ec{"ᏖᎫᏏᎦᎵᏆ"}
        }
        "America:Thule"{
            ec{"ᏡᎵ"}
        }
        "America:Thunder_Bay"{
            ec{"ᎠᏴᏓᏆᎶᏍᎦ ᎡᏉᏄᎸᏗ"}
        }
        "America:Tijuana"{
            ec{"ᏘᏳᏩᎾ"}
        }
        "America:Toronto"{
            ec{"ᏙᎳᎾᏙ"}
        }
        "America:Tortola"{
            ec{"ᏙᏙᎳ"}
        }
        "America:Vancouver"{
            ec{"ᏪᏂᎫᏪᎵ"}
        }
        "America:Whitehorse"{
            ec{"ᎤᏁᎦ ᏐᏈᎵ"}
        }
        "America:Winnipeg"{
            ec{"ᏫᏂᏇᎩ"}
        }
        "America:Yakutat"{
            ec{"ᏯᎫᏔᏘ"}
        }
        "America:Yellowknife"{
            ec{"ᏓᎶᏂᎨ ᎭᏰᏍᏗ"}
        }
        "Antarctica:Casey"{
            ec{"ᎨᏏ"}
        }
        "Antarctica:Davis"{
            ec{"ᏕᏫᏏ"}
        }
        "Antarctica:DumontDUrville"{
            ec{"ᏚᎼᎾᏘ-Ꮧ’ᎤᎵᏫᎵ"}
        }
        "Antarctica:Macquarie"{
            ec{"ᎹᏇᎵ"}
        }
        "Antarctica:Mawson"{
            ec{"ᎹᏌᏂ"}
        }
        "Antarctica:McMurdo"{
            ec{"ᎻᎦᎽᏙ"}
        }
        "Antarctica:Palmer"{
            ec{"ᏆᎵᎺᎵ"}
        }
        "Antarctica:Rothera"{
            ec{"ᎳᏞᎳ"}
        }
        "Antarctica:Syowa"{
            ec{"ᏏᏲᏩ"}
        }
        "Antarctica:Troll"{
            ec{"ᏠᎵ"}
        }
        "Antarctica:Vostok"{
            ec{"ᏬᏍᏙᎧ"}
        }
        "Arctic:Longyearbyen"{
            ec{"ᎦᏅᎯᏓ ᎤᏕᏘᏴᏌᏗᏒᎢ ᎦᏚᎲ"}
        }
        "Asia:Aden"{
            ec{"ᎡᏕᏂ"}
        }
        "Asia:Almaty"{
            ec{"ᎠᎵᎹᏘ"}
        }
        "Asia:Amman"{
            ec{"ᎠᎹᏂ"}
        }
        "Asia:Anadyr"{
            ec{"ᎠᎾᏗᎵ"}
        }
        "Asia:Aqtau"{
            ec{"ᎠᎦᏔᏫ"}
        }
        "Asia:Aqtobe"{
            ec{"ᎠᎦᏙᏇ"}
        }
        "Asia:Ashgabat"{
            ec{"ᎠᏍᎦᏆᏘ"}
        }
        "Asia:Atyrau"{
            ec{"ᎠᏘᏆᎤ"}
        }
        "Asia:Baghdad"{
            ec{"ᏆᎩᏓᏗ"}
        }
        "Asia:Bahrain"{
            ec{"ᏆᎭᎴᎢᏂ"}
        }
        "Asia:Baku"{
            ec{"ᏆᎫ"}
        }
        "Asia:Bangkok"{
            ec{"ᏇᏂᎩᎪᎩ"}
        }
        "Asia:Barnaul"{
            ec{"ᏆᎾᎣᎵ"}
        }
        "Asia:Beirut"{
            ec{"ᏇᎷᏘ"}
        }
        "Asia:Bishkek"{
            ec{"ᏇᏍᎨᎩ"}
        }
        "Asia:Brunei"{
            ec{"ᏊᎾᎢ"}
        }
        "Asia:Calcutta"{
            ec{"ᎪᎵᎧᏔ"}
        }
        "Asia:Chita"{
            ec{"ᏥᏔ"}
        }
        "Asia:Choibalsan"{
            ec{"ᏦᏱᏆᎵᏌᏂ"}
        }
        "Asia:Colombo"{
            ec{"ᎪᎶᎻᏉ"}
        }
        "Asia:Damascus"{
            ec{"ᏓᎹᏍᎬᏏ"}
        }
        "Asia:Dhaka"{
            ec{"ᏓᎧ"}
        }
        "Asia:Dili"{
            ec{"ᏗᎵ"}
        }
        "Asia:Dubai"{
            ec{"ᏚᏆᏱ"}
        }
        "Asia:Dushanbe"{
            ec{"ᏚᏝᎾᏇ"}
        }
        "Asia:Famagusta"{
            ec{"ᏆᎹᎫᏍᏔ"}
        }
        "Asia:Gaza"{
            ec{"ᎦᏌ"}
        }
        "Asia:Hebron"{
            ec{"ᎮᏉᏂ"}
        }
        "Asia:Hong_Kong"{
            ec{"ᎰᏂᎩ ᎪᏂᎩ"}
        }
        "Asia:Hovd"{
            ec{"ᎰᏩᏗ"}
        }
        "Asia:Irkutsk"{
            ec{"ᎢᎫᏥᎧ"}
        }
        "Asia:Jakarta"{
            ec{"ᏣᎧᏔ"}
        }
        "Asia:Jayapura"{
            ec{"ᏣᏯᏋᎳ"}
        }
        "Asia:Jerusalem"{
            ec{"ᏤᎷᏌᎴᎻ"}
        }
        "Asia:Kabul"{
            ec{"ᎧᏊᎵ"}
        }
        "Asia:Kamchatka"{
            ec{"ᎧᎻᏣᎧ"}
        }
        "Asia:Karachi"{
            ec{"ᎧᎳᏥ"}
        }
        "Asia:Katmandu"{
            ec{"ᎧᏘᎹᏂᏚ"}
        }
        "Asia:Khandyga"{
            ec{"ᎧᏂᏗᎦ"}
        }
        "Asia:Krasnoyarsk"{
            ec{"ᏝᏍᏃᏯᏍᎧ"}
        }
        "Asia:Kuala_Lumpur"{
            ec{"ᎫᏩᎳ ᎸᎻᏋ"}
        }
        "Asia:Kuching"{
            ec{"ᎫᏥᏂᎦ"}
        }
        "Asia:Kuwait"{
            ec{"ᎫᏪᏘ"}
        }
        "Asia:Macau"{
            ec{"ᎹᎧᎤ"}
        }
        "Asia:Magadan"{
            ec{"ᎹᎦᏓᏂ"}
        }
        "Asia:Makassar"{
            ec{"ᎹᎧᏌᎵ"}
        }
        "Asia:Manila"{
            ec{"ᎹᏂᎳ"}
        }
        "Asia:Muscat"{
            ec{"ᎽᏍᎦᏘ"}
        }
        "Asia:Nicosia"{
            ec{"ᏂᎪᏏᏯ"}
        }
        "Asia:Novokuznetsk"{
            ec{"ᏃᏬᎫᏁᏖᏍᎧ"}
        }
        "Asia:Novosibirsk"{
            ec{"ᏃᏬᏏᏈᏍᎧ"}
        }
        "Asia:Omsk"{
            ec{"ᎣᎻᏍᎧ"}
        }
        "Asia:Oral"{
            ec{"ᎣᎳᎵ"}
        }
        "Asia:Phnom_Penh"{
            ec{"ᎿᎻ ᏇᏂ"}
        }
        "Asia:Pontianak"{
            ec{"ᏆᏂᏘᎠᎾᎩ"}
        }
        "Asia:Pyongyang"{
            ec{"ᏈᏯᏂᎩᏰᏂᎩ"}
        }
        "Asia:Qatar"{
            ec{"ᎧᏔᎵ"}
        }
        "Asia:Qostanay"{
            ec{"ᎧᏍᏔᏁ"}
        }
        "Asia:Qyzylorda"{
            ec{"ᎩᏏᎶᎳᏓ"}
        }
        "Asia:Rangoon"{
            ec{"ᎳᏂᎫᏂ"}
        }
        "Asia:Riyadh"{
            ec{"ᎵᏯᏗ"}
        }
        "Asia:Saigon"{
            ec{"Ꮀ Ꮵ ᎻᏂ ᎦᏚᎲ"}
        }
        "Asia:Sakhalin"{
            ec{"ᏌᎧᎵᏂ"}
        }
        "Asia:Samarkand"{
            ec{"ᏌᎹᎧᏂᏗ"}
        }
        "Asia:Seoul"{
            ec{"ᏐᎵ"}
        }
        "Asia:Shanghai"{
            ec{"ᏎᏂᎦᎭᏱ"}
        }
        "Asia:Singapore"{
            ec{"ᏏᏂᎦᏉᎵ"}
        }
        "Asia:Srednekolymsk"{
            ec{"ᏍᎴᏗᏁᎪᎵᎻᏍᎧ"}
        }
        "Asia:Taipei"{
            ec{"ᏔᏱᏇ"}
        }
        "Asia:Tashkent"{
            ec{"ᏔᏏᎨᏂᏘ"}
        }
        "Asia:Tbilisi"{
            ec{"ᏘᏈᎵᏏ"}
        }
        "Asia:Tehran"{
            ec{"ᏖᎳᏂ"}
        }
        "Asia:Thimphu"{
            ec{"ᏞᎻᏡ"}
        }
        "Asia:Tokyo"{
            ec{"ᏙᎩᏲ"}
        }
        "Asia:Tomsk"{
            ec{"ᏙᎻᏍᎧ"}
        }
        "Asia:Ulaanbaatar"{
            ec{"ᎤᎳᏂᏆᏔ"}
        }
        "Asia:Urumqi"{
            ec{"ᎤᎷᎻᎩ"}
        }
        "Asia:Ust-Nera"{
            ec{"ᎤᏍᏔ-ᏁᎳ"}
        }
        "Asia:Vientiane"{
            ec{"ᏫᏰᏂᏘᏯᏁ"}
        }
        "Asia:Vladivostok"{
            ec{"ᏭᎳᏗᏬᏍᏙᎩ"}
        }
        "Asia:Yakutsk"{
            ec{"ᏯᎫᏥᎧ"}
        }
        "Asia:Yekaterinburg"{
            ec{"ᏰᎧᏖᎵᏂᏊᎦ"}
        }
        "Asia:Yerevan"{
            ec{"ᏰᎴᏪᏂ"}
        }
        "Atlantic:Azores"{
            ec{"ᎠᏐᎴᏏ"}
        }
        "Atlantic:Bermuda"{
            ec{"ᏆᏊᏓ"}
        }
        "Atlantic:Canary"{
            ec{"ᏥᏍᏆ"}
        }
        "Atlantic:Cape_Verde"{
            ec{"ᎢᎬᎾᏕᎾ ᎢᏤᏳᏍᏗ"}
        }
        "Atlantic:Faeroe"{
            ec{"ᏪᎶ"}
        }
        "Atlantic:Madeira"{
            ec{"ᎹᏕᎳ"}
        }
        "Atlantic:Reykjavik"{
            ec{"ᎴᏣᏫᎩ"}
        }
        "Atlantic:South_Georgia"{
            ec{"ᏧᎦᎾᏮ ᏣᎠᏥᎢ"}
        }
        "Atlantic:St_Helena"{
            ec{"ᎤᏓᏅᏘ ᎮᎵᎾ"}
        }
        "Atlantic:Stanley"{
            ec{"ᏍᏕᏂᎵ"}
        }
        "Australia:Adelaide"{
            ec{"ᎡᏕᎴᏗ"}
        }
        "Australia:Brisbane"{
            ec{"ᏇᏍᏇᏂ"}
        }
        "Australia:Broken_Hill"{
            ec{"ᎤᏲᏨᎯ ᎦᏚᏏ"}
        }
        "Australia:Currie"{
            ec{"ᎫᎵ"}
        }
        "Australia:Darwin"{
            ec{"ᏓᏩᏂ"}
        }
        "Australia:Eucla"{
            ec{"ᏳᏝ"}
        }
        "Australia:Hobart"{
            ec{"ᎰᏆᏘ"}
        }
        "Australia:Lindeman"{
            ec{"ᎴᎾᏕᎹᏂ"}
        }
        "Australia:Lord_Howe"{
            ec{"ᎤᎬᏫᏳᎯ ᎭᏫ"}
        }
        "Australia:Melbourne"{
            ec{"ᎺᎵᏉᏁ"}
        }
        "Australia:Perth"{
            ec{"ᏇᎵᏝ"}
        }
        "Australia:Sydney"{
            ec{"ᏏᏗᏂ"}
        }
        "Etc:UTC"{
            ls{"ᎢᎩᏠᏱ ᏂᎦᏓ ᎠᏟᎢᎵᏒ"}
        }
        "Etc:Unknown"{
            ec{"ᏄᏬᎵᏍᏛᎾ ᎦᏚᎲ"}
        }
        "Europe:Amsterdam"{
            ec{"ᎠᎻᏍᏕᏓᎻ"}
        }
        "Europe:Andorra"{
            ec{"ᎠᏂᏙᏩ"}
        }
        "Europe:Astrakhan"{
            ec{"ᎠᏝᎧᏂ"}
        }
        "Europe:Athens"{
            ec{"ᎠᏖᏂᏏ"}
        }
        "Europe:Belgrade"{
            ec{"ᏇᎵᏇᏗ"}
        }
        "Europe:Berlin"{
            ec{"ᏇᎵᏂ"}
        }
        "Europe:Bratislava"{
            ec{"ᏆᏘᏍᎳᏩ"}
        }
        "Europe:Brussels"{
            ec{"ᏋᏎᎵᏏ"}
        }
        "Europe:Bucharest"{
            ec{"ᏇᏣᎴᏍᏗ"}
        }
        "Europe:Budapest"{
            ec{"ᏊᏓᏇᏍᏗ"}
        }
        "Europe:Busingen"{
            ec{"ᏊᏏᏂᎨᏂ"}
        }
        "Europe:Chisinau"{
            ec{"ᏥᏏᎾᏫ"}
        }
        "Europe:Copenhagen"{
            ec{"ᎪᏇᏂᎮᎨᏂ"}
        }
        "Europe:Dublin"{
            ec{"ᏛᎵᏂ"}
            ld{"ᎨᎵᎩ ᎠᏟᎶᏍᏗ ᎠᏟᎢᎵᏒ"}
        }
        "Europe:Gibraltar"{
            ec{"ᏥᏆᎵᏓ"}
        }
        "Europe:Guernsey"{
            ec{"ᎬᏂᏏ"}
        }
        "Europe:Helsinki"{
            ec{"ᎮᎵᏏᏂᎩ"}
        }
        "Europe:Isle_of_Man"{
            ec{"ᎤᏍᏗᎤᎦᏚᏛ ᎾᎿ ᎠᏍᎦᏯ"}
        }
        "Europe:Istanbul"{
            ec{"ᎢᏍᏔᏂᏊᎵ"}
        }
        "Europe:Jersey"{
            ec{"ᏨᎵᏏ"}
        }
        "Europe:Kaliningrad"{
            ec{"ᎧᎵᏂᏆᏗ"}
        }
        "Europe:Kiev"{
            ec{"ᎩᏫ"}
        }
        "Europe:Kirov"{
            ec{"ᎩᎶᏩ"}
        }
        "Europe:Lisbon"{
            ec{"ᎵᏏᏉᏂ"}
        }
        "Europe:Ljubljana"{
            ec{"ᏧᏣᎾ"}
        }
        "Europe:London"{
            ec{"ᎸᏂᏓᏂ"}
            ld{"ᏈᏗᏏ ᎪᎩ ᎠᏟᎢᎵᏒ"}
        }
        "Europe:Luxembourg"{
            ec{"ᎸᎧᏎᏋᎩ"}
        }
        "Europe:Madrid"{
            ec{"ᎹᏟᏗ"}
        }
        "Europe:Malta"{
            ec{"ᎹᎵᏔ"}
        }
        "Europe:Mariehamn"{
            ec{"ᎺᎵᎭᎻ"}
        }
        "Europe:Minsk"{
            ec{"ᎺᏂᏍᎩ"}
        }
        "Europe:Monaco"{
            ec{"ᎼᎾᎪ"}
        }
        "Europe:Moscow"{
            ec{"ᎹᏍᎦᏫ"}
        }
        "Europe:Oslo"{
            ec{"ᎣᏏᎶ"}
        }
        "Europe:Paris"{
            ec{"ᏇᏫᏏ"}
        }
        "Europe:Podgorica"{
            ec{"ᏉᎪᎵᎧ"}
        }
        "Europe:Prague"{
            ec{"ᏆᏇ"}
        }
        "Europe:Riga"{
            ec{"ᎵᎦ"}
        }
        "Europe:Rome"{
            ec{"ᎶᎻ"}
        }
        "Europe:Samara"{
            ec{"ᏌᎹᎳ"}
        }
        "Europe:San_Marino"{
            ec{"ᎹᎵᏃ"}
        }
        "Europe:Sarajevo"{
            ec{"ᏌᎳᏤᏬ"}
        }
        "Europe:Saratov"{
            ec{"ᏌᏆᏙᎥ"}
        }
        "Europe:Simferopol"{
            ec{"ᏏᎻᏪᎶᏉᎵ"}
        }
        "Europe:Skopje"{
            ec{"ᏍᎪᏤ"}
        }
        "Europe:Sofia"{
            ec{"ᏐᏟᎠ"}
        }
        "Europe:Stockholm"{
            ec{"ᏍᏓᎩᎰᎻ"}
        }
        "Europe:Tallinn"{
            ec{"ᏔᎵᏂ"}
        }
        "Europe:Tirane"{
            ec{"ᏘᎳᎾ"}
        }
        "Europe:Ulyanovsk"{
            ec{"ᎤᎵᏯᏃᏬᏍᎧ"}
        }
        "Europe:Uzhgorod"{
            ec{"ᎤᏍᎪᎶᏗ"}
        }
        "Europe:Vaduz"{
            ec{"ᏩᏚᏏ"}
        }
        "Europe:Vatican"{
            ec{"ᎠᏥᎳᏁᏠ"}
        }
        "Europe:Vienna"{
            ec{"ᏫᏰᎾ"}
        }
        "Europe:Vilnius"{
            ec{"ᏫᎵᏂᏴᏏ"}
        }
        "Europe:Volgograd"{
            ec{"ᏬᎶᎪᏝᏗ"}
        }
        "Europe:Warsaw"{
            ec{"ᏓᎿᏩ ᎤᎪᎲᎩ"}
        }
        "Europe:Zagreb"{
            ec{"ᏌᏇᏈ"}
        }
        "Europe:Zaporozhye"{
            ec{"ᏌᏉᎶᏌᏱ"}
        }
        "Europe:Zurich"{
            ec{"ᏑᎵᏥ"}
        }
        "Indian:Antananarivo"{
            ec{"ᎠᏂᏔᎾᎾᎵᏬ"}
        }
        "Indian:Chagos"{
            ec{"ᏣᎪᏏ"}
        }
        "Indian:Christmas"{
            ec{"ᏓᏂᏍᏓᏲᎯᎲ"}
        }
        "Indian:Cocos"{
            ec{"ᎪᎪᏍ"}
        }
        "Indian:Comoro"{
            ec{"ᎪᎼᎳ"}
        }
        "Indian:Kerguelen"{
            ec{"ᎬᎵᎫᏰᎴᏂ"}
        }
        "Indian:Mahe"{
            ec{"ᎹᎮ"}
        }
        "Indian:Maldives"{
            ec{"ᎹᎵᏗᏫᏍ"}
        }
        "Indian:Mauritius"{
            ec{"ᎼᎵᏏᎥᏍ"}
        }
        "Indian:Mayotte"{
            ec{"ᎺᏯᏖ"}
        }
        "Indian:Reunion"{
            ec{"ᎴᏳᏂᎠᏂ"}
        }
        "Pacific:Apia"{
            ec{"ᎠᏈᎠ"}
        }
        "Pacific:Auckland"{
            ec{"ᎠᎦᎳᎾᏗ"}
        }
        "Pacific:Bougainville"{
            ec{"ᏊᎨᏂᏫᎵ"}
        }
        "Pacific:Chatham"{
            ec{"ᏣᏝᎻ"}
        }
        "Pacific:Easter"{
            ec{"ᏥᏌᏕᎴᎯᏌᏅ"}
        }
        "Pacific:Efate"{
            ec{"ᎡᏩᏖ"}
        }
        "Pacific:Enderbury"{
            ec{"ᎡᏂᏇᎵ"}
        }
        "Pacific:Fakaofo"{
            ec{"ᏩᎧᎣᏬ"}
        }
        "Pacific:Fiji"{
            ec{"ᏫᏥ"}
        }
        "Pacific:Funafuti"{
            ec{"ᏡᎾᏡᏘ"}
        }
        "Pacific:Galapagos"{
            ec{"ᎡᏆ ᏓᎦᏏ ᎤᎦᏚᏛᎢ"}
        }
        "Pacific:Gambier"{
            ec{"ᎦᎻᏇᎵ"}
        }
        "Pacific:Guadalcanal"{
            ec{"ᏆᏓᎵᎧᎾᎵ"}
        }
        "Pacific:Guam"{
            ec{"ᏆᎻ"}
        }
        "Pacific:Honolulu"{
            ec{"ᎭᏃᎷᎷ"}
            sd{"HDT"}
            sg{"HST"}
            ss{"HST"}
        }
        "Pacific:Johnston"{
            ec{"ᏣᏂᏏᏂ"}
        }
        "Pacific:Kanton"{
            ec{"ᎧᏛᏂ"}
        }
        "Pacific:Kiritimati"{
            ec{"ᎩᎵᏘᎹᏘ"}
        }
        "Pacific:Kosrae"{
            ec{"ᎪᏍᎴ"}
        }
        "Pacific:Kwajalein"{
            ec{"ᏆᏣᎴᎢᏂ"}
        }
        "Pacific:Majuro"{
            ec{"ᎹᏧᎶ"}
        }
        "Pacific:Marquesas"{
            ec{"ᎹᎵᎨᏌᏏ"}
        }
        "Pacific:Midway"{
            ec{"ᎠᏰᏟᏴᏚ"}
        }
        "Pacific:Nauru"{
            ec{"ᏃᎤᎷ"}
        }
        "Pacific:Niue"{
            ec{"ᏂᏳ"}
        }
        "Pacific:Norfolk"{
            ec{"ᏃᎵᏬᎵᎩ"}
        }
        "Pacific:Noumea"{
            ec{"ᏃᎤᎺᎠ"}
        }
        "Pacific:Pago_Pago"{
            ec{"ᏆᎪ ᏆᎪ"}
        }
        "Pacific:Palau"{
            ec{"ᏆᎴᎠᏫ"}
        }
        "Pacific:Pitcairn"{
            ec{"ᏈᎧᎵᏂᎤ"}
        }
        "Pacific:Ponape"{
            ec{"ᏉᏂᏇ"}
        }
        "Pacific:Port_Moresby"{
            ec{"ᏥᏳᏗᏔᎳᏗᏍᏗ ᎼᎵᏍᏈ"}
        }
        "Pacific:Rarotonga"{
            ec{"ᎳᎶᏙᏂᎦ"}
        }
        "Pacific:Saipan"{
            ec{"ᏌᏱᏆᏂ"}
        }
        "Pacific:Tahiti"{
            ec{"ᏔᎯᏘ"}
        }
        "Pacific:Tarawa"{
            ec{"ᏔᎳᏩ"}
        }
        "Pacific:Tongatapu"{
            ec{"ᏙᎾᎦᏔᏊ"}
        }
        "Pacific:Truk"{
            ec{"ᏧᎩ"}
        }
        "Pacific:Wake"{
            ec{"ᎤᏰᏨ"}
        }
        "Pacific:Wallis"{
            ec{"ᏩᎵᏍ"}
        }
        "meta:Afghanistan"{
            ls{"ᎠᏫᎨᏂᏍᏖᏂ ᎠᏟᎢᎵᏒ"}
        }
        "meta:Africa_Central"{
            ls{"ᎠᏰᏟ ᎬᎿᎨᏍᏛ ᎠᏟᎢᎵᏒ"}
        }
        "meta:Africa_Eastern"{
            ls{"ᏗᎧᎸᎬ ᎬᎿᎨᏍᏛ ᎠᏟᎢᎵᏒ"}
        }
        "meta:Africa_Southern"{
            ls{"ᏧᎦᎾᏮ ᎬᎿᎨᏍᏛ ᎠᏟᎶᏍᏗ ᎠᏟᎢᎵᏒ"}
        }
        "meta:Africa_Western"{
            ld{"ᏭᏕᎵᎬ ᎬᎿᎨᏍᏛ ᎪᎩ ᎠᏟᎢᎵᏒ"}
            lg{"ᏭᏕᎵᎬ ᎬᎿᎨᏍᏛ ᎠᏟᎢᎵᏒ"}
            ls{"ᏭᏕᎵᎬ ᎬᎿᎨᏍᏛ ᎠᏟᎶᏍᏗ ᎠᏟᎢᎵᏒ"}
        }
        "meta:Alaska"{
            ld{"ᎠᎳᏍᎦ ᎪᎯ ᎢᎦ ᎠᏟᎢᎵᏒ"}
            lg{"ᎠᎳᏍᎦ ᎠᏟᎢᎵᏒ"}
            ls{"ᎠᎳᏍᎦ ᎠᏟᎶᏍᏗ ᎠᏟᎢᎵᏒ"}
            sd{"AKDT"}
            sg{"AKT"}
            ss{"AKST"}
        }
        "meta:Amazon"{
            ld{"ᎠᎺᏌᏂ ᎪᎩ ᎠᏟᎢᎵᏒ"}
            lg{"ᎠᎺᏌᏂ ᎠᏟᎢᎵᏒ"}
            ls{"ᎠᎺᏌᏂ ᎠᏟᎶᏍᏗ ᎠᏟᎢᎵᏒ"}
        }
        "meta:America_Central"{
            ld{"ᎠᏰᏟ ᎪᎯ ᎢᎦ ᎠᏟᎢᎵᏒ"}
            lg{"ᎠᏰᏟ ᎠᏟᎢᎵᏒ"}
            ls{"ᎠᏰᏟ ᎠᏟᎶᏍᏗ ᎠᏟᎢᎵᏒ"}
            sd{"CDT"}
            sg{"CT"}
            ss{"CST"}
        }
        "meta:America_Eastern"{
            ld{"ᏗᎧᎸᎬ ᏗᏜ ᎪᎯ ᎢᎦ ᎠᏟᎢᎵᏒ"}
            lg{"ᏗᎧᎸᎬ ᏗᏜ ᎠᏟᎢᎵᏒ"}
            ls{"ᏗᎧᎸᎬ ᏗᏜ ᎠᏟᎶᏍᏗ ᎠᏟᎢᎵᏒ"}
            sd{"EDT"}
            sg{"ET"}
            ss{"EST"}
        }
        "meta:America_Mountain"{
            ld{"ᎣᏓᎸ ᎪᎯ ᎢᎦ ᎠᏟᎢᎵᏒ"}
            lg{"ᎣᏓᎸ ᎠᏟᎢᎵᏒ"}
            ls{"ᎣᏓᎸ ᎠᏟᎶᏍᏗ ᎠᏟᎢᎵᏒ"}
            sd{"MDT"}
            sg{"MT"}
            ss{"MST"}
        }
        "meta:America_Pacific"{
            ld{"ᏭᏕᎵᎬ ᎪᎯ ᎢᎦ ᎠᏟᎢᎵᏒ"}
            lg{"ᏭᏕᎵᎬ ᎠᏟᎢᎵᏒ"}
            ls{"ᏭᏕᎵᎬ ᎠᏟᎶᏍᏗ ᎠᏟᎢᎵᏒ"}
            sd{"PDT"}
            sg{"PT"}
            ss{"PST"}
        }
        "meta:Apia"{
            ld{"ᎠᏈᎠ ᎪᎯ ᎢᎦ ᎠᏟᎢᎵᏒ"}
            lg{"ᎠᏈᎠ ᎠᏟᎢᎵᏒ"}
            ls{"ᎠᏈᎠ ᎠᏟᎶᏍᏗ ᎠᏟᎢᎵᏒ"}
        }
        "meta:Arabian"{
            ld{"ᎠᎴᏈᏯ ᎪᎯ ᎢᎦ ᎠᏟᎢᎵᏒ"}
            lg{"ᎠᎴᏈᏯ ᎠᏟᎢᎵᏒ"}
            ls{"ᎠᎴᏈᏯ ᎠᏟᎶᏍᏗ ᎠᏟᎢᎵᏒ"}
        }
        "meta:Argentina"{
            ld{"ᎠᏥᏂᏘᏂᎠ ᎪᎩ ᎠᏟᎢᎵᏒ"}
            lg{"ᎠᏥᏂᏘᏂᎠ ᎠᏟᎢᎵᏒ"}
            ls{"ᎠᏥᏂᏘᏂᎠ ᎠᏟᎶᏍᏗ ᎠᏟᎢᎵᏒ"}
        }
        "meta:Argentina_Western"{
            ld{"ᏭᏕᎵᎬ ᏗᏜ ᎠᏥᏂᏘᏂᎠ ᎪᎩ ᎠᏟᎶᏍᏗ ᎠᏟᎢᎵᏒ"}
            lg{"ᏭᏕᎵᎬ ᏗᏜ ᎠᏥᏂᏘᏂᎠ ᎠᏟᎢᎵᏒ"}
            ls{"ᏭᏕᎵᎬ ᏗᏜ ᎠᏥᏂᏘᏂᎠ ᎠᏟᎶᏍᏗ ᎠᏟᎢᎵᏒ"}
        }
        "meta:Armenia"{
            ld{"ᎠᎵᎻᏂᎠ ᎪᎩ ᎠᏟᎢᎵᏒ"}
            lg{"ᎠᎵᎻᏂᎠ ᎠᏟᎢᎵᏒ"}
            ls{"ᎠᎵᎻᏂᎠ ᎠᏟᎶᏍᏗ ᎠᏟᎢᎵᏒ"}
        }
        "meta:Atlantic"{
            ld{"ᏗᎧᎸᎬ ᎪᎯ ᎢᎦ ᎠᏟᎢᎵᏒ"}
            lg{"ᏗᎧᎸᎬ ᎠᏟᎢᎵᏒ"}
            ls{"ᏗᎧᎸᎬ ᎠᏟᎶᏍᏗ ᎠᏟᎢᎵᏒ"}
            sd{"ADT"}
            sg{"AT"}
            ss{"AST"}
        }
        "meta:Australia_Central"{
            ld{"ᎠᏰᏟ ᎡᎳᏗᏜ ᎪᎯ ᎢᎦ ᎠᏟᎢᎵᏒ"}
            lg{"ᎠᏰᏟ ᎡᎳᏗᏜ ᎠᏟᎢᎵᏒ"}
            ls{"ᎠᏰᏟ ᎡᎳᏗᏜ ᎠᏟᎶᏍᏗ ᎠᏟᎢᎵᏒ"}
        }
        "meta:Australia_CentralWestern"{
            ld{"ᎠᏰᏟ ᎡᎳᏗᏜ ᏭᏕᎵᎬ ᏗᏜ ᎪᎯ ᎢᎦ ᎠᏟᎢᎵᏒ"}
            lg{"ᎠᏰᏟ ᎡᎳᏗᏜ ᏭᏕᎵᎬ ᏗᏜ ᎠᏟᎢᎵᏒ"}
            ls{"ᎠᏰᏟ ᎡᎳᏗᏜ ᏭᏕᎵᎬ ᏗᏜ ᎠᏟᎶᏍᏗ ᎠᏟᎢᎵᏒ"}
        }
        "meta:Australia_Eastern"{
            ld{"ᎡᎳᏗᏜ ᏗᎧᎸᎬ ᏗᏜ ᎪᎯ ᎢᎦ ᎠᏟᎢᎵᏒ"}
            lg{"ᎡᎳᏗᏜ ᏗᎧᎸᎬ ᏗᏜ ᎠᏟᎢᎵᏒ"}
            ls{"ᎡᎳᏗᏜ ᏗᎧᎸᎬ ᏗᏜ ᎠᏟᎶᏍᏗ ᎠᏟᎢᎵᏒ"}
        }
        "meta:Australia_Western"{
            ld{"ᎡᎳᏗᏜ ᏭᏕᎵᎬ ᏗᏜ ᎪᎯ ᎢᎦ ᎠᏟᎢᎵᏒ"}
            lg{"ᎡᎳᏗᏜ ᏭᏕᎵᎬ ᏗᏜ ᎠᏟᎢᎵᏒ"}
            ls{"ᎡᎳᏗᏜ ᏭᏕᎵᎬ ᏗᏜ ᎠᏟᎶᏍᏗ ᎠᏟᎢᎵᏒ"}
        }
        "meta:Azerbaijan"{
            ld{"ᎠᏏᎵᏆᏌᏂ ᎪᎩ ᎠᏟᎢᎵᏒ"}
            lg{"ᎠᏏᎵᏆᏌᏂ ᎠᏟᎢᎵᏒ"}
            ls{"ᎠᏏᎵᏆᏌᏂ ᎠᏟᎶᏍᏗ ᎠᏟᎢᎵᏒ"}
        }
        "meta:Azores"{
            ld{"ᎠᏐᎴᏏ ᎪᎩ ᎠᏟᎢᎵᏒ"}
            lg{"ᎠᏐᎴᏏ ᎠᏟᎢᎵᏒ"}
            ls{"ᎠᏐᎴᏏ ᎠᏟᎶᏍᏗ ᎠᏟᎢᎵᏒ"}
        }
        "meta:Bangladesh"{
            ld{"ᏆᏂᎦᎵᏕᏍ ᎪᎩ ᎠᏟᎢᎵᏒ"}
            lg{"ᏆᏂᎦᎵᏕᏍ ᎠᏟᎢᎵᏒ"}
            ls{"ᏆᏂᎦᎵᏕᏍ ᎠᏟᎶᏍᏗ ᎠᏟᎢᎵᏒ"}
        }
        "meta:Bhutan"{
            ls{"ᏊᏔᏂ ᎠᏟᎢᎵᏒ"}
        }
        "meta:Bolivia"{
            ls{"ᏉᎵᏫᎠ ᎠᏟᎢᎵᏒ"}
        }
        "meta:Brasilia"{
            ld{"ᏆᏏᎵᏯ ᎪᎩ ᎠᏟᎢᎵᏒ"}
            lg{"ᏆᏏᎵᏯ ᎠᏟᎢᎵᏒ"}
            ls{"ᏆᏏᎵᏯ ᎠᏟᎶᏍᏗ ᎠᏟᎢᎵᏒ"}
        }
        "meta:Brunei"{
            ls{"ᏊᎾᎢ ᏓᎷᏌᎳᎻ ᎠᏟᎢᎵᏒ"}
        }
        "meta:Cape_Verde"{
            ld{"ᎢᎬᎾᏕᎾ ᎢᏤᏳᏍᏗ ᎪᎩ ᎠᏟᎢᎵᏒ"}
            lg{"ᎢᎬᎾᏕᎾ ᎢᏤᏳᏍᏗ ᎠᏟᎢᎵᏒ"}
            ls{"ᎢᎬᎾᏕᎾ ᎢᏤᏳᏍᏗ ᎠᏟᎶᏍᏗ ᎠᏟᎢᎵᏒ"}
        }
        "meta:Chamorro"{
            ls{"ᏣᎼᎶ ᎠᏟᎶᏍᏗ ᎠᏟᎢᎵᏒ"}
        }
        "meta:Chatham"{
            ld{"ᏣᏝᎻ ᎪᎯ ᎢᎦ ᎠᏟᎢᎵᏒ"}
            lg{"ᏣᏝᎻ ᎠᏟᎢᎵᏒ"}
            ls{"ᏣᏝᎻ ᎠᏟᎶᏍᏗ ᎠᏟᎢᎵᏒ"}
        }
        "meta:Chile"{
            ld{"ᏥᎵ ᎪᎩ ᎠᏟᎢᎵᏒ"}
            lg{"ᏥᎵ ᎠᏟᎢᎵᏒ"}
            ls{"ᏥᎵ ᎠᏟᎶᏍᏗ ᎠᏟᎢᎵᏒ"}
        }
        "meta:China"{
            ld{"ᏓᎶᏂᎨᏍᏛ ᎪᎯ ᎢᎦ ᎠᏟᎢᎵᏒ"}
            lg{"ᏓᎶᏂᎨᏍᏛ ᎠᏟᎢᎵᏒ"}
            ls{"ᏓᎶᏂᎨᏍᏛ ᎠᏟᎶᏍᏗ ᎠᏟᎢᎵᏒ"}
        }
        "meta:Choibalsan"{
            ld{"ᏦᏱᏆᎵᏌᏂ ᎪᎩ ᎠᏟᎢᎵᏒ"}
            lg{"ᏦᏱᏆᎵᏌᏂ ᎠᏟᎢᎵᏒ"}
            ls{"ᏦᏱᏆᎵᏌᏂ ᎠᏟᎶᏍᏗ ᎠᏟᎢᎵᏒ"}
        }
        "meta:Christmas"{
            ls{"ᏓᏂᏍᏓᏲᎯᎲ ᎤᎦᏚᏛᎢ ᎠᏟᎢᎵᏒ"}
        }
        "meta:Cocos"{
            ls{"ᎪᎪᏍ ᏚᎦᏚᏛᎢ ᎠᏟᎢᎵᏒ"}
        }
        "meta:Colombia"{
            ld{"ᎪᎸᎻᏈᎢᎠ ᎪᎩ ᎠᏟᎢᎵᏒ"}
            lg{"ᎪᎸᎻᏈᎢᎠ ᎠᏟᎢᎵᏒ"}
            ls{"ᎪᎸᎻᏈᎢᎠ ᎠᏟᎶᏍᏗ ᎠᏟᎢᎵᏒ"}
        }
        "meta:Cook"{
            ld{"ᎠᏓᏍᏓᏴᎲᏍᎩ ᏚᎦᏚᏛᎢ ᎠᏰᏟ ᎪᎩ ᎠᏟᎢᎵᏒ"}
            lg{"ᎠᏓᏍᏓᏴᎲᏍᎩ ᏚᎦᏚᏛᎢ ᎠᏟᎢᎵᏒ"}
            ls{"ᎠᏓᏍᏓᏴᎲᏍᎩ ᏚᎦᏚᏛᎢ ᎠᏟᎶᏍᏗ ᎠᏟᎢᎵᏒ"}
        }
        "meta:Cuba"{
            ld{"ᎫᏆ ᎪᎯ ᎢᎦ ᎠᏟᎢᎵᏒ"}
            lg{"ᎫᏆ ᎠᏟᎢᎵᏒ"}
            ls{"ᎫᏆ ᎠᏟᎶᏍᏗ ᎠᏟᎢᎵᏒ"}
        }
        "meta:Davis"{
            ls{"ᏕᏫᏏ ᎠᏟᎢᎵᏒ"}
        }
        "meta:DumontDUrville"{
            ls{"ᏚᎼᎾᏘ-Ꮧ’ᎤᎵᏫᎵ ᎠᏟᎢᎵᏒ"}
        }
        "meta:East_Timor"{
            ls{"ᏗᎧᎸᎬ ᏘᎼᎵ ᎠᏟᎢᎵᏒ"}
        }
        "meta:Easter"{
            ld{"ᏥᏌᏕᎴᎯᏌᏅ ᎤᎦᏚᏛᎢ ᎪᎩ ᎠᏟᎢᎵᏒ"}
            lg{"ᏥᏌᏕᎴᎯᏌᏅ ᎤᎦᏚᏛᎢ ᎠᏟᎢᎵᏒ"}
            ls{"ᏥᏌᏕᎴᎯᏌᏅ ᎤᎦᏚᏛᎢ ᎠᏟᎶᏍᏗ ᎠᏟᎢᎵᏒ"}
        }
        "meta:Ecuador"{
            ls{"ᎡᏆᏙᎵ ᎠᏟᎢᎵᏒ"}
        }
        "meta:Europe_Central"{
            ld{"ᎠᏰᏟ ᏳᎳᏈ ᎪᎩ ᎠᏟᎢᎵᏒ"}
            lg{"ᎠᏰᏟ ᏳᎳᏈ ᎠᏟᎢᎵᏒ"}
            ls{"ᎠᏰᏟ ᏳᎳᏈ ᎠᏟᎶᏍᏗ ᎠᏟᎢᎵᏒ"}
        }
        "meta:Europe_Eastern"{
            ld{"ᏗᎧᎸᎬ ᏗᏜ ᏳᎳᏈ ᎪᎩ ᎠᏟᎢᎵᏒ"}
            lg{"ᏗᎧᎸᎬ ᏗᏜ ᏳᎳᏈ ᎠᏟᎢᎵᏒ"}
            ls{"ᏗᎧᎸᎬ ᏗᏜ ᏳᎳᏈ ᎠᏟᎶᏍᏗ ᎠᏟᎢᎵᏒ"}
        }
        "meta:Europe_Further_Eastern"{
            ls{"ᏗᎧᎸᎬ ᏳᎳᏈ ᎠᏟᎢᎵᏒ"}
        }
        "meta:Europe_Western"{
            ld{"ᏭᏕᎵᎬ ᏗᏜ ᏳᎳᏈ ᎪᎩ ᎠᏟᎢᎵᏒ"}
            lg{"ᏭᏕᎵᎬ ᏗᏜ ᏳᎳᏈ ᎠᏟᎢᎵᏒ"}
            ls{"ᏭᏕᎵᎬ ᏗᏜ ᏳᎳᏈ ᎠᏟᎶᏍᏗ ᎠᏟᎢᎵᏒ"}
        }
        "meta:Falkland"{
            ld{"ᏩᎩ ᏚᎦᏚᏛᎢ ᎪᎩ ᎠᏟᎢᎵᏒ"}
            lg{"ᏩᎩ ᏚᎦᏚᏛᎢ ᎠᏟᎢᎵᏒ"}
            ls{"ᏩᎩ ᏚᎦᏚᏛᎢ ᎠᏟᎶᏍᏗ ᎠᏟᎢᎵᏒ"}
        }
        "meta:Fiji"{
            ld{"ᏫᏥ ᎪᎩ ᎠᏟᎢᎵᏒ"}
            lg{"ᏫᏥ ᎠᏟᎢᎵᏒ"}
            ls{"ᏫᏥ ᎠᏟᎶᏍᏗ ᎠᏟᎢᎵᏒ"}
        }
        "meta:French_Guiana"{
            ls{"ᎠᏂᎦᎸ ᏈᏯᎾ ᎠᏟᎢᎵᏒ"}
        }
        "meta:French_Southern"{
            ls{"ᎠᏂᎦᎸᏥ ᎤᎦᏃᏮ & ᎤᏁᏍᏓᎶ ᎠᏟᎢᎵᏒ"}
        }
        "meta:GMT"{
            ls{"ᎢᏤ ᎢᏳᏍᏗ ᎠᏟᎢᎵᏒ"}
        }
        "meta:Galapagos"{
            ls{"ᎡᏆ ᏓᎦᏏ ᎤᎦᏚᏛᎢ ᎠᏟᎢᎵᏒ"}
        }
        "meta:Gambier"{
            ls{"ᎦᎻᏇᎵ ᎠᏟᎢᎵᏒ"}
        }
        "meta:Georgia"{
            ld{"ᏣᎠᏥᎢ ᎪᎩ ᎠᏟᎢᎵᏒ"}
            lg{"ᏣᎠᏥᎢ ᎠᏟᎢᎵᏒ"}
            ls{"ᏣᎠᏥᎢ ᎠᏟᎶᏍᏗ ᎠᏟᎢᎵᏒ"}
        }
        "meta:Gilbert_Islands"{
            ls{"ᎩᎵᏇᏘ ᏚᎦᏚᏛᎢ ᎠᏟᎢᎵᏒ"}
        }
        "meta:Greenland_Eastern"{
            ld{"ᏗᎧᎸᎬ ᎢᏤᏍᏛᏱ ᎪᎩ ᎠᏟᎢᎵᏒ"}
            lg{"ᏗᎧᎸᎬ ᎢᏤᏍᏛᏱ ᎠᎵᎢᎵᏒ"}
            ls{"ᏗᎧᎸᎬ ᎢᏤᏍᏛᏱ ᎠᏟᎶᏍᏗ ᎠᎵᎢᎵᏒ"}
        }
        "meta:Greenland_Western"{
            ld{"ᏭᏕᎵᎬ ᎢᏤᏍᏛᏱ ᎪᎩ ᎠᏟᎢᎵᏒ"}
            lg{"ᏭᏕᎵᎬ ᎢᏤᏍᏛᏱ ᎠᎵᎢᎵᏒ"}
            ls{"ᏭᏕᎵᎬ ᎢᏤᏍᏛᏱ ᎠᏟᎶᏍᏗ ᎠᎵᎢᎵᏒ"}
        }
        "meta:Gulf"{
            ls{"ᎡᏉᏄᎸᏗ ᎠᏟᎶᏍᏗ ᎠᏟᎢᎵᏒ"}
        }
        "meta:Guyana"{
            ls{"ᎦᏯᎾ ᎠᏟᎢᎵᏒ"}
        }
        "meta:Hawaii_Aleutian"{
            ld{"ᎭᏩᏱ-ᎠᎵᏳᏏᎠᏂ ᎪᎯ ᎢᎦ ᎠᏟᎢᎵᏒ"}
            lg{"ᎭᏩᏱ-ᎠᎵᏳᏏᎠᏂ ᎠᏟᎢᎵᏒ"}
            ls{"ᎭᏩᏱ-ᎠᎵᏳᏏᎠᏂ ᎠᏟᎶᏍᏗ ᎠᏟᎢᎵᏒ"}
            sd{"HADT"}
            sg{"HAT"}
            ss{"HAST"}
        }
        "meta:Hong_Kong"{
            ld{"ᎰᏂᎩ ᎪᏂᎩ ᎪᎩ ᎠᏟᎢᎵᏒ"}
            lg{"ᎰᏂᎩ ᎪᏂᎩ ᎠᏟᎢᎵᏒ"}
            ls{"ᎰᏂᎩ ᎪᏂᎩ ᎠᏟᎶᏍᏗ ᎠᏟᎢᎵᏒ"}
        }
        "meta:Hovd"{
            ld{"ᎰᏩᏗ ᎪᎩ ᎠᏟᎢᎵᏒ"}
            lg{"ᎰᏩᏗ ᎠᏟᎢᎵᏒ"}
            ls{"ᎰᏩᏗ ᎠᏟᎶᏍᏗ ᎠᏟᎢᎵᏒ"}
        }
        "meta:India"{
            ls{"ᎢᏂᏗᎢᎠ ᎠᏟᎶᏍᏗ ᎠᏟᎢᎵᏒ"}
        }
        "meta:Indian_Ocean"{
            ls{"ᎠᏂᏴᏫᏯ ᎠᎺᏉᎯ ᎠᏟᎢᎵᏒ"}
        }
        "meta:Indochina"{
            ls{"ᎢᏂᏙᏓᎶᏂᎨᏍᏛ ᎠᏟᎢᎵᏒ"}
        }
        "meta:Indonesia_Central"{
            ls{"ᎠᏰᏟ ᎢᏂᏙᏂᏍᏯ ᎠᏟᎢᎵᏒ"}
        }
        "meta:Indonesia_Eastern"{
            ls{"ᏗᎧᎸᎬ ᏗᏜ ᎢᏂᏙᏂᏍᏯ ᎠᏟᎢᎵᏒ"}
        }
        "meta:Indonesia_Western"{
            ls{"ᏭᏕᎵᎬ ᏗᏜ ᎢᏂᏙᏂᏍᏯ ᎠᏟᎢᎵᏒ"}
        }
        "meta:Iran"{
            ld{"ᎢᎳᏂ ᎪᎯ ᎢᎦ ᎠᏟᎢᎵᏒ"}
            lg{"ᎢᎳᏂ ᎠᏟᎢᎵᏒ"}
            ls{"ᎢᎳᏂ ᎠᏟᎶᏍᏗ ᎠᏟᎢᎵᏒ"}
        }
        "meta:Irkutsk"{
            ld{"ᎢᎫᏥᎧ ᎪᎩ ᎠᏟᎢᎵᏒ"}
            lg{"ᎢᎫᏥᎧ ᎠᏟᎢᎵᏒ"}
            ls{"ᎢᎫᏥᎧ ᎠᏟᎶᏍᏗ ᎠᏟᎢᎵᏒ"}
        }
        "meta:Israel"{
            ld{"ᎢᏏᎵᏱ ᎪᎯ ᎢᎦ ᎠᏟᎢᎵᏒᎩ"}
            lg{"ᎢᏏᎵᏱ ᎠᏟᎢᎵᏒ"}
            ls{"ᎢᏏᎵᏱ ᎠᏟᎶᏍᏗ ᎠᏟᎢᎵᏒ"}
        }
        "meta:Japan"{
            ld{"ᏣᏩᏂᏏ ᎪᎯ ᎢᎦ ᎠᏟᎢᎵᏒ"}
            lg{"ᏣᏩᏂᏏ ᎠᏟᎢᎵᏒ"}
            ls{"ᏣᏩᏂᏏ ᎠᏟᎶᏍᏗ ᎠᏟᎢᎵᏒ"}
        }
        "meta:Kazakhstan_Eastern"{
            ls{"ᏗᎧᎸᎬ ᎧᏎᎧᏍᏕᏂ ᎠᏟᎢᎵᏒ"}
        }
        "meta:Kazakhstan_Western"{
            ls{"ᏭᏕᎵᎬ ᎧᏎᎧᏍᏕᏂ ᎠᏟᎢᎵᏒ"}
        }
        "meta:Korea"{
            ld{"ᎪᎵᎠᏂ ᎪᎯ ᎢᎦ ᎠᏟᎢᎵᏒ"}
            lg{"ᎪᎵᎠᏂ ᎠᏟᎢᎵᏒ"}
            ls{"ᎪᎵᎠᏂ ᎠᏟᎶᏍᏗ ᎠᏟᎢᎵᏒ"}
        }
        "meta:Kosrae"{
            ls{"ᎪᏍᎴ ᎠᏟᎢᎵᏒ"}
        }
        "meta:Krasnoyarsk"{
            ld{"ᏝᏍᏃᏯᏍᎧ ᎪᎩ ᎠᏟᎢᎵᏒ"}
            lg{"ᏝᏍᏃᏯᏍᎧ ᎠᏟᎢᎵᏒ"}
            ls{"ᏝᏍᏃᏯᏍᎧ ᎠᏟᎶᏍᏗ ᎠᏟᎢᎵᏒ"}
        }
        "meta:Kyrgystan"{
            ls{"ᎩᎵᏣᎢᏍ ᎠᏟᎢᎵᏒ"}
        }
        "meta:Line_Islands"{
            ls{"ᎠᏍᏓᏅᏅ ᏚᎦᏚᏛᎢ ᎠᏟᎢᎵᏒ"}
        }
        "meta:Lord_Howe"{
            ld{"ᎤᎬᏫᏳᎯ ᎭᏫ ᎪᎯ ᎢᎦ ᎠᏟᎢᎵᏒ"}
            lg{"ᎤᎬᏫᏳᎯ ᎭᏫ ᎠᏟᎢᎵᏒ"}
            ls{"ᎤᎬᏫᏳᎯ ᎭᏫ ᎠᏟᎶᏍᏗ ᎠᏟᎢᎵᏒ"}
        }
        "meta:Macquarie"{
            ls{"ᎹᏇᎵ ᎤᎦᏚᏛᎢ ᎠᏟᎢᎵᏒ"}
        }
        "meta:Magadan"{
            ld{"ᎹᎦᏓᏂ ᎪᎩ ᎠᏟᎢᎵᏒ"}
            lg{"ᎹᎦᏓᏂ ᎠᏟᎢᎵᏒ"}
            ls{"ᎹᎦᏓᏂ ᎠᏟᎢᎵᏒ ᎠᏟᎢᎵᏒ"}
        }
        "meta:Malaysia"{
            ls{"ᎹᎴᏏᎢᎠ ᎠᏟᎢᎵᏒ"}
        }
        "meta:Maldives"{
            ls{"ᎹᎵᏗᏫᏍ ᎠᏟᎢᎵᏒ"}
        }
        "meta:Marquesas"{
            ls{"ᎹᎵᎨᏌᏏ ᎠᏟᎢᎵᏒ"}
        }
        "meta:Marshall_Islands"{
            ls{"ᎹᏌᎵ ᏚᎦᏚᏛᎢ ᎠᏟᎢᎵᏒ"}
        }
        "meta:Mauritius"{
            ld{"ᎼᎵᏏᎥᏍ ᎪᎩ ᎠᏟᎢᎵᏒ"}
            lg{"ᎼᎵᏏᎥᏍ ᎠᏟᎢᎵᏒ"}
            ls{"ᎼᎵᏏᎥᏍ ᎠᏟᎶᏍᏗ ᎠᏟᎢᎵᏒ"}
        }
        "meta:Mawson"{
            ls{"ᎹᏌᏂ ᎠᏟᎢᎵᏒ"}
        }
        "meta:Mexico_Northwest"{
            ld{"ᏧᏴᏢ ᏭᏕᎵᎬ ᎠᏂᏍᏆᏂ ᎪᎯ ᎢᎦ ᎠᏟᎢᎵᏒ"}
            lg{"ᏧᏴᏢ ᏭᏕᎵᎬ ᎠᏂᏍᏆᏂ ᎠᏟᎢᎵᏒ"}
            ls{"ᏧᏴᏢ ᏭᏕᎵᎬ ᎠᏂᏍᏆᏂ ᎠᏟᎶᏍᏗ ᎠᏟᎢᎵᏒ"}
        }
        "meta:Mexico_Pacific"{
            ld{"ᎠᏂᏍᏆᏂ ᏭᏕᎵᎬ ᎪᎯ ᎢᎦ ᎠᏟᎢᎵᏒ"}
            lg{"ᎠᏂᏍᏆᏂ ᏭᏕᎵᎬ ᎠᏟᎢᎵᏒ"}
            ls{"ᎠᏂᏍᏆᏂ ᏭᏕᎵᎬ ᎠᏟᎶᏍᏗ ᎠᏟᎢᎵᏒ"}
        }
        "meta:Mongolia"{
            ld{"ᎤᎳᏂ ᏆᏙᎸ ᎪᎩ ᎠᏟᎢᎵᏒ"}
            lg{"ᎤᎳᏂ ᏆᏙᎸ ᎠᏟᎢᎵᏒ"}
            ls{"ᎤᎳᏂ ᏆᏙᎸ ᎠᏟᎶᏍᏗ ᎠᏟᎢᎵᏒ"}
        }
        "meta:Moscow"{
            ld{"ᎹᏍᎦᏫ ᎪᎩ ᎠᏟᎢᎵᏒ"}
            lg{"ᎹᏍᎦᏫ ᎠᏟᎢᎵᏒ"}
            ls{"ᎹᏍᎦᏫ ᎠᏟᎶᏍᏗ ᎠᏟᎢᎵᏒ"}
        }
        "meta:Myanmar"{
            ls{"ᎹᏯᎹᎵ ᎠᏟᎢᎵᏒ"}
        }
        "meta:Nauru"{
            ls{"ᎾᎷ ᎠᏟᎢᎵᏒ"}
        }
        "meta:Nepal"{
            ls{"ᏁᏆᎵ ᎠᏟᎢᎵᏒ"}
        }
        "meta:New_Caledonia"{
            ld{"ᎢᏤ ᎧᎵᏙᏂᎠᏂ ᎪᎩ ᎠᏟᎢᎵᏒ"}
            lg{"ᎢᏤ ᎧᎵᏙᏂᎠᏂ ᎠᏟᎢᎵᏒ"}
            ls{"ᎢᏤ ᎧᎵᏙᏂᎠᏂ ᎠᏟᎶᏍᏗ ᎠᏟᎢᎵᏒ"}
        }
        "meta:New_Zealand"{
            ld{"ᎢᏤ ᏏᎢᎴᏂᏗ ᎪᎯ ᎢᎦ ᎠᏟᎢᎵᏒ"}
            lg{"ᎢᏤ ᏏᎢᎴᏂᏗ ᎠᏟᎢᎵᏒ"}
            ls{"ᎢᏤ ᏏᎢᎴᏂᏗ ᎠᏟᎶᏍᏗ ᎠᏟᎢᎵᏒ"}
        }
        "meta:Newfoundland"{
            ld{"ᎢᏤᎤᏂᏩᏛᏓᎦᏙᎯ ᎪᎯ ᎢᎦ ᎠᏟᎢᎵᏒ"}
            lg{"ᎢᏤᎤᏂᏩᏛᏓᎦᏙᎯ ᎠᏟᎢᎵᏒ"}
            ls{"ᎢᏤᎤᏂᏩᏛᏓᎦᏙᎯ ᎠᏟᎶᏍᏗ ᎠᏟᎢᎵᏒ"}
        }
        "meta:Niue"{
            ls{"ᏂᏳ ᎠᏟᎢᎵᏒ"}
        }
        "meta:Norfolk"{
            ld{"ᏃᎵᏬᎵᎩ ᎤᎦᏚᏛᎢ ᎪᎩ ᎠᏟᎢᎵᏒ"}
            lg{"ᏃᎵᏬᎵᎩ ᎤᎦᏚᏛᎢ ᎠᏟᎢᎵᏒ"}
            ls{"ᏃᎵᏬᎵᎩ ᎤᎦᏚᏛᎢ ᎠᏟᎶᏍᏗ ᎠᏟᎢᎵᏒ"}
        }
        "meta:Noronha"{
            ld{"ᏪᎾᏅᏙ Ꮥ ᏃᎶᎾᎭ ᎪᎩ ᎠᏟᎢᎵᏒ"}
            lg{"ᏪᎾᏅᏙ Ꮥ ᏃᎶᎾᎭ ᎠᏟᎢᎵᏒ"}
            ls{"ᏪᎾᏅᏙ Ꮥ ᏃᎶᎾᎭ ᎠᏟᎶᏍᏗ ᎠᏟᎢᎵᏒ"}
        }
        "meta:Novosibirsk"{
            ld{"ᏃᏬᏏᏈᏍᎧ ᎪᎩ ᎠᏟᎢᎵᏒ"}
            lg{"ᏃᏬᏏᏈᏍᎧ ᎠᏟᎢᎵᏒ"}
            ls{"ᏃᏬᏏᏈᏍᎧ ᎠᏟᎶᏍᏗ ᎠᏟᎢᎵᏒ"}
        }
        "meta:Omsk"{
            ld{"ᎣᎻᏍᎧ ᎪᎩ ᎠᏟᎢᎵᏒ"}
            lg{"ᎣᎻᏍᎧ ᎠᏟᎢᎵᏒ"}
            ls{"ᎣᎻᏍᎧ ᎠᏟᎶᏍᏗ ᎠᏟᎢᎵᏒ"}
        }
        "meta:Pakistan"{
            ld{"ᏆᎩᏍᏖᏂ ᎪᎩ ᎠᏟᎢᎵᏒ"}
            lg{"ᏆᎩᏍᏖᏂ ᎠᏟᎢᎵᏒ"}
            ls{"ᏆᎩᏍᏖᏂ ᎠᏟᎶᏍᏗ ᎠᏟᎢᎵᏒ"}
        }
        "meta:Palau"{
            ls{"ᏆᎷ ᎠᏟᎢᎵᏒ"}
        }
        "meta:Papua_New_Guinea"{
            ls{"ᏆᏇ ᎢᏤ ᎩᎢᏂ ᎠᏟᎢᎵᏒ"}
        }
        "meta:Paraguay"{
            ld{"ᏆᎵᏇ ᎪᎩ ᎠᏟᎢᎵᏒ"}
            lg{"ᏆᎵᏇ ᎠᏟᎢᎵᏒ"}
            ls{"ᏆᎵᏇ ᎠᏟᎶᏍᏗ ᎠᏟᎢᎵᏒ"}
        }
        "meta:Peru"{
            ld{"ᏇᎷ ᎪᎩ ᎠᏟᎢᎵᏒ"}
            lg{"ᏇᎷ ᎠᏟᎢᎵᏒ"}
            ls{"ᏇᎷ ᎠᏟᎶᏍᏗ ᎠᏟᎢᎵᏒ"}
        }
        "meta:Philippines"{
            ld{"ᎠᏂᏈᎵᎩᏃ ᎪᎩ ᎠᏟᎢᎵᏒ"}
            lg{"ᎠᏂᏈᎵᎩᏃ ᎠᏟᎢᎵᏒ"}
            ls{"ᎠᏂᏈᎵᎩᏃ ᎠᏟᎶᏍᏗ ᎠᏟᎢᎵᏒ"}
        }
        "meta:Phoenix_Islands"{
            ls{"ᏧᎴᎯᏌᏅᎯ ᏚᎦᏚᏛᎢ ᎠᏟᎢᎵᏒ"}
        }
        "meta:Pierre_Miquelon"{
            ld{"ᎤᏓᏅᏘ ᏈᏰ & ᎻᏇᎶᏂ ᎪᎯ ᎢᎦ ᎠᏟᎢᎵᏒ"}
            lg{"ᎤᏓᏅᏘ ᏈᏰ & ᎻᏇᎶᏂ ᎠᏟᎢᎵᏒ"}
            ls{"ᎤᏓᏅᏘ ᏈᏰ & ᎻᏇᎶᏂ ᎠᏟᎶᏍᏗ ᎠᏟᎢᎵᏒ"}
        }
        "meta:Pitcairn"{
            ls{"ᏈᎧᎵᏂ ᎠᏟᎢᎵᏒ"}
        }
        "meta:Ponape"{
            ls{"ᏉᎾᏇ ᎠᏟᎢᎵᏒ"}
        }
        "meta:Pyongyang"{
            ls{"ᏈᏯᏂᎩᏰᏂᎩ ᎠᏟᎢᎵᏒ"}
        }
        "meta:Reunion"{
            ls{"ᎴᏳᏂᎠᏂ ᎠᏟᎢᎵᏒ"}
        }
        "meta:Rothera"{
            ls{"ᎳᏞᎳ ᎠᏟᎢᎵᏒ"}
        }
        "meta:Sakhalin"{
            ld{"ᏌᎧᎵᏂ ᎪᎩ ᎠᏟᎢᎵᏒ"}
            lg{"ᏌᎧᎵᏂ ᎠᏟᎢᎵᏒ"}
            ls{"ᏌᎧᎵᏂ ᎠᏟᎶᏍᏗ ᎠᏟᎢᎵᏒ"}
        }
        "meta:Samoa"{
            ld{"ᏌᎼᎠ ᎪᎯ ᎢᎦ ᎠᏟᎢᎵᏒ"}
            lg{"ᏌᎼᎠ ᎠᏟᎢᎵᏒ"}
            ls{"ᏌᎼᎠ ᎠᏟᎶᏍᏗ ᎠᏟᎢᎵᏒ"}
        }
        "meta:Seychelles"{
            ls{"ᏎᏤᎴᏏ ᎠᏟᎢᎵᏒ"}
        }
        "meta:Singapore"{
            ls{"ᏏᏂᎦᏉᎵ ᎠᏟᎶᏍᏗ ᎠᏟᎢᎵᏒ"}
        }
        "meta:Solomon"{
            ls{"ᏐᎶᎹᏂ ᏚᎦᏚᏛᎢ ᎠᏟᎢᎵᏒ"}
        }
        "meta:South_Georgia"{
            ls{"ᏧᎦᎾᏮ ᏣᎠᏥᎢ ᎠᏟᎢᎵᏒ"}
        }
        "meta:Suriname"{
            ls{"ᏒᎵᎾᎻ ᎠᏟᎢᎵᏒ"}
        }
        "meta:Syowa"{
            ls{"ᏏᏲᏩ ᎠᏟᎢᎵᏒ"}
        }
        "meta:Tahiti"{
            ls{"ᏔᎯᏘ ᎠᏟᎢᎵᏒ"}
        }
        "meta:Taipei"{
            ld{"ᏔᏱᏇ ᎪᎯ ᎢᎦ ᎠᏟᎢᎵᏒ"}
            lg{"ᏔᏱᏇ ᎠᏟᎢᎵᏒ"}
            ls{"ᏔᏱᏇ ᎠᏟᎶᏍᏗ ᎠᏟᎢᎵᏒ"}
        }
        "meta:Tajikistan"{
            ls{"ᏔᏥᎩᏍᏕᏂ ᎠᏟᎢᎵᏒ"}
        }
        "meta:Tokelau"{
            ls{"ᏙᎨᎳᎤ ᎠᏟᎢᎵᏒ"}
        }
        "meta:Tonga"{
            ld{"ᏙᎾᎦ ᎪᎩ ᎠᏟᎢᎵᏒ"}
            lg{"ᏙᎾᎦ ᎠᏟᎢᎵᏒ"}
            ls{"ᏙᎾᎦ ᎠᏟᎶᏍᏗ ᎠᏟᎢᎵᏒ"}
        }
        "meta:Truk"{
            ls{"ᏧᎩ ᎠᏟᎢᎵᏒ"}
        }
        "meta:Turkmenistan"{
            ld{"ᏛᎵᎩᎺᏂᏍᏔᏂ ᎪᎩ ᎠᏟᎢᎵᏒ"}
            lg{"ᏛᎵᎩᎺᏂᏍᏔᏂ ᎠᏟᎢᎵᏒ"}
            ls{"ᏛᎵᎩᎺᏂᏍᏔᏂ ᎠᏟᎶᏍᏗ ᎠᏟᎢᎵᏒ"}
        }
        "meta:Tuvalu"{
            ls{"ᏚᏩᎷ ᎠᏟᎢᎵᏒ"}
        }
        "meta:Uruguay"{
            ld{"ᏳᎷᏇ ᎪᎩ ᎠᏟᎢᎵᏒ"}
            lg{"ᏳᎷᏇ ᎠᏟᎢᎵᏒ"}
            ls{"ᏳᎷᏇ ᎠᏟᎶᏍᏗ ᎠᏟᎢᎵᏒ"}
        }
        "meta:Uzbekistan"{
            ld{"ᎤᏍᏇᎩᏍᏖᏂ ᎪᎩ ᎠᏟᎢᎵᏒ"}
            lg{"ᎤᏍᏇᎩᏍᏖᏂ ᎠᏟᎢᎵᏒ"}
            ls{"ᎤᏍᏇᎩᏍᏖᏂ ᎠᏟᎶᏍᏗ ᎠᏟᎢᎵᏒ"}
        }
        "meta:Vanuatu"{
            ld{"ᏩᏄᏩᏚ ᎪᎩ ᎠᏟᎢᎵᏒ"}
            lg{"ᏩᏄᏩᏚ ᎠᏟᎢᎵᏒ"}
            ls{"ᏩᏄᏩᏚ ᎠᏟᎶᏍᏗ ᎠᏟᎢᎵᏒ"}
        }
        "meta:Venezuela"{
            ls{"ᏪᏁᏑᏪᎳ ᎠᏟᎢᎵᏒ"}
        }
        "meta:Vladivostok"{
            ld{"ᏭᎳᏗᏬᏍᏙᎩ ᎪᎩ ᎠᏟᎢᎵᏒ"}
            lg{"ᏭᎳᏗᏬᏍᏙᎩ ᎠᏟᎢᎵᏒ"}
            ls{"ᏭᎳᏗᏬᏍᏙᎩ ᎠᏟᎢᎵᏒ ᎠᏟᎢᎵᏒ"}
        }
        "meta:Volgograd"{
            ld{"ᏬᎶᎪᏝᏗ ᎪᎩ ᎠᏟᎢᎵᏒ"}
            lg{"ᏬᎶᎪᏝᏗ ᎠᏟᎢᎵᏒ"}
            ls{"ᏬᎶᎪᏝᏗ ᎠᏟᎶᏍᏗ ᎠᏟᎢᎵᏒ"}
        }
        "meta:Vostok"{
            ls{"ᏬᏍᏙᎧ ᎠᏟᎢᎵᏒ"}
        }
        "meta:Wake"{
            ls{"ᎤᏰᏨ ᎤᎦᏚᏛᎢ ᎠᏟᎢᎵᏒ"}
        }
        "meta:Wallis"{
            ls{"ᏩᎵᏍ ᎠᎴ ᏊᏚᎾ ᎠᏟᎢᎵᏒ"}
        }
        "meta:Yakutsk"{
            ld{"ᏯᎫᏥᎧ ᎪᎩ ᎠᏟᎢᎵᏒ"}
            lg{"ᏯᎫᏥᎧ ᎠᏟᎢᎵᏒ"}
            ls{"ᏯᎫᏥᎧ ᎠᏟᎶᏍᏗ ᎠᏟᎢᎵᏒ"}
        }
        "meta:Yekaterinburg"{
            ld{"ᏰᎧᏖᎵᏂᏊᎦ ᎪᎩ ᎠᏟᎢᎵᏒ"}
            lg{"ᏰᎧᏖᎵᏂᏊᎦ ᎠᏟᎢᎵᏒ"}
            ls{"ᏰᎧᏖᎵᏂᏊᎦ ᎠᏟᎶᏍᏗ ᎠᏟᎢᎵᏒ"}
        }
        "meta:Yukon"{
            ls{"ᏳᎧᏂ ᎠᏟᎢᎵᏒ"}
        }
<<<<<<< HEAD
        fallbackFormat{"{1} ({0})"}
        gmtFormat{"GMT{0}"}
        gmtZeroFormat{"GMT"}
        hourFormat{"+HH:mm;-HH:mm"}
=======
>>>>>>> 626889fb
        regionFormat{"{0} ᎠᏟᎢᎵᏒ"}
        regionFormatDaylight{"{0} ᎪᎯ ᎢᎦ ᎠᏟᎢᎵᏒ"}
        regionFormatStandard{"{0} ᎠᏟᎶᏍᏗ ᎠᏟᎢᎵᏒ"}
    }
}<|MERGE_RESOLUTION|>--- conflicted
+++ resolved
@@ -1913,13 +1913,6 @@
         "meta:Yukon"{
             ls{"ᏳᎧᏂ ᎠᏟᎢᎵᏒ"}
         }
-<<<<<<< HEAD
-        fallbackFormat{"{1} ({0})"}
-        gmtFormat{"GMT{0}"}
-        gmtZeroFormat{"GMT"}
-        hourFormat{"+HH:mm;-HH:mm"}
-=======
->>>>>>> 626889fb
         regionFormat{"{0} ᎠᏟᎢᎵᏒ"}
         regionFormatDaylight{"{0} ᎪᎯ ᎢᎦ ᎠᏟᎢᎵᏒ"}
         regionFormatStandard{"{0} ᎠᏟᎶᏍᏗ ᎠᏟᎢᎵᏒ"}
