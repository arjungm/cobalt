--- conflicted
+++ resolved
@@ -1916,13 +1916,6 @@
         "meta:Yukon"{
             ls{"Време во Јукон"}
         }
-<<<<<<< HEAD
-        fallbackFormat{"{1} ({0})"}
-        gmtFormat{"GMT{0}"}
-        gmtZeroFormat{"GMT"}
-        hourFormat{"+HH:mm;-HH:mm"}
-=======
->>>>>>> 626889fb
         regionFormat{"Време во {0}"}
     }
 }