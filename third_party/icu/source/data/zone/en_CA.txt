﻿// © 2016 and later: Unicode, Inc. and others.
// License & terms of use: http://www.unicode.org/copyright.html
// Generated using tools/cldr/cldr-to-icu/build-icu-data.xml
en_CA{
    zoneStrings{
        "America:St_Barthelemy"{
            ec{"Saint-Barthélemy"}
        }
        "America:St_Johns"{
            ec{"Saint John’s"}
        }
        "America:St_Kitts"{
            ec{"Saint Kitts"}
        }
        "America:St_Lucia"{
            ec{"Saint Lucia"}
        }
        "America:St_Thomas"{
            ec{"Saint Thomas"}
        }
        "America:St_Vincent"{
            ec{"Saint Vincent"}
        }
        "Asia:Aqtau"{
            ec{"Aktau"}
        }
        "Asia:Rangoon"{
            ec{"Rangoon"}
        }
        "Atlantic:St_Helena"{
            ec{"Saint Helena"}
        }
<<<<<<< HEAD
        "Etc:Unknown"{
            ec{"unknown city"}
        }
=======
>>>>>>> 626889fb
        "meta:Afghanistan"{
            ss{"AFT"}
        }
        "meta:Alaska"{
            ld{"Alaska Daylight Saving Time"}
            lg{"Alaska Time"}
            ls{"Alaska Standard Time"}
        }
        "meta:America_Central"{
            ld{"Central Daylight Saving Time"}
            lg{"Central Time"}
            ls{"Central Standard Time"}
        }
        "meta:America_Eastern"{
            ld{"Eastern Daylight Saving Time"}
            lg{"Eastern Time"}
            ls{"Eastern Standard Time"}
        }
        "meta:America_Mountain"{
            ld{"Mountain Daylight Saving Time"}
            lg{"Mountain Time"}
            ls{"Mountain Standard Time"}
        }
        "meta:America_Pacific"{
            ld{"Pacific Daylight Saving Time"}
            lg{"Pacific Time"}
            ls{"Pacific Standard Time"}
        }
        "meta:Apia"{
            ld{"Apia Daylight Saving Time"}
            lg{"Apia Time"}
            ls{"Apia Standard Time"}
        }
        "meta:Arabian"{
            ld{"Arabian Daylight Saving Time"}
            lg{"Arabian Time"}
            ls{"Arabian Standard Time"}
        }
        "meta:Argentina"{
            sg{"ART"}
        }
        "meta:Atlantic"{
            ld{"Atlantic Daylight Saving Time"}
            lg{"Atlantic Time"}
            ls{"Atlantic Standard Time"}
        }
        "meta:Australia_Central"{
            ld{"Australian Central Daylight Saving Time"}
            lg{"Central Australia Time"}
            ls{"Australian Central Standard Time"}
        }
        "meta:Australia_CentralWestern"{
            ld{"Australian Central Western Daylight Saving Time"}
            lg{"Australian Central Western Time"}
            ls{"Australian Central Western Standard Time"}
            sd{"ACWDT"}
            sg{"ACWT"}
            ss{"ACWST"}
        }
        "meta:Australia_Eastern"{
            ld{"Australian Eastern Daylight Saving Time"}
            lg{"Eastern Australia Time"}
            ls{"Australian Eastern Standard Time"}
            sd{"AEDT"}
            sg{"AET"}
            ss{"AEST"}
        }
        "meta:Australia_Western"{
            ld{"Australian Western Daylight Saving Time"}
            lg{"Western Australia Time"}
            ls{"Australian Western Standard Time"}
            sd{"AWDT"}
            ss{"AWST"}
        }
        "meta:Bangladesh"{
            ss{"BST"}
        }
        "meta:Bhutan"{
            ss{"BTT"}
        }
        "meta:Brasilia"{
            sd{"BRST"}
            sg{"BRT"}
        }
        "meta:Brunei"{
            ss{"BNT"}
        }
        "meta:Chatham"{
            ld{"Chatham Daylight Saving Time"}
            lg{"Chatham Time"}
            ls{"Chatham Standard Time"}
            sd{"CHADT"}
            ss{"CHAST"}
        }
        "meta:China"{
            ld{"China Daylight Saving Time"}
            lg{"China Time"}
            ls{"China Standard Time"}
        }
        "meta:Christmas"{
            ss{"CXT"}
        }
        "meta:Cocos"{
            ss{"CCT"}
        }
        "meta:Colombia"{
            sd{"COST"}
        }
        "meta:Cuba"{
            ld{"Cuba Daylight Saving Time"}
            lg{"Cuba Time"}
            ls{"Cuba Standard Time"}
        }
        "meta:East_Timor"{
            ss{"TLT"}
        }
        "meta:Easter"{
            sd{"EASST"}
            ss{"EAST"}
        }
        "meta:Ecuador"{
            ss{"ECT"}
        }
        "meta:Falkland"{
            sd{"FKST"}
            sg{"FKT"}
        }
        "meta:French_Southern"{
            ls{"French Southern and Antarctic Time"}
        }
        "meta:Galapagos"{
            ss{"GALT"}
        }
        "meta:Greenland_Eastern"{
            sg{"EGT"}
        }
<<<<<<< HEAD
        "meta:Gulf"{
            ss{"N/A"}
        }
=======
>>>>>>> 626889fb
        "meta:Guyana"{
            ss{"GYT"}
        }
        "meta:Hawaii_Aleutian"{
            ld{"Hawaii-Aleutian Daylight Saving Time"}
            lg{"Hawaii-Aleutian Time"}
            ls{"Hawaii-Aleutian Standard Time"}
        }
        "meta:India"{
            ss{"IST"}
        }
        "meta:Indochina"{
            ss{"ICT"}
        }
        "meta:Indonesia_Central"{
            ss{"WITA"}
        }
        "meta:Indonesia_Eastern"{
            ss{"WIT"}
        }
        "meta:Indonesia_Western"{
            ss{"WIB"}
        }
        "meta:Iran"{
            ld{"Iran Daylight Saving Time"}
            lg{"Iran Time"}
            ls{"Iran Standard Time"}
            sd{"IRDT"}
            ss{"IRST"}
        }
        "meta:Israel"{
            ld{"Israel Daylight Saving Time"}
            lg{"Israel Time"}
            ls{"Israel Standard Time"}
        }
        "meta:Japan"{
            ld{"Japan Daylight Saving Time"}
            lg{"Japan Time"}
            ls{"Japan Standard Time"}
        }
        "meta:Korea"{
            ld{"Korean Daylight Saving Time"}
            lg{"Korean Time"}
            ls{"Korean Standard Time"}
        }
        "meta:Lord_Howe"{
            ld{"Lord Howe Daylight Saving Time"}
            lg{"Lord Howe Time"}
            ls{"Lord Howe Standard Time"}
        }
        "meta:Malaysia"{
            ss{"MYT"}
        }
        "meta:Maldives"{
            ss{"MVT"}
        }
        "meta:Mexico_Northwest"{
            ld{"Northwest Mexico Daylight Saving Time"}
            lg{"Northwest Mexico Time"}
            ls{"Northwest Mexico Standard Time"}
        }
        "meta:Mexico_Pacific"{
            ld{"Mexican Pacific Daylight Saving Time"}
            lg{"Mexican Pacific Time"}
            ls{"Mexican Pacific Standard Time"}
        }
        "meta:Nepal"{
            ss{"NPT"}
        }
        "meta:New_Zealand"{
            ld{"New Zealand Daylight Saving Time"}
            lg{"New Zealand Time"}
            ls{"New Zealand Standard Time"}
        }
        "meta:Newfoundland"{
            ld{"Newfoundland Daylight Saving Time"}
            lg{"Newfoundland Time"}
            ls{"Newfoundland Standard Time"}
            sd{"NDT"}
            sg{"NT"}
            ss{"NST"}
        }
        "meta:Norfolk"{
            ld{"Norfolk Island Daylight Saving Time"}
            lg{"Norfolk Island Time"}
            ls{"Norfolk Island Standard Time"}
        }
        "meta:Noronha"{
            sg{"FNT"}
        }
        "meta:Pakistan"{
            ss{"PKT"}
        }
        "meta:Paraguay"{
            sd{"PYST"}
            sg{"PYT"}
        }
        "meta:Peru"{
            sg{"PET"}
        }
        "meta:Pierre_Miquelon"{
            ld{"Saint-Pierre-et-Miquelon Daylight Saving Time"}
            lg{"Saint-Pierre-et-Miquelon Time"}
            ls{"Saint-Pierre-et-Miquelon Standard Time"}
            sd{"PMDT"}
            sg{"PMT"}
            ss{"PMST"}
        }
        "meta:Samoa"{
            ld{"Samoa Daylight Saving Time"}
            lg{"Samoa Time"}
            ls{"Samoa Standard Time"}
        }
        "meta:Taipei"{
            ld{"Taipei Daylight Saving Time"}
            lg{"Taipei Time"}
            ls{"Taipei Standard Time"}
        }
        "meta:Uruguay"{
            sd{"UYST"}
            ss{"UYT"}
        }
        "meta:Venezuela"{
            ss{"VET"}
        }
        "meta:Wallis"{
            ls{"Wallis and Futuna Time"}
        }
        regionFormatDaylight{"{0} Daylight Saving Time"}
    }
}<|MERGE_RESOLUTION|>--- conflicted
+++ resolved
@@ -30,12 +30,6 @@
         "Atlantic:St_Helena"{
             ec{"Saint Helena"}
         }
-<<<<<<< HEAD
-        "Etc:Unknown"{
-            ec{"unknown city"}
-        }
-=======
->>>>>>> 626889fb
         "meta:Afghanistan"{
             ss{"AFT"}
         }
@@ -172,12 +166,6 @@
         "meta:Greenland_Eastern"{
             sg{"EGT"}
         }
-<<<<<<< HEAD
-        "meta:Gulf"{
-            ss{"N/A"}
-        }
-=======
->>>>>>> 626889fb
         "meta:Guyana"{
             ss{"GYT"}
         }
