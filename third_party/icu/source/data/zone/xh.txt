--- conflicted
+++ resolved
@@ -3,1331 +3,51 @@
 // Generated using tools/cldr/cldr-to-icu/build-icu-data.xml
 xh{
     zoneStrings{
-<<<<<<< HEAD
-        "Africa:Abidjan"{
-            ec{"Abidjan"}
-        }
-        "Africa:Accra"{
-            ec{"Accra"}
-        }
-        "Africa:Addis_Ababa"{
-            ec{"Addis Ababa"}
-        }
-        "Africa:Algiers"{
-            ec{"Algiers"}
-        }
-        "Africa:Asmera"{
-            ec{"Asmara"}
-        }
-        "Africa:Bamako"{
-            ec{"Bamako"}
-        }
-        "Africa:Bangui"{
-            ec{"Bangui"}
-        }
-        "Africa:Banjul"{
-            ec{"Banjul"}
-        }
-        "Africa:Bissau"{
-            ec{"Bissau"}
-        }
-        "Africa:Blantyre"{
-            ec{"Blantyre"}
-        }
-        "Africa:Brazzaville"{
-            ec{"Brazzaville"}
-        }
-        "Africa:Bujumbura"{
-            ec{"Bujumbura"}
-        }
-        "Africa:Cairo"{
-            ec{"Cairo"}
-        }
-        "Africa:Casablanca"{
-            ec{"Casablanca"}
-        }
-        "Africa:Ceuta"{
-            ec{"Ceuta"}
-        }
-        "Africa:Conakry"{
-            ec{"Conakry"}
-        }
-        "Africa:Dakar"{
-            ec{"Dakar"}
-        }
-        "Africa:Dar_es_Salaam"{
-            ec{"Dar es Salaam"}
-        }
-        "Africa:Djibouti"{
-            ec{"Djibouti"}
-        }
-        "Africa:Douala"{
-            ec{"Douala"}
-        }
-        "Africa:El_Aaiun"{
-            ec{"El Aaiun"}
-        }
-        "Africa:Freetown"{
-            ec{"Freetown"}
-        }
-        "Africa:Gaborone"{
-            ec{"Gaborone"}
-        }
-        "Africa:Harare"{
-            ec{"Harare"}
-        }
-        "Africa:Johannesburg"{
-            ec{"Johannesburg"}
-        }
-        "Africa:Juba"{
-            ec{"Juba"}
-        }
-        "Africa:Kampala"{
-            ec{"Kampala"}
-        }
-        "Africa:Khartoum"{
-            ec{"Khartoum"}
-        }
-        "Africa:Kigali"{
-            ec{"Kigali"}
-        }
-        "Africa:Kinshasa"{
-            ec{"Kinshasa"}
-        }
-        "Africa:Lagos"{
-            ec{"Lagos"}
-        }
-        "Africa:Libreville"{
-            ec{"Libreville"}
-        }
-        "Africa:Lome"{
-            ec{"Lome"}
-        }
-        "Africa:Luanda"{
-            ec{"Luanda"}
-        }
-        "Africa:Lubumbashi"{
-            ec{"Lubumbashi"}
-        }
-        "Africa:Lusaka"{
-            ec{"Lusaka"}
-        }
-        "Africa:Malabo"{
-            ec{"Malabo"}
-        }
-        "Africa:Maputo"{
-            ec{"Maputo"}
-        }
-        "Africa:Maseru"{
-            ec{"Maseru"}
-        }
-        "Africa:Mbabane"{
-            ec{"Mbabane"}
-        }
-        "Africa:Mogadishu"{
-            ec{"Mogadishu"}
-        }
-        "Africa:Monrovia"{
-            ec{"Monrovia"}
-        }
-        "Africa:Nairobi"{
-            ec{"Nairobi"}
-        }
-        "Africa:Ndjamena"{
-            ec{"Ndjamena"}
-        }
-        "Africa:Niamey"{
-            ec{"Niamey"}
-        }
-        "Africa:Nouakchott"{
-            ec{"Nouakchott"}
-        }
-        "Africa:Ouagadougou"{
-            ec{"Ouagadougou"}
-        }
-        "Africa:Porto-Novo"{
-            ec{"Porto-Novo"}
-        }
         "Africa:Sao_Tome"{
             ec{"São Tomé"}
         }
-        "Africa:Tripoli"{
-            ec{"Tripoli"}
-        }
-        "Africa:Tunis"{
-            ec{"Tunis"}
-        }
-        "Africa:Windhoek"{
-            ec{"Windhoek"}
-        }
-        "America:Adak"{
-            ec{"Adak"}
-        }
-        "America:Anchorage"{
-            ec{"Anchorage"}
-        }
-        "America:Anguilla"{
-            ec{"Anguilla"}
-        }
-        "America:Antigua"{
-            ec{"Antigua"}
-        }
-        "America:Araguaina"{
-            ec{"Araguaina"}
-        }
-        "America:Argentina:La_Rioja"{
-            ec{"La Rioja"}
-        }
-        "America:Argentina:Rio_Gallegos"{
-            ec{"Rio Gallegos"}
-        }
-        "America:Argentina:Salta"{
-            ec{"Salta"}
-        }
-        "America:Argentina:San_Juan"{
-            ec{"San Juan"}
-        }
-        "America:Argentina:San_Luis"{
-            ec{"San Luis"}
-        }
-        "America:Argentina:Tucuman"{
-            ec{"Tucuman"}
-        }
-        "America:Argentina:Ushuaia"{
-            ec{"Ushuaia"}
-        }
-        "America:Aruba"{
-            ec{"Aruba"}
-        }
         "America:Asuncion"{
             ec{"Asunción"}
         }
-        "America:Bahia"{
-            ec{"Bahia"}
-        }
         "America:Bahia_Banderas"{
             ec{"Bahia Banderas"}
         }
-        "America:Barbados"{
-            ec{"Barbados"}
-        }
-        "America:Belem"{
-            ec{"Belem"}
-        }
-        "America:Belize"{
-            ec{"Belize"}
-        }
-        "America:Blanc-Sablon"{
-            ec{"Blanc-Sablon"}
-        }
-        "America:Boa_Vista"{
-            ec{"Boa Vista"}
-        }
-        "America:Bogota"{
-            ec{"Bogota"}
-        }
-        "America:Boise"{
-            ec{"Boise"}
-        }
-        "America:Buenos_Aires"{
-            ec{"Buenos Aires"}
-        }
-        "America:Cambridge_Bay"{
-            ec{"Cambridge Bay"}
-        }
-        "America:Campo_Grande"{
-            ec{"Campo Grande"}
-        }
         "America:Cancun"{
             ec{"Cancun"}
         }
-        "America:Caracas"{
-            ec{"Caracas"}
-        }
-        "America:Catamarca"{
-            ec{"Catamarca"}
-        }
-        "America:Cayenne"{
-            ec{"Cayenne"}
-        }
-        "America:Cayman"{
-            ec{"Cayman"}
-        }
-        "America:Chicago"{
-            ec{"Chicago"}
-        }
-        "America:Chihuahua"{
-            ec{"Chihuahua"}
-        }
-        "America:Coral_Harbour"{
-            ec{"Atikokan"}
-        }
-        "America:Cordoba"{
-            ec{"Cordoba"}
-        }
-        "America:Costa_Rica"{
-            ec{"Costa Rica"}
-        }
-        "America:Creston"{
-            ec{"Creston"}
-        }
-        "America:Cuiaba"{
-            ec{"Cuiaba"}
-        }
         "America:Curacao"{
             ec{"Curaçao"}
         }
-        "America:Danmarkshavn"{
-            ec{"Danmarkshavn"}
-        }
-        "America:Dawson"{
-            ec{"Dawson"}
-        }
-        "America:Dawson_Creek"{
-            ec{"Dawson Creek"}
-        }
-        "America:Denver"{
-            ec{"Denver"}
-        }
-        "America:Detroit"{
-            ec{"Detroit"}
-        }
-        "America:Dominica"{
-            ec{"Dominica"}
-        }
-        "America:Edmonton"{
-            ec{"Edmonton"}
-        }
-        "America:Eirunepe"{
-            ec{"Eirunepe"}
-        }
-        "America:El_Salvador"{
-            ec{"El Salvador"}
-        }
-        "America:Fort_Nelson"{
-            ec{"Fort Nelson"}
-        }
-        "America:Fortaleza"{
-            ec{"Fortaleza"}
-        }
-        "America:Glace_Bay"{
-            ec{"Glace Bay"}
-        }
-        "America:Godthab"{
-            ec{"Nuuk"}
-        }
-        "America:Goose_Bay"{
-            ec{"Goose Bay"}
-        }
-        "America:Grand_Turk"{
-            ec{"Grand Turk"}
-        }
-        "America:Grenada"{
-            ec{"Grenada"}
-        }
-        "America:Guadeloupe"{
-            ec{"Guadeloupe"}
-        }
-        "America:Guatemala"{
-            ec{"Guatemala"}
-        }
-        "America:Guayaquil"{
-            ec{"Guayaquil"}
-        }
-        "America:Guyana"{
-            ec{"Guyana"}
-        }
-        "America:Halifax"{
-            ec{"Halifax"}
-        }
-        "America:Havana"{
-            ec{"Havana"}
-        }
-        "America:Hermosillo"{
-            ec{"Hermosillo"}
-        }
-        "America:Indiana:Knox"{
-            ec{"Knox, Indiana"}
-        }
-        "America:Indiana:Marengo"{
-            ec{"Marengo, Indiana"}
-        }
-        "America:Indiana:Petersburg"{
-            ec{"Petersburg, Indiana"}
-        }
-        "America:Indiana:Tell_City"{
-            ec{"Tell City, Indiana"}
-        }
-        "America:Indiana:Vevay"{
-            ec{"Vevay, Indiana"}
-        }
-        "America:Indiana:Vincennes"{
-            ec{"Vincennes, Indiana"}
-        }
-        "America:Indiana:Winamac"{
-            ec{"Winamac, Indiana"}
-        }
-        "America:Indianapolis"{
-            ec{"Indianapolis"}
-        }
-        "America:Inuvik"{
-            ec{"Inuvik"}
-        }
-        "America:Iqaluit"{
-            ec{"Iqaluit"}
-        }
-        "America:Jamaica"{
-            ec{"Jamaica"}
-        }
-        "America:Jujuy"{
-            ec{"Jujuy"}
-        }
-        "America:Juneau"{
-            ec{"Juneau"}
-        }
-        "America:Kentucky:Monticello"{
-            ec{"Monticello, Kentucky"}
-        }
-        "America:Kralendijk"{
-            ec{"Kralendijk"}
-        }
-        "America:La_Paz"{
-            ec{"La Paz"}
-        }
-        "America:Lima"{
-            ec{"Lima"}
-        }
-        "America:Los_Angeles"{
-            ec{"Los Angeles"}
-        }
-        "America:Louisville"{
-            ec{"Louisville"}
-        }
-        "America:Lower_Princes"{
-            ec{"Lower Prince’s Quarter"}
-        }
-        "America:Maceio"{
-            ec{"Maceio"}
-        }
-        "America:Managua"{
-            ec{"Managua"}
-        }
-        "America:Manaus"{
-            ec{"Manaus"}
-        }
-        "America:Marigot"{
-            ec{"Marigot"}
-        }
-        "America:Martinique"{
-            ec{"Martinique"}
-        }
-        "America:Matamoros"{
-            ec{"Matamoros"}
-        }
-        "America:Mazatlan"{
-            ec{"Mazatlan"}
-        }
-        "America:Mendoza"{
-            ec{"Mendoza"}
-        }
-        "America:Menominee"{
-            ec{"Menominee"}
-        }
         "America:Merida"{
             ec{"Merida"}
         }
-        "America:Metlakatla"{
-            ec{"Metlakatla"}
-        }
-        "America:Mexico_City"{
-            ec{"Mexico City"}
-        }
-        "America:Miquelon"{
-            ec{"Miquelon"}
-        }
-        "America:Moncton"{
-            ec{"Moncton"}
-        }
-        "America:Monterrey"{
-            ec{"Monterrey"}
-        }
-        "America:Montevideo"{
-            ec{"Montevideo"}
-        }
-        "America:Montserrat"{
-            ec{"Montserrat"}
-        }
-        "America:Nassau"{
-            ec{"Nassau"}
-        }
-        "America:New_York"{
-            ec{"New York"}
-        }
-        "America:Nipigon"{
-            ec{"Nipigon"}
-        }
-        "America:Nome"{
-            ec{"Nome"}
-        }
-        "America:Noronha"{
-            ec{"Noronha"}
-        }
-        "America:North_Dakota:Beulah"{
-            ec{"Beulah, North Dakota"}
-        }
-        "America:North_Dakota:Center"{
-            ec{"Center, North Dakota"}
-        }
-        "America:North_Dakota:New_Salem"{
-            ec{"New Salem, North Dakota"}
-        }
-        "America:Ojinaga"{
-            ec{"Ojinaga"}
-        }
-        "America:Panama"{
-            ec{"Panama"}
-        }
-        "America:Pangnirtung"{
-            ec{"Pangnirtung"}
-        }
-        "America:Paramaribo"{
-            ec{"Paramaribo"}
-        }
-        "America:Phoenix"{
-            ec{"Phoenix"}
-        }
-        "America:Port-au-Prince"{
-            ec{"Port-au-Prince"}
-        }
-        "America:Port_of_Spain"{
-            ec{"Port of Spain"}
-        }
-        "America:Porto_Velho"{
-            ec{"Porto Velho"}
-        }
-        "America:Puerto_Rico"{
-            ec{"Puerto Rico"}
-        }
-        "America:Punta_Arenas"{
-            ec{"Punta Arenas"}
-        }
-        "America:Rainy_River"{
-            ec{"Rainy River"}
-        }
-        "America:Rankin_Inlet"{
-            ec{"Rankin Inlet"}
-        }
-        "America:Recife"{
-            ec{"Recife"}
-        }
-        "America:Regina"{
-            ec{"Regina"}
-        }
-        "America:Resolute"{
-            ec{"Resolute"}
-        }
-        "America:Rio_Branco"{
-            ec{"Rio Branco"}
-        }
-        "America:Santarem"{
-            ec{"Santarem"}
-        }
-        "America:Santiago"{
-            ec{"Santiago"}
-        }
-        "America:Santo_Domingo"{
-            ec{"Santo Domingo"}
-        }
-        "America:Sao_Paulo"{
-            ec{"Sao Paulo"}
-        }
-        "America:Scoresbysund"{
-            ec{"Ittoqqortoormiit"}
-        }
-        "America:Sitka"{
-            ec{"Sitka"}
-        }
         "America:St_Barthelemy"{
             ec{"St. Barthélemy"}
         }
-        "America:St_Johns"{
-            ec{"St. John’s"}
-        }
-        "America:St_Kitts"{
-            ec{"St. Kitts"}
-        }
-        "America:St_Lucia"{
-            ec{"St. Lucia"}
-        }
-        "America:St_Thomas"{
-            ec{"St. Thomas"}
-        }
-        "America:St_Vincent"{
-            ec{"St. Vincent"}
-        }
-        "America:Swift_Current"{
-            ec{"Swift Current"}
-        }
-        "America:Tegucigalpa"{
-            ec{"Tegucigalpa"}
-        }
-        "America:Thule"{
-            ec{"Thule"}
-        }
-        "America:Thunder_Bay"{
-            ec{"Thunder Bay"}
-        }
-        "America:Tijuana"{
-            ec{"Tijuana"}
-        }
-        "America:Toronto"{
-            ec{"Toronto"}
-        }
-        "America:Tortola"{
-            ec{"Tortola"}
-        }
-        "America:Vancouver"{
-            ec{"Vancouver"}
-        }
-        "America:Whitehorse"{
-            ec{"Whitehorse"}
-        }
-        "America:Winnipeg"{
-            ec{"Winnipeg"}
-        }
-        "America:Yakutat"{
-            ec{"Yakutat"}
-        }
-        "America:Yellowknife"{
-            ec{"Yellowknife"}
-        }
-        "Antarctica:Casey"{
-            ec{"Casey"}
-        }
-        "Antarctica:Davis"{
-            ec{"Davis"}
-        }
-        "Antarctica:DumontDUrville"{
-            ec{"Dumont d’Urville"}
-        }
-        "Antarctica:Macquarie"{
-            ec{"Macquarie"}
-        }
-        "Antarctica:Mawson"{
-            ec{"Mawson"}
-        }
-        "Antarctica:McMurdo"{
-            ec{"McMurdo"}
-        }
-        "Antarctica:Palmer"{
-            ec{"Palmer"}
-        }
-        "Antarctica:Rothera"{
-            ec{"Rothera"}
-        }
-        "Antarctica:Syowa"{
-            ec{"Syowa"}
-        }
-        "Antarctica:Troll"{
-            ec{"Troll"}
-        }
-        "Antarctica:Vostok"{
-            ec{"Vostok"}
-        }
-        "Arctic:Longyearbyen"{
-            ec{"Longyearbyen"}
-        }
-        "Asia:Aden"{
-            ec{"Aden"}
-        }
-        "Asia:Almaty"{
-            ec{"Almaty"}
-        }
-        "Asia:Amman"{
-            ec{"Amman"}
-        }
-        "Asia:Anadyr"{
-            ec{"Anadyr"}
-        }
-        "Asia:Aqtau"{
-            ec{"Aqtau"}
-        }
-        "Asia:Aqtobe"{
-            ec{"Aqtobe"}
-        }
-        "Asia:Ashgabat"{
-            ec{"Ashgabat"}
-        }
-        "Asia:Atyrau"{
-            ec{"Atyrau"}
-        }
-        "Asia:Baghdad"{
-            ec{"Baghdad"}
-        }
-        "Asia:Bahrain"{
-            ec{"Bahrain"}
-        }
-        "Asia:Baku"{
-            ec{"Baku"}
-        }
-        "Asia:Bangkok"{
-            ec{"Bangkok"}
-        }
-        "Asia:Barnaul"{
-            ec{"Barnaul"}
-        }
-        "Asia:Beirut"{
-            ec{"Beirut"}
-        }
-        "Asia:Bishkek"{
-            ec{"Bishkek"}
-        }
-        "Asia:Brunei"{
-            ec{"Brunei"}
-        }
-        "Asia:Calcutta"{
-            ec{"Kolkata"}
-        }
-        "Asia:Chita"{
-            ec{"Chita"}
-        }
-        "Asia:Choibalsan"{
-            ec{"Choibalsan"}
-        }
-        "Asia:Colombo"{
-            ec{"Colombo"}
-        }
-        "Asia:Damascus"{
-            ec{"Damascus"}
-        }
-        "Asia:Dhaka"{
-            ec{"Dhaka"}
-        }
-        "Asia:Dili"{
-            ec{"Dili"}
-        }
-        "Asia:Dubai"{
-            ec{"Dubai"}
-        }
-        "Asia:Dushanbe"{
-            ec{"Dushanbe"}
-        }
-        "Asia:Famagusta"{
-            ec{"Famagusta"}
-        }
-        "Asia:Gaza"{
-            ec{"Gaza"}
-        }
-        "Asia:Hebron"{
-            ec{"Hebron"}
-        }
-        "Asia:Hong_Kong"{
-            ec{"Hong Kong"}
-        }
-        "Asia:Hovd"{
-            ec{"Hovd"}
-        }
-        "Asia:Irkutsk"{
-            ec{"Irkutsk"}
-        }
-        "Asia:Jakarta"{
-            ec{"Jakarta"}
-        }
-        "Asia:Jayapura"{
-            ec{"Jayapura"}
-        }
-        "Asia:Jerusalem"{
-            ec{"Jerusalem"}
-        }
-        "Asia:Kabul"{
-            ec{"Kabul"}
-        }
-        "Asia:Kamchatka"{
-            ec{"Kamchatka"}
-        }
-        "Asia:Karachi"{
-            ec{"Karachi"}
-        }
-        "Asia:Katmandu"{
-            ec{"Kathmandu"}
-        }
-        "Asia:Khandyga"{
-            ec{"Khandyga"}
-        }
-        "Asia:Krasnoyarsk"{
-            ec{"Krasnoyarsk"}
-        }
-        "Asia:Kuala_Lumpur"{
-            ec{"Kuala Lumpur"}
-        }
-        "Asia:Kuching"{
-            ec{"Kuching"}
-        }
-        "Asia:Kuwait"{
-            ec{"Kuwait"}
-        }
-        "Asia:Macau"{
-            ec{"Macao"}
-        }
-        "Asia:Magadan"{
-            ec{"Magadan"}
-        }
-        "Asia:Makassar"{
-            ec{"Makassar"}
-        }
-        "Asia:Manila"{
-            ec{"Manila"}
-        }
-        "Asia:Muscat"{
-            ec{"Muscat"}
-        }
-        "Asia:Nicosia"{
-            ec{"Nicosia"}
-        }
-        "Asia:Novokuznetsk"{
-            ec{"Novokuznetsk"}
-        }
-        "Asia:Novosibirsk"{
-            ec{"Novosibirsk"}
-        }
-        "Asia:Omsk"{
-            ec{"Omsk"}
-        }
-        "Asia:Oral"{
-            ec{"Oral"}
-        }
-        "Asia:Phnom_Penh"{
-            ec{"Phnom Penh"}
-        }
-        "Asia:Pontianak"{
-            ec{"Pontianak"}
-        }
-        "Asia:Pyongyang"{
-            ec{"Pyongyang"}
-        }
-        "Asia:Qatar"{
-            ec{"Qatar"}
-        }
         "Asia:Qostanay"{
             ec{"Kostanay"}
         }
-        "Asia:Qyzylorda"{
-            ec{"Qyzylorda"}
-        }
-        "Asia:Rangoon"{
-            ec{"Yangon"}
-        }
-        "Asia:Riyadh"{
-            ec{"Riyadh"}
-        }
         "Asia:Saigon"{
             ec{"Ho Chi Minh City"}
         }
-        "Asia:Sakhalin"{
-            ec{"Sakhalin"}
-        }
-        "Asia:Samarkand"{
-            ec{"Samarkand"}
-        }
-        "Asia:Seoul"{
-            ec{"Seoul"}
-        }
-        "Asia:Shanghai"{
-            ec{"Shanghai"}
-        }
-        "Asia:Singapore"{
-            ec{"Singapore"}
-        }
-        "Asia:Srednekolymsk"{
-            ec{"Srednekolymsk"}
-        }
-        "Asia:Taipei"{
-            ec{"Taipei"}
-        }
-        "Asia:Tashkent"{
-            ec{"Tashkent"}
-        }
-        "Asia:Tbilisi"{
-            ec{"Tbilisi"}
-        }
-        "Asia:Tehran"{
-            ec{"Tehran"}
-        }
-        "Asia:Thimphu"{
-            ec{"Thimphu"}
-        }
-        "Asia:Tokyo"{
-            ec{"Tokyo"}
-        }
-        "Asia:Tomsk"{
-            ec{"Tomsk"}
-        }
-        "Asia:Ulaanbaatar"{
-            ec{"Ulaanbaatar"}
-        }
-        "Asia:Urumqi"{
-            ec{"Urumqi"}
-        }
-        "Asia:Ust-Nera"{
-            ec{"Ust-Nera"}
-        }
-        "Asia:Vientiane"{
-            ec{"Vientiane"}
-        }
-        "Asia:Vladivostok"{
-            ec{"Vladivostok"}
-        }
-        "Asia:Yakutsk"{
-            ec{"Yakutsk"}
-        }
-        "Asia:Yekaterinburg"{
-            ec{"Yekaterinburg"}
-        }
-        "Asia:Yerevan"{
-            ec{"Yerevan"}
-        }
-        "Atlantic:Azores"{
-            ec{"Azores"}
-        }
-        "Atlantic:Bermuda"{
-            ec{"Bermuda"}
-        }
-        "Atlantic:Canary"{
-            ec{"Canary"}
-        }
-        "Atlantic:Cape_Verde"{
-            ec{"Cape Verde"}
-        }
-        "Atlantic:Faeroe"{
-            ec{"Faroe"}
-        }
-        "Atlantic:Madeira"{
-            ec{"Madeira"}
-        }
-        "Atlantic:Reykjavik"{
-            ec{"Reykjavik"}
-        }
-        "Atlantic:South_Georgia"{
-            ec{"South Georgia"}
-        }
-        "Atlantic:St_Helena"{
-            ec{"St. Helena"}
-        }
-        "Atlantic:Stanley"{
-            ec{"Stanley"}
-        }
-        "Australia:Adelaide"{
-            ec{"Adelaide"}
-        }
-        "Australia:Brisbane"{
-            ec{"Brisbane"}
-        }
-        "Australia:Broken_Hill"{
-            ec{"Broken Hill"}
-        }
-        "Australia:Darwin"{
-            ec{"Darwin"}
-        }
-        "Australia:Eucla"{
-            ec{"Eucla"}
-        }
-        "Australia:Hobart"{
-            ec{"Hobart"}
-        }
-        "Australia:Lindeman"{
-            ec{"Lindeman"}
-        }
-        "Australia:Lord_Howe"{
-            ec{"Lord Howe"}
-        }
-        "Australia:Melbourne"{
-            ec{"Melbourne"}
-        }
-        "Australia:Perth"{
-            ec{"Perth"}
-        }
-        "Australia:Sydney"{
-            ec{"Sydney"}
-        }
-=======
-        "Africa:Sao_Tome"{
-            ec{"São Tomé"}
-        }
-        "America:Asuncion"{
-            ec{"Asunción"}
-        }
-        "America:Bahia_Banderas"{
-            ec{"Bahia Banderas"}
-        }
-        "America:Cancun"{
-            ec{"Cancun"}
-        }
-        "America:Curacao"{
-            ec{"Curaçao"}
-        }
-        "America:Merida"{
-            ec{"Merida"}
-        }
-        "America:St_Barthelemy"{
-            ec{"St. Barthélemy"}
-        }
-        "Asia:Qostanay"{
-            ec{"Kostanay"}
-        }
-        "Asia:Saigon"{
-            ec{"Ho Chi Minh City"}
-        }
->>>>>>> 626889fb
         "Etc:UTC"{
             ls{"Coordinated Universal Time"}
         }
         "Etc:Unknown"{
             ec{"Unknown City"}
         }
-<<<<<<< HEAD
-        "Europe:Amsterdam"{
-            ec{"Amsterdam"}
-        }
-        "Europe:Andorra"{
-            ec{"Andorra"}
-        }
-        "Europe:Astrakhan"{
-            ec{"Astrakhan"}
-        }
-        "Europe:Athens"{
-            ec{"Athens"}
-        }
-        "Europe:Belgrade"{
-            ec{"Belgrade"}
-        }
-        "Europe:Berlin"{
-            ec{"Berlin"}
-        }
-        "Europe:Bratislava"{
-            ec{"Bratislava"}
-        }
-        "Europe:Brussels"{
-            ec{"Brussels"}
-        }
-        "Europe:Bucharest"{
-            ec{"Bucharest"}
-        }
-        "Europe:Budapest"{
-            ec{"Budapest"}
-        }
-        "Europe:Busingen"{
-            ec{"Busingen"}
-        }
-        "Europe:Chisinau"{
-            ec{"Chisinau"}
-        }
-        "Europe:Copenhagen"{
-            ec{"Copenhagen"}
-        }
         "Europe:Dublin"{
-            ec{"Dublin"}
             ld{"Irish Standard Time"}
         }
-        "Europe:Gibraltar"{
-            ec{"Gibraltar"}
-        }
-        "Europe:Guernsey"{
-            ec{"Guernsey"}
-        }
-        "Europe:Helsinki"{
-            ec{"Helsinki"}
-        }
-        "Europe:Isle_of_Man"{
-            ec{"Isle of Man"}
-        }
-        "Europe:Istanbul"{
-            ec{"Istanbul"}
-        }
-        "Europe:Jersey"{
-            ec{"Jersey"}
-        }
-        "Europe:Kaliningrad"{
-            ec{"Kaliningrad"}
-        }
-        "Europe:Kiev"{
-            ec{"Kyiv"}
-        }
-        "Europe:Kirov"{
-            ec{"Kirov"}
-        }
-        "Europe:Lisbon"{
-            ec{"Lisbon"}
-        }
-        "Europe:Ljubljana"{
-            ec{"Ljubljana"}
-        }
         "Europe:London"{
-            ec{"London"}
             ld{"British Summer Time"}
-        }
-        "Europe:Luxembourg"{
-            ec{"Luxembourg"}
-        }
-        "Europe:Madrid"{
-            ec{"Madrid"}
-        }
-        "Europe:Malta"{
-            ec{"Malta"}
-        }
-        "Europe:Mariehamn"{
-            ec{"Mariehamn"}
-        }
-        "Europe:Minsk"{
-            ec{"Minsk"}
-        }
-        "Europe:Monaco"{
-            ec{"Monaco"}
-        }
-        "Europe:Moscow"{
-            ec{"Moscow"}
-        }
-        "Europe:Oslo"{
-            ec{"Oslo"}
-        }
-        "Europe:Paris"{
-            ec{"Paris"}
-        }
-        "Europe:Podgorica"{
-            ec{"Podgorica"}
-        }
-        "Europe:Prague"{
-            ec{"Prague"}
-        }
-        "Europe:Riga"{
-            ec{"Riga"}
-        }
-        "Europe:Rome"{
-            ec{"Rome"}
-        }
-        "Europe:Samara"{
-            ec{"Samara"}
-        }
-        "Europe:San_Marino"{
-            ec{"San Marino"}
-        }
-        "Europe:Sarajevo"{
-            ec{"Sarajevo"}
-        }
-        "Europe:Saratov"{
-            ec{"Saratov"}
-        }
-        "Europe:Simferopol"{
-            ec{"Simferopol"}
-        }
-        "Europe:Skopje"{
-            ec{"Skopje"}
-        }
-        "Europe:Sofia"{
-            ec{"Sofia"}
-        }
-        "Europe:Stockholm"{
-            ec{"Stockholm"}
-        }
-        "Europe:Tallinn"{
-            ec{"Tallinn"}
-        }
-        "Europe:Tirane"{
-            ec{"Tirane"}
-        }
-        "Europe:Ulyanovsk"{
-            ec{"Ulyanovsk"}
         }
         "Europe:Uzhgorod"{
             ec{"Uzhhorod"}
         }
-        "Europe:Vaduz"{
-            ec{"Vaduz"}
-        }
-        "Europe:Vatican"{
-            ec{"Vatican"}
-        }
-        "Europe:Vienna"{
-            ec{"Vienna"}
-        }
-        "Europe:Vilnius"{
-            ec{"Vilnius"}
-        }
-        "Europe:Volgograd"{
-            ec{"Volgograd"}
-        }
-        "Europe:Warsaw"{
-            ec{"Warsaw"}
-        }
-        "Europe:Zagreb"{
-            ec{"Zagreb"}
-        }
-        "Europe:Zaporozhye"{
-            ec{"Zaporozhye"}
-        }
-        "Europe:Zurich"{
-            ec{"Zurich"}
-        }
-        "Indian:Antananarivo"{
-            ec{"Antananarivo"}
-        }
-        "Indian:Chagos"{
-            ec{"Chagos"}
-        }
-        "Indian:Christmas"{
-            ec{"Christmas"}
-        }
-        "Indian:Cocos"{
-            ec{"Cocos"}
-        }
-        "Indian:Comoro"{
-            ec{"Comoro"}
-        }
-        "Indian:Kerguelen"{
-            ec{"Kerguelen"}
-        }
-        "Indian:Mahe"{
-            ec{"Mahe"}
-        }
-        "Indian:Maldives"{
-            ec{"Maldives"}
-        }
-        "Indian:Mauritius"{
-            ec{"Mauritius"}
-        }
-        "Indian:Mayotte"{
-            ec{"Mayotte"}
-        }
         "Indian:Reunion"{
             ec{"Réunion"}
         }
-        "Pacific:Apia"{
-            ec{"Apia"}
-        }
-        "Pacific:Auckland"{
-            ec{"Auckland"}
-        }
-        "Pacific:Bougainville"{
-            ec{"Bougainville"}
-        }
-        "Pacific:Chatham"{
-            ec{"Chatham"}
-        }
-        "Pacific:Easter"{
-            ec{"Easter"}
-        }
-        "Pacific:Efate"{
-            ec{"Efate"}
-        }
-        "Pacific:Fakaofo"{
-            ec{"Fakaofo"}
-        }
-        "Pacific:Fiji"{
-            ec{"Fiji"}
-        }
-        "Pacific:Funafuti"{
-            ec{"Funafuti"}
-        }
-        "Pacific:Galapagos"{
-            ec{"Galapagos"}
-        }
-        "Pacific:Gambier"{
-            ec{"Gambier"}
-        }
-        "Pacific:Guadalcanal"{
-            ec{"Guadalcanal"}
-        }
-        "Pacific:Guam"{
-            ec{"Guam"}
-        }
-        "Pacific:Johnston"{
-            ec{"Johnston"}
-        }
-        "Pacific:Kanton"{
-            ec{"Kanton"}
-        }
-        "Pacific:Kiritimati"{
-            ec{"Kiritimati"}
-        }
-        "Pacific:Kosrae"{
-            ec{"Kosrae"}
-        }
-        "Pacific:Kwajalein"{
-            ec{"Kwajalein"}
-        }
-        "Pacific:Majuro"{
-            ec{"Majuro"}
-        }
-        "Pacific:Marquesas"{
-            ec{"Marquesas"}
-        }
-        "Pacific:Midway"{
-            ec{"Midway"}
-        }
-        "Pacific:Nauru"{
-            ec{"Nauru"}
-        }
-        "Pacific:Niue"{
-            ec{"Niue"}
-        }
-        "Pacific:Norfolk"{
-            ec{"Norfolk"}
-        }
-        "Pacific:Noumea"{
-            ec{"Noumea"}
-        }
-        "Pacific:Pago_Pago"{
-            ec{"Pago Pago"}
-        }
-        "Pacific:Palau"{
-            ec{"Palau"}
-        }
-        "Pacific:Pitcairn"{
-            ec{"Pitcairn"}
-        }
-        "Pacific:Ponape"{
-            ec{"Pohnpei"}
-        }
-        "Pacific:Port_Moresby"{
-            ec{"Port Moresby"}
-        }
-        "Pacific:Rarotonga"{
-            ec{"Rarotonga"}
-        }
-        "Pacific:Saipan"{
-            ec{"Saipan"}
-        }
-        "Pacific:Tahiti"{
-            ec{"Tahiti"}
-        }
-        "Pacific:Tarawa"{
-            ec{"Tarawa"}
-        }
-        "Pacific:Tongatapu"{
-            ec{"Tongatapu"}
-        }
-        "Pacific:Truk"{
-            ec{"Chuuk"}
-        }
-        "Pacific:Wake"{
-            ec{"Wake"}
-        }
-        "Pacific:Wallis"{
-            ec{"Wallis"}
-        }
-=======
-        "Europe:Dublin"{
-            ld{"Irish Standard Time"}
-        }
-        "Europe:London"{
-            ld{"British Summer Time"}
-        }
-        "Europe:Uzhgorod"{
-            ec{"Uzhhorod"}
-        }
-        "Indian:Reunion"{
-            ec{"Réunion"}
-        }
->>>>>>> 626889fb
         "meta:Afghanistan"{
             ls{"Afghanistan Time"}
         }
@@ -1922,13 +642,6 @@
         "meta:Yukon"{
             ls{"Yukon Time"}
         }
-<<<<<<< HEAD
-        fallbackFormat{"{1} ({0})"}
-        gmtFormat{"GMT{0}"}
-        gmtZeroFormat{"GMT"}
-        hourFormat{"+HH:mm;-HH:mm"}
-=======
->>>>>>> 626889fb
         regionFormat{"{0} Time"}
         regionFormatDaylight{"{0} Daylight Time"}
         regionFormatStandard{"{0} Standard Time"}
