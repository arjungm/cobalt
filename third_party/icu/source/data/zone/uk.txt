﻿// © 2016 and later: Unicode, Inc. and others.
// License & terms of use: http://www.unicode.org/copyright.html
// Generated using tools/cldr/cldr-to-icu/build-icu-data.xml
uk{
    zoneStrings{
        "Africa:Abidjan"{
            ec{"Абіджан"}
        }
        "Africa:Accra"{
            ec{"Аккра"}
        }
        "Africa:Addis_Ababa"{
            ec{"Аддис-Абеба"}
        }
        "Africa:Algiers"{
            ec{"Алжир"}
        }
        "Africa:Asmera"{
            ec{"Асмера"}
        }
        "Africa:Bamako"{
            ec{"Бамако"}
        }
        "Africa:Bangui"{
            ec{"Банґі"}
        }
        "Africa:Banjul"{
            ec{"Банжул"}
        }
        "Africa:Bissau"{
            ec{"Бісау"}
        }
        "Africa:Blantyre"{
            ec{"Блантайр"}
        }
        "Africa:Brazzaville"{
            ec{"Браззавіль"}
        }
        "Africa:Bujumbura"{
            ec{"Бужумбура"}
        }
        "Africa:Cairo"{
            ec{"Каїр"}
        }
        "Africa:Casablanca"{
            ec{"Касабланка"}
        }
        "Africa:Ceuta"{
            ec{"Сеута"}
        }
        "Africa:Conakry"{
            ec{"Конакрі"}
        }
        "Africa:Dakar"{
            ec{"Дакар"}
        }
        "Africa:Dar_es_Salaam"{
            ec{"Дар-ес-Салам"}
        }
        "Africa:Djibouti"{
            ec{"Джібуті"}
        }
        "Africa:Douala"{
            ec{"Дуала"}
        }
        "Africa:El_Aaiun"{
            ec{"Ель-Аюн"}
        }
        "Africa:Freetown"{
            ec{"Фрітаун"}
        }
        "Africa:Gaborone"{
            ec{"Ґабороне"}
        }
        "Africa:Harare"{
            ec{"Хараре"}
        }
        "Africa:Johannesburg"{
            ec{"Йоганнесбурґ"}
        }
        "Africa:Juba"{
            ec{"Джуба"}
        }
        "Africa:Kampala"{
            ec{"Кампала"}
        }
        "Africa:Khartoum"{
            ec{"Хартум"}
        }
        "Africa:Kigali"{
            ec{"Кігалі"}
        }
        "Africa:Kinshasa"{
            ec{"Кіншаса"}
        }
        "Africa:Lagos"{
            ec{"Лаґос"}
        }
        "Africa:Libreville"{
            ec{"Лібревіль"}
        }
        "Africa:Lome"{
            ec{"Ломе"}
        }
        "Africa:Luanda"{
            ec{"Луанда"}
        }
        "Africa:Lubumbashi"{
            ec{"Лубумбаші"}
        }
        "Africa:Lusaka"{
            ec{"Лусака"}
        }
        "Africa:Malabo"{
            ec{"Малабо"}
        }
        "Africa:Maputo"{
            ec{"Мапуту"}
        }
        "Africa:Maseru"{
            ec{"Масеру"}
        }
        "Africa:Mbabane"{
            ec{"Мбабане"}
        }
        "Africa:Mogadishu"{
            ec{"Моґадішо"}
        }
        "Africa:Monrovia"{
            ec{"Монровія"}
        }
        "Africa:Nairobi"{
            ec{"Найробі"}
        }
        "Africa:Ndjamena"{
            ec{"Нджамена"}
        }
        "Africa:Niamey"{
            ec{"Ніамей"}
        }
        "Africa:Nouakchott"{
            ec{"Нуакшотт"}
        }
        "Africa:Ouagadougou"{
            ec{"Уаґадуґу"}
        }
        "Africa:Porto-Novo"{
            ec{"Порто-Ново"}
        }
        "Africa:Sao_Tome"{
            ec{"Сан-Томе"}
        }
        "Africa:Tripoli"{
            ec{"Триполі"}
        }
        "Africa:Tunis"{
            ec{"Туніс"}
        }
        "Africa:Windhoek"{
            ec{"Віндгук"}
        }
        "America:Adak"{
            ec{"Адак"}
        }
        "America:Anchorage"{
            ec{"Анкоридж"}
        }
        "America:Anguilla"{
            ec{"Анґілья"}
        }
        "America:Antigua"{
            ec{"Антиґуа"}
        }
        "America:Araguaina"{
            ec{"Араґуаіна"}
        }
        "America:Argentina:La_Rioja"{
            ec{"Ла-Ріоха"}
        }
        "America:Argentina:Rio_Gallegos"{
            ec{"Ріо-Ґальєґос"}
        }
        "America:Argentina:Salta"{
            ec{"Сальта"}
        }
        "America:Argentina:San_Juan"{
            ec{"Сан-Хуан"}
        }
        "America:Argentina:San_Luis"{
            ec{"Сан-Луїс"}
        }
        "America:Argentina:Tucuman"{
            ec{"Тукуман"}
        }
        "America:Argentina:Ushuaia"{
            ec{"Ушуая"}
        }
        "America:Aruba"{
            ec{"Аруба"}
        }
        "America:Asuncion"{
            ec{"Асунсьйон"}
        }
        "America:Bahia"{
            ec{"Байя"}
        }
        "America:Bahia_Banderas"{
            ec{"Баїя Бандерас"}
        }
        "America:Barbados"{
            ec{"Барбадос"}
        }
        "America:Belem"{
            ec{"Белен"}
        }
        "America:Belize"{
            ec{"Беліз"}
        }
        "America:Blanc-Sablon"{
            ec{"Блан-Саблон"}
        }
        "America:Boa_Vista"{
            ec{"Боа-Віста"}
        }
        "America:Bogota"{
            ec{"Боґота"}
        }
        "America:Boise"{
            ec{"Бойсе"}
        }
        "America:Buenos_Aires"{
            ec{"Буенос-Айрес"}
        }
        "America:Cambridge_Bay"{
            ec{"Кеймбрідж-Бей"}
        }
        "America:Campo_Grande"{
            ec{"Кампу-Ґранді"}
        }
        "America:Cancun"{
            ec{"Канкун"}
        }
        "America:Caracas"{
            ec{"Каракас"}
        }
        "America:Catamarca"{
            ec{"Катамарка"}
        }
        "America:Cayenne"{
            ec{"Каєнна"}
        }
        "America:Cayman"{
            ec{"Кайманові Острови"}
        }
        "America:Chicago"{
            ec{"Чікаґо"}
        }
        "America:Chihuahua"{
            ec{"Чіуауа"}
        }
        "America:Ciudad_Juarez"{
            ec{"С’юдад-Хуарес"}
        }
        "America:Coral_Harbour"{
            ec{"Атікокан"}
        }
        "America:Cordoba"{
            ec{"Кордова"}
        }
        "America:Costa_Rica"{
            ec{"Коста-Ріка"}
        }
        "America:Creston"{
            ec{"Крестон"}
        }
        "America:Cuiaba"{
            ec{"Куяба"}
        }
        "America:Curacao"{
            ec{"Кюрасао"}
        }
        "America:Danmarkshavn"{
            ec{"Денмарксхавн"}
        }
        "America:Dawson"{
            ec{"Доусон"}
        }
        "America:Dawson_Creek"{
            ec{"Доусон-Крік"}
        }
        "America:Denver"{
            ec{"Денвер"}
        }
        "America:Detroit"{
            ec{"Детройт"}
        }
        "America:Dominica"{
            ec{"Домініка"}
        }
        "America:Edmonton"{
            ec{"Едмонтон"}
        }
        "America:Eirunepe"{
            ec{"Ейрунепе"}
        }
        "America:El_Salvador"{
            ec{"Сальвадор"}
        }
        "America:Fort_Nelson"{
            ec{"Форт Нельсон"}
        }
        "America:Fortaleza"{
            ec{"Форталеза"}
        }
        "America:Glace_Bay"{
            ec{"Ґлейс-Бей"}
        }
        "America:Godthab"{
            ec{"Нуук"}
        }
        "America:Goose_Bay"{
            ec{"Ґус-Бей"}
        }
        "America:Grand_Turk"{
            ec{"Ґранд-Терк"}
        }
        "America:Grenada"{
            ec{"Ґренада"}
        }
        "America:Guadeloupe"{
            ec{"Ґваделупа"}
        }
        "America:Guatemala"{
            ec{"Ґватемала"}
        }
        "America:Guayaquil"{
            ec{"Ґуаякіль"}
        }
        "America:Guyana"{
            ec{"Ґайана"}
        }
        "America:Halifax"{
            ec{"Галіфакс"}
        }
        "America:Havana"{
            ec{"Гавана"}
        }
        "America:Hermosillo"{
            ec{"Ермосільйо"}
        }
        "America:Indiana:Knox"{
            ec{"Нокс, Індіана"}
        }
        "America:Indiana:Marengo"{
            ec{"Маренго, Індіана"}
        }
        "America:Indiana:Petersburg"{
            ec{"Пітерсберг, Індіана"}
        }
        "America:Indiana:Tell_City"{
            ec{"Телл-Сіті, Індіана"}
        }
        "America:Indiana:Vevay"{
            ec{"Вівей, Індіана"}
        }
        "America:Indiana:Vincennes"{
            ec{"Вінсенс, Індіана"}
        }
        "America:Indiana:Winamac"{
            ec{"Вінамак, Індіана"}
        }
        "America:Indianapolis"{
            ec{"Індіанаполіс"}
        }
        "America:Inuvik"{
            ec{"Інувік"}
        }
        "America:Iqaluit"{
            ec{"Ікалуїт"}
        }
        "America:Jamaica"{
            ec{"Ямайка"}
        }
        "America:Jujuy"{
            ec{"Жужуй"}
        }
        "America:Juneau"{
            ec{"Джуно"}
        }
        "America:Kentucky:Monticello"{
            ec{"Монтіселло, Кентуккі"}
        }
        "America:Kralendijk"{
            ec{"Кралендейк"}
        }
        "America:La_Paz"{
            ec{"Ла-Пас"}
        }
        "America:Lima"{
            ec{"Ліма"}
        }
        "America:Los_Angeles"{
            ec{"Лос-Анджелес"}
        }
        "America:Louisville"{
            ec{"Луїсвілл"}
        }
        "America:Lower_Princes"{
            ec{"Лоуер-Принсес-Квотер"}
        }
        "America:Maceio"{
            ec{"Масейо"}
        }
        "America:Managua"{
            ec{"Манаґуа"}
        }
        "America:Manaus"{
            ec{"Манаус"}
        }
        "America:Marigot"{
            ec{"Маріґо"}
        }
        "America:Martinique"{
            ec{"Мартініка"}
        }
        "America:Matamoros"{
            ec{"Матаморос"}
        }
        "America:Mazatlan"{
            ec{"Масатлан"}
        }
        "America:Mendoza"{
            ec{"Мендоса"}
        }
        "America:Menominee"{
            ec{"Меноміні"}
        }
        "America:Merida"{
            ec{"Меріда"}
        }
        "America:Metlakatla"{
            ec{"Метлакатла"}
        }
        "America:Mexico_City"{
            ec{"Мехіко"}
        }
        "America:Miquelon"{
            ec{"Мікелон"}
        }
        "America:Moncton"{
            ec{"Монктон"}
        }
        "America:Monterrey"{
            ec{"Монтерей"}
        }
        "America:Montevideo"{
            ec{"Монтевідео"}
        }
        "America:Montserrat"{
            ec{"Монтсеррат"}
        }
        "America:Nassau"{
            ec{"Насау"}
        }
        "America:New_York"{
            ec{"Нью-Йорк"}
        }
        "America:Nipigon"{
            ec{"Ніпігон"}
        }
        "America:Nome"{
            ec{"Ном"}
        }
        "America:Noronha"{
            ec{"Норонья"}
        }
        "America:North_Dakota:Beulah"{
            ec{"Бʼюла, Північна Дакота"}
        }
        "America:North_Dakota:Center"{
            ec{"Сентр, Північна Дакота"}
        }
        "America:North_Dakota:New_Salem"{
            ec{"Нью-Салем, Північна Дакота"}
        }
        "America:Ojinaga"{
            ec{"Охінаґа"}
        }
        "America:Panama"{
            ec{"Панама"}
        }
        "America:Pangnirtung"{
            ec{"Панґніртанґ"}
        }
        "America:Paramaribo"{
            ec{"Парамарибо"}
        }
        "America:Phoenix"{
            ec{"Фінікс"}
        }
        "America:Port-au-Prince"{
            ec{"Порт-о-Пренс"}
        }
        "America:Port_of_Spain"{
            ec{"Порт-оф-Спейн"}
        }
        "America:Porto_Velho"{
            ec{"Порту-Велью"}
        }
        "America:Puerto_Rico"{
            ec{"Пуерто-Ріко"}
        }
        "America:Punta_Arenas"{
            ec{"Пунта-Аренас"}
        }
        "America:Rainy_River"{
            ec{"Рейні-Рівер"}
        }
        "America:Rankin_Inlet"{
            ec{"Ренкін-Інлет"}
        }
        "America:Recife"{
            ec{"Ресіфі"}
        }
        "America:Regina"{
            ec{"Реджайна"}
        }
        "America:Resolute"{
            ec{"Резольют"}
        }
        "America:Rio_Branco"{
            ec{"Ріо-Бранко"}
        }
        "America:Santa_Isabel"{
            ec{"Санта-Ісабель"}
        }
        "America:Santarem"{
            ec{"Сантарен"}
        }
        "America:Santiago"{
            ec{"Сантьяґо"}
        }
        "America:Santo_Domingo"{
            ec{"Санто-Домінґо"}
        }
        "America:Sao_Paulo"{
            ec{"Сан-Паулу"}
        }
        "America:Scoresbysund"{
            ec{"Іттоккортоорміут"}
        }
        "America:Sitka"{
            ec{"Сітка"}
        }
        "America:St_Barthelemy"{
            ec{"Сен-Бартелемі"}
        }
        "America:St_Johns"{
            ec{"Сент-Джонс"}
        }
        "America:St_Kitts"{
            ec{"Сент-Кіттс"}
        }
        "America:St_Lucia"{
            ec{"Сент-Люсія"}
        }
        "America:St_Thomas"{
            ec{"Сент-Томас"}
        }
        "America:St_Vincent"{
            ec{"Сент-Вінсент"}
        }
        "America:Swift_Current"{
            ec{"Свіфт-Каррент"}
        }
        "America:Tegucigalpa"{
            ec{"Теґусіґальпа"}
        }
        "America:Thule"{
            ec{"Туле"}
        }
        "America:Thunder_Bay"{
            ec{"Тандер-Бей"}
        }
        "America:Tijuana"{
            ec{"Тіхуана"}
        }
        "America:Toronto"{
            ec{"Торонто"}
        }
        "America:Tortola"{
            ec{"Тортола"}
        }
        "America:Vancouver"{
            ec{"Ванкувер"}
        }
        "America:Whitehorse"{
            ec{"Вайтгорс"}
        }
        "America:Winnipeg"{
            ec{"Вінніпеґ"}
        }
        "America:Yakutat"{
            ec{"Якутат"}
        }
        "America:Yellowknife"{
            ec{"Єллоунайф"}
        }
        "Antarctica:Casey"{
            ec{"Кейсі"}
        }
        "Antarctica:Davis"{
            ec{"Девіс"}
        }
        "Antarctica:DumontDUrville"{
            ec{"Дюмон-дʼЮрвіль"}
        }
        "Antarctica:Macquarie"{
            ec{"Маккуорі"}
        }
        "Antarctica:Mawson"{
            ec{"Моусон"}
        }
        "Antarctica:McMurdo"{
            ec{"Мак-Мердо"}
        }
        "Antarctica:Palmer"{
            ec{"Палмер"}
        }
        "Antarctica:Rothera"{
            ec{"Ротера"}
        }
        "Antarctica:Syowa"{
            ec{"Сьова"}
        }
        "Antarctica:Troll"{
            ec{"Тролл"}
        }
        "Antarctica:Vostok"{
            ec{"Восток"}
        }
        "Arctic:Longyearbyen"{
            ec{"Лонгʼїр"}
        }
        "Asia:Aden"{
            ec{"Аден"}
        }
        "Asia:Almaty"{
            ec{"Алмати"}
        }
        "Asia:Amman"{
            ec{"Амман"}
        }
        "Asia:Anadyr"{
            ec{"Анадир"}
        }
        "Asia:Aqtau"{
            ec{"Актау"}
        }
        "Asia:Aqtobe"{
            ec{"Актобе"}
        }
        "Asia:Ashgabat"{
            ec{"Ашгабат"}
        }
        "Asia:Atyrau"{
            ec{"Атирау"}
        }
        "Asia:Baghdad"{
            ec{"Багдад"}
        }
        "Asia:Bahrain"{
            ec{"Бахрейн"}
        }
        "Asia:Baku"{
            ec{"Баку"}
        }
        "Asia:Bangkok"{
            ec{"Бангкок"}
        }
        "Asia:Barnaul"{
            ec{"Барнаул"}
        }
        "Asia:Beirut"{
            ec{"Бейрут"}
        }
        "Asia:Bishkek"{
            ec{"Бішкек"}
        }
        "Asia:Brunei"{
            ec{"Бруней"}
        }
        "Asia:Calcutta"{
            ec{"Колката"}
        }
        "Asia:Chita"{
            ec{"Чита"}
        }
        "Asia:Choibalsan"{
            ec{"Чойбалсан"}
        }
        "Asia:Colombo"{
            ec{"Коломбо"}
        }
        "Asia:Damascus"{
            ec{"Дамаск"}
        }
        "Asia:Dhaka"{
            ec{"Дакка"}
        }
        "Asia:Dili"{
            ec{"Ділі"}
        }
        "Asia:Dubai"{
            ec{"Дубай"}
        }
        "Asia:Dushanbe"{
            ec{"Душанбе"}
        }
        "Asia:Famagusta"{
            ec{"Фамагуста"}
        }
        "Asia:Gaza"{
            ec{"Газа"}
        }
        "Asia:Hebron"{
            ec{"Хеврон"}
        }
        "Asia:Hong_Kong"{
            ec{"Гонконг"}
        }
        "Asia:Hovd"{
            ec{"Ховд"}
        }
        "Asia:Irkutsk"{
            ec{"Іркутськ"}
        }
        "Asia:Jakarta"{
            ec{"Джакарта"}
        }
        "Asia:Jayapura"{
            ec{"Джайпур"}
        }
        "Asia:Jerusalem"{
            ec{"Єрусалим"}
        }
        "Asia:Kabul"{
            ec{"Кабул"}
        }
        "Asia:Kamchatka"{
            ec{"Камчатка"}
        }
        "Asia:Karachi"{
            ec{"Карачі"}
        }
        "Asia:Katmandu"{
            ec{"Катманду"}
        }
        "Asia:Khandyga"{
            ec{"Хандига"}
        }
        "Asia:Krasnoyarsk"{
            ec{"Красноярськ"}
        }
        "Asia:Kuala_Lumpur"{
            ec{"Куала-Лумпур"}
        }
        "Asia:Kuching"{
            ec{"Кучинг"}
        }
        "Asia:Kuwait"{
            ec{"Кувейт"}
        }
        "Asia:Macau"{
            ec{"Макао"}
        }
        "Asia:Magadan"{
            ec{"Магадан"}
        }
        "Asia:Makassar"{
            ec{"Макассар"}
        }
        "Asia:Manila"{
            ec{"Маніла"}
        }
        "Asia:Muscat"{
            ec{"Маскат"}
        }
        "Asia:Nicosia"{
            ec{"Нікосія"}
        }
        "Asia:Novokuznetsk"{
            ec{"Новокузнецьк"}
        }
        "Asia:Novosibirsk"{
            ec{"Новосибірськ"}
        }
        "Asia:Omsk"{
            ec{"Омськ"}
        }
        "Asia:Oral"{
            ec{"Орал"}
        }
        "Asia:Phnom_Penh"{
            ec{"Пномпень"}
        }
        "Asia:Pontianak"{
            ec{"Понтіанак"}
        }
        "Asia:Pyongyang"{
            ec{"Пхеньян"}
        }
        "Asia:Qatar"{
            ec{"Катар"}
        }
        "Asia:Qostanay"{
            ec{"Костанай"}
        }
        "Asia:Qyzylorda"{
            ec{"Кизилорда"}
        }
        "Asia:Rangoon"{
            ec{"Янгон"}
        }
        "Asia:Riyadh"{
            ec{"Ер-Ріяд"}
        }
        "Asia:Saigon"{
            ec{"Хошимін"}
        }
        "Asia:Sakhalin"{
            ec{"Сахалін"}
        }
        "Asia:Samarkand"{
            ec{"Самарканд"}
        }
        "Asia:Seoul"{
            ec{"Сеул"}
        }
        "Asia:Shanghai"{
            ec{"Шанхай"}
        }
        "Asia:Singapore"{
            ec{"Сінгапур"}
        }
        "Asia:Srednekolymsk"{
            ec{"Середньоколимськ"}
        }
        "Asia:Taipei"{
            ec{"Тайбей"}
        }
        "Asia:Tashkent"{
            ec{"Ташкент"}
        }
        "Asia:Tbilisi"{
            ec{"Тбілісі"}
        }
        "Asia:Tehran"{
            ec{"Тегеран"}
        }
        "Asia:Thimphu"{
            ec{"Тхімпху"}
        }
        "Asia:Tokyo"{
            ec{"Токіо"}
        }
        "Asia:Tomsk"{
            ec{"Томськ"}
        }
        "Asia:Ulaanbaatar"{
            ec{"Улан-Батор"}
        }
        "Asia:Urumqi"{
            ec{"Урумчі"}
        }
        "Asia:Ust-Nera"{
            ec{"Усть-Нера"}
        }
        "Asia:Vientiane"{
            ec{"Вʼєнтьян"}
        }
        "Asia:Vladivostok"{
            ec{"Владивосток"}
        }
        "Asia:Yakutsk"{
            ec{"Якутськ"}
        }
        "Asia:Yekaterinburg"{
            ec{"Єкатеринбург"}
        }
        "Asia:Yerevan"{
            ec{"Єреван"}
        }
        "Atlantic:Azores"{
            ec{"Азорські острови"}
        }
        "Atlantic:Bermuda"{
            ec{"Бермуди"}
        }
        "Atlantic:Canary"{
            ec{"Канарські острови"}
        }
        "Atlantic:Cape_Verde"{
            ec{"Кабо-Верде"}
        }
        "Atlantic:Faeroe"{
            ec{"Фарерські острови"}
        }
        "Atlantic:Madeira"{
            ec{"Мадейра"}
        }
        "Atlantic:Reykjavik"{
            ec{"Рейкʼявік"}
        }
        "Atlantic:South_Georgia"{
            ec{"Південна Джорджія"}
        }
        "Atlantic:St_Helena"{
            ec{"Острів Святої Єлени"}
        }
        "Atlantic:Stanley"{
            ec{"Стенлі"}
        }
        "Australia:Adelaide"{
            ec{"Аделаїда"}
        }
        "Australia:Brisbane"{
            ec{"Брісбен"}
        }
        "Australia:Broken_Hill"{
            ec{"Брокен-Хілл"}
        }
        "Australia:Currie"{
            ec{"Каррі"}
        }
        "Australia:Darwin"{
            ec{"Дарвін"}
        }
        "Australia:Eucla"{
            ec{"Евкла"}
        }
        "Australia:Hobart"{
            ec{"Гобарт"}
        }
        "Australia:Lindeman"{
            ec{"Ліндеман"}
        }
        "Australia:Lord_Howe"{
            ec{"Лорд-Хау"}
        }
        "Australia:Melbourne"{
            ec{"Мельбурн"}
        }
        "Australia:Perth"{
            ec{"Перт"}
        }
        "Australia:Sydney"{
            ec{"Сідней"}
        }
        "Etc:UTC"{
            ls{"за всесвітнім координованим часом"}
        }
        "Etc:Unknown"{
            ec{"Невідоме місто"}
        }
        "Europe:Amsterdam"{
            ec{"Амстердам"}
        }
        "Europe:Andorra"{
            ec{"Андорра"}
        }
        "Europe:Astrakhan"{
            ec{"Астрахань"}
        }
        "Europe:Athens"{
            ec{"Афіни"}
        }
        "Europe:Belgrade"{
            ec{"Белград"}
        }
        "Europe:Berlin"{
            ec{"Берлін"}
        }
        "Europe:Bratislava"{
            ec{"Братислава"}
        }
        "Europe:Brussels"{
            ec{"Брюссель"}
        }
        "Europe:Bucharest"{
            ec{"Бухарест"}
        }
        "Europe:Budapest"{
            ec{"Будапешт"}
        }
        "Europe:Busingen"{
            ec{"Бюзінген"}
        }
        "Europe:Chisinau"{
            ec{"Кишинів"}
        }
        "Europe:Copenhagen"{
            ec{"Копенгаген"}
        }
        "Europe:Dublin"{
            ec{"Дублін"}
            ld{"за літнім часом в Ірландії"}
        }
        "Europe:Gibraltar"{
            ec{"Гібралтар"}
        }
        "Europe:Guernsey"{
            ec{"Гернсі"}
        }
        "Europe:Helsinki"{
            ec{"Гельсінкі"}
        }
        "Europe:Isle_of_Man"{
            ec{"Острів Мен"}
        }
        "Europe:Istanbul"{
            ec{"Стамбул"}
        }
        "Europe:Jersey"{
            ec{"Джерсі"}
        }
        "Europe:Kaliningrad"{
            ec{"Калінінград"}
        }
        "Europe:Kiev"{
            ec{"Київ"}
        }
        "Europe:Kirov"{
            ec{"Кіров"}
        }
        "Europe:Lisbon"{
            ec{"Лісабон"}
        }
        "Europe:Ljubljana"{
            ec{"Любляна"}
        }
        "Europe:London"{
            ec{"Лондон"}
            ld{"за літнім часом у Великій Британії"}
        }
        "Europe:Luxembourg"{
            ec{"Люксембург"}
        }
        "Europe:Madrid"{
            ec{"Мадрид"}
        }
        "Europe:Malta"{
            ec{"Мальта"}
        }
        "Europe:Mariehamn"{
            ec{"Марієгамн"}
        }
        "Europe:Minsk"{
            ec{"Мінськ"}
        }
        "Europe:Monaco"{
            ec{"Монако"}
        }
        "Europe:Moscow"{
            ec{"Москва"}
        }
        "Europe:Oslo"{
            ec{"Осло"}
        }
        "Europe:Paris"{
            ec{"Париж"}
        }
        "Europe:Podgorica"{
            ec{"Подгориця"}
        }
        "Europe:Prague"{
            ec{"Прага"}
        }
        "Europe:Riga"{
            ec{"Рига"}
        }
        "Europe:Rome"{
            ec{"Рим"}
        }
        "Europe:Samara"{
            ec{"Самара"}
        }
        "Europe:San_Marino"{
            ec{"Сан-Марино"}
        }
        "Europe:Sarajevo"{
            ec{"Сараєво"}
        }
        "Europe:Saratov"{
            ec{"Саратов"}
        }
        "Europe:Simferopol"{
            ec{"Сімферополь"}
        }
        "Europe:Skopje"{
            ec{"Скопʼє"}
        }
        "Europe:Sofia"{
            ec{"Софія"}
        }
        "Europe:Stockholm"{
            ec{"Стокгольм"}
        }
        "Europe:Tallinn"{
            ec{"Таллінн"}
        }
        "Europe:Tirane"{
            ec{"Тирана"}
        }
        "Europe:Ulyanovsk"{
            ec{"Ульянівськ"}
        }
        "Europe:Uzhgorod"{
            ec{"Ужгород"}
        }
        "Europe:Vaduz"{
            ec{"Вадуц"}
        }
        "Europe:Vatican"{
            ec{"Ватикан"}
        }
        "Europe:Vienna"{
            ec{"Відень"}
        }
        "Europe:Vilnius"{
            ec{"Вільнюс"}
        }
        "Europe:Volgograd"{
            ec{"Волгоград"}
        }
        "Europe:Warsaw"{
            ec{"Варшава"}
        }
        "Europe:Zagreb"{
            ec{"Загреб"}
        }
        "Europe:Zaporozhye"{
            ec{"Запоріжжя"}
        }
        "Europe:Zurich"{
            ec{"Цюріх"}
        }
        "Indian:Antananarivo"{
            ec{"Антананаріву"}
        }
        "Indian:Chagos"{
            ec{"Чаґос"}
        }
        "Indian:Christmas"{
            ec{"Острів Різдва"}
        }
        "Indian:Cocos"{
            ec{"Кокосові острови"}
        }
        "Indian:Comoro"{
            ec{"Комори"}
        }
        "Indian:Kerguelen"{
            ec{"Керґелен"}
        }
        "Indian:Mahe"{
            ec{"Махе"}
        }
        "Indian:Maldives"{
            ec{"Мальдіви"}
        }
        "Indian:Mauritius"{
            ec{"Маврикій"}
        }
        "Indian:Mayotte"{
            ec{"Майотта"}
        }
        "Indian:Reunion"{
            ec{"Реюньйон"}
        }
        "Pacific:Apia"{
            ec{"Апіа"}
        }
        "Pacific:Auckland"{
            ec{"Окленд"}
        }
        "Pacific:Bougainville"{
            ec{"Буґенвіль"}
        }
        "Pacific:Chatham"{
            ec{"Чатем"}
        }
        "Pacific:Easter"{
            ec{"Острів Пасхи"}
        }
        "Pacific:Efate"{
            ec{"Ефате"}
        }
        "Pacific:Enderbury"{
            ec{"Ендербері"}
        }
        "Pacific:Fakaofo"{
            ec{"Факаофо"}
        }
        "Pacific:Fiji"{
            ec{"Фіджі"}
        }
        "Pacific:Funafuti"{
            ec{"Фунафуті"}
        }
        "Pacific:Galapagos"{
            ec{"Ґалапаґос"}
        }
        "Pacific:Gambier"{
            ec{"Гамбʼє"}
        }
        "Pacific:Guadalcanal"{
            ec{"Гуадалканал"}
        }
        "Pacific:Guam"{
            ec{"Гуам"}
        }
        "Pacific:Honolulu"{
            ec{"Гонолулу"}
        }
        "Pacific:Johnston"{
            ec{"Джонстон"}
        }
        "Pacific:Kanton"{
            ec{"Кантон"}
        }
        "Pacific:Kiritimati"{
            ec{"Кірітіматі"}
        }
        "Pacific:Kosrae"{
            ec{"Косрае"}
        }
        "Pacific:Kwajalein"{
            ec{"Кваджалейн"}
        }
        "Pacific:Majuro"{
            ec{"Маджуро"}
        }
        "Pacific:Marquesas"{
            ec{"Маркізькі острови"}
        }
        "Pacific:Midway"{
            ec{"Мідвей"}
        }
        "Pacific:Nauru"{
            ec{"Науру"}
        }
        "Pacific:Niue"{
            ec{"Ніуе"}
        }
        "Pacific:Norfolk"{
            ec{"Норфолк"}
        }
        "Pacific:Noumea"{
            ec{"Нумеа"}
        }
        "Pacific:Pago_Pago"{
            ec{"Паго-Паго"}
        }
        "Pacific:Palau"{
            ec{"Палау"}
        }
        "Pacific:Pitcairn"{
            ec{"Піткерн"}
        }
        "Pacific:Ponape"{
            ec{"Понапе"}
        }
        "Pacific:Port_Moresby"{
            ec{"Порт-Морсбі"}
        }
        "Pacific:Rarotonga"{
            ec{"Раротонга"}
        }
        "Pacific:Saipan"{
            ec{"Сайпан"}
        }
        "Pacific:Tahiti"{
            ec{"Таїті"}
        }
        "Pacific:Tarawa"{
            ec{"Тарава"}
        }
        "Pacific:Tongatapu"{
            ec{"Тонгатапу"}
        }
        "Pacific:Truk"{
            ec{"Чуук"}
        }
        "Pacific:Wake"{
            ec{"Вейк"}
        }
        "Pacific:Wallis"{
            ec{"Уолліс"}
        }
        "meta:Acre"{
            ld{"час: Акрі, літній"}
            lg{"час: Акрі"}
            ls{"час: Акрі, стандартний"}
        }
        "meta:Afghanistan"{
            ls{"за часом в Афганістані"}
        }
        "meta:Africa_Central"{
            ls{"за центральноафриканським часом"}
        }
        "meta:Africa_Eastern"{
            ls{"за східноафриканським часом"}
        }
        "meta:Africa_Southern"{
            ls{"за південноафриканським часом"}
        }
        "meta:Africa_Western"{
            ld{"за західноафриканським літнім часом"}
            lg{"за західноафриканським часом"}
            ls{"за західноафриканським стандартним часом"}
        }
        "meta:Alaska"{
            ld{"за літнім часом на Алясці"}
            lg{"за часом на Алясці"}
            ls{"за стандартним часом на Алясці"}
        }
        "meta:Amazon"{
            ld{"за літнім часом на Амазонці"}
            lg{"за часом на Амазонці"}
            ls{"за стандартним часом на Амазонці"}
        }
        "meta:America_Central"{
            ld{"за північноамериканським центральним літнім часом"}
            lg{"за північноамериканським центральним часом"}
            ls{"за північноамериканським центральним стандартним часом"}
        }
        "meta:America_Eastern"{
            ld{"за північноамериканським східним літнім часом"}
            lg{"за північноамериканським східним часом"}
            ls{"за північноамериканським східним стандартним часом"}
        }
        "meta:America_Mountain"{
            ld{"за північноамериканським гірським літнім часом"}
            lg{"за північноамериканським гірським часом"}
            ls{"за північноамериканським гірським стандартним часом"}
        }
        "meta:America_Pacific"{
            ld{"за північноамериканським тихоокеанським літнім часом"}
            lg{"за північноамериканським тихоокеанським часом"}
            ls{"за північноамериканським тихоокеанським стандартним часом"}
        }
        "meta:Anadyr"{
            ld{"час: Анадир, літній"}
            lg{"час: Анадир"}
            ls{"час: Анадир, стандартний"}
        }
        "meta:Apia"{
            ld{"за літнім часом в Апіа"}
            lg{"за часом в Апіа"}
            ls{"за стандартним часом в Апіа"}
        }
        "meta:Arabian"{
            ld{"за арабським літнім часом"}
            lg{"за арабським часом"}
            ls{"за арабським стандартним часом"}
        }
        "meta:Argentina"{
            ld{"за літнім аргентинським часом"}
            lg{"за аргентинським часом"}
            ls{"за стандартним аргентинським часом"}
        }
        "meta:Argentina_Western"{
            ld{"за літнім за західноаргентинським часом"}
            lg{"за західноаргентинським часом"}
            ls{"за стандартним західноаргентинським часом"}
        }
        "meta:Armenia"{
            ld{"за вірменським літнім часом"}
            lg{"за вірменським часом"}
            ls{"за вірменським стандартним часом"}
        }
        "meta:Atlantic"{
            ld{"за атлантичним літнім часом"}
            lg{"за атлантичним часом"}
            ls{"за атлантичним стандартним часом"}
        }
        "meta:Australia_Central"{
            ld{"за літнім центральноавстралійським часом"}
            lg{"за центральноавстралійським часом"}
            ls{"за стандартним центральноавстралійським часом"}
        }
        "meta:Australia_CentralWestern"{
            ld{"за літнім центральнозахідним австралійським часом"}
            lg{"за центральнозахідним австралійським часом"}
            ls{"за стандартним центральнозахідним австралійським часом"}
        }
        "meta:Australia_Eastern"{
            ld{"за літнім східноавстралійським часом"}
            lg{"за східноавстралійським часом"}
            ls{"за стандартним східноавстралійським часом"}
        }
        "meta:Australia_Western"{
            ld{"за літнім західноавстралійським часом"}
            lg{"за західноавстралійським часом"}
            ls{"за стандартним західноавстралійським часом"}
        }
        "meta:Azerbaijan"{
            ld{"за літнім азербайджанським часом"}
            lg{"за азербайджанським часом"}
            ls{"за стандартним азербайджанським часом"}
        }
        "meta:Azores"{
            ld{"за літнім часом на Азорських островах"}
            lg{"за часом на Азорських островах"}
            ls{"за стандартним часом на Азорських островах"}
        }
        "meta:Bangladesh"{
            ld{"за літнім часом у Бангладеш"}
            lg{"за часом у Бангладеш"}
            ls{"за стандартним часом у Бангладеш"}
        }
        "meta:Bhutan"{
            ls{"за часом у Бутані"}
        }
        "meta:Bolivia"{
            ls{"за болівійським часом"}
        }
        "meta:Brasilia"{
            ld{"за літнім бразильським часом"}
            lg{"за бразильським часом"}
            ls{"за стандартним бразильським часом"}
        }
        "meta:Brunei"{
            ls{"за часом у Брунеї"}
        }
        "meta:Cape_Verde"{
            ld{"за літнім часом на островах Кабо-Верде"}
            lg{"за часом на островах Кабо-Верде"}
            ls{"за стандартним часом на островах Кабо-Верде"}
        }
        "meta:Chamorro"{
            ls{"за часом на Північних Маріанських островах"}
        }
        "meta:Chatham"{
            ld{"за літнім часом на архіпелазі Чатем"}
            lg{"за часом на архіпелазі Чатем"}
            ls{"за стандартним часом на архіпелазі Чатем"}
        }
        "meta:Chile"{
            ld{"за літнім чилійським часом"}
            lg{"за чилійським часом"}
            ls{"за стандартним чилійським часом"}
        }
        "meta:China"{
            ld{"за китайським літнім часом"}
            lg{"за китайським часом"}
            ls{"за китайським стандартним часом"}
        }
        "meta:Choibalsan"{
            ld{"за літнім часом у Чойбалсані"}
            lg{"за часом у Чойбалсані"}
            ls{"за стандартним часом у Чойбалсані"}
        }
        "meta:Christmas"{
            ls{"за часом на острові Різдва"}
        }
        "meta:Cocos"{
            ls{"за часом на Кокосових островах"}
        }
        "meta:Colombia"{
            ld{"за літнім колумбійським часом"}
            lg{"за колумбійським часом"}
            ls{"за стандартним колумбійським часом"}
        }
        "meta:Cook"{
            ld{"за літнім часом на Островах Кука"}
            lg{"за часом на Островах Кука"}
            ls{"за стандартним часом на Островах Кука"}
        }
        "meta:Cuba"{
            ld{"за літнім часом на Кубі"}
            lg{"за часом на Кубі"}
            ls{"за стандартним часом на Кубі"}
        }
        "meta:Davis"{
            ls{"за часом на станції Девіс"}
        }
        "meta:DumontDUrville"{
            ls{"за часом на станції Дюмон дʼЮрвіль"}
        }
        "meta:East_Timor"{
            ls{"за часом у Східному Тиморі"}
        }
        "meta:Easter"{
            ld{"за літнім часом на острові Пасхи"}
            lg{"за часом на острові Пасхи"}
            ls{"за стандартним часом на острові Пасхи"}
        }
        "meta:Ecuador"{
            ls{"за часом в Еквадорі"}
        }
        "meta:Europe_Central"{
            ld{"за центральноєвропейським літнім часом"}
            lg{"за центральноєвропейським часом"}
            ls{"за центральноєвропейським стандартним часом"}
        }
        "meta:Europe_Eastern"{
            ld{"за східноєвропейським літнім часом"}
            lg{"за східноєвропейським часом"}
            ls{"за східноєвропейським стандартним часом"}
        }
        "meta:Europe_Further_Eastern"{
            ls{"за далекосхідним європейським часом"}
        }
        "meta:Europe_Western"{
            ld{"за західноєвропейським літнім часом"}
            lg{"за західноєвропейським часом"}
            ls{"за західноєвропейським стандартним часом"}
        }
        "meta:Falkland"{
            ld{"за літнім часом на Фолклендських Островах"}
            lg{"за часом на Фолклендських Островах"}
            ls{"за стандартним часом на Фолклендських Островах"}
        }
        "meta:Fiji"{
            ld{"за літнім часом у Фіджі"}
            lg{"за часом у Фіджі"}
            ls{"за стандартним часом у Фіджі"}
        }
        "meta:French_Guiana"{
            ls{"за часом Французької Ґвіани"}
        }
        "meta:French_Southern"{
            ls{"за часом на Французьких Південних і Антарктичних територіях"}
        }
        "meta:GMT"{
            ls{"за Гринвічем"}
        }
        "meta:Galapagos"{
            ls{"за часом Ґалапаґосу"}
        }
        "meta:Gambier"{
            ls{"за часом на острові Ґамбʼє"}
        }
        "meta:Georgia"{
            ld{"за літнім грузинським часом"}
            lg{"за грузинським часом"}
            ls{"за стандартним грузинським часом"}
        }
        "meta:Gilbert_Islands"{
            ls{"за часом на островах Гілберта"}
        }
        "meta:Greenland_Eastern"{
            ld{"за літнім східним часом у Ґренландії"}
            lg{"за східним часом у Ґренландії"}
            ls{"за стандартним східним часом у Ґренландії"}
        }
        "meta:Greenland_Western"{
            ld{"за літнім західним часом у Ґренландії"}
            lg{"за західним часом у Ґренландії"}
            ls{"за стандартним західним часом у Ґренландії"}
        }
        "meta:Gulf"{
            ls{"за часом Перської затоки"}
        }
        "meta:Guyana"{
            ls{"за часом у Ґаяні"}
        }
        "meta:Hawaii_Aleutian"{
            ld{"за літнім гавайсько-алеутським часом"}
            lg{"за гавайсько-алеутським часом"}
            ls{"за стандартним гавайсько-алеутським часом"}
        }
        "meta:Hong_Kong"{
            ld{"за літнім часом у Гонконзі"}
            lg{"за часом у Гонконзі"}
            ls{"за стандартним часом у Гонконзі"}
        }
        "meta:Hovd"{
            ld{"за літнім часом у Ховді"}
            lg{"за часом у Ховді"}
            ls{"за стандартним часом у Ховді"}
        }
        "meta:India"{
            ls{"за індійським стандартним часом"}
        }
        "meta:Indian_Ocean"{
            ls{"за часом в Індійському Океані"}
        }
        "meta:Indochina"{
            ls{"за часом в Індокитаї"}
        }
        "meta:Indonesia_Central"{
            ls{"за центральноіндонезійським часом"}
        }
        "meta:Indonesia_Eastern"{
            ls{"за східноіндонезійським часом"}
        }
        "meta:Indonesia_Western"{
            ls{"за західноіндонезійським часом"}
        }
        "meta:Iran"{
            ld{"за іранським літнім часом"}
            lg{"за іранським часом"}
            ls{"за іранським стандартним часом"}
        }
        "meta:Irkutsk"{
            ld{"за іркутським літнім часом"}
            lg{"за іркутським часом"}
            ls{"за іркутським стандартним часом"}
        }
        "meta:Israel"{
            ld{"за ізраїльським літнім часом"}
            lg{"за ізраїльським часом"}
            ls{"за ізраїльським стандартним часом"}
        }
        "meta:Japan"{
            ld{"за японським літнім часом"}
            lg{"за японським часом"}
            ls{"за японським стандартним часом"}
        }
        "meta:Kamchatka"{
            ld{"за камчатським літнім часом"}
            lg{"за камчатським часом"}
            ls{"за камчатським стандартним часом"}
        }
        "meta:Kazakhstan_Eastern"{
            ls{"за східним часом у Казахстані"}
        }
        "meta:Kazakhstan_Western"{
            ls{"за західним часом у Казахстані"}
        }
        "meta:Korea"{
            ld{"за корейським літнім часом"}
            lg{"за корейським часом"}
            ls{"за корейським стандартним часом"}
        }
        "meta:Kosrae"{
            ls{"за часом на острові Косрае"}
        }
        "meta:Krasnoyarsk"{
            ld{"за красноярським літнім часом"}
            lg{"за красноярським часом"}
            ls{"за красноярським стандартним часом"}
        }
        "meta:Kyrgystan"{
            ls{"за часом у Киргизстані"}
        }
        "meta:Lanka"{
            ls{"час: Ланка"}
        }
        "meta:Line_Islands"{
            ls{"за часом на острові Лайн"}
        }
        "meta:Lord_Howe"{
            ld{"за літнім часом на острові Лорд-Хау"}
            lg{"за часом на острові Лорд-Хау"}
            ls{"за стандартним часом на острові Лорд-Хау"}
        }
        "meta:Macquarie"{
            ls{"за часом на острові Маккуорі"}
        }
        "meta:Magadan"{
            ld{"за магаданським літнім часом"}
            lg{"за магаданським часом"}
            ls{"за магаданським стандартним часом"}
        }
        "meta:Malaysia"{
            ls{"за часом у Малайзії"}
        }
        "meta:Maldives"{
            ls{"за часом на Мальдівах"}
        }
        "meta:Marquesas"{
            ls{"за часом на Маркізьких островах"}
        }
        "meta:Marshall_Islands"{
            ls{"за часом на Маршаллових Островах"}
        }
        "meta:Mauritius"{
            ld{"за літнім часом на острові Маврикій"}
            lg{"за часом на острові Маврикій"}
            ls{"за стандартним часом на острові Маврикій"}
        }
        "meta:Mawson"{
            ls{"за часом на станції Моусон"}
        }
        "meta:Mexico_Northwest"{
            ld{"за літнім північнозахідним часом у Мексиці"}
            lg{"за північнозахідним часом у Мексиці"}
            ls{"за стандартним північнозахідним часом у Мексиці"}
        }
        "meta:Mexico_Pacific"{
            ld{"за літнім тихоокеанським часом у Мексиці"}
            lg{"за тихоокеанським часом у Мексиці"}
            ls{"за стандартним тихоокеанським часом у Мексиці"}
        }
        "meta:Mongolia"{
            ld{"за літнім часом в Улан-Баторі"}
            lg{"за часом в Улан-Баторі"}
            ls{"за стандартним часом в Улан-Баторі"}
        }
        "meta:Moscow"{
            ld{"за московським літнім часом"}
            lg{"за московським часом"}
            ls{"за московським стандартним часом"}
        }
        "meta:Myanmar"{
            ls{"за часом у Мʼянмі"}
        }
        "meta:Nauru"{
            ls{"за часом на острові Науру"}
        }
        "meta:Nepal"{
            ls{"за часом у Непалі"}
        }
        "meta:New_Caledonia"{
            ld{"за літнім часом на островах Нової Каледонії"}
            lg{"за часом на островах Нової Каледонії"}
            ls{"за стандартним часом на островах Нової Каледонії"}
        }
        "meta:New_Zealand"{
            ld{"за літнім часом у Новій Зеландії"}
            lg{"за часом у Новій Зеландії"}
            ls{"за стандартним часом у Новій Зеландії"}
        }
        "meta:Newfoundland"{
            ld{"за літнім часом у Ньюфаундленд"}
            lg{"за часом на острові Ньюфаундленд"}
            ls{"за стандартним часом на острові Ньюфаундленд"}
        }
        "meta:Niue"{
            ls{"за часом на острові Ніуе"}
        }
        "meta:Norfolk"{
            ld{"за літнім часом на острові Норфолк"}
            lg{"за часом на острові Норфолк"}
            ls{"за стандартним часом на острові Норфолк"}
        }
        "meta:Noronha"{
            ld{"за літнім часом на архіпелазі Фернанду-ді-Норонья"}
            lg{"за часом на архіпелазі Фернанду-ді-Норонья"}
            ls{"за стандартним часом на архіпелазі Фернанду-ді-Норонья"}
        }
        "meta:Novosibirsk"{
            ld{"за новосибірським літнім часом"}
            lg{"за новосибірським часом"}
            ls{"за новосибірським стандартним часом"}
        }
        "meta:Omsk"{
            ld{"за омським літнім часом"}
            lg{"за омським часом"}
            ls{"за омським стандартним часом"}
        }
        "meta:Pakistan"{
            ld{"за літнім часом у Пакистані"}
            lg{"за часом у Пакистані"}
            ls{"за стандартним часом у Пакистані"}
        }
        "meta:Palau"{
            ls{"за часом на острові Палау"}
        }
        "meta:Papua_New_Guinea"{
            ls{"за часом на островах Папуа-Нова Ґвінея"}
        }
        "meta:Paraguay"{
            ld{"за літнім параґвайським часом"}
            lg{"за параґвайським часом"}
            ls{"за стандартним параґвайським часом"}
        }
        "meta:Peru"{
            ld{"за літнім часом у Перу"}
            lg{"за часом у Перу"}
            ls{"за стандартним часом у Перу"}
        }
        "meta:Philippines"{
            ld{"за літнім часом на Філіппінах"}
            lg{"за часом на Філіппінах"}
            ls{"за стандартним часом на Філіппінах"}
        }
        "meta:Phoenix_Islands"{
            ls{"за часом на островах Фенікс"}
        }
        "meta:Pierre_Miquelon"{
            ld{"за літнім часом на островах Сен-П’єр і Мікелон"}
            lg{"за часом на островах Сен-П’єр і Мікелон"}
            ls{"за стандартним часом на островах Сен-П’єр і Мікелон"}
        }
        "meta:Pitcairn"{
            ls{"за часом на островах Піткерн"}
        }
        "meta:Ponape"{
            ls{"за часом на острові Понапе"}
        }
        "meta:Pyongyang"{
            ls{"за часом у Пхеньяні"}
        }
        "meta:Qyzylorda"{
            ld{"час: Кизилорда, літній"}
            lg{"час: Кизилорда"}
            ls{"час: Кизилорда, стандартний"}
        }
        "meta:Reunion"{
            ls{"за часом на острові Реюньйон"}
        }
        "meta:Rothera"{
            ls{"за часом на станції Ротера"}
        }
        "meta:Sakhalin"{
            ld{"за сахалінським літнім часом"}
            lg{"за сахалінським часом"}
            ls{"за сахалінським стандартним часом"}
        }
        "meta:Samara"{
            ld{"за самарським літнім часом"}
            lg{"за самарським часом"}
            ls{"за самарським стандартним часом"}
        }
        "meta:Samoa"{
            ld{"за літнім часом на острові Самоа"}
            lg{"за часом на острові Самоа"}
            ls{"за стандартним часом на острові Самоа"}
        }
        "meta:Seychelles"{
            ls{"за часом на Сейшельських Островах"}
        }
        "meta:Singapore"{
            ls{"за часом у Сінгапурі"}
        }
        "meta:Solomon"{
            ls{"за часом на Соломонових Островах"}
        }
        "meta:South_Georgia"{
            ls{"за часом на острові Південна Джорджія"}
        }
        "meta:Suriname"{
            ls{"за часом у Суринамі"}
        }
        "meta:Syowa"{
            ls{"за часом на станції Сева"}
        }
        "meta:Tahiti"{
            ls{"за часом на острові Таїті"}
        }
        "meta:Taipei"{
            ld{"за літнім часом у Тайбеї"}
            lg{"за часом у Тайбеї"}
            ls{"за стандартним часом у Тайбеї"}
        }
        "meta:Tajikistan"{
            ls{"за часом у Таджикистані"}
        }
        "meta:Tokelau"{
            ls{"за часом на островах Токелау"}
        }
        "meta:Tonga"{
            ld{"за літнім часом на островах Тонга"}
            lg{"за часом на островах Тонга"}
            ls{"за стандартним часом на островах Тонга"}
        }
        "meta:Truk"{
            ls{"за часом на островах Чуук"}
        }
        "meta:Turkmenistan"{
            ld{"за літнім часом у Туркменістані"}
            lg{"за часом у Туркменістані"}
            ls{"за стандартним часом у Туркменістані"}
        }
        "meta:Tuvalu"{
            ls{"за часом на островах Тувалу"}
        }
        "meta:Uruguay"{
            ld{"за літнім часом в Уруґваї"}
            lg{"за часом в Уруґваї"}
            ls{"за стандартним часом в Уруґваї"}
        }
        "meta:Uzbekistan"{
            ld{"за літнім часом в Узбекистані"}
            lg{"за часом в Узбекистані"}
            ls{"за стандартним часом в Узбекистані"}
        }
        "meta:Vanuatu"{
            ld{"за літнім часом на островах Вануату"}
            lg{"за часом на островах Вануату"}
            ls{"за стандартним часом на островах Вануату"}
        }
        "meta:Venezuela"{
            ls{"за часом у Венесуелі"}
        }
        "meta:Vladivostok"{
            ld{"за владивостоцьким літнім часом"}
            lg{"за владивостоцьким часом"}
            ls{"за владивостоцьким стандартним часом"}
        }
        "meta:Volgograd"{
            ld{"за волгоградським літнім часом"}
            lg{"за волгоградським часом"}
            ls{"за волгоградським стандартним часом"}
        }
        "meta:Vostok"{
            ls{"за часом на станції Восток"}
        }
        "meta:Wake"{
            ls{"за часом на острові Вейк"}
        }
        "meta:Wallis"{
            ls{"за часом на островах Уолліс і Футуна"}
        }
        "meta:Yakutsk"{
            ld{"за якутським літнім часом"}
            lg{"за якутським часом"}
            ls{"за якутським стандартним часом"}
        }
        "meta:Yekaterinburg"{
            ld{"за єкатеринбурзьким літнім часом"}
            lg{"за єкатеринбурзьким часом"}
            ls{"за єкатеринбурзьким стандартним часом"}
        }
        "meta:Yukon"{
            ls{"за стандартним часом на Юконі"}
        }
<<<<<<< HEAD
        fallbackFormat{"{1} ({0})"}
        gmtFormat{"GMT{0}"}
        gmtZeroFormat{"GMT"}
        hourFormat{"+HH:mm;-HH:mm"}
=======
>>>>>>> 626889fb
        regionFormat{"час: {0}"}
        regionFormatDaylight{"час: {0}, літній"}
        regionFormatStandard{"час: {0}, стандартний"}
    }
}<|MERGE_RESOLUTION|>--- conflicted
+++ resolved
@@ -1920,13 +1920,6 @@
         "meta:Yukon"{
             ls{"за стандартним часом на Юконі"}
         }
-<<<<<<< HEAD
-        fallbackFormat{"{1} ({0})"}
-        gmtFormat{"GMT{0}"}
-        gmtZeroFormat{"GMT"}
-        hourFormat{"+HH:mm;-HH:mm"}
-=======
->>>>>>> 626889fb
         regionFormat{"час: {0}"}
         regionFormatDaylight{"час: {0}, літній"}
         regionFormatStandard{"час: {0}, стандартний"}
