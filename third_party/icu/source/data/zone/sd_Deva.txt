﻿// © 2016 and later: Unicode, Inc. and others.
// License & terms of use: http://www.unicode.org/copyright.html
// Generated using tools/cldr/cldr-to-icu/build-icu-data.xml
sd_Deva{
    %%Parent{"root"}
    zoneStrings{
        "Etc:UTC"{
            ls{"गदि॒यल आलमी वक्तु"}
        }
        "Etc:Unknown"{
            ec{"अणजा॒तल शहरु"}
        }
        "meta:America_Central"{
            ld{"मरकज़ी दीं॒ह जो वक्त"}
            lg{"मरकज़ी वक्त"}
            ls{"मरकज़ी मअयारी वक्त"}
        }
        "meta:America_Eastern"{
            ld{"ओभरी दीं॒ह जो वक्त"}
            lg{"ओभरी वक्त"}
            ls{"ओभरी मअयारी वक्त"}
        }
        "meta:America_Mountain"{
            ld{"पहाड़ी दीं॒ह जो वक्त"}
            lg{"पहाड़ी वक्त"}
            ls{"पहाड़ी मअयारी वक्त"}
        }
        "meta:America_Pacific"{
            ld{"पेसिफिक दीं॒ह जो वक्त"}
            lg{"पेसिफिक वक्त"}
            ls{"पेसिफिक मअयारी वक्त"}
        }
        "meta:Atlantic"{
            ld{"अटलांटिक दीं॒ह जो वक्त"}
            lg{"अटलांटिक वक्त"}
            ls{"अटलांटिक मअयारी वक्त"}
        }
        "meta:Europe_Central"{
            ld{"मरकज़ी यूरोपी उनहारे जो वक्तु"}
            lg{"मरकज़ी यूरोपी वक्त"}
            ls{"मरकज़ी यूरोपी मअयारी वक्तु"}
        }
        "meta:Europe_Eastern"{
            ld{"ओभरी यूरोपी उनहारे जो वक्तु"}
            lg{"ओभरी यूरोपी वक्तु"}
            ls{"ओभरी यूरोपी मअयारी वक्तु"}
        }
        "meta:Europe_Western"{
            ld{"उलहंदो यूरोपी उनहारे जो वक्तु"}
            lg{"उलहंदो यूरोपी वक्तु"}
            ls{"उलहंदो यूरोपी मअयारी वक्तु"}
        }
        "meta:GMT"{
            ls{"ग्रीनविच मीन वक्तु"}
        }
<<<<<<< HEAD
        fallbackFormat{"{1} ({0})"}
=======
>>>>>>> 626889fb
        gmtFormat{"जीएमटी{0}"}
        gmtZeroFormat{"जीएमटी"}
        regionFormat{"{0} वक्त"}
        regionFormatDaylight{"{0} दीं॒ह जो वक्त"}
        regionFormatStandard{"{0} मअयारी वक्त"}
    }
}<|MERGE_RESOLUTION|>--- conflicted
+++ resolved
@@ -53,10 +53,6 @@
         "meta:GMT"{
             ls{"ग्रीनविच मीन वक्तु"}
         }
-<<<<<<< HEAD
-        fallbackFormat{"{1} ({0})"}
-=======
->>>>>>> 626889fb
         gmtFormat{"जीएमटी{0}"}
         gmtZeroFormat{"जीएमटी"}
         regionFormat{"{0} वक्त"}
