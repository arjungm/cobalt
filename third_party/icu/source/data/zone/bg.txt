﻿// © 2016 and later: Unicode, Inc. and others.
// License & terms of use: http://www.unicode.org/copyright.html
// Generated using tools/cldr/cldr-to-icu/build-icu-data.xml
bg{
    zoneStrings{
        "Africa:Abidjan"{
            ec{"Абиджан"}
        }
        "Africa:Accra"{
            ec{"Акра"}
        }
        "Africa:Addis_Ababa"{
            ec{"Адис Абеба"}
        }
        "Africa:Algiers"{
            ec{"Алжир"}
        }
        "Africa:Asmera"{
            ec{"Асмара"}
        }
        "Africa:Bamako"{
            ec{"Бамако"}
        }
        "Africa:Bangui"{
            ec{"Бангуи"}
        }
        "Africa:Banjul"{
            ec{"Банджул"}
        }
        "Africa:Bissau"{
            ec{"Бисау"}
        }
        "Africa:Blantyre"{
            ec{"Блантайър"}
        }
        "Africa:Brazzaville"{
            ec{"Бразавил"}
        }
        "Africa:Bujumbura"{
            ec{"Бужумбура"}
        }
        "Africa:Cairo"{
            ec{"Кайро"}
        }
        "Africa:Casablanca"{
            ec{"Казабланка"}
        }
        "Africa:Ceuta"{
            ec{"Сеута"}
        }
        "Africa:Conakry"{
            ec{"Конакри"}
        }
        "Africa:Dakar"{
            ec{"Дакар"}
        }
        "Africa:Dar_es_Salaam"{
            ec{"Дар ес Салам"}
        }
        "Africa:Djibouti"{
            ec{"Джибути"}
        }
        "Africa:Douala"{
            ec{"Дуала"}
        }
        "Africa:El_Aaiun"{
            ec{"Ел Аюн"}
        }
        "Africa:Freetown"{
            ec{"Фрийтаун"}
        }
        "Africa:Gaborone"{
            ec{"Габороне"}
        }
        "Africa:Harare"{
            ec{"Хараре"}
        }
        "Africa:Johannesburg"{
            ec{"Йоханесбург"}
        }
        "Africa:Juba"{
            ec{"Джуба"}
        }
        "Africa:Kampala"{
            ec{"Кампала"}
        }
        "Africa:Khartoum"{
            ec{"Хартум"}
        }
        "Africa:Kigali"{
            ec{"Кигали"}
        }
        "Africa:Kinshasa"{
            ec{"Киншаса"}
        }
        "Africa:Lagos"{
            ec{"Лагос"}
        }
        "Africa:Libreville"{
            ec{"Либревил"}
        }
        "Africa:Lome"{
            ec{"Ломе"}
        }
        "Africa:Luanda"{
            ec{"Луанда"}
        }
        "Africa:Lubumbashi"{
            ec{"Лубумбаши"}
        }
        "Africa:Lusaka"{
            ec{"Лусака"}
        }
        "Africa:Malabo"{
            ec{"Малабо"}
        }
        "Africa:Maputo"{
            ec{"Мапуто"}
        }
        "Africa:Maseru"{
            ec{"Масеру"}
        }
        "Africa:Mbabane"{
            ec{"Мбабане"}
        }
        "Africa:Mogadishu"{
            ec{"Могадишу"}
        }
        "Africa:Monrovia"{
            ec{"Монровия"}
        }
        "Africa:Nairobi"{
            ec{"Найроби"}
        }
        "Africa:Ndjamena"{
            ec{"Нджамена"}
        }
        "Africa:Niamey"{
            ec{"Ниамей"}
        }
        "Africa:Nouakchott"{
            ec{"Нуакшот"}
        }
        "Africa:Ouagadougou"{
            ec{"Уагадугу"}
        }
        "Africa:Porto-Novo"{
            ec{"Порто Ново"}
        }
        "Africa:Sao_Tome"{
            ec{"Сао Томе"}
        }
        "Africa:Tripoli"{
            ec{"Триполи"}
        }
        "Africa:Tunis"{
            ec{"Тунис"}
        }
        "Africa:Windhoek"{
            ec{"Виндхук"}
        }
        "America:Adak"{
            ec{"Адак"}
        }
        "America:Anchorage"{
            ec{"Анкъридж"}
        }
        "America:Anguilla"{
            ec{"Ангуила"}
        }
        "America:Antigua"{
            ec{"Антигуа"}
        }
        "America:Araguaina"{
            ec{"Арагуайна"}
        }
        "America:Argentina:La_Rioja"{
            ec{"Ла Риоха"}
        }
        "America:Argentina:Rio_Gallegos"{
            ec{"Рио Галегос"}
        }
        "America:Argentina:Salta"{
            ec{"Салта"}
        }
        "America:Argentina:San_Juan"{
            ec{"Сан Хуан"}
        }
        "America:Argentina:San_Luis"{
            ec{"Сан Луис"}
        }
        "America:Argentina:Tucuman"{
            ec{"Тукуман"}
        }
        "America:Argentina:Ushuaia"{
            ec{"Ушуая"}
        }
        "America:Aruba"{
            ec{"Аруба"}
        }
        "America:Asuncion"{
            ec{"Асунсион"}
        }
        "America:Bahia"{
            ec{"Баия"}
        }
        "America:Bahia_Banderas"{
            ec{"Баия де Бандерас"}
        }
        "America:Barbados"{
            ec{"Барбадос"}
        }
        "America:Belem"{
            ec{"Белем"}
        }
        "America:Belize"{
            ec{"Белиз"}
        }
        "America:Blanc-Sablon"{
            ec{"Блан-Саблон"}
        }
        "America:Boa_Vista"{
            ec{"Боа Виста"}
        }
        "America:Bogota"{
            ec{"Богота"}
        }
        "America:Boise"{
            ec{"Бойси"}
        }
        "America:Buenos_Aires"{
            ec{"Буенос Айрес"}
        }
        "America:Cambridge_Bay"{
            ec{"Кеймбридж Бей"}
        }
        "America:Campo_Grande"{
            ec{"Кампо Гранде"}
        }
        "America:Cancun"{
            ec{"Канкун"}
        }
        "America:Caracas"{
            ec{"Каракас"}
        }
        "America:Catamarca"{
            ec{"Катамарка"}
        }
        "America:Cayenne"{
            ec{"Кайен"}
        }
        "America:Cayman"{
            ec{"Кайманови острови"}
        }
        "America:Chicago"{
            ec{"Чикаго"}
        }
        "America:Chihuahua"{
            ec{"Чиуауа"}
        }
        "America:Ciudad_Juarez"{
            ec{"Сиудад Хуарес"}
        }
        "America:Coral_Harbour"{
            ec{"Атикокан"}
        }
        "America:Cordoba"{
            ec{"Кордоба"}
        }
        "America:Costa_Rica"{
            ec{"Коста Рика"}
        }
        "America:Creston"{
            ec{"Крестън"}
        }
        "America:Cuiaba"{
            ec{"Чуяба"}
        }
        "America:Curacao"{
            ec{"Кюрасао"}
        }
        "America:Danmarkshavn"{
            ec{"Данмарксхавн"}
        }
        "America:Dawson"{
            ec{"Доусън"}
        }
        "America:Dawson_Creek"{
            ec{"Доусън Крийк"}
        }
        "America:Denver"{
            ec{"Денвър"}
        }
        "America:Detroit"{
            ec{"Детройт"}
        }
        "America:Dominica"{
            ec{"Доминика"}
        }
        "America:Edmonton"{
            ec{"Едмънтън"}
        }
        "America:Eirunepe"{
            ec{"Ейрунепе"}
        }
        "America:El_Salvador"{
            ec{"Салвадор"}
        }
        "America:Fort_Nelson"{
            ec{"Форт Нелсън"}
        }
        "America:Fortaleza"{
            ec{"Форталеза"}
        }
        "America:Glace_Bay"{
            ec{"Глейс Бей"}
        }
        "America:Godthab"{
            ec{"Нуук"}
        }
        "America:Goose_Bay"{
            ec{"Гус Бей"}
        }
        "America:Grand_Turk"{
            ec{"Гранд Търк"}
        }
        "America:Grenada"{
            ec{"Гренада"}
        }
        "America:Guadeloupe"{
            ec{"Гваделупа"}
        }
        "America:Guatemala"{
            ec{"Гватемала"}
        }
        "America:Guayaquil"{
            ec{"Гуаякил"}
        }
        "America:Guyana"{
            ec{"Гаяна"}
        }
        "America:Halifax"{
            ec{"Халифакс"}
        }
        "America:Havana"{
            ec{"Хавана"}
        }
        "America:Hermosillo"{
            ec{"Ермосильо"}
        }
        "America:Indiana:Knox"{
            ec{"Нокс"}
        }
        "America:Indiana:Marengo"{
            ec{"Маренго"}
        }
        "America:Indiana:Petersburg"{
            ec{"Питърсбърг"}
        }
        "America:Indiana:Tell_City"{
            ec{"Тел Сити"}
        }
        "America:Indiana:Vevay"{
            ec{"Виви"}
        }
        "America:Indiana:Vincennes"{
            ec{"Винсенс"}
        }
        "America:Indiana:Winamac"{
            ec{"Уинамак"}
        }
        "America:Indianapolis"{
            ec{"Индианаполис"}
        }
        "America:Inuvik"{
            ec{"Инувик"}
        }
        "America:Iqaluit"{
            ec{"Иквалуит"}
        }
        "America:Jamaica"{
            ec{"Ямайка"}
        }
        "America:Jujuy"{
            ec{"Хухуй"}
        }
        "America:Juneau"{
            ec{"Джуно"}
        }
        "America:Kentucky:Monticello"{
            ec{"Монтичело"}
        }
        "America:Kralendijk"{
            ec{"Кралендейк"}
        }
        "America:La_Paz"{
            ec{"Ла Пас"}
        }
        "America:Lima"{
            ec{"Лима"}
        }
        "America:Los_Angeles"{
            ec{"Лос Анджелис"}
        }
        "America:Louisville"{
            ec{"Луисвил"}
        }
        "America:Lower_Princes"{
            ec{"Лоуър принсес куотър"}
        }
        "America:Maceio"{
            ec{"Масейо"}
        }
        "America:Managua"{
            ec{"Манагуа"}
        }
        "America:Manaus"{
            ec{"Манаус"}
        }
        "America:Marigot"{
            ec{"Мариго"}
        }
        "America:Martinique"{
            ec{"Мартиника"}
        }
        "America:Matamoros"{
            ec{"Матаморос"}
        }
        "America:Mazatlan"{
            ec{"Масатлан"}
        }
        "America:Mendoza"{
            ec{"Мендоса"}
        }
        "America:Menominee"{
            ec{"Меномини"}
        }
        "America:Merida"{
            ec{"Мерида"}
        }
        "America:Metlakatla"{
            ec{"Метлакатла"}
        }
        "America:Mexico_City"{
            ec{"Мексико Сити"}
        }
        "America:Miquelon"{
            ec{"Микелон"}
        }
        "America:Moncton"{
            ec{"Монктон"}
        }
        "America:Monterrey"{
            ec{"Монтерей"}
        }
        "America:Montevideo"{
            ec{"Монтевидео"}
        }
        "America:Montserrat"{
            ec{"Монтсерат"}
        }
        "America:Nassau"{
            ec{"Насау"}
        }
        "America:New_York"{
            ec{"Ню Йорк"}
        }
        "America:Nipigon"{
            ec{"Нипигон"}
        }
        "America:Nome"{
            ec{"Ноум"}
        }
        "America:Noronha"{
            ec{"Нороня"}
        }
        "America:North_Dakota:Beulah"{
            ec{"Бюла"}
        }
        "America:North_Dakota:Center"{
            ec{"Сентър"}
        }
        "America:North_Dakota:New_Salem"{
            ec{"Ню Сейлъм"}
        }
        "America:Ojinaga"{
            ec{"Охинага"}
        }
        "America:Panama"{
            ec{"Панама"}
        }
        "America:Pangnirtung"{
            ec{"Пангниртунг"}
        }
        "America:Paramaribo"{
            ec{"Парамарибо"}
        }
        "America:Phoenix"{
            ec{"Финикс"}
        }
        "America:Port-au-Prince"{
            ec{"Порт-о-Пренс"}
        }
        "America:Port_of_Spain"{
            ec{"Порт ъф Спейн"}
        }
        "America:Porto_Velho"{
            ec{"Порто Вельо"}
        }
        "America:Puerto_Rico"{
            ec{"Пуерто Рико"}
        }
        "America:Punta_Arenas"{
            ec{"Пунта Аренас"}
        }
        "America:Rainy_River"{
            ec{"Рейни Ривър"}
        }
        "America:Rankin_Inlet"{
            ec{"Ранкин Инлет"}
        }
        "America:Recife"{
            ec{"Ресифе"}
        }
        "America:Regina"{
            ec{"Риджайна"}
        }
        "America:Resolute"{
            ec{"Резолют"}
        }
        "America:Rio_Branco"{
            ec{"Рио Бранко"}
        }
        "America:Santa_Isabel"{
            ec{"Санта Исабел"}
        }
        "America:Santarem"{
            ec{"Сантарем"}
        }
        "America:Santiago"{
            ec{"Сантяго"}
        }
        "America:Santo_Domingo"{
            ec{"Санто Доминго"}
        }
        "America:Sao_Paulo"{
            ec{"Сао Пауло"}
        }
        "America:Scoresbysund"{
            ec{"Сгорсбисон"}
        }
        "America:Sitka"{
            ec{"Ситка"}
        }
        "America:St_Barthelemy"{
            ec{"Сен Бартелеми"}
        }
        "America:St_Johns"{
            ec{"Сейнт Джонс"}
        }
        "America:St_Kitts"{
            ec{"Сейнт Китс"}
        }
        "America:St_Lucia"{
            ec{"Сейнт Лусия"}
        }
        "America:St_Thomas"{
            ec{"Сейнт Томас"}
        }
        "America:St_Vincent"{
            ec{"Сейнт Винсънт"}
        }
        "America:Swift_Current"{
            ec{"Суифт Кърент"}
        }
        "America:Tegucigalpa"{
            ec{"Тегусигалпа"}
        }
        "America:Thule"{
            ec{"Туле"}
        }
        "America:Thunder_Bay"{
            ec{"Тъндър Бей"}
        }
        "America:Tijuana"{
            ec{"Тихуана"}
        }
        "America:Toronto"{
            ec{"Торонто"}
        }
        "America:Tortola"{
            ec{"Тортола"}
        }
        "America:Vancouver"{
            ec{"Ванкувър"}
        }
        "America:Whitehorse"{
            ec{"Уайтхорс"}
        }
        "America:Winnipeg"{
            ec{"Уинипег"}
        }
        "America:Yakutat"{
            ec{"Якутат"}
        }
        "America:Yellowknife"{
            ec{"Йелоунайф"}
        }
        "Antarctica:Casey"{
            ec{"Кейси"}
        }
        "Antarctica:Davis"{
            ec{"Дейвис"}
        }
        "Antarctica:DumontDUrville"{
            ec{"Дюмон Дюрвил"}
        }
        "Antarctica:Macquarie"{
            ec{"Маккуори"}
        }
        "Antarctica:Mawson"{
            ec{"Моусън"}
        }
        "Antarctica:McMurdo"{
            ec{"Макмърдо"}
        }
        "Antarctica:Palmer"{
            ec{"Палмър"}
        }
        "Antarctica:Rothera"{
            ec{"Ротера"}
        }
        "Antarctica:Syowa"{
            ec{"Шова"}
        }
        "Antarctica:Troll"{
            ec{"Трол"}
        }
        "Antarctica:Vostok"{
            ec{"Восток"}
        }
        "Arctic:Longyearbyen"{
            ec{"Лонгирбюен"}
        }
        "Asia:Aden"{
            ec{"Аден"}
        }
        "Asia:Almaty"{
            ec{"Алмати"}
        }
        "Asia:Amman"{
            ec{"Аман"}
        }
        "Asia:Anadyr"{
            ec{"Анадир"}
        }
        "Asia:Aqtau"{
            ec{"Актау"}
        }
        "Asia:Aqtobe"{
            ec{"Актобе"}
        }
        "Asia:Ashgabat"{
            ec{"Ашхабад"}
        }
        "Asia:Atyrau"{
            ec{"Атърау"}
        }
        "Asia:Baghdad"{
            ec{"Багдад"}
        }
        "Asia:Bahrain"{
            ec{"Бахрейн"}
        }
        "Asia:Baku"{
            ec{"Баку"}
        }
        "Asia:Bangkok"{
            ec{"Банкок"}
        }
        "Asia:Barnaul"{
            ec{"Барнаул"}
        }
        "Asia:Beirut"{
            ec{"Бейрут"}
        }
        "Asia:Bishkek"{
            ec{"Бишкек"}
        }
        "Asia:Brunei"{
            ec{"Бруней"}
        }
        "Asia:Calcutta"{
            ec{"Колката"}
        }
        "Asia:Chita"{
            ec{"Чита"}
        }
        "Asia:Choibalsan"{
            ec{"Чойбалсан"}
        }
        "Asia:Colombo"{
            ec{"Коломбо"}
        }
        "Asia:Damascus"{
            ec{"Дамаск"}
        }
        "Asia:Dhaka"{
            ec{"Дака"}
        }
        "Asia:Dili"{
            ec{"Дили"}
        }
        "Asia:Dubai"{
            ec{"Дубай"}
        }
        "Asia:Dushanbe"{
            ec{"Душанбе"}
        }
        "Asia:Famagusta"{
            ec{"Фамагуста"}
        }
        "Asia:Gaza"{
            ec{"Газа"}
        }
        "Asia:Hebron"{
            ec{"Хеброн"}
        }
        "Asia:Hong_Kong"{
            ec{"Хонконг"}
        }
        "Asia:Hovd"{
            ec{"Ховд"}
        }
        "Asia:Irkutsk"{
            ec{"Иркутск"}
        }
        "Asia:Jakarta"{
            ec{"Джакарта"}
        }
        "Asia:Jayapura"{
            ec{"Джаяпура"}
        }
        "Asia:Jerusalem"{
            ec{"Йерусалим"}
        }
        "Asia:Kabul"{
            ec{"Кабул"}
        }
        "Asia:Kamchatka"{
            ec{"Камчатка"}
        }
        "Asia:Karachi"{
            ec{"Карачи"}
        }
        "Asia:Katmandu"{
            ec{"Катманду"}
        }
        "Asia:Khandyga"{
            ec{"Хандига"}
        }
        "Asia:Krasnoyarsk"{
            ec{"Красноярск"}
        }
        "Asia:Kuala_Lumpur"{
            ec{"Куала Лумпур"}
        }
        "Asia:Kuching"{
            ec{"Кучин"}
        }
        "Asia:Kuwait"{
            ec{"Кувейт"}
        }
        "Asia:Macau"{
            ec{"Макао"}
        }
        "Asia:Magadan"{
            ec{"Магадан"}
        }
        "Asia:Makassar"{
            ec{"Макасар"}
        }
        "Asia:Manila"{
            ec{"Манила"}
        }
        "Asia:Muscat"{
            ec{"Мускат"}
        }
        "Asia:Nicosia"{
            ec{"Никозия"}
        }
        "Asia:Novokuznetsk"{
            ec{"Новокузнецк"}
        }
        "Asia:Novosibirsk"{
            ec{"Новосибирск"}
        }
        "Asia:Omsk"{
            ec{"Омск"}
        }
        "Asia:Oral"{
            ec{"Арал"}
        }
        "Asia:Phnom_Penh"{
            ec{"Пном Пен"}
        }
        "Asia:Pontianak"{
            ec{"Понтианак"}
        }
        "Asia:Pyongyang"{
            ec{"Пхенян"}
        }
        "Asia:Qatar"{
            ec{"Катар"}
        }
        "Asia:Qostanay"{
            ec{"Костанай"}
        }
        "Asia:Qyzylorda"{
            ec{"Къзълорда"}
        }
        "Asia:Rangoon"{
            ec{"Рангун"}
        }
        "Asia:Riyadh"{
            ec{"Рияд"}
        }
        "Asia:Saigon"{
            ec{"Хошимин"}
        }
        "Asia:Sakhalin"{
            ec{"Сахалин"}
        }
        "Asia:Samarkand"{
            ec{"Самарканд"}
        }
        "Asia:Seoul"{
            ec{"Сеул"}
        }
        "Asia:Shanghai"{
            ec{"Шанхай"}
        }
        "Asia:Singapore"{
            ec{"Сингапур"}
        }
        "Asia:Srednekolymsk"{
            ec{"Среднеколимск"}
        }
        "Asia:Taipei"{
            ec{"Тайпе"}
        }
        "Asia:Tashkent"{
            ec{"Ташкент"}
        }
        "Asia:Tbilisi"{
            ec{"Тбилиси"}
        }
        "Asia:Tehran"{
            ec{"Техеран"}
        }
        "Asia:Thimphu"{
            ec{"Тхимпху"}
        }
        "Asia:Tokyo"{
            ec{"Токио"}
        }
        "Asia:Tomsk"{
            ec{"Томск"}
        }
        "Asia:Ulaanbaatar"{
            ec{"Улан Батор"}
        }
        "Asia:Urumqi"{
            ec{"Урумчи"}
        }
        "Asia:Ust-Nera"{
            ec{"Уст-Нера"}
        }
        "Asia:Vientiane"{
            ec{"Виентян"}
        }
        "Asia:Vladivostok"{
            ec{"Владивосток"}
        }
        "Asia:Yakutsk"{
            ec{"Якутск"}
        }
        "Asia:Yekaterinburg"{
            ec{"Екатеринбург"}
        }
        "Asia:Yerevan"{
            ec{"Ереван"}
        }
        "Atlantic:Azores"{
            ec{"Азорски острови"}
        }
        "Atlantic:Bermuda"{
            ec{"Бермудски острови"}
        }
        "Atlantic:Canary"{
            ec{"Канарски острови"}
        }
        "Atlantic:Cape_Verde"{
            ec{"Кабо Верде"}
        }
        "Atlantic:Faeroe"{
            ec{"Фарьорски острови"}
        }
        "Atlantic:Madeira"{
            ec{"Мадейра"}
        }
        "Atlantic:Reykjavik"{
            ec{"Рейкявик"}
        }
        "Atlantic:South_Georgia"{
            ec{"Южна Джорджия"}
        }
        "Atlantic:St_Helena"{
            ec{"Света Елена"}
        }
        "Atlantic:Stanley"{
            ec{"Стенли"}
        }
        "Australia:Adelaide"{
            ec{"Аделаида"}
        }
        "Australia:Brisbane"{
            ec{"Бризбейн"}
        }
        "Australia:Broken_Hill"{
            ec{"Броукън Хил"}
        }
        "Australia:Currie"{
            ec{"Къри"}
        }
        "Australia:Darwin"{
            ec{"Дарвин"}
        }
        "Australia:Eucla"{
            ec{"Юкла"}
        }
        "Australia:Hobart"{
            ec{"Хобарт"}
        }
        "Australia:Lindeman"{
            ec{"Линдеман"}
        }
        "Australia:Lord_Howe"{
            ec{"Лорд Хау"}
        }
        "Australia:Melbourne"{
            ec{"Мелбърн"}
        }
        "Australia:Perth"{
            ec{"Пърт"}
        }
        "Australia:Sydney"{
            ec{"Сидни"}
        }
        "Etc:UTC"{
            ls{"Координирано универсално време"}
        }
        "Etc:Unknown"{
            ec{"неизвестен град"}
        }
        "Europe:Amsterdam"{
            ec{"Амстердам"}
        }
        "Europe:Andorra"{
            ec{"Андора"}
        }
        "Europe:Astrakhan"{
            ec{"Астрахан"}
        }
        "Europe:Athens"{
            ec{"Атина"}
        }
        "Europe:Belgrade"{
            ec{"Белград"}
        }
        "Europe:Berlin"{
            ec{"Берлин"}
        }
        "Europe:Bratislava"{
            ec{"Братислава"}
        }
        "Europe:Brussels"{
            ec{"Брюксел"}
        }
        "Europe:Bucharest"{
            ec{"Букурещ"}
        }
        "Europe:Budapest"{
            ec{"Будапеща"}
        }
        "Europe:Busingen"{
            ec{"Бюзинген"}
        }
        "Europe:Chisinau"{
            ec{"Кишинев"}
        }
        "Europe:Copenhagen"{
            ec{"Копенхаген"}
        }
        "Europe:Dublin"{
            ec{"Дъблин"}
            ld{"Ирландско стандартно време"}
        }
        "Europe:Gibraltar"{
            ec{"Гибралтар"}
        }
        "Europe:Guernsey"{
            ec{"Гърнзи"}
        }
        "Europe:Helsinki"{
            ec{"Хелзинки"}
        }
        "Europe:Isle_of_Man"{
            ec{"остров Ман"}
        }
        "Europe:Istanbul"{
            ec{"Истанбул"}
        }
        "Europe:Jersey"{
            ec{"Джърси"}
        }
        "Europe:Kaliningrad"{
            ec{"Калининград"}
        }
        "Europe:Kiev"{
            ec{"Киев"}
        }
        "Europe:Kirov"{
            ec{"Киров"}
        }
        "Europe:Lisbon"{
            ec{"Лисабон"}
        }
        "Europe:Ljubljana"{
            ec{"Любляна"}
        }
        "Europe:London"{
            ec{"Лондон"}
            ld{"Британско лятно часово време"}
        }
        "Europe:Luxembourg"{
            ec{"Люксембург"}
        }
        "Europe:Madrid"{
            ec{"Мадрид"}
        }
        "Europe:Malta"{
            ec{"Малта"}
        }
        "Europe:Mariehamn"{
            ec{"Мариехамн"}
        }
        "Europe:Minsk"{
            ec{"Минск"}
        }
        "Europe:Monaco"{
            ec{"Монако"}
        }
        "Europe:Moscow"{
            ec{"Москва"}
        }
        "Europe:Oslo"{
            ec{"Осло"}
        }
        "Europe:Paris"{
            ec{"Париж"}
        }
        "Europe:Podgorica"{
            ec{"Подгорица"}
        }
        "Europe:Prague"{
            ec{"Прага"}
        }
        "Europe:Riga"{
            ec{"Рига"}
        }
        "Europe:Rome"{
            ec{"Рим"}
        }
        "Europe:Samara"{
            ec{"Самара"}
        }
        "Europe:San_Marino"{
            ec{"Сан Марино"}
        }
        "Europe:Sarajevo"{
            ec{"Сараево"}
        }
        "Europe:Saratov"{
            ec{"Саратов"}
        }
        "Europe:Simferopol"{
            ec{"Симферопол"}
        }
        "Europe:Skopje"{
            ec{"Скопие"}
        }
        "Europe:Sofia"{
            ec{"София"}
        }
        "Europe:Stockholm"{
            ec{"Стокхолм"}
        }
        "Europe:Tallinn"{
            ec{"Талин"}
        }
        "Europe:Tirane"{
            ec{"Тирана"}
        }
        "Europe:Ulyanovsk"{
            ec{"Уляновск"}
        }
        "Europe:Uzhgorod"{
            ec{"Ужгород"}
        }
        "Europe:Vaduz"{
            ec{"Вадуц"}
        }
        "Europe:Vatican"{
            ec{"Ватикан"}
        }
        "Europe:Vienna"{
            ec{"Виена"}
        }
        "Europe:Vilnius"{
            ec{"Вилнюс"}
        }
        "Europe:Volgograd"{
            ec{"Волгоград"}
        }
        "Europe:Warsaw"{
            ec{"Варшава"}
        }
        "Europe:Zagreb"{
            ec{"Загреб"}
        }
        "Europe:Zaporozhye"{
            ec{"Запорожие"}
        }
        "Europe:Zurich"{
            ec{"Цюрих"}
        }
        "Indian:Antananarivo"{
            ec{"Антананариво"}
        }
        "Indian:Chagos"{
            ec{"Чагос"}
        }
        "Indian:Christmas"{
            ec{"Рождество"}
        }
        "Indian:Cocos"{
            ec{"Кокосови острови"}
        }
        "Indian:Comoro"{
            ec{"Коморски острови"}
        }
        "Indian:Kerguelen"{
            ec{"Кергелен"}
        }
        "Indian:Mahe"{
            ec{"Мае"}
        }
        "Indian:Maldives"{
            ec{"Малдиви"}
        }
        "Indian:Mauritius"{
            ec{"Мавриций"}
        }
        "Indian:Mayotte"{
            ec{"Майот"}
        }
        "Indian:Reunion"{
            ec{"Реюнион"}
        }
        "Pacific:Apia"{
            ec{"Апия"}
        }
        "Pacific:Auckland"{
            ec{"Окланд"}
        }
        "Pacific:Bougainville"{
            ec{"Бугенвил"}
        }
        "Pacific:Chatham"{
            ec{"Чатам"}
        }
        "Pacific:Easter"{
            ec{"Великденски остров"}
        }
        "Pacific:Efate"{
            ec{"Ефате"}
        }
        "Pacific:Enderbury"{
            ec{"Ендърбъри"}
        }
        "Pacific:Fakaofo"{
            ec{"Факаофо"}
        }
        "Pacific:Fiji"{
            ec{"Фиджи"}
        }
        "Pacific:Funafuti"{
            ec{"Фунафути"}
        }
        "Pacific:Galapagos"{
            ec{"Галапагос"}
        }
        "Pacific:Gambier"{
            ec{"Гамбие"}
        }
        "Pacific:Guadalcanal"{
            ec{"Гуадалканал"}
        }
        "Pacific:Guam"{
            ec{"Гуам"}
        }
        "Pacific:Honolulu"{
            ec{"Хонолулу"}
        }
        "Pacific:Johnston"{
            ec{"Джонстън"}
        }
        "Pacific:Kanton"{
            ec{"Кантон"}
        }
        "Pacific:Kiritimati"{
            ec{"Киритимати"}
        }
        "Pacific:Kosrae"{
            ec{"Кошрай"}
        }
        "Pacific:Kwajalein"{
            ec{"Куаджалин"}
        }
        "Pacific:Majuro"{
            ec{"Маджуро"}
        }
        "Pacific:Marquesas"{
            ec{"Маркизки острови"}
        }
        "Pacific:Midway"{
            ec{"Мидуей"}
        }
        "Pacific:Nauru"{
            ec{"Науру"}
        }
        "Pacific:Niue"{
            ec{"Ниуе"}
        }
        "Pacific:Norfolk"{
            ec{"Норфолк"}
        }
        "Pacific:Noumea"{
            ec{"Нумеа"}
        }
        "Pacific:Pago_Pago"{
            ec{"Паго Паго"}
        }
        "Pacific:Palau"{
            ec{"Палау"}
        }
        "Pacific:Pitcairn"{
            ec{"Питкерн"}
        }
        "Pacific:Ponape"{
            ec{"Понпей"}
        }
        "Pacific:Port_Moresby"{
            ec{"Порт Морсби"}
        }
        "Pacific:Rarotonga"{
            ec{"Раротонга"}
        }
        "Pacific:Saipan"{
            ec{"Сайпан"}
        }
        "Pacific:Tahiti"{
            ec{"Таити"}
        }
        "Pacific:Tarawa"{
            ec{"Тарауа"}
        }
        "Pacific:Tongatapu"{
            ec{"Тонгатапу"}
        }
        "Pacific:Truk"{
            ec{"Чуюк"}
        }
        "Pacific:Wake"{
            ec{"Уейк"}
        }
        "Pacific:Wallis"{
            ec{"Уолис"}
        }
        "meta:Afghanistan"{
            ls{"Афганистанско време"}
        }
        "meta:Africa_Central"{
            ls{"Централноафриканско време"}
        }
        "meta:Africa_Eastern"{
            ls{"Източноафриканско време"}
        }
        "meta:Africa_Southern"{
            ls{"Южноафриканско време"}
        }
        "meta:Africa_Western"{
            ld{"Западноафриканско лятно часово време"}
            lg{"Западноафриканско време"}
            ls{"Западноафриканско стандартно време"}
        }
        "meta:Alaska"{
            ld{"Аляска – лятно часово време"}
            lg{"Аляска"}
            ls{"Аляска – стандартно време"}
        }
        "meta:Amazon"{
            ld{"Амазонско лятно часово време"}
            lg{"Амазонско време"}
            ls{"Амазонско стандартно време"}
        }
        "meta:America_Central"{
            ld{"Северноамериканско централно лятно часово време"}
            lg{"Северноамериканско централно време"}
            ls{"Северноамериканско централно стандартно време"}
        }
        "meta:America_Eastern"{
            ld{"Северноамериканско източно лятно часово време"}
            lg{"Северноамериканско източно време"}
            ls{"Северноамериканско източно стандартно време"}
        }
        "meta:America_Mountain"{
            ld{"Северноамериканско планинско лятно часово време"}
            lg{"Северноамериканско планинско време"}
            ls{"Северноамериканско планинско стандартно време"}
        }
        "meta:America_Pacific"{
            ld{"Северноамериканско тихоокеанско лятно часово време"}
            lg{"Северноамериканско тихоокеанско време"}
            ls{"Северноамериканско тихоокеанско стандартно време"}
        }
        "meta:Anadyr"{
            ld{"Анадир – лятно часово време"}
            lg{"Анадир време"}
            ls{"Анадир – стандартно време"}
        }
        "meta:Apia"{
            ld{"Апия – лятно часово време"}
            lg{"Апия"}
            ls{"Апия – стандартно време"}
        }
        "meta:Arabian"{
            ld{"Арабско лятно часово време"}
            lg{"Арабско време"}
            ls{"Арабско стандартно време"}
        }
        "meta:Argentina"{
            ld{"Аржентинско лятно часово време"}
            lg{"Аржентинско време"}
            ls{"Аржентинско стандартно време"}
        }
        "meta:Argentina_Western"{
            ld{"Западноаржентинско лятно часово време"}
            lg{"Западноаржентинско време"}
            ls{"Западноаржентинско стандартно време"}
        }
        "meta:Armenia"{
            ld{"Арменско лятно часово време"}
            lg{"Арменско време"}
            ls{"Арменско стандартно време"}
        }
        "meta:Atlantic"{
            ld{"Северноамериканско атлантическо лятно часово време"}
            lg{"Северноамериканско атлантическо време"}
            ls{"Северноамериканско атлантическо стандартно време"}
        }
        "meta:Australia_Central"{
            ld{"Централноавстралийско лятно часово време"}
            lg{"Централноавстралийско време"}
            ls{"Централноавстралийско стандартно време"}
        }
        "meta:Australia_CentralWestern"{
            ld{"Австралия – западно централно лятно часово време"}
            lg{"Австралия – западно централно време"}
            ls{"Австралия – западно централно стандартно време"}
        }
        "meta:Australia_Eastern"{
            ld{"Източноавстралийско лятно часово време"}
            lg{"Източноавстралийско време"}
            ls{"Източноавстралийско стандартно време"}
        }
        "meta:Australia_Western"{
            ld{"Западноавстралийско лятно часово време"}
            lg{"Западноавстралийско време"}
            ls{"Западноавстралийско стандартно време"}
        }
        "meta:Azerbaijan"{
            ld{"Азербайджанско лятно часово време"}
            lg{"Азербайджанско време"}
            ls{"Азербайджанско стандартно време"}
        }
        "meta:Azores"{
            ld{"Азорски острови – лятно часово време"}
            lg{"Азорски острови"}
            ls{"Азорски острови – стандартно време"}
        }
        "meta:Bangladesh"{
            ld{"Бангладешко лятно часово време"}
            lg{"Бангладешко време"}
            ls{"Бангладешко стандартно време"}
        }
        "meta:Bhutan"{
            ls{"Бутанско време"}
        }
        "meta:Bolivia"{
            ls{"Боливийско време"}
        }
        "meta:Brasilia"{
            ld{"Бразилско лятно часово време"}
            lg{"Бразилско време"}
            ls{"Бразилско стандартно време"}
        }
        "meta:Brunei"{
            ls{"Бруней Даруссалам"}
        }
        "meta:Cape_Verde"{
            ld{"Кабо Верде – лятно часово време"}
            lg{"Кабо Верде"}
            ls{"Кабо Верде – стандартно време"}
        }
        "meta:Chamorro"{
            ls{"Чаморско време"}
        }
        "meta:Chatham"{
            ld{"Чатъмско лятно часово време"}
            lg{"Чатъмско време"}
            ls{"Чатъмско стандартно време"}
        }
        "meta:Chile"{
            ld{"Чилийско лятно часово време"}
            lg{"Чилийско време"}
            ls{"Чилийско стандартно време"}
        }
        "meta:China"{
            ld{"Китайско лятно часово време"}
            lg{"Китайско време"}
            ls{"Китайско стандартно време"}
        }
        "meta:Choibalsan"{
            ld{"Чойбалсанско лятно часово време"}
            lg{"Чойбалсанско време"}
            ls{"Чойбалсанско стандартно време"}
        }
        "meta:Christmas"{
            ls{"Остров Рождество"}
        }
        "meta:Cocos"{
            ls{"Кокосови острови"}
        }
        "meta:Colombia"{
            ld{"Колумбийско лятно часово време"}
            lg{"Колумбийско време"}
            ls{"Колумбийско стандартно време"}
        }
        "meta:Cook"{
            ld{"Острови Кук – лятно часово време"}
            lg{"Острови Кук"}
            ls{"Острови Кук – стандартно време"}
        }
        "meta:Cuba"{
            ld{"Кубинско лятно часово време"}
            lg{"Кубинско време"}
            ls{"Кубинско стандартно време"}
        }
        "meta:Davis"{
            ls{"Дейвис"}
        }
        "meta:DumontDUrville"{
            ls{"Дюмон Дюрвил"}
        }
        "meta:East_Timor"{
            ls{"Източнотиморско време"}
        }
        "meta:Easter"{
            ld{"Великденски остров – лятно часово време"}
            lg{"Великденски остров"}
            ls{"Великденски остров – стандартно време"}
        }
        "meta:Ecuador"{
            ls{"Еквадорско време"}
        }
        "meta:Europe_Central"{
            ld{"Централноевропейско лятно часово време"}
            lg{"Централноевропейско време"}
            ls{"Централноевропейско стандартно време"}
        }
        "meta:Europe_Eastern"{
            ld{"Източноевропейско лятно часово време"}
            lg{"Източноевропейско време"}
            ls{"Източноевропейско стандартно време"}
        }
        "meta:Europe_Further_Eastern"{
            ls{"Далечно източноевропейско време"}
        }
        "meta:Europe_Western"{
            ld{"Западноевропейско лятно време"}
            lg{"Западноевропейско време"}
            ls{"Западноевропейско стандартно време"}
        }
        "meta:Falkland"{
            ld{"Фолклендски острови – лятно часово време"}
            lg{"Фолклендски острови"}
            ls{"Фолклендски острови – стандартно време"}
        }
        "meta:Fiji"{
            ld{"Фиджийско лятно часово време"}
            lg{"Фиджийско време"}
            ls{"Фиджийско стандартно време"}
        }
        "meta:French_Guiana"{
            ls{"Френска Гвиана"}
        }
        "meta:French_Southern"{
            ls{"Френски южни и антарктически територии"}
        }
        "meta:GMT"{
            ls{"Средно гринуичко време"}
        }
        "meta:Galapagos"{
            ls{"Галапагоско време"}
        }
        "meta:Gambier"{
            ls{"Гамбие"}
        }
        "meta:Georgia"{
            ld{"Грузинско лятно часово време"}
            lg{"Грузинско време"}
            ls{"Грузинско стандартно време"}
        }
        "meta:Gilbert_Islands"{
            ls{"Острови Гилбърт"}
        }
        "meta:Greenland_Eastern"{
            ld{"Източногренландско лятно часово време"}
            lg{"Източногренландско време"}
            ls{"Източногренландско стандартно време"}
        }
        "meta:Greenland_Western"{
            ld{"Западногренландско лятно часово време"}
            lg{"Западногренландско време"}
            ls{"Западногренландско стандартно време"}
        }
        "meta:Gulf"{
            ls{"Персийски залив"}
        }
        "meta:Guyana"{
            ls{"Гаяна"}
        }
        "meta:Hawaii_Aleutian"{
            ld{"Хавайско-алеутско лятно часово време"}
            lg{"Хавайско-алеутско време"}
            ls{"Хавайско-алеутско стандартно време"}
        }
        "meta:Hong_Kong"{
            ld{"Хонконгско лятно часово време"}
            lg{"Хонконгско време"}
            ls{"Хонконгско стандартно време"}
        }
        "meta:Hovd"{
            ld{"Ховдско лятно часово време"}
            lg{"Ховдско време"}
            ls{"Ховдско стандартно време"}
        }
        "meta:India"{
            ls{"Индийско време"}
        }
        "meta:Indian_Ocean"{
            ls{"Индийски океан"}
        }
        "meta:Indochina"{
            ls{"Индокитайско време"}
        }
        "meta:Indonesia_Central"{
            ls{"Централноиндонезийско време"}
        }
        "meta:Indonesia_Eastern"{
            ls{"Източноиндонезийско време"}
        }
        "meta:Indonesia_Western"{
            ls{"Западноиндонезийско време"}
        }
        "meta:Iran"{
            ld{"Иранско лятно часово време"}
            lg{"Иранско време"}
            ls{"Иранско стандартно време"}
        }
        "meta:Irkutsk"{
            ld{"Иркутско лятно часово време"}
            lg{"Иркутско време"}
            ls{"Иркутско стандартно време"}
        }
        "meta:Israel"{
            ld{"Израелско лятно часово време"}
            lg{"Израелско време"}
            ls{"Израелско стандартно време"}
        }
        "meta:Japan"{
            ld{"Японско лятно часово време"}
            lg{"Японско време"}
            ls{"Японско стандартно време"}
        }
        "meta:Kamchatka"{
            ld{"Петропавловск-Камчатски – лятно часово време"}
            lg{"Петропавловск-Камчатски време"}
            ls{"Петропавловск-Камчатски стандартно време"}
        }
        "meta:Kazakhstan_Eastern"{
            ls{"Източноказахстанско време"}
        }
        "meta:Kazakhstan_Western"{
            ls{"Западноказахстанско време"}
        }
        "meta:Korea"{
            ld{"Корейско лятно часово време"}
            lg{"Корейско време"}
            ls{"Корейско стандартно време"}
        }
        "meta:Kosrae"{
            ls{"Кошрай"}
        }
        "meta:Krasnoyarsk"{
            ld{"Красноярско лятно часово време"}
            lg{"Красноярско време"}
            ls{"Красноярско стандартно време"}
        }
        "meta:Kyrgystan"{
            ls{"Киргизстанско време"}
        }
        "meta:Line_Islands"{
            ls{"Екваториални острови"}
        }
        "meta:Lord_Howe"{
            ld{"Лорд Хау – лятно часово време"}
            lg{"Лорд Хау"}
            ls{"Лорд Хау – стандартно време"}
        }
        "meta:Macquarie"{
            ls{"Маккуори"}
        }
        "meta:Magadan"{
            ld{"Магаданско лятно часово време"}
            lg{"Магаданско време"}
            ls{"Магаданско стандартно време"}
        }
        "meta:Malaysia"{
            ls{"Малайзийско време"}
        }
        "meta:Maldives"{
            ls{"Малдивско време"}
        }
        "meta:Marquesas"{
            ls{"Маркизки острови"}
        }
        "meta:Marshall_Islands"{
            ls{"Маршалови острови"}
        }
        "meta:Mauritius"{
            ld{"Мавриций – лятно часово време"}
            lg{"Мавриций"}
            ls{"Мавриций – стандартно време"}
        }
        "meta:Mawson"{
            ls{"Моусън"}
        }
        "meta:Mexico_Northwest"{
            ld{"Северозападно лятно часово мексиканско време"}
            lg{"Северозападно мексиканско време"}
            ls{"Северозападно стандартно мексиканско време"}
        }
        "meta:Mexico_Pacific"{
            ld{"Мексиканско тихоокеанско лятно часово време"}
            lg{"Мексиканско тихоокеанско време"}
            ls{"Мексиканско тихоокеанско стандартно време"}
        }
        "meta:Mongolia"{
            ld{"Уланбаторско лятно часово време"}
            lg{"Уланбаторско време"}
            ls{"Уланбаторско стандартно време"}
        }
        "meta:Moscow"{
            ld{"Московско лятно часово време"}
            lg{"Московско време"}
            ls{"Московско стандартно време"}
        }
        "meta:Myanmar"{
            ls{"Мианмарско време"}
        }
        "meta:Nauru"{
            ls{"Науру"}
        }
        "meta:Nepal"{
            ls{"Непалско време"}
        }
        "meta:New_Caledonia"{
            ld{"Новокаледонско лятно часово време"}
            lg{"Новокаледонско време"}
            ls{"Новокаледонско стандартно време"}
        }
        "meta:New_Zealand"{
            ld{"Новозеландско лятно часово време"}
            lg{"Новозеландско време"}
            ls{"Новозеландско стандартно време"}
        }
        "meta:Newfoundland"{
            ld{"Нюфаундлендско лятно часово време"}
            lg{"Нюфаундлендско време"}
            ls{"Нюфаундлендско стандартно време"}
        }
        "meta:Niue"{
            ls{"Ниуе"}
        }
        "meta:Norfolk"{
            ld{"Норфолкско лятно часово време"}
            lg{"Норфолкско време"}
            ls{"Норфолкско стандартно време"}
        }
        "meta:Noronha"{
            ld{"Фернандо де Нороня – лятно часово време"}
            lg{"Фернандо де Нороня"}
            ls{"Фернандо де Нороня – стандартно време"}
        }
        "meta:Novosibirsk"{
            ld{"Новосибирско лятно часово време"}
            lg{"Новосибирско време"}
            ls{"Новосибирско стандартно време"}
        }
        "meta:Omsk"{
            ld{"Омско лятно часово време"}
            lg{"Омско време"}
            ls{"Омско стандартно време"}
        }
        "meta:Pakistan"{
            ld{"Пакистанско лятно часово време"}
            lg{"Пакистанско време"}
            ls{"Пакистанско стандартно време"}
        }
        "meta:Palau"{
            ls{"Палау"}
        }
        "meta:Papua_New_Guinea"{
            ls{"Папуа Нова Гвинея"}
        }
        "meta:Paraguay"{
            ld{"Парагвайско лятно часово време"}
            lg{"Парагвайско време"}
            ls{"Парагвайско стандартно време"}
        }
        "meta:Peru"{
            ld{"Перуанско лятно часово време"}
            lg{"Перуанско време"}
            ls{"Перуанско стандартно време"}
        }
        "meta:Philippines"{
            ld{"Филипинско лятно часово време"}
            lg{"Филипинско време"}
            ls{"Филипинско стандартно време"}
        }
        "meta:Phoenix_Islands"{
            ls{"Острови Феникс"}
        }
        "meta:Pierre_Miquelon"{
            ld{"Сен Пиер и Микелон – лятно часово време"}
            lg{"Сен Пиер и Микелон"}
            ls{"Сен Пиер и Микелон – стандартно време"}
        }
        "meta:Pitcairn"{
            ls{"Питкерн"}
        }
        "meta:Ponape"{
            ls{"Понапе"}
        }
        "meta:Pyongyang"{
            ls{"Пхенянско време"}
        }
        "meta:Reunion"{
            ls{"Реюнион"}
        }
        "meta:Rothera"{
            ls{"Ротера"}
        }
        "meta:Sakhalin"{
            ld{"Сахалинско лятно часово време"}
            lg{"Сахалинско време"}
            ls{"Сахалинско стандартно време"}
        }
        "meta:Samara"{
            ld{"Самара – лятно часово време"}
            lg{"Самара време"}
            ls{"Самара – стандартно време"}
        }
        "meta:Samoa"{
            ld{"Самоанско лятно часово време"}
            lg{"Самоанско време"}
            ls{"Самоанско стандартно време"}
        }
        "meta:Seychelles"{
            ls{"Сейшели"}
        }
        "meta:Singapore"{
            ls{"Сингапурско време"}
        }
        "meta:Solomon"{
            ls{"Соломонови острови"}
        }
        "meta:South_Georgia"{
            ls{"Южна Джорджия"}
        }
        "meta:Suriname"{
            ls{"Суринамско време"}
        }
        "meta:Syowa"{
            ls{"Шова"}
        }
        "meta:Tahiti"{
            ls{"Таитянско време"}
        }
        "meta:Taipei"{
            ld{"Тайпе – лятно часово време"}
            lg{"Тайпе"}
            ls{"Тайпе – стандартно време"}
        }
        "meta:Tajikistan"{
            ls{"Таджикистанско време"}
        }
        "meta:Tokelau"{
            ls{"Токелау"}
        }
        "meta:Tonga"{
            ld{"Тонга – лятно часово време"}
            lg{"Тонга"}
            ls{"Тонга – стандартно време"}
        }
        "meta:Truk"{
            ls{"Чуюк"}
        }
        "meta:Turkmenistan"{
            ld{"Туркменистанско лятно часово време"}
            lg{"Туркменистанско време"}
            ls{"Туркменистанско стандартно време"}
        }
        "meta:Tuvalu"{
            ls{"Тувалу"}
        }
        "meta:Uruguay"{
            ld{"Уругвайско лятно часово време"}
            lg{"Уругвайско време"}
            ls{"Уругвайско стандартно време"}
        }
        "meta:Uzbekistan"{
            ld{"Узбекистанско лятно часово време"}
            lg{"Узбекистанско време"}
            ls{"Узбекистанско стандартно време"}
        }
        "meta:Vanuatu"{
            ld{"Вануату – лятно часово време"}
            lg{"Вануату"}
            ls{"Вануату – стандартно време"}
        }
        "meta:Venezuela"{
            ls{"Венецуелско време"}
        }
        "meta:Vladivostok"{
            ld{"Владивостокско лятно часово време"}
            lg{"Владивостокско време"}
            ls{"Владивостокско стандартно време"}
        }
        "meta:Volgograd"{
            ld{"Волгоградско лятно часово време"}
            lg{"Волгоградско време"}
            ls{"Волгоградско стандартно време"}
        }
        "meta:Vostok"{
            ls{"Восток"}
        }
        "meta:Wake"{
            ls{"Остров Уейк"}
        }
        "meta:Wallis"{
            ls{"Уолис и Футуна"}
        }
        "meta:Yakutsk"{
            ld{"Якутскско лятно часово време"}
            lg{"Якутско време"}
            ls{"Якутскско стандартно време"}
        }
        "meta:Yekaterinburg"{
            ld{"Екатеринбургско лятно часово време"}
            lg{"Екатеринбургско време"}
            ls{"Екатеринбургско стандартно време"}
        }
        "meta:Yukon"{
            ls{"Юкон"}
        }
<<<<<<< HEAD
        fallbackFormat{"{1} ({0})"}
=======
>>>>>>> 626889fb
        gmtFormat{"Гринуич{0}"}
        gmtZeroFormat{"Гринуич"}
        regionFormatDaylight{"{0} – лятно часово време"}
        regionFormatStandard{"{0} – стандартно време"}
    }
}<|MERGE_RESOLUTION|>--- conflicted
+++ resolved
@@ -1907,10 +1907,6 @@
         "meta:Yukon"{
             ls{"Юкон"}
         }
-<<<<<<< HEAD
-        fallbackFormat{"{1} ({0})"}
-=======
->>>>>>> 626889fb
         gmtFormat{"Гринуич{0}"}
         gmtZeroFormat{"Гринуич"}
         regionFormatDaylight{"{0} – лятно часово време"}
