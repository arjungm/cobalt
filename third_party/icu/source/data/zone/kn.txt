--- conflicted
+++ resolved
@@ -1947,13 +1947,6 @@
         "meta:Yukon"{
             ls{"ಯುಕಾನ್ ಸಮಯ"}
         }
-<<<<<<< HEAD
-        fallbackFormat{"{1} ({0})"}
-        gmtFormat{"GMT{0}"}
-        gmtZeroFormat{"GMT"}
-        hourFormat{"+HH:mm;-HH:mm"}
-=======
->>>>>>> 626889fb
         regionFormat{"{0} ಸಮಯ"}
         regionFormatDaylight{"{0} ದಿನದ ಸಮಯ"}
         regionFormatStandard{"{0} ಪ್ರಮಾಣಿತ ಸಮಯ"}
