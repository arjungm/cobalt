--- conflicted
+++ resolved
@@ -1892,13 +1892,6 @@
         "meta:Yukon"{
             ls{"Юкон цагийн бүс"}
         }
-<<<<<<< HEAD
-        fallbackFormat{"{1} ({0})"}
-        gmtFormat{"GMT{0}"}
-        gmtZeroFormat{"GMT"}
-        hourFormat{"+HH:mm;-HH:mm"}
-=======
->>>>>>> 626889fb
         regionFormat{"{0}-н цаг"}
         regionFormatDaylight{"{0}-н зуны цаг"}
         regionFormatStandard{"{0}-н стандарт цаг"}
