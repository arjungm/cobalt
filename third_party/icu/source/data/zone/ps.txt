--- conflicted
+++ resolved
@@ -1886,13 +1886,6 @@
         "meta:Yukon"{
             ls{"د یوکون وخت"}
         }
-<<<<<<< HEAD
-        fallbackFormat{"{1} ({0})"}
-        gmtFormat{"GMT{0}"}
-        gmtZeroFormat{"GMT"}
-        hourFormat{"+HH:mm;-HH:mm"}
-=======
->>>>>>> 626889fb
         regionFormat{"د {0} په وخت"}
         regionFormatDaylight{"{0} رڼا ورځ وخت"}
         regionFormatStandard{"{0} معیاری وخت"}
