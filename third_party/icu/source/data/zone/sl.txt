﻿// © 2016 and later: Unicode, Inc. and others.
// License & terms of use: http://www.unicode.org/copyright.html
// Generated using tools/cldr/cldr-to-icu/build-icu-data.xml
sl{
    zoneStrings{
        "Africa:Abidjan"{
            ec{"Abidžan"}
        }
        "Africa:Accra"{
            ec{"Akra"}
        }
        "Africa:Addis_Ababa"{
            ec{"Adis Abeba"}
        }
        "Africa:Algiers"{
            ec{"Alžir"}
        }
        "Africa:Cairo"{
            ec{"Kairo"}
        }
        "Africa:Djibouti"{
            ec{"Džibuti"}
        }
        "Africa:Khartoum"{
            ec{"Kartum"}
        }
        "Africa:Kinshasa"{
            ec{"Kinšasa"}
        }
        "Africa:Lubumbashi"{
            ec{"Lubumbaši"}
        }
        "Africa:Mogadishu"{
            ec{"Mogadišu"}
        }
        "Africa:Sao_Tome"{
            ec{"São Tomé"}
        }
        "America:Anguilla"{
            ec{"Angvila"}
        }
        "America:Asuncion"{
            ec{"Asunción"}
        }
        "America:Bahia_Banderas"{
            ec{"Bahia de Banderas"}
        }
        "America:Cancun"{
            ec{"Cancun"}
        }
        "America:Cayman"{
            ec{"Kajman"}
        }
        "America:Costa_Rica"{
            ec{"Kostarika"}
        }
        "America:Curacao"{
            ec{"Curaçao"}
        }
        "America:Dominica"{
            ec{"Dominika"}
        }
        "America:El_Salvador"{
            ec{"Salvador"}
        }
        "America:Guatemala"{
            ec{"Gvatemala"}
        }
        "America:Guyana"{
            ec{"Gvajana"}
        }
        "America:Jamaica"{
            ec{"Jamajka"}
        }
        "America:Martinique"{
            ec{"Martinik"}
        }
        "America:Merida"{
            ec{"Merida"}
        }
        "America:Mexico_City"{
            ec{"Ciudad de Mexico"}
        }
        "America:North_Dakota:Beulah"{
            ec{"Beulah, Severna Dakota"}
        }
        "America:North_Dakota:Center"{
            ec{"Center, Severna Dakota"}
        }
        "America:North_Dakota:New_Salem"{
            ec{"New Salem, Severna Dakota"}
        }
        "America:Puerto_Rico"{
            ec{"Portoriko"}
        }
        "America:Santa_Isabel"{
            ec{"Santa Isabel"}
        }
        "America:St_Barthelemy"{
            ec{"Sv. Bartolomej"}
        }
        "America:St_Kitts"{
            ec{"Sv. Krištof"}
        }
        "America:St_Lucia"{
            ec{"Sv. Lucija"}
        }
        "America:St_Thomas"{
            ec{"Sv. Tomaž"}
        }
        "America:St_Vincent"{
            ec{"Sv. Vincencij"}
        }
        "Asia:Almaty"{
            ec{"Almati"}
        }
        "Asia:Amman"{
            ec{"Aman"}
        }
        "Asia:Anadyr"{
            ec{"Anadir"}
        }
        "Asia:Aqtau"{
            ec{"Aktau"}
        }
        "Asia:Aqtobe"{
            ec{"Aktobe"}
        }
        "Asia:Ashgabat"{
            ec{"Ašhabad"}
        }
        "Asia:Baghdad"{
            ec{"Bagdad"}
        }
        "Asia:Bahrain"{
            ec{"Bahrajn"}
        }
        "Asia:Beirut"{
            ec{"Bejrut"}
        }
        "Asia:Bishkek"{
            ec{"Biškek"}
        }
        "Asia:Brunei"{
            ec{"Brunej"}
        }
        "Asia:Calcutta"{
            ec{"Kalkuta"}
        }
        "Asia:Chita"{
            ec{"Čita"}
        }
        "Asia:Choibalsan"{
            ec{"Čojbalsan"}
        }
        "Asia:Colombo"{
            ec{"Kolombo"}
        }
        "Asia:Damascus"{
            ec{"Damask"}
        }
        "Asia:Dhaka"{
            ec{"Daka"}
        }
        "Asia:Dubai"{
            ec{"Dubaj"}
        }
        "Asia:Dushanbe"{
            ec{"Dušanbe"}
        }
        "Asia:Hong_Kong"{
            ec{"Hongkong"}
        }
        "Asia:Jakarta"{
            ec{"Džakarta"}
        }
        "Asia:Jerusalem"{
            ec{"Jeruzalem"}
        }
        "Asia:Kamchatka"{
            ec{"Kamčatka"}
        }
        "Asia:Karachi"{
            ec{"Karači"}
        }
        "Asia:Katmandu"{
            ec{"Katmandu"}
        }
        "Asia:Khandyga"{
            ec{"Handiga"}
        }
        "Asia:Krasnoyarsk"{
            ec{"Krasnojarsk"}
        }
        "Asia:Kuwait"{
            ec{"Kuvajt"}
        }
        "Asia:Makassar"{
            ec{"Makasar"}
        }
        "Asia:Muscat"{
            ec{"Muškat"}
        }
        "Asia:Nicosia"{
            ec{"Nikozija"}
        }
        "Asia:Oral"{
            ec{"Uralsk"}
        }
        "Asia:Pyongyang"{
            ec{"Pjongjang"}
        }
        "Asia:Qatar"{
            ec{"Katar"}
        }
        "Asia:Qostanay"{
            ec{"Kostanaj"}
        }
        "Asia:Qyzylorda"{
            ec{"Kizlorda"}
        }
        "Asia:Rangoon"{
            ec{"Rangun"}
        }
        "Asia:Riyadh"{
            ec{"Rijad"}
        }
        "Asia:Saigon"{
            ec{"Hošiminh"}
        }
        "Asia:Sakhalin"{
            ec{"Sahalin"}
        }
        "Asia:Seoul"{
            ec{"Seul"}
        }
        "Asia:Shanghai"{
            ec{"Šanghaj"}
        }
        "Asia:Singapore"{
            ec{"Singapur"}
        }
        "Asia:Srednekolymsk"{
            ec{"Srednekolimsk"}
        }
        "Asia:Taipei"{
            ec{"Tajpej"}
        }
        "Asia:Tashkent"{
            ec{"Taškent"}
        }
        "Asia:Tehran"{
            ec{"Teheran"}
        }
        "Asia:Thimphu"{
            ec{"Timpu"}
        }
        "Asia:Tokyo"{
            ec{"Tokio"}
        }
        "Asia:Ulaanbaatar"{
            ec{"Ulan Bator"}
        }
        "Asia:Urumqi"{
            ec{"Urumči"}
        }
        "Asia:Yakutsk"{
            ec{"Jakutsk"}
        }
        "Asia:Yekaterinburg"{
            ec{"Jekaterinburg"}
        }
        "Asia:Yerevan"{
            ec{"Erevan"}
        }
        "Atlantic:Azores"{
            ec{"Azori"}
        }
        "Atlantic:Bermuda"{
            ec{"Bermudi"}
        }
        "Atlantic:Canary"{
            ec{"Kanarski otoki"}
        }
        "Atlantic:Cape_Verde"{
            ec{"Zelenortski otoki"}
        }
        "Atlantic:Faeroe"{
            ec{"Ferski otoki"}
        }
        "Atlantic:South_Georgia"{
            ec{"Južna Georgia"}
        }
        "Atlantic:St_Helena"{
            ec{"Sv. Helena"}
        }
        "Australia:Currie"{
            ec{"Currie"}
        }
        "Etc:UTC"{
            ls{"univerzalni koordinirani čas"}
        }
        "Etc:Unknown"{
            ec{"neznano mesto"}
        }
        "Europe:Andorra"{
            ec{"Andora"}
        }
        "Europe:Astrakhan"{
            ec{"Astrahan"}
        }
        "Europe:Athens"{
            ec{"Atene"}
        }
        "Europe:Belgrade"{
            ec{"Beograd"}
        }
        "Europe:Brussels"{
            ec{"Bruselj"}
        }
        "Europe:Bucharest"{
            ec{"Bukarešta"}
        }
        "Europe:Budapest"{
            ec{"Budimpešta"}
        }
        "Europe:Chisinau"{
            ec{"Kišinjev"}
        }
        "Europe:Copenhagen"{
            ec{"Köbenhavn"}
        }
        "Europe:Dublin"{
            ld{"irski standardni čas"}
        }
        "Europe:Isle_of_Man"{
            ec{"Otok Man"}
        }
        "Europe:Kiev"{
            ec{"Kijev"}
        }
        "Europe:Lisbon"{
            ec{"Lizbona"}
        }
        "Europe:London"{
            ld{"britanski poletni čas"}
        }
        "Europe:Luxembourg"{
            ec{"Luksemburg"}
        }
        "Europe:Monaco"{
            ec{"Monako"}
        }
        "Europe:Moscow"{
            ec{"Moskva"}
        }
        "Europe:Paris"{
            ec{"Pariz"}
        }
        "Europe:Prague"{
            ec{"Praga"}
        }
        "Europe:Rome"{
            ec{"Rim"}
        }
        "Europe:Sofia"{
            ec{"Sofija"}
        }
        "Europe:Tallinn"{
            ec{"Talin"}
        }
        "Europe:Tirane"{
            ec{"Tirana"}
        }
        "Europe:Ulyanovsk"{
            ec{"Uljanovsk"}
        }
        "Europe:Uzhgorod"{
            ec{"Užgorod"}
        }
        "Europe:Vatican"{
            ec{"Vatikan"}
        }
        "Europe:Vienna"{
            ec{"Dunaj"}
        }
        "Europe:Vilnius"{
            ec{"Vilna"}
        }
        "Europe:Warsaw"{
            ec{"Varšava"}
        }
        "Europe:Zaporozhye"{
            ec{"Zaporožje"}
        }
        "Europe:Zurich"{
            ec{"Zürich"}
        }
        "Indian:Christmas"{
            ec{"Božični otok"}
        }
        "Indian:Cocos"{
            ec{"Kokosovi otoki"}
        }
        "Indian:Comoro"{
            ec{"Komori"}
        }
        "Indian:Maldives"{
            ec{"Maldivi"}
        }
        "Pacific:Easter"{
            ec{"Velikonočni otok"}
        }
        "Pacific:Enderbury"{
            ec{"Enderbury"}
        }
        "Pacific:Fiji"{
            ec{"Fidži"}
        }
        "Pacific:Honolulu"{
            ec{"Honolulu"}
        }
        "meta:Afghanistan"{
            ls{"Afganistanski čas"}
        }
        "meta:Africa_Central"{
            ls{"Centralnoafriški čas"}
        }
        "meta:Africa_Eastern"{
            ls{"Vzhodnoafriški čas"}
        }
        "meta:Africa_Southern"{
            ls{"Južnoafriški čas"}
        }
        "meta:Africa_Western"{
            ld{"Zahodnoafriški poletni čas"}
            lg{"Zahodnoafriški čas"}
            ls{"Zahodnoafriški standardni čas"}
        }
        "meta:Alaska"{
            ld{"Aljaški poletni čas"}
            lg{"Aljaški čas"}
            ls{"Aljaški standardni čas"}
        }
        "meta:Amazon"{
            ld{"Amazonski poletni čas"}
            lg{"Amazonski čas"}
            ls{"Amazonski standardni čas"}
        }
        "meta:America_Central"{
            ld{"Centralni poletni čas"}
            lg{"Centralni čas"}
            ls{"Centralni standardni čas"}
        }
        "meta:America_Eastern"{
            ld{"Vzhodni poletni čas"}
            lg{"Vzhodni čas"}
            ls{"Vzhodni standardni čas"}
        }
        "meta:America_Mountain"{
            ld{"Gorski poletni čas"}
            lg{"Gorski čas"}
            ls{"Gorski standardni čas"}
        }
        "meta:America_Pacific"{
            ld{"Pacifiški poletni čas"}
            lg{"Pacifiški čas"}
            ls{"Pacifiški standardni čas"}
        }
        "meta:Anadyr"{
            ld{"Anadirski poletni čas"}
            lg{"Anadirski čas"}
            ls{"Anadirski standardni čas"}
        }
        "meta:Apia"{
            ld{"Poletni čas: Apia"}
            lg{"Čas: Apia"}
            ls{"Standardni čas: Apia"}
        }
        "meta:Arabian"{
            ld{"Arabski poletni čas"}
            lg{"Arabski čas"}
            ls{"Arabski standardni čas"}
        }
        "meta:Argentina"{
            ld{"Argentinski poletni čas"}
            lg{"Argentinski čas"}
            ls{"Argentinski standardni čas"}
        }
        "meta:Argentina_Western"{
            ld{"Argentinski zahodni poletni čas"}
            lg{"Argentinski zahodni čas"}
            ls{"Argentinski zahodni standardni čas"}
        }
        "meta:Armenia"{
            ld{"Armenski poletni čas"}
            lg{"Armenski čas"}
            ls{"Armenski standardni čas"}
        }
        "meta:Atlantic"{
            ld{"Atlantski poletni čas"}
            lg{"Atlantski čas"}
            ls{"Atlantski standardni čas"}
        }
        "meta:Australia_Central"{
            ld{"Avstralski centralni poletni čas"}
            lg{"Avstralski centralni čas"}
            ls{"Avstralski centralni standardni čas"}
        }
        "meta:Australia_CentralWestern"{
            ld{"Avstralski centralni zahodni poletni čas"}
            lg{"Avstralski centralni zahodni čas"}
            ls{"Avstralski centralni zahodni standardni čas"}
        }
        "meta:Australia_Eastern"{
            ld{"Avstralski vzhodni poletni čas"}
            lg{"Avstralski vzhodni čas"}
            ls{"Avstralski vzhodni standardni čas"}
        }
        "meta:Australia_Western"{
            ld{"Avstralski zahodni poletni čas"}
            lg{"Avstralski zahodni čas"}
            ls{"Avstralski zahodni standardni čas"}
        }
        "meta:Azerbaijan"{
            ld{"Azerbajdžanski poletni čas"}
            lg{"Azerbajdžanski čas"}
            ls{"Azerbajdžanski standardni čas"}
        }
        "meta:Azores"{
            ld{"Azorski poletni čas"}
            lg{"Azorski čas"}
            ls{"Azorski standardni čas"}
        }
        "meta:Bangladesh"{
            ld{"Bangladeški poletni čas"}
            lg{"Bangladeški čas"}
            ls{"Bangladeški standardni čas"}
        }
        "meta:Bhutan"{
            ls{"Butanski čas"}
        }
        "meta:Bolivia"{
            ls{"Bolivijski čas"}
        }
        "meta:Brasilia"{
            ld{"Brasilski poletni čas"}
            lg{"Brasilski čas"}
            ls{"Brasilski standardni čas"}
        }
        "meta:Brunei"{
            ls{"Brunejski čas"}
        }
        "meta:Cape_Verde"{
            ld{"Kapverdski poletni čas"}
            lg{"Kapverdski čas"}
            ls{"Kapverdski standardni čas"}
        }
        "meta:Chamorro"{
            ls{"Čamorski standardni čas"}
        }
        "meta:Chatham"{
            ld{"Čatamski poletni čas"}
            lg{"Čatamski čas"}
            ls{"Čatamski standardni čas"}
        }
        "meta:Chile"{
            ld{"Čilski poletni čas"}
            lg{"Čilski čas"}
            ls{"Čilski standardni čas"}
        }
        "meta:China"{
            ld{"Kitajski poletni čas"}
            lg{"Kitajski čas"}
            ls{"Kitajski standardni čas"}
        }
        "meta:Choibalsan"{
            ld{"Čojbalsanski poletni čas"}
            lg{"Čojbalsanski čas"}
            ls{"Čojbalsanski standardni čas"}
        }
        "meta:Christmas"{
            ls{"Božičnootoški čas"}
        }
        "meta:Cocos"{
            ls{"Čas: Kokosovi otoki"}
        }
        "meta:Colombia"{
            ld{"Kolumbijski poletni čas"}
            lg{"Kolumbijski čas"}
            ls{"Kolumbijski standardni čas"}
        }
        "meta:Cook"{
            ld{"Cookovootoški srednjepoletni čas"}
            lg{"Cookovootoški čas"}
            ls{"Cookovootoški standardni čas"}
        }
        "meta:Cuba"{
            ld{"Kubanski poletni čas"}
            lg{"Kubanski čas"}
            ls{"Kubanski standardni čas"}
        }
        "meta:Davis"{
            ls{"Čas: Davis"}
        }
        "meta:DumontDUrville"{
            ls{"Čas: Dumont-d’Urville"}
        }
        "meta:East_Timor"{
            ls{"Vzhodnotimorski čas"}
        }
        "meta:Easter"{
            ld{"Poletni čas: Velikonočni otok"}
            lg{"Čas: Velikonočni otok"}
            ls{"Standardni čas: Velikonočni otok"}
        }
        "meta:Ecuador"{
            ls{"Ekvadorski čas"}
        }
        "meta:Europe_Central"{
            ld{"Srednjeevropski poletni čas"}
            lg{"Srednjeevropski čas"}
            ls{"Srednjeevropski standardni čas"}
        }
        "meta:Europe_Eastern"{
            ld{"Vzhodnoevropski poletni čas"}
            lg{"Vzhodnoevropski čas"}
            ls{"Vzhodnoevropski standardni čas"}
        }
        "meta:Europe_Further_Eastern"{
            ls{"Dodatni vzhodnoevropski čas"}
        }
        "meta:Europe_Western"{
            ld{"Zahodnoevropski poletni čas"}
            lg{"Zahodnoevropski čas"}
            ls{"Zahodnoevropski standardni čas"}
        }
        "meta:Falkland"{
            ld{"Poletni čas: Falklandsko otočje"}
            lg{"Čas: Falklandsko otočje"}
            ls{"Standardni čas: Falklandsko otočje"}
        }
        "meta:Fiji"{
            ld{"Fidžijski poletni čas"}
            lg{"Fidžijski čas"}
            ls{"Fidžijski standardni čas"}
        }
        "meta:French_Guiana"{
            ls{"Čas: Francoska Gvajana"}
        }
        "meta:French_Southern"{
            ls{"Francoski južni in antarktični čas"}
        }
        "meta:GMT"{
            ls{"Greenwiški srednji čas"}
        }
        "meta:Galapagos"{
            ls{"Galapaški čas"}
        }
        "meta:Gambier"{
            ls{"Gambierski čas"}
        }
        "meta:Georgia"{
            ld{"Gruzijski poletni čas"}
            lg{"Gruzijski čas"}
            ls{"Gruzijski standardni čas"}
        }
        "meta:Gilbert_Islands"{
            ls{"Čas: Gilbertovi otoki"}
        }
        "meta:Greenland_Eastern"{
            ld{"Vzhodnogrenlandski poletni čas"}
            lg{"Vzhodnogrenlandski čas"}
            ls{"Vzhodnogrenlandski standardni čas"}
        }
        "meta:Greenland_Western"{
            ld{"Zahodnogrenlandski poletni čas"}
            lg{"Zahodnogrenlandski čas"}
            ls{"Zahodnogrenlandski standardni čas"}
        }
        "meta:Gulf"{
            ls{"Zalivski standardni čas"}
        }
        "meta:Guyana"{
            ls{"Gvajanski čas"}
        }
        "meta:Hawaii_Aleutian"{
            ld{"Havajski aleutski poletni čas"}
            lg{"Havajski aleutski čas"}
            ls{"Havajski aleutski standardni čas"}
        }
        "meta:Hong_Kong"{
            ld{"Hongkonški poletni čas"}
            lg{"Hongkonški čas"}
            ls{"Hongkonški standardni čas"}
        }
        "meta:Hovd"{
            ld{"Hovdski poletni čas"}
            lg{"Hovdski čas"}
            ls{"Hovdski standardni čas"}
        }
        "meta:India"{
            ls{"Indijski standardni čas"}
        }
        "meta:Indian_Ocean"{
            ls{"Indijskooceanski čas"}
        }
        "meta:Indochina"{
            ls{"Indokitajski čas"}
        }
        "meta:Indonesia_Central"{
            ls{"Indonezijski osrednji čas"}
        }
        "meta:Indonesia_Eastern"{
            ls{"Indonezijski vzhodni čas"}
        }
        "meta:Indonesia_Western"{
            ls{"Indonezijski zahodni čas"}
        }
        "meta:Iran"{
            ld{"Iranski poletni čas"}
            lg{"Iranski čas"}
            ls{"Iranski standardni čas"}
        }
        "meta:Irkutsk"{
            ld{"Irkutski poletni čas"}
            lg{"Irkutski čas"}
            ls{"Irkutski standardni čas"}
        }
        "meta:Israel"{
            ld{"Izraelski poletni čas"}
            lg{"Izraelski čas"}
            ls{"Izraelski standardni čas"}
        }
        "meta:Japan"{
            ld{"Japonski poletni čas"}
            lg{"Japonski čas"}
            ls{"Japonski standardni čas"}
        }
        "meta:Kamchatka"{
            ld{"Petropavlovsk-Kamčatski poletni čas"}
            lg{"Petropavlovsk-Kamčatski čas"}
            ls{"Petropavlovsk-Kamčatski standardni čas"}
        }
        "meta:Kazakhstan_Eastern"{
            ls{"Vzhodni kazahstanski čas"}
        }
        "meta:Kazakhstan_Western"{
            ls{"Zahodni kazahstanski čas"}
        }
        "meta:Korea"{
            ld{"Korejski poletni čas"}
            lg{"Korejski čas"}
            ls{"Korejski standardni čas"}
        }
        "meta:Kosrae"{
            ls{"Kosrajški čas"}
        }
        "meta:Krasnoyarsk"{
            ld{"Krasnojarski poletni čas"}
            lg{"Krasnojarski čas"}
            ls{"Krasnojarski standardni čas"}
        }
        "meta:Kyrgystan"{
            ls{"Kirgizistanski čas"}
        }
        "meta:Line_Islands"{
            ls{"Čas: Ekvatorski otoki"}
        }
        "meta:Lord_Howe"{
            ld{"Poletni čas otoka Lord Howe"}
            lg{"Čas otoka Lord Howe"}
            ls{"Standardni čas otoka Lord Howe"}
        }
        "meta:Macquarie"{
            ls{"Macquarieski čas"}
        }
        "meta:Magadan"{
            ld{"Magadanski poletni čas"}
            lg{"Magadanski čas"}
            ls{"Magadanski standardni čas"}
        }
        "meta:Malaysia"{
            ls{"Malezijski čas"}
        }
        "meta:Maldives"{
            ls{"Maldivski čas"}
        }
        "meta:Marquesas"{
            ls{"Čas: Markizni otoki"}
        }
        "meta:Marshall_Islands"{
            ls{"Čas: Marshallovi otoki"}
        }
        "meta:Mauritius"{
            ld{"Mauricijski poletni čas"}
            lg{"Mauricijski čas"}
            ls{"Mauricijski standardni čas"}
        }
        "meta:Mawson"{
            ls{"Mawsonski čas"}
        }
        "meta:Mexico_Northwest"{
            ld{"Mehiški severozahodni poletni čas"}
            lg{"Mehiški severozahodni čas"}
            ls{"Mehiški severozahodni standardni čas"}
        }
        "meta:Mexico_Pacific"{
            ld{"Mehiški pacifiški poletni čas"}
            lg{"Mehiški pacifiški čas"}
            ls{"Mehiški pacifiški standardni čas"}
        }
        "meta:Mongolia"{
            ld{"Ulanbatorski poletni čas"}
            lg{"Ulanbatorski čas"}
            ls{"Ulanbatorski standardni čas"}
        }
        "meta:Moscow"{
            ld{"Moskovski poletni čas"}
            lg{"Moskovski čas"}
            ls{"Moskovski standardni čas"}
        }
        "meta:Myanmar"{
            ls{"Mjanmarski čas"}
        }
        "meta:Nauru"{
            ls{"Naurujski čas"}
        }
        "meta:Nepal"{
            ls{"Nepalski čas"}
        }
        "meta:New_Caledonia"{
            ld{"Novokaledonijski poletni čas"}
            lg{"Novokaledonijski čas"}
            ls{"Novokaledonijski standardni čas"}
        }
        "meta:New_Zealand"{
            ld{"Novozelandski poletni čas"}
            lg{"Novozelandski čas"}
            ls{"Novozelandski standardni čas"}
        }
        "meta:Newfoundland"{
            ld{"Novofundlandski poletni čas"}
            lg{"Novofundlandski čas"}
            ls{"Novofundlandski standardni čas"}
        }
        "meta:Niue"{
            ls{"Niuejski čas"}
        }
        "meta:Norfolk"{
            ld{"Poletni čas: Norfolški otoki"}
            lg{"Čas: Norfolški otoki"}
            ls{"Standardni čas: Norfolški otoki"}
        }
        "meta:Noronha"{
            ld{"Fernando de Noronški poletni čas"}
            lg{"Fernando de Noronški čas"}
            ls{"Fernando de Noronški standardni čas"}
        }
        "meta:Novosibirsk"{
            ld{"Novosibirski poletni čas"}
            lg{"Novosibirski čas"}
            ls{"Novosibirski standardni čas"}
        }
        "meta:Omsk"{
            ld{"Omski poletni čas"}
            lg{"Omski čas"}
            ls{"Omski standardni čas"}
        }
        "meta:Pakistan"{
            ld{"Pakistanski poletni čas"}
            lg{"Pakistanski čas"}
            ls{"Pakistanski standardni čas"}
        }
        "meta:Palau"{
            ls{"Palavski čas"}
        }
        "meta:Papua_New_Guinea"{
            ls{"Papuanski čas"}
        }
        "meta:Paraguay"{
            ld{"Paragvajski poletni čas"}
            lg{"Paragvajski čas"}
            ls{"Paragvajski standardni čas"}
        }
        "meta:Peru"{
            ld{"Perujski poletni čas"}
            lg{"Perujski čas"}
            ls{"Perujski standardni čas"}
        }
        "meta:Philippines"{
            ld{"Filipinski poletni čas"}
            lg{"Filipinski čas"}
            ls{"Filipinski standardni čas"}
        }
        "meta:Phoenix_Islands"{
            ls{"Čas: Otočje Feniks"}
        }
        "meta:Pierre_Miquelon"{
            ld{"Poletni čas: Saint Pierre in Miquelon"}
            lg{"Čas: Saint Pierre in Miquelon"}
            ls{"Standardni čas: Saint Pierre in Miquelon"}
        }
        "meta:Pitcairn"{
            ls{"Pitcairnski čas"}
        }
        "meta:Ponape"{
            ls{"Ponapski čas"}
        }
        "meta:Pyongyang"{
            ls{"Pjongjanški čas"}
        }
        "meta:Reunion"{
            ls{"Reunionski čas"}
        }
        "meta:Rothera"{
            ls{"Rotherski čas"}
        }
        "meta:Sakhalin"{
            ld{"Sahalinski poletni čas"}
            lg{"Sahalinski čas"}
            ls{"Sahalinski standardni čas"}
        }
        "meta:Samara"{
            ld{"Samarski poletni čas"}
            lg{"Samarski čas"}
            ls{"Samarski standardni čas"}
        }
        "meta:Samoa"{
            ld{"Samoanski poletni čas"}
            lg{"Samoanski čas"}
            ls{"Samoanski standardni čas"}
        }
        "meta:Seychelles"{
            ls{"Sejšelski čas"}
        }
        "meta:Singapore"{
            ls{"Singapurski standardni čas"}
        }
        "meta:Solomon"{
            ls{"Salomonovootoški čas"}
        }
        "meta:South_Georgia"{
            ls{"Južnogeorgijski čas"}
        }
        "meta:Suriname"{
            ls{"Surinamski čas"}
        }
        "meta:Syowa"{
            ls{"Čas: Syowa"}
        }
        "meta:Tahiti"{
            ls{"Tahitijski čas"}
        }
        "meta:Taipei"{
            ld{"Tajpejski poletni čas"}
            lg{"Tajpejski čas"}
            ls{"Tajpejski standardni čas"}
        }
        "meta:Tajikistan"{
            ls{"Tadžikistanski čas"}
        }
        "meta:Tokelau"{
            ls{"Tokelavski čas"}
        }
        "meta:Tonga"{
            ld{"Tongovski poletni čas"}
            lg{"Tongovski čas"}
            ls{"Tongovski standardni čas"}
        }
        "meta:Truk"{
            ls{"Čas: Otok Chuuk"}
        }
        "meta:Turkmenistan"{
            ld{"Turkmenistanski poletni čas"}
            lg{"Turkmenistanski čas"}
            ls{"Turkmenistanski standardni čas"}
        }
        "meta:Tuvalu"{
            ls{"Tuvalujski čas"}
        }
        "meta:Uruguay"{
            ld{"Urugvajski poletni čas"}
            lg{"Urugvajski čas"}
            ls{"Urugvajski standardni čas"}
        }
        "meta:Uzbekistan"{
            ld{"Uzbekistanski poletni čas"}
            lg{"Uzbekistanski čas"}
            ls{"Uzbekistanski standardni čas"}
        }
        "meta:Vanuatu"{
            ld{"Vanuatujski poletni čas"}
            lg{"Vanuatujski čas"}
            ls{"Vanuatujski standardni čas"}
        }
        "meta:Venezuela"{
            ls{"Venezuelski čas"}
        }
        "meta:Vladivostok"{
            ld{"Vladivostoški poletni čas"}
            lg{"Vladivostoški čas"}
            ls{"Vladivostoški standardni čas"}
        }
        "meta:Volgograd"{
            ld{"Volgograjski poletni čas"}
            lg{"Volgograjski čas"}
            ls{"Volgograjski standardni čas"}
        }
        "meta:Vostok"{
            ls{"Vostoški čas"}
        }
        "meta:Wake"{
            ls{"Čas: Otok Wake"}
        }
        "meta:Wallis"{
            ls{"Čas: Wallis in Futuna"}
        }
        "meta:Yakutsk"{
            ld{"Jakutski poletni čas"}
            lg{"Jakutski čas"}
            ls{"Jakutski standardni čas"}
        }
        "meta:Yekaterinburg"{
            ld{"Jekaterinburški poletni čas"}
            lg{"Jekaterinburški čas"}
            ls{"Jekaterinburški standardni čas"}
        }
        "meta:Yukon"{
            ls{"Jukonski čas"}
        }
<<<<<<< HEAD
        fallbackFormat{"{1} ({0})"}
        gmtFormat{"GMT{0}"}
        gmtZeroFormat{"GMT"}
=======
        gmtFormat{"GMT {0}"}
>>>>>>> 626889fb
        hourFormat{"+HH.mm;-HH.mm"}
        regionFormat{"{0} čas"}
        regionFormatDaylight{"{0} poletni čas"}
        regionFormatStandard{"{0} standardni čas"}
    }
}<|MERGE_RESOLUTION|>--- conflicted
+++ resolved
@@ -1029,13 +1029,7 @@
         "meta:Yukon"{
             ls{"Jukonski čas"}
         }
-<<<<<<< HEAD
-        fallbackFormat{"{1} ({0})"}
-        gmtFormat{"GMT{0}"}
-        gmtZeroFormat{"GMT"}
-=======
         gmtFormat{"GMT {0}"}
->>>>>>> 626889fb
         hourFormat{"+HH.mm;-HH.mm"}
         regionFormat{"{0} čas"}
         regionFormatDaylight{"{0} poletni čas"}
