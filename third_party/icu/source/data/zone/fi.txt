--- conflicted
+++ resolved
@@ -1040,10 +1040,6 @@
         "meta:Yukon"{
             ls{"Yukonin aika"}
         }
-<<<<<<< HEAD
-        fallbackFormat{"{1} ({0})"}
-=======
->>>>>>> 626889fb
         gmtFormat{"UTC{0}"}
         gmtZeroFormat{"UTC"}
         hourFormat{"+H.mm;-H.mm"}
