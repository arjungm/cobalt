﻿// © 2016 and later: Unicode, Inc. and others.
// License & terms of use: http://www.unicode.org/copyright.html
// Generated using tools/cldr/cldr-to-icu/build-icu-data.xml
az{
    zoneStrings{
        "Africa:Abidjan"{
            ec{"Abican"}
        }
        "Africa:Accra"{
            ec{"Akkra"}
        }
        "Africa:Addis_Ababa"{
            ec{"Əddis Əbəbə"}
        }
        "Africa:Algiers"{
            ec{"Əlcəzair"}
        }
        "Africa:Asmera"{
            ec{"Əsmərə"}
        }
        "Africa:Bangui"{
            ec{"Banqui"}
        }
        "Africa:Banjul"{
            ec{"Bancul"}
        }
        "Africa:Blantyre"{
            ec{"Blantir"}
        }
        "Africa:Brazzaville"{
            ec{"Brazzavil"}
        }
        "Africa:Cairo"{
            ec{"Qahirə"}
        }
        "Africa:Casablanca"{
            ec{"Kasablanka"}
        }
        "Africa:Ceuta"{
            ec{"Seuta"}
        }
        "Africa:Conakry"{
            ec{"Konakri"}
        }
        "Africa:Dar_es_Salaam"{
            ec{"Dar es Salam"}
        }
        "Africa:Djibouti"{
            ec{"Cibuti"}
        }
        "Africa:Douala"{
            ec{"Duala"}
        }
        "Africa:El_Aaiun"{
            ec{"Əl Əyun"}
        }
        "Africa:Freetown"{
            ec{"Fritaun"}
        }
        "Africa:Gaborone"{
            ec{"Qaboron"}
        }
        "Africa:Johannesburg"{
            ec{"Yohanesburq"}
        }
        "Africa:Khartoum"{
            ec{"Xartum"}
        }
        "Africa:Kigali"{
            ec{"Kiqali"}
        }
        "Africa:Kinshasa"{
            ec{"Kinşasa"}
        }
        "Africa:Lagos"{
            ec{"Laqos"}
        }
        "Africa:Libreville"{
            ec{"Librevil"}
        }
        "Africa:Lubumbashi"{
            ec{"Lubumbaşi"}
        }
        "Africa:Mogadishu"{
            ec{"Moqadişu"}
        }
        "Africa:Ndjamena"{
            ec{"Ncamena"}
        }
        "Africa:Nouakchott"{
            ec{"Nouakşot"}
        }
        "Africa:Ouagadougou"{
            ec{"Uqaduqu"}
        }
        "Africa:Sao_Tome"{
            ec{"San Tom"}
        }
        "Africa:Windhoek"{
            ec{"Vindhuk"}
        }
        "America:Anchorage"{
            ec{"Ankorac"}
        }
        "America:Anguilla"{
            ec{"Angilya"}
        }
        "America:Antigua"{
            ec{"Antiqua"}
        }
        "America:Araguaina"{
            ec{"Araguayna"}
        }
        "America:Argentina:La_Rioja"{
            ec{"Rioxa"}
        }
        "America:Argentina:Rio_Gallegos"{
            ec{"Rio Qalyeqos"}
        }
        "America:Argentina:San_Juan"{
            ec{"San Xuan"}
        }
        "America:Argentina:Tucuman"{
            ec{"Tukuman"}
        }
        "America:Argentina:Ushuaia"{
            ec{"Uşuaya"}
        }
        "America:Asuncion"{
            ec{"Asunsion"}
        }
        "America:Bahia"{
            ec{"Bahiya"}
        }
        "America:Bahia_Banderas"{
            ec{"Bahia Banderas"}
        }
        "America:Belize"{
            ec{"Beliz"}
        }
        "America:Blanc-Sablon"{
            ec{"Blank-Sablon"}
        }
        "America:Bogota"{
            ec{"Boqota"}
        }
        "America:Boise"{
            ec{"Boyse"}
        }
        "America:Buenos_Aires"{
            ec{"Buenos Ayres"}
        }
        "America:Cambridge_Bay"{
            ec{"Kembric Körfəzi"}
        }
        "America:Campo_Grande"{
            ec{"Kampo Qrande"}
        }
        "America:Cancun"{
            ec{"Kankun"}
        }
        "America:Caracas"{
            ec{"Karakas"}
        }
        "America:Catamarca"{
            ec{"Katamarka"}
        }
        "America:Cayenne"{
            ec{"Kayen"}
        }
        "America:Cayman"{
            ec{"Kayman"}
        }
        "America:Chicago"{
            ec{"Çikaqo"}
        }
        "America:Chihuahua"{
            ec{"Çihuahua"}
        }
        "America:Cordoba"{
            ec{"Kordoba"}
        }
        "America:Costa_Rica"{
            ec{"Kosta Rika"}
        }
        "America:Creston"{
            ec{"Kreston"}
        }
        "America:Cuiaba"{
            ec{"Kuyaba"}
        }
        "America:Curacao"{
            ec{"Kurasao"}
        }
        "America:Danmarkshavn"{
            ec{"Danmarkşavn"}
        }
        "America:Dawson"{
            ec{"Douson"}
        }
        "America:Dawson_Creek"{
            ec{"Douson Krik"}
        }
        "America:Detroit"{
            ec{"Detroyt"}
        }
        "America:Dominica"{
            ec{"Dominika"}
        }
        "America:Edmonton"{
            ec{"Edmondton"}
        }
        "America:Eirunepe"{
            ec{"İrunepe"}
        }
        "America:El_Salvador"{
            ec{"Salvador"}
        }
        "America:Glace_Bay"{
            ec{"Qleys Körfəzi"}
        }
        "America:Goose_Bay"{
            ec{"Quz Körfəzi"}
        }
        "America:Grand_Turk"{
            ec{"Qrand Turk"}
        }
        "America:Grenada"{
            ec{"Qrenada"}
        }
        "America:Guadeloupe"{
            ec{"Qvadelupa"}
        }
        "America:Guatemala"{
            ec{"Qvatemala"}
        }
        "America:Guayaquil"{
            ec{"Quayakil"}
        }
        "America:Guyana"{
            ec{"Qayana"}
        }
        "America:Halifax"{
            ec{"Halifaks"}
        }
        "America:Hermosillo"{
            ec{"Hermosilo"}
        }
        "America:Indiana:Knox"{
            ec{"Noks"}
        }
        "America:Indiana:Marengo"{
            ec{"Marenqo"}
        }
        "America:Indiana:Petersburg"{
            ec{"Pitersburq"}
        }
        "America:Indiana:Tell_City"{
            ec{"Tell"}
        }
        "America:Indiana:Vevay"{
            ec{"Vivey"}
        }
        "America:Indiana:Vincennes"{
            ec{"Vinsen"}
        }
        "America:Indiana:Winamac"{
            ec{"Vinamak"}
        }
        "America:Indianapolis"{
            ec{"İndianapolis"}
        }
        "America:Inuvik"{
            ec{"İnuvik"}
        }
        "America:Iqaluit"{
            ec{"İqaluit"}
        }
        "America:Jamaica"{
            ec{"Yamayka"}
        }
        "America:Juneau"{
            ec{"Cuno"}
        }
        "America:Kentucky:Monticello"{
            ec{"Montiçello"}
        }
        "America:Kralendijk"{
            ec{"Kralendik"}
        }
        "America:La_Paz"{
            ec{"La Pas"}
        }
        "America:Los_Angeles"{
            ec{"Los Anceles"}
        }
        "America:Louisville"{
            ec{"Luisvil"}
        }
        "America:Lower_Princes"{
            ec{"Aşağı Prins Kvartalı"}
        }
        "America:Maceio"{
            ec{"Maseyo"}
        }
        "America:Managua"{
            ec{"Manaqua"}
        }
        "America:Marigot"{
            ec{"Mariqot"}
        }
        "America:Martinique"{
            ec{"Martinik"}
        }
        "America:Mazatlan"{
            ec{"Mazaltan"}
        }
        "America:Menominee"{
            ec{"Menomini"}
        }
        "America:Merida"{
            ec{"Merida"}
        }
        "America:Mexico_City"{
            ec{"Mexiko"}
        }
        "America:Miquelon"{
            ec{"Mikelon"}
        }
        "America:Moncton"{
            ec{"Monkton"}
        }
        "America:Monterrey"{
            ec{"Monterey"}
        }
        "America:Montserrat"{
            ec{"Monserat"}
        }
        "America:New_York"{
            ec{"Nyu York"}
        }
        "America:Nipigon"{
            ec{"Nipiqon"}
        }
        "America:Nome"{
            ec{"Nom"}
        }
        "America:Noronha"{
            ec{"Noronya"}
        }
        "America:North_Dakota:Beulah"{
            ec{"Beulah, Şimali Dakota"}
        }
        "America:North_Dakota:Center"{
            ec{"Mərkəz, Şimal Dakota"}
        }
        "America:North_Dakota:New_Salem"{
            ec{"Nyu Salem"}
        }
        "America:Ojinaga"{
            ec{"Ocinaqa"}
        }
        "America:Pangnirtung"{
            ec{"Panqnirtanq"}
        }
        "America:Phoenix"{
            ec{"Feniks"}
        }
        "America:Port-au-Prince"{
            ec{"Port-o-Prins"}
        }
        "America:Port_of_Spain"{
            ec{"İspan Limanı"}
        }
        "America:Porto_Velho"{
            ec{"Porto Velyo"}
        }
        "America:Puerto_Rico"{
            ec{"Puerto Riko"}
        }
        "America:Rainy_River"{
            ec{"Reyni Çayı"}
        }
        "America:Rankin_Inlet"{
            ec{"Rankin Girişi"}
        }
        "America:Recife"{
            ec{"Resif"}
        }
        "America:Regina"{
            ec{"Recina"}
        }
        "America:Resolute"{
            ec{"Rezolyut"}
        }
        "America:Rio_Branco"{
            ec{"Rio Branko"}
        }
        "America:Santa_Isabel"{
            ec{"Santa İzabel"}
        }
        "America:Santiago"{
            ec{"Santyaqo"}
        }
        "America:Santo_Domingo"{
            ec{"Santo Dominqo"}
        }
        "America:Sao_Paulo"{
            ec{"San Paulo"}
        }
        "America:Scoresbysund"{
            ec{"Skoresbisund"}
        }
        "America:St_Barthelemy"{
            ec{"Sent-Bartelemi"}
        }
        "America:St_Johns"{
            ec{"Sent Cons"}
        }
        "America:St_Kitts"{
            ec{"San Kits"}
        }
        "America:St_Lucia"{
            ec{"San Lüsiya"}
        }
        "America:St_Thomas"{
            ec{"San Tomas"}
        }
        "America:St_Vincent"{
            ec{"San Vinsent"}
        }
        "America:Swift_Current"{
            ec{"Svift Kurent"}
        }
        "America:Tegucigalpa"{
            ec{"Tequsiqalpa"}
        }
        "America:Thule"{
            ec{"Tul"}
        }
        "America:Thunder_Bay"{
            ec{"İldırım Körfəzi"}
        }
        "America:Tijuana"{
            ec{"Tixuana"}
        }
        "America:Vancouver"{
            ec{"Vankuver"}
        }
        "America:Whitehorse"{
            ec{"Uaythors"}
        }
        "America:Winnipeg"{
            ec{"Vinnipeq"}
        }
        "America:Yellowknife"{
            ec{"Yellounayf"}
        }
        "Antarctica:Casey"{
            ec{"Keysi"}
        }
        "Antarctica:Davis"{
            ec{"Deyvis"}
        }
        "Antarctica:DumontDUrville"{
            ec{"Dumont d’Urvil"}
        }
        "Antarctica:Macquarie"{
            ec{"Makuari"}
        }
        "Antarctica:Mawson"{
            ec{"Mouson"}
        }
        "Antarctica:McMurdo"{
            ec{"Mak Murdo"}
        }
        "Antarctica:Syowa"{
            ec{"Syova"}
        }
        "Arctic:Longyearbyen"{
            ec{"Lonqyir"}
        }
        "Asia:Almaty"{
            ec{"Almatı"}
        }
        "Asia:Anadyr"{
            ec{"Anadır"}
        }
        "Asia:Aqtau"{
            ec{"Aktau"}
        }
        "Asia:Ashgabat"{
            ec{"Aşqabat"}
        }
        "Asia:Atyrau"{
            ec{"Atırau"}
        }
        "Asia:Baghdad"{
            ec{"Bağdad"}
        }
        "Asia:Bahrain"{
            ec{"Bəhreyn"}
        }
        "Asia:Baku"{
            ec{"Bakı"}
        }
        "Asia:Bangkok"{
            ec{"Banqkok"}
        }
        "Asia:Beirut"{
            ec{"Beyrut"}
        }
        "Asia:Bishkek"{
            ec{"Bişkek"}
        }
        "Asia:Brunei"{
            ec{"Bruney"}
        }
        "Asia:Calcutta"{
            ec{"Kəlkətə"}
        }
        "Asia:Chita"{
            ec{"Çita"}
        }
        "Asia:Choibalsan"{
            ec{"Çoybalsan"}
        }
        "Asia:Colombo"{
            ec{"Kolombo"}
        }
        "Asia:Damascus"{
            ec{"Dəməşq"}
        }
        "Asia:Dhaka"{
            ec{"Dəkkə"}
        }
        "Asia:Dubai"{
            ec{"Dubay"}
        }
        "Asia:Dushanbe"{
            ec{"Düşənbə"}
        }
        "Asia:Famagusta"{
            ec{"Famaqusta"}
        }
        "Asia:Gaza"{
            ec{"Qəza"}
        }
        "Asia:Hong_Kong"{
            ec{"Honq Konq"}
        }
        "Asia:Irkutsk"{
            ec{"İrkutsk"}
        }
        "Asia:Jakarta"{
            ec{"Cakarta"}
        }
        "Asia:Jayapura"{
            ec{"Cayapura"}
        }
        "Asia:Jerusalem"{
            ec{"Yerusəlim"}
        }
        "Asia:Kabul"{
            ec{"Kabil"}
        }
        "Asia:Kamchatka"{
            ec{"Kamçatka"}
        }
        "Asia:Karachi"{
            ec{"Karaçi"}
        }
        "Asia:Katmandu"{
            ec{"Katmandu"}
        }
        "Asia:Khandyga"{
            ec{"Xandıqa"}
        }
        "Asia:Kuching"{
            ec{"Kuçinq"}
        }
        "Asia:Kuwait"{
            ec{"Küveyt"}
        }
        "Asia:Macau"{
            ec{"Makao"}
        }
        "Asia:Magadan"{
            ec{"Maqadan"}
        }
        "Asia:Makassar"{
            ec{"Makasar"}
        }
        "Asia:Muscat"{
            ec{"Muskat"}
        }
        "Asia:Nicosia"{
            ec{"Nikosiya"}
        }
        "Asia:Phnom_Penh"{
            ec{"Pnom Pen"}
        }
        "Asia:Pyongyang"{
            ec{"Pxenyan"}
        }
        "Asia:Qyzylorda"{
            ec{"Qızılorda"}
        }
        "Asia:Rangoon"{
            ec{"Ranqun"}
        }
        "Asia:Riyadh"{
            ec{"Riyad"}
        }
        "Asia:Saigon"{
            ec{"Ho Şi Min"}
        }
        "Asia:Sakhalin"{
            ec{"Saxalin"}
        }
        "Asia:Samarkand"{
            ec{"Səmərqənd"}
        }
        "Asia:Seoul"{
            ec{"Seul"}
        }
        "Asia:Shanghai"{
            ec{"Şanxay"}
        }
        "Asia:Singapore"{
            ec{"Sinqapur"}
        }
        "Asia:Srednekolymsk"{
            ec{"Srednekolımsk"}
        }
        "Asia:Taipei"{
            ec{"Taybey"}
        }
        "Asia:Tashkent"{
            ec{"Daşkənd"}
        }
        "Asia:Ulaanbaatar"{
            ec{"Ulanbator"}
        }
        "Asia:Urumqi"{
            ec{"Urumçi"}
        }
        "Asia:Vientiane"{
            ec{"Vyentyan"}
        }
        "Asia:Yekaterinburg"{
            ec{"Yekaterinburq"}
        }
        "Atlantic:Azores"{
            ec{"Azor"}
        }
        "Atlantic:Bermuda"{
            ec{"Bermud adaları"}
        }
        "Atlantic:Canary"{
            ec{"Kanar"}
        }
        "Atlantic:Cape_Verde"{
            ec{"Kape Verde"}
        }
        "Atlantic:Faeroe"{
            ec{"Farer"}
        }
        "Atlantic:Madeira"{
            ec{"Madeyra"}
        }
        "Atlantic:Reykjavik"{
            ec{"Reykyavik"}
        }
        "Atlantic:South_Georgia"{
            ec{"Cənubi Corciya"}
        }
        "Atlantic:St_Helena"{
            ec{"Müqəddəs Yelena"}
        }
        "Atlantic:Stanley"{
            ec{"Stenli"}
        }
        "Australia:Adelaide"{
            ec{"Adelaida"}
        }
        "Australia:Brisbane"{
            ec{"Brisbeyn"}
        }
        "Australia:Currie"{
            ec{"Kuriye"}
        }
        "Australia:Darwin"{
            ec{"Darvin"}
        }
        "Australia:Eucla"{
            ec{"Yukla"}
        }
        "Australia:Lord_Howe"{
            ec{"Lord Hau"}
        }
        "Australia:Melbourne"{
            ec{"Melburn"}
        }
        "Australia:Perth"{
            ec{"Pert"}
        }
        "Australia:Sydney"{
            ec{"Sidney"}
        }
        "Etc:UTC"{
            ls{"Koordinasiya edilmiş ümumdünya vaxtı"}
        }
        "Etc:Unknown"{
            ec{"Naməlum Şəhər"}
        }
        "Europe:Astrakhan"{
            ec{"Həştərxan"}
        }
        "Europe:Athens"{
            ec{"Afina"}
        }
        "Europe:Belgrade"{
            ec{"Belqrad"}
        }
        "Europe:Brussels"{
            ec{"Brüssel"}
        }
        "Europe:Bucharest"{
            ec{"Buxarest"}
        }
        "Europe:Budapest"{
            ec{"Budapeşt"}
        }
        "Europe:Chisinau"{
            ec{"Kişinyov"}
        }
        "Europe:Copenhagen"{
            ec{"Kopenhagen"}
        }
        "Europe:Dublin"{
            ld{"İrlandiya Yay Vaxtı"}
        }
        "Europe:Gibraltar"{
            ec{"Cəbəli-Tariq"}
        }
        "Europe:Guernsey"{
            ec{"Gernzey"}
        }
        "Europe:Isle_of_Man"{
            ec{"Men Adası"}
        }
        "Europe:Istanbul"{
            ec{"İstanbul"}
        }
        "Europe:Jersey"{
            ec{"Cersi"}
        }
        "Europe:Kaliningrad"{
            ec{"Kalininqrad"}
        }
        "Europe:Kiev"{
            ec{"Kiyev"}
        }
        "Europe:Lisbon"{
            ec{"Lissabon"}
        }
        "Europe:Ljubljana"{
            ec{"Lyublyana"}
        }
        "Europe:London"{
            ld{"Britaniya Yay Vaxtı"}
        }
        "Europe:Luxembourg"{
            ec{"Lüksemburq"}
        }
        "Europe:Mariehamn"{
            ec{"Mariham"}
        }
        "Europe:Monaco"{
            ec{"Monako"}
        }
        "Europe:Moscow"{
            ec{"Moskva"}
        }
        "Europe:Podgorica"{
            ec{"Podqoritsa"}
        }
        "Europe:Prague"{
            ec{"Praqa"}
        }
        "Europe:Riga"{
            ec{"Riqa"}
        }
        "Europe:Rome"{
            ec{"Roma"}
        }
        "Europe:Sarajevo"{
            ec{"Sarayevo"}
        }
        "Europe:Skopje"{
            ec{"Skopye"}
        }
        "Europe:Sofia"{
            ec{"Sofiya"}
        }
        "Europe:Stockholm"{
            ec{"Stokholm"}
        }
        "Europe:Tallinn"{
            ec{"Tallin"}
        }
        "Europe:Tirane"{
            ec{"Tirana"}
        }
        "Europe:Uzhgorod"{
            ec{"Ujqorod"}
        }
        "Europe:Vaduz"{
            ec{"Vaduts"}
        }
        "Europe:Vatican"{
            ec{"Vatikan"}
        }
        "Europe:Vienna"{
            ec{"Vyana"}
        }
        "Europe:Vilnius"{
            ec{"Vilnüs"}
        }
        "Europe:Volgograd"{
            ec{"Volqoqrad"}
        }
        "Europe:Warsaw"{
            ec{"Varşava"}
        }
        "Europe:Zagreb"{
            ec{"Zaqreb"}
        }
        "Europe:Zaporozhye"{
            ec{"Zaporojye"}
        }
        "Europe:Zurich"{
            ec{"Sürix"}
        }
        "Indian:Chagos"{
            ec{"Çaqos"}
        }
        "Indian:Christmas"{
            ec{"Milad"}
        }
        "Indian:Cocos"{
            ec{"Kokos"}
        }
        "Indian:Comoro"{
            ec{"Komoro"}
        }
        "Indian:Kerguelen"{
            ec{"Kergelen"}
        }
        "Indian:Maldives"{
            ec{"Maldiv"}
        }
        "Indian:Mauritius"{
            ec{"Mavriki"}
        }
        "Indian:Mayotte"{
            ec{"Mayot"}
        }
        "Pacific:Auckland"{
            ec{"Oklənd"}
        }
        "Pacific:Bougainville"{
            ec{"Buqanvil"}
        }
        "Pacific:Chatham"{
            ec{"Çatam"}
        }
        "Pacific:Easter"{
            ec{"Pasxa"}
        }
        "Pacific:Enderbury"{
            ec{"Enderböri"}
        }
        "Pacific:Fiji"{
            ec{"Fici"}
        }
        "Pacific:Galapagos"{
            ec{"Qalapaqos"}
        }
        "Pacific:Gambier"{
            ec{"Qambiyer"}
        }
        "Pacific:Guadalcanal"{
            ec{"Quadalkanal"}
        }
        "Pacific:Guam"{
            ec{"Quam"}
        }
        "Pacific:Honolulu"{
            ec{"Honolulu"}
        }
        "Pacific:Johnston"{
            ec{"Conston"}
        }
        "Pacific:Kiritimati"{
            ec{"Kirimati"}
        }
        "Pacific:Kosrae"{
            ec{"Kosraye"}
        }
        "Pacific:Kwajalein"{
            ec{"Kvajaleyn"}
        }
        "Pacific:Majuro"{
            ec{"Macuro"}
        }
        "Pacific:Marquesas"{
            ec{"Markesas"}
        }
        "Pacific:Midway"{
            ec{"Midvey"}
        }
        "Pacific:Pago_Pago"{
            ec{"Paqo Paqo"}
        }
        "Pacific:Pitcairn"{
            ec{"Pitkern"}
        }
        "Pacific:Port_Moresby"{
            ec{"Port Moresbi"}
        }
        "Pacific:Rarotonga"{
            ec{"Rarotonqa"}
        }
        "Pacific:Saipan"{
            ec{"Saypan"}
        }
        "Pacific:Tarawa"{
            ec{"Tarava"}
        }
        "Pacific:Tongatapu"{
            ec{"Tonqapatu"}
        }
        "Pacific:Truk"{
            ec{"Çuuk"}
        }
        "Pacific:Wake"{
            ec{"Veyk"}
        }
        "Pacific:Wallis"{
            ec{"Uollis"}
        }
        "meta:Afghanistan"{
            ls{"Əfqanıstan Vaxtı"}
        }
        "meta:Africa_Central"{
            ls{"Mərkəzi Afrika Vaxtı"}
        }
        "meta:Africa_Eastern"{
            ls{"Şərqi Afrika Vaxtı"}
        }
        "meta:Africa_Southern"{
            ls{"Cənubi Afrika Vaxtı"}
        }
        "meta:Africa_Western"{
            ld{"Qərbi Afrika Yay Vaxtı"}
            lg{"Qərbi Afrika Vaxtı"}
            ls{"Qərbi Afrika Standart Vaxtı"}
        }
        "meta:Alaska"{
            ld{"Alyaska Yay Vaxtı"}
            lg{"Alyaska Vaxtı"}
            ls{"Alyaska Standart Vaxtı"}
        }
        "meta:Amazon"{
            ld{"Amazon Yay Vaxtı"}
            lg{"Amazon Vaxtı"}
            ls{"Amazon Standart Vaxtı"}
        }
        "meta:America_Central"{
            ld{"Şimali Mərkəzi Amerika Yay Vaxtı"}
            lg{"Şimali Mərkəzi Amerika Vaxtı"}
            ls{"Şimali Mərkəzi Amerika Standart Vaxtı"}
        }
        "meta:America_Eastern"{
            ld{"Şimali Şərqi Amerika Yay Vaxtı"}
            lg{"Şimali Şərqi Amerika Vaxtı"}
            ls{"Şimali Şərqi Amerika Standart Vaxtı"}
        }
        "meta:America_Mountain"{
            ld{"Şimali Dağlıq Amerika Yay Vaxtı"}
            lg{"Şimali Dağlıq Amerika Vaxtı"}
            ls{"Şimali Dağlıq Amerika Standart Vaxtı"}
        }
        "meta:America_Pacific"{
            ld{"Şimali Amerika Sakit Okean Yay Vaxtı"}
            lg{"Şimali Amerika Sakit Okean Vaxtı"}
            ls{"Şimali Amerika Sakit Okean Standart Vaxtı"}
        }
        "meta:Apia"{
            ld{"Apia Yay Vaxtı"}
            lg{"Apia Vaxtı"}
            ls{"Apia Standart Vaxtı"}
        }
        "meta:Arabian"{
            ld{"Ərəbistan Yay Vaxtı"}
            lg{"Ərəbistan Vaxtı"}
            ls{"Ərəbistan Standart Vaxtı"}
        }
        "meta:Argentina"{
            ld{"Argentina Yay Vaxtı"}
            lg{"Argentina Vaxtı"}
            ls{"Argentina Standart Vaxtı"}
        }
        "meta:Argentina_Western"{
            ld{"Qərbi Argentina Yay Vaxtı"}
            lg{"Qərbi Argentina Vaxtı"}
            ls{"Qərbi Argentina Standart Vaxtı"}
        }
        "meta:Armenia"{
            ld{"Ermənistan Yay Vaxtı"}
            lg{"Ermənistan Vaxtı"}
            ls{"Ermənistan Standart Vaxtı"}
        }
        "meta:Atlantic"{
            ld{"Atlantik Yay Vaxtı"}
            lg{"Atlantik Vaxt"}
            ls{"Atlantik Standart Vaxt"}
        }
        "meta:Australia_Central"{
            ld{"Mərkəzi Avstraliya Yay Vaxtı"}
            lg{"Mərkəzi Avstraliya Vaxtı"}
            ls{"Mərkəzi Avstraliya Standart Vaxtı"}
        }
        "meta:Australia_CentralWestern"{
            ld{"Mərkəzi Qərbi Avstraliya Yay Vaxtı"}
            lg{"Mərkəzi Qərbi Avstraliya Vaxtı"}
            ls{"Mərkəzi Qərbi Avstraliya Standart Vaxtı"}
        }
        "meta:Australia_Eastern"{
            ld{"Şərqi Avstraliya Yay Vaxtı"}
            lg{"Şərqi Avstraliya Vaxtı"}
            ls{"Şərqi Avstraliya Standart Vaxtı"}
        }
        "meta:Australia_Western"{
            ld{"Qərbi Avstraliya Yay Vaxtı"}
            lg{"Qərbi Avstraliya Vaxtı"}
            ls{"Qərbi Avstraliya Standart Vaxtı"}
        }
        "meta:Azerbaijan"{
            ld{"Azərbaycan Yay Vaxtı"}
            lg{"Azərbaycan Vaxtı"}
            ls{"Azərbaycan Standart Vaxtı"}
        }
        "meta:Azores"{
            ld{"Azor Yay Vaxtı"}
            lg{"Azor Vaxtı"}
            ls{"Azor Standart Vaxtı"}
        }
        "meta:Bangladesh"{
            ld{"Banqladeş Yay Vaxtı"}
            lg{"Banqladeş Vaxtı"}
            ls{"Banqladeş Standart Vaxtı"}
        }
        "meta:Bhutan"{
            ls{"Butan Vaxtı"}
        }
        "meta:Bolivia"{
            ls{"Boliviya Vaxtı"}
        }
        "meta:Brasilia"{
            ld{"Braziliya Yay Vaxtı"}
            lg{"Braziliya Vaxtı"}
            ls{"Braziliya Standart Vaxtı"}
        }
        "meta:Brunei"{
            ls{"Brunei Darussalam vaxtı"}
        }
        "meta:Cape_Verde"{
            ld{"Kape Verde Yay Vaxtı"}
            lg{"Kape Verde Vaxtı"}
            ls{"Kape Verde Standart Vaxtı"}
        }
        "meta:Chamorro"{
            ls{"Çamorro Vaxtı"}
        }
        "meta:Chatham"{
            ld{"Çatham Yay Vaxtı"}
            lg{"Çatham Vaxtı"}
            ls{"Çatham Standart Vaxtı"}
        }
        "meta:Chile"{
            ld{"Çili Yay Vaxtı"}
            lg{"Çili Vaxtı"}
            ls{"Çili Standart Vaxtı"}
        }
        "meta:China"{
            ld{"Çin Yay Vaxtı"}
            lg{"Çin Vaxtı"}
            ls{"Çin Standart Vaxtı"}
        }
        "meta:Choibalsan"{
            ld{"Çoybalsan Yay Vaxtı"}
            lg{"Çoybalsan Vaxtı"}
            ls{"Çoybalsan Standart Vaxtı"}
        }
        "meta:Christmas"{
            ls{"Milad Adası Vaxtı"}
        }
        "meta:Cocos"{
            ls{"Kokos Adaları Vaxtı"}
        }
        "meta:Colombia"{
            ld{"Kolumbiya Yay Vaxtı"}
            lg{"Kolumbiya Vaxtı"}
            ls{"Kolumbiya Standart Vaxtı"}
        }
        "meta:Cook"{
            ld{"Kuk Adaları Yarım Yay Vaxtı"}
            lg{"Kuk Adaları Vaxtı"}
            ls{"Kuk Adaları Standart Vaxtı"}
        }
        "meta:Cuba"{
            ld{"Kuba Yay Vaxtı"}
            lg{"Kuba Vaxtı"}
            ls{"Kuba Standart Vaxtı"}
        }
        "meta:Davis"{
            ls{"Devis Vaxtı"}
        }
        "meta:DumontDUrville"{
            ls{"Dümon-d’Ürvil Vaxtı"}
        }
        "meta:East_Timor"{
            ls{"Şərqi Timor Vaxtı"}
        }
        "meta:Easter"{
            ld{"Pasxa Adası Yay Vaxtı"}
            lg{"Pasxa Adası Vaxtı"}
            ls{"Pasxa Adası Standart Vaxtı"}
        }
        "meta:Ecuador"{
            ls{"Ekvador Vaxtı"}
        }
        "meta:Europe_Central"{
            ld{"Mərkəzi Avropa Yay Vaxtı"}
            lg{"Mərkəzi Avropa Vaxtı"}
            ls{"Mərkəzi Avropa Standart Vaxtı"}
        }
        "meta:Europe_Eastern"{
            ld{"Şərqi Avropa Yay Vaxtı"}
            lg{"Şərqi Avropa Vaxtı"}
            ls{"Şərqi Avropa Standart Vaxtı"}
        }
        "meta:Europe_Further_Eastern"{
            ls{"Kənar Şərqi Avropa Vaxtı"}
        }
        "meta:Europe_Western"{
            ld{"Qərbi Avropa Yay Vaxtı"}
            lg{"Qərbi Avropa Vaxtı"}
            ls{"Qərbi Avropa Standart Vaxtı"}
        }
        "meta:Falkland"{
            ld{"Folklend Adaları Yay Vaxtı"}
            lg{"Folklend Adaları Vaxtı"}
            ls{"Folklend Adaları Standart Vaxtı"}
        }
        "meta:Fiji"{
            ld{"Fici Yay Vaxtı"}
            lg{"Fici Vaxtı"}
            ls{"Fici Standart Vaxtı"}
        }
        "meta:French_Guiana"{
            ls{"Fransız Qvianası Vaxtı"}
        }
        "meta:French_Southern"{
            ls{"Fransız Cənubi və Antarktik Vaxtı"}
        }
        "meta:GMT"{
            ls{"Qrinviç Orta Vaxtı"}
        }
        "meta:Galapagos"{
            ls{"Qalapaqos Vaxtı"}
        }
        "meta:Gambier"{
            ls{"Qambier Vaxtı"}
        }
        "meta:Georgia"{
            ld{"Gurcüstan Yay Vaxtı"}
            lg{"Gurcüstan Vaxtı"}
            ls{"Gurcüstan Standart Vaxtı"}
        }
        "meta:Gilbert_Islands"{
            ls{"Gilbert Adaları Vaxtı"}
        }
        "meta:Greenland_Eastern"{
            ld{"Şərqi Qrenlandiya Yay Vaxtı"}
            lg{"Şərqi Qrenlandiya Vaxtı"}
            ls{"Şərqi Qrenlandiya Standart Vaxtı"}
        }
        "meta:Greenland_Western"{
            ld{"Qərbi Qrenlandiya Yay Vaxtı"}
            lg{"Qərbi Qrenlandiya Vaxtı"}
            ls{"Qərbi Qrenlandiya Standart Vaxtı"}
        }
        "meta:Gulf"{
            ls{"Körfəz Vaxtı"}
        }
        "meta:Guyana"{
            ls{"Qayana Vaxtı"}
        }
        "meta:Hawaii_Aleutian"{
            ld{"Havay-Aleut Yay Vaxtı"}
            lg{"Havay-Aleut Vaxtı"}
            ls{"Havay-Aleut Standart Vaxtı"}
        }
        "meta:Hong_Kong"{
            ld{"Honq Konq Yay Vaxtı"}
            lg{"Honq Konq Vaxtı"}
            ls{"Honq Konq Standart Vaxtı"}
        }
        "meta:Hovd"{
            ld{"Hovd Yay Vaxtı"}
            lg{"Hovd Vaxtı"}
            ls{"Hovd Standart Vaxtı"}
        }
        "meta:India"{
            ls{"Hindistan Vaxtı"}
        }
        "meta:Indian_Ocean"{
            ls{"Hind Okeanı Vaxtı"}
        }
        "meta:Indochina"{
            ls{"Hindçin Vaxtı"}
        }
        "meta:Indonesia_Central"{
            ls{"Mərkəzi İndoneziya Vaxtı"}
        }
        "meta:Indonesia_Eastern"{
            ls{"Şərqi İndoneziya Vaxtı"}
        }
        "meta:Indonesia_Western"{
            ls{"Qərbi İndoneziya Vaxtı"}
        }
        "meta:Iran"{
            ld{"İran Yay Vaxtı"}
            lg{"İran Vaxtı"}
            ls{"İran Standart Vaxtı"}
        }
        "meta:Irkutsk"{
            ld{"İrkutsk Yay Vaxtı"}
            lg{"İrkutsk Vaxtı"}
            ls{"İrkutsk Standart Vaxtı"}
        }
        "meta:Israel"{
            ld{"İsrail Yay Vaxtı"}
            lg{"İsrail Vaxtı"}
            ls{"İsrail Standart Vaxtı"}
        }
        "meta:Japan"{
            ld{"Yaponiya Yay Vaxtı"}
            lg{"Yaponiya Vaxtı"}
            ls{"Yaponiya Standart Vaxtı"}
        }
        "meta:Kazakhstan_Eastern"{
            ls{"Şərqi Qazaxıstan Vaxtı"}
        }
        "meta:Kazakhstan_Western"{
            ls{"Qərbi Qazaxıstan Vaxtı"}
        }
        "meta:Korea"{
            ld{"Koreya Yay Vaxtı"}
            lg{"Koreya Vaxtı"}
            ls{"Koreya Standart Vaxtı"}
        }
        "meta:Kosrae"{
            ls{"Korse Vaxtı"}
        }
        "meta:Krasnoyarsk"{
            ld{"Krasnoyarsk Yay Vaxtı"}
            lg{"Krasnoyarsk Vaxtı"}
            ls{"Krasnoyarsk Standart Vaxtı"}
        }
        "meta:Kyrgystan"{
            ls{"Qırğızıstan Vaxtı"}
        }
        "meta:Line_Islands"{
            ls{"Layn Adaları Vaxtı"}
        }
        "meta:Lord_Howe"{
            ld{"Lord Hau Yay vaxtı"}
            lg{"Lord Hau Vaxtı"}
            ls{"Lord Hau Standart Vaxtı"}
        }
        "meta:Macquarie"{
            ls{"Makari Adası Vaxtı"}
        }
        "meta:Magadan"{
            ld{"Maqadan Yay Vaxtı"}
            lg{"Maqadan Vaxtı"}
            ls{"Maqadan Standart Vaxtı"}
        }
        "meta:Malaysia"{
            ls{"Malayziya Vaxtı"}
        }
        "meta:Maldives"{
            ls{"Maldiv Vaxtı"}
        }
        "meta:Marquesas"{
            ls{"Markesas Vaxtı"}
        }
        "meta:Marshall_Islands"{
            ls{"Marşal Adaları Vaxtı"}
        }
        "meta:Mauritius"{
            ld{"Mavriki Yay Vaxtı"}
            lg{"Mavriki Vaxtı"}
            ls{"Mavriki Standart Vaxtı"}
        }
        "meta:Mawson"{
            ls{"Mouson Vaxtı"}
        }
        "meta:Mexico_Northwest"{
            ld{"Şimal-Qərbi Meksika Yay Vaxtı"}
            lg{"Şimal-Qərbi Meksika Vaxtı"}
            ls{"Şimal-Qərbi Meksika Standart Vaxtı"}
        }
        "meta:Mexico_Pacific"{
            ld{"Meksika Sakit Okean Yay Vaxtı"}
            lg{"Meksika Sakit Okean Vaxtı"}
            ls{"Meksika Sakit Okean Standart Vaxtı"}
        }
        "meta:Mongolia"{
            ld{"Ulanbator Yay Vaxtı"}
            lg{"Ulanbator Vaxtı"}
            ls{"Ulanbator Standart Vaxtı"}
        }
        "meta:Moscow"{
            ld{"Moskva Yay vaxtı"}
            lg{"Moskva Vaxtı"}
            ls{"Moskva Standart Vaxtı"}
        }
        "meta:Myanmar"{
            ls{"Myanma Vaxtı"}
        }
        "meta:Nauru"{
            ls{"Nauru Vaxtı"}
        }
        "meta:Nepal"{
            ls{"Nepal vaxtı"}
        }
        "meta:New_Caledonia"{
            ld{"Yeni Kaledoniya Yay Vaxtı"}
            lg{"Yeni Kaledoniya Vaxtı"}
            ls{"Yeni Kaledoniya Standart Vaxtı"}
        }
        "meta:New_Zealand"{
            ld{"Yeni Zelandiya Yay Vaxtı"}
            lg{"Yeni Zelandiya Vaxtı"}
            ls{"Yeni Zelandiya Standart Vaxtı"}
        }
        "meta:Newfoundland"{
            ld{"Nyufaundlend Yay Vaxtı"}
            lg{"Nyufaundlend Vaxtı"}
            ls{"Nyufaundlend Standart Vaxtı"}
        }
        "meta:Niue"{
            ls{"Niue Vaxtı"}
        }
        "meta:Norfolk"{
            ld{"Norfolk Adası Yay Vaxtı"}
            lg{"Norfolk Adası Vaxtı"}
            ls{"Norfolk Adası Standart Vaxtı"}
        }
        "meta:Noronha"{
            ld{"Fernando de Noronya Yay Vaxtı"}
            lg{"Fernando de Noronya Vaxtı"}
            ls{"Fernando de Noronya Standart Vaxtı"}
        }
        "meta:Novosibirsk"{
            ld{"Novosibirsk Yay Vaxtı"}
            lg{"Novosibirsk Vaxtı"}
            ls{"Novosibirsk Standart Vaxtı"}
        }
        "meta:Omsk"{
            ld{"Omsk Yay Vaxtı"}
            lg{"Omsk Vaxtı"}
            ls{"Omsk Standart Vaxtı"}
        }
        "meta:Pakistan"{
            ld{"Pakistan Yay Vaxtı"}
            lg{"Pakistan Vaxtı"}
            ls{"Pakistan Standart vaxtı"}
        }
        "meta:Palau"{
            ls{"Palau Vaxtı"}
        }
        "meta:Papua_New_Guinea"{
            ls{"Papua Yeni Qvineya Vaxtı"}
        }
        "meta:Paraguay"{
            ld{"Paraqvay Yay Vaxtı"}
            lg{"Paraqvay Vaxtı"}
            ls{"Paraqvay Standart Vaxtı"}
        }
        "meta:Peru"{
            ld{"Peru Yay Vaxtı"}
            lg{"Peru Vaxtı"}
            ls{"Peru Standart Vaxtı"}
        }
        "meta:Philippines"{
            ld{"Filippin Yay Vaxtı"}
            lg{"Filippin Vaxtı"}
            ls{"Filippin Standart Vaxtı"}
        }
        "meta:Phoenix_Islands"{
            ls{"Feniks Adaları Vaxtı"}
        }
        "meta:Pierre_Miquelon"{
            ld{"Müqəddəs Pyer və Mikelon Yay Vaxtı"}
            lg{"Müqəddəs Pyer və Mikelon Vaxtı"}
            ls{"Müqəddəs Pyer və Mikelon Standart Vaxtı"}
        }
        "meta:Pitcairn"{
            ls{"Pitkern Vaxtı"}
        }
        "meta:Ponape"{
            ls{"Ponape Vaxtı"}
        }
        "meta:Pyongyang"{
            ls{"Pxenyan Vaxtı"}
        }
        "meta:Reunion"{
            ls{"Reyunyon"}
        }
        "meta:Rothera"{
            ls{"Rotera Vaxtı"}
        }
        "meta:Sakhalin"{
            ld{"Saxalin Yay Vaxtı"}
            lg{"Saxalin Vaxtı"}
            ls{"Saxalin Standart Vaxtı"}
        }
        "meta:Samara"{
            ld{"Samara yay vaxtı"}
            lg{"Samara vaxtı"}
            ls{"Samara standart vaxtı"}
        }
        "meta:Samoa"{
            ld{"Samoa Yay Vaxtı"}
            lg{"Samoa Vaxtı"}
            ls{"Samoa Standart Vaxtı"}
        }
        "meta:Seychelles"{
            ls{"Seyşel Adaları Vaxtı"}
        }
        "meta:Singapore"{
            ls{"Sinqapur Vaxtı"}
        }
        "meta:Solomon"{
            ls{"Solomon Adaları Vaxtı"}
        }
        "meta:South_Georgia"{
            ls{"Cənubi Corciya Vaxtı"}
        }
        "meta:Suriname"{
            ls{"Surinam Vaxtı"}
        }
        "meta:Syowa"{
            ls{"Syova Vaxtı"}
        }
        "meta:Tahiti"{
            ls{"Tahiti Vaxtı"}
        }
        "meta:Taipei"{
            ld{"Taybey Yay Vaxtı"}
            lg{"Taybey Vaxtı"}
            ls{"Taybey Standart Vaxtı"}
        }
        "meta:Tajikistan"{
            ls{"Tacikistan Vaxtı"}
        }
        "meta:Tokelau"{
            ls{"Tokelau Vaxtı"}
        }
        "meta:Tonga"{
            ld{"Tonqa Yay Vaxtı"}
            lg{"Tonqa Vaxtı"}
            ls{"Tonqa Standart Vaxtı"}
        }
        "meta:Truk"{
            ls{"Çuuk Vaxtı"}
        }
        "meta:Turkmenistan"{
            ld{"Türkmənistan Yay Vaxtı"}
            lg{"Türkmənistan Vaxtı"}
            ls{"Türkmənistan Standart Vaxtı"}
        }
        "meta:Tuvalu"{
            ls{"Tuvalu Vaxtı"}
        }
        "meta:Uruguay"{
            ld{"Uruqvay Yay Vaxtı"}
            lg{"Uruqvay Vaxtı"}
            ls{"Uruqvay Standart Vaxtı"}
        }
        "meta:Uzbekistan"{
            ld{"Özbəkistan Yay Vaxtı"}
            lg{"Özbəkistan Vaxtı"}
            ls{"Özbəkistan Standart Vaxtı"}
        }
        "meta:Vanuatu"{
            ld{"Vaunatu Yay Vaxtı"}
            lg{"Vanuatu Vaxtı"}
            ls{"Vanuatu Standart Vaxtı"}
        }
        "meta:Venezuela"{
            ls{"Venesuela Vaxtı"}
        }
        "meta:Vladivostok"{
            ld{"Vladivostok Yay Vaxtı"}
            lg{"Vladivostok Vaxtı"}
            ls{"Vladivostok Standart Vaxtı"}
        }
        "meta:Volgograd"{
            ld{"Volqoqrad Yay Vaxtı"}
            lg{"Volqoqrad Vaxtı"}
            ls{"Volqoqrad Standart Vaxtı"}
        }
        "meta:Vostok"{
            ls{"Vostok Vaxtı"}
        }
        "meta:Wake"{
            ls{"Ueyk Vaxtı"}
        }
        "meta:Wallis"{
            ls{"Uollis və Futuna Vaxtı"}
        }
        "meta:Yakutsk"{
            ld{"Yakutsk Yay Vaxtı"}
            lg{"Yakutsk Vaxtı"}
            ls{"Yakutsk Standart Vaxtı"}
        }
        "meta:Yekaterinburg"{
            ld{"Yekaterinburq Yay Vaxtı"}
            lg{"Yekaterinburq Vaxtı"}
            ls{"Yekaterinburq Standart Vaxtı"}
        }
        "meta:Yukon"{
            ls{"Yukon Vaxtı"}
        }
<<<<<<< HEAD
        fallbackFormat{"{1} ({0})"}
        gmtFormat{"GMT{0}"}
        gmtZeroFormat{"GMT"}
        hourFormat{"+HH:mm;-HH:mm"}
=======
>>>>>>> 626889fb
        regionFormat{"{0} Vaxtı"}
        regionFormatDaylight{"{0} Yay Vaxtı"}
        regionFormatStandard{"{0} Standart Vaxtı"}
    }
}<|MERGE_RESOLUTION|>--- conflicted
+++ resolved
@@ -1550,13 +1550,6 @@
         "meta:Yukon"{
             ls{"Yukon Vaxtı"}
         }
-<<<<<<< HEAD
-        fallbackFormat{"{1} ({0})"}
-        gmtFormat{"GMT{0}"}
-        gmtZeroFormat{"GMT"}
-        hourFormat{"+HH:mm;-HH:mm"}
-=======
->>>>>>> 626889fb
         regionFormat{"{0} Vaxtı"}
         regionFormatDaylight{"{0} Yay Vaxtı"}
         regionFormatStandard{"{0} Standart Vaxtı"}
