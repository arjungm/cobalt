--- conflicted
+++ resolved
@@ -1914,10 +1914,6 @@
         "meta:Yukon"{
             ls{"توقيت يوكون"}
         }
-<<<<<<< HEAD
-        fallbackFormat{"{1} ({0})"}
-=======
->>>>>>> 626889fb
         gmtFormat{"غرينتش{0}"}
         gmtZeroFormat{"غرينتش"}
         regionFormat{"توقيت {0}"}
