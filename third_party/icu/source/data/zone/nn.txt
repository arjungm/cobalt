﻿// © 2016 and later: Unicode, Inc. and others.
// License & terms of use: http://www.unicode.org/copyright.html
// Generated using tools/cldr/cldr-to-icu/build-icu-data.xml
nn{
    %%Parent{"no"}
    zoneStrings{
        "America:Cayman"{
            ec{"Caymanøyane"}
        }
        "America:Cuiaba"{
            ec{"Cuiaba"}
        }
        "America:Merida"{
            ec{"Merida"}
        }
        "Asia:Aqtobe"{
            ec{"Aktobe"}
        }
        "Asia:Ashgabat"{
            ec{"Asjgabat"}
        }
        "Asia:Choibalsan"{
            ec{"Tsjojbalsan"}
        }
        "Asia:Hovd"{
            ec{"Khovd"}
        }
        "Asia:Rangoon"{
            ec{"Yangôn"}
        }
        "Atlantic:Azores"{
            ec{"Asorane"}
        }
        "Atlantic:Canary"{
            ec{"Kanariøyane"}
        }
        "Atlantic:Faeroe"{
            ec{"Færøyane"}
        }
        "Etc:Unknown"{
            ec{"ukjend by"}
        }
        "Europe:Dublin"{
            ld{"irsk sommartid"}
        }
<<<<<<< HEAD
        "Europe:Kiev"{
            ec{"Kyiv"}
        }
=======
>>>>>>> 626889fb
        "Europe:London"{
            ld{"britisk sommartid"}
        }
        "Indian:Cocos"{
            ec{"Kokosøyane"}
        }
        "Indian:Comoro"{
            ec{"Komorane"}
        }
        "Indian:Maldives"{
            ec{"Maldivane"}
        }
        "Pacific:Galapagos"{
            ec{"Galápagosøyane"}
        }
        "meta:Africa_Eastern"{
            ls{"austafrikansk tid"}
        }
        "meta:Africa_Western"{
            ld{"vestafrikansk sommartid"}
            lg{"vestafrikansk tid"}
            ls{"vestafrikansk standardtid"}
        }
        "meta:Alaska"{
            ld{"alaskisk sommartid"}
            lg{"alaskisk tid"}
            ls{"alaskisk normaltid"}
        }
        "meta:Amazon"{
            ld{"sommartid for Amazonas"}
            lg{"tidssone for Amazonas"}
            ls{"normaltid for Amazonas"}
        }
        "meta:America_Central"{
            ld{"sommartid for sentrale Nord-Amerika"}
            lg{"tidssone for sentrale Nord-Amerika"}
            ls{"normaltid for sentrale Nord-Amerika"}
        }
        "meta:America_Eastern"{
            ld{"sommartid for den nordamerikansk austkysten"}
            lg{"tidssone for den nordamerikanske austkysten"}
            ls{"normaltid for den nordamerikanske austkysten"}
        }
        "meta:America_Mountain"{
            ld{"sommartid for Rocky Mountains (USA)"}
            lg{"tidssone for Rocky Mountains (USA)"}
            ls{"normaltid for Rocky Mountains (USA)"}
        }
        "meta:America_Pacific"{
            ld{"sommartid for den nordamerikanske stillehavskysten"}
            lg{"tidssone for den nordamerikanske stillehavskysten"}
            ls{"normaltid for den nordamerikanske stillehavskysten"}
        }
        "meta:Apia"{
            ld{"sommartid for Apia"}
            lg{"tidssone for Apia"}
            ls{"normaltid for Apia"}
        }
        "meta:Arabian"{
            ld{"arabisk sommartid"}
            lg{"arabisk tid"}
            ls{"arabisk normaltid"}
        }
        "meta:Argentina"{
            ld{"argentinsk sommartid"}
            lg{"argentinsk tid"}
            ls{"argentinsk normaltid"}
        }
        "meta:Argentina_Western"{
            ld{"vestargentinsk sommartid"}
            lg{"vestargentinsk tid"}
            ls{"vestargentinsk normaltid"}
        }
        "meta:Armenia"{
            ld{"armensk sommartid"}
            lg{"armensk tid"}
            ls{"armensk normaltid"}
        }
        "meta:Atlantic"{
            ld{"sommartid for den nordamerikanske atlanterhavskysten"}
            lg{"tidssone for den nordamerikanske atlanterhavskysten"}
            ls{"normaltid for den nordamerikanske atlanterhavskysten"}
        }
        "meta:Australia_Central"{
            ld{"sentralaustralsk sommartid"}
            lg{"sentralaustralsk tid"}
            ls{"sentralaustralsk standardtid"}
        }
        "meta:Australia_CentralWestern"{
            ld{"vest-sentralaustralsk sommartid"}
            lg{"vest-sentralaustralsk tid"}
            ls{"vest-sentralaustralsk standardtid"}
        }
        "meta:Australia_Eastern"{
            ld{"austaustralsk sommartid"}
            lg{"austaustralsk tid"}
            ls{"austaustralsk standardtid"}
        }
        "meta:Australia_Western"{
            ld{"vestaustralsk sommartid"}
            lg{"vestaustralsk tid"}
            ls{"vestaustralsk standardtid"}
        }
        "meta:Azerbaijan"{
            ld{"aserbajdsjansk sommartid"}
            lg{"aserbajdsjansk tid"}
            ls{"aserbajdsjansk normaltid"}
        }
        "meta:Azores"{
            ld{"asorisk sommartid"}
            lg{"asorisk tid"}
            ls{"asorisk normaltid"}
        }
        "meta:Bangladesh"{
            ld{"bangladeshisk sommartid"}
            lg{"bangladeshisk tid"}
            ls{"bangladeshisk normaltid"}
        }
        "meta:Brasilia"{
            ld{"sommartid for Brasilia"}
            lg{"tidssone for Brasilia"}
            ls{"normaltid for Brasilia"}
        }
        "meta:Cape_Verde"{
            ld{"kappverdisk sommartid"}
            lg{"kappverdisk tid"}
            ls{"kappverdisk normaltid"}
        }
        "meta:Chatham"{
            ld{"sommartid for Chatham"}
            lg{"tidssone for Chatham"}
            ls{"normaltid for Chatham"}
        }
        "meta:Chile"{
            ld{"chilensk sommartid"}
            lg{"chilensk tid"}
            ls{"chilensk normaltid"}
        }
        "meta:China"{
            ld{"kinesisk sommartid"}
            lg{"kinesisk tid"}
            ls{"kinesisk normaltid"}
        }
        "meta:Choibalsan"{
            ld{"sommartid for Tsjojbalsan"}
            lg{"tidssone for Tsjojbalsan"}
            ls{"normaltid for Tsjojbalsan"}
        }
        "meta:Cocos"{
            ls{"tidssone for Kokosøyane"}
        }
        "meta:Colombia"{
            ld{"kolombiansk sommartid"}
            lg{"kolombiansk tid"}
            ls{"kolombiansk normaltid"}
        }
        "meta:Cook"{
            ld{"sommartid for Cookøyane"}
            lg{"tidssone for Cookøyane"}
            ls{"normaltid for Cookøyane"}
        }
        "meta:Cuba"{
            ld{"kubansk sommartid"}
            lg{"kubansk tid"}
            ls{"kubansk normaltid"}
        }
        "meta:DumontDUrville"{
            ls{"tidssone for Dumont-d’Urville"}
        }
        "meta:East_Timor"{
            ls{"austtimoresisk tid"}
        }
        "meta:Easter"{
            ld{"sommartid for Påskeøya"}
            lg{"tidssone for Påskeøya"}
            ls{"normaltid for Påskeøya"}
        }
        "meta:Europe_Central"{
            ld{"sentraleuropeisk sommartid"}
            lg{"sentraleuropeisk tid"}
            ls{"sentraleuropeisk standardtid"}
        }
        "meta:Europe_Eastern"{
            ld{"austeuropeisk sommartid"}
            lg{"austeuropeisk tid"}
            ls{"austeuropeisk standardtid"}
        }
        "meta:Europe_Further_Eastern"{
            ls{"fjern-austeuropeisk tid"}
        }
        "meta:Europe_Western"{
            ld{"vesteuropeisk sommartid"}
            lg{"vesteuropeisk tid"}
            ls{"vesteuropeisk standardtid"}
        }
        "meta:Falkland"{
            ld{"sommartid for Falklandsøyane"}
            lg{"tidssone for Falklandsøyane"}
            ls{"normaltid for Falklandsøyane"}
        }
        "meta:Fiji"{
            ld{"fijiansk sommartid"}
            lg{"fijiansk tid"}
            ls{"fijiansk normaltid"}
        }
        "meta:French_Southern"{
            ls{"tidssone for Dei franske sørterritoria"}
        }
        "meta:Galapagos"{
            ls{"tidssone for Galápagosøyane"}
        }
        "meta:Georgia"{
            ld{"georgisk sommartid"}
            lg{"georgisk tid"}
            ls{"georgisk normaltid"}
        }
        "meta:Gilbert_Islands"{
            ls{"tidssone for Gilbertøyane"}
        }
        "meta:Greenland_Eastern"{
            ld{"austgrønlandsk sommartid"}
            lg{"austgrønlandsk tid"}
            ls{"austgrønlandsk normaltid"}
        }
        "meta:Greenland_Western"{
            ld{"vestgrønlandsk sommartid"}
            lg{"vestgrønlandsk tid"}
            ls{"vestgrønlandsk normaltid"}
        }
        "meta:Hawaii_Aleutian"{
            ld{"sommartid for Hawaii og Aleutene"}
            lg{"tidssone for Hawaii og Aleutene"}
            ls{"normaltid for Hawaii og Aleutene"}
        }
        "meta:Hong_Kong"{
            ld{"hongkongkinesisk sommartid"}
            lg{"hongkongkinesisk tid"}
            ls{"hongkongkinesisk normaltid"}
        }
        "meta:Hovd"{
            ld{"sommartid for Khovd"}
            lg{"tidssone for Khovd"}
            ls{"normaltid for Khovd"}
        }
        "meta:Indonesia_Eastern"{
            ls{"austindonesisk tid"}
        }
        "meta:Iran"{
            ld{"iransk sommartid"}
            lg{"iransk tid"}
            ls{"iransk normaltid"}
        }
        "meta:Irkutsk"{
            ld{"sommartid for Irkutsk"}
            lg{"tidssone for Irkutsk"}
            ls{"normaltid for Irkutsk"}
        }
        "meta:Israel"{
            ld{"israelsk sommartid"}
            lg{"israelsk tid"}
            ls{"israelsk normaltid"}
        }
        "meta:Japan"{
            ld{"japansk sommartid"}
            lg{"japansk tid"}
            ls{"japansk normaltid"}
        }
        "meta:Kazakhstan_Eastern"{
            ls{"austkasakhstansk tid"}
        }
        "meta:Korea"{
            ld{"koreansk sommartid"}
            lg{"koreansk tid"}
            ls{"koreansk normaltid"}
        }
        "meta:Krasnoyarsk"{
            ld{"sommartid for Krasnojarsk"}
            lg{"tidssone for Krasnojarsk"}
            ls{"normaltid for Krasnojarsk"}
        }
        "meta:Line_Islands"{
            ls{"tidssone for Lineøyane"}
        }
        "meta:Lord_Howe"{
            ld{"sommartid for Lord Howe-øya"}
            lg{"tidssone for Lord Howe-øya"}
            ls{"normaltid for Lord Howe-øya"}
        }
        "meta:Magadan"{
            ld{"sommartid for Magadan"}
            lg{"tidssone for Magadan"}
            ls{"normaltid for Magadan"}
        }
        "meta:Marquesas"{
            ls{"tidssone for Marquesasøyane"}
        }
        "meta:Mauritius"{
            ld{"mauritisk sommartid"}
            lg{"mauritisk tid"}
            ls{"mauritisk normaltid"}
        }
        "meta:Mexico_Northwest"{
            ld{"sommartid for nordvestlege Mexico"}
            lg{"tidssone for nordvestlege Mexico"}
            ls{"normaltid for nordvestlege Mexico"}
        }
        "meta:Mexico_Pacific"{
            ld{"sommartid for den meksikanske stillehavskysten"}
            lg{"tidssone for den meksikanske stillehavskysten"}
            ls{"normaltid for den meksikanske stillehavskysten"}
        }
        "meta:Mongolia"{
            ld{"sommartid for Ulan Bator"}
            lg{"tidssone for Ulan Bator"}
            ls{"normaltid for Ulan Bator"}
        }
        "meta:Moscow"{
            ld{"sommartid for Moskva"}
            lg{"tidssone for Moskva"}
            ls{"normaltid for Moskva"}
        }
        "meta:New_Caledonia"{
            ld{"kaledonsk sommartid"}
            lg{"kaledonsk tid"}
            ls{"kaledonsk normaltid"}
        }
        "meta:New_Zealand"{
            ld{"nyzealandsk sommartid"}
            lg{"nyzealandsk tid"}
            ls{"nyzealandsk normaltid"}
        }
        "meta:Newfoundland"{
            ld{"sommartid for Newfoundland"}
            lg{"tidssone for Newfoundland"}
            ls{"normaltid for Newfoundland"}
        }
        "meta:Norfolk"{
            ld{"sommartid for Norfolkøya"}
            lg{"tidssone for Norfolkøya"}
            ls{"normaltid for Norfolkøya"}
        }
        "meta:Noronha"{
            ld{"sommartid for Fernando de Noronha"}
            lg{"tidssone for Fernando de Noronha"}
            ls{"normaltid for Fernando de Noronha"}
        }
        "meta:Novosibirsk"{
            ld{"sommartid for Novosibirsk"}
            lg{"tidssone for Novosibirsk"}
            ls{"normaltid for Novosibirsk"}
        }
        "meta:Omsk"{
            ld{"sommartid for Omsk"}
            lg{"tidssone for Omsk"}
            ls{"normaltid for Omsk"}
        }
        "meta:Pakistan"{
            ld{"pakistansk sommartid"}
            lg{"pakistansk tid"}
            ls{"pakistansk normaltid"}
        }
        "meta:Paraguay"{
            ld{"paraguayansk sommartid"}
            lg{"paraguayansk tid"}
            ls{"paraguayansk normaltid"}
        }
        "meta:Peru"{
            ld{"peruansk sommartid"}
            lg{"peruansk tid"}
            ls{"peruansk normaltid"}
        }
        "meta:Philippines"{
            ld{"filippinsk sommartid"}
            lg{"filippinsk tid"}
            ls{"filippinsk normaltid"}
        }
        "meta:Phoenix_Islands"{
            ls{"tidssone for Phoenixøyane"}
        }
        "meta:Pierre_Miquelon"{
            ld{"sommartid for Saint-Pierre-et-Miquelon"}
            lg{"tidssone for Saint-Pierre-et-Miquelon"}
            ls{"normaltid for Saint-Pierre-et-Miquelon"}
        }
        "meta:Sakhalin"{
            ld{"sommartid for Sakhalin"}
            lg{"tidssone for Sakhalin"}
            ls{"normaltid for Sakhalin"}
        }
        "meta:Samoa"{
            ld{"samoansk sommartid"}
            lg{"samoansk tid"}
            ls{"samoansk normaltid"}
        }
        "meta:Taipei"{
            ld{"sommartid for Taipei"}
            lg{"tidssone for Taipei"}
            ls{"normaltid for Taipei"}
        }
        "meta:Tonga"{
            ld{"tongansk sommartid"}
            lg{"tongansk tid"}
            ls{"tongansk normaltid"}
        }
        "meta:Truk"{
            ls{"tidssone for Chuukøyane"}
        }
        "meta:Turkmenistan"{
            ld{"turkmensk sommartid"}
            lg{"turkmensk tid"}
            ls{"turkmensk normaltid"}
        }
        "meta:Uruguay"{
            ld{"uruguayansk sommartid"}
            lg{"uruguayansk tid"}
            ls{"uruguayansk normaltid"}
        }
        "meta:Uzbekistan"{
            ld{"usbekisk sommartid"}
            lg{"usbekisk tid"}
            ls{"usbekisk normaltid"}
        }
        "meta:Vanuatu"{
            ld{"vanuatisk sommartid"}
            lg{"vanuatisk tid"}
            ls{"vanuatisk normaltid"}
        }
        "meta:Vladivostok"{
            ld{"sommartid for Vladivostok"}
            lg{"tidssone for Vladivostok"}
            ls{"normaltid for Vladivostok"}
        }
        "meta:Volgograd"{
            ld{"sommartid for Volgograd"}
            lg{"tidssone for Volgograd"}
            ls{"normaltid for Volgograd"}
        }
        "meta:Wallis"{
            ls{"tidssone for Wallis- og Futunaøyane"}
        }
        "meta:Yakutsk"{
            ld{"sommartid for Jakutsk"}
            lg{"tidssone for Jakutsk"}
            ls{"normaltid for Jakutsk"}
        }
        "meta:Yekaterinburg"{
            ld{"sommartid for Jekaterinburg"}
            lg{"tidssone for Jekaterinburg"}
            ls{"normaltid for Jekaterinburg"}
        }
        regionFormatDaylight{"sommartid – {0}"}
    }
}<|MERGE_RESOLUTION|>--- conflicted
+++ resolved
@@ -43,12 +43,6 @@
         "Europe:Dublin"{
             ld{"irsk sommartid"}
         }
-<<<<<<< HEAD
-        "Europe:Kiev"{
-            ec{"Kyiv"}
-        }
-=======
->>>>>>> 626889fb
         "Europe:London"{
             ld{"britisk sommartid"}
         }
