--- conflicted
+++ resolved
@@ -850,9 +850,6 @@
         "Pacific:Johnston"{
             ec{"Xhonston"}
         }
-        "Pacific:Kanton"{
-            ec{"Kanton"}
-        }
         "Pacific:Kiritimati"{
             ec{"Kiritimat"}
         }
@@ -1549,13 +1546,6 @@
         "meta:Yukon"{
             ls{"Ora e Jukonit"}
         }
-<<<<<<< HEAD
-        fallbackFormat{"{1} ({0})"}
-        gmtFormat{"GMT{0}"}
-        gmtZeroFormat{"GMT"}
-        hourFormat{"+HH:mm;-HH:mm"}
-=======
->>>>>>> 626889fb
         regionFormat{"Ora: {0}"}
         regionFormatDaylight{"Ora verore: {0}"}
         regionFormatStandard{"Ora standarde: {0}"}
