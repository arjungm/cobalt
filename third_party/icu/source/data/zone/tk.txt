--- conflicted
+++ resolved
@@ -927,15 +927,6 @@
         "Pacific:Johnston"{
             ec{"Jonston"}
         }
-<<<<<<< HEAD
-        "Pacific:Kanton"{
-            ec{"Kanton"}
-        }
-        "Pacific:Kiritimati"{
-            ec{"Kiritimati"}
-        }
-=======
->>>>>>> 626889fb
         "Pacific:Kosrae"{
             ec{"Kosraýe"}
         }
@@ -1581,13 +1572,6 @@
         "meta:Yukon"{
             ls{"Ýukon wagty"}
         }
-<<<<<<< HEAD
-        fallbackFormat{"{1} ({0})"}
-        gmtFormat{"GMT{0}"}
-        gmtZeroFormat{"GMT"}
-        hourFormat{"+HH:mm;-HH:mm"}
-=======
->>>>>>> 626889fb
         regionFormat{"{0} wagty"}
         regionFormatDaylight{"{0} tomusky wagty"}
         regionFormatStandard{"{0} standart wagty"}
