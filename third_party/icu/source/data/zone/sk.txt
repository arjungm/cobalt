﻿// © 2016 and later: Unicode, Inc. and others.
// License & terms of use: http://www.unicode.org/copyright.html
// Generated using tools/cldr/cldr-to-icu/build-icu-data.xml
sk{
    zoneStrings{
        "Africa:Addis_Ababa"{
            ec{"Addis Abeba"}
        }
        "Africa:Algiers"{
            ec{"Alžír"}
        }
        "Africa:Cairo"{
            ec{"Káhira"}
        }
        "Africa:Djibouti"{
            ec{"Džibuti"}
        }
        "Africa:El_Aaiun"{
            ec{"El-Aaiún"}
        }
        "Africa:Khartoum"{
            ec{"Chartúm"}
        }
        "Africa:Lome"{
            ec{"Lomé"}
        }
        "Africa:Mogadishu"{
            ec{"Mogadišo"}
        }
        "Africa:Ndjamena"{
            ec{"N’Djamena"}
        }
        "Africa:Sao_Tome"{
            ec{"Svätý Tomáš"}
        }
        "Africa:Tripoli"{
            ec{"Tripolis"}
        }
        "America:Asuncion"{
            ec{"Asunción"}
        }
        "America:Bahia_Banderas"{
            ec{"Bahia Banderas"}
        }
        "America:Belem"{
            ec{"Belém"}
        }
        "America:Bogota"{
            ec{"Bogotá"}
        }
        "America:Cayman"{
            ec{"Kajmanie ostrovy"}
        }
        "America:Cordoba"{
            ec{"Córdoba"}
        }
        "America:Costa_Rica"{
            ec{"Kostarika"}
        }
        "America:Cuiaba"{
            ec{"Cuiabá"}
        }
        "America:Curacao"{
            ec{"Curaçao"}
        }
        "America:Dominica"{
            ec{"Dominika"}
        }
        "America:Eirunepe"{
            ec{"Eirunepé"}
        }
        "America:El_Salvador"{
            ec{"Salvádor"}
        }
        "America:Jamaica"{
            ec{"Jamajka"}
        }
        "America:Maceio"{
            ec{"Maceió"}
        }
        "America:Martinique"{
            ec{"Martinik"}
        }
        "America:Mazatlan"{
            ec{"Mazatlán"}
        }
        "America:Mexico_City"{
            ec{"México"}
        }
        "America:North_Dakota:Beulah"{
            ec{"Beulah, Severná Dakota"}
        }
        "America:North_Dakota:Center"{
            ec{"Center, Severná Dakota"}
        }
        "America:North_Dakota:New_Salem"{
            ec{"New Salem, Severná Dakota"}
        }
        "America:Puerto_Rico"{
            ec{"Portoriko"}
        }
        "America:Santa_Isabel"{
            ec{"Santa Isabel"}
        }
        "America:Santarem"{
            ec{"Santarém"}
        }
        "America:Sao_Paulo"{
            ec{"São Paulo"}
        }
        "America:St_Barthelemy"{
            ec{"Svätý Bartolomej"}
        }
        "America:St_Lucia"{
            ec{"Svätá Lucia"}
        }
        "America:St_Thomas"{
            ec{"Sv. Tomáš"}
        }
        "America:St_Vincent"{
            ec{"Sv. Vincent"}
        }
        "Antarctica:Syowa"{
            ec{"Šówa"}
        }
        "Asia:Amman"{
            ec{"Ammán"}
        }
        "Asia:Aqtau"{
            ec{"Aktau"}
        }
        "Asia:Aqtobe"{
            ec{"Aktobe"}
        }
        "Asia:Ashgabat"{
            ec{"Ašchabad"}
        }
        "Asia:Baghdad"{
            ec{"Bagdad"}
        }
        "Asia:Bahrain"{
            ec{"Bahrajn"}
        }
        "Asia:Beirut"{
            ec{"Bejrút"}
        }
        "Asia:Bishkek"{
            ec{"Biškek"}
        }
        "Asia:Brunei"{
            ec{"Brunej"}
        }
        "Asia:Calcutta"{
            ec{"Kalkata"}
        }
        "Asia:Chita"{
            ec{"Čita"}
        }
        "Asia:Choibalsan"{
            ec{"Čojbalsan"}
        }
        "Asia:Colombo"{
            ec{"Kolombo"}
        }
        "Asia:Damascus"{
            ec{"Damask"}
        }
        "Asia:Dhaka"{
            ec{"Dháka"}
        }
        "Asia:Dubai"{
            ec{"Dubaj"}
        }
        "Asia:Dushanbe"{
            ec{"Dušanbe"}
        }
        "Asia:Hong_Kong"{
            ec{"Hongkong"}
        }
        "Asia:Hovd"{
            ec{"Chovd"}
        }
        "Asia:Jerusalem"{
            ec{"Jeruzalem"}
        }
        "Asia:Kabul"{
            ec{"Kábul"}
        }
        "Asia:Kamchatka"{
            ec{"Kamčatka"}
        }
        "Asia:Karachi"{
            ec{"Karáči"}
        }
        "Asia:Katmandu"{
            ec{"Káthmandu"}
        }
        "Asia:Khandyga"{
            ec{"Chandyga"}
        }
        "Asia:Krasnoyarsk"{
            ec{"Krasnojarsk"}
        }
        "Asia:Kuching"{
            ec{"Kučing"}
        }
        "Asia:Kuwait"{
            ec{"Kuvajt"}
        }
        "Asia:Muscat"{
            ec{"Maskat"}
        }
        "Asia:Nicosia"{
            ec{"Nikózia"}
        }
        "Asia:Novokuznetsk"{
            ec{"Novokuzneck"}
        }
        "Asia:Oral"{
            ec{"Uraľsk"}
        }
        "Asia:Phnom_Penh"{
            ec{"Phnom Pénh"}
        }
        "Asia:Pyongyang"{
            ec{"Pchjongjang"}
        }
        "Asia:Qatar"{
            ec{"Katar"}
        }
        "Asia:Qostanay"{
            ec{"Kostanaj"}
        }
        "Asia:Qyzylorda"{
            ec{"Kyzylorda"}
        }
        "Asia:Rangoon"{
            ec{"Rangún"}
        }
        "Asia:Riyadh"{
            ec{"Rijád"}
        }
        "Asia:Saigon"{
            ec{"Hočiminovo Mesto"}
        }
        "Asia:Sakhalin"{
            ec{"Sachalin"}
        }
        "Asia:Seoul"{
            ec{"Soul"}
        }
        "Asia:Shanghai"{
            ec{"Šanghaj"}
        }
        "Asia:Singapore"{
            ec{"Singapur"}
        }
        "Asia:Taipei"{
            ec{"Tchaj-pej"}
        }
        "Asia:Tashkent"{
            ec{"Taškent"}
        }
        "Asia:Tehran"{
            ec{"Teherán"}
        }
        "Asia:Tokyo"{
            ec{"Tokio"}
        }
        "Asia:Ulaanbaatar"{
            ec{"Ulanbátar"}
        }
        "Asia:Urumqi"{
            ec{"Urumči"}
        }
        "Asia:Ust-Nera"{
            ec{"Usť-Nera"}
        }
        "Asia:Vientiane"{
            ec{"Vientian"}
        }
        "Asia:Yakutsk"{
            ec{"Jakutsk"}
        }
        "Asia:Yekaterinburg"{
            ec{"Jekaterinburg"}
        }
        "Asia:Yerevan"{
            ec{"Jerevan"}
        }
        "Atlantic:Azores"{
            ec{"Azory"}
        }
        "Atlantic:Bermuda"{
            ec{"Bermudy"}
        }
        "Atlantic:Canary"{
            ec{"Kanárske ostrovy"}
        }
        "Atlantic:Cape_Verde"{
            ec{"Kapverdy"}
        }
        "Atlantic:Faeroe"{
            ec{"Faerské ostrovy"}
        }
        "Atlantic:Reykjavik"{
            ec{"Reykjavík"}
        }
        "Atlantic:South_Georgia"{
            ec{"Južná Georgia"}
        }
        "Atlantic:St_Helena"{
            ec{"Svätá Helena"}
        }
        "Australia:Currie"{
            ec{"Currie"}
        }
        "Etc:UTC"{
            ls{"koordinovaný svetový čas"}
        }
        "Etc:Unknown"{
            ec{"neznáme mesto"}
        }
        "Europe:Astrakhan"{
            ec{"Astrachán"}
        }
        "Europe:Athens"{
            ec{"Atény"}
        }
        "Europe:Belgrade"{
            ec{"Belehrad"}
        }
        "Europe:Berlin"{
            ec{"Berlín"}
        }
        "Europe:Brussels"{
            ec{"Brusel"}
        }
        "Europe:Bucharest"{
            ec{"Bukurešť"}
        }
        "Europe:Budapest"{
            ec{"Budapešť"}
        }
        "Europe:Busingen"{
            ec{"Büsingen"}
        }
        "Europe:Chisinau"{
            ec{"Kišiňov"}
        }
        "Europe:Copenhagen"{
            ec{"Kodaň"}
        }
        "Europe:Dublin"{
            ld{"írsky štandardný čas"}
        }
        "Europe:Gibraltar"{
            ec{"Gibraltár"}
        }
        "Europe:Isle_of_Man"{
            ec{"Ostrov Man"}
        }
        "Europe:Kiev"{
            ec{"Kyjev"}
        }
        "Europe:Lisbon"{
            ec{"Lisabon"}
        }
        "Europe:Ljubljana"{
            ec{"Ľubľana"}
        }
        "Europe:London"{
            ec{"Londýn"}
            ld{"britský letný čas"}
        }
        "Europe:Luxembourg"{
            ec{"Luxembursko"}
        }
        "Europe:Monaco"{
            ec{"Monako"}
        }
        "Europe:Moscow"{
            ec{"Moskva"}
        }
        "Europe:Paris"{
            ec{"Paríž"}
        }
        "Europe:Prague"{
            ec{"Praha"}
        }
        "Europe:Rome"{
            ec{"Rím"}
        }
        "Europe:San_Marino"{
            ec{"San Maríno"}
        }
        "Europe:Stockholm"{
            ec{"Štokholm"}
        }
        "Europe:Tirane"{
            ec{"Tirana"}
        }
        "Europe:Ulyanovsk"{
            ec{"Uľjanovsk"}
        }
        "Europe:Uzhgorod"{
            ec{"Užhorod"}
        }
        "Europe:Vatican"{
            ec{"Vatikán"}
        }
        "Europe:Vienna"{
            ec{"Viedeň"}
        }
        "Europe:Warsaw"{
            ec{"Varšava"}
        }
        "Europe:Zagreb"{
            ec{"Záhreb"}
        }
        "Europe:Zaporozhye"{
            ec{"Záporožie"}
        }
        "Europe:Zurich"{
            ec{"Zürich"}
        }
        "Indian:Christmas"{
            ec{"Vianočný ostrov"}
        }
        "Indian:Cocos"{
            ec{"Kokosové ostrovy"}
        }
        "Indian:Comoro"{
            ec{"Komory"}
        }
        "Indian:Kerguelen"{
            ec{"Kergueleny"}
        }
        "Indian:Mahe"{
            ec{"Mahé"}
        }
        "Indian:Maldives"{
            ec{"Maldivy"}
        }
        "Indian:Mauritius"{
            ec{"Maurícius"}
        }
        "Indian:Reunion"{
            ec{"Réunion"}
        }
        "Pacific:Easter"{
            ec{"Veľkonočný ostrov"}
        }
        "Pacific:Enderbury"{
            ec{"Enderbury"}
        }
        "Pacific:Fiji"{
            ec{"Fidži"}
        }
        "Pacific:Galapagos"{
            ec{"Galapágy"}
        }
        "Pacific:Honolulu"{
            ec{"Honolulu"}
            sd{"HDT"}
            sg{"HST"}
            ss{"HST"}
        }
        "Pacific:Marquesas"{
            ec{"Markézy"}
        }
        "Pacific:Noumea"{
            ec{"Nouméa"}
        }
        "meta:Acre"{
            ld{"acrejský letný čas"}
            lg{"acrejský čas"}
            ls{"acrejský štandardný čas"}
        }
        "meta:Afghanistan"{
            ls{"afganský čas"}
        }
        "meta:Africa_Central"{
            ls{"stredoafrický čas"}
        }
        "meta:Africa_Eastern"{
            ls{"východoafrický čas"}
        }
        "meta:Africa_Southern"{
            ls{"juhoafrický čas"}
        }
        "meta:Africa_Western"{
            ld{"západoafrický letný čas"}
            lg{"západoafrický čas"}
            ls{"západoafrický štandardný čas"}
        }
        "meta:Alaska"{
            ld{"aljašský letný čas"}
            lg{"aljašský čas"}
            ls{"aljašský štandardný čas"}
        }
        "meta:Almaty"{
            ld{"almaatský letný čas"}
            lg{"almaatský čas"}
            ls{"almaatský štandardný čas"}
        }
        "meta:Amazon"{
            ld{"amazonský letný čas"}
            lg{"amazonský čas"}
            ls{"amazonský štandardný čas"}
        }
        "meta:America_Central"{
            ld{"severoamerický centrálny letný čas"}
            lg{"severoamerický centrálny čas"}
            ls{"severoamerický centrálny štandardný čas"}
        }
        "meta:America_Eastern"{
            ld{"severoamerický východný letný čas"}
            lg{"severoamerický východný čas"}
            ls{"severoamerický východný štandardný čas"}
        }
        "meta:America_Mountain"{
            ld{"severoamerický horský letný čas"}
            lg{"severoamerický horský čas"}
            ls{"severoamerický horský štandardný čas"}
        }
        "meta:America_Pacific"{
            ld{"severoamerický tichomorský letný čas"}
            lg{"severoamerický tichomorský čas"}
            ls{"severoamerický tichomorský štandardný čas"}
        }
        "meta:Anadyr"{
            ld{"Anadyrský letný čas"}
            lg{"Anadyrský čas"}
            ls{"Anadyrský štandardný čas"}
        }
        "meta:Apia"{
            ld{"apijský letný čas"}
            lg{"apijský čas"}
            ls{"apijský štandardný čas"}
        }
        "meta:Aqtau"{
            ld{"aktauský letný čas"}
            lg{"aktauský čas"}
            ls{"aktauský štandardný čas"}
        }
        "meta:Aqtobe"{
            ld{"aktobský letný čas"}
            lg{"aktobský čas"}
            ls{"aktobský štandardný čas"}
        }
        "meta:Arabian"{
            ld{"arabský letný čas"}
            lg{"arabský čas"}
            ls{"arabský štandardný čas"}
        }
        "meta:Argentina"{
            ld{"argentínsky letný čas"}
            lg{"argentínsky čas"}
            ls{"argentínsky štandardný čas"}
        }
        "meta:Argentina_Western"{
            ld{"západoargentínsky letný čas"}
            lg{"západoargentínsky čas"}
            ls{"západoargentínsky štandardný čas"}
        }
        "meta:Armenia"{
            ld{"arménsky letný čas"}
            lg{"arménsky čas"}
            ls{"arménsky štandardný čas"}
        }
        "meta:Atlantic"{
            ld{"atlantický letný čas"}
            lg{"atlantický čas"}
            ls{"atlantický štandardný čas"}
        }
        "meta:Australia_Central"{
            ld{"stredoaustrálsky letný čas"}
            lg{"stredoaustrálsky čas"}
            ls{"stredoaustrálsky štandardný čas"}
        }
        "meta:Australia_CentralWestern"{
            ld{"stredozápadný austrálsky letný čas"}
            lg{"stredozápadný austrálsky čas"}
            ls{"stredozápadný austrálsky štandardný čas"}
        }
        "meta:Australia_Eastern"{
            ld{"východoaustrálsky letný čas"}
            lg{"východoaustrálsky čas"}
            ls{"východoaustrálsky štandardný čas"}
        }
        "meta:Australia_Western"{
            ld{"západoaustrálsky letný čas"}
            lg{"západoaustrálsky čas"}
            ls{"západoaustrálsky štandardný čas"}
        }
        "meta:Azerbaijan"{
            ld{"azerbajdžanský letný čas"}
            lg{"azerbajdžanský čas"}
            ls{"azerbajdžanský štandardný čas"}
        }
        "meta:Azores"{
            ld{"azorský letný čas"}
            lg{"azorský čas"}
            ls{"azorský štandardný čas"}
        }
        "meta:Bangladesh"{
            ld{"bangladéšsky letný čas"}
            lg{"bangladéšsky čas"}
            ls{"bangladéšsky štandardný čas"}
        }
        "meta:Bhutan"{
            ls{"bhutánsky čas"}
        }
        "meta:Bolivia"{
            ls{"bolívijský čas"}
        }
        "meta:Brasilia"{
            ld{"brazílsky letný čas"}
            lg{"brazílsky čas"}
            ls{"brazílsky štandardný čas"}
        }
        "meta:Brunei"{
            ls{"brunejský čas"}
        }
        "meta:Cape_Verde"{
            ld{"kapverdský letný čas"}
            lg{"kapverdský čas"}
            ls{"kapverdský štandardný čas"}
        }
        "meta:Casey"{
            ls{"čas Caseyho stanice"}
        }
        "meta:Chamorro"{
            ls{"chamorrský čas"}
        }
        "meta:Chatham"{
            ld{"chathamský letný čas"}
            lg{"chathamský čas"}
            ls{"chathamský štandardný čas"}
        }
        "meta:Chile"{
            ld{"čilský letný čas"}
            lg{"čilský čas"}
            ls{"čilský štandardný čas"}
        }
        "meta:China"{
            ld{"čínsky letný čas"}
            lg{"čínsky čas"}
            ls{"čínsky štandardný čas"}
        }
        "meta:Choibalsan"{
            ld{"čojbalsanský letný čas"}
            lg{"čojbalsanský čas"}
            ls{"čojbalsanský štandardný čas"}
        }
        "meta:Christmas"{
            ls{"čas Vianočného ostrova"}
        }
        "meta:Cocos"{
            ls{"čas Kokosových ostrovov"}
        }
        "meta:Colombia"{
            ld{"kolumbijský letný čas"}
            lg{"kolumbijský čas"}
            ls{"kolumbijský štandardný čas"}
        }
        "meta:Cook"{
            ld{"letný čas Cookových ostrovov"}
            lg{"čas Cookových ostrovov"}
            ls{"štandardný čas Cookových ostrovov"}
        }
        "meta:Cuba"{
            ld{"kubánsky letný čas"}
            lg{"kubánsky čas"}
            ls{"kubánsky štandardný čas"}
        }
        "meta:Davis"{
            ls{"čas Davisovej stanice"}
        }
        "meta:DumontDUrville"{
            ls{"čas stanice Dumonta d’Urvillea"}
        }
        "meta:East_Timor"{
            ls{"východotimorský čas"}
        }
        "meta:Easter"{
            ld{"letný čas Veľkonočného ostrova"}
            lg{"čas Veľkonočného ostrova"}
            ls{"štandardný čas Veľkonočného ostrova"}
        }
        "meta:Ecuador"{
            ls{"ekvádorský čas"}
        }
        "meta:Europe_Central"{
            ld{"stredoeurópsky letný čas"}
            lg{"stredoeurópsky čas"}
            ls{"stredoeurópsky štandardný čas"}
            sd{"SELČ"}
            sg{"SEČ"}
            ss{"SEČ"}
        }
        "meta:Europe_Eastern"{
            ld{"východoeurópsky letný čas"}
            lg{"východoeurópsky čas"}
            ls{"východoeurópsky štandardný čas"}
        }
        "meta:Europe_Further_Eastern"{
            ls{"minský čas"}
        }
        "meta:Europe_Western"{
            ld{"západoeurópsky letný čas"}
            lg{"západoeurópsky čas"}
            ls{"západoeurópsky štandardný čas"}
        }
        "meta:Falkland"{
            ld{"falklandský letný čas"}
            lg{"falklandský čas"}
            ls{"falklandský štandardný čas"}
        }
        "meta:Fiji"{
            ld{"fidžijský letný čas"}
            lg{"fidžijský čas"}
            ls{"fidžijský štandardný čas"}
        }
        "meta:French_Guiana"{
            ls{"francúzskoguyanský čas"}
        }
        "meta:French_Southern"{
            ls{"čas Francúzskych južných a antarktických území"}
        }
        "meta:GMT"{
            ls{"greenwichský čas"}
        }
        "meta:Galapagos"{
            ls{"galapágsky čas"}
        }
        "meta:Gambier"{
            ls{"gambierský čas"}
        }
        "meta:Georgia"{
            ld{"gruzínsky letný čas"}
            lg{"gruzínsky čas"}
            ls{"gruzínsky štandardný čas"}
        }
        "meta:Gilbert_Islands"{
            ls{"čas Gilbertových ostrovov"}
        }
        "meta:Greenland_Eastern"{
            ld{"východogrónsky letný čas"}
            lg{"východogrónsky čas"}
            ls{"východogrónsky štandardný čas"}
        }
        "meta:Greenland_Western"{
            ld{"západogrónsky letný čas"}
            lg{"západogrónsky čas"}
            ls{"západogrónsky štandardný čas"}
        }
        "meta:Guam"{
            ls{"guamský čas"}
        }
        "meta:Gulf"{
            ls{"štandardný čas Perzského zálivu"}
        }
        "meta:Guyana"{
            ls{"guyanský čas"}
        }
        "meta:Hawaii_Aleutian"{
            ld{"havajsko-aleutský letný čas"}
            lg{"havajsko-aleutský čas"}
            ls{"havajsko-aleutský štandardný čas"}
        }
        "meta:Hong_Kong"{
            ld{"hongkonský letný čas"}
            lg{"hongkonský čas"}
            ls{"hongkonský štandardný čas"}
        }
        "meta:Hovd"{
            ld{"chovdský letný čas"}
            lg{"chovdský čas"}
            ls{"chovdský štandardný čas"}
        }
        "meta:India"{
            ls{"indický čas"}
        }
        "meta:Indian_Ocean"{
            ls{"indickooceánsky čas"}
        }
        "meta:Indochina"{
            ls{"indočínsky čas"}
        }
        "meta:Indonesia_Central"{
            ls{"stredoindonézsky čas"}
        }
        "meta:Indonesia_Eastern"{
            ls{"východoindonézsky čas"}
        }
        "meta:Indonesia_Western"{
            ls{"západoindonézsky čas"}
        }
        "meta:Iran"{
            ld{"iránsky letný čas"}
            lg{"iránsky čas"}
            ls{"iránsky štandardný čas"}
        }
        "meta:Irkutsk"{
            ld{"irkutský letný čas"}
            lg{"irkutský čas"}
            ls{"irkutský štandardný čas"}
        }
        "meta:Israel"{
            ld{"izraelský letný čas"}
            lg{"izraelský čas"}
            ls{"izraelský štandardný čas"}
        }
        "meta:Japan"{
            ld{"japonský letný čas"}
            lg{"japonský čas"}
            ls{"japonský štandardný čas"}
        }
        "meta:Kamchatka"{
            ld{"Petropavlovsk-Kamčatskijský letný čas"}
            lg{"Petropavlovsk-Kamčatský čas"}
            ls{"Petropavlovsk-Kamčatský štandardný čas"}
        }
        "meta:Kazakhstan_Eastern"{
            ls{"východokazachstanský čas"}
        }
        "meta:Kazakhstan_Western"{
            ls{"západokazachstanský čas"}
        }
        "meta:Korea"{
            ld{"kórejský letný čas"}
            lg{"kórejský čas"}
            ls{"kórejský štandardný čas"}
        }
        "meta:Kosrae"{
            ls{"kosrajský čas"}
        }
        "meta:Krasnoyarsk"{
            ld{"krasnojarský letný čas"}
            lg{"krasnojarský čas"}
            ls{"krasnojarský štandardný čas"}
        }
        "meta:Kyrgystan"{
            ls{"kirgizský čas"}
        }
        "meta:Lanka"{
            ls{"srílanský čas"}
        }
        "meta:Line_Islands"{
            ls{"čas Rovníkových ostrovov"}
        }
        "meta:Lord_Howe"{
            ld{"letný čas ostrova lorda Howa"}
            lg{"čas ostrova lorda Howa"}
            ls{"štandardný čas ostrova lorda Howa"}
        }
        "meta:Macau"{
            ld{"macajský letný čas"}
            lg{"macajský čas"}
            ls{"macajský štandardný čas"}
        }
        "meta:Macquarie"{
            ls{"čas ostrova Macquarie"}
        }
        "meta:Magadan"{
            ld{"magadanský letný čas"}
            lg{"magadanský čas"}
            ls{"magadanský štandardný čas"}
        }
        "meta:Malaysia"{
            ls{"malajzijský čas"}
        }
        "meta:Maldives"{
            ls{"maldivský čas"}
        }
        "meta:Marquesas"{
            ls{"markézsky čas"}
        }
        "meta:Marshall_Islands"{
            ls{"čas Marshallových ostrovov"}
        }
        "meta:Mauritius"{
            ld{"maurícijský letný čas"}
            lg{"maurícijský čas"}
            ls{"maurícijský štandardný čas"}
        }
        "meta:Mawson"{
            ls{"čas Mawsonovej stanice"}
        }
        "meta:Mexico_Northwest"{
            ld{"severozápadný mexický letný čas"}
            lg{"severozápadný mexický čas"}
            ls{"severozápadný mexický štandardný čas"}
        }
        "meta:Mexico_Pacific"{
            ld{"mexický tichomorský letný čas"}
            lg{"mexický tichomorský čas"}
            ls{"mexický tichomorský štandardný čas"}
        }
        "meta:Mongolia"{
            ld{"ulanbátarský letný čas"}
            lg{"ulanbátarský čas"}
            ls{"ulanbátarský štandardný čas"}
        }
        "meta:Moscow"{
            ld{"moskovský letný čas"}
            lg{"moskovský čas"}
            ls{"moskovský štandardný čas"}
        }
        "meta:Myanmar"{
            ls{"mjanmarský čas"}
        }
        "meta:Nauru"{
            ls{"nauruský čas"}
        }
        "meta:Nepal"{
            ls{"nepálsky čas"}
        }
        "meta:New_Caledonia"{
            ld{"novokaledónsky letný čas"}
            lg{"novokaledónsky čas"}
            ls{"novokaledónsky štandardný čas"}
        }
        "meta:New_Zealand"{
            ld{"novozélandský letný čas"}
            lg{"novozélandský čas"}
            ls{"novozélandský štandardný čas"}
        }
        "meta:Newfoundland"{
            ld{"newfoundlandský letný čas"}
            lg{"newfoundlandský čas"}
            ls{"newfoundlandský štandardný čas"}
        }
        "meta:Niue"{
            ls{"niuejský čas"}
        }
        "meta:Norfolk"{
            ld{"norfolský letný čas"}
            lg{"norfolský čas"}
            ls{"norfolský štandardný čas"}
        }
        "meta:Noronha"{
            ld{"letný čas súostrovia Fernando de Noronha"}
            lg{"čas súostrovia Fernando de Noronha"}
            ls{"štandardný čas súostrovia Fernando de Noronha"}
        }
        "meta:North_Mariana"{
            ls{"severomariánsky čas"}
        }
        "meta:Novosibirsk"{
            ld{"novosibirský letný čas"}
            lg{"novosibirský čas"}
            ls{"novosibirský štandardný čas"}
        }
        "meta:Omsk"{
            ld{"omský letný čas"}
            lg{"omský čas"}
            ls{"omský štandardný čas"}
        }
        "meta:Pakistan"{
            ld{"pakistanský letný čas"}
            lg{"pakistanský čas"}
            ls{"pakistanský štandardný čas"}
        }
        "meta:Palau"{
            ls{"palauský čas"}
        }
        "meta:Papua_New_Guinea"{
            ls{"čas Papuy-Novej Guiney"}
        }
        "meta:Paraguay"{
            ld{"paraguajský letný čas"}
            lg{"paraguajský čas"}
            ls{"paraguajský štandardný čas"}
        }
        "meta:Peru"{
            ld{"peruánsky letný čas"}
            lg{"peruánsky čas"}
            ls{"peruánsky štandardný čas"}
        }
        "meta:Philippines"{
            ld{"filipínsky letný čas"}
            lg{"filipínsky čas"}
            ls{"filipínsky štandardný čas"}
        }
        "meta:Phoenix_Islands"{
            ls{"čas Fénixových ostrovov"}
        }
        "meta:Pierre_Miquelon"{
            ld{"pierre-miquelonský letný čas"}
            lg{"pierre-miquelonský čas"}
            ls{"pierre-miquelonský štandardný čas"}
        }
        "meta:Pitcairn"{
            ls{"čas Pitcairnových ostrovov"}
        }
        "meta:Ponape"{
            ls{"ponapský čas"}
        }
        "meta:Pyongyang"{
            ls{"pchjongjanský čas"}
        }
        "meta:Qyzylorda"{
            ld{"kyzylordský letný čas"}
            lg{"kyzylordský čas"}
            ls{"kyzylordský štandardný čas"}
        }
        "meta:Reunion"{
            ls{"réunionský čas"}
        }
        "meta:Rothera"{
            ls{"čas Rotherovej stanice"}
        }
        "meta:Sakhalin"{
            ld{"sachalinský letný čas"}
            lg{"sachalinský čas"}
            ls{"sachalinský štandardný čas"}
        }
        "meta:Samara"{
            ld{"Samarský letný čas"}
            lg{"Samarský čas"}
            ls{"Samarský štandardný čas"}
        }
        "meta:Samoa"{
            ld{"samojský letný čas"}
            lg{"samojský čas"}
            ls{"samojský štandardný čas"}
        }
        "meta:Seychelles"{
            ls{"seychelský čas"}
        }
        "meta:Singapore"{
            ls{"singapurský štandardný čas"}
        }
        "meta:Solomon"{
            ls{"čas Šalamúnových ostrovov"}
        }
        "meta:South_Georgia"{
            ls{"čas Južnej Georgie"}
        }
        "meta:Suriname"{
            ls{"surinamský čas"}
        }
        "meta:Syowa"{
            ls{"čas stanice Šówa"}
        }
        "meta:Tahiti"{
            ls{"tahitský čas"}
        }
        "meta:Taipei"{
            ld{"tchajpejský letný čas"}
            lg{"tchajpejský čas"}
            ls{"tchajpejský štandardný čas"}
        }
        "meta:Tajikistan"{
            ls{"tadžický čas"}
        }
        "meta:Tokelau"{
            ls{"tokelauský čas"}
        }
        "meta:Tonga"{
            ld{"tonžský letný čas"}
            lg{"tonžský čas"}
            ls{"tonžský štandardný čas"}
        }
        "meta:Truk"{
            ls{"chuukský čas"}
        }
        "meta:Turkmenistan"{
            ld{"turkménsky letný čas"}
            lg{"turkménsky čas"}
            ls{"turkménsky štandardný čas"}
        }
        "meta:Tuvalu"{
            ls{"tuvalský čas"}
        }
        "meta:Uruguay"{
            ld{"uruguajský letný čas"}
            lg{"uruguajský čas"}
            ls{"uruguajský štandardný čas"}
        }
        "meta:Uzbekistan"{
            ld{"uzbecký letný čas"}
            lg{"uzbecký čas"}
            ls{"uzbecký štandardný čas"}
        }
        "meta:Vanuatu"{
            ld{"vanuatský letný čas"}
            lg{"vanuatský čas"}
            ls{"vanuatský štandardný čas"}
        }
        "meta:Venezuela"{
            ls{"venezuelský čas"}
        }
        "meta:Vladivostok"{
            ld{"vladivostocký letný čas"}
            lg{"vladivostocký čas"}
            ls{"vladivostocký štandardný čas"}
        }
        "meta:Volgograd"{
            ld{"volgogradský letný čas"}
            lg{"volgogradský čas"}
            ls{"volgogradský štandardný čas"}
        }
        "meta:Vostok"{
            ls{"čas stanice Vostok"}
        }
        "meta:Wake"{
            ls{"čas ostrova Wake"}
        }
        "meta:Wallis"{
            ls{"čas ostrovov Wallis a Futuna"}
        }
        "meta:Yakutsk"{
            ld{"jakutský letný čas"}
            lg{"jakutský čas"}
            ls{"jakutský štandardný čas"}
        }
        "meta:Yekaterinburg"{
            ld{"jekaterinburský letný čas"}
            lg{"jekaterinburský čas"}
            ls{"jekaterinburský štandardný čas"}
        }
        "meta:Yukon"{
            ls{"yukonský čas"}
        }
<<<<<<< HEAD
        fallbackFormat{"{1} ({0})"}
        gmtFormat{"GMT{0}"}
        gmtZeroFormat{"GMT"}
        hourFormat{"+HH:mm;-HH:mm"}
=======
>>>>>>> 626889fb
        regionFormat{"časové pásmo {0}"}
    }
}<|MERGE_RESOLUTION|>--- conflicted
+++ resolved
@@ -1126,13 +1126,6 @@
         "meta:Yukon"{
             ls{"yukonský čas"}
         }
-<<<<<<< HEAD
-        fallbackFormat{"{1} ({0})"}
-        gmtFormat{"GMT{0}"}
-        gmtZeroFormat{"GMT"}
-        hourFormat{"+HH:mm;-HH:mm"}
-=======
->>>>>>> 626889fb
         regionFormat{"časové pásmo {0}"}
     }
 }