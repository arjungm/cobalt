--- conflicted
+++ resolved
@@ -1169,9 +1169,6 @@
         "Pacific:Johnston"{
             ec{"Jọ́nstun"}
         }
-        "Pacific:Kanton"{
-            ec{"Kanton"}
-        }
         "Pacific:Kiritimati"{
             ec{"Kritímáti"}
         }
@@ -1832,13 +1829,6 @@
         "meta:Yukon"{
             ls{"Yukón Taim"}
         }
-<<<<<<< HEAD
-        fallbackFormat{"{1} ({0})"}
-        gmtFormat{"GMT{0}"}
-        gmtZeroFormat{"GMT"}
-        hourFormat{"+HH:mm;-HH:mm"}
-=======
->>>>>>> 626889fb
         regionFormat{"{0} Taim"}
         regionFormatDaylight{"{0} Délaít Taim"}
         regionFormatStandard{"{0} Fíksd Taim"}
