--- conflicted
+++ resolved
@@ -1938,10 +1938,6 @@
         "meta:Yukon"{
             ls{"שעון יוקון"}
         }
-<<<<<<< HEAD
-        fallbackFormat{"{1} ({0})"}
-=======
->>>>>>> 626889fb
         gmtFormat{"GMT{0}‎"}
         hourFormat{"‎+HH:mm;-HH:mm‎"}
         regionFormat{"שעון {0}"}
