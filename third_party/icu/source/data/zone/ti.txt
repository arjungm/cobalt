--- conflicted
+++ resolved
@@ -257,12 +257,9 @@
         }
         "America:Chihuahua"{
             ec{"ቺዋዋ"}
-<<<<<<< HEAD
-=======
         }
         "America:Ciudad_Juarez"{
             ec{"ሲዩዳድ ጁዋረዝ"}
->>>>>>> 626889fb
         }
         "America:Coral_Harbour"{
             ec{"ኣቲኮካን"}
@@ -1456,13 +1453,6 @@
         "meta:Venezuela"{
             ls{"ግዜ ቬኔዝዌላ"}
         }
-<<<<<<< HEAD
-        fallbackFormat{"{1} ({0})"}
-        gmtFormat{"GMT{0}"}
-        gmtZeroFormat{"GMT"}
-        hourFormat{"+HH:mm;-HH:mm"}
-=======
->>>>>>> 626889fb
         regionFormat{"ግዜ {0}"}
         regionFormatDaylight{"ግዜ ክረምቲ {0}"}
         regionFormatStandard{"ምዱብ ግዜ {0}"}
