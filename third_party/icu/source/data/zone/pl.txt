--- conflicted
+++ resolved
@@ -1195,13 +1195,6 @@
         "meta:Yukon"{
             ls{"czas Jukon"}
         }
-<<<<<<< HEAD
-        fallbackFormat{"{1} ({0})"}
-        gmtFormat{"GMT{0}"}
-        gmtZeroFormat{"GMT"}
-        hourFormat{"+HH:mm;-HH:mm"}
-=======
->>>>>>> 626889fb
         regionFormat{"czas: {0}"}
         regionFormatDaylight{"{0} (czas letni)"}
         regionFormatStandard{"{0} (czas standardowy)"}
