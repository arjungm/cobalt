--- conflicted
+++ resolved
@@ -1947,10 +1947,6 @@
         "meta:Yukon"{
             ls{"യൂക്കോൺ സമയം"}
         }
-<<<<<<< HEAD
-        fallbackFormat{"{1} ({0})"}
-=======
->>>>>>> 626889fb
         gmtFormat{"ജിഎംടി {0}"}
         gmtZeroFormat{"ജിഎംടി"}
         regionFormat{"{0} സമയം"}
