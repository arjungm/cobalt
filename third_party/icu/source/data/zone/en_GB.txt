﻿// © 2016 and later: Unicode, Inc. and others.
// License & terms of use: http://www.unicode.org/copyright.html
// Generated using tools/cldr/cldr-to-icu/build-icu-data.xml
en_GB{
    %%Parent{"en_001"}
    zoneStrings{
        "America:Bahia_Banderas"{
            ec{"Bahia Banderas"}
        }
        "America:Cancun"{
            ec{"Cancun"}
        }
        "America:Merida"{
            ec{"Merida"}
        }
<<<<<<< HEAD
        "America:Metlakatla"{
            ec{"Metlakatla"}
        }
        "America:Mexico_City"{
            ec{"Mexico City"}
        }
        "America:Miquelon"{
            ec{"Miquelon"}
        }
        "America:Moncton"{
            ec{"Moncton"}
        }
        "America:Monterrey"{
            ec{"Monterrey"}
        }
        "America:Montevideo"{
            ec{"Montevideo"}
        }
        "America:Montserrat"{
            ec{"Montserrat"}
        }
        "America:Nassau"{
            ec{"Nassau"}
        }
        "America:New_York"{
            ec{"New York"}
        }
        "America:Nipigon"{
            ec{"Nipigon"}
        }
        "America:Nome"{
            ec{"Nome"}
        }
        "America:Noronha"{
            ec{"Noronha"}
        }
        "America:North_Dakota:Beulah"{
            ec{"Beulah, North Dakota"}
        }
        "America:North_Dakota:Center"{
            ec{"Center, North Dakota"}
        }
        "America:North_Dakota:New_Salem"{
            ec{"New Salem, North Dakota"}
        }
        "America:Ojinaga"{
            ec{"Ojinaga"}
        }
        "America:Panama"{
            ec{"Panama"}
        }
        "America:Pangnirtung"{
            ec{"Pangnirtung"}
        }
        "America:Paramaribo"{
            ec{"Paramaribo"}
        }
        "America:Phoenix"{
            ec{"Phoenix"}
        }
        "America:Port-au-Prince"{
            ec{"Port-au-Prince"}
        }
        "America:Port_of_Spain"{
            ec{"Port of Spain"}
        }
        "America:Porto_Velho"{
            ec{"Porto Velho"}
        }
        "America:Puerto_Rico"{
            ec{"Puerto Rico"}
        }
        "America:Rainy_River"{
            ec{"Rainy River"}
        }
        "America:Rankin_Inlet"{
            ec{"Rankin Inlet"}
        }
        "America:Recife"{
            ec{"Recife"}
        }
        "America:Regina"{
            ec{"Regina"}
        }
        "America:Resolute"{
            ec{"Resolute"}
        }
        "America:Rio_Branco"{
            ec{"Rio Branco"}
        }
        "America:Santarem"{
            ec{"Santarem"}
        }
        "America:Santiago"{
            ec{"Santiago"}
        }
        "America:Santo_Domingo"{
            ec{"Santo Domingo"}
        }
        "America:Sao_Paulo"{
            ec{"Sao Paulo"}
        }
        "America:Scoresbysund"{
            ec{"Ittoqqortoormiit"}
        }
        "America:Sitka"{
            ec{"Sitka"}
        }
        "America:Swift_Current"{
            ec{"Swift Current"}
        }
        "America:Tegucigalpa"{
            ec{"Tegucigalpa"}
        }
        "America:Thule"{
            ec{"Thule"}
        }
        "America:Thunder_Bay"{
            ec{"Thunder Bay"}
        }
        "America:Tijuana"{
            ec{"Tijuana"}
        }
        "America:Toronto"{
            ec{"Toronto"}
        }
        "America:Tortola"{
            ec{"Tortola"}
        }
        "America:Vancouver"{
            ec{"Vancouver"}
        }
        "America:Whitehorse"{
            ec{"Whitehorse"}
        }
        "America:Winnipeg"{
            ec{"Winnipeg"}
        }
        "America:Yakutat"{
            ec{"Yakutat"}
        }
        "America:Yellowknife"{
            ec{"Yellowknife"}
        }
        "Antarctica:Casey"{
            ec{"Casey"}
        }
        "Antarctica:Davis"{
            ec{"Davis"}
        }
        "Antarctica:Macquarie"{
            ec{"Macquarie"}
        }
        "Antarctica:Mawson"{
            ec{"Mawson"}
        }
        "Antarctica:McMurdo"{
            ec{"McMurdo"}
        }
        "Antarctica:Palmer"{
            ec{"Palmer"}
        }
        "Antarctica:Rothera"{
            ec{"Rothera"}
        }
        "Antarctica:Syowa"{
            ec{"Syowa"}
        }
        "Antarctica:Troll"{
            ec{"Troll"}
        }
        "Antarctica:Vostok"{
            ec{"Vostok"}
        }
        "Arctic:Longyearbyen"{
            ec{"Longyearbyen"}
        }
        "Asia:Aden"{
            ec{"Aden"}
        }
        "Asia:Almaty"{
            ec{"Almaty"}
        }
        "Asia:Amman"{
            ec{"Amman"}
        }
        "Asia:Anadyr"{
            ec{"Anadyr"}
        }
        "Asia:Aqtobe"{
            ec{"Aqtobe"}
        }
        "Asia:Ashgabat"{
            ec{"Ashgabat"}
        }
        "Asia:Baghdad"{
            ec{"Baghdad"}
        }
        "Asia:Bahrain"{
            ec{"Bahrain"}
        }
        "Asia:Baku"{
            ec{"Baku"}
        }
        "Asia:Bangkok"{
            ec{"Bangkok"}
        }
        "Asia:Beirut"{
            ec{"Beirut"}
        }
        "Asia:Bishkek"{
            ec{"Bishkek"}
        }
        "Asia:Brunei"{
            ec{"Brunei"}
        }
        "Asia:Calcutta"{
            ec{"Kolkata"}
        }
        "Asia:Choibalsan"{
            ec{"Choibalsan"}
        }
        "Asia:Colombo"{
            ec{"Colombo"}
        }
        "Asia:Damascus"{
            ec{"Damascus"}
        }
        "Asia:Dhaka"{
            ec{"Dhaka"}
        }
        "Asia:Dili"{
            ec{"Dili"}
        }
        "Asia:Dubai"{
            ec{"Dubai"}
        }
        "Asia:Dushanbe"{
            ec{"Dushanbe"}
        }
        "Asia:Gaza"{
            ec{"Gaza"}
        }
        "Asia:Hebron"{
            ec{"Hebron"}
        }
        "Asia:Hong_Kong"{
            ec{"Hong Kong"}
        }
        "Asia:Hovd"{
            ec{"Hovd"}
        }
        "Asia:Irkutsk"{
            ec{"Irkutsk"}
        }
        "Asia:Jakarta"{
            ec{"Jakarta"}
        }
        "Asia:Jayapura"{
            ec{"Jayapura"}
        }
        "Asia:Jerusalem"{
            ec{"Jerusalem"}
        }
        "Asia:Kabul"{
            ec{"Kabul"}
        }
        "Asia:Kamchatka"{
            ec{"Kamchatka"}
        }
        "Asia:Karachi"{
            ec{"Karachi"}
        }
        "Asia:Katmandu"{
            ec{"Kathmandu"}
        }
        "Asia:Khandyga"{
            ec{"Khandyga"}
        }
        "Asia:Krasnoyarsk"{
            ec{"Krasnoyarsk"}
        }
        "Asia:Kuala_Lumpur"{
            ec{"Kuala Lumpur"}
        }
        "Asia:Kuching"{
            ec{"Kuching"}
        }
        "Asia:Kuwait"{
            ec{"Kuwait"}
        }
        "Asia:Magadan"{
            ec{"Magadan"}
        }
        "Asia:Makassar"{
            ec{"Makassar"}
        }
        "Asia:Manila"{
            ec{"Manila"}
        }
        "Asia:Muscat"{
            ec{"Muscat"}
        }
        "Asia:Nicosia"{
            ec{"Nicosia"}
        }
        "Asia:Novokuznetsk"{
            ec{"Novokuznetsk"}
        }
        "Asia:Novosibirsk"{
            ec{"Novosibirsk"}
        }
        "Asia:Omsk"{
            ec{"Omsk"}
        }
        "Asia:Oral"{
            ec{"Oral"}
        }
        "Asia:Phnom_Penh"{
            ec{"Phnom Penh"}
        }
        "Asia:Pontianak"{
            ec{"Pontianak"}
        }
        "Asia:Pyongyang"{
            ec{"Pyongyang"}
        }
        "Asia:Qatar"{
            ec{"Qatar"}
        }
        "Asia:Qyzylorda"{
            ec{"Qyzylorda"}
        }
        "Asia:Riyadh"{
            ec{"Riyadh"}
        }
        "Asia:Sakhalin"{
            ec{"Sakhalin"}
        }
        "Asia:Samarkand"{
            ec{"Samarkand"}
        }
        "Asia:Seoul"{
            ec{"Seoul"}
        }
        "Asia:Shanghai"{
            ec{"Shanghai"}
        }
        "Asia:Singapore"{
            ec{"Singapore"}
        }
        "Asia:Taipei"{
            ec{"Taipei"}
        }
        "Asia:Tashkent"{
            ec{"Tashkent"}
        }
        "Asia:Tbilisi"{
            ec{"Tbilisi"}
        }
        "Asia:Tehran"{
            ec{"Tehran"}
        }
        "Asia:Thimphu"{
            ec{"Thimphu"}
        }
        "Asia:Tokyo"{
            ec{"Tokyo"}
        }
        "Asia:Ulaanbaatar"{
            ec{"Ulaanbaatar"}
        }
        "Asia:Urumqi"{
            ec{"Urumqi"}
        }
        "Asia:Ust-Nera"{
            ec{"Ust-Nera"}
        }
        "Asia:Vientiane"{
            ec{"Vientiane"}
        }
        "Asia:Vladivostok"{
            ec{"Vladivostok"}
        }
        "Asia:Yakutsk"{
            ec{"Yakutsk"}
        }
        "Asia:Yekaterinburg"{
            ec{"Yekaterinburg"}
        }
        "Asia:Yerevan"{
            ec{"Yerevan"}
        }
        "Atlantic:Azores"{
            ec{"Azores"}
        }
        "Atlantic:Bermuda"{
            ec{"Bermuda"}
        }
        "Atlantic:Canary"{
            ec{"Canary"}
        }
        "Atlantic:Cape_Verde"{
            ec{"Cape Verde"}
        }
        "Atlantic:Faeroe"{
            ec{"Faroe"}
        }
        "Atlantic:Madeira"{
            ec{"Madeira"}
        }
        "Atlantic:Reykjavik"{
            ec{"Reykjavik"}
        }
        "Atlantic:South_Georgia"{
            ec{"South Georgia"}
        }
        "Atlantic:Stanley"{
            ec{"Stanley"}
        }
        "Australia:Adelaide"{
            ec{"Adelaide"}
        }
        "Australia:Brisbane"{
            ec{"Brisbane"}
        }
        "Australia:Broken_Hill"{
            ec{"Broken Hill"}
        }
        "Australia:Darwin"{
            ec{"Darwin"}
        }
        "Australia:Eucla"{
            ec{"Eucla"}
        }
        "Australia:Hobart"{
            ec{"Hobart"}
        }
        "Australia:Lindeman"{
            ec{"Lindeman"}
        }
        "Australia:Lord_Howe"{
            ec{"Lord Howe"}
        }
        "Australia:Melbourne"{
            ec{"Melbourne"}
        }
        "Australia:Perth"{
            ec{"Perth"}
        }
        "Australia:Sydney"{
            ec{"Sydney"}
        }
        "Europe:Amsterdam"{
            ec{"Amsterdam"}
        }
        "Europe:Andorra"{
            ec{"Andorra"}
        }
        "Europe:Athens"{
            ec{"Athens"}
        }
        "Europe:Belgrade"{
            ec{"Belgrade"}
        }
        "Europe:Berlin"{
            ec{"Berlin"}
        }
        "Europe:Bratislava"{
            ec{"Bratislava"}
        }
        "Europe:Brussels"{
            ec{"Brussels"}
        }
        "Europe:Bucharest"{
            ec{"Bucharest"}
        }
        "Europe:Budapest"{
            ec{"Budapest"}
        }
        "Europe:Busingen"{
            ec{"Busingen"}
        }
        "Europe:Chisinau"{
            ec{"Chisinau"}
        }
        "Europe:Copenhagen"{
            ec{"Copenhagen"}
        }
        "Europe:Dublin"{
            ec{"Dublin"}
        }
        "Europe:Gibraltar"{
            ec{"Gibraltar"}
        }
        "Europe:Guernsey"{
            ec{"Guernsey"}
        }
        "Europe:Helsinki"{
            ec{"Helsinki"}
        }
        "Europe:Isle_of_Man"{
            ec{"Isle of Man"}
        }
        "Europe:Istanbul"{
            ec{"Istanbul"}
        }
        "Europe:Jersey"{
            ec{"Jersey"}
        }
        "Europe:Kaliningrad"{
            ec{"Kaliningrad"}
        }
        "Europe:Lisbon"{
            ec{"Lisbon"}
        }
        "Europe:Ljubljana"{
            ec{"Ljubljana"}
        }
=======
>>>>>>> 626889fb
        "Europe:London"{
            sd{"BST"}
        }
<<<<<<< HEAD
        "Europe:Luxembourg"{
            ec{"Luxembourg"}
        }
        "Europe:Madrid"{
            ec{"Madrid"}
        }
        "Europe:Malta"{
            ec{"Malta"}
        }
        "Europe:Mariehamn"{
            ec{"Mariehamn"}
        }
        "Europe:Minsk"{
            ec{"Minsk"}
        }
        "Europe:Monaco"{
            ec{"Monaco"}
        }
        "Europe:Moscow"{
            ec{"Moscow"}
        }
        "Europe:Oslo"{
            ec{"Oslo"}
        }
        "Europe:Paris"{
            ec{"Paris"}
        }
        "Europe:Podgorica"{
            ec{"Podgorica"}
        }
        "Europe:Prague"{
            ec{"Prague"}
        }
        "Europe:Riga"{
            ec{"Riga"}
        }
        "Europe:Rome"{
            ec{"Rome"}
        }
        "Europe:Samara"{
            ec{"Samara"}
        }
        "Europe:San_Marino"{
            ec{"San Marino"}
        }
        "Europe:Sarajevo"{
            ec{"Sarajevo"}
        }
        "Europe:Simferopol"{
            ec{"Simferopol"}
        }
        "Europe:Skopje"{
            ec{"Skopje"}
        }
        "Europe:Sofia"{
            ec{"Sofia"}
        }
        "Europe:Stockholm"{
            ec{"Stockholm"}
        }
        "Europe:Tallinn"{
            ec{"Tallinn"}
        }
        "Europe:Tirane"{
            ec{"Tirane"}
        }
        "Europe:Vaduz"{
            ec{"Vaduz"}
        }
        "Europe:Vatican"{
            ec{"Vatican"}
        }
        "Europe:Vienna"{
            ec{"Vienna"}
        }
        "Europe:Vilnius"{
            ec{"Vilnius"}
        }
        "Europe:Volgograd"{
            ec{"Volgograd"}
        }
        "Europe:Warsaw"{
            ec{"Warsaw"}
        }
        "Europe:Zagreb"{
            ec{"Zagreb"}
        }
        "Europe:Zaporozhye"{
            ec{"Zaporozhye"}
        }
        "Europe:Zurich"{
            ec{"Zurich"}
        }
        "Indian:Antananarivo"{
            ec{"Antananarivo"}
        }
        "Indian:Chagos"{
            ec{"Chagos"}
        }
        "Indian:Christmas"{
            ec{"Christmas"}
        }
        "Indian:Cocos"{
            ec{"Cocos"}
        }
        "Indian:Comoro"{
            ec{"Comoro"}
        }
        "Indian:Kerguelen"{
            ec{"Kerguelen"}
        }
        "Indian:Mahe"{
            ec{"Mahe"}
        }
        "Indian:Maldives"{
            ec{"Maldives"}
        }
        "Indian:Mauritius"{
            ec{"Mauritius"}
        }
        "Pacific:Apia"{
            ec{"Apia"}
        }
        "Pacific:Auckland"{
            ec{"Auckland"}
        }
        "Pacific:Chatham"{
            ec{"Chatham"}
        }
        "Pacific:Easter"{
            ec{"Easter"}
        }
        "Pacific:Efate"{
            ec{"Efate"}
        }
        "Pacific:Fakaofo"{
            ec{"Fakaofo"}
        }
        "Pacific:Fiji"{
            ec{"Fiji"}
        }
        "Pacific:Funafuti"{
            ec{"Funafuti"}
        }
        "Pacific:Galapagos"{
            ec{"Galapagos"}
        }
        "Pacific:Gambier"{
            ec{"Gambier"}
        }
        "Pacific:Guadalcanal"{
            ec{"Guadalcanal"}
        }
        "Pacific:Guam"{
            ec{"Guam"}
        }
        "Pacific:Kiritimati"{
            ec{"Kiritimati"}
        }
        "Pacific:Kosrae"{
            ec{"Kosrae"}
        }
        "Pacific:Kwajalein"{
            ec{"Kwajalein"}
        }
        "Pacific:Majuro"{
            ec{"Majuro"}
        }
        "Pacific:Marquesas"{
            ec{"Marquesas"}
        }
        "Pacific:Midway"{
            ec{"Midway"}
        }
        "Pacific:Nauru"{
            ec{"Nauru"}
        }
        "Pacific:Niue"{
            ec{"Niue"}
        }
        "Pacific:Norfolk"{
            ec{"Norfolk"}
        }
        "Pacific:Noumea"{
            ec{"Noumea"}
        }
        "Pacific:Pago_Pago"{
            ec{"Pago Pago"}
        }
        "Pacific:Palau"{
            ec{"Palau"}
        }
        "Pacific:Pitcairn"{
            ec{"Pitcairn"}
        }
        "Pacific:Ponape"{
            ec{"Pohnpei"}
        }
        "Pacific:Port_Moresby"{
            ec{"Port Moresby"}
        }
        "Pacific:Rarotonga"{
            ec{"Rarotonga"}
        }
        "Pacific:Saipan"{
            ec{"Saipan"}
        }
        "Pacific:Tahiti"{
            ec{"Tahiti"}
        }
        "Pacific:Tarawa"{
            ec{"Tarawa"}
        }
        "Pacific:Tongatapu"{
            ec{"Tongatapu"}
        }
        "Pacific:Truk"{
            ec{"Chuuk"}
        }
        "Pacific:Wake"{
            ec{"Wake"}
        }
        "Pacific:Wallis"{
            ec{"Wallis"}
        }
=======
>>>>>>> 626889fb
        "meta:Europe_Central"{
            sd{"CEST"}
            sg{"CET"}
            ss{"CET"}
        }
        "meta:Europe_Eastern"{
            sd{"EEST"}
            sg{"EET"}
            ss{"EET"}
        }
        "meta:Europe_Western"{
            sd{"WEST"}
            sg{"WET"}
            ss{"WET"}
        }
<<<<<<< HEAD
        "meta:Gulf"{
            ss{"GTS"}
        }
        gmtZeroFormat{"GMT"}
=======
>>>>>>> 626889fb
    }
}<|MERGE_RESOLUTION|>--- conflicted
+++ resolved
@@ -13,759 +13,9 @@
         "America:Merida"{
             ec{"Merida"}
         }
-<<<<<<< HEAD
-        "America:Metlakatla"{
-            ec{"Metlakatla"}
-        }
-        "America:Mexico_City"{
-            ec{"Mexico City"}
-        }
-        "America:Miquelon"{
-            ec{"Miquelon"}
-        }
-        "America:Moncton"{
-            ec{"Moncton"}
-        }
-        "America:Monterrey"{
-            ec{"Monterrey"}
-        }
-        "America:Montevideo"{
-            ec{"Montevideo"}
-        }
-        "America:Montserrat"{
-            ec{"Montserrat"}
-        }
-        "America:Nassau"{
-            ec{"Nassau"}
-        }
-        "America:New_York"{
-            ec{"New York"}
-        }
-        "America:Nipigon"{
-            ec{"Nipigon"}
-        }
-        "America:Nome"{
-            ec{"Nome"}
-        }
-        "America:Noronha"{
-            ec{"Noronha"}
-        }
-        "America:North_Dakota:Beulah"{
-            ec{"Beulah, North Dakota"}
-        }
-        "America:North_Dakota:Center"{
-            ec{"Center, North Dakota"}
-        }
-        "America:North_Dakota:New_Salem"{
-            ec{"New Salem, North Dakota"}
-        }
-        "America:Ojinaga"{
-            ec{"Ojinaga"}
-        }
-        "America:Panama"{
-            ec{"Panama"}
-        }
-        "America:Pangnirtung"{
-            ec{"Pangnirtung"}
-        }
-        "America:Paramaribo"{
-            ec{"Paramaribo"}
-        }
-        "America:Phoenix"{
-            ec{"Phoenix"}
-        }
-        "America:Port-au-Prince"{
-            ec{"Port-au-Prince"}
-        }
-        "America:Port_of_Spain"{
-            ec{"Port of Spain"}
-        }
-        "America:Porto_Velho"{
-            ec{"Porto Velho"}
-        }
-        "America:Puerto_Rico"{
-            ec{"Puerto Rico"}
-        }
-        "America:Rainy_River"{
-            ec{"Rainy River"}
-        }
-        "America:Rankin_Inlet"{
-            ec{"Rankin Inlet"}
-        }
-        "America:Recife"{
-            ec{"Recife"}
-        }
-        "America:Regina"{
-            ec{"Regina"}
-        }
-        "America:Resolute"{
-            ec{"Resolute"}
-        }
-        "America:Rio_Branco"{
-            ec{"Rio Branco"}
-        }
-        "America:Santarem"{
-            ec{"Santarem"}
-        }
-        "America:Santiago"{
-            ec{"Santiago"}
-        }
-        "America:Santo_Domingo"{
-            ec{"Santo Domingo"}
-        }
-        "America:Sao_Paulo"{
-            ec{"Sao Paulo"}
-        }
-        "America:Scoresbysund"{
-            ec{"Ittoqqortoormiit"}
-        }
-        "America:Sitka"{
-            ec{"Sitka"}
-        }
-        "America:Swift_Current"{
-            ec{"Swift Current"}
-        }
-        "America:Tegucigalpa"{
-            ec{"Tegucigalpa"}
-        }
-        "America:Thule"{
-            ec{"Thule"}
-        }
-        "America:Thunder_Bay"{
-            ec{"Thunder Bay"}
-        }
-        "America:Tijuana"{
-            ec{"Tijuana"}
-        }
-        "America:Toronto"{
-            ec{"Toronto"}
-        }
-        "America:Tortola"{
-            ec{"Tortola"}
-        }
-        "America:Vancouver"{
-            ec{"Vancouver"}
-        }
-        "America:Whitehorse"{
-            ec{"Whitehorse"}
-        }
-        "America:Winnipeg"{
-            ec{"Winnipeg"}
-        }
-        "America:Yakutat"{
-            ec{"Yakutat"}
-        }
-        "America:Yellowknife"{
-            ec{"Yellowknife"}
-        }
-        "Antarctica:Casey"{
-            ec{"Casey"}
-        }
-        "Antarctica:Davis"{
-            ec{"Davis"}
-        }
-        "Antarctica:Macquarie"{
-            ec{"Macquarie"}
-        }
-        "Antarctica:Mawson"{
-            ec{"Mawson"}
-        }
-        "Antarctica:McMurdo"{
-            ec{"McMurdo"}
-        }
-        "Antarctica:Palmer"{
-            ec{"Palmer"}
-        }
-        "Antarctica:Rothera"{
-            ec{"Rothera"}
-        }
-        "Antarctica:Syowa"{
-            ec{"Syowa"}
-        }
-        "Antarctica:Troll"{
-            ec{"Troll"}
-        }
-        "Antarctica:Vostok"{
-            ec{"Vostok"}
-        }
-        "Arctic:Longyearbyen"{
-            ec{"Longyearbyen"}
-        }
-        "Asia:Aden"{
-            ec{"Aden"}
-        }
-        "Asia:Almaty"{
-            ec{"Almaty"}
-        }
-        "Asia:Amman"{
-            ec{"Amman"}
-        }
-        "Asia:Anadyr"{
-            ec{"Anadyr"}
-        }
-        "Asia:Aqtobe"{
-            ec{"Aqtobe"}
-        }
-        "Asia:Ashgabat"{
-            ec{"Ashgabat"}
-        }
-        "Asia:Baghdad"{
-            ec{"Baghdad"}
-        }
-        "Asia:Bahrain"{
-            ec{"Bahrain"}
-        }
-        "Asia:Baku"{
-            ec{"Baku"}
-        }
-        "Asia:Bangkok"{
-            ec{"Bangkok"}
-        }
-        "Asia:Beirut"{
-            ec{"Beirut"}
-        }
-        "Asia:Bishkek"{
-            ec{"Bishkek"}
-        }
-        "Asia:Brunei"{
-            ec{"Brunei"}
-        }
-        "Asia:Calcutta"{
-            ec{"Kolkata"}
-        }
-        "Asia:Choibalsan"{
-            ec{"Choibalsan"}
-        }
-        "Asia:Colombo"{
-            ec{"Colombo"}
-        }
-        "Asia:Damascus"{
-            ec{"Damascus"}
-        }
-        "Asia:Dhaka"{
-            ec{"Dhaka"}
-        }
-        "Asia:Dili"{
-            ec{"Dili"}
-        }
-        "Asia:Dubai"{
-            ec{"Dubai"}
-        }
-        "Asia:Dushanbe"{
-            ec{"Dushanbe"}
-        }
-        "Asia:Gaza"{
-            ec{"Gaza"}
-        }
-        "Asia:Hebron"{
-            ec{"Hebron"}
-        }
-        "Asia:Hong_Kong"{
-            ec{"Hong Kong"}
-        }
-        "Asia:Hovd"{
-            ec{"Hovd"}
-        }
-        "Asia:Irkutsk"{
-            ec{"Irkutsk"}
-        }
-        "Asia:Jakarta"{
-            ec{"Jakarta"}
-        }
-        "Asia:Jayapura"{
-            ec{"Jayapura"}
-        }
-        "Asia:Jerusalem"{
-            ec{"Jerusalem"}
-        }
-        "Asia:Kabul"{
-            ec{"Kabul"}
-        }
-        "Asia:Kamchatka"{
-            ec{"Kamchatka"}
-        }
-        "Asia:Karachi"{
-            ec{"Karachi"}
-        }
-        "Asia:Katmandu"{
-            ec{"Kathmandu"}
-        }
-        "Asia:Khandyga"{
-            ec{"Khandyga"}
-        }
-        "Asia:Krasnoyarsk"{
-            ec{"Krasnoyarsk"}
-        }
-        "Asia:Kuala_Lumpur"{
-            ec{"Kuala Lumpur"}
-        }
-        "Asia:Kuching"{
-            ec{"Kuching"}
-        }
-        "Asia:Kuwait"{
-            ec{"Kuwait"}
-        }
-        "Asia:Magadan"{
-            ec{"Magadan"}
-        }
-        "Asia:Makassar"{
-            ec{"Makassar"}
-        }
-        "Asia:Manila"{
-            ec{"Manila"}
-        }
-        "Asia:Muscat"{
-            ec{"Muscat"}
-        }
-        "Asia:Nicosia"{
-            ec{"Nicosia"}
-        }
-        "Asia:Novokuznetsk"{
-            ec{"Novokuznetsk"}
-        }
-        "Asia:Novosibirsk"{
-            ec{"Novosibirsk"}
-        }
-        "Asia:Omsk"{
-            ec{"Omsk"}
-        }
-        "Asia:Oral"{
-            ec{"Oral"}
-        }
-        "Asia:Phnom_Penh"{
-            ec{"Phnom Penh"}
-        }
-        "Asia:Pontianak"{
-            ec{"Pontianak"}
-        }
-        "Asia:Pyongyang"{
-            ec{"Pyongyang"}
-        }
-        "Asia:Qatar"{
-            ec{"Qatar"}
-        }
-        "Asia:Qyzylorda"{
-            ec{"Qyzylorda"}
-        }
-        "Asia:Riyadh"{
-            ec{"Riyadh"}
-        }
-        "Asia:Sakhalin"{
-            ec{"Sakhalin"}
-        }
-        "Asia:Samarkand"{
-            ec{"Samarkand"}
-        }
-        "Asia:Seoul"{
-            ec{"Seoul"}
-        }
-        "Asia:Shanghai"{
-            ec{"Shanghai"}
-        }
-        "Asia:Singapore"{
-            ec{"Singapore"}
-        }
-        "Asia:Taipei"{
-            ec{"Taipei"}
-        }
-        "Asia:Tashkent"{
-            ec{"Tashkent"}
-        }
-        "Asia:Tbilisi"{
-            ec{"Tbilisi"}
-        }
-        "Asia:Tehran"{
-            ec{"Tehran"}
-        }
-        "Asia:Thimphu"{
-            ec{"Thimphu"}
-        }
-        "Asia:Tokyo"{
-            ec{"Tokyo"}
-        }
-        "Asia:Ulaanbaatar"{
-            ec{"Ulaanbaatar"}
-        }
-        "Asia:Urumqi"{
-            ec{"Urumqi"}
-        }
-        "Asia:Ust-Nera"{
-            ec{"Ust-Nera"}
-        }
-        "Asia:Vientiane"{
-            ec{"Vientiane"}
-        }
-        "Asia:Vladivostok"{
-            ec{"Vladivostok"}
-        }
-        "Asia:Yakutsk"{
-            ec{"Yakutsk"}
-        }
-        "Asia:Yekaterinburg"{
-            ec{"Yekaterinburg"}
-        }
-        "Asia:Yerevan"{
-            ec{"Yerevan"}
-        }
-        "Atlantic:Azores"{
-            ec{"Azores"}
-        }
-        "Atlantic:Bermuda"{
-            ec{"Bermuda"}
-        }
-        "Atlantic:Canary"{
-            ec{"Canary"}
-        }
-        "Atlantic:Cape_Verde"{
-            ec{"Cape Verde"}
-        }
-        "Atlantic:Faeroe"{
-            ec{"Faroe"}
-        }
-        "Atlantic:Madeira"{
-            ec{"Madeira"}
-        }
-        "Atlantic:Reykjavik"{
-            ec{"Reykjavik"}
-        }
-        "Atlantic:South_Georgia"{
-            ec{"South Georgia"}
-        }
-        "Atlantic:Stanley"{
-            ec{"Stanley"}
-        }
-        "Australia:Adelaide"{
-            ec{"Adelaide"}
-        }
-        "Australia:Brisbane"{
-            ec{"Brisbane"}
-        }
-        "Australia:Broken_Hill"{
-            ec{"Broken Hill"}
-        }
-        "Australia:Darwin"{
-            ec{"Darwin"}
-        }
-        "Australia:Eucla"{
-            ec{"Eucla"}
-        }
-        "Australia:Hobart"{
-            ec{"Hobart"}
-        }
-        "Australia:Lindeman"{
-            ec{"Lindeman"}
-        }
-        "Australia:Lord_Howe"{
-            ec{"Lord Howe"}
-        }
-        "Australia:Melbourne"{
-            ec{"Melbourne"}
-        }
-        "Australia:Perth"{
-            ec{"Perth"}
-        }
-        "Australia:Sydney"{
-            ec{"Sydney"}
-        }
-        "Europe:Amsterdam"{
-            ec{"Amsterdam"}
-        }
-        "Europe:Andorra"{
-            ec{"Andorra"}
-        }
-        "Europe:Athens"{
-            ec{"Athens"}
-        }
-        "Europe:Belgrade"{
-            ec{"Belgrade"}
-        }
-        "Europe:Berlin"{
-            ec{"Berlin"}
-        }
-        "Europe:Bratislava"{
-            ec{"Bratislava"}
-        }
-        "Europe:Brussels"{
-            ec{"Brussels"}
-        }
-        "Europe:Bucharest"{
-            ec{"Bucharest"}
-        }
-        "Europe:Budapest"{
-            ec{"Budapest"}
-        }
-        "Europe:Busingen"{
-            ec{"Busingen"}
-        }
-        "Europe:Chisinau"{
-            ec{"Chisinau"}
-        }
-        "Europe:Copenhagen"{
-            ec{"Copenhagen"}
-        }
-        "Europe:Dublin"{
-            ec{"Dublin"}
-        }
-        "Europe:Gibraltar"{
-            ec{"Gibraltar"}
-        }
-        "Europe:Guernsey"{
-            ec{"Guernsey"}
-        }
-        "Europe:Helsinki"{
-            ec{"Helsinki"}
-        }
-        "Europe:Isle_of_Man"{
-            ec{"Isle of Man"}
-        }
-        "Europe:Istanbul"{
-            ec{"Istanbul"}
-        }
-        "Europe:Jersey"{
-            ec{"Jersey"}
-        }
-        "Europe:Kaliningrad"{
-            ec{"Kaliningrad"}
-        }
-        "Europe:Lisbon"{
-            ec{"Lisbon"}
-        }
-        "Europe:Ljubljana"{
-            ec{"Ljubljana"}
-        }
-=======
->>>>>>> 626889fb
         "Europe:London"{
             sd{"BST"}
         }
-<<<<<<< HEAD
-        "Europe:Luxembourg"{
-            ec{"Luxembourg"}
-        }
-        "Europe:Madrid"{
-            ec{"Madrid"}
-        }
-        "Europe:Malta"{
-            ec{"Malta"}
-        }
-        "Europe:Mariehamn"{
-            ec{"Mariehamn"}
-        }
-        "Europe:Minsk"{
-            ec{"Minsk"}
-        }
-        "Europe:Monaco"{
-            ec{"Monaco"}
-        }
-        "Europe:Moscow"{
-            ec{"Moscow"}
-        }
-        "Europe:Oslo"{
-            ec{"Oslo"}
-        }
-        "Europe:Paris"{
-            ec{"Paris"}
-        }
-        "Europe:Podgorica"{
-            ec{"Podgorica"}
-        }
-        "Europe:Prague"{
-            ec{"Prague"}
-        }
-        "Europe:Riga"{
-            ec{"Riga"}
-        }
-        "Europe:Rome"{
-            ec{"Rome"}
-        }
-        "Europe:Samara"{
-            ec{"Samara"}
-        }
-        "Europe:San_Marino"{
-            ec{"San Marino"}
-        }
-        "Europe:Sarajevo"{
-            ec{"Sarajevo"}
-        }
-        "Europe:Simferopol"{
-            ec{"Simferopol"}
-        }
-        "Europe:Skopje"{
-            ec{"Skopje"}
-        }
-        "Europe:Sofia"{
-            ec{"Sofia"}
-        }
-        "Europe:Stockholm"{
-            ec{"Stockholm"}
-        }
-        "Europe:Tallinn"{
-            ec{"Tallinn"}
-        }
-        "Europe:Tirane"{
-            ec{"Tirane"}
-        }
-        "Europe:Vaduz"{
-            ec{"Vaduz"}
-        }
-        "Europe:Vatican"{
-            ec{"Vatican"}
-        }
-        "Europe:Vienna"{
-            ec{"Vienna"}
-        }
-        "Europe:Vilnius"{
-            ec{"Vilnius"}
-        }
-        "Europe:Volgograd"{
-            ec{"Volgograd"}
-        }
-        "Europe:Warsaw"{
-            ec{"Warsaw"}
-        }
-        "Europe:Zagreb"{
-            ec{"Zagreb"}
-        }
-        "Europe:Zaporozhye"{
-            ec{"Zaporozhye"}
-        }
-        "Europe:Zurich"{
-            ec{"Zurich"}
-        }
-        "Indian:Antananarivo"{
-            ec{"Antananarivo"}
-        }
-        "Indian:Chagos"{
-            ec{"Chagos"}
-        }
-        "Indian:Christmas"{
-            ec{"Christmas"}
-        }
-        "Indian:Cocos"{
-            ec{"Cocos"}
-        }
-        "Indian:Comoro"{
-            ec{"Comoro"}
-        }
-        "Indian:Kerguelen"{
-            ec{"Kerguelen"}
-        }
-        "Indian:Mahe"{
-            ec{"Mahe"}
-        }
-        "Indian:Maldives"{
-            ec{"Maldives"}
-        }
-        "Indian:Mauritius"{
-            ec{"Mauritius"}
-        }
-        "Pacific:Apia"{
-            ec{"Apia"}
-        }
-        "Pacific:Auckland"{
-            ec{"Auckland"}
-        }
-        "Pacific:Chatham"{
-            ec{"Chatham"}
-        }
-        "Pacific:Easter"{
-            ec{"Easter"}
-        }
-        "Pacific:Efate"{
-            ec{"Efate"}
-        }
-        "Pacific:Fakaofo"{
-            ec{"Fakaofo"}
-        }
-        "Pacific:Fiji"{
-            ec{"Fiji"}
-        }
-        "Pacific:Funafuti"{
-            ec{"Funafuti"}
-        }
-        "Pacific:Galapagos"{
-            ec{"Galapagos"}
-        }
-        "Pacific:Gambier"{
-            ec{"Gambier"}
-        }
-        "Pacific:Guadalcanal"{
-            ec{"Guadalcanal"}
-        }
-        "Pacific:Guam"{
-            ec{"Guam"}
-        }
-        "Pacific:Kiritimati"{
-            ec{"Kiritimati"}
-        }
-        "Pacific:Kosrae"{
-            ec{"Kosrae"}
-        }
-        "Pacific:Kwajalein"{
-            ec{"Kwajalein"}
-        }
-        "Pacific:Majuro"{
-            ec{"Majuro"}
-        }
-        "Pacific:Marquesas"{
-            ec{"Marquesas"}
-        }
-        "Pacific:Midway"{
-            ec{"Midway"}
-        }
-        "Pacific:Nauru"{
-            ec{"Nauru"}
-        }
-        "Pacific:Niue"{
-            ec{"Niue"}
-        }
-        "Pacific:Norfolk"{
-            ec{"Norfolk"}
-        }
-        "Pacific:Noumea"{
-            ec{"Noumea"}
-        }
-        "Pacific:Pago_Pago"{
-            ec{"Pago Pago"}
-        }
-        "Pacific:Palau"{
-            ec{"Palau"}
-        }
-        "Pacific:Pitcairn"{
-            ec{"Pitcairn"}
-        }
-        "Pacific:Ponape"{
-            ec{"Pohnpei"}
-        }
-        "Pacific:Port_Moresby"{
-            ec{"Port Moresby"}
-        }
-        "Pacific:Rarotonga"{
-            ec{"Rarotonga"}
-        }
-        "Pacific:Saipan"{
-            ec{"Saipan"}
-        }
-        "Pacific:Tahiti"{
-            ec{"Tahiti"}
-        }
-        "Pacific:Tarawa"{
-            ec{"Tarawa"}
-        }
-        "Pacific:Tongatapu"{
-            ec{"Tongatapu"}
-        }
-        "Pacific:Truk"{
-            ec{"Chuuk"}
-        }
-        "Pacific:Wake"{
-            ec{"Wake"}
-        }
-        "Pacific:Wallis"{
-            ec{"Wallis"}
-        }
-=======
->>>>>>> 626889fb
         "meta:Europe_Central"{
             sd{"CEST"}
             sg{"CET"}
@@ -781,12 +31,5 @@
             sg{"WET"}
             ss{"WET"}
         }
-<<<<<<< HEAD
-        "meta:Gulf"{
-            ss{"GTS"}
-        }
-        gmtZeroFormat{"GMT"}
-=======
->>>>>>> 626889fb
     }
 }