﻿// © 2016 and later: Unicode, Inc. and others.
// License & terms of use: http://www.unicode.org/copyright.html
// Generated using tools/cldr/cldr-to-icu/build-icu-data.xml
eu{
    zoneStrings{
        "Africa:Accra"{
            ec{"Akkra"}
        }
        "Africa:Addis_Ababa"{
            ec{"Addis Abeba"}
        }
        "Africa:Algiers"{
            ec{"Aljer"}
        }
        "Africa:Bangui"{
            ec{"Bangi"}
        }
        "Africa:Cairo"{
            ec{"Kairo"}
        }
        "Africa:Conakry"{
            ec{"Konakry"}
        }
        "Africa:Djibouti"{
            ec{"Djibuti"}
        }
        "Africa:Douala"{
            ec{"Duala"}
        }
        "Africa:El_Aaiun"{
            ec{"Aaiun"}
        }
        "Africa:Khartoum"{
            ec{"Khartum"}
        }
        "Africa:Mogadishu"{
            ec{"Muqdisho"}
        }
        "Africa:Ndjamena"{
            ec{"N’djamena"}
        }
        "Africa:Niamey"{
            ec{"Niamei"}
        }
        "Africa:Nouakchott"{
            ec{"Nuakxot"}
        }
        "Africa:Ouagadougou"{
            ec{"Uagadugu"}
        }
        "Africa:Porto-Novo"{
            ec{"Porto Novo"}
        }
        "America:Anguilla"{
            ec{"Aingira"}
        }
        "America:Araguaina"{
            ec{"Araguaína"}
        }
        "America:Argentina:Tucuman"{
            ec{"Tucumán"}
        }
        "America:Cayman"{
            ec{"Kaiman"}
        }
        "America:Cordoba"{
            ec{"Córdoba"}
        }
        "America:Cuiaba"{
            ec{"Cuiabá"}
        }
        "America:Curacao"{
            ec{"Curaçao"}
        }
        "America:Dominica"{
            ec{"Dominika"}
        }
        "America:Eirunepe"{
            ec{"Eirunepé"}
        }
        "America:Guadeloupe"{
            ec{"Guadalupe"}
        }
        "America:Havana"{
            ec{"Habana"}
        }
        "America:Jamaica"{
            ec{"Jamaika"}
        }
        "America:Maceio"{
            ec{"Maceió"}
        }
        "America:Martinique"{
            ec{"Martinika"}
        }
        "America:Mazatlan"{
            ec{"Mazatlán"}
        }
        "America:Mexico_City"{
            ec{"Mexiko Hiria"}
        }
        "America:Miquelon"{
            ec{"Mikelune"}
        }
        "America:North_Dakota:Beulah"{
            ec{"Beulah, Ipar Dakota"}
        }
        "America:North_Dakota:Center"{
            ec{"Center, Ipar Dakota"}
        }
        "America:North_Dakota:New_Salem"{
            ec{"New Salem, Ipar Dakota"}
        }
        "America:Port_of_Spain"{
            ec{"Port-of-Spain"}
        }
        "America:Santa_Isabel"{
            ec{"Santa Isabel"}
        }
        "America:Santarem"{
            ec{"Santarém"}
        }
        "America:Sao_Paulo"{
            ec{"São Paulo"}
        }
        "America:St_Barthelemy"{
            ec{"Saint-Barthélemy"}
        }
        "America:St_Johns"{
            ec{"Saint John’s"}
        }
        "America:St_Kitts"{
            ec{"Saint Kitts"}
        }
        "America:St_Lucia"{
            ec{"Santa Luzia"}
        }
        "America:St_Thomas"{
            ec{"Saint-Thomas"}
        }
        "America:St_Vincent"{
            ec{"Saint Vincent"}
        }
        "America:Thule"{
            ec{"Qaanaaq"}
        }
        "Asia:Aqtau"{
            ec{"Aktau"}
        }
        "Asia:Aqtobe"{
            ec{"Aktobe"}
        }
        "Asia:Ashgabat"{
            ec{"Asgabat"}
        }
        "Asia:Baghdad"{
            ec{"Bagdad"}
        }
        "Asia:Bishkek"{
            ec{"Bixkek"}
        }
        "Asia:Calcutta"{
            ec{"Kalkuta"}
        }
        "Asia:Chita"{
            ec{"Txita"}
        }
        "Asia:Choibalsan"{
            ec{"Txoibalsan"}
        }
        "Asia:Colombo"{
            ec{"Kolombo"}
        }
        "Asia:Damascus"{
            ec{"Damasko"}
        }
        "Asia:Dushanbe"{
            ec{"Duxanbe"}
        }
        "Asia:Hovd"{
            ec{"Khovd"}
        }
        "Asia:Kamchatka"{
            ec{"Kamtxatka"}
        }
        "Asia:Karachi"{
            ec{"Karatxi"}
        }
        "Asia:Katmandu"{
            ec{"Katmandu"}
        }
        "Asia:Khandyga"{
            ec{"Khandiga"}
        }
        "Asia:Krasnoyarsk"{
            ec{"Krasnoiarsk"}
        }
        "Asia:Macau"{
            ec{"Macau"}
        }
        "Asia:Muscat"{
            ec{"Maskat"}
        }
        "Asia:Nicosia"{
            ec{"Nikosia"}
        }
        "Asia:Pyongyang"{
            ec{"Piongiang"}
        }
        "Asia:Qostanay"{
            ec{"Kostanay"}
        }
        "Asia:Qyzylorda"{
            ec{"Kyzylorda"}
        }
        "Asia:Riyadh"{
            ec{"Riad"}
        }
        "Asia:Samarkand"{
            ec{"Samarkanda"}
        }
        "Asia:Seoul"{
            ec{"Seul"}
        }
        "Asia:Singapore"{
            ec{"Singapur"}
        }
        "Asia:Srednekolymsk"{
            ec{"Srednekolimsk"}
        }
        "Asia:Tashkent"{
            ec{"Taxkent"}
        }
        "Asia:Tehran"{
            ec{"Teheran"}
        }
        "Asia:Tokyo"{
            ec{"Tokio"}
        }
        "Asia:Ulaanbaatar"{
            ec{"Ulan Bator"}
        }
        "Asia:Urumqi"{
            ec{"Ürümqi"}
        }
        "Asia:Vientiane"{
            ec{"Vientian"}
        }
        "Asia:Yakutsk"{
            ec{"Jakutsk"}
        }
        "Asia:Yekaterinburg"{
            ec{"Jekaterinburg"}
        }
        "Asia:Yerevan"{
            ec{"Erevan"}
        }
        "Atlantic:Azores"{
            ec{"Azoreak"}
        }
        "Atlantic:Canary"{
            ec{"Kanariak"}
        }
        "Atlantic:Cape_Verde"{
            ec{"Cabo Verde"}
        }
        "Atlantic:South_Georgia"{
            ec{"Hegoaldeko Georgiak"}
        }
        "Atlantic:St_Helena"{
            ec{"Santa Helena"}
        }
        "Australia:Currie"{
            ec{"Currie"}
        }
        "Etc:UTC"{
            ls{"ordu unibertsal koordinatua"}
        }
        "Etc:Unknown"{
            ec{"Hiri ezezaguna"}
        }
        "Europe:Athens"{
            ec{"Atenas"}
        }
        "Europe:Belgrade"{
            ec{"Belgrad"}
        }
        "Europe:Brussels"{
            ec{"Brusela"}
        }
        "Europe:Bucharest"{
            ec{"Bukarest"}
        }
        "Europe:Busingen"{
            ec{"Büsingen"}
        }
        "Europe:Copenhagen"{
            ec{"Kopenhage"}
        }
        "Europe:Dublin"{
            ld{"Irlandako ordu estandarra"}
        }
        "Europe:Guernsey"{
            ec{"Guernesey"}
        }
        "Europe:Isle_of_Man"{
            ec{"Man uhartea"}
        }
        "Europe:Kiev"{
            ec{"Kiev"}
        }
        "Europe:Lisbon"{
            ec{"Lisboa"}
        }
        "Europe:London"{
            ec{"Londres"}
            ld{"Londresko udako ordua"}
        }
        "Europe:Luxembourg"{
            ec{"Luxenburgo"}
        }
        "Europe:Madrid"{
            ec{"Madril"}
        }
        "Europe:Monaco"{
            ec{"Monako"}
        }
        "Europe:Moscow"{
            ec{"Mosku"}
        }
        "Europe:Prague"{
            ec{"Praga"}
        }
        "Europe:Rome"{
            ec{"Erroma"}
        }
        "Europe:Tirane"{
            ec{"Tirana"}
        }
        "Europe:Ulyanovsk"{
            ec{"Ulianovsk"}
        }
        "Europe:Uzhgorod"{
            ec{"Uzhhorod"}
        }
        "Europe:Vatican"{
            ec{"Vatikano Hiria"}
        }
        "Europe:Vienna"{
            ec{"Viena"}
        }
        "Europe:Warsaw"{
            ec{"Varsovia"}
        }
        "Europe:Zaporozhye"{
            ec{"Zaporizhia"}
        }
        "Europe:Zurich"{
            ec{"Zürich"}
        }
        "Indian:Mahe"{
            ec{"Mahé"}
        }
        "Indian:Maldives"{
            ec{"Maldivak"}
        }
        "Indian:Mauritius"{
            ec{"Maurizio"}
        }
        "Pacific:Easter"{
            ec{"Pazko uhartea"}
        }
        "Pacific:Efate"{
            ec{"Éfaté"}
        }
        "Pacific:Enderbury"{
            ec{"Enderbury"}
        }
        "Pacific:Galapagos"{
            ec{"Galapagoak"}
        }
        "Pacific:Honolulu"{
            ec{"Honolulu"}
            sd{"HDT"}
            sg{"HST"}
            ss{"HST"}
<<<<<<< HEAD
        }
        "Pacific:Johnston"{
            ec{"Johnston"}
        }
        "Pacific:Kanton"{
            ec{"Kanton"}
        }
        "Pacific:Kiritimati"{
            ec{"Kiritimati"}
        }
        "Pacific:Kosrae"{
            ec{"Kosrae"}
        }
        "Pacific:Kwajalein"{
            ec{"Kwajalein"}
        }
        "Pacific:Majuro"{
            ec{"Majuro"}
=======
>>>>>>> 626889fb
        }
        "Pacific:Marquesas"{
            ec{"Markesak"}
        }
        "Pacific:Noumea"{
            ec{"Nouméa"}
        }
        "meta:Acre"{
            ld{"Acreko udako ordua"}
            lg{"Acreko ordua"}
            ls{"Acreko ordu estandarra"}
        }
        "meta:Acre"{
            ld{"Acreko udako ordua"}
            lg{"Acreko ordua"}
            ls{"Acreko ordu estandarra"}
        }
        "meta:Afghanistan"{
            ls{"Afganistango ordua"}
        }
        "meta:Africa_Central"{
            ls{"Afrikako erdialdeko ordua"}
        }
        "meta:Africa_Eastern"{
            ls{"Afrikako ekialdeko ordua"}
        }
        "meta:Africa_Southern"{
            ls{"Afrikako hegoaldeko ordua"}
        }
        "meta:Africa_Western"{
            ld{"Afrikako mendebaldeko udako ordua"}
            lg{"Afrikako mendebaldeko ordua"}
            ls{"Afrikako mendebaldeko ordu estandarra"}
        }
        "meta:Alaska"{
            ld{"Alaskako udako ordua"}
            lg{"Alaskako ordua"}
            ls{"Alaskako ordu estandarra"}
            sd{"AKDT"}
            sg{"AKT"}
            ss{"AKST"}
        }
        "meta:Almaty"{
            ld{"Almatyko udako ordua"}
            lg{"Almatyko ordua"}
            ls{"Almatyko ordu estandarra"}
        }
        "meta:Amazon"{
            ld{"Amazoniako udako ordua"}
            lg{"Amazoniako ordua"}
            ls{"Amazoniako ordu estandarra"}
        }
        "meta:America_Central"{
            ld{"Ipar Amerikako erdialdeko udako ordua"}
            lg{"Ipar Amerikako erdialdeko ordua"}
            ls{"Ipar Amerikako erdialdeko ordu estandarra"}
            sd{"CDT"}
            sg{"CT"}
            ss{"CST"}
        }
        "meta:America_Eastern"{
            ld{"Ipar Amerikako ekialdeko udako ordua"}
            lg{"Ipar Amerikako ekialdeko ordua"}
            ls{"Ipar Amerikako ekialdeko ordu estandarra"}
            sd{"EDT"}
            sg{"ET"}
            ss{"EST"}
        }
        "meta:America_Mountain"{
            ld{"Ipar Amerikako mendialdeko udako ordua"}
            lg{"Ipar Amerikako mendialdeko ordua"}
            ls{"Ipar Amerikako mendialdeko ordu estandarra"}
            sd{"MDT"}
            sg{"MT"}
            ss{"MST"}
        }
        "meta:America_Pacific"{
            ld{"Ipar Amerikako Pazifikoko udako ordua"}
            lg{"Ipar Amerikako Pazifikoko ordua"}
            ls{"Ipar Amerikako Pazifikoko ordu estandarra"}
            sd{"PDT"}
            sg{"PT"}
            ss{"PST"}
        }
        "meta:Anadyr"{
            ld{"Anadyrreko udako ordua"}
            lg{"Anadyrreko ordua"}
            ls{"Anadyrreko ordu estandarra"}
        }
        "meta:Apia"{
            ld{"Apiako udako ordua"}
            lg{"Apiako ordua"}
            ls{"Apiako ordu estandarra"}
        }
        "meta:Aqtau"{
            ld{"Aktauko udako ordua"}
            lg{"Aktauko ordua"}
            ls{"Aktauko ordu estandarra"}
        }
        "meta:Aqtobe"{
            ld{"Aktobeko udako ordua"}
            lg{"Aktobeko ordua"}
            ls{"Aktobeko ordu estandarra"}
        }
        "meta:Arabian"{
            ld{"Arabiako udako ordua"}
            lg{"Arabiako ordua"}
            ls{"Arabiako ordu estandarra"}
        }
        "meta:Argentina"{
            ld{"Argentinako udako ordua"}
            lg{"Argentinako ordua"}
            ls{"Argentinako ordu estandarra"}
        }
        "meta:Argentina_Western"{
            ld{"Argentina mendebaldeko udako ordua"}
            lg{"Argentina mendebaldeko ordua"}
            ls{"Argentina mendebaldeko ordu estandarra"}
        }
        "meta:Armenia"{
            ld{"Armeniako udako ordua"}
            lg{"Armeniako ordua"}
            ls{"Armeniako ordu estandarra"}
        }
        "meta:Atlantic"{
            ld{"Ipar Amerikako Atlantikoko udako ordua"}
            lg{"Ipar Amerikako Atlantikoko ordua"}
            ls{"Ipar Amerikako Atlantikoko ordu estandarra"}
            sd{"ADT"}
            sg{"AT"}
            ss{"AST"}
        }
        "meta:Australia_Central"{
            ld{"Australiako erdialdeko udako ordua"}
            lg{"Australiako erdialdeko ordua"}
            ls{"Australiako erdialdeko ordu estandarra"}
        }
        "meta:Australia_CentralWestern"{
            ld{"Australiako erdi-mendebaldeko udako ordua"}
            lg{"Australiako erdi-mendebaldeko ordua"}
            ls{"Australiako erdi-mendebaldeko ordu estandarra"}
        }
        "meta:Australia_Eastern"{
            ld{"Australiako ekialdeko udako ordua"}
            lg{"Australiako ekialdeko ordua"}
            ls{"Australiako ekialdeko ordu estandarra"}
        }
        "meta:Australia_Western"{
            ld{"Australiako mendebaldeko udako ordua"}
            lg{"Australiako mendebaldeko ordua"}
            ls{"Australiako mendebaldeko ordu estandarra"}
        }
        "meta:Azerbaijan"{
            ld{"Azerbaijango udako ordua"}
            lg{"Azerbaijango ordua"}
            ls{"Azerbaijango ordu estandarra"}
        }
        "meta:Azores"{
            ld{"Azoreetako udako ordua"}
            lg{"Azoreetako ordua"}
            ls{"Azoreetako ordu estandarra"}
        }
        "meta:Bangladesh"{
            ld{"Bangladesheko udako ordua"}
            lg{"Bangladesheko ordua"}
            ls{"Bangladesheko ordu estandarra"}
        }
        "meta:Bhutan"{
            ls{"Bhutango ordua"}
        }
        "meta:Bolivia"{
            ls{"Boliviako ordua"}
        }
        "meta:Brasilia"{
            ld{"Brasiliako udako ordua"}
            lg{"Brasiliako ordua"}
            ls{"Brasiliako ordu estandarra"}
        }
        "meta:Brunei"{
            ls{"Brunei Darussalamgo ordua"}
        }
        "meta:Cape_Verde"{
            ld{"Cabo Verdeko udako ordua"}
            lg{"Cabo Verdeko ordua"}
            ls{"Cabo Verdeko ordu estandarra"}
        }
        "meta:Casey"{
            ls{"Caseyko ordua"}
        }
        "meta:Chamorro"{
            ls{"Chamorroko ordu estandarra"}
        }
        "meta:Chatham"{
            ld{"Chathamgo udako ordua"}
            lg{"Chathamgo ordua"}
            ls{"Chathamgo ordu estandarra"}
        }
        "meta:Chile"{
            ld{"Txileko udako ordua"}
            lg{"Txileko ordua"}
            ls{"Txileko ordu estandarra"}
        }
        "meta:China"{
            ld{"Txinako udako ordua"}
            lg{"Txinako ordua"}
            ls{"Txinako ordu estandarra"}
        }
        "meta:Choibalsan"{
            ld{"Txoibalsango udako ordua"}
            lg{"Txoibalsango ordua"}
            ls{"Txoibalsango ordu estandarra"}
        }
        "meta:Christmas"{
            ls{"Christmas uharteko ordua"}
        }
        "meta:Cocos"{
            ls{"Cocos uharteetako ordua"}
        }
        "meta:Colombia"{
            ld{"Kolonbiako udako ordua"}
            lg{"Kolonbiako ordua"}
            ls{"Kolonbiako ordu estandarra"}
        }
        "meta:Cook"{
            ld{"Cook uharteetako uda erdialdeko ordua"}
            lg{"Cook uharteetako ordua"}
            ls{"Cook uharteetako ordu estandarra"}
        }
        "meta:Cuba"{
            ld{"Kubako udako ordua"}
            lg{"Kubako ordua"}
            ls{"Kubako ordu estandarra"}
        }
        "meta:Davis"{
            ls{"Daviseko ordua"}
        }
        "meta:DumontDUrville"{
            ls{"Dumont-d’Urvilleko ordua"}
        }
        "meta:East_Timor"{
            ls{"Ekialdeko Timorreko ordua"}
        }
        "meta:Easter"{
            ld{"Pazko uharteko udako ordua"}
            lg{"Pazko uharteko ordua"}
            ls{"Pazko uharteko ordu estandarra"}
        }
        "meta:Ecuador"{
            ls{"Ekuadorreko ordua"}
        }
        "meta:Europe_Central"{
            ld{"Europako erdialdeko udako ordua"}
            lg{"Europako erdialdeko ordua"}
            ls{"Europako erdialdeko ordu estandarra"}
            sd{"CEST"}
            sg{"CET"}
            ss{"CET"}
        }
        "meta:Europe_Eastern"{
            ld{"Europako ekialdeko udako ordua"}
            lg{"Europako ekialdeko ordua"}
            ls{"Europako ekialdeko ordu estandarra"}
            sd{"EEST"}
            sg{"EET"}
            ss{"EET"}
        }
        "meta:Europe_Further_Eastern"{
            ls{"Europako ekialde urruneko ordua"}
        }
        "meta:Europe_Western"{
            ld{"Europako mendebaldeko udako ordua"}
            lg{"Europako mendebaldeko ordua"}
            ls{"Europako mendebaldeko ordu estandarra"}
            sd{"WEST"}
            sg{"WET"}
            ss{"WET"}
        }
        "meta:Falkland"{
            ld{"Falkland uharteetako udako ordua"}
            lg{"Falkland uharteetako ordua"}
            ls{"Falkland uharteetako ordu estandarra"}
        }
        "meta:Fiji"{
            ld{"Fijiko udako ordua"}
            lg{"Fijiko ordua"}
            ls{"Fijiko ordu estandarra"}
        }
        "meta:French_Guiana"{
            ls{"Guyana Frantseseko ordua"}
        }
        "meta:French_Southern"{
            ls{"Frantziaren lurralde austral eta antartikoetako ordutegia"}
        }
        "meta:GMT"{
            ls{"Greenwichko meridianoaren ordua"}
            ss{"GMT"}
        }
        "meta:Galapagos"{
            ls{"Galapagoetako ordua"}
        }
        "meta:Gambier"{
            ls{"Gambierretako ordua"}
        }
        "meta:Georgia"{
            ld{"Georgiako udako ordua"}
            lg{"Georgiako ordua"}
            ls{"Georgiako ordu estandarra"}
        }
        "meta:Gilbert_Islands"{
            ls{"Gilbert uharteetako ordua"}
        }
        "meta:Greenland_Eastern"{
            ld{"Groenlandiako ekialdeko udako ordua"}
            lg{"Groenlandiako ekialdeko ordua"}
            ls{"Groenlandiako ekialdeko ordu estandarra"}
        }
        "meta:Greenland_Western"{
            ld{"Groenlandiako mendebaldeko udako ordua"}
            lg{"Groenlandiako mendebaldeko ordua"}
            ls{"Groenlandiako mendebaldeko ordu estandarra"}
        }
        "meta:Guam"{
            ls{"Guameko ordu estandarra"}
        }
        "meta:Gulf"{
            ls{"Golkoko ordu estandarra"}
        }
        "meta:Guyana"{
            ls{"Guyanako ordua"}
        }
        "meta:Hawaii_Aleutian"{
            ld{"Hawaii-Aleutiar uharteetako udako ordua"}
            lg{"Hawaii-Aleutiar uharteetako ordua"}
            ls{"Hawaii-Aleutiar uharteetako ordu estandarra"}
            sd{"HADT"}
            sg{"HAT"}
            ss{"HAST"}
        }
        "meta:Hong_Kong"{
            ld{"Hong Kongo udako ordua"}
            lg{"Hong Kongo ordua"}
            ls{"Hong Kongo ordu estandarra"}
        }
        "meta:Hovd"{
            ld{"Khovdeko udako ordua"}
            lg{"Khovdeko ordua"}
            ls{"Khovdeko ordu estandarra"}
        }
        "meta:India"{
            ls{"Indiako ordua"}
        }
        "meta:Indian_Ocean"{
            ls{"Indiako ozeanoko ordua"}
        }
        "meta:Indochina"{
            ls{"Indotxinako ordua"}
        }
        "meta:Indonesia_Central"{
            ls{"Indonesiako erdialdeko ordua"}
        }
        "meta:Indonesia_Eastern"{
            ls{"Indonesiako ekialdeko ordua"}
        }
        "meta:Indonesia_Western"{
            ls{"Indonesiako mendebaldeko ordua"}
        }
        "meta:Iran"{
            ld{"Irango udako ordua"}
            lg{"Irango ordua"}
            ls{"Irango ordu estandarra"}
        }
        "meta:Irkutsk"{
            ld{"Irkutskeko udako ordua"}
            lg{"Irkutskeko ordua"}
            ls{"Irkutskeko ordu estandarra"}
        }
        "meta:Israel"{
            ld{"Israelgo udako ordua"}
            lg{"Israelgo ordua"}
            ls{"Israelgo ordu estandarra"}
        }
        "meta:Japan"{
            ld{"Japoniako udako ordua"}
            lg{"Japoniako ordua"}
            ls{"Japoniako ordu estandarra"}
        }
        "meta:Kamchatka"{
            ld{"Petropavlovsk-Kamchatskiko udako ordua"}
            lg{"Petropavlovsk-Kamchatskiko ordua"}
            ls{"Petropavlovsk-Kamchatskiko ordu estandarra"}
        }
        "meta:Kazakhstan_Eastern"{
            ls{"Kazakhstango ekialdeko ordua"}
        }
        "meta:Kazakhstan_Western"{
            ls{"Kazakhstango mendebaldeko ordua"}
        }
        "meta:Korea"{
            ld{"Koreako udako ordua"}
            lg{"Koreako ordua"}
            ls{"Koreako ordu estandarra"}
        }
        "meta:Kosrae"{
            ls{"Kosraeko ordua"}
        }
        "meta:Krasnoyarsk"{
            ld{"Krasnoiarskeko udako ordua"}
            lg{"Krasnoiarskeko ordua"}
            ls{"Krasnoiarskeko ordu estandarra"}
        }
        "meta:Kyrgystan"{
            ls{"Kirgizistango ordua"}
        }
        "meta:Lanka"{
            ls{"Lankako ordua"}
        }
        "meta:Line_Islands"{
            ls{"Line uharteetako ordua"}
        }
        "meta:Lord_Howe"{
            ld{"Lord Howeko udako ordua"}
            lg{"Lord Howeko ordua"}
            ls{"Lord Howeko ordu estandarra"}
        }
        "meta:Macau"{
            ld{"Macaoko udako ordua"}
            lg{"Macaoko ordua"}
            ls{"Macaoko ordu estandarra"}
        }
        "meta:Macquarie"{
            ls{"Macquarie uharteko ordua"}
        }
        "meta:Magadan"{
            ld{"Magadango udako ordua"}
            lg{"Magadango ordua"}
            ls{"Magadango ordu estandarra"}
        }
        "meta:Malaysia"{
            ls{"Malaysiako ordua"}
        }
        "meta:Maldives"{
            ls{"Maldivetako ordua"}
        }
        "meta:Marquesas"{
            ls{"Markesetako ordua"}
        }
        "meta:Marshall_Islands"{
            ls{"Marshall Uharteetako ordua"}
        }
        "meta:Mauritius"{
            ld{"Maurizioko udako ordua"}
            lg{"Maurizioko ordua"}
            ls{"Maurizioko ordu estandarra"}
        }
        "meta:Mawson"{
            ls{"Mawsoneko ordua"}
        }
        "meta:Mexico_Northwest"{
            ld{"Mexikoko ipar-ekialdeko udako ordua"}
            lg{"Mexikoko ipar-ekialdeko ordua"}
            ls{"Mexikoko ipar-ekialdeko ordu estandarra"}
        }
        "meta:Mexico_Pacific"{
            ld{"Mexikoko Pazifikoko udako ordua"}
            lg{"Mexikoko Pazifikoko ordua"}
            ls{"Mexikoko Pazifikoko ordu estandarra"}
        }
        "meta:Mongolia"{
            ld{"Ulan Batorreko udako ordua"}
            lg{"Ulan Batorreko ordua"}
            ls{"Ulan Batorreko ordu estandarra"}
        }
        "meta:Moscow"{
            ld{"Moskuko udako ordua"}
            lg{"Moskuko ordua"}
            ls{"Moskuko ordu estandarra"}
        }
        "meta:Myanmar"{
            ls{"Myanmarreko ordua"}
        }
        "meta:Nauru"{
            ls{"Nauruko ordua"}
        }
        "meta:Nepal"{
            ls{"Nepalgo ordua"}
        }
        "meta:New_Caledonia"{
            ld{"Kaledonia Berriko udako ordua"}
            lg{"Kaledonia Berriko ordua"}
            ls{"Kaledonia Berriko ordu estandarra"}
        }
        "meta:New_Zealand"{
            ld{"Zeelanda Berriko udako ordua"}
            lg{"Zeelanda Berriko ordua"}
            ls{"Zeelanda Berriko ordu estandarra"}
        }
        "meta:Newfoundland"{
            ld{"Ternuako udako ordua"}
            lg{"Ternuako ordua"}
            ls{"Ternuako ordu estandarra"}
        }
        "meta:Niue"{
            ls{"Niueko ordua"}
        }
        "meta:Norfolk"{
            ld{"Norfolk uharteetako udako ordua"}
            lg{"Norfolk uharteetako ordua"}
            ls{"Norfolk uharteetako ordu estandarra"}
        }
        "meta:Noronha"{
            ld{"Fernando de Noronhako udako ordua"}
            lg{"Fernando de Noronhako ordua"}
            ls{"Fernando de Noronhako ordu estandarra"}
        }
        "meta:North_Mariana"{
            ls{"Ipar Mariana uharteetako ordua"}
        }
        "meta:Novosibirsk"{
            ld{"Novosibirskeko udako ordua"}
            lg{"Novosibirskeko ordua"}
            ls{"Novosibirskeko ordu estandarra"}
        }
        "meta:Omsk"{
            ld{"Omskeko udako ordua"}
            lg{"Omskeko ordua"}
            ls{"Omskeko ordu estandarra"}
        }
        "meta:Pakistan"{
            ld{"Pakistango udako ordua"}
            lg{"Pakistango ordua"}
            ls{"Pakistango ordu estandarra"}
        }
        "meta:Palau"{
            ls{"Palauko ordua"}
        }
        "meta:Papua_New_Guinea"{
            ls{"Papua Ginea Berriko ordua"}
        }
        "meta:Paraguay"{
            ld{"Paraguaiko udako ordua"}
            lg{"Paraguaiko ordua"}
            ls{"Paraguaiko ordu estandarra"}
        }
        "meta:Peru"{
            ld{"Peruko udako ordua"}
            lg{"Peruko ordua"}
            ls{"Peruko ordu estandarra"}
        }
        "meta:Philippines"{
            ld{"Filipinetako udako ordua"}
            lg{"Filipinetako ordua"}
            ls{"Filipinetako ordu estandarra"}
        }
        "meta:Phoenix_Islands"{
            ls{"Phoenix uharteetako ordua"}
        }
        "meta:Pierre_Miquelon"{
            ld{"Saint-Pierre eta Mikeluneko udako ordua"}
            lg{"Saint-Pierre eta Mikeluneko ordua"}
            ls{"Saint-Pierre eta Mikeluneko ordu estandarra"}
        }
        "meta:Pitcairn"{
            ls{"Pitcairneko ordua"}
        }
        "meta:Ponape"{
            ls{"Ponapeko ordua"}
        }
        "meta:Pyongyang"{
            ls{"Piongiangeko ordua"}
        }
        "meta:Qyzylorda"{
            ld{"Kyzylordako udako ordua"}
            lg{"Kyzylordako ordua"}
            ls{"Kyzylordako ordu estandarra"}
        }
        "meta:Reunion"{
            ls{"Reunioneko ordua"}
        }
        "meta:Rothera"{
            ls{"Rotherako ordua"}
        }
        "meta:Sakhalin"{
            ld{"Sakhalingo udako ordua"}
            lg{"Sakhalingo ordua"}
            ls{"Sakhalingo ordu estandarra"}
        }
        "meta:Samara"{
            ld{"Samarako udako ordua"}
            lg{"Samarako ordua"}
            ls{"Samarako ordu estandarra"}
        }
        "meta:Samoa"{
            ld{"Samoako udako ordua"}
            lg{"Samoako ordua"}
            ls{"Samoako ordu estandarra"}
        }
        "meta:Seychelles"{
            ls{"Seychelle uharteetako ordua"}
        }
        "meta:Singapore"{
            ls{"Singapurreko ordu estandarra"}
        }
        "meta:Solomon"{
            ls{"Salomon Uharteetako ordua"}
        }
        "meta:South_Georgia"{
            ls{"Hegoaldeko Georgietako ordua"}
        }
        "meta:Suriname"{
            ls{"Surinamgo ordua"}
        }
        "meta:Syowa"{
            ls{"Syowako ordua"}
        }
        "meta:Tahiti"{
            ls{"Tahitiko ordua"}
        }
        "meta:Taipei"{
            ld{"Taipeiko udako ordua"}
            lg{"Taipeiko ordua"}
            ls{"Taipeiko ordu estandarra"}
        }
        "meta:Tajikistan"{
            ls{"Tadjikistango ordua"}
        }
        "meta:Tokelau"{
            ls{"Tokelauko ordua"}
        }
        "meta:Tonga"{
            ld{"Tongako udako ordua"}
            lg{"Tongako ordua"}
            ls{"Tongako ordu estandarra"}
        }
        "meta:Truk"{
            ls{"Chuukeko ordua"}
        }
        "meta:Turkmenistan"{
            ld{"Turkmenistango udako ordua"}
            lg{"Turkmenistango ordua"}
            ls{"Turkmenistango ordu estandarra"}
        }
        "meta:Tuvalu"{
            ls{"Tuvaluko ordua"}
        }
        "meta:Uruguay"{
            ld{"Uruguaiko udako ordua"}
            lg{"Uruguaiko ordua"}
            ls{"Uruguaiko ordu estandarra"}
        }
        "meta:Uzbekistan"{
            ld{"Uzbekistango udako ordua"}
            lg{"Uzbekistango ordua"}
            ls{"Uzbekistango ordu estandarra"}
        }
        "meta:Vanuatu"{
            ld{"Vanuatuko udako ordua"}
            lg{"Vanuatuko ordua"}
            ls{"Vanuatuko ordu estandarra"}
        }
        "meta:Venezuela"{
            ls{"Venezuelako ordua"}
        }
        "meta:Vladivostok"{
            ld{"Vladivostokeko udako ordua"}
            lg{"Vladivostokeko ordua"}
            ls{"Vladivostokeko ordu estandarra"}
        }
        "meta:Volgograd"{
            ld{"Volgogradeko udako ordua"}
            lg{"Volgogradeko ordua"}
            ls{"Volgogradeko ordu estandarra"}
        }
        "meta:Vostok"{
            ls{"Vostokeko ordua"}
        }
        "meta:Wake"{
            ls{"Wake uharteko ordua"}
        }
        "meta:Wallis"{
            ls{"Wallis eta Futunako ordutegia"}
        }
        "meta:Yakutsk"{
            ld{"Jakutskeko udako ordua"}
            lg{"Jakutskeko ordua"}
            ls{"Jakutskeko ordu estandarra"}
        }
        "meta:Yekaterinburg"{
            ld{"Jekaterinburgeko udako ordua"}
            lg{"Jekaterinburgeko ordua"}
            ls{"Jekaterinburgeko ordu estandarra"}
        }
        "meta:Yukon"{
            ls{"Yukongo ordua"}
        }
<<<<<<< HEAD
        fallbackFormat{"{1} ({0})"}
        gmtFormat{"GMT{0}"}
        gmtZeroFormat{"GMT"}
        hourFormat{"+HH:mm;-HH:mm"}
=======
        hourFormat{"+HH:mm;−HH:mm"}
>>>>>>> 626889fb
        regionFormat{"{0} aldeko ordua"}
        regionFormatDaylight{"{0} (udako ordua)"}
        regionFormatStandard{"{0} aldeko ordu estandarra"}
    }
}<|MERGE_RESOLUTION|>--- conflicted
+++ resolved
@@ -384,38 +384,12 @@
             sd{"HDT"}
             sg{"HST"}
             ss{"HST"}
-<<<<<<< HEAD
-        }
-        "Pacific:Johnston"{
-            ec{"Johnston"}
-        }
-        "Pacific:Kanton"{
-            ec{"Kanton"}
-        }
-        "Pacific:Kiritimati"{
-            ec{"Kiritimati"}
-        }
-        "Pacific:Kosrae"{
-            ec{"Kosrae"}
-        }
-        "Pacific:Kwajalein"{
-            ec{"Kwajalein"}
-        }
-        "Pacific:Majuro"{
-            ec{"Majuro"}
-=======
->>>>>>> 626889fb
         }
         "Pacific:Marquesas"{
             ec{"Markesak"}
         }
         "Pacific:Noumea"{
             ec{"Nouméa"}
-        }
-        "meta:Acre"{
-            ld{"Acreko udako ordua"}
-            lg{"Acreko ordua"}
-            ls{"Acreko ordu estandarra"}
         }
         "meta:Acre"{
             ld{"Acreko udako ordua"}
@@ -1099,14 +1073,7 @@
         "meta:Yukon"{
             ls{"Yukongo ordua"}
         }
-<<<<<<< HEAD
-        fallbackFormat{"{1} ({0})"}
-        gmtFormat{"GMT{0}"}
-        gmtZeroFormat{"GMT"}
-        hourFormat{"+HH:mm;-HH:mm"}
-=======
         hourFormat{"+HH:mm;−HH:mm"}
->>>>>>> 626889fb
         regionFormat{"{0} aldeko ordua"}
         regionFormatDaylight{"{0} (udako ordua)"}
         regionFormatStandard{"{0} aldeko ordu estandarra"}
