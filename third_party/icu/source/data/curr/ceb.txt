--- conflicted
+++ resolved
@@ -1136,13 +1136,10 @@
         SLE{
             one{"Sierra Leonean leone"}
             other{"Sierra Leonean leones"}
-<<<<<<< HEAD
-=======
         }
         SLL{
             one{"Sierra Leonean leone (1964—2022)"}
             other{"Sierra Leonean leones (1964—2022)"}
->>>>>>> 626889fb
         }
         SOS{
             one{"Somali shilling"}
