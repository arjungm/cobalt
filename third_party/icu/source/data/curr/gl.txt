--- conflicted
+++ resolved
@@ -858,20 +858,6 @@
         KMF{"FC"}
         RUB{"руб"}
         TWD{"NT$"}
-<<<<<<< HEAD
-        UAH{"₴"}
-        USD{"$"}
-        UYU{"$"}
-        VEF{"Bs"}
-        VND{"₫"}
-        XCD{"$"}
-        ZAR{"R"}
-        ZMW{"ZK"}
-    }
-    Currencies%variant{
-        TRY{"TL"}
-=======
->>>>>>> 626889fb
     }
     CurrencyPlurals{
         ADP{
@@ -1295,13 +1281,8 @@
             other{"dirhams marroquís"}
         }
         MDL{
-<<<<<<< HEAD
-            one{"leu moldavo"}
-            other{"lei moldavos"}
-=======
             one{"leu moldovo"}
             other{"lei moldovos"}
->>>>>>> 626889fb
         }
         MGA{
             one{"ariary malgaxe"}
