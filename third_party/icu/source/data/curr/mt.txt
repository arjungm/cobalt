--- conflicted
+++ resolved
@@ -15,189 +15,6 @@
             "PHP",
             "PHP",
         }
-<<<<<<< HEAD
-        PKR{
-            "PKR",
-            "PKR",
-        }
-        PLN{
-            "PLN",
-            "PLN",
-        }
-        PYG{
-            "PYG",
-            "PYG",
-        }
-        QAR{
-            "QAR",
-            "QAR",
-        }
-        RON{
-            "RON",
-            "RON",
-        }
-        RSD{
-            "RSD",
-            "RSD",
-        }
-        RUB{
-            "RUB",
-            "RUB",
-        }
-        RWF{
-            "RWF",
-            "RWF",
-        }
-        SAR{
-            "SAR",
-            "SAR",
-        }
-        SBD{
-            "SBD",
-            "SBD",
-        }
-        SCR{
-            "SCR",
-            "SCR",
-        }
-        SDG{
-            "SDG",
-            "SDG",
-        }
-        SEK{
-            "SEK",
-            "SEK",
-        }
-        SGD{
-            "SGD",
-            "SGD",
-        }
-        SHP{
-            "SHP",
-            "SHP",
-        }
-        SLL{
-            "SLL",
-            "SLL",
-        }
-        SOS{
-            "SOS",
-            "SOS",
-        }
-        SRD{
-            "SRD",
-            "SRD",
-        }
-        SSP{
-            "SSP",
-            "SSP",
-        }
-        STD{
-            "STD",
-            "STD",
-        }
-        STN{
-            "STN",
-            "STN",
-        }
-        SYP{
-            "SYP",
-            "SYP",
-        }
-        SZL{
-            "SZL",
-            "SZL",
-        }
-        THB{
-            "THB",
-            "THB",
-        }
-        TJS{
-            "TJS",
-            "TJS",
-        }
-        TMT{
-            "TMT",
-            "TMT",
-        }
-        TND{
-            "TND",
-            "TND",
-        }
-        TOP{
-            "TOP",
-            "TOP",
-        }
-        TRY{
-            "TRY",
-            "TRY",
-        }
-        TTD{
-            "TTD",
-            "TTD",
-        }
-        TWD{
-            "NT$",
-            "TWD",
-        }
-        TZS{
-            "TZS",
-            "TZS",
-        }
-        UAH{
-            "UAH",
-            "UAH",
-        }
-        UGX{
-            "UGX",
-            "UGX",
-        }
-        USD{
-            "US$",
-            "USD",
-        }
-        UYU{
-            "UYU",
-            "UYU",
-        }
-        UZS{
-            "UZS",
-            "UZS",
-        }
-        VEF{
-            "VEF",
-            "VEF",
-        }
-        VND{
-            "₫",
-            "VND",
-        }
-        VUV{
-            "VUV",
-            "VUV",
-        }
-        WST{
-            "WST",
-            "WST",
-        }
-        XAF{
-            "FCFA",
-            "XAF",
-        }
-        XCD{
-            "EC$",
-            "XCD",
-        }
-        XOF{
-            "F CFA",
-            "XOF",
-        }
-        XPF{
-            "CFPF",
-            "XPF",
-        }
-=======
->>>>>>> 626889fb
         XXX{
             "¤",
             "Munita Mhix Magħrufa jew Mhix Valida",
@@ -207,16 +24,6 @@
         BYN{"р."}
     }
     CurrencyPlurals{
-<<<<<<< HEAD
-        EUR{
-            few{"ewro"}
-            many{"ewro"}
-            one{"ewro"}
-            other{"ewro"}
-            two{"ewro"}
-        }
-=======
->>>>>>> 626889fb
         XXX{
             few{"Munita Mhix Magħrufa jew Mhix Valida"}
             many{"Munita Mhix Magħrufa jew Mhix Valida"}
