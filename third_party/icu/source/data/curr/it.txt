﻿// © 2016 and later: Unicode, Inc. and others.
// License & terms of use: http://www.unicode.org/copyright.html
// Generated using tools/cldr/cldr-to-icu/build-icu-data.xml
it{
    Currencies{
        ADP{
            "ADP",
            "peseta andorrana",
        }
        AED{
            "AED",
            "dirham degli Emirati Arabi Uniti",
        }
        AFA{
            "AFA",
            "afgani (1927–2002)",
        }
        AFN{
            "AFN",
            "afghani",
        }
        ALL{
            "ALL",
            "lek albanese",
        }
        AMD{
            "AMD",
            "dram armeno",
        }
        ANG{
            "ANG",
            "fiorino delle Antille olandesi",
        }
        AOA{
            "AOA",
            "kwanza angolano",
        }
        AOK{
            "AOK",
            "kwanza angolano (1977–1990)",
        }
        AON{
            "AON",
            "nuovo kwanza angolano (1990–2000)",
        }
        AOR{
            "AOR",
            "kwanza reajustado angolano (1995–1999)",
        }
        ARA{
            "ARA",
            "austral argentino",
        }
        ARP{
            "ARP",
            "peso argentino (vecchio Cod.)",
        }
        ARS{
            "ARS",
            "peso argentino",
        }
        ATS{
            "ATS",
            "scellino austriaco",
        }
        AUD{
            "A$",
            "dollaro australiano",
        }
        AWG{
            "AWG",
            "fiorino di Aruba",
        }
        AZM{
            "AZM",
            "manat azero (1993–2006)",
        }
        AZN{
            "AZN",
            "manat azero",
        }
        BAD{
            "BAD",
            "dinar Bosnia-Herzegovina",
        }
        BAM{
            "BAM",
            "marco convertibile della Bosnia-Herzegovina",
        }
        BBD{
            "BBD",
            "dollaro di Barbados",
        }
        BDT{
            "BDT",
            "taka bangladese",
        }
        BEC{
            "BEC",
            "franco belga (convertibile)",
        }
        BEF{
            "BEF",
            "franco belga",
        }
        BEL{
            "BEL",
            "franco belga (finanziario)",
        }
        BGL{
            "BGL",
            "lev bulgaro (1962–1999)",
        }
        BGN{
            "BGN",
            "lev bulgaro",
        }
        BHD{
            "BHD",
            "dinaro del Bahrein",
        }
        BIF{
            "BIF",
            "franco del Burundi",
        }
        BMD{
            "BMD",
            "dollaro delle Bermuda",
        }
        BND{
            "BND",
            "dollaro del Brunei",
        }
        BOB{
            "BOB",
            "boliviano",
        }
        BOP{
            "BOP",
            "peso boliviano",
        }
        BOV{
            "BOV",
            "mvdol boliviano",
        }
        BRB{
            "BRB",
            "cruzeiro novo brasiliano (1967–1986)",
        }
        BRC{
            "BRC",
            "cruzado brasiliano",
        }
        BRE{
            "BRE",
            "cruzeiro brasiliano (1990–1993)",
        }
        BRL{
            "BRL",
            "real brasiliano",
        }
        BRN{
            "BRN",
            "cruzado novo brasiliano",
        }
        BRR{
            "BRR",
            "cruzeiro brasiliano",
        }
        BSD{
            "BSD",
            "dollaro delle Bahamas",
        }
        BTN{
            "BTN",
            "ngultrum bhutanese",
        }
        BUK{
            "BUK",
            "kyat birmano",
        }
        BWP{
            "BWP",
            "pula del Botswana",
        }
        BYB{
            "BYB",
            "nuovo rublo bielorusso (1994–1999)",
        }
        BYN{
            "BYN",
            "rublo bielorusso",
        }
        BYR{
            "BYR",
            "rublo bielorusso (2000–2016)",
        }
        BZD{
            "BZD",
            "dollaro del Belize",
        }
        CAD{
            "CA$",
            "dollaro canadese",
        }
        CDF{
            "CDF",
            "franco congolese",
        }
        CHF{
            "CHF",
            "franco svizzero",
        }
        CLF{
            "CLF",
            "unidades de fomento chilene",
        }
        CLP{
            "CLP",
            "peso cileno",
        }
        CNH{
            "CNH",
            "renmimbi cinese offshore",
        }
        CNY{
            "CN¥",
            "yuan cinese",
        }
        COP{
            "COP",
            "peso colombiano",
        }
        CRC{
            "CRC",
            "colón costaricano",
        }
        CSD{
            "CSD",
            "antico dinaro serbo",
        }
        CSK{
            "CSK",
            "corona forte cecoslovacca",
        }
        CUC{
            "CUC",
            "peso cubano convertibile",
        }
        CUP{
            "CUP",
            "peso cubano",
        }
        CVE{
            "CVE",
            "escudo capoverdiano",
        }
        CYP{
            "CYP",
            "sterlina cipriota",
        }
        CZK{
            "CZK",
            "corona ceca",
        }
        DDM{
            "DDM",
            "ostmark della Germania Orientale",
        }
        DEM{
            "DEM",
            "marco tedesco",
        }
        DJF{
            "DJF",
            "franco di Gibuti",
        }
        DKK{
            "DKK",
            "corona danese",
        }
        DOP{
            "DOP",
            "peso dominicano",
        }
        DZD{
            "DZD",
            "dinaro algerino",
        }
        ECS{
            "ECS",
            "sucre dell’Ecuador",
        }
        ECV{
            "ECV",
            "unidad de valor constante (UVC) dell’Ecuador",
        }
        EEK{
            "EEK",
            "corona dell’Estonia",
        }
        EGP{
            "EGP",
            "sterlina egiziana",
        }
        ERN{
            "ERN",
            "nakfa eritreo",
        }
        ESA{
            "ESA",
            "peseta spagnola account",
        }
        ESB{
            "ESB",
            "peseta spagnola account convertibile",
        }
        ESP{
            "ESP",
            "peseta spagnola",
        }
        ETB{
            "ETB",
            "birr etiope",
        }
        EUR{
            "€",
            "euro",
        }
        FIM{
            "FIM",
            "markka finlandese",
        }
        FJD{
            "FJD",
            "dollaro delle Figi",
        }
        FKP{
            "FKP",
            "sterlina delle Falkland",
        }
        FRF{
            "FRF",
            "franco francese",
        }
        GBP{
            "£",
            "sterlina britannica",
        }
        GEK{
            "GEK",
            "kupon larit georgiano",
        }
        GEL{
            "GEL",
            "lari georgiano",
        }
        GHC{
            "GHC",
            "cedi del Ghana",
        }
        GHS{
            "GHS",
            "cedi ghanese",
        }
        GIP{
            "GIP",
            "sterlina di Gibilterra",
        }
        GMD{
            "GMD",
            "dalasi gambiano",
        }
        GNF{
            "GNF",
            "franco della Guinea",
        }
        GNS{
            "GNS",
            "syli della Guinea",
        }
        GQE{
            "GQE",
            "ekwele della Guinea Equatoriale",
        }
        GRD{
            "GRD",
            "dracma greca",
        }
        GTQ{
            "GTQ",
            "quetzal guatemalteco",
        }
        GWE{
            "GWE",
            "escudo della Guinea portoghese",
        }
        GWP{
            "GWP",
            "peso della Guinea-Bissau",
        }
        GYD{
            "GYD",
            "dollaro della Guyana",
        }
        HKD{
            "HKD",
            "dollaro di Hong Kong",
        }
        HNL{
            "HNL",
            "lempira honduregna",
        }
        HRD{
            "HRD",
            "dinaro croato",
        }
        HRK{
            "HRK",
            "kuna croata",
        }
        HTG{
            "HTG",
            "gourde haitiano",
        }
        HUF{
            "HUF",
            "fiorino ungherese",
        }
        IDR{
            "IDR",
            "rupia indonesiana",
        }
        IEP{
            "IEP",
            "sterlina irlandese",
        }
        ILP{
            "ILP",
            "sterlina israeliana",
        }
        ILS{
            "₪",
            "nuovo siclo israeliano",
        }
        INR{
            "INR",
            "rupia indiana",
        }
        IQD{
            "IQD",
            "dinaro iracheno",
        }
        IRR{
            "IRR",
            "rial iraniano",
        }
        ISK{
            "ISK",
            "corona islandese",
        }
        ITL{
            "ITL",
            "lira italiana",
            {
                "¤ #,##0.00",
                ",",
                ".",
            }
        }
        JMD{
            "JMD",
            "dollaro giamaicano",
        }
        JOD{
            "JOD",
            "dinaro giordano",
        }
        JPY{
            "JPY",
            "yen giapponese",
        }
        KES{
            "KES",
            "scellino keniota",
        }
        KGS{
            "KGS",
            "som kirghiso",
        }
        KHR{
            "KHR",
            "riel cambogiano",
        }
        KMF{
            "KMF",
            "franco comoriano",
        }
        KPW{
            "KPW",
            "won nordcoreano",
        }
        KRW{
            "KRW",
            "won sudcoreano",
        }
        KWD{
            "KWD",
            "dinaro kuwaitiano",
        }
        KYD{
            "KYD",
            "dollaro delle Isole Cayman",
        }
        KZT{
            "KZT",
            "tenge kazako",
        }
        LAK{
            "LAK",
            "kip laotiano",
        }
        LBP{
            "LBP",
            "lira libanese",
        }
        LKR{
            "LKR",
            "rupia di Sri Lanka",
        }
        LRD{
            "LRD",
            "dollaro liberiano",
        }
        LSL{
            "LSL",
            "loti del Lesotho",
        }
        LTL{
            "LTL",
            "litas lituano",
        }
        LTT{
            "LTT",
            "talonas lituani",
        }
        LUC{
            "LUC",
            "franco convertibile del Lussemburgo",
        }
        LUF{
            "LUF",
            "franco del Lussemburgo",
        }
        LUL{
            "LUL",
            "franco finanziario del Lussemburgo",
        }
        LVL{
            "LVL",
            "lats lettone",
        }
        LVR{
            "LVR",
            "rublo lettone",
        }
        LYD{
            "LYD",
            "dinaro libico",
        }
        MAD{
            "MAD",
            "dirham marocchino",
        }
        MAF{
            "MAF",
            "franco marocchino",
        }
        MDL{
            "MDL",
            "leu moldavo",
        }
        MGA{
            "MGA",
            "ariary malgascio",
        }
        MGF{
            "MGF",
            "franco malgascio",
        }
        MKD{
            "MKD",
            "dinaro macedone",
        }
        MKN{
            "MKN",
            "dinaro macedone (1992–1993)",
        }
        MLF{
            "MLF",
            "franco di Mali",
        }
        MMK{
            "MMK",
            "kyat di Myanmar",
        }
        MNT{
            "MNT",
            "tugrik mongolo",
        }
        MOP{
            "MOP",
            "pataca di Macao",
        }
        MRO{
            "MRO",
            "ouguiya della Mauritania (1973–2017)",
        }
        MRU{
            "MRU",
            "ouguiya della Mauritania",
        }
        MTL{
            "MTL",
            "lira maltese",
        }
        MTP{
            "MTP",
            "sterlina maltese",
        }
        MUR{
            "MUR",
            "rupia mauriziana",
        }
        MVR{
            "MVR",
            "rufiyaa delle Maldive",
        }
        MWK{
            "MWK",
            "kwacha malawiano",
        }
        MXN{
            "MXN",
            "peso messicano",
        }
        MXP{
            "MXP",
            "peso messicano d’argento (1861–1992)",
        }
        MXV{
            "MXV",
            "unidad de inversion (UDI) messicana",
        }
        MYR{
            "MYR",
            "ringgit malese",
        }
        MZE{
            "MZE",
            "escudo del Mozambico",
        }
        MZN{
            "MZN",
            "metical mozambicano",
        }
        NAD{
            "NAD",
            "dollaro namibiano",
        }
        NGN{
            "NGN",
            "naira nigeriana",
        }
        NIC{
            "NIC",
            "cordoba nicaraguense",
        }
        NIO{
            "NIO",
            "córdoba nicaraguense",
        }
        NLG{
            "NLG",
            "fiorino olandese",
        }
        NOK{
            "NOK",
            "corona norvegese",
        }
        NPR{
            "NPR",
            "rupia nepalese",
        }
        NZD{
            "NZ$",
            "dollaro neozelandese",
        }
        OMR{
            "OMR",
            "rial omanita",
        }
        PAB{
            "PAB",
            "balboa panamense",
        }
        PEI{
            "PEI",
            "inti peruviano",
        }
        PEN{
            "PEN",
            "sol peruviano",
        }
        PES{
            "PES",
            "sol peruviano (1863–1965)",
        }
        PGK{
            "PGK",
            "kina papuana",
        }
        PHP{
            "₱",
            "peso filippino",
        }
        PKR{
            "PKR",
            "rupia pakistana",
        }
        PLN{
            "PLN",
            "zloty polacco",
        }
        PLZ{
            "PLZ",
            "złoty Polacco (1950–1995)",
        }
        PTE{
            "PTE",
            "escudo portoghese",
        }
        PYG{
            "PYG",
            "guaraní paraguayano",
        }
        QAR{
            "QAR",
            "rial qatariano",
        }
        RHD{
            "RHD",
            "dollaro della Rhodesia",
        }
        ROL{
            "ROL",
            "leu della Romania",
        }
        RON{
            "RON",
            "leu rumeno",
        }
        RSD{
            "RSD",
            "dinaro serbo",
        }
        RUB{
            "RUB",
            "rublo russo",
        }
        RUR{
            "RUR",
            "rublo della CSI",
        }
        RWF{
            "RWF",
            "franco ruandese",
        }
        SAR{
            "SAR",
            "riyal saudita",
        }
        SBD{
            "SBD",
            "dollaro delle Isole Salomone",
        }
        SCR{
            "SCR",
            "rupia delle Seychelles",
        }
        SDD{
            "SDD",
            "dinaro sudanese",
        }
        SDG{
            "SDG",
            "sterlina sudanese",
        }
        SEK{
            "SEK",
            "corona svedese",
        }
        SGD{
            "SGD",
            "dollaro di Singapore",
        }
        SHP{
            "SHP",
            "sterlina di Sant’Elena",
        }
        SIT{
            "SIT",
            "tallero sloveno",
        }
        SKK{
            "SKK",
            "corona slovacca",
        }
        SLE{
            "SLE",
            "leone della Sierra Leone",
        }
        SLL{
            "SLL",
            "leone della Sierra Leone (1964–2022)",
        }
        SOS{
            "SOS",
            "scellino somalo",
        }
        SRD{
            "SRD",
            "dollaro del Suriname",
        }
        SRG{
            "SRG",
            "fiorino del Suriname",
        }
        SSP{
            "SSP",
            "sterlina sud-sudanese",
        }
        STD{
            "STD",
            "dobra di Sao Tomé e Principe (1977–2017)",
        }
        STN{
            "STN",
            "dobra di Sao Tomé e Príncipe",
        }
        SUR{
            "SUR",
            "rublo sovietico",
        }
        SVC{
            "SVC",
            "colón salvadoregno",
        }
        SYP{
            "SYP",
            "lira siriana",
        }
        SZL{
            "SZL",
            "lilangeni",
        }
        THB{
            "฿",
            "baht thailandese",
        }
        TJR{
            "TJR",
            "rublo del Tajikistan",
        }
        TJS{
            "TJS",
            "somoni tagiko",
        }
        TMM{
            "TMM",
            "manat turkmeno (1993–2009)",
        }
        TMT{
            "TMT",
            "manat turkmeno",
        }
        TND{
            "TND",
            "dinaro tunisino",
        }
        TOP{
            "TOP",
            "paʻanga tongano",
        }
        TPE{
            "TPE",
            "escudo di Timor",
        }
        TRL{
            "TRL",
            "lira turca (1922–2005)",
        }
        TRY{
            "TRY",
            "lira turca",
        }
        TTD{
            "TTD",
            "dollaro di Trinidad e Tobago",
        }
        TWD{
            "TWD",
            "nuovo dollaro taiwanese",
        }
        TZS{
            "TZS",
            "scellino della Tanzania",
        }
        UAH{
            "UAH",
            "grivnia ucraina",
        }
        UAK{
            "UAK",
            "karbovanetz ucraino",
        }
        UGS{
            "UGS",
            "scellino ugandese (1966–1987)",
        }
        UGX{
            "UGX",
            "scellino ugandese",
        }
        USD{
            "USD",
            "dollaro statunitense",
        }
        USN{
            "USN",
            "dollaro statunitense (next day)",
        }
        USS{
            "USS",
            "dollaro statunitense (same day)",
        }
        UYI{
            "UYI",
            "peso uruguaiano in unità indicizzate",
        }
        UYP{
            "UYP",
            "peso uruguaiano (1975–1993)",
        }
        UYU{
            "UYU",
            "peso uruguayano",
        }
        UZS{
            "UZS",
            "sum uzbeco",
        }
        VEB{
            "VEB",
            "bolivar venezuelano (1871–2008)",
        }
        VEF{
            "VEF",
            "bolívar venezuelano (2008–2018)",
        }
        VES{
            "VES",
            "bolívar venezuelano",
        }
        VND{
            "VND",
            "dong vietnamita",
        }
        VUV{
            "VUV",
            "vatu di Vanuatu",
        }
        WST{
            "WST",
            "tala samoano",
        }
        XAF{
            "FCFA",
            "franco CFA BEAC",
        }
        XAG{
            "XAG",
            "argento",
        }
        XAU{
            "XAU",
            "oro",
        }
        XBA{
            "XBA",
            "unità composita europea",
        }
        XBB{
            "XBB",
            "unità monetaria europea",
        }
        XBC{
            "XBC",
            "unità di acconto europea (XBC)",
        }
        XBD{
            "XBD",
            "unità di acconto europea (XBD)",
        }
        XCD{
            "EC$",
            "dollaro dei Caraibi orientali",
        }
        XDR{
            "XDR",
            "diritti speciali di incasso",
        }
        XFO{
            "XFO",
            "franco oro francese",
        }
        XFU{
            "XFU",
            "franco UIC francese",
        }
        XOF{
            "F CFA",
            "franco CFA BCEAO",
        }
        XPD{
            "XPD",
            "palladio",
        }
        XPF{
            "CFPF",
            "franco CFP",
        }
        XPT{
            "XPT",
            "platino",
        }
        XRE{
            "XRE",
            "fondi RINET",
        }
        XTS{
            "XTS",
            "codice di verifica della valuta",
        }
        XXX{
            "¤",
            "valuta sconosciuta",
        }
        YDD{
            "YDD",
            "dinaro dello Yemen",
        }
        YER{
            "YER",
            "riyal yemenita",
        }
        YUD{
            "YUD",
            "dinaro forte yugoslavo",
        }
        YUM{
            "YUM",
            "dinaro noviy yugoslavo",
        }
        YUN{
            "YUN",
            "dinaro convertibile yugoslavo",
        }
        ZAL{
            "ZAL",
            "rand sudafricano (finanziario)",
        }
        ZAR{
            "ZAR",
            "rand sudafricano",
        }
        ZMK{
            "ZMK",
            "kwacha dello Zambia (1968–2012)",
        }
        ZMW{
            "ZMW",
            "kwacha zambiano",
        }
        ZRN{
            "ZRN",
            "nuovo zaire dello Zaire",
        }
        ZRZ{
            "ZRZ",
            "zaire dello Zaire",
        }
        ZWD{
            "ZWD",
            "dollaro dello Zimbabwe",
        }
        ZWL{
            "ZWL",
            "dollaro zimbabwiano (2009)",
        }
    }
    Currencies%narrow{
        BYN{"Br"}
        EGP{"£E"}
        NOK{"NKr"}
        TWD{"NT$"}
<<<<<<< HEAD
        UAH{"₴"}
        USD{"$"}
        UYU{"$"}
        VEF{"Bs"}
        VND{"₫"}
        XCD{"$"}
        ZAR{"R"}
        ZMW{"ZK"}
    }
    Currencies%variant{
        TRY{"TL"}
=======
>>>>>>> 626889fb
    }
    CurrencyPlurals{
        AED{
            one{"dirham degli EAU"}
            other{"dirham degli EAU"}
        }
        ALL{
            one{"lek albanese"}
            other{"lekë albanesi"}
        }
        AMD{
            one{"dram armeno"}
            other{"dram armeni"}
        }
        ANG{
            one{"fiorino delle Antille olandesi"}
            other{"fiorini delle Antille olandesi"}
        }
        AOA{
            one{"kwanza angolano"}
            other{"kwanzas angolani"}
        }
        ARS{
            one{"peso argentino"}
            other{"pesos argentini"}
        }
        AUD{
            one{"dollaro australiano"}
            other{"dollari australiani"}
        }
        AWG{
            one{"fiorino di Aruba"}
            other{"fiorini di Aruba"}
        }
        AZN{
            one{"manat azero"}
            other{"manat azeri"}
        }
        BAM{
            one{"marco convertibile della Bosnia-Herzegovina"}
            other{"marchi convertibili della Bosnia-Herzegovina"}
        }
        BBD{
            one{"dollaro di Barbados"}
            other{"dollari di Barbados"}
        }
        BDT{
            one{"taka bengalese"}
            other{"taka bengalesi"}
        }
        BGL{
            one{"lev bulgaro (1962–1999)"}
            other{"leva bulgari (1962–1999)"}
        }
        BGN{
            one{"lev bulgaro"}
            other{"leva bulgari"}
        }
        BHD{
            one{"dinaro del Bahrein"}
            other{"dinari del Bahrein"}
        }
        BIF{
            one{"franco del Burundi"}
            other{"franchi del Burundi"}
        }
        BMD{
            one{"dollaro delle Bermuda"}
            other{"dollari delle Bermuda"}
        }
        BND{
            one{"dollaro del Brunei"}
            other{"dollari del Brunei"}
        }
        BOB{
            one{"boliviano"}
            other{"boliviani"}
        }
        BRL{
            one{"real brasiliano"}
            other{"real brasiliani"}
        }
        BSD{
            one{"dollaro delle Bahamas"}
            other{"dollari delle Bahamas"}
        }
        BTN{
            one{"ngultrum bhutanese"}
            other{"ngultrum bhutanesi"}
        }
        BYN{
            one{"rublo bielorusso"}
            other{"rubli bielorussi"}
        }
        BYR{
            one{"rublo bielorusso (2000–2016)"}
            other{"rubli bielorussi (2000–2016)"}
        }
        BZD{
            one{"dollaro del Belize"}
            other{"dollari del Belize"}
        }
        CAD{
            one{"dollaro canadese"}
            other{"dollari canadesi"}
        }
        CDF{
            one{"franco congolese"}
            other{"franchi congolesi"}
        }
        CHF{
            one{"franco svizzero"}
            other{"franchi svizzeri"}
        }
        CLP{
            one{"peso cileno"}
            other{"pesos cileni"}
        }
        CNH{
            one{"renmimbi cinese offshore"}
            other{"renmimbi cinesi offshore"}
        }
        CNY{
            one{"yuan cinese"}
            other{"yuan cinesi"}
        }
        COP{
            one{"peso colombiano"}
            other{"pesos colombiani"}
        }
        CRC{
            one{"colón costaricano"}
            other{"colón costaricani"}
        }
        CUC{
            one{"peso cubano convertibile"}
            other{"pesos cubani convertibili"}
        }
        CUP{
            one{"peso cubano"}
            other{"pesos cubani"}
        }
        CVE{
            one{"escudo capoverdiano"}
            other{"escudos capoverdiani"}
        }
        CZK{
            one{"corona ceca"}
            other{"corone ceche"}
        }
        DJF{
            one{"franco di Gibuti"}
            other{"franchi di Gibuti"}
        }
        DKK{
            one{"corona danese"}
            other{"corone danesi"}
        }
        DOP{
            one{"peso dominicano"}
            other{"pesos dominicani"}
        }
        DZD{
            one{"dinaro algerino"}
            other{"dinari algerini"}
        }
        EGP{
            one{"sterlina egiziana"}
            other{"sterline egiziane"}
        }
        ERN{
            one{"nakfa eritreo"}
            other{"nakfa eritrei"}
        }
        ETB{
            one{"birr etiope"}
            other{"birr etiopi"}
        }
        FJD{
            one{"dollaro delle Figi"}
            other{"dollari delle Figi"}
        }
        FKP{
            one{"sterlina delle Falkland"}
            other{"sterline delle Falkland"}
        }
        GBP{
            one{"sterlina britannica"}
            other{"sterline britanniche"}
        }
        GEL{
            one{"lari georgiano"}
            other{"lari georgiani"}
        }
        GHS{
            one{"cedi ghanese"}
            other{"cedi ghanesi"}
        }
        GIP{
            one{"sterlina di Gibilterra"}
            other{"sterline di Gibilterra"}
        }
        GMD{
            one{"dalasi gambiano"}
            other{"dalasi gambiani"}
        }
        GNF{
            one{"franco della Guinea"}
            other{"franchi della Guinea"}
        }
        GTQ{
            one{"quetzal guatemalteco"}
            other{"quetzal guatemaltechi"}
        }
        GYD{
            one{"dollaro della Guyana"}
            other{"dollari della Guyana"}
        }
        HKD{
            one{"dollaro di Hong Kong"}
            other{"dollari di Hong Kong"}
        }
        HNL{
            one{"lempira honduregna"}
            other{"lempire honduregne"}
        }
        HRK{
            one{"kuna croata"}
            other{"kune croate"}
        }
        HTG{
            one{"gourde haitiano"}
            other{"gourde haitiani"}
        }
        HUF{
            one{"fiorino ungherese"}
            other{"fiorini ungheresi"}
        }
        IDR{
            one{"rupia indonesiana"}
            other{"rupie indonesiane"}
        }
        ILS{
            one{"nuovo siclo israeliano"}
            other{"nuovi sicli israeliani"}
        }
        INR{
            one{"rupia indiana"}
            other{"rupie indiane"}
        }
        IQD{
            one{"dinaro iracheno"}
            other{"dinari iracheni"}
        }
        IRR{
            one{"rial iraniano"}
            other{"rial iraniani"}
        }
        ISK{
            one{"corona islandese"}
            other{"corone islandesi"}
        }
        ITL{
            one{"lire italiane"}
            other{"lire italiane"}
        }
        JMD{
            one{"dollaro giamaicano"}
            other{"dollari giamaicani"}
        }
        JOD{
            one{"dinaro giordano"}
            other{"dinari giordani"}
        }
        JPY{
            one{"yen giapponese"}
            other{"yen giapponesi"}
        }
        KES{
            one{"scellino keniota"}
            other{"scellini kenioti"}
        }
        KGS{
            one{"som kirghiso"}
            other{"som kirghisi"}
        }
        KHR{
            one{"riel cambogiano"}
            other{"riel cambogiani"}
        }
        KMF{
            one{"franco comoriano"}
            other{"franchi comoriani"}
        }
        KPW{
            one{"won nordcoreano"}
            other{"won nordcoreani"}
        }
        KRW{
            one{"won sudcoreano"}
            other{"won sudcoreani"}
        }
        KWD{
            one{"dinaro kuwaitiano"}
            other{"dinari kuwaitiani"}
        }
        KYD{
            one{"dollaro delle Isole Cayman"}
            other{"dollari delle Isole Cayman"}
        }
        KZT{
            one{"tenge kazako"}
            other{"tenge kazaki"}
        }
        LAK{
            one{"kip laotiano"}
            other{"kip laotiani"}
        }
        LBP{
            one{"lira libanese"}
            other{"lire libanesi"}
        }
        LKR{
            one{"rupia di Sri Lanka"}
            other{"rupie di Sri Lanka"}
        }
        LRD{
            one{"dollaro liberiano"}
            other{"dollari liberiani"}
        }
        LSL{
            one{"loti del Lesotho"}
            other{"maloti del Lesotho"}
        }
        LTL{
            one{"litas lituano"}
            other{"litas lituani"}
        }
        LVL{
            one{"lats lettone"}
            other{"lati lettoni"}
        }
        LYD{
            one{"dinaro libico"}
            other{"dinari libici"}
        }
        MAD{
            one{"dirham marocchino"}
            other{"dirham marocchini"}
        }
        MDL{
            one{"leu moldavo"}
            other{"lei moldavi"}
        }
        MGA{
            one{"ariary malgascio"}
            other{"ariary malgasci"}
        }
        MKD{
            one{"dinaro macedone"}
            other{"dinari macedoni"}
        }
        MKN{
            one{"dinaro macedone (1992–1993)"}
            other{"dinari macedoni (1992–1993)"}
        }
        MNT{
            one{"tugrik mongolo"}
            other{"tugrik mongoli"}
        }
        MOP{
            one{"pataca di Macao"}
            other{"patacas di Macao"}
        }
        MUR{
            one{"rupia mauriziana"}
            other{"rupie mauriziane"}
        }
        MWK{
            one{"kwacha malawiano"}
            other{"kwacha malawiani"}
        }
        MXN{
            one{"peso messicano"}
            other{"pesos messicani"}
        }
        MYR{
            one{"ringgit malese"}
            other{"ringgit malesi"}
        }
        MZN{
            one{"metical mozambicano"}
            other{"metical mozambicani"}
        }
        NAD{
            one{"dollaro namibiano"}
            other{"dollari namibiani"}
        }
        NGN{
            one{"naira nigeriana"}
            other{"naire nigeriane"}
        }
        NIO{
            one{"córdoba nicaraguense"}
            other{"córdoba nicaraguensi"}
        }
        NOK{
            one{"corona norvegese"}
            other{"corone norvegesi"}
        }
        NPR{
            one{"rupia nepalese"}
            other{"rupie nepalesi"}
        }
        NZD{
            one{"dollaro neozelandese"}
            other{"dollari neozelandesi"}
        }
        OMR{
            one{"rial omanita"}
            other{"rial omaniti"}
        }
        PAB{
            one{"balboa panamense"}
            other{"balboa panamensi"}
        }
        PEN{
            one{"sol peruviano"}
            other{"sol peruviani"}
        }
        PGK{
            one{"kina papuana"}
            other{"kina papuane"}
        }
        PHP{
            one{"peso filippino"}
            other{"pesos filippini"}
        }
        PKR{
            one{"rupia pakistana"}
            other{"rupie pakistane"}
        }
        PLN{
            one{"zloty polacco"}
            other{"zloty polacchi"}
        }
        PLZ{
            one{"złoty polacco (1950–1995)"}
            other{"złoty polacchi (1950–1995)"}
        }
        PYG{
            one{"guaraní paraguayano"}
            other{"guaraní paraguayani"}
        }
        QAR{
            one{"rial qatariano"}
            other{"rial qatariani"}
        }
        RON{
            one{"leu rumeno"}
            other{"lei rumeni"}
        }
        RSD{
            one{"dinaro serbo"}
            other{"dinara serbi"}
        }
        RUB{
            one{"rublo russo"}
            other{"rubli russi"}
        }
        RWF{
            one{"franco ruandese"}
            other{"franchi ruandesi"}
        }
        SAR{
            one{"riyal saudita"}
            other{"riyal sauditi"}
        }
        SBD{
            one{"dollaro delle Isole Salomone"}
            other{"dollari delle Isole Salomone"}
        }
        SCR{
            one{"rupia delle Seychelles"}
            other{"rupie delle Seychelles"}
        }
        SDG{
            one{"sterlina sudanese"}
            other{"sterline sudanesi"}
        }
        SEK{
            one{"corona svedese"}
            other{"corone svedesi"}
        }
        SGD{
            one{"dollaro di Singapore"}
            other{"dollari di Singapore"}
        }
        SHP{
            one{"sterlina di Sant’Elena"}
            other{"sterline di Sant’Elena"}
        }
        SLE{
            one{"leone della Sierra Leone"}
            other{"leoni della Sierra Leone"}
        }
        SLL{
            one{"leone della Sierra Leone (1964–2022)"}
            other{"leoni della Sierra Leone (1964–2022)"}
        }
        SOS{
            one{"scellino somalo"}
            other{"scellini somali"}
        }
        SRD{
            one{"dollaro del Suriname"}
            other{"dollari del Suriname"}
        }
        SSP{
            one{"sterlina sud-sudanese"}
            other{"sterline sud-sudanesi"}
        }
        SYP{
            one{"lira siriana"}
            other{"lire siriane"}
        }
        SZL{
            one{"lilangeni"}
            other{"emalangeni"}
        }
        THB{
            one{"baht thailandese"}
            other{"baht thailandesi"}
        }
        TJS{
            one{"somoni tagiko"}
            other{"somoni tagiki"}
        }
        TMT{
            one{"manat turkmeno"}
            other{"manat turkmeni"}
        }
        TND{
            one{"dinaro tunisino"}
            other{"dinari tunisini"}
        }
        TOP{
            one{"paʻanga tongano"}
            other{"paʻanga tongani"}
        }
        TRL{
            one{"lira turca (1922–2005)"}
            other{"lire turche (1922–2005)"}
        }
        TRY{
            one{"lira turca"}
            other{"lire turche"}
        }
        TTD{
            one{"dollaro di Trinidad e Tobago"}
            other{"dollari di Trinidad e Tobago"}
        }
        TWD{
            one{"nuovo dollaro taiwanese"}
            other{"nuovi dollari taiwanesi"}
        }
        TZS{
            one{"scellino della Tanzania"}
            other{"scellini della Tanzania"}
        }
        UAH{
            one{"grivnia ucraina"}
            other{"grivnie ucraine"}
        }
        UGX{
            one{"scellino ugandese"}
            other{"scellini ugandesi"}
        }
        USD{
            one{"dollaro statunitense"}
            other{"dollari statunitensi"}
        }
        UYU{
            one{"peso uruguayano"}
            other{"pesos uruguayani"}
        }
        UZS{
            one{"sum uzbeco"}
            other{"sum uzbechi"}
        }
        VEB{
            one{"bolivar venezuelano (1871–2008)"}
            other{"bolivares venezuelani (1871–2008)"}
        }
        VEF{
            one{"bolívar venezuelano (2008–2018)"}
            other{"bolívares venezuelani (2008–2018)"}
        }
        VES{
            one{"bolívar venezuelano"}
            other{"bolívares venezuelani"}
        }
        VND{
            one{"dong vietnamita"}
            other{"dong vietnamiti"}
        }
        WST{
            one{"tala samoano"}
            other{"tala samoani"}
        }
        XAF{
            one{"franco CFA BEAC"}
            other{"franchi CFA BEAC"}
        }
        XCD{
            one{"dollaro dei Caraibi orientali"}
            other{"dollari dei Caraibi orientali"}
        }
        XOF{
            one{"franco CFA BCEAO"}
            other{"franchi CFA BCEAO"}
        }
        XPF{
            one{"franco CFP"}
            other{"franchi CFP"}
        }
        XXX{
            one{"(valuta sconosciuta)"}
            other{"(valute sconosciute)"}
        }
        YER{
            one{"rial yemenita"}
            other{"rial yemeniti"}
        }
        ZAR{
            one{"rand sudafricano"}
            other{"rand sudafricani"}
        }
        ZMK{
            one{"kwacha zambiano (1968–2012)"}
            other{"kwacha zambiani (1968–2012)"}
        }
        ZMW{
            one{"kwacha zambiano"}
            other{"kwacha zambiani"}
        }
    }
    CurrencyUnitPatterns{
        one{"{0} {1}"}
        other{"{0} {1}"}
    }
}<|MERGE_RESOLUTION|>--- conflicted
+++ resolved
@@ -1114,20 +1114,6 @@
         EGP{"£E"}
         NOK{"NKr"}
         TWD{"NT$"}
-<<<<<<< HEAD
-        UAH{"₴"}
-        USD{"$"}
-        UYU{"$"}
-        VEF{"Bs"}
-        VND{"₫"}
-        XCD{"$"}
-        ZAR{"R"}
-        ZMW{"ZK"}
-    }
-    Currencies%variant{
-        TRY{"TL"}
-=======
->>>>>>> 626889fb
     }
     CurrencyPlurals{
         AED{
