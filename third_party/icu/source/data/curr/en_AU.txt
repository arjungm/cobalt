﻿// © 2016 and later: Unicode, Inc. and others.
// License & terms of use: http://www.unicode.org/copyright.html
// Generated using tools/cldr/cldr-to-icu/build-icu-data.xml
en_AU{
    %%Parent{"en_001"}
    Currencies{
        AUD{
            "$",
            "Australian Dollar",
        }
        BAM{
            "BAM",
            "Bosnia-Herzegovina Convertible Marka",
        }
        BBD{
            "BBD",
            "Barbados Dollar",
        }
        BMD{
            "BMD",
            "Bermuda Dollar",
        }
        BOB{
            "BOB",
            "Bolivian boliviano",
        }
        BRL{
            "BRL",
            "Brazilian Real",
        }
        CAD{
            "CAD",
            "Canadian Dollar",
        }
<<<<<<< HEAD
        CDF{
            "CDF",
            "Congolese Franc",
        }
        CHF{
            "CHF",
            "Swiss Franc",
        }
        CLP{
            "CLP",
            "Chilean Peso",
        }
=======
>>>>>>> 626889fb
        CNY{
            "CNY",
            "Chinese Yuan",
        }
<<<<<<< HEAD
        COP{
            "COP",
            "Colombian Peso",
        }
        CUP{
            "CUP",
            "Cuban Peso",
        }
        CVE{
            "CVE",
            "Cape Verdean Escudo",
        }
        CZK{
            "CZK",
            "Czech Koruna",
        }
        DJF{
            "DJF",
            "Djiboutian Franc",
        }
        DZD{
            "DZD",
            "Algerian Dinar",
        }
        EGP{
            "EGP",
            "Egyptian Pound",
        }
        ERN{
            "ERN",
            "Eritrean Nakfa",
        }
        ETB{
            "ETB",
            "Ethiopian Birr",
        }
=======
>>>>>>> 626889fb
        EUR{
            "EUR",
            "Euro",
        }
        GBP{
            "GBP",
            "British Pound",
        }
        HKD{
            "HKD",
            "Hong Kong Dollar",
        }
        ILS{
            "ILS",
            "Israeli Shekel",
        }
        INR{
            "INR",
            "Indian Rupee",
        }
        JPY{
            "JPY",
            "Japanese Yen",
        }
        KRW{
            "KRW",
            "South Korean Won",
        }
        MXN{
            "MXN",
            "Mexican Peso",
        }
        NZD{
            "NZD",
            "New Zealand Dollar",
        }
        PHP{
            "PHP",
            "Philippine Peso",
        }
        SCR{
            "Rs",
            "Seychellois Rupee",
        }
<<<<<<< HEAD
        SDG{
            "SDG",
            "Sudanese Pound",
        }
        SEK{
            "SEK",
            "Swedish Krona",
        }
        SGD{
            "SGD",
            "Singapore Dollar",
        }
        SHP{
            "SHP",
            "St Helena Pound",
        }
        SOS{
            "SOS",
            "Somali Shilling",
=======
        SLL{
            "SLL",
            "Sierra Leonean Leone (1964–2022)",
>>>>>>> 626889fb
        }
        SRD{
            "SRD",
            "Suriname Dollar",
        }
        TWD{
            "TWD",
            "New Taiwan Dollar",
        }
        USD{
            "USD",
            "US Dollar",
        }
        UYU{
            "UYU",
            "Peso Uruguayo",
        }
        VES{
            "VES",
            "Venezuelan bolívar",
        }
        VND{
            "VND",
            "Vietnamese Dong",
        }
        XAF{
            "XAF",
            "Central African CFA Franc",
        }
        XCD{
            "XCD",
            "East Caribbean Dollar",
        }
        XOF{
            "XOF",
            "West African CFA Franc",
        }
        XPF{
            "CFP",
            "CFP Franc",
        }
    }
    Currencies%narrow{
        BDT{"Tk"}
        CUP{"₱"}
        EGP{"£"}
        ISK{"Kr"}
        PYG{"Gs"}
        SEK{"Kr"}
        UYU{"$U"}
    }
    CurrencyPlurals{
        AFN{
            one{"Afghan Afghani"}
            other{"Afghan Afghanis"}
        }
        BAM{
            one{"Bosnia-Herzegovina convertible marka"}
            other{"Bosnia-Herzegovina convertible marka"}
        }
        BBD{
            one{"Barbados dollar"}
            other{"Barbados dollars"}
        }
        BMD{
            one{"Bermuda dollar"}
            other{"Bermuda dollars"}
        }
        ETB{
            one{"Ethiopian birr"}
            other{"Ethiopian birrs"}
        }
        GEL{
            one{"Georgian lari"}
            other{"Georgian lari"}
        }
        ILS{
            one{"Israeli shekel"}
            other{"Israeli sheckles"}
        }
        KZT{
            one{"Kazakhstani tenge"}
            other{"Kazakhstani tenge"}
        }
        LAK{
            one{"Laotian kip"}
            other{"Laotian kip"}
        }
        LSL{
            one{"Lesotho loti"}
            other{"Lesotho lotis"}
        }
        MKD{
            one{"Macedonian denar"}
            other{"Macedonian denar"}
        }
        MVR{
            one{"Maldivian rufiyaa"}
            other{"Maldivian rufiyaas"}
        }
        PGK{
            one{"Papua New Guinean kina"}
            other{"Papua New Guinean kinas"}
        }
        QAR{
            one{"Qatari riyal"}
            other{"Quatari riyals"}
        }
        SLL{
            one{"Sierra Leonean leone (1964–2022)"}
            other{"Sierra Leonean leones (1964–2022)"}
        }
        SRD{
            one{"Suriname dollar"}
            other{"Suriname dollars"}
        }
        TRY{
            one{"Turkish lira"}
            other{"Turkish lire"}
        }
        UZS{
            one{"Uzbekistani som"}
            other{"Uzbekistani soms"}
        }
        VND{
            one{"Vietnamese dong"}
            other{"Vietnamese dongs"}
        }
        VUV{
            one{"Vanuatu vatu"}
            other{"Vanuatu vatus"}
        }
        WST{
            one{"Samoan tala"}
            other{"Samoan talas"}
        }
    }
}<|MERGE_RESOLUTION|>--- conflicted
+++ resolved
@@ -32,64 +32,10 @@
             "CAD",
             "Canadian Dollar",
         }
-<<<<<<< HEAD
-        CDF{
-            "CDF",
-            "Congolese Franc",
-        }
-        CHF{
-            "CHF",
-            "Swiss Franc",
-        }
-        CLP{
-            "CLP",
-            "Chilean Peso",
-        }
-=======
->>>>>>> 626889fb
         CNY{
             "CNY",
             "Chinese Yuan",
         }
-<<<<<<< HEAD
-        COP{
-            "COP",
-            "Colombian Peso",
-        }
-        CUP{
-            "CUP",
-            "Cuban Peso",
-        }
-        CVE{
-            "CVE",
-            "Cape Verdean Escudo",
-        }
-        CZK{
-            "CZK",
-            "Czech Koruna",
-        }
-        DJF{
-            "DJF",
-            "Djiboutian Franc",
-        }
-        DZD{
-            "DZD",
-            "Algerian Dinar",
-        }
-        EGP{
-            "EGP",
-            "Egyptian Pound",
-        }
-        ERN{
-            "ERN",
-            "Eritrean Nakfa",
-        }
-        ETB{
-            "ETB",
-            "Ethiopian Birr",
-        }
-=======
->>>>>>> 626889fb
         EUR{
             "EUR",
             "Euro",
@@ -134,31 +80,9 @@
             "Rs",
             "Seychellois Rupee",
         }
-<<<<<<< HEAD
-        SDG{
-            "SDG",
-            "Sudanese Pound",
-        }
-        SEK{
-            "SEK",
-            "Swedish Krona",
-        }
-        SGD{
-            "SGD",
-            "Singapore Dollar",
-        }
-        SHP{
-            "SHP",
-            "St Helena Pound",
-        }
-        SOS{
-            "SOS",
-            "Somali Shilling",
-=======
         SLL{
             "SLL",
             "Sierra Leonean Leone (1964–2022)",
->>>>>>> 626889fb
         }
         SRD{
             "SRD",
