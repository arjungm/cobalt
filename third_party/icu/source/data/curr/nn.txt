--- conflicted
+++ resolved
@@ -10,11 +10,7 @@
         }
         AFA{
             "AFA",
-<<<<<<< HEAD
-            "afghani (1927–2002)",
-=======
             "afghanske afghani (1927–2002)",
->>>>>>> 626889fb
         }
         AOK{
             "AOK",
@@ -40,27 +36,18 @@
             "ATS",
             "austerrikske schilling",
         }
-<<<<<<< HEAD
-        AZM{
-            "AZM",
-            "aserbaijanske manat",
-=======
         AWG{
             "AWG",
             "arubiske florinar",
->>>>>>> 626889fb
         }
         BAD{
             "BAD",
             "bosnisk-hercegovinske dinarar (1992–1994)",
         }
-<<<<<<< HEAD
-=======
         BAN{
             "BAN",
             "nye bosnisk-hercegovinske dinarar (1994–1997)",
         }
->>>>>>> 626889fb
         BEC{
             "BEC",
             "belgiske franc (konvertibel)",
@@ -115,9 +102,6 @@
         }
         BYR{
             "BYR",
-<<<<<<< HEAD
-            "kviterussiske rublar (2000–2016)",
-=======
             "belarusiske rublar (2000–2016)",
         }
         CHE{
@@ -127,7 +111,6 @@
         CHW{
             "CHW",
             "WIR-franc",
->>>>>>> 626889fb
         }
         COP{
             "COP",
@@ -183,11 +166,7 @@
         }
         IDR{
             "IDR",
-<<<<<<< HEAD
-            "indonesiske rupiar",
-=======
             "indonesiske rupiahar",
->>>>>>> 626889fb
         }
         ILS{
             "ILS",
@@ -249,27 +228,18 @@
             "MKD",
             "makedonske denarar",
         }
-<<<<<<< HEAD
-        MRU{
-            "MRU",
-            "mauritanske ouguiya",
-=======
         MKN{
             "MKN",
             "makedonske denarar (1992–1993)",
->>>>>>> 626889fb
         }
         MUR{
             "MUR",
             "mauritiske rupiar",
         }
-<<<<<<< HEAD
-=======
         MVP{
             "MVP",
             "maldiviske rupiar",
         }
->>>>>>> 626889fb
         MXP{
             "MXP",
             "meksikanske sølvpeso (1861–1992)",
@@ -338,8 +308,6 @@
             "SDP",
             "gamle sudanske pund",
         }
-<<<<<<< HEAD
-=======
         SLE{
             "SLE",
             "sierraleonske leonar",
@@ -348,7 +316,6 @@
             "SLL",
             "sierraleonske leonar (1964—2022)",
         }
->>>>>>> 626889fb
         SUR{
             "SUR",
             "sovjetiske rublar",
@@ -361,13 +328,6 @@
             "TJR",
             "tadsjikiske rublar",
         }
-<<<<<<< HEAD
-        TMM{
-            "TMM",
-            "turkmensk manat (1993–2009)",
-        }
-=======
->>>>>>> 626889fb
         TND{
             "TND",
             "tunisiske dinarar",
@@ -376,13 +336,10 @@
             "TRL",
             "gamle tyrkiske lire",
         }
-<<<<<<< HEAD
-=======
         TRY{
             "TRY",
             "tyrkiske lira",
         }
->>>>>>> 626889fb
         USS{
             "USS",
             "amerikanske dollar (same dag)",
@@ -474,15 +431,6 @@
     }
     Currencies%narrow{
         RON{"lei"}
-<<<<<<< HEAD
-        STN{"Db"}
-        TWD{"$"}
-    }
-    CurrencyPlurals{
-        BHD{
-            one{"bahrainsk dinar"}
-            other{"bahrainske dinarar"}
-=======
         TWD{"$"}
     }
     CurrencyPlurals{
@@ -497,7 +445,6 @@
         BRR{
             one{"brasiliansk cruzeiro (1993–1994)"}
             other{"brasilianske cruzeiro (1993–1994)"}
->>>>>>> 626889fb
         }
         BYB{
             one{"belarusisk ny rubel (BYB)"}
@@ -508,21 +455,8 @@
             other{"nye belarusiske rublar"}
         }
         BYR{
-<<<<<<< HEAD
-            one{"kviterussisk rubel (2000–2016)"}
-            other{"kviterussiske rublar (2000–2016)"}
-        }
-        CHE{
-            one{"WIR euro"}
-            other{"WIR euro"}
-        }
-        CHW{
-            one{"WIR franc"}
-            other{"WIR franc"}
-=======
             one{"belarusisk rubel (2000–2016)"}
             other{"belarusiske rublar (2000–2016)"}
->>>>>>> 626889fb
         }
         COP{
             one{"kolombiansk peso"}
@@ -540,41 +474,18 @@
             one{"gammal serbisk dinar"}
             other{"gamle serbiske dinarar"}
         }
-<<<<<<< HEAD
-        CVE{
-            one{"kappverdisk escudo"}
-            other{"kappverdiske escudo"}
-        }
-=======
->>>>>>> 626889fb
         DDM{
             one{"austtysk mark"}
             other{"austtyske mark"}
         }
-<<<<<<< HEAD
-        DZD{
-            one{"algerisk dinar"}
-            other{"algeriske dinarar"}
-        }
-=======
->>>>>>> 626889fb
         EEK{
             one{"estisk kroon"}
             other{"estiske kroon"}
         }
-<<<<<<< HEAD
-        GHC{
-            one{"ghanesisk cedi (GHC)"}
-            other{"ghanesiske cedi (GHC)"}
-        }
-=======
->>>>>>> 626889fb
         GQE{
             one{"ekvatorialguineansk ekwele"}
             other{"ekvatorialguineanske ekwele"}
         }
-<<<<<<< HEAD
-=======
         GRD{
             one{"gresk drakme"}
             other{"greske drakmar"}
@@ -582,56 +493,18 @@
         GWP{
             one{"Guinea-Bissau-peso"}
         }
->>>>>>> 626889fb
         HRD{
             one{"kroatisk dinar"}
             other{"kroatiske dinarar"}
         }
-<<<<<<< HEAD
-        HUF{
-            one{"ungarsk forint"}
-            other{"ungarske forintar"}
-        }
-        IDR{
-            one{"indonesisk rupi"}
-            other{"indonesiske rupiar"}
-        }
-        ILS{
-            one{"ny israelsk shekel"}
-            other{"nye israelske sheklar"}
-        }
-        INR{
-            one{"indisk rupi"}
-            other{"indiske rupiar"}
-=======
         IDR{
             one{"indonesisk rupiah"}
             other{"indonesiske rupiahar"}
->>>>>>> 626889fb
         }
         IQD{
             one{"irakisk dinar"}
             other{"irakiske dinarar"}
         }
-<<<<<<< HEAD
-        IRR{
-            one{"iransk rial"}
-            other{"iranske rial"}
-        }
-        JOD{
-            one{"jordansk dinar"}
-            other{"jordanske dinarar"}
-        }
-        KWD{
-            one{"kuwaitisk dinar"}
-            other{"kuwaitiske dinarar"}
-        }
-        LKR{
-            one{"srilankisk rupi"}
-            other{"srilankiske rupiar"}
-        }
-=======
->>>>>>> 626889fb
         LTT{
             one{"litauisk talona"}
             other{"litauiske talona"}
@@ -640,32 +513,10 @@
             one{"latvisk lat"}
             other{"latviske lat"}
         }
-<<<<<<< HEAD
-        LVR{
-            one{"latvisk rubel"}
-            other{"latviske rublar"}
-        }
-        LYD{
-            one{"libysk dinar"}
-            other{"libyske dinarar"}
-        }
-=======
->>>>>>> 626889fb
         MDL{
             one{"moldovsk leu"}
             other{"moldovske leuar"}
         }
-<<<<<<< HEAD
-        MKD{
-            one{"makedonsk denar"}
-            other{"makedonske denarar"}
-        }
-        MUR{
-            one{"mauritisk rupi"}
-            other{"mauritiske rupiar"}
-        }
-=======
->>>>>>> 626889fb
         MXP{
             one{"meksikansk sølvpeso (MXP)"}
             other{"meksikanske sølvpeso (MXP)"}
@@ -678,28 +529,10 @@
             one{"nicaraguansk cordoba"}
             other{"nicaraguanske cordoba"}
         }
-<<<<<<< HEAD
-        NPR{
-            one{"nepalsk rupi"}
-            other{"nepalske rupiar"}
-        }
-=======
->>>>>>> 626889fb
         NZD{
             one{"nyzealandsk dollar"}
             other{"nyzealandske dollar"}
         }
-<<<<<<< HEAD
-        OMR{
-            one{"omansk rial"}
-            other{"omanske rial"}
-        }
-        PKR{
-            one{"pakistansk rupi"}
-            other{"pakistanske rupiar"}
-        }
-=======
->>>>>>> 626889fb
         PLZ{
             one{"polsk zloty (PLZ)"}
             other{"polske zloty (PLZ)"}
@@ -708,13 +541,6 @@
             one{"paraguayansk guaraní"}
             other{"paraguayanske guaraní"}
         }
-<<<<<<< HEAD
-        QAR{
-            one{"qatarsk rial"}
-            other{"qatarske rial"}
-        }
-=======
->>>>>>> 626889fb
         ROL{
             one{"gammal rumensk leu"}
             other{"gamle rumenske lei"}
@@ -724,25 +550,13 @@
             other{"rumenske leuar"}
         }
         RUR{
-<<<<<<< HEAD
-            one{"russisk rubel (RUR)"}
-            other{"russiske rublar (RUR)"}
-=======
             one{"russisk rubel (1991–1998)"}
             other{"russiske rublar (1991–1998)"}
->>>>>>> 626889fb
         }
         SAR{
             one{"saudiarabisk rial"}
             other{"saudiarabiske rial"}
         }
-<<<<<<< HEAD
-        SCR{
-            one{"seychellisk rupi"}
-            other{"seychelliske rupiar"}
-        }
-=======
->>>>>>> 626889fb
         SDD{
             one{"gammal sudansk dinar"}
             other{"gamle sudanske dinarar"}
@@ -763,26 +577,13 @@
             one{"tadsjikisk rubel"}
             other{"tadsjikiske rublar"}
         }
-<<<<<<< HEAD
-        TND{
-            one{"tunisisk dinar"}
-            other{"tunisiske dinarar"}
-        }
-=======
->>>>>>> 626889fb
         TRL{
             one{"gammal tyrkisk lire"}
             other{"gamle tyrkiske lire"}
         }
-<<<<<<< HEAD
-        UGS{
-            one{"ugandisk shilling (UGS)"}
-            other{"ugandiske shilling (UGS)"}
-=======
         TRY{
             one{"tyrkisk lira"}
             other{"tyrkiske lira"}
->>>>>>> 626889fb
         }
         USS{
             one{"amerikansk dollar (same dag)"}
@@ -808,17 +609,6 @@
             one{"vanuatuisk vatu"}
             other{"vanuatuiske vatu"}
         }
-<<<<<<< HEAD
-        XAG{
-            one{"sølv"}
-            other{"sølv"}
-        }
-        XAU{
-            one{"gull"}
-            other{"gull"}
-        }
-=======
->>>>>>> 626889fb
         XBA{
             one{"europeisk samansett eining"}
             other{"europeiske samansette einingar"}
@@ -851,17 +641,6 @@
             one{"palladium"}
             other{"palladium"}
         }
-<<<<<<< HEAD
-        XPT{
-            one{"platina"}
-            other{"platina"}
-        }
-        XRE{
-            one{"RINET-fond"}
-            other{"RINET-fond"}
-        }
-=======
->>>>>>> 626889fb
         XTS{
             one{"testvalutakode"}
             other{"testvalutakode"}
