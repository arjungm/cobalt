--- conflicted
+++ resolved
@@ -1089,20 +1089,6 @@
         RON{"ley"}
         SYP{"S£"}
         TWD{"NT$"}
-<<<<<<< HEAD
-        UAH{"₴"}
-        USD{"$"}
-        UYU{"$"}
-        VEF{"Bs"}
-        VND{"₫"}
-        XCD{"$"}
-        ZAR{"R"}
-        ZMW{"ZK"}
-    }
-    Currencies%variant{
-        TRY{"TL"}
-=======
->>>>>>> 626889fb
     }
     CurrencyPlurals{
         ADP{
