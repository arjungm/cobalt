--- conflicted
+++ resolved
@@ -1076,20 +1076,6 @@
         BYN{"р."}
         STD{"Db"}
         TWD{"NT$"}
-<<<<<<< HEAD
-        UAH{"₴"}
-        USD{"$"}
-        UYU{"$"}
-        VEF{"Bs"}
-        VND{"₫"}
-        XCD{"$"}
-        ZAR{"R"}
-        ZMW{"ZK"}
-    }
-    Currencies%variant{
-        TRY{"TL"}
-=======
->>>>>>> 626889fb
     }
     CurrencyPlurals{
         DJF{
