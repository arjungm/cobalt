﻿// © 2016 and later: Unicode, Inc. and others.
// License & terms of use: http://www.unicode.org/copyright.html
// Generated using tools/cldr/cldr-to-icu/build-icu-data.xml
brx{
    Currencies{
        ADP{
            "ADP",
            "ऐन्डोरा का पेसेता",
        }
        AED{
            "ए.इ.दि",
            "इउ.ए.इ दिर्हाम",
        }
        AFA{
            "AFA",
            "अफ़ग़ानी 1927–2002",
        }
        AFN{
            "AFN",
            "अफ़ग़ानी",
        }
        ALL{
            "अल",
            "आल्बानियानि लेक",
        }
        AMD{
            "ए.एम.दि",
            "आर्मेनियानि द्राम",
        }
        ANG{
            "ए.एन.जि",
            "नेदारलेण्डनि एन्टिलियान गिल्डार",
        }
        AOA{
            "ए.अ.ए",
            "आंगलानि क्वान्जा",
        }
        AOK{
            "AOK",
            "एंगोला क्वानज़ा (1977–1990)",
        }
        AON{
            "AON",
            "एंगोला नया क्वानज़ा (1990–20000)",
        }
        AOR{
            "AOR",
            "एंगोला क्वानज़ा सुधारीत (1995–1999)",
        }
        ARA{
            "ARA",
            "अर्जेण्टीनी ओस्ट्राल",
        }
        ARP{
            "ARP",
            "अर्जेण्टीनी पेसो (1983–1985)",
        }
        ARS{
            "ए.आर.एस",
            "आर्जेन्टिनानि पेस’",
        }
        ATS{
            "ATS",
            "ऑस्ट्रियन शीलींग",
        }
        AUD{
            "A$",
            "ऑस्ट्रेलियन डॉलर",
        }
        AWG{
            "ए.दब्ल्यु.जि",
            "आरूबान फ्ल’रिन",
        }
        AZM{
            "AZM",
            "आज़रबैजानी मनात (1993–2006)",
        }
        AZN{
            "ए.जेत.एन",
            "आजेरबाईजाननि मनात",
        }
        BAD{
            "BAD",
            "बोसनिया हेर्ज़ेगोविना का दीनार",
        }
        BAM{
            "बि.ए.एम",
            "बसनिया-हार्जेगभिनानि सोलायहाथाव मार्क",
        }
        BBD{
            "बि.बि.दि",
            "बारबाद’सनि डलार",
        }
        BDT{
            "BDT",
            "बांगलादेश टका",
        }
        BEC{
            "BEC",
            "बेल्जियन फ्राँ कनवर्टीबल",
        }
        BEF{
            "BEF",
            "बेल्जियन फ्राँ",
        }
        BEL{
            "BEL",
            "बेल्जियन फ्राँ फिनानसीयल (वित्तीय)",
        }
        BGL{
            "BGL",
            "बल्गेरियाई हार्ड लेव",
        }
        BGN{
            "बि.जि.एन",
            "बुल्गारियानि लेभ",
        }
        BHD{
            "बि.ऐत्स.दि",
            "बाहरैननि दिनार",
        }
        BIF{
            "बि.आइ.एफ",
            "बुरूण्डीनि फ्रांक",
        }
        BMD{
            "बि.एम.डि",
            "बारमुडानि डलार",
        }
        BND{
            "BND",
            "ब्रुनई डॉलर",
        }
        BOB{
            "बि.अ.बि",
            "बलिभियानि बलिभियान’",
        }
        BOP{
            "BOP",
            "बोलिवियाई पेसो",
        }
        BOV{
            "BOV",
            "बोलिवियाई डॉलर",
        }
        BRB{
            "BRB",
            "ब्रज़ीली नया क्रुज़ेरो (1967–1986)",
        }
        BRC{
            "BRC",
            "ब्रज़ीली क्रुज़ाडो",
        }
        BRE{
            "BRE",
            "ब्रज़ीली क्रुज़ेरो (190–1993)",
        }
        BRL{
            "R$",
            "ब्राजिलनि रीयाल",
        }
        BRN{
            "BRN",
            "ब्रज़ीली नया क्रुज़ाडो",
        }
        BRR{
            "BRR",
            "ब्रज़ीली क्रुज़ेरो",
        }
        BSD{
            "बि.एस.दि",
            "बाहामासनि डलार",
        }
        BTN{
            "BTN",
            "भुतान का नगुलत्रुम",
        }
        BUK{
            "BUK",
            "बर्मी (म्यानमारी) क्याट",
        }
        BWP{
            "बि.दब्ल्यु.पि",
            "बत्स्वानानि पुला",
        }
        BYB{
            "BYB",
            "बेलारुसी नया रूबल (194–1999)",
        }
        BYN{
            "बि.वाई.एन",
            "बेलारुसनि रूबल",
        }
        BYR{
            "BYR",
            "बेलारुसी रूबल (2000–2016)",
        }
        BZD{
            "बि.जेद.डि",
            "बेलीज डलार",
        }
        CAD{
            "सि.ए $",
            "कानाडानि डलार",
        }
        CDF{
            "सि.दि.एफ",
            "कंग’नि फ्रांक",
        }
        CHE{
            "CHE",
            "आईरलैण्ड का युरो",
        }
        CHF{
            "सि.ऐत्स.एफ",
            "सुईस फ्रांक",
        }
        CHW{
            "CHW",
            "आईरलैण्ड का फ़्रैंक",
        }
        CLF{
            "CLF",
            "चीली का ऊनीदादेस द फोमेंटो",
        }
        CLP{
            "सि.एल.पि",
            "चिलीनि पेस’",
        }
        CNH{
            "सि.एन.ऐत्स",
            "चाइनीज युवान ( हाब्रांनि गोजान)",
        }
        CNY{
            "सिएन¥",
            "चाइनीज युवान",
        }
        COP{
            "सि.अ.पि",
            "कल’म्बयानि पेस’",
        }
        COU{
            "COU",
            "युनीदाद द वालोर रेआल",
        }
        CRC{
            "सि.आर.सि",
            "क’स्टा रिकानि कल’न",
        }
        CSD{
            "CSD",
            "सर्बिया का डीनार",
        }
        CSK{
            "CSK",
            "चैकोस्लोवाकिय हार्ड कोरुना",
        }
        CUC{
            "सि.इउ.सि",
            "किउबानि सोलायहाथाव पेस’",
        }
        CUP{
            "सि.इउ.पि",
            "किउबानि पेस’",
        }
        CVE{
            "सि.भि.इ",
            "केप भेर्देनि एस्कुद’",
        }
        CYP{
            "CYP",
            "साईप्रस का पाऊंड",
        }
        CZK{
            "सि.जेद.के",
            "चेखनि करुना",
        }
        DDM{
            "DDM",
            "ईस्ट जर्मन ओस्टमार्क",
        }
        DEM{
            "DEM",
            "डॉईच मार्क",
        }
        DJF{
            "दि.जे.एफ",
            "जिबौतिनि फ्रांक",
        }
        DKK{
            "दि.के.के",
            "डेनमार्कनि क्र’न",
        }
        DOP{
            "डि.अ.पि",
            "डमिनिकानि पेस’",
        }
        DZD{
            "दि.जेत.दि",
            "आल्जेरियानि दिनार",
        }
        ECS{
            "ECS",
            "एक्वादोर सुक्रे",
        }
        ECV{
            "ECV",
            "एक्वादोर युनीदाद दे वालोर कॉनस्तांते",
        }
        EEK{
            "EEK",
            "एस्टोनियाई क्रून",
        }
        EGP{
            "ई.जि.पि",
            "ईजिप्तनि पाउण्ड",
        }
        ERN{
            "इ.आर.एन",
            "एरित्रीयानि नाकफा",
        }
        ESA{
            "ESA",
            "हीस्पानी पेसेता (ए अकाऊँट)",
        }
        ESB{
            "ESB",
            "हीस्पानी पेसेता (कनवर्टीबल अकाऊँट)",
        }
        ESP{
            "ESP",
            "हीस्पानी पेसेता",
        }
        ETB{
            "इ.ति.बि",
            "इथिय’पियानि बीर्र",
        }
        EUR{
            "€",
            "इउर’",
        }
        FIM{
            "FIM",
            "फीनीश मार्क्का",
        }
        FJD{
            "FJD",
            "फ़िजी का डॉलर",
        }
        FKP{
            "एफ.के.पि",
            "फ’कलेण्ड द्वीपफोरनि पाउण्ड",
        }
        FRF{
            "FRF",
            "फ्राँसीसी फ्राँ",
        }
        GBP{
            "£",
            "ब्रिटिश पाउण्ड",
        }
        GEK{
            "GEK",
            "जॉर्जिया का कुपोन लारीत",
        }
        GEL{
            "जि.इ.एल",
            "जर्जियानि लारी",
        }
        GHC{
            "GHC",
            "घाना चेदी (1979–2007)",
        }
        GHS{
            "जि.ऐत्स.एस",
            "घानानि सेदि",
        }
        GIP{
            "जि.आइ.पि",
            "जिब्राल्टारनि पाउण्ड",
        }
        GMD{
            "जि.एम.दि",
            "गाम्बियानि दालासि",
        }
        GNF{
            "जि.एन.एफ",
            "गिनीयानि फ्रांक",
        }
        GNS{
            "GNS",
            "गीनी सीली",
        }
        GQE{
            "GQE",
            "ऐक्वाटरी गीनी एक्वेले गीनीआना",
        }
        GRD{
            "GRD",
            "युनानी द्राखमा",
        }
        GTQ{
            "जि.ति.किउ",
            "गुआतेमालानि क्वेत्जाल",
        }
        GWE{
            "GWE",
            "पुरतुगी गीनी का एस्कुएदो",
        }
        GWP{
            "GWP",
            "गीनी बिस्साऊ का पेसो",
        }
        GYD{
            "जि.वाई.दि",
            "गुयानानि डलार",
        }
        HKD{
            "ऐत्स.के$",
            "हंकं डलार",
        }
        HNL{
            "ऐत्स.एन.एल",
            "हन्दुरासनि लेम्पिरा",
        }
        HRD{
            "HRD",
            "क्रोएशियाई दीनार",
        }
        HRK{
            "ऐत्स.आर.के",
            "क्रवेशियानि कुना",
        }
        HTG{
            "ऐत्स.ति.जि",
            "हाईतीनि गूर्द",
        }
        HUF{
            "ऐत्स.इउ.एफ",
            "हांगारीनि फरिन्त",
        }
        IDR{
            "IDR",
            "इण्डोनेशियाई रुपिया",
        }
        IEP{
            "IEP",
            "आईरीश पौंड",
        }
        ILP{
            "ILP",
            "इस्राइली पौंड",
        }
        ILS{
            "₪",
            "इज्राईलनि गोदान शेकेल",
        }
        INR{
            "₹",
            "भारतनि रुपी",
        }
        IQD{
            "आइ.किउ.दि",
            "ईराकनि दिनार",
        }
        IRR{
            "IRR",
            "ईरानी रीयाल",
        }
        ISK{
            "आई.एस.के",
            "आईसलेण्डनि क्र’ना",
        }
        ITL{
            "ITL",
            "इतली का लीरा",
        }
        JMD{
            "जे.एम.दि",
            "जामाईकानि डलार",
        }
        JOD{
            "जे.अ.दि",
            "जर्डाननि दिनार",
        }
        JPY{
            "JP¥",
            "जापानीज येन",
        }
        KES{
            "के.इ.एस",
            "केनियानि शिलिं",
        }
        KGS{
            "के.जि.एस",
            "कीर्गीस्ताननि स’म",
        }
        KHR{
            "KHR",
            "कंबोडिया का रिएल",
        }
        KMF{
            "के.एम.एफ",
            "कम’र’नि फ्रांक",
        }
        KPW{
            "के.पि.दब्ल्यु",
            "साहा करियानि व’न",
        }
        KRW{
            "₩",
            "खोला करियानि व’न",
        }
        KWD{
            "के.दब्ल्यु.दि",
            "कुवैतनि दिनार",
        }
        KYD{
            "के.वाई.दि",
            "कैमेन द्वीपनि डलार",
        }
        KZT{
            "के.जेत.ति",
            "काजाखस्ताननि तेंगे",
        }
        LAK{
            "LAK",
            "लाओस का कीप",
        }
        LBP{
            "एल.बि.पि",
            "लेबान’ननि पाउण्ड",
        }
        LKR{
            "LKR",
            "श्री लंका रूपी",
        }
        LRD{
            "एल.आर.दि",
            "लीबेरियानि डलार",
        }
        LSL{
            "एल.एस.एल",
            "लेस’थ’नि लटि",
        }
        LTL{
            "LTL",
            "लिथुआनियाई लिता",
        }
        LTT{
            "LTT",
            "लिथुआनियाई टालोनास",
        }
        LUC{
            "LUC",
            "लुक्ज़मबुर्गी कनवर्टीबल फ्राँ",
        }
        LUF{
            "LUF",
            "लुक्ज़मबुर्गी फ्राँ",
        }
        LUL{
            "LUL",
            "लुक्ज़मबुर्गी वीत्ती फ्राँ",
        }
        LVL{
            "LVL",
            "लाटवियाई लाट्स",
        }
        LVR{
            "LVR",
            "लाटवियाई रूबल",
        }
        LYD{
            "एल.वाई.दि",
            "लिबियानि दिनार",
        }
        MAD{
            "एम.ए.दि",
            "मरक्क’नि दिर्हाम",
        }
        MAF{
            "MAF",
            "मोरक्किय फ्राँ",
        }
        MDL{
            "एम.डि.एल",
            "मल्ड’भानि लिउ",
        }
        MGA{
            "एम.जि.ए",
            "मालागासी आरिआरी",
        }
        MGF{
            "MGF",
            "मादागास्करी फ्राँ",
        }
        MKD{
            "एम.के.दि",
            "मेसेड’नियानि देनार",
        }
        MLF{
            "MLF",
            "माली का फ्राँ",
        }
        MMK{
            "MMK",
            "म्यानमारी क्याट",
        }
        MNT{
            "एम.एन.ति",
            "मंगलियानि तुग्रीक",
        }
        MOP{
            "एम.अ.पि",
            "माकाउनि पाताका",
        }
        MRO{
            "MRO",
            "मौरिटानी ऊगुया (1973–2017)",
        }
        MRU{
            "एम.आर.इउ",
            "म’रिशियानि ऊगुया",
        }
        MTL{
            "MTL",
            "माल्टी लीरा",
        }
        MTP{
            "MTP",
            "माल्टी पौंड",
        }
        MUR{
            "एम.इउ.आर",
            "मरिसियानि रुपी",
        }
        MVR{
            "MVR",
            "मालदीव द्वीप का रूफिया",
        }
        MWK{
            "एम.दब्ल्यु.के",
            "मालावीनि क्वाचा",
        }
        MXN{
            "एम.एक्स $",
            "मेक्सिकान पेस’",
        }
        MXP{
            "MXP",
            "मेक्सिकन रजती पेसो (1861–1992)",
        }
        MXV{
            "MXV",
            "मेक्सिकन युनीदाद द ईनवेरसिओन (युडीआई)",
        }
        MYR{
            "MYR",
            "मलेशियन रिंगित",
        }
        MZE{
            "MZE",
            "मोज़ांबीक एस्कुएदो",
        }
        MZM{
            "MZM",
            "मोज़ांबीक पुराना मेतीकाल",
        }
        MZN{
            "एम.जेत.एन",
            "मजाम्बिकनि मेटिकेल",
        }
        NAD{
            "एन.ए.दि",
            "नामिबियानि डलार",
        }
        NGN{
            "एन.जि.एन",
            "नाइजेरियानि नायरा",
        }
        NIC{
            "NIC",
            "नीकारागुआई कोर्दोबा",
        }
        NIO{
            "एन.आई.अ",
            "निकारागुआनि कर्द’बा",
        }
        NLG{
            "NLG",
            "नेदरलैण्ड गीलडर",
        }
        NOK{
            "एन.अ.के",
            "नरवैनि क्र’न",
        }
        NPR{
            "NPR",
            "नेपाली रुपी",
        }
        NZD{
            "NZ$",
            "न्यूज़ीलैंड डॉलर",
        }
        OMR{
            "अ.एम.आर",
            "अमाननि रियाल",
        }
        PAB{
            "पि.ए.बि",
            "पानामानि बाल्ब’आ",
        }
        PEI{
            "PEI",
            "पेरूवाई ईंटी",
        }
        PEN{
            "पि.इ.एन",
            "पेरूनि सल",
        }
        PES{
            "PES",
            "पेरुवाई सोल (1863–1965)",
        }
        PGK{
            "PGK",
            "पापुआ न्यु गीनी का कीना",
        }
        PHP{
            "₱",
            "फ़िलिपीन का पेसो",
        }
        PKR{
            "PKR",
            "पाकिस्तानी रुपया",
        }
        PLN{
            "पि.एल.एन",
            "पलेण्डनि ज्ल’टी",
        }
        PTE{
            "PTE",
            "पुरतुगी एस्कुदो",
        }
        PYG{
            "पि.आई.जि",
            "पारागुवेनि गुआरानी",
        }
        QAR{
            "किउ.ए.आर",
            "कातारनि रियाल",
        }
        RHD{
            "RHD",
            "रोडेशियाई डॉलर",
        }
        ROL{
            "ROL",
            "रोमानियाई पुरानी ल",
        }
        RON{
            "आर.अ.एन",
            "रमानियानि लिउ",
        }
        RSD{
            "आर.एस.दि",
            "सार्बियानि दिनार",
        }
        RUB{
            "रूब",
            "रासियानि रूबल",
        }
        RWF{
            "RWF",
            "रुवान्दानि फ्रांक",
        }
        SAR{
            "एस.ए.आर",
            "साउदि रियाल",
        }
        SBD{
            "SBD",
            "सोलोमन द्वीप का डॉलर",
        }
        SCR{
            "एस.सि.आर",
            "सैशेल्लेसनि रूपी",
        }
        SDD{
            "SDD",
            "सुदानी पुराना डॉलर",
        }
        SDG{
            "एस.दि.जि",
            "सुदाननि पाउण्ड",
        }
        SDP{
            "SDP",
            "सुदानी पुराना पौंड",
        }
        SEK{
            "एस.इ.के",
            "स्वीडेननि क्र’ना",
        }
        SGD{
            "SGD",
            "सिंगापुर डॉलर",
        }
        SHP{
            "एस.ऐत्स.पि",
            "सैन्ट हेलेनानि पाउण्ड",
        }
        SIT{
            "SIT",
            "स्लोवेनियाई तोलार",
        }
        SKK{
            "SKK",
            "स्लोवाकी कोरुना",
        }
        SLE{
            "एस.एल.इ",
            "सीयेर्रा लिय’ननि लीयन",
        }
        SLL{
            "एस.एल.एल",
<<<<<<< HEAD
            "सीयेर्रा लिय’ननि लीयन",
=======
            "सीयेर्रा लिय’ननि लीयन (1964—2022)",
>>>>>>> 626889fb
        }
        SOS{
            "एस.अ.एस",
            "समालियानि शिलिं",
        }
        SRD{
            "एस.आर.डि",
            "सुरीनामनि डलार",
        }
        SRG{
            "SRG",
            "सुरीनाम गील्डर",
        }
        SSP{
            "एस.एस.पि",
            "खोला सुदानारि पाउण्ड",
        }
        STD{
            "STD",
            "साँव तोमे एवं प्रीन्सीपे का डोब्रा (1977–2017)",
        }
        STN{
            "एस.ति.एन",
            "साऊ तमे आरो प्रिन्सिपनि दब्रा",
        }
        SUR{
            "SUR",
            "सोवियत रूबल",
        }
        SVC{
            "SVC",
            "एल सालवादर कोलोन",
        }
        SYP{
            "एस.वाई.पि",
            "सीरियानि पाउण्ड",
        }
        SZL{
            "एस.जेत.एल",
            "स्वाजी लीलांगेनी",
        }
        THB{
            "THB",
            "थाई बाह्ट",
        }
        TJR{
            "TJR",
            "ताजीक़ीस्तानी रूबल",
        }
        TJS{
            "ति.जे.एस",
            "ताजिकिस्ताननि सम’नि",
        }
        TMM{
            "TMM",
            "तुर्कमेनीस्तानी मानाट",
        }
        TMT{
            "ति.एम.ति",
            "तुर्कमेनीस्ताननि मानात",
        }
        TND{
            "ति.एन.दि",
            "त्सुनीसीयानि दिनार",
        }
        TOP{
            "TOP",
            "टॉंगा पाईंगा",
        }
        TPE{
            "TPE",
            "तीमोरी एस्कुदो",
        }
        TRL{
            "TRL",
            "तुर्की लीरा",
        }
        TRY{
            "ति.आर.वाई",
            "तुर्कीनि लीरा",
        }
        TTD{
            "ति.ति.डि",
            "त्रिनिदाद आरो तबाग’ डलार",
        }
        TWD{
            "एन.ति$",
            "ताईवाननि गोदान डलार",
        }
        TZS{
            "ति.जेत.एस",
            "तान्जानियानि शिलिं",
        }
        UAH{
            "इउ.ए.ऐत्स",
            "युक्रेननि ह्रीभनिया",
        }
        UAK{
            "UAK",
            "युक्रेनी कार्बोवानेत्ज़",
        }
        UGS{
            "UGS",
            "युगाँडाई शीलींग (1996–1987)",
        }
        UGX{
            "इउ.जि.एक्स",
            "उगाण्डानि शिलिं",
        }
        USD{
            "$",
            "इउ.एस डलार",
        }
        USN{
            "USN",
            "अमरिकी डॉलर (अगले दिन का)",
        }
        USS{
            "USS",
            "अमरिकी डॉलर (इसी दिन का)",
        }
        UYI{
            "UYI",
            "ऊरुगुए का पेसो आन ऊनीदादोस ईंदेक्सादास",
        }
        UYP{
            "UYP",
            "ऊरुगुए का पेसो (1975–1993)",
        }
        UYU{
            "इउ.वाई.इउ",
            "उरुगुवेनि पेस’",
        }
        UZS{
            "इउ.जेत.एस",
            "उजबेकिस्ताननि स’म",
        }
        VEB{
            "VEB",
            "वेनेज़ुएलाई बोलिवार (1871–2008)",
        }
        VEF{
            "VEF",
            "वेनेज़ुएलाई बोलिवार (2008–2018)",
        }
        VES{
            "भि.इ.एस",
            "भेनेजुवेलानि बलिभार",
        }
        VND{
            "₫",
            "वीयतनामी डॉंग",
        }
        VUV{
            "VUV",
            "वनुआटु वटु",
        }
        WST{
            "WST",
            "वेस्टर्न समोआ ताला",
        }
        XAF{
            "FCFA",
            "मिरु आफ्रिकानि सि.एफ.ए फ्रांक",
        }
        XAG{
            "XAG",
            "रजत",
        }
        XAU{
            "XAU",
            "सोना",
        }
        XBA{
            "XBA",
            "एक्यु",
        }
        XBB{
            "XBB",
            "एम्यु",
        }
        XBC{
            "XBC",
            "यूरोपी एकाऊंट का युनीट (एक्स बी सी)",
        }
        XBD{
            "XBD",
            "यूरोपी एकाऊंट का युनीट (एक्स बी डी)",
        }
        XCD{
            "इ.सि $",
            "सानजा केरिबियान डलार",
        }
        XDR{
            "XDR",
            "स्पेशियल ड्राईंग राईट्स",
        }
        XEU{
            "XEU",
            "यूरोपी मुद्रा (एक्यु)",
        }
        XFO{
            "XFO",
            "फ्रानसीसी सुवर्ण फ्राँ",
        }
        XFU{
            "XFU",
            "फ्रानसीसी युआईसी फ्राँ",
        }
        XOF{
            "एफ सि.एफ.ए",
            "सोनाब आफ्रिकानि सि.एफ.ए फ्रांक",
        }
        XPD{
            "XPD",
            "पैलेडियम",
        }
        XPF{
            "CFPF",
            "फ्रानसीसी फेदेरेशनी फ्राँ",
        }
        XPT{
            "XPT",
            "प्लैटीनम",
        }
        XRE{
            "XRE",
            "रीनैट फंड्स",
        }
        XTS{
            "XTS",
            "टेस्टींग करनसी कोड",
        }
        XXX{
            "¤",
            "मिथियै रां",
        }
        YDD{
            "YDD",
            "यमनी दीनार",
        }
        YER{
            "वाई.इ.आर",
            "येमेननि रियाल",
        }
        YUD{
            "YUD",
            "युगोस्लावी हार्ड दीनार",
        }
        YUM{
            "YUM",
            "युगोस्लावी नोवीय (नये) दीनार",
        }
        YUN{
            "YUN",
            "युगोस्लावी कनवर्टीबल दीनार",
        }
        ZAR{
            "जेत.ए.आर",
            "खोला आफ्रिकानि राण्ड",
        }
        ZMK{
            "ZMK",
            "ज़ाम्बियाई क्वाचा (1968–2012)",
        }
        ZMW{
            "ZMW",
            "जाम्बियानि क्वाचा",
        }
        ZRN{
            "ZRN",
            "ज़ाईरी नये ज़ाईर",
        }
        ZRZ{
            "ZRZ",
            "ज़ाईरी ज़ाईर",
        }
        ZWD{
            "ZWD",
            "ज़ीम्बाबवेई डॉलर",
        }
    }
    Currencies%narrow{
<<<<<<< HEAD
        AMD{"֏"}
        AOA{"के.जेत"}
        ARS{"$"}
        AZN{"₼"}
        BAM{"के.एम"}
        BBD{"$"}
        BMD{"$"}
        BOB{"बि.एस"}
        BSD{"$"}
        BWP{"पि"}
        BZD{"$"}
        CAD{"$"}
        CLP{"$"}
        COP{"$"}
        CRC{"₡"}
        CUC{"$"}
        CUP{"$"}
        CZK{"Kč"}
        DKK{"के.आर"}
        DOP{"$"}
        EGP{"E£"}
        FKP{"£"}
        GEL{"₾"}
        GHS{"जि.ऐत्स₵"}
        GIP{"£"}
        GNF{"एफ.जि"}
        GTQ{"Q"}
        GYD{"$"}
        HKD{"$"}
        HNL{"L"}
        HRK{"के.एन"}
        HUF{"एफ.ति"}
        ILS{"₪"}
        ISK{"के.आर"}
        JMD{"$"}
        KMF{"सि.एफ"}
        KPW{"₩"}
        KRW{"₩"}
        KYD{"$"}
        KZT{"₸"}
        LBP{"एल£"}
        LRD{"$"}
        MGA{"ए.आर"}
        MNT{"₮"}
        MUR{"आर.एस"}
        MXN{"$"}
        NAD{"$"}
        NGN{"₦"}
        NIO{"सि $"}
        NOK{"के.आर"}
        PLN{"zł"}
        PYG{"₲"}
        RON{"लेई"}
        RWF{"आर.एफ"}
        SEK{"के.आर"}
        SHP{"£"}
        SRD{"$"}
        SSP{"£"}
        STN{"दि.बि"}
        SYP{"£"}
        TRY{"₺"}
        TTD{"$"}
        TWD{"$"}
        UAH{"₴"}
        UYU{"$"}
        XCD{"$"}
=======
        AOA{"के.जेत"}
        BAM{"के.एम"}
        BOB{"बि.एस"}
        BWP{"पि"}
        DKK{"के.आर"}
        GHS{"जि.ऐत्स₵"}
        GNF{"एफ.जि"}
        HRK{"के.एन"}
        HUF{"एफ.ति"}
        ISK{"के.आर"}
        KMF{"सि.एफ"}
        LBP{"एल£"}
        MGA{"ए.आर"}
        MUR{"आर.एस"}
        NIO{"सि $"}
        NOK{"के.आर"}
        RON{"लेई"}
        RWF{"आर.एफ"}
        SEK{"के.आर"}
        STN{"दि.बि"}
>>>>>>> 626889fb
        ZAR{"आर"}
        ZMW{"जेत.के"}
    }
    Currencies%variant{
        TRY{"ति.एल"}
    }
    CurrencyPlurals{
<<<<<<< HEAD
        AED{
            one{"इउ.ए.इ दिर्हाम"}
            other{"इउ.ए.इ दिर्हाम"}
        }
        ALL{
            one{"आल्बानियानि लेक"}
            other{"आल्बानियानि लेक"}
        }
        AMD{
            one{"आर्मेनियानि द्राम"}
            other{"आर्मेनियानि द्राम"}
        }
        ANG{
            one{"नेदारलेण्डनि एन्टिलियान गिल्डार"}
            other{"नेदारलेण्डनि एन्टिलियान गिल्डार"}
        }
        AOA{
            one{"आंगलानि क्वान्जा"}
            other{"आंगलानि क्वान्जा"}
        }
        ARS{
            one{"आर्जेन्टिनानि पेस’"}
            other{"आर्जेन्टिनानि पेस’"}
        }
        AWG{
            one{"आरूबान फ्ल’रिन"}
            other{"आरूबान फ्ल’रिन"}
        }
        AZN{
            one{"आजेरबाईजाननि मनात"}
            other{"आजेरबाईजाननि मनात"}
        }
        BAM{
            one{"बसनिया-हार्जेगभिनानि सोलायहाथाव मार्क"}
            other{"बसनिया-हार्जेगभिनानि सोलायहाथाव मार्क"}
        }
        BBD{
            one{"बारबाद’सनि डलार"}
            other{"बारबाद’सनि डलार"}
        }
        BGN{
            one{"बुल्गारियानि लेभ"}
            other{"बुल्गारियानि लेभ"}
        }
        BHD{
            one{"बाहरैननि दिनार"}
            other{"बाहरैननि दिनार"}
        }
        BIF{
            one{"बुरूण्डीनि फ्रांक"}
            other{"बुरूण्डीनि फ्रांक"}
        }
=======
>>>>>>> 626889fb
        BMD{
            one{"बारमुडानि डलार"}
            other{"बारमुडानि डलारफोर"}
        }
<<<<<<< HEAD
        BOB{
            one{"बलिभियानि बलिभियान’"}
            other{"बलिभियानि बलिभियान’"}
        }
=======
>>>>>>> 626889fb
        BRL{
            one{"ब्राजिलनि रीयाल"}
            other{"ब्राजिलनि रीयालफोर"}
        }
<<<<<<< HEAD
        BSD{
            one{"बाहामासनि डलार"}
            other{"बाहामासनि डलार"}
        }
        BWP{
            one{"बत्स्वानानि पुला"}
            other{"बत्स्वानानि पुला"}
        }
        BYN{
            one{"बेलारुसनि रूबल"}
            other{"बेलारुसनि रूबल"}
        }
        BZD{
            one{"बेलीज डलार"}
            other{"बेलीज डलार"}
        }
=======
>>>>>>> 626889fb
        CAD{
            one{"कानाडानि डलार"}
            other{"कानाडानि डलारफोर"}
        }
<<<<<<< HEAD
        CDF{
            one{"कंग’नि फ्रांक"}
            other{"कंग’नि फ्रांक"}
        }
        CHF{
            one{"सुईस फ्रांक"}
            other{"सुईस फ्रांक"}
        }
        CLP{
            one{"चिलीनि पेस’"}
            other{"चिलीनि पेस’"}
        }
        CNH{
            one{"चाइनीज युवान ( हाब्रांनि गोजान)"}
            other{"चाइनीज युवान ( हाब्रांनि गोजान)"}
        }
        CNY{
            one{"चाइनीज युवान"}
            other{"चाइनीज युवान"}
        }
        COP{
            one{"कल’म्बयानि पेस’"}
            other{"कल’म्बयानि पेस’"}
        }
=======
>>>>>>> 626889fb
        CRC{
            one{"क’स्टा रिका कल’न"}
            other{"क’स्टा रिकानि कल’न"}
        }
<<<<<<< HEAD
        CUC{
            one{"किउबानि सोलायहाथाव पेस’"}
            other{"किउबानि सोलायहाथाव पेस’"}
        }
        CUP{
            one{"किउबानि पेस’"}
            other{"किउबानि पेस’"}
        }
        CVE{
            one{"केप भेर्देनि एस्कुद’"}
            other{"केप भेर्देनि एस्कुद’"}
        }
        CZK{
            one{"चेखनि करुना"}
            other{"चेखनि करुना"}
        }
        DJF{
            one{"जिबौतिनि फ्रांक"}
            other{"जिबौतिनि फ्रांक"}
        }
        DKK{
            one{"डेनमार्कनि क्र’न"}
            other{"डेनमार्कनि क्र’न"}
        }
        DOP{
            one{"डमिनिकानि पेस’"}
            other{"डमिनिकानि पेस’"}
        }
        DZD{
            one{"आल्जेरियानि दिनार"}
            other{"आल्जेरियानि दिनार"}
        }
        EGP{
            one{"ईजिप्तनि पाउण्ड"}
            other{"ईजिप्तनि पाउण्ड"}
        }
        ERN{
            one{"एरित्रीयानि नाकफा"}
            other{"एरित्रीयानि नाकफा"}
        }
        ETB{
            one{"इथिय’पियानि बीर्र"}
            other{"इथिय’पियानि बीर्र"}
        }
        EUR{
            one{"इउर’"}
            other{"इउर’"}
        }
        FKP{
            one{"फ’कलेण्ड द्वीपफोरनि पाउण्ड"}
            other{"फ’कलेण्ड द्वीपफोरनि पाउण्ड"}
        }
=======
>>>>>>> 626889fb
        GBP{
            one{"ब्रिटिश पाउण्ड"}
            other{"ब्रिटिश पाउण्डफोर"}
        }
<<<<<<< HEAD
        GEL{
            one{"जर्जियानि लारी"}
            other{"जर्जियानि लारी"}
        }
        GHS{
            one{"घानानि सेदि"}
            other{"घानानि सेदि"}
        }
        GIP{
            one{"जिब्राल्टारनि पाउण्ड"}
            other{"जिब्राल्टारनि पाउण्ड"}
        }
        GMD{
            one{"गाम्बियानि दालासि"}
            other{"गाम्बियानि दालासि"}
        }
        GNF{
            one{"गिनीयानि फ्रांक"}
            other{"गिनीयानि फ्रांक"}
        }
=======
>>>>>>> 626889fb
        GTQ{
            one{"गुआतेमाला क्वेत्जाल"}
            other{"गुआतेमालानि क्वेत्जाल"}
        }
<<<<<<< HEAD
        GYD{
            one{"गुयानानि डलार"}
            other{"गुयानानि डलार"}
        }
        HKD{
            one{"हंकं डलार"}
            other{"हंकं डलार"}
        }
        HNL{
            one{"हन्दुरासनि लेम्पिरा"}
            other{"हन्दुरासनि लेम्पिरा"}
        }
        HRK{
            one{"क्रवेशियानि कुना"}
            other{"क्रवेशियानि कुना"}
        }
        HTG{
            one{"हाईतीनि गूर्द"}
            other{"हाईतीनि गूर्द"}
        }
        HUF{
            one{"हांगारीनि फरिन्त"}
            other{"हांगारीनि फरिन्त"}
        }
        ILS{
            one{"इज्राईलनि गोदान शेकेल"}
            other{"इज्राईलनि गोदान शेकेल"}
        }
        INR{
            one{"भारतनि रुपी"}
            other{"भारतनि रुपी"}
        }
        IQD{
            one{"ईराकनि दिनार"}
            other{"ईराकनि दिनार"}
        }
        ISK{
            one{"आईसलेण्डनि क्र’ना"}
            other{"आईसलेण्डनि क्र’ना"}
        }
        JMD{
            one{"जामाईकानि डलार"}
            other{"जामाईकानि डलार"}
        }
        JOD{
            one{"जर्डाननि दिनार"}
            other{"जर्डाननि दिनार"}
        }
        JPY{
            one{"जापानीज येन"}
            other{"जापानीज येन"}
        }
        KES{
            one{"केनियानि शिलिं"}
            other{"केनियानि शिलिं"}
        }
        KGS{
            one{"कीर्गीस्ताननि स’म"}
            other{"कीर्गीस्ताननि स’म"}
        }
        KMF{
            one{"कम’र’नि फ्रांक"}
            other{"कम’र’नि फ्रांक"}
        }
        KPW{
            one{"साहा करियानि व’न"}
            other{"साहा करियानि व’न"}
        }
        KRW{
            one{"खोला करियानि व’न"}
            other{"खोला करियानि व’न"}
        }
        KWD{
            one{"कुवैतनि दिनार"}
            other{"कुवैतनि दिनार"}
        }
        KYD{
            one{"कैमेन द्वीपनि डलार"}
            other{"कैमेन द्वीपनि डलार"}
        }
        KZT{
            one{"काजाखस्ताननि तेंगे"}
            other{"काजाखस्ताननि तेंगे"}
        }
        LBP{
            one{"लेबान’ननि पाउण्ड"}
            other{"लेबान’ननि पाउण्ड"}
        }
        LRD{
            one{"लीबेरियानि डलार"}
            other{"लीबेरियानि डलार"}
        }
        LSL{
            one{"लेस’थ’नि लटि"}
            other{"लेस’थ’नि लटि"}
        }
        LYD{
            one{"लिबियानि दिनार"}
            other{"लिबियानि दिनार"}
        }
        MAD{
            one{"मरक्क’नि दिर्हाम"}
            other{"मरक्क’नि दिर्हाम"}
        }
        MDL{
            one{"मल्ड’भानि लिउ"}
            other{"मल्ड’भानि लिउ"}
        }
        MGA{
            one{"मालागासी आरिआरी"}
            other{"मालागासी आरिआरी"}
        }
=======
>>>>>>> 626889fb
        MKD{
            one{"मेसेड’नियानि देनार"}
            other{"मेसेड’नियानि देनारि"}
        }
<<<<<<< HEAD
        MNT{
            one{"मंगलियानि तुग्रीक"}
            other{"मंगलियानि तुग्रीक"}
        }
        MOP{
            one{"माकाउनि पाताका"}
            other{"माकाउनि पाताका"}
        }
        MRU{
            one{"म’रिशियानि ऊगुया"}
            other{"म’रिशियानि ऊगुया"}
        }
        MUR{
            one{"मरिसियानि रुपी"}
            other{"मरिसियानि रुपी"}
        }
        MWK{
            one{"मालावीनि क्वाचा"}
            other{"मालावीनि क्वाचा"}
        }
        MXN{
            one{"मेक्सिकान पेस’"}
            other{"मेक्सिकान पेस’"}
        }
        MZN{
            one{"मजाम्बिकनि मेटिकेल"}
            other{"मजाम्बिकनि मेटिकेल"}
        }
        NAD{
            one{"नामिबियानि डलार"}
            other{"नामिबियानि डलार"}
        }
        NGN{
            one{"नाइजेरियानि नायरा"}
            other{"नाइजेरियानि नायरा"}
        }
        NIO{
            one{"निकारागुआनि कर्द’बा"}
            other{"निकारागुआनि कर्द’बा"}
        }
        NOK{
            one{"नरवैनि क्र’न"}
            other{"नरवैनि क्र’न"}
        }
        OMR{
            one{"अमाननि रियाल"}
            other{"अमाननि रियाल"}
        }
        PAB{
            one{"पानामानि बाल्ब’आ"}
            other{"पानामानि बाल्ब’आ"}
        }
        PEN{
            one{"पेरूनि सल"}
            other{"पेरूनि सल"}
        }
        PLN{
            one{"पलेण्डनि ज्ल’टी"}
            other{"पलेण्डनि ज्ल’टी"}
        }
        PYG{
            one{"पारागुवेनि गुआरानी"}
            other{"पारागुवेनि गुआरानी"}
        }
        QAR{
            one{"कातारनि रियाल"}
            other{"कातारनि रियाल"}
        }
        RON{
            one{"रमानियानि लिउ"}
            other{"रमानियानि लिउ"}
        }
        RSD{
            one{"सार्बियानि दिनार"}
            other{"सार्बियानि दिनार"}
        }
=======
>>>>>>> 626889fb
        RUB{
            one{"रासियानि रूबल"}
            other{"रासियानि रूबलफोर"}
        }
<<<<<<< HEAD
        RWF{
            one{"रुवान्दानि फ्रांक"}
            other{"रुवान्दानि फ्रांक"}
        }
        SAR{
            one{"साउदि रियाल"}
            other{"साउदि रियाल"}
        }
        SCR{
            one{"सैशेल्लेसनि रूपी"}
            other{"सैशेल्लेसनि रूपी"}
        }
        SDG{
            one{"सुदाननि पाउण्ड"}
            other{"सुदाननि पाउण्ड"}
        }
        SEK{
            one{"स्वीडेननि क्र’ना"}
            other{"स्वीडेननि क्र’ना"}
        }
        SHP{
            one{"सैन्ट हेलेनानि पाउण्ड"}
            other{"सैन्ट हेलेनानि पाउण्ड"}
        }
        SLL{
            one{"सीयेर्रा लिय’ननि लीयन"}
            other{"सीयेर्रा लिय’ननि लीयन"}
        }
        SOS{
            one{"समालियानि शिलिं"}
            other{"समालियानि शिलिं"}
        }
        SRD{
            one{"सुरीनामनि डलार"}
            other{"सुरीनामनि डलार"}
        }
        SSP{
            one{"खोला सुदानारि पाउण्ड"}
            other{"खोला सुदानारि पाउण्ड"}
        }
        STN{
            one{"साऊ तमे आरो प्रिन्सिपनि दब्रा"}
            other{"साऊ तमे आरो प्रिन्सिपनि दब्रा"}
        }
        SYP{
            one{"सीरियानि पाउण्ड"}
            other{"सीरियानि पाउण्ड"}
        }
=======
>>>>>>> 626889fb
        SZL{
            one{"स्वाजी लीलांगेनी"}
            other{"स्वाजी एमालांगेनी"}
        }
<<<<<<< HEAD
        TJS{
            one{"ताजिकिस्ताननि सम’नि"}
            other{"ताजिकिस्ताननि सम’नि"}
        }
        TMT{
            one{"तुर्कमेनीस्ताननि मानात"}
            other{"तुर्कमेनीस्ताननि मानात"}
        }
        TND{
            one{"त्सुनीसीयानि दिनार"}
            other{"त्सुनीसीयानि दिनार"}
        }
        TRY{
            one{"तुर्कीनि लीरा"}
            other{"तुर्कीनि लीरा"}
        }
        TTD{
            one{"त्रिनिदाद आरो तबाग’ डलार"}
            other{"त्रिनिदाद आरो तबाग’ डलार"}
        }
        TWD{
            one{"ताईवाननि गोदान डलार"}
            other{"ताईवाननि गोदान डलार"}
        }
        TZS{
            one{"तान्जानियानि शिलिं"}
            other{"तान्जानियानि शिलिं"}
        }
        UAH{
            one{"युक्रेननि ह्रीभनिया"}
            other{"युक्रेननि ह्रीभनिया"}
        }
        UGX{
            one{"उगाण्डानि शिलिं"}
            other{"उगाण्डानि शिलिं"}
        }
=======
>>>>>>> 626889fb
        USD{
            one{"इउ.एस डलार"}
            other{"इउ.एस डलारफोर"}
        }
<<<<<<< HEAD
        UYU{
            one{"उरुगुवेनि पेस’"}
            other{"उरुगुवेनि पेस’"}
        }
        UZS{
            one{"उजबेकिस्ताननि स’म"}
            other{"उजबेकिस्ताननि स’म"}
        }
        VES{
            one{"भेनेजुवेलानि बलिभार"}
            other{"भेनेजुवेलानि बलिभार"}
        }
        XAF{
            one{"मिरु आफ्रिकानि सि.एफ.ए फ्रांक"}
            other{"मिरु आफ्रिकानि सि.एफ.ए फ्रांक"}
        }
        XCD{
            one{"सानजा केरिबियान डलार"}
            other{"सानजा केरिबियान डलार"}
        }
        XOF{
            one{"सोनाब आफ्रिकानि सि.एफ.ए फ्रांक"}
            other{"सोनाब आफ्रिकानि सि.एफ.ए फ्रांक"}
        }
        XXX{
            one{"मिथियै रां"}
            other{"मिथियै रां"}
        }
        YER{
            one{"येमेननि रियाल"}
            other{"येमेननि रियाल"}
        }
        ZAR{
            one{"खोला आफ्रिकानि राण्ड"}
            other{"खोला आफ्रिकानि राण्ड"}
        }
        ZMW{
            one{"जाम्बियानि क्वाचा"}
            other{"जाम्बियानि क्वाचा"}
        }
=======
>>>>>>> 626889fb
    }
    CurrencyUnitPatterns{
        one{"{0} {1}"}
        other{"{0} {1}"}
    }
}<|MERGE_RESOLUTION|>--- conflicted
+++ resolved
@@ -825,11 +825,7 @@
         }
         SLL{
             "एस.एल.एल",
-<<<<<<< HEAD
-            "सीयेर्रा लिय’ननि लीयन",
-=======
             "सीयेर्रा लिय’ननि लीयन (1964—2022)",
->>>>>>> 626889fb
         }
         SOS{
             "एस.अ.एस",
@@ -1113,74 +1109,6 @@
         }
     }
     Currencies%narrow{
-<<<<<<< HEAD
-        AMD{"֏"}
-        AOA{"के.जेत"}
-        ARS{"$"}
-        AZN{"₼"}
-        BAM{"के.एम"}
-        BBD{"$"}
-        BMD{"$"}
-        BOB{"बि.एस"}
-        BSD{"$"}
-        BWP{"पि"}
-        BZD{"$"}
-        CAD{"$"}
-        CLP{"$"}
-        COP{"$"}
-        CRC{"₡"}
-        CUC{"$"}
-        CUP{"$"}
-        CZK{"Kč"}
-        DKK{"के.आर"}
-        DOP{"$"}
-        EGP{"E£"}
-        FKP{"£"}
-        GEL{"₾"}
-        GHS{"जि.ऐत्स₵"}
-        GIP{"£"}
-        GNF{"एफ.जि"}
-        GTQ{"Q"}
-        GYD{"$"}
-        HKD{"$"}
-        HNL{"L"}
-        HRK{"के.एन"}
-        HUF{"एफ.ति"}
-        ILS{"₪"}
-        ISK{"के.आर"}
-        JMD{"$"}
-        KMF{"सि.एफ"}
-        KPW{"₩"}
-        KRW{"₩"}
-        KYD{"$"}
-        KZT{"₸"}
-        LBP{"एल£"}
-        LRD{"$"}
-        MGA{"ए.आर"}
-        MNT{"₮"}
-        MUR{"आर.एस"}
-        MXN{"$"}
-        NAD{"$"}
-        NGN{"₦"}
-        NIO{"सि $"}
-        NOK{"के.आर"}
-        PLN{"zł"}
-        PYG{"₲"}
-        RON{"लेई"}
-        RWF{"आर.एफ"}
-        SEK{"के.आर"}
-        SHP{"£"}
-        SRD{"$"}
-        SSP{"£"}
-        STN{"दि.बि"}
-        SYP{"£"}
-        TRY{"₺"}
-        TTD{"$"}
-        TWD{"$"}
-        UAH{"₴"}
-        UYU{"$"}
-        XCD{"$"}
-=======
         AOA{"के.जेत"}
         BAM{"के.एम"}
         BOB{"बि.एस"}
@@ -1201,7 +1129,6 @@
         RWF{"आर.एफ"}
         SEK{"के.आर"}
         STN{"दि.बि"}
->>>>>>> 626889fb
         ZAR{"आर"}
         ZMW{"जेत.के"}
     }
@@ -1209,559 +1136,46 @@
         TRY{"ति.एल"}
     }
     CurrencyPlurals{
-<<<<<<< HEAD
-        AED{
-            one{"इउ.ए.इ दिर्हाम"}
-            other{"इउ.ए.इ दिर्हाम"}
-        }
-        ALL{
-            one{"आल्बानियानि लेक"}
-            other{"आल्बानियानि लेक"}
-        }
-        AMD{
-            one{"आर्मेनियानि द्राम"}
-            other{"आर्मेनियानि द्राम"}
-        }
-        ANG{
-            one{"नेदारलेण्डनि एन्टिलियान गिल्डार"}
-            other{"नेदारलेण्डनि एन्टिलियान गिल्डार"}
-        }
-        AOA{
-            one{"आंगलानि क्वान्जा"}
-            other{"आंगलानि क्वान्जा"}
-        }
-        ARS{
-            one{"आर्जेन्टिनानि पेस’"}
-            other{"आर्जेन्टिनानि पेस’"}
-        }
-        AWG{
-            one{"आरूबान फ्ल’रिन"}
-            other{"आरूबान फ्ल’रिन"}
-        }
-        AZN{
-            one{"आजेरबाईजाननि मनात"}
-            other{"आजेरबाईजाननि मनात"}
-        }
-        BAM{
-            one{"बसनिया-हार्जेगभिनानि सोलायहाथाव मार्क"}
-            other{"बसनिया-हार्जेगभिनानि सोलायहाथाव मार्क"}
-        }
-        BBD{
-            one{"बारबाद’सनि डलार"}
-            other{"बारबाद’सनि डलार"}
-        }
-        BGN{
-            one{"बुल्गारियानि लेभ"}
-            other{"बुल्गारियानि लेभ"}
-        }
-        BHD{
-            one{"बाहरैननि दिनार"}
-            other{"बाहरैननि दिनार"}
-        }
-        BIF{
-            one{"बुरूण्डीनि फ्रांक"}
-            other{"बुरूण्डीनि फ्रांक"}
-        }
-=======
->>>>>>> 626889fb
         BMD{
             one{"बारमुडानि डलार"}
             other{"बारमुडानि डलारफोर"}
         }
-<<<<<<< HEAD
-        BOB{
-            one{"बलिभियानि बलिभियान’"}
-            other{"बलिभियानि बलिभियान’"}
-        }
-=======
->>>>>>> 626889fb
         BRL{
             one{"ब्राजिलनि रीयाल"}
             other{"ब्राजिलनि रीयालफोर"}
         }
-<<<<<<< HEAD
-        BSD{
-            one{"बाहामासनि डलार"}
-            other{"बाहामासनि डलार"}
-        }
-        BWP{
-            one{"बत्स्वानानि पुला"}
-            other{"बत्स्वानानि पुला"}
-        }
-        BYN{
-            one{"बेलारुसनि रूबल"}
-            other{"बेलारुसनि रूबल"}
-        }
-        BZD{
-            one{"बेलीज डलार"}
-            other{"बेलीज डलार"}
-        }
-=======
->>>>>>> 626889fb
         CAD{
             one{"कानाडानि डलार"}
             other{"कानाडानि डलारफोर"}
         }
-<<<<<<< HEAD
-        CDF{
-            one{"कंग’नि फ्रांक"}
-            other{"कंग’नि फ्रांक"}
-        }
-        CHF{
-            one{"सुईस फ्रांक"}
-            other{"सुईस फ्रांक"}
-        }
-        CLP{
-            one{"चिलीनि पेस’"}
-            other{"चिलीनि पेस’"}
-        }
-        CNH{
-            one{"चाइनीज युवान ( हाब्रांनि गोजान)"}
-            other{"चाइनीज युवान ( हाब्रांनि गोजान)"}
-        }
-        CNY{
-            one{"चाइनीज युवान"}
-            other{"चाइनीज युवान"}
-        }
-        COP{
-            one{"कल’म्बयानि पेस’"}
-            other{"कल’म्बयानि पेस’"}
-        }
-=======
->>>>>>> 626889fb
         CRC{
             one{"क’स्टा रिका कल’न"}
             other{"क’स्टा रिकानि कल’न"}
         }
-<<<<<<< HEAD
-        CUC{
-            one{"किउबानि सोलायहाथाव पेस’"}
-            other{"किउबानि सोलायहाथाव पेस’"}
-        }
-        CUP{
-            one{"किउबानि पेस’"}
-            other{"किउबानि पेस’"}
-        }
-        CVE{
-            one{"केप भेर्देनि एस्कुद’"}
-            other{"केप भेर्देनि एस्कुद’"}
-        }
-        CZK{
-            one{"चेखनि करुना"}
-            other{"चेखनि करुना"}
-        }
-        DJF{
-            one{"जिबौतिनि फ्रांक"}
-            other{"जिबौतिनि फ्रांक"}
-        }
-        DKK{
-            one{"डेनमार्कनि क्र’न"}
-            other{"डेनमार्कनि क्र’न"}
-        }
-        DOP{
-            one{"डमिनिकानि पेस’"}
-            other{"डमिनिकानि पेस’"}
-        }
-        DZD{
-            one{"आल्जेरियानि दिनार"}
-            other{"आल्जेरियानि दिनार"}
-        }
-        EGP{
-            one{"ईजिप्तनि पाउण्ड"}
-            other{"ईजिप्तनि पाउण्ड"}
-        }
-        ERN{
-            one{"एरित्रीयानि नाकफा"}
-            other{"एरित्रीयानि नाकफा"}
-        }
-        ETB{
-            one{"इथिय’पियानि बीर्र"}
-            other{"इथिय’पियानि बीर्र"}
-        }
-        EUR{
-            one{"इउर’"}
-            other{"इउर’"}
-        }
-        FKP{
-            one{"फ’कलेण्ड द्वीपफोरनि पाउण्ड"}
-            other{"फ’कलेण्ड द्वीपफोरनि पाउण्ड"}
-        }
-=======
->>>>>>> 626889fb
         GBP{
             one{"ब्रिटिश पाउण्ड"}
             other{"ब्रिटिश पाउण्डफोर"}
         }
-<<<<<<< HEAD
-        GEL{
-            one{"जर्जियानि लारी"}
-            other{"जर्जियानि लारी"}
-        }
-        GHS{
-            one{"घानानि सेदि"}
-            other{"घानानि सेदि"}
-        }
-        GIP{
-            one{"जिब्राल्टारनि पाउण्ड"}
-            other{"जिब्राल्टारनि पाउण्ड"}
-        }
-        GMD{
-            one{"गाम्बियानि दालासि"}
-            other{"गाम्बियानि दालासि"}
-        }
-        GNF{
-            one{"गिनीयानि फ्रांक"}
-            other{"गिनीयानि फ्रांक"}
-        }
-=======
->>>>>>> 626889fb
         GTQ{
             one{"गुआतेमाला क्वेत्जाल"}
             other{"गुआतेमालानि क्वेत्जाल"}
         }
-<<<<<<< HEAD
-        GYD{
-            one{"गुयानानि डलार"}
-            other{"गुयानानि डलार"}
-        }
-        HKD{
-            one{"हंकं डलार"}
-            other{"हंकं डलार"}
-        }
-        HNL{
-            one{"हन्दुरासनि लेम्पिरा"}
-            other{"हन्दुरासनि लेम्पिरा"}
-        }
-        HRK{
-            one{"क्रवेशियानि कुना"}
-            other{"क्रवेशियानि कुना"}
-        }
-        HTG{
-            one{"हाईतीनि गूर्द"}
-            other{"हाईतीनि गूर्द"}
-        }
-        HUF{
-            one{"हांगारीनि फरिन्त"}
-            other{"हांगारीनि फरिन्त"}
-        }
-        ILS{
-            one{"इज्राईलनि गोदान शेकेल"}
-            other{"इज्राईलनि गोदान शेकेल"}
-        }
-        INR{
-            one{"भारतनि रुपी"}
-            other{"भारतनि रुपी"}
-        }
-        IQD{
-            one{"ईराकनि दिनार"}
-            other{"ईराकनि दिनार"}
-        }
-        ISK{
-            one{"आईसलेण्डनि क्र’ना"}
-            other{"आईसलेण्डनि क्र’ना"}
-        }
-        JMD{
-            one{"जामाईकानि डलार"}
-            other{"जामाईकानि डलार"}
-        }
-        JOD{
-            one{"जर्डाननि दिनार"}
-            other{"जर्डाननि दिनार"}
-        }
-        JPY{
-            one{"जापानीज येन"}
-            other{"जापानीज येन"}
-        }
-        KES{
-            one{"केनियानि शिलिं"}
-            other{"केनियानि शिलिं"}
-        }
-        KGS{
-            one{"कीर्गीस्ताननि स’म"}
-            other{"कीर्गीस्ताननि स’म"}
-        }
-        KMF{
-            one{"कम’र’नि फ्रांक"}
-            other{"कम’र’नि फ्रांक"}
-        }
-        KPW{
-            one{"साहा करियानि व’न"}
-            other{"साहा करियानि व’न"}
-        }
-        KRW{
-            one{"खोला करियानि व’न"}
-            other{"खोला करियानि व’न"}
-        }
-        KWD{
-            one{"कुवैतनि दिनार"}
-            other{"कुवैतनि दिनार"}
-        }
-        KYD{
-            one{"कैमेन द्वीपनि डलार"}
-            other{"कैमेन द्वीपनि डलार"}
-        }
-        KZT{
-            one{"काजाखस्ताननि तेंगे"}
-            other{"काजाखस्ताननि तेंगे"}
-        }
-        LBP{
-            one{"लेबान’ननि पाउण्ड"}
-            other{"लेबान’ननि पाउण्ड"}
-        }
-        LRD{
-            one{"लीबेरियानि डलार"}
-            other{"लीबेरियानि डलार"}
-        }
-        LSL{
-            one{"लेस’थ’नि लटि"}
-            other{"लेस’थ’नि लटि"}
-        }
-        LYD{
-            one{"लिबियानि दिनार"}
-            other{"लिबियानि दिनार"}
-        }
-        MAD{
-            one{"मरक्क’नि दिर्हाम"}
-            other{"मरक्क’नि दिर्हाम"}
-        }
-        MDL{
-            one{"मल्ड’भानि लिउ"}
-            other{"मल्ड’भानि लिउ"}
-        }
-        MGA{
-            one{"मालागासी आरिआरी"}
-            other{"मालागासी आरिआरी"}
-        }
-=======
->>>>>>> 626889fb
         MKD{
             one{"मेसेड’नियानि देनार"}
             other{"मेसेड’नियानि देनारि"}
         }
-<<<<<<< HEAD
-        MNT{
-            one{"मंगलियानि तुग्रीक"}
-            other{"मंगलियानि तुग्रीक"}
-        }
-        MOP{
-            one{"माकाउनि पाताका"}
-            other{"माकाउनि पाताका"}
-        }
-        MRU{
-            one{"म’रिशियानि ऊगुया"}
-            other{"म’रिशियानि ऊगुया"}
-        }
-        MUR{
-            one{"मरिसियानि रुपी"}
-            other{"मरिसियानि रुपी"}
-        }
-        MWK{
-            one{"मालावीनि क्वाचा"}
-            other{"मालावीनि क्वाचा"}
-        }
-        MXN{
-            one{"मेक्सिकान पेस’"}
-            other{"मेक्सिकान पेस’"}
-        }
-        MZN{
-            one{"मजाम्बिकनि मेटिकेल"}
-            other{"मजाम्बिकनि मेटिकेल"}
-        }
-        NAD{
-            one{"नामिबियानि डलार"}
-            other{"नामिबियानि डलार"}
-        }
-        NGN{
-            one{"नाइजेरियानि नायरा"}
-            other{"नाइजेरियानि नायरा"}
-        }
-        NIO{
-            one{"निकारागुआनि कर्द’बा"}
-            other{"निकारागुआनि कर्द’बा"}
-        }
-        NOK{
-            one{"नरवैनि क्र’न"}
-            other{"नरवैनि क्र’न"}
-        }
-        OMR{
-            one{"अमाननि रियाल"}
-            other{"अमाननि रियाल"}
-        }
-        PAB{
-            one{"पानामानि बाल्ब’आ"}
-            other{"पानामानि बाल्ब’आ"}
-        }
-        PEN{
-            one{"पेरूनि सल"}
-            other{"पेरूनि सल"}
-        }
-        PLN{
-            one{"पलेण्डनि ज्ल’टी"}
-            other{"पलेण्डनि ज्ल’टी"}
-        }
-        PYG{
-            one{"पारागुवेनि गुआरानी"}
-            other{"पारागुवेनि गुआरानी"}
-        }
-        QAR{
-            one{"कातारनि रियाल"}
-            other{"कातारनि रियाल"}
-        }
-        RON{
-            one{"रमानियानि लिउ"}
-            other{"रमानियानि लिउ"}
-        }
-        RSD{
-            one{"सार्बियानि दिनार"}
-            other{"सार्बियानि दिनार"}
-        }
-=======
->>>>>>> 626889fb
         RUB{
             one{"रासियानि रूबल"}
             other{"रासियानि रूबलफोर"}
         }
-<<<<<<< HEAD
-        RWF{
-            one{"रुवान्दानि फ्रांक"}
-            other{"रुवान्दानि फ्रांक"}
-        }
-        SAR{
-            one{"साउदि रियाल"}
-            other{"साउदि रियाल"}
-        }
-        SCR{
-            one{"सैशेल्लेसनि रूपी"}
-            other{"सैशेल्लेसनि रूपी"}
-        }
-        SDG{
-            one{"सुदाननि पाउण्ड"}
-            other{"सुदाननि पाउण्ड"}
-        }
-        SEK{
-            one{"स्वीडेननि क्र’ना"}
-            other{"स्वीडेननि क्र’ना"}
-        }
-        SHP{
-            one{"सैन्ट हेलेनानि पाउण्ड"}
-            other{"सैन्ट हेलेनानि पाउण्ड"}
-        }
-        SLL{
-            one{"सीयेर्रा लिय’ननि लीयन"}
-            other{"सीयेर्रा लिय’ननि लीयन"}
-        }
-        SOS{
-            one{"समालियानि शिलिं"}
-            other{"समालियानि शिलिं"}
-        }
-        SRD{
-            one{"सुरीनामनि डलार"}
-            other{"सुरीनामनि डलार"}
-        }
-        SSP{
-            one{"खोला सुदानारि पाउण्ड"}
-            other{"खोला सुदानारि पाउण्ड"}
-        }
-        STN{
-            one{"साऊ तमे आरो प्रिन्सिपनि दब्रा"}
-            other{"साऊ तमे आरो प्रिन्सिपनि दब्रा"}
-        }
-        SYP{
-            one{"सीरियानि पाउण्ड"}
-            other{"सीरियानि पाउण्ड"}
-        }
-=======
->>>>>>> 626889fb
         SZL{
             one{"स्वाजी लीलांगेनी"}
             other{"स्वाजी एमालांगेनी"}
         }
-<<<<<<< HEAD
-        TJS{
-            one{"ताजिकिस्ताननि सम’नि"}
-            other{"ताजिकिस्ताननि सम’नि"}
-        }
-        TMT{
-            one{"तुर्कमेनीस्ताननि मानात"}
-            other{"तुर्कमेनीस्ताननि मानात"}
-        }
-        TND{
-            one{"त्सुनीसीयानि दिनार"}
-            other{"त्सुनीसीयानि दिनार"}
-        }
-        TRY{
-            one{"तुर्कीनि लीरा"}
-            other{"तुर्कीनि लीरा"}
-        }
-        TTD{
-            one{"त्रिनिदाद आरो तबाग’ डलार"}
-            other{"त्रिनिदाद आरो तबाग’ डलार"}
-        }
-        TWD{
-            one{"ताईवाननि गोदान डलार"}
-            other{"ताईवाननि गोदान डलार"}
-        }
-        TZS{
-            one{"तान्जानियानि शिलिं"}
-            other{"तान्जानियानि शिलिं"}
-        }
-        UAH{
-            one{"युक्रेननि ह्रीभनिया"}
-            other{"युक्रेननि ह्रीभनिया"}
-        }
-        UGX{
-            one{"उगाण्डानि शिलिं"}
-            other{"उगाण्डानि शिलिं"}
-        }
-=======
->>>>>>> 626889fb
         USD{
             one{"इउ.एस डलार"}
             other{"इउ.एस डलारफोर"}
         }
-<<<<<<< HEAD
-        UYU{
-            one{"उरुगुवेनि पेस’"}
-            other{"उरुगुवेनि पेस’"}
-        }
-        UZS{
-            one{"उजबेकिस्ताननि स’म"}
-            other{"उजबेकिस्ताननि स’म"}
-        }
-        VES{
-            one{"भेनेजुवेलानि बलिभार"}
-            other{"भेनेजुवेलानि बलिभार"}
-        }
-        XAF{
-            one{"मिरु आफ्रिकानि सि.एफ.ए फ्रांक"}
-            other{"मिरु आफ्रिकानि सि.एफ.ए फ्रांक"}
-        }
-        XCD{
-            one{"सानजा केरिबियान डलार"}
-            other{"सानजा केरिबियान डलार"}
-        }
-        XOF{
-            one{"सोनाब आफ्रिकानि सि.एफ.ए फ्रांक"}
-            other{"सोनाब आफ्रिकानि सि.एफ.ए फ्रांक"}
-        }
-        XXX{
-            one{"मिथियै रां"}
-            other{"मिथियै रां"}
-        }
-        YER{
-            one{"येमेननि रियाल"}
-            other{"येमेननि रियाल"}
-        }
-        ZAR{
-            one{"खोला आफ्रिकानि राण्ड"}
-            other{"खोला आफ्रिकानि राण्ड"}
-        }
-        ZMW{
-            one{"जाम्बियानि क्वाचा"}
-            other{"जाम्बियानि क्वाचा"}
-        }
-=======
->>>>>>> 626889fb
     }
     CurrencyUnitPatterns{
         one{"{0} {1}"}
