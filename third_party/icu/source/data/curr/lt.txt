﻿// © 2016 and later: Unicode, Inc. and others.
// License & terms of use: http://www.unicode.org/copyright.html
// Generated using tools/cldr/cldr-to-icu/build-icu-data.xml
lt{
    Currencies{
        ADP{
            "ADP",
            "Andoros peseta",
        }
        AED{
            "AED",
            "Jungtinių Arabų Emyratų dirhamas",
        }
        AFA{
            "AFA",
            "Afganistano afganis (1927–2002)",
        }
        AFN{
            "AFN",
            "Afganistano afganis",
        }
        ALK{
            "ALK",
            "Albanijos lekas (1946–1965)",
        }
        ALL{
            "ALL",
            "Albanijos lekas",
        }
        AMD{
            "AMD",
            "Armėnijos dramas",
        }
        ANG{
            "ANG",
            "Olandijos Antilų guldenas",
        }
        AOA{
            "AOA",
            "Angolos kvanza",
        }
        AOK{
            "AOK",
            "Angolos kvanza (1977–1990)",
        }
        AON{
            "AON",
            "Angolos naujoji kvanza (1990–2000)",
        }
        AOR{
            "AOR",
            "Angolos patikslinta kvanza (1995–1999)",
        }
        ARA{
            "ARA",
            "Argentinos australs",
        }
        ARL{
            "ARL",
            "Argentinos pesos ley (1970–1983)",
        }
        ARM{
            "ARM",
            "Argentinos pesai (1881–1970)",
        }
        ARP{
            "ARP",
            "Argentinos pesas (1983–1985)",
        }
        ARS{
            "ARS",
            "Argentinos pesas",
        }
        ATS{
            "ATS",
            "Austrijos šilingas",
        }
        AUD{
            "AUD",
            "Australijos doleris",
        }
        AWG{
            "AWG",
            "Arubos guldenas",
        }
        AZM{
            "AZM",
            "Azerbaidžano manatas (1993–2006)",
        }
        AZN{
            "AZN",
            "Azerbaidžano manatas",
        }
        BAD{
            "BAD",
            "Bosnijos ir Hercegovinos dinaras (1992–1994)",
        }
        BAM{
            "BAM",
            "Bosnijos ir Hercegovinos konvertuojamoji markė",
        }
        BAN{
            "BAN",
            "Bosnijos ir Hercegovinos naujasis dinaras (1994–1997)",
        }
        BBD{
            "BBD",
            "Barbadoso doleris",
        }
        BDT{
            "BDT",
            "Bangladešo taka",
        }
        BEC{
            "BEC",
            "Belgijos frankas (konvertuojamas)",
        }
        BEF{
            "BEF",
            "Belgijos frankas",
        }
        BEL{
            "BEL",
            "Belgijos frankas (finansinis)",
        }
        BGL{
            "BGL",
            "Bulgarijos levas (1962–1999)",
        }
        BGM{
            "BGM",
            "Bulgarų socialistų leva",
        }
        BGN{
            "BGN",
            "Bulgarijos levas",
        }
        BGO{
            "BGO",
            "Bulgarijos levas (1879–1952)",
        }
        BHD{
            "BHD",
            "Bahreino dinaras",
        }
        BIF{
            "BIF",
            "Burundžio frankas",
        }
        BMD{
            "BMD",
            "Bermudos doleris",
        }
        BND{
            "BND",
            "Brunėjaus doleris",
        }
        BOB{
            "BOB",
            "Bolivijos bolivijanas",
        }
        BOL{
            "BOL",
            "Bolivijos bolivijanas (1863–1963)",
        }
        BOP{
            "BOP",
            "Bolivijos pesas",
        }
        BOV{
            "BOV",
            "Bolivijos mvdol",
        }
        BRB{
            "BRB",
            "Brazilijos naujieji kruzeirai (1967–1986)",
        }
        BRC{
            "BRC",
            "Brazilijos kruzadai (1986–1989)",
        }
        BRE{
            "BRE",
            "Brazilijos kruzeiras (1990–1993)",
        }
        BRL{
            "BRL",
            "Brazilijos realas",
        }
        BRN{
            "BRN",
            "Brazilijos naujiejis kruzadai (1989–1990)",
        }
        BRR{
            "BRR",
            "Brazilijos kruzeiras (1993–1994)",
        }
        BRZ{
            "BRZ",
            "Brazilijos kruzeirai (1942–1967)",
        }
        BSD{
            "BSD",
            "Bahamų doleris",
        }
        BTN{
            "BTN",
            "Butano ngultrumas",
        }
        BUK{
            "BUK",
            "Birmos kijatas",
        }
        BWP{
            "BWP",
            "Botsvanos pula",
        }
        BYB{
            "BYB",
            "Baltarusijos naujasis rublis (1994–1999)",
        }
        BYN{
            "BYN",
            "Baltarusijos rublis",
        }
        BYR{
            "BYR",
            "Baltarusijos rublis (2000–2016)",
        }
        BZD{
            "BZD",
            "Belizo doleris",
        }
        CAD{
            "CAD",
            "Kanados doleris",
        }
        CDF{
            "CDF",
            "Kongo frankas",
        }
        CHE{
            "CHE",
            "WIR eurai",
        }
        CHF{
            "CHF",
            "Šveicarijos frankas",
        }
        CHW{
            "CHW",
            "WIR frankas",
        }
        CLE{
            "CLE",
            "Čilės eskudai",
        }
        CLF{
            "CLF",
            "Čiliečių unidades de fomentos",
        }
        CLP{
            "CLP",
            "Čilės pesas",
        }
        CNH{
            "CNH",
            "Kinijos Užsienio juanis",
        }
        CNX{
            "CNX",
            "Kinijos \u0022People\u0022 banko doleris",
        }
        CNY{
            "CNY",
            "Kinijos ženminbi juanis",
        }
        COP{
            "COP",
            "Kolumbijos pesas",
        }
        COU{
            "COU",
            "unidad de valor realai",
        }
        CRC{
            "CRC",
            "Kosta Rikos kolonas",
        }
        CSD{
            "CSD",
            "Serbijos dinaras (2002–2006)",
        }
        CSK{
            "CSK",
            "Čekoslovakų sunkusis korunas",
        }
        CUC{
            "CUC",
            "Kubos konvertuojamasis pesas",
        }
        CUP{
            "CUP",
            "Kubos pesas",
        }
        CVE{
            "CVE",
            "Žaliojo Kyšulio eskudas",
        }
        CYP{
            "CYP",
            "Kipro svaras",
        }
        CZK{
            "CZK",
            "Čekijos krona",
        }
        DDM{
            "DDM",
            "Rytų Vokietijos markė",
        }
        DEM{
            "DEM",
            "Vokietijos markė",
        }
        DJF{
            "DJF",
            "Džibučio frankas",
        }
        DKK{
            "DKK",
            "Danijos krona",
        }
        DOP{
            "DOP",
            "Dominikos pesas",
        }
        DZD{
            "DZD",
            "Alžyro dinaras",
        }
        ECS{
            "ECS",
            "Ekvadoro sukrė",
        }
        ECV{
            "ECV",
            "Ekvadoro constante (UVC)",
        }
        EEK{
            "EEK",
            "Estijos krona",
        }
        EGP{
            "EGP",
            "Egipto svaras",
        }
        ERN{
            "ERN",
            "Eritrėjos nakfa",
        }
        ESA{
            "ESA",
            "Ispanų pesetai (A sąskaita)",
        }
        ESB{
            "ESB",
            "Ispanų pesetai (konvertuojama sąskaita)",
        }
        ESP{
            "ESP",
            "Ispanijos peseta",
        }
        ETB{
            "ETB",
            "Etiopijos biras",
        }
        EUR{
            "€",
            "Euras",
        }
        FIM{
            "FIM",
            "Suomijos markė",
        }
        FJD{
            "FJD",
            "Fidžio doleris",
        }
        FKP{
            "FKP",
            "Falklando salų svaras",
        }
        FRF{
            "FRF",
            "Prancūzijos frankas",
        }
        GBP{
            "GBP",
            "Didžiosios Britanijos svaras",
        }
        GEK{
            "GEK",
            "Gruzinų kupon larits",
        }
        GEL{
            "GEL",
            "Gruzijos laris",
        }
        GHC{
            "GHC",
            "Ganos sedis (1979–2007)",
        }
        GHS{
            "GHS",
            "Ganos sedis",
        }
        GIP{
            "GIP",
            "Gibraltaro svaras",
        }
        GMD{
            "GMD",
            "Gambijos dalasis",
        }
        GNF{
            "GNF",
            "Gvinėjos frankas",
        }
        GNS{
            "GNS",
            "Guinean sylis",
        }
        GQE{
            "GQE",
            "Pusiaujo Guinean ekwele",
        }
        GRD{
            "GRD",
            "Graikijos drachma",
        }
        GTQ{
            "GTQ",
            "Gvatemalos ketcalis",
        }
        GWE{
            "GWE",
            "Portugalų Gvinėjos eskudas",
        }
        GWP{
            "GWP",
            "Gvinėjos-Bisau pesas",
        }
        GYD{
            "GYD",
            "Gajanos doleris",
        }
        HKD{
            "HKD",
            "Honkongo doleris",
        }
        HNL{
            "HNL",
            "Hondūro lempira",
        }
        HRD{
            "HRD",
            "Kroatijos dinaras",
        }
        HRK{
            "HRK",
            "Kroatijos kuna",
        }
        HTG{
            "HTG",
            "Haičio gurdas",
        }
        HUF{
            "HUF",
            "Vengrijos forintas",
        }
        IDR{
            "IDR",
            "Indonezijos rupija",
        }
        IEP{
            "IEP",
            "Airijos svaras",
        }
        ILP{
            "ILP",
            "Izraelio svaras",
        }
        ILR{
            "ILR",
            "Izraelio šekelis (1980–1985)",
        }
        ILS{
            "ILS",
            "Izraelio naujasis šekelis",
        }
        INR{
            "INR",
            "Indijos rupija",
        }
        IQD{
            "IQD",
            "Irako dinaras",
        }
        IRR{
            "IRR",
            "Irano rialas",
        }
        ISJ{
            "ISJ",
            "Islandijos krona (1918–1981)",
        }
        ISK{
            "ISK",
            "Islandijos krona",
        }
        ITL{
            "ITL",
            "Italijos lira",
        }
        JMD{
            "JMD",
            "Jamaikos doleris",
        }
        JOD{
            "JOD",
            "Jordanijos dinaras",
        }
        JPY{
            "JPY",
            "Japonijos jena",
        }
        KES{
            "KES",
            "Kenijos šilingas",
        }
        KGS{
            "KGS",
            "Kirgizijos somas",
        }
        KHR{
            "KHR",
            "Kambodžos rielis",
        }
        KMF{
            "KMF",
            "Komoro frankas",
        }
        KPW{
            "KPW",
            "Šiaurės Korėjos vonas",
        }
        KRH{
            "KRH",
            "Pietų Korėjos hwanas (1953–1962)",
        }
        KRO{
            "KRO",
            "Pietų Korėjos vonas (1945–1953)",
        }
        KRW{
            "KRW",
            "Pietų Korėjos vonas",
        }
        KWD{
            "KWD",
            "Kuveito dinaras",
        }
        KYD{
            "KYD",
            "Kaimanų salų doleris",
        }
        KZT{
            "KZT",
            "Kazachstano tengė",
        }
        LAK{
            "LAK",
            "Laoso kipas",
        }
        LBP{
            "LBP",
            "Libano svaras",
        }
        LKR{
            "LKR",
            "Šri Lankos rupija",
        }
        LRD{
            "LRD",
            "Liberijos doleris",
        }
        LSL{
            "LSL",
            "Lesoto lotis",
        }
        LTL{
            "LTL",
            "Lietuvos litas",
        }
        LTT{
            "LTT",
            "Lietuvos talonas",
        }
        LUC{
            "LUC",
            "Liuksemburgo konvertuojamas frankas",
        }
        LUF{
            "LUF",
            "Liuksemburgo frankas",
        }
        LUL{
            "LUL",
            "Liuksemburgo finansinis frankas",
        }
        LVL{
            "LVL",
            "Latvijos latas",
        }
        LVR{
            "LVR",
            "Latvijos rublis",
        }
        LYD{
            "LYD",
            "Libijos dinaras",
        }
        MAD{
            "MAD",
            "Maroko dirhamas",
        }
        MAF{
            "MAF",
            "Maroko frankas",
        }
        MCF{
            "MCF",
            "Monegasque frankas",
        }
        MDC{
            "MDC",
            "Moldovų cupon",
        }
        MDL{
            "MDL",
            "Moldovos lėja",
        }
        MGA{
            "MGA",
            "Madagaskaro ariaris",
        }
        MGF{
            "MGF",
            "Madagaskaro frankas",
        }
        MKD{
            "MKD",
            "Makedonijos denaras",
        }
        MKN{
            "MKN",
            "Makedonijos denaras (1992–1993)",
        }
        MLF{
            "MLF",
            "Malio frankas",
        }
        MMK{
            "MMK",
            "Mianmaro kijatas",
        }
        MNT{
            "MNT",
            "Mongolijos tugrikas",
        }
        MOP{
            "MOP",
            "Makao pataka",
        }
        MRO{
            "MRO",
            "Mauritanijos ugija (1973–2017)",
        }
        MRU{
            "MRU",
            "Mauritanijos ugija",
        }
        MTL{
            "MTL",
            "Maltos lira",
        }
        MTP{
            "MTP",
            "Maltos svaras",
        }
        MUR{
            "MUR",
            "Mauricijaus rupija",
        }
        MVP{
            "MVP",
            "Maldyvų rupija",
        }
        MVR{
            "MVR",
            "Maldyvų rufija",
        }
        MWK{
            "MWK",
            "Malavio kvača",
        }
        MXN{
            "MXN",
            "Meksikos pesas",
        }
        MXP{
            "MXP",
            "Meksikos sidabrinis pesas (1861–1992)",
        }
        MXV{
            "MXV",
            "Meksikos United de Inversion (UDI)",
        }
        MYR{
            "MYR",
            "Malaizijos ringitas",
        }
        MZE{
            "MZE",
            "Mozambiko eskudas",
        }
        MZM{
            "MZM",
            "Mozambiko metikalis (1980–2006)",
        }
        MZN{
            "MZN",
            "Mozambiko metikalis",
        }
        NAD{
            "NAD",
            "Namibijos doleris",
        }
        NGN{
            "NGN",
            "Nigerijos naira",
        }
        NIC{
            "NIC",
            "Nikaragvos kardoba (1988–1991)",
        }
        NIO{
            "NIO",
            "Nikaragvos kordoba",
        }
        NLG{
            "NLG",
            "Nyderlandų guldenas",
        }
        NOK{
            "NOK",
            "Norvegijos krona",
        }
        NPR{
            "NPR",
            "Nepalo rupija",
        }
        NZD{
            "NZD",
            "Naujosios Zelandijos doleris",
        }
        OMR{
            "OMR",
            "Omano rialas",
        }
        PAB{
            "PAB",
            "Panamos balboja",
        }
        PEI{
            "PEI",
            "Peru intis",
        }
        PEN{
            "PEN",
            "Peru solis",
        }
        PES{
            "PES",
            "Peru solis (1863–1965)",
        }
        PGK{
            "PGK",
            "Papua Naujosios Gvinėjos kina",
        }
        PHP{
            "PHP",
            "Filipinų pesas",
        }
        PKR{
            "PKR",
            "Pakistano rupija",
        }
        PLN{
            "PLN",
            "Lenkijos zlotas",
        }
        PLZ{
            "PLZ",
            "Lenkijos zlotas (1950–1995)",
        }
        PTE{
            "PTE",
            "Portugalijos eskudas",
        }
        PYG{
            "PYG",
            "Paragvajaus guaranis",
        }
        QAR{
            "QAR",
            "Kataro rialas",
        }
        RHD{
            "RHD",
            "Rodezijos doleris",
        }
        ROL{
            "ROL",
            "Rumunijos lėja (1952–2006)",
        }
        RON{
            "RON",
            "Rumunijos lėja",
        }
        RSD{
            "RSD",
            "Serbijos dinaras",
        }
        RUB{
            "RUB",
            "Rusijos rublis",
        }
        RUR{
            "RUR",
            "Rusijos rublis (1991–1998)",
        }
        RWF{
            "RWF",
            "Ruandos frankas",
        }
        SAR{
            "SAR",
            "Saudo Arabijos rijalas",
        }
        SBD{
            "SBD",
            "Saliamono salų doleris",
        }
        SCR{
            "SCR",
            "Seišelių rupija",
        }
        SDD{
            "SDD",
            "Sudano dinaras (1992–2007)",
        }
        SDG{
            "SDG",
            "Sudano svaras",
        }
        SDP{
            "SDP",
            "Sudano svaras (1957–1998)",
        }
        SEK{
            "SEK",
            "Švedijos krona",
        }
        SGD{
            "SGD",
            "Singapūro doleris",
        }
        SHP{
            "SHP",
            "Šv. Elenos salų svaras",
        }
        SIT{
            "SIT",
            "Slovėnijos tolaras",
        }
        SKK{
            "SKK",
            "Slovakijos krona",
        }
        SLE{
            "SLE",
            "Siera Leonės leonė",
        }
        SLL{
            "SLL",
            "Siera Leonės leonė (1964—2022)",
        }
        SOS{
            "SOS",
            "Somalio šilingas",
        }
        SRD{
            "SRD",
            "Surimano doleris",
        }
        SRG{
            "SRG",
            "Surimano guldenas",
        }
        SSP{
            "SSP",
            "Pietų Sudano svaras",
        }
        STD{
            "STD",
            "San Tomės ir Principės dobra (1977–2017)",
        }
        STN{
            "STN",
            "San Tomės ir Principės dobra",
        }
        SUR{
            "SUR",
            "Sovietų rublis",
        }
        SVC{
            "SVC",
            "Salvadoro kolonas",
        }
        SYP{
            "SYP",
            "Sirijos svaras",
        }
        SZL{
            "SZL",
            "Svazilando lilangenis",
        }
        THB{
            "THB",
            "Tailando batas",
        }
        TJR{
            "TJR",
            "Tadžikistano rublis",
        }
        TJS{
            "TJS",
            "Tadžikistano somonis",
        }
        TMM{
            "TMM",
            "Turkmėnistano manatas (1993–2009)",
        }
        TMT{
            "TMT",
            "Turkmėnistano manatas",
        }
        TND{
            "TND",
            "Tuniso dinaras",
        }
        TOP{
            "TOP",
            "Tongo paanga",
        }
        TPE{
            "TPE",
            "Timoro eskudas",
        }
        TRL{
            "TRL",
            "Turkijos lira (1922–2005)",
        }
        TRY{
            "TRY",
            "Turkijos lira",
        }
        TTD{
            "TTD",
            "Trinidado ir Tobago doleris",
        }
        TWD{
            "TWD",
            "Taivano naujasis doleris",
        }
        TZS{
            "TZS",
            "Tanzanijos šilingas",
        }
        UAH{
            "UAH",
            "Ukrainos grivina",
        }
        UAK{
            "UAK",
            "Ukrainos karbovanecas",
        }
        UGS{
            "UGS",
            "Ugandos šilingas (1966–1987)",
        }
        UGX{
            "UGX",
            "Ugandos šilingas",
        }
        USD{
            "USD",
            "JAV doleris",
        }
        USN{
            "USN",
            "JAV doleris (kitos dienos)",
        }
        USS{
            "USS",
            "JAV doleris (šios dienos)",
        }
        UYI{
            "UYI",
            "Urugvajaus pesai en unidades indexadas",
        }
        UYP{
            "UYP",
            "Urugvajaus pesas (1975–1993)",
        }
        UYU{
            "UYU",
            "Urugvajaus pesas",
        }
        UZS{
            "UZS",
            "Uzbekistano sumas",
        }
        VEB{
            "VEB",
            "Venesuelos bolivaras (1871–2008)",
        }
        VEF{
            "VEF",
            "Venesuelos bolivaras (2008–2018)",
        }
        VES{
            "VES",
            "Venesuelos bolivaras",
        }
        VND{
            "VND",
            "Vietnamo dongas",
        }
        VNN{
            "VNN",
            "Vietnamo dongas (1978–1985)",
        }
        VUV{
            "VUV",
            "Vanuatu vatas",
        }
        WST{
            "WST",
            "Samoa tala",
        }
        XAF{
            "XAF",
            "CFA BEAC frankas",
        }
        XAG{
            "XAG",
            "Sidabras",
        }
        XAU{
            "XAU",
            "Auksas",
        }
        XBA{
            "XBA",
            "Europos suvestinės vienetas",
        }
        XBB{
            "XBB",
            "Europos piniginis vienetas",
        }
        XBC{
            "XBC",
            "Europos valiutos / apskaitos vienetas (XBC)",
        }
        XBD{
            "XBD",
            "Europos valiutos / apskaitos vienetas (XBD)",
        }
        XCD{
            "XCD",
            "Rytų Karibų doleris",
        }
        XDR{
            "XDR",
            "SDR tarptautinis valiutos fondas",
        }
        XEU{
            "XEU",
            "Europos piniginis vienetas (1993–1999)",
        }
        XFO{
            "XFO",
            "Aukso frankas",
        }
        XFU{
            "XFU",
            "Prancūzijos UIC - frankas",
        }
        XOF{
            "XOF",
            "CFA BCEAO frankas",
        }
        XPD{
            "XPD",
            "Paladis",
        }
        XPF{
            "XPF",
            "CFP frankas",
        }
        XPT{
            "XPT",
            "Platina",
        }
        XRE{
            "XRE",
            "RINET fondai",
        }
        XSU{
            "XSU",
            "Sukrė",
        }
        XTS{
            "XTS",
            "Tikrinamas valiutos kodas",
        }
        XUA{
            "XUA",
            "Azijos plėtros banko apskaitos vienetas",
        }
        XXX{
            "¤",
            "nežinoma valiuta",
        }
        YDD{
            "YDD",
            "Jemeno dinaras",
        }
        YER{
            "YER",
            "Jemeno rialas",
        }
        YUD{
            "YUD",
            "Jugoslavijos kietasis dinaras (1966–1990)",
        }
        YUM{
            "YUM",
            "Jugoslavijos naujasis dinaras (1994–2002)",
        }
        YUN{
            "YUN",
            "Jugoslavijos konvertuojamas dinaras (1990–1992)",
        }
        YUR{
            "YUR",
            "Jugoslavijos reformuotas dinaras (1992–1993)",
        }
        ZAL{
            "ZAL",
            "Pietų Afrikos finansinis randas",
        }
        ZAR{
            "ZAR",
            "Pietų Afrikos Respublikos randas",
        }
        ZMK{
            "ZMK",
            "Zambijos kvača (1968–2012)",
        }
        ZMW{
            "ZMW",
            "Zambijos kvača",
        }
        ZRN{
            "ZRN",
            "Zairo naujasis zairas (1993–1998)",
        }
        ZRZ{
            "ZRZ",
            "Zairo zairas (1971–1993)",
        }
        ZWD{
            "ZWD",
            "Zimbabvės doleris (1980–2008)",
        }
        ZWL{
            "ZWL",
            "Zimbabvės doleris (2009)",
        }
        ZWR{
            "ZWR",
            "Zimbabvės doleris (2008)",
        }
    }
    Currencies%narrow{
        BDT{"BDT"}
        BYN{"Br"}
        ILS{"ILS"}
        INR{"INR"}
        KHR{"KHR"}
        LAK{"LAK"}
        MNT{"MNT"}
        PLN{"zl"}
        PYG{"Gs"}
        RUB{"rb"}
        VND{"VND"}
    }
    Currencies%variant{
        RUB{"₽"}
    }
    CurrencyPlurals{
        ADP{
            few{"Andoros pesetos"}
            many{"Andoros pesetos"}
            one{"Andoros peseta"}
            other{"Andoros pesetos"}
        }
        AED{
            few{"JAE dirhamai"}
            many{"JAE dirhamo"}
            one{"JAE dirhamas"}
            other{"JAE dirhamų"}
        }
        AFA{
            few{"Afganistano afganiai (1927–2002)"}
            many{"Afganistano afganio (1927–2002)"}
            one{"Afganistano afganis (1927–2002)"}
            other{"Afganistano afganių (1927–2002)"}
        }
        AFN{
            few{"Afganistano afganiai"}
            many{"Afganistano afganio"}
            one{"Afganistano afganis"}
            other{"Afganistano afganių"}
        }
        ALK{
            few{"Albanijos lekai (1946–1965)"}
            many{"Albanijos leko (1946–1965)"}
            one{"Albanijos lekas (1946–1965)"}
            other{"Albanijos lekų (1946–1965)"}
        }
        ALL{
            few{"Albanijos lekai"}
            many{"Albanijos leko"}
            one{"Albanijos lekas"}
            other{"Albanijos lekų"}
        }
        AMD{
            few{"Armėnijos dramai"}
            many{"Armėnijos dramo"}
            one{"Armėnijos dramas"}
            other{"Armėnijos dramų"}
        }
        ANG{
            few{"Olandijos Antilų guldenai"}
            many{"Olandijos Antilų guldeno"}
            one{"Olandijos Antilų guldenas"}
            other{"Olandijos Antilų guldenų"}
        }
        AOA{
            few{"Angolos kvanzos"}
            many{"Angolos kvanzos"}
            one{"Angolos kvanza"}
            other{"Angolos kvanzų"}
        }
        AOK{
            few{"Angolos kvanzos (1977–1990)"}
            many{"Angolos kvanzos (1977–1990)"}
            one{"Angolos kvanza (1977–1990)"}
            other{"Angolos kvanzų (1977–1990)"}
        }
        AON{
            few{"Angolos naujosios kvanzos (1990–2000)"}
            many{"Angolos naujosios kvanzos (1990–2000)"}
            one{"Angolos naujoji kvanza (1990–2000)"}
            other{"Angolos naujųjų kvanzų (1990–2000)"}
        }
        AOR{
            few{"Angolos patikslintos kvanzos (1995–1999)"}
            many{"Angolos patikslintos kvanzos (1995–1999)"}
            one{"Angolos patikslinta kvanza (1995–1999)"}
            other{"Angolos patikslintų kvanzų (1995–1999)"}
        }
        ARA{
            few{"Argentinos australs"}
            many{"Argentinos australs"}
            one{"Argentinos austral"}
            other{"Argentinos australs"}
        }
        ARM{
            few{"Argentinos pesai (1881–1970)"}
            many{"Argentinos peso (1881–1970)"}
            one{"Argentinos pesas (1881–1970)"}
            other{"Argentinos pesų (1881–1970)"}
        }
        ARP{
            few{"Argentinos pesai (1983–1985)"}
            many{"Argentinos pesai (1983–1985)"}
            one{"Argentinos pesas (1983–1985)"}
            other{"Argentinos pesai (1983–1985)"}
        }
        ARS{
            few{"Argentinos pesai"}
            many{"Argentinos peso"}
            one{"Argentinos pesas"}
            other{"Argentinos pesų"}
        }
        ATS{
            few{"Austrijos šilingai"}
            many{"Austrijos šilingo"}
            one{"Austrijos šilingas"}
            other{"Austrijos šilingų"}
        }
        AUD{
            few{"Australijos doleriai"}
            many{"Australijos dolerio"}
            one{"Australijos doleris"}
            other{"Australijos dolerių"}
        }
        AWG{
            few{"Arubos guldenai"}
            many{"Arubos guldeno"}
            one{"Arubos guldenas"}
            other{"Arubos guldenų"}
        }
        AZM{
            few{"Azerbaidžano manatai (1993–2006)"}
            many{"Azerbaidžano manato (1993–2006)"}
            one{"Azerbaidžano manatas (1993–2006)"}
            other{"Azerbaidžano manatų (1993–2006)"}
        }
        AZN{
            few{"Azerbaidžano manatai"}
            many{"Azerbaidžano manato"}
            one{"Azerbaidžano manatas"}
            other{"Azerbaidžano manatų"}
        }
        BAD{
            few{"Bosnijos ir Hercegovinos dinarai (1992–1994)"}
            many{"Bosnijos ir Hercegovinos dinaro (1992–1994)"}
            one{"Bosnijos ir Hercegovinos dinaras (1992–1994)"}
            other{"Bosnijos ir Hercegovinos dinarų (1992–1994)"}
        }
        BAM{
            few{"Bosnijos ir Hercegovinos konvertuojamosios markės"}
            many{"Bosnijos ir Hercegovinos konvertuojamosios markės"}
            one{"Bosnijos ir Hercegovinos konvertuojamoji markė"}
            other{"Bosnijos ir Hercegovinos konvertuojamųjų markių"}
        }
        BAN{
            few{"Bosnijos ir Hercegovinos naujieji dinarai (1994–1997)"}
            many{"Bosnijos ir Hercegovinos naujojo dinaro (1994–1997)"}
            one{"Bosnijos ir Hercegovinos naujasis dinaras (1994–1997)"}
            other{"Bosnijos ir Hercegovinos naujųjų dinarų (1994–1997)"}
        }
        BBD{
            few{"Barbadoso doleriai"}
            many{"Barbadoso dolerio"}
            one{"Barbadoso doleris"}
            other{"Barbadoso dolerių"}
        }
        BDT{
            few{"Bangladešo takos"}
            many{"Bangladešo takos"}
            one{"Bangladešo taka"}
            other{"Bangladešo takų"}
        }
        BEC{
            few{"Belgijos frankai (konvertuojami)"}
            many{"Belgijos franko (konvertuojamo)"}
            one{"Belgijos frankas (konvertuojamas)"}
            other{"Belgijos frankų (konvertuojamų)"}
        }
        BEF{
            few{"Belgijos frankai"}
            many{"Belgijos franko"}
            one{"Belgijos frankas"}
            other{"Belgijos frankų"}
        }
        BEL{
            few{"Belgijos frankai (finansiniai)"}
            many{"Belgijos franko (finansinio)"}
            one{"Belgijos frankas (finansinis)"}
            other{"Belgijos frankų (finansinių)"}
        }
        BGL{
            few{"Bulgarijos levai (1962–1999)"}
            many{"Bulgarijos levo (1962–1999)"}
            one{"Bulgarijos levas (1962–1999)"}
            other{"Bulgarijos levų (1962–1999)"}
        }
        BGM{
            few{"Bulgarų socialistų leva"}
            many{"Bulgarų socialistų leva"}
            one{"Bulgarų socialistų lev"}
            other{"Bulgarų socialistų leva"}
        }
        BGN{
            few{"Bulgarijos levai"}
            many{"Bulgarijos levo"}
            one{"Bulgarijos levas"}
            other{"Bulgarijos levų"}
        }
        BGO{
            few{"Bulgarijos levai (1879–1952)"}
            many{"Bulgarijos levo (1879–1952)"}
            one{"Bulgarijos levas (1879–1952)"}
            other{"Bulgarijos levų (1879–1952)"}
        }
        BHD{
            few{"Bahreino dinarai"}
            many{"Bahreino dinaro"}
            one{"Bahreino dinaras"}
            other{"Bahreino dinarų"}
        }
        BIF{
            few{"Burundžio frankai"}
            many{"Burundžio franko"}
            one{"Burundžio frankas"}
            other{"Burundžio frankų"}
        }
        BMD{
            few{"Bermudos doleriai"}
            many{"Bermudos dolerio"}
            one{"Bermudos doleris"}
            other{"Bermudos dolerių"}
        }
        BND{
            few{"Brunėjaus doleriai"}
            many{"Brunėjaus dolerio"}
            one{"Brunėjaus doleris"}
            other{"Brunėjaus dolerių"}
        }
        BOB{
            few{"Bolivijos bolivijanai"}
            many{"Bolivijos bolivijano"}
            one{"Bolivijos bolivijanas"}
            other{"Bolivijos bolivijanų"}
        }
        BOL{
            few{"Bolivijos bolivijanai (1863–1963)"}
            many{"Bolivijos bolivijano (1863–1963)"}
            one{"Bolivijos bolivijanas (1863–1963)"}
            other{"Bolivijos bolivijanų (1863–1963)"}
        }
        BOP{
            few{"Bolivijos pesai"}
            many{"Bolivijos peso"}
            one{"Bolivijos pesas"}
            other{"Bolivijos pesų"}
        }
        BOV{
            few{"Boliviečių mvdols"}
            many{"Bolivijos mvdol"}
            one{"Bolivijos mvdol"}
            other{"Bolivijos mvdol"}
        }
        BRB{
            few{"Brazilijos naujieji kruzeirai (1967–1986)"}
            many{"Brazilijos naujasis kruzeiro (1967–1986)"}
            one{"Brazilijos naujasis kruzeiras (1967–1986)"}
            other{"Brazilijos naujųjų kruzeirų (1967–1986)"}
        }
        BRC{
            few{"Brazilijos kruzadai (1986–1989)"}
            many{"Brazilijos kruzado (1986–1989)"}
            one{"Brazilijos kruzadas (1986–1989)"}
            other{"Brazilijos kruzadų (1986–1989)"}
        }
        BRE{
            few{"Brazilijos kruzeirai (1990–1993)"}
            many{"Brazilijos kruzeirai (1990–1993)"}
            one{"Brazilijos kruzeiras (1990–1993)"}
            other{"Brazilijos kruzeirai (1990–1993)"}
        }
        BRL{
            few{"Brazilijos realai"}
            many{"Brazilijos realo"}
            one{"Brazilijos realas"}
            other{"Brazilijos realų"}
        }
        BRN{
            few{"Brazilijos naujieji kruzadai (1989–1990)"}
            many{"Brazilijos naujojo kruzado (1989–1990)"}
            one{"Brazilijos naujasis kruzadas (1989–1990)"}
            other{"Brazilijos naujųjų kruzadų (1989–1990)"}
        }
        BRR{
            few{"Brazilijos kruzeirai (1993–1994)"}
            many{"Brazilijos kruzeiro (1993–1994)"}
            one{"Brazilijos kruzeiras (1993–1994)"}
            other{"Brazilijos kruzeirų (1993–1994)"}
        }
        BRZ{
            few{"Brazilijos kruzeirai (1942–1967)"}
            many{"Brazilijos kruzeiro (1942–1967)"}
            one{"Brazilijos kruzeiras (1942–1967)"}
            other{"Brazilijos kruzeirų (1942–1967)"}
        }
        BSD{
            few{"Bahamų doleriai"}
            many{"Bahamų dolerio"}
            one{"Bahamų doleris"}
            other{"Bahamų dolerių"}
        }
        BTN{
            few{"Butano ngultrumai"}
            many{"Butano ngultrumo"}
            one{"Butano ngultrumas"}
            other{"Butano ngultrumų"}
        }
        BUK{
            few{"Birmos kijatai"}
            many{"Birmos kijato"}
            one{"Birmos kijatas"}
            other{"Birmos kijatų"}
        }
        BWP{
            few{"Botsvanos pulos"}
            many{"Botsvanos pulos"}
            one{"Botsvanos pula"}
            other{"Botsvanos pulų"}
        }
        BYB{
            few{"Baltarusijos naujieji rubliai (1994–1999)"}
            many{"Baltarusijos naujojo rublio (1994–1999)"}
            one{"Baltarusijos naujasis rublis (1994–1999)"}
            other{"Baltarusijos naujųjų rublių"}
        }
        BYN{
            few{"Baltarusijos rubliai"}
            many{"Baltarusijos rublio"}
            one{"Baltarusijos rublis"}
            other{"Baltarusijos rublių"}
        }
        BYR{
            few{"Baltarusijos rubliai (2000–2016)"}
            many{"Baltarusijos rublio (2000–2016)"}
            one{"Baltarusijos rublis (2000–2016)"}
            other{"Baltarusijos rublių (2000–2016)"}
        }
        BZD{
            few{"Belizo doleriai"}
            many{"Belizo dolerio"}
            one{"Belizo doleris"}
            other{"Belizo dolerių"}
        }
        CAD{
            few{"Kanados doleriai"}
            many{"Kanados dolerio"}
            one{"Kanados doleris"}
            other{"Kanados dolerių"}
        }
        CDF{
            few{"Kongo frankai"}
            many{"Kongo franko"}
            one{"Kongo frankas"}
            other{"Kongo frankų"}
        }
        CHE{
            few{"WIR eurai"}
            many{"WIR euro"}
            one{"WIR euras"}
            other{"WIR eurų"}
        }
        CHF{
            few{"Šveicarijos frankai"}
            many{"Šveicarijos franko"}
            one{"Šveicarijos frankas"}
            other{"Šveicarijos frankų"}
        }
        CHW{
            few{"WIR frankai"}
            many{"WIR franko"}
            one{"WIR frankas"}
            other{"WIR frankų"}
        }
        CLE{
            few{"Čilės eskudai"}
            many{"Čilės eskudo"}
            one{"Čilės eskudas"}
            other{"Čilės eskudų"}
        }
        CLP{
            few{"Čilės pesai"}
            many{"Čilės peso"}
            one{"Čilės pesas"}
            other{"Čilės pesų"}
        }
        CNH{
            few{"Kinijos Užsienio juaniai"}
            many{"Kinijos Užsienio juanio"}
            one{"Kinijos Užsienio juanis"}
            other{"Kinijos Užsienio juanių"}
        }
        CNX{
            few{"Kinijos \u0022People\u0022 banko doleriai"}
            many{"Kinijos \u0022People\u0022 banko dolerio"}
            one{"Kinijos \u0022People\u0022 banko doleris"}
            other{"Kinijos \u0022People\u0022 banko dolerių"}
        }
        CNY{
            few{"Kinijos ženminbi juaniai"}
            many{"Kinijos ženminbi juanio"}
            one{"Kinijos ženminbi juanis"}
            other{"Kinijos ženminbi juanių"}
        }
        COP{
            few{"Kolumbijos pesai"}
            many{"Kolumbijos peso"}
            one{"Kolumbijos pesas"}
            other{"Kolumbijos pesų"}
        }
        COU{
            few{"unidad de valor realai"}
            many{"unidad de valor realai"}
            one{"unidad de valor realas"}
            other{"unidad de valor realai"}
        }
        CRC{
            few{"Kosta Rikos kolonai"}
            many{"Kosta Rikos kolono"}
            one{"Kosta Rikos kolonas"}
            other{"Kosta Rikos kolonų"}
        }
        CSD{
            few{"Serbijos dinarai (2002–2006)"}
            many{"Serbijos dinaro (2002–2006)"}
            one{"Serbijos dinaras (2002–2006)"}
            other{"Serbijos dinarų (2002–2006)"}
        }
        CSK{
            few{"Čekoslovakų sunkieji korunai"}
            many{"Čekoslovakų sunkiejio koruno"}
            one{"Čekoslovakų sunkusis korunas"}
            other{"Čekoslovakų sunkiejių korunų"}
        }
        CUC{
            few{"Kubos konvertuojamieji pesai"}
            many{"Kubos konvertuojamojo peso"}
            one{"Kubos konvertuojamasis pesas"}
            other{"Kubos konvertuojamųjų pesų"}
        }
        CUP{
            few{"Kubos pesai"}
            many{"Kubos peso"}
            one{"Kubos pesas"}
            other{"Kubos pesų"}
        }
        CVE{
            few{"Žaliojo Kyšulio eskudai"}
            many{"Žaliojo Kyšulio eskudo"}
            one{"Žaliojo Kyšulio eskudas"}
            other{"Žaliojo Kyšulio eskudų"}
        }
        CYP{
            few{"Kipro svarai"}
            many{"Kipro svaro"}
            one{"Kipro svaras"}
            other{"Kipro svarų"}
        }
        CZK{
            few{"Čekijos kronos"}
            many{"Čekijos kronos"}
            one{"Čekijos krona"}
            other{"Čekijos kronų"}
        }
        DDM{
            few{"Rytų Vokietijos markės"}
            many{"Rytų Vokietijos markės"}
            one{"Rytų Vokietijos markė"}
            other{"Rytų Vokietijos markės"}
        }
        DEM{
            few{"Vokietijos markės"}
            many{"Vokietijos markės"}
            one{"Vokietijos markė"}
            other{"Vokietijos markės"}
        }
        DJF{
            few{"Džibučio frankai"}
            many{"Džibučio franko"}
            one{"Džibučio frankas"}
            other{"Džibučio frankų"}
        }
        DKK{
            few{"Danijos kronos"}
            many{"Danijos kronos"}
            one{"Danijos krona"}
            other{"Danijos kronų"}
        }
        DOP{
            few{"Dominikos pesai"}
            many{"Dominikos peso"}
            one{"Dominikos pesas"}
            other{"Dominikos pesų"}
        }
        DZD{
            few{"Alžyro dinarai"}
            many{"Alžyro dinaro"}
            one{"Alžyro dinaras"}
            other{"Alžyro dinarų"}
        }
        ECS{
            few{"Ekvadoro sucres"}
            many{"Ekvadoro sucres"}
            one{"Ekvadoro sucre"}
            other{"Ekvadoro sucres"}
        }
        ECV{
            few{"Ekvadoro unidads de narsa Constante (UVC)"}
            many{"Ekvadoro unidads de narsa Constante (UVC)"}
            one{"Ekvadoro unidads de narsa Constante (UVC)"}
            other{"Ekvadoro unidads de narsa Constante (UVC)"}
        }
        EEK{
            few{"Estijos kronos"}
            many{"Estijos kronos"}
            one{"Estijos krona"}
            other{"Estijos kronų"}
        }
        EGP{
            few{"Egipto svarai"}
            many{"Egipto svaro"}
            one{"Egipto svaras"}
            other{"Egipto svarų"}
        }
        ERN{
            few{"Eritrėjos nakfos"}
            many{"Eritrėjos nakfos"}
            one{"Eritrėjos nakfa"}
            other{"Eritrėjos nakfų"}
        }
        ESA{
            few{"Ispanų pesetai (A sąskaita)"}
            many{"Ispanų pesetai (A sąskaita)"}
            one{"Ispanų pesetas (A sąskaita)"}
            other{"Ispanų pesetai (A sąskaita)"}
        }
        ESB{
            few{"Ispanų pesetai (konvertuojama sąskaita)"}
            many{"Ispanų pesetai (konvertuojama sąskaita)"}
            one{"Ispanų pesetas (konvertuojama sąskaita)"}
            other{"Ispanų pesetai (konvertuojama sąskaita)"}
        }
        ESP{
            few{"Ispanų pesetai"}
            many{"Ispanų pesetai"}
            one{"Ispanų pesetas"}
            other{"Ispanų pesetai"}
        }
        ETB{
            few{"Etiopijos birai"}
            many{"Etiopijos biro"}
            one{"Etiopijos biras"}
            other{"Etiopijos birų"}
        }
        EUR{
            few{"eurai"}
            many{"euro"}
            one{"euras"}
            other{"eurų"}
        }
        FIM{
            few{"Suomijos markės"}
            many{"Suomijos markės"}
            one{"Suomijos markė"}
            other{"Suomijos markės"}
        }
        FJD{
            few{"Fidžio doleriai"}
            many{"Fidžio dolerio"}
            one{"Fidžio doleris"}
            other{"Fidžio dolerių"}
        }
        FKP{
            few{"Falklando salų svarai"}
            many{"Falklando salų svaro"}
            one{"Falklando salų svaras"}
            other{"Falklando salų svarų"}
        }
        FRF{
            few{"Prancūzijos frankai"}
            many{"Prancūzijos franko"}
            one{"Prancūzijos frankas"}
            other{"Prancūzijos frankų"}
        }
        GBP{
            few{"Didžiosios Britanijos svarai"}
            many{"Didžiosios Britanijos svaro"}
            one{"Didžiosios Britanijos svaras"}
            other{"Didžiosios Britanijos svarų"}
        }
        GEK{
            few{"Gruzinų kupon larits"}
            many{"Gruzinų kupon larits"}
            one{"Gruzinų kupon larit"}
            other{"Gruzinų kupon larits"}
        }
        GEL{
            few{"Gruzijos lariai"}
            many{"Gruzijos lario"}
            one{"Gruzijos laris"}
            other{"Gruzijos larių"}
        }
        GHC{
            few{"Ganos sedžiai (1979–2007)"}
            many{"Ganos sedžio (1979–2007)"}
            one{"Ganos sedis (1979–2007)"}
            other{"Ganos sedžių (1979–2007)"}
        }
        GHS{
            few{"Ganos sedžiai"}
            many{"Ganos sedžio"}
            one{"Ganos sedis"}
            other{"Ganos sedžių"}
        }
        GIP{
            few{"Gibraltaro svarai"}
            many{"Gibraltaro svaro"}
            one{"Gibraltaro svaras"}
            other{"Gibraltaro svarų"}
        }
        GMD{
            few{"Gambijos dalasiai"}
            many{"Gambijos dalasio"}
            one{"Gambijos dalasis"}
            other{"Gambijos dalasių"}
        }
        GNF{
            few{"Gvinėjos frankai"}
            many{"Gvinėjos franko"}
            one{"Gvinėjos frankas"}
            other{"Gvinėjos frankų"}
        }
        GNS{
            few{"Gvinėjos syliai"}
            many{"Gvinėjos sylio"}
            one{"Gvinėjos sylis"}
            other{"Gvinėjos sylio"}
        }
        GRD{
            few{"Graikijos drachmos"}
            many{"Graikijos drachmos"}
            one{"Graikijos drachma"}
            other{"Graikijos drachmos"}
        }
        GTQ{
            few{"Gvatemalos ketcaliai"}
            many{"Gvatemalos ketcalio"}
            one{"Gvatemalos ketcalis"}
            other{"Gvatemalos ketcalių"}
        }
        GWE{
            few{"Portugalijos Gvinėjos eskudai"}
            many{"Portugalijos Gvinėjos eskudo"}
            one{"Portugalijos Gvinėjos eskudas"}
            other{"Portugalijos Gvinėjos eskudų"}
        }
        GWP{
            few{"Bisau Gvinėjos pesai"}
            many{"Bisau Gvinėjos peso"}
            one{"Bisau Gvinėjos pesas"}
            other{"Bisau Gvinėjos pesai"}
        }
        GYD{
            few{"Gajanos doleriai"}
            many{"Gajanos dolerio"}
            one{"Gajanos doleris"}
            other{"Gajanos dolerių"}
        }
        HKD{
            few{"Honkongo doleriai"}
            many{"Honkongo dolerio"}
            one{"Honkongo doleris"}
            other{"Honkongo dolerių"}
        }
        HNL{
            few{"Hondūro lempiros"}
            many{"Hondūro lempiros"}
            one{"Hondūro lempira"}
            other{"Hondūro lempirų"}
        }
        HRD{
            few{"Krotaijos dinarai"}
            many{"Kroatijos dinaro"}
            one{"Kroatijos dinaras"}
            other{"Kroatijos dinarų"}
        }
        HRK{
            few{"Kroatijos kunos"}
            many{"Kroatijos kunos"}
            one{"Kroatijos kuna"}
            other{"Kroatijos kunų"}
        }
        HTG{
            few{"Haičio gurdai"}
            many{"Haičio gurdo"}
            one{"Haičio gurdas"}
            other{"Haičio gurdų"}
        }
        HUF{
            few{"Vengrijos forintai"}
            many{"Vengrijos forinto"}
            one{"Vengrijos forintas"}
            other{"Vengrijos forintų"}
        }
        IDR{
            few{"Indonezijos rupijos"}
            many{"Indonezijos rupijos"}
            one{"Indonezijos rupija"}
            other{"Indonezijos rupijų"}
        }
        IEP{
            few{"Airijos svarai"}
            many{"Airijos svaro"}
            one{"Airijos svaras"}
            other{"Airijos svarų"}
        }
        ILP{
            few{"Izraelio svarai"}
            many{"Izraelio svaro"}
            one{"Izraelio svaras"}
            other{"Izraelio svarų"}
        }
        ILR{
            few{"Izraelio šekeliai (1980–1985)"}
            many{"Izraelio šekelio (1980–1985)"}
            one{"Izraelio šekelis (1980–1985)"}
            other{"Izraelio šekelių (1980–1985)"}
        }
        ILS{
            few{"Izraelio naujieji šekeliai"}
            many{"Izraelio naujojo šekelio"}
            one{"Izraelio naujasis šekelis"}
            other{"Izraelio naujųjų šekelių"}
        }
        INR{
            few{"Indijos rupijos"}
            many{"Indijos rupijos"}
            one{"Indijos rupija"}
            other{"Indijos rupijų"}
        }
        IQD{
            few{"Irako dinarai"}
            many{"Irako dinaro"}
            one{"Irako dinaras"}
            other{"Irako dinarų"}
        }
        IRR{
            few{"Irano rialai"}
            many{"Irano rialo"}
            one{"Irano rialas"}
            other{"Irano rialų"}
        }
        ISJ{
            few{"Islandijos kronos (1918–1981)"}
            many{"Islandijos kronos (1918–1981)"}
            one{"Islandijos krona (1918–1981)"}
            other{"Islandijos kronų (1918–1981)"}
        }
        ISK{
            few{"Islandijos kronos"}
            many{"Islandijos kronos"}
            one{"Islandijos krona"}
            other{"Islandijos kronų"}
        }
        ITL{
            few{"Italijos liros"}
            many{"Italijos liros"}
            one{"Italijos lira"}
            other{"Italijos lirų"}
        }
        JMD{
            few{"Jamaikos doleriai"}
            many{"Jamaikos dolerio"}
            one{"Jamaikos doleris"}
            other{"Jamaikos dolerių"}
        }
        JOD{
            few{"Jordanijos dinarai"}
            many{"Jordanijos dinaro"}
            one{"Jordanijos dinaras"}
            other{"Jordanijos dinarų"}
        }
        JPY{
            few{"Japonijos jenos"}
            many{"Japonijos jenos"}
            one{"Japonijos jena"}
            other{"Japonijos jenų"}
        }
        KES{
            few{"Kenijos šilingai"}
            many{"Kenijos šilingo"}
            one{"Kenijos šilingas"}
            other{"Kenijos šilingų"}
        }
        KGS{
            few{"Kirgizijos somai"}
            many{"Kirgizijos somo"}
            one{"Kirgizijos somas"}
            other{"Kirgizijos somų"}
        }
        KHR{
            few{"Kambodžos rieliai"}
            many{"Kambodžos rielio"}
            one{"Kambodžos rielis"}
            other{"Kambodžos rielių"}
        }
        KMF{
            few{"Komoro frankai"}
            many{"Komoro franko"}
            one{"Komoro frankas"}
            other{"Komoro frankų"}
        }
        KPW{
            few{"Šiaurės Korėjos vonai"}
            many{"Šiaurės Korėjos vono"}
            one{"Šiaurės Korėjos vonas"}
            other{"Šiaurės Korėjos vonų"}
        }
        KRH{
            few{"Pietų Korėjos hwanai (1953–1962)"}
            many{"Pietų Korėjos hwano (1953–1962)"}
            one{"Pietų Korėjos hwanas (1953–1962)"}
            other{"Pietų Korėjos hwanų (1953–1962)"}
        }
        KRO{
            few{"Pietų Korėjos vonai (1945–1953)"}
            many{"Pietų Korėjos vono (1945–1953)"}
            one{"Pietų Korėjos vonas (1945–1953)"}
            other{"Pietų Korėjos vonų (1945–1953)"}
        }
        KRW{
            few{"Pietų Korėjos vonai"}
            many{"Pietų Korėjos vono"}
            one{"Pietų Korėjos vonas"}
            other{"Pietų Korėjos vonų"}
        }
        KWD{
            few{"Kuveito dinarai"}
            many{"Kuveito dinaro"}
            one{"Kuveito dinaras"}
            other{"Kuveito dinarų"}
        }
        KYD{
            few{"Kaimanų salų doleriai"}
            many{"Kaimanų salų dolerio"}
            one{"Kaimanų salų doleris"}
            other{"Kaimanų salų dolerių"}
        }
        KZT{
            few{"Kazachstano tengės"}
            many{"Kazachstano tengės"}
            one{"Kazachstano tengė"}
            other{"Kazachstano tengių"}
        }
        LAK{
            few{"Laoso kipai"}
            many{"Laoso kipo"}
            one{"Laoso kipas"}
            other{"Laoso kipų"}
        }
        LBP{
            few{"Libano svarai"}
            many{"Libano svaro"}
            one{"Libano svaras"}
            other{"Libano svarų"}
        }
        LKR{
            few{"Šri Lankos rupijos"}
            many{"Šri Lankos rupijos"}
            one{"Šri Lankos rupija"}
            other{"Šri Lankos rupijų"}
        }
        LRD{
            few{"Liberijos doleriai"}
            many{"Liberijos dolerio"}
            one{"Liberijos doleris"}
            other{"Liberijos dolerių"}
        }
<<<<<<< HEAD
        LSL{
            few{"Lesoto lotis"}
            many{"Lesoto lotis"}
            one{"Lesoto lotis"}
            other{"Lesoto lotis"}
        }
=======
>>>>>>> 626889fb
        LTL{
            few{"Lietuvos litai"}
            many{"Lietuvos lito"}
            one{"Lietuvos litas"}
            other{"Lietuvos litų"}
        }
        LTT{
            few{"Lietuvos talonai"}
            many{"Lietuvos talonai"}
            one{"Lietuvos talonas"}
            other{"Lietuvos talonai"}
        }
        LUC{
            few{"Liuksemburgo konvertuojami frankai"}
            many{"Liuksemburgo konvertuojamo franko"}
            one{"Liuksemburgo konvertuojas frankas"}
            other{"Liuksemburgo konvertuojamų frankų"}
        }
        LUF{
            few{"Liuksemburgo frankai"}
            many{"Liuksemburgo franko"}
            one{"Liuksemburgo frankas"}
            other{"Liuksemburgo frankų"}
        }
        LUL{
            few{"Liuksemburgo finansiniai frankai"}
            many{"Liuksemburgo finansinio franko"}
            one{"Liuksemburgo finansinis frankas"}
            other{"Liuksemburgo finansinių frankų"}
        }
        LVL{
            few{"Latvijos latai"}
            many{"Latvijos lato"}
            one{"Latvijos latas"}
            other{"Latvijos latų"}
        }
        LVR{
            few{"Latvijos rubliai"}
            many{"Latvijos rublio"}
            one{"Latvijos rublis"}
            other{"Latvijos rublių"}
        }
        LYD{
            few{"Libijos dinarai"}
            many{"Libijos dinaro"}
            one{"Libijos dinaras"}
            other{"Libijos dinarų"}
        }
        MAD{
            few{"Maroko dirhamai"}
            many{"Maroko dirhamo"}
            one{"Maroko dirhamas"}
            other{"Maroko dirhamų"}
        }
        MAF{
            few{"Maroko frankai"}
            many{"Maroko franko"}
            one{"Maroko frankas"}
            other{"Maroko frankų"}
        }
        MCF{
            few{"Monegasque frankai"}
            many{"Monegasque franko"}
            one{"Monegasque frankas"}
            other{"Monegasque frankų"}
        }
        MDL{
            few{"Moldovos lėjos"}
            many{"Moldovos lėjos"}
            one{"Moldovos lėja"}
            other{"Moldovos lėjų"}
        }
        MGA{
            few{"Madagaskaro ariariai"}
            many{"Madagaskaro ariario"}
            one{"Madagaskaro ariaris"}
            other{"Madagaskaro ariarių"}
        }
        MGF{
            few{"Madagaskaro frankai"}
            many{"Madagaskaro franko"}
            one{"Madagaskaro frankas"}
            other{"Madagaskaro frankų"}
        }
        MKD{
            few{"Makedonijos denarai"}
            many{"Makedonijos denaro"}
            one{"Makedonijos denaras"}
            other{"Makedonijos denarų"}
        }
        MKN{
            few{"Makedonijos denarai (1992–1993)"}
            many{"Makedonijos denaro (1992–1993)"}
            one{"Makedonijos denaras (1992–1993)"}
            other{"Makedonijos denarų (1992–1993)"}
        }
        MLF{
            few{"Malio frankai"}
            many{"Malio franko"}
            one{"Malio frankas"}
            other{"Malio frankų"}
        }
        MMK{
            few{"Mianmaro kijatai"}
            many{"Mianmaro kijato"}
            one{"Mianmaro kijatas"}
            other{"Mianmaro kijatų"}
        }
        MNT{
            few{"Mongolijos tugrikai"}
            many{"Mongolijos tugriko"}
            one{"Mongolijos tugrikas"}
            other{"Mongolijos tugrikų"}
        }
        MOP{
            few{"Makao patakos"}
            many{"Makao patakos"}
            one{"Makao pataka"}
            other{"Makao patakų"}
        }
        MRO{
            few{"Mauritanijos ugijos (1973–2017)"}
            many{"Mauritanijos ugijos (1973–2017)"}
            one{"Mauritanijos ugija (1973–2017)"}
            other{"Mauritanijos ugijų (1973–2017)"}
        }
        MRU{
            few{"Mauritanijos ugijos"}
            many{"Mauritanijos ugijos"}
            one{"Mauritanijos ugija"}
            other{"Mauritanijos ugijų"}
        }
        MTP{
            few{"Maltos svarai"}
            many{"Maltos svaro"}
            one{"Maltos svaras"}
            other{"Maltos svarų"}
        }
        MUR{
            few{"Mauricijaus rupijos"}
            many{"Mauricijaus rupijos"}
            one{"Mauricijaus rupija"}
            other{"Mauricijaus rupijų"}
        }
        MVP{
            few{"Maldyvų rupijos"}
            many{"Maldyvų rupijos"}
            one{"Maldyvų rupija"}
            other{"Maldyvų rupijos"}
        }
        MVR{
            few{"Maldyvų rufijos"}
            many{"Maldyvų rufijos"}
            one{"Maldyvų rufija"}
            other{"Maldyvų rufijų"}
        }
        MWK{
            few{"Malavio kvačos"}
            many{"Malavio kvačos"}
            one{"Malavio kvača"}
            other{"Malavio kvačų"}
        }
        MXN{
            few{"Meksikos pesai"}
            many{"Meksikos peso"}
            one{"Meksikos pesas"}
            other{"Meksikos pesų"}
        }
        MXP{
            few{"Meksikos sidabriniai pesai (1861–1992)"}
            many{"Meksikos sidabrino peso (1861–1992)"}
            one{"Meksikos sidabrinis pesas (1861–1992)"}
            other{"Meksikos sidabrinių pesų (1861–1992)"}
        }
        MXV{
            few{"Meksikos unidads de inversija (UDI)"}
            many{"Meksikos unidads de inversija (UDI)"}
            one{"Meksikos unidad de inversija (UDI)"}
            other{"Meksikos unidads de inversija (UDI)"}
        }
        MYR{
            few{"Malaizijos ringitai"}
            many{"Malaizijos ringito"}
            one{"Malaizijos ringitas"}
            other{"Malaizijos ringitų"}
        }
        MZE{
            few{"Mozambiko eskudai"}
            many{"Mozambiko eskudo"}
            one{"Mozambiko eskudas"}
            other{"Mozambiko eskudų"}
        }
        MZM{
            few{"Mozambiko metikaliai (1980–2006)"}
            many{"Mozambiko metikalio (1980–2006)"}
            one{"Mozambiko metikalis (1980–2006)"}
            other{"Mozambiko metikalių (1980–2006)"}
        }
        MZN{
            few{"Mozambiko metikaliai"}
            many{"Mozambiko metikalio"}
            one{"Mozambiko metikalis"}
            other{"Mozambiko metikalių"}
        }
        NAD{
            few{"Namibijos doleriai"}
            many{"Namibijos dolerio"}
            one{"Namibijos doleris"}
            other{"Namibijos dolerių"}
        }
        NGN{
            few{"Nigerijos nairos"}
            many{"Nigerijos nairos"}
            one{"Nigerijos naira"}
            other{"Nigerijos nairų"}
        }
        NIC{
            few{"Nikaragvos kordobai (1988–1991)"}
            many{"Nikaragvos kordobos (1988–1991)"}
            one{"Nikaragvos kordoba (1988–1991)"}
            other{"Nikaragvos kordobų (1988–1991)"}
        }
        NIO{
            few{"Nikaragvos kordobos"}
            many{"Nikaragvos kordobos"}
            one{"Nikaragvos kordoba"}
            other{"Nikaragvos kordobų"}
        }
        NLG{
            few{"Nyderlandų guldenai"}
            many{"Nyderlandų guldeno"}
            one{"Nyderlandų guldenas"}
            other{"Nyderlandų guldenų"}
        }
        NOK{
            few{"Norvegijos kronos"}
            many{"Norvegijos kronos"}
            one{"Norvegijos krona"}
            other{"Norvegijos kronų"}
        }
        NPR{
            few{"Nepalo rupijos"}
            many{"Nepalo rupijos"}
            one{"Nepalo rupija"}
            other{"Nepalo rupijų"}
        }
        NZD{
            few{"Naujosios Zelandijos doleriai"}
            many{"Naujosios Zelandijos dolerio"}
            one{"Naujosios Zelandijos doleris"}
            other{"Naujosios Zelandijos dolerių"}
        }
        OMR{
            few{"Omano rialai"}
            many{"Omano rialo"}
            one{"Omano rialas"}
            other{"Omano rialų"}
        }
        PAB{
            few{"Panamos balbojos"}
            many{"Panamos balbojos"}
            one{"Panamos balboja"}
            other{"Panamos balbojų"}
        }
        PEI{
            few{"Peru intis"}
            many{"Peru intis"}
            one{"Peru inti"}
            other{"Peru intis"}
        }
        PEN{
            few{"Peru soliai"}
            many{"Peru solio"}
            one{"Peru solis"}
            other{"Peru solių"}
        }
        PES{
            few{"Peru soliai (1863–1965)"}
            many{"Peru solio (1863–1965)"}
            one{"Peru solis (1863–1965)"}
            other{"Peru solių (1863–1965)"}
        }
        PGK{
            few{"Papua Naujosios Gvinėjos kinos"}
            many{"Papua Naujosios Gvinėjos kinos"}
            one{"Papua Naujosios Gvinėjos kina"}
            other{"Papua Naujosios Gvinėjos kinų"}
        }
        PHP{
            few{"Filipinų pesai"}
            many{"Filipinų peso"}
            one{"Filipinų pesas"}
            other{"Filipinų pesų"}
        }
        PKR{
            few{"Pakistano rupijos"}
            many{"Pakistano rupijos"}
            one{"Pakistano rupija"}
            other{"Pakistano rupijų"}
        }
        PLN{
            few{"Lenkijos zlotai"}
            many{"Lenkijos zloto"}
            one{"Lenkijos zlotas"}
            other{"Lenkijos zlotų"}
        }
        PLZ{
            few{"Lenkijos zlotai (1950–1995)"}
            many{"Lenkijos zloto (1950–1995)"}
            one{"Lenkijos zlotas (1950–1995)"}
            other{"Lenkijos zlotų (1950–1995)"}
        }
        PTE{
            few{"Portugalijos eskudai"}
            many{"Portugalijos eskudo"}
            one{"Portugalijos eskudas"}
            other{"Portugalijos eskudų"}
        }
        PYG{
            few{"Paragvajaus guaraniai"}
            many{"Paragvajaus guaranio"}
            one{"Paragvajaus guaranis"}
            other{"Paragvajaus guaranių"}
        }
        QAR{
            few{"Kataro rialai"}
            many{"Kataro rialo"}
            one{"Kataro rialas"}
            other{"Kataro rialų"}
        }
        RHD{
            few{"Rodezijos doleriai"}
            many{"Rodezijos dolerio"}
            one{"Rodezijos doleris"}
            other{"Rodezijos dolerių"}
        }
        ROL{
            few{"Rumunijos lėjos (1952–2006)"}
            many{"Rumunijos lėjos (1952–2006)"}
            one{"Rumunijos lėja (1952–2006)"}
            other{"Rumunijos lėjų (1952–2006)"}
        }
        RON{
            few{"Rumunijos lėjos"}
            many{"Rumunijos lėjos"}
            one{"Rumunijos lėja"}
            other{"Rumunijos lėjų"}
        }
        RSD{
            few{"Serbijos dinarai"}
            many{"Serbijos dinaro"}
            one{"Serbijos dinaras"}
            other{"Serbijos dinarų"}
        }
        RUB{
            few{"Rusijos rubliai"}
            many{"Rusijos rublio"}
            one{"Rusijos rublis"}
            other{"Rusijos rublių"}
        }
        RUR{
            few{"Rusijos rubliai (1991–1998)"}
            many{"Rusijos rublio (1991–1998)"}
            one{"Rusijos rublis (1991–1998)"}
            other{"Rusijos rublių (1991–1998)"}
        }
        RWF{
            few{"Ruandos frankai"}
            many{"Ruandos franko"}
            one{"Ruandos frankas"}
            other{"Ruandos frankų"}
        }
        SAR{
            few{"Saudo Arabijos rijalai"}
            many{"Saudo Arabijos rijalo"}
            one{"Saudo Arabijos rijalas"}
            other{"Saudo Arabijos rijalų"}
        }
        SBD{
            few{"Saliamono salų doleriai"}
            many{"Saliamono salų dolerio"}
            one{"Saliamono salų doleris"}
            other{"Saliamono salų dolerių"}
        }
        SCR{
            few{"Seišelių rupijos"}
            many{"Seišelių rupijos"}
            one{"Seišelių rupija"}
            other{"Seišelių rupijų"}
        }
        SDD{
            few{"Sudano dinarai (1992–2007)"}
            many{"Sudano dinaro (1992–2007)"}
            one{"Sudano dinaras (1992–2007)"}
            other{"Sudano dinarų (1992–2007)"}
        }
        SDG{
            few{"Sudano svarai"}
            many{"Sudano svaro"}
            one{"Sudano svaras"}
            other{"Sudano svarų"}
        }
        SDP{
            few{"Sudano svarai (1957–1998)"}
            many{"Sudano svaro (1957–1998)"}
            one{"Sudano svaras (1957–1998)"}
            other{"Sudano svarų (1957–1998)"}
        }
        SEK{
            few{"Švedijos kronos"}
            many{"Švedijos kronos"}
            one{"Švedijos krona"}
            other{"Švedijos kronų"}
        }
        SGD{
            few{"Singapūro doleriai"}
            many{"Singapūro dolerio"}
            one{"Singapūro doleris"}
            other{"Singapūro dolerių"}
        }
        SHP{
            few{"Šv. Elenos salų svarai"}
            many{"Šv. Elenos salų svaro"}
            one{"Šv. Elenos salų svaras"}
            other{"Šv. Elenos salų svarų"}
        }
        SIT{
            few{"Slovėnijos tolars"}
            many{"Slovėnijos tolar"}
            one{"Slovėnijos tolars"}
            other{"Slovėnijos tolar"}
        }
        SKK{
            few{"Slovakijos kronos"}
            many{"Slovakijos kronos"}
            one{"Slovakijos krona"}
            other{"Slovakijos kronų"}
        }
        SLE{
            few{"Siera Leonės leonės"}
            many{"Siera Leonės leonės"}
            one{"Siera Leonės leonė"}
            other{"Siera Leonės leonių"}
        }
        SLL{
            few{"Siera Leonės leonės (1964—2022)"}
            many{"Siera Leonės leonės (1964—2022)"}
            one{"Siera Leonės leonė (1964—2022)"}
            other{"Siera Leonės leonių (1964—2022)"}
        }
        SOS{
            few{"Somalio šilingai"}
            many{"Somalio šilingo"}
            one{"Somalio šilingas"}
            other{"Somalio šilingų"}
        }
        SRD{
            few{"Surimano doleriai"}
            many{"Surimano dolerio"}
            one{"Surimano doleris"}
            other{"Surimano dolerių"}
        }
        SRG{
            few{"Surimano guldenai"}
            many{"Surimano guldeno"}
            one{"Surimano guldenas"}
            other{"Surimano guldenų"}
        }
        SSP{
            few{"Pietų Sudano svarai"}
            many{"Pietų Sudano svaro"}
            one{"Pietų Sudano svaras"}
            other{"Pietų Sudano svarų"}
        }
        STD{
            few{"San Tomės ir Principės dobros (1977–2017)"}
            many{"San Tomės ir Principės dobros (1977–2017)"}
            one{"San Tomės ir Principės dobra (1977–2017)"}
            other{"Sao Tomės ir Principės dobrų (1977–2017)"}
        }
        STN{
            few{"San Tomės ir Principės dobros"}
            many{"San Tomės ir Principės dobros"}
            one{"San Tomės ir Principės dobra"}
            other{"Sao Tomės ir Principės dobrų"}
        }
        SUR{
            few{"Sovietų rubliai"}
            many{"Sovietų rublio"}
            one{"Sovietų rublis"}
            other{"Sovietų rublių"}
        }
        SVC{
            few{"Salvadoro kolonai"}
            many{"Salvadoro kolonai"}
            one{"Salvadoro kolonas"}
            other{"Salvadoro kolonai"}
        }
        SYP{
            few{"Sirijos svarai"}
            many{"Sirijos svaro"}
            one{"Sirijos svaras"}
            other{"Sirijos svarų"}
        }
        SZL{
            few{"Svazilando lilangeniai"}
            many{"Svazilendo lilangenio"}
            one{"Svazilando lilangenis"}
            other{"Svazilendo lilangenių"}
        }
        THB{
            few{"Tailando batai"}
            many{"Tailando bato"}
            one{"Tailando batas"}
            other{"Tailando batų"}
        }
        TJR{
            few{"Tadžikistano rubliai"}
            many{"Tadžikistano rublio"}
            one{"Tadžikistano rublis"}
            other{"Tadžikistano rublių"}
        }
        TJS{
            few{"Tadžikistano somoniai"}
            many{"Tadžikistano somonio"}
            one{"Tadžikistano somonis"}
            other{"Tadžikistano somonių"}
        }
        TMM{
            few{"Turkmėnistano manatai (1993–2009)"}
            many{"Turkmėnistano manato (1993–2009)"}
            one{"Turkmėnistano manatas (1993–2009)"}
            other{"Turkmėnistano manatų (1993–2009)"}
        }
        TMT{
            few{"Turkmėnistano manatai"}
            many{"Turkmėnistano manato"}
            one{"Turkmėnistano manatas"}
            other{"Turkmėnistano manatų"}
        }
        TND{
            few{"Tuniso dinarai"}
            many{"Tuniso dinaro"}
            one{"Tuniso dinaras"}
            other{"Tuniso dinarų"}
        }
        TOP{
            few{"Tongo paangos"}
            many{"Tongo paangos"}
            one{"Tongo paanga"}
            other{"Tongo paangų"}
        }
        TPE{
            few{"Timoro eskudai"}
            many{"Timoro eskudo"}
            one{"Timoro eskudas"}
            other{"Timoro eskudų"}
        }
        TRL{
            few{"Turkijos liros (1922–2005)"}
            many{"Turkijos liros (1922–2005)"}
            one{"Turkijos lira (1922–2005)"}
            other{"Turkijos lirų (1922–2005)"}
        }
        TRY{
            few{"Turkijos liros"}
            many{"Turkijos liros"}
            one{"Turkijos lira"}
            other{"Turkijos lirų"}
        }
        TTD{
            few{"Trinidado ir Tobago doleriai"}
            many{"Trinidado ir Tobago dolerio"}
            one{"Trinidado ir Tobago doleris"}
            other{"Trinidado ir Tobago dolerių"}
        }
        TWD{
            few{"Taivano naujieji doleriai"}
            many{"Taivano naujojo dolerio"}
            one{"Taivano naujasis doleris"}
            other{"Taivano naujųjų dolerių"}
        }
        TZS{
            few{"Tanzanijos šilingai"}
            many{"Tanzanijos šilingo"}
            one{"Tanzanijos šilingas"}
            other{"Tanzanijos šilingų"}
        }
        UAH{
            few{"Ukrainos grivinos"}
            many{"Ukrainos grivinos"}
            one{"Ukrainos grivina"}
            other{"Ukrainos grivinų"}
        }
        UAK{
            few{"Ukrainos karbovantsiv"}
            many{"Ukrainos karbovantsiv"}
            one{"Ukrainos karbovanets"}
            other{"Ukrainos karbovantsiv"}
        }
        UGS{
            few{"Ugandos šilingai (1966–1987)"}
            many{"Ugandos šilingo (1966–1987)"}
            one{"Ugandos šilingas (1966–1987)"}
            other{"Ugandos šilingų (1966–1987)"}
        }
        UGX{
            few{"Ugandos šilingai"}
            many{"Ugandos šilingo"}
            one{"Ugandos šilingas"}
            other{"Ugandos šilingų"}
        }
        USD{
            few{"JAV doleriai"}
            many{"JAV dolerio"}
            one{"JAV doleris"}
            other{"JAV dolerių"}
        }
        USN{
            few{"JAV doleriai (kitą dieną)"}
            many{"JAV dolerio (kitą dieną)"}
            one{"JAV doleris (kitą dieną)"}
            other{"JAV dolerių (kitą dieną)"}
        }
        USS{
            few{"JAV doleriai (tą pačią dieną)"}
            many{"JAV dolerio (tą pačią dieną)"}
            one{"JAV doleris (tą pačią dieną)"}
            other{"JAV dolerių (tą pačią dieną)"}
        }
        UYI{
            few{"Uragvajaus pesai en unidades indexadas"}
            many{"Urugvajaus pesai en unidades indexadas"}
            one{"Urugvajaus pesas en unidades indexadas"}
            other{"Urugvajaus pesai en unidades indexadas"}
        }
        UYP{
            few{"Urugvajaus pesai (1975–1993)"}
            many{"Urugvajaus peso (1975–1993)"}
            one{"Urugvajaus pesas (1975–1993)"}
            other{"Urugvajaus pesų (1975–1993)"}
        }
        UYU{
            few{"Urugvajaus pesai"}
            many{"Urugvajaus peso"}
            one{"Urugvajaus pesas"}
            other{"Urugvajaus pesų"}
        }
        UZS{
            few{"Uzbekistano sumai"}
            many{"Uzbekistano sumo"}
            one{"Uzbekistano sumas"}
            other{"Uzbekistano sumų"}
        }
        VEB{
            few{"Venesuelos bolivarai (1871–2008)"}
            many{"Venesuelos bolivaro (1871–2008)"}
            one{"Venesuelos bolivaras (1871–2008)"}
            other{"Venesuelos bolivarų (1871–2008)"}
        }
        VEF{
            few{"Venesuelos bolivarai (2008–2018)"}
            many{"Venesuelos bolivaro (2008–2018)"}
            one{"Venesuelos bolivaras (2008–2018)"}
            other{"Venesuelos bolivarų (2008–2018)"}
        }
        VES{
            few{"Venesuelos bolivarai"}
            many{"Venesuelos bolivaro"}
            one{"Venesuelos bolivaras"}
            other{"Venesuelos bolivarų"}
        }
        VND{
            few{"Vietnamo dongai"}
            many{"Vietnamo dongo"}
            one{"Vietnamo dongas"}
            other{"Vietnamo dongų"}
        }
        VNN{
            few{"Vietnamo dongai (1978–1985)"}
            many{"Vietnamo dongo (1978–1985)"}
            one{"Vietnamo dongas (1978–1985)"}
            other{"Vietnamo dongų (1978–1985)"}
        }
        VUV{
            few{"Vanuatu vatai"}
            many{"Vanuatu vato"}
            one{"Vanuatu vatas"}
            other{"Vanuatu vatų"}
        }
        WST{
            few{"Samoa talos"}
            many{"Samoa talos"}
            one{"Samoa tala"}
            other{"Samoa talų"}
        }
        XAF{
            few{"CFA BEAC frankai"}
            many{"CFA BEAC franko"}
            one{"CFA BEAC frankas"}
            other{"CFA BEAC frankų"}
        }
        XBA{
            few{"Europos suvestinės vienetai"}
            many{"Europos suvestinės vienetai"}
            one{"Europos suvestinės vienetas"}
            other{"Europos suvestinės vienetai"}
        }
        XBB{
            few{"Europos piniginiai vienetai"}
            many{"Europos piniginiai vienetai"}
            one{"Europos piniginis vienetas"}
            other{"Europos piniginiai vienetai"}
        }
        XBC{
            few{"Europos valiutos / apskaitos vienetai (XBC)"}
            many{"Europos valiutos / apskaitos vienetai (XBC)"}
            one{"Europos valiutos / apskaitos vienetas (XBC)"}
            other{"Europos valiutos / apskaitos vienetai (XBC)"}
        }
        XBD{
            few{"Europos valiutos / apskaitos vienetas (XBD)"}
            many{"Europos valiutos / apskaitos vienetai (XBD)"}
            one{"Europos valiutos / apskaitos vienetas (XBD)"}
            other{"Europos valiutos / apskaitos vienetai (XBD)"}
        }
        XCD{
            few{"Rytų Karibų doleriai"}
            many{"Rytų Karibų dolerio"}
            one{"Rytų Karibų doleris"}
            other{"Rytų Karibų dolerių"}
        }
        XFO{
            few{"Aukso frankai"}
            many{"Aukso franko"}
            one{"Aukso frankas"}
            other{"Aukso frankų"}
        }
        XFU{
            few{"Prancūzijos UIC - frankai"}
            many{"Prancūzijos UIC - franko"}
            one{"Prancūzijos UIC - frankas"}
            other{"Prancūzijos UIC - frankų"}
        }
        XOF{
            few{"CFA BCEAO frankai"}
            many{"CFA BCEAO franko"}
            one{"CFA BCEAO frankas"}
            other{"CFA BCEAO frankų"}
        }
        XPF{
            few{"CFP frankai"}
            many{"CFP franko"}
            one{"CFP frankas"}
            other{"CFP frankų"}
        }
        XRE{
            few{"RINET fondai"}
            many{"RINET fondai"}
            one{"RINET fondas"}
            other{"RINET fondai"}
        }
        XSU{
            few{"Sukrės"}
            many{"Sukrės"}
            one{"Sukrė"}
            other{"Sukrių"}
        }
        XUA{
            few{"Azijos plėtros banko apskaitos vienetai"}
            many{"Azijos plėtros banko apskaitos vieneto"}
            one{"Azijos plėtros banko apskaitos vienetas"}
            other{"Azijos plėtros banko apskaitos vienetų"}
        }
        XXX{
            few{"(nežinoma valiuta)"}
            many{"(nežinoma valiuta)"}
            one{"(nežinoma valiuta)"}
            other{"(nežinoma valiuta)"}
        }
        YDD{
            few{"Jemeno dinarai"}
            many{"Jemeno dinaro"}
            one{"Jemeno dinaras"}
            other{"Jemeno dinarų"}
        }
        YER{
            few{"Jemeno rialai"}
            many{"Jemeno rialo"}
            one{"Jemeno rialas"}
            other{"Jemeno rialų"}
        }
        YUD{
            few{"Jugoslavijos kietieji dinarai (1966–1990)"}
            many{"Jugoslavijos kietiejo dinaro (1966–1990)"}
            one{"Jugoslavijos kietasis dinaras (1966–1990)"}
            other{"Jugoslavijos kietiejų dinarų (1966–1990)"}
        }
        YUM{
            few{"Jugoslavijos naujieji dinarai (1994–2002)"}
            many{"Jugoslavijos naujojo dinaro (1994–2002)"}
            one{"Jugoslavijos naujasis dinaras (1994–2002)"}
            other{"Jugoslavijos naujųjų dinarų (1994–2002)"}
        }
        YUN{
            few{"Jugoslavijos konvertuojami dinarai (1990–1992)"}
            many{"Jugoslavijos konvertuojamo dinaro (1990–1992)"}
            one{"Jugoslavijos konvertuojamas dinaras (1990–1992)"}
            other{"Jugoslavijos konvertuojamų dinarų (1990–1992)"}
        }
        YUR{
            few{"Jugoslavijos reformuoti dinarai (1992–1993)"}
            many{"Jugoslavijos reformuoto dinaro (1992–1993)"}
            one{"Jugoslavijos reformuotas dinaras (1992–1993)"}
            other{"Jugoslavijos reformuotų dinarų (1992–1993)"}
        }
        ZAL{
            few{"Pietų Afrikos randai (finansinis)"}
            many{"Pietų Afrikos rando (finansinis)"}
            one{"Pietų Afrikos randas (finansinis)"}
            other{"Pietų Afrikos randų (finansinis)"}
        }
        ZAR{
            few{"Pietų Afrikos Respublikos randai"}
            many{"Pietų Afrikos Respublikos rando"}
            one{"Pietų Afrikos Respublikos randas"}
            other{"Pietų Afrikos Respublikos randų"}
        }
        ZMK{
            few{"Zambijos kvačos (1968–2012)"}
            many{"Zambijos kvačos (1968–2012)"}
            one{"Zambijos kvača (1968–2012)"}
            other{"Zambijos kvačų (1968–2012)"}
        }
        ZMW{
            few{"Zambijos kvačos"}
            many{"Zambijos kvačos"}
            one{"Zambijos kvača"}
            other{"Zambijos kvačų"}
        }
        ZRN{
            few{"Zairo naujieji zairai (1993–1998)"}
            many{"Zairo naujojo zairo (1993–1998)"}
            one{"Zairo naujasis zairas (1993–1998)"}
            other{"Zairo naujųjų zairų (1993–1998)"}
        }
        ZRZ{
            few{"Zairo zairai (1971–1993)"}
            many{"Zairo zairo (1971–1993)"}
            one{"Zairo zairas (1971–1993)"}
            other{"Zairo zairų (1971–1993)"}
        }
        ZWD{
            few{"Zimbabvės doleriai (1980–2008)"}
            many{"Zimbabvės dolerio (1980–2008)"}
            one{"Zimbabvės doleris (1980–2008)"}
            other{"Zimbabvės dolerių (1980–2008)"}
        }
        ZWL{
            few{"Zimbabvės doleriai (2009)"}
            many{"Zimbabvės dolerio (2009)"}
            one{"Zimbabvės doleris (2009)"}
            other{"Zimbabvės dolerių (2009)"}
        }
        ZWR{
            few{"Zimbabvės doleriai (2008)"}
            many{"Zimbabvės dolerio (2008)"}
            one{"Zimbabvės doleris (2008)"}
            other{"Zimbabvės dolerių (2008)"}
        }
    }
    CurrencyUnitPatterns{
        few{"{0} {1}"}
        many{"{0} {1}"}
        one{"{0} {1}"}
        other{"{0} {1}"}
    }
}<|MERGE_RESOLUTION|>--- conflicted
+++ resolved
@@ -2103,15 +2103,6 @@
             one{"Liberijos doleris"}
             other{"Liberijos dolerių"}
         }
-<<<<<<< HEAD
-        LSL{
-            few{"Lesoto lotis"}
-            many{"Lesoto lotis"}
-            one{"Lesoto lotis"}
-            other{"Lesoto lotis"}
-        }
-=======
->>>>>>> 626889fb
         LTL{
             few{"Lietuvos litai"}
             many{"Lietuvos lito"}
