--- conflicted
+++ resolved
@@ -645,262 +645,8 @@
         }
     }
     CurrencyPlurals{
-<<<<<<< HEAD
-        AED{
-            other{"Dirham Uni Emirat Arab"}
-        }
-        AFN{
-            other{"Afghani Afganistan"}
-        }
-        ALL{
-            other{"Lek Albania"}
-        }
-        AMD{
-            other{"Dram Armenia"}
-        }
-        ANG{
-            other{"Guilder Antilla Walanda"}
-        }
-        AOA{
-            other{"Kwanza Angola"}
-        }
-        ARS{
-            other{"Peso Argentina"}
-        }
-        AUD{
-            other{"Dolar Australia"}
-        }
-        AWG{
-            other{"Florin Aruban"}
-        }
-        AZN{
-            other{"Manat Azerbaijan"}
-        }
-        BAM{
-            other{"Mark Konvertibel Bosnia-Herzegovina"}
-        }
-        BBD{
-            other{"Dolar Barbadian"}
-        }
-        BDT{
-            other{"Taka Bangladesh"}
-        }
-        BGN{
-            other{"Lev Bulgaria"}
-        }
-        BHD{
-            other{"Bahrain Dinar"}
-        }
-        BIF{
-            other{"Franc Burundi"}
-        }
-        BMD{
-            other{"Dolar Bermuda"}
-        }
-        BND{
-            other{"Dolar Brunai"}
-        }
-        BOB{
-            other{"Boliviano Bolivia"}
-        }
-        BRL{
-            other{"Real Brasil"}
-        }
-        BSD{
-            other{"Dolar Bahamian"}
-        }
-        BTN{
-            other{"Ngultrum Bhutan"}
-        }
-        BWP{
-            other{"Pula Botswana"}
-        }
-        BYN{
-            other{"Ruble Belarusia"}
-        }
-        BZD{
-            other{"Dolar Belise"}
-        }
-        CAD{
-            other{"Dolar Kanada"}
-        }
-        CDF{
-            other{"Franc Kongo"}
-        }
-        CHF{
-            other{"Franc Swiss"}
-        }
-        CLP{
-            other{"Peso Chili"}
-        }
-        CNH{
-            other{"Yuan Tyongkok (Jaban Rangkah)"}
-        }
-        CNY{
-            other{"Yuan Tyongkok"}
-        }
-        COP{
-            other{"Peso Kolumbia"}
-        }
-        CRC{
-            other{"Colon Kosta Rika"}
-        }
-        CUC{
-            other{"Peso Konvertibel Kuba"}
-        }
-        CUP{
-            other{"Peso Kuba"}
-        }
-        CVE{
-            other{"Escudo Tanjung Verde"}
-        }
-        CZK{
-            other{"Koruna Czech"}
-        }
-        DJF{
-            other{"Franc Djibouti"}
-        }
-        DKK{
-            other{"Krone Denmark"}
-        }
-        DOP{
-            other{"Peso Dominika"}
-        }
-        DZD{
-            other{"Dinar Algeria"}
-        }
-        EGP{
-            other{"Pound Mesir"}
-        }
-        ERN{
-            other{"Nakfa Eritrea"}
-        }
-        ETB{
-            other{"Birr Ethiopia"}
-        }
-        EUR{
-            other{"Euro"}
-        }
-        FJD{
-            other{"Dolar Fiji"}
-        }
-        FKP{
-            other{"Pound Kepuloan Falkland"}
-        }
-        GBP{
-            other{"Pound Inggris"}
-        }
-        GEL{
-            other{"Lari Georgia"}
-        }
-        GHS{
-            other{"Cedi Ghana"}
-        }
-        GIP{
-            other{"Pound Gibraltar"}
-        }
-        GMD{
-            other{"Dalasi Gambia"}
-        }
-        GNF{
-            other{"Franc Guinea"}
-        }
-        GTQ{
-            other{"Quetzal Guatemala"}
-        }
-        GYD{
-            other{"Dolar Guyana"}
-        }
-        HKD{
-            other{"Dolar Hong Kong"}
-        }
-        HNL{
-            other{"Lempira Honduras"}
-        }
-        HRK{
-            other{"Kuna Kroasia"}
-        }
-        HTG{
-            other{"Gourde Haiti"}
-        }
-        HUF{
-            other{"Forint Hungaria"}
-        }
-        IDR{
-            other{"Rupiah Indonesia"}
-        }
-        ILS{
-            other{"Shekel Anyar Israel"}
-        }
-        INR{
-            other{"Rupee India"}
-        }
-        IQD{
-            other{"Dinar Irak"}
-        }
-        IRR{
-            other{"Rial Iran"}
-        }
-        ISK{
-            other{"Krona Islandia"}
-        }
-        JMD{
-            other{"Dolar Jamaika"}
-        }
-        JOD{
-            other{"Dinar Yordania"}
-        }
-        JPY{
-            other{"Yen Jepang"}
-        }
-        KES{
-            other{"Shilling Kenya"}
-        }
-        KGS{
-            other{"Som Kirgistan"}
-        }
-        KHR{
-            other{"Riel Kamboja"}
-        }
-        KMF{
-            other{"Franc Komoro"}
-        }
-        KPW{
-            other{"Won Korea Lor"}
-        }
-        KRW{
-            other{"Won Korea Kidul"}
-        }
-        KWD{
-            other{"Dinar Kuwait"}
-        }
-        KYD{
-            other{"Dolar Kepuloan Caiman"}
-        }
-        KZT{
-            other{"Tenge Kasakhstan"}
-        }
-        LAK{
-            other{"Kip Laos"}
-        }
-        LBP{
-            other{"Pound Libanon"}
-        }
-        LKR{
-            other{"Rupee Sri Lanka"}
-        }
-        LRD{
-            other{"Dolar Liberia"}
-        }
         LSL{
             other{"Lesotho lotis"}
-        }
-        LYD{
-            other{"Dinar Libya"}
-=======
-        LSL{
-            other{"Lesotho lotis"}
->>>>>>> 626889fb
         }
         MAD{
             other{"Dirham Moroko"}
