﻿// © 2016 and later: Unicode, Inc. and others.
// License & terms of use: http://www.unicode.org/copyright.html
// Generated using tools/cldr/cldr-to-icu/build-icu-data.xml
cy{
    Currencies{
        AED{
            "AED",
            "Dirham Yr Emiradau Arabaidd Unedig",
        }
        AFA{
            "AFA",
            "Afghani Afghanistan (1927–2002)",
        }
        AFN{
            "AFN",
            "Afghani Afghanistan",
        }
        ALL{
            "ALL",
            "Lek Albania",
        }
        AMD{
            "AMD",
            "Dram Armenia",
        }
        ANG{
            "ANG",
            "Guilder Antilles yr Iseldiroedd",
        }
        AOA{
            "AOA",
            "Kwanza Angola",
        }
        AOK{
            "AOK",
            "Kwanza Angola (1977–1991)",
        }
        AON{
            "AON",
            "Kwanza Newydd Angola (1990–2000)",
        }
        AOR{
            "AOR",
            "Kwanza Ailgymhwysedig Angola (1995–1999)",
        }
        ARA{
            "ARA",
            "Austral yr Ariannin",
        }
        ARL{
            "ARL",
            "Peso Ley yr Ariannin (1970–1983)",
        }
        ARM{
            "ARM",
            "Peso yr Ariannin (1881–1970)",
        }
        ARP{
            "ARP",
            "Peso yr Ariannin (1983–1985)",
        }
        ARS{
            "ARS",
            "Peso yr Ariannin",
        }
        ATS{
            "ATS",
            "Swllt Awstria",
        }
        AUD{
            "A$",
            "Doler Awstralia",
        }
        AWG{
            "AWG",
            "Fflorin Aruba",
        }
        AZM{
            "AZM",
            "Manat Azerbaijan (1993–2006)",
        }
        AZN{
            "AZN",
            "Manat Azerbaijan",
        }
        BAM{
            "BAM",
            "Marc Trosadwy Bosnia a Hercegovina",
        }
        BBD{
            "BBD",
            "Doler Barbados",
        }
        BDT{
            "BDT",
            "Taka Bangladesh",
        }
        BEC{
            "BEC",
            "Ffranc Gwlad Belg (arnewidiol)",
        }
        BEF{
            "BEF",
            "Ffranc Gwlad Belg",
        }
        BEL{
            "BEL",
            "Ffranc Gwlad Belg (ariannol)",
        }
        BGM{
            "BGM",
            "Lev Sosialaidd Bwlgaria",
        }
        BGN{
            "BGN",
            "Lev Bwlgaria",
        }
        BGO{
            "BGO",
            "Lev Bwlgaria (1879–1952)",
        }
        BHD{
            "BHD",
            "Dinar Bahrain",
        }
        BIF{
            "BIF",
            "Ffranc Burundi",
        }
        BMD{
            "BMD",
            "Doler Bermuda",
        }
        BND{
            "BND",
            "Doler Brunei",
        }
        BOB{
            "BOB",
            "Boliviano Bolifia",
        }
        BOL{
            "BOL",
            "Boliviano Bolifia (1863–1963)",
        }
        BOP{
            "BOP",
            "Peso Bolifia",
        }
        BOV{
            "BOV",
            "Mvdol Bolifia",
        }
        BRB{
            "BRB",
            "Cruzeiro Newydd Brasil (1967–1986)",
        }
        BRC{
            "BRC",
            "Cruzado Brasil (1986–1989)",
        }
        BRE{
            "BRE",
            "Cruzeiro Brasil (1990–1993)",
        }
        BRL{
            "R$",
            "Real Brasil",
        }
        BRN{
            "BRN",
            "Cruzado Newydd Brasil (1989–1990)",
        }
        BRR{
            "BRR",
            "Cruzeiro Brasil (1993–1994)",
        }
        BRZ{
            "BRZ",
            "Cruzeiro Brasil (1942–1967)",
        }
        BSD{
            "BSD",
            "Doler y Bahamas",
        }
        BTN{
            "BTN",
            "Ngultrum Bhutan",
        }
        BUK{
            "BUK",
            "Kyat Byrma",
        }
        BWP{
            "BWP",
            "Pula Botswana",
        }
        BYN{
            "BYN",
            "Rwbl Belarws",
        }
        BYR{
            "BYR",
            "Rwbl Belarws (2000–2016)",
        }
        BZD{
            "BZD",
            "Doler Belize",
        }
        CAD{
            "CA$",
            "Doler Canada",
        }
        CDF{
            "CDF",
            "Ffranc Congo",
        }
        CHE{
            "CHE",
            "Ewro WIR",
        }
        CHF{
            "CHF",
            "Ffranc y Swistir",
        }
        CHW{
            "CHW",
            "Ffranc WIR",
        }
        CLE{
            "CLE",
            "Escudo Chile",
        }
        CLF{
            "CLF",
            "Uned Cyfrifo Chile (UF)",
        }
        CLP{
            "CLP",
            "Peso Chile",
        }
        CNH{
            "CNH",
            "Yuan Tsieina (ar y môr)",
        }
        CNX{
            "CNX",
            "Doler Banc Pobl Tsieina",
        }
        CNY{
            "CN¥",
            "Yuan Tsieina",
        }
        COP{
            "COP",
            "Peso Colombia",
        }
        COU{
            "COU",
            "Uned Gwir Werth Colombia",
        }
        CRC{
            "CRC",
            "Colón Costa Rica",
        }
        CUC{
            "CUC",
            "Peso Trosadwy Ciwba",
        }
        CUP{
            "CUP",
            "Peso Ciwba",
        }
        CVE{
            "CVE",
            "Esgwdo Cabo Verde",
        }
        CYP{
            "CYP",
            "Punt Cyprus",
        }
        CZK{
            "CZK",
            "Koruna’r Weriniaeth Tsiec",
        }
        DDM{
            "DDM",
            "Marc Dwyrain yr Almaen",
        }
        DEM{
            "DEM",
            "Marc yr Almaen",
        }
        DJF{
            "DJF",
            "Ffranc Djibouti",
        }
        DKK{
            "DKK",
            "Krone Denmarc",
        }
        DOP{
            "DOP",
            "Peso Gweriniaeth Dominica",
        }
        DZD{
            "DZD",
            "Dinar Algeria",
        }
        ECS{
            "ECS",
            "Sucre Ecuador",
        }
        ECV{
            "ECV",
            "Uned Gwerth Gyson Ecuador",
        }
        EEK{
            "EEK",
            "Kroon Estonia",
        }
        EGP{
            "EGP",
            "Punt Yr Aifft",
        }
        ERN{
            "ERN",
            "Nakfa Eritrea",
        }
        ETB{
            "ETB",
            "Birr Ethiopia",
        }
        EUR{
            "€",
            "Ewro",
        }
        FIM{
            "FIM",
            "Markka’r Ffindir",
        }
        FJD{
            "FJD",
            "Doler Ffiji",
        }
        FKP{
            "FKP",
            "Punt Ynysoedd Falkland/Malvinas",
        }
        FRF{
            "FRF",
            "Ffranc Ffrainc",
        }
        GBP{
            "£",
            "Punt Prydain",
        }
        GEK{
            "GEK",
            "Kupon Larit Georgia",
        }
        GEL{
            "GEL",
            "Lari Georgia",
        }
        GHC{
            "GHC",
            "Cedi Ghana (1979–2007)",
        }
        GHS{
            "GHS",
            "Cedi Ghana",
        }
        GIP{
            "GIP",
            "Punt Gibraltar",
        }
        GMD{
            "GMD",
            "Dalasi Gambia",
        }
        GNF{
            "GNF",
            "Ffranc Guinée",
        }
        GNS{
            "GNS",
            "Syli Guinée",
        }
        GQE{
            "GQE",
            "Ekwele Guinea Gyhydeddol",
        }
        GTQ{
            "GTQ",
            "Quetzal Guatemala",
        }
        GWP{
            "GWP",
            "Peso Guiné-Bissau",
        }
        GYD{
            "GYD",
            "Doler Guyana",
        }
        HKD{
            "HK$",
            "Doler Hong Kong",
        }
        HNL{
            "HNL",
            "Lempira Honduras",
        }
        HRK{
            "HRK",
            "Kuna Croatia",
        }
        HTG{
            "HTG",
            "Gourde Haiti",
        }
        HUF{
            "HUF",
            "Fforint Hwngari",
        }
        IDR{
            "IDR",
            "Rupiah Indonesia",
        }
        IEP{
            "IEP",
            "Punt Iwerddon",
        }
        ILP{
            "ILP",
            "Punt Israel",
        }
        ILR{
            "ILR",
            "Shegel Israel (1980–1985)",
        }
        ILS{
            "₪",
            "Shegel Newydd Israel",
        }
        INR{
            "₹",
            "Rwpî India",
        }
        IQD{
            "IQD",
            "Dinar Irac",
        }
        IRR{
            "IRR",
            "Rial Iran",
        }
        ISJ{
            "ISJ",
            "Króna Gwlad yr Iâ (1918 – 1981)",
        }
        ISK{
            "ISK",
            "Króna Gwlad yr Iâ",
        }
        JMD{
            "JMD",
            "Doler Jamaica",
        }
        JOD{
            "JOD",
            "Dinar Gwlad yr Iorddonen",
        }
        JPY{
            "JP¥",
            "Yen Japan",
        }
        KES{
            "KES",
            "Swllt Kenya",
        }
        KGS{
            "KGS",
            "Som Kyrgyzstan",
        }
        KHR{
            "KHR",
            "Riel Cambodia",
        }
        KMF{
            "KMF",
            "Ffranc Comoros",
        }
        KPW{
            "KPW",
            "Won Gogledd Corea",
        }
        KRH{
            "KRH",
            "Hwan De Corea (1953–1962)",
        }
        KRO{
            "KRO",
            "Won De Corea (1945–1953)",
        }
        KRW{
            "KRW",
            "Won De Corea",
        }
        KWD{
            "KWD",
            "Dinar Kuwait",
        }
        KYD{
            "KYD",
            "Doler Ynysoedd Cayman",
        }
        KZT{
            "KZT",
            "Tenge Kazakstan",
        }
        LAK{
            "LAK",
            "Kip Laos",
        }
        LBP{
            "LBP",
            "Punt Libanus",
        }
        LKR{
            "LKR",
            "Rwpî Sri Lanka",
        }
        LRD{
            "LRD",
            "Doler Liberia",
        }
        LSL{
            "LSL",
            "Loti Lesotho",
        }
        LTL{
            "LTL",
            "Litas Lithwania",
        }
        LTT{
            "LTT",
            "Talonas Lithwania",
        }
        LUF{
            "LUF",
            "Ffranc Lwcsembwrg",
        }
        LVL{
            "LVL",
            "Lats Latfia",
        }
        LVR{
            "LVR",
            "Rwbl Latfia",
        }
        LYD{
            "LYD",
            "Dinar Libya",
        }
        MAD{
            "MAD",
            "Dirham Moroco",
        }
        MAF{
            "MAF",
            "Ffranc Moroco",
        }
        MCF{
            "MCF",
            "Ffranc Monaco",
        }
        MDL{
            "MDL",
            "Leu Moldofa",
        }
        MGA{
            "MGA",
            "Ariary Madagascar",
        }
        MGF{
            "MGF",
            "Ffranc Madagascar",
        }
        MKD{
            "MKD",
            "Denar Macedonia",
        }
        MLF{
            "MLF",
            "Ffranc Mali",
        }
        MMK{
            "MMK",
            "Kyat Myanmar",
        }
        MNT{
            "MNT",
            "Tugrik Mongolia",
        }
        MOP{
            "MOP",
            "pataca Macau",
        }
        MRO{
            "MRO",
            "Ouguiya Mauritania (1973–2017)",
        }
        MRU{
            "MRU",
            "Ouguiya Mauritania",
        }
        MUR{
            "MUR",
            "Rwpî Mauritius",
        }
        MVP{
            "MVP",
            "Rwpî’r Maldives (1947–1981)",
        }
        MVR{
            "MVR",
            "Rufiyaa’r Maldives",
        }
        MWK{
            "MWK",
            "Kwacha Malawi",
        }
        MXN{
            "MX$",
            "Peso Mecsico",
        }
        MXP{
            "MXP",
            "Peso Arian México (1861–1992)",
        }
        MXV{
            "MXV",
            "Uned Fuddsoddi México",
        }
        MYR{
            "MYR",
            "Ringgit Malaysia",
        }
        MZE{
            "MZE",
            "Escudo Mozambique",
        }
        MZM{
            "MZM",
            "Metical Mozambique (1980–2006)",
        }
        MZN{
            "MZN",
            "Metical Mozambique",
        }
        NAD{
            "NAD",
            "Doler Namibia",
        }
        NGN{
            "NGN",
            "Naira Nigeria",
        }
        NIC{
            "NIC",
            "Córdoba Nicaragua (1988–1991)",
        }
        NIO{
            "NIO",
            "Cordoba Nicaragwa",
        }
        NLG{
            "NLG",
            "Guilder yr Iseldiroedd",
        }
        NOK{
            "NOK",
            "Krone Norwy",
        }
        NPR{
            "NPR",
            "Rwpî Nepal",
        }
        NZD{
            "NZ$",
            "Doler Seland Newydd",
        }
        OMR{
            "OMR",
            "Rial Oman",
        }
        PAB{
            "PAB",
            "Balboa Panama",
        }
        PEI{
            "PEI",
            "Inti Periw",
        }
        PEN{
            "PEN",
            "Sol Periw",
        }
        PES{
            "PES",
            "Sol Periw (1863–1965)",
        }
        PGK{
            "PGK",
            "Kina Papua Guinea Newydd",
        }
        PHP{
            "PHP",
            "Peso Philipinas",
        }
        PKR{
            "PKR",
            "Rwpî Pacistan",
        }
        PLN{
            "PLN",
            "Zloty Gwlad Pwyl",
        }
        PYG{
            "PYG",
            "Guarani Paraguay",
        }
        QAR{
            "QAR",
            "Rial Qatar",
        }
        RHD{
            "RHD",
            "Doler Rhodesia",
        }
        RON{
            "RON",
            "Leu Rwmania",
        }
        RSD{
            "RSD",
            "Dinar Serbia",
        }
        RUB{
            "RUB",
            "Rwbl Rwsia",
        }
        RWF{
            "RWF",
            "Ffranc Rwanda",
        }
        SAR{
            "SAR",
            "Riyal Saudi Arabia",
        }
        SBD{
            "SBD",
            "Doler Ynysoedd Solomon",
        }
        SCR{
            "SCR",
            "Rwpî Seychelles",
        }
        SDD{
            "SDD",
            "Dinar Sudan (1992–2007)",
        }
        SDG{
            "SDG",
            "Punt Sudan",
        }
        SDP{
            "SDP",
            "Punt Sudan (1957–1998)",
        }
        SEK{
            "SEK",
            "Krona Sweden",
        }
        SGD{
            "SGD",
            "Doler Singapore",
        }
        SHP{
            "SHP",
            "Punt St Helena",
        }
        SLE{
            "SLE",
            "Leone Sierra Leone",
        }
        SLL{
            "SLL",
            "Leone Sierra Leone (1964—2022)",
        }
        SOS{
            "SOS",
            "Swllt Somalia",
        }
        SRD{
            "SRD",
            "Doler Surinam",
        }
        SRG{
            "SRG",
            "Guilder Surinam",
        }
        SSP{
            "SSP",
            "Punt De Sudan",
        }
        STD{
            "STD",
            "Dobra São Tomé a Príncipe (1977–2017)",
        }
        STN{
            "STN",
            "Dobra São Tomé a Príncipe",
        }
        SVC{
            "SVC",
            "Colón El Salvador",
        }
        SYP{
            "SYP",
            "Punt Syria",
        }
        SZL{
            "SZL",
            "Lilangeni Gwlad Swazi",
        }
        THB{
            "฿",
            "Baht Gwlad Thai",
        }
        TJR{
            "TJR",
            "Rwbl Tajikistan",
        }
        TJS{
            "TJS",
            "Somoni Tajikistan",
        }
        TMM{
            "TMM",
            "Manat Turkmenistan (1993–2009)",
        }
        TMT{
            "TMT",
            "Manat Turkmenistan",
        }
        TND{
            "TND",
            "Dinar Tunisia",
        }
        TOP{
            "TOP",
            "Paʻanga Tonga",
        }
        TPE{
            "TPE",
            "Escudo Timor",
        }
        TRL{
            "TRL",
            "Lira Twrci (1922–2005)",
        }
        TRY{
            "TRY",
            "Lira Twrci",
        }
        TTD{
            "TTD",
            "Doler Trinidad a Tobago",
        }
        TWD{
            "NT$",
            "Doler Newydd Taiwan",
        }
        TZS{
            "TZS",
            "Swllt Tanzania",
        }
        UAH{
            "UAH",
            "Hryvnia Wcráin",
        }
        UGS{
            "UGS",
            "Swllt Uganda (1966–1987)",
        }
        UGX{
            "UGX",
            "Swllt Uganda",
        }
        USD{
            "US$",
            "Doler UDA",
        }
        USN{
            "USN",
            "Doler UDA (y diwrnod nesaf)",
        }
        USS{
            "USS",
            "Doler UDA (yr un diwrnod)",
        }
        UYP{
            "UYP",
            "Peso Uruguay (1975–1993)",
        }
        UYU{
            "UYU",
            "Peso Uruguay",
        }
        UZS{
            "UZS",
            "Som Uzbekistan",
        }
        VEB{
            "VEB",
            "Bolívar Venezuela (1871–2008)",
        }
        VEF{
            "VEF",
            "Bolívar Venezuela (2008–2018)",
        }
        VES{
            "VES",
            "Bolívar Venezuela",
        }
        VND{
            "₫",
            "Dong Fietnam",
        }
        VNN{
            "VNN",
            "Dong Fietnam (1978–1985)",
        }
        VUV{
            "VUV",
            "Vatu Vanuatu",
        }
        WST{
            "WST",
            "Tala Samoa",
        }
        XAF{
            "FCFA",
            "Ffranc CFA Canol Affrica",
        }
        XAG{
            "XAG",
            "Arian",
        }
        XAU{
            "XAU",
            "Aur",
        }
        XBA{
            "XBA",
            "Uned Cyfansawdd Ewropeaidd",
        }
        XBB{
            "XBB",
            "Uned Ariannol Ewropeaidd",
        }
        XCD{
            "EC$",
            "Doler Dwyrain y Caribî",
        }
        XEU{
            "XEU",
            "Uned Arian Cyfred Ewropeaidd",
        }
        XOF{
            "F CFA",
            "Ffranc CFA Gorllewin Affrica",
        }
        XPD{
            "XPD",
            "Paladiwm",
        }
        XPF{
            "CFPF",
            "Ffranc CFP",
        }
        XPT{
            "XPT",
            "Platinwm",
        }
        XSU{
            "XSU",
            "Sucre",
        }
        XXX{
            "XXX",
            "Arian Cyfred Anhysbys",
        }
        YDD{
            "YDD",
            "Dinar Yemen",
        }
        YER{
            "YER",
            "Rial Yemen",
        }
        ZAL{
            "ZAL",
            "Rand (ariannol) De Affrica",
        }
        ZAR{
            "ZAR",
            "Rand De Affrica",
        }
        ZMK{
            "ZMK",
            "Kwacha Zambia (1968–2012)",
        }
        ZMW{
            "ZMW",
            "Kwacha Zambia",
        }
        ZRN{
            "ZRN",
            "Zaire Newydd Zaire (1993–1998)",
        }
        ZRZ{
            "ZRZ",
            "Zaire Zaire (1971–1993)",
        }
        ZWD{
            "ZWD",
            "Doler Zimbabwe (1980–2008)",
        }
        ZWL{
            "ZWL",
            "Doler Zimbabwe (2009)",
        }
        ZWR{
            "ZWR",
            "Doler Zimbabwe (2008)",
        }
    }
    Currencies%narrow{
        BDT{"TK"}
        BWP{"BWP"}
        BYN{"р."}
        HKD{"HK$"}
        TWD{"NT$"}
        ZAR{"ZAR"}
        ZMW{"ZMW"}
    }
<<<<<<< HEAD
    Currencies%variant{
        TRY{"TL"}
    }
=======
>>>>>>> 626889fb
    CurrencyPlurals{
        AED{
            few{"dirham yr Emiradau Arabaidd Unedig"}
            many{"dirham yr Emiradau Arabaidd Unedig"}
            one{"dirham yr Emiradau Arabaidd Unedig"}
            other{"dirham yr Emiradau Arabaidd Unedig"}
            two{"dirham yr Emiradau Arabaidd Unedig"}
            zero{"dirham yr Emiradau Arabaidd Unedig"}
        }
        AFA{
            few{"afghani Afghanistan (1927–2002)"}
            many{"afghani Afghanistan (1927–2002)"}
            one{"afghani Afghanistan (1927–2002)"}
            other{"afghani Afghanistan (1927–2002)"}
            two{"afghani Afghanistan (1927–2002)"}
            zero{"afghani Afghanistan (1927–2002)"}
        }
        AFN{
            few{"afghani Afghanistan"}
            many{"afghani Afghanistan"}
            one{"afghani Afghanistan"}
            other{"afghani Afghanistan"}
            two{"afghani Afghanistan"}
            zero{"afghani Afghanistan"}
        }
        ALL{
            few{"lek Albania"}
            many{"lek Albania"}
            one{"lek Albania"}
            other{"lek Albania"}
            two{"lek Albania"}
            zero{"lek Albania"}
        }
        AMD{
            few{"dram Armenia"}
            many{"dram Armenia"}
            one{"dram Armenia"}
            other{"dram Armenia"}
            two{"dram Armenia"}
            zero{"dram Armenia"}
        }
        ANG{
            few{"guilder Antilles yr Iseldiroedd"}
            many{"guilder Antilles yr Iseldiroedd"}
            one{"guilder Antilles yr Iseldiroedd"}
            other{"guilder Antilles yr Iseldiroedd"}
            two{"guilder Antilles yr Iseldiroedd"}
            zero{"guilder Antilles yr Iseldiroedd"}
        }
        AOA{
            few{"kwanza Angola"}
            many{"kwanza Angola"}
            one{"kwanza Angola"}
            other{"kwanza Angola"}
            two{"kwanza Angola"}
            zero{"kwanza Angola"}
        }
        AOK{
            few{"kwanza Angola (1977 – 1991)"}
            many{"kwanza Angola (1977 – 1991)"}
            one{"kwanza Angola (1977 – 1991)"}
            other{"kwanza Angola (1977 – 1991)"}
            two{"kwanza Angola (1977 – 1991)"}
            zero{"kwanza Angola (1977 – 1991)"}
        }
        AON{
            few{"kwanza newydd Angola (1999 – 2000)"}
            many{"kwanza newydd Angola (1999 – 2000)"}
            one{"kwanza newydd Angola (1999 – 2000)"}
            other{"kwanza newydd Angola (1999 – 2000)"}
            two{"kwanza newydd Angola (1999 – 2000)"}
            zero{"kwanza newydd Angola (1999 – 2000)"}
        }
        AOR{
            few{"kwanza ailgymhwysedig Angola (1995 – 1999)"}
            many{"kwanza ailgymhwysedig Angola (1995 – 1999)"}
            one{"kwanza ailgymhwysedig Angola (1995 – 1999)"}
            other{"kwanza ailgymhwysedig Angola (1995 – 1999)"}
            two{"kwanza ailgymhwysedig Angola (1995 – 1999)"}
            zero{"kwanza ailgymhwysedig Angola (1995 – 1999)"}
        }
        ARA{
            few{"austral yr Ariannin"}
            many{"austral yr Ariannin"}
            one{"austral yr Ariannin"}
            other{"austral yr Ariannin"}
            two{"austral yr Ariannin"}
            zero{"austral yr Ariannin"}
        }
        ARL{
            few{"peso ley yr Ariannin (1970–1983)"}
            many{"peso ley yr Ariannin (1970–1983)"}
            one{"peso ley yr Ariannin (1970–1983)"}
            other{"peso ley yr Ariannin (1970–1983)"}
            two{"peso ley yr Ariannin (1970–1983)"}
            zero{"peso ley yr Ariannin (1970–1983)"}
        }
        ARM{
            few{"peso yr Ariannin (1881–1970)"}
            many{"peso yr Ariannin (1881–1970)"}
            one{"peso yr Ariannin (1881–1970)"}
            other{"peso yr Ariannin (1881–1970)"}
            two{"peso yr Ariannin (1881–1970)"}
            zero{"peso yr Ariannin (1881–1970)"}
        }
        ARP{
            few{"peso yr Ariannin (1983–1985)"}
            many{"peso yr Ariannin (1983–1985)"}
            one{"peso yr Ariannin (1983–1985)"}
            other{"peso yr Ariannin (1983–1985)"}
            two{"peso yr Ariannin (1983–1985)"}
            zero{"peso yr Ariannin (1983–1985)"}
        }
        ARS{
            few{"peso yr Ariannin"}
            many{"peso yr Ariannin"}
            one{"peso yr Ariannin"}
            other{"peso yr Ariannin"}
            two{"peso yr Ariannin"}
            zero{"peso yr Ariannin"}
        }
        ATS{
            few{"swllt Awstria"}
            many{"swllt Awstria"}
            one{"swllt Awstria"}
            other{"swllt Awstria"}
            two{"swllt Awstria"}
            zero{"swllt Awstria"}
        }
        AUD{
            few{"doler Awstralia"}
            many{"doler Awstralia"}
            one{"doler Awstralia"}
            other{"doler Awstralia"}
            two{"ddoler Awstralia"}
            zero{"doler Awstralia"}
        }
        AWG{
            few{"fflorin Aruba"}
            many{"fflorin Aruba"}
            one{"fflorin Aruba"}
            other{"fflorin Aruba"}
            two{"fflorin Aruba"}
            zero{"fflorin Aruba"}
        }
        AZM{
            few{"manat Azerbaijan (1993–2006)"}
            many{"manat Azerbaijan (1993–2006)"}
            one{"manat Azerbaijan (1993–2006)"}
            other{"manat Azerbaijan (1993–2006)"}
            two{"manat Azerbaijan (1993–2006)"}
            zero{"manat Azerbaijan (1993–2006)"}
        }
        AZN{
            few{"manat Azerbaijan"}
            many{"manat Azerbaijan"}
            one{"manat Azerbaijan"}
            other{"manat Azerbaijan"}
            two{"manat Azerbaijan"}
            zero{"manat Azerbaijan"}
        }
        BAM{
            few{"marc trosadwy Bosnia a Hercegovina"}
            many{"marc trosadwy Bosnia a Hercegovina"}
            one{"marc trosadwy Bosnia a Hercegovina"}
            other{"marc trosadwy Bosnia a Hercegovina"}
            two{"farc trosiadwy Bosnia a Hercegovina"}
            zero{"marc trosadwy Bosnia a Hercegovina"}
        }
        BBD{
            few{"doler Barbados"}
            many{"doler Barbados"}
            one{"ddoler Barbados"}
            other{"doler Barbados"}
            two{"ddoler Barbados"}
            zero{"doler Barbados"}
        }
        BDT{
            few{"taka Bangladesh"}
            many{"taka Bangladesh"}
            one{"taka Bangladesh"}
            other{"taka Bangladesh"}
            two{"taka Bangladesh"}
            zero{"taka Bangladesh"}
        }
        BEC{
            few{"ffranc Gwlad Belg (arnewidiol)"}
            many{"ffranc Gwlad Belg (arnewidiol)"}
            one{"ffranc Gwlad Belg (arnewidiol)"}
            other{"ffranc Gwlad Belg (arnewidiol)"}
            two{"ffranc Gwlad Belg (arnewidiol)"}
            zero{"ffranc Gwlad Belg (arnewidiol)"}
        }
        BEF{
            few{"ffranc Gwlad Belg"}
            many{"ffranc Gwlad Belg"}
            one{"ffranc Gwlad Belg"}
            other{"ffranc Gwlad Belg"}
            two{"ffranc Gwlad Belg"}
            zero{"ffranc Gwlad Belg"}
        }
        BEL{
            few{"ffranc Gwlad Belg (ariannol)"}
            many{"ffranc Gwlad Belg (ariannol)"}
            one{"ffranc Gwlad Belg (ariannol)"}
            other{"ffranc Gwlad Belg (ariannol)"}
            two{"ffranc Gwlad Belg (ariannol)"}
            zero{"ffranc Gwlad Belg (ariannol)"}
        }
        BGM{
            few{"lev sosialaidd Bwlgaria"}
            many{"lev sosialaidd Bwlgaria"}
            one{"lev sosialaidd Bwlgaria"}
            other{"lev sosialaidd Bwlgaria"}
            two{"lev sosialaidd Bwlgaria"}
            zero{"lev sosialaidd Bwlgaria"}
        }
        BGN{
            few{"lev Bwlgaria"}
            many{"lev Bwlgaria"}
            one{"lev Bwlgaria"}
            other{"lev Bwlgaria"}
            two{"lev Bwlgaria"}
            zero{"lev Bwlgaria"}
        }
        BGO{
            few{"lev Bwlgaria (1879 – 1952)"}
            many{"lev Bwlgaria (1879 – 1952)"}
            one{"lev Bwlgaria (1879 – 1952)"}
            other{"lev Bwlgaria (1879 – 1952)"}
            two{"lev Bwlgaria (1879 – 1952)"}
            zero{"lev Bwlgaria (1879 – 1952)"}
        }
        BHD{
            few{"dinar Bahrain"}
            many{"dinar Bahrain"}
            one{"dinar Bahrain"}
            other{"dinar Bahrain"}
            two{"dinar Bahrain"}
            zero{"dinar Bahrain"}
        }
        BIF{
            few{"ffranc Burundi"}
            many{"ffranc Burundi"}
            one{"ffranc Burundi"}
            other{"ffranc Burundi"}
            two{"ffranc Burundi"}
            zero{"ffranc Burundi"}
        }
        BMD{
            few{"doler Bermuda"}
            many{"doler Bermuda"}
            one{"doler Bermuda"}
            other{"doler Bermuda"}
            two{"ddoler Bermuda"}
            zero{"doler Bermuda"}
        }
        BND{
            few{"doler Brunei"}
            many{"doler Brunei"}
            one{"doler Brunei"}
            other{"doler Brunei"}
            two{"ddoler Brunei"}
            zero{"doler Brunei"}
        }
        BOB{
            few{"boliviano Bolifia"}
            many{"boliviano Bolifia"}
            one{"boliviano Bolifia"}
            other{"boliviano Bolifia"}
            two{"boliviano Bolifia"}
            zero{"boliviano Bolifia"}
        }
        BOL{
            few{"boliviano Bolifia (1863–1963)"}
            many{"boliviano Bolifia (1863–1963)"}
            one{"boliviano Bolifia (1863–1963)"}
            other{"boliviano Bolifia (1863–1963)"}
            two{"boliviano Bolifia (1863–1963)"}
            zero{"boliviano Bolifia (1863–1963)"}
        }
        BOP{
            few{"peso Bolifia"}
            many{"peso Bolifia"}
            one{"peso Bolifia"}
            other{"peso Bolifia"}
            two{"peso Bolifia"}
            zero{"peso Bolifia"}
        }
        BOV{
            few{"mvdol Bolifia"}
            many{"mvdol Bolifia"}
            one{"mvdol Bolifia"}
            other{"mvdol Bolifia"}
            two{"mvdol Bolifia"}
            zero{"mvdol Bolifia"}
        }
        BRB{
            few{"cruzeiro newydd Brasil (1967–1986)"}
            many{"cruzeiro newydd Brasil (1967–1986)"}
            one{"cruzeiro newydd Brasil (1967–1986)"}
            other{"cruzeiro newydd Brasil (1967–1986)"}
            two{"cruzeiro newydd Brasil (1967–1986)"}
            zero{"cruzeiro newydd Brasil (1967–1986)"}
        }
        BRC{
            few{"cruzado Brasil (1986–1989)"}
            many{"cruzado Brasil (1986–1989)"}
            one{"cruzado Brasil (1986–1989)"}
            other{"cruzado Brasil (1986–1989)"}
            two{"cruzado Brasil (1986–1989)"}
            zero{"cruzado Brasil (1986–1989)"}
        }
        BRE{
            few{"cruzeiro Brasil (1990–1993)"}
            many{"cruzeiro Brasil (1990–1993)"}
            one{"cruzeiro Brasil (1990–1993)"}
            other{"cruzeiro Brasil (1990–1993)"}
            two{"cruzeiro Brasil (1990–1993)"}
            zero{"cruzeiro Brasil (1990–1993)"}
        }
        BRL{
            few{"real Brasil"}
            many{"real Brasil"}
            one{"real Brasil"}
            other{"real Brasil"}
            two{"real Brasil"}
            zero{"real Brasil"}
        }
        BRN{
            few{"cruzado newydd Brasil (1989–1990)"}
            many{"cruzado newydd Brasil (1989–1990)"}
            one{"cruzado newydd Brasil (1989–1990)"}
            other{"cruzado newydd Brasil (1989–1990)"}
            two{"cruzado newydd Brasil (1989–1990)"}
            zero{"cruzado newydd Brasil (1989–1990)"}
        }
        BRR{
            few{"cruzeiro Brasil (1993–1994)"}
            many{"cruzeiro Brasil (1993–1994)"}
            one{"cruzeiro Brasil (1993–1994)"}
            other{"cruzeiro Brasil (1993–1994)"}
            two{"cruzeiro Brasil (1993–1994)"}
            zero{"cruzeiro Brasil (1993–1994)"}
        }
        BRZ{
            few{"cruzeiro Brasil (1942–1967)"}
            many{"cruzeiro Brasil (1942–1967)"}
            one{"cruzeiro Brasil (1942–1967)"}
            other{"cruzeiro Brasil (1942–1967)"}
            two{"cruzeiro Brasil (1942–1967)"}
            zero{"cruzeiro Brasil (1942–1967)"}
        }
        BSD{
            few{"doler y Bahamas"}
            many{"doler y Bahamas"}
            one{"doler y Bahamas"}
            other{"doler y Bahamas"}
            two{"ddoler y Bahamas"}
            zero{"doler y Bahamas"}
        }
        BTN{
            few{"ngultrum Bhutan"}
            many{"ngultrum Bhutan"}
            one{"ngultrum Bhutan"}
            other{"ngultrum Bhutan"}
            two{"ngultrum Bhutan"}
            zero{"ngultrum Bhutan"}
        }
        BUK{
            few{"kyat Byrma"}
            many{"kyat Byrma"}
            one{"kyat Byrma"}
            other{"kyat Byrma"}
            two{"kyat Byrma"}
            zero{"kyat Byrma"}
        }
        BWP{
            few{"pula Botswana"}
            many{"pula Botswana"}
            one{"pula Botswana"}
            other{"pula Botswana"}
            two{"pula Botswana"}
            zero{"pula Botswana"}
        }
        BYN{
            few{"rwbl Belarws"}
            many{"rwbl Belarws"}
            one{"rwbl Belarws"}
            other{"rwbl Belarws"}
            two{"rwbl Belarws"}
            zero{"rwbl Belarws"}
        }
        BYR{
            few{"rwbl Belarws (2000–2016)"}
            many{"rwbl Belarws (2000–2016)"}
            one{"rwbl Belarws (2000–2016)"}
            other{"rwbl Belarws (2000–2016)"}
            two{"rwbl Belarws (2000–2016)"}
            zero{"rwbl Belarws (2000–2016)"}
        }
        BZD{
            few{"doler Belize"}
            many{"doler Belize"}
            one{"doler Belize"}
            other{"doler Belize"}
            two{"ddoler Belize"}
            zero{"doler Belize"}
        }
        CAD{
            few{"doler Canada"}
            many{"doler Canada"}
            one{"doler Canada"}
            other{"doler Canada"}
            two{"doler Canada"}
            zero{"doler Canada"}
        }
        CDF{
            few{"ffranc Congo"}
            many{"ffranc Congo"}
            one{"ffranc Congo"}
            other{"ffranc Congo"}
            two{"ffranc Congo"}
            zero{"ffranc Congo"}
        }
        CHE{
            few{"ewro WIR"}
            many{"ewro WIR"}
            one{"ewro WIR"}
            other{"ewro WIR"}
            two{"ewro WIR"}
            zero{"ewro WIR"}
        }
        CHF{
            few{"ffranc y Swistir"}
            many{"ffranc y Swistir"}
            one{"ffranc y Swistir"}
            other{"ffranc y Swistir"}
            two{"ffranc y Swistir"}
            zero{"ffranc y Swistir"}
        }
        CHW{
            few{"ffranc WIR"}
            many{"ffranc WIR"}
            one{"ffranc WIR"}
            other{"ffranc WIR"}
            two{"ffranc WIR"}
            zero{"ffranc WIR"}
        }
        CLE{
            few{"escudo Chile"}
            many{"escudo Chile"}
            one{"escudo Chile"}
            other{"escudo Chile"}
            two{"escudo Chile"}
            zero{"escudo Chile"}
        }
        CLF{
            few{"uned cyfrifo Chile (UF)"}
            many{"uned cyfrifo Chile (UF)"}
            one{"uned cyfrifo Chile (UF)"}
            other{"uned cyfrifo Chile (UF)"}
            two{"uned cyfrifo Chile (UF)"}
            zero{"uned cyfrifo Chile (UF)"}
        }
        CLP{
            few{"peso Chile"}
            many{"peso Chile"}
            one{"peso Chile"}
            other{"peso Chile"}
            two{"peso Chile"}
            zero{"peso Chile"}
        }
        CNH{
            few{"yuan Tsieina (ar y môr)"}
            many{"yuan Tsieina (ar y môr)"}
            one{"yuan Tsieina (ar y môr)"}
            other{"yuan Tsieina (ar y môr)"}
            two{"yuan Tsieina (ar y môr)"}
            zero{"yuan Tsieina (ar y môr)"}
        }
        CNX{
            few{"doler Banc Pobl Tsieina"}
            many{"doler Banc Pobl Tsieina"}
            one{"ddoler Banc Pobl Tsieina"}
            other{"doler Banc Pobl Tsieina"}
            two{"ddoler Banc Pobl Tsieina"}
            zero{"doler Banc Pobl Tsieina"}
        }
        CNY{
            few{"yuan Tsieina"}
            many{"yuan Tsieina"}
            one{"yuan Tsieina"}
            other{"yuan Tsieina"}
            two{"yuan Tsieina"}
            zero{"yuan Tsieina"}
        }
        COP{
            few{"peso Colombia"}
            many{"peso Colombia"}
            one{"peso Colombia"}
            other{"peso Colombia"}
            two{"peso Colombia"}
            zero{"peso Colombia"}
        }
        COU{
            few{"uned gwir werth Colombia"}
            many{"uned gwir werth Colombia"}
            one{"uned gwir werth Colombia"}
            other{"uned gwir werth Colombia"}
            two{"uned gwir werth Colombia"}
            zero{"uned gwir werth Colombia"}
        }
        CRC{
            few{"colón Costa Rica"}
            many{"colón Costa Rica"}
            one{"colón Costa Rica"}
            other{"colón Costa Rica"}
            two{"colón Costa Rica"}
            zero{"colón Costa Rica"}
        }
        CUC{
            few{"peso trosadwy Ciwba"}
            many{"peso trosadwy Ciwba"}
            one{"peso trosadwy Ciwba"}
            other{"peso trosadwy Ciwba"}
            two{"peso trosadwy Ciwba"}
            zero{"peso trosadwy Ciwba"}
        }
        CUP{
            few{"peso Ciwba"}
            many{"peso Ciwba"}
            one{"peso Ciwba"}
            other{"peso Ciwba"}
            two{"peso Ciwba"}
            zero{"peso Ciwba"}
        }
        CVE{
            few{"esgwdo Cabo Verde"}
            many{"esgwdo Cabo Verde"}
            one{"esgwdo Cabo Verde"}
            other{"esgwdo Cabo Verde"}
            two{"esgwdo Cabo Verde"}
            zero{"esgwdo Cabo Verde"}
        }
        CYP{
            few{"punt Cyprus"}
            many{"punt Cyprus"}
            one{"bunt Cyprus"}
            other{"punt Cyprus"}
            two{"bunt Cyprus"}
            zero{"punt Cyprus"}
        }
        CZK{
            few{"koruna’r Weriniaeth Tsiec"}
            many{"koruna’r Weriniaeth Tsiec"}
            one{"koruna’r Weriniaeth Tsiec"}
            other{"koruna’r Weriniaeth Tsiec"}
            two{"koruna’r Weriniaeth Tsiec"}
            zero{"koruna’r Weriniaeth Tsiec"}
        }
        DDM{
            few{"marc Dwyrain yr Almaen"}
            many{"marc Dwyrain yr Almaen"}
            one{"marc Dwyrain yr Almaen"}
            other{"marc Dwyrain yr Almaen"}
            two{"marc Dwyrain yr Almaen"}
            zero{"marc Dwyrain yr Almaen"}
        }
        DEM{
            few{"marc yr Almaen"}
            many{"marc yr Almaen"}
            one{"marc yr Almaen"}
            other{"marc yr Almaen"}
            two{"marc yr Almaen"}
            zero{"marc yr Almaen"}
        }
        DJF{
            few{"ffranc Djibouti"}
            many{"ffranc Djibouti"}
            one{"ffranc Djibouti"}
            other{"ffranc Djibouti"}
            two{"ffranc Djibouti"}
            zero{"ffranc Djibouti"}
        }
        DKK{
            few{"krone Denmarc"}
            many{"krone Denmarc"}
            one{"krone Denmarc"}
            other{"krone Denmarc"}
            two{"krone Denmarc"}
            zero{"krone Denmarc"}
        }
        DOP{
            few{"peso Gweriniaeth Dominica"}
            many{"peso Gweriniaeth Dominica"}
            one{"peso Gweriniaeth Dominica"}
            other{"peso Gweriniaeth Dominica"}
            two{"peso Gweriniaeth Dominica"}
            zero{"peso Gweriniaeth Dominica"}
        }
        DZD{
            few{"dinar Algeria"}
            many{"dinar Algeria"}
            one{"dinar Algeria"}
            other{"dinar Algeria"}
            two{"dinar Algeria"}
            zero{"dinar Algeria"}
        }
        ECS{
            few{"sucre Ecuador"}
            many{"sucre Ecuador"}
            one{"sucre Ecuador"}
            other{"sucre Ecuador"}
            two{"sucre Ecuador"}
            zero{"sucre Ecuador"}
        }
        ECV{
            few{"uned gwerth gyson Ecuador"}
            many{"uned gwerth gyson Ecuador"}
            one{"uned gwerth gyson Ecuador"}
            other{"uned gwerth gyson Ecuador"}
            two{"uned gwerth gyson Ecuador"}
            zero{"uned gwerth gyson Ecuador"}
        }
        EEK{
            few{"kroon Estonia"}
            many{"kroon Estonia"}
            one{"kroon Estonia"}
            other{"kroon Estonia"}
            two{"kroon Estonia"}
            zero{"kroon Estonia"}
        }
        EGP{
            few{"punt yr Aifft"}
            many{"punt yr Aifft"}
            one{"punt yr Aifft"}
            other{"punt yr Aifft"}
            two{"bunt yr Aifft"}
            zero{"punt yr Aifft"}
        }
        ERN{
            few{"nakfa Eritrea"}
            many{"nakfa Eritrea"}
            one{"nakfa Eritrea"}
            other{"nakfa Eritrea"}
            two{"nakfa Eritrea"}
            zero{"nakfa Eritrea"}
        }
        ETB{
            few{"birr Ethiopia"}
            many{"birr Ethiopia"}
            one{"birr Ethiopia"}
            other{"birr Ethiopia"}
            two{"birr Ethiopia"}
            zero{"birr Ethiopia"}
        }
        EUR{
            few{"ewro"}
            many{"ewro"}
            one{"ewro"}
            other{"ewro"}
            two{"ewro"}
            zero{"ewro"}
        }
        FIM{
            few{"markka’r Ffindir"}
            many{"markka’r Ffindir"}
            one{"markka’r Ffindir"}
            other{"markka’r Ffindir"}
            two{"markka’r Ffindir"}
            zero{"markka’r Ffindir"}
        }
        FJD{
            few{"doler Ffiji"}
            many{"doler Ffiji"}
            one{"doler Ffiji"}
            other{"doler Ffiji"}
            two{"ddoler Ffiji"}
            zero{"doler Ffiji"}
        }
        FKP{
            few{"punt Ynysoedd Falkland/Malvinas"}
            many{"punt Ynysoedd Falkland/Malvinas"}
            one{"punt Ynysoedd Falkland/Malvinas"}
            other{"punt Ynysoedd Falkland/Malvinas"}
            two{"bunt Ynysoedd Falkland/Malvinas"}
            zero{"punt Ynysoedd Falkland/Malvinas"}
        }
        FRF{
            few{"ffranc Ffrainc"}
            many{"ffranc Ffrainc"}
            one{"ffranc Ffrainc"}
            other{"ffranc Ffrainc"}
            two{"ffranc Ffrainc"}
            zero{"ffranc Ffrainc"}
        }
        GBP{
            few{"punt Prydain"}
            many{"punt Prydain"}
            one{"bunt Prydain"}
            other{"punt Prydain"}
            two{"bunt Prydain"}
            zero{"punt Prydain"}
        }
        GEK{
            few{"kupon larit Georgia"}
            many{"kupon larit Georgia"}
            one{"kupon larit Georgia"}
            other{"kupon larit Georgia"}
            two{"kupon larit Georgia"}
            zero{"kupon larit Georgia"}
        }
        GEL{
            few{"lari Georgia"}
            many{"lari Georgia"}
            one{"lari Georgia"}
            other{"lari Georgia"}
            two{"lari Georgia"}
            zero{"lari Georgia"}
        }
        GHC{
            few{"cedi Ghana (1979–2007)"}
            many{"cedi Ghana (1979–2007)"}
            one{"cedi Ghana (1979–2007)"}
            other{"cedi Ghana (1979–2007)"}
            two{"cedi Ghana (1979–2007)"}
            zero{"cedi Ghana (1979–2007)"}
        }
        GHS{
            few{"cedi Ghana"}
            many{"cedi Ghana"}
            one{"cedi Ghana"}
            other{"cedi Ghana"}
            two{"cedi Ghana"}
            zero{"cedi Ghana"}
        }
        GIP{
            few{"punt Gibraltar"}
            many{"punt Gibraltar"}
            one{"punt Gibraltar"}
            other{"punt Gibraltar"}
            two{"bunt Gibraltar"}
            zero{"punt Gibraltar"}
        }
        GMD{
            few{"dalasi Gambia"}
            many{"dalasi Gambia"}
            one{"dalasi Gambia"}
            other{"dalasi Gambia"}
            two{"dalasi Gambia"}
            zero{"dalasi Gambia"}
        }
        GNF{
            few{"ffranc Guinée"}
            many{"ffranc Guinée"}
            one{"ffranc Guinée"}
            other{"ffranc Guinée"}
            two{"ffranc Guinée"}
            zero{"ffranc Guinée"}
        }
        GNS{
            few{"syli Guinée"}
            many{"syli Guinée"}
            one{"syli Guinée"}
            other{"syli Guinée"}
            two{"syli Guinée"}
            zero{"syli Guinée"}
        }
        GQE{
            few{"ekwele Guinea Gyhydeddol"}
            many{"ekwele Guinea Gyhydeddol"}
            one{"ekwele Guinea Gyhydeddol"}
            other{"ekwele Guinea Gyhydeddol"}
            two{"ekwele Guinea Gyhydeddol"}
            zero{"ekwele Guinea Gyhydeddol"}
        }
        GTQ{
            few{"quetzal Guatemala"}
            many{"quetzal Guatemala"}
            one{"quetzal Guatemala"}
            other{"quetzal Guatemala"}
            two{"quetzal Guatemala"}
            zero{"quetzal Guatemala"}
        }
        GWP{
            few{"peso Guiné-Bissau"}
            many{"peso Guiné-Bissau"}
            one{"peso Guiné-Bissau"}
            other{"peso Guiné-Bissau"}
            two{"peso Guiné-Bissau"}
            zero{"peso Guiné-Bissau"}
        }
        GYD{
            few{"doler Guyana"}
            many{"doler Guyana"}
            one{"doler Guyana"}
            other{"doler Guyana"}
            two{"ddoler Guyana"}
            zero{"doler Guyana"}
        }
        HKD{
            few{"doler Hong Kong"}
            many{"doler Hong Kong"}
            one{"doler Hong Kong"}
            other{"doler Hong Kong"}
            two{"ddoler Hong Kong"}
            zero{"doler Hong Kong"}
        }
        HNL{
            few{"lempira Honduras"}
            many{"lempira Honduras"}
            one{"lempira Honduras"}
            other{"lempira Honduras"}
            two{"lempira Honduras"}
            zero{"lempira Honduras"}
        }
        HRK{
            few{"kuna Croatia"}
            many{"kuna Croatia"}
            one{"kuna Croatia"}
            other{"kuna Croatia"}
            two{"kuna Croatia"}
            zero{"kuna Croatia"}
        }
        HTG{
            few{"gourde Haiti"}
            many{"gourde Haiti"}
            one{"gourde Haiti"}
            other{"gourde Haiti"}
            two{"gourde Haiti"}
            zero{"gourde Haiti"}
        }
        HUF{
            few{"fforint Hwngari"}
            many{"fforint Hwngari"}
            one{"fforint Hwngari"}
            other{"fforint Hwngari"}
            two{"fforint Hwngari"}
            zero{"fforint Hwngari"}
        }
        IDR{
            few{"rupiah Indonesia"}
            many{"rupiah Indonesia"}
            one{"rupiah Indonesia"}
            other{"rupiah Indonesia"}
            two{"rupiah Indonesia"}
            zero{"rupiah Indonesia"}
        }
        IEP{
            few{"punt Iwerddon"}
            many{"phunt Iwerddon"}
            one{"bunt Iwerddon"}
            other{"punt Iwerddon"}
            two{"bunt Iwerddon"}
            zero{"punt Iwerddon"}
        }
        ILP{
            few{"punt Israel"}
            many{"phunt Israel"}
            one{"bunt Israel"}
            other{"punt Israel"}
            two{"bunt Israel"}
            zero{"punt Israel"}
        }
        ILR{
            few{"shegel Israel (1980–1985)"}
            many{"shegel Israel (1980–1985)"}
            one{"shegel Israel (1980–1985)"}
            other{"shegel Israel (1980–1985)"}
            two{"shegel Israel (1980–1985)"}
            zero{"shegel Israel (1980–1985)"}
        }
        ILS{
            few{"shegel newydd Israel"}
            many{"shegel newydd Israel"}
            one{"shegel newydd Israel"}
            other{"shegel newydd Israel"}
            two{"shegel newydd Israel"}
            zero{"shegel newydd Israel"}
        }
        INR{
            few{"rwpî India"}
            many{"rwpî India"}
            one{"rwpî India"}
            other{"rwpî India"}
            two{"rwpî India"}
            zero{"rwpî India"}
        }
        IQD{
            few{"dinar Irac"}
            many{"dinar Irac"}
            one{"dinar Irac"}
            other{"dinar Irac"}
            two{"dinar Irac"}
            zero{"dinar Irac"}
        }
        IRR{
            few{"rial Iran"}
            many{"rial Iran"}
            one{"rial Iran"}
            other{"rial Iran"}
            two{"rial Iran"}
            zero{"rial Iran"}
        }
        ISJ{
            few{"króna Gwlad yr Iâ (1918 – 1981)"}
            many{"króna Gwlad yr Iâ (1918 – 1981)"}
            one{"króna Gwlad yr Iâ (1918 – 1981)"}
            other{"króna Gwlad yr Iâ (1918 – 1981)"}
            two{"króna Gwlad yr Iâ (1918 – 1981)"}
            zero{"króna Gwlad yr Iâ (1918 – 1981)"}
        }
        ISK{
            few{"króna Gwlad yr Iâ"}
            many{"króna Gwlad yr Iâ"}
            one{"króna Gwlad yr Iâ"}
            other{"króna Gwlad yr Iâ"}
            two{"króna Gwlad yr Iâ"}
            zero{"króna Gwlad yr Iâ"}
        }
        JMD{
            few{"doler Jamaica"}
            many{"doler Jamaica"}
            one{"doler Jamaica"}
            other{"doler Jamaica"}
            two{"ddoler Jamaica"}
            zero{"doler Jamaica"}
        }
        JOD{
            few{"dinar Gwlad yr Iorddonen"}
            many{"dinar Gwlad yr Iorddonen"}
            one{"dinar Gwlad yr Iorddonen"}
            other{"dinar Gwlad yr Iorddonen"}
            two{"dinar Gwlad yr Iorddonen"}
            zero{"dinar Gwlad yr Iorddonen"}
        }
        JPY{
            few{"yen Japan"}
            many{"yen Japan"}
            one{"yen Japan"}
            other{"yen Japan"}
            two{"yen Japan"}
            zero{"yen Japan"}
        }
        KES{
            few{"swllt Kenya"}
            many{"swllt Kenya"}
            one{"swllt Kenya"}
            other{"swllt Kenya"}
            two{"swllt Kenya"}
            zero{"swllt Kenya"}
        }
        KGS{
            few{"som Kyrgyzstan"}
            many{"som Kyrgyzstan"}
            one{"som Kyrgyzstan"}
            other{"som Kyrgyzstan"}
            two{"som Kyrgyzstan"}
            zero{"som Kyrgyzstan"}
        }
        KHR{
            few{"riel Cambodia"}
            many{"riel Cambodia"}
            one{"riel Cambodia"}
            other{"riel Cambodia"}
            two{"riel Cambodia"}
            zero{"riel Cambodia"}
        }
        KMF{
            few{"ffranc Comoros"}
            many{"ffranc Comoros"}
            one{"ffranc Comoros"}
            other{"ffranc Comoros"}
            two{"ffranc Comoros"}
            zero{"ffranc Comoros"}
        }
        KPW{
            few{"won Gogledd Corea"}
            many{"won Gogledd Corea"}
            one{"won Gogledd Corea"}
            other{"won Gogledd Corea"}
            two{"won Gogledd Corea"}
            zero{"won Gogledd Corea"}
        }
        KRH{
            few{"hwan De Corea (1953–1962)"}
            many{"hwan De Corea (1953–1962)"}
            one{"hwan De Corea (1953–1962)"}
            other{"hwan De Corea (1953–1962)"}
            two{"hwan De Corea (1953–1962)"}
            zero{"hwan De Corea (1953–1962)"}
        }
        KRO{
            few{"won De Corea (1945–1953)"}
            many{"won De Corea (1945–1953)"}
            one{"won De Corea (1945–1953)"}
            other{"won De Corea (1945–1953)"}
            two{"won De Corea (1945–1953)"}
            zero{"won De Corea (1945–1953)"}
        }
        KRW{
            few{"won De Corea"}
            many{"won De Corea"}
            one{"won De Corea"}
            other{"won De Corea"}
            two{"won De Corea"}
            zero{"won De Corea"}
        }
        KWD{
            few{"dinar Kuwait"}
            many{"dinar Kuwait"}
            one{"dinar Kuwait"}
            other{"dinar Kuwait"}
            two{"dinar Kuwait"}
            zero{"dinar Kuwait"}
        }
        KYD{
            few{"doler Ynysoedd Cayman"}
            many{"doler Ynysoedd Cayman"}
            one{"doler Ynysoedd Cayman"}
            other{"doler Ynysoedd Cayman"}
            two{"ddoler Ynysoedd Cayman"}
            zero{"doler Ynysoedd Cayman"}
        }
        KZT{
            few{"tenge Kazakstan"}
            many{"tenge Kazakstan"}
            one{"tenge Kazakstan"}
            other{"tenge Kazakstan"}
            two{"tenge Kazakstan"}
            zero{"tenge Kazakstan"}
        }
        LAK{
            few{"kip Laos"}
            many{"kip Laos"}
            one{"kip Laos"}
            other{"kip Laos"}
            two{"kip Laos"}
            zero{"kip Laos"}
        }
        LBP{
            few{"punt Libanus"}
            many{"punt Libanus"}
            one{"punt Libanus"}
            other{"punt Libanus"}
            two{"bunt Libanus"}
            zero{"punt Libanus"}
        }
        LKR{
            few{"rwpî Sri Lanka"}
            many{"rwpî Sri Lanka"}
            one{"rwpî Sri Lanka"}
            other{"rwpî Sri Lanka"}
            two{"rwpî Sri Lanka"}
            zero{"rwpî Sri Lanka"}
        }
        LRD{
            few{"doler Liberia"}
            many{"doler Liberia"}
            one{"ddoler Liberia"}
            other{"doler Liberia"}
            two{"ddoler Liberia"}
            zero{"doler Liberia"}
        }
        LSL{
            few{"loti Lesotho"}
            many{"loti Lesotho"}
            one{"loti Lesotho"}
            other{"loti Lesotho"}
            two{"loti Lesotho"}
            zero{"loti Lesotho"}
        }
        LTL{
            few{"litas Lithwania"}
            many{"litas Lithwania"}
            one{"litas Lithwania"}
            other{"litas Lithwania"}
            two{"litas Lithwania"}
            zero{"litas Lithwania"}
        }
        LTT{
            few{"talonas Lithwania"}
            many{"talonas Lithwania"}
            one{"talonas Lithwania"}
            other{"talonas Lithwania"}
            two{"talonas Lithwania"}
            zero{"talonas Lithwania"}
        }
        LUF{
            few{"ffranc Lwcsembwrg"}
            many{"ffranc Lwcsembwrg"}
            one{"ffranc Lwcsembwrg"}
            other{"ffranc Lwcsembwrg"}
            two{"ffranc Lwcsembwrg"}
            zero{"ffranc Lwcsembwrg"}
        }
        LVL{
            few{"lats Latfia"}
            many{"lats Latfia"}
            one{"lats Latfia"}
            other{"lats Latfia"}
            two{"lats Latfia"}
            zero{"lats Latfia"}
        }
        LVR{
            few{"rwbl Latfia"}
            many{"rwbl Latfia"}
            one{"rwbl Latfia"}
            other{"rwbl Latfia"}
            two{"rwbl Latfia"}
            zero{"rwbl Latfia"}
        }
        LYD{
            few{"dinar Libya"}
            many{"dinar Libya"}
            one{"dinar Libya"}
            other{"dinar Libya"}
            two{"dinar Libya"}
            zero{"dinar Libya"}
        }
        MAD{
            few{"dirham Moroco"}
            many{"dirham Moroco"}
            one{"dirham Moroco"}
            other{"dirham Moroco"}
            two{"dirham Moroco"}
            zero{"dirham Moroco"}
        }
        MAF{
            few{"ffranc Moroco"}
            many{"ffranc Moroco"}
            one{"ffranc Moroco"}
            other{"ffranc Moroco"}
            two{"ffranc Moroco"}
            zero{"ffranc Moroco"}
        }
        MCF{
            few{"ffranc Monaco"}
            many{"ffranc Monaco"}
            one{"ffranc Monaco"}
            other{"ffranc Monaco"}
            two{"ffranc Monaco"}
            zero{"ffranc Monaco"}
        }
        MDL{
            few{"leu Moldofa"}
            many{"leu Moldofa"}
            one{"leu Moldofa"}
            other{"leu Moldofa"}
            two{"leu Moldofa"}
            zero{"leu Moldofa"}
        }
        MGA{
            few{"ariary Madagascar"}
            many{"ariary Madagascar"}
            one{"ariary Madagascar"}
            other{"ariary Madagascar"}
            two{"ariary Madagascar"}
            zero{"ariary Madagascar"}
        }
        MGF{
            few{"ffranc Madagascar"}
            many{"ffranc Madagascar"}
            one{"ffranc Madagascar"}
            other{"ffranc Madagascar"}
            two{"ffranc Madagascar"}
            zero{"ffranc Madagascar"}
        }
        MKD{
            few{"denar Macedonia"}
            many{"denar Macedonia"}
            one{"denar Macedonia"}
            other{"denar Macedonia"}
            two{"denar Macedonia"}
            zero{"denar Macedonia"}
        }
        MLF{
            few{"ffranc Mali"}
            many{"ffranc Mali"}
            one{"ffranc Mali"}
            other{"ffranc Mali"}
            two{"ffranc Mali"}
            zero{"ffranc Mali"}
        }
        MMK{
            few{"kyat Myanmar"}
            many{"kyat Myanmar"}
            one{"kyat Myanmar"}
            other{"kyat Myanmar"}
            two{"kyat Myanmar"}
            zero{"kyat Myanmar"}
        }
        MNT{
            few{"tugrik Mongolia"}
            many{"tugrik Mongolia"}
            one{"tugrik Mongolia"}
            other{"tugrik Mongolia"}
            two{"tugrik Mongolia"}
            zero{"tugrik Mongolia"}
        }
        MRO{
            few{"ouguiya Mauritania (1973–2017)"}
            many{"ouguiya Mauritania (1973–2017)"}
            one{"ouguiya Mauritania (1973–2017)"}
            other{"ouguiya Mauritania (1973–2017)"}
            two{"ouguiya Mauritania (1973–2017)"}
            zero{"ouguiya Mauritania (1973–2017)"}
        }
        MRU{
            few{"ouguiya Mauritania"}
            many{"ouguiya Mauritania"}
            one{"ouguiya Mauritania"}
            other{"ouguiya Mauritania"}
            two{"ouguiya Mauritania"}
            zero{"ouguiya Mauritania"}
        }
        MUR{
            few{"rwpî Mauritius"}
            many{"rwpî Mauritius"}
            one{"rwpî Mauritius"}
            other{"rwpî Mauritius"}
            two{"rwpî Mauritius"}
            zero{"rwpî Mauritius"}
        }
        MVP{
            few{"rwpî’r Maldives (1947–1981)"}
            many{"rwpî’r Maldives (1947–1981)"}
            one{"rwpî’r Maldives (1947–1981)"}
            other{"rwpî’r Maldives (1947–1981)"}
            two{"rwpî’r Maldives (1947–1981)"}
            zero{"rwpî’r Maldives (1947–1981)"}
        }
        MVR{
            few{"rufiyaa’r Maldives"}
            many{"rufiyaa’r Maldives"}
            one{"rufiyaa’r Maldives"}
            other{"rufiyaa’r Maldives"}
            two{"rufiyaa’r Maldives"}
            zero{"rufiyaa’r Maldives"}
        }
        MWK{
            few{"kwacha Malawi"}
            many{"kwacha Malawi"}
            one{"kwacha Malawi"}
            other{"kwacha Malawi"}
            two{"kwacha Malawi"}
            zero{"kwacha Malawi"}
        }
        MXN{
            few{"peso Mecsico"}
            many{"peso Mecsico"}
            one{"peso Mecsico"}
            other{"peso Mecsico"}
            two{"peso Mecsico"}
            zero{"peso Mecsico"}
        }
        MXP{
            few{"peso arian México (1861–1992)"}
            many{"peso arian México (1861–1992)"}
            one{"peso arian México (1861–1992)"}
            other{"peso arian México (1861–1992)"}
            two{"peso arian México (1861–1992)"}
            zero{"peso arian México (1861–1992)"}
        }
        MXV{
            few{"uned fuddsoddi México"}
            many{"uned fuddsoddi México"}
            one{"uned fuddsoddi México"}
            other{"uned fuddsoddi México"}
            two{"uned fuddsoddi México"}
            zero{"uned fuddsoddi México"}
        }
        MYR{
            few{"ringgit Malaysia"}
            many{"ringgit Malaysia"}
            one{"ringgit Malaysia"}
            other{"ringgit Malaysia"}
            two{"ringgit Malaysia"}
            zero{"ringgit Malaysia"}
        }
        MZE{
            few{"escudo Mozambique"}
            many{"escudo Mozambique"}
            one{"escudo Mozambique"}
            other{"escudo Mozambique"}
            two{"escudo Mozambique"}
            zero{"escudo Mozambique"}
        }
        MZM{
            few{"metical Mozambique (1980–2006)"}
            many{"metical Mozambique (1980–2006)"}
            one{"metical Mozambique (1980–2006)"}
            other{"metical Mozambique (1980–2006)"}
            two{"metical Mozambique (1980–2006)"}
            zero{"metical Mozambique (1980–2006)"}
        }
        MZN{
            few{"metical Mozambique"}
            many{"metical Mozambique"}
            one{"metical Mozambique"}
            other{"metical Mozambique"}
            two{"metical Mozambique"}
            zero{"metical Mozambique"}
        }
        NAD{
            few{"doler Namibia"}
            many{"doler Namibia"}
            one{"doler Namibia"}
            other{"doler Namibia"}
            two{"ddoler Namibia"}
            zero{"doler Namibia"}
        }
        NGN{
            few{"naira Nigeria"}
            many{"naira Nigeria"}
            one{"naira Nigeria"}
            other{"naira Nigeria"}
            two{"naira Nigeria"}
            zero{"naira Nigeria"}
        }
        NIC{
            few{"córdoba Nicaragua (1988–1991)"}
            many{"córdoba Nicaragua (1988–1991)"}
            one{"córdoba Nicaragua (1988–1991)"}
            other{"córdoba Nicaragua (1988–1991)"}
            two{"córdoba Nicaragua (1988–1991)"}
            zero{"córdoba Nicaragua (1988–1991)"}
        }
        NIO{
            few{"cordoba Nicaragwa"}
            many{"cordoba Nicaragwa"}
            one{"cordoba Nicaragwa"}
            other{"cordoba Nicaragwa"}
            two{"cordoba Nicaragwa"}
            zero{"cordoba Nicaragwa"}
        }
        NLG{
            few{"guilder yr Iseldiroedd"}
            many{"guilder yr Iseldiroedd"}
            one{"guilder yr Iseldiroedd"}
            other{"guilder yr Iseldiroedd"}
            two{"guilder yr Iseldiroedd"}
            zero{"guilder yr Iseldiroedd"}
        }
        NOK{
            few{"krone Norwy"}
            many{"krone Norwy"}
            one{"krone Norwy"}
            other{"krone Norwy"}
            two{"krone Norwy"}
            zero{"krone Norwy"}
        }
        NPR{
            few{"rwpî Nepal"}
            many{"rwpî Nepal"}
            one{"rwpî Nepal"}
            other{"rwpî Nepal"}
            two{"rwpî Nepal"}
            zero{"rwpî Nepal"}
        }
        NZD{
            few{"doler Seland Newydd"}
            many{"doler Seland Newydd"}
            one{"doler Seland Newydd"}
            other{"doler Seland Newydd"}
            two{"ddoler Seland Newydd"}
            zero{"doler Seland Newydd"}
        }
        OMR{
            few{"rial Oman"}
            many{"rial Oman"}
            one{"rial Oman"}
            other{"rial Oman"}
            two{"rial Oman"}
            zero{"rial Oman"}
        }
        PAB{
            few{"balboa Panama"}
            many{"balboa Panama"}
            one{"balboa Panama"}
            other{"balboa Panama"}
            two{"balboa Panama"}
            zero{"balboa Panama"}
        }
        PEI{
            few{"inti Periw"}
            many{"inti Periw"}
            one{"inti Periw"}
            other{"inti Periw"}
            two{"inti Periw"}
            zero{"inti Periw"}
        }
        PEN{
            few{"sol Periw"}
            many{"sol Periw"}
            one{"sol Periw"}
            other{"sol Periw"}
            two{"sol Periw"}
            zero{"sol Periw"}
        }
        PES{
            few{"sol Periw (1863–1965)"}
            many{"sol Periw (1863–1965)"}
            one{"sol Periw (1863–1965)"}
            other{"sol Periw (1863–1965)"}
            two{"sol Periw (1863–1965)"}
            zero{"sol Periw (1863–1965)"}
        }
        PGK{
            few{"kina Papua Guinea Newydd"}
            many{"kina Papua Guinea Newydd"}
            one{"kina Papua Guinea Newydd"}
            other{"kina Papua Guinea Newydd"}
            two{"kina Papua Guinea Newydd"}
            zero{"kina Papua Guinea Newydd"}
        }
        PHP{
            few{"peso Philipinas"}
            many{"peso Philipinas"}
            one{"peso Philipinas"}
            other{"peso Philipinas"}
            two{"peso Philipinas"}
            zero{"peso Philipinas"}
        }
        PKR{
            few{"rwpî Pacistan"}
            many{"rwpî Pacistan"}
            one{"rwpî Pacistan"}
            other{"rwpî Pacistan"}
            two{"rwpî Pacistan"}
            zero{"rwpî Pacistan"}
        }
        PLN{
            few{"zloty Gwlad Pwyl"}
            many{"zloty Gwlad Pwyl"}
            one{"zloty Gwlad Pwyl"}
            other{"zloty Gwlad Pwyl"}
            two{"zloty Gwlad Pwyl"}
            zero{"zloty Gwlad Pwyl"}
        }
        PYG{
            few{"guarani Paraguay"}
            many{"guarani Paraguay"}
            one{"guarani Paraguay"}
            other{"guarani Paraguay"}
            two{"guarani Paraguay"}
            zero{"guarani Paraguay"}
        }
        QAR{
            few{"rial Qatar"}
            many{"rial Qatar"}
            one{"rial Qatar"}
            other{"rial Qatar"}
            two{"rial Qatar"}
            zero{"rial Qatar"}
        }
        RHD{
            few{"doler Rhodesia"}
            many{"doler Rhodesia"}
            one{"ddoler Rhodesia"}
            other{"doler Rhodesia"}
            two{"ddoler Rhodesia"}
            zero{"doler Rhodesia"}
        }
        RON{
            few{"leu Rwmania"}
            many{"leu Rwmania"}
            one{"leu Rwmania"}
            other{"leu Rwmania"}
            two{"leu Rwmania"}
            zero{"leu Rwmania"}
        }
        RSD{
            few{"dinar Serbia"}
            many{"dinar Serbia"}
            one{"dinar Serbia"}
            other{"dinar Serbia"}
            two{"dinar Serbia"}
            zero{"dinar Serbia"}
        }
        RUB{
            few{"rwbl Rwsia"}
            many{"rwbl Rwsia"}
            one{"rwbl Rwsia"}
            other{"rwbl Rwsia"}
            two{"rwbl Rwsia"}
            zero{"rwbl Rwsia"}
        }
        RWF{
            few{"ffranc Rwanda"}
            many{"ffranc Rwanda"}
            one{"ffranc Rwanda"}
            other{"ffranc Rwanda"}
            two{"ffranc Rwanda"}
            zero{"ffranc Rwanda"}
        }
        SAR{
            few{"riyal Saudi Arabia"}
            many{"riyal Saudi Arabia"}
            one{"riyal Saudi Arabia"}
            other{"riyal Saudi Arabia"}
            two{"riyal Saudi Arabia"}
            zero{"riyal Saudi Arabia"}
        }
        SBD{
            few{"doler Ynysoedd Solomon"}
            many{"doler Ynysoedd Solomon"}
            one{"doler Ynysoedd Solomon"}
            other{"doler Ynysoedd Solomon"}
            two{"ddoler Ynysoedd Solomon"}
            zero{"doler Ynysoedd Solomon"}
        }
        SCR{
            few{"rwpî Seychelles"}
            many{"rwpî Seychelles"}
            one{"rwpî Seychelles"}
            other{"rwpî Seychelles"}
            two{"rwpî Seychelles"}
            zero{"rwpî Seychelles"}
        }
        SDD{
            few{"dinar Sudan (1992–2007)"}
            many{"dinar Sudan (1992–2007)"}
            one{"dinar Sudan (1992–2007)"}
            other{"dinar Sudan (1992–2007)"}
            two{"dinar Sudan (1992–2007)"}
            zero{"dinar Sudan (1992–2007)"}
        }
        SDG{
            few{"punt Sudan"}
            many{"punt Sudan"}
            one{"punt Sudan"}
            other{"punt Sudan"}
            two{"bunt Sudan"}
            zero{"punt Sudan"}
        }
        SDP{
            few{"punt Sudan (1957–1998)"}
            many{"phunt Sudan (1957–1998)"}
            one{"bunt Sudan (1957–1998)"}
            other{"punt Sudan (1957–1998)"}
            two{"bunt Sudan (1957–1998)"}
            zero{"punt Sudan (1957–1998)"}
        }
        SEK{
            few{"krona Sweden"}
            many{"krona Sweden"}
            one{"krona Sweden"}
            other{"krona Sweden"}
            two{"krona Sweden"}
            zero{"krona Sweden"}
        }
        SGD{
            few{"doler Singapore"}
            many{"doler Singapore"}
            one{"doler Singapore"}
            other{"doler Singapore"}
            two{"ddoler Singapore"}
            zero{"doler Singapore"}
        }
        SHP{
            few{"punt St. Helena"}
            many{"punt St. Helena"}
            one{"punt St. Helena"}
            other{"punt St. Helena"}
            two{"bunt St. Helena"}
            zero{"punt St. Helena"}
        }
        SLE{
            few{"leone Sierra Leone"}
            many{"leone Sierra Leone"}
            one{"leone Sierra Leone"}
            other{"leone Sierra Leone"}
            two{"leone Sierra Leone"}
            zero{"leone Sierra Leone"}
        }
        SLL{
            few{"leone Sierra Leone (1964—2022)"}
            many{"leone Sierra Leone (1964—2022)"}
            one{"leone Sierra Leone (1964—2022)"}
            other{"leone Sierra Leone (1964—2022)"}
            two{"leone Sierra Leone (1964—2022)"}
            zero{"leone Sierra Leone (1964—2022)"}
        }
        SOS{
            few{"swllt Somalia"}
            many{"swllt Somalia"}
            one{"swllt Somalia"}
            other{"swllt Somalia"}
            two{"swllt Somalia"}
            zero{"swllt Somalia"}
        }
        SRD{
            few{"doler Surinam"}
            many{"doler Surinam"}
            one{"doler Surinam"}
            other{"doler Surinam"}
            two{"ddoler Surinam"}
            zero{"doler Surinam"}
        }
        SRG{
            few{"guilder Surinam"}
            many{"guilder Surinam"}
            one{"guilder Surinam"}
            other{"guilder Surinam"}
            two{"guilder Surinam"}
            zero{"guilder Surinam"}
        }
        SSP{
            few{"punt De Sudan"}
            many{"punt De Sudan"}
            one{"punt De Sudan"}
            other{"punt De Sudan"}
            two{"bunt De Sudan"}
            zero{"punt De Sudan"}
        }
        STD{
            few{"dobra São Tomé a Príncipe (1977–2017)"}
            many{"dobra São Tomé a Príncipe (1977–2017)"}
            one{"dobra São Tomé a Príncipe (1977–2017)"}
            other{"dobra São Tomé a Príncipe (1977–2017)"}
            two{"dobra São Tomé a Príncipe (1977–2017)"}
            zero{"dobra São Tomé a Príncipe (1977–2017)"}
        }
        STN{
            few{"dobra São Tomé a Príncipe"}
            many{"dobra São Tomé a Príncipe"}
            one{"dobra São Tomé a Príncipe"}
            other{"dobra São Tomé a Príncipe"}
            two{"dobra São Tomé a Príncipe"}
            zero{"dobra São Tomé a Príncipe"}
        }
        SVC{
            few{"colón El Salvador"}
            many{"colón El Salvador"}
            one{"colón El Salvador"}
            other{"colón El Salvador"}
            two{"colón El Salvador"}
            zero{"colón El Salvador"}
        }
        SYP{
            few{"punt Syria"}
            many{"punt Syria"}
            one{"punt Syria"}
            other{"punt Syria"}
            two{"bunt Syria"}
            zero{"punt Syria"}
        }
        SZL{
            few{"lilangeni Gwlad Swazi"}
            many{"lilangeni Gwlad Swazi"}
            one{"lilangeni Gwlad Swazi"}
            other{"lilangeni Gwlad Swazi"}
            two{"lilangeni Gwlad Swazi"}
            zero{"lilangeni Gwlad Swazi"}
        }
        THB{
            few{"baht Gwlad Thai"}
            many{"baht Gwlad Thai"}
            one{"baht Gwlad Thai"}
            other{"baht Gwlad Thai"}
            two{"baht Gwlad Thai"}
            zero{"baht Gwlad Thai"}
        }
        TJR{
            few{"rwbl Tajikistan"}
            many{"rwbl Tajikistan"}
            one{"rwbl Tajikistan"}
            other{"rwbl Tajikistan"}
            two{"rwbl Tajikistan"}
            zero{"rwbl Tajikistan"}
        }
        TJS{
            few{"somoni Tajikstan"}
            many{"somoni Tajikstan"}
            one{"somoni Tajikstan"}
            other{"somoni Tajikstan"}
            two{"somoni Tajikstan"}
            zero{"somoni Tajikstan"}
        }
        TMM{
            few{"manat Turkmenistan (1993–2009)"}
            many{"manat Turkmenistan (1993–2009)"}
            one{"manat Turkmenistan (1993–2009)"}
            other{"manat Turkmenistan (1993–2009)"}
            two{"manat Turkmenistan (1993–2009)"}
            zero{"manat Turkmenistan (1993–2009)"}
        }
        TMT{
            few{"manat Turkmenistan"}
            many{"manat Turkmenistan"}
            one{"manat Turkmenistan"}
            other{"manat Turkmenistan"}
            two{"manat Turkmenistan"}
            zero{"manat Turkmenistan"}
        }
        TND{
            few{"dinar Tunisia"}
            many{"dinar Tunisia"}
            one{"dinar Tunisia"}
            other{"dinar Tunisia"}
            two{"dinar Tunisia"}
            zero{"dinar Tunisia"}
        }
        TOP{
            few{"paʻanga Tonga"}
            many{"paʻanga Tonga"}
            one{"paʻanga Tonga"}
            other{"paʻanga Tonga"}
            two{"paʻanga Tonga"}
            zero{"paʻanga Tonga"}
        }
        TPE{
            few{"escudo Timor"}
            many{"escudo Timor"}
            one{"escudo Timor"}
            other{"escudo Timor"}
            two{"escudo Timor"}
            zero{"escudo Timor"}
        }
        TRL{
            few{"lira Twrci (1922–2005)"}
            many{"lira Twrci (1922–2005)"}
            one{"lira Twrci (1922–2005)"}
            other{"lira Twrci (1922–2005)"}
            two{"lira Twrci (1922–2005)"}
            zero{"lira Twrci (1922–2005)"}
        }
        TRY{
            few{"lira Twrci"}
            many{"lira Twrci"}
            one{"lira Twrci"}
            other{"lira Twrci"}
            two{"lira Twrci"}
            zero{"lira Twrci"}
        }
        TTD{
            few{"doler Trinidad a Tobago"}
            many{"doler Trinidad a Tobago"}
            one{"doler Trinidad a Tobago"}
            other{"doler Trinidad a Tobago"}
            two{"ddoler Trinidad a Tobago"}
            zero{"doler Trinidad a Tobago"}
        }
        TWD{
            few{"doler newydd Taiwan"}
            many{"doler newydd Taiwan"}
            one{"doler newydd Taiwan"}
            other{"doler newydd Taiwan"}
            two{"ddoler newydd Taiwan"}
            zero{"doler newydd Taiwan"}
        }
        TZS{
            few{"swllt Tanzania"}
            many{"swllt Tanzania"}
            one{"swllt Tanzania"}
            other{"swllt Tanzania"}
            two{"swllt Tanzania"}
            zero{"swllt Tanzania"}
        }
        UAH{
            few{"hryvnia Wcráin"}
            many{"hryvnia Wcráin"}
            one{"hryvnia Wcráin"}
            other{"hryvnia Wcráin"}
            two{"hryvnia Wcráin"}
            zero{"hryvnia Wcráin"}
        }
        UGS{
            few{"swllt Uganda (1966–1987)"}
            many{"swllt Uganda (1966–1987)"}
            one{"swllt Uganda (1966–1987)"}
            other{"swllt Uganda (1966–1987)"}
            two{"swllt Uganda (1966–1987)"}
            zero{"swllt Uganda (1966–1987)"}
        }
        UGX{
            few{"swllt Uganda"}
            many{"swllt Uganda"}
            one{"swllt Uganda"}
            other{"swllt Uganda"}
            two{"swllt Uganda"}
            zero{"swllt Uganda"}
        }
        USD{
            few{"doler UDA"}
            many{"doler UDA"}
            one{"doler UDA"}
            other{"doler UDA"}
            two{"ddoler UDA"}
            zero{"doler UDA"}
        }
        USN{
            few{"doler UDA (y diwrnod nesaf)"}
            many{"doler UDA (y diwrnod nesaf)"}
            one{"ddoler UDA (y diwrnod nesaf)"}
            other{"doler UDA (y diwrnod nesaf)"}
            two{"ddoler UDA (y diwrnod nesaf)"}
            zero{"doler UDA (y diwrnod nesaf)"}
        }
        USS{
            few{"doler UDA (yr un diwrnod)"}
            many{"doler UDA (yr un diwrnod)"}
            one{"ddoler UDA (yr un diwrnod)"}
            other{"doler UDA (yr un diwrnod)"}
            two{"ddoler UDA (yr un diwrnod)"}
            zero{"doler UDA (yr un diwrnod)"}
        }
        UYP{
            few{"peso Uruguay (1975–1993)"}
            many{"peso Uruguay (1975–1993)"}
            one{"peso Uruguay (1975–1993)"}
            other{"peso Uruguay (1975–1993)"}
            two{"peso Uruguay (1975–1993)"}
            zero{"peso Uruguay (1975–1993)"}
        }
        UYU{
            few{"peso Uruguay"}
            many{"peso Uruguay"}
            one{"peso Uruguay"}
            other{"peso Uruguay"}
            two{"peso Uruguay"}
            zero{"peso Uruguay"}
        }
        UZS{
            few{"som Uzbekistan"}
            many{"som Uzbekistan"}
            one{"som Uzbekistan"}
            other{"som Uzbekistan"}
            two{"som Uzbekistan"}
            zero{"som Uzbekistan"}
        }
        VEB{
            few{"bolívar Venezuela (1871–2008)"}
            many{"bolívar Venezuela (1871–2008)"}
            one{"bolívar Venezuela (1871–2008)"}
            other{"bolívar Venezuela (1871–2008)"}
            two{"bolívar Venezuela (1871–2008)"}
            zero{"bolívar Venezuela (1871–2008)"}
        }
        VEF{
            few{"bolívar Venezuela (2008–2018)"}
            many{"bolívar Venezuela (2008–2018)"}
            one{"bolívar Venezuela (2008–2018)"}
            other{"bolívar Venezuela (2008–2018)"}
            two{"bolívar Venezuela (2008–2018)"}
            zero{"bolívar Venezuela (2008–2018)"}
        }
        VES{
            few{"bolívar Venezuela"}
            many{"bolívar Venezuela"}
            one{"bolívar Venezuela"}
            other{"bolívar Venezuela"}
            two{"bolívar Venezuela"}
            zero{"bolívar Venezuela"}
        }
        VND{
            few{"dong Fietnam"}
            many{"dong Fietnam"}
            one{"dong Fietnam"}
            other{"dong Fietnam"}
            two{"dong Fietnam"}
            zero{"dong Fietnam"}
        }
        VNN{
            few{"dong Fietnam (1978–1985)"}
            many{"dong Fietnam (1978–1985)"}
            one{"dong Fietnam (1978–1985)"}
            other{"dong Fietnam (1978–1985)"}
            two{"dong Fietnam (1978–1985)"}
            zero{"dong Fietnam (1978–1985)"}
        }
        VUV{
            few{"vatu Vanuatu"}
            many{"vatu Vanuatu"}
            one{"vatu Vanuatu"}
            other{"vatu Vanuatu"}
            two{"vatu Vanuatu"}
            zero{"vatu Vanuatu"}
        }
        WST{
            few{"tala Samoa"}
            many{"tala Samoa"}
            one{"tala Samoa"}
            other{"tala Samoa"}
            two{"tala Samoa"}
            zero{"tala Samoa"}
        }
        XAF{
            few{"ffranc CFA Canol Affrica"}
            many{"ffranc CFA Canol Affrica"}
            one{"ffranc CFA Canol Affrica"}
            other{"ffranc CFA Canol Affrica"}
            two{"ffranc CFA Canol Affrica"}
            zero{"ffranc CFA Canol Affrica"}
        }
        XBA{
            few{"uned cyfansawdd Ewropeaidd"}
            many{"uned cyfansawdd Ewropeaidd"}
            one{"uned cyfansawdd Ewropeaidd"}
            other{"uned cyfansawdd Ewropeaidd"}
            two{"uned cyfansawdd Ewropeaidd"}
            zero{"uned cyfansawdd Ewropeaidd"}
        }
        XBB{
            few{"uned ariannol Ewropeaidd"}
            many{"uned ariannol Ewropeaidd"}
            one{"uned ariannol Ewropeaidd"}
            other{"uned ariannol Ewropeaidd"}
            two{"uned ariannol Ewropeaidd"}
            zero{"uned ariannol Ewropeaidd"}
        }
        XCD{
            few{"doler Dwyrain y Caribî"}
            many{"doler Dwyrain y Caribî"}
            one{"doler Dwyrain y Caribî"}
            other{"doler Dwyrain y Caribî"}
            two{"ddoler Dwyrain y Caribî"}
            zero{"doler Dwyrain y Caribî"}
        }
        XEU{
            few{"uned arian cyfred Ewropeaidd"}
            many{"uned arian cyfred Ewropeaidd"}
            one{"uned arian cyfred Ewropeaidd"}
            other{"uned arian cyfred Ewropeaidd"}
            two{"uned arian cyfred Ewropeaidd"}
            zero{"uned arian cyfred Ewropeaidd"}
        }
        XOF{
            few{"ffranc CFA Gorllewin Affrica"}
            many{"ffranc CFA Gorllewin Affrica"}
            one{"ffranc CFA Gorllewin Affrica"}
            other{"ffranc CFA Gorllewin Affrica"}
            two{"ffranc CFA Gorllewin Affrica"}
            zero{"ffranc CFA Gorllewin Affrica"}
        }
        XPF{
            few{"ffranc CPF"}
            many{"ffranc CPF"}
            one{"ffranc CPF"}
            other{"ffranc CPF"}
            two{"ffranc CPF"}
            zero{"ffranc CPF"}
        }
        XSU{
            few{"sucre"}
            many{"sucre"}
            one{"sucre"}
            other{"sucre"}
            two{"sucre"}
            zero{"sucre"}
        }
        XXX{
            few{"(arian cyfred anhysbys)"}
            many{"(arian cyfred anhysbys)"}
            one{"(arian cyfred anhysbys)"}
            other{"(arian cyfred anhysbys)"}
            two{"(arian cyfred anhysbys)"}
            zero{"(arian cyfred anhysbys)"}
        }
        YDD{
            few{"dinar Yemen"}
            many{"dinar Yemen"}
            one{"dinar Yemen"}
            other{"dinar Yemen"}
            two{"dinar Yemen"}
            zero{"dinar Yemen"}
        }
        YER{
            few{"rial Yemen"}
            many{"rial Yemen"}
            one{"rial Yemen"}
            other{"rial Yemen"}
            two{"rial Yemen"}
            zero{"rial Yemen"}
        }
        ZAL{
            few{"rand (ariannol) De Affrica"}
            many{"rand (ariannol) De Affrica"}
            one{"rand (ariannol) De Affrica"}
            other{"rand (ariannol) De Affrica"}
            two{"rand (ariannol) De Affrica"}
            zero{"rand (ariannol) De Affrica"}
        }
        ZAR{
            few{"rand De Affrica"}
            many{"rand De Affrica"}
            one{"rand De Affrica"}
            other{"rand De Affrica"}
            two{"rand De Affrica"}
            zero{"rand De Affrica"}
        }
        ZMK{
            few{"kwacha Zambia (1968–2012)"}
            many{"kwacha Zambia (1968–2012)"}
            one{"kwacha Zambia (1968–2012)"}
            other{"kwacha Zambia (1968–2012)"}
            two{"kwacha Zambia (1968–2012)"}
            zero{"kwacha Zambia (1968–2012)"}
        }
        ZMW{
            few{"kwacha Zambia"}
            many{"kwacha Zambia"}
            one{"kwacha Zambia"}
            other{"kwacha Zambia"}
            two{"kwacha Zambia"}
            zero{"kwacha Zambia"}
        }
        ZRN{
            few{"zaire newydd Zaire (1993 – 1998)"}
            many{"zaire newydd Zaire (1993 – 1998)"}
            one{"zaire newydd Zaire (1993 – 1998)"}
            other{"zaire newydd Zaire (1993 – 1998)"}
            two{"zaire newydd Zaire (1993 – 1998)"}
            zero{"zaire newydd Zaire (1993 – 1998)"}
        }
        ZRZ{
            few{"zaire Zaire (1971 – 1993)"}
            many{"zaire Zaire (1971 – 1993)"}
            one{"zaire Zaire (1971 – 1993)"}
            other{"zaire Zaire (1971 – 1993)"}
            two{"zaire Zaire (1971 – 1993)"}
            zero{"zaire Zaire (1971 – 1993)"}
        }
        ZWD{
            few{"doler Zimbabwe (1980–2008)"}
            many{"doler Zimbabwe (1980–2008)"}
            one{"ddoler Zimbabwe (1980–2008)"}
            other{"doler Zimbabwe (1980–2008)"}
            two{"ddoler Zimbabwe (1980–2008)"}
            zero{"doler Zimbabwe (1980–2008)"}
        }
        ZWL{
            few{"doler Zimbabwe (2009)"}
            many{"doler Zimbabwe (2009)"}
            one{"ddoler Zimbabwe (2009)"}
            other{"doler Zimbabwe (2009)"}
            two{"ddoler Zimbabwe (2009)"}
            zero{"doler Zimbabwe (2009)"}
        }
        ZWR{
            few{"doler Zimbabwe (2008)"}
            many{"doler Zimbabwe (2008)"}
            one{"ddoler Zimbabwe (2008)"}
            other{"doler Zimbabwe (2008)"}
            two{"ddoler Zimbabwe (2008)"}
            zero{"doler Zimbabwe (2008)"}
        }
    }
    CurrencyUnitPatterns{
        few{"{0} {1}"}
        many{"{0} {1}"}
        one{"{0} {1}"}
        other{"{0} {1}"}
        two{"{0} {1}"}
        zero{"{0} {1}"}
    }
}<|MERGE_RESOLUTION|>--- conflicted
+++ resolved
@@ -1057,12 +1057,6 @@
         ZAR{"ZAR"}
         ZMW{"ZMW"}
     }
-<<<<<<< HEAD
-    Currencies%variant{
-        TRY{"TL"}
-    }
-=======
->>>>>>> 626889fb
     CurrencyPlurals{
         AED{
             few{"dirham yr Emiradau Arabaidd Unedig"}
