﻿// © 2016 and later: Unicode, Inc. and others.
// License & terms of use: http://www.unicode.org/copyright.html
// Generated using tools/cldr/cldr-to-icu/build-icu-data.xml
fil{
    Currencies{
        AED{
            "AED",
            "United Arab Emirates Dirham",
        }
        AFN{
            "AFN",
            "Afghan Afghani",
        }
        ALL{
            "ALL",
            "Lek ng Albania",
        }
        AMD{
            "AMD",
            "Armenian Dram",
        }
        ANG{
            "ANG",
            "Antillean Guilder ng Netherlands",
        }
        AOA{
            "AOA",
            "Angolan Kwanza",
        }
        ARS{
            "ARS",
            "Piso ng Argentina",
        }
        AUD{
            "A$",
            "Dolyar ng Australya",
        }
        AWG{
            "AWG",
            "Florin ng Aruba",
        }
        AZN{
            "AZN",
            "Azerbaijani Manat",
        }
        BAM{
            "BAM",
            "Bosnia-Herzegovina Convertible Mark",
        }
        BBD{
            "BBD",
            "Dolyar ng Barbados",
        }
        BDT{
            "BDT",
            "Bangladeshi Taka",
        }
        BGN{
            "BGN",
            "Bulgarian Lev",
        }
        BHD{
            "BHD",
            "Bahraini Dinar",
        }
        BIF{
            "BIF",
            "Burundian Franc",
        }
        BMD{
            "BMD",
            "Dolyar ng Bermuda",
        }
        BND{
            "BND",
            "Dolyar ng Brunei",
        }
        BOB{
            "BOB",
            "Boliviano ng Bolivia",
        }
        BRL{
            "R$",
            "Real ng Barzil",
        }
        BSD{
            "BSD",
            "Dolyar ng Bahamas",
        }
        BTN{
            "BTN",
            "Bhutanese Ngultrum",
        }
        BWP{
            "BWP",
            "Botswanan Pula",
        }
        BYN{
            "BYN",
            "Ruble ng Belarus",
        }
        BYR{
            "BYR",
            "Belarusian Ruble (2000–2016)",
        }
        BZD{
            "BZD",
            "Dolyar ng Belize",
        }
        CAD{
            "CA$",
            "Dolyar ng Canada",
        }
        CDF{
            "CDF",
            "Congolese Franc",
        }
        CHF{
            "CHF",
            "Swiss Franc",
        }
        CLP{
            "CLP",
            "Piso ng Chile",
        }
        CNH{
            "CNH",
            "Chinese Yuan (offshore)",
        }
        CNY{
            "CN¥",
            "Chinese Yuan",
        }
        COP{
            "COP",
            "Piso ng Colombia",
        }
        CRC{
            "CRC",
            "Colón ng Costa Rica",
        }
        CUC{
            "CUC",
            "Convertible na Piso ng Cuba",
        }
        CUP{
            "CUP",
            "Piso ng Cuba",
        }
        CVE{
            "CVE",
            "Cape Verdean Escudo",
        }
        CZK{
            "CZK",
            "Koruna ng Czech Republic",
        }
        DEM{
            "DEM",
            "Deutsche Marks",
        }
        DJF{
            "DJF",
            "Djiboutian Franc",
        }
        DKK{
            "DKK",
            "Danish Krone",
        }
        DOP{
            "DOP",
            "Piso ng Dominican",
        }
        DZD{
            "DZD",
            "Algerian Dinar",
        }
        EEK{
            "EEK",
            "Estonian Kroon",
        }
        EGP{
            "EGP",
            "Pound ng Egypt",
        }
        ERN{
            "ERN",
            "Eritrean Nakfa",
        }
        ETB{
            "ETB",
            "Ethiopian Birr",
        }
        EUR{
            "€",
            "Euro",
        }
        FJD{
            "FJD",
            "Dolyar ng Fiji",
        }
        FKP{
            "FKP",
            "Pound ng Falkland Islands",
        }
        FRF{
            "FRF",
            "French Franc",
        }
        GBP{
            "£",
            "British Pound",
        }
        GEL{
            "GEL",
            "Georgian Lari",
        }
        GHS{
            "GHS",
            "Ghanaian Cedi",
        }
        GIP{
            "GIP",
            "Pound ng Gibraltar",
        }
        GMD{
            "GMD",
            "Gambian Dalasi",
        }
        GNF{
            "GNF",
            "Guinean Franc",
        }
        GTQ{
            "GTQ",
            "Quetzal ng Guatemala",
        }
        GYD{
            "GYD",
            "Dolyar ng Guyanese",
        }
        HKD{
            "HK$",
            "Dolyar ng Hong Kong",
        }
        HNL{
            "HNL",
            "Lempira ng Honduras",
        }
        HRK{
            "HRK",
            "Kuna ng Croatia",
        }
        HTG{
            "HTG",
            "Gourde ng Haiti",
        }
        HUF{
            "HUF",
            "Forint ng Hungary",
        }
        IDR{
            "IDR",
            "Indonesian Rupiah",
        }
        ILS{
            "₪",
            "New Shekel ng Israel",
        }
        INR{
            "₹",
            "Indian Rupee",
        }
        IQD{
            "IQD",
            "Iraqi Dinar",
        }
        IRR{
            "IRR",
            "Iranian Rial",
        }
        ISK{
            "ISK",
            "Icelandic Króna",
        }
        JMD{
            "JMD",
            "Dolyar ng Jamaica",
        }
        JOD{
            "JOD",
            "Jordanian Dinar",
        }
        JPY{
            "¥",
            "Japanese Yen",
        }
        KES{
            "KES",
            "Kenyan Shilling",
        }
        KGS{
            "KGS",
            "Kyrgystani Som",
        }
        KHR{
            "KHR",
            "Cambodian Riel",
        }
        KMF{
            "KMF",
            "Comorian Franc",
        }
        KPW{
            "KPW",
            "Won ng Hilagang Korea",
        }
        KRW{
            "₩",
            "Won ng Timog Korea",
        }
        KWD{
            "KWD",
            "Kuwaiti Dinar",
        }
        KYD{
            "KYD",
            "Dolyar ng Cayman Islands",
        }
        KZT{
            "KZT",
            "Kazakhstani Tenge",
        }
        LAK{
            "LAK",
            "Laotian Kip",
        }
        LBP{
            "LBP",
            "Pound ng Lebanon",
        }
        LKR{
            "LKR",
            "Sri Lankan Rupee",
        }
        LRD{
            "LRD",
            "Dolyar ng Liberia",
        }
        LSL{
            "LSL",
            "Lesotho Loti",
        }
        LTL{
            "LTL",
            "Lithuanian Litas",
        }
        LVL{
            "LVL",
            "Latvian Lats",
        }
        LYD{
            "LYD",
            "Dinar ng Libya",
        }
        MAD{
            "MAD",
            "Moroccan Dirham",
        }
        MDL{
            "MDL",
            "Leu ng Moldova",
        }
        MGA{
            "MGA",
            "Malagasy Ariary",
        }
        MKD{
            "MKD",
            "Denar ng Macedonia",
        }
        MMK{
            "MMK",
            "Myanmar Kyat",
        }
        MNT{
            "MNT",
            "Mongolian Tugrik",
        }
        MOP{
            "MOP",
            "Macanese Pataca",
        }
        MRO{
            "MRO",
            "Mauritanian Ouguiya (1973–2017)",
        }
        MRU{
            "MRU",
            "Ouguiya ng Mauritania",
        }
        MUR{
            "MUR",
            "Mauritian Rupee",
        }
        MVR{
            "MVR",
            "Maldivian Rufiyaa",
        }
        MWK{
            "MWK",
            "Malawian Kwacha",
        }
        MXN{
            "MX$",
            "Piso ng Mexico",
        }
        MYR{
            "MYR",
            "Malaysian Ringgit",
        }
        MZN{
            "MZN",
            "Mozambican Metical",
        }
        NAD{
            "NAD",
            "Dolyar ng Namibia",
        }
        NGN{
            "NGN",
            "Nigerian Naira",
        }
        NIO{
            "NIO",
            "Córdoba ng Nicaragua",
        }
        NOK{
            "NOK",
            "Norwegian Krone",
        }
        NPR{
            "NPR",
            "Nepalese Rupee",
        }
        NZD{
            "NZ$",
            "Dolyar ng New Zealand",
        }
        OMR{
            "OMR",
            "Omani Rial",
        }
        PAB{
            "PAB",
            "Balboa ng Panama",
        }
        PEN{
            "PEN",
            "Peruvian Sol",
        }
        PGK{
            "PGK",
            "Papua New Guinean Kina",
        }
        PHP{
            "₱",
            "Piso ng Pilipinas",
        }
        PKR{
            "PKR",
            "Pakistani Rupee",
        }
        PLN{
            "PLN",
            "Zloty ng Poland",
        }
        PYG{
            "PYG",
            "Paraguayan Guarani",
        }
        QAR{
            "QAR",
            "Qatari Rial",
        }
        RON{
            "RON",
            "Leu ng Romania",
        }
        RSD{
            "RSD",
            "Dinar ng Serbia",
        }
        RUB{
            "RUB",
            "Ruble ng Russia",
        }
        RWF{
            "RWF",
            "Rwandan Franc",
        }
        SAR{
            "SAR",
            "Saudi Riyal",
        }
        SBD{
            "SBD",
            "Dolyar ng Solomon Islands",
        }
        SCR{
            "SCR",
            "Seychellois Rupee",
        }
        SDG{
            "SDG",
            "Pound ng Sudan",
        }
        SEK{
            "SEK",
            "Swedish Krona",
        }
        SGD{
            "SGD",
            "Dolyar ng Singapore",
        }
        SHP{
            "SHP",
            "Saint Helena Pound",
        }
        SIT{
            "SIT",
            "Slovenian Tolar",
        }
        SKK{
            "SKK",
            "Slovak Koruna",
        }
        SLE{
            "SLE",
            "Sierra Leonean Leone",
        }
        SLL{
            "SLL",
            "Sierra Leonean Leone (1964—2022)",
        }
        SOS{
            "SOS",
            "Somali Shilling",
        }
        SRD{
            "SRD",
            "Dolyar ng Suriname",
        }
        SSP{
            "SSP",
            "Pound ng Timog Sudan",
        }
        STD{
            "STD",
            "São Tomé & Príncipe Dobra (1977–2017)",
        }
        STN{
            "STN",
            "São Tomé & Príncipe Dobra",
        }
        SYP{
            "SYP",
            "Syrian Pound",
        }
        SZL{
            "SZL",
            "Swazi Lilangeni",
        }
        THB{
            "฿",
            "Thai Baht",
        }
        TJS{
            "TJS",
            "Tajikistani Somoni",
        }
        TMT{
            "TMT",
            "Turkmenistani Manat",
        }
        TND{
            "TND",
            "Tunisian Dinar",
        }
        TOP{
            "TOP",
            "Tongan Paʻanga",
        }
        TRY{
            "TRY",
            "Turkish Lira",
        }
        TTD{
            "TTD",
            "Dolyar ng Trinidad and Tobago",
        }
        TWD{
            "NT$",
            "Dolyar ng New Taiwan",
        }
        TZS{
            "TZS",
            "Tanzanian Shilling",
        }
        UAH{
            "UAH",
            "Hryvnia ng Ukraine",
        }
        UGX{
            "UGX",
            "Ugandan Shilling",
        }
        USD{
            "$",
            "Dolyar ng US",
        }
        UYU{
            "UYU",
            "Piso ng Uruguay",
        }
        UZS{
            "UZS",
            "Uzbekistan Som",
        }
        VEB{
            "VEB",
            "Venezuelan Bolívar (1871–2008)",
        }
        VEF{
            "VEF",
            "Bolívar ng Venezuela (2008–2018)",
        }
        VES{
            "VES",
            "Bolívar ng Venezuela",
        }
        VND{
            "₫",
            "Vietnamese Dong",
        }
        VUV{
            "VUV",
            "Vanuatu Vatu",
        }
        WST{
            "WST",
            "Samoan Tala",
        }
        XAF{
            "FCFA",
            "CFA Franc BEAC",
        }
        XCD{
            "EC$",
            "Dolyar ng Silangang Caribbean",
        }
        XOF{
            "F CFA",
            "CFA Franc ng Kanlurang Africa",
        }
        XPF{
            "CFPF",
            "CFP Franc",
        }
        XXX{
            "¤",
            "Hindi Kilalang Pera",
        }
        YER{
            "YER",
            "Yemeni Rial",
        }
        ZAR{
            "ZAR",
            "Rand ng Timog Africa",
        }
        ZMK{
            "ZMK",
            "Zambian Kwacha (1968–2012)",
        }
        ZMW{
            "ZMW",
            "Zambian Kwacha",
        }
    }
    Currencies%narrow{
        BYN{"р."}
        TWD{"NT$"}
<<<<<<< HEAD
        UAH{"₴"}
        USD{"$"}
        UYU{"$"}
        VEF{"Bs"}
        VND{"₫"}
        XCD{"$"}
        ZAR{"R"}
        ZMW{"ZK"}
    }
    Currencies%variant{
        TRY{"TL"}
=======
>>>>>>> 626889fb
    }
    CurrencyPlurals{
        AED{
            one{"dirham ng UAE"}
            other{"UAE dirhams"}
        }
        AFN{
            one{"Afghan Afghani"}
            other{"Afghan Afghanis"}
        }
        ALL{
            one{"lek ng Albania"}
            other{"leke ng Albania"}
        }
        AMD{
            one{"Armenian dram"}
            other{"Armenian drams"}
        }
        ANG{
            one{"Antillean guilder ng Netherlands"}
            other{"Antillean guilders ng Netherlands"}
        }
        AOA{
            one{"Angolan kwanza"}
            other{"Angolan kwanzas"}
        }
        ARS{
            one{"piso ng Argentina"}
            other{"piso ng Argentina"}
        }
        AUD{
            one{"dolyar ng Australya"}
            other{"dolyares ng Australya"}
        }
        AWG{
            one{"florin ng Aruba"}
            other{"florin ng Aruba"}
        }
        AZN{
            one{"Azerbaijani manat"}
            other{"Azerbaijani manats"}
        }
        BAM{
            one{"Bosnia-Herzegovina convertible mark"}
            other{"Bosnia-Herzegovina convertible marks"}
        }
        BBD{
            one{"dolyar ng Barbados"}
            other{"dolyares ng Barbados"}
        }
        BDT{
            one{"Bangladeshi taka"}
            other{"Bangladeshi takas"}
        }
        BGN{
            one{"Bulgarian lev"}
            other{"Bulgarian leva"}
        }
        BHD{
            one{"Bahraini dinar"}
            other{"Bahraini dinars"}
        }
        BIF{
            one{"Burundian franc"}
            other{"Burundian francs"}
        }
        BMD{
            one{"dolyar ng Bermuda"}
            other{"dolyares ng Bermuda"}
        }
        BND{
            one{"dolyar ng Brunei"}
            other{"dolyar ng Brunei"}
        }
        BOB{
            one{"boliviano ng Bolivia"}
            other{"bolivianos ng Bolivia"}
        }
        BRL{
            one{"real ng Brazil"}
            other{"reals ng Brazil"}
        }
        BSD{
            one{"dolyar ng Bahamas"}
            other{"dolyares ng Bahamas"}
        }
        BTN{
            one{"Bhutanese ngultrum"}
            other{"Bhutanese ngultrums"}
        }
        BWP{
            one{"Botswanan pula"}
            other{"Botswanan pulas"}
        }
        BYN{
            one{"ruble ng Belarus"}
            other{"rubles ng Belarus"}
        }
        BYR{
            one{"Belarusian ruble (2000–2016)"}
            other{"Belarusian rubles (2000–2016)"}
        }
        BZD{
            one{"dolyar ng Belize"}
            other{"dolyares ng Belize"}
        }
        CAD{
            one{"dolyar ng Canada"}
            other{"Dolyares ng Canada"}
        }
        CDF{
            one{"Congolese franc"}
            other{"Congolese francs"}
        }
        CHF{
            one{"Swiss franc"}
            other{"Swiss francs"}
        }
        CLP{
            one{"piso ng Chile"}
            other{"piso ng Chile"}
        }
        CNH{
            one{"Chinese yuan (offshore)"}
            other{"Chinese yuan (offshore)"}
        }
        CNY{
            one{"Chinese yuan"}
            other{"Chinese yuan"}
        }
        COP{
            one{"piso ng Colombia"}
            other{"Piso ng Colombia"}
        }
        CRC{
            one{"colón ng Costa Rica"}
            other{"colóns ng Costa Rica"}
        }
        CUC{
            one{"Convertible na piso ng Cuba"}
            other{"Convertible na piso ng Cuba"}
        }
        CUP{
            one{"piso ng Cuba"}
            other{"piso ng Cuba"}
        }
        CVE{
            one{"Cape Verdean escudo"}
            other{"Cape Verdean escudos"}
        }
        CZK{
            one{"koruna ng Czech Republic"}
            other{"korunas ng Czech Republic"}
        }
        DJF{
            one{"Djiboutian franc"}
            other{"Djiboutian francs"}
        }
        DKK{
            one{"Danish krone"}
            other{"Danish kroner"}
        }
        DOP{
            one{"Piso ng Dominican"}
            other{"piso ng Dominican"}
        }
        DZD{
            one{"dinar ng Algeria"}
            other{"Algerian dinars"}
        }
        EGP{
            one{"pound ng Egypt"}
            other{"Egyptian pounds"}
        }
        ERN{
            one{"Eritrean nakfa"}
            other{"Eritrean nakfas"}
        }
        ETB{
            one{"Ethiopian birr"}
            other{"Ethiopian birrs"}
        }
        EUR{
            one{"euro"}
            other{"euros"}
        }
        FJD{
            one{"dolyar ng Fiji"}
            other{"dolyares ng Fiji"}
        }
        FKP{
            one{"pound ng Falkland Islands"}
            other{"pounds ng Falkland Islands"}
        }
        GBP{
            one{"British pound"}
            other{"British pounds"}
        }
        GEL{
            one{"Georgian lari"}
            other{"Georgian laris"}
        }
        GHS{
            one{"Ghanaian cedi"}
            other{"Ghanian cedis"}
        }
        GIP{
            one{"pound ng Gibraltar"}
            other{"pounds ng Gilbraltar"}
        }
        GMD{
            one{"Gambian dalasi"}
            other{"Gambian dalasis"}
        }
        GNF{
            one{"Guinean franc"}
            other{"Guinean francs"}
        }
        GTQ{
            one{"quetzal ng Guatemala"}
            other{"quetzals ng Guatemala"}
        }
        GYD{
            one{"dolyar ng Guyanese"}
            other{"dolyares ng Guyanese"}
        }
        HKD{
            one{"dolyar ng Hong Kong"}
            other{"dolyares ng Hong Kong"}
        }
        HNL{
            one{"lempira ng Honduras"}
            other{"lempiras ng Honduras"}
        }
        HRK{
            one{"kuna ng Croatia"}
            other{"kunas ng Croatia"}
        }
        HTG{
            one{"gourde ng Haiti"}
            other{"gourdes ng Haiti"}
        }
        HUF{
            one{"forint ng Hungary"}
            other{"forints ng Hungary"}
        }
        IDR{
            one{"Indonesian rupiah"}
            other{"Indonesian rupiahs"}
        }
        ILS{
            one{"new shekel ng Israel"}
            other{"new shekels ng Israel"}
        }
        INR{
            one{"Indian rupee"}
            other{"Indian rupees"}
        }
        IQD{
            one{"Iraqi dinar"}
            other{"Iraqi dinars"}
        }
        IRR{
            one{"Iranian rial"}
            other{"Iranian rials"}
        }
        ISK{
            one{"Icelandic króna"}
            other{"Icelandic krónur"}
        }
        JMD{
            one{"dolyar ng Jamaica"}
            other{"dolyares ng Jamaica"}
        }
        JOD{
            one{"Jordanian dinar"}
            other{"Jordanian dinars"}
        }
        JPY{
            one{"Japanese yen"}
            other{"Japanese yen"}
        }
        KES{
            one{"Kenyan shilling"}
            other{"Kenyan shillings"}
        }
        KGS{
            one{"Kyrgystani som"}
            other{"Kyrgystani soms"}
        }
        KHR{
            one{"Cambodian riel"}
            other{"Cambodian riels"}
        }
        KMF{
            one{"Comorian franc"}
            other{"Comorian francs"}
        }
        KPW{
            one{"won ng Hilagang Korea"}
            other{"won ng Hilagang Korea"}
        }
        KRW{
            one{"won ng Timog Korea"}
            other{"won ng Timog Korea"}
        }
        KWD{
            one{"Kuwaiti dinar"}
            other{"Kuwaiti dinars"}
        }
        KYD{
            one{"dolyar ng Cayman Islands"}
            other{"dolyares ng Cayman Islands"}
        }
        KZT{
            one{"Kazakhstani tenge"}
            other{"Kazakhstani tenges"}
        }
        LAK{
            one{"Laotian kip"}
            other{"Laotian kips"}
        }
        LBP{
            one{"pound ng Lebanon"}
            other{"pounds ng Lebanon"}
        }
        LKR{
            one{"Sri Lankan rupee"}
            other{"Sri Lankan rupees"}
        }
        LRD{
            one{"dolyar ng Liberia"}
            other{"dolyares ng Liberia"}
        }
        LSL{
            one{"Lesotho loti"}
            other{"Lesotho lotis"}
        }
        LTL{
            one{"Lithuanian litas"}
            other{"Lithuanian litai"}
        }
        LVL{
            one{"Latvian lats"}
            other{"Latvian lati"}
        }
        LYD{
            one{"dinar ng Libya"}
            other{"mga dinar ng Libya"}
        }
        MAD{
            one{"Moroccan dirham"}
            other{"Moroccan dirhams"}
        }
        MDL{
            one{"leu ng Moldova"}
            other{"lei ng Moldova"}
        }
        MGA{
            one{"Malagasy Ariary"}
            other{"Malagasy Ariaries"}
        }
        MKD{
            one{"denar ng North Macedonia"}
            other{"denari ng North Macedonia"}
        }
        MMK{
            one{"Myanmar kyat"}
            other{"Myanmar kyats"}
        }
        MNT{
            one{"Mongolian tugrik"}
            other{"Mongolian tugriks"}
        }
        MOP{
            one{"Macanese pataca"}
            other{"Macanese patacas"}
        }
        MRO{
            one{"Mauritanian ouguiya (1973–2017)"}
            other{"Mauritanian ouguiyas (1973–2017)"}
        }
        MRU{
            one{"Mauritanian ouguiya"}
            other{"Mauritanian ouguiyas"}
        }
        MUR{
            one{"Mauritian rupee"}
            other{"Mauritian rupees"}
        }
        MVR{
            one{"Maldivian rufiyaa"}
            other{"Maldivian rufiyaas"}
        }
        MWK{
            one{"Malawian Kwacha"}
            other{"Malawian Kwachas"}
        }
        MXN{
            one{"piso ng Mexico"}
            other{"piso ng Mexico"}
        }
        MYR{
            one{"Malaysian ringgit"}
            other{"Malaysian ringgits"}
        }
        MZN{
            one{"Mozambican metical"}
            other{"Mozambican meticals"}
        }
        NAD{
            one{"dolyar ng Namibia"}
            other{"dolyares ng Namibia"}
        }
        NGN{
            one{"Nigerian naira"}
            other{"Nigerian nairas"}
        }
        NIO{
            one{"córdoba ng Nicaragua"}
            other{"Córdoba ng Nicaragua"}
        }
        NOK{
            one{"Norwegian krone"}
            other{"Norwegian kroner"}
        }
        NPR{
            one{"Nepalese rupee"}
            other{"Nepalese rupees"}
        }
        NZD{
            one{"dolyares ng New Zealand"}
            other{"dolyares ng New Zealand"}
        }
        OMR{
            one{"Omani rial"}
            other{"Omani rials"}
        }
        PAB{
            one{"balboa ng Panama"}
            other{"Balboas ng Panama"}
        }
        PEN{
            one{"Peruvian sol"}
            other{"Peruvian soles"}
        }
        PGK{
            one{"Papua New Guinean kina"}
            other{"Papua New Guinean kina"}
        }
        PHP{
            one{"piso ng Pilipinas"}
            other{"piso ng Pilipinas"}
        }
        PKR{
            one{"Pakistani rupee"}
            other{"Pakistani rupees"}
        }
        PLN{
            one{"zloty ng Poland"}
            other{"zlotys ng Poland"}
        }
        PYG{
            one{"Paraguayan guarani"}
            other{"Paraguayan guaranis"}
        }
        QAR{
            one{"Qatari rial"}
            other{"Qatari rials"}
        }
        RON{
            one{"leu ng Romania"}
            other{"lei ng Romania"}
        }
        RSD{
            one{"dinar ng Serbia"}
            other{"Serbian dinars"}
        }
        RUB{
            one{"ruble ng Russia"}
            other{"Russian rubles"}
        }
        RWF{
            one{"Rwandan franc"}
            other{"Rwandan francs"}
        }
        SAR{
            one{"Saudi riyal"}
            other{"Saudi riyals"}
        }
        SBD{
            one{"dolyar ng Solomon Islands"}
            other{"dolyar ng Solomon Islands"}
        }
        SCR{
            one{"Seychellois rupee"}
            other{"Seychellois rupees"}
        }
        SDG{
            one{"pound ng Sudan"}
            other{"pounds ng Sudan"}
        }
        SEK{
            one{"Swedish krona"}
            other{"Swedish kronor"}
        }
        SGD{
            one{"dolyar ng Singapore"}
            other{"dolyares ng Singapore"}
        }
        SHP{
            one{"Saint Helena pound"}
            other{"Saint Helena pounds"}
        }
        SLE{
            one{"Sierra Leonean leone"}
            other{"Sierra Leonean leones"}
        }
        SLL{
            one{"Sierra Leonean leone (1964—2022)"}
            other{"Sierra Leonean leones (1964—2022)"}
        }
        SOS{
            one{"Somali shilling"}
            other{"Somali shillings"}
        }
        SRD{
            one{"dolyar ng Suriname"}
            other{"dolyares ng Suriname"}
        }
        SSP{
            one{"Pound ng Timog Sudan"}
            other{"pounds ng Timog Sudan"}
        }
        STD{
            one{"São Tomé & Príncipe dobra (1977–2017)"}
            other{"São Tomé & Príncipe dobras (1977–2017)"}
        }
        STN{
            one{"São Tomé & Príncipe dobra"}
            other{"São Tomé & Príncipe dobras"}
        }
        SYP{
            one{"Syrian pound"}
            other{"Syrian pounds"}
        }
        SZL{
            one{"Swazi lilangeni"}
            other{"Swazi emalangeni"}
        }
        THB{
            one{"Thai baht"}
            other{"Thai baht"}
        }
        TJS{
            one{"Tajikistani somoni"}
            other{"Tajikistani somonis"}
        }
        TMT{
            one{"Turkmenistani manat"}
            other{"Turkmenistani manat"}
        }
        TND{
            one{"Tunisian dinar"}
            other{"Tunisian dinars"}
        }
        TOP{
            one{"Tongan paʻanga"}
            other{"Tongan paʻanga"}
        }
        TRY{
            one{"Turkish lira"}
            other{"Turkish Lira"}
        }
        TTD{
            one{"dolyar ng Trinidad and Tobago"}
            other{"dolyares ng Trinidad and Tobago"}
        }
        TWD{
            one{"dolyar ng New Taiwan"}
            other{"dolyares ng New Taiwan"}
        }
        TZS{
            one{"Tanzanian shilling"}
            other{"Tanzanian shillings"}
        }
        UAH{
            one{"hryvnia ng Ukraine"}
            other{"hryvnias ng Ukraine"}
        }
        UGX{
            one{"Ugandan shilling"}
            other{"Ugandan shillings"}
        }
        USD{
            one{"dolyar ng US"}
            other{"dolyares ng US"}
        }
        UYU{
            one{"piso ng Uruguay"}
            other{"piso ng Uruguay"}
        }
        UZS{
            one{"Uzbekistan som"}
            other{"Uzbekistan som"}
        }
        VEF{
            one{"bolívar ng Venezuela (2008–2018)"}
            other{"bolívars ng Venezuela (2008–2018)"}
        }
        VES{
            one{"bolívar ng Venezuela"}
            other{"bolívars ng Venezuela"}
        }
        VND{
            one{"Vietnamese dong"}
            other{"Vietnamese dong"}
        }
        VUV{
            one{"Vanuatu vatu"}
            other{"Vanuatu vatus"}
        }
        WST{
            one{"Samoan tala"}
            other{"Samoan tala"}
        }
        XAF{
            one{"CFA franc BEAC"}
            other{"CFA francs BEAC"}
        }
        XCD{
            one{"dolyar ng Silangang Caribbean"}
            other{"dolyares ng Silangang Caribbean"}
        }
        XOF{
            one{"CFA franc ng Kanlurang Africa"}
            other{"CFA francs ng Kanlurang Africa"}
        }
        XPF{
            one{"CFP franc"}
            other{"CFP francs"}
        }
        XXX{
            one{"(hindi kilalang unit ng currency)"}
            other{"(hindi kilalang pera)"}
        }
        YER{
            one{"Yemeni rial"}
            other{"Yemeni rials"}
        }
        ZAR{
            one{"rand ng Timog Africa"}
            other{"rand ng Timog Africa"}
        }
        ZMW{
            one{"Zambian kwacha"}
            other{"Zambian kwachas"}
        }
    }
    CurrencyUnitPatterns{
        one{"{0} {1}"}
        other{"{0} {1}"}
    }
}<|MERGE_RESOLUTION|>--- conflicted
+++ resolved
@@ -691,20 +691,6 @@
     Currencies%narrow{
         BYN{"р."}
         TWD{"NT$"}
-<<<<<<< HEAD
-        UAH{"₴"}
-        USD{"$"}
-        UYU{"$"}
-        VEF{"Bs"}
-        VND{"₫"}
-        XCD{"$"}
-        ZAR{"R"}
-        ZMW{"ZK"}
-    }
-    Currencies%variant{
-        TRY{"TL"}
-=======
->>>>>>> 626889fb
     }
     CurrencyPlurals{
         AED{
