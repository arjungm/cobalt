--- conflicted
+++ resolved
@@ -1261,141 +1261,6 @@
             one{"euro"}
             other{"euro"}
         }
-<<<<<<< HEAD
-        FIM{
-            one{"Finse markka"}
-            other{"Finse markka"}
-        }
-        FJD{
-            one{"Fiji-dollar"}
-            other{"Fiji-dollar"}
-        }
-        FKP{
-            one{"Falklandeilands pond"}
-            other{"Falklandeilands pond"}
-        }
-        FRF{
-            one{"Franse franc"}
-            other{"Franse franc"}
-        }
-        GBP{
-            one{"Britse pond"}
-            other{"Britse pond"}
-        }
-        GEK{
-            one{"Georgische kupon larit"}
-            other{"Georgische kupon larit"}
-        }
-        GEL{
-            one{"Georgische lari"}
-            other{"Georgische lari"}
-        }
-        GHC{
-            one{"Ghanese cedi (1979–2007)"}
-            other{"Ghanese cedi (1979–2007)"}
-        }
-        GHS{
-            one{"Ghanese cedi"}
-            other{"Ghanese cedi"}
-        }
-        GIP{
-            one{"Gibraltarees pond"}
-            other{"Gibraltarees pond"}
-        }
-        GMD{
-            one{"Gambiaanse dalasi"}
-            other{"Gambiaanse dalasi"}
-        }
-        GNF{
-            one{"Guinese frank"}
-            other{"Guinese frank"}
-        }
-        GNS{
-            one{"Guinese syli"}
-            other{"Guinese syli"}
-        }
-        GQE{
-            one{"Equatoriaal-Guinese ekwele guineana"}
-            other{"Equatoriaal-Guinese ekwele guineana"}
-        }
-        GRD{
-            one{"Griekse drachme"}
-            other{"Griekse drachme"}
-        }
-        GTQ{
-            one{"Guatemalteekse quetzal"}
-            other{"Guatemalteekse quetzal"}
-        }
-        GWE{
-            one{"Portugees-Guinese escudo"}
-            other{"Portugees-Guinese escudo"}
-        }
-        GWP{
-            one{"Guinee-Bissause peso"}
-            other{"Guinee-Bissause peso"}
-        }
-        GYD{
-            one{"Guyaanse dollar"}
-            other{"Guyaanse dollar"}
-        }
-        HKD{
-            one{"Hongkongse dollar"}
-            other{"Hongkongse dollar"}
-        }
-        HNL{
-            one{"Hondurese lempira"}
-            other{"Hondurese lempira"}
-        }
-        HRD{
-            one{"Kroatische dinar"}
-            other{"Kroatische dinar"}
-        }
-        HRK{
-            one{"Kroatische kuna"}
-            other{"Kroatische kuna"}
-        }
-        HTG{
-            one{"Haïtiaanse gourde"}
-            other{"Haïtiaanse gourde"}
-        }
-        HUF{
-            one{"Hongaarse forint"}
-            other{"Hongaarse forint"}
-        }
-        IDR{
-            one{"Indonesische roepia"}
-            other{"Indonesische roepia"}
-        }
-        IEP{
-            one{"Iers pond"}
-            other{"Iers pond"}
-        }
-        ILP{
-            one{"Israëlisch pond"}
-            other{"Israëlisch pond"}
-        }
-        ILR{
-            one{"Israëlische sjekel (1980–1985)"}
-            other{"Israëlische sjekel (1980–1985)"}
-        }
-        ILS{
-            one{"Israëlische nieuwe shekel"}
-            other{"Israëlische nieuwe shekel"}
-        }
-        INR{
-            one{"Indiase roepie"}
-            other{"Indiase roepie"}
-        }
-        IQD{
-            one{"Iraakse dinar"}
-            other{"Iraakse dinar"}
-        }
-        IRR{
-            one{"Iraanse rial"}
-            other{"Iraanse rial"}
-        }
-=======
->>>>>>> 626889fb
         ISJ{
             one{"IJslandse kroon (1918–1981)"}
             other{"IJslandse kronen (1918–1981)"}
