﻿// © 2016 and later: Unicode, Inc. and others.
// License & terms of use: http://www.unicode.org/copyright.html
// Generated using tools/cldr/cldr-to-icu/build-icu-data.xml
is{
    Currencies{
        ADP{
            "ADP",
            "Andorrskur peseti",
        }
        AED{
            "AED",
            "arabískt dírham",
        }
        AFN{
            "AFN",
            "afgani",
        }
        ALL{
            "ALL",
            "albanskt lek",
        }
        AMD{
            "AMD",
            "armenskt dramm",
        }
        ANG{
            "ANG",
            "hollenskt Antillugyllini",
        }
        AOA{
            "AOA",
            "angólsk kvansa",
        }
        ARA{
            "ARA",
            "Argentine Austral",
        }
        ARP{
            "ARP",
            "Argentískur pesi (1983–1985)",
        }
        ARS{
            "ARS",
            "argentínskur pesi",
        }
        ATS{
            "ATS",
            "Austurrískur skildingur",
        }
        AUD{
            "AUD",
            "ástralskur dalur",
        }
        AWG{
            "AWG",
            "arúbönsk flórína",
        }
        AZN{
            "AZN",
            "aserskt manat",
        }
        BAM{
            "BAM",
            "skiptanlegt Bosníu og Hersegóvínu-mark",
        }
        BBD{
            "BBD",
            "barbadoskur dalur",
        }
        BDT{
            "BDT",
            "bangladessk taka",
        }
        BEF{
            "BEF",
            "Belgískur franki",
        }
        BGL{
            "BGL",
            "Lef",
        }
        BGN{
            "BGN",
            "búlgarskt lef",
        }
        BHD{
            "BHD",
            "bareinskur denari",
        }
        BIF{
            "BIF",
            "búrúndískur franki",
        }
        BMD{
            "BMD",
            "Bermúdadalur",
        }
        BND{
            "BND",
            "brúneiskur dalur",
        }
        BOB{
            "BOB",
            "bólivíani",
        }
        BOP{
            "BOP",
            "Bólivískur pesi",
        }
        BOV{
            "BOV",
            "Bolivian Mvdol",
        }
        BRL{
            "BRL",
            "brasilískt ríal",
        }
        BSD{
            "BSD",
            "Bahamadalur",
        }
        BTN{
            "BTN",
            "bútanskt núltrum",
        }
        BUK{
            "BUK",
            "Búrmverskt kjat",
        }
        BWP{
            "BWP",
            "botsvönsk púla",
        }
        BYN{
            "BYN",
            "hvítrússnesk rúbla",
        }
        BYR{
            "BYR",
            "hvítrússnesk rúbla (2000–2016)",
        }
        BZD{
            "BZD",
            "belískur dalur",
        }
        CAD{
            "CAD",
            "Kanadadalur",
        }
        CDF{
            "CDF",
            "kongóskur franki",
        }
        CHF{
            "CHF",
            "svissneskur franki",
        }
        CLF{
            "CLF",
            "Chilean Unidades de Fomento",
        }
        CLP{
            "CLP",
            "síleskur pesi",
        }
        CNH{
            "CNH",
            "kínverskt júan (utan heimalands)",
        }
        CNY{
            "CN¥",
            "kínverskt júan",
        }
        COP{
            "COP",
            "kólumbískur pesi",
        }
        CRC{
            "CRC",
            "kostarískt kólon",
        }
        CSK{
            "CSK",
            "Tékknesk króna, eldri",
        }
        CUC{
            "CUC",
            "kúbverskur skiptanlegur pesi",
        }
        CUP{
            "CUP",
            "kúbverskur pesi",
        }
        CVE{
            "CVE",
            "grænhöfðeyskur skúti",
        }
        CYP{
            "CYP",
            "Kýpverskt pund",
        }
        CZK{
            "CZK",
            "tékknesk króna",
        }
        DDM{
            "DDM",
            "Austurþýskt mark",
        }
        DEM{
            "DEM",
            "Þýskt mark",
        }
        DJF{
            "DJF",
            "djíbútískur franki",
        }
        DKK{
            "DKK",
            "dönsk króna",
        }
        DOP{
            "DOP",
            "dóminískur pesi",
        }
        DZD{
            "DZD",
            "alsírskur denari",
        }
        ECS{
            "ECS",
            "Ecuador Sucre",
        }
        EEK{
            "EEK",
            "Eistnesk króna",
        }
        EGP{
            "EGP",
            "egypskt pund",
        }
        ERN{
            "ERN",
            "erítresk nakfa",
        }
        ESP{
            "ESP",
            "Spænskur peseti",
        }
        ETB{
            "ETB",
            "eþíópískt birr",
        }
        EUR{
            "EUR",
            "evra",
        }
        FIM{
            "FIM",
            "Finnskt mark",
        }
        FJD{
            "FJD",
            "fídjískur dalur",
        }
        FKP{
            "FKP",
            "falklenskt pund",
        }
        FRF{
            "FRF",
            "Franskur franki",
        }
        GBP{
            "GBP",
            "sterlingspund",
        }
        GEL{
            "GEL",
            "georgískur lari",
        }
        GHS{
            "GHS",
            "ganverskur sedi",
        }
        GIP{
            "GIP",
            "Gíbraltarspund",
        }
        GMD{
            "GMD",
            "gambískur dalasi",
        }
        GNF{
            "GNF",
            "Gíneufranki",
        }
        GRD{
            "GRD",
            "Drakma",
        }
        GTQ{
            "GTQ",
            "gvatemalskt kvesal",
        }
        GWE{
            "GWE",
            "Portúgalskur, gíneskur skúti",
        }
        GYD{
            "GYD",
            "gvæjanskur dalur",
        }
        HKD{
            "HK$",
            "Hong Kong-dalur",
        }
        HNL{
            "HNL",
            "hondúrsk lempíra",
        }
        HRK{
            "HRK",
            "króatísk kúna",
        }
        HTG{
            "HTG",
            "haítískur gúrdi",
        }
        HUF{
            "HUF",
            "ungversk fórinta",
        }
        IDR{
            "IDR",
            "indónesísk rúpía",
        }
        IEP{
            "IEP",
            "Írskt pund",
        }
        ILP{
            "ILP",
            "Ísraelskt pund",
        }
        ILS{
            "₪",
            "nýr ísraelskur sikill",
        }
        INR{
            "INR",
            "indversk rúpía",
        }
        IQD{
            "IQD",
            "írakskur denari",
        }
        IRR{
            "IRR",
            "íranskt ríal",
        }
        ISK{
            "kr.",
            "íslensk króna",
        }
        ITL{
            "ITL",
            "Ítölsk líra",
        }
        JMD{
            "JMD",
            "jamaískur dalur",
        }
        JOD{
            "JOD",
            "jórdanskur denari",
        }
        JPY{
            "JP¥",
            "japanskt jen",
        }
        KES{
            "KES",
            "kenískur skildingur",
        }
        KGS{
            "KGS",
            "kirgiskt som",
        }
        KHR{
            "KHR",
            "kambódískt ríal",
        }
        KMF{
            "KMF",
            "kómoreyskur franki",
        }
        KPW{
            "KPW",
            "norðurkóreskt vonn",
        }
        KRW{
            "KRW",
            "suðurkóreskt vonn",
        }
        KWD{
            "KWD",
            "kúveiskur denari",
        }
        KYD{
            "KYD",
            "caymaneyskur dalur",
        }
        KZT{
            "KZT",
            "kasakst tengi",
        }
        LAK{
            "LAK",
            "laoskt kip",
        }
        LBP{
            "LBP",
            "líbanskt pund",
        }
        LKR{
            "LKR",
            "srílönsk rúpía",
        }
        LRD{
            "LRD",
            "líberískur dalur",
        }
        LSL{
            "LSL",
            "lesótóskur lóti",
        }
        LTL{
            "LTL",
            "Litháískt lít",
        }
        LTT{
            "LTT",
            "Lithuanian Talonas",
        }
        LUF{
            "LUF",
            "Lúxemborgarfranki",
        }
        LVL{
            "LVL",
            "Lettneskt lat",
        }
        LVR{
            "LVR",
            "Lettnesk rúbla",
        }
        LYD{
            "LYD",
            "líbískur denari",
        }
        MAD{
            "MAD",
            "marokkóskt dírham",
        }
        MAF{
            "MAF",
            "Marokkóskur franki",
        }
        MDL{
            "MDL",
            "moldavískt lei",
        }
        MGA{
            "MGA",
            "Madagaskararjari",
        }
        MGF{
            "MGF",
            "Madagaskur franki",
        }
        MKD{
            "MKD",
            "makedónskur denari",
        }
        MLF{
            "MLF",
            "Malískur franki",
        }
        MMK{
            "MMK",
            "mjanmarskt kjat",
        }
        MNT{
            "MNT",
            "mongólskur túríkur",
        }
        MOP{
            "MOP",
            "makaósk pataka",
        }
        MRO{
            "MRO",
            "márítönsk úgía (1973–2017)",
        }
        MRU{
            "MRU",
            "márítönsk úgía",
        }
        MTL{
            "MTL",
            "Meltnesk líra",
        }
        MTP{
            "MTP",
            "Maltneskt pund",
        }
        MUR{
            "MUR",
            "máritísk rúpía",
        }
        MVR{
            "MVR",
            "maldíveysk rúpía",
        }
        MWK{
            "MWK",
            "malavísk kvaka",
        }
        MXN{
            "MXN",
            "mexíkóskur pesi",
        }
        MXP{
            "MXP",
            "Mexíkóskur silfurpesi (1861–1992)",
        }
        MXV{
            "MXV",
            "Mexíkóskur pesi, UDI",
        }
        MYR{
            "MYR",
            "malasískt ringit",
        }
        MZE{
            "MZE",
            "Mósambískur skúti",
        }
        MZN{
            "MZN",
            "mósambískt metikal",
        }
        NAD{
            "NAD",
            "namibískur dalur",
        }
        NGN{
            "NGN",
            "nígerísk næra",
        }
        NIC{
            "NIC",
            "Níkarögsk kordóva (1988–1991)",
        }
        NIO{
            "NIO",
            "níkarögsk kordóva",
        }
        NLG{
            "NLG",
            "Hollenskt gyllini",
        }
        NOK{
            "NOK",
            "norsk króna",
        }
        NPR{
            "NPR",
            "nepölsk rúpía",
        }
        NZD{
            "NZD",
            "nýsjálenskur dalur",
        }
        OMR{
            "OMR",
            "ómanskt ríal",
        }
        PAB{
            "PAB",
            "balbói",
        }
        PEN{
            "PEN",
            "perúskt sól",
        }
        PGK{
            "PGK",
            "papúsk kína",
        }
        PHP{
            "PHP",
            "filippseyskur pesi",
        }
        PKR{
            "PKR",
            "pakistönsk rúpía",
        }
        PLN{
            "PLN",
            "pólskt slot",
        }
        PLZ{
            "PLZ",
            "Slot",
        }
        PTE{
            "PTE",
            "Portúgalskur skúti",
        }
        PYG{
            "PYG",
            "paragvæskt gvaraní",
        }
        QAR{
            "QAR",
            "katarskt ríal",
        }
        ROL{
            "ROL",
            "Rúmenskt lei (1952–2006)",
        }
        RON{
            "RON",
            "rúmenskt lei",
        }
        RSD{
            "RSD",
            "serbneskur denari",
        }
        RUB{
            "RUB",
            "rússnesk rúbla",
        }
        RUR{
            "RUR",
            "Rússnesk rúbla (1991–1998)",
        }
        RWF{
            "RWF",
            "rúandskur franki",
        }
        SAR{
            "SAR",
            "sádíarabískt ríal",
        }
        SBD{
            "SBD",
            "salómonseyskur dalur",
        }
        SCR{
            "SCR",
            "Seychellesrúpía",
        }
        SDD{
            "SDD",
            "Súdanskur denari",
        }
        SDG{
            "SDG",
            "súdanskt pund",
        }
        SDP{
            "SDP",
            "Súdanskt pund (1957–1998)",
        }
        SEK{
            "SEK",
            "sænsk króna",
        }
        SGD{
            "SGD",
            "singapúrskur dalur",
        }
        SHP{
            "SHP",
            "helenskt pund",
        }
        SIT{
            "SIT",
            "Slóvenskur dalur",
        }
        SKK{
            "SKK",
            "Slóvakísk króna",
        }
        SLE{
            "SLE",
            "síerraleónsk ljóna",
        }
        SLL{
            "SLL",
            "síerraleónsk ljóna (1964—2022)",
        }
        SOS{
            "SOS",
            "sómalískur skildingur",
        }
        SRD{
            "SRD",
            "Súrínamdalur",
        }
        SRG{
            "SRG",
            "Suriname Guilder",
        }
        SSP{
            "SSP",
            "suðursúdanskt pund",
        }
        STD{
            "STD",
            "Saó Tóme og Prinsípe-dóbra (1977–2017)",
        }
        STN{
            "STN",
            "Saó Tóme og Prinsípe-dóbra",
        }
        SUR{
            "SUR",
            "Soviet Rouble",
        }
        SVC{
            "SVC",
            "El Salvador Colon",
        }
        SYP{
            "SYP",
            "sýrlenskt pund",
        }
        SZL{
            "SZL",
            "svasílenskur lílangeni",
        }
        THB{
            "THB",
            "taílenskt bat",
        }
        TJR{
            "TJR",
            "Tadsjiksk rúbla",
        }
        TJS{
            "TJS",
            "tadsjikskur sómóni",
        }
        TMM{
            "TMM",
            "Túrkmenskt manat (1993–2009)",
        }
        TMT{
            "TMT",
            "túrkmenskt manat",
        }
        TND{
            "TND",
            "túniskur denari",
        }
        TOP{
            "TOP",
            "Tongapanga",
        }
        TPE{
            "TPE",
            "Tímorskur skúti",
        }
        TRL{
            "TRL",
            "Tyrknesk líra (1922–2005)",
        }
        TRY{
            "TRY",
            "tyrknesk líra",
        }
        TTD{
            "TTD",
            "Trínidad og Tóbagó-dalur",
        }
        TWD{
            "TWD",
            "taívanskur dalur",
        }
        TZS{
            "TZS",
            "tansanískur skildingur",
        }
        UAH{
            "UAH",
            "úkraínsk hrinja",
        }
        UAK{
            "UAK",
            "Ukrainian Karbovanetz",
        }
        UGX{
            "UGX",
            "úgandskur skildingur",
        }
        USD{
            "USD",
            "Bandaríkjadalur",
        }
        USN{
            "USN",
            "Bandaríkjadalur (næsta dag)",
        }
        USS{
            "USS",
            "Bandaríkjadalur (sama dag)",
        }
        UYU{
            "UYU",
            "úrúgvæskur pesi",
        }
        UZS{
            "UZS",
            "úsbekskt súm",
        }
        VEB{
            "VEB",
            "Bolívar í Venesúela (1871–2008)",
        }
        VEF{
            "VEF",
            "venesúelskur bólívari (2008–2018)",
        }
        VES{
            "VES",
            "venesúelskur bólívari",
        }
        VND{
            "VND",
            "víetnamskt dong",
        }
        VUV{
            "VUV",
            "vanúatúskt vatú",
        }
        WST{
            "WST",
            "Samóatala",
        }
        XAF{
            "FCFA",
            "miðafrískur franki",
        }
        XCD{
            "EC$",
            "austurkarabískur dalur",
        }
        XDR{
            "XDR",
            "Sérstök dráttarréttindi",
        }
        XFO{
            "XFO",
            "Franskur gullfranki",
        }
        XFU{
            "XFU",
            "Franskur franki, UIC",
        }
        XOF{
            "F CFA",
            "vesturafrískur franki",
        }
        XPF{
            "CFPF",
            "pólinesískur franki",
        }
        XXX{
            "¤",
            "óþekktur gjaldmiðill",
        }
        YDD{
            "YDD",
            "Jemenskur denari",
        }
        YER{
            "YER",
            "jemenskt ríal",
        }
        YUM{
            "YUM",
            "Júgóslavneskur denari",
        }
        ZAL{
            "ZAL",
            "Rand (viðskipta)",
        }
        ZAR{
            "ZAR",
            "suðurafrískt rand",
        }
        ZMK{
            "ZMK",
            "Zambian Kwacha (1968–2012)",
        }
        ZMW{
            "ZMW",
            "sambísk kvaka",
        }
        ZWD{
            "ZWD",
            "Simbabveskur dalur",
        }
    }
    Currencies%narrow{
<<<<<<< HEAD
        ARS{"$"}
        AUD{"$"}
        BBD{"$"}
        BDT{"৳"}
        BMD{"$"}
        BND{"$"}
        BRL{"R$"}
        BSD{"$"}
        BZD{"$"}
        CAD{"$"}
        CLP{"$"}
        CNY{"¥"}
        COP{"$"}
        CRC{"₡"}
        CUP{"$"}
        DKK{"kr."}
        DOP{"$"}
        EUR{"€"}
        FJD{"$"}
        GBP{"£"}
        GIP{"£"}
        GYD{"$"}
        HKD{"$"}
        IDR{"Rp"}
        ILS{"₪"}
        INR{"₹"}
        ISK{"kr."}
        JMD{"$"}
        JPY{"¥"}
        KHR{"៛"}
        KRW{"₩"}
        KYD{"$"}
        KZT{"₸"}
        LAK{"₭"}
        LRD{"$"}
        MNT{"₮"}
        MXN{"$"}
        NAD{"$"}
        NGN{"₦"}
        NOK{"kr."}
        NZD{"$"}
        PHP{"₱"}
        PYG{"₲"}
        SBD{"$"}
        SEK{"kr."}
        SGD{"$"}
        SRD{"$"}
        SSP{"£"}
        THB{"฿"}
        TOP{"T$"}
        TRY{"₺"}
        TTD{"$"}
        TWD{"NT$"}
        UAH{"₴"}
        USD{"$"}
        UYU{"$"}
        VND{"₫"}
=======
        DKK{"kr."}
        ISK{"kr."}
        NOK{"kr."}
        SEK{"kr."}
        TWD{"NT$"}
>>>>>>> 626889fb
    }
    CurrencyPlurals{
        AED{
            one{"arabískt dírham"}
            other{"arabísk dírhöm"}
        }
        AFN{
            one{"afgani"}
            other{"afganar"}
        }
        ALL{
            one{"albanskt lek"}
            other{"albönsk lek"}
        }
        AMD{
            one{"armenskt dramm"}
            other{"armensk drömm"}
        }
        ANG{
            one{"hollenskt Antillugyllini"}
            other{"hollensk Antillugyllini"}
        }
        AOA{
            one{"angólsk kvansa"}
            other{"angólskar kvönsur"}
        }
        ARS{
            one{"argentínskur pesi"}
            other{"argentínskir pesar"}
        }
        AUD{
            one{"ástralskur dalur"}
            other{"ástralskir dalir"}
        }
        AWG{
            one{"arúbönsk flórína"}
            other{"arúbanskar flórínur"}
        }
        AZN{
            one{"aserskt manat"}
            other{"asersk manöt"}
        }
        BAM{
            one{"skiptanlegt Bosníu og Hersegóvínu-mark"}
            other{"skiptanleg Bosníu og Hersegóvínu-mörk"}
        }
        BBD{
            one{"barbadoskur dalur"}
            other{"barbadoskir dalir"}
        }
        BDT{
            one{"bangladessk taka"}
            other{"bangladesskar tökur"}
        }
        BGN{
            one{"búlgarskt lef"}
            other{"búlgörsk lef"}
        }
        BHD{
            one{"bareinskur denari"}
            other{"bareinskir denarar"}
        }
        BIF{
            one{"búrúndískur franki"}
            other{"búrúndískir frankar"}
        }
        BMD{
            one{"Bermúdadalur"}
            other{"Bermúdadalir"}
        }
        BND{
            one{"brúneiskur dalur"}
            other{"brúneiskir dalir"}
        }
        BOB{
            one{"bólivíani"}
            other{"bólivíanar"}
        }
        BRL{
            one{"brasilískt ríal"}
            other{"brasilísk ríöl"}
        }
        BSD{
            one{"Bahamadalur"}
            other{"Bahamadalir"}
        }
        BTN{
            one{"bútanskt núltrum"}
            other{"bútönsk núltrum"}
        }
        BWP{
            one{"botsvönsk púla"}
            other{"botsvanskar púlur"}
        }
        BYN{
            one{"hvítrússnesk rúbla"}
            other{"hvítrússneskar rúblur"}
        }
        BYR{
            one{"hvítrússnesk rúbla (2000–2016)"}
            other{"hvítrússneskar rúblur (2000–2016)"}
        }
        BZD{
            one{"belískur dalur"}
            other{"belískir dalir"}
        }
        CAD{
            one{"Kanadadalur"}
            other{"Kanadadalir"}
        }
        CDF{
            one{"kongóskur franki"}
            other{"kongóskir frankar"}
        }
        CHF{
            one{"svissneskur franki"}
            other{"svissneskir frankar"}
        }
        CLP{
            one{"síleskur pesi"}
            other{"síleskir pesar"}
        }
        CNH{
            one{"kínverskt júan (utan heimalands)"}
            other{"kínversk júön (utan heimalands)"}
        }
        CNY{
            one{"kínverskt júan"}
            other{"kínversk júön"}
        }
        COP{
            one{"kólumbískur pesi"}
            other{"kólumbískir pesar"}
        }
        CRC{
            one{"kostarískt kólon"}
            other{"kostarísk kólon"}
        }
        CUC{
            one{"kúbverskur skiptanlegur pesi"}
            other{"kúbverskir skiptanlegir pesar"}
        }
        CUP{
            one{"kúbverskur pesi"}
            other{"kúbverskir pesar"}
        }
        CVE{
            one{"grænhöfðeyskur skúti"}
            other{"grænhöfðeyskir skútar"}
        }
        CZK{
            one{"tékknesk króna"}
            other{"tékkneskar krónur"}
        }
        DJF{
            one{"djíbútískur franki"}
            other{"djíbútískir frankar"}
        }
        DKK{
            one{"dönsk króna"}
            other{"danskar krónur"}
        }
        DOP{
            one{"dóminískur pesi"}
            other{"dóminískir pesar"}
        }
        DZD{
            one{"alsírskur denari"}
            other{"alsírskir denarar"}
        }
        EEK{
            one{"eistnesk króna"}
            other{"eistneskar krónur"}
        }
        EGP{
            one{"egypskt pund"}
            other{"egypsk pund"}
        }
        ERN{
            one{"erítresk nakfa"}
            other{"erítreskar nökfur"}
        }
        ETB{
            one{"eþíópískt birr"}
            other{"eþíópísk birr"}
        }
        EUR{
            one{"evra"}
            other{"evrur"}
        }
        FJD{
            one{"fídjískur dalur"}
            other{"fídjískir dalir"}
        }
        FKP{
            one{"falklenskt pund"}
            other{"falklensk pund"}
        }
        GEL{
            one{"georgískur lari"}
            other{"georgískir larar"}
        }
        GHS{
            one{"ganverskur sedi"}
            other{"ganverskir sedar"}
        }
        GMD{
            one{"gambískur dalasi"}
            other{"gambískir dalasar"}
        }
        GNF{
            one{"Gíneufranki"}
            other{"Gíneufrankar"}
        }
        GTQ{
            one{"gvatemalskt kvesal"}
            other{"gvatemölsk kvesöl"}
        }
        GYD{
            one{"gvæjanskur dalur"}
            other{"gvæjanskir dalir"}
        }
        HKD{
            one{"Hong Kong-dalur"}
            other{"Hong Kong-dalir"}
        }
        HNL{
            one{"hondúrsk lempíra"}
            other{"hondúrskar lempírur"}
        }
        HRK{
            one{"króatísk kúna"}
            other{"króatískar kúnur"}
        }
        HTG{
            one{"haítískur gúrdi"}
            other{"haítískir gúrdar"}
        }
        HUF{
            one{"ungversk fórinta"}
            other{"ungverskar fórintur"}
        }
        IDR{
            one{"indónesísk rúpía"}
            other{"indónesískar rúpíur"}
        }
        ILS{
            one{"nýr ísraelskur sikill"}
            other{"nýir ísraelskir siklar"}
        }
        INR{
            one{"indversk rúpía"}
            other{"indverskar rúpíur"}
        }
        IQD{
            one{"írakskur denari"}
            other{"írakskir denarar"}
        }
        IRR{
            one{"íranskt ríal"}
            other{"írönsk ríöl"}
        }
        ISK{
            one{"íslensk króna"}
            other{"íslenskar krónur"}
        }
        JMD{
            one{"jamaískur dalur"}
            other{"jamaískir dalir"}
        }
        JOD{
            one{"jórdanskur denari"}
            other{"jórdanskir denarar"}
        }
        JPY{
            one{"japanskt jen"}
            other{"japönsk jen"}
        }
        KES{
            one{"kenískur skildingur"}
            other{"kenískir skildingar"}
        }
        KGS{
            one{"kirgiskt som"}
            other{"kirgisk som"}
        }
        KHR{
            one{"kambódískt ríal"}
            other{"kambódísk ríöl"}
        }
        KMF{
            one{"kómoreyskur franki"}
            other{"kómoreyskir frankar"}
        }
        KPW{
            one{"norðurkóreskt vonn"}
            other{"norðurkóresk vonn"}
        }
        KRW{
            one{"suðurkóreskt vonn"}
            other{"suðurkóresk vonn"}
        }
        KWD{
            one{"kúveiskur denari"}
            other{"kúveiskir denarar"}
        }
        KYD{
            one{"caymaneyskur dalur"}
            other{"caymaneyskir dalir"}
        }
        KZT{
            one{"kasakst tengi"}
            other{"kasöksk tengi"}
        }
        LAK{
            one{"laoskt kip"}
            other{"laosk kip"}
        }
        LBP{
            one{"líbanskt pund"}
            other{"líbönsk pund"}
        }
        LKR{
            one{"srílönsk rúpía"}
            other{"srílanskar rúpíur"}
        }
        LRD{
            one{"líberískur dalur"}
            other{"líberískir dalir"}
        }
        LSL{
            one{"lesótóskur lóti"}
            other{"lesótóskir lótar"}
        }
        LTL{
            one{"litháískt lít"}
            other{"litháísk lít"}
        }
        LVL{
            one{"lettneskt lat"}
            other{"lettnesk löt"}
        }
        LYD{
            one{"líbískur denari"}
            other{"líbískir denarar"}
        }
        MAD{
            one{"marokkóskt dírham"}
            other{"marokkósk dírhöm"}
        }
        MDL{
            one{"moldavískt lei"}
            other{"moldavísk lei"}
        }
        MGA{
            one{"Madagaskararjari"}
            other{"Madagaskararjarar"}
        }
        MKD{
            one{"makedónskur denari"}
            other{"makedónskir denarar"}
        }
        MMK{
            one{"mjanmarskt kjat"}
            other{"mjanmörsk kjöt"}
        }
        MNT{
            one{"mongólskur túríkur"}
            other{"mongólskir túríkar"}
        }
        MOP{
            one{"makaósk pataka"}
            other{"makaóskar patökur"}
        }
        MRO{
            one{"máritönsk úgía (1973–2017)"}
            other{"máritanskar úgíur (1973–2017)"}
        }
        MRU{
            one{"máritönsk úgía"}
            other{"máritanskar úgíur"}
        }
        MUR{
            one{"máritísk rúpía"}
            other{"máritískar rúpíur"}
        }
        MVR{
            one{"maldíveysk rúpía"}
            other{"maldíveyskar rúpíur"}
        }
        MWK{
            one{"malavísk kvaka"}
            other{"malavískar kvökur"}
        }
        MXN{
            one{"mexíkóskur pesi"}
            other{"mexíkóskir pesar"}
        }
        MYR{
            one{"malasískt ringit"}
            other{"malasísk ringit"}
        }
        MZN{
            one{"mósambískt metikal"}
            other{"mósambísk metiköl"}
        }
        NAD{
            one{"namibískur dalur"}
            other{"namibískir dalir"}
        }
        NGN{
            one{"nígerísk næra"}
            other{"nígerískar nærur"}
        }
        NIC{
            one{"Níkarögsk kordóva (1988–1991)"}
            other{"Níkaragskar kordóvur (1988–1991)"}
        }
        NIO{
            one{"níkarögsk kordóva"}
            other{"níkaragskar kordóvur"}
        }
        NOK{
            one{"norsk króna"}
            other{"norskar krónur"}
        }
        NPR{
            one{"nepölsk rúpía"}
            other{"nepalskar rúpíur"}
        }
        NZD{
            one{"nýsjálenskur dalur"}
            other{"nýsjálenskir dalir"}
        }
        OMR{
            one{"ómanskt ríal"}
            other{"ómönsk ríöl"}
        }
        PAB{
            one{"balbói"}
            other{"balbóar"}
        }
        PEN{
            one{"perúskt sól"}
            other{"perúsk sól"}
        }
        PGK{
            one{"papúsk kína"}
            other{"papúskar kínur"}
        }
        PHP{
            one{"filippseyskur pesi"}
            other{"filippseyskir pesar"}
        }
        PKR{
            one{"pakistönsk rúpía"}
            other{"pakistanskar rúpíur"}
        }
        PLN{
            one{"pólskt slot"}
            other{"pólsk slot"}
        }
        PYG{
            one{"paragvæskt gvaraní"}
            other{"paragvæsk gvaraní"}
        }
        QAR{
            one{"katarskt ríal"}
            other{"katörsk ríöl"}
        }
        RON{
            one{"rúmenskt lei"}
            other{"rúmensk lei"}
        }
        RSD{
            one{"serbneskur denari"}
            other{"serbneskir denarar"}
        }
        RUB{
            one{"rússnesk rúbla"}
            other{"rússneskar rúblur"}
        }
        RWF{
            one{"rúandskur franki"}
            other{"rúandskir frankar"}
        }
        SAR{
            one{"sádiarabískt ríal"}
            other{"sádiarabísk ríöl"}
        }
        SBD{
            one{"salómonseyskur dalur"}
            other{"salómonseyskir dalir"}
        }
        SCR{
            one{"Seychellesrúpía"}
            other{"Seychellesrúpíur"}
        }
        SDG{
            one{"súdanskt pund"}
            other{"súdönsk pund"}
        }
        SEK{
            one{"sænsk króna"}
            other{"sænskar krónur"}
        }
        SGD{
            one{"singapúrskur dalur"}
            other{"singapúrskir dalir"}
        }
        SHP{
            one{"helenskt pund"}
            other{"helensk pund"}
        }
        SLE{
            one{"síerraleónsk ljóna"}
            other{"síerraleónskar ljónur"}
        }
        SLL{
            one{"síerraleónsk ljóna (1964—2022)"}
            other{"síerraleónskar ljónur (1964—2022)"}
        }
        SOS{
            one{"sómalískur skildingur"}
            other{"sómalískir skildingar"}
        }
        SRD{
            one{"Súrínamdalur"}
            other{"Súrínamdalir"}
        }
        SSP{
            one{"suðursúdanskt pund"}
            other{"suðursúdönsk pund"}
        }
        STD{
            one{"Saó Tóme og Prinsípe-dóbra (1977–2017)"}
            other{"Saó Tóme og Prinsípe-dóbrur (1977–2017)"}
        }
        STN{
            one{"Saó Tóme og Prinsípe-dóbra"}
            other{"Saó Tóme og Prinsípe-dóbrur"}
        }
        SYP{
            one{"sýrlenskt pund"}
            other{"sýrlensk pund"}
        }
        SZL{
            one{"svasílenskur lílangeni"}
            other{"svasílenskir lílangenar"}
        }
        THB{
            one{"taílenskt bat"}
            other{"taílensk böt"}
        }
        TJS{
            one{"tadsjikskur sómóni"}
            other{"tadsjikskir sómónar"}
        }
        TMT{
            one{"túrkmenskt manat"}
            other{"túrkmensk manöt"}
        }
        TND{
            one{"túniskur denari"}
            other{"túniskir denarar"}
        }
        TOP{
            one{"Tongapanga"}
            other{"Tongapöngur"}
        }
        TRY{
            one{"tyrknesk líra"}
            other{"tyrkneskar lírur"}
        }
        TTD{
            one{"Trínidad og Tóbagó-dalur"}
            other{"Trínidad og Tóbagó-dalir"}
        }
        TWD{
            one{"taívanskur dalur"}
            other{"taívanskir dalir"}
        }
        TZS{
            one{"tansanískur skildingur"}
            other{"tansanískir skildingar"}
        }
        UAH{
            one{"úkraínsk hrinja"}
            other{"úkraínskar hrinjur"}
        }
        UGX{
            one{"úgandskur skildingur"}
            other{"úgandskir skildingar"}
        }
        USD{
            one{"Bandaríkjadalur"}
            other{"Bandaríkjadalir"}
        }
        UYU{
            one{"úrúgvæskur pesi"}
            other{"úrúgvæskir pesar"}
        }
        UZS{
            one{"úsbekskt súm"}
            other{"úsbeksk súm"}
        }
        VEF{
            one{"venesúelskur bólívari (2008–2018)"}
            other{"venesúelskir bólívarar (2008–2018)"}
        }
        VES{
            one{"venesúelskur bólívari"}
            other{"venesúelskir bólívarar"}
        }
        VND{
            one{"víetnamskt dong"}
            other{"víetnömsk dong"}
        }
        VUV{
            one{"vanúatúskt vatú"}
            other{"vanúatúsk vatú"}
        }
        WST{
            one{"Samóatala"}
            other{"Samóatölur"}
        }
        XAF{
            one{"miðafrískur franki"}
            other{"miðafrískir frankar"}
        }
        XCD{
            one{"austurkarabískur dalur"}
            other{"austurkarabískir dalir"}
        }
        XOF{
            one{"vesturafrískur franki"}
            other{"vesturafrískir frankar"}
        }
        XPF{
            one{"pólinesískur franki"}
            other{"pólinesískir frankar"}
        }
        XXX{
            one{"(óþekkt mynteining gjaldmiðils)"}
            other{"(óþekktur gjaldmiðill)"}
        }
        YER{
            one{"jemenskt ríal"}
            other{"jemensk ríöl"}
        }
        ZAR{
            one{"suðurafrískt rand"}
            other{"suðurafrísk rönd"}
        }
        ZMW{
            one{"sambísk kvaka"}
            other{"sambískar kvökur"}
        }
    }
    CurrencyUnitPatterns{
        one{"{0} {1}"}
        other{"{0} {1}"}
    }
}<|MERGE_RESOLUTION|>--- conflicted
+++ resolved
@@ -917,71 +917,11 @@
         }
     }
     Currencies%narrow{
-<<<<<<< HEAD
-        ARS{"$"}
-        AUD{"$"}
-        BBD{"$"}
-        BDT{"৳"}
-        BMD{"$"}
-        BND{"$"}
-        BRL{"R$"}
-        BSD{"$"}
-        BZD{"$"}
-        CAD{"$"}
-        CLP{"$"}
-        CNY{"¥"}
-        COP{"$"}
-        CRC{"₡"}
-        CUP{"$"}
-        DKK{"kr."}
-        DOP{"$"}
-        EUR{"€"}
-        FJD{"$"}
-        GBP{"£"}
-        GIP{"£"}
-        GYD{"$"}
-        HKD{"$"}
-        IDR{"Rp"}
-        ILS{"₪"}
-        INR{"₹"}
-        ISK{"kr."}
-        JMD{"$"}
-        JPY{"¥"}
-        KHR{"៛"}
-        KRW{"₩"}
-        KYD{"$"}
-        KZT{"₸"}
-        LAK{"₭"}
-        LRD{"$"}
-        MNT{"₮"}
-        MXN{"$"}
-        NAD{"$"}
-        NGN{"₦"}
-        NOK{"kr."}
-        NZD{"$"}
-        PHP{"₱"}
-        PYG{"₲"}
-        SBD{"$"}
-        SEK{"kr."}
-        SGD{"$"}
-        SRD{"$"}
-        SSP{"£"}
-        THB{"฿"}
-        TOP{"T$"}
-        TRY{"₺"}
-        TTD{"$"}
-        TWD{"NT$"}
-        UAH{"₴"}
-        USD{"$"}
-        UYU{"$"}
-        VND{"₫"}
-=======
         DKK{"kr."}
         ISK{"kr."}
         NOK{"kr."}
         SEK{"kr."}
         TWD{"NT$"}
->>>>>>> 626889fb
     }
     CurrencyPlurals{
         AED{
