﻿// © 2016 and later: Unicode, Inc. and others.
// License & terms of use: http://www.unicode.org/copyright.html
// Generated using tools/cldr/cldr-to-icu/build-icu-data.xml
chr{
    Currencies{
        AED{
            "AED",
            "ᏌᏊ ᎢᏳᎾᎵᏍᏔᏅ ᎡᎳᏈ ᎢᎹᎵᏘᏏ ᎠᏕᎳ",
        }
        AFN{
            "AFN",
            "ᎠᏫᎨᏂᏍᏖᏂ ᎠᏕᎳ",
        }
        ALL{
            "ALL",
            "ᎠᎵᏇᏂᏯ ᎠᏕᎳ",
        }
        AMD{
            "AMD",
            "ᎠᎵᎻᏂᎠ ᎠᏕᎳ",
        }
        ANG{
            "ANG",
            "ᎾᏍᎩᏁᏛᎳᏂ ᎠᏂᏘᎵᏏ ᎠᏕᎳ",
        }
        AOA{
            "AOA",
            "ᎠᏂᎪᎳ ᎠᏕᎳ",
        }
        ARS{
            "ARS",
            "ᎠᏥᏂᏘᏂᎠ ᎠᏕᎳ",
        }
        AUD{
            "A$",
            "ᎡᎳᏗᏜ ᎠᏕᎳ",
        }
        AWG{
            "AWG",
            "ᎠᎷᏆ ᎠᏕᎳ",
        }
        AZN{
            "AZN",
            "ᎠᏏᎵᏆᏌᏂ ᎠᏕᎳ",
        }
        BAM{
            "BAM",
            "ᏉᏏᏂᎠ-ᎲᏤᎪᏫ ᎦᏁᏟᏴᏍᏔᏅ ᎠᏕᎳ",
        }
        BBD{
            "BBD",
            "ᏆᏇᏙᏍ ᎠᏕᎳ",
        }
        BDT{
            "BDT",
            "ᏆᏂᎦᎵᏕᏍ ᎠᏕᎳ",
        }
        BGN{
            "BGN",
            "ᏊᎵᎨᎵᎠ ᎠᏕᎳ",
        }
        BHD{
            "BHD",
            "ᏆᎭᎴᎢᏂ ᎠᏕᎳ",
        }
        BIF{
            "BIF",
            "ᏋᎷᏂᏗ ᎠᏕᎳ",
        }
        BMD{
            "BMD",
            "ᏆᏊᏓ ᎠᏕᎳ",
        }
        BND{
            "BND",
            "ᏊᎾᎢ ᎠᏕᎳ",
        }
        BOB{
            "BOB",
            "ᏉᎵᏫᎠ ᎠᏕᎳ",
        }
        BRL{
            "R$",
            "ᏆᏏᎵᎢ ᎠᏕᎳ",
        }
        BSD{
            "BSD",
            "ᏆᎭᎹ ᎠᏕᎳ",
        }
        BTN{
            "BTN",
            "ᏊᏔᏂ ᎠᏕᎳ",
        }
        BWP{
            "BWP",
            "ᏆᏣᏩᎾ ᎠᏕᎳ",
        }
        BYN{
            "BYN",
            "ᏇᎳᎷᏍ ᎠᏕᎳ",
        }
        BYR{
            "BYR",
            "ᏇᎳᎷᏍ ᎠᏕᎳ (2000–2016)",
        }
        BZD{
            "BZD",
            "ᏇᎵᏍ ᎠᏕᎳ",
        }
        CAD{
            "CA$",
            "ᎨᎾᏓ ᎠᏕᎳ",
        }
        CDF{
            "CDF",
            "ᎧᏂᎪ ᎠᏕᎳ",
        }
        CHF{
            "CHF",
            "ᏍᏫᏏ ᎠᏕᎳ",
        }
        CLP{
            "CLP",
            "ᏥᎵ ᎠᏕᎳ",
        }
        CNH{
            "CNH",
            "ᏣᏂᏏ ᎠᏕᎳ (ᏓᎹᏳᏟᏗ)",
        }
        CNY{
            "CN¥",
            "ᏓᎶᏂᎨ ᎠᏕᎳ",
        }
        COP{
            "COP",
            "ᎪᎸᎻᏈᎢᎠ ᎠᏕᎳ",
        }
        CRC{
            "CRC",
            "ᎪᏍᏓᎵᎧ ᎠᏕᎳ",
        }
        CUC{
            "CUC",
            "ᎫᏆ ᎦᏁᏟᏴᏍᏔᏅ ᎠᏕᎳ",
        }
        CUP{
            "CUP",
            "ᎫᏆ ᎠᏕᎳ",
        }
        CVE{
            "CVE",
            "ᎢᎬᎾᏕᎾ ᎢᏤᏳᏍᏗ ᎠᏕᎳ",
        }
        CZK{
            "CZK",
            "ᏤᎩ ᎠᏕᎳ",
        }
        DJF{
            "DJF",
            "ᏥᏊᏗ ᎠᏕᎳ",
        }
        DKK{
            "DKK",
            "ᏕᏂᏍ ᎠᏕᎳ",
        }
        DOP{
            "DOP",
            "ᏙᎻᏂᎧᏂ ᎠᏕᎳ",
        }
        DZD{
            "DZD",
            "ᎠᎵᏥᎵᏯ ᎠᏕᎳ",
        }
        EGP{
            "EGP",
            "ᎢᏥᏈᎢ ᎠᏕᎳ",
        }
        ERN{
            "ERN",
            "ᎡᎵᏟᏯ ᎠᏕᎳ",
        }
        ETB{
            "ETB",
            "ᎢᏗᎣᏈᎠ ᎠᏕᎳ",
        }
        EUR{
            "€",
            "ᏳᎳᏛ ᎠᏕᎳ",
        }
        FJD{
            "FJD",
            "ᏫᎩ ᎠᏕᎳ",
        }
        FKP{
            "FKP",
            "ᏩᎩᎤ ᏚᎦᏚᏛᎢ ᎠᏕᎳ",
        }
        GBP{
            "£",
            "ᎩᎵᏏᏲ ᎠᏕᎳ",
        }
        GEL{
            "GEL",
            "ᏣᎠᏥᎢ ᎠᏕᎳ",
        }
        GHS{
            "GHS",
            "ᎦᎠᎾ ᎠᏕᎳ",
        }
        GIP{
            "GIP",
            "ᏥᏆᎵᏓ ᎠᏕᎳ",
        }
        GMD{
            "GMD",
            "ᎦᎹᏈᎢᎠ ᎠᏕᎳ",
        }
        GNF{
            "GNF",
            "ᎩᎢᏂ ᎠᏕᎳ",
        }
        GTQ{
            "GTQ",
            "ᏆᏖᎹᎳ ᎠᏕᎳ",
        }
        GYD{
            "GYD",
            "ᎦᏯᎾ ᎠᏕᎳ",
        }
        HKD{
            "HK$",
            "ᎰᏂᎩ ᎪᏂᎩ ᎠᏕᎳ",
        }
        HNL{
            "HNL",
            "ᎭᏂᏚᎳᏍ ᎠᏕᎳ",
        }
        HRK{
            "HRK",
            "ᎧᎶᎡᏏᎠ ᎠᏕᎳ",
        }
        HTG{
            "HTG",
            "ᎮᏘ ᎠᏕᎳ",
        }
        HUF{
            "HUF",
            "ᎲᏂᎦᎵ ᎠᏕᎳ",
        }
        IDR{
            "IDR",
            "ᎢᏂᏙᏂᏍᏯ ᎠᏕᎳ",
        }
        ILS{
            "₪",
            "ᎢᏏᎵᏱ ᎢᏤ ᎠᏕᎳ",
        }
        INR{
            "₹",
            "ᎢᏂᏗᎢᎠ ᎠᏕᎳ",
        }
        IQD{
            "IQD",
            "ᎢᎳᎩ ᎠᏕᎳ",
        }
        IRR{
            "IRR",
            "ᎢᎴᏂ ᎠᏕᎳ",
        }
        ISK{
            "ISK",
            "ᏧᏁᏍᏓᎸᎯ ᎠᏕᎳ",
        }
        JMD{
            "JMD",
            "ᏣᎺᎢᎧ ᎠᏕᎳ",
        }
        JOD{
            "JOD",
            "ᏦᏓᏂ ᎠᏕᎳ",
        }
        JPY{
            "JP¥",
            "ᏣᏩᏂᏏ ᎠᏕᎳ",
        }
        KES{
            "KES",
            "ᎨᏂᏯ ᎠᏕᎳ",
        }
        KGS{
            "KGS",
            "ᎩᎵᏣᎢᏍ ᎠᏕᎳ",
        }
        KHR{
            "KHR",
            "ᎧᎹᏉᏗᎠᏂ ᎠᏕᎳ",
        }
        KMF{
            "KMF",
            "ᎪᎼᎳᏍ ᎠᏕᎳ",
        }
        KPW{
            "KPW",
            "ᏧᏴᏢ ᎪᎵᎠ ᎠᏕᎳ",
        }
        KRW{
            "₩",
            "ᏧᎦᎾᏮ ᎪᎵᎠ ᎠᏕᎳ",
        }
        KWD{
            "KWD",
            "ᎫᏪᎢᏘ ᎠᏕᎳ",
        }
        KYD{
            "KYD",
            "ᎨᎢᎹᏂ ᏚᎦᏚᏛᎢ ᎠᏕᎳ",
        }
        KZT{
            "KZT",
            "ᎧᏎᎧᏍᏕᏂ ᎠᏕᎳ",
        }
        LAK{
            "LAK",
            "ᎳᎣ ᎠᏕᎳ",
        }
        LBP{
            "LBP",
            "ᎴᏆᎾᏂ ᎠᏕᎳ",
        }
        LKR{
            "LKR",
            "ᏍᎵ ᎳᏂᎧ ᎠᏕᎳ",
        }
        LRD{
            "LRD",
            "ᎳᏈᎵᏯ ᎠᏕᎳ",
        }
        LSL{
            "LSL",
            "ᎴᏐᏠ ᎶᏘ",
        }
        LYD{
            "LYD",
            "ᎵᏈᏯ ᎠᏕᎳ",
        }
        MAD{
            "MAD",
            "ᎼᎶᎪ ᎠᏕᎳ",
        }
        MDL{
            "MDL",
            "ᎹᎵᏙᏫᎠ ᎠᏕᎳ",
        }
        MGA{
            "MGA",
            "ᎹᎳᎦᏏ ᎠᏕᎳ",
        }
        MKD{
            "MKD",
            "ᎹᏎᏙᏂᎠ ᎠᏕᎳ",
        }
        MMK{
            "MMK",
            "ᎹᏯᎹᎵ ᎠᏕᎳ",
        }
        MNT{
            "MNT",
            "ᎹᏂᎪᎵᎠ ᎠᏕᎳ",
        }
        MOP{
            "MOP",
            "ᎹᎧᎣ ᎠᏕᎳ",
        }
        MRO{
            "MRO",
            "ᎹᏈᏔᏂᎠ ᎠᏕᎳ (1973–2017)",
        }
        MRU{
            "MRU",
            "ᎹᏈᏔᏂᎠ ᎠᏕᎳ",
        }
        MUR{
            "MUR",
            "ᎹᏘᎢᏯ ᎠᏕᎳ",
        }
        MVR{
            "MVR",
            "ᎹᎵᏗᏫᏍ ᎠᏕᎳ",
        }
        MWK{
            "MWK",
            "ᎹᎳᏫ ᎠᏕᎳ",
        }
        MXN{
            "MX$",
            "ᏍᏆᏂ ᎠᏕᎳ",
        }
        MYR{
            "MYR",
            "ᎹᎴᏏᎢᎠ ᎠᏕᎳ",
        }
        MZN{
            "MZN",
            "ᎼᏎᎻᏇᎩ ᎠᏕᎳ",
        }
        NAD{
            "NAD",
            "ᎾᎻᏈᎢᏯ ᎠᏕᎳ",
        }
        NGN{
            "NGN",
            "ᏂᏥᎵᏯ ᎠᏕᎳ",
        }
        NIO{
            "NIO",
            "ᏂᎧᎳᏆ ᎠᏕᎳ",
        }
        NOK{
            "NOK",
            "ᏃᏪ ᎠᏕᎳ",
        }
        NPR{
            "NPR",
            "ᏁᏆᎵ ᎠᏕᎳ",
        }
        NZD{
            "NZ$",
            "ᎢᏤ ᏏᎢᎴᏂᏗ ᎠᏕᎳ",
        }
        OMR{
            "OMR",
            "ᎣᎺᏂ ᎠᏕᎳ",
        }
        PAB{
            "PAB",
            "ᏆᎾᎹ ᎠᏕᎳ",
        }
        PEN{
            "PEN",
            "ᏇᎷ ᎠᏕᎳ",
        }
        PGK{
            "PGK",
            "ᏆᏇ ᎢᏤ ᎩᎢᏂ ᎠᏕᎳ",
        }
        PHP{
            "PHP",
            "ᎠᏂᏈᎵᎩᏃ ᎠᏕᎳ",
        }
        PKR{
            "PKR",
            "ᏆᎩᏍᏖᏂ ᎠᏕᎳ",
        }
        PLN{
            "PLN",
            "ᏉᎳᏂ ᎠᏕᎳ",
        }
        PYG{
            "PYG",
            "ᏆᎳᏇᎢᏯ ᎠᏕᎳ",
        }
        QAR{
            "QAR",
            "ᎧᏔᎵ ᎠᏕᎳ",
        }
        RON{
            "RON",
            "ᎶᎹᏂᏯ ᎠᏕᎳ",
        }
        RSD{
            "RSD",
            "ᏒᏈᏯ ᎠᏕᎳ",
        }
        RUB{
            "RUB",
            "ᏲᏂᎢ ᎠᏕᎳ",
        }
        RWF{
            "RWF",
            "ᎶᏩᏂᏓ ᎠᏕᎳ",
        }
        SAR{
            "SAR",
            "ᏌᎤᏗ ᎠᏕᎳ",
        }
        SBD{
            "SBD",
            "ᏐᎶᎹᏂ ᏚᎦᏚᏛᎢ ᎠᏕᎳ",
        }
        SCR{
            "SCR",
            "ᏏᎡᏥᎵᏍ ᎠᏕᎳ",
        }
        SDG{
            "SDG",
            "ᏑᏕᏂ ᎠᏕᎳ",
        }
        SEK{
            "SEK",
            "ᏍᏫᏕᏂ ᎠᏕᎳ",
        }
        SGD{
            "SGD",
            "ᏏᏂᎦᏉᎵ ᎠᏕᎳ",
        }
        SHP{
            "SHP",
            "ᎤᏓᏅᏘ ᎮᎵᎾ ᎠᏕᎳ",
        }
        SLE{
            "SLE",
            "ᏏᎡᎳᎴᎣᏂ ᎠᏕᎳ",
        }
        SLL{
            "SLL",
            "ᏏᎡᎳᎴᎣᏂ ᎠᏕᎳ (1964—2022)",
        }
        SOS{
            "SOS",
            "ᏐᎹᎵ ᎠᏕᎳ",
        }
        SRD{
            "SRD",
            "ᏒᎵᎾᎻ ᎠᏕᎳ",
        }
        SSP{
            "SSP",
            "ᏧᎦᎾᏮ ᏑᏕᏂ ᎠᏕᎳ",
        }
        STD{
            "STD",
            "ᏌᎣᏙᎺ ᎠᎴ ᏈᏂᏏᏇ ᎠᏕᎳ (1977–2017)",
        }
        STN{
            "STN",
            "ᏌᎣᏙᎺ & ᏈᏂᏏᏇ ᎠᏕᎳ",
        }
        SYP{
            "SYP",
            "ᏏᎵᎠ ᎠᏕᎳ",
        }
        SZL{
            "SZL",
            "ᏍᏩᏏ ᎠᏕᎳ",
        }
        THB{
            "THB",
            "ᏔᏯᎴᏂ ᎠᏕᎳ",
        }
        TJS{
            "TJS",
            "ᏔᏥᎩᏍᏕᏂ ᎠᏕᎳ",
        }
        TMT{
            "TMT",
            "ᏛᎵᎩᎺᏂᏍᏔᏂ ᎠᏕᎳ",
        }
        TND{
            "TND",
            "ᏚᏂᏏᏍᎠ ᎠᏕᎳ",
        }
        TOP{
            "TOP",
            "ᏔᏂᎪ ᎠᏕᎳ",
        }
        TRY{
            "TRY",
            "ᎬᏃ ᎠᏕᎳ",
        }
        TTD{
            "TTD",
            "ᏟᏂᏕᏗ & ᏙᏆᎪ ᎠᏕᎳ",
        }
        TWD{
            "NT$",
            "ᎢᏤ ᏔᎢᏩᏂ ᎠᏕᎳ",
        }
        TZS{
            "TZS",
            "ᏖᏂᏏᏂᏯ ᎠᏕᎳ",
        }
        UAH{
            "UAH",
            "ᏳᎧᎴᏂ ᎠᏕᎳ",
        }
        UGX{
            "UGX",
            "ᏳᎦᏂᏓ ᎠᏕᎳ",
        }
        USD{
            "$",
            "US ᎠᏕᎳ",
        }
        UYU{
            "UYU",
            "ᏳᎷᏇ ᎠᏕᎳ",
        }
        UZS{
            "UZS",
            "ᎤᏍᏇᎩᏍᏖᏂ ᎠᏕᎳ",
        }
        VEF{
            "VEF",
            "ᏪᏁᏑᏪ ᎠᏕᎳ (2008–2018)",
        }
        VES{
            "VES",
            "ᏪᏁᏑᏪ ᎠᏕᎳ",
        }
        VND{
            "₫",
            "ᏫᎡᏘᎾᎻᏍ ᎠᏕᎳ",
        }
        VUV{
            "VUV",
            "ᏩᏂᎤᏩᏚ ᎠᏕᎳ",
        }
        WST{
            "WST",
            "ᏌᎼᎠ ᎠᏕᎳ",
        }
        XAF{
            "FCFA",
            "ᎠᏰᏟ ᎬᎿᎨᏍᏛ CFA ᎠᏕᎳ",
        }
        XCD{
            "EC$",
            "ᏗᎧᎸᎬ ᎨᏆᏙᏯ ᎠᏕᎳ",
        }
        XOF{
            "F CFA",
            "ᏭᏕᎵᎬ ᎬᎿᎨᏍᏛ CFA ᎠᏕᎳ",
        }
        XPF{
            "CFPF",
            "CFP ᎠᏕᎳ",
        }
        XXX{
            "¤",
            "ᏄᏬᎵᏍᏛᎾ ᎠᏕᎳ",
        }
        YER{
            "YER",
            "ᏰᎺᏂ ᎠᏕᎳ",
        }
        ZAR{
            "ZAR",
            "ᏧᎦᎾᏮ ᎬᎿᎨᏍᏛ ᎠᏕᎳ",
        }
        ZMW{
            "ZMW",
            "ᏏᎻᏆᏇ ᎠᏕᎳ",
        }
    }
    Currencies%narrow{
        BYN{"р."}
    }
    CurrencyPlurals{
        AED{
            one{"UAE ᎠᏕᎳ"}
            other{"UAE ᎠᏕᎳ"}
        }
<<<<<<< HEAD
        AFN{
            one{"ᎠᏫᎨᏂᏍᏖᏂ ᎠᏕᎳ"}
            other{"ᎠᏫᎨᏂᏍᏖᏂ ᎠᏕᎳ"}
        }
        ALL{
            one{"ᎠᎵᏇᏂᏯ ᎠᏕᎳ"}
            other{"ᎠᎵᏇᏂᏯ ᎠᏕᎳ"}
        }
        AMD{
            one{"ᎠᎵᎻᏂᎠ ᎠᏕᎳ"}
            other{"ᎠᎵᎻᏂᎠ ᎠᏕᎳ"}
        }
        ANG{
            one{"ᎾᏍᎩᏁᏛᎳᏂ ᎠᏂᏘᎵᏏ ᎠᏕᎳ"}
            other{"ᎾᏍᎩᏁᏛᎳᏂ ᎠᏂᏘᎵᏏ ᎠᏕᎳ"}
        }
        AOA{
            one{"ᎠᏂᎪᎳ ᎠᏕᎳ"}
            other{"ᎠᏂᎪᎳ ᎠᏕᎳ"}
        }
        ARS{
            one{"ᎠᏥᏂᏘᏂᎠ ᎠᏕᎳ"}
            other{"ᎠᏥᏂᏘᏂᎠ ᎠᏕᎳ"}
        }
        AUD{
            one{"ᎡᎳᏗᏜ ᎠᏕᎳ"}
            other{"ᎡᎳᏗᏜ ᎠᏕᎳ"}
        }
        AWG{
            one{"ᎠᎷᏆ ᎠᏕᎳ"}
            other{"ᎠᎷᏆ ᎠᏕᎳ"}
        }
        AZN{
            one{"ᎠᏏᎵᏆᏌᏂ ᎠᏕᎳ"}
            other{"ᎠᏏᎵᏆᏌᏂ ᎠᏕᎳ"}
        }
        BAM{
            one{"ᏉᏏᏂᎠ-ᎲᏤᎪᏫ ᎦᏁᏟᏴᏍᏔᏅ ᎠᏕᎳ"}
            other{"ᏉᏏᏂᎠ-ᎲᏤᎪᏫ ᎦᏁᏟᏴᏍᏔᏅ ᎠᏕᎳ"}
        }
        BBD{
            one{"ᏆᏇᏙᏍ ᎠᏕᎳ"}
            other{"ᏆᏇᏙᏍ ᎠᏕᎳ"}
        }
        BDT{
            one{"ᏆᏂᎦᎵᏕᏍ ᎠᏕᎳ"}
            other{"ᏆᏂᎦᎵᏕᏍ ᎠᏕᎳ"}
        }
        BGN{
            one{"ᏊᎵᎨᎵᎠ ᎠᏕᎳ"}
            other{"ᏊᎵᎨᎵᎠ ᎠᏕᎳ"}
        }
        BHD{
            one{"ᏆᎭᎴᎢᏂ ᎠᏕᎳ"}
            other{"ᏆᎭᎴᎢᏂ ᎠᏕᎳ"}
        }
        BIF{
            one{"ᏋᎷᏂᏗ ᎠᏕᎳ"}
            other{"ᏋᎷᏂᏗ ᎠᏕᎳ"}
        }
        BMD{
            one{"ᏆᏊᏓ ᎠᏕᎳ"}
            other{"ᏆᏊᏓ ᎠᏕᎳ"}
        }
        BND{
            one{"ᏊᎾᎢ ᎠᏕᎳ"}
            other{"ᏊᎾᎢ ᎠᏕᎳ"}
        }
        BOB{
            one{"ᏉᎵᏫᎠ ᎠᏕᎳ"}
            other{"ᏉᎵᏫᎠ ᎠᏕᎳ"}
        }
        BRL{
            one{"ᏆᏏᎵᎢ ᎠᏕᎳ"}
            other{"ᏆᏏᎵᎢ ᎠᏕᎳ"}
        }
        BSD{
            one{"ᏆᎭᎹ ᎠᏕᎳ"}
            other{"ᏆᎭᎹ ᎠᏕᎳ"}
        }
        BTN{
            one{"ᏊᏔᏂ ᎠᏕᎳ"}
            other{"ᏊᏔᏂ ᎠᏕᎳ"}
        }
        BWP{
            one{"ᏆᏣᏩᎾ ᎠᏕᎳ"}
            other{"ᏆᏣᏩᎾ ᎠᏕᎳ"}
        }
        BYN{
            one{"ᏇᎳᎷᏍ ᎠᏕᎳ"}
            other{"ᏇᎳᎷᏍ ᎠᏕᎳ"}
        }
        BYR{
            one{"ᏇᎳᎷᏍ ᎠᏕᎳ (2000–2016)"}
            other{"ᏇᎳᎷᏍ ᎠᏕᎳ (2000–2016)"}
        }
        BZD{
            one{"ᏇᎵᏍ ᎠᏕᎳ"}
            other{"ᏇᎵᏍ ᎠᏕᎳ"}
        }
        CAD{
            one{"ᎨᎾᏓ ᎠᏕᎳ"}
            other{"ᎨᎾᏓ ᎠᏕᎳ"}
        }
        CDF{
            one{"ᎧᏂᎪ ᎠᏕᎳ"}
            other{"ᎧᏂᎪ ᎠᏕᎳ"}
        }
        CHF{
            one{"ᏍᏫᏏ ᎠᏕᎳ"}
            other{"ᏍᏫᏏ ᎠᏕᎳ"}
        }
        CLP{
            one{"ᏥᎵ ᎠᏕᎳ"}
            other{"ᏥᎵ ᎠᏕᎳ"}
        }
        CNH{
            one{"ᏣᏂᏏ ᎠᏕᎳ (ᏓᎹᏳᏟᏗ)"}
            other{"ᏣᏂᏏ ᎠᏕᎳ (ᏓᎹᏳᏟᏗ)"}
        }
        CNY{
            one{"ᏓᎶᏂᎨ ᎠᏕᎳ"}
            other{"ᏓᎶᏂᎨ ᎠᏕᎳ"}
        }
        COP{
            one{"ᎪᎸᎻᏈᎢᎠ ᎠᏕᎳ"}
            other{"ᎪᎸᎻᏈᎢᎠ ᎠᏕᎳ"}
        }
        CRC{
            one{"ᎪᏍᏓᎵᎧ ᎠᏕᎳ"}
            other{"ᎪᏍᏓᎵᎧ ᎠᏕᎳ"}
        }
        CUC{
            one{"ᎫᏆ ᎦᏁᏟᏴᏍᏔᏅ ᎠᏕᎳ"}
            other{"ᎫᏆ ᎦᏁᏟᏴᏍᏔᏅ ᎠᏕᎳ"}
        }
        CUP{
            one{"ᎫᏆ ᎠᏕᎳ"}
            other{"ᎫᏆ ᎠᏕᎳ"}
        }
        CVE{
            one{"ᎢᎬᎾᏕᎾ ᎢᏤᏳᏍᏗ ᎠᏕᎳ"}
            other{"ᎢᎬᎾᏕᎾ ᎢᏤᏳᏍᏗ ᎠᏕᎳ"}
        }
        CZK{
            one{"ᏤᎩ ᎠᏕᎳ"}
            other{"ᏤᎩ ᎠᏕᎳ"}
        }
        DJF{
            one{"ᏥᏊᏗ ᎠᏕᎳ"}
            other{"ᏥᏊᏗ ᎠᏕᎳ"}
        }
        DKK{
            one{"ᏕᏂᏍ ᎠᏕᎳ"}
            other{"ᏕᏂᏍ ᎠᏕᎳ"}
        }
        DOP{
            one{"ᏙᎻᏂᎧᏂ ᎠᏕᎳ"}
            other{"ᏙᎻᏂᎧᏂ ᎠᏕᎳ"}
        }
        DZD{
            one{"ᎠᎵᏥᎵᏯ ᎠᏕᎳ"}
            other{"ᎠᎵᏥᎵᏯ ᎠᏕᎳ"}
        }
        EGP{
            one{"ᎢᏥᏈᎢ ᎠᏕᎳ"}
            other{"ᎢᏥᏈᎢ ᎠᏕᎳ"}
        }
        ERN{
            one{"ᎡᎵᏟᏯ ᎠᏕᎳ"}
            other{"ᎡᎵᏟᏯ ᎠᏕᎳ"}
        }
        ETB{
            one{"ᎢᏗᎣᏈᎠ ᎠᏕᎳ"}
            other{"ᎢᏗᎣᏈᎠ ᎠᏕᎳ"}
        }
        EUR{
            one{"ᏳᎳᏛ ᎠᏕᎳ"}
            other{"ᏳᎳᏛ ᎠᏕᎳ"}
        }
        FJD{
            one{"ᏫᎩ ᎠᏕᎳ"}
            other{"ᏫᎩ ᎠᏕᎳ"}
        }
        FKP{
            one{"ᏩᎩᎤ ᏚᎦᏚᏛᎢ ᎠᏕᎳ"}
            other{"ᏩᎩᎤ ᏚᎦᏚᏛᎢ ᎠᏕᎳ"}
        }
        GBP{
            one{"ᎩᎵᏏᏲ ᎠᏕᎳ"}
            other{"ᎩᎵᏏᏲ ᎠᏕᎳ"}
        }
        GEL{
            one{"ᏣᎠᏥᎢ ᎠᏕᎳ"}
            other{"ᏣᎠᏥᎢ ᎠᏕᎳ"}
        }
        GHS{
            one{"ᎦᎠᎾ ᎠᏕᎳ"}
            other{"ᎦᎠᎾ ᎠᏕᎳ"}
        }
        GIP{
            one{"ᏥᏆᎵᏓ ᎠᏕᎳ"}
            other{"ᏥᏆᎵᏓ ᎠᏕᎳ"}
        }
        GMD{
            one{"ᎦᎹᏈᎢᎠ ᎠᏕᎳ"}
            other{"ᎦᎹᏈᎢᎠ ᎠᏕᎳ"}
        }
        GNF{
            one{"ᎩᎢᏂ ᎠᏕᎳ"}
            other{"ᎩᎢᏂ ᎠᏕᎳ"}
        }
        GTQ{
            one{"ᏆᏖᎹᎳ ᎠᏕᎳ"}
            other{"ᏆᏖᎹᎳ ᎠᏕᎳ"}
        }
        GYD{
            one{"ᎦᏯᎾ ᎠᏕᎳ"}
            other{"ᎦᏯᎾ ᎠᏕᎳ"}
        }
        HKD{
            one{"ᎰᏂᎩ ᎪᏂᎩ ᎠᏕᎳ"}
            other{"ᎰᏂᎩ ᎪᏂᎩ ᎠᏕᎳ"}
        }
        HNL{
            one{"ᎭᏂᏚᎳᏍ ᎠᏕᎳ"}
            other{"ᎭᏂᏚᎳᏍ ᎠᏕᎳ"}
        }
        HRK{
            one{"ᎧᎶᎡᏏᎠ ᎠᏕᎳ"}
            other{"ᎧᎶᎡᏏᎠ ᎠᏕᎳ"}
        }
        HTG{
            one{"ᎮᏘ ᎠᏕᎳ"}
            other{"ᎮᏘ ᎠᏕᎳ"}
        }
        HUF{
            one{"ᎲᏂᎦᎵ ᎠᏕᎳ"}
            other{"ᎲᏂᎦᎵ ᎠᏕᎳ"}
        }
        IDR{
            one{"ᎢᏂᏙᏂᏍᏯ ᎠᏕᎳ"}
            other{"ᎢᏂᏙᏂᏍᏯ ᎠᏕᎳ"}
        }
        ILS{
            one{"ᎢᏏᎵᏱ ᎢᏤ ᎠᏕᎳ"}
            other{"ᎢᏏᎵᏱ ᎢᏤ ᎠᏕᎳ"}
        }
        INR{
            one{"ᎢᏂᏗᎢᎠ ᎠᏕᎳ"}
            other{"ᎢᏂᏗᎢᎠ ᎠᏕᎳ"}
        }
        IQD{
            one{"ᎢᎳᎩ ᎠᏕᎳ"}
            other{"ᎢᎳᎩ ᎠᏕᎳ"}
        }
        IRR{
            one{"ᎢᎴᏂ ᎠᏕᎳ"}
            other{"ᎢᎴᏂ ᎠᏕᎳ"}
        }
        ISK{
            one{"ᏧᏁᏍᏓᎸᎯ ᎠᏕᎳ"}
            other{"ᏧᏁᏍᏓᎸᎯ ᎠᏕᎳ"}
        }
        JMD{
            one{"ᏣᎺᎢᎧ ᎠᏕᎳ"}
            other{"ᏣᎺᎢᎧ ᎠᏕᎳ"}
        }
        JOD{
            one{"ᏦᏓᏂ ᎠᏕᎳ"}
            other{"ᏦᏓᏂ ᎠᏕᎳ"}
        }
        JPY{
            one{"ᏣᏩᏂᏏ ᎠᏕᎳ"}
            other{"ᏣᏩᏂᏏ ᎠᏕᎳ"}
        }
        KES{
            one{"ᎨᏂᏯ ᎠᏕᎳ"}
            other{"ᎨᏂᏯ ᎠᏕᎳ"}
        }
        KGS{
            one{"ᎩᎵᏣᎢᏍ ᎠᏕᎳ"}
            other{"ᎩᎵᏣᎢᏍ ᎠᏕᎳ"}
        }
        KHR{
            one{"ᎧᎹᏉᏗᎠᏂ ᎠᏕᎳ"}
            other{"ᎧᎹᏉᏗᎠᏂ ᎠᏕᎳ"}
        }
        KMF{
            one{"ᎪᎼᎳᏍ ᎠᏕᎳ"}
            other{"ᎪᎼᎳᏍ ᎠᏕᎳ"}
        }
        KPW{
            one{"ᏧᏴᏢ ᎪᎵᎠ ᎠᏕᎳ"}
            other{"ᏧᏴᏢ ᎪᎵᎠ ᎠᏕᎳ"}
        }
        KRW{
            one{"ᏧᎦᎾᏮ ᎪᎵᎠ ᎠᏕᎳ"}
            other{"ᏧᎦᎾᏮ ᎪᎵᎠ ᎠᏕᎳ"}
        }
        KWD{
            one{"ᎫᏪᎢᏘ ᎠᏕᎳ"}
            other{"ᎫᏪᎢᏘ ᎠᏕᎳ"}
        }
        KYD{
            one{"ᎨᎢᎹᏂ ᏚᎦᏚᏛᎢ ᎠᏕᎳ"}
            other{"ᎨᎢᎹᏂ ᏚᎦᏚᏛᎢ ᎠᏕᎳ"}
        }
        KZT{
            one{"ᎧᏎᎧᏍᏕᏂ ᎠᏕᎳ"}
            other{"ᎧᏎᎧᏍᏕᏂ ᎠᏕᎳ"}
        }
        LAK{
            one{"ᎳᎣ ᎠᏕᎳ"}
            other{"ᎳᎣ ᎠᏕᎳ"}
        }
        LBP{
            one{"ᎴᏆᎾᏂ ᎠᏕᎳ"}
            other{"ᎴᏆᎾᏂ ᎠᏕᎳ"}
        }
        LKR{
            one{"ᏍᎵ ᎳᏂᎧ ᎠᏕᎳ"}
            other{"ᏍᎵ ᎳᏂᎧ ᎠᏕᎳ"}
        }
        LRD{
            one{"ᎳᏈᎵᏯ ᎠᏕᎳ"}
            other{"ᎳᏈᎵᏯ ᎠᏕᎳ"}
        }
        LSL{
            one{"ᎴᏐᏠ ᎶᏘ"}
            other{"ᎴᏐᏠ ᎶᏘᏍ"}
        }
        LYD{
            one{"ᎵᏈᏯ ᎠᏕᎳ"}
            other{"ᎵᏈᏯ ᎠᏕᎳ"}
        }
        MAD{
            one{"ᎼᎶᎪ ᎠᏕᎳ"}
            other{"ᎼᎶᎪ ᎠᏕᎳ"}
        }
        MDL{
            one{"ᎹᎵᏙᏫᎠ ᎠᏕᎳ"}
            other{"ᎹᎵᏙᏫᎠ ᎠᏕᎳ"}
        }
        MGA{
            one{"ᎹᎳᎦᏏ ᎠᏕᎳ"}
            other{"ᎹᎳᎦᏏ ᎠᏕᎳ"}
        }
        MKD{
            one{"ᎹᏎᏙᏂᎠ ᎠᏕᎳ"}
            other{"ᎹᏎᏙᏂᎠ ᎠᏕᎳ"}
        }
        MMK{
            one{"ᎹᏯᎹᎵ ᎠᏕᎳ"}
            other{"ᎹᏯᎹᎵ ᎠᏕᎳ"}
        }
        MNT{
            one{"ᎹᏂᎪᎵᎠ ᎠᏕᎳ"}
            other{"ᎹᏂᎪᎵᎠ ᎠᏕᎳ"}
        }
        MOP{
            one{"ᎹᎧᎣ ᎠᏕᎳ"}
            other{"ᎹᎧᎣ ᎠᏕᎳ"}
        }
        MRO{
            one{"ᎹᏈᏔᏂᎠ ᎠᏕᎳ (1973–2017)"}
            other{"ᎹᏈᏔᏂᎠ ᎠᏕᎳ (1973–2017)"}
        }
        MRU{
            one{"ᎹᏈᏔᏂᎠ ᎠᏕᎳ"}
            other{"ᎹᏈᏔᏂᎠ ᎠᏕᎳ"}
        }
        MUR{
            one{"ᎹᏘᎢᏯ ᎠᏕᎳ"}
            other{"ᎹᏘᎢᏯ ᎠᏕᎳ"}
        }
        MVR{
            one{"ᎹᎵᏗᏫᏍ ᎠᏕᎳ"}
            other{"ᎹᎵᏗᏫᏍ ᎠᏕᎳ"}
        }
        MWK{
            one{"ᎹᎳᏫ ᎠᏕᎳ"}
            other{"ᎹᎳᏫ ᎠᏕᎳ"}
        }
        MXN{
            one{"ᏍᏆᏂ ᎠᏕᎳ"}
            other{"ᏍᏆᏂ ᎠᏕᎳ"}
        }
        MYR{
            one{"ᎹᎴᏏᎢᎠ ᎠᏕᎳ"}
            other{"ᎹᎴᏏᎢᎠ ᎠᏕᎳ"}
        }
        MZN{
            one{"ᎼᏎᎻᏇᎩ ᎠᏕᎳ"}
            other{"ᎼᏎᎻᏇᎩ ᎠᏕᎳ"}
        }
        NAD{
            one{"ᎾᎻᏈᎢᏯ ᎠᏕᎳ"}
            other{"ᎾᎻᏈᎢᏯ ᎠᏕᎳ"}
        }
        NGN{
            one{"ᏂᏥᎵᏯ ᎠᏕᎳ"}
            other{"ᏂᏥᎵᏯ ᎠᏕᎳ"}
        }
        NIO{
            one{"ᏂᎧᎳᏆ ᎠᏕᎳ"}
            other{"ᏂᎧᎳᏆ ᎠᏕᎳ"}
        }
        NOK{
            one{"ᏃᏪ ᎠᏕᎳ"}
            other{"ᏃᏪ ᎠᏕᎳ"}
        }
        NPR{
            one{"ᏁᏆᎵ ᎠᏕᎳ"}
            other{"ᏁᏆᎵ ᎠᏕᎳ"}
        }
        NZD{
            one{"ᎢᏤ ᏏᎢᎴᏂᏗ ᎠᏕᎳ"}
            other{"ᎢᏤ ᏏᎢᎴᏂᏗ ᎠᏕᎳ"}
        }
        OMR{
            one{"ᎣᎺᏂ ᎠᏕᎳ"}
            other{"ᎣᎺᏂ ᎠᏕᎳ"}
        }
        PAB{
            one{"ᏆᎾᎹ ᎠᏕᎳ"}
            other{"ᏆᎾᎹ ᎠᏕᎳ"}
        }
        PEN{
            one{"ᏇᎷ ᎠᏕᎳ"}
            other{"ᏇᎷ ᎠᏕᎳ"}
        }
        PGK{
            one{"ᏆᏇ ᎢᏤ ᎩᎢᏂ ᎠᏕᎳ"}
            other{"ᏆᏇ ᎢᏤ ᎩᎢᏂ ᎠᏕᎳ"}
        }
        PHP{
            one{"ᎠᏂᏈᎵᎩᏃ ᎠᏕᎳ"}
            other{"ᎠᏂᏈᎵᎩᏃ ᎠᏕᎳ"}
        }
        PKR{
            one{"ᏆᎩᏍᏖᏂ ᎠᏕᎳ"}
            other{"ᏆᎩᏍᏖᏂ ᎠᏕᎳ"}
        }
        PLN{
            one{"ᏉᎳᏂ ᎠᏕᎳ"}
            other{"ᏉᎳᏂ ᎠᏕᎳ"}
        }
        PYG{
            one{"ᏆᎳᏇᎢᏯ ᎠᏕᎳ"}
            other{"ᏆᎳᏇᎢᏯ ᎠᏕᎳ"}
        }
        QAR{
            one{"ᎧᏔᎵ ᎠᏕᎳ"}
            other{"ᎧᏔᎵ ᎠᏕᎳ"}
        }
        RON{
            one{"ᎶᎹᏂᏯ ᎠᏕᎳ"}
            other{"ᎶᎹᏂᏯ ᎠᏕᎳ"}
        }
        RSD{
            one{"ᏒᏈᏯ ᎠᏕᎳ"}
            other{"ᏒᏈᏯ ᎠᏕᎳ"}
        }
        RUB{
            one{"ᏲᏂᎢ ᎠᏕᎳ"}
            other{"ᏲᏂᎢ ᎠᏕᎳ"}
        }
        RWF{
            one{"ᎶᏩᏂᏓ ᎠᏕᎳ"}
            other{"ᎶᏩᏂᏓ ᎠᏕᎳ"}
        }
        SAR{
            one{"ᏌᎤᏗ ᎠᏕᎳ"}
            other{"ᏌᎤᏗ ᎠᏕᎳ"}
        }
        SBD{
            one{"ᏐᎶᎹᏂ ᏚᎦᏚᏛᎢ ᎠᏕᎳ"}
            other{"ᏐᎶᎹᏂ ᏚᎦᏚᏛᎢ ᎠᏕᎳ"}
        }
        SCR{
            one{"ᏏᎡᏥᎵᏍ ᎠᏕᎳ"}
            other{"ᏏᎡᏥᎵᏍ ᎠᏕᎳ"}
        }
        SDG{
            one{"ᏑᏕᏂ ᎠᏕᎳ"}
            other{"ᏑᏕᏂ ᎠᏕᎳ"}
        }
        SEK{
            one{"ᏍᏫᏕᏂ ᎠᏕᎳ"}
            other{"ᏍᏫᏕᏂ ᎠᏕᎳ"}
        }
        SGD{
            one{"ᏏᏂᎦᏉᎵ ᎠᏕᎳ"}
            other{"ᏏᏂᎦᏉᎵ ᎠᏕᎳ"}
        }
        SHP{
            one{"ᎤᏓᏅᏘ ᎮᎵᎾ ᎠᏕᎳ"}
            other{"ᎤᏓᏅᏘ ᎮᎵᎾ ᎠᏕᎳ"}
        }
        SLL{
            one{"ᏏᎡᎳᎴᎣᏂ ᎠᏕᎳ"}
            other{"ᏏᎡᎳᎴᎣᏂ ᎠᏕᎳ"}
        }
        SOS{
            one{"ᏐᎹᎵ ᎠᏕᎳ"}
            other{"ᏐᎹᎵ ᎠᏕᎳ"}
        }
        SRD{
            one{"ᏒᎵᎾᎻ ᎠᏕᎳ"}
            other{"ᏒᎵᎾᎻ ᎠᏕᎳ"}
        }
        SSP{
            one{"ᏧᎦᎾᏮ ᏑᏕᏂ ᎠᏕᎳ"}
            other{"ᏧᎦᎾᏮ ᏑᏕᏂ ᎠᏕᎳ"}
        }
        STD{
            one{"ᏌᎣᏙᎺ ᎠᎴ ᏈᏂᏏᏇ ᎠᏕᎳ (1977–2017)"}
            other{"ᏌᎣᏙᎺ ᎠᎴ ᏈᏂᏏᏇ ᎠᏕᎳ (1977–2017)"}
        }
        STN{
            one{"ᏌᎣᏙᎺ & ᏈᏂᏏᏇ ᎠᏕᎳ"}
            other{"ᏌᎣᏙᎺ & ᏈᏂᏏᏇ ᎠᏕᎳ"}
        }
        SYP{
            one{"ᏏᎵᎠ ᎠᏕᎳ"}
            other{"ᏏᎵᎠ ᎠᏕᎳ"}
        }
        SZL{
            one{"ᏍᏩᏏ ᎠᏕᎳ"}
            other{"ᏍᏩᏏ ᎠᏕᎳ"}
        }
        THB{
            one{"ᏔᏯᎴᏂ ᎠᏕᎳ"}
            other{"ᏔᏯᎴᏂ ᎠᏕᎳ"}
        }
        TJS{
            one{"ᏔᏥᎩᏍᏕᏂ ᎠᏕᎳ"}
            other{"ᏔᏥᎩᏍᏕᏂ ᎠᏕᎳ"}
        }
        TMT{
            one{"ᏛᎵᎩᎺᏂᏍᏔᏂ ᎠᏕᎳ"}
            other{"ᏛᎵᎩᎺᏂᏍᏔᏂ ᎠᏕᎳ"}
        }
        TND{
            one{"ᏚᏂᏏᏍᎠ ᎠᏕᎳ"}
            other{"ᏚᏂᏏᏍᎠ ᎠᏕᎳ"}
        }
        TOP{
            one{"ᏔᏂᎪ ᎠᏕᎳ"}
            other{"ᏔᏂᎪ ᎠᏕᎳ"}
        }
        TRY{
            one{"ᎬᏃ ᎠᏕᎳ"}
            other{"ᎬᏃ ᎠᏕᎳ"}
        }
        TTD{
            one{"ᏟᏂᏕᏗ & ᏙᏆᎪ ᎠᏕᎳ"}
            other{"ᏟᏂᏕᏗ & ᏙᏆᎪ ᎠᏕᎳ"}
        }
        TWD{
            one{"ᎢᏤ ᏔᎢᏩᏂ ᎠᏕᎳ"}
            other{"ᎢᏤ ᏔᎢᏩᏂ ᎠᏕᎳ"}
        }
        TZS{
            one{"ᏖᏂᏏᏂᏯ ᎠᏕᎳ"}
            other{"ᏖᏂᏏᏂᏯ ᎠᏕᎳ"}
        }
        UAH{
            one{"ᏳᎧᎴᏂ ᎠᏕᎳ"}
            other{"ᏳᎧᎴᏂ ᎠᏕᎳ"}
        }
        UGX{
            one{"ᏳᎦᏂᏓ ᎠᏕᎳ"}
            other{"ᏳᎦᏂᏓ ᎠᏕᎳ"}
        }
        USD{
            one{"US ᎠᏕᎳ"}
            other{"US ᎠᏕᎳ"}
        }
        UYU{
            one{"ᏳᎷᏇ ᎠᏕᎳ"}
            other{"ᏳᎷᏇ ᎠᏕᎳ"}
        }
        UZS{
            one{"ᎤᏍᏇᎩᏍᏖᏂ ᎠᏕᎳ"}
            other{"ᎤᏍᏇᎩᏍᏖᏂ ᎠᏕᎳ"}
=======
        LSL{
            one{"ᎴᏐᏠ ᎶᏘ"}
            other{"ᎴᏐᏠ ᎶᏘᏍ"}
>>>>>>> 626889fb
        }
        VEF{
            one{"ᏪᏁᏑᏪᎳ ᎠᏕᎳ"}
            other{"ᏪᏁᏑᏪᎳ ᎠᏕᎳ"}
        }
        XXX{
            one{"(ᏄᏬᎵᏍᏛᎾ ᎠᏕᎳ)"}
            other{"(ᏄᏬᎵᏍᏛᎾ ᎠᏕᎳ)"}
        }
    }
    CurrencyUnitPatterns{
        one{"{0} {1}"}
        other{"{0} {1}"}
    }
}<|MERGE_RESOLUTION|>--- conflicted
+++ resolved
@@ -660,599 +660,9 @@
             one{"UAE ᎠᏕᎳ"}
             other{"UAE ᎠᏕᎳ"}
         }
-<<<<<<< HEAD
-        AFN{
-            one{"ᎠᏫᎨᏂᏍᏖᏂ ᎠᏕᎳ"}
-            other{"ᎠᏫᎨᏂᏍᏖᏂ ᎠᏕᎳ"}
-        }
-        ALL{
-            one{"ᎠᎵᏇᏂᏯ ᎠᏕᎳ"}
-            other{"ᎠᎵᏇᏂᏯ ᎠᏕᎳ"}
-        }
-        AMD{
-            one{"ᎠᎵᎻᏂᎠ ᎠᏕᎳ"}
-            other{"ᎠᎵᎻᏂᎠ ᎠᏕᎳ"}
-        }
-        ANG{
-            one{"ᎾᏍᎩᏁᏛᎳᏂ ᎠᏂᏘᎵᏏ ᎠᏕᎳ"}
-            other{"ᎾᏍᎩᏁᏛᎳᏂ ᎠᏂᏘᎵᏏ ᎠᏕᎳ"}
-        }
-        AOA{
-            one{"ᎠᏂᎪᎳ ᎠᏕᎳ"}
-            other{"ᎠᏂᎪᎳ ᎠᏕᎳ"}
-        }
-        ARS{
-            one{"ᎠᏥᏂᏘᏂᎠ ᎠᏕᎳ"}
-            other{"ᎠᏥᏂᏘᏂᎠ ᎠᏕᎳ"}
-        }
-        AUD{
-            one{"ᎡᎳᏗᏜ ᎠᏕᎳ"}
-            other{"ᎡᎳᏗᏜ ᎠᏕᎳ"}
-        }
-        AWG{
-            one{"ᎠᎷᏆ ᎠᏕᎳ"}
-            other{"ᎠᎷᏆ ᎠᏕᎳ"}
-        }
-        AZN{
-            one{"ᎠᏏᎵᏆᏌᏂ ᎠᏕᎳ"}
-            other{"ᎠᏏᎵᏆᏌᏂ ᎠᏕᎳ"}
-        }
-        BAM{
-            one{"ᏉᏏᏂᎠ-ᎲᏤᎪᏫ ᎦᏁᏟᏴᏍᏔᏅ ᎠᏕᎳ"}
-            other{"ᏉᏏᏂᎠ-ᎲᏤᎪᏫ ᎦᏁᏟᏴᏍᏔᏅ ᎠᏕᎳ"}
-        }
-        BBD{
-            one{"ᏆᏇᏙᏍ ᎠᏕᎳ"}
-            other{"ᏆᏇᏙᏍ ᎠᏕᎳ"}
-        }
-        BDT{
-            one{"ᏆᏂᎦᎵᏕᏍ ᎠᏕᎳ"}
-            other{"ᏆᏂᎦᎵᏕᏍ ᎠᏕᎳ"}
-        }
-        BGN{
-            one{"ᏊᎵᎨᎵᎠ ᎠᏕᎳ"}
-            other{"ᏊᎵᎨᎵᎠ ᎠᏕᎳ"}
-        }
-        BHD{
-            one{"ᏆᎭᎴᎢᏂ ᎠᏕᎳ"}
-            other{"ᏆᎭᎴᎢᏂ ᎠᏕᎳ"}
-        }
-        BIF{
-            one{"ᏋᎷᏂᏗ ᎠᏕᎳ"}
-            other{"ᏋᎷᏂᏗ ᎠᏕᎳ"}
-        }
-        BMD{
-            one{"ᏆᏊᏓ ᎠᏕᎳ"}
-            other{"ᏆᏊᏓ ᎠᏕᎳ"}
-        }
-        BND{
-            one{"ᏊᎾᎢ ᎠᏕᎳ"}
-            other{"ᏊᎾᎢ ᎠᏕᎳ"}
-        }
-        BOB{
-            one{"ᏉᎵᏫᎠ ᎠᏕᎳ"}
-            other{"ᏉᎵᏫᎠ ᎠᏕᎳ"}
-        }
-        BRL{
-            one{"ᏆᏏᎵᎢ ᎠᏕᎳ"}
-            other{"ᏆᏏᎵᎢ ᎠᏕᎳ"}
-        }
-        BSD{
-            one{"ᏆᎭᎹ ᎠᏕᎳ"}
-            other{"ᏆᎭᎹ ᎠᏕᎳ"}
-        }
-        BTN{
-            one{"ᏊᏔᏂ ᎠᏕᎳ"}
-            other{"ᏊᏔᏂ ᎠᏕᎳ"}
-        }
-        BWP{
-            one{"ᏆᏣᏩᎾ ᎠᏕᎳ"}
-            other{"ᏆᏣᏩᎾ ᎠᏕᎳ"}
-        }
-        BYN{
-            one{"ᏇᎳᎷᏍ ᎠᏕᎳ"}
-            other{"ᏇᎳᎷᏍ ᎠᏕᎳ"}
-        }
-        BYR{
-            one{"ᏇᎳᎷᏍ ᎠᏕᎳ (2000–2016)"}
-            other{"ᏇᎳᎷᏍ ᎠᏕᎳ (2000–2016)"}
-        }
-        BZD{
-            one{"ᏇᎵᏍ ᎠᏕᎳ"}
-            other{"ᏇᎵᏍ ᎠᏕᎳ"}
-        }
-        CAD{
-            one{"ᎨᎾᏓ ᎠᏕᎳ"}
-            other{"ᎨᎾᏓ ᎠᏕᎳ"}
-        }
-        CDF{
-            one{"ᎧᏂᎪ ᎠᏕᎳ"}
-            other{"ᎧᏂᎪ ᎠᏕᎳ"}
-        }
-        CHF{
-            one{"ᏍᏫᏏ ᎠᏕᎳ"}
-            other{"ᏍᏫᏏ ᎠᏕᎳ"}
-        }
-        CLP{
-            one{"ᏥᎵ ᎠᏕᎳ"}
-            other{"ᏥᎵ ᎠᏕᎳ"}
-        }
-        CNH{
-            one{"ᏣᏂᏏ ᎠᏕᎳ (ᏓᎹᏳᏟᏗ)"}
-            other{"ᏣᏂᏏ ᎠᏕᎳ (ᏓᎹᏳᏟᏗ)"}
-        }
-        CNY{
-            one{"ᏓᎶᏂᎨ ᎠᏕᎳ"}
-            other{"ᏓᎶᏂᎨ ᎠᏕᎳ"}
-        }
-        COP{
-            one{"ᎪᎸᎻᏈᎢᎠ ᎠᏕᎳ"}
-            other{"ᎪᎸᎻᏈᎢᎠ ᎠᏕᎳ"}
-        }
-        CRC{
-            one{"ᎪᏍᏓᎵᎧ ᎠᏕᎳ"}
-            other{"ᎪᏍᏓᎵᎧ ᎠᏕᎳ"}
-        }
-        CUC{
-            one{"ᎫᏆ ᎦᏁᏟᏴᏍᏔᏅ ᎠᏕᎳ"}
-            other{"ᎫᏆ ᎦᏁᏟᏴᏍᏔᏅ ᎠᏕᎳ"}
-        }
-        CUP{
-            one{"ᎫᏆ ᎠᏕᎳ"}
-            other{"ᎫᏆ ᎠᏕᎳ"}
-        }
-        CVE{
-            one{"ᎢᎬᎾᏕᎾ ᎢᏤᏳᏍᏗ ᎠᏕᎳ"}
-            other{"ᎢᎬᎾᏕᎾ ᎢᏤᏳᏍᏗ ᎠᏕᎳ"}
-        }
-        CZK{
-            one{"ᏤᎩ ᎠᏕᎳ"}
-            other{"ᏤᎩ ᎠᏕᎳ"}
-        }
-        DJF{
-            one{"ᏥᏊᏗ ᎠᏕᎳ"}
-            other{"ᏥᏊᏗ ᎠᏕᎳ"}
-        }
-        DKK{
-            one{"ᏕᏂᏍ ᎠᏕᎳ"}
-            other{"ᏕᏂᏍ ᎠᏕᎳ"}
-        }
-        DOP{
-            one{"ᏙᎻᏂᎧᏂ ᎠᏕᎳ"}
-            other{"ᏙᎻᏂᎧᏂ ᎠᏕᎳ"}
-        }
-        DZD{
-            one{"ᎠᎵᏥᎵᏯ ᎠᏕᎳ"}
-            other{"ᎠᎵᏥᎵᏯ ᎠᏕᎳ"}
-        }
-        EGP{
-            one{"ᎢᏥᏈᎢ ᎠᏕᎳ"}
-            other{"ᎢᏥᏈᎢ ᎠᏕᎳ"}
-        }
-        ERN{
-            one{"ᎡᎵᏟᏯ ᎠᏕᎳ"}
-            other{"ᎡᎵᏟᏯ ᎠᏕᎳ"}
-        }
-        ETB{
-            one{"ᎢᏗᎣᏈᎠ ᎠᏕᎳ"}
-            other{"ᎢᏗᎣᏈᎠ ᎠᏕᎳ"}
-        }
-        EUR{
-            one{"ᏳᎳᏛ ᎠᏕᎳ"}
-            other{"ᏳᎳᏛ ᎠᏕᎳ"}
-        }
-        FJD{
-            one{"ᏫᎩ ᎠᏕᎳ"}
-            other{"ᏫᎩ ᎠᏕᎳ"}
-        }
-        FKP{
-            one{"ᏩᎩᎤ ᏚᎦᏚᏛᎢ ᎠᏕᎳ"}
-            other{"ᏩᎩᎤ ᏚᎦᏚᏛᎢ ᎠᏕᎳ"}
-        }
-        GBP{
-            one{"ᎩᎵᏏᏲ ᎠᏕᎳ"}
-            other{"ᎩᎵᏏᏲ ᎠᏕᎳ"}
-        }
-        GEL{
-            one{"ᏣᎠᏥᎢ ᎠᏕᎳ"}
-            other{"ᏣᎠᏥᎢ ᎠᏕᎳ"}
-        }
-        GHS{
-            one{"ᎦᎠᎾ ᎠᏕᎳ"}
-            other{"ᎦᎠᎾ ᎠᏕᎳ"}
-        }
-        GIP{
-            one{"ᏥᏆᎵᏓ ᎠᏕᎳ"}
-            other{"ᏥᏆᎵᏓ ᎠᏕᎳ"}
-        }
-        GMD{
-            one{"ᎦᎹᏈᎢᎠ ᎠᏕᎳ"}
-            other{"ᎦᎹᏈᎢᎠ ᎠᏕᎳ"}
-        }
-        GNF{
-            one{"ᎩᎢᏂ ᎠᏕᎳ"}
-            other{"ᎩᎢᏂ ᎠᏕᎳ"}
-        }
-        GTQ{
-            one{"ᏆᏖᎹᎳ ᎠᏕᎳ"}
-            other{"ᏆᏖᎹᎳ ᎠᏕᎳ"}
-        }
-        GYD{
-            one{"ᎦᏯᎾ ᎠᏕᎳ"}
-            other{"ᎦᏯᎾ ᎠᏕᎳ"}
-        }
-        HKD{
-            one{"ᎰᏂᎩ ᎪᏂᎩ ᎠᏕᎳ"}
-            other{"ᎰᏂᎩ ᎪᏂᎩ ᎠᏕᎳ"}
-        }
-        HNL{
-            one{"ᎭᏂᏚᎳᏍ ᎠᏕᎳ"}
-            other{"ᎭᏂᏚᎳᏍ ᎠᏕᎳ"}
-        }
-        HRK{
-            one{"ᎧᎶᎡᏏᎠ ᎠᏕᎳ"}
-            other{"ᎧᎶᎡᏏᎠ ᎠᏕᎳ"}
-        }
-        HTG{
-            one{"ᎮᏘ ᎠᏕᎳ"}
-            other{"ᎮᏘ ᎠᏕᎳ"}
-        }
-        HUF{
-            one{"ᎲᏂᎦᎵ ᎠᏕᎳ"}
-            other{"ᎲᏂᎦᎵ ᎠᏕᎳ"}
-        }
-        IDR{
-            one{"ᎢᏂᏙᏂᏍᏯ ᎠᏕᎳ"}
-            other{"ᎢᏂᏙᏂᏍᏯ ᎠᏕᎳ"}
-        }
-        ILS{
-            one{"ᎢᏏᎵᏱ ᎢᏤ ᎠᏕᎳ"}
-            other{"ᎢᏏᎵᏱ ᎢᏤ ᎠᏕᎳ"}
-        }
-        INR{
-            one{"ᎢᏂᏗᎢᎠ ᎠᏕᎳ"}
-            other{"ᎢᏂᏗᎢᎠ ᎠᏕᎳ"}
-        }
-        IQD{
-            one{"ᎢᎳᎩ ᎠᏕᎳ"}
-            other{"ᎢᎳᎩ ᎠᏕᎳ"}
-        }
-        IRR{
-            one{"ᎢᎴᏂ ᎠᏕᎳ"}
-            other{"ᎢᎴᏂ ᎠᏕᎳ"}
-        }
-        ISK{
-            one{"ᏧᏁᏍᏓᎸᎯ ᎠᏕᎳ"}
-            other{"ᏧᏁᏍᏓᎸᎯ ᎠᏕᎳ"}
-        }
-        JMD{
-            one{"ᏣᎺᎢᎧ ᎠᏕᎳ"}
-            other{"ᏣᎺᎢᎧ ᎠᏕᎳ"}
-        }
-        JOD{
-            one{"ᏦᏓᏂ ᎠᏕᎳ"}
-            other{"ᏦᏓᏂ ᎠᏕᎳ"}
-        }
-        JPY{
-            one{"ᏣᏩᏂᏏ ᎠᏕᎳ"}
-            other{"ᏣᏩᏂᏏ ᎠᏕᎳ"}
-        }
-        KES{
-            one{"ᎨᏂᏯ ᎠᏕᎳ"}
-            other{"ᎨᏂᏯ ᎠᏕᎳ"}
-        }
-        KGS{
-            one{"ᎩᎵᏣᎢᏍ ᎠᏕᎳ"}
-            other{"ᎩᎵᏣᎢᏍ ᎠᏕᎳ"}
-        }
-        KHR{
-            one{"ᎧᎹᏉᏗᎠᏂ ᎠᏕᎳ"}
-            other{"ᎧᎹᏉᏗᎠᏂ ᎠᏕᎳ"}
-        }
-        KMF{
-            one{"ᎪᎼᎳᏍ ᎠᏕᎳ"}
-            other{"ᎪᎼᎳᏍ ᎠᏕᎳ"}
-        }
-        KPW{
-            one{"ᏧᏴᏢ ᎪᎵᎠ ᎠᏕᎳ"}
-            other{"ᏧᏴᏢ ᎪᎵᎠ ᎠᏕᎳ"}
-        }
-        KRW{
-            one{"ᏧᎦᎾᏮ ᎪᎵᎠ ᎠᏕᎳ"}
-            other{"ᏧᎦᎾᏮ ᎪᎵᎠ ᎠᏕᎳ"}
-        }
-        KWD{
-            one{"ᎫᏪᎢᏘ ᎠᏕᎳ"}
-            other{"ᎫᏪᎢᏘ ᎠᏕᎳ"}
-        }
-        KYD{
-            one{"ᎨᎢᎹᏂ ᏚᎦᏚᏛᎢ ᎠᏕᎳ"}
-            other{"ᎨᎢᎹᏂ ᏚᎦᏚᏛᎢ ᎠᏕᎳ"}
-        }
-        KZT{
-            one{"ᎧᏎᎧᏍᏕᏂ ᎠᏕᎳ"}
-            other{"ᎧᏎᎧᏍᏕᏂ ᎠᏕᎳ"}
-        }
-        LAK{
-            one{"ᎳᎣ ᎠᏕᎳ"}
-            other{"ᎳᎣ ᎠᏕᎳ"}
-        }
-        LBP{
-            one{"ᎴᏆᎾᏂ ᎠᏕᎳ"}
-            other{"ᎴᏆᎾᏂ ᎠᏕᎳ"}
-        }
-        LKR{
-            one{"ᏍᎵ ᎳᏂᎧ ᎠᏕᎳ"}
-            other{"ᏍᎵ ᎳᏂᎧ ᎠᏕᎳ"}
-        }
-        LRD{
-            one{"ᎳᏈᎵᏯ ᎠᏕᎳ"}
-            other{"ᎳᏈᎵᏯ ᎠᏕᎳ"}
-        }
         LSL{
             one{"ᎴᏐᏠ ᎶᏘ"}
             other{"ᎴᏐᏠ ᎶᏘᏍ"}
-        }
-        LYD{
-            one{"ᎵᏈᏯ ᎠᏕᎳ"}
-            other{"ᎵᏈᏯ ᎠᏕᎳ"}
-        }
-        MAD{
-            one{"ᎼᎶᎪ ᎠᏕᎳ"}
-            other{"ᎼᎶᎪ ᎠᏕᎳ"}
-        }
-        MDL{
-            one{"ᎹᎵᏙᏫᎠ ᎠᏕᎳ"}
-            other{"ᎹᎵᏙᏫᎠ ᎠᏕᎳ"}
-        }
-        MGA{
-            one{"ᎹᎳᎦᏏ ᎠᏕᎳ"}
-            other{"ᎹᎳᎦᏏ ᎠᏕᎳ"}
-        }
-        MKD{
-            one{"ᎹᏎᏙᏂᎠ ᎠᏕᎳ"}
-            other{"ᎹᏎᏙᏂᎠ ᎠᏕᎳ"}
-        }
-        MMK{
-            one{"ᎹᏯᎹᎵ ᎠᏕᎳ"}
-            other{"ᎹᏯᎹᎵ ᎠᏕᎳ"}
-        }
-        MNT{
-            one{"ᎹᏂᎪᎵᎠ ᎠᏕᎳ"}
-            other{"ᎹᏂᎪᎵᎠ ᎠᏕᎳ"}
-        }
-        MOP{
-            one{"ᎹᎧᎣ ᎠᏕᎳ"}
-            other{"ᎹᎧᎣ ᎠᏕᎳ"}
-        }
-        MRO{
-            one{"ᎹᏈᏔᏂᎠ ᎠᏕᎳ (1973–2017)"}
-            other{"ᎹᏈᏔᏂᎠ ᎠᏕᎳ (1973–2017)"}
-        }
-        MRU{
-            one{"ᎹᏈᏔᏂᎠ ᎠᏕᎳ"}
-            other{"ᎹᏈᏔᏂᎠ ᎠᏕᎳ"}
-        }
-        MUR{
-            one{"ᎹᏘᎢᏯ ᎠᏕᎳ"}
-            other{"ᎹᏘᎢᏯ ᎠᏕᎳ"}
-        }
-        MVR{
-            one{"ᎹᎵᏗᏫᏍ ᎠᏕᎳ"}
-            other{"ᎹᎵᏗᏫᏍ ᎠᏕᎳ"}
-        }
-        MWK{
-            one{"ᎹᎳᏫ ᎠᏕᎳ"}
-            other{"ᎹᎳᏫ ᎠᏕᎳ"}
-        }
-        MXN{
-            one{"ᏍᏆᏂ ᎠᏕᎳ"}
-            other{"ᏍᏆᏂ ᎠᏕᎳ"}
-        }
-        MYR{
-            one{"ᎹᎴᏏᎢᎠ ᎠᏕᎳ"}
-            other{"ᎹᎴᏏᎢᎠ ᎠᏕᎳ"}
-        }
-        MZN{
-            one{"ᎼᏎᎻᏇᎩ ᎠᏕᎳ"}
-            other{"ᎼᏎᎻᏇᎩ ᎠᏕᎳ"}
-        }
-        NAD{
-            one{"ᎾᎻᏈᎢᏯ ᎠᏕᎳ"}
-            other{"ᎾᎻᏈᎢᏯ ᎠᏕᎳ"}
-        }
-        NGN{
-            one{"ᏂᏥᎵᏯ ᎠᏕᎳ"}
-            other{"ᏂᏥᎵᏯ ᎠᏕᎳ"}
-        }
-        NIO{
-            one{"ᏂᎧᎳᏆ ᎠᏕᎳ"}
-            other{"ᏂᎧᎳᏆ ᎠᏕᎳ"}
-        }
-        NOK{
-            one{"ᏃᏪ ᎠᏕᎳ"}
-            other{"ᏃᏪ ᎠᏕᎳ"}
-        }
-        NPR{
-            one{"ᏁᏆᎵ ᎠᏕᎳ"}
-            other{"ᏁᏆᎵ ᎠᏕᎳ"}
-        }
-        NZD{
-            one{"ᎢᏤ ᏏᎢᎴᏂᏗ ᎠᏕᎳ"}
-            other{"ᎢᏤ ᏏᎢᎴᏂᏗ ᎠᏕᎳ"}
-        }
-        OMR{
-            one{"ᎣᎺᏂ ᎠᏕᎳ"}
-            other{"ᎣᎺᏂ ᎠᏕᎳ"}
-        }
-        PAB{
-            one{"ᏆᎾᎹ ᎠᏕᎳ"}
-            other{"ᏆᎾᎹ ᎠᏕᎳ"}
-        }
-        PEN{
-            one{"ᏇᎷ ᎠᏕᎳ"}
-            other{"ᏇᎷ ᎠᏕᎳ"}
-        }
-        PGK{
-            one{"ᏆᏇ ᎢᏤ ᎩᎢᏂ ᎠᏕᎳ"}
-            other{"ᏆᏇ ᎢᏤ ᎩᎢᏂ ᎠᏕᎳ"}
-        }
-        PHP{
-            one{"ᎠᏂᏈᎵᎩᏃ ᎠᏕᎳ"}
-            other{"ᎠᏂᏈᎵᎩᏃ ᎠᏕᎳ"}
-        }
-        PKR{
-            one{"ᏆᎩᏍᏖᏂ ᎠᏕᎳ"}
-            other{"ᏆᎩᏍᏖᏂ ᎠᏕᎳ"}
-        }
-        PLN{
-            one{"ᏉᎳᏂ ᎠᏕᎳ"}
-            other{"ᏉᎳᏂ ᎠᏕᎳ"}
-        }
-        PYG{
-            one{"ᏆᎳᏇᎢᏯ ᎠᏕᎳ"}
-            other{"ᏆᎳᏇᎢᏯ ᎠᏕᎳ"}
-        }
-        QAR{
-            one{"ᎧᏔᎵ ᎠᏕᎳ"}
-            other{"ᎧᏔᎵ ᎠᏕᎳ"}
-        }
-        RON{
-            one{"ᎶᎹᏂᏯ ᎠᏕᎳ"}
-            other{"ᎶᎹᏂᏯ ᎠᏕᎳ"}
-        }
-        RSD{
-            one{"ᏒᏈᏯ ᎠᏕᎳ"}
-            other{"ᏒᏈᏯ ᎠᏕᎳ"}
-        }
-        RUB{
-            one{"ᏲᏂᎢ ᎠᏕᎳ"}
-            other{"ᏲᏂᎢ ᎠᏕᎳ"}
-        }
-        RWF{
-            one{"ᎶᏩᏂᏓ ᎠᏕᎳ"}
-            other{"ᎶᏩᏂᏓ ᎠᏕᎳ"}
-        }
-        SAR{
-            one{"ᏌᎤᏗ ᎠᏕᎳ"}
-            other{"ᏌᎤᏗ ᎠᏕᎳ"}
-        }
-        SBD{
-            one{"ᏐᎶᎹᏂ ᏚᎦᏚᏛᎢ ᎠᏕᎳ"}
-            other{"ᏐᎶᎹᏂ ᏚᎦᏚᏛᎢ ᎠᏕᎳ"}
-        }
-        SCR{
-            one{"ᏏᎡᏥᎵᏍ ᎠᏕᎳ"}
-            other{"ᏏᎡᏥᎵᏍ ᎠᏕᎳ"}
-        }
-        SDG{
-            one{"ᏑᏕᏂ ᎠᏕᎳ"}
-            other{"ᏑᏕᏂ ᎠᏕᎳ"}
-        }
-        SEK{
-            one{"ᏍᏫᏕᏂ ᎠᏕᎳ"}
-            other{"ᏍᏫᏕᏂ ᎠᏕᎳ"}
-        }
-        SGD{
-            one{"ᏏᏂᎦᏉᎵ ᎠᏕᎳ"}
-            other{"ᏏᏂᎦᏉᎵ ᎠᏕᎳ"}
-        }
-        SHP{
-            one{"ᎤᏓᏅᏘ ᎮᎵᎾ ᎠᏕᎳ"}
-            other{"ᎤᏓᏅᏘ ᎮᎵᎾ ᎠᏕᎳ"}
-        }
-        SLL{
-            one{"ᏏᎡᎳᎴᎣᏂ ᎠᏕᎳ"}
-            other{"ᏏᎡᎳᎴᎣᏂ ᎠᏕᎳ"}
-        }
-        SOS{
-            one{"ᏐᎹᎵ ᎠᏕᎳ"}
-            other{"ᏐᎹᎵ ᎠᏕᎳ"}
-        }
-        SRD{
-            one{"ᏒᎵᎾᎻ ᎠᏕᎳ"}
-            other{"ᏒᎵᎾᎻ ᎠᏕᎳ"}
-        }
-        SSP{
-            one{"ᏧᎦᎾᏮ ᏑᏕᏂ ᎠᏕᎳ"}
-            other{"ᏧᎦᎾᏮ ᏑᏕᏂ ᎠᏕᎳ"}
-        }
-        STD{
-            one{"ᏌᎣᏙᎺ ᎠᎴ ᏈᏂᏏᏇ ᎠᏕᎳ (1977–2017)"}
-            other{"ᏌᎣᏙᎺ ᎠᎴ ᏈᏂᏏᏇ ᎠᏕᎳ (1977–2017)"}
-        }
-        STN{
-            one{"ᏌᎣᏙᎺ & ᏈᏂᏏᏇ ᎠᏕᎳ"}
-            other{"ᏌᎣᏙᎺ & ᏈᏂᏏᏇ ᎠᏕᎳ"}
-        }
-        SYP{
-            one{"ᏏᎵᎠ ᎠᏕᎳ"}
-            other{"ᏏᎵᎠ ᎠᏕᎳ"}
-        }
-        SZL{
-            one{"ᏍᏩᏏ ᎠᏕᎳ"}
-            other{"ᏍᏩᏏ ᎠᏕᎳ"}
-        }
-        THB{
-            one{"ᏔᏯᎴᏂ ᎠᏕᎳ"}
-            other{"ᏔᏯᎴᏂ ᎠᏕᎳ"}
-        }
-        TJS{
-            one{"ᏔᏥᎩᏍᏕᏂ ᎠᏕᎳ"}
-            other{"ᏔᏥᎩᏍᏕᏂ ᎠᏕᎳ"}
-        }
-        TMT{
-            one{"ᏛᎵᎩᎺᏂᏍᏔᏂ ᎠᏕᎳ"}
-            other{"ᏛᎵᎩᎺᏂᏍᏔᏂ ᎠᏕᎳ"}
-        }
-        TND{
-            one{"ᏚᏂᏏᏍᎠ ᎠᏕᎳ"}
-            other{"ᏚᏂᏏᏍᎠ ᎠᏕᎳ"}
-        }
-        TOP{
-            one{"ᏔᏂᎪ ᎠᏕᎳ"}
-            other{"ᏔᏂᎪ ᎠᏕᎳ"}
-        }
-        TRY{
-            one{"ᎬᏃ ᎠᏕᎳ"}
-            other{"ᎬᏃ ᎠᏕᎳ"}
-        }
-        TTD{
-            one{"ᏟᏂᏕᏗ & ᏙᏆᎪ ᎠᏕᎳ"}
-            other{"ᏟᏂᏕᏗ & ᏙᏆᎪ ᎠᏕᎳ"}
-        }
-        TWD{
-            one{"ᎢᏤ ᏔᎢᏩᏂ ᎠᏕᎳ"}
-            other{"ᎢᏤ ᏔᎢᏩᏂ ᎠᏕᎳ"}
-        }
-        TZS{
-            one{"ᏖᏂᏏᏂᏯ ᎠᏕᎳ"}
-            other{"ᏖᏂᏏᏂᏯ ᎠᏕᎳ"}
-        }
-        UAH{
-            one{"ᏳᎧᎴᏂ ᎠᏕᎳ"}
-            other{"ᏳᎧᎴᏂ ᎠᏕᎳ"}
-        }
-        UGX{
-            one{"ᏳᎦᏂᏓ ᎠᏕᎳ"}
-            other{"ᏳᎦᏂᏓ ᎠᏕᎳ"}
-        }
-        USD{
-            one{"US ᎠᏕᎳ"}
-            other{"US ᎠᏕᎳ"}
-        }
-        UYU{
-            one{"ᏳᎷᏇ ᎠᏕᎳ"}
-            other{"ᏳᎷᏇ ᎠᏕᎳ"}
-        }
-        UZS{
-            one{"ᎤᏍᏇᎩᏍᏖᏂ ᎠᏕᎳ"}
-            other{"ᎤᏍᏇᎩᏍᏖᏂ ᎠᏕᎳ"}
-=======
-        LSL{
-            one{"ᎴᏐᏠ ᎶᏘ"}
-            other{"ᎴᏐᏠ ᎶᏘᏍ"}
->>>>>>> 626889fb
         }
         VEF{
             one{"ᏪᏁᏑᏪᎳ ᎠᏕᎳ"}
