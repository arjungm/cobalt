--- conflicted
+++ resolved
@@ -221,11 +221,7 @@
         }
         BYN{
             "BYN",
-<<<<<<< HEAD
-            "nye hviterussiske rubler",
-=======
             "nye belarusiske rubler",
->>>>>>> 626889fb
         }
         BYR{
             "BYR",
@@ -903,11 +899,6 @@
             "SKK",
             "slovakiske koruna",
         }
-<<<<<<< HEAD
-        SLL{
-            "SLL",
-            "sierraleonske leone",
-=======
         SLE{
             "SLE",
             "sierraleonske leone",
@@ -915,7 +906,6 @@
         SLL{
             "SLL",
             "sierraleonske leone (1964—2022)",
->>>>>>> 626889fb
         }
         SOS{
             "SOS",
@@ -1227,110 +1217,9 @@
         }
     }
     Currencies%narrow{
-<<<<<<< HEAD
-        AOA{"Kz"}
-        ARS{"$"}
-        AUD{"$"}
-        BAM{"KM"}
-        BBD{"$"}
-        BDT{"৳"}
-        BMD{"$"}
-        BND{"$"}
-        BOB{"Bs"}
-        BRL{"R$"}
-        BSD{"$"}
-        BWP{"P"}
-        BYN{"р."}
-        BZD{"$"}
-        CAD{"$"}
-        CLP{"$"}
-        CNY{"¥"}
-        COP{"$"}
-        CRC{"₡"}
-        CUC{"$"}
-        CUP{"$"}
-        CZK{"Kč"}
-        DKK{"kr"}
-        DOP{"$"}
-        EGP{"E£"}
-        EUR{"€"}
-        FJD{"$"}
-        FKP{"£"}
-        GBP{"£"}
-        GEL{"₾"}
-        GIP{"£"}
-        GNF{"FG"}
-        GTQ{"Q"}
-        GYD{"$"}
-        HKD{"$"}
-        HNL{"L"}
-        HRK{"kn"}
-        HUF{"Ft"}
-        IDR{"Rp"}
-        ILS{"₪"}
-        INR{"₹"}
-        ISK{"kr"}
-        JMD{"$"}
-        JPY{"¥"}
-        KHR{"៛"}
-        KMF{"CF"}
-        KPW{"₩"}
-        KRW{"₩"}
-        KYD{"$"}
-        KZT{"₸"}
-        LAK{"₭"}
-        LBP{"L£"}
-        LKR{"Rs"}
-        LRD{"$"}
-        LTL{"Lt"}
-        LVL{"Ls"}
-        MGA{"Ar"}
-        MMK{"K"}
-        MNT{"₮"}
-        MUR{"Rs"}
-        MXN{"$"}
-        MYR{"RM"}
-        NAD{"$"}
-        NGN{"₦"}
-        NIO{"C$"}
-        NOK{"kr"}
-        NPR{"Rs"}
-        NZD{"$"}
-        PHP{"₱"}
-        PKR{"Rs"}
-        PLN{"zł"}
-        PYG{"₲"}
-        RON{"L"}
-        RUB{"₽"}
-        RWF{"RF"}
-        SBD{"$"}
-        SEK{"kr"}
-        SGD{"$"}
-        SHP{"£"}
-        SRD{"$"}
-        SSP{"£"}
-        SYP{"£"}
-        THB{"฿"}
-        TOP{"T$"}
-        TRY{"₺"}
-        TTD{"$"}
-        TWD{"NT$"}
-        UAH{"₴"}
-        USD{"$"}
-        UYU{"$"}
-        VEF{"Bs"}
-        VND{"₫"}
-        XCD{"$"}
-        ZAR{"R"}
-        ZMW{"ZK"}
-    }
-    Currencies%variant{
-        TRY{"TL"}
-=======
         BYN{"р."}
         RON{"L"}
         TWD{"NT$"}
->>>>>>> 626889fb
     }
     CurrencyPlurals{
         ADP{
@@ -1497,13 +1386,6 @@
             one{"boliviansk pesos"}
             other{"bolivianske pesos"}
         }
-<<<<<<< HEAD
-        BOV{
-            one{"bolivianske mvdol"}
-            other{"bolivianske mvdol"}
-        }
-=======
->>>>>>> 626889fb
         BRB{
             one{"brasiliansk cruzeiro novo (1967–1986)"}
             other{"brasilianske cruzeiro novo (1967–1986)"}
@@ -1553,13 +1435,8 @@
             other{"hviterussiske nye rubler (1994–1999)"}
         }
         BYN{
-<<<<<<< HEAD
-            one{"ny hviterussisk rubel"}
-            other{"nye hviterussiske rubler"}
-=======
             one{"ny belarusisk rubel"}
             other{"nye belarusiske rubler"}
->>>>>>> 626889fb
         }
         BYR{
             one{"hviterussisk rubel (2000–2016)"}
@@ -1577,24 +1454,18 @@
             one{"kongolesisk franc"}
             other{"kongolesiske franc"}
         }
-<<<<<<< HEAD
-=======
         CHE{
             one{"WIR-euro"}
             other{"WIR-euro"}
         }
->>>>>>> 626889fb
         CHF{
             one{"sveitsisk franc"}
             other{"sveitsiske franc"}
         }
-<<<<<<< HEAD
-=======
         CHW{
             one{"WIR-franc"}
             other{"WIR-franc"}
         }
->>>>>>> 626889fb
         CLE{
             one{"chilensk escudo"}
             other{"chilenske escudo"}
@@ -1611,13 +1482,6 @@
             one{"kinesisk yuan (offshore)"}
             other{"kinesiske yuan (offshore)"}
         }
-<<<<<<< HEAD
-        CNX{
-            one{"Kinas folkebank dollar"}
-            other{"Kinas folkebank dollar"}
-        }
-=======
->>>>>>> 626889fb
         CNY{
             one{"kinesisk yuan"}
             other{"kinesiske yuan"}
@@ -1722,13 +1586,6 @@
             one{"etiopisk birr"}
             other{"etiopiske birr"}
         }
-<<<<<<< HEAD
-        EUR{
-            one{"euro"}
-            other{"euro"}
-        }
-=======
->>>>>>> 626889fb
         FIM{
             one{"finsk mark"}
             other{"finske mark"}
@@ -1737,13 +1594,6 @@
             one{"fijiansk dollar"}
             other{"fijianske dollar"}
         }
-<<<<<<< HEAD
-        FKP{
-            one{"falklandspund"}
-            other{"falklandspund"}
-        }
-=======
->>>>>>> 626889fb
         FRF{
             one{"fransk franc"}
             other{"franske franc"}
@@ -1800,24 +1650,10 @@
             one{"portugisisk guinea escudo"}
             other{"portugisiske guinea escudo"}
         }
-<<<<<<< HEAD
-        GWP{
-            one{"Guinea-Bissau-pesos"}
-            other{"Guinea-Bissau-pesos"}
-        }
-=======
->>>>>>> 626889fb
         GYD{
             one{"guyansk dollar"}
             other{"guyanske dollar"}
         }
-<<<<<<< HEAD
-        HKD{
-            one{"Hongkong-dollar"}
-            other{"Hongkong-dollar"}
-        }
-=======
->>>>>>> 626889fb
         HNL{
             one{"honduransk lempira"}
             other{"honduranske lempira"}
@@ -2258,12 +2094,6 @@
             one{"slovakisk koruna"}
             other{"slovakiske koruna"}
         }
-<<<<<<< HEAD
-        SLL{
-            one{"sierraleonsk leone"}
-            other{"sierraleonske leone"}
-        }
-=======
         SLE{
             one{"sierraleonsk leone"}
             other{"sierraleonske leone"}
@@ -2272,7 +2102,6 @@
             one{"sierraleonsk leone (1964—2022)"}
             other{"sierraleonske leone (1964—2022)"}
         }
->>>>>>> 626889fb
         SOS{
             one{"somalisk shilling"}
             other{"somaliske shilling"}
@@ -2393,13 +2222,6 @@
             one{"amerikansk dollar (samme dag)"}
             other{"amerikanske dollar (samme dag)"}
         }
-<<<<<<< HEAD
-        UYI{
-            one{"uruguyanske pesos (indekserte enheter)"}
-            other{"uruguyanske pesos (indekserte enheter)"}
-        }
-=======
->>>>>>> 626889fb
         UYP{
             one{"uruguayansk peso (1975–1993)"}
             other{"uruguayanske pesos (1975–1993)"}
@@ -2496,24 +2318,10 @@
             one{"unse palladium"}
             other{"unser palladium"}
         }
-<<<<<<< HEAD
-        XPF{
-            one{"CFP-franc"}
-            other{"CFP-franc"}
-        }
-=======
->>>>>>> 626889fb
         XPT{
             one{"unse platina"}
             other{"unser platina"}
         }
-<<<<<<< HEAD
-        XSU{
-            one{"sucre"}
-            other{"sucre"}
-        }
-=======
->>>>>>> 626889fb
         XTS{
             one{"testvaluta"}
             other{"testvaluta"}
