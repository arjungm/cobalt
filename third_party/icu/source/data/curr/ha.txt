--- conflicted
+++ resolved
@@ -689,24 +689,10 @@
             one{"kuɗin Azerbaijani"}
             other{"Kuɗin Azerbaijani"}
         }
-<<<<<<< HEAD
-        BAM{
-            one{"Kuɗaɗen Bosnia da Herzegovina"}
-            other{"Kuɗaɗen Bosnia da Herzegovina"}
-        }
-=======
->>>>>>> 626889fb
         BDT{
             one{"taka na ƙasar Bangladesh"}
             other{"Taka na ƙasar Bangladesh"}
         }
-<<<<<<< HEAD
-        BGN{
-            one{"Kuɗin Bulgeria"}
-            other{"Kuɗin Bulgeria"}
-        }
-=======
->>>>>>> 626889fb
         BND{
             one{"Dalolin Brunei"}
             other{"Dalolin Brunei"}
@@ -771,13 +757,6 @@
             one{"Dalolin Fiji"}
             other{"Dalolin Fiji"}
         }
-<<<<<<< HEAD
-        GBP{
-            one{"Fam na Ingila"}
-            other{"Fam na Ingila"}
-        }
-=======
->>>>>>> 626889fb
         GEL{
             one{"kuɗin Georgia"}
             other{"Kuɗin Georgia"}
@@ -1022,13 +1001,6 @@
             one{"paʻanga na ƙasar Tonga"}
             other{"Paʻanga na ƙasar Tonga"}
         }
-<<<<<<< HEAD
-        TRY{
-            one{"Kuɗin Turkiyya"}
-            other{"Kuɗin Turkiyya"}
-        }
-=======
->>>>>>> 626889fb
         TTD{
             one{"dalar ƙasar Trinidad da Tobago"}
             other{"Dalar ƙasar Trinidad da Tobago"}
