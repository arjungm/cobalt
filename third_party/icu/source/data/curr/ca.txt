﻿// © 2016 and later: Unicode, Inc. and others.
// License & terms of use: http://www.unicode.org/copyright.html
// Generated using tools/cldr/cldr-to-icu/build-icu-data.xml
ca{
    Currencies{
        ADP{
            "ADP",
            "pesseta andorrana",
        }
        AED{
            "AED",
            "dírham dels Emirats Àrabs Units",
        }
        AFA{
            "AFA",
            "afgani afganès (1927–2002)",
        }
        AFN{
            "AFN",
            "afgani afganès",
        }
        ALK{
            "ALK",
            "lek albanès (1946–1965)",
        }
        ALL{
            "ALL",
            "lek",
        }
        AMD{
            "AMD",
            "dram",
        }
        ANG{
            "ANG",
            "florí de les Antilles Neerlandeses",
        }
        AOA{
            "AOA",
            "kwanza angolès",
        }
        AOK{
            "AOK",
            "kwanza angolès (1977–1991)",
        }
        AON{
            "AON",
            "nou kwanza angolès (1990–2000)",
        }
        AOR{
            "AOR",
            "kwanza angolès reajustat (1995–1999)",
        }
        ARA{
            "ARA",
            "austral argentí",
        }
        ARL{
            "ARL",
            "peso ley argentí (1970–1983)",
        }
        ARM{
            "ARM",
            "peso argentí (1981–1970)",
        }
        ARP{
            "ARP",
            "peso argentí (1983–1985)",
        }
        ARS{
            "ARS",
            "peso argentí",
        }
        ATS{
            "ATS",
            "xíling austríac",
        }
        AUD{
            "AU$",
            "dòlar australià",
        }
        AWG{
            "AWG",
            "florí d’Aruba",
        }
        AZM{
            "AZM",
            "manat azerbaidjanès (1993–2006)",
        }
        AZN{
            "AZN",
            "manat azerbaidjanès",
        }
        BAD{
            "BAD",
            "dinar de Bòsnia i Hercegovina (1992–1994)",
        }
        BAM{
            "BAM",
            "marc convertible de Bòsnia i Hercegovina",
        }
        BAN{
            "BAN",
            "nou dinar de Bòsnia i Hercegovina (1994–1997)",
        }
        BBD{
            "BBD",
            "dòlar de Barbados",
        }
        BDT{
            "BDT",
            "taka",
        }
        BEC{
            "BEC",
            "franc belga (convertible)",
        }
        BEF{
            "BEF",
            "franc belga",
        }
        BEL{
            "BEL",
            "franc belga (financer)",
        }
        BGL{
            "BGL",
            "lev fort búlgar",
        }
        BGM{
            "BGM",
            "lev socialista búlgar",
        }
        BGN{
            "BGN",
            "lev",
        }
        BGO{
            "BGO",
            "lev búlgar (1879–1952)",
        }
        BHD{
            "BHD",
            "dinar de Bahrain",
        }
        BIF{
            "BIF",
            "franc de Burundi",
        }
        BMD{
            "BMD",
            "dòlar de les Bermudes",
        }
        BND{
            "BND",
            "dòlar de Brunei",
        }
        BOB{
            "BOB",
            "bolivià",
        }
        BOL{
            "BOL",
            "boliviano bolivià (1863–1963)",
        }
        BOP{
            "BOP",
            "peso bolivià",
        }
        BOV{
            "BOV",
            "MVDOL bolivià",
        }
        BRB{
            "BRB",
            "cruzeiro novo brasiler (1967–1986)",
        }
        BRC{
            "BRC",
            "cruzado brasiler",
        }
        BRE{
            "BRE",
            "cruzeiro brasiler (1990–1993)",
        }
        BRL{
            "BRL",
            "real brasiler",
        }
        BRN{
            "BRN",
            "cruzado novo brasiler",
        }
        BRR{
            "BRR",
            "cruzeiro brasiler",
        }
        BRZ{
            "BRZ",
            "antic cruzeiro brasiler",
        }
        BSD{
            "BSD",
            "dòlar de les Bahames",
        }
        BTN{
            "BTN",
            "ngultrum de Bhutan",
        }
        BUK{
            "BUK",
            "kyat birmà",
        }
        BWP{
            "BWP",
            "pula de Botswana",
        }
        BYB{
            "BYB",
            "nou ruble bielorús (1994–1999)",
        }
        BYN{
            "BYN",
            "ruble bielorús",
        }
        BYR{
            "BYR",
            "ruble bielorús (2000–2016)",
        }
        BZD{
            "BZD",
            "dòlar de Belize",
        }
        CAD{
            "CAD",
            "dòlar canadenc",
        }
        CDF{
            "CDF",
            "franc congolès",
        }
        CHE{
            "CHE",
            "euro WIR",
        }
        CHF{
            "CHF",
            "franc suís",
        }
        CHW{
            "CHW",
            "franc WIR",
        }
        CLE{
            "CLE",
            "escut xilè",
        }
        CLF{
            "CLF",
            "unidad de fomento xilena",
        }
        CLP{
            "CLP",
            "peso xilè",
        }
        CNH{
            "CNH",
            "iuan xinès extracontinental",
        }
        CNY{
            "CNY",
            "iuan",
        }
        COP{
            "COP",
            "peso colombià",
        }
        COU{
            "COU",
            "unidad de valor real colombiana",
        }
        CRC{
            "CRC",
            "colon costa-riqueny",
        }
        CSD{
            "CSD",
            "dinar serbi antic",
        }
        CSK{
            "CSK",
            "corona forta txecoslovaca",
        }
        CUC{
            "CUC",
            "peso convertible cubà",
        }
        CUP{
            "CUP",
            "peso cubà",
        }
        CVE{
            "CVE",
            "escut de Cap Verd",
        }
        CYP{
            "CYP",
            "lliura xipriota",
        }
        CZK{
            "CZK",
            "corona txeca",
        }
        DDM{
            "DDM",
            "marc de l’Alemanya Oriental",
        }
        DEM{
            "DEM",
            "marc alemany",
        }
        DJF{
            "DJF",
            "franc de Djibouti",
        }
        DKK{
            "DKK",
            "corona danesa",
        }
        DOP{
            "DOP",
            "peso dominicà",
        }
        DZD{
            "DZD",
            "dinar algerià",
        }
        ECS{
            "ECS",
            "sucre equatorià",
        }
        ECV{
            "ECV",
            "unidad de valor constante (UVC) equatoriana",
        }
        EEK{
            "EEK",
            "corona estoniana",
        }
        EGP{
            "EGP",
            "lliura egípcia",
        }
        ERN{
            "ERN",
            "nakfa eritreu",
        }
        ESA{
            "ESA",
            "pesseta espanyola (compte A)",
        }
        ESB{
            "ESB",
            "pesseta espanyola (compte convertible)",
        }
        ESP{
            "₧",
            "pesseta espanyola",
            {
                "¤ #,##0.00",
                ",",
                ".",
            }
        }
        ETB{
            "ETB",
            "birr etíop",
        }
        EUR{
            "€",
            "euro",
        }
        FIM{
            "FIM",
            "marc finlandès",
        }
        FJD{
            "FJD",
            "dòlar fijià",
        }
        FKP{
            "FKP",
            "lliura de les illes Malvines",
        }
        FRF{
            "FRF",
            "franc francès",
        }
        GBP{
            "£",
            "lliura esterlina",
        }
        GEK{
            "GEK",
            "cupó de lari georgià",
        }
        GEL{
            "GEL",
            "lari",
        }
        GHC{
            "GHC",
            "cedi ghanès (1979–2007)",
        }
        GHS{
            "GHS",
            "cedi ghanès",
        }
        GIP{
            "GIP",
            "lliura de Gibraltar",
        }
        GMD{
            "GMD",
            "dalasi gambià",
        }
        GNF{
            "GNF",
            "franc guineà",
        }
        GNS{
            "GNS",
            "syli guineà",
        }
        GQE{
            "GQE",
            "ekwele de Guinea Equatorial",
        }
        GRD{
            "GRD",
            "dracma grega",
        }
        GTQ{
            "GTQ",
            "quetzal",
        }
        GWE{
            "GWE",
            "escut de la Guinea Portuguesa",
        }
        GWP{
            "GWP",
            "peso de Guinea Bissau",
        }
        GYD{
            "GYD",
            "dòlar de Guyana",
        }
        HKD{
            "HK$",
            "dòlar de Hong Kong",
        }
        HNL{
            "HNL",
            "lempira",
        }
        HRD{
            "HRD",
            "dinar croat",
        }
        HRK{
            "HRK",
            "kuna",
        }
        HTG{
            "HTG",
            "gourde",
        }
        HUF{
            "HUF",
            "fòrint",
        }
        IDR{
            "IDR",
            "rupia indonèsia",
        }
        IEP{
            "IEP",
            "lliura irlandesa",
        }
        ILP{
            "ILP",
            "lliura israeliana",
        }
        ILR{
            "ILR",
            "xéquel israelià",
        }
        ILS{
            "₪",
            "nou xéquel israelià",
        }
        INR{
            "₹",
            "rupia índia",
        }
        IQD{
            "IQD",
            "dinar iraquià",
        }
        IRR{
            "IRR",
            "rial iranià",
        }
        ISJ{
            "ISJ",
            "corona islandesa antiga",
        }
        ISK{
            "ISK",
            "corona islandesa",
        }
        ITL{
            "ITL",
            "lira italiana",
        }
        JMD{
            "JMD",
            "dòlar jamaicà",
        }
        JOD{
            "JOD",
            "dinar jordà",
        }
        JPY{
            "¥",
            "ien",
        }
        KES{
            "KES",
            "xíling kenyà",
        }
        KGS{
            "KGS",
            "som kirguís",
        }
        KHR{
            "KHR",
            "riel cambodjà",
        }
        KMF{
            "KMF",
            "franc de les Comores",
        }
        KPW{
            "KPW",
            "won nord-coreà",
        }
        KRH{
            "KRH",
            "hwan sud-coreà (1953–1962)",
        }
        KRO{
            "KRO",
            "antic won sud-coreà",
        }
        KRW{
            "₩",
            "won sud-coreà",
        }
        KWD{
            "KWD",
            "dinar kuwaitià",
        }
        KYD{
            "KYD",
            "dòlar de les illes Caiman",
        }
        KZT{
            "KZT",
            "tenge",
        }
        LAK{
            "LAK",
            "kip laosià",
        }
        LBP{
            "LBP",
            "lliura libanesa",
        }
        LKR{
            "LKR",
            "rupia de Sri Lanka",
        }
        LRD{
            "LRD",
            "dòlar liberià",
        }
        LSL{
            "LSL",
            "loti",
        }
        LTL{
            "LTL",
            "litas lituà",
        }
        LTT{
            "LTT",
            "talonas lituà",
        }
        LUC{
            "LUC",
            "franc convertible luxemburguès",
        }
        LUF{
            "LUF",
            "franc luxemburguès",
        }
        LUL{
            "LUL",
            "franc financer luxemburguès",
        }
        LVL{
            "LVL",
            "lats letó",
        }
        LVR{
            "LVR",
            "ruble letó",
        }
        LYD{
            "LYD",
            "dinar libi",
        }
        MAD{
            "MAD",
            "dírham marroquí",
        }
        MAF{
            "MAF",
            "franc marroquí",
        }
        MCF{
            "MCF",
            "franc monegasc",
        }
        MDC{
            "MDC",
            "cupó moldau",
        }
        MDL{
            "MDL",
            "leu moldau",
        }
        MGA{
            "MGA",
            "ariary malgaix",
        }
        MGF{
            "MGF",
            "franc malgaix",
        }
        MKD{
            "MKD",
            "dinar macedoni",
        }
        MKN{
            "MKN",
            "denar macedoni (1992–1993)",
        }
        MLF{
            "MLF",
            "franc malià",
        }
        MMK{
            "MMK",
            "kyat de Myanmar",
        }
        MNT{
            "MNT",
            "tögrög mongol",
        }
        MOP{
            "MOP",
            "pataca de Macau",
        }
        MRO{
            "MRO",
            "ouguiya maurità (1973–2017)",
        }
        MRU{
            "MRU",
            "ouguiya maurità",
        }
        MTL{
            "MTL",
            "lira maltesa",
        }
        MTP{
            "MTP",
            "lliura maltesa",
        }
        MUR{
            "MUR",
            "rupia mauriciana",
        }
        MVR{
            "MVR",
            "rupia de les Maldives",
        }
        MWK{
            "MWK",
            "kwacha malawià",
        }
        MXN{
            "MXN",
            "peso mexicà",
        }
        MXP{
            "MXP",
            "peso de plata mexicà (1861–1992)",
        }
        MXV{
            "MXV",
            "unidad de inversión (UDI) mexicana",
        }
        MYR{
            "MYR",
            "ringgit",
        }
        MZE{
            "MZE",
            "escut moçambiquès",
        }
        MZM{
            "MZM",
            "antic metical moçambiquès",
        }
        MZN{
            "MZN",
            "metical moçambiquès",
        }
        NAD{
            "NAD",
            "dòlar namibià",
        }
        NGN{
            "NGN",
            "naira nigerià",
        }
        NIC{
            "NIC",
            "córdoba nicaragüenca",
        }
        NIO{
            "NIO",
            "córdoba nicaragüenc",
        }
        NLG{
            "NLG",
            "florí neerlandès",
        }
        NOK{
            "NOK",
            "corona noruega",
        }
        NPR{
            "NPR",
            "rupia nepalesa",
        }
        NZD{
            "NZ$",
            "dòlar neozelandès",
        }
        OMR{
            "OMR",
            "rial omanita",
        }
        PAB{
            "PAB",
            "balboa",
        }
        PEI{
            "PEI",
            "inti peruà",
        }
        PEN{
            "PEN",
            "sol",
        }
        PES{
            "PES",
            "sol peruà (1863–1965)",
        }
        PGK{
            "PGK",
            "kina",
        }
        PHP{
            "PHP",
            "peso filipí",
        }
        PKR{
            "PKR",
            "rupia pakistanesa",
        }
        PLN{
            "PLN",
            "zloty",
        }
        PLZ{
            "PLZ",
            "zloty polonès (1950–1995)",
        }
        PTE{
            "PTE",
            "escut portuguès",
        }
        PYG{
            "PYG",
            "guaraní",
        }
        QAR{
            "QAR",
            "rial de Qatar",
        }
        RHD{
            "RHD",
            "dòlar rhodesià",
        }
        ROL{
            "ROL",
            "antic leu romanès",
        }
        RON{
            "RON",
            "leu romanès",
        }
        RSD{
            "RSD",
            "dinar serbi",
        }
        RUB{
            "RUB",
            "ruble",
        }
        RUR{
            "RUR",
            "ruble rus (1991–1998)",
        }
        RWF{
            "RWF",
            "franc de Ruanda",
        }
        SAR{
            "SAR",
            "rial saudita",
        }
        SBD{
            "SBD",
            "dòlar de les illes Salomó",
        }
        SCR{
            "SCR",
            "rupia de les Seychelles",
        }
        SDD{
            "SDD",
            "dinar sudanès",
        }
        SDG{
            "SDG",
            "lliura sudanesa",
        }
        SDP{
            "SDP",
            "antiga lliura sudanesa",
        }
        SEK{
            "SEK",
            "corona sueca",
        }
        SGD{
            "SGD",
            "dòlar de Singapur",
        }
        SHP{
            "SHP",
            "lliura de Santa Helena",
        }
        SIT{
            "SIT",
            "tolar eslovè",
        }
        SKK{
            "SKK",
            "corona eslovaca",
        }
        SLE{
            "SLE",
            "leone de Sierra Leone",
        }
        SLL{
            "SLL",
            "leone de Sierra Leone (1964—2022)",
        }
        SOS{
            "SOS",
            "xíling somali",
        }
        SRD{
            "SRD",
            "dòlar de Surinam",
        }
        SRG{
            "SRG",
            "florí de Surinam",
        }
        SSP{
            "SSP",
            "lliura del Sudan del Sud",
        }
        STD{
            "STD",
            "dobra de São Tomé i Príncipe (1977–2017)",
        }
        STN{
            "STN",
            "dobra de São Tomé i Príncipe",
        }
        SUR{
            "SUR",
            "ruble soviètic",
        }
        SVC{
            "SVC",
            "colon salvadorenc",
        }
        SYP{
            "SYP",
            "lliura siriana",
        }
        SZL{
            "SZL",
            "lilangeni swazi",
        }
        THB{
            "฿",
            "baht",
        }
        TJR{
            "TJR",
            "ruble tadjik",
        }
        TJS{
            "TJS",
            "somoni tadjik",
        }
        TMM{
            "TMM",
            "manat turcman (1993–2009)",
        }
        TMT{
            "TMT",
            "manat turcman",
        }
        TND{
            "TND",
            "dinar tunisià",
        }
        TOP{
            "TOP",
            "pa‘anga tongà",
        }
        TPE{
            "TPE",
            "escut de Timor",
        }
        TRL{
            "TRL",
            "lira turca (1922–2005)",
        }
        TRY{
            "TRY",
            "lira turca",
        }
        TTD{
            "TTD",
            "dòlar de Trinitat i Tobago",
        }
        TWD{
            "NT$",
            "nou dòlar de Taiwan",
        }
        TZS{
            "TZS",
            "xíling tanzà",
        }
        UAH{
            "UAH",
            "hrívnia",
        }
        UAK{
            "UAK",
            "karbóvanets ucraïnès",
        }
        UGS{
            "UGS",
            "xíling ugandès (1966–1987)",
        }
        UGX{
            "UGX",
            "xíling ugandès",
        }
        USD{
            "USD",
            "dòlar dels Estats Units",
        }
        USN{
            "USN",
            "dòlar dels Estats Units (dia següent)",
        }
        USS{
            "USS",
            "dòlar dels Estats Units (mateix dia)",
        }
        UYI{
            "UYI",
            "peso uruguaià en unitats indexades",
        }
        UYP{
            "UYP",
            "peso uruguaià (1975–1993)",
        }
        UYU{
            "UYU",
            "peso uruguaià",
        }
        UZS{
            "UZS",
            "som uzbek",
        }
        VEB{
            "VEB",
            "bolívar veneçolà (1871–2008)",
        }
        VEF{
            "VEF",
            "bolívar veneçolà (2008–2018)",
        }
        VES{
            "VES",
            "bolívar veneçolà",
        }
        VND{
            "₫",
            "dong vietnamita",
        }
        VNN{
            "VNN",
            "dong vietnamita (1978–1985)",
        }
        VUV{
            "VUV",
            "vatu de Vanuatu",
        }
        WST{
            "WST",
            "tala samoà",
        }
        XAF{
            "FCFA",
            "franc CFA BEAC",
        }
        XAG{
            "XAG",
            "plata",
        }
        XAU{
            "XAU",
            "or",
        }
        XBA{
            "XBA",
            "unitat compensatòria europea",
        }
        XBB{
            "XBB",
            "unitat monetària europea",
        }
        XBC{
            "XBC",
            "unitat de compte europea (XBC)",
        }
        XBD{
            "XBD",
            "unitat de compte europea (XBD)",
        }
        XCD{
            "XCD",
            "dòlar del Carib Oriental",
        }
        XDR{
            "XDR",
            "drets especials de gir",
        }
        XEU{
            "XEU",
            "unitat de moneda europea",
        }
        XFO{
            "XFO",
            "franc or francès",
        }
        XFU{
            "XFU",
            "franc UIC francès",
        }
        XOF{
            "F CFA",
            "franc CFA BCEAO",
        }
        XPD{
            "XPD",
            "pal·ladi",
        }
        XPF{
            "CFPF",
            "franc CFP",
        }
        XPT{
            "XPT",
            "platí",
        }
        XRE{
            "XRE",
            "fons RINET",
        }
        XTS{
            "XTS",
            "codi reservat per a proves",
        }
        XXX{
            "XXX",
            "moneda desconeguda",
        }
        YDD{
            "YDD",
            "dinar iemenita",
        }
        YER{
            "YER",
            "rial iemenita",
        }
        YUD{
            "YUD",
            "dinar fort iugoslau",
        }
        YUM{
            "YUM",
            "nou dinar iugoslau",
        }
        YUN{
            "YUN",
            "dinar convertible iugoslau",
        }
        YUR{
            "YUR",
            "dinar iugoslau reformat (1992–1993)",
        }
        ZAL{
            "ZAL",
            "rand sud-africà (financer)",
        }
        ZAR{
            "ZAR",
            "rand sud-africà",
        }
        ZMK{
            "ZMK",
            "kwacha zambià (1968–2012)",
        }
        ZMW{
            "ZMW",
            "kwacha zambià",
        }
        ZRN{
            "ZRN",
            "nou zaire zairès",
        }
        ZRZ{
            "ZRZ",
            "zaire zairès",
        }
        ZWD{
            "ZWD",
            "dòlar zimbabuès (1980–2008)",
        }
        ZWL{
            "ZWL",
            "dòlar zimbabuès (2009)",
        }
        ZWR{
            "ZWR",
            "dòlar zimbabuès (2008)",
        }
    }
    Currencies%narrow{
        BYN{"р."}
        VEF{"Bs F"}
<<<<<<< HEAD
        VND{"₫"}
        XCD{"$"}
        ZAR{"R"}
        ZMW{"ZK"}
    }
    Currencies%variant{
        TRY{"TL"}
=======
>>>>>>> 626889fb
    }
    CurrencyPlurals{
        ADP{
            one{"pesseta andorrana"}
            other{"pessetes andorranes"}
        }
        AED{
            one{"dírham dels Emirats Àrabs Units"}
            other{"dírhams dels Emirats Àrabs Units"}
        }
        AFA{
            one{"afgani afganès (1927–2002)"}
            other{"afganis afganesos (1927–2002)"}
        }
        AFN{
            one{"afgani afganès"}
            other{"afganis afganesos"}
        }
        ALK{
            one{"lek albanès (1946–1965)"}
            other{"lekë albanesos (1946–1965)"}
        }
        ALL{
            one{"lek"}
            other{"lekë"}
        }
        AMD{
            one{"dram"}
            other{"drams"}
        }
        ANG{
            one{"florí de les Antilles Neerlandeses"}
            other{"florins de les Antilles Neerlandeses"}
        }
        AOA{
            one{"kwanza angolès"}
            other{"kwanzas angolesos"}
        }
        AOK{
            one{"kwanza angolès (1977–1991)"}
            other{"kwanzas angolesos (1977–1991)"}
        }
        AON{
            one{"nou kwanza angolès (1990–2000)"}
            other{"nous kwanzas angolesos (1990–2000)"}
        }
        AOR{
            one{"kwanza angolès reajustat (1995–1999)"}
            other{"kwanzas angolesos (1995–1999)"}
        }
        ARA{
            one{"austral argentí"}
            other{"australs argentins"}
        }
        ARL{
            one{"peso ley argentí (1970–1983)"}
            other{"pesos ley argentins (1970–1983)"}
        }
        ARM{
            one{"peso argentí moneda nacional"}
            other{"pesos argentins moneda nacional"}
        }
        ARP{
            one{"peso argentí (1983–1985)"}
            other{"pesos argentins (1983–1985)"}
        }
        ARS{
            one{"peso argentí"}
            other{"pesos argentins"}
        }
        ATS{
            one{"xíling austríac"}
            other{"xílings austríacs"}
        }
        AUD{
            one{"dòlar australià"}
            other{"dòlars australians"}
        }
        AWG{
            one{"florí d’Aruba"}
            other{"florins d’Aruba"}
        }
        AZM{
            one{"manat azerbaidjanès (1993–2006)"}
            other{"manats azerbaidjanesos (1993–2006)"}
        }
        AZN{
            one{"manat azerbaidjanès"}
            other{"manats azerbaidjanesos"}
        }
        BAD{
            one{"dinar de Bòsnia i Hercegovina (1992–1994)"}
            other{"dinars de Bòsnia i Hercegovina (1992–1994)"}
        }
        BAM{
            one{"marc convertible de Bòsnia i Hercegovina"}
            other{"marcs convertibles de Bòsnia i Hercegovina"}
        }
        BAN{
            one{"nou dinar de Bòsnia i Hercegovina (1994–1997)"}
            other{"nous dinars de Bòsnia i Hercegovina (1994–1997)"}
        }
        BBD{
            one{"dòlar de Barbados"}
            other{"dòlars de Barbados"}
        }
<<<<<<< HEAD
        BDT{
            one{"taka"}
            other{"taka"}
        }
=======
>>>>>>> 626889fb
        BEC{
            one{"franc belga (convertible)"}
            other{"francs belgues (convertibles)"}
        }
        BEF{
            one{"franc belga"}
            other{"francs belgues"}
        }
        BEL{
            one{"franc belga (financer)"}
            other{"francs belgues (financers)"}
        }
        BGL{
            one{"lev fort búlgar"}
            other{"leva forts búlgars"}
        }
        BGM{
            one{"lev socialista búlgar"}
            other{"leva socialistes búlgars"}
        }
        BGN{
            one{"lev"}
            other{"leva"}
        }
        BGO{
            one{"lev búlgar (1879–1952)"}
            other{"leva búlgars (1879–1952)"}
        }
        BHD{
            one{"dinar de Bahrain"}
            other{"dinars de Bahrain"}
        }
        BIF{
            one{"franc de Burundi"}
            other{"francs de Burundi"}
        }
        BMD{
            one{"dòlar de les Bermudes"}
            other{"dòlars de les Bermudes"}
        }
        BND{
            one{"dòlar de Brunei"}
            other{"dòlars de Brunei"}
        }
        BOB{
            one{"bolivià"}
            other{"bolivians"}
        }
        BOL{
            one{"boliviano bolivià (1863–1963)"}
            other{"bolivianos bolivians (1863–1963)"}
        }
        BOP{
            one{"peso bolivià"}
            other{"pesos bolivians"}
        }
        BOV{
            one{"MVDOL bolivià"}
            other{"MVDOL bolivians"}
        }
        BRB{
            one{"cruzeiro novo brasiler (1967–1986)"}
            other{"cruzeiros novos brasilers (1967–1986)"}
        }
        BRC{
            one{"cruzado brasiler"}
            other{"cruzados brasilers"}
        }
        BRE{
            one{"cruzeiro brasiler (1990–1993)"}
            other{"cruzeiros brasilers (1990–1993)"}
        }
        BRL{
            one{"real brasiler"}
            other{"reals brasilers"}
        }
        BRN{
            one{"cruzado novo brasiler"}
            other{"cruzados novos brasilers"}
        }
        BRR{
            one{"cruzeiro brasiler"}
            other{"cruzeiros brasilers"}
        }
        BRZ{
            one{"antic cruzeiro brasiler"}
            other{"antics cruzeiros brasilers"}
        }
        BSD{
            one{"dòlar de les Bahames"}
            other{"dòlars de les Bahames"}
        }
        BTN{
            one{"ngultrum de Bhutan"}
            other{"ngultrums de Bhutan"}
        }
        BUK{
            one{"kyat birmà"}
            other{"kyats birmans"}
        }
        BWP{
            one{"pula de Botswana"}
            other{"pules de Botswana"}
        }
        BYB{
            one{"nou ruble bielorús (1994–1999)"}
            other{"nous rubles bielorussos (1994–1999)"}
        }
        BYN{
            one{"ruble bielorús"}
            other{"rubles bielorussos"}
        }
        BYR{
            one{"ruble bielorús (2000–2016)"}
            other{"rubles bielorussos (2000–2016)"}
        }
        BZD{
            one{"dòlar de Belize"}
            other{"dòlars de Belize"}
        }
        CAD{
            one{"dòlar canadenc"}
            other{"dòlars canadencs"}
        }
        CDF{
            one{"franc congolès"}
            other{"francs congolesos"}
        }
        CHE{
            one{"euro WIR"}
            other{"euros WIR"}
        }
        CHF{
            one{"franc suís"}
            other{"francs suïssos"}
        }
        CHW{
            one{"franc WIR"}
            other{"francs WIR"}
        }
        CLE{
            one{"escudo xilè"}
            other{"escudos xilens"}
        }
        CLF{
            one{"unidad de fomento xilena"}
            other{"unidades de fomento xilenes"}
        }
        CLP{
            one{"peso xilè"}
            other{"pesos xilens"}
        }
        CNH{
            one{"iuan xinès extracontinental"}
            other{"iuans xinesos extracontinentals"}
        }
        CNX{
            one{"dòlar del Banc Popular Xinès"}
            other{"dòlars del Banc Popular Xinès"}
        }
        CNY{
            one{"iuan"}
            other{"iuans"}
        }
        COP{
            one{"peso colombià"}
            other{"pesos colombians"}
        }
        COU{
            one{"unidad de valor real colombiana"}
            other{"unidades de valor real colombianes"}
        }
        CRC{
            one{"colon costa-riqueny"}
            other{"colons costa-riquenys"}
        }
        CSD{
            one{"dinar serbi antic"}
            other{"dinars serbis antics"}
        }
        CSK{
            one{"corona forta txecoslovaca"}
            other{"corones fortes txecoslovaques"}
        }
        CUC{
            one{"peso convertible cubà"}
            other{"pesos convertibles cubans"}
        }
        CUP{
            one{"peso cubà"}
            other{"pesos cubans"}
        }
        CVE{
            one{"escut de Cap Verd"}
            other{"escuts de Cap Verd"}
        }
        CYP{
            one{"lliura xipriota"}
            other{"lliures xipriotes"}
        }
        CZK{
            one{"corona txeca"}
            other{"corones txeques"}
        }
        DDM{
            one{"marc de l’Alemanya Oriental"}
            other{"marcs de l’Alemanya Oriental"}
        }
        DEM{
            one{"marc alemany"}
            other{"marcs alemanys"}
        }
        DJF{
            one{"franc de Djibouti"}
            other{"francs de Djibouti"}
        }
        DKK{
            one{"corona danesa"}
            other{"corones daneses"}
        }
        DOP{
            one{"peso dominicà"}
            other{"pesos dominicans"}
        }
        DZD{
            one{"dinar algerià"}
            other{"dinars algerians"}
        }
        ECS{
            one{"sucre equatorià"}
            other{"sucres equatorians"}
        }
        ECV{
            one{"unidad de valor constante (UVC) equatoriana"}
            other{"unidades de valor constante (UVC) equatorianes"}
        }
        EEK{
            one{"corona estoniana"}
            other{"corones estonianes"}
        }
        EGP{
            one{"lliura egípcia"}
            other{"lliures egípcies"}
        }
        ERN{
            one{"nakfa eritreu"}
            other{"nakfes eritreus"}
        }
        ESA{
            one{"pesseta espanyola (compte A)"}
            other{"pessetes espanyoles (compte A)"}
        }
        ESB{
            one{"pesseta espanyola (compte convertible)"}
            other{"pessetes espanyoles (compte convertible)"}
        }
        ESP{
            one{"pesseta espanyola"}
            other{"pessetes espanyoles"}
        }
        ETB{
            one{"birr etíop"}
            other{"birrs etíops"}
        }
        EUR{
            one{"euro"}
            other{"euros"}
        }
        FIM{
            one{"marc finlandès"}
            other{"marcs finlandesos"}
        }
        FJD{
            one{"dòlar fijià"}
            other{"dòlars fijians"}
        }
        FKP{
            one{"lliura de les illes Malvines"}
            other{"lliures de les illes Malvines"}
        }
        FRF{
            one{"franc francès"}
            other{"francs francesos"}
        }
        GBP{
            one{"lliura esterlina"}
            other{"lliures esterlines"}
        }
        GEK{
            one{"cupó de lari georgià"}
            other{"cupons de lari georgians"}
        }
        GEL{
            one{"lari"}
            other{"laris"}
        }
        GHC{
            one{"cedi ghanès (1979–2007)"}
            other{"cedis ghanesos (1979–2007)"}
        }
        GHS{
            one{"cedi ghanès"}
            other{"cedis ghanesos"}
        }
        GIP{
            one{"lliura de Gibraltar"}
            other{"lliures de Gibraltar"}
        }
        GMD{
            one{"dalasi gambià"}
            other{"dalasis gambians"}
        }
        GNF{
            one{"franc guineà"}
            other{"francs guineans"}
        }
        GNS{
            one{"syli guineà"}
            other{"sylis guineans"}
        }
        GQE{
            one{"ekwele de Guinea Equatorial"}
            other{"bipkwele de Guinea Equatorial"}
        }
        GRD{
            one{"dracma grega"}
            other{"dracmes gregues"}
        }
        GTQ{
            one{"quetzal"}
            other{"quetzals"}
        }
        GWE{
            one{"escut de la Guinea Portuguesa"}
            other{"escuts de la Guinea Portuguesa"}
        }
        GWP{
            one{"peso de Guinea Bissau"}
            other{"pesos de Guinea Bissau"}
        }
        GYD{
            one{"dòlar de Guyana"}
            other{"dòlars de Guyana"}
        }
        HKD{
            one{"dòlar de Hong Kong"}
            other{"dòlars de Hong Kong"}
        }
        HNL{
            one{"lempira"}
            other{"lempires"}
        }
        HRD{
            one{"dinar croat"}
            other{"dinars croats"}
        }
        HRK{
            one{"kuna"}
            other{"kunes"}
        }
        HTG{
            one{"gourde"}
            other{"gourdes"}
        }
        HUF{
            one{"fòrint"}
            other{"fòrints"}
        }
        IDR{
            one{"rupia indonèsia"}
            other{"rupies indonèsies"}
        }
        IEP{
            one{"lliura irlandesa"}
            other{"lliures irlandeses"}
        }
        ILP{
            one{"lliura israeliana"}
            other{"lliures israelianes"}
        }
        ILS{
            one{"nou xéquel israelià"}
            other{"nous xéquels israelians"}
        }
        INR{
            one{"rupia índia"}
            other{"rupies índies"}
        }
        IQD{
            one{"dinar iraquià"}
            other{"dinars iraquians"}
        }
        IRR{
            one{"rial iranià"}
            other{"rials iranians"}
        }
        ISJ{
            one{"corona islandesa antiga"}
            other{"corones islandeses antigues"}
        }
        ISK{
            one{"corona islandesa"}
            other{"corones islandeses"}
        }
        ITL{
            one{"lira italiana"}
            other{"lires italianes"}
        }
        JMD{
            one{"dòlar jamaicà"}
            other{"dòlars jamaicans"}
        }
        JOD{
            one{"dinar jordà"}
            other{"dinars jordans"}
        }
        JPY{
            one{"ien"}
            other{"iens"}
        }
        KES{
            one{"xíling kenyà"}
            other{"xílings kenyans"}
        }
        KGS{
            one{"som kirguís"}
            other{"soms kirguisos"}
        }
        KHR{
            one{"riel cambodjà"}
            other{"riels cambodjans"}
        }
        KMF{
            one{"franc de les Comores"}
            other{"francs de les Comores"}
        }
        KPW{
            one{"won nord-coreà"}
            other{"wons nord-coreans"}
        }
        KRH{
            one{"hwan sud-coreà"}
            other{"hwans sud-coreans"}
        }
        KRO{
            one{"antic won sud-coreà"}
            other{"antics wons sud-coreans"}
        }
        KRW{
            one{"won sud-coreà"}
            other{"wons sud-coreans"}
        }
        KWD{
            one{"dinar kuwaitià"}
            other{"dinars kuwaitians"}
        }
        KYD{
            one{"dòlar de les illes Caiman"}
            other{"dòlars de les illes Caiman"}
        }
        KZT{
            one{"tenge"}
            other{"tenges"}
        }
        LAK{
            one{"kip laosià"}
            other{"kips laosians"}
        }
        LBP{
            one{"lliura libanesa"}
            other{"lliures libaneses"}
        }
        LKR{
            one{"rupia de Sri Lanka"}
            other{"rupies de Sri Lanka"}
        }
        LRD{
            one{"dòlar liberià"}
            other{"dòlars liberians"}
        }
        LSL{
            one{"loti"}
            other{"lotis"}
        }
        LTL{
            one{"litas lituà"}
            other{"litai lituans"}
        }
        LTT{
            one{"talonas lituà"}
            other{"talonai lituans"}
        }
        LUC{
            one{"franc convertible luxemburguès"}
            other{"francs convertibles luxemburguesos"}
        }
        LUF{
            one{"franc luxemburguès"}
            other{"francs luxemburguesos"}
        }
        LUL{
            one{"franc financer luxemburguès"}
            other{"francs financers luxemburguesos"}
        }
        LVL{
            one{"lats letó"}
            other{"lati letons"}
        }
        LVR{
            one{"ruble letó"}
            other{"rubles letons"}
        }
        LYD{
            one{"dinar libi"}
            other{"dinars libis"}
        }
        MAD{
            one{"dírham marroquí"}
            other{"dírhams marroquins"}
        }
        MAF{
            one{"franc marroquí"}
            other{"francs marroquins"}
        }
        MCF{
            one{"franc monegasc"}
            other{"francs monegascos"}
        }
        MDC{
            one{"cupó moldau"}
            other{"cupons moldaus"}
        }
        MDL{
            one{"leu moldau"}
            other{"lei moldaus"}
        }
        MGA{
            one{"ariary malgaix"}
            other{"ariarys malgaixos"}
        }
        MGF{
            one{"franc malgaix"}
            other{"francs malgaixos"}
        }
        MKD{
            one{"dinar macedoni"}
            other{"dinars macedonis"}
        }
        MKN{
            one{"denar macedoni (1992–1993)"}
            other{"denari macedonis (1992–1993)"}
        }
        MLF{
            one{"franc malià"}
            other{"francs malians"}
        }
        MMK{
            one{"kyat de Myanmar"}
            other{"kyats de Myanmar"}
        }
        MNT{
            one{"tögrög mongol"}
            other{"tögrögs mongols"}
        }
        MOP{
            one{"pataca de Macau"}
            other{"pataques de Macau"}
        }
        MRO{
            one{"ouguiya maurità (1973–2017)"}
            other{"ouguiyas mauritans (1973–2017)"}
        }
        MRU{
            one{"ouguiya maurità"}
            other{"ouguiyas mauritans"}
        }
        MTL{
            one{"lira maltesa"}
            other{"lires malteses"}
        }
        MTP{
            one{"lliura maltesa"}
            other{"lliures malteses"}
        }
        MUR{
            one{"rupia mauriciana"}
            other{"rupies mauricianes"}
        }
        MVR{
            one{"rupia de les Maldives"}
            other{"rupies de les Maldives"}
        }
        MWK{
            one{"kwacha malawià"}
            other{"kwacha malawians"}
        }
        MXN{
            one{"peso mexicà"}
            other{"pesos mexicans"}
        }
        MXP{
            one{"peso de plata mexicà (1861–1992)"}
            other{"pesos de plata mexicans (1861–1992)"}
        }
        MXV{
            one{"unidad de inversión (UDI) mexicana"}
            other{"unidades de inversión (UDI) mexicanes"}
        }
        MYR{
            one{"ringgit"}
            other{"ringgits"}
        }
        MZE{
            one{"escut moçambiquès"}
            other{"escuts moçambiquesos"}
        }
        MZM{
            one{"antic metical moçambiquès"}
            other{"antics meticals moçambiquesos"}
        }
        MZN{
            one{"metical moçambiquès"}
            other{"meticals moçambiquesos"}
        }
        NAD{
            one{"dòlar namibià"}
            other{"dòlars namibians"}
        }
        NGN{
            one{"naira nigerià"}
            other{"naires nigerians"}
        }
        NIC{
            one{"córdoba nicaragüenca"}
            other{"córdobas nicaragüenques"}
        }
        NIO{
            one{"córdoba nicaragüenc"}
            other{"córdobas nicaragüencs"}
        }
        NLG{
            one{"florí neerlandès"}
            other{"florins neerlandesos"}
        }
        NOK{
            one{"corona noruega"}
            other{"corones noruegues"}
        }
        NPR{
            one{"rupia nepalesa"}
            other{"rupies nepaleses"}
        }
        NZD{
            one{"dòlar neozelandès"}
            other{"dòlars neozelandesos"}
        }
        OMR{
            one{"rial omanita"}
            other{"rials omanites"}
        }
        PAB{
            one{"balboa"}
            other{"balboes"}
        }
        PEI{
            one{"inti peruà"}
            other{"intis peruans"}
        }
        PEN{
            one{"sol"}
            other{"sols"}
        }
        PES{
            one{"sol peruà (1863–1965)"}
            other{"sols peruans (1863–1965)"}
        }
        PGK{
            one{"kina"}
            other{"kines"}
        }
        PHP{
            one{"peso filipí"}
            other{"pesos filipins"}
        }
        PKR{
            one{"rupia pakistanesa"}
            other{"rupies pakistaneses"}
        }
        PLN{
            one{"zloty"}
            other{"zlote"}
        }
        PLZ{
            one{"zloty polonès (1950–1995)"}
            other{"zlote polonesos (1950–1995)"}
        }
        PTE{
            one{"escut portuguès"}
            other{"escuts portuguesos"}
        }
        PYG{
            one{"guaraní"}
            other{"guaranís"}
        }
        QAR{
            one{"rial de Qatar"}
            other{"rials de Qatar"}
        }
        RHD{
            one{"dòlar rhodesià"}
            other{"dòlars rhodesians"}
        }
        ROL{
            one{"antic leu romanès"}
            other{"antics lei romanesos"}
        }
        RON{
            one{"leu romanès"}
            other{"lei romanesos"}
        }
        RSD{
            one{"dinar serbi"}
            other{"dinars serbis"}
        }
        RUB{
            one{"ruble"}
            other{"rubles"}
        }
        RUR{
            one{"ruble rus (1991–1998)"}
            other{"rubles russos (1991–1998)"}
        }
        RWF{
            one{"franc de Ruanda"}
            other{"francs de Ruanda"}
        }
        SAR{
            one{"rial saudita"}
            other{"rials saudites"}
        }
        SBD{
            one{"dòlar de les illes Salomó"}
            other{"dòlars de les illes Salomó"}
        }
        SCR{
            one{"rupia de les Seychelles"}
            other{"rupies de les Seychelles"}
        }
        SDD{
            one{"dinar sudanès"}
            other{"dinars sudanesos"}
        }
        SDG{
            one{"lliura sudanesa"}
            other{"lliures sudaneses"}
        }
        SDP{
            one{"antiga lliura sudanesa"}
            other{"antigues lliures sudaneses"}
        }
        SEK{
            one{"corona sueca"}
            other{"corones sueques"}
        }
        SGD{
            one{"dòlar de Singapur"}
            other{"dòlars de Singapur"}
        }
        SHP{
            one{"lliura de Santa Helena"}
            other{"lliures de Santa Helena"}
        }
        SIT{
            one{"tolar eslovè"}
            other{"tolars eslovens"}
        }
        SKK{
            one{"corona eslovaca"}
            other{"corones eslovaques"}
        }
        SLE{
            one{"leone de Sierra Leone"}
            other{"leones de Sierra Leone"}
        }
        SLL{
            one{"leone de Sierra Leone (1964—2022)"}
            other{"leones de Sierra Leone (1964—2022)"}
        }
        SOS{
            one{"xíling somali"}
            other{"xílings somalis"}
        }
        SRD{
            one{"dòlar de Surinam"}
            other{"dòlars de Surinam"}
        }
        SRG{
            one{"florí de Surinam"}
            other{"florins de Surinam"}
        }
        SSP{
            one{"lliura del Sudan del Sud"}
            other{"lliures del Sudan del Sud"}
        }
        STD{
            one{"dobra de São Tomé i Príncipe (1977–2017)"}
            other{"dobras de São Tomé i Príncipe (1977–2017)"}
        }
        STN{
            one{"dobra de São Tomé i Príncipe"}
            other{"dobras de São Tomé i Príncipe"}
        }
        SUR{
            one{"ruble soviètic"}
            other{"rubles soviètics"}
        }
        SVC{
            one{"colón salvadorenc"}
            other{"colones salvadorencs"}
        }
        SYP{
            one{"lliura siriana"}
            other{"lliures sirianes"}
        }
        SZL{
            one{"lilangeni swazi"}
            other{"emalangeni swazis"}
        }
        THB{
            one{"baht"}
            other{"bahts"}
        }
        TJR{
            one{"ruble tadjik"}
            other{"rubles tadjiks"}
        }
        TJS{
            one{"somoni tadjik"}
            other{"somonis tadjiks"}
        }
        TMM{
            one{"manat turcman (1993–2009)"}
            other{"manats turcmans (1993–2009)"}
        }
        TMT{
            one{"manat turcman"}
            other{"manats turcmans"}
        }
        TND{
            one{"dinar tunisià"}
            other{"dinars tunisians"}
        }
        TOP{
            one{"pa‘anga tongà"}
            other{"pa‘angas tongans"}
        }
        TPE{
            one{"escut de Timor"}
            other{"escuts de Timor"}
        }
        TRL{
            one{"lira turca (1922–2005)"}
            other{"lires turques (1922–2005)"}
        }
        TRY{
            one{"lira turca"}
            other{"lires turques"}
        }
        TTD{
            one{"dòlar de Trinitat i Tobago"}
            other{"dòlars de Trinitat i Tobago"}
        }
        TWD{
            one{"nou dòlar de Taiwan"}
            other{"nous dòlars de Taiwan"}
        }
        TZS{
            one{"xíling tanzà"}
            other{"xílings tanzans"}
        }
        UAH{
            one{"hrívnia"}
            other{"hrívnies"}
        }
        UAK{
            one{"karbóvanets ucraïnès"}
            other{"karbóvantsiv ucraïnesos"}
        }
        UGS{
            one{"xíling ugandès (1966–1987)"}
            other{"xílings ugandesos (1966–1987)"}
        }
        UGX{
            one{"xíling ugandès"}
            other{"xílings ugandesos"}
        }
        USD{
            one{"dòlar dels Estats Units"}
            other{"dòlars dels Estats Units"}
        }
        USN{
            one{"dòlar dels Estats Units (dia següent)"}
            other{"dòlars dels Estats Units (dia següent)"}
        }
        USS{
            one{"dòlar dels Estats Units (mateix dia)"}
            other{"dòlars dels Estats Units (mateix dia)"}
        }
        UYI{
            one{"peso uruguaià en unitats indexades"}
            other{"pesos uruguaians en unitats indexades"}
        }
        UYP{
            one{"peso uruguaià (1975–1993)"}
            other{"pesos uruguaians (1975–1993)"}
        }
        UYU{
            one{"peso uruguaià"}
            other{"pesos uruguaians"}
        }
        UZS{
            one{"som uzbek"}
            other{"soms uzbeks"}
        }
        VEB{
            one{"bolívar veneçolà (1871–2008)"}
            other{"bolívars veneçolans (1871–2008)"}
        }
        VEF{
            one{"bolívar veneçolà (2008–2018)"}
            other{"bolívars veneçolans (2008–2018)"}
        }
        VES{
            one{"bolívar veneçolà"}
            other{"bolívars veneçolans"}
        }
        VND{
            one{"dong vietnamita"}
            other{"dongs vietnamites"}
        }
        VNN{
            one{"dong vietnamita (1978–1985)"}
            other{"dongs vietnamites (1978–1985)"}
        }
        VUV{
            one{"vatu de Vanuatu"}
            other{"vatus de Vanuatu"}
        }
        WST{
            one{"tala samoà"}
            other{"tales samoans"}
        }
        XAF{
            one{"franc CFA BEAC"}
            other{"francs CFA BEAC"}
        }
        XBA{
            one{"unitat compensatòria europea"}
            other{"unitats compensatòries europees"}
        }
        XBB{
            one{"unitat monetària europea"}
            other{"unitats monetàries europees"}
        }
        XBC{
            one{"unitat de compte europea (XBC)"}
            other{"unitats de compte europees (XBC)"}
        }
        XBD{
            one{"unitat de compte europea (XBD)"}
            other{"unitats de compte europees (XBD)"}
        }
        XCD{
            one{"dòlar del Carib Oriental"}
            other{"dòlars del Carib Oriental"}
        }
        XEU{
            one{"unitat de moneda europea"}
            other{"unitats de moneda europees"}
        }
        XFO{
            one{"franc or francès"}
            other{"francs or francesos"}
        }
        XFU{
            one{"franc UIC francès"}
            other{"francs UIC francesos"}
        }
        XOF{
            one{"franc CFA BCEAO"}
            other{"francs CFA BCEAO"}
        }
        XPF{
            one{"franc CFP"}
            other{"francs CFP"}
        }
        XXX{
            one{"(unitat monetària desconeguda)"}
            other{"(moneda desconeguda)"}
        }
        YDD{
            one{"dinar iemenita"}
            other{"dinars iemenites"}
        }
        YER{
            one{"rial iemenita"}
            other{"rials iemenites"}
        }
        YUD{
            one{"dinar fort iugoslau"}
            other{"dinars forts iugoslaus"}
        }
        YUM{
            one{"nou dinar iugoslau"}
            other{"nous dinars iugoslaus"}
        }
        YUN{
            one{"dinar convertible iugoslau"}
            other{"dinars convertibles iugoslaus"}
        }
        YUR{
            one{"dinar reformat iugoslau"}
            other{"dinars reformats iugoslaus"}
        }
        ZAL{
            one{"rand sud-africà (financer)"}
            other{"rands sud-africans (financers)"}
        }
        ZAR{
            one{"rand sud-africà"}
            other{"rands sud-africans"}
        }
        ZMK{
            one{"kwacha zambià (1968–2012)"}
            other{"kwacha zambians (1968–2012)"}
        }
        ZMW{
            one{"kwacha zambià"}
            other{"kwacha zambians"}
        }
        ZRN{
            one{"nou zaire zairès"}
            other{"nous zaires zairesos"}
        }
        ZRZ{
            one{"zaire zairès"}
            other{"zaires zairesos"}
        }
        ZWD{
            one{"dòlar zimbabuès (1980–2008)"}
            other{"dòlars zimbabuesos (1980–2008)"}
        }
        ZWL{
            one{"dòlar zimbabuès (2009)"}
            other{"dòlars zimbabuesos (2009)"}
        }
        ZWR{
            one{"dòlar zimbabuès (2008)"}
            other{"dòlars zimbabuesos (2008)"}
        }
    }
    CurrencyUnitPatterns{
        one{"{0} {1}"}
        other{"{0} {1}"}
    }
}<|MERGE_RESOLUTION|>--- conflicted
+++ resolved
@@ -1208,16 +1208,6 @@
     Currencies%narrow{
         BYN{"р."}
         VEF{"Bs F"}
-<<<<<<< HEAD
-        VND{"₫"}
-        XCD{"$"}
-        ZAR{"R"}
-        ZMW{"ZK"}
-    }
-    Currencies%variant{
-        TRY{"TL"}
-=======
->>>>>>> 626889fb
     }
     CurrencyPlurals{
         ADP{
@@ -1324,13 +1314,6 @@
             one{"dòlar de Barbados"}
             other{"dòlars de Barbados"}
         }
-<<<<<<< HEAD
-        BDT{
-            one{"taka"}
-            other{"taka"}
-        }
-=======
->>>>>>> 626889fb
         BEC{
             one{"franc belga (convertible)"}
             other{"francs belgues (convertibles)"}
