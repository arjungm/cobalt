﻿// © 2016 and later: Unicode, Inc. and others.
// License & terms of use: http://www.unicode.org/copyright.html
// Generated using tools/cldr/cldr-to-icu/build-icu-data.xml
so{
    Countries{
        001{"Dunida"}
        002{"Afrika"}
        003{"Waqooyi Ameerika"}
        005{"Koonfur Ameerika"}
        009{"Osheeniya"}
        011{"Galbeeka Afrika"}
        013{"Bartamaha Ameerika"}
        014{"Afrikada Bari"}
        015{"Waqooyiga Afrika"}
        017{"Afrikada Dhexe"}
        018{"Afrikada Koonfureed"}
        019{"Ameerikaas"}
        021{"Waqooyiga Ameerika"}
        029{"Karibiyaan"}
        030{"Aasiyada Bari"}
        034{"Aasiyada Koonfureed"}
        035{"Aasiyada Koonfur-galbeed"}
        039{"Yurubta Koonfureed"}
        053{"Austraalaasiya"}
        054{"Melaneesiya"}
        057{"Gobolka Aasiyada yar"}
        061{"Booliyneesiya"}
        142{"Aasiya"}
        143{"Bartamaha Aasiya"}
        145{"Aasiyada Galbeed"}
        150{"Yurub"}
        151{"Yurubta Bari"}
        154{"Yurubta Waqooyi"}
        155{"Yurubta Galbeed"}
        202{"Afrikada ka hooseysa Saxaraha"}
        419{"Laatiin Ameerika"}
        AC{"Jasiiradda Asensiyoon"}
        AD{"Andora"}
        AE{"Midawga Imaaraatka Carabta"}
        AF{"Afgaanistaan"}
        AG{"Antigua & Barbuuda"}
        AI{"Anguula"}
        AL{"Albaaniya"}
        AM{"Armeeniya"}
        AO{"Angoola"}
        AQ{"Antaarktika"}
        AR{"Arjentiina"}
        AS{"Samowa Ameerika"}
        AT{"Awsteriya"}
        AU{"Awstaraaliya"}
        AW{"Aruba"}
        AX{"Jasiiradda Aland"}
        AZ{"Asarbajan"}
        BA{"Boosniya & Harsegofina"}
        BB{"Baarbadoos"}
        BD{"Bangaladhesh"}
        BE{"Biljam"}
        BF{"Burkiina Faaso"}
        BG{"Bulgaariya"}
        BH{"Baxreyn"}
        BI{"Burundi"}
        BJ{"Biniin"}
        BL{"St. Baathelemiy"}
        BM{"Barmuuda"}
        BN{"Buruneey"}
        BO{"Boliifiya"}
        BQ{"Karibiyaan Nadarlands"}
        BR{"Baraasiil"}
        BS{"Bahaamas"}
        BT{"Buutan"}
        BV{"Buufet Island"}
        BW{"Botuswaana"}
        BY{"Belarus"}
        BZ{"Beliis"}
        CA{"Kanada"}
        CC{"Jasiiradda Kookoos"}
        CD{"Jamhuuriyadda Dimuquraadiga Kongo"}
        CF{"Jamhuuriyadda Afrikada Dhexe"}
        CG{"Kongo"}
        CH{"Swiiserlaand"}
        CI{"Ayfori Koost"}
        CK{"Jasiiradda Kook"}
        CL{"Jili"}
        CM{"Kaameruun"}
        CN{"Shiinaha"}
        CO{"Koloombiya"}
        CP{"Jasiiradda Kilibarton"}
        CR{"Costa Rica"}
        CU{"Kuuba"}
        CV{"Jasiiradda Kayb Faarde"}
        CW{"Kurakaaw"}
        CX{"Jasiiradda Kirismas"}
        CY{"Qubrus"}
        CZ{"Jekiya"}
        DE{"Jarmal"}
        DG{"Diyeego Karsiya"}
        DJ{"Jabuuti"}
        DK{"Denmark"}
        DM{"Dominika"}
        DO{"Jamhuuriyaddda Dominika"}
        DZ{"Aljeeriya"}
        EA{"Seyuta & Meliila"}
        EC{"Ikuwadoor"}
        EE{"Estooniya"}
        EG{"Masar"}
        EH{"Saxaraha Galbeed"}
        ER{"Eritreeya"}
        ES{"Isbeyn"}
        ET{"Itoobiya"}
        EU{"Midowga Yurub"}
        EZ{"Yurusoon"}
        FI{"Finland"}
        FJ{"Fiji"}
        FK{"Jasiiradaha Fookland"}
        FM{"Mikroneesiya"}
        FO{"Jasiiradda Faroo"}
        FR{"Faransiis"}
        GA{"Gaaboon"}
        GB{"Boqortooyada Midowday"}
        GD{"Giriinaada"}
        GE{"Joorjiya"}
        GF{"Faransiis Gini"}
        GG{"Guurnsey"}
        GH{"Gaana"}
        GI{"Gibraltar"}
        GL{"Greenland"}
        GM{"Gambiya"}
        GN{"Gini"}
        GP{"Guadeluub"}
        GQ{"Ekuwatooriyal Gini"}
        GR{"Giriig"}
        GS{"Jasiiradda Joorjiyada Koonfureed & Sandwij"}
        GT{"Guwaatamaala"}
        GU{"Guaam"}
        GW{"Gini-Bisaaw"}
        GY{"Guyana"}
        HK{"Hong Kong"}
        HM{"Jasiiradda Haad & MakDonald"}
        HN{"Honduras"}
        HR{"Korweeshiya"}
        HT{"Haiti"}
        HU{"Hangari"}
        IC{"Jasiiradda Kanari"}
        ID{"Indoneesiya"}
        IE{"Ayrlaand"}
        IL{"Israaʼiil"}
        IM{"Jasiiradda Isle of Man"}
        IN{"Hindiya"}
        IO{"Dhul xadeedka Badweynta Hindiya ee Ingiriiska"}
        IQ{"Ciraaq"}
        IR{"Iiraan"}
        IS{"Ayslaand"}
        IT{"Talyaani"}
        JE{"Jaarsey"}
        JM{"Jamaaika"}
        JO{"Urdun"}
        JP{"Jabaan"}
        KE{"Kenya"}
        KG{"Kirgistaan"}
        KH{"Kamboodiya"}
        KI{"Kiribati"}
        KM{"Komooros"}
        KN{"St. Kitts iyo Nevis"}
        KP{"Kuuriyada Waqooyi"}
        KR{"Kuuriyada Koonfureed"}
        KW{"Kuwayt"}
        KY{"Cayman Islands"}
        KZ{"Kasaakhistaan"}
        LA{"Laos"}
        LB{"Lubnaan"}
        LC{"St. Lusia"}
        LI{"Liyjtensteyn"}
        LK{"Sirilaanka"}
        LR{"Laybeeriya"}
        LS{"Losooto"}
        LT{"Lituweeniya"}
        LU{"Luksemboorg"}
        LV{"Latfiya"}
        LY{"Liibya"}
        MA{"Morooko"}
        MC{"Moonako"}
        MD{"Moldofa"}
        ME{"Moontenegro"}
        MF{"St. Maartin"}
        MG{"Madagaskar"}
        MH{"Jasiiradda Maarshal"}
        MK{"Masedooniya Waqooyi"}
        ML{"Maali"}
        MM{"Mayanmar"}
        MN{"Mongooliya"}
        MO{"Makaaw"}
        MP{"Jasiiradda Waqooyiga Mariaana"}
        MQ{"Maartinik"}
        MR{"Muritaaniya"}
        MS{"Montserrat"}
        MT{"Maalta"}
        MU{"Mawrishiyaas"}
        MV{"Maaldiifis"}
        MW{"Malaawi"}
        MX{"Meksiko"}
        MY{"Malaysiya"}
        MZ{"Musambiik"}
        NA{"Namiibiya"}
        NC{"Jasiiradda Niyuu Kaledooniya"}
        NE{"Nayjer"}
        NF{"Jasiiradda Noorfolk"}
        NG{"Nayjeeriya"}
        NI{"Nikaraaguwa"}
        NL{"Nederlaands"}
        NO{"Noorweey"}
        NP{"Nebaal"}
        NR{"Nauru"}
        NU{"Niue"}
        NZ{"Niyuusiilaand"}
        OM{"Cumaan"}
        PA{"Baanama"}
        PE{"Beeru"}
        PF{"Booliyneesiya Faransiiska"}
        PG{"Babwa Niyuu Gini"}
        PH{"Filibiin"}
        PK{"Bakistaan"}
        PL{"Booland"}
        PM{"St. Pierre iyo Miquelon"}
        PN{"Bitkairn"}
        PR{"Bueerto Riiko"}
        PS{"Falastiin"}
        PT{"Bortugaal"}
        PW{"Balaaw"}
        PY{"Baraguaay"}
        QA{"Qadar"}
        QO{"Dhulxeebeedka Osheeniya"}
        RE{"Riyuuniyon"}
        RO{"Rumaaniya"}
        RS{"Seerbiya"}
        RU{"Ruush"}
        RW{"Ruwanda"}
        SA{"Sacuudi Carabiya"}
        SB{"Jasiiradda Solomon"}
        SC{"Sishelis"}
        SD{"Suudaan"}
        SE{"Iswidhan"}
        SG{"Singaboor"}
        SH{"Saynt Helena"}
        SI{"Islofeeniya"}
        SJ{"Jasiiradda Sfaldbaad & Jaan Mayen"}
        SK{"Islofaakiya"}
        SL{"Siraaliyoon"}
        SM{"San Marino"}
        SN{"Sinigaal"}
        SO{"Soomaaliya"}
        SR{"Surineym"}
        SS{"Koonfur Suudaan"}
        ST{"Sao Tome & Birincibal"}
        SV{"El Salfadoor"}
        SX{"Siint Maarteen"}
        SY{"Suuriya"}
        SZ{"Eswaatiini"}
        TA{"Tiristan da Kunha"}
        TC{"Turks & Kaikos Island"}
        TD{"Jaad"}
        TF{"Dhul xadeedka Koonfureed ee Faransiiska"}
        TG{"Toogo"}
        TH{"Taylaand"}
        TJ{"Tajikistan"}
        TK{"Tokelaaw"}
        TL{"Timoor"}
        TM{"Turkmenistan"}
        TN{"Tuniisiya"}
        TO{"Tonga"}
        TR{"Turki"}
        TT{"Tirinidaad & Tobago"}
        TV{"Tufaalu"}
        TW{"Taywaan"}
        TZ{"Tansaaniya"}
        UA{"Yukrayn"}
        UG{"Ugaanda"}
        UM{"Jasiiradaha ka baxsan Maraykanka"}
        UN{"Qaramada Midoobay"}
        US{"Maraykanka"}
        UY{"Uruguwaay"}
        UZ{"Usbakistan"}
        VA{"Faatikaan"}
        VC{"St. Finsent & Girenadiins"}
        VE{"Fenisuweela"}
        VG{"Biritish Farjin Island"}
        VI{"U.S Fargin Island"}
        VN{"Fiyetnaam"}
        VU{"Fanuaatu"}
        WF{"Walis & Futuna"}
        WS{"Samoowa"}
        XA{"Lahjadaha Pseudo"}
        XB{"Pseudo-Bidi"}
        XK{"Koosofo"}
        YE{"Yaman"}
        YT{"Mayotte"}
        ZA{"Koonfur Afrika"}
        ZM{"Saambiya"}
        ZW{"Simbaabwe"}
        ZZ{"Gobol aan la aqoonin"}
<<<<<<< HEAD
=======
    }
    Countries%chagos{
        IO{"Chagos Archipelago"}
>>>>>>> 626889fb
    }
    Countries%short{
        GB{"UK"}
    }
    Countries%variant{
        CD{"Jamhuuriyadda Dimuqaadiga Kongo"}
        CG{"Jamhuuriyadda Kongo"}
<<<<<<< HEAD
        CI{"Côte d’Ivoire"}
=======
>>>>>>> 626889fb
        CZ{"Jamhuuriyadda Jek"}
        NZ{"Aotearoa New Zealand"}
        SZ{"Iswaasilaan"}
        TL{"Bariga Timor"}
    }
}<|MERGE_RESOLUTION|>--- conflicted
+++ resolved
@@ -297,12 +297,9 @@
         ZM{"Saambiya"}
         ZW{"Simbaabwe"}
         ZZ{"Gobol aan la aqoonin"}
-<<<<<<< HEAD
-=======
     }
     Countries%chagos{
         IO{"Chagos Archipelago"}
->>>>>>> 626889fb
     }
     Countries%short{
         GB{"UK"}
@@ -310,10 +307,6 @@
     Countries%variant{
         CD{"Jamhuuriyadda Dimuqaadiga Kongo"}
         CG{"Jamhuuriyadda Kongo"}
-<<<<<<< HEAD
-        CI{"Côte d’Ivoire"}
-=======
->>>>>>> 626889fb
         CZ{"Jamhuuriyadda Jek"}
         NZ{"Aotearoa New Zealand"}
         SZ{"Iswaasilaan"}
