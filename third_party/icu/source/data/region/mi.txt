﻿// © 2016 and later: Unicode, Inc. and others.
// License & terms of use: http://www.unicode.org/copyright.html
// Generated using tools/cldr/cldr-to-icu/build-icu-data.xml
mi{
    Countries{
        001{"te ao"}
        002{"Āwherika"}
        003{"Amerika ki te Raki"}
        005{"Amerika ki te Tonga"}
<<<<<<< HEAD
        009{"Ōhiānia"}
=======
        009{"Ngā Moutere-a-Kiwa"}
>>>>>>> 626889fb
        011{"Āwherika ki te Uru"}
        013{"Te Puku o Amerika"}
        014{"Āwherika ki te Rāwhiti"}
        015{"Āwherika ki te Raki"}
        017{"Te Pokapū o Āwherika"}
        018{"Āwherika Whakatetonga"}
        019{"Amerika"}
        021{"Te Raki o Amerika"}
<<<<<<< HEAD
        029{"Karapiana"}
        030{"Āhia ki te Rāwhiti"}
        034{"Āhia ki te Tonga"}
        035{"Āhia ki te Tonga-mā-uru"}
        039{"Ūropi ki te Tonga"}
        053{"Te Moana Ahitereiria"}
        054{"Meranīhia"}
        057{"Te Rohe o Mikoronīhia"}
=======
        029{"Karapīana"}
        030{"Āhia ki te Rāwhiti"}
        034{"Āhia ki te Tonga"}
        035{"Āhia ki te Tonga-mā-rāwhiti"}
        039{"Ūropi ki te Tonga"}
        053{"Atareiria"}
        054{"Meranīhia"}
        057{"Te Rohe o Mekanēhia"}
>>>>>>> 626889fb
        061{"Te Moana-nui-a-Kiwa"}
        142{"Āhia"}
        143{"Te Puku o Āhia"}
        145{"Āhia ki te Uru"}
        150{"Ūropi"}
        151{"Ūropi ki te Rāwhiti"}
        154{"Ūropi ki te Raki"}
        155{"Ūropi ki te Uru"}
        202{"Āwherika ki te Tonga o Te Hahāra"}
        419{"Amerika Rātini"}
<<<<<<< HEAD
        AG{"Anatikua me Pāpura"}
        AI{"Ākuira"}
        AO{"Anakora"}
        AR{"Āketina"}
        AT{"Ateria"}
        AW{"Arūpa"}
        AX{"Motu Ōrana"}
        BB{"Pāpetō"}
        BE{"Paratiamu"}
        BF{"Pēkina Waho"}
        BI{"Puruniti"}
        BJ{"Penīna"}
        BL{"Hato Pāteremi"}
        BM{"Pemiuta"}
        BO{"Poriwia"}
        BQ{"Karepeana Hōrana"}
        BR{"Parīhi"}
        BS{"Pahāma"}
        BV{"Motu Pūwei"}
        BW{"Poriwana"}
        BZ{"Perīhi"}
        CA{"Kānata"}
        CD{"Kōngo - Kingihāha"}
        CF{"Te Puku o Āwherika"}
        CG{"Kōngo - Parāwhe"}
        CH{"Huiterangi"}
        CI{"Te Tai Rei"}
=======
        AC{"Te Moutere Aupikinga"}
        AD{"Anatōra"}
        AE{"Kotahitanga o ngā Whenua o Ārapi"}
        AF{"Awhekenetāna"}
        AG{"Motu Nehe me Pāputa"}
        AI{"Anguira"}
        AL{"Arapeinia"}
        AM{"Āmenia"}
        AO{"Anakora"}
        AQ{"Te Kōpakatanga ki te Tonga"}
        AR{"Āketina"}
        AS{"Hāmoa-Amerika"}
        AT{"Ataria"}
        AU{"Ahitereiria"}
        AW{"Arūpa"}
        AX{"Motu Ōrana"}
        AZ{"Atepaihānia"}
        BA{"Pōngia-Herekōwini"}
        BB{"Papatohe"}
        BD{"Pākaratēhi"}
        BE{"Peretiama"}
        BF{"Pākina Wharo"}
        BG{"Purukāria"}
        BH{"Pāreina"}
        BI{"Puruniti"}
        BJ{"Penīna"}
        BL{"Hato Pāteremi"}
        BM{"Pāmura"}
        BN{"Poronai"}
        BO{"Poriwia"}
        BQ{"Karapīana Hōrana"}
        BR{"Parīhi"}
        BS{"Pahama"}
        BT{"Pūtana"}
        BV{"Motu Pūwei"}
        BW{"Poriwana"}
        BY{"Pērara"}
        BZ{"Perīhi"}
        CA{"Kānata"}
        CC{"Ngā Moutere Kokoko (Kirini)"}
        CD{"Kōngo - Kinihāha"}
        CF{"Te Whenua Tūhake o Āwherika Waenga"}
        CG{"Kōngo - Pārawhe"}
        CH{"Huiterangi"}
        CI{"Te Tai Rei"}
        CK{"Kuki Airani"}
>>>>>>> 626889fb
        CL{"Hiri"}
        CM{"Kamarūna"}
        CN{"Haina"}
        CO{"Koromōpia"}
<<<<<<< HEAD
        CR{"Kota Rīka"}
        CU{"Kiupa"}
        CV{"Te Kūrae Matomato"}
        CW{"Kurahao"}
        DE{"Tiamani"}
        DJ{"Tipūti"}
        DK{"Tenemāka"}
        DM{"Tominika"}
        DO{"Te Whenua Tominika"}
=======
        CP{"Te Moutere Kiripetone"}
        CR{"Koto Rīka"}
        CU{"Kiupa"}
        CV{"Te Kūrae Matomato"}
        CW{"Kurahao"}
        CX{"Te Moutere Kirihimete"}
        CY{"Haipara"}
        CZ{"Tiekia"}
        DE{"Tiamana"}
        DG{"Tieko Kāhia"}
        DJ{"Tipūti"}
        DK{"Tenemāka"}
        DM{"Tominika"}
        DO{"Te Whenua Tūhake o Tominika"}
>>>>>>> 626889fb
        DZ{"Aratiria"}
        EA{"Hūta me Merera"}
        EC{"Ekuatoa"}
        EE{"Etōnia"}
        EG{"Īhipa"}
        EH{"Hahāra ki te Tonga"}
        ER{"Eritēria"}
<<<<<<< HEAD
        ET{"Etiopia"}
        EU{"Te Uniana o Ūropi"}
        EZ{"Te Rohe o Ūropi"}
        FI{"Whinirana"}
        FK{"Motu Whākarangi (Ira Māwina)"}
        FO{"Motu Wharo"}
=======
        ES{"Peina"}
        ET{"Etiopia"}
        EU{"Te Uniana o Ūropi"}
        EZ{"Te Rohe o Ūropi"}
        FI{"Whinarana"}
        FJ{"Whītī"}
        FK{"Motu Whākana (Ira Māwina)"}
        FM{"Mekanēhia"}
        FO{"Motu Wharau"}
>>>>>>> 626889fb
        FR{"Wīwī"}
        GA{"Kāpona"}
        GB{"Te Hononga o Piritene"}
        GD{"Kerenāta"}
<<<<<<< HEAD
        GF{"Kaiana Wīwī"}
        GG{"Kēni"}
        GH{"Kāna"}
        GL{"Kirīrangi"}
        GM{"Te Kamopia"}
        GN{"Kini"}
        GP{"Kuatarū"}
        GQ{"Kini Ekuatoria"}
        GS{"Hōria ki te Tonga me Motu Hanuwiti ki te Tonga"}
        GT{"Kuatamāra"}
        GW{"Kini-Pihao"}
        GY{"Kaiana"}
        HN{"Honūra"}
        HT{"Haiti"}
        IC{"Motu Kānara"}
        IE{"Aerana"}
        IM{"Motu Tangata"}
        IN{"Inia"}
        IO{"Te Rohe o te Moana Īniana Piritihi"}
        IS{"Tiorangi"}
        IT{"Itāria"}
        JE{"Tiehe"}
        JM{"Hemeika"}
        JP{"Hapani"}
        KE{"Kēnia"}
        KM{"Komoro"}
        KN{"Hato Kiti me Newhi"}
        KY{"Ngā Motu Keimana"}
        LC{"Hato Ruhia"}
        LI{"Rīkeneteina"}
        LR{"Raipiri"}
        LS{"Teroto"}
        LT{"Rituānia"}
        LU{"Rakimipēki"}
        LV{"Ratawia"}
        LY{"Rīpia"}
        MA{"Moroko"}
        MC{"Manako"}
        MF{"Hato Mātene"}
        MG{"Marakāhia"}
        MK{"Makerōnia ki te Raki"}
        ML{"Māri"}
        MQ{"Māteniki"}
        MR{"Mauritānia"}
        MS{"Monoterā"}
        MU{"Mōrihi"}
        MW{"Marāwi"}
        MX{"Mēhiko"}
        MZ{"Mohapiki"}
        NA{"Namīpia"}
        NE{"Ngāika"}
        NG{"Ngāitiria"}
        NI{"Nikarakua"}
        NL{"Hōrana"}
        NO{"Nōwei"}
        NZ{"Aotearoa"}
        PA{"Panama"}
        PE{"Peru"}
        PM{"Hato Piere & Mikarona"}
        PR{"Pōta Riko"}
        PY{"Parakai"}
        QO{"Ngā moutere mōwaho i a Ōhiānia"}
        RE{"Rēnio"}
        RU{"Rūhia"}
        RW{"Rāwana"}
        SC{"Heihere"}
        SD{"Hūtāne"}
        SE{"Huītene"}
        SH{"Hato Harīna"}
        SJ{"Heopāra me Ia Maiana"}
        SL{"Te Araone"}
        SN{"Henekara"}
        SO{"Hūmārie"}
        SR{"Hurināme"}
        SS{"Hūtāne ki te Tonga"}
        ST{"Hao Tomei me Pirinipei"}
        SV{"Ere Hāwhatō"}
        SX{"Hiti Mātene"}
        SZ{"Ewatini"}
        TC{"Tāke me ngā Motu o Keiko"}
        TD{"Kāta"}
        TF{"Ngā Rohe o Wīwī ki te Tonga"}
        TG{"Toko"}
        TN{"Tūnihia"}
        TT{"Tinitātā me Topēko"}
        TZ{"Tānahia"}
        UG{"Ukāna"}
        UN{"Te Kotahitanga o Ngā Iwi o te Ao"}
        US{"Hononga o Amerika"}
        UY{"Urukoi"}
        VC{"Hato Wetene me Keretīni"}
        VE{"Wenehūera"}
        VG{"Ngā Motu o Tātāhou Piritene"}
        VI{"Ngā Motu o Tātāhou Amerika"}
        XA{"Tūreo Kimikimi"}
        XB{"Piri Kimikimi"}
        YT{"Maio"}
=======
        GE{"Hōria"}
        GF{"Kiāna Wīwī"}
        GG{"Kōnihi"}
        GH{"Kāna"}
        GI{"Kāmaka"}
        GL{"Whenuakāriki"}
        GM{"Kamopia"}
        GN{"Kini"}
        GP{"Kuatarupa"}
        GQ{"Kini Ekuatoria"}
        GR{"Kirihi"}
        GS{"Hōria ki te Tonga me ngā Motu Hanawiti ki te Tonga"}
        GT{"Kuatamāra"}
        GU{"Kuama"}
        GW{"Kini-Pihao"}
        GY{"Kaiana"}
        HK{"Hongipua"}
        HM{"Ngā Moutere Heriti me Makitānara"}
        HN{"Honotura"}
        HR{"Koroātia"}
        HT{"Haiti"}
        HU{"Hanekari"}
        IC{"Motu Kanēre"}
        ID{"Initonīhia"}
        IE{"Airani"}
        IL{"Iharaira"}
        IM{"Te Moutere Mana"}
        IN{"Inia"}
        IO{"Te Rohe o te Moana Īniana Piritihi"}
        IQ{"Irāka"}
        IR{"Irāna"}
        IS{"Tiorangi"}
        IT{"Itāria"}
        JE{"Tōrehe"}
        JM{"Hemeika"}
        JO{"Hōrano"}
        JP{"Hapani"}
        KE{"Kenia"}
        KG{"Kikitānga"}
        KH{"Kamapōtia"}
        KI{"Kiripati"}
        KM{"Komoro"}
        KN{"Hato Kiti me Newhi"}
        KP{"Kōrea ki te Raki"}
        KR{"Kōrea ki te Tonga"}
        KW{"Kūweiti"}
        KY{"Ngā Motu Keimana"}
        KZ{"Katatānga"}
        LA{"Rāoho"}
        LB{"Repanona"}
        LC{"Hato Ruhia"}
        LI{"Rīkenetaina"}
        LK{"Hiri Rānaka"}
        LR{"Raipiria"}
        LS{"Teroto"}
        LT{"Rituānia"}
        LU{"Rakapuō"}
        LV{"Rāwhia"}
        LY{"Ripia"}
        MA{"Moroko"}
        MC{"Monāko"}
        MD{"Morotawa"}
        ME{"Maungakororiko"}
        MF{"Hato Mātene"}
        MG{"Matakāhika"}
        MH{"Ngā Motu Māhara"}
        MK{"Makerōnia ki te Raki"}
        ML{"Māri"}
        MM{"Pēma"}
        MN{"Mongōria"}
        MO{"Makau"}
        MP{"Ngā Motu Mariana ki te Raki"}
        MQ{"Mātiniki"}
        MR{"Mauritānia"}
        MS{"Monoterā"}
        MT{"Mārata"}
        MU{"Marihi"}
        MV{"Māratiri"}
        MW{"Marāwi"}
        MX{"Mēhiko"}
        MY{"Mareia"}
        MZ{"Mohapiki"}
        NA{"Namipia"}
        NC{"Whenua Kanaki"}
        NE{"Ngāika"}
        NF{"Te Moutere Nōpoke"}
        NG{"Ngāitiria"}
        NI{"Nikarāhua"}
        NL{"Hōrana"}
        NO{"Nōwei"}
        NP{"Nepōra"}
        NR{"Nauru"}
        NU{"Niue"}
        NZ{"Aotearoa"}
        OM{"Ōmana"}
        PA{"Panama"}
        PE{"Peru"}
        PF{"Poronēhia Wīwī"}
        PG{"Papua Nūkini"}
        PH{"Piripīni"}
        PK{"Pakitāne"}
        PL{"Pōrana"}
        PM{"Hato Piere & Mikerona"}
        PN{"Pitikeina"}
        PR{"Peta Riko"}
        PS{"Parihitini"}
        PT{"Potukara"}
        PW{"Pārau"}
        PY{"Parakai"}
        QA{"Katā"}
        QO{"Ngā Moutere-a-Kiwa o Waho atu"}
        RE{"Reūnio"}
        RO{"Romeinia"}
        RS{"Hirupia"}
        RU{"Rūhia"}
        RW{"Rāwana"}
        SA{"Hauri Arāpia"}
        SB{"Ngā Motu Horomona"}
        SC{"Heikere"}
        SD{"Hūtāne"}
        SE{"Huitene"}
        SG{"Hingapoa"}
        SH{"Hato Hērena"}
        SI{"Horowinia"}
        SJ{"Heopara me Iana Maiana"}
        SK{"Horowākia"}
        SL{"Te Araone"}
        SM{"Hana Marino"}
        SN{"Henekara"}
        SO{"Hūmārie"}
        SR{"Huriname"}
        SS{"Hūtāne ki te Tonga"}
        ST{"Hato Tomei me Pirinipei"}
        SV{"Whakaora"}
        SX{"Hiti Mātene"}
        SY{"Hiria"}
        SZ{"Ehiwatini"}
        TA{"Tiritana da Kunia"}
        TC{"Koru-Kākoa"}
        TD{"Kāta"}
        TF{"Ngā Rohe o Wīwī ki te Tonga"}
        TG{"Toko"}
        TH{"Tairanga"}
        TJ{"Takiritānga"}
        TK{"Tokerau"}
        TL{"Tīmoa ki te Rāwhiti"}
        TM{"Tukumanatānga"}
        TN{"Tūnihia"}
        TO{"Tonga"}
        TR{"Tākei"}
        TT{"Tirinaki Tōpako"}
        TV{"Tūwaru"}
        TW{"Taiwana"}
        TZ{"Tānahia"}
        UA{"Ukareinga"}
        UG{"Ukānga"}
        UM{"Ngā Moutere Amerika o Waho"}
        UN{"Te Rūnanga Whakakotahi i ngā Iwi o te Ao"}
        US{"Hononga o Amerika"}
        UY{"Urukoi"}
        UZ{"Uhipeketāne"}
        VA{"Te Poho-o-Pita"}
        VC{"Hato Wēneti me Keretīni"}
        VE{"Penehūera"}
        VG{"Ngā Moutere Puhi Piritene"}
        VI{"Ngā Moutere Puhi Amerika"}
        VN{"Whitināmu"}
        VU{"Whenuatū"}
        WF{"Warihi me Whutuna"}
        WS{"Hāmoa"}
        XA{"Mita kikoika"}
        XB{"Piri Kikoika"}
        XK{"Kōhoro"}
        YE{"Īmene"}
        YT{"Māiota"}
>>>>>>> 626889fb
        ZA{"Āwherika ki te Tonga"}
        ZM{"Tāmipia"}
        ZW{"Timuwawe"}
        ZZ{"Rohe Tē Mōhiotia"}
    }
<<<<<<< HEAD
    Countries%variant{
        CD{"Kōngo"}
        CG{"Kōngo (Tominika)"}
=======
    Countries%chagos{
        IO{"Te Rohe o te Moana Īnia Piritene"}
    }
    Countries%variant{
        CD{"Kōngo"}
        CG{"Kōngo (Whenua Tūhake)"}
        CZ{"Te Whenua Tūhake o Tieke"}
>>>>>>> 626889fb
        SZ{"Warerangi"}
    }
}<|MERGE_RESOLUTION|>--- conflicted
+++ resolved
@@ -7,11 +7,7 @@
         002{"Āwherika"}
         003{"Amerika ki te Raki"}
         005{"Amerika ki te Tonga"}
-<<<<<<< HEAD
-        009{"Ōhiānia"}
-=======
         009{"Ngā Moutere-a-Kiwa"}
->>>>>>> 626889fb
         011{"Āwherika ki te Uru"}
         013{"Te Puku o Amerika"}
         014{"Āwherika ki te Rāwhiti"}
@@ -20,16 +16,6 @@
         018{"Āwherika Whakatetonga"}
         019{"Amerika"}
         021{"Te Raki o Amerika"}
-<<<<<<< HEAD
-        029{"Karapiana"}
-        030{"Āhia ki te Rāwhiti"}
-        034{"Āhia ki te Tonga"}
-        035{"Āhia ki te Tonga-mā-uru"}
-        039{"Ūropi ki te Tonga"}
-        053{"Te Moana Ahitereiria"}
-        054{"Meranīhia"}
-        057{"Te Rohe o Mikoronīhia"}
-=======
         029{"Karapīana"}
         030{"Āhia ki te Rāwhiti"}
         034{"Āhia ki te Tonga"}
@@ -38,7 +24,6 @@
         053{"Atareiria"}
         054{"Meranīhia"}
         057{"Te Rohe o Mekanēhia"}
->>>>>>> 626889fb
         061{"Te Moana-nui-a-Kiwa"}
         142{"Āhia"}
         143{"Te Puku o Āhia"}
@@ -49,35 +34,6 @@
         155{"Ūropi ki te Uru"}
         202{"Āwherika ki te Tonga o Te Hahāra"}
         419{"Amerika Rātini"}
-<<<<<<< HEAD
-        AG{"Anatikua me Pāpura"}
-        AI{"Ākuira"}
-        AO{"Anakora"}
-        AR{"Āketina"}
-        AT{"Ateria"}
-        AW{"Arūpa"}
-        AX{"Motu Ōrana"}
-        BB{"Pāpetō"}
-        BE{"Paratiamu"}
-        BF{"Pēkina Waho"}
-        BI{"Puruniti"}
-        BJ{"Penīna"}
-        BL{"Hato Pāteremi"}
-        BM{"Pemiuta"}
-        BO{"Poriwia"}
-        BQ{"Karepeana Hōrana"}
-        BR{"Parīhi"}
-        BS{"Pahāma"}
-        BV{"Motu Pūwei"}
-        BW{"Poriwana"}
-        BZ{"Perīhi"}
-        CA{"Kānata"}
-        CD{"Kōngo - Kingihāha"}
-        CF{"Te Puku o Āwherika"}
-        CG{"Kōngo - Parāwhe"}
-        CH{"Huiterangi"}
-        CI{"Te Tai Rei"}
-=======
         AC{"Te Moutere Aupikinga"}
         AD{"Anatōra"}
         AE{"Kotahitanga o ngā Whenua o Ārapi"}
@@ -124,22 +80,10 @@
         CH{"Huiterangi"}
         CI{"Te Tai Rei"}
         CK{"Kuki Airani"}
->>>>>>> 626889fb
         CL{"Hiri"}
         CM{"Kamarūna"}
         CN{"Haina"}
         CO{"Koromōpia"}
-<<<<<<< HEAD
-        CR{"Kota Rīka"}
-        CU{"Kiupa"}
-        CV{"Te Kūrae Matomato"}
-        CW{"Kurahao"}
-        DE{"Tiamani"}
-        DJ{"Tipūti"}
-        DK{"Tenemāka"}
-        DM{"Tominika"}
-        DO{"Te Whenua Tominika"}
-=======
         CP{"Te Moutere Kiripetone"}
         CR{"Koto Rīka"}
         CU{"Kiupa"}
@@ -154,7 +98,6 @@
         DK{"Tenemāka"}
         DM{"Tominika"}
         DO{"Te Whenua Tūhake o Tominika"}
->>>>>>> 626889fb
         DZ{"Aratiria"}
         EA{"Hūta me Merera"}
         EC{"Ekuatoa"}
@@ -162,14 +105,6 @@
         EG{"Īhipa"}
         EH{"Hahāra ki te Tonga"}
         ER{"Eritēria"}
-<<<<<<< HEAD
-        ET{"Etiopia"}
-        EU{"Te Uniana o Ūropi"}
-        EZ{"Te Rohe o Ūropi"}
-        FI{"Whinirana"}
-        FK{"Motu Whākarangi (Ira Māwina)"}
-        FO{"Motu Wharo"}
-=======
         ES{"Peina"}
         ET{"Etiopia"}
         EU{"Te Uniana o Ūropi"}
@@ -179,110 +114,10 @@
         FK{"Motu Whākana (Ira Māwina)"}
         FM{"Mekanēhia"}
         FO{"Motu Wharau"}
->>>>>>> 626889fb
         FR{"Wīwī"}
         GA{"Kāpona"}
         GB{"Te Hononga o Piritene"}
         GD{"Kerenāta"}
-<<<<<<< HEAD
-        GF{"Kaiana Wīwī"}
-        GG{"Kēni"}
-        GH{"Kāna"}
-        GL{"Kirīrangi"}
-        GM{"Te Kamopia"}
-        GN{"Kini"}
-        GP{"Kuatarū"}
-        GQ{"Kini Ekuatoria"}
-        GS{"Hōria ki te Tonga me Motu Hanuwiti ki te Tonga"}
-        GT{"Kuatamāra"}
-        GW{"Kini-Pihao"}
-        GY{"Kaiana"}
-        HN{"Honūra"}
-        HT{"Haiti"}
-        IC{"Motu Kānara"}
-        IE{"Aerana"}
-        IM{"Motu Tangata"}
-        IN{"Inia"}
-        IO{"Te Rohe o te Moana Īniana Piritihi"}
-        IS{"Tiorangi"}
-        IT{"Itāria"}
-        JE{"Tiehe"}
-        JM{"Hemeika"}
-        JP{"Hapani"}
-        KE{"Kēnia"}
-        KM{"Komoro"}
-        KN{"Hato Kiti me Newhi"}
-        KY{"Ngā Motu Keimana"}
-        LC{"Hato Ruhia"}
-        LI{"Rīkeneteina"}
-        LR{"Raipiri"}
-        LS{"Teroto"}
-        LT{"Rituānia"}
-        LU{"Rakimipēki"}
-        LV{"Ratawia"}
-        LY{"Rīpia"}
-        MA{"Moroko"}
-        MC{"Manako"}
-        MF{"Hato Mātene"}
-        MG{"Marakāhia"}
-        MK{"Makerōnia ki te Raki"}
-        ML{"Māri"}
-        MQ{"Māteniki"}
-        MR{"Mauritānia"}
-        MS{"Monoterā"}
-        MU{"Mōrihi"}
-        MW{"Marāwi"}
-        MX{"Mēhiko"}
-        MZ{"Mohapiki"}
-        NA{"Namīpia"}
-        NE{"Ngāika"}
-        NG{"Ngāitiria"}
-        NI{"Nikarakua"}
-        NL{"Hōrana"}
-        NO{"Nōwei"}
-        NZ{"Aotearoa"}
-        PA{"Panama"}
-        PE{"Peru"}
-        PM{"Hato Piere & Mikarona"}
-        PR{"Pōta Riko"}
-        PY{"Parakai"}
-        QO{"Ngā moutere mōwaho i a Ōhiānia"}
-        RE{"Rēnio"}
-        RU{"Rūhia"}
-        RW{"Rāwana"}
-        SC{"Heihere"}
-        SD{"Hūtāne"}
-        SE{"Huītene"}
-        SH{"Hato Harīna"}
-        SJ{"Heopāra me Ia Maiana"}
-        SL{"Te Araone"}
-        SN{"Henekara"}
-        SO{"Hūmārie"}
-        SR{"Hurināme"}
-        SS{"Hūtāne ki te Tonga"}
-        ST{"Hao Tomei me Pirinipei"}
-        SV{"Ere Hāwhatō"}
-        SX{"Hiti Mātene"}
-        SZ{"Ewatini"}
-        TC{"Tāke me ngā Motu o Keiko"}
-        TD{"Kāta"}
-        TF{"Ngā Rohe o Wīwī ki te Tonga"}
-        TG{"Toko"}
-        TN{"Tūnihia"}
-        TT{"Tinitātā me Topēko"}
-        TZ{"Tānahia"}
-        UG{"Ukāna"}
-        UN{"Te Kotahitanga o Ngā Iwi o te Ao"}
-        US{"Hononga o Amerika"}
-        UY{"Urukoi"}
-        VC{"Hato Wetene me Keretīni"}
-        VE{"Wenehūera"}
-        VG{"Ngā Motu o Tātāhou Piritene"}
-        VI{"Ngā Motu o Tātāhou Amerika"}
-        XA{"Tūreo Kimikimi"}
-        XB{"Piri Kimikimi"}
-        YT{"Maio"}
-=======
         GE{"Hōria"}
         GF{"Kiāna Wīwī"}
         GG{"Kōnihi"}
@@ -458,17 +293,11 @@
         XK{"Kōhoro"}
         YE{"Īmene"}
         YT{"Māiota"}
->>>>>>> 626889fb
         ZA{"Āwherika ki te Tonga"}
         ZM{"Tāmipia"}
         ZW{"Timuwawe"}
         ZZ{"Rohe Tē Mōhiotia"}
     }
-<<<<<<< HEAD
-    Countries%variant{
-        CD{"Kōngo"}
-        CG{"Kōngo (Tominika)"}
-=======
     Countries%chagos{
         IO{"Te Rohe o te Moana Īnia Piritene"}
     }
@@ -476,7 +305,6 @@
         CD{"Kōngo"}
         CG{"Kōngo (Whenua Tūhake)"}
         CZ{"Te Whenua Tūhake o Tieke"}
->>>>>>> 626889fb
         SZ{"Warerangi"}
     }
 }