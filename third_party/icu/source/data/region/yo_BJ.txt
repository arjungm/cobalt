--- conflicted
+++ resolved
@@ -33,11 +33,7 @@
         BL{"Ìlú Bátílɛ́mì"}
         BN{"Búrúnɛ́lì"}
         BO{"Bɔ̀lífíyà"}
-<<<<<<< HEAD
-        BQ{"Káríbíánì ti Nɛ́dálándì"}
-=======
         BQ{"Kàríbíánì ti Nɛ́dálándì"}
->>>>>>> 626889fb
         BW{"Bɔ̀tìsúwánà"}
         BZ{"Bèlísɛ̀"}
         CH{"switishilandi"}
@@ -119,6 +115,5 @@
     }
     Countries%variant{
         TL{"Ìlà Òòrùn Tímɔ̀"}
-        TR{"Èdè Tɔɔki"}
     }
 }