﻿// © 2016 and later: Unicode, Inc. and others.
// License & terms of use: http://www.unicode.org/copyright.html
// Generated using tools/cldr/cldr-to-icu/build-icu-data.xml
root{
<<<<<<< HEAD
    Version{"42"}
=======
    Version{"44.1"}
>>>>>>> 626889fb
}<|MERGE_RESOLUTION|>--- conflicted
+++ resolved
@@ -2,9 +2,5 @@
 // License & terms of use: http://www.unicode.org/copyright.html
 // Generated using tools/cldr/cldr-to-icu/build-icu-data.xml
 root{
-<<<<<<< HEAD
-    Version{"42"}
-=======
     Version{"44.1"}
->>>>>>> 626889fb
 }