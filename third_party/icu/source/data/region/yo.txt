--- conflicted
+++ resolved
@@ -64,11 +64,7 @@
         BM{"Bémúdà"}
         BN{"Búrúnẹ́lì"}
         BO{"Bọ̀lífíyà"}
-<<<<<<< HEAD
-        BQ{"Káríbíánì ti Nẹ́dálándì"}
-=======
         BQ{"Kàríbíánì ti Nẹ́dálándì"}
->>>>>>> 626889fb
         BR{"Bàràsílì"}
         BS{"Bàhámásì"}
         BT{"Bútánì"}
@@ -92,7 +88,7 @@
         CR{"Kuusita Ríkà"}
         CU{"Kúbà"}
         CV{"Etíokun Kápé féndè"}
-        CW{"Kúrásáò"}
+        CW{"Curaçao"}
         CX{"Erékùsù Christmas"}
         CY{"Kúrúsì"}
         CZ{"Ṣẹ́ẹ́kì"}
@@ -185,11 +181,7 @@
         MC{"Monako"}
         MD{"Modofia"}
         ME{"Montenegro"}
-<<<<<<< HEAD
-        MF{"Ìlú Mátíìnì"}
-=======
         MF{"Ìlú Màtìnì"}
->>>>>>> 626889fb
         MG{"Madasika"}
         MH{"Etikun Máṣali"}
         MK{"Àríwá Macedonia"}
@@ -318,6 +310,5 @@
         NZ{"Sílándì Titun ti Atìríà"}
         SZ{"Síwásìlandì"}
         TL{"Ìlà Òòrùn Tímọ̀"}
-        TR{"Èdè Tọọki"}
     }
 }