﻿// © 2016 and later: Unicode, Inc. and others.
// License & terms of use: http://www.unicode.org/copyright.html
// Generated using tools/cldr/cldr-to-icu/build-icu-data.xml
it{
    Countries{
        001{"Mondo"}
        002{"Africa"}
        003{"Nord America"}
        005{"America del Sud"}
        009{"Oceania"}
        011{"Africa occidentale"}
        013{"America Centrale"}
        014{"Africa orientale"}
        015{"Nordafrica"}
        017{"Africa centrale"}
        018{"Africa del Sud"}
        019{"Americhe"}
        021{"America del Nord"}
        029{"Caraibi"}
        030{"Asia orientale"}
        034{"Asia del Sud"}
        035{"Sud-est asiatico"}
        039{"Europa meridionale"}
        053{"Australasia"}
        054{"Melanesia"}
        057{"Regione micronesiana"}
        061{"Polinesia"}
        142{"Asia"}
        143{"Asia centrale"}
        145{"Asia occidentale"}
        150{"Europa"}
        151{"Europa orientale"}
        154{"Europa settentrionale"}
        155{"Europa occidentale"}
        202{"Africa subsahariana"}
        419{"America Latina"}
        AC{"Isola Ascensione"}
        AD{"Andorra"}
        AE{"Emirati Arabi Uniti"}
        AF{"Afghanistan"}
        AG{"Antigua e Barbuda"}
        AI{"Anguilla"}
        AL{"Albania"}
        AM{"Armenia"}
        AO{"Angola"}
        AQ{"Antartide"}
        AR{"Argentina"}
        AS{"Samoa americane"}
        AT{"Austria"}
        AU{"Australia"}
        AW{"Aruba"}
        AX{"Isole Åland"}
        AZ{"Azerbaigian"}
        BA{"Bosnia ed Erzegovina"}
        BB{"Barbados"}
        BD{"Bangladesh"}
        BE{"Belgio"}
        BF{"Burkina Faso"}
        BG{"Bulgaria"}
        BH{"Bahrein"}
        BI{"Burundi"}
        BJ{"Benin"}
        BL{"Saint-Barthélemy"}
        BM{"Bermuda"}
        BN{"Brunei"}
        BO{"Bolivia"}
        BQ{"Caraibi olandesi"}
        BR{"Brasile"}
        BS{"Bahamas"}
        BT{"Bhutan"}
        BV{"Isola Bouvet"}
        BW{"Botswana"}
        BY{"Bielorussia"}
        BZ{"Belize"}
        CA{"Canada"}
        CC{"Isole Cocos (Keeling)"}
        CD{"Congo - Kinshasa"}
        CF{"Repubblica Centrafricana"}
        CG{"Congo-Brazzaville"}
        CH{"Svizzera"}
        CI{"Costa d’Avorio"}
        CK{"Isole Cook"}
        CL{"Cile"}
        CM{"Camerun"}
        CN{"Cina"}
        CO{"Colombia"}
        CP{"Isola di Clipperton"}
        CR{"Costa Rica"}
        CU{"Cuba"}
        CV{"Capo Verde"}
        CW{"Curaçao"}
        CX{"Isola Christmas"}
        CY{"Cipro"}
        CZ{"Cechia"}
        DE{"Germania"}
        DG{"Diego Garcia"}
        DJ{"Gibuti"}
        DK{"Danimarca"}
        DM{"Dominica"}
        DO{"Repubblica Dominicana"}
        DZ{"Algeria"}
        EA{"Ceuta e Melilla"}
        EC{"Ecuador"}
        EE{"Estonia"}
        EG{"Egitto"}
        EH{"Sahara occidentale"}
        ER{"Eritrea"}
        ES{"Spagna"}
        ET{"Etiopia"}
        EU{"Unione europea"}
        EZ{"Eurozona"}
        FI{"Finlandia"}
        FJ{"Figi"}
        FK{"Isole Falkland (Isole Malvine)"}
        FM{"Micronesia"}
        FO{"Isole Fær Øer"}
        FR{"Francia"}
        GA{"Gabon"}
        GB{"Regno Unito"}
        GD{"Grenada"}
        GE{"Georgia"}
        GF{"Guyana Francese"}
        GG{"Guernsey"}
        GH{"Ghana"}
        GI{"Gibilterra"}
        GL{"Groenlandia"}
        GM{"Gambia"}
        GN{"Guinea"}
        GP{"Guadalupa"}
        GQ{"Guinea Equatoriale"}
        GR{"Grecia"}
        GS{"Georgia del Sud e Sandwich Australi"}
        GT{"Guatemala"}
        GU{"Guam"}
        GW{"Guinea-Bissau"}
        GY{"Guyana"}
        HK{"Hong Kong"}
        HM{"Isole Heard e McDonald"}
        HN{"Honduras"}
        HR{"Croazia"}
        HT{"Haiti"}
        HU{"Ungheria"}
        IC{"Isole Canarie"}
        ID{"Indonesia"}
        IE{"Irlanda"}
        IL{"Israele"}
        IM{"Isola di Man"}
        IN{"India"}
        IO{"Territorio britannico dell’Oceano Indiano"}
        IQ{"Iraq"}
        IR{"Iran"}
        IS{"Islanda"}
        IT{"Italia"}
        JE{"Jersey"}
        JM{"Giamaica"}
        JO{"Giordania"}
        JP{"Giappone"}
        KE{"Kenya"}
        KG{"Kirghizistan"}
        KH{"Cambogia"}
        KI{"Kiribati"}
        KM{"Comore"}
        KN{"Saint Kitts e Nevis"}
        KP{"Corea del Nord"}
        KR{"Corea del Sud"}
        KW{"Kuwait"}
        KY{"Isole Cayman"}
        KZ{"Kazakistan"}
        LA{"Laos"}
        LB{"Libano"}
        LC{"Saint Lucia"}
        LI{"Liechtenstein"}
        LK{"Sri Lanka"}
        LR{"Liberia"}
        LS{"Lesotho"}
        LT{"Lituania"}
        LU{"Lussemburgo"}
        LV{"Lettonia"}
        LY{"Libia"}
        MA{"Marocco"}
        MC{"Monaco"}
        MD{"Moldavia"}
        ME{"Montenegro"}
        MF{"Saint Martin"}
        MG{"Madagascar"}
        MH{"Isole Marshall"}
        MK{"Macedonia del Nord"}
        ML{"Mali"}
        MM{"Myanmar (Birmania)"}
        MN{"Mongolia"}
        MO{"Macao"}
        MP{"Isole Marianne settentrionali"}
        MQ{"Martinica"}
        MR{"Mauritania"}
        MS{"Montserrat"}
        MT{"Malta"}
        MU{"Mauritius"}
        MV{"Maldive"}
        MW{"Malawi"}
        MX{"Messico"}
        MY{"Malaysia"}
        MZ{"Mozambico"}
        NA{"Namibia"}
        NC{"Nuova Caledonia"}
        NE{"Niger"}
        NF{"Isola Norfolk"}
        NG{"Nigeria"}
        NI{"Nicaragua"}
        NL{"Paesi Bassi"}
        NO{"Norvegia"}
        NP{"Nepal"}
        NR{"Nauru"}
        NU{"Niue"}
        NZ{"Nuova Zelanda"}
        OM{"Oman"}
        PA{"Panama"}
        PE{"Perù"}
        PF{"Polinesia francese"}
        PG{"Papua Nuova Guinea"}
        PH{"Filippine"}
        PK{"Pakistan"}
        PL{"Polonia"}
        PM{"Saint-Pierre e Miquelon"}
        PN{"Isole Pitcairn"}
        PR{"Portorico"}
        PS{"Palestina"}
        PT{"Portogallo"}
        PW{"Palau"}
        PY{"Paraguay"}
        QA{"Qatar"}
        QO{"Oceania lontana"}
        RE{"Riunione"}
        RO{"Romania"}
        RS{"Serbia"}
        RU{"Russia"}
        RW{"Ruanda"}
        SA{"Arabia Saudita"}
        SB{"Isole Salomone"}
        SC{"Seychelles"}
        SD{"Sudan"}
        SE{"Svezia"}
        SG{"Singapore"}
        SH{"Sant’Elena"}
        SI{"Slovenia"}
        SJ{"Svalbard e Jan Mayen"}
        SK{"Slovacchia"}
        SL{"Sierra Leone"}
        SM{"San Marino"}
        SN{"Senegal"}
        SO{"Somalia"}
        SR{"Suriname"}
        SS{"Sud Sudan"}
        ST{"São Tomé e Príncipe"}
        SV{"El Salvador"}
        SX{"Sint Maarten"}
        SY{"Siria"}
<<<<<<< HEAD
        SZ{"eSwatini"}
=======
        SZ{"Eswatini"}
>>>>>>> 626889fb
        TA{"Tristan da Cunha"}
        TC{"Isole Turks e Caicos"}
        TD{"Ciad"}
        TF{"Terre australi francesi"}
        TG{"Togo"}
        TH{"Thailandia"}
        TJ{"Tagikistan"}
        TK{"Tokelau"}
        TL{"Timor Est"}
        TM{"Turkmenistan"}
        TN{"Tunisia"}
        TO{"Tonga"}
        TR{"Turchia"}
        TT{"Trinidad e Tobago"}
        TV{"Tuvalu"}
        TW{"Taiwan"}
        TZ{"Tanzania"}
        UA{"Ucraina"}
        UG{"Uganda"}
        UM{"Isole Minori Esterne degli Stati Uniti"}
        UN{"Nazioni Unite"}
        US{"Stati Uniti"}
        UY{"Uruguay"}
        UZ{"Uzbekistan"}
        VA{"Città del Vaticano"}
        VC{"Saint Vincent e Grenadine"}
        VE{"Venezuela"}
        VG{"Isole Vergini Britanniche"}
        VI{"Isole Vergini Americane"}
        VN{"Vietnam"}
        VU{"Vanuatu"}
        WF{"Wallis e Futuna"}
        WS{"Samoa"}
        XA{"Pseudo-accenti"}
        XB{"Pseudo-bidi"}
        XK{"Kosovo"}
        YE{"Yemen"}
        YT{"Mayotte"}
        ZA{"Sudafrica"}
        ZM{"Zambia"}
        ZW{"Zimbabwe"}
        ZZ{"Regione sconosciuta"}
    }
    Countries%chagos{
        IO{"Arcipelago Chagos"}
    }
    Countries%short{
        GB{"UK"}
        UN{"ONU"}
        US{"USA"}
    }
    Countries%variant{
        CD{"Congo (RDC)"}
        CG{"Congo (Repubblica)"}
        CI{"Côte d’Ivoire"}
        CZ{"Repubblica Ceca"}
        NZ{"Nuova Zelanda (Aotearoa)"}
<<<<<<< HEAD
        SZ{"Regno di eSwatini"}
=======
        SZ{"Regno di Eswatini"}
>>>>>>> 626889fb
        TL{"Timor Leste"}
        TR{"Türkiye"}
    }
}<|MERGE_RESOLUTION|>--- conflicted
+++ resolved
@@ -254,11 +254,7 @@
         SV{"El Salvador"}
         SX{"Sint Maarten"}
         SY{"Siria"}
-<<<<<<< HEAD
-        SZ{"eSwatini"}
-=======
         SZ{"Eswatini"}
->>>>>>> 626889fb
         TA{"Tristan da Cunha"}
         TC{"Isole Turks e Caicos"}
         TD{"Ciad"}
@@ -316,11 +312,7 @@
         CI{"Côte d’Ivoire"}
         CZ{"Repubblica Ceca"}
         NZ{"Nuova Zelanda (Aotearoa)"}
-<<<<<<< HEAD
-        SZ{"Regno di eSwatini"}
-=======
         SZ{"Regno di Eswatini"}
->>>>>>> 626889fb
         TL{"Timor Leste"}
         TR{"Türkiye"}
     }
