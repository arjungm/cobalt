--- conflicted
+++ resolved
@@ -318,10 +318,6 @@
         NZ{"Aotearoa New Zealand"}
         SZ{"Swaziland"}
         TL{"East Timor"}
-<<<<<<< HEAD
-        TR{"Türkiye"}
-=======
         TR{"Turkey"}
->>>>>>> 626889fb
     }
 }