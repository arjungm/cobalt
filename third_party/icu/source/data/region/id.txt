﻿// © 2016 and later: Unicode, Inc. and others.
// License & terms of use: http://www.unicode.org/copyright.html
// Generated using tools/cldr/cldr-to-icu/build-icu-data.xml
id{
    Countries{
        001{"Dunia"}
        002{"Afrika"}
        003{"Amerika Utara"}
        005{"Amerika Selatan"}
        009{"Oseania"}
        011{"Afrika Bagian Barat"}
        013{"Amerika Tengah"}
        014{"Afrika Bagian Timur"}
        015{"Afrika Bagian Utara"}
        017{"Afrika Bagian Tengah"}
        018{"Afrika Bagian Selatan"}
        019{"Amerika"}
        021{"Amerika Bagian Utara"}
        029{"Kepulauan Karibia"}
        030{"Asia Bagian Timur"}
        034{"Asia Bagian Selatan"}
        035{"Asia Tenggara"}
        039{"Eropa Bagian Selatan"}
        053{"Australasia"}
        054{"Melanesia"}
        057{"Wilayah Mikronesia"}
        061{"Polinesia"}
        142{"Asia"}
        143{"Asia Tengah"}
        145{"Asia Bagian Barat"}
        150{"Eropa"}
        151{"Eropa Bagian Timur"}
        154{"Eropa Bagian Utara"}
        155{"Eropa Bagian Barat"}
        202{"Afrika Sub-Sahara"}
        419{"Amerika Latin"}
        AC{"Pulau Ascension"}
        AD{"Andorra"}
        AE{"Uni Emirat Arab"}
        AF{"Afganistan"}
        AG{"Antigua dan Barbuda"}
        AI{"Anguilla"}
        AL{"Albania"}
        AM{"Armenia"}
        AO{"Angola"}
        AQ{"Antarktika"}
        AR{"Argentina"}
        AS{"Samoa Amerika"}
        AT{"Austria"}
        AU{"Australia"}
        AW{"Aruba"}
        AX{"Kepulauan Aland"}
        AZ{"Azerbaijan"}
        BA{"Bosnia dan Herzegovina"}
        BB{"Barbados"}
        BD{"Bangladesh"}
        BE{"Belgia"}
        BF{"Burkina Faso"}
        BG{"Bulgaria"}
        BH{"Bahrain"}
        BI{"Burundi"}
        BJ{"Benin"}
        BL{"Saint Barthélemy"}
        BM{"Bermuda"}
        BN{"Brunei"}
        BO{"Bolivia"}
        BQ{"Belanda Karibia"}
        BR{"Brasil"}
        BS{"Bahama"}
        BT{"Bhutan"}
        BV{"Pulau Bouvet"}
        BW{"Botswana"}
        BY{"Belarus"}
        BZ{"Belize"}
        CA{"Kanada"}
        CC{"Kepulauan Cocos (Keeling)"}
        CD{"Kongo - Kinshasa"}
        CF{"Republik Afrika Tengah"}
        CG{"Kongo - Brazzaville"}
        CH{"Swiss"}
        CI{"Côte d’Ivoire"}
        CK{"Kepulauan Cook"}
        CL{"Cile"}
        CM{"Kamerun"}
        CN{"Tiongkok"}
        CO{"Kolombia"}
        CP{"Pulau Clipperton"}
        CR{"Kosta Rika"}
        CU{"Kuba"}
        CV{"Tanjung Verde"}
        CW{"Curaçao"}
        CX{"Pulau Natal"}
        CY{"Siprus"}
        CZ{"Ceko"}
        DE{"Jerman"}
        DG{"Diego Garcia"}
        DJ{"Jibuti"}
        DK{"Denmark"}
        DM{"Dominika"}
        DO{"Republik Dominika"}
        DZ{"Aljazair"}
        EA{"Ceuta dan Melilla"}
        EC{"Ekuador"}
        EE{"Estonia"}
        EG{"Mesir"}
        EH{"Sahara Barat"}
        ER{"Eritrea"}
        ES{"Spanyol"}
        ET{"Etiopia"}
        EU{"Uni Eropa"}
        EZ{"Zona Euro"}
        FI{"Finlandia"}
        FJ{"Fiji"}
        FK{"Kepulauan Falkland (Malvinas)"}
        FM{"Mikronesia"}
        FO{"Kepulauan Faroe"}
        FR{"Prancis"}
        GA{"Gabon"}
        GB{"Inggris Raya"}
        GD{"Grenada"}
        GE{"Georgia"}
        GF{"Guyana Prancis"}
        GG{"Guernsey"}
        GH{"Ghana"}
        GI{"Gibraltar"}
        GL{"Greenland"}
        GM{"Gambia"}
        GN{"Guinea"}
        GP{"Guadeloupe"}
        GQ{"Guinea Ekuatorial"}
        GR{"Yunani"}
        GS{"Georgia Selatan & Kep. Sandwich Selatan"}
        GT{"Guatemala"}
        GU{"Guam"}
        GW{"Guinea-Bissau"}
        GY{"Guyana"}
        HK{"Hong Kong"}
        HM{"Pulau Heard dan Kepulauan McDonald"}
        HN{"Honduras"}
        HR{"Kroasia"}
        HT{"Haiti"}
        HU{"Hungaria"}
        IC{"Kepulauan Canaria"}
        ID{"Indonesia"}
        IE{"Irlandia"}
        IL{"Israel"}
        IM{"Pulau Man"}
        IN{"India"}
        IO{"Wilayah Inggris di Samudra Hindia"}
        IQ{"Irak"}
        IR{"Iran"}
        IS{"Islandia"}
        IT{"Italia"}
        JE{"Jersey"}
        JM{"Jamaika"}
        JO{"Yordania"}
        JP{"Jepang"}
        KE{"Kenya"}
        KG{"Kirgizstan"}
        KH{"Kamboja"}
        KI{"Kiribati"}
        KM{"Komoro"}
        KN{"Saint Kitts dan Nevis"}
        KP{"Korea Utara"}
        KR{"Korea Selatan"}
        KW{"Kuwait"}
        KY{"Kepulauan Cayman"}
        KZ{"Kazakhstan"}
        LA{"Laos"}
        LB{"Lebanon"}
        LC{"Saint Lucia"}
        LI{"Liechtenstein"}
        LK{"Sri Lanka"}
        LR{"Liberia"}
        LS{"Lesotho"}
        LT{"Lituania"}
        LU{"Luksemburg"}
        LV{"Latvia"}
        LY{"Libya"}
        MA{"Maroko"}
        MC{"Monako"}
        MD{"Moldova"}
        ME{"Montenegro"}
        MF{"Saint Martin"}
        MG{"Madagaskar"}
        MH{"Kepulauan Marshall"}
        MK{"Makedonia Utara"}
        ML{"Mali"}
        MM{"Myanmar (Burma)"}
        MN{"Mongolia"}
        MO{"Makau"}
        MP{"Kepulauan Mariana Utara"}
        MQ{"Martinik"}
        MR{"Mauritania"}
        MS{"Montserrat"}
        MT{"Malta"}
        MU{"Mauritius"}
        MV{"Maladewa"}
        MW{"Malawi"}
        MX{"Meksiko"}
        MY{"Malaysia"}
        MZ{"Mozambik"}
        NA{"Namibia"}
        NC{"Kaledonia Baru"}
        NE{"Niger"}
        NF{"Kepulauan Norfolk"}
        NG{"Nigeria"}
        NI{"Nikaragua"}
        NL{"Belanda"}
        NO{"Norwegia"}
        NP{"Nepal"}
        NR{"Nauru"}
        NU{"Niue"}
        NZ{"Selandia Baru"}
        OM{"Oman"}
        PA{"Panama"}
        PE{"Peru"}
        PF{"Polinesia Prancis"}
        PG{"Papua Nugini"}
        PH{"Filipina"}
        PK{"Pakistan"}
        PL{"Polandia"}
        PM{"Saint Pierre dan Miquelon"}
        PN{"Kepulauan Pitcairn"}
        PR{"Puerto Riko"}
        PS{"Palestina"}
        PT{"Portugal"}
        PW{"Palau"}
        PY{"Paraguay"}
        QA{"Qatar"}
        QO{"Oseania Luar"}
        RE{"Réunion"}
        RO{"Rumania"}
        RS{"Serbia"}
        RU{"Rusia"}
        RW{"Rwanda"}
        SA{"Arab Saudi"}
        SB{"Kepulauan Solomon"}
        SC{"Seychelles"}
        SD{"Sudan"}
        SE{"Swedia"}
        SG{"Singapura"}
        SH{"Saint Helena"}
        SI{"Slovenia"}
        SJ{"Kepulauan Svalbard dan Jan Mayen"}
        SK{"Slovakia"}
        SL{"Sierra Leone"}
        SM{"San Marino"}
        SN{"Senegal"}
        SO{"Somalia"}
        SR{"Suriname"}
        SS{"Sudan Selatan"}
        ST{"Sao Tome dan Principe"}
        SV{"El Salvador"}
        SX{"Sint Maarten"}
        SY{"Suriah"}
        SZ{"eSwatini"}
        TA{"Tristan da Cunha"}
        TC{"Kepulauan Turks dan Caicos"}
        TD{"Chad"}
        TF{"Wilayah Selatan Prancis"}
        TG{"Togo"}
        TH{"Thailand"}
        TJ{"Tajikistan"}
        TK{"Tokelau"}
        TL{"Timor Leste"}
        TM{"Turkmenistan"}
        TN{"Tunisia"}
        TO{"Tonga"}
        TR{"Turki"}
        TT{"Trinidad dan Tobago"}
        TV{"Tuvalu"}
        TW{"Taiwan"}
        TZ{"Tanzania"}
        UA{"Ukraina"}
        UG{"Uganda"}
        UM{"Kepulauan Terluar AS"}
        UN{"Perserikatan Bangsa-Bangsa"}
        US{"Amerika Serikat"}
        UY{"Uruguay"}
        UZ{"Uzbekistan"}
        VA{"Vatikan"}
        VC{"Saint Vincent dan Grenadine"}
        VE{"Venezuela"}
        VG{"Kepulauan Virgin Britania Raya"}
        VI{"Kepulauan Virgin Amerika Serikat"}
        VN{"Vietnam"}
        VU{"Vanuatu"}
        WF{"Kepulauan Wallis dan Futuna"}
        WS{"Samoa"}
        XA{"Aksen Asing"}
        XB{"Pseudo-Bidi"}
        XK{"Kosovo"}
        YE{"Yaman"}
        YT{"Mayotte"}
        ZA{"Afrika Selatan"}
        ZM{"Zambia"}
        ZW{"Zimbabwe"}
        ZZ{"Wilayah Tidak Dikenal"}
    }
    Countries%chagos{
        IO{"Kepulauan Chagos"}
    }
    Countries%short{
        GB{"UK"}
        UN{"PBB"}
        US{"AS"}
    }
    Countries%variant{
        CD{"Kongo (RDK)"}
        CG{"Kongo (Republik)"}
        CI{"Pantai Gading"}
        CZ{"Republik Ceko"}
        NZ{"Aotearoa (Selandia Baru)"}
<<<<<<< HEAD
=======
        SZ{"Eswatini"}
>>>>>>> 626889fb
        TL{"Timor Timur"}
        TR{"Turkiye"}
    }
}<|MERGE_RESOLUTION|>--- conflicted
+++ resolved
@@ -312,10 +312,7 @@
         CI{"Pantai Gading"}
         CZ{"Republik Ceko"}
         NZ{"Aotearoa (Selandia Baru)"}
-<<<<<<< HEAD
-=======
         SZ{"Eswatini"}
->>>>>>> 626889fb
         TL{"Timor Timur"}
         TR{"Turkiye"}
     }
