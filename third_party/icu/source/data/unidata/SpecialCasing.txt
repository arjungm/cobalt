--- conflicted
+++ resolved
@@ -1,12 +1,6 @@
-<<<<<<< HEAD
-# SpecialCasing-15.0.0.txt
-# Date: 2022-02-02, 23:35:52 GMT
-# © 2022 Unicode®, Inc.
-=======
 # SpecialCasing-15.1.0.txt
 # Date: 2023-01-05, 20:35:03 GMT
 # © 2023 Unicode®, Inc.
->>>>>>> 626889fb
 # Unicode and the Unicode Logo are registered trademarks of Unicode, Inc. in the U.S. and other countries.
 # For terms of use, see https://www.unicode.org/terms_of_use.html
 #
