--- conflicted
+++ resolved
@@ -27,8 +27,6 @@
 from near the top of the current section before pasting tool command lines.
 Adjust the environment variables to the current version and your machine setup.
 (The command lines are currently as used on Linux.)
-<<<<<<< HEAD
-=======
 
 Syntax of this file:
 
@@ -38,7 +36,6 @@
 `+` - 2nd level bullet
 `=` - 1st level bullet
 `->` - "the previous things leads to...", OR a 2nd level bullet/item
->>>>>>> 626889fb
 
 ---------------------------------------------------------------------------- ***
 
@@ -50,30 +47,6 @@
 
 ---------------------------------------------------------------------------- ***
 
-<<<<<<< HEAD
-Unicode 15.0 update for ICU 72
-
-https://www.unicode.org/versions/Unicode15.0.0/
-https://www.unicode.org/versions/beta-15.0.0.html
-https://www.unicode.org/Public/15.0.0/ucd/
-https://www.unicode.org/reports/uax-proposed-updates.html
-https://www.unicode.org/reports/tr44/tr44-29.html
-
-https://unicode-org.atlassian.net/browse/ICU-21980 Unicode 15
-https://unicode-org.atlassian.net/browse/CLDR-15516 Unicode 15
-https://unicode-org.atlassian.net/browse/CLDR-15253 Unicode 15 script metadata (in CLDR 41)
-
-* Command-line environment setup
-
-export UNICODE_DATA=~/unidata/uni15/20220830
-export CLDR_SRC=~/cldr/uni/src
-export ICU_ROOT=~/icu/uni
-export ICU_SRC=$ICU_ROOT/src
-export ICUDT=icudt72b
-export ICU4C_DATA_IN=$ICU_SRC/icu4c/source/data/in
-export ICU4C_UNIDATA=$ICU_SRC/icu4c/source/data/unidata
-export LD_LIBRARY_PATH=$ICU_ROOT/dbg/icu4c/lib
-=======
 Unicode 15.1 update for ICU 74
 
 https://www.unicode.org/versions/Unicode15.1.0/
@@ -116,7 +89,6 @@
 export ICU4C_UNIDATA=$ICU_SRC/icu4c/source/data/unidata
 export LD_LIBRARY_PATH=$ICU_OUT/icu4c/lib
 export UNICODE_TOOLS=~/oss/unicodetools/mine/src
->>>>>>> 626889fb
 
 *** Unicode version numbers
 - makedata.mak
@@ -124,16 +96,10 @@
 - com.ibm.icu.util.VersionInfo
 - com.ibm.icu.dev.test.lang.UCharacterTest.VERSION_
 
-<<<<<<< HEAD
-- Run ICU4C "configure" _after_ updating the Unicode version number in uchar.h
-    so that the makefiles see the new version number.
-  cd $ICU_ROOT/dbg/icu4c
-=======
 *** Configure: Build Unicode data for ICU4J
 - Run ICU4C "configure" _after_ updating the Unicode version number in uchar.h
     so that the makefiles see the new version number.
   cd $ICU_OUT/icu4c
->>>>>>> 626889fb
   ICU_DATA_BUILDTOOL_OPTS=--include_uni_core_data ../../../doconfig-clang-dbg.sh
 
 *** data files & enums & parser code
@@ -144,14 +110,6 @@
   https://github.com/unicode-org/unicodetools/blob/main/docs/inputdata.md
 - mkdir -p $UNICODE_DATA
 - download Unicode files into $UNICODE_DATA
-<<<<<<< HEAD
-  + subfolders: emoji, idna, security, ucd, uca
-  + old way of fetching files: from the "Public" area on unicode.org
-    ~ inside ucd: extract Unihan.zip to "here" (.../ucd/Unihan/*.txt), delete Unihan.zip
-    ~ split Unihan into single-property files
-      ~/unitools/mine/src$ py/splitunihan.py $UNICODE_DATA/ucd/Unihan
-  + new way of fetching files, if available:
-=======
   + new since Unicode 15.1:
     for the pre-release (alpha, beta) data files,
     download all of https://www.unicode.org/Public/draft/
@@ -171,28 +129,11 @@
       ~/unitools/mine/src$ py/splitunihan.py $UNICODE_DATA/UCD/ucd/Unihan
     ~ TODO: for updating ICU, we should not need Unihan.zip contents, correct?
   + alternate way of fetching files, if available:
->>>>>>> 626889fb
     copy the files from a Unicode Tools workspace that is up to date with
     https://github.com/unicode-org/unicodetools
     and which might at this point be *ahead* of "Public"
     ~ before the Unicode release copy files from "dev" subfolders, for example
       https://github.com/unicode-org/unicodetools/tree/main/unicodetools/data/ucd/dev
-<<<<<<< HEAD
-  + get GraphemeBreakTest-cldr.txt from $CLDR_SRC/common/properties/segments/GraphemeBreakTest.txt
-    or from the UCD/cldr/ output folder of the Unicode Tools:
-    Since Unicode 12/CLDR 35/ICU 64 CLDR uses modified break rules.
-  cp $CLDR_SRC/common/properties/segments/GraphemeBreakTest.txt icu4c/source/test/testdata
-    or
-  cp ~/unitools/mine/Generated/UCD/15.0.0/cldr/GraphemeBreakTest-cldr.txt icu4c/source/test/testdata/GraphemeBreakTest.txt
-
-* for manual diffs and for Unicode Tools input data updates:
-  remove version suffixes from the file names
-    ~$ unidata/desuffixucd.py $UNICODE_DATA
-  (see https://github.com/unicode-org/unicodetools/blob/main/docs/inputdata.md)
-
-* process and/or copy files
-- $ICU_SRC/tools/unicode$ py/preparseucd.py $UNICODE_DATA $ICU_SRC
-=======
 - get the CLDR version of GraphemeBreakTest.txt from CLDR (if it has been updated there already)
     or from the UCD/cldr/ output folder of the Unicode Tools:
     From Unicode 12/CLDR 35/ICU 64 to Unicode 15.0/CLDR 43/ICU 73,
@@ -216,44 +157,11 @@
 * process and/or copy files
 - cd $ICU_SRC/tools/unicode
   py/preparseucd.py $UNICODE_DATA $ICU_SRC
->>>>>>> 626889fb
   + This writes files (especially ppucd.txt) to the ICU4C unidata and testdata subfolders.
   + For debugging, and tweaking how ppucd.txt is written,
     the tool has an --only_ppucd option:
     py/preparseucd.py $UNICODE_DATA --only_ppucd path/to/ppucd/outputfile
 
-<<<<<<< HEAD
-- cp -v $UNICODE_DATA/security/confusables.txt $ICU4C_UNIDATA
-
-* new constants for new property values
-- preparseucd.py error:
-    ValueError: missing uchar.h enum constants for some property values: [('blk', {'Nag_Mundari', 'CJK_Ext_H', 'Kawi', 'Kaktovik_Numerals', 'Devanagari_Ext_A', 'Arabic_Ext_C', 'Cyrillic_Ext_D'}), ('sc', {'Nagm', 'Kawi'})]
-  = PropertyValueAliases.txt new property values (diff old & new .txt files)
-    ~/unidata$ diff -u uni14/20210922/ucd/PropertyValueAliases.txt uni15/beta/ucd/PropertyValueAliases.txt | egrep '^[-+][a-zA-Z]'
-    +age; 15.0                             ; V15_0
-    +blk; Arabic_Ext_C                     ; Arabic_Extended_C
-    +blk; CJK_Ext_H                        ; CJK_Unified_Ideographs_Extension_H
-    +blk; Cyrillic_Ext_D                   ; Cyrillic_Extended_D
-    +blk; Devanagari_Ext_A                 ; Devanagari_Extended_A
-    +blk; Kaktovik_Numerals                ; Kaktovik_Numerals
-    +blk; Kawi                             ; Kawi
-    +blk; Nag_Mundari                      ; Nag_Mundari
-    +sc ; Kawi                             ; Kawi
-    +sc ; Nagm                             ; Nag_Mundari
-  -> add new blocks to uchar.h before UBLOCK_COUNT
-    use long property names for enum constants,
-    for the trailing comment get the block start code point: diff old & new Blocks.txt
-    ~/unidata$ diff -u uni14/20210922/ucd/Blocks.txt uni15/beta/ucd/Blocks.txt | egrep '^[-+][0-9A-Z]'
-    +10EC0..10EFF; Arabic Extended-C
-    +11B00..11B5F; Devanagari Extended-A
-    +11F00..11F5F; Kawi
-    -13430..1343F; Egyptian Hieroglyph Format Controls
-    +13430..1345F; Egyptian Hieroglyph Format Controls
-    +1D2C0..1D2DF; Kaktovik Numerals
-    +1E030..1E08F; Cyrillic Extended-D
-    +1E4D0..1E4FF; Nag Mundari
-    +31350..323AF; CJK Unified Ideographs Extension H
-=======
 * new constants for new property values
 - preparseucd.py error:
     ValueError: missing uchar.h enum constants for some property values: [('blk', {'CJK_Ext_I'}), ('lb', {'VF', 'VI', 'AS', 'AK', 'AP'})]
@@ -279,7 +187,6 @@
     cd $UNIDATA_ROOT
     $ diff -u uni15.0/ucd/Blocks.txt uni15.1/snapshot/UCD/ucd/Blocks.txt | egrep '^[-+][0-9A-Z]'
     +2EBF0..2EE4F; CJK Unified Ideographs Extension I
->>>>>>> 626889fb
     (ignore blocks whose end code point changed)
   -> add new blocks to UCharacter.UnicodeBlock IDs
     Eclipse find     UBLOCK_([^ ]+) = ([0-9]+), (/.+)
@@ -287,15 +194,7 @@
   -> add new blocks to UCharacter.UnicodeBlock objects
     Eclipse find     UBLOCK_([^ ]+) = [0-9]+, (/.+)
             replace  public static final UnicodeBlock \1 = new UnicodeBlock("\1", \1_ID); \2
-<<<<<<< HEAD
-  -> add new scripts to uscript.h & com.ibm.icu.lang.UScript
-    Eclipse find     USCRIPT_([^ ]+) *= ([0-9]+),(/.+)
-            replace  public static final int \1 = \2; \3
-  -> for new scripts: fix expectedLong names in cintltst/cucdapi.c/TestUScriptCodeAPI()
-      and in com.ibm.icu.dev.test.lang.TestUScript.java
-=======
   -> add new line break values to uchar.h & UCharacter.LineBreak
->>>>>>> 626889fb
 
 * update Script metadata: SCRIPT_PROPS[] in uscript_props.cpp & UScript.ScriptMetadata
     (not strictly necessary for NOT_ENCODED scripts)
@@ -304,11 +203,7 @@
 * build ICU
   to make sure that there are no syntax errors
 
-<<<<<<< HEAD
-  $ICU_ROOT/dbg/icu4c$ echo;echo; date; make -j7 tests &> out.txt ; tail -n 30 out.txt ; date
-=======
   $ICU_OUT/icu4c$ echo;echo; date; make -j7 tests &> out.txt ; tail -n 30 out.txt ; date
->>>>>>> 626889fb
 
 * update spoof checker UnicodeSet initializers:
     inclusionPat & recommendedPat in i18n/uspoof.cpp
@@ -316,10 +211,6 @@
 - make sure that the Unicode Tools tree contains the latest security data files
 - go to Unicode Tools org.unicode.text.tools.RecommendedSetGenerator
 - run the tool (no special environment variables needed)
-<<<<<<< HEAD
-- copy & paste from the Console output into the .cpp & .java files
-
-=======
   cd $UNICODE_TOOLS
   mvn -s ~/.m2/settings.xml compile exec:java -Dexec.mainClass="org.unicode.text.tools.RecommendedSetGenerator" \ 
       -Dexec.args="" -am -pl unicodetools  -DCLDR_DIR=$(cd ../../../cldr/mine/src ; pwd) -DUNICODETOOLS_REPO_DIR=$(pwd)
@@ -379,7 +270,6 @@
 - TODO: There is a ticket for using ppucd.txt in test code.
   Do that and check these hardcoded properties against that.
 
->>>>>>> 626889fb
 * Bazel build process
 
 See https://unicode-org.github.io/icu/processes/unicode-update#bazel-build-process
@@ -397,17 +287,6 @@
 - cd $ICU_SRC
 - optional but not necessary:
     bazelisk clean
-<<<<<<< HEAD
-- build/bootstrap/generate new files:
-    icu4c/source/data/unidata/generate.sh
-
-* update uts46test.cpp and UTS46Test.java if there are new characters that are equivalent to
-  sequences with non-LDH ASCII (that is, their decompositions contain '=' or similar)
-- grep IdnaMappingTable.txt or uts46.txt for "disallowed_STD3_valid" on non-ASCII characters
-    ~/unitools/mine/src$ grep disallowed_STD3_valid unicodetools/data/idna/dev/IdnaMappingTable.txt
-- Unicode 6.0..15.0: U+2260, U+226E, U+226F
-- nothing new in this Unicode version, no test file to update
-=======
       or even
     bazelisk clean --expunge
 - build/bootstrap/generate new files:
@@ -419,29 +298,18 @@
   from uts46.cpp & UTS46.java,
   and special test code from uts46test.cpp & UTS46Test.java.
   (remove this section next time)
->>>>>>> 626889fb
 
 * run & fix ICU4C tests
 - Note: Some of the collation data and test data will be updated below,
   so at this time we might get some collation test failures.
   Ignore these for now.
 - fix Unicode Tools class Segmenter to generate correct *BreakTest.txt files
-<<<<<<< HEAD
-  (no rule changes in Unicode 15)
-- update CLDR GraphemeBreakTest.txt
-    cd ~/unitools/mine/Generated
-    cp UCD/15.0.0/cldr/GraphemeBreakTest-cldr.txt $CLDR_SRC/common/properties/segments/GraphemeBreakTest.txt
-    cp UCD/15.0.0/cldr/GraphemeBreakTest-cldr.html $CLDR_SRC/common/properties/segments/GraphemeBreakTest.html
-    cp $CLDR_SRC/common/properties/segments/GraphemeBreakTest.txt $ICU_SRC/icu4c/source/test/testdata
-- Andy helps with RBBI & spoof check test failures
-=======
 - update CLDR GraphemeBreakTest.txt
     cd ~/unitools/mine/Generated
     cp UCD/15.1.0/cldr/GraphemeBreakTest-cldr.txt $CLDR_SRC/common/properties/segments/GraphemeBreakTest.txt
     cp UCD/15.1.0/cldr/GraphemeBreakTest-cldr.html $CLDR_SRC/common/properties/segments/GraphemeBreakTest.html
     cp $CLDR_SRC/common/properties/segments/GraphemeBreakTest.txt $ICU_SRC/icu4c/source/test/testdata
 - Robin or Andy helps with RBBI & spoof check test failures
->>>>>>> 626889fb
 
 * collation: CLDR collation root, UCA DUCET
 
@@ -487,15 +355,9 @@
         (didn't work without setting JAVA_HOME,
          nor with the Google default of /usr/local/buildtools/java/jdk
          [Google security limitations in the XML parser])
-<<<<<<< HEAD
-    export TOOLS_ROOT=~/icu/uni/src/tools
-    export CLDR_DIR=~/cldr/uni/src
-    export CLDR_DATA_DIR=~/cldr/uni/src
-=======
     export TOOLS_ROOT=$ICU_SRC/tools
     export CLDR_DIR=$CLDR_SRC
     export CLDR_DATA_DIR=$CLDR_DIR
->>>>>>> 626889fb
         (pointing to the "raw" data, not cldr-staging/.../production should be ok for the relevant files)
     cd "$TOOLS_ROOT/cldr/lib"
     ./install-cldr-jars.sh "$CLDR_DIR"
@@ -523,56 +385,12 @@
 - refresh just the UCD/UCA-related/derived files, just to be safe
 - see (ICU4C)/source/data/icu4j-readme.txt
 - mkdir -p /tmp/icu4j/com/ibm/icu/impl/data/$ICUDT
-<<<<<<< HEAD
-- $ICU_ROOT/dbg/icu4c$ make ICU4J_ROOT=/tmp/icu4j icu4j-data-install
-=======
 - $ICU_OUT/icu4c$ make ICU4J_ROOT=/tmp/icu4j icu4j-data-install
->>>>>>> 626889fb
     NOTE: If you get the error "No rule to make target 'out/build/icudt70l/uprops.icu'",
     you need to reconfigure with unicore data; see the "configure" line above.
   output:
     ...
     make[1]: Entering directory '/usr/local/google/home/mscherer/icu/uni/dbg/icu4c/data'
-<<<<<<< HEAD
-    mkdir -p ./out/icu4j/com/ibm/icu/impl/data/icudt72b
-    mkdir -p ./out/icu4j/tzdata/com/ibm/icu/impl/data/icudt72b
-    LD_LIBRARY_PATH=../lib:../stubdata:../tools/ctestfw:$LD_LIBRARY_PATH  ../bin/icupkg ./out/tmp/icudt72l.dat ./out/icu4j/icudt72b.dat -s ./out/build/icudt72l -x '*' -tb -d ./out/icu4j/com/ibm/icu/impl/data/icudt72b
-    mv ./out/icu4j/"com/ibm/icu/impl/data/icudt72b/zoneinfo64.res" ./out/icu4j/"com/ibm/icu/impl/data/icudt72b/metaZones.res" ./out/icu4j/"com/ibm/icu/impl/data/icudt72b/timezoneTypes.res" ./out/icu4j/"com/ibm/icu/impl/data/icudt72b/windowsZones.res" "./out/icu4j/tzdata/com/ibm/icu/impl/data/icudt72b"
-    jar cf ./out/icu4j/icudata.jar -C ./out/icu4j com/ibm/icu/impl/data/icudt72b/
-    mkdir -p /tmp/icu4j/main/shared/data
-    cp ./out/icu4j/icudata.jar /tmp/icu4j/main/shared/data
-    jar cf ./out/icu4j/icutzdata.jar -C ./out/icu4j/tzdata com/ibm/icu/impl/data/icudt72b/
-    mkdir -p /tmp/icu4j/main/shared/data
-    cp ./out/icu4j/icutzdata.jar /tmp/icu4j/main/shared/data
-    make[1]: Leaving directory '/usr/local/google/home/mscherer/icu/uni/dbg/icu4c/data'
-- copy the big-endian Unicode data files to another location,
-  separate from the other data files,
-  and then refresh ICU4J
-    cd $ICU_ROOT/dbg/icu4c/data/out/icu4j
-    mkdir -p /tmp/icu4j/com/ibm/icu/impl/data/$ICUDT/coll
-    mkdir -p /tmp/icu4j/com/ibm/icu/impl/data/$ICUDT/brkitr
-    cp -v com/ibm/icu/impl/data/$ICUDT/confusables.cfu /tmp/icu4j/com/ibm/icu/impl/data/$ICUDT
-    cp -v com/ibm/icu/impl/data/$ICUDT/*.icu /tmp/icu4j/com/ibm/icu/impl/data/$ICUDT
-    rm /tmp/icu4j/com/ibm/icu/impl/data/$ICUDT/cnvalias.icu
-    cp -v com/ibm/icu/impl/data/$ICUDT/*.nrm /tmp/icu4j/com/ibm/icu/impl/data/$ICUDT
-    cp -v com/ibm/icu/impl/data/$ICUDT/coll/* /tmp/icu4j/com/ibm/icu/impl/data/$ICUDT/coll
-    cp -v com/ibm/icu/impl/data/$ICUDT/brkitr/* /tmp/icu4j/com/ibm/icu/impl/data/$ICUDT/brkitr
-    jar uvf $ICU_SRC/icu4j/main/shared/data/icudata.jar -C /tmp/icu4j com/ibm/icu/impl/data/$ICUDT
-
-* When refreshing all of ICU4J data from ICU4C
-- $ICU_ROOT/dbg/icu4c$ make ICU4J_ROOT=/tmp/icu4j icu4j-data-install
-- cp /tmp/icu4j/main/shared/data/icudata.jar $ICU_SRC/icu4j/main/shared/data
-or
-- $ICU_ROOT/dbg/icu4c$ make ICU4J_ROOT=$ICU_SRC/icu4j icu4j-data-install
-
-* refresh Java test .txt files
-- copy new .txt files into ICU4J's main/tests/core/src/com/ibm/icu/dev/data/unicode
-    cd $ICU_SRC/icu4c/source/data/unidata
-    cp -v confusables.txt confusablesWholeScript.txt NormalizationCorrections.txt NormalizationTest.txt SpecialCasing.txt UnicodeData.txt $ICU_SRC/icu4j/main/tests/core/src/com/ibm/icu/dev/data/unicode
-    cd ../../test/testdata
-    cp -v BidiCharacterTest.txt BidiTest.txt IdnaTestV2.txt $ICU_SRC/icu4j/main/tests/core/src/com/ibm/icu/dev/data/unicode
-    cp -v $UNICODE_DATA/ucd/CompositionExclusions.txt $ICU_SRC/icu4j/main/tests/core/src/com/ibm/icu/dev/data/unicode
-=======
     mkdir -p ./out/icu4j/com/ibm/icu/impl/data/icudt74b
     mkdir -p ./out/icu4j/tzdata/com/ibm/icu/impl/data/icudt74b
     LD_LIBRARY_PATH=../lib:../stubdata:../tools/ctestfw:$LD_LIBRARY_PATH  ../bin/icupkg ./out/tmp/icudt74l.dat ./out/icu4j/icudt74b.dat -s ./out/build/icudt74l -x '*' -tb -d ./out/icu4j/com/ibm/icu/impl/data/icudt74b
@@ -606,7 +424,6 @@
     cd ../../test/testdata
     cp -v BidiCharacterTest.txt BidiTest.txt IdnaTestV2.txt $ICU_SRC/icu4j/main/core/src/test/resources/com/ibm/icu/dev/data/unicode
     cp -v $UNICODE_DATA/UCD/ucd/CompositionExclusions.txt $ICU_SRC/icu4j/main/core/src/test/resources/com/ibm/icu/dev/data/unicode
->>>>>>> 626889fb
 
 * run & fix ICU4J tests
 
@@ -616,7 +433,486 @@
 *** CLDR numbering systems
 - look for new sets of decimal digits (gc=ND & nv=4) and add to CLDR
   for example:
-<<<<<<< HEAD
+    ~/icu/mine/src$ egrep ';gc=Nd.+;nv=4' icu4c/source/data/unidata/ppucd.txt > /tmp/icu/nv4-15.txt
+    ~/icu/uni/src$ egrep ';gc=Nd.+;nv=4' icu4c/source/data/unidata/ppucd.txt > /tmp/icu/nv4-15.1.txt
+    ~/icu/uni/src$ diff -u /tmp/icu/nv4-15.txt /tmp/icu/nv4-15.1.txt
+    -->
+    (empty this time)
+  or:
+    ~/unitools/mine/src$ diff -u unicodetools/data/ucd/15.0.0/extracted/DerivedGeneralCategory.txt unicodetools/data/ucd/dev/extracted/DerivedGeneralCategory.txt | grep '; Nd' | egrep '^\+'
+    -->
+    (empty this time)
+  Unicode 15.1:
+    (none this time)
+
+*** merge the Unicode update branch back onto the main branch
+- do not merge the icudata.jar and testdata.jar,
+  instead rebuild them from merged & tested ICU4C
+- if there is a merge conflict in icudata.jar, here is one way to deal with it:
+  +   remove icudata.jar from the commit so that rebasing is trivial
+  + ~/icu/uni/src$ git restore --source=main icu4j/main/shared/data/icudata.jar
+  + ~/icu/uni/src$ git commit -a --amend
+  +   switch to main, pull updates, switch back to the dev branch
+  + ~/icu/uni/src$ git rebase main
+  +   rebuild icudata.jar
+  + ~/icu/uni/src$ git commit -a --amend
+  + ~/icu/uni/src$ git push -f
+- make sure that changes to Unicode tools are checked in:
+  https://github.com/unicode-org/unicodetools
+
+---------------------------------------------------------------------------- ***
+
+CLDR 43 root collation update for ICU 73
+
+Partial update only for the root collation.
+See
+- https://unicode-org.atlassian.net/browse/CLDR-15946
+  Treat quote marks as equivalent when strength=UCOL_PRIMARY
+- https://github.com/unicode-org/cldr/pull/2691
+  CLDR-15946 make fancy quotes primary-equal to ASCII fallbacks
+- https://github.com/unicode-org/cldr/pull/2833
+  CLDR-15946 make fancy quotes secondary-different from each other
+
+The related changes to tailorings were already integrated in an earlier PR for
+https://unicode-org.atlassian.net/browse/ICU-22220 ICU 73rc BRS.
+
+This update is for the root collation,
+which is handled by different tools than the locale data updates.
+
+* Command-line environment setup
+
+export UNICODE_DATA=~/unidata/uni15/20220830
+export CLDR_SRC=~/cldr/uni/src
+export ICU_ROOT=~/icu/uni
+export ICU_SRC=$ICU_ROOT/src
+export ICUDT=icudt73b
+export ICU4C_DATA_IN=$ICU_SRC/icu4c/source/data/in
+export ICU4C_UNIDATA=$ICU_SRC/icu4c/source/data/unidata
+export LD_LIBRARY_PATH=$ICU_ROOT/dbg/icu4c/lib
+
+*** Configure: Build Unicode data for ICU4J
+  cd $ICU_ROOT/dbg/icu4c
+  ICU_DATA_BUILDTOOL_OPTS=--include_uni_core_data ../../../doconfig-clang-dbg.sh
+
+* Bazel build process
+
+See https://unicode-org.github.io/icu/processes/unicode-update#bazel-build-process
+for an overview and for setup instructions.
+
+Consider running `bazelisk --version` outside of the $ICU_SRC folder
+to find out the latest `bazel` version, and
+copying that version number into the $ICU_SRC/.bazeliskrc config file.
+(Revert if you find incompatibilities, or, better, update our build & config files.)
+
+* generate data files
+
+- remember to define the environment variables
+  (see the start of the section for this Unicode version)
+- cd $ICU_SRC
+- optional but not necessary:
+    bazelisk clean
+      or even
+    bazelisk clean --expunge
+- build/bootstrap/generate new files:
+    icu4c/source/data/unidata/generate.sh
+
+* collation: CLDR collation root, UCA DUCET
+
+- UCA DUCET goes into Mark's Unicode tools,
+  and a tool-tailored version goes into CLDR, see
+    https://github.com/unicode-org/unicodetools/blob/main/docs/uca/index.md
+
+- update source/data/unidata/FractionalUCA.txt with FractionalUCA_SHORT.txt
+    cp -v $CLDR_SRC/common/uca/FractionalUCA_SHORT.txt $ICU4C_UNIDATA/FractionalUCA.txt
+- update source/data/unidata/UCARules.txt with UCA_Rules_SHORT.txt
+    cp -v $ICU4C_UNIDATA/UCARules.txt /tmp/UCARules-old.txt
+    (note removing the underscore before "Rules")
+    cp -v $CLDR_SRC/common/uca/UCA_Rules_SHORT.txt $ICU4C_UNIDATA/UCARules.txt
+- restore TODO diffs in UCARules.txt
+    meld /tmp/UCARules-old.txt $ICU4C_UNIDATA/UCARules.txt
+- update (ICU4C)/source/test/testdata/CollationTest_*.txt
+  and (ICU4J)/main/tests/collate/src/com/ibm/icu/dev/data/CollationTest_*.txt
+  from the CLDR root files (..._CLDR_..._SHORT.txt)
+    cp -v $CLDR_SRC/common/uca/CollationTest_CLDR_NON_IGNORABLE_SHORT.txt $ICU_SRC/icu4c/source/test/testdata/CollationTest_NON_IGNORABLE_SHORT.txt
+    cp -v $CLDR_SRC/common/uca/CollationTest_CLDR_SHIFTED_SHORT.txt $ICU_SRC/icu4c/source/test/testdata/CollationTest_SHIFTED_SHORT.txt
+    cp -v $ICU_SRC/icu4c/source/test/testdata/CollationTest_*.txt $ICU_SRC/icu4j/main/tests/collate/src/com/ibm/icu/dev/data
+- if CLDR common/uca/unihan-index.txt changes, then update
+  CLDR common/collation/root.xml <collation type="private-unihan">
+  and regenerate (or update in parallel) $ICU_SRC/icu4c/source/data/coll/root.txt
+
+- generate data files, as above (generate.sh), now to pick up new collation data
+- rebuild ICU4C (make clean, make check, as usual)
+
+* run & fix ICU4C tests, now with new CLDR collation root data
+- run all tests with the collation test data *_SHORT.txt or the full files
+  (the full ones have comments, useful for debugging)
+- note on intltest: if collate/UCAConformanceTest fails, then
+  utility/MultithreadTest/TestCollators will fail as well;
+  fix the conformance test before looking into the multi-thread test
+
+* update Java data files
+- refresh just the UCD/UCA-related/derived files, just to be safe
+- see (ICU4C)/source/data/icu4j-readme.txt
+- mkdir -p /tmp/icu4j/com/ibm/icu/impl/data/$ICUDT
+- $ICU_ROOT/dbg/icu4c$ make ICU4J_ROOT=/tmp/icu4j icu4j-data-install
+    NOTE: If you get the error "No rule to make target 'out/build/icudt70l/uprops.icu'",
+    you need to reconfigure with unicore data; see the "configure" line above.
+  output:
+    ...
+    make[1]: Entering directory '/usr/local/google/home/mscherer/icu/uni/dbg/icu4c/data'
+    mkdir -p ./out/icu4j/com/ibm/icu/impl/data/icudt73b
+    mkdir -p ./out/icu4j/tzdata/com/ibm/icu/impl/data/icudt73b
+    LD_LIBRARY_PATH=../lib:../stubdata:../tools/ctestfw:$LD_LIBRARY_PATH  ../bin/icupkg ./out/tmp/icudt73l.dat ./out/icu4j/icudt73b.dat -s ./out/build/icudt73l -x '*' -tb -d ./out/icu4j/com/ibm/icu/impl/data/icudt73b
+    mv ./out/icu4j/"com/ibm/icu/impl/data/icudt73b/zoneinfo64.res" ./out/icu4j/"com/ibm/icu/impl/data/icudt73b/metaZones.res" ./out/icu4j/"com/ibm/icu/impl/data/icudt73b/timezoneTypes.res" ./out/icu4j/"com/ibm/icu/impl/data/icudt73b/windowsZones.res" "./out/icu4j/tzdata/com/ibm/icu/impl/data/icudt73b"
+    jar cf ./out/icu4j/icudata.jar -C ./out/icu4j com/ibm/icu/impl/data/icudt73b/
+    mkdir -p /tmp/icu4j/main/shared/data
+    cp ./out/icu4j/icudata.jar /tmp/icu4j/main/shared/data
+    jar cf ./out/icu4j/icutzdata.jar -C ./out/icu4j/tzdata com/ibm/icu/impl/data/icudt73b/
+    mkdir -p /tmp/icu4j/main/shared/data
+    cp ./out/icu4j/icutzdata.jar /tmp/icu4j/main/shared/data
+    make[1]: Leaving directory '/usr/local/google/home/mscherer/icu/uni/dbg/icu4c/data'
+- copy the big-endian Unicode data files to another location,
+  separate from the other data files,
+  and then refresh ICU4J
+    cd $ICU_ROOT/dbg/icu4c/data/out/icu4j
+    mkdir -p /tmp/icu4j/com/ibm/icu/impl/data/$ICUDT/coll
+    cp -v com/ibm/icu/impl/data/$ICUDT/coll/* /tmp/icu4j/com/ibm/icu/impl/data/$ICUDT/coll
+    jar uvf $ICU_SRC/icu4j/main/shared/data/icudata.jar -C /tmp/icu4j com/ibm/icu/impl/data/$ICUDT
+- new for ICU 73: also copy the binary data files directly into the ICU4J tree
+    cp -v com/ibm/icu/impl/data/$ICUDT/coll/* $ICU_SRC/icu4j/maven-build/maven-icu4j-datafiles/src/main/resources/com/ibm/icu/impl/data/$ICUDT/coll
+
+* When refreshing all of ICU4J data from ICU4C
+- $ICU_ROOT/dbg/icu4c$ make ICU4J_ROOT=/tmp/icu4j icu4j-data-install
+- cp /tmp/icu4j/main/shared/data/icudata.jar $ICU_SRC/icu4j/main/shared/data
+or
+- $ICU_ROOT/dbg/icu4c$ make ICU4J_ROOT=$ICU_SRC/icu4j icu4j-data-install
+
+* refresh Java test .txt files
+- copy new .txt files into ICU4J's main/tests/core/src/com/ibm/icu/dev/data/unicode
+    cd $ICU_SRC/icu4c/source/data/unidata
+    cp -v confusables.txt confusablesWholeScript.txt NormalizationCorrections.txt NormalizationTest.txt SpecialCasing.txt UnicodeData.txt $ICU_SRC/icu4j/main/tests/core/src/com/ibm/icu/dev/data/unicode
+    cd ../../test/testdata
+    cp -v BidiCharacterTest.txt BidiTest.txt IdnaTestV2.txt $ICU_SRC/icu4j/main/tests/core/src/com/ibm/icu/dev/data/unicode
+    cp -v $UNICODE_DATA/ucd/CompositionExclusions.txt $ICU_SRC/icu4j/main/tests/core/src/com/ibm/icu/dev/data/unicode
+
+* run & fix ICU4J tests
+
+*** merge the Unicode update branch back onto the main branch
+- do not merge the icudata.jar and testdata.jar,
+  instead rebuild them from merged & tested ICU4C
+- if there is a merge conflict in icudata.jar, here is one way to deal with it:
+  +   remove icudata.jar from the commit so that rebasing is trivial
+  + ~/icu/uni/src$ git restore --source=main icu4j/main/shared/data/icudata.jar
+  + ~/icu/uni/src$ git commit -a --amend
+  +   switch to main, pull updates, switch back to the dev branch
+  + ~/icu/uni/src$ git rebase main
+  +   rebuild icudata.jar
+  + ~/icu/uni/src$ git commit -a --amend
+  + ~/icu/uni/src$ git push -f
+- make sure that changes to Unicode tools are checked in:
+  https://github.com/unicode-org/unicodetools
+
+---------------------------------------------------------------------------- ***
+
+Unicode 15.0 update for ICU 72
+
+https://www.unicode.org/versions/Unicode15.0.0/
+https://www.unicode.org/versions/beta-15.0.0.html
+https://www.unicode.org/Public/15.0.0/ucd/
+https://www.unicode.org/reports/uax-proposed-updates.html
+https://www.unicode.org/reports/tr44/tr44-29.html
+
+https://unicode-org.atlassian.net/browse/ICU-21980 Unicode 15
+https://unicode-org.atlassian.net/browse/CLDR-15516 Unicode 15
+https://unicode-org.atlassian.net/browse/CLDR-15253 Unicode 15 script metadata (in CLDR 41)
+
+* Command-line environment setup
+
+export UNICODE_DATA=~/unidata/uni15/20220830
+export CLDR_SRC=~/cldr/uni/src
+export ICU_ROOT=~/icu/uni
+export ICU_SRC=$ICU_ROOT/src
+export ICUDT=icudt72b
+export ICU4C_DATA_IN=$ICU_SRC/icu4c/source/data/in
+export ICU4C_UNIDATA=$ICU_SRC/icu4c/source/data/unidata
+export LD_LIBRARY_PATH=$ICU_ROOT/dbg/icu4c/lib
+
+*** Unicode version numbers
+- makedata.mak
+- uchar.h
+- com.ibm.icu.util.VersionInfo
+- com.ibm.icu.dev.test.lang.UCharacterTest.VERSION_
+
+- Run ICU4C "configure" _after_ updating the Unicode version number in uchar.h
+    so that the makefiles see the new version number.
+  cd $ICU_ROOT/dbg/icu4c
+  ICU_DATA_BUILDTOOL_OPTS=--include_uni_core_data ../../../doconfig-clang-dbg.sh
+
+*** data files & enums & parser code
+
+* download files
+- same as for the early Unicode Tools setup and data refresh:
+  https://github.com/unicode-org/unicodetools/blob/main/docs/index.md
+  https://github.com/unicode-org/unicodetools/blob/main/docs/inputdata.md
+- mkdir -p $UNICODE_DATA
+- download Unicode files into $UNICODE_DATA
+  + subfolders: emoji, idna, security, ucd, uca
+  + old way of fetching files: from the "Public" area on unicode.org
+    ~ inside ucd: extract Unihan.zip to "here" (.../ucd/Unihan/*.txt), delete Unihan.zip
+    ~ split Unihan into single-property files
+      ~/unitools/mine/src$ py/splitunihan.py $UNICODE_DATA/ucd/Unihan
+  + new way of fetching files, if available:
+    copy the files from a Unicode Tools workspace that is up to date with
+    https://github.com/unicode-org/unicodetools
+    and which might at this point be *ahead* of "Public"
+    ~ before the Unicode release copy files from "dev" subfolders, for example
+      https://github.com/unicode-org/unicodetools/tree/main/unicodetools/data/ucd/dev
+  + get GraphemeBreakTest-cldr.txt from $CLDR_SRC/common/properties/segments/GraphemeBreakTest.txt
+    or from the UCD/cldr/ output folder of the Unicode Tools:
+    Since Unicode 12/CLDR 35/ICU 64 CLDR uses modified break rules.
+  cp $CLDR_SRC/common/properties/segments/GraphemeBreakTest.txt icu4c/source/test/testdata
+    or
+  cp ~/unitools/mine/Generated/UCD/15.0.0/cldr/GraphemeBreakTest-cldr.txt icu4c/source/test/testdata/GraphemeBreakTest.txt
+
+* for manual diffs and for Unicode Tools input data updates:
+  remove version suffixes from the file names
+    ~$ unidata/desuffixucd.py $UNICODE_DATA
+  (see https://github.com/unicode-org/unicodetools/blob/main/docs/inputdata.md)
+
+* process and/or copy files
+- $ICU_SRC/tools/unicode$ py/preparseucd.py $UNICODE_DATA $ICU_SRC
+  + This writes files (especially ppucd.txt) to the ICU4C unidata and testdata subfolders.
+  + For debugging, and tweaking how ppucd.txt is written,
+    the tool has an --only_ppucd option:
+    py/preparseucd.py $UNICODE_DATA --only_ppucd path/to/ppucd/outputfile
+
+- cp -v $UNICODE_DATA/security/confusables.txt $ICU4C_UNIDATA
+
+* new constants for new property values
+- preparseucd.py error:
+    ValueError: missing uchar.h enum constants for some property values: [('blk', {'Nag_Mundari', 'CJK_Ext_H', 'Kawi', 'Kaktovik_Numerals', 'Devanagari_Ext_A', 'Arabic_Ext_C', 'Cyrillic_Ext_D'}), ('sc', {'Nagm', 'Kawi'})]
+  = PropertyValueAliases.txt new property values (diff old & new .txt files)
+    ~/unidata$ diff -u uni14/20210922/ucd/PropertyValueAliases.txt uni15/beta/ucd/PropertyValueAliases.txt | egrep '^[-+][a-zA-Z]'
+    +age; 15.0                             ; V15_0
+    +blk; Arabic_Ext_C                     ; Arabic_Extended_C
+    +blk; CJK_Ext_H                        ; CJK_Unified_Ideographs_Extension_H
+    +blk; Cyrillic_Ext_D                   ; Cyrillic_Extended_D
+    +blk; Devanagari_Ext_A                 ; Devanagari_Extended_A
+    +blk; Kaktovik_Numerals                ; Kaktovik_Numerals
+    +blk; Kawi                             ; Kawi
+    +blk; Nag_Mundari                      ; Nag_Mundari
+    +sc ; Kawi                             ; Kawi
+    +sc ; Nagm                             ; Nag_Mundari
+  -> add new blocks to uchar.h before UBLOCK_COUNT
+    use long property names for enum constants,
+    for the trailing comment get the block start code point: diff old & new Blocks.txt
+    ~/unidata$ diff -u uni14/20210922/ucd/Blocks.txt uni15/beta/ucd/Blocks.txt | egrep '^[-+][0-9A-Z]'
+    +10EC0..10EFF; Arabic Extended-C
+    +11B00..11B5F; Devanagari Extended-A
+    +11F00..11F5F; Kawi
+    -13430..1343F; Egyptian Hieroglyph Format Controls
+    +13430..1345F; Egyptian Hieroglyph Format Controls
+    +1D2C0..1D2DF; Kaktovik Numerals
+    +1E030..1E08F; Cyrillic Extended-D
+    +1E4D0..1E4FF; Nag Mundari
+    +31350..323AF; CJK Unified Ideographs Extension H
+    (ignore blocks whose end code point changed)
+  -> add new blocks to UCharacter.UnicodeBlock IDs
+    Eclipse find     UBLOCK_([^ ]+) = ([0-9]+), (/.+)
+            replace  public static final int \1_ID = \2; \3
+  -> add new blocks to UCharacter.UnicodeBlock objects
+    Eclipse find     UBLOCK_([^ ]+) = [0-9]+, (/.+)
+            replace  public static final UnicodeBlock \1 = new UnicodeBlock("\1", \1_ID); \2
+  -> add new scripts to uscript.h & com.ibm.icu.lang.UScript
+    Eclipse find     USCRIPT_([^ ]+) *= ([0-9]+),(/.+)
+            replace  public static final int \1 = \2; \3
+  -> for new scripts: fix expectedLong names in cintltst/cucdapi.c/TestUScriptCodeAPI()
+      and in com.ibm.icu.dev.test.lang.TestUScript.java
+
+* update Script metadata: SCRIPT_PROPS[] in uscript_props.cpp & UScript.ScriptMetadata
+    (not strictly necessary for NOT_ENCODED scripts)
+  $ICU_SRC/tools/unicode$ py/parsescriptmetadata.py $ICU_SRC/icu4c/source/common/unicode/uscript.h $CLDR_SRC/common/properties/scriptMetadata.txt
+
+* build ICU
+  to make sure that there are no syntax errors
+
+  $ICU_ROOT/dbg/icu4c$ echo;echo; date; make -j7 tests &> out.txt ; tail -n 30 out.txt ; date
+
+* update spoof checker UnicodeSet initializers:
+    inclusionPat & recommendedPat in i18n/uspoof.cpp
+    INCLUSION & RECOMMENDED in SpoofChecker.java
+- make sure that the Unicode Tools tree contains the latest security data files
+- go to Unicode Tools org.unicode.text.tools.RecommendedSetGenerator
+- run the tool (no special environment variables needed)
+- copy & paste from the Console output into the .cpp & .java files
+
+* Bazel build process
+
+See https://unicode-org.github.io/icu/processes/unicode-update#bazel-build-process
+for an overview and for setup instructions.
+
+Consider running `bazelisk --version` outside of the $ICU_SRC folder
+to find out the latest `bazel` version, and
+copying that version number into the $ICU_SRC/.bazeliskrc config file.
+(Revert if you find incompatibilities, or, better, update our build & config files.)
+
+* generate data files
+
+- remember to define the environment variables
+  (see the start of the section for this Unicode version)
+- cd $ICU_SRC
+- optional but not necessary:
+    bazelisk clean
+- build/bootstrap/generate new files:
+    icu4c/source/data/unidata/generate.sh
+
+* update uts46test.cpp and UTS46Test.java if there are new characters that are equivalent to
+  sequences with non-LDH ASCII (that is, their decompositions contain '=' or similar)
+- grep IdnaMappingTable.txt or uts46.txt for "disallowed_STD3_valid" on non-ASCII characters
+    ~/unitools/mine/src$ grep disallowed_STD3_valid unicodetools/data/idna/dev/IdnaMappingTable.txt
+- Unicode 6.0..15.0: U+2260, U+226E, U+226F
+- nothing new in this Unicode version, no test file to update
+
+* run & fix ICU4C tests
+- Note: Some of the collation data and test data will be updated below,
+  so at this time we might get some collation test failures.
+  Ignore these for now.
+- fix Unicode Tools class Segmenter to generate correct *BreakTest.txt files
+  (no rule changes in Unicode 15)
+- update CLDR GraphemeBreakTest.txt
+    cd ~/unitools/mine/Generated
+    cp UCD/15.0.0/cldr/GraphemeBreakTest-cldr.txt $CLDR_SRC/common/properties/segments/GraphemeBreakTest.txt
+    cp UCD/15.0.0/cldr/GraphemeBreakTest-cldr.html $CLDR_SRC/common/properties/segments/GraphemeBreakTest.html
+    cp $CLDR_SRC/common/properties/segments/GraphemeBreakTest.txt $ICU_SRC/icu4c/source/test/testdata
+- Andy helps with RBBI & spoof check test failures
+
+* collation: CLDR collation root, UCA DUCET
+
+- UCA DUCET goes into Mark's Unicode tools,
+  and a tool-tailored version goes into CLDR, see
+    https://github.com/unicode-org/unicodetools/blob/main/docs/uca/index.md
+
+- update source/data/unidata/FractionalUCA.txt with FractionalUCA_SHORT.txt
+    cp -v $CLDR_SRC/common/uca/FractionalUCA_SHORT.txt $ICU4C_UNIDATA/FractionalUCA.txt
+- update source/data/unidata/UCARules.txt with UCA_Rules_SHORT.txt
+    cp -v $ICU4C_UNIDATA/UCARules.txt /tmp/UCARules-old.txt
+    (note removing the underscore before "Rules")
+    cp -v $CLDR_SRC/common/uca/UCA_Rules_SHORT.txt $ICU4C_UNIDATA/UCARules.txt
+- restore TODO diffs in UCARules.txt
+    meld /tmp/UCARules-old.txt $ICU4C_UNIDATA/UCARules.txt
+- update (ICU4C)/source/test/testdata/CollationTest_*.txt
+  and (ICU4J)/main/tests/collate/src/com/ibm/icu/dev/data/CollationTest_*.txt
+  from the CLDR root files (..._CLDR_..._SHORT.txt)
+    cp -v $CLDR_SRC/common/uca/CollationTest_CLDR_NON_IGNORABLE_SHORT.txt $ICU_SRC/icu4c/source/test/testdata/CollationTest_NON_IGNORABLE_SHORT.txt
+    cp -v $CLDR_SRC/common/uca/CollationTest_CLDR_SHIFTED_SHORT.txt $ICU_SRC/icu4c/source/test/testdata/CollationTest_SHIFTED_SHORT.txt
+    cp -v $ICU_SRC/icu4c/source/test/testdata/CollationTest_*.txt $ICU_SRC/icu4j/main/tests/collate/src/com/ibm/icu/dev/data
+- if CLDR common/uca/unihan-index.txt changes, then update
+  CLDR common/collation/root.xml <collation type="private-unihan">
+  and regenerate (or update in parallel) $ICU_SRC/icu4c/source/data/coll/root.txt
+
+- generate data files, as above (generate.sh), now to pick up new collation data
+- update CollationFCD.java:
+  copy & paste the initializers of lcccIndex[] etc. from
+    ICU4C/source/i18n/collationfcd.cpp to
+    ICU4J/main/classes/collate/src/com/ibm/icu/impl/coll/CollationFCD.java
+- rebuild ICU4C (make clean, make check, as usual)
+
+* Unihan collators
+    https://github.com/unicode-org/unicodetools/blob/main/docs/unihan.md
+- run Unicode Tools GenerateUnihanCollators & GenerateUnihanCollatorFiles,
+  check CLDR diffs, copy to CLDR, test CLDR, ... as documented there
+- generate ICU zh collation data
+    instructions inspired by
+    https://github.com/unicode-org/icu/blob/main/tools/cldr/cldr-to-icu/README.txt and
+    https://github.com/unicode-org/icu/blob/main/icu4c/source/data/cldr-icu-readme.txt
+  + setup:
+    export JAVA_HOME=/usr/lib/jvm/java-11-openjdk-amd64
+        (didn't work without setting JAVA_HOME,
+         nor with the Google default of /usr/local/buildtools/java/jdk
+         [Google security limitations in the XML parser])
+    export TOOLS_ROOT=~/icu/uni/src/tools
+    export CLDR_DIR=~/cldr/uni/src
+    export CLDR_DATA_DIR=~/cldr/uni/src
+        (pointing to the "raw" data, not cldr-staging/.../production should be ok for the relevant files)
+    cd "$TOOLS_ROOT/cldr/lib"
+    ./install-cldr-jars.sh "$CLDR_DIR"
+  + generate the files we need
+    cd "$TOOLS_ROOT/cldr/cldr-to-icu"
+    ant -f build-icu-data.xml -DoutDir=/tmp/icu -DoutputTypes=coll,transforms -DlocaleIdFilter='zh.*'
+  + diff
+    cd $ICU_SRC
+    meld icu4c/source/data/coll/zh.txt /tmp/icu/coll/zh.txt
+    meld icu4c/source/data/translit/Hani_Latn.txt /tmp/icu/translit/Hani_Latn.txt
+  + copy into the source tree
+    cd $ICU_SRC
+    cp /tmp/icu/coll/zh.txt icu4c/source/data/coll/zh.txt
+    cp /tmp/icu/translit/Hani_Latn.txt icu4c/source/data/translit/Hani_Latn.txt
+- rebuild ICU4C
+
+* run & fix ICU4C tests, now with new CLDR collation root data
+- run all tests with the collation test data *_SHORT.txt or the full files
+  (the full ones have comments, useful for debugging)
+- note on intltest: if collate/UCAConformanceTest fails, then
+  utility/MultithreadTest/TestCollators will fail as well;
+  fix the conformance test before looking into the multi-thread test
+
+* update Java data files
+- refresh just the UCD/UCA-related/derived files, just to be safe
+- see (ICU4C)/source/data/icu4j-readme.txt
+- mkdir -p /tmp/icu4j/com/ibm/icu/impl/data/$ICUDT
+- $ICU_ROOT/dbg/icu4c$ make ICU4J_ROOT=/tmp/icu4j icu4j-data-install
+    NOTE: If you get the error "No rule to make target 'out/build/icudt70l/uprops.icu'",
+    you need to reconfigure with unicore data; see the "configure" line above.
+  output:
+    ...
+    make[1]: Entering directory '/usr/local/google/home/mscherer/icu/uni/dbg/icu4c/data'
+    mkdir -p ./out/icu4j/com/ibm/icu/impl/data/icudt72b
+    mkdir -p ./out/icu4j/tzdata/com/ibm/icu/impl/data/icudt72b
+    LD_LIBRARY_PATH=../lib:../stubdata:../tools/ctestfw:$LD_LIBRARY_PATH  ../bin/icupkg ./out/tmp/icudt72l.dat ./out/icu4j/icudt72b.dat -s ./out/build/icudt72l -x '*' -tb -d ./out/icu4j/com/ibm/icu/impl/data/icudt72b
+    mv ./out/icu4j/"com/ibm/icu/impl/data/icudt72b/zoneinfo64.res" ./out/icu4j/"com/ibm/icu/impl/data/icudt72b/metaZones.res" ./out/icu4j/"com/ibm/icu/impl/data/icudt72b/timezoneTypes.res" ./out/icu4j/"com/ibm/icu/impl/data/icudt72b/windowsZones.res" "./out/icu4j/tzdata/com/ibm/icu/impl/data/icudt72b"
+    jar cf ./out/icu4j/icudata.jar -C ./out/icu4j com/ibm/icu/impl/data/icudt72b/
+    mkdir -p /tmp/icu4j/main/shared/data
+    cp ./out/icu4j/icudata.jar /tmp/icu4j/main/shared/data
+    jar cf ./out/icu4j/icutzdata.jar -C ./out/icu4j/tzdata com/ibm/icu/impl/data/icudt72b/
+    mkdir -p /tmp/icu4j/main/shared/data
+    cp ./out/icu4j/icutzdata.jar /tmp/icu4j/main/shared/data
+    make[1]: Leaving directory '/usr/local/google/home/mscherer/icu/uni/dbg/icu4c/data'
+- copy the big-endian Unicode data files to another location,
+  separate from the other data files,
+  and then refresh ICU4J
+    cd $ICU_ROOT/dbg/icu4c/data/out/icu4j
+    mkdir -p /tmp/icu4j/com/ibm/icu/impl/data/$ICUDT/coll
+    mkdir -p /tmp/icu4j/com/ibm/icu/impl/data/$ICUDT/brkitr
+    cp -v com/ibm/icu/impl/data/$ICUDT/confusables.cfu /tmp/icu4j/com/ibm/icu/impl/data/$ICUDT
+    cp -v com/ibm/icu/impl/data/$ICUDT/*.icu /tmp/icu4j/com/ibm/icu/impl/data/$ICUDT
+    rm /tmp/icu4j/com/ibm/icu/impl/data/$ICUDT/cnvalias.icu
+    cp -v com/ibm/icu/impl/data/$ICUDT/*.nrm /tmp/icu4j/com/ibm/icu/impl/data/$ICUDT
+    cp -v com/ibm/icu/impl/data/$ICUDT/coll/* /tmp/icu4j/com/ibm/icu/impl/data/$ICUDT/coll
+    cp -v com/ibm/icu/impl/data/$ICUDT/brkitr/* /tmp/icu4j/com/ibm/icu/impl/data/$ICUDT/brkitr
+    jar uvf $ICU_SRC/icu4j/main/shared/data/icudata.jar -C /tmp/icu4j com/ibm/icu/impl/data/$ICUDT
+
+* When refreshing all of ICU4J data from ICU4C
+- $ICU_ROOT/dbg/icu4c$ make ICU4J_ROOT=/tmp/icu4j icu4j-data-install
+- cp /tmp/icu4j/main/shared/data/icudata.jar $ICU_SRC/icu4j/main/shared/data
+or
+- $ICU_ROOT/dbg/icu4c$ make ICU4J_ROOT=$ICU_SRC/icu4j icu4j-data-install
+
+* refresh Java test .txt files
+- copy new .txt files into ICU4J's main/tests/core/src/com/ibm/icu/dev/data/unicode
+    cd $ICU_SRC/icu4c/source/data/unidata
+    cp -v confusables.txt confusablesWholeScript.txt NormalizationCorrections.txt NormalizationTest.txt SpecialCasing.txt UnicodeData.txt $ICU_SRC/icu4j/main/tests/core/src/com/ibm/icu/dev/data/unicode
+    cd ../../test/testdata
+    cp -v BidiCharacterTest.txt BidiTest.txt IdnaTestV2.txt $ICU_SRC/icu4j/main/tests/core/src/com/ibm/icu/dev/data/unicode
+    cp -v $UNICODE_DATA/ucd/CompositionExclusions.txt $ICU_SRC/icu4j/main/tests/core/src/com/ibm/icu/dev/data/unicode
+
+* run & fix ICU4J tests
+
+*** API additions
+- send notice to icu-design about new born-@stable API (enum constants etc.)
+
+*** CLDR numbering systems
+- look for new sets of decimal digits (gc=ND & nv=4) and add to CLDR
+  for example:
     ~/icu/mine/src$ egrep ';gc=Nd.+;nv=4' icu4c/source/data/unidata/ppucd.txt > /tmp/icu/nv4-14.txt
     ~/icu/uni/src$ egrep ';gc=Nd.+;nv=4' icu4c/source/data/unidata/ppucd.txt > /tmp/icu/nv4-15.txt
     ~/icu/uni/src$ diff -u /tmp/icu/nv4-14.txt /tmp/icu/nv4-15.txt
@@ -634,21 +930,6 @@
     https://github.com/unicode-org/cldr/pull/2041
 
 *** merge the Unicode update branches back onto the trunk
-=======
-    ~/icu/mine/src$ egrep ';gc=Nd.+;nv=4' icu4c/source/data/unidata/ppucd.txt > /tmp/icu/nv4-15.txt
-    ~/icu/uni/src$ egrep ';gc=Nd.+;nv=4' icu4c/source/data/unidata/ppucd.txt > /tmp/icu/nv4-15.1.txt
-    ~/icu/uni/src$ diff -u /tmp/icu/nv4-15.txt /tmp/icu/nv4-15.1.txt
-    -->
-    (empty this time)
-  or:
-    ~/unitools/mine/src$ diff -u unicodetools/data/ucd/15.0.0/extracted/DerivedGeneralCategory.txt unicodetools/data/ucd/dev/extracted/DerivedGeneralCategory.txt | grep '; Nd' | egrep '^\+'
-    -->
-    (empty this time)
-  Unicode 15.1:
-    (none this time)
-
-*** merge the Unicode update branch back onto the main branch
->>>>>>> 626889fb
 - do not merge the icudata.jar and testdata.jar,
   instead rebuild them from merged & tested ICU4C
 - if there is a merge conflict in icudata.jar, here is one way to deal with it:
@@ -665,7 +946,6 @@
 
 ---------------------------------------------------------------------------- ***
 
-<<<<<<< HEAD
 Unicode 14.0 update for ICU 70
 
 https://www.unicode.org/versions/Unicode14.0.0/
@@ -684,37 +964,10 @@
 export ICU_ROOT=~/icu/uni
 export ICU_SRC=$ICU_ROOT/src
 export ICUDT=icudt70b
-=======
-CLDR 43 root collation update for ICU 73
-
-Partial update only for the root collation.
-See
-- https://unicode-org.atlassian.net/browse/CLDR-15946
-  Treat quote marks as equivalent when strength=UCOL_PRIMARY
-- https://github.com/unicode-org/cldr/pull/2691
-  CLDR-15946 make fancy quotes primary-equal to ASCII fallbacks
-- https://github.com/unicode-org/cldr/pull/2833
-  CLDR-15946 make fancy quotes secondary-different from each other
-
-The related changes to tailorings were already integrated in an earlier PR for
-https://unicode-org.atlassian.net/browse/ICU-22220 ICU 73rc BRS.
-
-This update is for the root collation,
-which is handled by different tools than the locale data updates.
-
-* Command-line environment setup
-
-export UNICODE_DATA=~/unidata/uni15/20220830
-export CLDR_SRC=~/cldr/uni/src
-export ICU_ROOT=~/icu/uni
-export ICU_SRC=$ICU_ROOT/src
-export ICUDT=icudt73b
->>>>>>> 626889fb
 export ICU4C_DATA_IN=$ICU_SRC/icu4c/source/data/in
 export ICU4C_UNIDATA=$ICU_SRC/icu4c/source/data/unidata
 export LD_LIBRARY_PATH=$ICU_ROOT/dbg/icu4c/lib
 
-<<<<<<< HEAD
 *** Unicode version numbers
 - makedata.mak
 - uchar.h
@@ -838,12 +1091,6 @@
 - run the tool (no special environment variables needed)
 - copy & paste from the Console output into the .cpp & .java files
 
-=======
-*** Configure: Build Unicode data for ICU4J
-  cd $ICU_ROOT/dbg/icu4c
-  ICU_DATA_BUILDTOOL_OPTS=--include_uni_core_data ../../../doconfig-clang-dbg.sh
-
->>>>>>> 626889fb
 * Bazel build process
 
 See https://unicode-org.github.io/icu/processes/unicode-update#bazel-build-process
@@ -861,7 +1108,6 @@
 - cd $ICU_SRC
 - optional but not necessary:
     bazelisk clean
-<<<<<<< HEAD
 - build/bootstrap/generate new files:
     icu4c/source/data/unidata/generate.sh
 
@@ -880,13 +1126,6 @@
     cp $CLDR_SRC/common/properties/segments/GraphemeBreakTest.txt $ICU_SRC/icu4c/source/test/testdata
 - Andy helps with RBBI & spoof check test failures
 
-=======
-      or even
-    bazelisk clean --expunge
-- build/bootstrap/generate new files:
-    icu4c/source/data/unidata/generate.sh
-
->>>>>>> 626889fb
 * collation: CLDR collation root, UCA DUCET
 
 - UCA DUCET goes into Mark's Unicode tools,
@@ -910,7 +1149,6 @@
 - if CLDR common/uca/unihan-index.txt changes, then update
   CLDR common/collation/root.xml <collation type="private-unihan">
   and regenerate (or update in parallel) $ICU_SRC/icu4c/source/data/coll/root.txt
-<<<<<<< HEAD
 
 - generate data files, as above (generate.sh), now to pick up new collation data
 - update CollationFCD.java:
@@ -958,665 +1196,6 @@
   utility/MultithreadTest/TestCollators will fail as well;
   fix the conformance test before looking into the multi-thread test
 
-=======
-
-- generate data files, as above (generate.sh), now to pick up new collation data
-- rebuild ICU4C (make clean, make check, as usual)
-
-* run & fix ICU4C tests, now with new CLDR collation root data
-- run all tests with the collation test data *_SHORT.txt or the full files
-  (the full ones have comments, useful for debugging)
-- note on intltest: if collate/UCAConformanceTest fails, then
-  utility/MultithreadTest/TestCollators will fail as well;
-  fix the conformance test before looking into the multi-thread test
-
-* update Java data files
-- refresh just the UCD/UCA-related/derived files, just to be safe
-- see (ICU4C)/source/data/icu4j-readme.txt
-- mkdir -p /tmp/icu4j/com/ibm/icu/impl/data/$ICUDT
-- $ICU_ROOT/dbg/icu4c$ make ICU4J_ROOT=/tmp/icu4j icu4j-data-install
-    NOTE: If you get the error "No rule to make target 'out/build/icudt70l/uprops.icu'",
-    you need to reconfigure with unicore data; see the "configure" line above.
-  output:
-    ...
-    make[1]: Entering directory '/usr/local/google/home/mscherer/icu/uni/dbg/icu4c/data'
-    mkdir -p ./out/icu4j/com/ibm/icu/impl/data/icudt73b
-    mkdir -p ./out/icu4j/tzdata/com/ibm/icu/impl/data/icudt73b
-    LD_LIBRARY_PATH=../lib:../stubdata:../tools/ctestfw:$LD_LIBRARY_PATH  ../bin/icupkg ./out/tmp/icudt73l.dat ./out/icu4j/icudt73b.dat -s ./out/build/icudt73l -x '*' -tb -d ./out/icu4j/com/ibm/icu/impl/data/icudt73b
-    mv ./out/icu4j/"com/ibm/icu/impl/data/icudt73b/zoneinfo64.res" ./out/icu4j/"com/ibm/icu/impl/data/icudt73b/metaZones.res" ./out/icu4j/"com/ibm/icu/impl/data/icudt73b/timezoneTypes.res" ./out/icu4j/"com/ibm/icu/impl/data/icudt73b/windowsZones.res" "./out/icu4j/tzdata/com/ibm/icu/impl/data/icudt73b"
-    jar cf ./out/icu4j/icudata.jar -C ./out/icu4j com/ibm/icu/impl/data/icudt73b/
-    mkdir -p /tmp/icu4j/main/shared/data
-    cp ./out/icu4j/icudata.jar /tmp/icu4j/main/shared/data
-    jar cf ./out/icu4j/icutzdata.jar -C ./out/icu4j/tzdata com/ibm/icu/impl/data/icudt73b/
-    mkdir -p /tmp/icu4j/main/shared/data
-    cp ./out/icu4j/icutzdata.jar /tmp/icu4j/main/shared/data
-    make[1]: Leaving directory '/usr/local/google/home/mscherer/icu/uni/dbg/icu4c/data'
-- copy the big-endian Unicode data files to another location,
-  separate from the other data files,
-  and then refresh ICU4J
-    cd $ICU_ROOT/dbg/icu4c/data/out/icu4j
-    mkdir -p /tmp/icu4j/com/ibm/icu/impl/data/$ICUDT/coll
-    cp -v com/ibm/icu/impl/data/$ICUDT/coll/* /tmp/icu4j/com/ibm/icu/impl/data/$ICUDT/coll
-    jar uvf $ICU_SRC/icu4j/main/shared/data/icudata.jar -C /tmp/icu4j com/ibm/icu/impl/data/$ICUDT
-- new for ICU 73: also copy the binary data files directly into the ICU4J tree
-    cp -v com/ibm/icu/impl/data/$ICUDT/coll/* $ICU_SRC/icu4j/maven-build/maven-icu4j-datafiles/src/main/resources/com/ibm/icu/impl/data/$ICUDT/coll
-
-* When refreshing all of ICU4J data from ICU4C
-- $ICU_ROOT/dbg/icu4c$ make ICU4J_ROOT=/tmp/icu4j icu4j-data-install
-- cp /tmp/icu4j/main/shared/data/icudata.jar $ICU_SRC/icu4j/main/shared/data
-or
-- $ICU_ROOT/dbg/icu4c$ make ICU4J_ROOT=$ICU_SRC/icu4j icu4j-data-install
-
-* refresh Java test .txt files
-- copy new .txt files into ICU4J's main/tests/core/src/com/ibm/icu/dev/data/unicode
-    cd $ICU_SRC/icu4c/source/data/unidata
-    cp -v confusables.txt confusablesWholeScript.txt NormalizationCorrections.txt NormalizationTest.txt SpecialCasing.txt UnicodeData.txt $ICU_SRC/icu4j/main/tests/core/src/com/ibm/icu/dev/data/unicode
-    cd ../../test/testdata
-    cp -v BidiCharacterTest.txt BidiTest.txt IdnaTestV2.txt $ICU_SRC/icu4j/main/tests/core/src/com/ibm/icu/dev/data/unicode
-    cp -v $UNICODE_DATA/ucd/CompositionExclusions.txt $ICU_SRC/icu4j/main/tests/core/src/com/ibm/icu/dev/data/unicode
-
-* run & fix ICU4J tests
-
-*** merge the Unicode update branch back onto the main branch
-- do not merge the icudata.jar and testdata.jar,
-  instead rebuild them from merged & tested ICU4C
-- if there is a merge conflict in icudata.jar, here is one way to deal with it:
-  +   remove icudata.jar from the commit so that rebasing is trivial
-  + ~/icu/uni/src$ git restore --source=main icu4j/main/shared/data/icudata.jar
-  + ~/icu/uni/src$ git commit -a --amend
-  +   switch to main, pull updates, switch back to the dev branch
-  + ~/icu/uni/src$ git rebase main
-  +   rebuild icudata.jar
-  + ~/icu/uni/src$ git commit -a --amend
-  + ~/icu/uni/src$ git push -f
-- make sure that changes to Unicode tools are checked in:
-  https://github.com/unicode-org/unicodetools
-
----------------------------------------------------------------------------- ***
-
-Unicode 15.0 update for ICU 72
-
-https://www.unicode.org/versions/Unicode15.0.0/
-https://www.unicode.org/versions/beta-15.0.0.html
-https://www.unicode.org/Public/15.0.0/ucd/
-https://www.unicode.org/reports/uax-proposed-updates.html
-https://www.unicode.org/reports/tr44/tr44-29.html
-
-https://unicode-org.atlassian.net/browse/ICU-21980 Unicode 15
-https://unicode-org.atlassian.net/browse/CLDR-15516 Unicode 15
-https://unicode-org.atlassian.net/browse/CLDR-15253 Unicode 15 script metadata (in CLDR 41)
-
-* Command-line environment setup
-
-export UNICODE_DATA=~/unidata/uni15/20220830
-export CLDR_SRC=~/cldr/uni/src
-export ICU_ROOT=~/icu/uni
-export ICU_SRC=$ICU_ROOT/src
-export ICUDT=icudt72b
-export ICU4C_DATA_IN=$ICU_SRC/icu4c/source/data/in
-export ICU4C_UNIDATA=$ICU_SRC/icu4c/source/data/unidata
-export LD_LIBRARY_PATH=$ICU_ROOT/dbg/icu4c/lib
-
-*** Unicode version numbers
-- makedata.mak
-- uchar.h
-- com.ibm.icu.util.VersionInfo
-- com.ibm.icu.dev.test.lang.UCharacterTest.VERSION_
-
-- Run ICU4C "configure" _after_ updating the Unicode version number in uchar.h
-    so that the makefiles see the new version number.
-  cd $ICU_ROOT/dbg/icu4c
-  ICU_DATA_BUILDTOOL_OPTS=--include_uni_core_data ../../../doconfig-clang-dbg.sh
-
-*** data files & enums & parser code
-
-* download files
-- same as for the early Unicode Tools setup and data refresh:
-  https://github.com/unicode-org/unicodetools/blob/main/docs/index.md
-  https://github.com/unicode-org/unicodetools/blob/main/docs/inputdata.md
-- mkdir -p $UNICODE_DATA
-- download Unicode files into $UNICODE_DATA
-  + subfolders: emoji, idna, security, ucd, uca
-  + old way of fetching files: from the "Public" area on unicode.org
-    ~ inside ucd: extract Unihan.zip to "here" (.../ucd/Unihan/*.txt), delete Unihan.zip
-    ~ split Unihan into single-property files
-      ~/unitools/mine/src$ py/splitunihan.py $UNICODE_DATA/ucd/Unihan
-  + new way of fetching files, if available:
-    copy the files from a Unicode Tools workspace that is up to date with
-    https://github.com/unicode-org/unicodetools
-    and which might at this point be *ahead* of "Public"
-    ~ before the Unicode release copy files from "dev" subfolders, for example
-      https://github.com/unicode-org/unicodetools/tree/main/unicodetools/data/ucd/dev
-  + get GraphemeBreakTest-cldr.txt from $CLDR_SRC/common/properties/segments/GraphemeBreakTest.txt
-    or from the UCD/cldr/ output folder of the Unicode Tools:
-    Since Unicode 12/CLDR 35/ICU 64 CLDR uses modified break rules.
-  cp $CLDR_SRC/common/properties/segments/GraphemeBreakTest.txt icu4c/source/test/testdata
-    or
-  cp ~/unitools/mine/Generated/UCD/15.0.0/cldr/GraphemeBreakTest-cldr.txt icu4c/source/test/testdata/GraphemeBreakTest.txt
-
-* for manual diffs and for Unicode Tools input data updates:
-  remove version suffixes from the file names
-    ~$ unidata/desuffixucd.py $UNICODE_DATA
-  (see https://github.com/unicode-org/unicodetools/blob/main/docs/inputdata.md)
-
-* process and/or copy files
-- $ICU_SRC/tools/unicode$ py/preparseucd.py $UNICODE_DATA $ICU_SRC
-  + This writes files (especially ppucd.txt) to the ICU4C unidata and testdata subfolders.
-  + For debugging, and tweaking how ppucd.txt is written,
-    the tool has an --only_ppucd option:
-    py/preparseucd.py $UNICODE_DATA --only_ppucd path/to/ppucd/outputfile
-
-- cp -v $UNICODE_DATA/security/confusables.txt $ICU4C_UNIDATA
-
-* new constants for new property values
-- preparseucd.py error:
-    ValueError: missing uchar.h enum constants for some property values: [('blk', {'Nag_Mundari', 'CJK_Ext_H', 'Kawi', 'Kaktovik_Numerals', 'Devanagari_Ext_A', 'Arabic_Ext_C', 'Cyrillic_Ext_D'}), ('sc', {'Nagm', 'Kawi'})]
-  = PropertyValueAliases.txt new property values (diff old & new .txt files)
-    ~/unidata$ diff -u uni14/20210922/ucd/PropertyValueAliases.txt uni15/beta/ucd/PropertyValueAliases.txt | egrep '^[-+][a-zA-Z]'
-    +age; 15.0                             ; V15_0
-    +blk; Arabic_Ext_C                     ; Arabic_Extended_C
-    +blk; CJK_Ext_H                        ; CJK_Unified_Ideographs_Extension_H
-    +blk; Cyrillic_Ext_D                   ; Cyrillic_Extended_D
-    +blk; Devanagari_Ext_A                 ; Devanagari_Extended_A
-    +blk; Kaktovik_Numerals                ; Kaktovik_Numerals
-    +blk; Kawi                             ; Kawi
-    +blk; Nag_Mundari                      ; Nag_Mundari
-    +sc ; Kawi                             ; Kawi
-    +sc ; Nagm                             ; Nag_Mundari
-  -> add new blocks to uchar.h before UBLOCK_COUNT
-    use long property names for enum constants,
-    for the trailing comment get the block start code point: diff old & new Blocks.txt
-    ~/unidata$ diff -u uni14/20210922/ucd/Blocks.txt uni15/beta/ucd/Blocks.txt | egrep '^[-+][0-9A-Z]'
-    +10EC0..10EFF; Arabic Extended-C
-    +11B00..11B5F; Devanagari Extended-A
-    +11F00..11F5F; Kawi
-    -13430..1343F; Egyptian Hieroglyph Format Controls
-    +13430..1345F; Egyptian Hieroglyph Format Controls
-    +1D2C0..1D2DF; Kaktovik Numerals
-    +1E030..1E08F; Cyrillic Extended-D
-    +1E4D0..1E4FF; Nag Mundari
-    +31350..323AF; CJK Unified Ideographs Extension H
-    (ignore blocks whose end code point changed)
-  -> add new blocks to UCharacter.UnicodeBlock IDs
-    Eclipse find     UBLOCK_([^ ]+) = ([0-9]+), (/.+)
-            replace  public static final int \1_ID = \2; \3
-  -> add new blocks to UCharacter.UnicodeBlock objects
-    Eclipse find     UBLOCK_([^ ]+) = [0-9]+, (/.+)
-            replace  public static final UnicodeBlock \1 = new UnicodeBlock("\1", \1_ID); \2
-  -> add new scripts to uscript.h & com.ibm.icu.lang.UScript
-    Eclipse find     USCRIPT_([^ ]+) *= ([0-9]+),(/.+)
-            replace  public static final int \1 = \2; \3
-  -> for new scripts: fix expectedLong names in cintltst/cucdapi.c/TestUScriptCodeAPI()
-      and in com.ibm.icu.dev.test.lang.TestUScript.java
-
-* update Script metadata: SCRIPT_PROPS[] in uscript_props.cpp & UScript.ScriptMetadata
-    (not strictly necessary for NOT_ENCODED scripts)
-  $ICU_SRC/tools/unicode$ py/parsescriptmetadata.py $ICU_SRC/icu4c/source/common/unicode/uscript.h $CLDR_SRC/common/properties/scriptMetadata.txt
-
-* build ICU
-  to make sure that there are no syntax errors
-
-  $ICU_ROOT/dbg/icu4c$ echo;echo; date; make -j7 tests &> out.txt ; tail -n 30 out.txt ; date
-
-* update spoof checker UnicodeSet initializers:
-    inclusionPat & recommendedPat in i18n/uspoof.cpp
-    INCLUSION & RECOMMENDED in SpoofChecker.java
-- make sure that the Unicode Tools tree contains the latest security data files
-- go to Unicode Tools org.unicode.text.tools.RecommendedSetGenerator
-- run the tool (no special environment variables needed)
-- copy & paste from the Console output into the .cpp & .java files
-
-* Bazel build process
-
-See https://unicode-org.github.io/icu/processes/unicode-update#bazel-build-process
-for an overview and for setup instructions.
-
-Consider running `bazelisk --version` outside of the $ICU_SRC folder
-to find out the latest `bazel` version, and
-copying that version number into the $ICU_SRC/.bazeliskrc config file.
-(Revert if you find incompatibilities, or, better, update our build & config files.)
-
-* generate data files
-
-- remember to define the environment variables
-  (see the start of the section for this Unicode version)
-- cd $ICU_SRC
-- optional but not necessary:
-    bazelisk clean
-- build/bootstrap/generate new files:
-    icu4c/source/data/unidata/generate.sh
-
-* update uts46test.cpp and UTS46Test.java if there are new characters that are equivalent to
-  sequences with non-LDH ASCII (that is, their decompositions contain '=' or similar)
-- grep IdnaMappingTable.txt or uts46.txt for "disallowed_STD3_valid" on non-ASCII characters
-    ~/unitools/mine/src$ grep disallowed_STD3_valid unicodetools/data/idna/dev/IdnaMappingTable.txt
-- Unicode 6.0..15.0: U+2260, U+226E, U+226F
-- nothing new in this Unicode version, no test file to update
-
-* run & fix ICU4C tests
-- Note: Some of the collation data and test data will be updated below,
-  so at this time we might get some collation test failures.
-  Ignore these for now.
-- fix Unicode Tools class Segmenter to generate correct *BreakTest.txt files
-  (no rule changes in Unicode 15)
-- update CLDR GraphemeBreakTest.txt
-    cd ~/unitools/mine/Generated
-    cp UCD/15.0.0/cldr/GraphemeBreakTest-cldr.txt $CLDR_SRC/common/properties/segments/GraphemeBreakTest.txt
-    cp UCD/15.0.0/cldr/GraphemeBreakTest-cldr.html $CLDR_SRC/common/properties/segments/GraphemeBreakTest.html
-    cp $CLDR_SRC/common/properties/segments/GraphemeBreakTest.txt $ICU_SRC/icu4c/source/test/testdata
-- Andy helps with RBBI & spoof check test failures
-
-* collation: CLDR collation root, UCA DUCET
-
-- UCA DUCET goes into Mark's Unicode tools,
-  and a tool-tailored version goes into CLDR, see
-    https://github.com/unicode-org/unicodetools/blob/main/docs/uca/index.md
-
-- update source/data/unidata/FractionalUCA.txt with FractionalUCA_SHORT.txt
-    cp -v $CLDR_SRC/common/uca/FractionalUCA_SHORT.txt $ICU4C_UNIDATA/FractionalUCA.txt
-- update source/data/unidata/UCARules.txt with UCA_Rules_SHORT.txt
-    cp -v $ICU4C_UNIDATA/UCARules.txt /tmp/UCARules-old.txt
-    (note removing the underscore before "Rules")
-    cp -v $CLDR_SRC/common/uca/UCA_Rules_SHORT.txt $ICU4C_UNIDATA/UCARules.txt
-- restore TODO diffs in UCARules.txt
-    meld /tmp/UCARules-old.txt $ICU4C_UNIDATA/UCARules.txt
-- update (ICU4C)/source/test/testdata/CollationTest_*.txt
-  and (ICU4J)/main/tests/collate/src/com/ibm/icu/dev/data/CollationTest_*.txt
-  from the CLDR root files (..._CLDR_..._SHORT.txt)
-    cp -v $CLDR_SRC/common/uca/CollationTest_CLDR_NON_IGNORABLE_SHORT.txt $ICU_SRC/icu4c/source/test/testdata/CollationTest_NON_IGNORABLE_SHORT.txt
-    cp -v $CLDR_SRC/common/uca/CollationTest_CLDR_SHIFTED_SHORT.txt $ICU_SRC/icu4c/source/test/testdata/CollationTest_SHIFTED_SHORT.txt
-    cp -v $ICU_SRC/icu4c/source/test/testdata/CollationTest_*.txt $ICU_SRC/icu4j/main/tests/collate/src/com/ibm/icu/dev/data
-- if CLDR common/uca/unihan-index.txt changes, then update
-  CLDR common/collation/root.xml <collation type="private-unihan">
-  and regenerate (or update in parallel) $ICU_SRC/icu4c/source/data/coll/root.txt
-
-- generate data files, as above (generate.sh), now to pick up new collation data
-- update CollationFCD.java:
-  copy & paste the initializers of lcccIndex[] etc. from
-    ICU4C/source/i18n/collationfcd.cpp to
-    ICU4J/main/classes/collate/src/com/ibm/icu/impl/coll/CollationFCD.java
-- rebuild ICU4C (make clean, make check, as usual)
-
-* Unihan collators
-    https://github.com/unicode-org/unicodetools/blob/main/docs/unihan.md
-- run Unicode Tools GenerateUnihanCollators & GenerateUnihanCollatorFiles,
-  check CLDR diffs, copy to CLDR, test CLDR, ... as documented there
-- generate ICU zh collation data
-    instructions inspired by
-    https://github.com/unicode-org/icu/blob/main/tools/cldr/cldr-to-icu/README.txt and
-    https://github.com/unicode-org/icu/blob/main/icu4c/source/data/cldr-icu-readme.txt
-  + setup:
-    export JAVA_HOME=/usr/lib/jvm/java-11-openjdk-amd64
-        (didn't work without setting JAVA_HOME,
-         nor with the Google default of /usr/local/buildtools/java/jdk
-         [Google security limitations in the XML parser])
-    export TOOLS_ROOT=~/icu/uni/src/tools
-    export CLDR_DIR=~/cldr/uni/src
-    export CLDR_DATA_DIR=~/cldr/uni/src
-        (pointing to the "raw" data, not cldr-staging/.../production should be ok for the relevant files)
-    cd "$TOOLS_ROOT/cldr/lib"
-    ./install-cldr-jars.sh "$CLDR_DIR"
-  + generate the files we need
-    cd "$TOOLS_ROOT/cldr/cldr-to-icu"
-    ant -f build-icu-data.xml -DoutDir=/tmp/icu -DoutputTypes=coll,transforms -DlocaleIdFilter='zh.*'
-  + diff
-    cd $ICU_SRC
-    meld icu4c/source/data/coll/zh.txt /tmp/icu/coll/zh.txt
-    meld icu4c/source/data/translit/Hani_Latn.txt /tmp/icu/translit/Hani_Latn.txt
-  + copy into the source tree
-    cd $ICU_SRC
-    cp /tmp/icu/coll/zh.txt icu4c/source/data/coll/zh.txt
-    cp /tmp/icu/translit/Hani_Latn.txt icu4c/source/data/translit/Hani_Latn.txt
-- rebuild ICU4C
-
-* run & fix ICU4C tests, now with new CLDR collation root data
-- run all tests with the collation test data *_SHORT.txt or the full files
-  (the full ones have comments, useful for debugging)
-- note on intltest: if collate/UCAConformanceTest fails, then
-  utility/MultithreadTest/TestCollators will fail as well;
-  fix the conformance test before looking into the multi-thread test
-
-* update Java data files
-- refresh just the UCD/UCA-related/derived files, just to be safe
-- see (ICU4C)/source/data/icu4j-readme.txt
-- mkdir -p /tmp/icu4j/com/ibm/icu/impl/data/$ICUDT
-- $ICU_ROOT/dbg/icu4c$ make ICU4J_ROOT=/tmp/icu4j icu4j-data-install
-    NOTE: If you get the error "No rule to make target 'out/build/icudt70l/uprops.icu'",
-    you need to reconfigure with unicore data; see the "configure" line above.
-  output:
-    ...
-    make[1]: Entering directory '/usr/local/google/home/mscherer/icu/uni/dbg/icu4c/data'
-    mkdir -p ./out/icu4j/com/ibm/icu/impl/data/icudt72b
-    mkdir -p ./out/icu4j/tzdata/com/ibm/icu/impl/data/icudt72b
-    LD_LIBRARY_PATH=../lib:../stubdata:../tools/ctestfw:$LD_LIBRARY_PATH  ../bin/icupkg ./out/tmp/icudt72l.dat ./out/icu4j/icudt72b.dat -s ./out/build/icudt72l -x '*' -tb -d ./out/icu4j/com/ibm/icu/impl/data/icudt72b
-    mv ./out/icu4j/"com/ibm/icu/impl/data/icudt72b/zoneinfo64.res" ./out/icu4j/"com/ibm/icu/impl/data/icudt72b/metaZones.res" ./out/icu4j/"com/ibm/icu/impl/data/icudt72b/timezoneTypes.res" ./out/icu4j/"com/ibm/icu/impl/data/icudt72b/windowsZones.res" "./out/icu4j/tzdata/com/ibm/icu/impl/data/icudt72b"
-    jar cf ./out/icu4j/icudata.jar -C ./out/icu4j com/ibm/icu/impl/data/icudt72b/
-    mkdir -p /tmp/icu4j/main/shared/data
-    cp ./out/icu4j/icudata.jar /tmp/icu4j/main/shared/data
-    jar cf ./out/icu4j/icutzdata.jar -C ./out/icu4j/tzdata com/ibm/icu/impl/data/icudt72b/
-    mkdir -p /tmp/icu4j/main/shared/data
-    cp ./out/icu4j/icutzdata.jar /tmp/icu4j/main/shared/data
-    make[1]: Leaving directory '/usr/local/google/home/mscherer/icu/uni/dbg/icu4c/data'
-- copy the big-endian Unicode data files to another location,
-  separate from the other data files,
-  and then refresh ICU4J
-    cd $ICU_ROOT/dbg/icu4c/data/out/icu4j
-    mkdir -p /tmp/icu4j/com/ibm/icu/impl/data/$ICUDT/coll
-    mkdir -p /tmp/icu4j/com/ibm/icu/impl/data/$ICUDT/brkitr
-    cp -v com/ibm/icu/impl/data/$ICUDT/confusables.cfu /tmp/icu4j/com/ibm/icu/impl/data/$ICUDT
-    cp -v com/ibm/icu/impl/data/$ICUDT/*.icu /tmp/icu4j/com/ibm/icu/impl/data/$ICUDT
-    rm /tmp/icu4j/com/ibm/icu/impl/data/$ICUDT/cnvalias.icu
-    cp -v com/ibm/icu/impl/data/$ICUDT/*.nrm /tmp/icu4j/com/ibm/icu/impl/data/$ICUDT
-    cp -v com/ibm/icu/impl/data/$ICUDT/coll/* /tmp/icu4j/com/ibm/icu/impl/data/$ICUDT/coll
-    cp -v com/ibm/icu/impl/data/$ICUDT/brkitr/* /tmp/icu4j/com/ibm/icu/impl/data/$ICUDT/brkitr
-    jar uvf $ICU_SRC/icu4j/main/shared/data/icudata.jar -C /tmp/icu4j com/ibm/icu/impl/data/$ICUDT
-
-* When refreshing all of ICU4J data from ICU4C
-- $ICU_ROOT/dbg/icu4c$ make ICU4J_ROOT=/tmp/icu4j icu4j-data-install
-- cp /tmp/icu4j/main/shared/data/icudata.jar $ICU_SRC/icu4j/main/shared/data
-or
-- $ICU_ROOT/dbg/icu4c$ make ICU4J_ROOT=$ICU_SRC/icu4j icu4j-data-install
-
-* refresh Java test .txt files
-- copy new .txt files into ICU4J's main/tests/core/src/com/ibm/icu/dev/data/unicode
-    cd $ICU_SRC/icu4c/source/data/unidata
-    cp -v confusables.txt confusablesWholeScript.txt NormalizationCorrections.txt NormalizationTest.txt SpecialCasing.txt UnicodeData.txt $ICU_SRC/icu4j/main/tests/core/src/com/ibm/icu/dev/data/unicode
-    cd ../../test/testdata
-    cp -v BidiCharacterTest.txt BidiTest.txt IdnaTestV2.txt $ICU_SRC/icu4j/main/tests/core/src/com/ibm/icu/dev/data/unicode
-    cp -v $UNICODE_DATA/ucd/CompositionExclusions.txt $ICU_SRC/icu4j/main/tests/core/src/com/ibm/icu/dev/data/unicode
-
-* run & fix ICU4J tests
-
-*** API additions
-- send notice to icu-design about new born-@stable API (enum constants etc.)
-
-*** CLDR numbering systems
-- look for new sets of decimal digits (gc=ND & nv=4) and add to CLDR
-  for example:
-    ~/icu/mine/src$ egrep ';gc=Nd.+;nv=4' icu4c/source/data/unidata/ppucd.txt > /tmp/icu/nv4-14.txt
-    ~/icu/uni/src$ egrep ';gc=Nd.+;nv=4' icu4c/source/data/unidata/ppucd.txt > /tmp/icu/nv4-15.txt
-    ~/icu/uni/src$ diff -u /tmp/icu/nv4-14.txt /tmp/icu/nv4-15.txt
-    -->
-    +cp;11F54;-Alpha;gc=Nd;InSC=Number;lb=NU;na=KAWI DIGIT FOUR;nt=De;nv=4;SB=NU;WB=NU;-XIDS
-    +cp;1E4F4;-Alpha;gc=Nd;-IDS;lb=NU;na=NAG MUNDARI DIGIT FOUR;nt=De;nv=4;SB=NU;WB=NU;-XIDS
-  or:
-    ~/unitools/mine/src$ diff -u unicodetools/data/ucd/14.0.0-Update/extracted/DerivedGeneralCategory.txt unicodetools/data/ucd/dev/extracted/DerivedGeneralCategory.txt | grep '; Nd' | egrep '^\+'
-    -->
-    +11F50..11F59  ; Nd #  [10] KAWI DIGIT ZERO..KAWI DIGIT NINE
-    +1E4F0..1E4F9  ; Nd #  [10] NAG MUNDARI DIGIT ZERO..NAG MUNDARI DIGIT NINE
-  Unicode 15:
-    kawi 11F50..11F59 Kawi
-    nagm 1E4F0..1E4F9 Nag Mundari
-    https://github.com/unicode-org/cldr/pull/2041
-
-*** merge the Unicode update branches back onto the trunk
-- do not merge the icudata.jar and testdata.jar,
-  instead rebuild them from merged & tested ICU4C
-- if there is a merge conflict in icudata.jar, here is one way to deal with it:
-  +   remove icudata.jar from the commit so that rebasing is trivial
-  + ~/icu/uni/src$ git restore --source=main icu4j/main/shared/data/icudata.jar
-  + ~/icu/uni/src$ git commit -a --amend
-  +   switch to main, pull updates, switch back to the dev branch
-  + ~/icu/uni/src$ git rebase main
-  +   rebuild icudata.jar
-  + ~/icu/uni/src$ git commit -a --amend
-  + ~/icu/uni/src$ git push -f
-- make sure that changes to Unicode tools are checked in:
-  https://github.com/unicode-org/unicodetools
-
----------------------------------------------------------------------------- ***
-
-Unicode 14.0 update for ICU 70
-
-https://www.unicode.org/versions/Unicode14.0.0/
-https://www.unicode.org/versions/beta-14.0.0.html
-https://www.unicode.org/Public/14.0.0/ucd/
-https://www.unicode.org/reports/uax-proposed-updates.html
-https://www.unicode.org/reports/tr44/tr44-27.html
-
-https://unicode-org.atlassian.net/browse/CLDR-14801
-https://unicode-org.atlassian.net/browse/ICU-21635
-
-* Command-line environment setup
-
-export UNICODE_DATA=~/unidata/uni14/20210903
-export CLDR_SRC=~/cldr/uni/src
-export ICU_ROOT=~/icu/uni
-export ICU_SRC=$ICU_ROOT/src
-export ICUDT=icudt70b
-export ICU4C_DATA_IN=$ICU_SRC/icu4c/source/data/in
-export ICU4C_UNIDATA=$ICU_SRC/icu4c/source/data/unidata
-export LD_LIBRARY_PATH=$ICU_ROOT/dbg/icu4c/lib
-
-*** Unicode version numbers
-- makedata.mak
-- uchar.h
-- com.ibm.icu.util.VersionInfo
-- com.ibm.icu.dev.test.lang.UCharacterTest.VERSION_
-
-- Run ICU4C "configure" _after_ updating the Unicode version number in uchar.h
-    so that the makefiles see the new version number.
-  cd $ICU_ROOT/dbg/icu4c
-  ICU_DATA_BUILDTOOL_OPTS=--include_uni_core_data ../../../doconfig-clang-dbg.sh
-
-*** data files & enums & parser code
-
-* download files
-- same as for the early Unicode Tools setup and data refresh:
-  https://github.com/unicode-org/unicodetools/blob/main/docs/index.md
-  https://github.com/unicode-org/unicodetools/blob/main/docs/inputdata.md
-- mkdir -p $UNICODE_DATA
-- download Unicode files into $UNICODE_DATA
-  + subfolders: emoji, idna, security, ucd, uca
-  + inside ucd: extract Unihan.zip to "here" (.../ucd/Unihan/*.txt), delete Unihan.zip
-  + split Unihan into single-property files
-    ~/unitools/mine/src$ py/splitunihan.py $UNICODE_DATA/ucd/Unihan
-  + get GraphemeBreakTest-cldr.txt from $CLDR_SRC/common/properties/segments/GraphemeBreakTest.txt
-    or from the UCD/cldr/ output folder of the Unicode Tools:
-    Since Unicode 12/CLDR 35/ICU 64 CLDR uses modified break rules.
-  cp $CLDR_SRC/common/properties/segments/GraphemeBreakTest.txt icu4c/source/test/testdata
-    or
-  cp ~/unitools/mine/Generated/UCD/d19/cldr/GraphemeBreakTest-cldr-14.0.0d19.txt icu4c/source/test/testdata/GraphemeBreakTest.txt
-
-* for manual diffs and for Unicode Tools input data updates:
-  remove version suffixes from the file names
-    ~$ unidata/desuffixucd.py $UNICODE_DATA
-  (see https://github.com/unicode-org/unicodetools/blob/main/docs/inputdata.md)
-
-* process and/or copy files
-- $ICU_SRC/tools/unicode$ py/preparseucd.py $UNICODE_DATA $ICU_SRC
-  + This writes files (especially ppucd.txt) to the ICU4C unidata and testdata subfolders.
-  + For debugging, and tweaking how ppucd.txt is written,
-    the tool has an --only_ppucd option:
-    py/preparseucd.py $UNICODE_DATA --only_ppucd path/to/ppucd/outputfile
-
-- cp -v $UNICODE_DATA/security/confusables.txt $ICU4C_UNIDATA
-
-* new constants for new property values
-- preparseucd.py error:
-    ValueError: missing uchar.h enum constants for some property values:
-    [(u'blk', set([u'Toto', u'Tangsa', u'Cypro_Minoan', u'Arabic_Ext_B', u'Vithkuqi', u'Old_Uyghur', u'Latin_Ext_F', u'UCAS_Ext_A', u'Kana_Ext_B', u'Ethiopic_Ext_B', u'Latin_Ext_G', u'Znamenny_Music'])),
-    (u'jg', set([u'Vertical_Tail', u'Thin_Yeh'])),
-    (u'sc', set([u'Toto', u'Ougr', u'Vith', u'Tnsa', u'Cpmn']))]
-  = PropertyValueAliases.txt new property values (diff old & new .txt files)
-    ~/unidata$ diff -u uni13/20200304/ucd/PropertyValueAliases.txt uni14/20210609/ucd/PropertyValueAliases.txt | egrep '^[-+][a-zA-Z]'
-    +age; 14.0                             ; V14_0
-    +blk; Arabic_Ext_B                     ; Arabic_Extended_B
-    +blk; Cypro_Minoan                     ; Cypro_Minoan
-    +blk; Ethiopic_Ext_B                   ; Ethiopic_Extended_B
-    +blk; Kana_Ext_B                       ; Kana_Extended_B
-    +blk; Latin_Ext_F                      ; Latin_Extended_F
-    +blk; Latin_Ext_G                      ; Latin_Extended_G
-    +blk; Old_Uyghur                       ; Old_Uyghur
-    +blk; Tangsa                           ; Tangsa
-    +blk; Toto                             ; Toto
-    +blk; UCAS_Ext_A                       ; Unified_Canadian_Aboriginal_Syllabics_Extended_A
-    +blk; Vithkuqi                         ; Vithkuqi
-    +blk; Znamenny_Music                   ; Znamenny_Musical_Notation
-    +jg ; Thin_Yeh                         ; Thin_Yeh
-    +jg ; Vertical_Tail                    ; Vertical_Tail
-    +sc ; Cpmn                             ; Cypro_Minoan
-    +sc ; Ougr                             ; Old_Uyghur
-    +sc ; Tnsa                             ; Tangsa
-    +sc ; Toto                             ; Toto
-    +sc ; Vith                             ; Vithkuqi
-  -> add new blocks to uchar.h before UBLOCK_COUNT
-    use long property names for enum constants,
-    for the trailing comment get the block start code point: diff old & new Blocks.txt
-    ~/unidata$ diff -u uni13/20200304/ucd/Blocks.txt uni14/20210609/ucd/Blocks.txt | egrep '^[-+][0-9A-Z]'
-    +0870..089F; Arabic Extended-B
-    +10570..105BF; Vithkuqi
-    +10780..107BF; Latin Extended-F
-    +10F70..10FAF; Old Uyghur
-    -11700..1173F; Ahom
-    +11700..1174F; Ahom
-    +11AB0..11ABF; Unified Canadian Aboriginal Syllabics Extended-A
-    +12F90..12FFF; Cypro-Minoan
-    +16A70..16ACF; Tangsa
-    -18D00..18D8F; Tangut Supplement
-    +18D00..18D7F; Tangut Supplement
-    +1AFF0..1AFFF; Kana Extended-B
-    +1CF00..1CFCF; Znamenny Musical Notation
-    +1DF00..1DFFF; Latin Extended-G
-    +1E290..1E2BF; Toto
-    +1E7E0..1E7FF; Ethiopic Extended-B
-    (ignore blocks whose end code point changed)
-  -> add new blocks to UCharacter.UnicodeBlock IDs
-    Eclipse find     UBLOCK_([^ ]+) = ([0-9]+), (/.+)
-            replace  public static final int \1_ID = \2; \3
-  -> add new blocks to UCharacter.UnicodeBlock objects
-    Eclipse find     UBLOCK_([^ ]+) = [0-9]+, (/.+)
-            replace  public static final UnicodeBlock \1 = new UnicodeBlock("\1", \1_ID); \2
-  -> add new scripts to uscript.h & com.ibm.icu.lang.UScript
-    Eclipse find     USCRIPT_([^ ]+) *= ([0-9]+),(/.+)
-            replace  public static final int \1 = \2; \3
-  -> for new scripts: fix expectedLong names in cintltst/cucdapi.c/TestUScriptCodeAPI()
-      and in com.ibm.icu.dev.test.lang.TestUScript.java
-  -> add new joining groups to uchar.h & UCharacter.JoiningGroup
-
-* update Script metadata: SCRIPT_PROPS[] in uscript_props.cpp & UScript.ScriptMetadata
-    (not strictly necessary for NOT_ENCODED scripts)
-  $ICU_SRC/tools/unicode$ py/parsescriptmetadata.py $ICU_SRC/icu4c/source/common/unicode/uscript.h $CLDR_SRC/common/properties/scriptMetadata.txt
-
-* build ICU
-  to make sure that there are no syntax errors
-
-  $ICU_ROOT/dbg/icu4c$ echo;echo; date; make -j7 tests &> out.txt ; tail -n 30 out.txt ; date
-
-* update spoof checker UnicodeSet initializers:
-    inclusionPat & recommendedPat in i18n/uspoof.cpp
-    INCLUSION & RECOMMENDED in SpoofChecker.java
-- make sure that the Unicode Tools tree contains the latest security data files
-- go to Unicode Tools org.unicode.text.tools.RecommendedSetGenerator
-- run the tool (no special environment variables needed)
-- copy & paste from the Console output into the .cpp & .java files
-
-* Bazel build process
-
-See https://unicode-org.github.io/icu/processes/unicode-update#bazel-build-process
-for an overview and for setup instructions.
-
-Consider running `bazelisk --version` outside of the $ICU_SRC folder
-to find out the latest `bazel` version, and
-copying that version number into the $ICU_SRC/.bazeliskrc config file.
-(Revert if you find incompatibilities, or, better, update our build & config files.)
-
-* generate data files
-
-- remember to define the environment variables
-  (see the start of the section for this Unicode version)
-- cd $ICU_SRC
-- optional but not necessary:
-    bazelisk clean
-- build/bootstrap/generate new files:
-    icu4c/source/data/unidata/generate.sh
-
-* update uts46test.cpp and UTS46Test.java if there are new characters that are equivalent to
-  sequences with non-LDH ASCII (that is, their decompositions contain '=' or similar)
-- grep IdnaMappingTable.txt or uts46.txt for "disallowed_STD3_valid" on non-ASCII characters
-- Unicode 6.0..14.0: U+2260, U+226E, U+226F
-- nothing new in this Unicode version, no test file to update
-
-* run & fix ICU4C tests
-- fix Unicode Tools class Segmenter to generate correct *BreakTest.txt files
-- update CLDR GraphemeBreakTest.txt
-    cd ~/unitools/mine/Generated
-    cp UCD/d22d/cldr/GraphemeBreakTest-cldr.txt $CLDR_SRC/common/properties/segments/GraphemeBreakTest.txt
-    cp UCD/d22d/cldr/GraphemeBreakTest-cldr.html $CLDR_SRC/common/properties/segments/GraphemeBreakTest.html
-    cp $CLDR_SRC/common/properties/segments/GraphemeBreakTest.txt $ICU_SRC/icu4c/source/test/testdata
-- Andy helps with RBBI & spoof check test failures
-
-* collation: CLDR collation root, UCA DUCET
-
-- UCA DUCET goes into Mark's Unicode tools,
-  and a tool-tailored version goes into CLDR, see
-    https://github.com/unicode-org/unicodetools/blob/main/docs/uca/index.md
-
-- update source/data/unidata/FractionalUCA.txt with FractionalUCA_SHORT.txt
-    cp -v $CLDR_SRC/common/uca/FractionalUCA_SHORT.txt $ICU4C_UNIDATA/FractionalUCA.txt
-- update source/data/unidata/UCARules.txt with UCA_Rules_SHORT.txt
-    cp -v $ICU4C_UNIDATA/UCARules.txt /tmp/UCARules-old.txt
-    (note removing the underscore before "Rules")
-    cp -v $CLDR_SRC/common/uca/UCA_Rules_SHORT.txt $ICU4C_UNIDATA/UCARules.txt
-- restore TODO diffs in UCARules.txt
-    meld /tmp/UCARules-old.txt $ICU4C_UNIDATA/UCARules.txt
-- update (ICU4C)/source/test/testdata/CollationTest_*.txt
-  and (ICU4J)/main/tests/collate/src/com/ibm/icu/dev/data/CollationTest_*.txt
-  from the CLDR root files (..._CLDR_..._SHORT.txt)
-    cp -v $CLDR_SRC/common/uca/CollationTest_CLDR_NON_IGNORABLE_SHORT.txt $ICU_SRC/icu4c/source/test/testdata/CollationTest_NON_IGNORABLE_SHORT.txt
-    cp -v $CLDR_SRC/common/uca/CollationTest_CLDR_SHIFTED_SHORT.txt $ICU_SRC/icu4c/source/test/testdata/CollationTest_SHIFTED_SHORT.txt
-    cp -v $ICU_SRC/icu4c/source/test/testdata/CollationTest_*.txt $ICU_SRC/icu4j/main/tests/collate/src/com/ibm/icu/dev/data
-- if CLDR common/uca/unihan-index.txt changes, then update
-  CLDR common/collation/root.xml <collation type="private-unihan">
-  and regenerate (or update in parallel) $ICU_SRC/icu4c/source/data/coll/root.txt
-
-- generate data files, as above (generate.sh), now to pick up new collation data
-- update CollationFCD.java:
-  copy & paste the initializers of lcccIndex[] etc. from
-    ICU4C/source/i18n/collationfcd.cpp to
-    ICU4J/main/classes/collate/src/com/ibm/icu/impl/coll/CollationFCD.java
-- rebuild ICU4C (make clean, make check, as usual)
-
-* Unihan collators
-    https://github.com/unicode-org/unicodetools/blob/main/docs/unihan.md
-- run Unicode Tools GenerateUnihanCollators & GenerateUnihanCollatorFiles,
-  check CLDR diffs, copy to CLDR, test CLDR, ... as documented there
-- generate ICU zh collation data
-    instructions inspired by
-    https://github.com/unicode-org/icu/blob/main/tools/cldr/cldr-to-icu/README.txt and
-    https://github.com/unicode-org/icu/blob/main/icu4c/source/data/cldr-icu-readme.txt
-  + setup:
-    export JAVA_HOME=/usr/lib/jvm/java-11-openjdk-amd64
-        (didn't work without setting JAVA_HOME,
-         nor with the Google default of /usr/local/buildtools/java/jdk
-         [Google security limitations in the XML parser])
-    export TOOLS_ROOT=~/icu/uni/src/tools
-    export CLDR_DIR=~/cldr/uni/src
-    export CLDR_DATA_DIR=~/cldr/uni/src
-        (pointing to the "raw" data, not cldr-staging/.../production should be ok for the relevant files)
-    cd "$TOOLS_ROOT/cldr/lib"
-    ./install-cldr-jars.sh "$CLDR_DIR"
-  + generate the files we need
-    cd "$TOOLS_ROOT/cldr/cldr-to-icu"
-    ant -f build-icu-data.xml -DoutDir=/tmp/icu -DoutputTypes=coll,transforms -DlocaleIdFilter='zh.*'
-  + diff
-    cd $ICU_SRC
-    meld icu4c/source/data/coll/zh.txt /tmp/icu/coll/zh.txt
-    meld icu4c/source/data/translit/Hani_Latn.txt /tmp/icu/translit/Hani_Latn.txt
-  + copy into the source tree
-    cd $ICU_SRC
-    cp /tmp/icu/coll/zh.txt icu4c/source/data/coll/zh.txt
-    cp /tmp/icu/translit/Hani_Latn.txt icu4c/source/data/translit/Hani_Latn.txt
-- rebuild ICU4C
-
-* run & fix ICU4C tests, now with new CLDR collation root data
-- run all tests with the collation test data *_SHORT.txt or the full files
-  (the full ones have comments, useful for debugging)
-- note on intltest: if collate/UCAConformanceTest fails, then
-  utility/MultithreadTest/TestCollators will fail as well;
-  fix the conformance test before looking into the multi-thread test
-
->>>>>>> 626889fb
 * update Java data files
 - refresh just the UCD/UCA-related/derived files, just to be safe
 - see (ICU4C)/source/data/icu4j-readme.txt
