--- conflicted
+++ resolved
@@ -9,11 +9,7 @@
                 "[import und-u-co-search]"
                 "[import sv-u-co-standard]"
             }
-<<<<<<< HEAD
-            Version{"42"}
-=======
             Version{"44.1"}
->>>>>>> 626889fb
         }
         standard{
             Sequence{
@@ -23,11 +19,7 @@
                 "&Y<<ü<<<Ü<<ű<<<Ű"
                 "&[before 1]ǀ<å<<<Å<ä<<<Ä<<æ<<<Æ<<ę<<<Ę<ö<<<Ö<<ø<<<Ø<<ő<<<Ő<<œ<<<Œ<<ô<<<Ô"
             }
-<<<<<<< HEAD
-            Version{"42"}
-=======
             Version{"44.1"}
->>>>>>> 626889fb
         }
         traditional{
             Sequence{
@@ -38,11 +30,7 @@
                 "&Y<<ü<<<Ü<<ű<<<Ű"
                 "&[before 1]ǀ<å<<<Å<ä<<<Ä<<æ<<<Æ<<ę<<<Ę<ö<<<Ö<<ø<<<Ø<<ő<<<Ő<<œ<<<Œ<<ô<<<Ô"
             }
-<<<<<<< HEAD
-            Version{"42"}
-=======
             Version{"44.1"}
->>>>>>> 626889fb
         }
     }
 }