﻿// © 2016 and later: Unicode, Inc. and others.
// License & terms of use: http://www.unicode.org/copyright.html
// Generated using tools/cldr/cldr-to-icu/build-icu-data.xml
mk{
    collations{
        standard{
            Sequence{
                "[reorder Cyrl]"
                "[suppressContractions [Ии]]"
                "&ԃ<ѓ<<<Ѓ"
                "&ћ<ќ<<<Ќ"
            }
<<<<<<< HEAD
            Version{"42"}
=======
            Version{"44.1"}
>>>>>>> 626889fb
        }
    }
}<|MERGE_RESOLUTION|>--- conflicted
+++ resolved
@@ -10,11 +10,7 @@
                 "&ԃ<ѓ<<<Ѓ"
                 "&ћ<ќ<<<Ќ"
             }
-<<<<<<< HEAD
-            Version{"42"}
-=======
             Version{"44.1"}
->>>>>>> 626889fb
         }
     }
 }