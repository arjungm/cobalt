﻿// © 2016 and later: Unicode, Inc. and others.
// License & terms of use: http://www.unicode.org/copyright.html
// Generated using tools/cldr/cldr-to-icu/build-icu-data.xml
mt{
    collations{
        standard{
            Sequence{
                "[caseFirst upper]"
                "&[before 1]c<ċ<<<Ċ"
                "&[before 1]g<ġ<<<Ġ"
                "&[before 1]h<għ<<<gĦ<<<Għ<<<GĦ"
                "&[before 1]i<ħ<<<Ħ"
                "&[before 1]z<ż<<<Ż"
            }
<<<<<<< HEAD
            Version{"42"}
=======
            Version{"44.1"}
>>>>>>> 626889fb
        }
    }
}<|MERGE_RESOLUTION|>--- conflicted
+++ resolved
@@ -12,11 +12,7 @@
                 "&[before 1]i<ħ<<<Ħ"
                 "&[before 1]z<ż<<<Ż"
             }
-<<<<<<< HEAD
-            Version{"42"}
-=======
             Version{"44.1"}
->>>>>>> 626889fb
         }
     }
 }