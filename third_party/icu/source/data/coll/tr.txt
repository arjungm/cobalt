--- conflicted
+++ resolved
@@ -8,11 +8,7 @@
                 "[import und-u-co-search]"
                 "[import tr-u-co-standard]"
             }
-<<<<<<< HEAD
-            Version{"42"}
-=======
             Version{"44.1"}
->>>>>>> 626889fb
         }
         standard{
             Sequence{
@@ -24,11 +20,7 @@
                 "&S<ş<<<Ş"
                 "&U<ü<<<Ü"
             }
-<<<<<<< HEAD
-            Version{"42"}
-=======
             Version{"44.1"}
->>>>>>> 626889fb
         }
     }
 }