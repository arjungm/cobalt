--- conflicted
+++ resolved
@@ -11,11 +11,7 @@
                 "&[before 1]ত<ৎ=ত্\u200D"
                 "&হ<ক্ষ"
             }
-<<<<<<< HEAD
-            Version{"42"}
-=======
             Version{"44.1"}
->>>>>>> 626889fb
         }
     }
 }