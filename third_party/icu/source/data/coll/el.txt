--- conflicted
+++ resolved
@@ -8,11 +8,7 @@
                 "[normalization on]"
                 "[reorder Grek]"
             }
-<<<<<<< HEAD
-            Version{"42"}
-=======
             Version{"44.1"}
->>>>>>> 626889fb
         }
     }
 }