// © 2016 and later: Unicode, Inc. and others.
// License & terms of use: http://www.unicode.org/copyright.html
// Generated using tools/cldr/cldr-to-icu/build-icu-data.xml

{
<<<<<<< HEAD
    "cldrVersion": "42",
=======
    "cldrVersion": "44.1",
>>>>>>> 626889fb
    "aliases": {
        "ars": "ar_SA",
        "in": "id",
        "in_ID": "id_ID",
        "iw": "he",
        "iw_IL": "he_IL",
        "mo": "ro",
        "no_NO": "no",
        "pa_IN": "pa_Guru_IN",
        "sh": "sr_Latn",
        "sh_BA": "sr_Latn_BA",
        "sh_CS": "sr_Latn_RS",
        "sh_YU": "sr_Latn_RS",
        "sr_BA": "sr_Cyrl_BA",
        "sr_ME": "sr_Cyrl_ME",
        "sr_RS": "sr_Cyrl_RS",
        "yue": "zh_Hant",
        "yue_CN": "zh_Hans",
        "yue_Hans": "zh_Hans",
        "yue_Hans_CN": "zh_Hans",
        "yue_Hant": "zh_Hant",
        "zh_CN": "zh_Hans_CN",
        "zh_HK": "zh_Hant_HK",
        "zh_MO": "zh_Hant_MO",
        "zh_SG": "zh_Hans_SG",
        "zh_TW": "zh_Hant_TW"
    },
    "parents": {
        "ff_Adlm": "root",
        "nb": "no",
        "nn": "no"
    }
}<|MERGE_RESOLUTION|>--- conflicted
+++ resolved
@@ -3,11 +3,7 @@
 // Generated using tools/cldr/cldr-to-icu/build-icu-data.xml
 
 {
-<<<<<<< HEAD
-    "cldrVersion": "42",
-=======
     "cldrVersion": "44.1",
->>>>>>> 626889fb
     "aliases": {
         "ars": "ar_SA",
         "in": "id",
