﻿// © 2016 and later: Unicode, Inc. and others.
// License & terms of use: http://www.unicode.org/copyright.html
// Generated using tools/cldr/cldr-to-icu/build-icu-data.xml
or{
    collations{
        standard{
            Sequence{
                "[normalization on]"
                "[reorder Orya Deva Beng Guru Gujr Taml Telu Knda Mlym Sinh]"
                "&ଔ<ଁ<ଂ<ଃ"
                "&ହ<କ୍ଷ"
                "&ଯ<<ୟ"
            }
<<<<<<< HEAD
            Version{"42"}
=======
            Version{"44.1"}
>>>>>>> 626889fb
        }
    }
}<|MERGE_RESOLUTION|>--- conflicted
+++ resolved
@@ -11,11 +11,7 @@
                 "&ହ<କ୍ଷ"
                 "&ଯ<<ୟ"
             }
-<<<<<<< HEAD
-            Version{"42"}
-=======
             Version{"44.1"}
->>>>>>> 626889fb
         }
     }
 }