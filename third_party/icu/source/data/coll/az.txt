﻿// © 2016 and later: Unicode, Inc. and others.
// License & terms of use: http://www.unicode.org/copyright.html
// Generated using tools/cldr/cldr-to-icu/build-icu-data.xml
az{
    collations{
        search{
            Sequence{
                "[import und-u-co-search]"
                "[import az-u-co-standard]"
                "[reorder others]"
            }
<<<<<<< HEAD
            Version{"42"}
=======
            Version{"44.1"}
>>>>>>> 626889fb
        }
        standard{
            Sequence{
                "[reorder Latn Cyrl]"
                "&C<ç<<<Ç"
                "&G<ğ<<<Ğ"
                "&[before 1]i<ı<<<I"
                "&i<<<İ"
                "&O<ö<<<Ö"
                "&S<ş<<<Ş"
                "&U<ü<<<Ü"
                "&K<q<<<Q"
                "&E<ə<<<Ə"
                "&H<x<<<X"
                "&Z<w<<<W"
            }
<<<<<<< HEAD
            Version{"42"}
=======
            Version{"44.1"}
>>>>>>> 626889fb
        }
    }
}<|MERGE_RESOLUTION|>--- conflicted
+++ resolved
@@ -9,11 +9,7 @@
                 "[import az-u-co-standard]"
                 "[reorder others]"
             }
-<<<<<<< HEAD
-            Version{"42"}
-=======
             Version{"44.1"}
->>>>>>> 626889fb
         }
         standard{
             Sequence{
@@ -30,11 +26,7 @@
                 "&H<x<<<X"
                 "&Z<w<<<W"
             }
-<<<<<<< HEAD
-            Version{"42"}
-=======
             Version{"44.1"}
->>>>>>> 626889fb
         }
     }
 }