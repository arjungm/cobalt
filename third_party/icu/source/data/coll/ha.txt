﻿// © 2016 and later: Unicode, Inc. and others.
// License & terms of use: http://www.unicode.org/copyright.html
// Generated using tools/cldr/cldr-to-icu/build-icu-data.xml
ha{
    collations{
        standard{
            Sequence{
                "&B<ɓ<<<Ɓ"
                "&D<ɗ<<<Ɗ"
                "&K<ƙ<<<Ƙ"
                "&S<sh<<<Sh<<<SH"
                "&T<ts<<<Ts<<<TS"
                "&Y<ƴ<<<ʼy<<<''y<<<Ƴ<<<ʼY<<<''Y"
            }
<<<<<<< HEAD
            Version{"42"}
=======
            Version{"44.1"}
>>>>>>> 626889fb
        }
    }
}<|MERGE_RESOLUTION|>--- conflicted
+++ resolved
@@ -12,11 +12,7 @@
                 "&T<ts<<<Ts<<<TS"
                 "&Y<ƴ<<<ʼy<<<''y<<<Ƴ<<<ʼY<<<''Y"
             }
-<<<<<<< HEAD
-            Version{"42"}
-=======
             Version{"44.1"}
->>>>>>> 626889fb
         }
     }
 }