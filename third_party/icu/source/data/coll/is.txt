﻿// © 2016 and later: Unicode, Inc. and others.
// License & terms of use: http://www.unicode.org/copyright.html
// Generated using tools/cldr/cldr-to-icu/build-icu-data.xml
is{
    collations{
        search{
            Sequence{
                "[import und-u-co-search]"
                "[import is-u-co-standard]"
            }
<<<<<<< HEAD
            Version{"42"}
=======
            Version{"44.1"}
>>>>>>> 626889fb
        }
        standard{
            Sequence{
                "&[before 1]b<á<<<Á"
                "&d<<đ<<<Đ<ð<<<Ð"
                "&[before 1]f<é<<<É"
                "&[before 1]j<í<<<Í"
                "&[before 1]p<ó<<<Ó"
                "&[before 1]v<ú<<<Ú"
                "&[before 1]z<ý<<<Ý"
                "&[before 1]ǀ<æ<<<Æ<<ä<<<Ä<ö<<<Ö<<ø<<<Ø<å<<<Å"
            }
<<<<<<< HEAD
            Version{"42"}
=======
            Version{"44.1"}
>>>>>>> 626889fb
        }
    }
}<|MERGE_RESOLUTION|>--- conflicted
+++ resolved
@@ -8,11 +8,7 @@
                 "[import und-u-co-search]"
                 "[import is-u-co-standard]"
             }
-<<<<<<< HEAD
-            Version{"42"}
-=======
             Version{"44.1"}
->>>>>>> 626889fb
         }
         standard{
             Sequence{
@@ -25,11 +21,7 @@
                 "&[before 1]z<ý<<<Ý"
                 "&[before 1]ǀ<æ<<<Æ<<ä<<<Ä<ö<<<Ö<<ø<<<Ø<å<<<Å"
             }
-<<<<<<< HEAD
-            Version{"42"}
-=======
             Version{"44.1"}
->>>>>>> 626889fb
         }
     }
 }