--- conflicted
+++ resolved
@@ -9,11 +9,7 @@
                 "[reorder Telu Deva Beng Guru Gujr Orya Taml Knda Mlym Sinh]"
                 "&ఔ<ఁ<ం<ః"
             }
-<<<<<<< HEAD
-            Version{"42"}
-=======
             Version{"44.1"}
->>>>>>> 626889fb
         }
     }
 }