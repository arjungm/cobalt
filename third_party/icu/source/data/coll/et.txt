﻿// © 2016 and later: Unicode, Inc. and others.
// License & terms of use: http://www.unicode.org/copyright.html
// Generated using tools/cldr/cldr-to-icu/build-icu-data.xml
et{
    collations{
        standard{
            Sequence{
                "&[before 1]T<š<<<Š<z<<<Z<ž<<<Ž"
                "&[before 1]X<õ<<<Õ<ä<<<Ä<ö<<<Ö<ü<<<Ü"
            }
<<<<<<< HEAD
            Version{"42"}
=======
            Version{"44.1"}
>>>>>>> 626889fb
        }
    }
}<|MERGE_RESOLUTION|>--- conflicted
+++ resolved
@@ -8,11 +8,7 @@
                 "&[before 1]T<š<<<Š<z<<<Z<ž<<<Ž"
                 "&[before 1]X<õ<<<Õ<ä<<<Ä<ö<<<Ö<ü<<<Ü"
             }
-<<<<<<< HEAD
-            Version{"42"}
-=======
             Version{"44.1"}
->>>>>>> 626889fb
         }
     }
 }