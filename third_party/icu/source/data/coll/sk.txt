--- conflicted
+++ resolved
@@ -21,11 +21,7 @@
                 "&Y<ý<<<Ý"
                 "&Z<ž<<<Ž"
             }
-<<<<<<< HEAD
-            Version{"42"}
-=======
             Version{"44.1"}
->>>>>>> 626889fb
         }
         standard{
             Sequence{
@@ -37,11 +33,7 @@
                 "&S<š<<<Š"
                 "&Z<ž<<<Ž"
             }
-<<<<<<< HEAD
-            Version{"42"}
-=======
             Version{"44.1"}
->>>>>>> 626889fb
         }
     }
 }