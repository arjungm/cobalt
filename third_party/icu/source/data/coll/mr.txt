--- conflicted
+++ resolved
@@ -12,11 +12,7 @@
                 "<क्ष"
                 "<ज्ञ"
             }
-<<<<<<< HEAD
-            Version{"42"}
-=======
             Version{"44.1"}
->>>>>>> 626889fb
         }
     }
 }