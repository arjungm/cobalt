--- conflicted
+++ resolved
@@ -11,11 +11,7 @@
                 "&N<ñ<<<Ñ<ŋ<<<Ŋ"
                 "&O<ó<<<Ó"
             }
-<<<<<<< HEAD
-            Version{"42"}
-=======
             Version{"44.1"}
->>>>>>> 626889fb
         }
     }
 }