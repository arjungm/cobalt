﻿// © 2016 and later: Unicode, Inc. and others.
// License & terms of use: http://www.unicode.org/copyright.html
// Generated using tools/cldr/cldr-to-icu/build-icu-data.xml
br{
    collations{
        standard{
            Sequence{
                "&C<ch<<<Ch<<<CH<c''h=c\u02BCh=c\u2019h<<<C''h=C\u02BCh=C\u2019h<<<C'"
                "'H=C\u02BCH=C\u2019H"
            }
<<<<<<< HEAD
            Version{"42"}
=======
            Version{"44.1"}
>>>>>>> 626889fb
        }
    }
}<|MERGE_RESOLUTION|>--- conflicted
+++ resolved
@@ -8,11 +8,7 @@
                 "&C<ch<<<Ch<<<CH<c''h=c\u02BCh=c\u2019h<<<C''h=C\u02BCh=C\u2019h<<<C'"
                 "'H=C\u02BCH=C\u2019H"
             }
-<<<<<<< HEAD
-            Version{"42"}
-=======
             Version{"44.1"}
->>>>>>> 626889fb
         }
     }
 }