﻿// © 2016 and later: Unicode, Inc. and others.
// License & terms of use: http://www.unicode.org/copyright.html
// Generated using tools/cldr/cldr-to-icu/build-icu-data.xml
hy{
    collations{
        standard{
            Sequence{
                "[reorder Armn]"
                "&եվ<<<և"
            }
<<<<<<< HEAD
            Version{"42"}
=======
            Version{"44.1"}
>>>>>>> 626889fb
        }
    }
}<|MERGE_RESOLUTION|>--- conflicted
+++ resolved
@@ -8,11 +8,7 @@
                 "[reorder Armn]"
                 "&եվ<<<և"
             }
-<<<<<<< HEAD
-            Version{"42"}
-=======
             Version{"44.1"}
->>>>>>> 626889fb
         }
     }
 }