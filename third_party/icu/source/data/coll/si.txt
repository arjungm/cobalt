﻿// © 2016 and later: Unicode, Inc. and others.
// License & terms of use: http://www.unicode.org/copyright.html
// Generated using tools/cldr/cldr-to-icu/build-icu-data.xml
si{
    collations{
        dictionary{
            Sequence{
                "[normalization on]"
                "[reorder Sinh Deva Beng Guru Gujr Orya Taml Telu Knda Mlym]"
                "&ඖ<ං<ඃ"
                "&ජ්ඤ<<ඥ"
            }
<<<<<<< HEAD
            Version{"42"}
=======
            Version{"44.1"}
>>>>>>> 626889fb
        }
        standard{
            Sequence{
                "[normalization on]"
                "[reorder Sinh Deva Beng Guru Gujr Orya Taml Telu Knda Mlym]"
                "&ඖ<ං<ඃ"
                "&ඥ<ඤ"
            }
<<<<<<< HEAD
            Version{"42"}
=======
            Version{"44.1"}
>>>>>>> 626889fb
        }
    }
}<|MERGE_RESOLUTION|>--- conflicted
+++ resolved
@@ -10,11 +10,7 @@
                 "&ඖ<ං<ඃ"
                 "&ජ්ඤ<<ඥ"
             }
-<<<<<<< HEAD
-            Version{"42"}
-=======
             Version{"44.1"}
->>>>>>> 626889fb
         }
         standard{
             Sequence{
@@ -23,11 +19,7 @@
                 "&ඖ<ං<ඃ"
                 "&ඥ<ඤ"
             }
-<<<<<<< HEAD
-            Version{"42"}
-=======
             Version{"44.1"}
->>>>>>> 626889fb
         }
     }
 }