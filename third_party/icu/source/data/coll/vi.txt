--- conflicted
+++ resolved
@@ -13,11 +13,7 @@
                 "&o<ô<<<Ô<ơ<<<Ơ"
                 "&u<ư<<<Ư"
             }
-<<<<<<< HEAD
-            Version{"42"}
-=======
             Version{"44.1"}
->>>>>>> 626889fb
         }
         traditional{
             Sequence{
@@ -36,11 +32,7 @@
                 "&T<th<<<Th<<<TH<tr<<<Tr<<<TR"
                 "&u<ư<<<Ư"
             }
-<<<<<<< HEAD
-            Version{"42"}
-=======
             Version{"44.1"}
->>>>>>> 626889fb
         }
     }
 }