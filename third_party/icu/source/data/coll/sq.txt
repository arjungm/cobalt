﻿// © 2016 and later: Unicode, Inc. and others.
// License & terms of use: http://www.unicode.org/copyright.html
// Generated using tools/cldr/cldr-to-icu/build-icu-data.xml
sq{
    collations{
        standard{
            Sequence{
                "&[before 1]D<ç<<<Ç"
                "&[before 1]E<dh<<<Dh<<<DH"
                "&[before 1]F<ë<<<Ë"
                "&[before 1]H<gj<<<Gj<<<GJ"
                "&[before 1]M<ll<<<Ll<<<LL"
                "&[before 1]O<nj<<<Nj<<<NJ"
                "&[before 1]S<rr<<<Rr<<<RR"
                "&[before 1]T<sh<<<Sh<<<SH"
                "&[before 1]U<th<<<Th<<<TH"
                "&[before 1]Y<xh<<<Xh<<<XH"
                "&[before 1]Ʒ<zh<<<Zh<<<ZH"
            }
<<<<<<< HEAD
            Version{"42"}
=======
            Version{"44.1"}
>>>>>>> 626889fb
        }
    }
}<|MERGE_RESOLUTION|>--- conflicted
+++ resolved
@@ -17,11 +17,7 @@
                 "&[before 1]Y<xh<<<Xh<<<XH"
                 "&[before 1]Ʒ<zh<<<Zh<<<ZH"
             }
-<<<<<<< HEAD
-            Version{"42"}
-=======
             Version{"44.1"}
->>>>>>> 626889fb
         }
     }
 }