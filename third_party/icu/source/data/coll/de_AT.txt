--- conflicted
+++ resolved
@@ -10,11 +10,7 @@
                 "&u<ü<<<Ü"
                 "&ss<ß<<<ẞ"
             }
-<<<<<<< HEAD
-            Version{"42"}
-=======
             Version{"44.1"}
->>>>>>> 626889fb
         }
     }
 }