﻿// © 2016 and later: Unicode, Inc. and others.
// License & terms of use: http://www.unicode.org/copyright.html
// Generated using tools/cldr/cldr-to-icu/build-icu-data.xml
da{
    collations{
        search{
            Sequence{
                "[import und-u-co-search]"
                "[import da-u-co-standard]"
                "[caseFirst off]"
            }
<<<<<<< HEAD
            Version{"42"}
=======
            Version{"44.1"}
>>>>>>> 626889fb
        }
        standard{
            Sequence{
                "[caseFirst upper]"
                "&D<<đ<<<Đ<<ð<<<Ð"
                "&th<<<þ"
                "&TH<<<Þ"
                "&Y<<ü<<<Ü<<ű<<<Ű"
                "&[before 1]ǀ<æ<<<Æ<<ä<<<Ä<ø<<<Ø<<ö<<<Ö<<ő<<<Ő<å<<<Å<<<aa<<<Aa<<<AA"
                "&oe<<œ<<<Œ"
            }
<<<<<<< HEAD
            Version{"42"}
=======
            Version{"44.1"}
>>>>>>> 626889fb
        }
    }
}<|MERGE_RESOLUTION|>--- conflicted
+++ resolved
@@ -9,11 +9,7 @@
                 "[import da-u-co-standard]"
                 "[caseFirst off]"
             }
-<<<<<<< HEAD
-            Version{"42"}
-=======
             Version{"44.1"}
->>>>>>> 626889fb
         }
         standard{
             Sequence{
@@ -25,11 +21,7 @@
                 "&[before 1]ǀ<æ<<<Æ<<ä<<<Ä<ø<<<Ø<<ö<<<Ö<<ő<<<Ő<å<<<Å<<<aa<<<Aa<<<AA"
                 "&oe<<œ<<<Œ"
             }
-<<<<<<< HEAD
-            Version{"42"}
-=======
             Version{"44.1"}
->>>>>>> 626889fb
         }
     }
 }