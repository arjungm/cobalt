﻿// © 2016 and later: Unicode, Inc. and others.
// License & terms of use: http://www.unicode.org/copyright.html
// Generated using tools/cldr/cldr-to-icu/build-icu-data.xml
eo{
    collations{
        standard{
            Sequence{
                "&C<ĉ<<<Ĉ"
                "&G<ĝ<<<Ĝ"
                "&H<ĥ<<<Ĥ"
                "&J<ĵ<<<Ĵ"
                "&S<ŝ<<<Ŝ"
                "&U<ŭ<<<Ŭ"
            }
<<<<<<< HEAD
            Version{"42"}
=======
            Version{"44.1"}
>>>>>>> 626889fb
        }
    }
}<|MERGE_RESOLUTION|>--- conflicted
+++ resolved
@@ -12,11 +12,7 @@
                 "&S<ŝ<<<Ŝ"
                 "&U<ŭ<<<Ŭ"
             }
-<<<<<<< HEAD
-            Version{"42"}
-=======
             Version{"44.1"}
->>>>>>> 626889fb
         }
     }
 }