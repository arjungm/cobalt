﻿// © 2016 and later: Unicode, Inc. and others.
// License & terms of use: http://www.unicode.org/copyright.html
// Generated using tools/cldr/cldr-to-icu/build-icu-data.xml
lv{
    collations{
        standard{
            Sequence{
                "&[before 1]D<č<<<Č"
                "&[before 1]H<ģ<<<Ģ"
                "&I<<y<<<Y"
                "&[before 1]L<ķ<<<Ķ"
                "&[before 1]M<ļ<<<Ļ"
                "&[before 1]O<ņ<<<Ņ"
                "&[before 1]S<ŗ<<<Ŗ"
                "&[before 1]T<š<<<Š"
                "&[before 1]Ʒ<ž<<<Ž"
            }
<<<<<<< HEAD
            Version{"42"}
=======
            Version{"44.1"}
>>>>>>> 626889fb
        }
    }
}<|MERGE_RESOLUTION|>--- conflicted
+++ resolved
@@ -15,11 +15,7 @@
                 "&[before 1]T<š<<<Š"
                 "&[before 1]Ʒ<ž<<<Ž"
             }
-<<<<<<< HEAD
-            Version{"42"}
-=======
             Version{"44.1"}
->>>>>>> 626889fb
         }
     }
 }