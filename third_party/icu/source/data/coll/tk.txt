--- conflicted
+++ resolved
@@ -14,11 +14,7 @@
                 "&U<ü<<<Ü"
                 "&Y<ý<<<Ý"
             }
-<<<<<<< HEAD
-            Version{"42"}
-=======
             Version{"44.1"}
->>>>>>> 626889fb
         }
     }
 }