--- conflicted
+++ resolved
@@ -16,22 +16,14 @@
                 "&S<sh<<<sH<<<Sh<<<SH"
                 "&T<ts<<<tS<<<Ts<<<TS"
             }
-<<<<<<< HEAD
-            Version{"42"}
-=======
             Version{"44.1"}
->>>>>>> 626889fb
         }
         standard{
             Sequence{
                 "&E<ɛ<<<Ɛ"
                 "&O<<ɔ<<<Ɔ"
             }
-<<<<<<< HEAD
-            Version{"42"}
-=======
             Version{"44.1"}
->>>>>>> 626889fb
         }
     }
 }