﻿// © 2016 and later: Unicode, Inc. and others.
// License & terms of use: http://www.unicode.org/copyright.html
// Generated using tools/cldr/cldr-to-icu/build-icu-data.xml
uz{
    collations{
        standard{
            Sequence{
                "&[before 1]ʒ<oʻ=o‘=o''<<<Oʻ=O‘=O''"
                "<gʻ=g‘=g''<<<Gʻ=G‘=G''"
                "<sh<<<Sh<<<SH"
                "<ch<<<Ch<<<CH"
            }
<<<<<<< HEAD
            Version{"42"}
=======
            Version{"44.1"}
>>>>>>> 626889fb
        }
    }
}<|MERGE_RESOLUTION|>--- conflicted
+++ resolved
@@ -10,11 +10,7 @@
                 "<sh<<<Sh<<<SH"
                 "<ch<<<Ch<<<CH"
             }
-<<<<<<< HEAD
-            Version{"42"}
-=======
             Version{"44.1"}
->>>>>>> 626889fb
         }
     }
 }