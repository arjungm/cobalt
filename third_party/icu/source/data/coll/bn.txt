﻿// © 2016 and later: Unicode, Inc. and others.
// License & terms of use: http://www.unicode.org/copyright.html
// Generated using tools/cldr/cldr-to-icu/build-icu-data.xml
bn{
    collations{
        standard{
            Sequence{
                "[normalization on]"
                "[reorder Beng Deva Guru Gujr Orya Taml Telu Knda Mlym Sinh]"
                "&ঔ<ং<ঃ<ঁ"
            }
<<<<<<< HEAD
            Version{"42"}
=======
            Version{"44.1"}
>>>>>>> 626889fb
        }
        traditional{
            Sequence{
                "[normalization on]"
                "[reorder Beng Deva Guru Gujr Orya Taml Telu Knda Mlym Sinh]"
                "&ঔ<ং<ঃ<ঁ<ক্<খ্<গ্<ঘ্<ঙ্<চ্<ছ্<জ্<ঝ্<ঞ্<ট্<ঠ্<ড্<ঢ্<ণ্<ৎ=ত্\u200D<<ত্<থ্<দ্<ধ্<ন্<প্"
                "<ফ্<ব্<ভ্<ম্<য্<র্<ৰ্<ল্<ৱ্<শ্<ষ্<স্<হ্"
                "&ক্অ=ক"
                "&ক্আ=কা"
                "&ক্ই=কি"
                "&ক্ঈ=কী"
                "&ক্উ=কু"
                "&ক্ঊ=কূ"
                "&ক্ঋ=কৃ"
                "&ক্ৠ=কৄ"
                "&ক্ঌ=কৢ"
                "&ক্ৡ=কৣ"
                "&ক্এ=কে"
                "&ক্ঐ=কৈ"
                "&ক্ও=কো"
                "&ক্ঔ=কৌ"
                "&খ্অ=খ"
                "&খ্আ=খা"
                "&খ্ই=খি"
                "&খ্ঈ=খী"
                "&খ্উ=খু"
                "&খ্ঊ=খূ"
                "&খ্ঋ=খৃ"
                "&খ্ৠ=খৄ"
                "&খ্ঌ=খৢ"
                "&খ্ৡ=খৣ"
                "&খ্এ=খে"
                "&খ্ঐ=খৈ"
                "&খ্ও=খো"
                "&খ্ঔ=খৌ"
                "&গ্অ=গ"
                "&গ্আ=গা"
                "&গ্ই=গি"
                "&গ্ঈ=গী"
                "&গ্উ=গু"
                "&গ্ঊ=গূ"
                "&গ্ঋ=গৃ"
                "&গ্ৠ=গৄ"
                "&গ্ঌ=গৢ"
                "&গ্ৡ=গৣ"
                "&গ্এ=গে"
                "&গ্ঐ=গৈ"
                "&গ্ও=গো"
                "&গ্ঔ=গৌ"
                "&ঘ্অ=ঘ"
                "&ঘ্আ=ঘা"
                "&ঘ্ই=ঘি"
                "&ঘ্ঈ=ঘী"
                "&ঘ্উ=ঘু"
                "&ঘ্ঊ=ঘূ"
                "&ঘ্ঋ=ঘৃ"
                "&ঘ্ৠ=ঘৄ"
                "&ঘ্ঌ=ঘৢ"
                "&ঘ্ৡ=ঘৣ"
                "&ঘ্এ=ঘে"
                "&ঘ্ঐ=ঘৈ"
                "&ঘ্ও=ঘো"
                "&ঘ্ঔ=ঘৌ"
                "&ঙ্অ=ঙ"
                "&ঙ্আ=ঙা"
                "&ঙ্ই=ঙি"
                "&ঙ্ঈ=ঙী"
                "&ঙ্উ=ঙু"
                "&ঙ্ঊ=ঙূ"
                "&ঙ্ঋ=ঙৃ"
                "&ঙ্ৠ=ঙৄ"
                "&ঙ্ঌ=ঙৢ"
                "&ঙ্ৡ=ঙৣ"
                "&ঙ্এ=ঙে"
                "&ঙ্ঐ=ঙৈ"
                "&ঙ্ও=ঙো"
                "&ঙ্ঔ=ঙৌ"
                "&চ্অ=চ"
                "&চ্আ=চা"
                "&চ্ই=চি"
                "&চ্ঈ=চী"
                "&চ্উ=চু"
                "&চ্ঊ=চূ"
                "&চ্ঋ=চৃ"
                "&চ্ৠ=চৄ"
                "&চ্ঌ=চৢ"
                "&চ্ৡ=চৣ"
                "&চ্এ=চে"
                "&চ্ঐ=চৈ"
                "&চ্ও=চো"
                "&চ্ঔ=চৌ"
                "&ছ্অ=ছ"
                "&ছ্আ=ছা"
                "&ছ্ই=ছি"
                "&ছ্ঈ=ছী"
                "&ছ্উ=ছু"
                "&ছ্ঊ=ছূ"
                "&ছ্ঋ=ছৃ"
                "&ছ্ৠ=ছৄ"
                "&ছ্ঌ=ছৢ"
                "&ছ্ৡ=ছৣ"
                "&ছ্এ=ছে"
                "&ছ্ঐ=ছৈ"
                "&ছ্ও=ছো"
                "&ছ্ঔ=ছৌ"
                "&জ্অ=জ"
                "&জ্আ=জা"
                "&জ্ই=জি"
                "&জ্ঈ=জী"
                "&জ্উ=জু"
                "&জ্ঊ=জূ"
                "&জ্ঋ=জৃ"
                "&জ্ৠ=জৄ"
                "&জ্ঌ=জৢ"
                "&জ্ৡ=জৣ"
                "&জ্এ=জে"
                "&জ্ঐ=জৈ"
                "&জ্ও=জো"
                "&জ্ঔ=জৌ"
                "&ঝ্অ=ঝ"
                "&ঝ্আ=ঝা"
                "&ঝ্ই=ঝি"
                "&ঝ্ঈ=ঝী"
                "&ঝ্উ=ঝু"
                "&ঝ্ঊ=ঝূ"
                "&ঝ্ঋ=ঝৃ"
                "&ঝ্ৠ=ঝৄ"
                "&ঝ্ঌ=ঝৢ"
                "&ঝ্ৡ=ঝৣ"
                "&ঝ্এ=ঝে"
                "&ঝ্ঐ=ঝৈ"
                "&ঝ্ও=ঝো"
                "&ঝ্ঔ=ঝৌ"
                "&ঞ্অ=ঞ"
                "&ঞ্আ=ঞা"
                "&ঞ্ই=ঞি"
                "&ঞ্ঈ=ঞী"
                "&ঞ্উ=ঞু"
                "&ঞ্ঊ=ঞূ"
                "&ঞ্ঋ=ঞৃ"
                "&ঞ্ৠ=ঞৄ"
                "&ঞ্ঌ=ঞৢ"
                "&ঞ্ৡ=ঞৣ"
                "&ঞ্এ=ঞে"
                "&ঞ্ঐ=ঞৈ"
                "&ঞ্ও=ঞো"
                "&ঞ্ঔ=ঞৌ"
                "&ট্অ=ট"
                "&ট্আ=টা"
                "&ট্ই=টি"
                "&ট্ঈ=টী"
                "&ট্উ=টু"
                "&ট্ঊ=টূ"
                "&ট্ঋ=টৃ"
                "&ট্ৠ=টৄ"
                "&ট্ঌ=টৢ"
                "&ট্ৡ=টৣ"
                "&ট্এ=টে"
                "&ট্ঐ=টৈ"
                "&ট্ও=টো"
                "&ট্ঔ=টৌ"
                "&ঠ্অ=ঠ"
                "&ঠ্আ=ঠা"
                "&ঠ্ই=ঠি"
                "&ঠ্ঈ=ঠী"
                "&ঠ্উ=ঠু"
                "&ঠ্ঊ=ঠূ"
                "&ঠ্ঋ=ঠৃ"
                "&ঠ্ৠ=ঠৄ"
                "&ঠ্ঌ=ঠৢ"
                "&ঠ্ৡ=ঠৣ"
                "&ঠ্এ=ঠে"
                "&ঠ্ঐ=ঠৈ"
                "&ঠ্ও=ঠো"
                "&ঠ্ঔ=ঠৌ"
                "&ড্অ=ড"
                "&ড্আ=ডা"
                "&ড্ই=ডি"
                "&ড্ঈ=ডী"
                "&ড্উ=ডু"
                "&ড্ঊ=ডূ"
                "&ড্ঋ=ডৃ"
                "&ড্ৠ=ডৄ"
                "&ড্ঌ=ডৢ"
                "&ড্ৡ=ডৣ"
                "&ড্এ=ডে"
                "&ড্ঐ=ডৈ"
                "&ড্ও=ডো"
                "&ড্ঔ=ডৌ"
                "&ঢ্অ=ঢ"
                "&ঢ্আ=ঢা"
                "&ঢ্ই=ঢি"
                "&ঢ্ঈ=ঢী"
                "&ঢ্উ=ঢু"
                "&ঢ্ঊ=ঢূ"
                "&ঢ্ঋ=ঢৃ"
                "&ঢ্ৠ=ঢৄ"
                "&ঢ্ঌ=ঢৢ"
                "&ঢ্ৡ=ঢৣ"
                "&ঢ্এ=ঢে"
                "&ঢ্ঐ=ঢৈ"
                "&ঢ্ও=ঢো"
                "&ঢ্ঔ=ঢৌ"
                "&ণ্অ=ণ"
                "&ণ্আ=ণা"
                "&ণ্ই=ণি"
                "&ণ্ঈ=ণী"
                "&ণ্উ=ণু"
                "&ণ্ঊ=ণূ"
                "&ণ্ঋ=ণৃ"
                "&ণ্ৠ=ণৄ"
                "&ণ্ঌ=ণৢ"
                "&ণ্ৡ=ণৣ"
                "&ণ্এ=ণে"
                "&ণ্ঐ=ণৈ"
                "&ণ্ও=ণো"
                "&ণ্ঔ=ণৌ"
                "&ত্অ=ত"
                "&ত্আ=তা"
                "&ত্ই=তি"
                "&ত্ঈ=তী"
                "&ত্উ=তু"
                "&ত্ঊ=তূ"
                "&ত্ঋ=তৃ"
                "&ত্ৠ=তৄ"
                "&ত্ঌ=তৢ"
                "&ত্ৡ=তৣ"
                "&ত্এ=তে"
                "&ত্ঐ=তৈ"
                "&ত্ও=তো"
                "&ত্ঔ=তৌ"
                "&থ্অ=থ"
                "&থ্আ=থা"
                "&থ্ই=থি"
                "&থ্ঈ=থী"
                "&থ্উ=থু"
                "&থ্ঊ=থূ"
                "&থ্ঋ=থৃ"
                "&থ্ৠ=থৄ"
                "&থ্ঌ=থৢ"
                "&থ্ৡ=থৣ"
                "&থ্এ=থে"
                "&থ্ঐ=থৈ"
                "&থ্ও=থো"
                "&থ্ঔ=থৌ"
                "&দ্অ=দ"
                "&দ্আ=দা"
                "&দ্ই=দি"
                "&দ্ঈ=দী"
                "&দ্উ=দু"
                "&দ্ঊ=দূ"
                "&দ্ঋ=দৃ"
                "&দ্ৠ=দৄ"
                "&দ্ঌ=দৢ"
                "&দ্ৡ=দৣ"
                "&দ্এ=দে"
                "&দ্ঐ=দৈ"
                "&দ্ও=দো"
                "&দ্ঔ=দৌ"
                "&ধ্অ=ধ"
                "&ধ্আ=ধা"
                "&ধ্ই=ধি"
                "&ধ্ঈ=ধী"
                "&ধ্উ=ধু"
                "&ধ্ঊ=ধূ"
                "&ধ্ঋ=ধৃ"
                "&ধ্ৠ=ধৄ"
                "&ধ্ঌ=ধৢ"
                "&ধ্ৡ=ধৣ"
                "&ধ্এ=ধে"
                "&ধ্ঐ=ধৈ"
                "&ধ্ও=ধো"
                "&ধ্ঔ=ধৌ"
                "&ন্অ=ন"
                "&ন্আ=না"
                "&ন্ই=নি"
                "&ন্ঈ=নী"
                "&ন্উ=নু"
                "&ন্ঊ=নূ"
                "&ন্ঋ=নৃ"
                "&ন্ৠ=নৄ"
                "&ন্ঌ=নৢ"
                "&ন্ৡ=নৣ"
                "&ন্এ=নে"
                "&ন্ঐ=নৈ"
                "&ন্ও=নো"
                "&ন্ঔ=নৌ"
                "&প্অ=প"
                "&প্আ=পা"
                "&প্ই=পি"
                "&প্ঈ=পী"
                "&প্উ=পু"
                "&প্ঊ=পূ"
                "&প্ঋ=পৃ"
                "&প্ৠ=পৄ"
                "&প্ঌ=পৢ"
                "&প্ৡ=পৣ"
                "&প্এ=পে"
                "&প্ঐ=পৈ"
                "&প্ও=পো"
                "&প্ঔ=পৌ"
                "&ফ্অ=ফ"
                "&ফ্আ=ফা"
                "&ফ্ই=ফি"
                "&ফ্ঈ=ফী"
                "&ফ্উ=ফু"
                "&ফ্ঊ=ফূ"
                "&ফ্ঋ=ফৃ"
                "&ফ্ৠ=ফৄ"
                "&ফ্ঌ=ফৢ"
                "&ফ্ৡ=ফৣ"
                "&ফ্এ=ফে"
                "&ফ্ঐ=ফৈ"
                "&ফ্ও=ফো"
                "&ফ্ঔ=ফৌ"
                "&ব্অ=ব"
                "&ব্আ=বা"
                "&ব্ই=বি"
                "&ব্ঈ=বী"
                "&ব্উ=বু"
                "&ব্ঊ=বূ"
                "&ব্ঋ=বৃ"
                "&ব্ৠ=বৄ"
                "&ব্ঌ=বৢ"
                "&ব্ৡ=বৣ"
                "&ব্এ=বে"
                "&ব্ঐ=বৈ"
                "&ব্ও=বো"
                "&ব্ঔ=বৌ"
                "&ভ্অ=ভ"
                "&ভ্আ=ভা"
                "&ভ্ই=ভি"
                "&ভ্ঈ=ভী"
                "&ভ্উ=ভু"
                "&ভ্ঊ=ভূ"
                "&ভ্ঋ=ভৃ"
                "&ভ্ৠ=ভৄ"
                "&ভ্ঌ=ভৢ"
                "&ভ্ৡ=ভৣ"
                "&ভ্এ=ভে"
                "&ভ্ঐ=ভৈ"
                "&ভ্ও=ভো"
                "&ভ্ঔ=ভৌ"
                "&ম্অ=ম"
                "&ম্আ=মা"
                "&ম্ই=মি"
                "&ম্ঈ=মী"
                "&ম্উ=মু"
                "&ম্ঊ=মূ"
                "&ম্ঋ=মৃ"
                "&ম্ৠ=মৄ"
                "&ম্ঌ=মৢ"
                "&ম্ৡ=মৣ"
                "&ম্এ=মে"
                "&ম্ঐ=মৈ"
                "&ম্ও=মো"
                "&ম্ঔ=মৌ"
                "&য্অ=য"
                "&য্আ=যা"
                "&য্ই=যি"
                "&য্ঈ=যী"
                "&য্উ=যু"
                "&য্ঊ=যূ"
                "&য্ঋ=যৃ"
                "&য্ৠ=যৄ"
                "&য্ঌ=যৢ"
                "&য্ৡ=যৣ"
                "&য্এ=যে"
                "&য্ঐ=যৈ"
                "&য্ও=যো"
                "&য্ঔ=যৌ"
                "&র্অ=র"
                "&র্আ=রা"
                "&র্ই=রি"
                "&র্ঈ=রী"
                "&র্উ=রু"
                "&র্ঊ=রূ"
                "&র্ঋ=রৃ"
                "&র্ৠ=রৄ"
                "&র্ঌ=রৢ"
                "&র্ৡ=রৣ"
                "&র্এ=রে"
                "&র্ঐ=রৈ"
                "&র্ও=রো"
                "&র্ঔ=রৌ"
                "&ৰ্অ=ৰ"
                "&ৰ্আ=ৰা"
                "&ৰ্ই=ৰি"
                "&ৰ্ঈ=ৰী"
                "&ৰ্উ=ৰু"
                "&ৰ্ঊ=ৰূ"
                "&ৰ্ঋ=ৰৃ"
                "&ৰ্ৠ=ৰৄ"
                "&ৰ্ঌ=ৰৢ"
                "&ৰ্ৡ=ৰৣ"
                "&ৰ্এ=ৰে"
                "&ৰ্ঐ=ৰৈ"
                "&ৰ্ও=ৰো"
                "&ৰ্ঔ=ৰৌ"
                "&ল্অ=ল"
                "&ল্আ=লা"
                "&ল্ই=লি"
                "&ল্ঈ=লী"
                "&ল্উ=লু"
                "&ল্ঊ=লূ"
                "&ল্ঋ=লৃ"
                "&ল্ৠ=লৄ"
                "&ল্ঌ=লৢ"
                "&ল্ৡ=লৣ"
                "&ল্এ=লে"
                "&ল্ঐ=লৈ"
                "&ল্ও=লো"
                "&ল্ঔ=লৌ"
                "&ৱ্অ=ৱ"
                "&ৱ্আ=ৱা"
                "&ৱ্ই=ৱি"
                "&ৱ্ঈ=ৱী"
                "&ৱ্উ=ৱু"
                "&ৱ্ঊ=ৱূ"
                "&ৱ্ঋ=ৱৃ"
                "&ৱ্ৠ=ৱৄ"
                "&ৱ্ঌ=ৱৢ"
                "&ৱ্ৡ=ৱৣ"
                "&ৱ্এ=ৱে"
                "&ৱ্ঐ=ৱৈ"
                "&ৱ্ও=ৱো"
                "&ৱ্ঔ=ৱৌ"
                "&শ্অ=শ"
                "&শ্আ=শা"
                "&শ্ই=শি"
                "&শ্ঈ=শী"
                "&শ্উ=শু"
                "&শ্ঊ=শূ"
                "&শ্ঋ=শৃ"
                "&শ্ৠ=শৄ"
                "&শ্ঌ=শৢ"
                "&শ্ৡ=শৣ"
                "&শ্এ=শে"
                "&শ্ঐ=শৈ"
                "&শ্ও=শো"
                "&শ্ঔ=শৌ"
                "&ষ্অ=ষ"
                "&ষ্আ=ষা"
                "&ষ্ই=ষি"
                "&ষ্ঈ=ষী"
                "&ষ্উ=ষু"
                "&ষ্ঊ=ষূ"
                "&ষ্ঋ=ষৃ"
                "&ষ্ৠ=ষৄ"
                "&ষ্ঌ=ষৢ"
                "&ষ্ৡ=ষৣ"
                "&ষ্এ=ষে"
                "&ষ্ঐ=ষৈ"
                "&ষ্ও=ষো"
                "&ষ্ঔ=ষৌ"
                "&স্অ=স"
                "&স্আ=সা"
                "&স্ই=সি"
                "&স্ঈ=সী"
                "&স্উ=সু"
                "&স্ঊ=সূ"
                "&স্ঋ=সৃ"
                "&স্ৠ=সৄ"
                "&স্ঌ=সৢ"
                "&স্ৡ=সৣ"
                "&স্এ=সে"
                "&স্ঐ=সৈ"
                "&স্ও=সো"
                "&স্ঔ=সৌ"
                "&হ্অ=হ"
                "&হ্আ=হা"
                "&হ্ই=হি"
                "&হ্ঈ=হী"
                "&হ্উ=হু"
                "&হ্ঊ=হূ"
                "&হ্ঋ=হৃ"
                "&হ্ৠ=হৄ"
                "&হ্ঌ=হৢ"
                "&হ্ৡ=হৣ"
                "&হ্এ=হে"
                "&হ্ঐ=হৈ"
                "&হ্ও=হো"
                "&হ্ঔ=হৌ"
                "&ক<<<ক়"
                "&কা<<<ক়া"
                "&কি<<<ক়ি"
                "&কী<<<ক়ী"
                "&কু<<<ক়ু"
                "&কূ<<<ক়ূ"
                "&কৃ<<<ক়ৃ"
                "&কৄ<<<ক়ৄ"
                "&কৢ<<<ক়ৢ"
                "&কৣ<<<ক়ৣ"
                "&কে<<<ক়ে"
                "&কৈ<<<ক়ৈ"
                "&কো<<<ক়ো"
                "&কৌ<<<ক়ৌ"
                "&ক্<<<ক়্"
                "&খ<<<খ়"
                "&খা<<<খ়া"
                "&খি<<<খ়ি"
                "&খী<<<খ়ী"
                "&খু<<<খ়ু"
                "&খূ<<<খ়ূ"
                "&খৃ<<<খ়ৃ"
                "&খৄ<<<খ়ৄ"
                "&খৢ<<<খ়ৢ"
                "&খৣ<<<খ়ৣ"
                "&খে<<<খ়ে"
                "&খৈ<<<খ়ৈ"
                "&খো<<<খ়ো"
                "&খৌ<<<খ়ৌ"
                "&খ্<<<খ়্"
                "&গ<<<গ়"
                "&গা<<<গ়া"
                "&গি<<<গ়ি"
                "&গী<<<গ়ী"
                "&গু<<<গ়ু"
                "&গূ<<<গ়ূ"
                "&গৃ<<<গ়ৃ"
                "&গৄ<<<গ়ৄ"
                "&গৢ<<<গ়ৢ"
                "&গৣ<<<গ়ৣ"
                "&গে<<<গ়ে"
                "&গৈ<<<গ়ৈ"
                "&গো<<<গ়ো"
                "&গৌ<<<গ়ৌ"
                "&গ্<<<গ়্"
                "&জ<<<জ়"
                "&জা<<<জ়া"
                "&জি<<<জ়ি"
                "&জী<<<জ়ী"
                "&জু<<<জ়ু"
                "&জূ<<<জ়ূ"
                "&জৃ<<<জ়ৃ"
                "&জৄ<<<জ়ৄ"
                "&জৢ<<<জ়ৢ"
                "&জৣ<<<জ়ৣ"
                "&জে<<<জ়ে"
                "&জৈ<<<জ়ৈ"
                "&জো<<<জ়ো"
                "&জৌ<<<জ়ৌ"
                "&জ্<<<জ়্"
                "&ড<<<ড়"
                "&ডা<<<ড়া"
                "&ডি<<<ড়ি"
                "&ডী<<<ড়ী"
                "&ডু<<<ড়ু"
                "&ডূ<<<ড়ূ"
                "&ডৃ<<<ড়ৃ"
                "&ডৄ<<<ড়ৄ"
                "&ডৢ<<<ড়ৢ"
                "&ডৣ<<<ড়ৣ"
                "&ডে<<<ড়ে"
                "&ডৈ<<<ড়ৈ"
                "&ডো<<<ড়ো"
                "&ডৌ<<<ড়ৌ"
                "&ড্<<<ড়্"
                "&ঢ<<<ঢ়"
                "&ঢা<<<ঢ়া"
                "&ঢি<<<ঢ়ি"
                "&ঢী<<<ঢ়ী"
                "&ঢু<<<ঢ়ু"
                "&ঢূ<<<ঢ়ূ"
                "&ঢৃ<<<ঢ়ৃ"
                "&ঢৄ<<<ঢ়ৄ"
                "&ঢৢ<<<ঢ়ৢ"
                "&ঢৣ<<<ঢ়ৣ"
                "&ঢে<<<ঢ়ে"
                "&ঢৈ<<<ঢ়ৈ"
                "&ঢো<<<ঢ়ো"
                "&ঢৌ<<<ঢ়ৌ"
                "&ঢ্<<<ঢ়্"
                "&ফ<<<ফ়"
                "&ফা<<<ফ়া"
                "&ফি<<<ফ়ি"
                "&ফী<<<ফ়ী"
                "&ফু<<<ফ়ু"
                "&ফূ<<<ফ়ূ"
                "&ফৃ<<<ফ়ৃ"
                "&ফৄ<<<ফ়ৄ"
                "&ফৢ<<<ফ়ৢ"
                "&ফৣ<<<ফ়ৣ"
                "&ফে<<<ফ়ে"
                "&ফৈ<<<ফ়ৈ"
                "&ফো<<<ফ়ো"
                "&ফৌ<<<ফ়ৌ"
                "&ফ্<<<ফ়্"
                "&ব<<<ব়"
                "&বা<<<ব়া"
                "&বি<<<ব়ি"
                "&বী<<<ব়ী"
                "&বু<<<ব়ু"
                "&বূ<<<ব়ূ"
                "&বৃ<<<ব়ৃ"
                "&বৄ<<<ব়ৄ"
                "&বৢ<<<ব়ৢ"
                "&বৣ<<<ব়ৣ"
                "&বে<<<ব়ে"
                "&বৈ<<<ব়ৈ"
                "&বো<<<ব়ো"
                "&বৌ<<<ব়ৌ"
                "&ব্<<<ব়্"
                "&য<<<য়"
                "&যা<<<য়া"
                "&যি<<<য়ি"
                "&যী<<<য়ী"
                "&যু<<<য়ু"
                "&যূ<<<য়ূ"
                "&যৃ<<<য়ৃ"
                "&যৄ<<<য়ৄ"
                "&যৢ<<<য়ৢ"
                "&যৣ<<<য়ৣ"
                "&যে<<<য়ে"
                "&যৈ<<<য়ৈ"
                "&যো<<<য়ো"
                "&যৌ<<<য়ৌ"
                "&য্<<<য়্"
            }
<<<<<<< HEAD
            Version{"42"}
=======
            Version{"44.1"}
>>>>>>> 626889fb
        }
    }
}<|MERGE_RESOLUTION|>--- conflicted
+++ resolved
@@ -9,11 +9,7 @@
                 "[reorder Beng Deva Guru Gujr Orya Taml Telu Knda Mlym Sinh]"
                 "&ঔ<ং<ঃ<ঁ"
             }
-<<<<<<< HEAD
-            Version{"42"}
-=======
             Version{"44.1"}
->>>>>>> 626889fb
         }
         traditional{
             Sequence{
@@ -633,11 +629,7 @@
                 "&যৌ<<<য়ৌ"
                 "&য্<<<য়্"
             }
-<<<<<<< HEAD
-            Version{"42"}
-=======
             Version{"44.1"}
->>>>>>> 626889fb
         }
     }
 }