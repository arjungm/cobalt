--- conflicted
+++ resolved
@@ -8,11 +8,7 @@
                 "&a<e<<<E<i<<<I<o<<<O<u<<<U"
                 "&w<ʻ"
             }
-<<<<<<< HEAD
-            Version{"42"}
-=======
             Version{"44.1"}
->>>>>>> 626889fb
         }
     }
 }