--- conflicted
+++ resolved
@@ -16,11 +16,7 @@
                 "&ۏ<ه<<ە<<ہ<<ة<<ۃ<<ۀ<<ھ"
                 "&ی<<*ىےيېۑۍێ"
             }
-<<<<<<< HEAD
-            Version{"42"}
-=======
             Version{"44.1"}
->>>>>>> 626889fb
         }
     }
 }