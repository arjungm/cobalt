--- conflicted
+++ resolved
@@ -167,34 +167,6 @@
     }
     calendar{
         buddhist{
-<<<<<<< HEAD
-            DateTimePatterns{
-                "HH:mm:ss zzzz",
-                "HH:mm:ss z",
-                "HH:mm:ss",
-                "HH:mm",
-                "EEEE, d 'de' MMMM 'de' y G",
-                "d 'de' MMMM 'de' y G",
-                "d 'de' MMM 'de' y G",
-                "d/M/y G",
-                "{1}, {0}",
-                "{1}, {0}",
-                "{1}, {0}",
-                "{1}, {0}",
-                "{1}, {0}",
-            }
-            DateTimeSkeletons{
-                "HHmmsszzzz",
-                "HHmmssz",
-                "HHmmss",
-                "HHmm",
-                "GyMMMMEEEEd",
-                "GyMMMMd",
-                "GyMMMd",
-                "GyMd",
-            }
-=======
->>>>>>> 626889fb
             eras{
                 narrow{
                     "BE",
@@ -570,71 +542,6 @@
                         "4.º trimestre",
                     }
                 }
-<<<<<<< HEAD
-                stand-alone{
-                    wide{
-                        "1.º trimestre",
-                        "2.º trimestre",
-                        "3.º trimestre",
-                        "4.º trimestre",
-                    }
-                }
-            }
-        }
-        hebrew{
-            DateTimePatterns{
-                "HH:mm:ss zzzz",
-                "HH:mm:ss z",
-                "HH:mm:ss",
-                "HH:mm",
-                "EEEE, d 'de' MMMM 'de' y G",
-                "d 'de' MMMM 'de' y G",
-                "d 'de' MMM 'de' y G",
-                "d/M/y G",
-                "{1}, {0}",
-                "{1}, {0}",
-                "{1}, {0}",
-                "{1}, {0}",
-                "{1}, {0}",
-            }
-            DateTimeSkeletons{
-                "HHmmsszzzz",
-                "HHmmssz",
-                "HHmmss",
-                "HHmm",
-                "GyMMMMEEEEd",
-                "GyMMMMd",
-                "GyMMMd",
-                "GyMd",
-            }
-        }
-        islamic{
-            DateTimePatterns{
-                "HH:mm:ss zzzz",
-                "HH:mm:ss z",
-                "HH:mm:ss",
-                "HH:mm",
-                "EEEE, d 'de' MMMM 'de' y G",
-                "d 'de' MMMM 'de' y G",
-                "d 'de' MMM 'de' y G",
-                "d/M/y G",
-                "{1}, {0}",
-                "{1}, {0}",
-                "{1}, {0}",
-                "{1}, {0}",
-                "{1}, {0}",
-=======
->>>>>>> 626889fb
-            }
-            DateTimeSkeletons{
-                "HHmmsszzzz",
-                "HHmmssz",
-                "HHmmss",
-                "HHmm",
-                "GyMMMMEEEEd",
-                "GyMMMMd",
-                "GyMMMd",
-                "GyMd",
             }
         }
         japanese{
@@ -650,48 +557,8 @@
                 "{1}, {0}",
                 "{1}, {0}",
                 "{1}, {0}",
-<<<<<<< HEAD
-                "{1}, {0}",
-                "{1}, {0}",
-            }
-            DateTimeSkeletons{
-                "HHmmsszzzz",
-                "HHmmssz",
-                "HHmmss",
-                "HHmm",
-                "GyMMMMEEEEd",
-                "GyMMMMd",
-                "GyMMdd",
-                "GyMd",
-            }
-        }
-        roc{
-            DateTimePatterns{
-                "HH:mm:ss zzzz",
-                "HH:mm:ss z",
-                "HH:mm:ss",
-                "HH:mm",
-                "EEEE, d 'de' MMMM 'de' y G",
-                "d 'de' MMMM 'de' y G",
-                "d 'de' MMM 'de' y G",
-                "d/M/y G",
-                "{1}, {0}",
-=======
->>>>>>> 626889fb
-                "{1}, {0}",
-                "{1}, {0}",
-                "{1}, {0}",
-                "{1}, {0}",
-            }
-            DateTimeSkeletons{
-                "HHmmsszzzz",
-                "HHmmssz",
-                "HHmmss",
-                "HHmm",
-                "GyMMMMEEEEd",
-                "GyMMMMd",
-                "GyMMMd",
-                "GyMd",
+                "{1}, {0}",
+                "{1}, {0}",
             }
             DateTimeSkeletons{
                 "HHmmsszzzz",
