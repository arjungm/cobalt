﻿// © 2016 and later: Unicode, Inc. and others.
// License & terms of use: http://www.unicode.org/copyright.html
// Generated using tools/cldr/cldr-to-icu/build-icu-data.xml
or{
    AuxExemplarCharacters{"[\u200C\u200D]"}
    ExemplarCharacters{
        "[଼ ଅ ଆ ଇ ଈ ଉ ଊ ଋ ଏ ଐ ଓ ଔ ଁ ଂ ଃ କ ଖ ଗ ଘ ଙ ଚ ଛ ଜ ଝ ଞ ଟ ଠ ଡ{ଡ଼} ଢ{ଢ଼} ଣ ତ ଥ ଦ ଧ"
        " ନ ପ ଫ ବ ଭ ମ ଯୟ ର ଲ ଳ ଵ ୱ ଶ ଷ ସ ହ ା ି ୀ ୁ ୂ ୃ େ ୈ ୋ ୌ ୍]"
    }
    ExemplarCharactersIndex{
        "[ଅ ଆ ଇ ଈ ଉ ଊ ଋ ଏ ଐ ଓ ଔ କ ଖ ଗ ଘ ଙ ଚ ଛ ଜ ଝ ଞ ଟ ଠ ଡ ଢ ଣ ତ ଥ ଦ ଧ ନ ପ ଫ ବ ଭ ମ ଯ ର"
        " ଲ ଳ ଶ ଷ ସ ହ {କ୍ଷ}]"
    }
    ExemplarCharactersNumbers{"[\\- ‑ , . % ‰ + 0୦ 1୧ 2୨ 3୩ 4୪ 5୫ 6୬ 7୭ 8୮ 9୯]"}
    ExemplarCharactersPunctuation{"[\\- ‐‑ – — , ; \\: ! ? . … '‘’ \u0022“” ( ) \\[ \\] § @ * / \\& # † ‡ ′ ″]"}
    NumberElements{
        latn{
            miscPatterns{
                atLeast{"{0}+"}
            }
            patterns{
                accountingFormat{"¤#,##0.00;(¤#,##0.00)"}
                accountingFormat%alphaNextToNumber{"¤ #,##0.00;(¤ #,##0.00)"}
                accountingFormat%noCurrency{"#,##0.00;(#,##0.00)"}
                currencyFormat{"¤#,##0.00"}
                decimalFormat{"#,##,##0.###"}
            }
            patternsLong{
                decimalFormat{
                    1000{
                        one{"0 ହଜାର"}
                        other{"0 ହଜାର"}
                    }
                    10000{
                        one{"00 ହଜାର"}
                        other{"00 ହଜାର"}
                    }
                    100000{
                        one{"000 ହଜାର"}
                        other{"000 ହଜାର"}
                    }
                    1000000{
                        one{"0 ନିୟୁତ"}
                        other{"0 ନିୟୁତ"}
                    }
                    10000000{
                        one{"00 ନିୟୁତ"}
                        other{"00 ନିୟୁତ"}
                    }
                    100000000{
                        one{"000 ନିୟୁତ"}
                        other{"000 ନିୟୁତ"}
                    }
                    1000000000{
                        one{"0 ଶହକୋଟି"}
                        other{"0 ଶହକୋଟି"}
                    }
                    10000000000{
                        one{"00 ଶହକୋଟି"}
                        other{"00 ଶହକୋଟି"}
                    }
                    100000000000{
                        one{"000 ଶହକୋଟି"}
                        other{"000 ଶହକୋଟି"}
                    }
                    1000000000000{
                        one{"0 ଲକ୍ଷକୋଟି"}
                        other{"0 ଲକ୍ଷକୋଟି"}
                    }
                    10000000000000{
                        one{"00 ଲକ୍ଷକୋଟି"}
                        other{"00 ଲକ୍ଷକୋଟି"}
                    }
                    100000000000000{
                        one{"000 ଲକ୍ଷକୋଟି"}
                        other{"000 ଲକ୍ଷକୋଟି"}
                    }
                }
            }
            patternsShort{
                currencyFormat{
                    1000{
                        one{"¤0ହ"}
                        other{"¤0ହ"}
                    }
                    10000{
                        one{"¤00ହ"}
                        other{"¤00ହ"}
                    }
                    100000{
                        one{"¤000ହ"}
                        other{"¤000ହ"}
                    }
                    1000000{
                        one{"¤0ନି"}
                        other{"¤0ନି"}
                    }
                    10000000{
                        one{"¤00ନି"}
                        other{"¤00ନି"}
                    }
                    100000000{
                        one{"¤000ନି"}
                        other{"¤000ନି"}
                    }
                    1000000000{
                        one{"¤0ବି"}
                        other{"¤0ବି"}
                    }
                    10000000000{
                        one{"¤00ବି"}
                        other{"¤00ବି"}
                    }
                    100000000000{
                        one{"¤000ବି"}
                        other{"¤000ବି"}
                    }
                    1000000000000{
                        one{"¤0ଟ୍ରି"}
                        other{"¤0ଟ୍ରି"}
                    }
                    10000000000000{
                        one{"¤00ଟ୍ରି"}
                        other{"¤00ଟ୍ରି"}
                    }
                    100000000000000{
                        one{"¤000ଟ୍ରି"}
                        other{"¤000ଟ୍ରି"}
                    }
                }
                currencyFormat%alphaNextToNumber{
                    1000{
                        one{"¤ 0ହ"}
                        other{"¤ 0ହ"}
                    }
                    10000{
                        one{"¤ 00ହ"}
                        other{"¤ 00ହ"}
                    }
                    100000{
                        one{"¤ 000ହ"}
                        other{"¤ 000ହ"}
                    }
                    1000000{
                        one{"¤ 0ନି"}
                        other{"¤ 0ନି"}
                    }
                    10000000{
                        one{"¤ 00ନି"}
                        other{"¤ 00ନି"}
                    }
                    100000000{
                        one{"¤ 000ନି"}
                        other{"¤ 000ନି"}
                    }
                    1000000000{
                        one{"¤ 0ବି"}
                        other{"¤ 0ବି"}
                    }
                    10000000000{
                        one{"¤ 00ବି"}
                        other{"¤ 00ବି"}
                    }
                    100000000000{
                        one{"¤ 000ବି"}
                        other{"¤ 000ବି"}
                    }
                    1000000000000{
                        one{"¤ 0T"}
                        other{"¤ 0T"}
                    }
                    10000000000000{
                        one{"¤ 00T"}
                        other{"¤ 00T"}
                    }
                    100000000000000{
                        one{"¤ 000T"}
                        other{"¤ 000T"}
                    }
                }
                decimalFormat{
                    1000{
                        one{"0ହ"}
                        other{"0ହ"}
                    }
                    10000{
                        one{"00ହ"}
                        other{"00ହ"}
                    }
                    100000{
                        one{"000ହ"}
                        other{"000ହ"}
                    }
                    1000000{
                        one{"0ନି"}
                        other{"0ନି"}
                    }
                    10000000{
                        one{"00ନି"}
                        other{"00ନି"}
                    }
                    100000000{
                        one{"000ନି"}
                        other{"000ନି"}
                    }
                    1000000000{
                        one{"0ବି"}
                        other{"0ବି"}
                    }
                    10000000000{
                        one{"00ବି"}
                        other{"00ବି"}
                    }
                    100000000000{
                        one{"000ବି"}
                        other{"000ବି"}
                    }
                    1000000000000{
                        one{"0ଟ୍ରି"}
                        other{"0ଟ୍ରି"}
                    }
                    10000000000000{
                        one{"00ଟ୍ରି"}
                        other{"00ଟ୍ରି"}
                    }
                    100000000000000{
                        one{"000ଟ୍ରି"}
                        other{"000ଟ୍ରି"}
                    }
                }
            }
        }
        minimalPairs{
            ordinal{
                other{"ଡାହାଣରେ ଥିବା {0} ନିଅନ୍ତୁ"}
            }
            plural{
                one{"{0} ଦିନ"}
                other{"{0} ଦିନଗୁଡ଼ିକ"}
            }
        }
        native{"orya"}
    }
    calendar{
        generic{
            DateTimePatterns{
                "h:mm:ss a zzzz",
                "h:mm:ss a z",
                "h:mm:ss a",
                "h:mm a",
                "EEEE, MMMM d, y G",
                "MMMM d, y G",
                "MMM d, y G",
                "M/d/y GGGGG",
                "{1}, {0}",
                "{1}, {0}",
                "{1}, {0}",
                "{1}, {0}",
                "{1}, {0}",
            }
            DateTimePatterns%atTime{
                "{1} ରେ {0}",
                "{1} ରେ {0}",
                "{1}, {0}",
                "{1}, {0}",
            }
            DateTimeSkeletons{
                "ahmmsszzzz",
                "ahmmssz",
                "ahmmss",
                "ahmm",
                "GyMMMMEEEEd",
                "GyMMMMd",
                "GyMMMd",
                "GGGGGyMd",
            }
            availableFormats{
                Ed{"d E"}
                Gy{"y G"}
                GyMMM{"MMM y G"}
                GyMMMEd{"E, MMM d, y G"}
                GyMMMd{"MMM d, y G"}
                MEd{"E, M/d"}
                MMMEd{"E, MMM d"}
                MMdd{"dd-MM"}
                Md{"M/d"}
                y{"y G"}
                yMM{"MM-y G"}
                yMMMM{"MMMM y G"}
                yQQQ{"QQQ y G"}
                yyyy{"y G"}
                yyyyM{"M/y GGGGG"}
                yyyyMEd{"E, M/d/y GGGGG"}
                yyyyMMM{"MMM y G"}
                yyyyMMMEd{"E, MMM d, y G"}
                yyyyMMMM{"MMMM y G"}
                yyyyMMMd{"MMM d, y G"}
                yyyyMd{"M/d/y GGGGG"}
                yyyyQQQ{"QQQ y G"}
                yyyyQQQQ{"QQQQ y G"}
            }
            intervalFormats{
                M{
                    M{"M – M"}
                }
                MEd{
                    M{"E, M/d – E, M/d"}
                    d{"E, M/d – E, M/d"}
                }
                MMM{
                    M{"MMM – MMM"}
                }
                MMMEd{
                    M{"E, MMM d – E, MMM d"}
                    d{"E, MMM d – E, MMM d"}
                }
                MMMd{
                    d{"MMM d – d"}
                }
                Md{
                    d{"M/d – M/d"}
                }
                fallback{"{0} – {1}"}
                y{
                    y{"y – y G"}
                }
                yM{
                    M{"M/y – M/y GGGGG"}
                    y{"M/y – M/y GGGGG"}
                }
                yMEd{
                    M{"E, M/d/y – E, M/d/y GGGGG"}
                    d{"E, M/d/y – E, M/d/y GGGGG"}
                    y{"E, M/d/y – E, M/d/y GGGGG"}
                }
                yMMM{
                    M{"MMM – MMM y G"}
                    y{"MMM y – MMM y G"}
                }
                yMMMEd{
                    M{"E, MMM d – E, MMM d, y G"}
                    d{"E, MMM d – E, MMM d, y G"}
                    y{"E, MMM d, y – E, MMM d, y G"}
                }
                yMMMM{
                    M{"MMMM – MMMM y G"}
                    y{"MMMM y – MMMM y G"}
                }
                yMMMd{
                    M{"MMM d – MMM d, y G"}
                    d{"MMM d – d, y G"}
                    y{"MMM d, y – MMM d, y G"}
                }
                yMd{
                    M{"M/d/y – M/d/y GGGGG"}
                    d{"M/d/y – M/d/y GGGGG"}
                    y{"M/d/y – M/d/y GGGGG"}
                }
            }
        }
        gregorian{
            AmPmMarkersNarrow{
                "ପୂ",
                "ଅ",
            }
            DateTimePatterns{
                "h:mm:ss a zzzz",
                "h:mm:ss a z",
                "h:mm:ss a",
                "h:mm a",
                "EEEE, MMMM d, y",
                "MMMM d, y",
                "MMM d, y",
                "M/d/yy",
                "{1}, {0}",
                "{1}, {0}",
                "{1}, {0}",
                "{1}, {0}",
                "{1}, {0}",
            }
            DateTimePatterns%atTime{
                "{0} ଠାରେ {1}",
                "{0} ଠାରେ {1}",
                "{1}, {0}",
                "{1}, {0}",
            }
            DateTimeSkeletons{
                "ahmmsszzzz",
                "ahmmssz",
                "ahmmss",
                "ahmm",
                "yMMMMEEEEd",
                "yMMMMd",
                "yMMMd",
                "yyMd",
<<<<<<< HEAD
            }
            appendItems{
                Timezone{"{0} {1}"}
=======
>>>>>>> 626889fb
            }
            availableFormats{
                Ed{"d E"}
                Gy{"y G"}
                GyMMM{"MMM y G"}
                GyMMMEd{"E, MMM d, y G"}
                GyMMMd{"MMM d, y G"}
                MEd{"E, M/d"}
                MMMEd{"E, MMM d"}
                MMMMW{
                    one{"MMMM ର ସପ୍ତାହ W"}
                    other{"MMMM ର ସପ୍ତାହ W"}
                }
                MMdd{"dd-MM"}
                Md{"M/d"}
                yM{"M/y"}
                yMEd{"E, M/d/y"}
                yMM{"MM-y"}
                yMMM{"MMM y"}
                yMMMEd{"E, MMM d, y"}
                yMMMM{"MMMM y"}
                yMMMd{"MMM d, y"}
                yMd{"M/d/y"}
                yQQQ{"QQQ y"}
                yQQQQ{"QQQQ y"}
                yw{
                    one{"Y ର ସପ୍ତାହ w"}
                    other{"Y ର ସପ୍ତାହ w"}
                }
            }
            dayNames{
                format{
                    abbreviated{
                        "ରବି",
                        "ସୋମ",
                        "ମଙ୍ଗଳ",
                        "ବୁଧ",
                        "ଗୁରୁ",
                        "ଶୁକ୍ର",
                        "ଶନି",
                    }
                    wide{
                        "ରବିବାର",
                        "ସୋମବାର",
                        "ମଙ୍ଗଳବାର",
                        "ବୁଧବାର",
                        "ଗୁରୁବାର",
                        "ଶୁକ୍ରବାର",
                        "ଶନିବାର",
                    }
                }
                stand-alone{
                    narrow{
                        "ର",
                        "ସୋ",
                        "ମ",
                        "ବୁ",
                        "ଗୁ",
                        "ଶୁ",
                        "ଶ",
                    }
                }
            }
            dayPeriod{
                stand-alone{
                    abbreviated{
                        am{"ପୂର୍ବାହ୍ନ"}
                        pm{"ଅପରାହ୍ନ"}
                    }
                    narrow{
                        am{"AM"}
                        pm{"ଅପରାହ୍ନ"}
                    }
                }
            }
            eras{
                abbreviated{
                    "BC",
                    "AD",
                }
                abbreviated%variant{
                    "BCE",
                    "CE",
                }
                wide{
                    "ଖ୍ରୀଷ୍ଟପୂର୍ବ",
                    "ଖ୍ରୀଷ୍ଟାବ୍ଦ",
                }
                wide%variant{
                    "ସାମ୍ପ୍ରତିକ ଯୁଗ ପୂର୍ବରୁ",
                    "ସାମ୍ପ୍ରତିକ ଯୁଗ",
                }
            }
            intervalFormats{
<<<<<<< HEAD
                H{
                    H{"HH–HH"}
                }
                Hm{
                    H{"HH:mm–HH:mm"}
                    m{"HH:mm–HH:mm"}
                }
                Hmv{
                    H{"HH:mm–HH:mm v"}
                    m{"HH:mm–HH:mm v"}
                }
                Hv{
                    H{"HH–HH v"}
                }
                M{
                    M{"MM–MM"}
                }
                MEd{
                    M{"MM-dd, E – MM-dd, E"}
                    d{"MM-dd, E – MM-dd, E"}
                }
                MMM{
                    M{"LLL–LLL"}
                }
                MMMEd{
                    d{"MMM d, E – MMM d, E"}
                }
                MMMd{
                    M{"MMM d – MMM d"}
                    d{"MMM d–d"}
                }
                Md{
                    M{"MM-dd – MM-dd"}
                    d{"MM-dd – MM-dd"}
                }
                d{
                    d{"d–d"}
                }
=======
>>>>>>> 626889fb
                fallback{"{0} – {1}"}
            }
            monthNames{
                format{
                    wide{
                        "ଜାନୁଆରୀ",
                        "ଫେବୃଆରୀ",
                        "ମାର୍ଚ୍ଚ",
                        "ଅପ୍ରେଲ",
                        "ମଇ",
                        "ଜୁନ",
                        "ଜୁଲାଇ",
                        "ଅଗଷ୍ଟ",
                        "ସେପ୍ଟେମ୍ବର",
                        "ଅକ୍ଟୋବର",
                        "ନଭେମ୍ବର",
                        "ଡିସେମ୍ବର",
                    }
                }
                stand-alone{
                    narrow{
                        "ଜା",
                        "ଫେ",
                        "ମା",
                        "ଅ",
                        "ମଇ",
                        "ଜୁ",
                        "ଜୁ",
                        "ଅ",
                        "ସେ",
                        "ଅ",
                        "ନ",
                        "ଡି",
                    }
                }
            }
            quarters{
                format{
                    wide{
                        "1ମ ତ୍ରୟମାସ",
                        "2ୟ ତ୍ରୟମାସ",
                        "3ୟ ତ୍ରୟମାସ",
                        "4ର୍ଥ ତ୍ରୟମାସ",
                    }
                }
                stand-alone{
                    abbreviated{
                        "Q1",
                        "Q2",
                        "Q3",
                        "Q4",
                    }
                }
            }
        }
        indian{
            eras{
                abbreviated{
                    "ସାକା",
                }
            }
            monthNames{
                format{
                    wide{
                        "ଚୈତ୍ର",
                        "ବୈଶାଖ",
                        "ଜ୍ୟୋଷ୍ଠ",
                        "ଆଷାଢ଼",
                        "ଶ୍ରାବଣ",
                        "ଭାଦ୍ରବ",
                        "ଆଶ୍ଵିନ",
                        "କାର୍ତ୍ତିକ",
                        "ଆଗ୍ରାହୟଣ",
                        "ପୌଷ",
                        "ମାଘ",
                        "ଫାଲଗୁନ",
                    }
                }
            }
        }
        indian{
            eras{
                abbreviated{
                    "ସାକା",
                }
            }
            monthNames{
                format{
                    abbreviated{
                        "ଚୈତ୍ର",
                        "ବୈଶାଖ",
                        "ଜ୍ୟୋଷ୍ଠ",
                        "ଆଷାଢ଼",
                        "ଶ୍ରାବଣ",
                        "ଭାଦ୍ରବ",
                        "ଆଶ୍ଵିନ",
                        "କାର୍ତ୍ତିକ",
                        "ଆଗ୍ରାହୟଣ",
                        "ପୌଷ",
                        "ମାଘ",
                        "ଫାଲଗୁନ",
                    }
                    narrow{
                        "1",
                        "2",
                        "3",
                        "4",
                        "5",
                        "6",
                        "7",
                        "8",
                        "9",
                        "10",
                        "11",
                        "12",
                    }
                    wide{
                        "ଚୈତ୍ର",
                        "ବୈଶାଖ",
                        "ଜ୍ୟୋଷ୍ଠ",
                        "ଆଷାଢ଼",
                        "ଶ୍ରାବଣ",
                        "ଭାଦ୍ରବ",
                        "ଆଶ୍ଵିନ",
                        "କାର୍ତ୍ତିକ",
                        "ଆଗ୍ରାହୟଣ",
                        "ପୌଷ",
                        "ମାଘ",
                        "ଫାଲଗୁନ",
                    }
                }
                stand-alone{
                    abbreviated{
                        "ଚୈତ୍ର",
                        "ବୈଶାଖ",
                        "ଜ୍ୟୋଷ୍ଠ",
                        "ଆଷାଢ଼",
                        "ଶ୍ରାବଣ",
                        "ଭାଦ୍ରବ",
                        "ଆଶ୍ଵିନ",
                        "କାର୍ତ୍ତିକ",
                        "ଆଗ୍ରାହୟଣ",
                        "ପୌଷ",
                        "ମାଘ",
                        "ଫାଲଗୁନ",
                    }
                    narrow{
                        "1",
                        "2",
                        "3",
                        "4",
                        "5",
                        "6",
                        "7",
                        "8",
                        "9",
                        "10",
                        "11",
                        "12",
                    }
                    wide{
                        "ଚୈତ୍ର",
                        "ବୈଶାଖ",
                        "ଜ୍ୟୋଷ୍ଠ",
                        "ଆଷାଢ଼",
                        "ଶ୍ରାବଣ",
                        "ଭାଦ୍ରବ",
                        "ଆଶ୍ଵିନ",
                        "କାର୍ତ୍ତିକ",
                        "ଆଗ୍ରାହୟଣ",
                        "ପୌଷ",
                        "ମାଘ",
                        "ଫାଲଗୁନ",
                    }
                }
            }
        }
    }
    characterLabel{
        activities{"କାର୍ଯ୍ୟକଳାପ"}
        african_scripts{"ଆଫ୍ରିକୀୟ ସ୍କ୍ରିପ୍ଟ"}
        american_scripts{"ଆମେରିକୀୟ ସ୍କ୍ରିପ୍ଟ"}
        animal{"ପଶୁ"}
        animals_nature{"ପଶୁ କିମ୍ବା ପ୍ରକୃତି"}
        arrows{"ତୀର"}
        body{"ଶରୀର"}
        box_drawing{"ବକ୍ସ ଅଙ୍କନ କରିବା"}
        braille{"ବ୍ରେଲ୍"}
        building{"ଅଟ୍ଟାଳିକା"}
        bullets_stars{"ବୁଲେଟ୍‍ କିମ୍ବା ତାରା"}
        consonantal_jamo{"ବ୍ୟଞ୍ଜନ ବର୍ଣ୍ଣ ସମ୍ବନ୍ଧୀୟ ଜାମୋ"}
        currency_symbols{"ମୁଦ୍ରା ଚିହ୍ନ"}
        dash_connector{"ଡ୍ୟାଶ୍‍ କିମ୍ବା ସଂଯୋଜକ"}
        digits{"ଅଙ୍କ"}
        dingbats{"ଡିଙ୍ଗବ୍ୟାଟ୍‍"}
        divination_symbols{"ଅଲୌକିକ ଚିହ୍ନ"}
        downwards_arrows{"ନିମ୍ନାଭିମୁଖୀ ତୀର"}
        downwards_upwards_arrows{"ନିମ୍ନାଭିମୁଖୀ ଉର୍ଦ୍ଧ୍ୱମୁଖୀ ତୀର"}
        east_asian_scripts{"ପୂର୍ବ ଏସିୟ ସ୍କ୍ରିପ୍ଟ"}
        emoji{"ଇମୋଜି"}
        european_scripts{"ୟୁରୋପିୟ ସ୍କ୍ରିପ୍ଟ"}
        female{"ମହିଳା"}
        flag{"ପତାକା"}
        flags{"ପତାକାଗୁଡ଼ିକ"}
        food_drink{"ଖାଦ୍ୟ ଏବଂ ପାନୀୟ"}
        format{"ଫର୍ମାଟ୍‍"}
        format_whitespace{"ଫର୍ମାଟ୍‍ ଏବଂ ଧଳା ଖାଲି ସ୍ଥାନ"}
        full_width_form_variant{"ପୂର୍ଣ୍ଣ-ପ୍ରସ୍ଥ ଭିନ୍ନତା"}
        geometric_shapes{"ଜ୍ୟାମିତିକ ଆକୃତି"}
        half_width_form_variant{"ଅର୍ଦ୍ଧ-ପ୍ରସ୍ଥ ଭିନ୍ନତା"}
        han_characters{"ହାନ୍‍ ବର୍ଣ୍ଣ"}
        han_radicals{"ହାନ୍‍ ରାଡିକାଲ୍"}
        hanja{"ହାଞ୍ଜା"}
        hanzi_simplified{"ହାଞ୍ଜି (ସରଳୀକୃତ)"}
        hanzi_traditional{"ହାଞ୍ଜି (ପାରମ୍ପରିକ)"}
        heart{"ହୃଦୟ"}
        historic_scripts{"ଐତିହାସିକ ସ୍କ୍ରିପ୍ଟ"}
        ideographic_desc_characters{"ସାଙ୍କେତିକ ବର୍ଣ୍ଣନା ବର୍ଣ୍ଣ"}
        japanese_kana{"ଜାପାନୀ କାନା"}
        kanbun{"କାନବୁନ୍‍"}
        kanji{"କାଞ୍ଜି"}
        keycap{"କୀକ୍ୟାପ୍‍"}
        leftwards_arrows{"ବାମମୁଖୀ ତୀର"}
        leftwards_rightwards_arrows{"ବାମମୁଖୀ ଡାହାଣମୁଖୀ ତୀର"}
        letterlike_symbols{"ଅକ୍ଷରପରି ଚିହ୍ନ"}
        limited_use{"ସୀମିତ-ବ୍ୟବହାର"}
        male{"ପୁରୁଷ"}
        math_symbols{"ଗାଣିତିକ ଚିହ୍ନ"}
        middle_eastern_scripts{"ମଧ୍ୟପ୍ରାଚ୍ୟ ସ୍କ୍ରିପ୍ଟ"}
        miscellaneous{"ବିବିଧ"}
        modern_scripts{"ଆଧୁନିକ ସ୍କ୍ରିପ୍ଟ"}
        modifier{"ସଂଶୋଧକ"}
        musical_symbols{"ସାଙ୍ଗୀତିକ ଚିହ୍ନ"}
        nature{"ପ୍ରକୃତି"}
        nonspacing{"ଅଣବ୍ୟବଧାନୀକରଣ"}
        numbers{"ସଂଖ୍ୟାଗୁଡ଼ିକ"}
        objects{"ପଦାର୍ଥ"}
        other{"ଅନ୍ୟ"}
        paired{"ଯୋଡ଼ା"}
        person{"ବ୍ୟକ୍ତି"}
        phonetic_alphabet{"ଫୋନେଟିକ୍‍ ବର୍ଣ୍ଣମାଳା"}
        pictographs{"ପିକ୍ଟୋଗ୍ରାଫ୍"}
        place{"ସ୍ଥାନ"}
        plant{"ଗଛ"}
        punctuation{"ବିରାମ ଚିହ୍ନ"}
        rightwards_arrows{"ଡାହାଣମୁଖୀ ତୀର"}
        sign_standard_symbols{"ଚିହ୍ନ କିମ୍ବା ସଙ୍କେତ"}
        small_form_variant{"ଛୋଟ ଭିନ୍ନତା"}
        smiley{"ସ୍ମାଇଲି"}
        smileys_people{"ସ୍ମାଇଲି କିମ୍ବା ବ୍ୟକ୍ତି"}
        south_asian_scripts{"ଦକ୍ଷିଣ ଏସିୟ ସ୍କ୍ରିପ୍ଟ"}
        southeast_asian_scripts{"ଦକ୍ଷିଣପୂର୍ବ ଏସିୟ ସ୍କ୍ରିପ୍ଟ"}
        spacing{"ବ୍ୟବଧାନୀକରଣ"}
        sport{"କ୍ରୀଡ଼ା"}
        symbols{"ସଙ୍କେତ"}
        technical_symbols{"ବୈଷୟିକ ଚିହ୍ନ"}
        tone_marks{"ସ୍ୱର ଚିହ୍ନ"}
        travel{"ଯାତ୍ରା"}
        travel_places{"ଯାତ୍ରା କିମ୍ବା ସ୍ଥାନ"}
        upwards_arrows{"ଉର୍ଦ୍ଧ୍ୱମୁଖୀ ତୀରଗୁଡ଼ିକ"}
        variant_forms{"ଭିନ୍ନତା"}
        vocalic_jamo{"ସ୍ୱରବର୍ଣ୍ଣ ସମ୍ବନ୍ଧୀୟ ଜାମୋ"}
        weather{"ପାଣିପାଗ"}
        western_asian_scripts{"ପଶ୍ଚିମ ଏସିୟ ସ୍କ୍ରିପ୍ଟ"}
        whitespace{"ଧଳା ଖାଲି ସ୍ଥାନ"}
    }
    fields{
        day{
            dn{"ଦିନ"}
            relative{
                "-1"{"ଗତକାଲି"}
                "0"{"ଆଜି"}
                "1"{"ଆସନ୍ତାକାଲି"}
            }
            relativeTime{
                future{
                    one{"{0} ଦିନରେ"}
                    other{"{0} ଦିନରେ"}
                }
                past{
                    one{"{0} ଦିନ ପୂର୍ବେ"}
                    other{"{0} ଦିନ ପୂର୍ବେ"}
                }
            }
        }
        dayOfYear{
            dn{"ବର୍ଷର ଦିନ"}
        }
        dayOfYear-short{
            dn{"ବ. ର ଦିନ"}
        }
        dayperiod{
            dn{"ପୂର୍ବାହ୍ନ/ଅପରାହ୍ନ"}
        }
        era{
            dn{"ଯୁଗ"}
        }
        fri{
            relative{
                "-1"{"ଗତ ଶୁକ୍ରବାର"}
                "0"{"ଏହି ଶୁକ୍ରବାର"}
                "1"{"ଆଗାମୀ ଶୁକ୍ରବାର"}
            }
            relativeTime{
                future{
                    one{"{0} ଶୁକ୍ରବାରରେ"}
                    other{"{0} ଶୁକ୍ରବାରରେ"}
                }
                past{
                    one{"{0} ଶୁକ୍ରବାର ପୂର୍ବେ"}
                    other{"{0} ଶୁକ୍ରବାର ପୂର୍ବେ"}
                }
            }
        }
        fri-narrow{
            relativeTime{
                past{
                    one{"{0} ଶୁ. ପୂର୍ବେ"}
                    other{"{0} ଶୁ. ପୂର୍ବେ"}
                }
            }
        }
        fri-short{
            relative{
                "-1"{"ଗତ ଶୁକ୍ର."}
                "0"{"ଏହି ଶୁକ୍ର."}
                "1"{"ଆଗାମୀ ଶୁକ୍ର."}
            }
            relativeTime{
                future{
                    one{"{0} ଶୁକ୍ର. ରେ"}
                    other{"{0} ଶୁକ୍ର. ରେ"}
                }
                past{
                    one{"{0} ଶୁକ୍ର. ପୂର୍ବେ"}
                    other{"{0} ଶୁକ୍ର. ପୂର୍ବେ"}
                }
            }
        }
        hour{
            dn{"ଘଣ୍ଟା"}
            relative{
                "0"{"ଏହି ଘଣ୍ଟା"}
            }
            relativeTime{
                future{
                    one{"{0} ଘଣ୍ଟାରେ"}
                    other{"{0} ଘଣ୍ଟାରେ"}
                }
                past{
                    one{"{0} ଘଣ୍ଟା ପୂର୍ବେ"}
                    other{"{0} ଘଣ୍ଟା ପୂର୍ବେ"}
                }
            }
        }
        hour-short{
            dn{"ଘ."}
            relativeTime{
                future{
                    one{"{0} ଘ. ରେ"}
                    other{"{0} ଘ. ରେ"}
                }
                past{
                    one{"{0} ଘ. ପୂର୍ବେ"}
                    other{"{0} ଘ. ପୂର୍ବେ"}
                }
            }
        }
        minute{
            dn{"ମିନିଟ୍"}
            relative{
                "0"{"ଏହି ମିନିଟ୍"}
            }
            relativeTime{
                future{
                    one{"{0} ମିନିଟ୍‌‌ରେ"}
                    other{"{0} ମିନିଟ୍‌‌ରେ"}
                }
                past{
                    one{"{0} ମିନିଟ୍ ପୂର୍ବେ"}
                    other{"{0} ମିନିଟ୍ ପୂର୍ବେ"}
                }
            }
        }
        minute-short{
            dn{"ମି."}
            relativeTime{
                future{
                    one{"{0} ମି. ରେ"}
                    other{"{0} ମି. ରେ"}
                }
                past{
                    one{"{0} ମି. ପୂର୍ବେ"}
                    other{"{0} ମି. ପୂର୍ବେ"}
                }
            }
        }
        mon{
            relative{
                "-1"{"ଗତ ସୋମବାର"}
                "0"{"ଏହି ସୋମବାର"}
                "1"{"ଆସନ୍ତା ସୋମବାର"}
            }
            relativeTime{
                future{
                    one{"{0} ସୋମବାରରେ"}
                    other{"{0} ସୋମବାରରେ"}
                }
                past{
                    one{"{0} ସୋମବାର ପୂର୍ବେ"}
                    other{"{0} ସୋମବାର ପୂର୍ବେ"}
                }
            }
        }
        mon-narrow{
            relative{
                "-1"{"ଗତ ସୋ"}
                "0"{"ଏହି ସୋ"}
                "1"{"ଆସନ୍ତା ସୋ"}
            }
            relativeTime{
                future{
                    one{"{0} ସୋ ରେ"}
                    other{"{0} ସୋ ରେ"}
                }
                past{
                    one{"{0} ସୋ ପୂର୍ବେ"}
                    other{"{0} ସୋ ପୂର୍ବେ"}
                }
            }
        }
        mon-short{
            relative{
                "-1"{"ଗତ ସୋମ."}
                "0"{"ଏହି ସୋମ."}
                "1"{"ଆସନ୍ତା ସୋମ."}
            }
            relativeTime{
                future{
                    one{"{0} ସୋମ. ରେ"}
                    other{"{0} ସୋମ. ରେ"}
                }
                past{
                    one{"{0} ସୋମ. ପୂର୍ବେ"}
                    other{"{0} ସୋମ. ପୂର୍ବେ"}
                }
            }
        }
        month{
            dn{"ମାସ"}
            relative{
                "-1"{"ଗତ ମାସ"}
                "0"{"ଏହି ମାସ"}
                "1"{"ଆଗାମୀ ମାସ"}
            }
            relativeTime{
                future{
                    one{"{0} ମାସରେ"}
                    other{"{0} ମାସରେ"}
                }
                past{
                    one{"{0} ମାସ ପୂର୍ବେ"}
                    other{"{0} ମାସ ପୂର୍ବେ"}
                }
            }
        }
        month-short{
            dn{"ମା."}
            relativeTime{
                future{
                    one{"{0} ମା. ରେ"}
                    other{"{0} ମା. ରେ"}
                }
                past{
                    one{"{0} ମା. ପୂର୍ବେ"}
                    other{"{0} ମା. ପୂର୍ବେ"}
                }
            }
        }
        quarter{
            dn{"ତ୍ରୟମାସ"}
            relative{
                "-1"{"ଗତ ତ୍ରୟମାସ"}
                "0"{"ଗତ ତ୍ରୟମାସ"}
                "1"{"ଆଗାମୀ ତ୍ରୟମାସ"}
            }
            relativeTime{
                future{
                    one{"{0} ତ୍ରୟମାସରେ"}
                    other{"{0} ତ୍ରୟମାସରେ"}
                }
                past{
                    one{"{0} ତ୍ରୟମାସ ପୂର୍ବେ"}
                    other{"{0} ତ୍ରୟମାସ ପୂର୍ବେ"}
                }
            }
        }
        quarter-narrow{
            relative{
                "-1"{"ଗତ ତିନିମାସ"}
                "0"{"ଏହି ତିନିମାସ"}
                "1"{"ଆଗାମୀ ତିନିମାସ"}
            }
        }
        quarter-short{
            dn{"ତ୍ରୟ."}
            relative{
                "-1"{"ଗତ ତିନିମାସ"}
                "0"{"ଏହି ତ୍ରୟମାସ"}
                "1"{"ଆଗାମୀ ତ୍ରୟମାସ"}
            }
            relativeTime{
                future{
                    one{"{0} ତ୍ରୟ. ରେ"}
                    other{"{0} ତ୍ରୟ. ରେ"}
                }
                past{
                    one{"{0} ତ୍ରୟ. ପୂର୍ବେ"}
                    other{"{0} ତ୍ରୟ. ପୂର୍ବେ"}
                }
            }
        }
        sat{
            relative{
                "-1"{"ଗତ ଶନିବାର"}
                "0"{"ଏହି ଶନିବାର"}
                "1"{"ଆଗାମୀ ଶନିବାର"}
            }
            relativeTime{
                future{
                    one{"{0} ଶନିବାରରେ"}
                    other{"{0} ଶନିବାରରେ"}
                }
                past{
                    one{"{0} ଶନିବାର ପୂର୍ବେ"}
                    other{"{0} ଶନିବାର ପୂର୍ବେ"}
                }
            }
        }
        sat-short{
            relative{
                "-1"{"ଗତ ଶନି."}
                "0"{"ଏହି ଶନି."}
                "1"{"ଆଗାମୀ ଶନି."}
            }
            relativeTime{
                future{
                    one{"{0} ଶନି. ରେ"}
                    other{"{0} ଶନି. ରେ"}
                }
                past{
                    one{"{0} ଶନି. ପୂର୍ବେ"}
                    other{"{0} ଶନି. ପୂର୍ବେ"}
                }
            }
        }
        second{
            dn{"ସେକେଣ୍ଡ୍"}
            relative{
                "0"{"ବର୍ତ୍ତମାନ"}
            }
            relativeTime{
                future{
                    one{"{0} ସେକେଣ୍ଡରେ"}
                    other{"{0} ସେକେଣ୍ଡରେ"}
                }
                past{
                    one{"{0} ସେକେଣ୍ଡ ପୂର୍ବେ"}
                    other{"{0} ସେକେଣ୍ଡ ପୂର୍ବେ"}
                }
            }
        }
        second-narrow{
            dn{"ସେ."}
        }
        second-short{
            relativeTime{
                future{
                    one{"{0} ସେ. ରେ"}
                    other{"{0} ସେ. ରେ"}
                }
                past{
                    one{"{0} ସେ. ପୂର୍ବେ"}
                    other{"{0} ସେ. ପୂର୍ବେ"}
                }
            }
        }
        sun{
            relative{
                "-1"{"ଗତ ରବିବାର"}
                "0"{"ଏହି ରବିବାର"}
                "1"{"ଆଗାମୀ ରବିବାର"}
            }
            relativeTime{
                future{
                    one{"{0} ରବିବାରରେ"}
                    other{"{0} ରବିବାରରେ"}
                }
                past{
                    one{"{0} ରବିବାର ପୂର୍ବେ"}
                    other{"{0} ରବିବାର ପୂର୍ବେ"}
                }
            }
        }
        sun-short{
            relative{
                "-1"{"ଗତ ରବି."}
                "0"{"ଏହି ରବି."}
                "1"{"ଆଗାମୀ ରବି."}
            }
            relativeTime{
                future{
                    one{"{0} ରବି. ରେ"}
                    other{"{0} ରବି. ରେ"}
                }
                past{
                    one{"{0} ରବି. ପୂର୍ବେ"}
                    other{"{0} ରବି. ପୂର୍ବେ"}
                }
            }
        }
        thu{
            relative{
                "-1"{"ଗତ ଗୁରୁବାର"}
                "0"{"ଏହି ଗୁରୁବାର"}
                "1"{"ଆଗାମୀ ଗୁରୁବାର"}
            }
            relativeTime{
                future{
                    one{"{0} ଗୁରୁବାରରେ"}
                    other{"{0} ଗୁରୁବାରରେ"}
                }
                past{
                    one{"{0} ଗୁରୁବାର ପୂର୍ବେ"}
                    other{"{0} ଗୁରୁବାର ପୂର୍ବେ"}
                }
            }
        }
        thu-short{
            relative{
                "-1"{"ଗତ ଗୁରୁ."}
                "0"{"ଏହି ଗୁରୁ."}
                "1"{"ଆଗାମୀ ଗୁରୁ."}
            }
            relativeTime{
                future{
                    one{"{0} ଗୁରୁ. ରେ"}
                    other{"{0} ଗୁରୁ. ରେ"}
                }
                past{
                    one{"{0} ଗୁରୁ. ପୂର୍ବେ"}
                    other{"{0} ଗୁରୁ. ପୂର୍ବେ"}
                }
            }
        }
        tue{
            relative{
                "-1"{"ଗତ ମଙ୍ଗଳବାର"}
                "0"{"ଏହି ମଙ୍ଗଳବାର"}
                "1"{"ଆଗାମୀ ମଙ୍ଗଳବାର"}
            }
            relativeTime{
                future{
                    one{"{0} ମଙ୍ଗଳବାରରେ"}
                    other{"{0} ମଙ୍ଗଳବାରରେ"}
                }
                past{
                    one{"{0} ମଙ୍ଗଳବାର ପୂର୍ବେ"}
                    other{"{0} ମଙ୍ଗଳବାର ପୂର୍ବେ"}
                }
            }
        }
        tue-short{
            relative{
                "-1"{"ଗତ ମଙ୍ଗଳ."}
                "0"{"ଏହି ମଙ୍ଗଳ."}
                "1"{"ଆଗାମୀ ମଙ୍ଗଳ."}
            }
            relativeTime{
                future{
                    one{"{0} ମଙ୍ଗଳ. ରେ"}
                    other{"{0} ମଙ୍ଗଳ. ରେ"}
                }
                past{
                    one{"{0} ମଙ୍ଗଳ. ପୂର୍ବେ"}
                    other{"{0} ମଙ୍ଗଳ. ପୂର୍ବେ"}
                }
            }
        }
        wed{
            relative{
                "-1"{"ଗତ ବୁଧବାର"}
                "0"{"ଏହି ବୁଧବାର"}
                "1"{"ଆସନ୍ତା ବୁଧବାର"}
            }
            relativeTime{
                future{
                    one{"{0} ବୁଧବାରରେ"}
                    other{"{0} ବୁଧବାରରେ"}
                }
                past{
                    one{"{0} ବୁଧବାର ପୂର୍ବେ"}
                    other{"{0} ବୁଧବାର ପୂର୍ବେ"}
                }
            }
        }
        wed-narrow{
            relative{
                "-1"{"ଗତ ବୁଧ"}
                "0"{"ଏହି ବୁଧ"}
                "1"{"ଆସନ୍ତା ବୁଧ"}
            }
        }
        wed-short{
            relative{
                "-1"{"ଗତ ବୁଧ."}
                "0"{"ଏହି ବୁଧ."}
                "1"{"ଆସନ୍ତା ବୁଧ."}
            }
            relativeTime{
                future{
                    one{"{0} ବୁଧ. ରେ"}
                    other{"{0} ବୁଧ. ରେ"}
                }
                past{
                    one{"{0} ବୁଧ. ପୂର୍ବେ"}
                    other{"{0} ବୁଧ. ପୂର୍ବେ"}
                }
            }
        }
        week{
            dn{"ସପ୍ତାହ"}
            relative{
                "-1"{"ଗତ ସପ୍ତାହ"}
                "0"{"ଏହି ସପ୍ତାହ"}
                "1"{"ଆଗାମୀ ସପ୍ତାହ"}
            }
            relativePeriod{"{0} ର ସପ୍ତାହ"}
            relativeTime{
                future{
                    one{"{0} ସପ୍ତାହରେ"}
                    other{"{0} ସପ୍ତାହରେ"}
                }
                past{
                    one{"{0} ସପ୍ତାହ ପୂର୍ବେ"}
                    other{"{0} ସପ୍ତାହ ପୂର୍ବେ"}
                }
            }
        }
        week-short{
            dn{"ସ."}
            relativeTime{
                future{
                    one{"{0} ସପ୍ତା. ରେ"}
                    other{"{0} ସପ୍ତା. ରେ"}
                }
                past{
                    one{"{0} ସପ୍ତା. ପୂର୍ବେ"}
                    other{"{0} ସପ୍ତା. ପୂର୍ବେ"}
                }
            }
        }
        weekOfMonth{
            dn{"ମାସର ସପ୍ତାହ"}
        }
        weekOfMonth-short{
            dn{"ମା. ର ସ."}
        }
        weekday{
            dn{"ସ. ର ଦିନ"}
        }
        weekdayOfMonth{
            dn{"ସାପ୍ତାହିକ ଦିନର ମାସ"}
        }
        weekdayOfMonth-short{
            dn{"ସା. ଦିନର ମା."}
        }
        year{
            dn{"ବର୍ଷ"}
            relative{
                "-1"{"ଗତ ବର୍ଷ"}
                "0"{"ଏହି ବର୍ଷ"}
                "1"{"ଆଗାମୀ ବର୍ଷ"}
            }
            relativeTime{
                future{
                    one{"{0} ବର୍ଷରେ"}
                    other{"{0} ବର୍ଷରେ"}
                }
                past{
                    one{"{0} ବର୍ଷ ପୂର୍ବେ"}
                    other{"{0} ବର୍ଷ ପୂର୍ବେ"}
                }
            }
        }
        year-short{
            dn{"ବ."}
            relativeTime{
                future{
                    one{"{0} ବ. ରେ"}
                    other{"{0} ବ. ରେ"}
                }
                past{
                    one{"{0} ବ. ପୂର୍ବେ"}
                    other{"{0} ବ. ପୂର୍ବେ"}
                }
            }
        }
        zone{
            dn{"ସମୟ କ୍ଷେତ୍ର"}
        }
        zone-short{
            dn{"କ୍ଷେତ୍ର"}
        }
    }
    listPattern{
        or{
            2{"{0} କିମ୍ବା {1}"}
            end{"{0} କିମ୍ବା {1}"}
        }
        standard{
            2{"{0} ଓ {1}"}
            end{"{0}, ଓ {1}"}
        }
        unit-narrow{
            2{"{0} {1}"}
            end{"{0} {1}"}
            middle{"{0} {1}"}
            start{"{0} {1}"}
        }
        unit-short{
            2{"{0}, {1}"}
            end{"{0}, {1}"}
        }
    }
    measurementSystemNames{
        UK{"ୟୁକେ"}
        US{"ୟୁଏସ୍‌"}
        metric{"ମେଟ୍ରିକ୍‌"}
    }
    parse{
        general{
            lenient{
                "[.．․﹒ 。｡︒]",
                "['＇’ ՚ ᾽᾿ ʼ]",
                "[%％﹪ ٪]",
                "[‰ ؉]",
                "[\$＄﹩]",
                "[£ ₤]",
                "[¥￥]",
                "[₩￦]",
                "[₹ ₨ {Rp} {Rs}]",
            }
        }
        number{
            lenient{
<<<<<<< HEAD
                "[\\-‒⁻₋−➖﹣－]",
                "[,،٫、︐︑﹐﹑，､]",
                "[+⁺₊➕﬩﹢＋]",
            }
        }
    }
    personNames{
        nameOrderLocales{
            givenFirst{
                "und",
                "or",
            }
            surnameFirst{
                "ko",
                "si",
                "ta",
                "te",
                "vi",
                "yue",
                "zh",
            }
        }
        namePattern{
            givenFirst-long-addressing-formal{"{prefix} {surname}"}
            givenFirst-long-addressing-informal{"{given-informal}"}
            givenFirst-long-monogram-formal{
                "{given-monogram-allCaps}{given2-monogram-allCaps}{surname-monogram-a"
                "llCaps}"
            }
            givenFirst-long-monogram-informal{"{given-informal-monogram-allCaps}{surname-monogram-allCaps}"}
            givenFirst-long-referring-formal{"{given} {given2} {surname} {suffix}"}
            givenFirst-long-referring-informal{"{given-informal} {surname}"}
            givenFirst-medium-addressing-formal{"{prefix} {surname}"}
            givenFirst-medium-addressing-informal{"{given-informal}"}
            givenFirst-medium-monogram-formal{"{surname-monogram-allCaps}"}
            givenFirst-medium-monogram-informal{"{given-informal-monogram-allCaps}"}
            givenFirst-medium-referring-formal{"{given} {given2-initial} {surname} {suffix}"}
            givenFirst-medium-referring-informal{"{given-informal} {surname}"}
            givenFirst-short-addressing-formal{"{prefix} {surname}"}
            givenFirst-short-addressing-informal{"{given-informal}"}
            givenFirst-short-monogram-formal{"{surname-monogram-allCaps}"}
            givenFirst-short-monogram-informal{"{given-informal-monogram-allCaps}"}
            givenFirst-short-referring-formal{"{given-initial} {given2-initial} {surname}"}
            givenFirst-short-referring-informal{"{given-informal} {surname-initial}"}
            sorting-long-referring-formal{"{surname-core}, {given} {given2} {surname-prefix}"}
            sorting-long-referring-informal{"{surname}, {given-informal}"}
            sorting-medium-referring-formal{"{surname-core}, {given} {given2-initial} {surname-prefix}"}
            sorting-medium-referring-informal{"{surname}, {given-informal}"}
            sorting-short-referring-formal{"{surname-core}, {given-initial} {given2-initial} {surname-prefix}"}
            sorting-short-referring-informal{"{surname}, {given-informal}"}
            surnameFirst-long-addressing-formal{"{prefix} {surname}"}
            surnameFirst-long-addressing-informal{"{given-informal}"}
            surnameFirst-long-monogram-formal{
                "{surname-monogram-allCaps}{given-monogram-allCaps}{given2-monogram-a"
                "llCaps}"
            }
            surnameFirst-long-monogram-informal{"{surname-monogram-allCaps}{given-informal-monogram-allCaps}"}
            surnameFirst-long-referring-formal{"{surname} {given} {given2} {suffix}"}
            surnameFirst-long-referring-informal{"{surname} {given-informal}"}
            surnameFirst-medium-addressing-formal{"{prefix} {surname}"}
            surnameFirst-medium-addressing-informal{"{given-informal}"}
            surnameFirst-medium-monogram-formal{"{surname-monogram-allCaps}"}
            surnameFirst-medium-monogram-informal{"{given-informal-monogram-allCaps}"}
            surnameFirst-medium-referring-formal{"{surname} {given} {given2-initial} {suffix}"}
            surnameFirst-medium-referring-informal{"{surname} {given-informal}"}
            surnameFirst-short-addressing-formal{"{prefix} {surname}"}
            surnameFirst-short-addressing-informal{"{given-informal}"}
            surnameFirst-short-monogram-formal{"{surname-monogram-allCaps}"}
            surnameFirst-short-monogram-informal{"{given-informal-monogram-allCaps}"}
            surnameFirst-short-referring-formal{"{surname} {given-initial} {given2-initial}"}
            surnameFirst-short-referring-informal{"{surname} {given-initial}"}
=======
                "[\\-－﹣ ‑ ‒ −⁻₋ ➖]",
                "[,，﹐︐ ، ٫ 、﹑､︑]",
                "[+＋﬩﹢⁺₊ ➕]",
            }
>>>>>>> 626889fb
        }
    }
    personNames{
        nameOrderLocales{
            givenFirst{
                "und",
                "or",
            }
            surnameFirst{
                "ko",
                "si",
                "ta",
                "te",
                "vi",
                "yue",
                "zh",
            }
        }
        namePattern{
            givenFirst-long-addressing-formal{"{title} {surname}"}
            givenFirst-long-addressing-informal{"{given-informal}"}
            givenFirst-long-monogram-informal{"{given-informal-monogram-allCaps}{surname-monogram-allCaps}"}
            givenFirst-long-referring-formal{"{given} {given2} {surname} {credentials}"}
            givenFirst-long-referring-informal{"{given-informal} {surname}"}
            givenFirst-medium-addressing-formal{"{title} {surname}"}
            givenFirst-medium-addressing-informal{"{given-informal}"}
            givenFirst-medium-monogram-formal{"{surname-monogram-allCaps}"}
            givenFirst-medium-monogram-informal{"{given-informal-monogram-allCaps}"}
            givenFirst-medium-referring-formal{"{given} {given2-initial} {surname} {credentials}"}
            givenFirst-medium-referring-informal{"{given-informal} {surname}"}
            givenFirst-short-addressing-formal{"{title} {surname}"}
            givenFirst-short-addressing-informal{"{given-informal}"}
            givenFirst-short-monogram-formal{"{surname-monogram-allCaps}"}
            givenFirst-short-monogram-informal{"{given-informal-monogram-allCaps}"}
            givenFirst-short-referring-formal{"{given-initial} {given2-initial} {surname}"}
            givenFirst-short-referring-informal{"{given-informal} {surname-initial}"}
            sorting-long-referring-formal{"{surname-core}, {given} {given2} {surname-prefix}"}
            sorting-long-referring-informal{"{surname}, {given-informal}"}
            sorting-medium-referring-formal{"{surname-core}, {given} {given2-initial} {surname-prefix}"}
            sorting-medium-referring-informal{"{surname}, {given-informal}"}
            sorting-short-referring-formal{"{surname-core}, {given-initial} {given2-initial} {surname-prefix}"}
            sorting-short-referring-informal{"{surname}, {given-informal}"}
            surnameFirst-long-addressing-formal{"{title} {surname}"}
            surnameFirst-long-addressing-informal{"{given-informal}"}
            surnameFirst-long-monogram-informal{"{surname-monogram-allCaps}{given-informal-monogram-allCaps}"}
            surnameFirst-long-referring-formal{"{surname} {given} {given2} {credentials}"}
            surnameFirst-long-referring-informal{"{surname} {given-informal}"}
            surnameFirst-medium-addressing-formal{"{title} {surname}"}
            surnameFirst-medium-addressing-informal{"{given-informal}"}
            surnameFirst-medium-monogram-formal{"{surname-monogram-allCaps}"}
            surnameFirst-medium-monogram-informal{"{given-informal-monogram-allCaps}"}
            surnameFirst-medium-referring-formal{"{surname} {given} {given2-initial} {credentials}"}
            surnameFirst-medium-referring-informal{"{surname} {given-informal}"}
            surnameFirst-short-addressing-formal{"{title} {surname}"}
            surnameFirst-short-addressing-informal{"{given-informal}"}
            surnameFirst-short-monogram-formal{"{surname-monogram-allCaps}"}
            surnameFirst-short-monogram-informal{"{given-informal-monogram-allCaps}"}
            surnameFirst-short-referring-formal{"{surname} {given-initial} {given2-initial}"}
            surnameFirst-short-referring-informal{"{surname} {given-initial}"}
        }
    }
}<|MERGE_RESOLUTION|>--- conflicted
+++ resolved
@@ -393,12 +393,6 @@
                 "yMMMMd",
                 "yMMMd",
                 "yyMd",
-<<<<<<< HEAD
-            }
-            appendItems{
-                Timezone{"{0} {1}"}
-=======
->>>>>>> 626889fb
             }
             availableFormats{
                 Ed{"d E"}
@@ -493,47 +487,6 @@
                 }
             }
             intervalFormats{
-<<<<<<< HEAD
-                H{
-                    H{"HH–HH"}
-                }
-                Hm{
-                    H{"HH:mm–HH:mm"}
-                    m{"HH:mm–HH:mm"}
-                }
-                Hmv{
-                    H{"HH:mm–HH:mm v"}
-                    m{"HH:mm–HH:mm v"}
-                }
-                Hv{
-                    H{"HH–HH v"}
-                }
-                M{
-                    M{"MM–MM"}
-                }
-                MEd{
-                    M{"MM-dd, E – MM-dd, E"}
-                    d{"MM-dd, E – MM-dd, E"}
-                }
-                MMM{
-                    M{"LLL–LLL"}
-                }
-                MMMEd{
-                    d{"MMM d, E – MMM d, E"}
-                }
-                MMMd{
-                    M{"MMM d – MMM d"}
-                    d{"MMM d–d"}
-                }
-                Md{
-                    M{"MM-dd – MM-dd"}
-                    d{"MM-dd – MM-dd"}
-                }
-                d{
-                    d{"d–d"}
-                }
-=======
->>>>>>> 626889fb
                 fallback{"{0} – {1}"}
             }
             monthNames{
@@ -597,103 +550,6 @@
             }
             monthNames{
                 format{
-                    wide{
-                        "ଚୈତ୍ର",
-                        "ବୈଶାଖ",
-                        "ଜ୍ୟୋଷ୍ଠ",
-                        "ଆଷାଢ଼",
-                        "ଶ୍ରାବଣ",
-                        "ଭାଦ୍ରବ",
-                        "ଆଶ୍ଵିନ",
-                        "କାର୍ତ୍ତିକ",
-                        "ଆଗ୍ରାହୟଣ",
-                        "ପୌଷ",
-                        "ମାଘ",
-                        "ଫାଲଗୁନ",
-                    }
-                }
-            }
-        }
-        indian{
-            eras{
-                abbreviated{
-                    "ସାକା",
-                }
-            }
-            monthNames{
-                format{
-                    abbreviated{
-                        "ଚୈତ୍ର",
-                        "ବୈଶାଖ",
-                        "ଜ୍ୟୋଷ୍ଠ",
-                        "ଆଷାଢ଼",
-                        "ଶ୍ରାବଣ",
-                        "ଭାଦ୍ରବ",
-                        "ଆଶ୍ଵିନ",
-                        "କାର୍ତ୍ତିକ",
-                        "ଆଗ୍ରାହୟଣ",
-                        "ପୌଷ",
-                        "ମାଘ",
-                        "ଫାଲଗୁନ",
-                    }
-                    narrow{
-                        "1",
-                        "2",
-                        "3",
-                        "4",
-                        "5",
-                        "6",
-                        "7",
-                        "8",
-                        "9",
-                        "10",
-                        "11",
-                        "12",
-                    }
-                    wide{
-                        "ଚୈତ୍ର",
-                        "ବୈଶାଖ",
-                        "ଜ୍ୟୋଷ୍ଠ",
-                        "ଆଷାଢ଼",
-                        "ଶ୍ରାବଣ",
-                        "ଭାଦ୍ରବ",
-                        "ଆଶ୍ଵିନ",
-                        "କାର୍ତ୍ତିକ",
-                        "ଆଗ୍ରାହୟଣ",
-                        "ପୌଷ",
-                        "ମାଘ",
-                        "ଫାଲଗୁନ",
-                    }
-                }
-                stand-alone{
-                    abbreviated{
-                        "ଚୈତ୍ର",
-                        "ବୈଶାଖ",
-                        "ଜ୍ୟୋଷ୍ଠ",
-                        "ଆଷାଢ଼",
-                        "ଶ୍ରାବଣ",
-                        "ଭାଦ୍ରବ",
-                        "ଆଶ୍ଵିନ",
-                        "କାର୍ତ୍ତିକ",
-                        "ଆଗ୍ରାହୟଣ",
-                        "ପୌଷ",
-                        "ମାଘ",
-                        "ଫାଲଗୁନ",
-                    }
-                    narrow{
-                        "1",
-                        "2",
-                        "3",
-                        "4",
-                        "5",
-                        "6",
-                        "7",
-                        "8",
-                        "9",
-                        "10",
-                        "11",
-                        "12",
-                    }
                     wide{
                         "ଚୈତ୍ର",
                         "ବୈଶାଖ",
@@ -1390,84 +1246,10 @@
         }
         number{
             lenient{
-<<<<<<< HEAD
-                "[\\-‒⁻₋−➖﹣－]",
-                "[,،٫、︐︑﹐﹑，､]",
-                "[+⁺₊➕﬩﹢＋]",
-            }
-        }
-    }
-    personNames{
-        nameOrderLocales{
-            givenFirst{
-                "und",
-                "or",
-            }
-            surnameFirst{
-                "ko",
-                "si",
-                "ta",
-                "te",
-                "vi",
-                "yue",
-                "zh",
-            }
-        }
-        namePattern{
-            givenFirst-long-addressing-formal{"{prefix} {surname}"}
-            givenFirst-long-addressing-informal{"{given-informal}"}
-            givenFirst-long-monogram-formal{
-                "{given-monogram-allCaps}{given2-monogram-allCaps}{surname-monogram-a"
-                "llCaps}"
-            }
-            givenFirst-long-monogram-informal{"{given-informal-monogram-allCaps}{surname-monogram-allCaps}"}
-            givenFirst-long-referring-formal{"{given} {given2} {surname} {suffix}"}
-            givenFirst-long-referring-informal{"{given-informal} {surname}"}
-            givenFirst-medium-addressing-formal{"{prefix} {surname}"}
-            givenFirst-medium-addressing-informal{"{given-informal}"}
-            givenFirst-medium-monogram-formal{"{surname-monogram-allCaps}"}
-            givenFirst-medium-monogram-informal{"{given-informal-monogram-allCaps}"}
-            givenFirst-medium-referring-formal{"{given} {given2-initial} {surname} {suffix}"}
-            givenFirst-medium-referring-informal{"{given-informal} {surname}"}
-            givenFirst-short-addressing-formal{"{prefix} {surname}"}
-            givenFirst-short-addressing-informal{"{given-informal}"}
-            givenFirst-short-monogram-formal{"{surname-monogram-allCaps}"}
-            givenFirst-short-monogram-informal{"{given-informal-monogram-allCaps}"}
-            givenFirst-short-referring-formal{"{given-initial} {given2-initial} {surname}"}
-            givenFirst-short-referring-informal{"{given-informal} {surname-initial}"}
-            sorting-long-referring-formal{"{surname-core}, {given} {given2} {surname-prefix}"}
-            sorting-long-referring-informal{"{surname}, {given-informal}"}
-            sorting-medium-referring-formal{"{surname-core}, {given} {given2-initial} {surname-prefix}"}
-            sorting-medium-referring-informal{"{surname}, {given-informal}"}
-            sorting-short-referring-formal{"{surname-core}, {given-initial} {given2-initial} {surname-prefix}"}
-            sorting-short-referring-informal{"{surname}, {given-informal}"}
-            surnameFirst-long-addressing-formal{"{prefix} {surname}"}
-            surnameFirst-long-addressing-informal{"{given-informal}"}
-            surnameFirst-long-monogram-formal{
-                "{surname-monogram-allCaps}{given-monogram-allCaps}{given2-monogram-a"
-                "llCaps}"
-            }
-            surnameFirst-long-monogram-informal{"{surname-monogram-allCaps}{given-informal-monogram-allCaps}"}
-            surnameFirst-long-referring-formal{"{surname} {given} {given2} {suffix}"}
-            surnameFirst-long-referring-informal{"{surname} {given-informal}"}
-            surnameFirst-medium-addressing-formal{"{prefix} {surname}"}
-            surnameFirst-medium-addressing-informal{"{given-informal}"}
-            surnameFirst-medium-monogram-formal{"{surname-monogram-allCaps}"}
-            surnameFirst-medium-monogram-informal{"{given-informal-monogram-allCaps}"}
-            surnameFirst-medium-referring-formal{"{surname} {given} {given2-initial} {suffix}"}
-            surnameFirst-medium-referring-informal{"{surname} {given-informal}"}
-            surnameFirst-short-addressing-formal{"{prefix} {surname}"}
-            surnameFirst-short-addressing-informal{"{given-informal}"}
-            surnameFirst-short-monogram-formal{"{surname-monogram-allCaps}"}
-            surnameFirst-short-monogram-informal{"{given-informal-monogram-allCaps}"}
-            surnameFirst-short-referring-formal{"{surname} {given-initial} {given2-initial}"}
-            surnameFirst-short-referring-informal{"{surname} {given-initial}"}
-=======
                 "[\\-－﹣ ‑ ‒ −⁻₋ ➖]",
                 "[,，﹐︐ ، ٫ 、﹑､︑]",
                 "[+＋﬩﹢⁺₊ ➕]",
             }
->>>>>>> 626889fb
         }
     }
     personNames{
