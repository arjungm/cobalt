﻿// © 2016 and later: Unicode, Inc. and others.
// License & terms of use: http://www.unicode.org/copyright.html
// Generated using tools/cldr/cldr-to-icu/build-icu-data.xml
be{
    AuxExemplarCharacters{"[{а́} {е́} {ё́} {і́} {о́} {у́} {ы́} {э́} {ю́} {я́}]"}
    ExemplarCharacters{"[а б в г д {дж} {дз} е ё ж з і й к л м н о п р с т у ў ф х ц ч ш ы ь э ю я]"}
    ExemplarCharactersIndex{"[А Б В Г Д Е Ё Ж З І Й К Л М Н О П Р С Т У Ф Х Ц Ч Ш Ы Ь Э Ю Я]"}
    ExemplarCharactersNumbers{"[  \\- ‑ , % ‰ + 0 1 2 3 4 5 6 7 8 9]"}
    ExemplarCharactersPunctuation{"[\\- ‑ , ; \\: ! ? . « » ( ) \\[ \\] \\{ \\}]"}
    NumberElements{
        latn{
            miscPatterns{
                approximately{"≈{0}"}
                atLeast{"{0}+"}
            }
            patterns{
<<<<<<< HEAD
                accountingFormat{"#,##0.00 ¤"}
                accountingFormat%noCurrency{"#,##0.00"}
=======
>>>>>>> 626889fb
                currencyFormat{"#,##0.00 ¤"}
                percentFormat{"#,##0 %"}
            }
            patternsLong{
                decimalFormat{
                    1000{
                        few{"0 тысячы"}
                        many{"0 тысяч"}
                        one{"0 тысяча"}
                        other{"0 тысячы"}
                    }
                    10000{
                        few{"00 тысячы"}
                        many{"00 тысяч"}
                        one{"00 тысяча"}
                        other{"00 тысячы"}
                    }
                    100000{
                        few{"000 тысячы"}
                        many{"000 тысяч"}
                        one{"000 тысяча"}
                        other{"000 тысячы"}
                    }
                    1000000{
                        few{"0 мільёны"}
                        many{"0 мільёнаў"}
                        one{"0 мільён"}
                        other{"0 мільёна"}
                    }
                    10000000{
                        few{"00 мільёны"}
                        many{"00 мільёнаў"}
                        one{"00 мільён"}
                        other{"00 мільёна"}
                    }
                    100000000{
                        few{"000 мільёны"}
                        many{"000 мільёнаў"}
                        one{"000 мільён"}
                        other{"000 мільёна"}
                    }
                    1000000000{
                        few{"0 мільярды"}
                        many{"0 мільярдаў"}
                        one{"0 мільярд"}
                        other{"0 мільярда"}
                    }
                    10000000000{
                        few{"00 мільярды"}
                        many{"00 мільярдаў"}
                        one{"00 мільярд"}
                        other{"00 мільярда"}
                    }
                    100000000000{
                        few{"000 мільярды"}
                        many{"000 мільярдаў"}
                        one{"000 мільярд"}
                        other{"000 мільярда"}
                    }
                    1000000000000{
                        few{"0 трыльёны"}
                        many{"0 трыльёнаў"}
                        one{"0 трыльён"}
                        other{"0 трыльёна"}
                    }
                    10000000000000{
                        few{"00 трыльёны"}
                        many{"00 трыльёнаў"}
                        one{"00 трыльён"}
                        other{"00 трыльёна"}
                    }
                    100000000000000{
                        few{"000 трыльёны"}
                        many{"000 трыльёнаў"}
                        one{"000 трыльён"}
                        other{"000 трыльёна"}
                    }
                }
            }
            patternsShort{
                currencyFormat{
                    1000{
                        few{"0 тыс'.' ¤"}
                        many{"0 тыс'.' ¤"}
                        one{"0 тыс'.' ¤"}
                        other{"0 тыс'.' ¤"}
                    }
                    10000{
                        few{"00 тыс'.' ¤"}
                        many{"00 тыс'.' ¤"}
                        one{"00 тыс'.' ¤"}
                        other{"00 тыс'.' ¤"}
                    }
                    100000{
                        few{"000 тыс'.' ¤"}
                        many{"000 тыс'.' ¤"}
                        one{"000 тыс'.' ¤"}
                        other{"000 тыс'.' ¤"}
                    }
                    1000000{
                        few{"0 млн ¤"}
                        many{"0 млн ¤"}
                        one{"0 млн ¤"}
                        other{"0 млн ¤"}
                    }
                    10000000{
                        few{"00 млн ¤"}
                        many{"00 млн ¤"}
                        one{"00 млн ¤"}
                        other{"00 млн ¤"}
                    }
                    100000000{
                        few{"000 млн ¤"}
                        many{"000 млн ¤"}
                        one{"000 млн ¤"}
                        other{"000 млн ¤"}
                    }
                    1000000000{
                        few{"0 млрд ¤"}
                        many{"0 млрд ¤"}
                        one{"0 млрд ¤"}
                        other{"0 млрд ¤"}
                    }
                    10000000000{
                        few{"00 млрд ¤"}
                        many{"00 млрд ¤"}
                        one{"00 млрд ¤"}
                        other{"00 млрд ¤"}
                    }
                    100000000000{
                        few{"000 млрд ¤"}
                        many{"000 млрд ¤"}
                        one{"000 млрд ¤"}
                        other{"000 млрд ¤"}
                    }
                    1000000000000{
                        few{"0 трлн ¤"}
                        many{"0 трлн ¤"}
                        one{"0 трлн ¤"}
                        other{"0 трлн ¤"}
                    }
                    10000000000000{
                        few{"00 трлн ¤"}
                        many{"00 трлн ¤"}
                        one{"00 трлн ¤"}
                        other{"00 трлн ¤"}
                    }
                    100000000000000{
                        few{"000 трлн ¤"}
                        many{"000 трлн ¤"}
                        one{"000 трлн ¤"}
                        other{"000 трлн ¤"}
                    }
                }
                decimalFormat{
                    1000{
                        one{"0 тыс'.'"}
                        other{"0 тыс'.'"}
                    }
                    10000{
                        one{"00 тыс'.'"}
                        other{"00 тыс'.'"}
                    }
                    100000{
                        one{"000 тыс'.'"}
                        other{"000 тыс'.'"}
                    }
                    1000000{
                        one{"0 млн"}
                        other{"0 млн"}
                    }
                    10000000{
                        one{"00 млн"}
                        other{"00 млн"}
                    }
                    100000000{
                        one{"000 млн"}
                        other{"000 млн"}
                    }
                    1000000000{
                        one{"0 млрд"}
                        other{"0 млрд"}
                    }
                    10000000000{
                        one{"00 млрд"}
                        other{"00 млрд"}
                    }
                    100000000000{
                        one{"000 млрд"}
                        other{"000 млрд"}
                    }
                    1000000000000{
                        one{"0 трлн"}
                        other{"0 трлн"}
                    }
                    10000000000000{
                        one{"00 трлн"}
                        other{"00 трлн"}
                    }
                    100000000000000{
                        one{"000 трлн"}
                        other{"000 трлн"}
                    }
                }
            }
            symbols{
                approximatelySign{"≈"}
                decimal{","}
                group{" "}
            }
        }
        minimalPairs{
            ordinal{
                few{"{0}-і дом злева"}
                other{"{0}-ы дом злева"}
            }
            plural{
                few{"з {0} кніг за {0} дні"}
                many{"з {0} кніг за {0} дзён"}
                one{"з {0} кнігі за {0} дзень"}
                other{"з {0} кнігі за {0} дня"}
            }
        }
        minimumGroupingDigits{"2"}
    }
    calendar{
        buddhist{
            DateTimePatterns{
                "HH:mm:ss, zzzz",
                "HH:mm:ss z",
                "HH:mm:ss",
                "HH:mm",
                "EEEE, d MMMM y G",
                "d MMMM y G",
                "d MMM y G",
                "d.M.yy",
                "{1}, {0}",
<<<<<<< HEAD
=======
                "{1}, {0}",
                "{1}, {0}",
>>>>>>> 626889fb
                "{1}, {0}",
                "{1}, {0}",
                "{1}, {0}",
                "{1}, {0}",
            }
            DateTimeSkeletons{
                "HHmmsszzzz",
                "HHmmssz",
                "HHmmss",
                "HHmm",
                "GyMMMMEEEEd",
                "GyMMMMd",
                "GyMMMd",
                "yyMd",
            }
            DateTimeSkeletons{
                "HHmmsszzzz",
                "HHmmssz",
                "HHmmss",
                "HHmm",
                "GyMMMMEEEEd",
                "GyMMMMd",
                "GyMMMd",
                "yyMd",
            }
            availableFormats{
                Gy{"G y"}
                Hm{"HH.mm"}
                Hms{"HH.mm.ss"}
<<<<<<< HEAD
                M{"L"}
                MEd{"E, d.M"}
                MMM{"LLL"}
                MMMEd{"E, d MMM"}
                MMMd{"d MMM"}
                Md{"d.M"}
                d{"d"}
=======
>>>>>>> 626889fb
                hm{"h.mm a"}
                hms{"h.mm.ss a"}
                y{"G y"}
                yM{"M.y"}
                yMEd{"E, d.M.y"}
                yMMM{"MMM y G"}
                yMMMEd{"E, d MMM y G"}
                yMMMd{"d MMM y G"}
                yMd{"d.M.y"}
            }
            eras{
                abbreviated{
                    "б.э.",
                }
            }
        }
        chinese{
            monthNames{
                format{
                    abbreviated{
                        "1",
                        "2",
                        "3",
                        "4",
                        "5",
                        "6",
                        "7",
                        "8",
                        "9",
                        "10",
                        "11",
                        "12",
                    }
                }
                stand-alone{
<<<<<<< HEAD
                    abbreviated{
                        "1",
                        "2",
                        "3",
                        "4",
                        "5",
                        "6",
                        "7",
                        "8",
                        "9",
                        "10",
                        "11",
                        "12",
                    }
=======
>>>>>>> 626889fb
                    wide{
                        "1",
                        "2",
                        "3",
                        "4",
                        "5",
                        "6",
                        "7",
                        "8",
                        "9",
                        "10",
                        "11",
                        "12",
                    }
                }
            }
        }
        generic{
            DateTimePatterns{
                "HH:mm:ss, zzzz",
                "HH:mm:ss z",
                "HH:mm:ss",
                "HH:mm",
                "EEEE, d MMMM y G",
                "d MMMM y G",
                "d.M.y G",
                "d.M.y GGGGG",
                "{1}, {0}",
                "{1}, {0}",
                "{1}, {0}",
                "{1}, {0}",
                "{1}, {0}",
            }
            DateTimePatterns%atTime{
                "{1} 'у' {0}",
                "{1} 'у' {0}",
                "{1}, {0}",
                "{1}, {0}",
            }
            DateTimeSkeletons{
                "HHmmsszzzz",
                "HHmmssz",
                "HHmmss",
                "HHmm",
                "GyMMMMEEEEd",
                "GyMMMMd",
                "GyMd",
                "GGGGGyMd",
            }
            availableFormats{
                Ed{"E, d"}
                Ehm{"E h:mm a"}
                Ehms{"E h:mm:ss a"}
                Gy{"y G"}
                GyMMM{"LLL y G"}
                GyMMMEd{"E, d MMM y G"}
                GyMMMd{"d MMM y G"}
                GyMd{"dd.MM.y GGGGG"}
<<<<<<< HEAD
                H{"HH"}
                Hm{"HH:mm"}
                Hms{"HH:mm:ss"}
                M{"L"}
=======
>>>>>>> 626889fb
                MEd{"E, d.M"}
                MMMEd{"E, d MMM"}
                MMMMd{"d MMMM"}
                MMMd{"d MMM"}
                Md{"d.M"}
<<<<<<< HEAD
                d{"d"}
                h{"h a"}
                hm{"h:mm a"}
                hms{"h:mm:ss a"}
                ms{"mm:ss"}
=======
                h{"h a"}
                hm{"h:mm a"}
                hms{"h:mm:ss a"}
>>>>>>> 626889fb
                y{"y G"}
                yyyy{"y G"}
                yyyyM{"M.y G"}
                yyyyMEd{"E, d.M.y G"}
                yyyyMMM{"LLL y G"}
                yyyyMMMEd{"E, d MMM y G"}
                yyyyMMMM{"LLLL y G"}
                yyyyMMMd{"d MMM y G"}
                yyyyMd{"d.M.y G"}
                yyyyQQQ{"QQQ y G"}
                yyyyQQQQ{"QQQQ y G"}
            }
            intervalFormats{
                Bh{
                    h{"h – h B"}
                }
                Bhm{
                    h{"h:mm – h:mm B"}
                    m{"h:mm – h:mm B"}
                }
                Gy{
                    G{"y G – y G"}
                    y{"y – y G"}
                }
                GyM{
                    G{"M.y GGGGG – M.y GGGGG"}
                    M{"M.y – M.y GGGGG"}
                    y{"M.y – M.y GGGGG"}
                }
                GyMEd{
                    G{"E, d.M.y GGGGG – E, d.M.y GGGGG"}
                    M{"E, d.M.y – E, d.M.y GGGGG"}
                    d{"E, d.M.y – E, d.M.y GGGGG"}
                    y{"E, d.M.y – E, d.M.y GGGGG"}
                }
                GyMMM{
                    G{"MMM y G – MMM y G"}
                    M{"MMM – MMM y G"}
                    y{"MMM y – MMM y G"}
                }
                GyMMMEd{
                    G{"E, d MMM y G – E, d MMM y G"}
                    M{"E, d MMM – E, d MMM y G"}
                    d{"E, d MMM – E, d MMM y G"}
                    y{"E, d MMM y – E, d MMM y G"}
                }
                GyMMMd{
                    G{"d MMM y G – d MMM y G"}
                    M{"d MMM – d MMM y G"}
                    d{"d – d MMM y G"}
                    y{"d MMM y – d MMM y G"}
                }
                GyMd{
                    G{"d.M.y GGGGG – d.M.y GGGGG"}
                    M{"d.M.y GGGGG – d.M.y GGGGG"}
                    d{"d.M.y – d.M.y GGGGG"}
                    y{"d.M.y GGGGG – d.M.y GGGGG"}
                }
<<<<<<< HEAD
                H{
                    H{"HH–HH"}
                }
=======
>>>>>>> 626889fb
                Hm{
                    H{"HH.mm–HH.mm"}
                    m{"HH.mm–HH.mm"}
                }
                Hmv{
                    H{"HH.mm–HH.mm v"}
                    m{"HH:mm – HH:mm v"}
                }
<<<<<<< HEAD
                Hv{
                    H{"HH–HH v"}
                }
=======
>>>>>>> 626889fb
                M{
                    M{"M–M"}
                }
                MEd{
                    M{"E, d.M – E, d.M"}
                    d{"E, d.M – E, d.M"}
                }
                MMMEd{
                    M{"E, d MMM – E, d MMM"}
                    d{"E, d MMM – E, d MMM"}
                }
                MMMd{
                    M{"d MMM – d MMM"}
                    d{"d – d MMM"}
                }
                Md{
                    M{"d.M – d.M"}
                    d{"d.M – d.M"}
                }
                fallback{"{0} – {1}"}
                h{
                    h{"h–h a"}
                }
                hm{
                    h{"h.mm–h.mm a"}
                    m{"h.mm–h.mm a"}
                }
                hmv{
                    h{"h.mm–h.mm a v"}
                    m{"h:mm – h:mm a v"}
                }
                hv{
                    h{"h–h a v"}
                }
                y{
                    y{"y – y G"}
                }
                yM{
                    M{"M.y – M.y GGGGG"}
                    y{"M.y – M.y GGGGG"}
                }
                yMEd{
                    M{"E, d.M.y – E, d.M.y GGGGG"}
                    d{"E, d.M.y – E, d.M.y GGGGG"}
                    y{"E, d.M.y – E, d.M.y GGGGG"}
                }
                yMMM{
                    M{"LLL–LLL y G"}
                    y{"LLL y – LLL y G"}
                }
                yMMMEd{
                    M{"E, d MMM – E, d MMM y G"}
                    d{"E, d MMM – E, d MMM y G"}
                    y{"E, d MMM y – E, d MMM y G"}
                }
                yMMMM{
                    M{"LLLL–LLLL y G"}
                    y{"LLLL y – LLLL y G"}
                }
                yMMMd{
                    M{"d MMM – d MMM y G"}
                    d{"d – d MMM y G"}
                    y{"d MMM y – d MMM y G"}
                }
                yMd{
                    M{"d.M.y – d.M.y GGGGG"}
                    d{"d.M.y – d.M.y GGGGG"}
                    y{"d.M.y – d.M.y GGGGG"}
                }
            }
        }
        gregorian{
            AmPmMarkersNarrow{
                "am",
                "pm",
            }
            DateTimePatterns{
                "HH:mm:ss, zzzz",
                "HH:mm:ss z",
                "HH:mm:ss",
                "HH:mm",
                "EEEE, d MMMM y 'г'.",
                "d MMMM y 'г'.",
                "d MMM y 'г'.",
                "d.MM.yy",
                "{1}, {0}",
                "{1}, {0}",
                "{1}, {0}",
                "{1}, {0}",
                "{1}, {0}",
            }
            DateTimePatterns%atTime{
                "{1} 'у' {0}",
                "{1} 'у' {0}",
                "{1}, {0}",
                "{1}, {0}",
            }
            DateTimeSkeletons{
                "HHmmsszzzz",
                "HHmmssz",
                "HHmmss",
                "HHmm",
                "yMMMMEEEEd",
                "yMMMMd",
                "yMMd",
                "yyMMd",
<<<<<<< HEAD
            }
            appendItems{
                Timezone{"{0} {1}"}
            }
            availableFormats{
                Bh{"h B"}
                Bhm{"h:mm B"}
                Bhms{"h:mm:ss B"}
                E{"ccc"}
                EBhm{"E h:mm B"}
                EBhms{"E h:mm:ss B"}
                EHm{"E HH:mm"}
                EHms{"E HH:mm:ss"}
                Ed{"d, E"}
=======
            }
            availableFormats{
>>>>>>> 626889fb
                Ehm{"E h:mm a"}
                Ehms{"E h:mm:ss a"}
                Gy{"y 'г'. G"}
                GyMMM{"LLL y 'г'. G"}
                GyMMMEd{"E, d MMM y 'г'. G"}
                GyMMMd{"d MMM y 'г'. G"}
                GyMd{"dd.MM.y GGGGG"}
<<<<<<< HEAD
                H{"HH"}
                Hm{"HH:mm"}
                Hms{"HH:mm:ss"}
                Hmsv{"HH:mm:ss v"}
                Hmv{"HH:mm v"}
                M{"L"}
=======
>>>>>>> 626889fb
                MEd{"E, d.M"}
                MMMEd{"E, d MMM"}
                MMMMEd{"E, d MMMM"}
                MMMMW{
                    few{"W 'тыдзень' MMMM"}
                    many{"W 'тыдзень' MMMM"}
                    one{"W 'тыдзень' MMMM"}
                    other{"W 'тыдзень' MMMM"}
                }
                MMMMd{"d MMMM"}
                MMMd{"d MMM"}
                Md{"d.M"}
<<<<<<< HEAD
                d{"d"}
=======
>>>>>>> 626889fb
                h{"hh a"}
                hm{"h:mm a"}
                hms{"h:mm:ss a"}
                hmsv{"h:mm:ss a v"}
                hmv{"h:mm a v"}
                ms{"mm.ss"}
                yM{"M.y"}
                yMEd{"E, d.M.y"}
                yMMM{"LLL y"}
                yMMMEd{"E, d MMM y"}
                yMMMM{"LLLL y"}
                yMMMd{"d MMM y"}
                yMd{"d.M.y"}
                yQQQ{"QQQ y"}
                yQQQQ{"QQQQ y"}
                yw{
                    few{"w 'тыдзень' Y"}
                    many{"w 'тыдзень' Y"}
                    one{"w 'тыдзень' Y"}
                    other{"w 'тыдзень' Y"}
                }
            }
            dayNames{
                format{
                    abbreviated{
                        "нд",
                        "пн",
                        "аў",
                        "ср",
                        "чц",
                        "пт",
                        "сб",
                    }
                    wide{
                        "нядзеля",
                        "панядзелак",
                        "аўторак",
                        "серада",
                        "чацвер",
                        "пятніца",
                        "субота",
                    }
                }
                stand-alone{
                    narrow{
                        "н",
                        "п",
                        "а",
                        "с",
                        "ч",
                        "п",
                        "с",
                    }
                }
            }
            eras{
                abbreviated{
                    "да н.э.",
                    "н.э.",
                }
                wide{
                    "да нараджэння Хрыстова",
                    "ад нараджэння Хрыстова",
                }
                wide%variant{
                    "да нашай эры",
                    "нашай эры",
                }
            }
            intervalFormats{
                Bh{
                    h{"h – h B"}
                }
                Bhm{
                    h{"h:mm – h:mm B"}
                    m{"h:mm – h:mm B"}
                }
                Gy{
                    G{"y G – y G"}
                    y{"y – y G"}
                }
                GyM{
                    G{"M.y GGGGG – M.y GGGGG"}
                    M{"M.y – M.y GGGGG"}
                    y{"M.y – M.y GGGGG"}
                }
                GyMEd{
                    G{"E, d.M.y GGGGG – E, d.M.y GGGGG"}
                    M{"E, d.M.y – E, d.M.y GGGGG"}
                    d{"E, d.M.y – E, d.M.y GGGGG"}
                    y{"E, d.M.y – E, d.M.y GGGGG"}
                }
                GyMMM{
                    G{"MMM y G – MMM y G"}
                    M{"MMM – MMM y G"}
                    y{"MMM y – MMM y G"}
                }
                GyMMMEd{
                    G{"E, d MMM, y G – E, d MMM, y G"}
                    M{"E, d MMM – E, d MMM, y G"}
                    d{"E, d MMM – E, d MMM, y G"}
                    y{"E, d MMM, y – E, d MMM, y G"}
                }
                GyMMMd{
                    G{"d MMM, y G – d MMM, y G"}
                    M{"d MMM – d MMM, y G"}
                    d{"d – d MMM, y G"}
                    y{"d MMM, y – d MMM, y G"}
                }
                GyMd{
                    G{"d.M.y GGGGG – d.M.y GGGGG"}
                    M{"d.M.y – d.M.y GGGGG"}
                    d{"d.M.y – d.M.y GGGGG"}
                    y{"d.M.y – d.M.y GGGGG"}
                }
                Hm{
                    H{"HH.mm–HH.mm"}
                    m{"HH.mm–HH.mm"}
                }
                Hmv{
                    H{"HH.mm–HH.mm v"}
                    m{"HH.mm–HH.mm v"}
                }
                M{
                    M{"M–M"}
                }
                MEd{
                    M{"E, d.M – E, d.M"}
                    d{"E, d.M – E, d.M"}
                }
                MMMEd{
                    M{"E, d MMM – E, d MMM"}
                    d{"E, d – E, d MMM"}
                }
                MMMd{
                    M{"d MMM – d MMM"}
                    d{"d–d MMM"}
                }
                Md{
                    M{"d.M – d.M"}
                    d{"d.M – d.M"}
                }
                fallback{"{0} – {1}"}
                h{
                    a{"h a – h a"}
                    h{"h–h a"}
                }
                hm{
                    a{"h:mm a – h:mm a"}
                    h{"h:mm–h:mm a"}
                    m{"h:mm–h:mm a"}
                }
                hmv{
                    a{"h:mm a – h:mm a v"}
                    h{"h:mm–h:mm a v"}
                    m{"h:mm–h:mm a v"}
                }
                hv{
                    a{"h a – h a v"}
                    h{"h–h a v"}
<<<<<<< HEAD
                }
                y{
                    y{"y–y"}
=======
>>>>>>> 626889fb
                }
                yM{
                    M{"M.y – M.y"}
                    y{"M.y – M.y"}
                }
                yMEd{
                    M{"E, d.M.y – E, d.M.y"}
                    d{"E, d.M.y – E, d.M.y"}
                    y{"E, d.M.y – E, d.M.y"}
                }
                yMMM{
                    M{"LLL–LLL y"}
                    y{"LLL y – LLL y"}
                }
                yMMMEd{
                    M{"E, d MMM – E, d MMM y"}
                    d{"E, d – E, d MMM y"}
                    y{"E, d MMM y – E, d MMM y"}
                }
                yMMMM{
                    M{"LLLL–LLLL y"}
                    y{"LLLL y – LLLL y"}
                }
                yMMMd{
                    M{"d MMM – d MMM y"}
                    d{"d–d MMM y"}
                    y{"d MMM y – d MMM y"}
                }
                yMd{
                    M{"d.M.y – d.M.y"}
                    d{"d.M.y – d.M.y"}
                    y{"d.M.y – d.M.y"}
                }
            }
            monthNames{
                format{
                    abbreviated{
                        "сту",
                        "лют",
                        "сак",
                        "кра",
                        "мая",
                        "чэр",
                        "ліп",
                        "жні",
                        "вер",
                        "кас",
                        "ліс",
                        "сне",
                    }
                    wide{
                        "студзеня",
                        "лютага",
                        "сакавіка",
                        "красавіка",
                        "мая",
                        "чэрвеня",
                        "ліпеня",
                        "жніўня",
                        "верасня",
                        "кастрычніка",
                        "лістапада",
                        "снежня",
                    }
                }
                stand-alone{
                    abbreviated{
                        "сту",
                        "лют",
                        "сак",
                        "кра",
                        "май",
                        "чэр",
                        "ліп",
                        "жні",
                        "вер",
                        "кас",
                        "ліс",
                        "сне",
                    }
                    narrow{
                        "с",
                        "л",
                        "с",
                        "к",
                        "м",
                        "ч",
                        "л",
                        "ж",
                        "в",
                        "к",
                        "л",
                        "с",
                    }
                    wide{
                        "студзень",
                        "люты",
                        "сакавік",
                        "красавік",
                        "май",
                        "чэрвень",
                        "ліпень",
                        "жнівень",
                        "верасень",
                        "кастрычнік",
                        "лістапад",
                        "снежань",
                    }
                }
            }
            quarters{
                format{
                    abbreviated{
                        "1-шы кв.",
                        "2-гі кв.",
                        "3-ці кв.",
                        "4-ты кв.",
                    }
                    wide{
                        "1-шы квартал",
                        "2-гі квартал",
                        "3-ці квартал",
                        "4-ты квартал",
                    }
                }
            }
        }
    }
    characterLabel{
        activities{"Віды дзейнасці"}
        african_scripts{"Афрыканскія пісьмы"}
        american_scripts{"Амерыканскія пісьмы"}
        animal{"Жывёлы"}
        animals_nature{"Жывёлы і прырода"}
        arrows{"Стрэлкі"}
        body{"Цела"}
        box_drawing{"Рысаванне квадратаў"}
        braille{"Брайль"}
        building{"Будынак"}
        bullets_stars{"Маркеры/Зоркі"}
        consonantal_jamo{"Кансанантнае чамо"}
        currency_symbols{"Знакі валют"}
        dash_connector{"Злучок/Працяжнік"}
        digits{"Лічбы"}
        dingbats{"Сімвалы-піктаграмы"}
        divination_symbols{"Гадальныя сімвалы"}
        downwards_arrows{"Стрэлкі ўніз"}
        downwards_upwards_arrows{"Стрэлкі ўніз і ўверх"}
        east_asian_scripts{"Усходнеазіяцкія пісьмы"}
        emoji{"Эмодзі"}
        european_scripts{"Еўрапейскія пісьмы"}
        female{"Жанчына"}
        flag{"Сцяг"}
        flags{"Сцягі"}
        food_drink{"Ежа і напоі"}
        format{"Фарматаванне"}
        format_whitespace{"Фарматаванне і недрукаваныя знакі"}
        full_width_form_variant{"Варыянты поўнашырынных формаў"}
        geometric_shapes{"Геаметрычныя фігуры"}
        half_width_form_variant{"Варыянты напаўшырынных формаў"}
        han_characters{"Іерогліфы хан"}
        han_radicals{"Ключы хан"}
        hanja{"Ханча"}
        hanzi_simplified{"Ханьцзы"}
        hanzi_traditional{"Ханьцзы (традыцыйнае)"}
        heart{"Сэрца"}
        historic_scripts{"Гістарычныя пісьмы"}
        ideographic_desc_characters{"Ідэаграфічныя апісальныя сімвалы"}
        japanese_kana{"Японская кана"}
        kanbun{"Камбун"}
        kanji{"Кандзі"}
        keycap{"Клавіша"}
        leftwards_arrows{"Стрэлкі ўлева"}
        leftwards_rightwards_arrows{"Стрэлкі ўлева і ўправа"}
        letterlike_symbols{"Літарападобныя сімвалы"}
        limited_use{"Абмежаванае выкарыстанне"}
        male{"Мужчына"}
        math_symbols{"Матэматычныя сімвалы"}
        middle_eastern_scripts{"Блізкаўсходнія пісьмы"}
        miscellaneous{"Рознае"}
        modern_scripts{"Сучасныя пісьмы"}
        modifier{"Знак-мадыфікатар"}
        musical_symbols{"Музычныя сімвалы"}
        nature{"Прырода"}
        nonspacing{"Знак без шырыні"}
        numbers{"Лікі"}
        objects{"Аб’екты"}
        other{"Іншае"}
        paired{"Парныя"}
        person{"Чалавек"}
        phonetic_alphabet{"Фанетычны алфавіт"}
        pictographs{"Піктаграмы"}
        place{"Месца"}
        plant{"Расліна"}
        punctuation{"Пунктуацыя"}
        rightwards_arrows{"Стрэлкі ўправа"}
        sign_standard_symbols{"Знакі і сімвалы"}
        small_form_variant{"Варыянты малых формаў"}
        smiley{"Смайлікі"}
        smileys_people{"Смайлікі і людзі"}
        south_asian_scripts{"Усходнеазіяцкія пісьмы"}
        southeast_asian_scripts{"Паўднёваўсходнеазіяцкія пісьмы"}
        spacing{"Інтэрвалы"}
        sport{"Спорт"}
        symbols{"Спецыяльныя сімвалы"}
        technical_symbols{"Тэхнічныя сімвалы"}
        tone_marks{"Знакі тонаў"}
        travel{"Падарожжа"}
        travel_places{"Падарожжы і месцы"}
        upwards_arrows{"Стрэлкі ўверх"}
        variant_forms{"Варыянтныя формы"}
        vocalic_jamo{"Вакалічнае чамо"}
        weather{"Надвор’е"}
        western_asian_scripts{"Заходнеазіяцкія пісьмы"}
        whitespace{"Недрукаваны знак"}
    }
    delimiters{
        alternateQuotationEnd{"“"}
        alternateQuotationStart{"„"}
        quotationEnd{"»"}
        quotationStart{"«"}
    }
    fields{
        day{
            dn{"дзень"}
            relative{
                "-1"{"учора"}
                "-2"{"пазаўчора"}
                "0"{"сёння"}
                "1"{"заўтра"}
                "2"{"паслязаўтра"}
            }
            relativeTime{
                future{
                    few{"праз {0} дні"}
                    many{"праз {0} дзён"}
                    one{"праз {0} дзень"}
                    other{"праз {0} дня"}
                }
                past{
                    few{"{0} дні таму"}
                    many{"{0} дзён таму"}
                    one{"{0} дзень таму"}
                    other{"{0} дня таму"}
                }
            }
        }
        day-narrow{
            dn{"д."}
        }
        dayOfYear{
            dn{"дзень года"}
        }
        dayperiod{
            dn{"AM/PM"}
        }
        era{
            dn{"эра"}
        }
        fri{
            relative{
                "-1"{"у мінулую пятніцу"}
                "0"{"у гэту пятніцу"}
                "1"{"у наступную пятніцу"}
            }
            relativeTime{
                future{
                    few{"праз {0} пятніцы"}
                    many{"праз {0} пятніц"}
                    one{"праз {0} пятніцу"}
                    other{"праз {0} пятніцы"}
                }
                past{
                    few{"{0} пятніцы таму"}
                    many{"{0} пятніц таму"}
                    one{"{0} пятніцу таму"}
                    other{"{0} пятніцы таму"}
                }
            }
        }
        fri-short{
            relative{
                "-1"{"у мінулую пт"}
                "0"{"у гэту пт"}
                "1"{"у наступную пт"}
            }
            relativeTime{
                future{
                    few{"праз {0} пятніцы"}
                    many{"праз {0} пятніц"}
                    one{"праз {0} пт"}
                    other{"праз {0} пт"}
                }
                past{
                    few{"{0} пятніцы таму"}
                    many{"{0} пятніц таму"}
                    one{"{0} пт таму"}
                    other{"{0} пт таму"}
                }
            }
        }
        hour{
            dn{"гадзіна"}
            relative{
                "0"{"у гэту гадзіну"}
            }
            relativeTime{
                future{
                    few{"праз {0} гадзіны"}
                    many{"праз {0} гадзін"}
                    one{"праз {0} гадзіну"}
                    other{"праз {0} гадзіны"}
                }
                past{
                    few{"{0} гадзіны таму"}
                    many{"{0} гадзін таму"}
                    one{"{0} гадзіну таму"}
                    other{"{0} гадзіны таму"}
                }
            }
        }
        hour-short{
            dn{"гадз"}
            relativeTime{
                future{
                    few{"праз {0} гадз"}
                    many{"праз {0} гадз"}
                    one{"праз {0} гадз"}
                    other{"праз {0} гадз"}
                }
                past{
                    few{"{0} гадз таму"}
                    many{"{0} гадз таму"}
                    one{"{0} гадз таму"}
                    other{"{0} гадз таму"}
                }
            }
        }
        minute{
            dn{"хвіліна"}
            relative{
                "0"{"у гэту хвіліну"}
            }
            relativeTime{
                future{
                    few{"праз {0} хвіліны"}
                    many{"праз {0} хвілін"}
                    one{"праз {0} хвіліну"}
                    other{"праз {0} хвіліны"}
                }
                past{
                    few{"{0} хвіліны таму"}
                    many{"{0} хвілін таму"}
                    one{"{0} хвіліну таму"}
                    other{"{0} хвіліны таму"}
                }
            }
        }
        minute-short{
            dn{"хв"}
            relativeTime{
                future{
                    few{"праз {0} хв"}
                    many{"праз {0} хв"}
                    one{"праз {0} хв"}
                    other{"праз {0} хв"}
                }
                past{
                    few{"{0} хв таму"}
                    many{"{0} хв таму"}
                    one{"{0} хв таму"}
                    other{"{0} хв таму"}
                }
            }
        }
        mon{
            relative{
                "-1"{"у мінулы панядзелак"}
                "0"{"у гэты панядзелак"}
                "1"{"у наступны панядзелак"}
            }
            relativeTime{
                future{
                    few{"праз {0} панядзелкі"}
                    many{"праз {0} панядзелкаў"}
                    one{"праз {0} панядзелак"}
                    other{"праз {0} панядзелка"}
                }
                past{
                    few{"{0} панядзелкі таму"}
                    many{"{0} панядзелкаў таму"}
                    one{"{0} панядзелак таму"}
                    other{"{0} панядзелка таму"}
                }
            }
        }
        mon-short{
            relative{
                "-1"{"у мінулы пн"}
                "0"{"у гэты пн"}
                "1"{"у наступны пн"}
            }
            relativeTime{
                future{
                    few{"праз {0} панядзелкі"}
                    many{"праз {0} панядзелкаў"}
                    one{"праз {0} пн"}
                    other{"праз {0} пн"}
                }
                past{
                    few{"{0} панядзелкі таму"}
                    many{"{0} панядзелкаў таму"}
                    one{"{0} пн таму"}
                    other{"{0} пн таму"}
                }
            }
        }
        month{
            dn{"месяц"}
            relative{
                "-1"{"у мінулым месяцы"}
                "0"{"у гэтым месяцы"}
                "1"{"у наступным месяцы"}
            }
            relativeTime{
                future{
                    few{"праз {0} месяцы"}
                    many{"праз {0} месяцаў"}
                    one{"праз {0} месяц"}
                    other{"праз {0} месяца"}
                }
                past{
                    few{"{0} месяцы таму"}
                    many{"{0} месяцаў таму"}
                    one{"{0} месяц таму"}
                    other{"{0} месяца таму"}
                }
            }
        }
        month-short{
            dn{"мес."}
            relative{
                "-1"{"у мін. мес."}
                "0"{"у гэтым мес."}
                "1"{"у наст. мес."}
            }
            relativeTime{
                future{
                    few{"праз {0} мес."}
                    many{"праз {0} мес."}
                    one{"праз {0} мес."}
                    other{"праз {0} мес."}
                }
                past{
                    few{"{0} мес. таму"}
                    many{"{0} мес. таму"}
                    one{"{0} мес. таму"}
                    other{"{0} мес. таму"}
                }
            }
        }
        quarter{
            dn{"квартал"}
            relative{
                "-1"{"у мінулым квартале"}
                "0"{"у гэтым квартале"}
                "1"{"у наступным квартале"}
            }
            relativeTime{
                future{
                    few{"праз {0} кварталы"}
                    many{"праз {0} кварталаў"}
                    one{"праз {0} квартал"}
                    other{"праз {0} квартала"}
                }
                past{
                    few{"{0} кварталы таму"}
                    many{"{0} кварталаў таму"}
                    one{"{0} квартал таму"}
                    other{"{0} квартала таму"}
                }
            }
        }
        quarter-short{
            dn{"кв."}
            relativeTime{
                future{
                    few{"праз {0} кв."}
                    many{"праз {0} кв."}
                    one{"праз {0} кв."}
                    other{"праз {0} кв."}
                }
                past{
                    few{"{0} кв. таму"}
                    many{"{0} кв. таму"}
                    one{"{0} кв. таму"}
                    other{"{0} кв. таму"}
                }
            }
        }
        sat{
            relative{
                "-1"{"у мінулую суботу"}
                "0"{"у гэту суботу"}
                "1"{"у наступную суботу"}
            }
            relativeTime{
                future{
                    few{"праз {0} суботы"}
                    many{"праз {0} субот"}
                    one{"праз {0} суботу"}
                    other{"праз {0} суботы"}
                }
                past{
                    few{"{0} суботы таму"}
                    many{"{0} субот таму"}
                    one{"{0} суботу таму"}
                    other{"{0} суботы таму"}
                }
            }
        }
        sat-short{
            relative{
                "-1"{"у мінулую сб"}
                "0"{"у гэту сб"}
                "1"{"у наступную сб"}
            }
            relativeTime{
                future{
                    few{"праз {0} суботы"}
                    many{"праз {0} субот"}
                    one{"праз {0} сб"}
                    other{"праз {0} сб"}
                }
                past{
                    few{"{0} суботы таму"}
                    many{"{0} субот таму"}
                    one{"{0} сб таму"}
                    other{"{0} сб таму"}
                }
            }
        }
        second{
            dn{"секунда"}
            relative{
                "0"{"цяпер"}
            }
            relativeTime{
                future{
                    few{"праз {0} секунды"}
                    many{"праз {0} секунд"}
                    one{"праз {0} секунду"}
                    other{"праз {0} секунды"}
                }
                past{
                    few{"{0} секунды таму"}
                    many{"{0} секунд таму"}
                    one{"{0} секунду таму"}
                    other{"{0} секунды таму"}
                }
            }
        }
        second-short{
            dn{"с"}
            relativeTime{
                future{
                    few{"праз {0} с"}
                    many{"праз {0} с"}
                    one{"праз {0} с"}
                    other{"праз {0} с"}
                }
                past{
                    few{"{0} с таму"}
                    many{"{0} с таму"}
                    one{"{0} с таму"}
                    other{"{0} с таму"}
                }
            }
        }
        sun{
            relative{
                "-1"{"у мінулую нядзелю"}
                "0"{"у гэту нядзелю"}
                "1"{"у наступную нядзелю"}
            }
            relativeTime{
                future{
                    few{"праз {0} нядзелі"}
                    many{"праз {0} нядзель"}
                    one{"праз {0} нядзелю"}
                    other{"праз {0} нядзелі"}
                }
                past{
                    few{"{0} нядзелі таму"}
                    many{"{0} нядзель таму"}
                    one{"{0} нядзелю таму"}
                    other{"{0} нядзелі таму"}
                }
            }
        }
        sun-short{
            relative{
                "-1"{"у мінулую нд"}
                "0"{"у гэту нд"}
                "1"{"у наступную нд"}
            }
            relativeTime{
                future{
                    few{"праз {0} нядзелі"}
                    many{"праз {0} нядзель"}
                    one{"праз {0} нд"}
                    other{"праз {0} нд"}
                }
                past{
                    few{"{0} нядзелі таму"}
                    many{"{0} нядзель таму"}
                    one{"{0} нд таму"}
                    other{"{0} нд таму"}
                }
            }
        }
        thu{
            relative{
                "-1"{"у мінулы чацвер"}
                "0"{"у гэты чацвер"}
                "1"{"у наступны чацвер"}
            }
            relativeTime{
                future{
                    few{"праз {0} чацвяргі"}
                    many{"праз {0} чацвяргоў"}
                    one{"праз {0} чацвер"}
                    other{"праз {0} чацвярга"}
                }
                past{
                    few{"{0} чацвяргі таму"}
                    many{"{0} чацвяргоў таму"}
                    one{"{0} чацвер таму"}
                    other{"{0} чацвярга таму"}
                }
            }
        }
        thu-short{
            relative{
                "-1"{"у мінулы чц"}
                "0"{"у гэты чц"}
                "1"{"у наступны чц"}
            }
            relativeTime{
                future{
                    few{"праз {0} чацвяргі"}
                    many{"праз {0} чацвяргоў"}
                    one{"праз {0} чц"}
                    other{"праз {0} чц"}
                }
                past{
                    few{"{0} чацвяргі таму"}
                    many{"{0} чацвяргоў таму"}
                    one{"{0} чц таму"}
                    other{"{0} чц таму"}
                }
            }
        }
        tue{
            relative{
                "-1"{"у мінулы аўторак"}
                "0"{"у гэты аўторак"}
                "1"{"у наступны аўторак"}
            }
            relativeTime{
                future{
                    few{"праз {0} аўторкі"}
                    many{"праз {0} аўторкаў"}
                    one{"праз {0} аўторак"}
                    other{"праз {0} аўторка"}
                }
                past{
                    few{"{0} аўторкі таму"}
                    many{"{0} аўторкаў таму"}
                    one{"{0} аўторак таму"}
                    other{"{0} аўторка таму"}
                }
            }
        }
        tue-short{
            relative{
                "-1"{"у мінулы аў"}
                "0"{"у гэты аў"}
                "1"{"у наступны аў"}
            }
            relativeTime{
                future{
                    few{"праз {0} аўторкі"}
                    many{"праз {0} аўторкаў"}
                    one{"праз {0} аў"}
                    other{"праз {0} аў"}
                }
                past{
                    few{"{0} аўторкі таму"}
                    many{"{0} аўторкаў таму"}
                    one{"{0} аў таму"}
                    other{"{0} аў таму"}
                }
            }
        }
        wed{
            relative{
                "-1"{"у мінулую сераду"}
                "0"{"у гэту сераду"}
                "1"{"у наступную сераду"}
            }
            relativeTime{
                future{
                    few{"праз {0} серады"}
                    many{"праз {0} серад"}
                    one{"праз {0} сераду"}
                    other{"праз {0} серады"}
                }
                past{
                    few{"{0} серады таму"}
                    many{"{0} серад таму"}
                    one{"{0} сераду таму"}
                    other{"{0} серады таму"}
                }
            }
        }
        wed-short{
            relative{
                "-1"{"у мінулую ср"}
                "0"{"у гэту ср"}
                "1"{"у наступную ср"}
            }
            relativeTime{
                future{
                    few{"праз {0} серады"}
                    many{"праз {0} серад"}
                    one{"праз {0} ср"}
                    other{"праз {0} ср"}
                }
                past{
                    few{"{0} серады таму"}
                    many{"{0} серад таму"}
                    one{"{0} ср таму"}
                    other{"{0} ср таму"}
                }
            }
        }
        week{
            dn{"тыд"}
            relative{
                "-1"{"на мінулым тыдні"}
                "0"{"на гэтым тыдні"}
                "1"{"на наступным тыдні"}
            }
            relativePeriod{"тыдзень {0}"}
            relativeTime{
                future{
                    few{"праз {0} тыдні"}
                    many{"праз {0} тыдняў"}
                    one{"праз {0} тыдзень"}
                    other{"праз {0} тыдня"}
                }
                past{
                    few{"{0} тыдні таму"}
                    many{"{0} тыдняў таму"}
                    one{"{0} тыдзень таму"}
                    other{"{0} тыдня таму"}
                }
            }
        }
        week-short{
            relative{
                "-1"{"на мін. тыд."}
                "0"{"на гэтым тыд."}
                "1"{"на наст. тыд."}
            }
            relativeTime{
                future{
                    few{"праз {0} тыд"}
                    many{"праз {0} тыд"}
                    one{"праз {0} тыд"}
                    other{"праз {0} тыд"}
                }
                past{
                    few{"{0} тыд таму"}
                    many{"{0} тыд таму"}
                    one{"{0} тыд таму"}
                    other{"{0} тыд таму"}
                }
            }
        }
        weekOfMonth{
            dn{"тыдзень месяца"}
        }
        weekday{
            dn{"дзень тыдня"}
        }
        weekdayOfMonth{
            dn{"дзень месяца"}
        }
        year{
            dn{"год"}
            relative{
                "-1"{"у мінулым годзе"}
                "0"{"у гэтым годзе"}
                "1"{"у наступным годзе"}
            }
            relativeTime{
                future{
                    few{"праз {0} гады"}
                    many{"праз {0} гадоў"}
                    one{"праз {0} год"}
                    other{"праз {0} года"}
                }
                past{
                    few{"{0} гады таму"}
                    many{"{0} гадоў таму"}
                    one{"{0} год таму"}
                    other{"{0} года таму"}
                }
            }
        }
        year-short{
            dn{"г."}
            relative{
                "-1"{"у мін. годзе"}
                "0"{"у гэтым годзе"}
                "1"{"у наст. годзе"}
            }
            relativeTime{
                future{
                    few{"праз {0} г."}
                    many{"праз {0} г."}
                    one{"праз {0} г."}
                    other{"праз {0} г."}
                }
                past{
                    few{"{0} г. таму"}
                    many{"{0} г. таму"}
                    one{"{0} г. таму"}
                    other{"{0} г. таму"}
                }
            }
        }
        zone{
            dn{"часавы пояс"}
        }
    }
    listPattern{
        or{
            2{"{0} ці {1}"}
            end{"{0} ці {1}"}
        }
        standard{
            2{"{0} і {1}"}
            end{"{0} і {1}"}
        }
        unit-short{
            2{"{0} {1}"}
            end{"{0} {1}"}
            middle{"{0} {1}"}
            start{"{0} {1}"}
        }
    }
    measurementSystemNames{
        UK{"брытанская"}
        US{"амерыканская"}
        metric{"метрычная"}
    }
    personNames{
        nameOrderLocales{
            givenFirst{
                "und",
                "be",
            }
<<<<<<< HEAD
            surnameFirst{
                "ko",
                "vi",
                "yue",
                "zh",
            }
        }
        namePattern{
            givenFirst-long-addressing-formal{"{prefix} {surname}"}
            givenFirst-long-addressing-informal{"{given-informal}"}
            givenFirst-long-monogram-formal{
                "{given-monogram-allCaps}{given2-monogram-allCaps}{surname-monogram-a"
                "llCaps}"
            }
            givenFirst-long-referring-formal{"{given} {given2} {surname} {suffix}"}
            givenFirst-long-referring-informal{"{given-informal} {surname}"}
            givenFirst-medium-addressing-formal{"{prefix} {surname}"}
=======
        }
        namePattern{
            givenFirst-long-addressing-formal{"{title} {surname}"}
            givenFirst-long-addressing-informal{"{given-informal}"}
            givenFirst-long-monogram-informal{"{given-informal-monogram-allCaps}{surname-monogram-allCaps}"}
            givenFirst-long-referring-formal{"{given} {given2} {surname} {credentials}"}
            givenFirst-long-referring-informal{"{given-informal} {surname}"}
            givenFirst-medium-addressing-formal{"{title} {surname}"}
>>>>>>> 626889fb
            givenFirst-medium-addressing-informal{"{given-informal}"}
            givenFirst-medium-monogram-formal{"{surname-monogram-allCaps}"}
            givenFirst-medium-monogram-informal{"{given-informal-monogram-allCaps}"}
            givenFirst-medium-referring-informal{"{given-informal} {surname}"}
<<<<<<< HEAD
            givenFirst-short-addressing-formal{"{prefix} {surname}"}
=======
            givenFirst-short-addressing-formal{"{title} {surname}"}
>>>>>>> 626889fb
            givenFirst-short-addressing-informal{"{given-informal}"}
            givenFirst-short-monogram-formal{"{surname-monogram-allCaps}"}
            givenFirst-short-monogram-informal{"{given-informal-monogram-allCaps}"}
            givenFirst-short-referring-formal{"{given-initial} {given2-initial} {surname}"}
            givenFirst-short-referring-informal{"{given-informal} {surname-initial}"}
            sorting-long-referring-formal{"{surname-core}, {given} {given2} {surname-prefix}"}
            sorting-long-referring-informal{"{surname}, {given-informal}"}
            sorting-medium-referring-informal{"{surname}, {given-informal}"}
            sorting-short-referring-informal{"{surname}, {given-informal}"}
<<<<<<< HEAD
            surnameFirst-long-addressing-formal{"{prefix} {surname}"}
            surnameFirst-long-addressing-informal{"{given-informal}"}
            surnameFirst-long-monogram-formal{
                "{surname-monogram-allCaps}{given-monogram-allCaps}{given2-monogram-a"
                "llCaps}"
            }
            surnameFirst-long-monogram-informal{"{surname-monogram-allCaps}{given-informal-monogram-allCaps}"}
            surnameFirst-long-referring-formal{"{surname} {given} {given2} {suffix}"}
            surnameFirst-long-referring-informal{"{surname} {given-informal}"}
            surnameFirst-medium-addressing-formal{"{prefix} {surname}"}
=======
            surnameFirst-long-addressing-formal{"{title} {surname}"}
            surnameFirst-long-addressing-informal{"{given-informal}"}
            surnameFirst-long-monogram-informal{"{surname-monogram-allCaps}{given-informal-monogram-allCaps}"}
            surnameFirst-long-referring-formal{"{surname} {given} {given2} {credentials}"}
            surnameFirst-long-referring-informal{"{surname} {given-informal}"}
            surnameFirst-medium-addressing-formal{"{title} {surname}"}
>>>>>>> 626889fb
            surnameFirst-medium-addressing-informal{"{given-informal}"}
            surnameFirst-medium-monogram-formal{"{surname-monogram-allCaps}"}
            surnameFirst-medium-monogram-informal{"{given-informal-monogram-allCaps}"}
            surnameFirst-medium-referring-informal{"{surname} {given-informal}"}
<<<<<<< HEAD
            surnameFirst-short-addressing-formal{"{prefix} {surname}"}
=======
            surnameFirst-short-addressing-formal{"{title} {surname}"}
>>>>>>> 626889fb
            surnameFirst-short-addressing-informal{"{given-informal}"}
            surnameFirst-short-monogram-formal{"{surname-monogram-allCaps}"}
            surnameFirst-short-monogram-informal{"{given-informal-monogram-allCaps}"}
            surnameFirst-short-referring-formal{"{surname} {given-initial} {given2-initial}"}
            surnameFirst-short-referring-informal{"{surname} {given-initial}"}
        }
    }
}<|MERGE_RESOLUTION|>--- conflicted
+++ resolved
@@ -14,11 +14,6 @@
                 atLeast{"{0}+"}
             }
             patterns{
-<<<<<<< HEAD
-                accountingFormat{"#,##0.00 ¤"}
-                accountingFormat%noCurrency{"#,##0.00"}
-=======
->>>>>>> 626889fb
                 currencyFormat{"#,##0.00 ¤"}
                 percentFormat{"#,##0 %"}
             }
@@ -256,11 +251,6 @@
                 "d MMM y G",
                 "d.M.yy",
                 "{1}, {0}",
-<<<<<<< HEAD
-=======
-                "{1}, {0}",
-                "{1}, {0}",
->>>>>>> 626889fb
                 "{1}, {0}",
                 "{1}, {0}",
                 "{1}, {0}",
@@ -276,30 +266,10 @@
                 "GyMMMd",
                 "yyMd",
             }
-            DateTimeSkeletons{
-                "HHmmsszzzz",
-                "HHmmssz",
-                "HHmmss",
-                "HHmm",
-                "GyMMMMEEEEd",
-                "GyMMMMd",
-                "GyMMMd",
-                "yyMd",
-            }
             availableFormats{
                 Gy{"G y"}
                 Hm{"HH.mm"}
                 Hms{"HH.mm.ss"}
-<<<<<<< HEAD
-                M{"L"}
-                MEd{"E, d.M"}
-                MMM{"LLL"}
-                MMMEd{"E, d MMM"}
-                MMMd{"d MMM"}
-                Md{"d.M"}
-                d{"d"}
-=======
->>>>>>> 626889fb
                 hm{"h.mm a"}
                 hms{"h.mm.ss a"}
                 y{"G y"}
@@ -335,23 +305,6 @@
                     }
                 }
                 stand-alone{
-<<<<<<< HEAD
-                    abbreviated{
-                        "1",
-                        "2",
-                        "3",
-                        "4",
-                        "5",
-                        "6",
-                        "7",
-                        "8",
-                        "9",
-                        "10",
-                        "11",
-                        "12",
-                    }
-=======
->>>>>>> 626889fb
                     wide{
                         "1",
                         "2",
@@ -410,29 +363,14 @@
                 GyMMMEd{"E, d MMM y G"}
                 GyMMMd{"d MMM y G"}
                 GyMd{"dd.MM.y GGGGG"}
-<<<<<<< HEAD
-                H{"HH"}
-                Hm{"HH:mm"}
-                Hms{"HH:mm:ss"}
-                M{"L"}
-=======
->>>>>>> 626889fb
                 MEd{"E, d.M"}
                 MMMEd{"E, d MMM"}
                 MMMMd{"d MMMM"}
                 MMMd{"d MMM"}
                 Md{"d.M"}
-<<<<<<< HEAD
-                d{"d"}
                 h{"h a"}
                 hm{"h:mm a"}
                 hms{"h:mm:ss a"}
-                ms{"mm:ss"}
-=======
-                h{"h a"}
-                hm{"h:mm a"}
-                hms{"h:mm:ss a"}
->>>>>>> 626889fb
                 y{"y G"}
                 yyyy{"y G"}
                 yyyyM{"M.y G"}
@@ -491,12 +429,6 @@
                     d{"d.M.y – d.M.y GGGGG"}
                     y{"d.M.y GGGGG – d.M.y GGGGG"}
                 }
-<<<<<<< HEAD
-                H{
-                    H{"HH–HH"}
-                }
-=======
->>>>>>> 626889fb
                 Hm{
                     H{"HH.mm–HH.mm"}
                     m{"HH.mm–HH.mm"}
@@ -505,12 +437,6 @@
                     H{"HH.mm–HH.mm v"}
                     m{"HH:mm – HH:mm v"}
                 }
-<<<<<<< HEAD
-                Hv{
-                    H{"HH–HH v"}
-                }
-=======
->>>>>>> 626889fb
                 M{
                     M{"M–M"}
                 }
@@ -617,25 +543,8 @@
                 "yMMMMd",
                 "yMMd",
                 "yyMMd",
-<<<<<<< HEAD
-            }
-            appendItems{
-                Timezone{"{0} {1}"}
             }
             availableFormats{
-                Bh{"h B"}
-                Bhm{"h:mm B"}
-                Bhms{"h:mm:ss B"}
-                E{"ccc"}
-                EBhm{"E h:mm B"}
-                EBhms{"E h:mm:ss B"}
-                EHm{"E HH:mm"}
-                EHms{"E HH:mm:ss"}
-                Ed{"d, E"}
-=======
-            }
-            availableFormats{
->>>>>>> 626889fb
                 Ehm{"E h:mm a"}
                 Ehms{"E h:mm:ss a"}
                 Gy{"y 'г'. G"}
@@ -643,15 +552,6 @@
                 GyMMMEd{"E, d MMM y 'г'. G"}
                 GyMMMd{"d MMM y 'г'. G"}
                 GyMd{"dd.MM.y GGGGG"}
-<<<<<<< HEAD
-                H{"HH"}
-                Hm{"HH:mm"}
-                Hms{"HH:mm:ss"}
-                Hmsv{"HH:mm:ss v"}
-                Hmv{"HH:mm v"}
-                M{"L"}
-=======
->>>>>>> 626889fb
                 MEd{"E, d.M"}
                 MMMEd{"E, d MMM"}
                 MMMMEd{"E, d MMMM"}
@@ -664,10 +564,6 @@
                 MMMMd{"d MMMM"}
                 MMMd{"d MMM"}
                 Md{"d.M"}
-<<<<<<< HEAD
-                d{"d"}
-=======
->>>>>>> 626889fb
                 h{"hh a"}
                 hm{"h:mm a"}
                 hms{"h:mm:ss a"}
@@ -828,12 +724,6 @@
                 hv{
                     a{"h a – h a v"}
                     h{"h–h a v"}
-<<<<<<< HEAD
-                }
-                y{
-                    y{"y–y"}
-=======
->>>>>>> 626889fb
                 }
                 yM{
                     M{"M.y – M.y"}
@@ -1709,25 +1599,6 @@
                 "und",
                 "be",
             }
-<<<<<<< HEAD
-            surnameFirst{
-                "ko",
-                "vi",
-                "yue",
-                "zh",
-            }
-        }
-        namePattern{
-            givenFirst-long-addressing-formal{"{prefix} {surname}"}
-            givenFirst-long-addressing-informal{"{given-informal}"}
-            givenFirst-long-monogram-formal{
-                "{given-monogram-allCaps}{given2-monogram-allCaps}{surname-monogram-a"
-                "llCaps}"
-            }
-            givenFirst-long-referring-formal{"{given} {given2} {surname} {suffix}"}
-            givenFirst-long-referring-informal{"{given-informal} {surname}"}
-            givenFirst-medium-addressing-formal{"{prefix} {surname}"}
-=======
         }
         namePattern{
             givenFirst-long-addressing-formal{"{title} {surname}"}
@@ -1736,16 +1607,11 @@
             givenFirst-long-referring-formal{"{given} {given2} {surname} {credentials}"}
             givenFirst-long-referring-informal{"{given-informal} {surname}"}
             givenFirst-medium-addressing-formal{"{title} {surname}"}
->>>>>>> 626889fb
             givenFirst-medium-addressing-informal{"{given-informal}"}
             givenFirst-medium-monogram-formal{"{surname-monogram-allCaps}"}
             givenFirst-medium-monogram-informal{"{given-informal-monogram-allCaps}"}
             givenFirst-medium-referring-informal{"{given-informal} {surname}"}
-<<<<<<< HEAD
-            givenFirst-short-addressing-formal{"{prefix} {surname}"}
-=======
             givenFirst-short-addressing-formal{"{title} {surname}"}
->>>>>>> 626889fb
             givenFirst-short-addressing-informal{"{given-informal}"}
             givenFirst-short-monogram-formal{"{surname-monogram-allCaps}"}
             givenFirst-short-monogram-informal{"{given-informal-monogram-allCaps}"}
@@ -1755,34 +1621,17 @@
             sorting-long-referring-informal{"{surname}, {given-informal}"}
             sorting-medium-referring-informal{"{surname}, {given-informal}"}
             sorting-short-referring-informal{"{surname}, {given-informal}"}
-<<<<<<< HEAD
-            surnameFirst-long-addressing-formal{"{prefix} {surname}"}
-            surnameFirst-long-addressing-informal{"{given-informal}"}
-            surnameFirst-long-monogram-formal{
-                "{surname-monogram-allCaps}{given-monogram-allCaps}{given2-monogram-a"
-                "llCaps}"
-            }
-            surnameFirst-long-monogram-informal{"{surname-monogram-allCaps}{given-informal-monogram-allCaps}"}
-            surnameFirst-long-referring-formal{"{surname} {given} {given2} {suffix}"}
-            surnameFirst-long-referring-informal{"{surname} {given-informal}"}
-            surnameFirst-medium-addressing-formal{"{prefix} {surname}"}
-=======
             surnameFirst-long-addressing-formal{"{title} {surname}"}
             surnameFirst-long-addressing-informal{"{given-informal}"}
             surnameFirst-long-monogram-informal{"{surname-monogram-allCaps}{given-informal-monogram-allCaps}"}
             surnameFirst-long-referring-formal{"{surname} {given} {given2} {credentials}"}
             surnameFirst-long-referring-informal{"{surname} {given-informal}"}
             surnameFirst-medium-addressing-formal{"{title} {surname}"}
->>>>>>> 626889fb
             surnameFirst-medium-addressing-informal{"{given-informal}"}
             surnameFirst-medium-monogram-formal{"{surname-monogram-allCaps}"}
             surnameFirst-medium-monogram-informal{"{given-informal-monogram-allCaps}"}
             surnameFirst-medium-referring-informal{"{surname} {given-informal}"}
-<<<<<<< HEAD
-            surnameFirst-short-addressing-formal{"{prefix} {surname}"}
-=======
             surnameFirst-short-addressing-formal{"{title} {surname}"}
->>>>>>> 626889fb
             surnameFirst-short-addressing-informal{"{given-informal}"}
             surnameFirst-short-monogram-formal{"{surname-monogram-allCaps}"}
             surnameFirst-short-monogram-informal{"{given-informal-monogram-allCaps}"}
