﻿// © 2016 and later: Unicode, Inc. and others.
// License & terms of use: http://www.unicode.org/copyright.html
// Generated using tools/cldr/cldr-to-icu/build-icu-data.xml
ur{
    AuxExemplarCharacters{
        "[؀؁؂؃\u200C\u200D\u200E\u200F ً ٌ ٍ َ ُ ِ ّ ْ ٔ ٖ ٗ ٘ ٰ أ آ ں ؤ ۂ ۃ ئ ٻ ة ٺ "
        "ټ ٽ ه ي]"
    }
    ExemplarCharacters{
        "[ا ب پ ت ٹ ث ج چ ح خ د ڈ ذ ر ڑ ز ژ س ش ص ض ط ظ ع غ ف ق ک گ ل م ن و ہ ھ ء ی ے"
        "]"
    }
    ExemplarCharactersIndex{
        "[ا ب پ ت ٹ ث ج چ ح خ د ڈ ذ ر ڑ ز ژ س ش ص ض ط ظ ع غ ف ق ک گ ل م ن و ہ ھ ء ی ے"
        "]"
    }
    ExemplarCharactersNumbers{"[\u200E \\- ‑ , ٫ ٬ . % ‰ + 0۰ 1۱ 2۲ 3۳ 4۴ 5۵ 6۶ 7۷ 8۸ 9۹]"}
    ExemplarCharactersPunctuation{"[، ؍ ٫ ٬ ؛ \\: ؟ . ۔ ( ) \\[ \\]]"}
    MoreInformation{"؟"}
    NumberElements{
        arabext{
            patterns{
<<<<<<< HEAD
                currencyFormat{"¤#,##0.00"}
                currencyFormat%alphaNextToNumber{"¤ #,##0.00"}
                currencyFormat%noCurrency{"#,##0.00"}
                decimalFormat{"#,##0.###"}
                percentFormat{"#,##0%"}
                scientificFormat{"#E0"}
=======
                currencyFormat%alphaNextToNumber{"¤ #,##0.00"}
>>>>>>> 626889fb
            }
            symbols{
                list{";"}
                perMille{"‰"}
                percentSign{"%"}
            }
        }
        latn{
            patterns{
                accountingFormat{"¤#,##0.00;(¤#,##0.00)"}
                accountingFormat%alphaNextToNumber{"¤ #,##0.00;(¤ #,##0.00)"}
                accountingFormat%noCurrency{"#,##0.00;(#,##0.00)"}
                currencyFormat{"¤#,##0.00"}
<<<<<<< HEAD
                currencyPatternAppendISO{"{0} ¤¤"}
                decimalFormat{"#,##0.###"}
                percentFormat{"#,##0%"}
                scientificFormat{"#E0"}
=======
>>>>>>> 626889fb
            }
            patternsLong{
                decimalFormat{
                    1000{
                        one{"0 ہزار"}
                        other{"0 ہزار"}
                    }
                    10000{
                        one{"00 ہزار"}
                        other{"00 ہزار"}
                    }
                    100000{
                        one{"0 لاکھ"}
                        other{"0 لاکھ"}
                    }
                    1000000{
                        one{"00 لاکھ"}
                        other{"00 لاکھ"}
                    }
                    10000000{
                        one{"0 کروڑ"}
                        other{"0 کروڑ"}
                    }
                    100000000{
                        one{"00 کروڑ"}
                        other{"00 کروڑ"}
                    }
                    1000000000{
                        one{"0 ارب"}
                        other{"0 ارب"}
                    }
                    10000000000{
                        one{"00 ارب"}
                        other{"00 ارب"}
                    }
                    100000000000{
                        one{"0 کھرب"}
                        other{"0 کھرب"}
                    }
                    1000000000000{
                        one{"00 کھرب"}
                        other{"00 کھرب"}
                    }
                    10000000000000{
                        one{"00 ٹریلین"}
                        other{"00 ٹریلین"}
                    }
                    100000000000000{
                        one{"000 ٹریلین"}
                        other{"000 ٹریلین"}
                    }
                }
            }
            patternsShort{
                currencyFormat{
                    1000{
                        one{"¤ 0 ہزار"}
                        other{"¤ 0 ہزار"}
                    }
                    10000{
                        one{"¤ 00 ہزار"}
                        other{"¤ 00 ہزار"}
                    }
                    100000{
                        one{"¤ 0 لاکھ"}
                        other{"¤ 0 لاکھ"}
                    }
                    1000000{
                        one{"¤ 00 لاکھ"}
                        other{"¤ 00 لاکھ"}
                    }
                    10000000{
                        one{"¤ 0 کروڑ"}
                        other{"¤ 0 کروڑ"}
                    }
                    100000000{
                        one{"¤ 00 کروڑ"}
                        other{"¤ 00 کروڑ"}
                    }
                    1000000000{
                        one{"¤ 0 ارب"}
                        other{"¤ 0 ارب"}
                    }
                    10000000000{
                        one{"¤ 00 ارب"}
                        other{"¤ 00 ارب"}
                    }
                    100000000000{
                        one{"¤ 0 کھرب"}
                        other{"¤ 0 کھرب"}
                    }
                    1000000000000{
                        one{"¤0 ٹریلین"}
                        other{"¤0 ٹریلین"}
                    }
                    10000000000000{
                        one{"¤ 00 ٹریلین"}
                        other{"¤ 00 ٹریلین"}
                    }
                    100000000000000{
                        one{"¤ 000 ٹریلین"}
                        other{"¤ 000 ٹریلین"}
                    }
                }
                currencyFormat%alphaNextToNumber{
                    1000000000000{
                        one{"¤ 0 ٹریلین"}
                        other{"¤ 0 ٹریلین"}
                    }
                }
                decimalFormat{
                    1000{
                        one{"0 ہزار"}
                        other{"0 ہزار"}
                    }
                    10000{
                        one{"00 ہزار"}
                        other{"00 ہزار"}
                    }
                    100000{
                        one{"0 لاکھ"}
                        other{"0 لاکھ"}
                    }
                    1000000{
                        one{"00 لاکھ"}
                        other{"00 لاکھ"}
                    }
                    10000000{
                        one{"0 کروڑ"}
                        other{"0 کروڑ"}
                    }
                    100000000{
                        one{"00 کروڑ"}
                        other{"00 کروڑ"}
                    }
                    1000000000{
                        one{"0 ارب"}
                        other{"0 ارب"}
                    }
                    10000000000{
                        one{"00 ارب"}
                        other{"00 ارب"}
                    }
                    100000000000{
                        one{"0 کھرب"}
                        other{"0 کھرب"}
                    }
                    1000000000000{
                        one{"00 کھرب"}
                        other{"00 کھرب"}
                    }
                    10000000000000{
                        one{"00 ٹریلین"}
                        other{"00 ٹریلین"}
                    }
                    100000000000000{
                        one{"000 ٹریلین"}
                        other{"000 ٹریلین"}
                    }
                }
            }
            symbols{
                minusSign{"‎-"}
                plusSign{"‎+"}
            }
        }
        minimalPairs{
            case{
                nominative{"دن باقی ہے۔ {0}"}
                oblique{"باقی {0} دن۔"}
            }
            gender{
                feminine{"{0} دنوں کی وارنٹی"}
                masculine{"استعمال کے {0} دن"}
            }
            ordinal{
                other{"دایاں موڑ نمبر {0} مڑیں۔"}
            }
            plural{
                one{"{0} گھنٹہ"}
                other{"{0} گھنٹے"}
            }
        }
        native{"arabext"}
    }
    calendar{
        coptic{
            eras{
                abbreviated{
                    "دور0",
                    "دور1",
                }
            }
            monthNames{
                format{
                    wide{
                        "ٹاؤٹ",
                        "بابا",
                        "ہیٹر",
                        "کیاہک",
                        "توبا",
                        "امشیر",
                        "برمہات",
                        "برموڈا",
                        "بشانس",
                        "پاؤنا",
                        "ایپپ",
                        "میسرا",
                        "ناسی",
                    }
                }
            }
        }
        ethiopic{
            eras{
                abbreviated{
                    "دور0",
                    "دور1",
                }
            }
            monthNames{
                format{
                    wide{
                        "مسکرم",
                        "تیکیمت",
                        "ہیدر",
                        "تہساس",
                        "تیر",
                        "یکاتیت",
                        "میگابت",
                        "میازیا",
                        "گیمبوٹ",
                        "سینے",
                        "ہیملے",
                        "نیہاسے",
                        "پیگیومین",
                    }
                }
            }
        }
        generic{
            DateTimePatterns{
                "h:mm:ss a zzzz",
                "h:mm:ss a z",
                "h:mm:ss a",
                "h:mm a",
                "EEEE، d MMMM، y G",
                "d MMMM، y G",
                "d MMM، y G",
                "d/M/y GGGGG",
                "{1} {0}",
                "{1} {0}",
                "{1} {0}",
                "{1} {0}",
                "{1} {0}",
            }
            DateTimePatterns%atTime{
                "{1} {0}",
                "{1} کو {0}",
                "{1}، {0}",
                "{1}، {0}",
            }
            DateTimeSkeletons{
                "ahmmsszzzz",
                "ahmmssz",
                "ahmmss",
                "ahmm",
                "GyMMMMEEEEd",
                "GyMMMMd",
                "GyMMMd",
                "GGGGGyMd",
            }
            availableFormats{
                Ed{"d E"}
                Gy{"y G"}
                GyMMM{"MMM y G"}
                GyMMMEd{"E، d MMM، y G"}
                GyMMMd{"d MMM، y G"}
                GyMd{"d/M/y GGGGG"}
<<<<<<< HEAD
                H{"HH"}
                Hm{"HH:mm"}
                Hms{"HH:mm:ss"}
                M{"L"}
=======
>>>>>>> 626889fb
                MEd{"E، d/M"}
                MMMEd{"E، d MMM"}
                MMMMd{"d MMMM"}
                MMMd{"d MMM"}
                Md{"d/M"}
                y{"y G"}
                yyyy{"y G"}
                yyyyM{"M/y G"}
                yyyyMEd{"E، d/M/y G"}
                yyyyMMM{"MMM y G"}
                yyyyMMMEd{"E، d MMM، y G"}
                yyyyMMMM{"MMMM y G"}
                yyyyMMMd{"d MMM، y G"}
                yyyyMd{"d/M/y G"}
                yyyyQQQ{"QQQ y G"}
                yyyyQQQQ{"QQQQ y G"}
            }
            intervalFormats{
                Bhm{
                    h{"h:mm – h:mm B"}
                    m{"h:mm – h:mm B"}
                }
                Gy{
                    G{"y G – y G"}
                    y{"y – y G"}
                }
                GyM{
                    G{"M/y GGGGG – M/y GGGGG"}
                    M{"M/y – M/y GGGGG"}
                    y{"M/y – M/y GGGGG"}
                }
                GyMEd{
                    G{"E, M/d/y GGGGG – E, M/d/y GGGGG"}
                    M{"E, M/d/y – E, M/d/y GGGGG"}
                    d{"E, M/d/y – E, M/d/y GGGGG"}
                    y{"E, M/d/y – E, M/d/y GGGGG"}
                }
                GyMMM{
                    G{"MMM y G – MMM y G"}
                    M{"MMM – MMM y G"}
                    y{"MMM y – MMM y G"}
                }
                GyMMMEd{
                    G{"E, MMM d, y G – E, MMM d, y G"}
                    M{"E, MMM d – E, MMM d, y G"}
                    d{"E, MMM d – E, MMM d, y G"}
                    y{"E, MMM d, y – E, MMM d, y G"}
                }
                GyMMMd{
                    G{"MMM d, y G – MMM d, y G"}
                    M{"MMM d – MMM d, y G"}
                    d{"MMM d – d, y G"}
                    y{"MMM d, y – MMM d, y G"}
                }
                GyMd{
                    G{"M/d/y GGGGG – M/d/y GGGGG"}
                    M{"M/d/y – M/d/y GGGGG"}
                    d{"M/d/y – M/d/y GGGGG"}
                    y{"M/d/y – M/d/y GGGGG"}
                }
                M{
                    M{"M–M"}
                }
                MEd{
                    M{"E، d/M – E، d/M"}
                    d{"E، d/M – E، d/M"}
                }
                MMM{
                    M{"MMM–MMM"}
                }
                MMMEd{
                    M{"E، d MMM – E، d MMM"}
                    d{"E، d MMM – E، d MMM"}
                }
                MMMd{
                    M{"d MMM – d MMM"}
                    d{"d–d MMM"}
                }
                Md{
                    M{"d/M – d/M"}
                    d{"d/M – d/M"}
                }
                fallback{"{0} – {1}"}
                y{
                    y{"y–y G"}
                }
                yM{
                    M{"M/y – M/y G"}
                    y{"M/y – M/y G"}
                }
                yMEd{
                    M{"E، d/M/y – E، d/M/y G"}
                    d{"E، d/M/y – E، d/M/y G"}
                    y{"E، d/M/y – E، d/M/y G"}
                }
                yMMM{
                    M{"MMM–MMM y G"}
                    y{"MMM y – MMM y G"}
                }
                yMMMEd{
                    M{"E، d MMM – E، d MMM، y G"}
                    d{"E، d MMM – E، d MMM، y G"}
                    y{"E، d MMM، y – E، d MMM، y G"}
                }
                yMMMM{
                    M{"MMMM–MMMM y G"}
                    y{"MMMM y – MMMM y G"}
                }
                yMMMd{
                    M{"d MMM – d MMM، y G"}
                    d{"d–d MMM، y G"}
                    y{"d MMM، y – d MMM، y G"}
                }
                yMd{
                    M{"d/M/y – d/M/y G"}
                    d{"d/M/y – d/M/y G"}
                    y{"d/M/y – d/M/y G"}
                }
            }
        }
        gregorian{
            AmPmMarkersNarrow{
                "a",
                "p",
            }
            DateTimePatterns{
                "h:mm:ss a zzzz",
                "h:mm:ss a z",
                "h:mm:ss a",
                "h:mm a",
                "EEEE، d MMMM، y",
                "d MMMM، y",
                "d MMM، y",
                "d/M/yy",
                "{1} {0}",
                "{1} {0}",
                "{1} {0}",
                "{1} {0}",
                "{1} {0}",
            }
            DateTimePatterns%atTime{
                "{1} کو {0}",
                "{1} کو {0}",
                "{1}، {0}",
                "{1}، {0}",
            }
            DateTimeSkeletons{
                "ahmmsszzzz",
                "ahmmssz",
                "ahmmss",
                "ahmm",
                "yMMMMEEEEd",
                "yMMMMd",
                "yMMMd",
                "yyMd",
<<<<<<< HEAD
            }
            appendItems{
                Timezone{"{0} {1}"}
=======
>>>>>>> 626889fb
            }
            availableFormats{
                Ed{"d E"}
                Gy{"y G"}
                GyMMM{"MMM y G"}
                GyMMMEd{"E، d MMM، y G"}
                GyMMMd{"d MMM، y G"}
                GyMd{"d/M/y GGGGG"}
<<<<<<< HEAD
                H{"HH"}
                Hm{"HH:mm"}
                Hms{"HH:mm:ss"}
                Hmsv{"HH:mm:ss v"}
                Hmv{"HH:mm v"}
                M{"L"}
=======
>>>>>>> 626889fb
                MEd{"E، d/M"}
                MMMEd{"E، d MMM"}
                MMMMW{
                    one{"MMMM کا ہفتہ W"}
                    other{"MMMM کا ہفتہ W"}
                }
                MMMMd{"d MMMM"}
                MMMd{"d MMM"}
                Md{"d/M"}
                yM{"M/y"}
                yMEd{"E، d/M/y"}
                yMMM{"MMM y"}
                yMMMEd{"E، d MMM، y"}
                yMMMM{"MMMM y"}
                yMMMd{"d MMM، y"}
                yMd{"d/M/y"}
                yQQQ{"QQQ y"}
                yQQQQ{"QQQQ y"}
                yw{
                    one{"Y کا w ہفتہ"}
                    other{"Y کا w ہفتہ"}
                }
            }
            dayNames{
                format{
                    wide{
                        "اتوار",
                        "پیر",
                        "منگل",
                        "بدھ",
                        "جمعرات",
                        "جمعہ",
                        "ہفتہ",
                    }
                }
            }
            dayPeriod{
                format{
                    abbreviated{
                        afternoon1{"دوپہر"}
                        afternoon2{"سہ پہر"}
                        evening1{"شام"}
                        midnight{"آدھی رات"}
                        morning1{"صبح"}
                        night1{"رات"}
                    }
                    wide{
                        afternoon1{"دوپہر میں"}
                        afternoon2{"سہ پہر"}
                        evening1{"شام میں"}
                        midnight{"آدھی رات"}
                        morning1{"صبح میں"}
                        night1{"رات میں"}
                    }
                }
            }
            eras{
                abbreviated{
                    "قبل مسیح",
                    "عیسوی",
                }
                abbreviated%variant{
                    "BCE",
                    "CE",
                }
                wide%variant{
                    "عام دور سے قبل",
                    "عام دور",
                }
            }
            intervalFormats{
                Bh{
                    h{"h – h B"}
                }
                Bhm{
                    h{"h:mm – h:mm B"}
                    m{"h:mm – h:mm B"}
                }
                Gy{
                    G{"y G – y G"}
                    y{"y – y G"}
                }
                GyM{
                    G{"M/y GGGGG – M/y GGGGG"}
                    M{"M/y – M/y GGGGG"}
                    y{"M/y – M/y GGGGG"}
                }
                GyMEd{
                    G{"E, M/d/y GGGGG – E, M/d/y GGGGG"}
                    M{"E, M/d/y – E, M/d/y GGGGG"}
                    d{"E, M/d/y – E, M/d/y GGGGG"}
                    y{"E, M/d/y – E, M/d/y GGGGG"}
                }
                GyMMM{
                    G{"MMM y G – MMM y G"}
                    M{"MMM – MMM y G"}
                    y{"MMM y – MMM y G"}
                }
                GyMMMEd{
                    G{"E, MMM d, y G – E, MMM d, y G"}
                    M{"E, MMM d – E, MMM d, y G"}
                    d{"E, MMM d – E, MMM d, y G"}
                    y{"E, MMM d, y – E, MMM d, y G"}
                }
                GyMMMd{
                    G{"MMM d, y G – MMM d, y G"}
                    M{"MMM d – MMM d, y G"}
                    d{"MMM d – d, y G"}
                    y{"MMM d, y – MMM d, y G"}
                }
                GyMd{
                    G{"M/d/y GGGGG – M/d/y GGGGG"}
                    M{"M/d/y – M/d/y GGGGG"}
                    d{"M/d/y – M/d/y GGGGG"}
                    y{"M/d/y – M/d/y GGGGG"}
                }
                M{
                    M{"M–M"}
                }
                MEd{
                    M{"E، d/M – E، d/M"}
                    d{"E، d/M – E، d/M"}
                }
                MMM{
                    M{"MMM–MMM"}
                }
                MMMEd{
                    M{"E، d MMM – E، d MMM"}
                    d{"E، d MMM – E، d MMM"}
                }
                MMMd{
                    M{"d MMM – d MMM"}
                    d{"d–d MMM"}
                }
                Md{
                    M{"d/M – d/M"}
                    d{"d/M – d/M"}
                }
                fallback{"{0} – {1}"}
                yM{
                    M{"M/y – M/y"}
                    y{"M/y – M/y"}
                }
                yMEd{
                    M{"E، d/M/y – E، d/M/y"}
                    d{"E، d/M/y – E، d/M/y"}
                    y{"E، d/M/y – E، d/M/y"}
                }
                yMMM{
                    M{"MMM–MMM y"}
                    y{"MMM y – MMM y"}
                }
                yMMMEd{
                    M{"E، d MMM – E، d MMM، y"}
                    d{"E، d MMM – E، d MMM، y"}
                    y{"E، d MMM، y – E، d MMM، y"}
                }
                yMMMM{
                    M{"MMMM–MMMM y"}
                    y{"MMMM y – MMMM y"}
                }
                yMMMd{
                    M{"d MMM – d MMM، y"}
                    d{"d–d MMM y"}
                    y{"d MMM، y – d MMM، y"}
                }
                yMd{
                    M{"d/M/y – d/M/y"}
                    d{"d/M/y – d/M/y"}
                    y{"d/M/y – d/M/y"}
                }
            }
            monthNames{
                format{
                    wide{
                        "جنوری",
                        "فروری",
                        "مارچ",
                        "اپریل",
                        "مئی",
                        "جون",
                        "جولائی",
                        "اگست",
                        "ستمبر",
                        "اکتوبر",
                        "نومبر",
                        "دسمبر",
                    }
                }
                stand-alone{
                    narrow{
                        "J",
                        "F",
                        "M",
                        "A",
                        "M",
                        "J",
                        "J",
                        "A",
                        "S",
                        "O",
                        "N",
                        "D",
                    }
                }
            }
            quarters{
                format{
                    wide{
                        "پہلی سہ ماہی",
                        "دوسری سہ ماہی",
                        "تیسری سہ ماہی",
                        "چوتهی سہ ماہی",
                    }
                }
            }
        }
        hebrew{
            monthNames{
                format{
                    wide{
                        "ٹشری",
                        "هےشوان",
                        "کسلیو",
                        "تیویت",
                        "شیوت",
                        "آدر اوّل",
                        "آدر",
                        "نسان",
                        "ایئر",
                        "سیون",
                        "تموز",
                        "او",
                        "ای لول",
                        "آدر دوّم",
                    }
                }
            }
        }
        indian{
            eras{
                abbreviated{
                    "ساکا",
                }
            }
            monthNames{
                format{
                    abbreviated{
                        "چیت",
                        "بیساکھ",
                        "جیٹھ",
                        "اساڑھ",
                        "ساون",
                        "بھادوں",
                        "اسوینا",
                        "کاتک",
                        "اگہن",
                        "پوس",
                        "ماگھ",
                        "پھاگن",
<<<<<<< HEAD
                    }
                    narrow{
                        "1",
                        "2",
                        "3",
                        "4",
                        "5",
                        "6",
                        "7",
                        "8",
                        "9",
                        "10",
                        "11",
                        "12",
=======
>>>>>>> 626889fb
                    }
                    wide{
                        "چیت",
                        "بیساکھ",
                        "جیٹھ",
                        "اساڑھ",
                        "ساون",
                        "بھادوں",
                        "اسوینا",
                        "کاتِک",
                        "اگہن",
                        "پوس",
                        "ماگھ",
                        "پھاگن",
                    }
                }
                stand-alone{
                    abbreviated{
                        "چیت",
                        "بیساکھ",
                        "جیٹھ",
                        "اساڑھ",
                        "ساون",
                        "بھادوں",
                        "اسوینا",
                        "کاتِک",
                        "اگہن",
                        "پوس",
                        "ماگھ",
                        "پھاگن",
<<<<<<< HEAD
                    }
                    narrow{
                        "1",
                        "2",
                        "3",
                        "4",
                        "5",
                        "6",
                        "7",
                        "8",
                        "9",
                        "10",
                        "11",
                        "12",
                    }
                    wide{
                        "چیت",
                        "بیساکھ",
                        "جیٹھ",
                        "اساڑھ",
                        "ساون",
                        "بھادوں",
                        "اسوینا",
                        "کاتِک",
                        "اگہن",
                        "پوس",
                        "ماگھ",
                        "پھاگن",
=======
>>>>>>> 626889fb
                    }
                }
            }
        }
        islamic{
            availableFormats{
                GyMd{"d/M/y GGGGG"}
            }
            eras{
                abbreviated{
                    "ہجری",
                }
            }
            monthNames{
                format{
                    abbreviated{
                        "محرم",
                        "صفر",
                        "ربیع الاوّل",
                        "ربیع الثانی",
                        "جمادی الاوّل",
                        "جمادی الثانی",
                        "رجب",
                        "شعبان",
                        "رمضان",
                        "شوال",
                        "ذوالقعدۃ",
                        "ذوالحجۃ",
                    }
                    wide{
                        "محرم",
                        "صفر",
                        "ر بیع الاول",
                        "ر بیع الثانی",
                        "جمادی الاول",
                        "جمادی الثانی",
                        "رجب",
                        "شعبان",
                        "رمضان",
                        "شوال",
                        "ذوالقعدۃ",
                        "ذوالحجۃ",
                    }
                }
                stand-alone{
                    abbreviated{
                        "محرم",
                        "صفر",
                        "ربیع الاوّل",
                        "ربیع الثّانی",
                        "جمادی الاوّل",
                        "جمادی الثّانی",
                        "رجب",
                        "شعبان",
                        "رمضان",
                        "شوال",
                        "ذوالقعدۃ",
                        "ذوالحجۃ",
                    }
                }
            }
        }
        persian{
            monthNames{
                format{
                    wide{
                        "فروردن",
                        "آرڈبائش",
                        "خداداد",
                        "تیر",
                        "مرداد",
                        "شہریوار",
                        "مہر",
                        "ابان",
                        "آزر",
                        "ڈے",
                        "بہمن",
                        "اسفند",
                    }
                }
            }
        }
        roc{
            eras{
                abbreviated{
                    "قبل از جمہوریہ چین",
                    "جمہوریہ چین",
                }
            }
        }
    }
    characterLabel{
        activities{"سرگرمی"}
        african_scripts{"افریقی اسکرپٹس"}
        american_scripts{"امریکی سکرپٹس"}
        animal{"جانور"}
        animals_nature{"حیوانات و فطرت"}
        arrows{"تیر کے نشانات"}
        body{"جسم"}
        box_drawing{"ڈرائنگ باکس"}
        braille{"بریل"}
        building{"عمارت"}
        bullets_stars{"بلیٹ یا اسٹار"}
        consonantal_jamo{"کونسونینٹل جامو"}
        currency_symbols{"کرنسی کی علامات"}
        dash_connector{"ڈیش یا کنکٹر"}
        digits{"عدد"}
        dingbats{"ڈنگ بیٹ"}
        divination_symbols{"غیب دانی کی علامات"}
        downwards_arrows{"نیچے کی جانب تیر کا نشان"}
        downwards_upwards_arrows{"نیچے اوپر کی جانب تیر کا نشان"}
        east_asian_scripts{"وسطی ایشیائی اسکرپٹس"}
        emoji{"ایموجی"}
        european_scripts{"یوروپی اسکرپٹس"}
        female{"عورت"}
        flag{"پرچم"}
        flags{"پرچم"}
        food_drink{"غذا اور مشروب"}
        format{"فارمیٹ"}
        format_whitespace{"فارمیٹ اور خالی جگہ"}
        full_width_form_variant{"مکمل صورت کے متغیرات"}
        geometric_shapes{"جیومیٹری کی اشکال"}
        half_width_form_variant{"آدھی صورت کے متغیرات"}
        han_characters{"ہین کیرکٹر"}
        han_radicals{"ہین ریڈیکلز"}
        hanja{"ہنجا"}
        hanzi_simplified{"ہنزی (آسان کردہ)"}
        hanzi_traditional{"ہنزی (روایتی)"}
        heart{"دل"}
        historic_scripts{"تاریخی اسکرپٹ"}
        ideographic_desc_characters{"تصور نگاری نزولی حروف"}
        japanese_kana{"چاپانی کانا"}
        kanbun{"کانبون"}
        kanji{"کانجی"}
        keycap{"کی کیپ"}
        leftwards_arrows{"بائیں جانب تیر کا نشان"}
        leftwards_rightwards_arrows{"بائیں دائیں جانب تیر کا نشان"}
        letterlike_symbols{"حروف کے جیسی علامات"}
        limited_use{"محدود استعمال"}
        male{"مرد"}
        math_symbols{"ریاضی کی علامات"}
        middle_eastern_scripts{"مشرقی وسطی اسکرپٹ"}
        miscellaneous{"متفرق"}
        modern_scripts{"جدید ترین اسکرپٹ"}
        modifier{"ترمیم کار"}
        musical_symbols{"موسیقی کی علامات"}
        nature{"قدرت"}
        nonspacing{"غیر فاصلہ کاری"}
        numbers{"اعداد"}
        objects{"آبجیکٹس"}
        other{"دیگر"}
        paired{"جوڑی"}
        person{"شخص"}
        phonetic_alphabet{"صوتیاتی حروف"}
        pictographs{"پکٹوگراف"}
        place{"جگہ"}
        plant{"پلانٹ"}
        punctuation{"رموز اوقاف"}
        rightwards_arrows{"دائیں جانب تیر کا نشان"}
        sign_standard_symbols{"نشان یا علامت"}
        small_form_variant{"چھوٹی صورت کے متغیرات"}
        smiley{"مُسکراتا ہوا"}
        smileys_people{"اسمالیز اور لوگ"}
        south_asian_scripts{"جنوبی ایشیائی اسکرپٹس"}
        southeast_asian_scripts{"جنوب مشرقی ایشیائی اسکرپٹس"}
        spacing{"فاصلہ بندی"}
        sport{"کھیل"}
        symbols{"علامات"}
        technical_symbols{"تکنیکی علامات"}
        tone_marks{"ٹون مارکس"}
        travel{"سفر"}
        travel_places{"سفر اور مقامات"}
        upwards_arrows{"اوپر کی جانب تیر کا نشان"}
        variant_forms{"مختلف صورتیں"}
        vocalic_jamo{"مصوتی جامو"}
        weather{"موسم"}
        western_asian_scripts{"مغربی ایشیائی اسکرپٹس"}
        whitespace{"خالی جگہ"}
    }
    delimiters{
        alternateQuotationEnd{"‘"}
        alternateQuotationStart{"’"}
        quotationEnd{"“"}
        quotationStart{"”"}
    }
    fields{
        day{
            dn{"دن"}
            relative{
                "-1"{"گزشتہ کل"}
                "-2"{"گزشتہ پرسوں"}
                "0"{"آج"}
                "1"{"آئندہ کل"}
                "2"{"آنے والا پرسوں"}
            }
            relativeTime{
                future{
                    one{"{0} دن میں"}
                    other{"{0} دنوں میں"}
                }
                past{
                    one{"{0} دن پہلے"}
                    other{"{0} دنوں پہلے"}
                }
            }
        }
        day-short{
            relativeTime{
                past{
                    one{"{0} دن پہلے"}
                    other{"{0} دن پہلے"}
                }
            }
        }
        dayOfYear{
            dn{"یوم سال"}
        }
        dayperiod{
            dn{"قبل دوپہر/بعد دوپہر"}
        }
        era{
            dn{"عہد"}
        }
        fri{
            relative{
                "-1"{"گزشتہ جمعہ"}
                "0"{"اس جمعہ"}
                "1"{"اگلے جمعہ"}
            }
            relativeTime{
                future{
                    one{"{0} جمعہ میں"}
                    other{"{0} جمعہ میں"}
                }
                past{
                    one{"{0} جمعہ قبل"}
                    other{"{0} جمعہ قبل"}
                }
            }
        }
        hour{
            dn{"گھنٹہ"}
            relative{
                "0"{"اس گھنٹے"}
            }
            relativeTime{
                future{
                    one{"{0} گھنٹے میں"}
                    other{"{0} گھنٹے میں"}
                }
                past{
                    one{"{0} گھنٹہ پہلے"}
                    other{"{0} گھنٹے پہلے"}
                }
            }
        }
        hour-narrow{
            relativeTime{
                future{
                    one{"{0} گھنٹے میں"}
                    other{"{0} گھنٹوں میں"}
                }
                past{
                    one{"{0} گھنٹہ پہلے"}
                    other{"{0} گھنٹے پہلے"}
                }
            }
        }
        hour-short{
            relativeTime{
                past{
                    one{"{0} گھنٹے پہلے"}
                    other{"{0} گھنٹے پہلے"}
                }
            }
        }
        minute{
            dn{"منٹ"}
            relative{
                "0"{"اس منٹ"}
            }
            relativeTime{
                future{
                    one{"{0} منٹ میں"}
                    other{"{0} منٹ میں"}
                }
                past{
                    one{"{0} منٹ پہلے"}
                    other{"{0} منٹ پہلے"}
                }
            }
        }
        mon{
            relative{
                "-1"{"گزشتہ پیر"}
                "0"{"اس پیر"}
                "1"{"اگلے پیر"}
            }
            relativeTime{
                future{
                    one{"{0} پیر میں"}
                    other{"{0} پیر میں"}
                }
                past{
                    one{"{0} پیر قبل"}
                    other{"{0} پیر قبل"}
                }
            }
        }
        month{
            dn{"مہینہ"}
            relative{
                "-1"{"گزشتہ ماہ"}
                "0"{"اس ماہ"}
                "1"{"اگلا مہینہ"}
            }
            relativeTime{
                future{
                    one{"{0} مہینہ میں"}
                    other{"{0} مہینے میں"}
                }
                past{
                    one{"{0} مہینہ پہلے"}
                    other{"{0} مہینے پہلے"}
                }
            }
        }
        month-narrow{
            relative{
                "-1"{"گزشتہ ماہ"}
                "0"{"اس ماہ"}
                "1"{"اگلے ماہ"}
            }
            relativeTime{
                past{
                    one{"{0} ماہ پہلے"}
                    other{"{0} ماہ پہلے"}
                }
            }
        }
        month-short{
            dn{"ماہ"}
            relative{
                "-1"{"پچھلے مہینہ"}
                "0"{"اس مہینہ"}
                "1"{"اگلے مہینہ"}
            }
            relativeTime{
                future{
                    one{"{0} ماہ میں"}
                    other{"{0} ماہ میں"}
                }
                past{
                    one{"{0} ماہ قبل"}
                    other{"{0} ماہ قبل"}
                }
            }
        }
        quarter{
            dn{"سہ ماہی"}
            relative{
                "-1"{"گزشتہ سہ ماہی"}
                "0"{"اس سہ ماہی"}
                "1"{"اگلے سہ ماہی"}
            }
            relativeTime{
                future{
                    one{"{0} سہ ماہی میں"}
                    other{"{0} سہ ماہی میں"}
                }
                past{
                    one{"{0} سہ ماہی پہلے"}
                    other{"{0} سہ ماہی پہلے"}
                }
            }
        }
        quarter-narrow{
            relativeTime{
                past{
                    one{"{0} سہ ماہی پہلے"}
                    other{"{0} سہ ماہی پہلے"}
                }
            }
        }
        quarter-short{
            relativeTime{
                past{
                    one{"{0} سہ ماہی قبل"}
                    other{"{0} سہ ماہی قبل"}
                }
            }
        }
        sat{
            relative{
                "-1"{"گزشتہ سنیچر"}
                "0"{"اس سنیچر"}
                "1"{"اگلے سنیچر"}
            }
            relativeTime{
                future{
                    one{"{0} سنیچر میں"}
                    other{"{0} سنیچر میں"}
                }
                past{
                    one{"{0} سنیچر قبل"}
                    other{"{0} سنیچر قبل"}
                }
            }
        }
        second{
            dn{"سیکنڈ"}
            relative{
                "0"{"اب"}
            }
            relativeTime{
                future{
                    one{"{0} سیکنڈ میں"}
                    other{"{0} سیکنڈ میں"}
                }
                past{
                    one{"{0} سیکنڈ پہلے"}
                    other{"{0} سیکنڈ پہلے"}
                }
            }
        }
        sun{
            relative{
                "-1"{"گزشتہ اتوار"}
                "0"{"اس اتوار"}
                "1"{"اگلے اتوار"}
            }
            relativeTime{
                future{
                    one{"{0} اتوار میں"}
                    other{"{0} اتوار میں"}
                }
                past{
                    one{"{0} اتوار قبل"}
                    other{"{0} اتوار قبل"}
                }
            }
        }
        thu{
            relative{
                "-1"{"گزشتہ جمعرات"}
                "0"{"اس جمعرات"}
                "1"{"اگلے جمعرات"}
            }
            relativeTime{
                future{
                    one{"{0} جمعرات میں"}
                    other{"{0} جمعرات میں"}
                }
                past{
                    one{"{0} جمعرات قبل"}
                    other{"{0} جمعرات قبل"}
                }
            }
        }
        thu-narrow{
            relative{
                "-1"{"گزشتہ جمعرات"}
                "0"{"اس جمعرات"}
                "1"{"اگلی جمعرات"}
            }
        }
        tue{
            relative{
                "-1"{"گزشتہ منگل"}
                "0"{"اس منگل"}
                "1"{"اگلے منگل"}
            }
            relativeTime{
                future{
                    one{"{0} منگل میں"}
                    other{"{0} منگل میں"}
                }
                past{
                    one{"{0} منگل قبل"}
                    other{"{0} منگل قبل"}
                }
            }
        }
        wed{
            relative{
                "-1"{"گزشتہ بدھ"}
                "0"{"اس بدھ"}
                "1"{"اگلے بدھ"}
            }
            relativeTime{
                future{
                    one{"{0} بدھ میں"}
                    other{"{0} بدھ میں"}
                }
                past{
                    one{"{0} بدھ قبل"}
                    other{"{0} بدھ قبل"}
                }
            }
        }
        week{
            dn{"ہفتہ"}
            relative{
                "-1"{"گزشتہ ہفتے"}
                "0"{"اس ہفتہ"}
                "1"{"اگلے ہفتے"}
            }
            relativePeriod{"{0} کے ہفتے"}
            relativeTime{
                future{
                    one{"{0} ہفتہ میں"}
                    other{"{0} ہفتے میں"}
                }
                past{
                    one{"{0} ہفتہ پہلے"}
                    other{"{0} ہفتے پہلے"}
                }
            }
        }
        week-narrow{
            relativeTime{
                future{
                    one{"{0} ہفتہ میں"}
                    other{"{0} ہفتے میں"}
                }
                past{
                    one{"{0} ہفتہ پہلے"}
                    other{"{0} ہفتے پہلے"}
                }
            }
        }
        week-short{
            relative{
                "-1"{"پچھلے ہفتہ"}
                "0"{"اس ہفتہ"}
                "1"{"اگلے ہفتہ"}
            }
            relativeTime{
                future{
                    one{"{0} ہفتے میں"}
                    other{"{0} ہفتے میں"}
                }
                past{
                    one{"{0} ہفتے پہلے"}
                    other{"{0} ہفتے پہلے"}
                }
            }
        }
        weekOfMonth{
            dn{"مہینے کا ہفتہ"}
        }
        weekday{
            dn{"ہفتے کا دن"}
        }
        weekdayOfMonth{
            dn{"مہینے کا یوم ہفتہ"}
        }
        year{
            dn{"سال"}
            relative{
                "-1"{"گزشتہ سال"}
                "0"{"اس سال"}
                "1"{"اگلے سال"}
            }
            relativeTime{
                future{
                    one{"{0} سال میں"}
                    other{"{0} سال میں"}
                }
                past{
                    one{"{0} سال پہلے"}
                    other{"{0} سال پہلے"}
                }
            }
        }
        zone{
            dn{"منطقۂ وقت"}
        }
    }
    layout{
        characters{"right-to-left"}
    }
    listPattern{
        or{
            2{"{0} یا {1}"}
            end{"{0}، یا {1}"}
            middle{"{0}، {1}"}
            start{"{0}، {1}"}
        }
        standard{
            2{"{0} اور {1}"}
            end{"{0}، اور {1}"}
            middle{"{0}، {1}"}
            start{"{0}، {1}"}
        }
        standard-narrow{
            2{"{0}، {1}"}
            end{"{0}، {1}"}
        }
        unit{
            2{"{0}، {1}"}
            middle{"{0}, {1}"}
            start{"{0}, {1}"}
        }
    }
    measurementSystemNames{
        UK{"برطانیہ"}
        US{"ریاست ہائے متحدہ امریکہ"}
        metric{"میٹرک"}
    }
    parse{
        date{
            lenient{
                "[\\- ‑ . /]",
                "[\\: ∶]",
            }
        }
        number{
            lenient{
                "[\\-－﹣ ‑ ‒ −⁻₋ ➖]",
                "[,，﹐︐ ، ٫ 、﹑､︑]",
                "[+＋﬩﹢⁺₊ ➕]",
            }
            stricter{
                "[,，﹐︐ ٫]",
                "[.．․﹒ ｡]",
            }
        }
    }
    personNames{
<<<<<<< HEAD
        foreignSpaceReplacement{" "}
        initialPattern{
            initial{"{0}."}
            initialSequence{"{0} {1}"}
        }
=======
>>>>>>> 626889fb
        nameOrderLocales{
            givenFirst{
                "und",
                "ur",
            }
<<<<<<< HEAD
            surnameFirst{
                "ja",
                "ko",
                "si",
                "ta",
                "te",
                "vi",
                "yue",
                "zh",
            }
        }
        namePattern{
            givenFirst-long-addressing-formal{"{prefix} {surname}"}
            givenFirst-long-addressing-informal{"{given-informal}"}
            givenFirst-long-monogram-formal{
                "{given-monogram-allCaps}{given2-monogram-allCaps}{surname-monogram-a"
                "llCaps}"
            }
            givenFirst-long-monogram-informal{"{given-informal-monogram-allCaps}{surname-monogram-allCaps}"}
            givenFirst-long-referring-formal{"{given} {given2} {surname} {suffix}"}
            givenFirst-long-referring-informal{"{given-informal} {surname}"}
            givenFirst-medium-addressing-formal{"{prefix} {surname}"}
            givenFirst-medium-addressing-informal{"{given-informal}"}
            givenFirst-medium-monogram-formal{"{surname-monogram-allCaps}"}
            givenFirst-medium-monogram-informal{"{given-informal-monogram-allCaps}"}
            givenFirst-medium-referring-formal{"{given} {given2-initial} {surname} {suffix}"}
            givenFirst-medium-referring-informal{"{given-informal} {surname}"}
            givenFirst-short-addressing-formal{"{prefix} {surname}"}
=======
        }
        namePattern{
            givenFirst-long-addressing-formal{"{title} {surname}"}
            givenFirst-long-addressing-informal{"{given-informal}"}
            givenFirst-long-monogram-formal{
                "{given-monogram-allCaps} {given2-monogram-allCaps} {surname-monogram"
                "-allCaps}"
            }
            givenFirst-long-monogram-informal{"{given-informal-monogram-allCaps} {surname-monogram-allCaps}"}
            givenFirst-long-referring-formal{"{given} {given2} {surname} {credentials}"}
            givenFirst-long-referring-informal{"{given-informal} {surname}"}
            givenFirst-medium-addressing-formal{"{title} {surname}"}
            givenFirst-medium-addressing-informal{"{given-informal}"}
            givenFirst-medium-monogram-formal{"{surname-monogram-allCaps}"}
            givenFirst-medium-monogram-informal{"{given-informal-monogram-allCaps}"}
            givenFirst-medium-referring-formal{"{given} {given2-initial} {surname} {credentials}"}
            givenFirst-medium-referring-informal{"{given-informal} {surname}"}
            givenFirst-short-addressing-formal{"{title} {surname}"}
>>>>>>> 626889fb
            givenFirst-short-addressing-informal{"{given-informal}"}
            givenFirst-short-monogram-formal{"{surname-monogram-allCaps}"}
            givenFirst-short-monogram-informal{"{given-informal-monogram-allCaps}"}
            givenFirst-short-referring-formal{"{given-initial} {given2-initial} {surname}"}
            givenFirst-short-referring-informal{"{given-informal} {surname-initial}"}
<<<<<<< HEAD
            sorting-long-referring-formal{"{surname}، {given} {given2} {suffix}"}
            sorting-long-referring-informal{"{surname}، {given-informal}"}
            sorting-medium-referring-formal{"{surname}، {given} {given2-initial} {suffix}"}
            sorting-medium-referring-informal{"{surname}، {given-informal}"}
            sorting-short-referring-formal{"{surname}، {given-initial} {given2-initial}"}
            sorting-short-referring-informal{"{surname}، {given-informal}"}
            surnameFirst-long-addressing-formal{"{prefix} {surname}"}
            surnameFirst-long-addressing-informal{"{given-informal}"}
            surnameFirst-long-monogram-formal{
                "{surname-monogram-allCaps}{given-monogram-allCaps}{given2-monogram-a"
                "llCaps}"
            }
            surnameFirst-long-monogram-informal{"{surname-monogram-allCaps}{given-informal-monogram-allCaps}"}
            surnameFirst-long-referring-formal{"{surname} {given} {given2} {suffix}"}
            surnameFirst-long-referring-informal{"{surname} {given-informal}"}
            surnameFirst-medium-addressing-formal{"{prefix} {surname}"}
            surnameFirst-medium-addressing-informal{"{given-informal}"}
            surnameFirst-medium-monogram-formal{"{surname-monogram-allCaps}"}
            surnameFirst-medium-monogram-informal{"{given-informal-monogram-allCaps}"}
            surnameFirst-medium-referring-formal{"{surname} {given} {given2-initial} {suffix}"}
            surnameFirst-medium-referring-informal{"{surname} {given-informal}"}
            surnameFirst-short-addressing-formal{"{prefix} {surname}"}
=======
            sorting-long-referring-formal{"{surname}، {given} {given2} {credentials}"}
            sorting-long-referring-informal{"{surname}، {given-informal}"}
            sorting-medium-referring-formal{"{surname}، {given} {given2-initial} {credentials}"}
            sorting-medium-referring-informal{"{surname}، {given-informal}"}
            sorting-short-referring-formal{"{surname}، {given-initial} {given2-initial}"}
            sorting-short-referring-informal{"{surname}، {given-informal}"}
            surnameFirst-long-addressing-formal{"{title} {surname}"}
            surnameFirst-long-addressing-informal{"{given-informal}"}
            surnameFirst-long-monogram-formal{
                "{surname-monogram-allCaps} {given-monogram-allCaps} {given2-monogram"
                "-allCaps}"
            }
            surnameFirst-long-monogram-informal{"{surname-monogram-allCaps} {given-informal-monogram-allCaps}"}
            surnameFirst-long-referring-formal{"{surname} {given} {given2} {credentials}"}
            surnameFirst-long-referring-informal{"{surname} {given-informal}"}
            surnameFirst-medium-addressing-formal{"{title} {surname}"}
            surnameFirst-medium-addressing-informal{"{given-informal}"}
            surnameFirst-medium-monogram-formal{"{surname-monogram-allCaps}"}
            surnameFirst-medium-monogram-informal{"{given-informal-monogram-allCaps}"}
            surnameFirst-medium-referring-formal{"{surname} {given} {given2-initial} {credentials}"}
            surnameFirst-medium-referring-informal{"{surname} {given-informal}"}
            surnameFirst-short-addressing-formal{"{title} {surname}"}
>>>>>>> 626889fb
            surnameFirst-short-addressing-informal{"{given-informal}"}
            surnameFirst-short-monogram-formal{"{surname-monogram-allCaps}"}
            surnameFirst-short-monogram-informal{"{given-informal-monogram-allCaps}"}
            surnameFirst-short-referring-formal{"{surname} {given-initial} {given2-initial}"}
            surnameFirst-short-referring-informal{"{surname} {given-initial}"}
        }
<<<<<<< HEAD
=======
        parameterDefault{
            formality{"informal"}
        }
>>>>>>> 626889fb
    }
}<|MERGE_RESOLUTION|>--- conflicted
+++ resolved
@@ -20,16 +20,7 @@
     NumberElements{
         arabext{
             patterns{
-<<<<<<< HEAD
-                currencyFormat{"¤#,##0.00"}
                 currencyFormat%alphaNextToNumber{"¤ #,##0.00"}
-                currencyFormat%noCurrency{"#,##0.00"}
-                decimalFormat{"#,##0.###"}
-                percentFormat{"#,##0%"}
-                scientificFormat{"#E0"}
-=======
-                currencyFormat%alphaNextToNumber{"¤ #,##0.00"}
->>>>>>> 626889fb
             }
             symbols{
                 list{";"}
@@ -43,13 +34,6 @@
                 accountingFormat%alphaNextToNumber{"¤ #,##0.00;(¤ #,##0.00)"}
                 accountingFormat%noCurrency{"#,##0.00;(#,##0.00)"}
                 currencyFormat{"¤#,##0.00"}
-<<<<<<< HEAD
-                currencyPatternAppendISO{"{0} ¤¤"}
-                decimalFormat{"#,##0.###"}
-                percentFormat{"#,##0%"}
-                scientificFormat{"#E0"}
-=======
->>>>>>> 626889fb
             }
             patternsLong{
                 decimalFormat{
@@ -329,13 +313,6 @@
                 GyMMMEd{"E، d MMM، y G"}
                 GyMMMd{"d MMM، y G"}
                 GyMd{"d/M/y GGGGG"}
-<<<<<<< HEAD
-                H{"HH"}
-                Hm{"HH:mm"}
-                Hms{"HH:mm:ss"}
-                M{"L"}
-=======
->>>>>>> 626889fb
                 MEd{"E، d/M"}
                 MMMEd{"E، d MMM"}
                 MMMMd{"d MMMM"}
@@ -491,12 +468,6 @@
                 "yMMMMd",
                 "yMMMd",
                 "yyMd",
-<<<<<<< HEAD
-            }
-            appendItems{
-                Timezone{"{0} {1}"}
-=======
->>>>>>> 626889fb
             }
             availableFormats{
                 Ed{"d E"}
@@ -505,15 +476,6 @@
                 GyMMMEd{"E، d MMM، y G"}
                 GyMMMd{"d MMM، y G"}
                 GyMd{"d/M/y GGGGG"}
-<<<<<<< HEAD
-                H{"HH"}
-                Hm{"HH:mm"}
-                Hms{"HH:mm:ss"}
-                Hmsv{"HH:mm:ss v"}
-                Hmv{"HH:mm v"}
-                M{"L"}
-=======
->>>>>>> 626889fb
                 MEd{"E، d/M"}
                 MMMEd{"E، d MMM"}
                 MMMMW{
@@ -774,23 +736,6 @@
                         "پوس",
                         "ماگھ",
                         "پھاگن",
-<<<<<<< HEAD
-                    }
-                    narrow{
-                        "1",
-                        "2",
-                        "3",
-                        "4",
-                        "5",
-                        "6",
-                        "7",
-                        "8",
-                        "9",
-                        "10",
-                        "11",
-                        "12",
-=======
->>>>>>> 626889fb
                     }
                     wide{
                         "چیت",
@@ -821,45 +766,11 @@
                         "پوس",
                         "ماگھ",
                         "پھاگن",
-<<<<<<< HEAD
-                    }
-                    narrow{
-                        "1",
-                        "2",
-                        "3",
-                        "4",
-                        "5",
-                        "6",
-                        "7",
-                        "8",
-                        "9",
-                        "10",
-                        "11",
-                        "12",
-                    }
-                    wide{
-                        "چیت",
-                        "بیساکھ",
-                        "جیٹھ",
-                        "اساڑھ",
-                        "ساون",
-                        "بھادوں",
-                        "اسوینا",
-                        "کاتِک",
-                        "اگہن",
-                        "پوس",
-                        "ماگھ",
-                        "پھاگن",
-=======
->>>>>>> 626889fb
                     }
                 }
             }
         }
         islamic{
-            availableFormats{
-                GyMd{"d/M/y GGGGG"}
-            }
             eras{
                 abbreviated{
                     "ہجری",
@@ -1482,49 +1393,11 @@
         }
     }
     personNames{
-<<<<<<< HEAD
-        foreignSpaceReplacement{" "}
-        initialPattern{
-            initial{"{0}."}
-            initialSequence{"{0} {1}"}
-        }
-=======
->>>>>>> 626889fb
         nameOrderLocales{
             givenFirst{
                 "und",
                 "ur",
             }
-<<<<<<< HEAD
-            surnameFirst{
-                "ja",
-                "ko",
-                "si",
-                "ta",
-                "te",
-                "vi",
-                "yue",
-                "zh",
-            }
-        }
-        namePattern{
-            givenFirst-long-addressing-formal{"{prefix} {surname}"}
-            givenFirst-long-addressing-informal{"{given-informal}"}
-            givenFirst-long-monogram-formal{
-                "{given-monogram-allCaps}{given2-monogram-allCaps}{surname-monogram-a"
-                "llCaps}"
-            }
-            givenFirst-long-monogram-informal{"{given-informal-monogram-allCaps}{surname-monogram-allCaps}"}
-            givenFirst-long-referring-formal{"{given} {given2} {surname} {suffix}"}
-            givenFirst-long-referring-informal{"{given-informal} {surname}"}
-            givenFirst-medium-addressing-formal{"{prefix} {surname}"}
-            givenFirst-medium-addressing-informal{"{given-informal}"}
-            givenFirst-medium-monogram-formal{"{surname-monogram-allCaps}"}
-            givenFirst-medium-monogram-informal{"{given-informal-monogram-allCaps}"}
-            givenFirst-medium-referring-formal{"{given} {given2-initial} {surname} {suffix}"}
-            givenFirst-medium-referring-informal{"{given-informal} {surname}"}
-            givenFirst-short-addressing-formal{"{prefix} {surname}"}
-=======
         }
         namePattern{
             givenFirst-long-addressing-formal{"{title} {surname}"}
@@ -1543,36 +1416,11 @@
             givenFirst-medium-referring-formal{"{given} {given2-initial} {surname} {credentials}"}
             givenFirst-medium-referring-informal{"{given-informal} {surname}"}
             givenFirst-short-addressing-formal{"{title} {surname}"}
->>>>>>> 626889fb
             givenFirst-short-addressing-informal{"{given-informal}"}
             givenFirst-short-monogram-formal{"{surname-monogram-allCaps}"}
             givenFirst-short-monogram-informal{"{given-informal-monogram-allCaps}"}
             givenFirst-short-referring-formal{"{given-initial} {given2-initial} {surname}"}
             givenFirst-short-referring-informal{"{given-informal} {surname-initial}"}
-<<<<<<< HEAD
-            sorting-long-referring-formal{"{surname}، {given} {given2} {suffix}"}
-            sorting-long-referring-informal{"{surname}، {given-informal}"}
-            sorting-medium-referring-formal{"{surname}، {given} {given2-initial} {suffix}"}
-            sorting-medium-referring-informal{"{surname}، {given-informal}"}
-            sorting-short-referring-formal{"{surname}، {given-initial} {given2-initial}"}
-            sorting-short-referring-informal{"{surname}، {given-informal}"}
-            surnameFirst-long-addressing-formal{"{prefix} {surname}"}
-            surnameFirst-long-addressing-informal{"{given-informal}"}
-            surnameFirst-long-monogram-formal{
-                "{surname-monogram-allCaps}{given-monogram-allCaps}{given2-monogram-a"
-                "llCaps}"
-            }
-            surnameFirst-long-monogram-informal{"{surname-monogram-allCaps}{given-informal-monogram-allCaps}"}
-            surnameFirst-long-referring-formal{"{surname} {given} {given2} {suffix}"}
-            surnameFirst-long-referring-informal{"{surname} {given-informal}"}
-            surnameFirst-medium-addressing-formal{"{prefix} {surname}"}
-            surnameFirst-medium-addressing-informal{"{given-informal}"}
-            surnameFirst-medium-monogram-formal{"{surname-monogram-allCaps}"}
-            surnameFirst-medium-monogram-informal{"{given-informal-monogram-allCaps}"}
-            surnameFirst-medium-referring-formal{"{surname} {given} {given2-initial} {suffix}"}
-            surnameFirst-medium-referring-informal{"{surname} {given-informal}"}
-            surnameFirst-short-addressing-formal{"{prefix} {surname}"}
-=======
             sorting-long-referring-formal{"{surname}، {given} {given2} {credentials}"}
             sorting-long-referring-informal{"{surname}، {given-informal}"}
             sorting-medium-referring-formal{"{surname}، {given} {given2-initial} {credentials}"}
@@ -1595,18 +1443,14 @@
             surnameFirst-medium-referring-formal{"{surname} {given} {given2-initial} {credentials}"}
             surnameFirst-medium-referring-informal{"{surname} {given-informal}"}
             surnameFirst-short-addressing-formal{"{title} {surname}"}
->>>>>>> 626889fb
             surnameFirst-short-addressing-informal{"{given-informal}"}
             surnameFirst-short-monogram-formal{"{surname-monogram-allCaps}"}
             surnameFirst-short-monogram-informal{"{given-informal-monogram-allCaps}"}
             surnameFirst-short-referring-formal{"{surname} {given-initial} {given2-initial}"}
             surnameFirst-short-referring-informal{"{surname} {given-initial}"}
         }
-<<<<<<< HEAD
-=======
         parameterDefault{
             formality{"informal"}
         }
->>>>>>> 626889fb
     }
 }