﻿// © 2016 and later: Unicode, Inc. and others.
// License & terms of use: http://www.unicode.org/copyright.html
// Generated using tools/cldr/cldr-to-icu/build-icu-data.xml
es_GT{
    %%Parent{"es_419"}
    NumberElements{
        latn{
            patternsShort{
                currencyFormat{
                    1000{
                        one{"¤0K"}
                        other{"¤0K"}
                    }
                    10000{
                        one{"¤00K"}
                        other{"¤00K"}
                    }
                    100000{
                        one{"¤000K"}
                        other{"¤000K"}
                    }
                    1000000{
                        one{"¤0M"}
                        other{"¤0M"}
                    }
                    10000000{
                        one{"¤00M"}
                        other{"¤00M"}
                    }
                    100000000{
                        one{"¤000M"}
                        other{"¤000M"}
                    }
                    1000000000{
                        one{"¤0000M"}
                        other{"¤0000M"}
                    }
                    10000000000{
                        one{"¤00MRD"}
                        other{"¤00MRD"}
                    }
                    100000000000{
                        one{"¤000MRD"}
                        other{"¤000MRD"}
                    }
                }
                currencyFormat%alphaNextToNumber{
                    1000{
                        one{"¤ 0K"}
                        other{"¤ 0K"}
                    }
                    10000{
                        one{"¤ 00K"}
                        other{"¤ 00K"}
                    }
                    100000{
                        one{"¤ 000K"}
                        other{"¤ 000K"}
                    }
                    1000000{
                        one{"¤ 0M"}
                        other{"¤ 0M"}
                    }
                    10000000{
                        one{"¤ 00M"}
                        other{"¤ 00M"}
                    }
                    100000000{
                        one{"¤ 000M"}
                        other{"¤ 000M"}
                    }
                    1000000000{
                        one{"¤ 0000M"}
                        other{"¤ 0000M"}
                    }
                    10000000000{
                        one{"¤ 00MRD"}
                        other{"¤ 00MRD"}
                    }
                    100000000000{
                        one{"¤ 000MRD"}
                        other{"¤ 000MRD"}
                    }
                }
            }
        }
    }
    calendar{
        generic{
            DateTimePatterns{
                "h:mm:ss a zzzz",
                "h:mm:ss a z",
                "h:mm:ss a",
                "h:mm a",
                "EEEE, d 'de' MMMM 'de' y G",
                "d 'de' MMMM 'de' y G",
                "d/MM/y G",
                "d/MM/yy GGGGG",
                "{1}, {0}",
                "{1}, {0}",
                "{1}, {0}",
                "{1}, {0}",
                "{1}, {0}",
            }
            DateTimeSkeletons{
                "ahmmsszzzz",
                "ahmmssz",
                "ahmmss",
                "ahmm",
                "GyMMMMEEEEd",
                "GyMMMMd",
                "GyMMd",
                "GGGGGyyMMd",
            }
            DateTimeSkeletons{
                "HHmmsszzzz",
                "HHmmssz",
                "HHmmss",
                "HHmm",
                "GyMMMMEEEEd",
                "GyMMMMd",
                "GyMMd",
                "GGGGGyyMMd",
            }
            intervalFormats{
                MEd{
                    M{"E d/MM – E d/MM"}
                    d{"E d/MM – E d/MM"}
                }
                MMMEd{
                    M{"E d 'de' MMM 'al' E d 'de' MMM"}
                    d{"E d 'al' E d 'de' MMM"}
                }
                MMMd{
                    M{"d 'de' MMM 'al' d 'de' MMM"}
                }
                Md{
                    M{"d/MM – d/MM"}
                    d{"d/MM – d/MM"}
                }
                fallback{"{0} a el {1}"}
                yM{
                    M{"MM/y – MM/y"}
                    y{"MM/y – MM/y"}
                }
                yMEd{
                    M{"E d/MM/y – E d/MM/y"}
                    d{"E d/MM/y – E d/MM/y"}
                    y{"E d/MM/y – E d/MM/y"}
                }
                yMMM{
                    M{"MMM–MMM 'de' y"}
                    y{"MMM 'de' y 'a' MMM 'de' y"}
                }
                yMMMEd{
                    M{"E d 'de' MMM 'al' E d 'de' MMM 'de' y"}
                    d{"E d 'al' E d 'de' MMM 'de' y"}
                    y{"E d 'de' MMM 'de' y 'al' E d 'de' MMM 'de' y"}
                }
                yMMMd{
                    M{"d 'de' MMM 'al' d 'de' MMM 'de' y"}
                    d{"d–d 'de' MMM 'de' y"}
                    y{"d 'de' MMM 'de' y 'al' d 'de' MMM 'de' y"}
                }
                yMd{
                    M{"d/MM/y – d/MM/y"}
                    d{"d/MM/y – d/MM/y"}
                    y{"d/MM/y – d/MM/y"}
                }
            }
        }
        gregorian{
            AmPmMarkers{
                "a. m.",
                "p. m.",
            }
            AmPmMarkersAbbr{
                "a. m.",
                "p. m.",
            }
            DateTimePatterns{
                "h:mm:ss a zzzz",
                "h:mm:ss a z",
                "h:mm:ss a",
                "h:mm a",
                "EEEE, d 'de' MMMM 'de' y",
                "d 'de' MMMM 'de' y",
                "d/MM/y",
                "d/MM/yy",
<<<<<<< HEAD
                "{1} {0}",
                "{1}, {0}",
                "{1}, {0}",
                "{1} {0}",
                "{1}, {0}",
            }
            DateTimeSkeletons{
                "HHmmsszzzz",
                "HHmmssz",
                "HHmmss",
                "HHmm",
=======
                "{1}, {0}",
                "{1}, {0}",
                "{1}, {0}",
                "{1}, {0}",
                "{1}, {0}",
            }
            DateTimeSkeletons{
                "ahmmsszzzz",
                "ahmmssz",
                "ahmmss",
                "ahmm",
>>>>>>> 626889fb
                "yMMMMEEEEd",
                "yMMMMd",
                "yMMd",
                "yyMMd",
<<<<<<< HEAD
=======
            }
            dayPeriod{
                stand-alone{
                    abbreviated{
                        am{"a. m."}
                        pm{"p. m."}
                    }
                    narrow{
                        am{"a. m."}
                        pm{"p. m."}
                    }
                    wide{
                        am{"a. m."}
                        pm{"p. m."}
                    }
                }
>>>>>>> 626889fb
            }
            intervalFormats{
                MEd{
                    M{"E d/MM – E d/MM"}
                    d{"E d/MM – E d/MM"}
                }
                MMMEd{
                    M{"E d 'de' MMM 'al' E d 'de' MMM"}
                    d{"E d 'al' E d 'de' MMM"}
                }
                MMMd{
                    M{"d 'de' MMM 'al' d 'de' MMM"}
                }
                Md{
                    M{"d/MM – d/MM"}
                    d{"d/MM – d/MM"}
                }
                hm{
                    h{"h:mm–h:mm a"}
                    m{"h:mm–h:mm a"}
                }
                y{
                    y{"y 'al' y"}
                }
                yM{
                    M{"MM/y – MM/y"}
                    y{"MM/y – MM/y"}
                }
                yMEd{
                    M{"E d/MM/y – E d/MM/y"}
                    d{"E d/MM/y – E d/MM/y"}
                    y{"E d/MM/y – E d/MM/y"}
                }
                yMMM{
                    y{"MMM 'de' y 'a' MMM 'de' y"}
                }
                yMMMEd{
                    M{"E d 'de' MMM 'al' E d 'de' MMM 'de' y"}
                    d{"E d 'al' E d 'de' MMM 'de' y"}
                    y{"E d 'de' MMM 'de' y 'al' E d 'de' MMM 'de' y"}
                }
                yMMMd{
                    M{"d 'de' MMM 'al' d 'de' MMM 'de' y"}
                    y{"d 'de' MMM 'de' y 'al' d 'de' MMM 'de' y"}
                }
                yMd{
                    M{"d/MM/y – d/MM/y"}
                    d{"d/MM/y – d/MM/y"}
                    y{"d/MM/y – d/MM/y"}
                }
            }
        }
    }
    fields{
        dayperiod{
            dn{"a. m./p. m."}
        }
    }
}<|MERGE_RESOLUTION|>--- conflicted
+++ resolved
@@ -112,16 +112,6 @@
                 "GyMMd",
                 "GGGGGyyMMd",
             }
-            DateTimeSkeletons{
-                "HHmmsszzzz",
-                "HHmmssz",
-                "HHmmss",
-                "HHmm",
-                "GyMMMMEEEEd",
-                "GyMMMMd",
-                "GyMMd",
-                "GGGGGyyMMd",
-            }
             intervalFormats{
                 MEd{
                     M{"E d/MM – E d/MM"}
@@ -187,19 +177,6 @@
                 "d 'de' MMMM 'de' y",
                 "d/MM/y",
                 "d/MM/yy",
-<<<<<<< HEAD
-                "{1} {0}",
-                "{1}, {0}",
-                "{1}, {0}",
-                "{1} {0}",
-                "{1}, {0}",
-            }
-            DateTimeSkeletons{
-                "HHmmsszzzz",
-                "HHmmssz",
-                "HHmmss",
-                "HHmm",
-=======
                 "{1}, {0}",
                 "{1}, {0}",
                 "{1}, {0}",
@@ -211,13 +188,10 @@
                 "ahmmssz",
                 "ahmmss",
                 "ahmm",
->>>>>>> 626889fb
                 "yMMMMEEEEd",
                 "yMMMMd",
                 "yMMd",
                 "yyMMd",
-<<<<<<< HEAD
-=======
             }
             dayPeriod{
                 stand-alone{
@@ -234,7 +208,6 @@
                         pm{"p. m."}
                     }
                 }
->>>>>>> 626889fb
             }
             intervalFormats{
                 MEd{
