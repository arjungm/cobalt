--- conflicted
+++ resolved
@@ -273,14 +273,7 @@
                     "rMMMd",
                     "d=hanidays",
                 }
-<<<<<<< HEAD
-                {
-                    "rMMMd",
-                    "d=hanidays",
-                }
-=======
                 "rMMMd",
->>>>>>> 626889fb
                 "rMd",
             }
             availableFormats{
@@ -752,62 +745,27 @@
                 "z HH:mm:ss",
                 "HH:mm:ss",
                 "HH:mm",
-<<<<<<< HEAD
-                "U年MMMd日EEEE",
-                "U年MMMd日",
-                "U年MMMd日",
-                "U/M/d",
-=======
                 "Gy年MM月d日EEEE",
                 "Gy年MM月d日",
                 "Gy年MM月d日",
                 "Gy/M/d",
->>>>>>> 626889fb
-                "{1} {0}",
-                "{1} {0}",
-                "{1} {0}",
-                "{1} {0}",
-                "{1} {0}",
-            }
-<<<<<<< HEAD
-=======
+                "{1} {0}",
+                "{1} {0}",
+                "{1} {0}",
+                "{1} {0}",
+                "{1} {0}",
+            }
             DateTimePatterns%atTime{
                 "{1} {0}",
                 "{1}{0}",
                 "{1}{0}",
                 "{1} {0}",
             }
->>>>>>> 626889fb
             DateTimeSkeletons{
                 "HHmmsszzzz",
                 "HHmmssz",
                 "HHmmss",
                 "HHmm",
-<<<<<<< HEAD
-                "UMMMEEEEd",
-                "UMMMd",
-                "UMMMd",
-                "UMd",
-            }
-            cyclicNameSets{
-                dayParts{
-                    format{
-                        abbreviated{
-                            "子",
-                            "丑",
-                            "寅",
-                            "卯",
-                            "辰",
-                            "巳",
-                            "午",
-                            "未",
-                            "申",
-                            "酉",
-                            "戌",
-                            "亥",
-                        }
-                    }
-=======
                 "GyMMEEEEd",
                 "GyMMd",
                 "GyMMd",
@@ -851,7 +809,6 @@
                 Bh{
                     B{"Bh时至Bh时"}
                     h{"Bh至h时"}
->>>>>>> 626889fb
                 }
                 Bhm{
                     B{"Bh:mm至Bh:mm"}
@@ -867,54 +824,405 @@
                     M{"G y/M至y/M"}
                     y{"G y/M至y/M"}
                 }
-<<<<<<< HEAD
+                GyMEd{
+                    G{"G y/M/d（E）至G y/M/d（E）"}
+                    M{"G y/M/d（E）至y/M/d（E）"}
+                    d{"G y/M/d（E）至y/M/d（E）"}
+                    y{"G y/M/d（E）至y/M/d（E）"}
+                }
+                GyMMM{
+                    G{"G y年M月至G y年M月"}
+                    M{"G y年M月至M月"}
+                    y{"G y年M月至y年M月"}
+                }
+                GyMMMEd{
+                    G{"G y年M月d日（E）至G y年M月d日（E）"}
+                    M{"G y年M月d日（E）至M月d日（E）"}
+                    d{"G y年M月d日（E）至M月d日（E）"}
+                    y{"G y年M月d日（E）至y年M月d日（E）"}
+                }
+                GyMMMd{
+                    G{"G y年M月d日至G y年M月d日"}
+                    M{"G y年M月d日至M月d日"}
+                    d{"G y年M月d日至d日"}
+                    y{"G y年M月d日至y年M月d日"}
+                }
+                GyMd{
+                    G{"G y/M/d至G y/M/d"}
+                    M{"G y/M/d至y/M/d"}
+                    d{"G y/M/d至y/M/d"}
+                    y{"G y/M/d至y/M/d"}
+                }
+                Hmv{
+                    H{"v HH:mm – HH:mm"}
+                    m{"v HH:mm – HH:mm"}
+                }
+                M{
+                    M{"M–M月"}
+                }
+                MEd{
+                    M{"M/dE至M/dE"}
+                    d{"M/dE至M/dE"}
+                }
+                MMM{
+                    M{"MMM – MMM"}
+                }
+                MMMEd{
+                    M{"M月d日E至M月d日E"}
+                    d{"M月d日E至d日E"}
+                }
+                MMMM{
+                    M{"LLLL至LLLL"}
+                }
+                MMMd{
+                    M{"M月d日至M月d日"}
+                    d{"M月d日至d日"}
+                }
+                Md{
+                    M{"M/d – M/d"}
+                    d{"M/d – M/d"}
+                }
+                d{
+                    d{"d至d日"}
+                }
+                fallback{"{0} – {1}"}
+                h{
+                    a{"ah时至ah时"}
+                    h{"ah时至h时"}
+                }
+                hm{
+                    a{"ah:mm至ah:mm"}
+                    h{"ah:mm至h:mm"}
+                    m{"ah:mm至h:mm"}
+                }
+                hmv{
+                    a{"vah:mm至ah:mm"}
+                    h{"vah:mm至h:mm"}
+                    m{"vah:mm至h:mm"}
+                }
+                hv{
+                    a{"vah时至ah时"}
+                    h{"vah时至h时"}
+                }
+                y{
+                    y{"Gy–y年"}
+                }
+                yM{
+                    M{"Gy年M月至M月"}
+                    y{"Gy年M月至y年M月"}
+                }
+                yMEd{
+                    M{"Gy/M/dE至y/M/dE"}
+                    d{"Gy/M/dE至y/M/dE"}
+                    y{"Gy/M/dE至y/M/dE"}
+                }
+                yMMM{
+                    M{"Gy年M月至M月"}
+                    y{"Gy年M月至y年M月"}
+                }
+                yMMMEd{
+                    M{"Gy年M月d日E至M月d日E"}
+                    d{"Gy年M月d日E至d日E"}
+                    y{"Gy年M月d日E至y年M月d日E"}
+                }
+                yMMMM{
+                    M{"Gy年M月至M月"}
+                    y{"Gy年M月至y年M月"}
+                }
+                yMMMd{
+                    M{"Gy年M月d日至M月d日"}
+                    d{"Gy年M月d日至d日"}
+                    y{"Gy年M月d日至y年M月d日"}
+                }
+                yMd{
+                    M{"Gy/M/d – y/M/d"}
+                    d{"Gy/M/d – y/M/d"}
+                    y{"Gy/M/d – y/M/d"}
+                }
+            }
+        }
+        gregorian{
+            AmPmMarkersAbbr{
+                "上午",
+                "下午",
+            }
+            DateTimePatterns{
+                "zzzz HH:mm:ss",
+                "z HH:mm:ss",
+                "HH:mm:ss",
+                "HH:mm",
+                "y年M月d日EEEE",
+                "y年M月d日",
+                "y年M月d日",
+                "y/M/d",
+                "{1} {0}",
+                "{1} {0}",
+                "{1} {0}",
+                "{1} {0}",
+                "{1} {0}",
+            }
+            DateTimePatterns%atTime{
+                "{1}{0}",
+                "{1}{0}",
+                "{1}{0}",
+                "{1} {0}",
+            }
+            DateTimeSkeletons{
+                "HHmmsszzzz",
+                "HHmmssz",
+                "HHmmss",
+                "HHmm",
+                "yMEEEEd",
+                "yMd",
+                "yMd",
+                "yMd",
+            }
+            appendItems{
+                Timezone{"{1}{0}"}
+            }
+            availableFormats{
+                Bh{"Bh时"}
+                Bhm{"Bh:mm"}
+                Bhms{"Bh:mm:ss"}
+                EBhm{"E Bh:mm"}
+                EBhms{"E Bh:mm:ss"}
+                EHm{"EHH:mm"}
+                EHms{"EHH:mm:ss"}
+                Ed{"d日E"}
+                Ehm{"Eah:mm"}
+                Ehms{"Eah:mm:ss"}
+                Gy{"Gy年"}
+                GyMMM{"Gy年M月"}
+                GyMMMEd{"Gy年M月d日E"}
+                GyMMMd{"Gy年M月d日"}
+                H{"H时"}
+                Hmsv{"v HH:mm:ss"}
+                Hmv{"v HH:mm"}
+                M{"M月"}
+                MEd{"M/dE"}
+                MMMEd{"M月d日E"}
+                MMMMW{
+                    other{"M月第W个星期"}
+                }
+                MMMMd{"M月d日"}
+                MMMd{"M月d日"}
+                MMdd{"MM/dd"}
+                Md{"M/d"}
+                d{"d日"}
+                h{"ah时"}
+                hm{"ah:mm"}
+                hms{"ah:mm:ss"}
+                hmsv{"v ah:mm:ss"}
+                hmv{"v ah:mm"}
+                y{"y年"}
+                yM{"y年M月"}
+                yMEd{"y/M/dE"}
+                yMM{"y年M月"}
+                yMMM{"y年M月"}
+                yMMMEd{"y年M月d日E"}
+                yMMMM{"y年M月"}
+                yMMMd{"y年M月d日"}
+                yMd{"y/M/d"}
+                yQQQ{"y年QQQ"}
+                yQQQQ{"y年QQQQ"}
+                yw{
+                    other{"Y年第w个星期"}
+                }
+            }
+            dayNames{
+                format{
+                    abbreviated{
+                        "周日",
+                        "周一",
+                        "周二",
+                        "周三",
+                        "周四",
+                        "周五",
+                        "周六",
+                    }
+                    wide{
+                        "星期日",
+                        "星期一",
+                        "星期二",
+                        "星期三",
+                        "星期四",
+                        "星期五",
+                        "星期六",
+                    }
+                }
                 stand-alone{
-                    abbreviated{
-                        "正月",
-                        "二月",
-                        "三月",
-                        "四月",
-                        "五月",
-                        "六月",
-                        "七月",
-                        "八月",
-                        "九月",
-                        "十月",
-                        "十一月",
-                        "十二月",
-                    }
                     narrow{
-                        "正",
+                        "日",
+                        "一",
                         "二",
                         "三",
                         "四",
                         "五",
                         "六",
-                        "七",
-                        "八",
-                        "九",
-                        "十",
-                        "十一",
-                        "十二",
-                    }
-                    wide{
-                        "正月",
-                        "二月",
-                        "三月",
-                        "四月",
-                        "五月",
-                        "六月",
-                        "七月",
-                        "八月",
-                        "九月",
-                        "十月",
-                        "十一月",
-                        "十二月",
-                    }
-                }
-            }
-        }
-        ethiopic{
+                    }
+                }
+            }
+            dayPeriod{
+                format{
+                    abbreviated{
+                        afternoon1{"中午"}
+                        afternoon2{"下昼"}
+                        evening1{"夜晚"}
+                        midnight{"午夜"}
+                        morning1{"清晨"}
+                        morning2{"朝早"}
+                        night1{"凌晨"}
+                    }
+                }
+            }
+            eras{
+                abbreviated{
+                    "西元前",
+                    "西元",
+                }
+                abbreviated%variant{
+                    "公元前",
+                    "公元",
+                }
+            }
+            intervalFormats{
+                Bh{
+                    B{"Bh时至Bh时"}
+                    h{"Bh至h时"}
+                }
+                Bhm{
+                    B{"Bh:mm至Bh:mm"}
+                    h{"Bh:mm至h:mm"}
+                    m{"Bh:mm至h:mm"}
+                }
+                Gy{
+                    G{"Gy年至Gy年"}
+                    y{"Gy年至y年"}
+                }
+                GyM{
+                    G{"GGGGGy年M月至y年M月"}
+                    M{"GGGGGy年M月至y年M月"}
+                    y{"GGGGGy年M月至y年M月"}
+                }
+                GyMEd{
+                    G{"GGGGGy年M月dd日E至GGGGGy年M月dd日E"}
+                    M{"GGGGGy年M月dd日E至y年M月dd日E"}
+                    d{"GGGGGy年M月dd日E至y年M月dd日E"}
+                    y{"GGGGGy年M月dd日E至y年M月dd日E"}
+                }
+                GyMMM{
+                    G{"Gy年MMM至Gy年MMM"}
+                    M{"G y年MMM至MMM"}
+                    y{"Gy年MMM至y年MMM"}
+                }
+                GyMMMEd{
+                    G{"Gy 年MMMd日E至Gy年MMMd日E"}
+                    M{"Gy年MMMd日E至MMMd日E"}
+                    d{"Gy年MMMd日E至MMMd日E"}
+                    y{"Gy年MMMd日E至y年MMMd日E"}
+                }
+                GyMMMd{
+                    G{"Gy年MMMd日至Gy年MMMd日"}
+                    M{"Gy年MMMd日至MMMd日"}
+                    d{"Gy年MMMd至d日"}
+                    y{"Gy年MMMd日至y年MMMd日"}
+                }
+                GyMd{
+                    G{"GGGGGy年M月dd日y年M月dd日"}
+                    M{"GGGGGy年M月dd日至y年M月dd日"}
+                    d{"GGGGGy年M月dd日至y年M月dd日"}
+                    y{"GGGGGy年M月dd日至y年M月dd日"}
+                }
+                Hmv{
+                    H{"v HH:mm–HH:mm"}
+                    m{"v HH:mm–HH:mm"}
+                }
+                Hv{
+                    H{"v HH–HH"}
+                }
+                M{
+                    M{"M–M月"}
+                }
+                MEd{
+                    M{"M/dE至M/dE"}
+                    d{"M/dE至M/dE"}
+                }
+                MMM{
+                    M{"MMM – MMM"}
+                }
+                MMMEd{
+                    M{"M月d日E至M月d日E"}
+                    d{"M月d日E至d日E"}
+                }
+                MMMM{
+                    M{"LLLL至LLLL"}
+                }
+                MMMd{
+                    M{"M月d日至M月d日"}
+                    d{"M月d日至d日"}
+                }
+                Md{
+                    M{"M/d – M/d"}
+                    d{"M/d – M/d"}
+                }
+                d{
+                    d{"d–d日"}
+                }
+                fallback{"{0} – {1}"}
+                h{
+                    a{"ah时至ah时"}
+                    h{"ah时至h时"}
+                }
+                hm{
+                    a{"ah:mm至ah:mm"}
+                    h{"ah:mm至h:mm"}
+                    m{"ah:mm至h:mm"}
+                }
+                hmv{
+                    a{"vah:mm至ah:mm"}
+                    h{"vah:mm至h:mm"}
+                    m{"vah:mm至h:mm"}
+                }
+                hv{
+                    a{"vah时至ah时"}
+                    h{"vah时至h时"}
+                }
+                y{
+                    y{"y–y年"}
+                }
+                yM{
+                    M{"y年M月至M月"}
+                    y{"y年M月至y年M月"}
+                }
+                yMEd{
+                    M{"y/M/dE至y/M/dE"}
+                    d{"y/M/dE至y/M/dE"}
+                    y{"y/M/dE至y/M/dE"}
+                }
+                yMMM{
+                    M{"y年M月至M月"}
+                    y{"y年M月至y年M月"}
+                }
+                yMMMEd{
+                    M{"y年M月d日E至M月d日E"}
+                    d{"y年M月d日E至d日E"}
+                    y{"y年M月d日E至y年M月d日E"}
+                }
+                yMMMM{
+                    M{"y年M月至M月"}
+                    y{"y年M月至y年M月"}
+                }
+                yMMMd{
+                    M{"y年M月d日至M月d日"}
+                    d{"y年M月d日至d日"}
+                    y{"y年M月d日至y年M月d日"}
+                }
+                yMd{
+                    M{"y/M/d – y/M/d"}
+                    d{"y/M/d – y/M/d"}
+                    y{"y/M/d – y/M/d"}
+                }
+            }
             monthNames{
                 format{
                     abbreviated{
@@ -930,747 +1238,6 @@
                         "10月",
                         "11月",
                         "12月",
-                        "13月",
-                    }
-                    narrow{
-                        "1",
-                        "2",
-                        "3",
-                        "4",
-                        "5",
-                        "6",
-                        "7",
-                        "8",
-                        "9",
-                        "10",
-                        "11",
-                        "12",
-                        "13",
-                    }
-                    wide{
-                        "1月",
-                        "2月",
-                        "3月",
-                        "4月",
-                        "5月",
-                        "6月",
-                        "7月",
-                        "8月",
-                        "9月",
-                        "10月",
-                        "11月",
-                        "12月",
-                        "13月",
-                    }
-                }
-                stand-alone{
-                    abbreviated{
-                        "1月",
-                        "2月",
-                        "3月",
-                        "4月",
-                        "5月",
-                        "6月",
-                        "7月",
-                        "8月",
-                        "9月",
-                        "10月",
-                        "11月",
-                        "12月",
-                        "13月",
-                    }
-                    narrow{
-                        "1",
-                        "2",
-                        "3",
-                        "4",
-                        "5",
-                        "6",
-                        "7",
-                        "8",
-                        "9",
-                        "10",
-                        "11",
-                        "12",
-                        "13",
-                    }
-                    wide{
-                        "1月",
-                        "2月",
-                        "3月",
-                        "4月",
-                        "5月",
-                        "6月",
-                        "7月",
-                        "8月",
-                        "9月",
-                        "10月",
-                        "11月",
-                        "12月",
-                        "13月",
-                    }
-                }
-            }
-        }
-        generic{
-            DateTimePatterns{
-                "zzzz HH:mm:ss",
-                "z HH:mm:ss",
-                "HH:mm:ss",
-                "HH:mm",
-                "Gy年MM月d日EEEE",
-                "Gy年MM月d日",
-                "Gy年MM月d日",
-                "Gy/M/d",
-                "{1} {0}",
-                "{1} {0}",
-                "{1} {0}",
-                "{1} {0}",
-                "{1} {0}",
-            }
-            DateTimePatterns%atTime{
-                "{1} {0}",
-                "{1}{0}",
-                "{1}{0}",
-                "{1} {0}",
-            }
-            DateTimeSkeletons{
-                "HHmmsszzzz",
-                "HHmmssz",
-                "HHmmss",
-                "HHmm",
-                "GyMMEEEEd",
-                "GyMMd",
-                "GyMMd",
-                "GyMd",
-            }
-            availableFormats{
-                Bh{"Bh时"}
-                Bhm{"Bh:mm"}
-                Bhms{"Bh:mm:ss"}
-                E{"ccc"}
-                EBhm{"E h:mm B"}
-                EBhms{"E h:mm:ss B"}
-                EHm{"E HH:mm"}
-                EHms{"E HH:mm:ss"}
-                Ed{"d日E"}
-                Ehm{"ah:mmE"}
-                Ehms{"ah:mm:ssE"}
-                Gy{"Gy年"}
-                GyMMM{"Gy年MM月"}
-                GyMMMEd{"Gy年MM月d日E"}
-                GyMMMd{"Gy年MM月d日"}
-                H{"H时"}
-                Hm{"HH:mm"}
-                Hms{"HH:mm:ss"}
-                M{"L"}
-                MEd{"M/dE"}
-                MMM{"LL"}
-                MMMEd{"M月d日E"}
-                MMMMd{"M月d日"}
-                MMMd{"M月d日"}
-                Md{"M/d"}
-                d{"d日"}
-                h{"ah时"}
-                hm{"ah:mm"}
-                hms{"ah:mm:ss"}
-                ms{"mm:ss"}
-                y{"Gy年"}
-                yyyy{"Gy年"}
-                yyyyM{"Gy年M月"}
-                yyyyMEd{"G y/M/dE"}
-                yyyyMMM{"Gy年MM月"}
-                yyyyMMMEd{"Gy年MM月d日E"}
-                yyyyMMMM{"Gy年M月"}
-                yyyyMMMd{"Gy年MM月d日"}
-                yyyyMd{"G y/M/d"}
-                yyyyQQQ{"Gy年第Q季度"}
-                yyyyQQQQ{"Gy年第Q季度"}
-            }
-            intervalFormats{
-                Bh{
-                    B{"Bh时至Bh时"}
-                    h{"Bh至h时"}
-                }
-                Bhm{
-                    B{"Bh:mm至Bh:mm"}
-                    h{"Bh:mm至h:mm"}
-                    m{"Bh:mm至h:mm"}
-                }
-                Gy{
-                    G{"G y年至G y年"}
-                    y{"G y至y年"}
-                }
-                GyM{
-                    G{"G y/M至G y/M"}
-                    M{"G y/M至y/M"}
-                    y{"G y/M至y/M"}
-                }
-=======
->>>>>>> 626889fb
-                GyMEd{
-                    G{"G y/M/d（E）至G y/M/d（E）"}
-                    M{"G y/M/d（E）至y/M/d（E）"}
-                    d{"G y/M/d（E）至y/M/d（E）"}
-                    y{"G y/M/d（E）至y/M/d（E）"}
-                }
-                GyMMM{
-                    G{"G y年M月至G y年M月"}
-                    M{"G y年M月至M月"}
-                    y{"G y年M月至y年M月"}
-                }
-                GyMMMEd{
-                    G{"G y年M月d日（E）至G y年M月d日（E）"}
-                    M{"G y年M月d日（E）至M月d日（E）"}
-                    d{"G y年M月d日（E）至M月d日（E）"}
-                    y{"G y年M月d日（E）至y年M月d日（E）"}
-                }
-                GyMMMd{
-                    G{"G y年M月d日至G y年M月d日"}
-                    M{"G y年M月d日至M月d日"}
-                    d{"G y年M月d日至d日"}
-                    y{"G y年M月d日至y年M月d日"}
-                }
-                GyMd{
-                    G{"G y/M/d至G y/M/d"}
-                    M{"G y/M/d至y/M/d"}
-                    d{"G y/M/d至y/M/d"}
-                    y{"G y/M/d至y/M/d"}
-                }
-                Hmv{
-                    H{"v HH:mm – HH:mm"}
-                    m{"v HH:mm – HH:mm"}
-                }
-                M{
-                    M{"M–M月"}
-                }
-                MEd{
-                    M{"M/dE至M/dE"}
-                    d{"M/dE至M/dE"}
-                }
-                MMM{
-                    M{"MMM – MMM"}
-                }
-                MMMEd{
-                    M{"M月d日E至M月d日E"}
-                    d{"M月d日E至d日E"}
-                }
-                MMMM{
-                    M{"LLLL至LLLL"}
-                }
-                MMMd{
-                    M{"M月d日至M月d日"}
-                    d{"M月d日至d日"}
-                }
-                Md{
-                    M{"M/d – M/d"}
-                    d{"M/d – M/d"}
-                }
-                d{
-                    d{"d至d日"}
-                }
-                fallback{"{0} – {1}"}
-                h{
-                    a{"ah时至ah时"}
-                    h{"ah时至h时"}
-                }
-                hm{
-                    a{"ah:mm至ah:mm"}
-                    h{"ah:mm至h:mm"}
-                    m{"ah:mm至h:mm"}
-                }
-                hmv{
-                    a{"vah:mm至ah:mm"}
-                    h{"vah:mm至h:mm"}
-                    m{"vah:mm至h:mm"}
-<<<<<<< HEAD
-                }
-                hv{
-                    a{"vah时至ah时"}
-                    h{"vah时至h时"}
-                }
-                y{
-                    y{"Gy–y年"}
-                }
-                yM{
-                    M{"Gy年M月至M月"}
-                    y{"Gy年M月至y年M月"}
-                }
-                yMEd{
-                    M{"Gy/M/dE至y/M/dE"}
-                    d{"Gy/M/dE至y/M/dE"}
-                    y{"Gy/M/dE至y/M/dE"}
-                }
-                yMMM{
-                    M{"Gy年M月至M月"}
-                    y{"Gy年M月至y年M月"}
-                }
-                yMMMEd{
-                    M{"Gy年M月d日E至M月d日E"}
-                    d{"Gy年M月d日E至d日E"}
-                    y{"Gy年M月d日E至y年M月d日E"}
-                }
-                yMMMM{
-                    M{"Gy年M月至M月"}
-                    y{"Gy年M月至y年M月"}
-                }
-                yMMMd{
-                    M{"Gy年M月d日至M月d日"}
-                    d{"Gy年M月d日至d日"}
-                    y{"Gy年M月d日至y年M月d日"}
-                }
-                yMd{
-                    M{"Gy/M/d – y/M/d"}
-                    d{"Gy/M/d – y/M/d"}
-                    y{"Gy/M/d – y/M/d"}
-                }
-            }
-        }
-        gregorian{
-            AmPmMarkers{
-                "上午",
-                "下午",
-            }
-            AmPmMarkersAbbr{
-                "上午",
-                "下午",
-            }
-            AmPmMarkersNarrow{
-                "上午",
-                "下午",
-            }
-            DateTimePatterns{
-                "zzzz HH:mm:ss",
-                "z HH:mm:ss",
-                "HH:mm:ss",
-                "HH:mm",
-                "y年M月d日EEEE",
-                "y年M月d日",
-                "y年M月d日",
-                "y/M/d",
-                "{1} {0}",
-                "{1} {0}",
-                "{1} {0}",
-                "{1} {0}",
-                "{1} {0}",
-            }
-            DateTimePatterns%atTime{
-                "{1}{0}",
-                "{1}{0}",
-                "{1}{0}",
-                "{1} {0}",
-            }
-            DateTimeSkeletons{
-                "HHmmsszzzz",
-                "HHmmssz",
-                "HHmmss",
-                "HHmm",
-                "yMEEEEd",
-                "yMd",
-                "yMd",
-                "yMd",
-            }
-            appendItems{
-                Timezone{"{1}{0}"}
-            }
-            availableFormats{
-                Bh{"Bh时"}
-                Bhm{"Bh:mm"}
-                Bhms{"Bh:mm:ss"}
-                E{"ccc"}
-                EBhm{"E Bh:mm"}
-                EBhms{"E Bh:mm:ss"}
-                EHm{"EHH:mm"}
-                EHms{"EHH:mm:ss"}
-                Ed{"d日E"}
-                Ehm{"Eah:mm"}
-                Ehms{"Eah:mm:ss"}
-                Gy{"Gy年"}
-                GyMMM{"Gy年M月"}
-                GyMMMEd{"Gy年M月d日E"}
-                GyMMMd{"Gy年M月d日"}
-                H{"H时"}
-                Hm{"HH:mm"}
-                Hms{"HH:mm:ss"}
-                Hmsv{"v HH:mm:ss"}
-                Hmv{"v HH:mm"}
-                M{"M月"}
-                MEd{"M/dE"}
-                MMM{"LLL"}
-                MMMEd{"M月d日E"}
-                MMMMW{
-                    other{"M月第W个星期"}
-                }
-                MMMMd{"M月d日"}
-                MMMd{"M月d日"}
-                MMdd{"MM/dd"}
-                Md{"M/d"}
-                d{"d日"}
-                h{"ah时"}
-                hm{"ah:mm"}
-                hms{"ah:mm:ss"}
-                hmsv{"v ah:mm:ss"}
-                hmv{"v ah:mm"}
-                ms{"mm:ss"}
-                y{"y年"}
-                yM{"y年M月"}
-                yMEd{"y/M/dE"}
-                yMM{"y年M月"}
-                yMMM{"y年M月"}
-                yMMMEd{"y年M月d日E"}
-                yMMMM{"y年M月"}
-                yMMMd{"y年M月d日"}
-                yMd{"y/M/d"}
-                yQQQ{"y年QQQ"}
-                yQQQQ{"y年QQQQ"}
-                yw{
-                    other{"Y年第w个星期"}
-                }
-            }
-            dayNames{
-                format{
-                    abbreviated{
-                        "周日",
-                        "周一",
-                        "周二",
-                        "周三",
-                        "周四",
-                        "周五",
-                        "周六",
-                    }
-                    narrow{
-                        "日",
-                        "一",
-                        "二",
-                        "三",
-                        "四",
-                        "五",
-                        "六",
-                    }
-                    short{
-                        "周日",
-                        "周一",
-                        "周二",
-                        "周三",
-                        "周四",
-                        "周五",
-                        "周六",
-                    }
-                    wide{
-                        "星期日",
-                        "星期一",
-                        "星期二",
-                        "星期三",
-                        "星期四",
-                        "星期五",
-                        "星期六",
-                    }
-                }
-                stand-alone{
-                    abbreviated{
-                        "周日",
-                        "周一",
-                        "周二",
-                        "周三",
-                        "周四",
-                        "周五",
-                        "周六",
-                    }
-                    narrow{
-                        "日",
-                        "一",
-                        "二",
-                        "三",
-                        "四",
-                        "五",
-                        "六",
-                    }
-                    short{
-                        "周日",
-                        "周一",
-                        "周二",
-                        "周三",
-                        "周四",
-                        "周五",
-                        "周六",
-                    }
-                    wide{
-                        "星期日",
-                        "星期一",
-                        "星期二",
-                        "星期三",
-                        "星期四",
-                        "星期五",
-                        "星期六",
-                    }
-                }
-            }
-            dayPeriod{
-                format{
-                    abbreviated{
-                        afternoon1{"中午"}
-                        afternoon2{"下昼"}
-                        evening1{"夜晚"}
-                        midnight{"午夜"}
-                        morning1{"清晨"}
-                        morning2{"朝早"}
-                        night1{"凌晨"}
-                    }
-                    narrow{
-                        afternoon1{"中午"}
-                        afternoon2{"下昼"}
-                        evening1{"夜晚"}
-                        midnight{"午夜"}
-                        morning1{"清晨"}
-                        morning2{"朝早"}
-                        night1{"凌晨"}
-                    }
-                    wide{
-                        afternoon1{"中午"}
-                        afternoon2{"下昼"}
-                        evening1{"夜晚"}
-                        midnight{"午夜"}
-                        morning1{"清晨"}
-                        morning2{"朝早"}
-                        night1{"凌晨"}
-                    }
-                }
-                stand-alone{
-                    abbreviated{
-                        afternoon1{"中午"}
-                        afternoon2{"下昼"}
-                        am{"上午"}
-                        evening1{"夜晚"}
-                        midnight{"午夜"}
-                        morning1{"清晨"}
-                        morning2{"朝早"}
-                        night1{"凌晨"}
-                        pm{"下午"}
-                    }
-                    narrow{
-                        afternoon1{"中午"}
-                        afternoon2{"下昼"}
-                        am{"上午"}
-                        evening1{"夜晚"}
-                        midnight{"午夜"}
-                        morning1{"清晨"}
-                        morning2{"朝早"}
-                        night1{"凌晨"}
-                        pm{"下午"}
-                    }
-                    wide{
-                        afternoon1{"中午"}
-                        afternoon2{"下昼"}
-                        am{"上午"}
-                        evening1{"夜晚"}
-                        midnight{"午夜"}
-                        morning1{"清晨"}
-                        morning2{"朝早"}
-                        night1{"凌晨"}
-                        pm{"下午"}
-                    }
-                }
-            }
-            eras{
-                abbreviated{
-                    "西元前",
-                    "西元",
-                }
-                abbreviated%variant{
-                    "公元前",
-                    "公元",
-                }
-                narrow{
-                    "西元前",
-                    "西元",
-                }
-                narrow%variant{
-                    "公元前",
-                    "公元",
-                }
-                wide{
-                    "西元前",
-                    "西元",
-                }
-                wide%variant{
-                    "公元前",
-                    "公元",
-                }
-            }
-            intervalFormats{
-                Bh{
-                    B{"Bh时至Bh时"}
-                    h{"Bh至h时"}
-                }
-                Bhm{
-                    B{"Bh:mm至Bh:mm"}
-                    h{"Bh:mm至h:mm"}
-                    m{"Bh:mm至h:mm"}
-                }
-                Gy{
-                    G{"Gy年至Gy年"}
-                    y{"Gy年至y年"}
-                }
-                GyM{
-                    G{"GGGGGy年M月至y年M月"}
-                    M{"GGGGGy年M月至y年M月"}
-                    y{"GGGGGy年M月至y年M月"}
-                }
-                GyMEd{
-                    G{"GGGGGy年M月dd日E至GGGGGy年M月dd日E"}
-                    M{"GGGGGy年M月dd日E至y年M月dd日E"}
-                    d{"GGGGGy年M月dd日E至y年M月dd日E"}
-                    y{"GGGGGy年M月dd日E至y年M月dd日E"}
-                }
-                GyMMM{
-                    G{"Gy年MMM至Gy年MMM"}
-                    M{"G y年MMM至MMM"}
-                    y{"Gy年MMM至y年MMM"}
-                }
-                GyMMMEd{
-                    G{"Gy 年MMMd日E至Gy年MMMd日E"}
-                    M{"Gy年MMMd日E至MMMd日E"}
-                    d{"Gy年MMMd日E至MMMd日E"}
-                    y{"Gy年MMMd日E至y年MMMd日E"}
-                }
-                GyMMMd{
-                    G{"Gy年MMMd日至Gy年MMMd日"}
-                    M{"Gy年MMMd日至MMMd日"}
-                    d{"Gy年MMMd至d日"}
-                    y{"Gy年MMMd日至y年MMMd日"}
-                }
-                GyMd{
-                    G{"GGGGGy年M月dd日y年M月dd日"}
-                    M{"GGGGGy年M月dd日至y年M月dd日"}
-                    d{"GGGGGy年M月dd日至y年M月dd日"}
-                    y{"GGGGGy年M月dd日至y年M月dd日"}
-                }
-                H{
-                    H{"HH–HH"}
-                }
-                Hm{
-                    H{"HH:mm–HH:mm"}
-                    m{"HH:mm–HH:mm"}
-                }
-                Hmv{
-                    H{"v HH:mm–HH:mm"}
-                    m{"v HH:mm–HH:mm"}
-                }
-                Hv{
-                    H{"v HH–HH"}
-                }
-                M{
-                    M{"M–M月"}
-                }
-                MEd{
-                    M{"M/dE至M/dE"}
-                    d{"M/dE至M/dE"}
-                }
-                MMM{
-                    M{"MMM – MMM"}
-                }
-                MMMEd{
-                    M{"M月d日E至M月d日E"}
-                    d{"M月d日E至d日E"}
-                }
-                MMMM{
-                    M{"LLLL至LLLL"}
-                }
-                MMMd{
-                    M{"M月d日至M月d日"}
-                    d{"M月d日至d日"}
-                }
-                Md{
-                    M{"M/d – M/d"}
-                    d{"M/d – M/d"}
-                }
-                d{
-                    d{"d–d日"}
-                }
-                fallback{"{0} – {1}"}
-                h{
-                    a{"ah时至ah时"}
-                    h{"ah时至h时"}
-                }
-                hm{
-                    a{"ah:mm至ah:mm"}
-                    h{"ah:mm至h:mm"}
-                    m{"ah:mm至h:mm"}
-                }
-                hmv{
-                    a{"vah:mm至ah:mm"}
-                    h{"vah:mm至h:mm"}
-                    m{"vah:mm至h:mm"}
-                }
-                hv{
-                    a{"vah时至ah时"}
-                    h{"vah时至h时"}
-                }
-                y{
-                    y{"y–y年"}
-                }
-                yM{
-                    M{"y年M月至M月"}
-                    y{"y年M月至y年M月"}
-                }
-                yMEd{
-                    M{"y/M/dE至y/M/dE"}
-                    d{"y/M/dE至y/M/dE"}
-                    y{"y/M/dE至y/M/dE"}
-                }
-                yMMM{
-                    M{"y年M月至M月"}
-                    y{"y年M月至y年M月"}
-                }
-                yMMMEd{
-                    M{"y年M月d日E至M月d日E"}
-                    d{"y年M月d日E至d日E"}
-                    y{"y年M月d日E至y年M月d日E"}
-                }
-                yMMMM{
-                    M{"y年M月至M月"}
-                    y{"y年M月至y年M月"}
-                }
-                yMMMd{
-                    M{"y年M月d日至M月d日"}
-                    d{"y年M月d日至d日"}
-                    y{"y年M月d日至y年M月d日"}
-                }
-                yMd{
-                    M{"y/M/d – y/M/d"}
-                    d{"y/M/d – y/M/d"}
-                    y{"y/M/d – y/M/d"}
-                }
-            }
-            monthNames{
-                format{
-                    abbreviated{
-                        "1月",
-                        "2月",
-                        "3月",
-                        "4月",
-                        "5月",
-                        "6月",
-                        "7月",
-                        "8月",
-                        "9月",
-                        "10月",
-                        "11月",
-                        "12月",
-                    }
-                    narrow{
-                        "1",
-                        "2",
-                        "3",
-                        "4",
-                        "5",
-                        "6",
-                        "7",
-                        "8",
-                        "9",
-                        "10",
-                        "11",
-                        "12",
                     }
                     wide{
                         "一月",
@@ -1687,85 +1254,9 @@
                         "十二月",
                     }
                 }
-                stand-alone{
-                    abbreviated{
-                        "1月",
-                        "2月",
-                        "3月",
-                        "4月",
-                        "5月",
-                        "6月",
-                        "7月",
-                        "8月",
-                        "9月",
-                        "10月",
-                        "11月",
-                        "12月",
-                    }
-                    narrow{
-                        "1",
-                        "2",
-                        "3",
-                        "4",
-                        "5",
-                        "6",
-                        "7",
-                        "8",
-                        "9",
-                        "10",
-                        "11",
-                        "12",
-                    }
-                    wide{
-                        "一月",
-                        "二月",
-                        "三月",
-                        "四月",
-                        "五月",
-                        "六月",
-                        "七月",
-                        "八月",
-                        "九月",
-                        "十月",
-                        "十一月",
-                        "十二月",
-                    }
-                }
             }
             quarters{
                 format{
-                    abbreviated{
-                        "第1季",
-                        "第2季",
-                        "第3季",
-                        "第4季",
-                    }
-                    narrow{
-                        "1",
-                        "2",
-                        "3",
-                        "4",
-                    }
-                    wide{
-                        "第1季",
-                        "第2季",
-                        "第3季",
-                        "第4季",
-                    }
-                }
-                stand-alone{
-                    abbreviated{
-                        "第1季",
-                        "第2季",
-                        "第3季",
-                        "第4季",
-                    }
-                    narrow{
-                        "1",
-                        "2",
-                        "3",
-                        "4",
-                    }
                     wide{
                         "第1季",
                         "第2季",
@@ -1808,38 +1299,6 @@
             }
             monthNames{
                 format{
-                    abbreviated{
-                        "提斯利月",
-                        "玛西班月",
-                        "基斯流月",
-                        "提别月",
-                        "细罢特月",
-                        "亚达月 I",
-                        "亚达月",
-                        "尼散月",
-                        "以珥月",
-                        "西弯月",
-                        "搭模斯月",
-                        "埃波月",
-                        "以禄月",
-                        "亚达月 II",
-                    }
-                    narrow{
-                        "1",
-                        "2",
-                        "3",
-                        "4",
-                        "5",
-                        "6",
-                        "7",
-                        "8",
-                        "9",
-                        "10",
-                        "11",
-                        "12",
-                        "13",
-                        "7",
-                    }
                     wide{
                         "提斯利月",
                         "玛西班月",
@@ -1857,56 +1316,6 @@
                         "亚达月 II",
                     }
                 }
-                stand-alone{
-                    abbreviated{
-                        "提斯利月",
-                        "玛西班月",
-                        "基斯流月",
-                        "提别月",
-                        "细罢特月",
-                        "亚达月 I",
-                        "亚达月",
-                        "尼散月",
-                        "以珥月",
-                        "西弯月",
-                        "搭模斯月",
-                        "埃波月",
-                        "以禄月",
-                        "亚达月 II",
-                    }
-                    narrow{
-                        "1",
-                        "2",
-                        "3",
-                        "4",
-                        "5",
-                        "6",
-                        "7",
-                        "8",
-                        "9",
-                        "10",
-                        "11",
-                        "12",
-                        "13",
-                        "7",
-                    }
-                    wide{
-                        "提斯利月",
-                        "玛西班月",
-                        "基斯流月",
-                        "提别月",
-                        "细罢特月",
-                        "亚达月 I",
-                        "亚达月",
-                        "尼散月",
-                        "以珥月",
-                        "西弯月",
-                        "搭模斯月",
-                        "埃波月",
-                        "以禄月",
-                        "亚达月 II",
-                    }
-                }
             }
         }
         indian{
@@ -1917,34 +1326,6 @@
             }
             monthNames{
                 format{
-                    abbreviated{
-                        "制檀逻月",
-                        "吠舍佉月",
-                        "逝瑟咤月",
-                        "頞沙荼月",
-                        "室罗伐拏月",
-                        "婆罗钵陀月",
-                        "頞泾缚庚阇月",
-                        "迦剌底迦月",
-                        "末伽始罗月",
-                        "报沙月",
-                        "磨祛月",
-                        "颇勒窭拏月",
-                    }
-                    narrow{
-                        "1",
-                        "2",
-                        "3",
-                        "4",
-                        "5",
-                        "6",
-                        "7",
-                        "8",
-                        "9",
-                        "10",
-                        "11",
-                        "12",
-                    }
                     wide{
                         "制檀逻月",
                         "吠舍佉月",
@@ -1960,50 +1341,6 @@
                         "颇勒窭拏月",
                     }
                 }
-                stand-alone{
-                    abbreviated{
-                        "制檀逻月",
-                        "吠舍佉月",
-                        "逝瑟咤月",
-                        "頞沙荼月",
-                        "室罗伐拏月",
-                        "婆罗钵陀月",
-                        "頞泾缚庚阇月",
-                        "迦剌底迦月",
-                        "末伽始罗月",
-                        "报沙月",
-                        "磨祛月",
-                        "颇勒窭拏月",
-                    }
-                    narrow{
-                        "1",
-                        "2",
-                        "3",
-                        "4",
-                        "5",
-                        "6",
-                        "7",
-                        "8",
-                        "9",
-                        "10",
-                        "11",
-                        "12",
-                    }
-                    wide{
-                        "制檀逻月",
-                        "吠舍佉月",
-                        "逝瑟咤月",
-                        "頞沙荼月",
-                        "室罗伐拏月",
-                        "婆罗钵陀月",
-                        "頞泾缚庚阇月",
-                        "迦剌底迦月",
-                        "末伽始罗月",
-                        "报沙月",
-                        "磨祛月",
-                        "颇勒窭拏月",
-                    }
-                }
             }
         }
         islamic{
@@ -2034,25 +1371,17 @@
             }
             availableFormats{
                 Ed{"d日（E）"}
-                Gy{"Gy年"}
                 GyMMM{"Gy年M月"}
                 GyMMMEd{"Gy年M月d日E"}
                 GyMMMd{"Gy年M月d日"}
                 M{"M月"}
                 MEd{"M-dE"}
                 MMM{"LLL"}
-                MMMEd{"M月d日E"}
-                MMMMd{"M月d日"}
-                MMMd{"M月d日"}
                 Md{"M-d"}
-                d{"d日"}
-                y{"Gy年"}
-                yyyy{"Gy年"}
                 yyyyM{"Gy/M"}
                 yyyyMEd{"Gy/M/d（E）"}
                 yyyyMMM{"Gy年M月"}
                 yyyyMMMEd{"Gy年M月d日E"}
-                yyyyMMMM{"Gy年M月"}
                 yyyyMMMd{"Gy年M月d日"}
                 yyyyMd{"Gy/M/d"}
                 yyyyQQQ{"Gy年QQQ"}
@@ -2079,20 +1408,6 @@
                         "都尔喀尔德月",
                         "都尔黑哲月",
                     }
-                    narrow{
-                        "1",
-                        "2",
-                        "3",
-                        "4",
-                        "5",
-                        "6",
-                        "7",
-                        "8",
-                        "9",
-                        "10",
-                        "11",
-                        "12",
-                    }
                     wide{
                         "穆哈兰姆月",
                         "色法尔月",
@@ -2108,50 +1423,6 @@
                         "都尔黑哲月",
                     }
                 }
-                stand-alone{
-                    abbreviated{
-                        "穆哈兰姆月",
-                        "色法尔月",
-                        "赖比月 I",
-                        "赖比月 II",
-                        "主马达月 I",
-                        "主马达月 II",
-                        "赖哲卜月",
-                        "舍尔邦月",
-                        "赖买丹月",
-                        "闪瓦鲁月",
-                        "都尔喀尔德月",
-                        "都尔黑哲月",
-                    }
-                    narrow{
-                        "1",
-                        "2",
-                        "3",
-                        "4",
-                        "5",
-                        "6",
-                        "7",
-                        "8",
-                        "9",
-                        "10",
-                        "11",
-                        "12",
-                    }
-                    wide{
-                        "穆哈兰姆月",
-                        "色法尔月",
-                        "赖比月 I",
-                        "赖比月 II",
-                        "主马达月 I",
-                        "主马达月 II",
-                        "赖哲卜月",
-                        "舍尔邦月",
-                        "赖买丹月",
-                        "闪瓦鲁月",
-                        "都尔喀尔德月",
-                        "都尔黑哲月",
-                    }
-                }
             }
         }
         japanese{
@@ -2181,33 +1452,17 @@
                 "GyyMMdd",
             }
             availableFormats{
-                Ed{"d日E"}
-                Gy{"Gy年"}
                 GyMMM{"Gy年M月"}
                 GyMMMEd{"Gy年M月d日E"}
                 GyMMMd{"Gy年M月d日"}
-                H{"H时"}
-                Hm{"HH:mm"}
-                Hms{"HH:mm:ss"}
                 M{"M月"}
                 MEd{"M-dE"}
                 MMM{"LLL"}
-                MMMEd{"M月d日E"}
-                MMMMd{"M月d日"}
-                MMMd{"M月d日"}
                 Md{"M-d"}
-                d{"d日"}
-                h{"ah时"}
-                hm{"ah:mm"}
-                hms{"ah:mm:ss"}
-                ms{"mm:ss"}
-                y{"Gy年"}
-                yyyy{"Gy年"}
                 yyyyM{"Gy-MM"}
                 yyyyMEd{"Gy-M-d（E）"}
                 yyyyMMM{"Gy年M月"}
                 yyyyMMMEd{"Gy年M月d日E"}
-                yyyyMMMM{"Gy年M月"}
                 yyyyMMMd{"Gy年M月d日"}
                 yyyyMd{"Gy-MM-dd"}
                 yyyyQQQ{"Gy年QQQ"}
@@ -2452,974 +1707,6 @@
                     "昭和",
                     "平成",
                     "令和",
-=======
->>>>>>> 626889fb
-                }
-                hv{
-                    a{"vah时至ah时"}
-                    h{"vah时至h时"}
-                }
-                y{
-                    y{"Gy–y年"}
-                }
-                yM{
-                    M{"Gy年M月至M月"}
-                    y{"Gy年M月至y年M月"}
-                }
-                yMEd{
-                    M{"Gy/M/dE至y/M/dE"}
-                    d{"Gy/M/dE至y/M/dE"}
-                    y{"Gy/M/dE至y/M/dE"}
-                }
-                yMMM{
-                    M{"Gy年M月至M月"}
-                    y{"Gy年M月至y年M月"}
-                }
-                yMMMEd{
-                    M{"Gy年M月d日E至M月d日E"}
-                    d{"Gy年M月d日E至d日E"}
-                    y{"Gy年M月d日E至y年M月d日E"}
-                }
-                yMMMM{
-                    M{"Gy年M月至M月"}
-                    y{"Gy年M月至y年M月"}
-                }
-                yMMMd{
-                    M{"Gy年M月d日至M月d日"}
-                    d{"Gy年M月d日至d日"}
-                    y{"Gy年M月d日至y年M月d日"}
-                }
-                yMd{
-                    M{"Gy/M/d – y/M/d"}
-                    d{"Gy/M/d – y/M/d"}
-                    y{"Gy/M/d – y/M/d"}
-                }
-            }
-        }
-        gregorian{
-            AmPmMarkersAbbr{
-                "上午",
-                "下午",
-            }
-            DateTimePatterns{
-                "zzzz HH:mm:ss",
-                "z HH:mm:ss",
-                "HH:mm:ss",
-                "HH:mm",
-<<<<<<< HEAD
-                "Gy年M月d日EEEE",
-                "Gy年M月d日",
-                "Gy年M月d日",
-                "Gyy/M/d",
-=======
-                "y年M月d日EEEE",
-                "y年M月d日",
-                "y年M月d日",
-                "y/M/d",
->>>>>>> 626889fb
-                "{1} {0}",
-                "{1} {0}",
-                "{1} {0}",
-                "{1} {0}",
-                "{1} {0}",
-            }
-<<<<<<< HEAD
-            DateTimeSkeletons{
-                "HHmmsszzzz",
-                "HHmmssz",
-                "HHmmss",
-                "HHmm",
-                "GyMEEEEd",
-                "GyMd",
-                "GyMd",
-                "GyyMd",
-            }
-            availableFormats{
-                E{"ccc"}
-                Ed{"d日E"}
-                Gy{"Gy年"}
-                GyMMM{"Gy年M月"}
-                GyMMMEd{"Gy年M月d日E"}
-                GyMMMd{"Gy年M月d日"}
-                M{"M月"}
-                MEd{"M/dE"}
-                MMM{"LLL"}
-                MMMEd{"M月d日E"}
-                MMMMd{"M月d日"}
-                MMMd{"M月d日"}
-                Md{"M/d"}
-                d{"d日"}
-                y{"Gy年"}
-                yyyy{"Gy年"}
-                yyyyM{"Gy年M月"}
-                yyyyMEd{"Gy/M/dE"}
-                yyyyMMM{"Gy年M月"}
-                yyyyMMMEd{"Gy年M月d日E"}
-                yyyyMMMM{"Gy年M月"}
-                yyyyMMMd{"Gy年M月d日"}
-                yyyyMd{"Gy/M/d"}
-                yyyyQQQ{"Gy年QQQ"}
-                yyyyQQQQ{"Gy年QQQQ"}
-            }
-            eras{
-                abbreviated{
-                    "民国前",
-                    "民国",
-                }
-            }
-        }
-    }
-    characterLabel{
-        activities{"活动"}
-        african_scripts{"非洲字体"}
-        american_scripts{"美洲字体"}
-        animal{"动物"}
-        animals_nature{"动物和大自然"}
-        arrows{"箭咀"}
-        body{"身体"}
-        box_drawing{"绘画箱"}
-        braille{"突字"}
-        building{"建筑"}
-        bullets_stars{"列点/星号"}
-        consonantal_jamo{"辅音字母"}
-        currency_symbols{"货币符号"}
-        dash_connector{"破折号/连接符号"}
-        digits{"数码"}
-        dingbats{"杂锦字型"}
-        divination_symbols{"占卜符号"}
-        downwards_arrows{"向下箭咀"}
-        downwards_upwards_arrows{"向下和向上箭咀"}
-        east_asian_scripts{"东亚字体"}
-        emoji{"表情符号"}
-        european_scripts{"欧洲字体"}
-        female{"女士"}
-        flag{"旗"}
-        flags{"旗"}
-        food_drink{"食物和饮品"}
-        format{"格式"}
-        format_whitespace{"格式和空白"}
-        full_width_form_variant{"全型变体"}
-        geometric_shapes{"几何图形"}
-        half_width_form_variant{"半型变体"}
-        han_characters{"汉语字符"}
-        han_radicals{"汉字部首"}
-        hanja{"汉字"}
-        hanzi_simplified{"汉字 (简体)"}
-        hanzi_traditional{"汉字 (繁体)"}
-        heart{"心"}
-        historic_scripts{"古代字体"}
-        ideographic_desc_characters{"汉字结构描述字符"}
-        japanese_kana{"日文假名"}
-        kanbun{"日本汉文"}
-        kanji{"日本汉字"}
-        keycap{"键帽"}
-        leftwards_arrows{"向左箭咀"}
-        leftwards_rightwards_arrows{"向左和向右箭咀"}
-        letterlike_symbols{"字母符号"}
-        limited_use{"限制使用"}
-        male{"男士"}
-        math_symbols{"数学符号"}
-        middle_eastern_scripts{"中东字体"}
-        miscellaneous{"其他"}
-        modern_scripts{"现代字体"}
-        modifier{"修饰符"}
-        musical_symbols{"音乐符号"}
-        nature{"自然"}
-        nonspacing{"非间距"}
-        numbers{"数字"}
-        objects{"物件"}
-        other{"其他"}
-        paired{"配对"}
-        person{"人物"}
-        phonetic_alphabet{"拼音字母"}
-        pictographs{"象形文字"}
-        place{"地方"}
-        plant{"植物"}
-        punctuation{"标点符号"}
-        rightwards_arrows{"向右箭咀"}
-        sign_standard_symbols{"标记/标准符号"}
-        small_form_variant{"小写变体"}
-        smiley{"表情符号"}
-        smileys_people{"表情符号与人"}
-        south_asian_scripts{"南亚字体"}
-        southeast_asian_scripts{"东南亚字体"}
-        spacing{"空位"}
-        sport{"体育"}
-        symbols{"符号"}
-        technical_symbols{"技术符号"}
-        tone_marks{"声调符号"}
-        travel{"旅游"}
-        travel_places{"旅游和地点"}
-        upwards_arrows{"向上箭咀"}
-        variant_forms{"变化型"}
-        vocalic_jamo{"元音字母"}
-        weather{"天气"}
-        western_asian_scripts{"西亚字体"}
-        whitespace{"空白"}
-    }
-    delimiters{
-        alternateQuotationEnd{"’"}
-        alternateQuotationStart{"‘"}
-        quotationEnd{"”"}
-        quotationStart{"“"}
-    }
-    fields{
-        day{
-            dn{"日"}
-            relative{
-                "-1"{"寻日"}
-                "-2"{"前天"}
-                "0"{"今日"}
-                "1"{"听日"}
-                "2"{"后天"}
-=======
-            DateTimePatterns%atTime{
-                "{1}{0}",
-                "{1}{0}",
-                "{1}{0}",
-                "{1} {0}",
->>>>>>> 626889fb
-            }
-            DateTimeSkeletons{
-                "HHmmsszzzz",
-                "HHmmssz",
-                "HHmmss",
-                "HHmm",
-                "yMEEEEd",
-                "yMd",
-                "yMd",
-                "yMd",
-            }
-            appendItems{
-                Timezone{"{1}{0}"}
-            }
-            availableFormats{
-                Bh{"Bh时"}
-                Bhm{"Bh:mm"}
-                Bhms{"Bh:mm:ss"}
-                EBhm{"E Bh:mm"}
-                EBhms{"E Bh:mm:ss"}
-                EHm{"EHH:mm"}
-                EHms{"EHH:mm:ss"}
-                Ed{"d日E"}
-                Ehm{"Eah:mm"}
-                Ehms{"Eah:mm:ss"}
-                Gy{"Gy年"}
-                GyMMM{"Gy年M月"}
-                GyMMMEd{"Gy年M月d日E"}
-                GyMMMd{"Gy年M月d日"}
-                H{"H时"}
-                Hmsv{"v HH:mm:ss"}
-                Hmv{"v HH:mm"}
-                M{"M月"}
-                MEd{"M/dE"}
-                MMMEd{"M月d日E"}
-                MMMMW{
-                    other{"M月第W个星期"}
-                }
-                MMMMd{"M月d日"}
-                MMMd{"M月d日"}
-                MMdd{"MM/dd"}
-                Md{"M/d"}
-                d{"d日"}
-                h{"ah时"}
-                hm{"ah:mm"}
-                hms{"ah:mm:ss"}
-                hmsv{"v ah:mm:ss"}
-                hmv{"v ah:mm"}
-                y{"y年"}
-                yM{"y年M月"}
-                yMEd{"y/M/dE"}
-                yMM{"y年M月"}
-                yMMM{"y年M月"}
-                yMMMEd{"y年M月d日E"}
-                yMMMM{"y年M月"}
-                yMMMd{"y年M月d日"}
-                yMd{"y/M/d"}
-                yQQQ{"y年QQQ"}
-                yQQQQ{"y年QQQQ"}
-                yw{
-                    other{"Y年第w个星期"}
-                }
-            }
-            dayNames{
-                format{
-                    abbreviated{
-                        "周日",
-                        "周一",
-                        "周二",
-                        "周三",
-                        "周四",
-                        "周五",
-                        "周六",
-                    }
-                    wide{
-                        "星期日",
-                        "星期一",
-                        "星期二",
-                        "星期三",
-                        "星期四",
-                        "星期五",
-                        "星期六",
-                    }
-                }
-                stand-alone{
-                    narrow{
-                        "日",
-                        "一",
-                        "二",
-                        "三",
-                        "四",
-                        "五",
-                        "六",
-                    }
-                }
-            }
-            dayPeriod{
-                format{
-                    abbreviated{
-                        afternoon1{"中午"}
-                        afternoon2{"下昼"}
-                        evening1{"夜晚"}
-                        midnight{"午夜"}
-                        morning1{"清晨"}
-                        morning2{"朝早"}
-                        night1{"凌晨"}
-                    }
-                }
-            }
-            eras{
-                abbreviated{
-                    "西元前",
-                    "西元",
-                }
-                abbreviated%variant{
-                    "公元前",
-                    "公元",
-                }
-            }
-            intervalFormats{
-                Bh{
-                    B{"Bh时至Bh时"}
-                    h{"Bh至h时"}
-                }
-                Bhm{
-                    B{"Bh:mm至Bh:mm"}
-                    h{"Bh:mm至h:mm"}
-                    m{"Bh:mm至h:mm"}
-                }
-                Gy{
-                    G{"Gy年至Gy年"}
-                    y{"Gy年至y年"}
-                }
-                GyM{
-                    G{"GGGGGy年M月至y年M月"}
-                    M{"GGGGGy年M月至y年M月"}
-                    y{"GGGGGy年M月至y年M月"}
-                }
-                GyMEd{
-                    G{"GGGGGy年M月dd日E至GGGGGy年M月dd日E"}
-                    M{"GGGGGy年M月dd日E至y年M月dd日E"}
-                    d{"GGGGGy年M月dd日E至y年M月dd日E"}
-                    y{"GGGGGy年M月dd日E至y年M月dd日E"}
-                }
-                GyMMM{
-                    G{"Gy年MMM至Gy年MMM"}
-                    M{"G y年MMM至MMM"}
-                    y{"Gy年MMM至y年MMM"}
-                }
-                GyMMMEd{
-                    G{"Gy 年MMMd日E至Gy年MMMd日E"}
-                    M{"Gy年MMMd日E至MMMd日E"}
-                    d{"Gy年MMMd日E至MMMd日E"}
-                    y{"Gy年MMMd日E至y年MMMd日E"}
-                }
-                GyMMMd{
-                    G{"Gy年MMMd日至Gy年MMMd日"}
-                    M{"Gy年MMMd日至MMMd日"}
-                    d{"Gy年MMMd至d日"}
-                    y{"Gy年MMMd日至y年MMMd日"}
-                }
-                GyMd{
-                    G{"GGGGGy年M月dd日y年M月dd日"}
-                    M{"GGGGGy年M月dd日至y年M月dd日"}
-                    d{"GGGGGy年M月dd日至y年M月dd日"}
-                    y{"GGGGGy年M月dd日至y年M月dd日"}
-                }
-                Hmv{
-                    H{"v HH:mm–HH:mm"}
-                    m{"v HH:mm–HH:mm"}
-                }
-                Hv{
-                    H{"v HH–HH"}
-                }
-                M{
-                    M{"M–M月"}
-                }
-                MEd{
-                    M{"M/dE至M/dE"}
-                    d{"M/dE至M/dE"}
-                }
-                MMM{
-                    M{"MMM – MMM"}
-                }
-                MMMEd{
-                    M{"M月d日E至M月d日E"}
-                    d{"M月d日E至d日E"}
-                }
-                MMMM{
-                    M{"LLLL至LLLL"}
-                }
-                MMMd{
-                    M{"M月d日至M月d日"}
-                    d{"M月d日至d日"}
-                }
-                Md{
-                    M{"M/d – M/d"}
-                    d{"M/d – M/d"}
-                }
-                d{
-                    d{"d–d日"}
-                }
-                fallback{"{0} – {1}"}
-                h{
-                    a{"ah时至ah时"}
-                    h{"ah时至h时"}
-                }
-                hm{
-                    a{"ah:mm至ah:mm"}
-                    h{"ah:mm至h:mm"}
-                    m{"ah:mm至h:mm"}
-                }
-                hmv{
-                    a{"vah:mm至ah:mm"}
-                    h{"vah:mm至h:mm"}
-                    m{"vah:mm至h:mm"}
-                }
-                hv{
-                    a{"vah时至ah时"}
-                    h{"vah时至h时"}
-                }
-                y{
-                    y{"y–y年"}
-                }
-                yM{
-                    M{"y年M月至M月"}
-                    y{"y年M月至y年M月"}
-                }
-                yMEd{
-                    M{"y/M/dE至y/M/dE"}
-                    d{"y/M/dE至y/M/dE"}
-                    y{"y/M/dE至y/M/dE"}
-                }
-                yMMM{
-                    M{"y年M月至M月"}
-                    y{"y年M月至y年M月"}
-                }
-                yMMMEd{
-                    M{"y年M月d日E至M月d日E"}
-                    d{"y年M月d日E至d日E"}
-                    y{"y年M月d日E至y年M月d日E"}
-                }
-                yMMMM{
-                    M{"y年M月至M月"}
-                    y{"y年M月至y年M月"}
-                }
-                yMMMd{
-                    M{"y年M月d日至M月d日"}
-                    d{"y年M月d日至d日"}
-                    y{"y年M月d日至y年M月d日"}
-                }
-                yMd{
-                    M{"y/M/d – y/M/d"}
-                    d{"y/M/d – y/M/d"}
-                    y{"y/M/d – y/M/d"}
-                }
-            }
-            monthNames{
-                format{
-                    abbreviated{
-                        "1月",
-                        "2月",
-                        "3月",
-                        "4月",
-                        "5月",
-                        "6月",
-                        "7月",
-                        "8月",
-                        "9月",
-                        "10月",
-                        "11月",
-                        "12月",
-                    }
-                    wide{
-                        "一月",
-                        "二月",
-                        "三月",
-                        "四月",
-                        "五月",
-                        "六月",
-                        "七月",
-                        "八月",
-                        "九月",
-                        "十月",
-                        "十一月",
-                        "十二月",
-                    }
-                }
-            }
-            quarters{
-                format{
-                    wide{
-                        "第1季",
-                        "第2季",
-                        "第3季",
-                        "第4季",
-                    }
-                }
-            }
-        }
-        hebrew{
-            DateTimePatterns{
-                "zzzz HH:mm:ss",
-                "z HH:mm:ss",
-                "HH:mm:ss",
-                "HH:mm",
-                "Gy年M月d日EEEE",
-                "Gy年M月d日",
-                "Gy年M月d日",
-                "Gy-M-d",
-                "{1} {0}",
-                "{1} {0}",
-                "{1} {0}",
-                "{1} {0}",
-                "{1} {0}",
-            }
-            DateTimeSkeletons{
-                "HHmmsszzzz",
-                "HHmmssz",
-                "HHmmss",
-                "HHmm",
-                "GyMEEEEd",
-                "GyMd",
-                "GyMd",
-                "GyMd",
-            }
-            eras{
-                abbreviated{
-                    "创世纪元",
-                }
-            }
-            monthNames{
-                format{
-                    wide{
-                        "提斯利月",
-                        "玛西班月",
-                        "基斯流月",
-                        "提别月",
-                        "细罢特月",
-                        "亚达月 I",
-                        "亚达月",
-                        "尼散月",
-                        "以珥月",
-                        "西弯月",
-                        "搭模斯月",
-                        "埃波月",
-                        "以禄月",
-                        "亚达月 II",
-                    }
-                }
-            }
-        }
-        indian{
-            eras{
-                abbreviated{
-                    "印度历",
-                }
-            }
-            monthNames{
-                format{
-                    wide{
-                        "制檀逻月",
-                        "吠舍佉月",
-                        "逝瑟咤月",
-                        "頞沙荼月",
-                        "室罗伐拏月",
-                        "婆罗钵陀月",
-                        "頞泾缚庚阇月",
-                        "迦剌底迦月",
-                        "末伽始罗月",
-                        "报沙月",
-                        "磨祛月",
-                        "颇勒窭拏月",
-                    }
-                }
-            }
-        }
-        islamic{
-            DateTimePatterns{
-                "zzzz HH:mm:ss",
-                "z HH:mm:ss",
-                "HH:mm:ss",
-                "HH:mm",
-                "Gy年M月d日EEEE",
-                "Gy年M月d日",
-                "Gy年M月d日",
-                "Gy/M/d",
-                "{1} {0}",
-                "{1} {0}",
-                "{1} {0}",
-                "{1} {0}",
-                "{1} {0}",
-            }
-            DateTimeSkeletons{
-                "HHmmsszzzz",
-                "HHmmssz",
-                "HHmmss",
-                "HHmm",
-                "GyMEEEEd",
-                "GyMd",
-                "GyMd",
-                "GyMd",
-            }
-            availableFormats{
-                Ed{"d日（E）"}
-                GyMMM{"Gy年M月"}
-                GyMMMEd{"Gy年M月d日E"}
-                GyMMMd{"Gy年M月d日"}
-                M{"M月"}
-                MEd{"M-dE"}
-                MMM{"LLL"}
-                Md{"M-d"}
-                yyyyM{"Gy/M"}
-                yyyyMEd{"Gy/M/d（E）"}
-                yyyyMMM{"Gy年M月"}
-                yyyyMMMEd{"Gy年M月d日E"}
-                yyyyMMMd{"Gy年M月d日"}
-                yyyyMd{"Gy/M/d"}
-                yyyyQQQ{"Gy年QQQ"}
-                yyyyQQQQ{"Gy年QQQQ"}
-            }
-            eras{
-                abbreviated{
-                    "伊斯兰历",
-                }
-            }
-            monthNames{
-                format{
-                    abbreviated{
-                        "穆哈兰姆月",
-                        "色法尔月",
-                        "赖比月 I",
-                        "赖比月 II",
-                        "主马达月 I",
-                        "主马达月 II",
-                        "赖哲卜月",
-                        "舍尔邦月",
-                        "赖买丹月",
-                        "闪瓦鲁月",
-                        "都尔喀尔德月",
-                        "都尔黑哲月",
-                    }
-                    wide{
-                        "穆哈兰姆月",
-                        "色法尔月",
-                        "赖比月 I",
-                        "赖比月 II",
-                        "主马达月 I",
-                        "主马达月 II",
-                        "赖哲卜月",
-                        "舍尔邦月",
-                        "赖买丹月",
-                        "闪瓦鲁月",
-                        "都尔喀尔德月",
-                        "都尔黑哲月",
-                    }
-                }
-            }
-        }
-        japanese{
-            DateTimePatterns{
-                "zzzz HH:mm:ss",
-                "z HH:mm:ss",
-                "HH:mm:ss",
-                "HH:mm",
-                "Gy年M月d日EEEE",
-                "Gy年M月d日",
-                "Gy年M月d日",
-                "Gyy-MM-dd",
-                "{1} {0}",
-                "{1} {0}",
-                "{1} {0}",
-                "{1} {0}",
-                "{1} {0}",
-            }
-            DateTimeSkeletons{
-                "HHmmsszzzz",
-                "HHmmssz",
-                "HHmmss",
-                "HHmm",
-                "GyMEEEEd",
-                "GyMd",
-                "GyMd",
-                "GyyMMdd",
-            }
-            availableFormats{
-                GyMMM{"Gy年M月"}
-                GyMMMEd{"Gy年M月d日E"}
-                GyMMMd{"Gy年M月d日"}
-                M{"M月"}
-                MEd{"M-dE"}
-                MMM{"LLL"}
-                Md{"M-d"}
-                yyyyM{"Gy-MM"}
-                yyyyMEd{"Gy-M-d（E）"}
-                yyyyMMM{"Gy年M月"}
-                yyyyMMMEd{"Gy年M月d日E"}
-                yyyyMMMd{"Gy年M月d日"}
-                yyyyMd{"Gy-MM-dd"}
-                yyyyQQQ{"Gy年QQQ"}
-                yyyyQQQQ{"Gy年QQQQ"}
-            }
-            eras{
-                abbreviated{
-                    "大化",
-                    "白雉",
-                    "白凤",
-                    "朱鸟",
-                    "大宝",
-                    "庆云",
-                    "和铜",
-                    "灵龟",
-                    "养老",
-                    "神龟",
-                    "天平",
-                    "天平感宝",
-                    "天平胜宝",
-                    "天平宝字",
-                    "天平神护",
-                    "神护景云",
-                    "宝龟",
-                    "天应",
-                    "延历",
-                    "大同",
-                    "弘仁",
-                    "天长",
-                    "承和",
-                    "嘉祥",
-                    "仁寿",
-                    "齐衡",
-                    "天安",
-                    "贞观",
-                    "元庆",
-                    "仁和",
-                    "宽平",
-                    "昌泰",
-                    "延喜",
-                    "延长",
-                    "承平",
-                    "天庆",
-                    "天历",
-                    "天德",
-                    "应和",
-                    "康保",
-                    "安和",
-                    "天禄",
-                    "天延",
-                    "贞元",
-                    "天元",
-                    "永观",
-                    "宽和",
-                    "永延",
-                    "永祚",
-                    "正历",
-                    "长德",
-                    "长保",
-                    "宽弘",
-                    "长和",
-                    "宽仁",
-                    "治安",
-                    "万寿",
-                    "长元",
-                    "长历",
-                    "长久",
-                    "宽德",
-                    "永承",
-                    "天喜",
-                    "康平",
-                    "治历",
-                    "延久",
-                    "承保",
-                    "承历",
-                    "永保",
-                    "应德",
-                    "宽治",
-                    "嘉保",
-                    "永长",
-                    "承德",
-                    "康和",
-                    "长治",
-                    "嘉承",
-                    "天仁",
-                    "天永",
-                    "永久",
-                    "元永",
-                    "保安",
-                    "天治",
-                    "大治",
-                    "天承",
-                    "长承",
-                    "保延",
-                    "永治",
-                    "康治",
-                    "天养",
-                    "久安",
-                    "仁平",
-                    "久寿",
-                    "保元",
-                    "平治",
-                    "永历",
-                    "应保",
-                    "长宽",
-                    "永万",
-                    "仁安",
-                    "嘉应",
-                    "承安",
-                    "安元",
-                    "治承",
-                    "养和",
-                    "寿永",
-                    "元历",
-                    "文治",
-                    "建久",
-                    "正治",
-                    "建仁",
-                    "元久",
-                    "建永",
-                    "承元",
-                    "建历",
-                    "建保",
-                    "承久",
-                    "贞应",
-                    "元仁",
-                    "嘉禄",
-                    "安贞",
-                    "宽喜",
-                    "贞永",
-                    "天福",
-                    "文历",
-                    "嘉祯",
-                    "历仁",
-                    "延应",
-                    "仁治",
-                    "宽元",
-                    "宝治",
-                    "建长",
-                    "康元",
-                    "正嘉",
-                    "正元",
-                    "文应",
-                    "弘长",
-                    "文永",
-                    "建治",
-                    "弘安",
-                    "正应",
-                    "永仁",
-                    "正安",
-                    "干元",
-                    "嘉元",
-                    "德治",
-                    "延庆",
-                    "应长",
-                    "正和",
-                    "文保",
-                    "元应",
-                    "元亨",
-                    "正中",
-                    "嘉历",
-                    "元德",
-                    "元弘",
-                    "建武",
-                    "延元",
-                    "兴国",
-                    "正平",
-                    "建德",
-                    "文中",
-                    "天授",
-                    "康历",
-                    "弘和",
-                    "元中",
-                    "至德",
-                    "嘉庆",
-                    "康应",
-                    "明德",
-                    "应永",
-                    "正长",
-                    "永享",
-                    "嘉吉",
-                    "文安",
-                    "宝德",
-                    "享德",
-                    "康正",
-                    "长禄",
-                    "宽正",
-                    "文正",
-                    "应仁",
-                    "文明",
-                    "长享",
-                    "延德",
-                    "明应",
-                    "文龟",
-                    "永正",
-                    "大永",
-                    "享禄",
-                    "天文",
-                    "弘治",
-                    "永禄",
-                    "元龟",
-                    "天正",
-                    "文禄",
-                    "庆长",
-                    "元和",
-                    "宽永",
-                    "正保",
-                    "庆安",
-                    "承应",
-                    "明历",
-                    "万治",
-                    "宽文",
-                    "延宝",
-                    "天和",
-                    "贞享",
-                    "元禄",
-                    "宝永",
-                    "正德",
-                    "享保",
-                    "元文",
-                    "宽保",
-                    "延享",
-                    "宽延",
-                    "宝历",
-                    "明和",
-                    "安永",
-                    "天明",
-                    "宽政",
-                    "享和",
-                    "文化",
-                    "文政",
-                    "天保",
-                    "弘化",
-                    "嘉永",
-                    "安政",
-                    "万延",
-                    "文久",
-                    "元治",
-                    "庆应",
-                    "明治",
-                    "大正",
-                    "昭和",
-                    "平成",
-                    "令和",
                 }
             }
         }
@@ -3880,38 +2167,6 @@
             initial{"{0}"}
         }
         namePattern{
-<<<<<<< HEAD
-            givenFirst-long-addressing-formal{"{surname}{prefix}"}
-            givenFirst-long-addressing-informal{"{given-informal}"}
-            givenFirst-medium-addressing-formal{"{surname}{prefix}"}
-            givenFirst-medium-addressing-informal{"{given-informal}"}
-            givenFirst-short-addressing-formal{"{surname}{prefix}"}
-            givenFirst-short-addressing-informal{"{given-informal}"}
-            sorting-long-referring-formal{"{surname}{given}{suffix} {given2}"}
-            sorting-long-referring-informal{"{surname}{given-informal}"}
-            sorting-medium-referring-formal{"{surname}{given}{suffix} {given2-initial}"}
-            sorting-medium-referring-informal{"{surname}{given-informal}"}
-            sorting-short-referring-formal{"{surname}{given} {given2-initial}"}
-            sorting-short-referring-informal{"{surname}{given-informal}"}
-            surnameFirst-long-addressing-formal{"{surname}{prefix}"}
-            surnameFirst-long-addressing-informal{"{given-informal}"}
-            surnameFirst-long-monogram-informal{"{surname-monogram-allCaps}{given-monogram-allCaps}"}
-            surnameFirst-long-referring-formal{"{surname}{given}{suffix} {given2}"}
-            surnameFirst-long-referring-informal{"{surname}{given-informal}"}
-            surnameFirst-medium-addressing-formal{"{surname}{prefix}"}
-            surnameFirst-medium-addressing-informal{"{given-informal}"}
-            surnameFirst-medium-monogram-formal{"{surname-monogram}"}
-            surnameFirst-medium-monogram-informal{"{given-informal-monogram}"}
-            surnameFirst-medium-referring-formal{"{surname}{given}{suffix} {given2-initial}"}
-            surnameFirst-medium-referring-informal{"{surname}{given-informal}"}
-            surnameFirst-short-addressing-formal{"{surname}{prefix}"}
-            surnameFirst-short-addressing-informal{"{given-informal}"}
-            surnameFirst-short-monogram-formal{"{surname-monogram-allCaps}"}
-            surnameFirst-short-monogram-informal{"{given-informal-monogram-allCaps}"}
-            surnameFirst-short-referring-formal{"{surname}{given} {given2-initial}"}
-            surnameFirst-short-referring-informal{"{surname}{given}"}
-        }
-=======
             givenFirst-long-addressing-formal{"{surname}{title}"}
             givenFirst-long-addressing-informal{"{given-informal}"}
             givenFirst-medium-addressing-formal{"{surname}{title}"}
@@ -3943,6 +2198,5 @@
             surnameFirst-short-referring-informal{"{surname} {given}"}
         }
         nativeSpaceReplacement{""}
->>>>>>> 626889fb
     }
 }