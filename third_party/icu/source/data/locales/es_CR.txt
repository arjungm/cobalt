﻿// © 2016 and later: Unicode, Inc. and others.
// License & terms of use: http://www.unicode.org/copyright.html
// Generated using tools/cldr/cldr-to-icu/build-icu-data.xml
es_CR{
    %%Parent{"es_419"}
    ExemplarCharactersNumbers{"[  \\- ‑ , % ‰ + 0 1 2 3 4 5 6 7 8 9]"}
    NumberElements{
        latn{
            symbols{
                decimal{","}
                group{" "}
            }
        }
    }
<<<<<<< HEAD
=======
    calendar{
        gregorian{
            AmPmMarkers{
                "a. m.",
                "p. m.",
            }
            AmPmMarkersAbbr{
                "a. m.",
                "p. m.",
            }
            dayPeriod{
                stand-alone{
                    abbreviated{
                        am{"a. m."}
                        pm{"p. m."}
                    }
                    narrow{
                        am{"a. m."}
                        pm{"p. m."}
                    }
                    wide{
                        am{"a. m."}
                        pm{"p. m."}
                    }
                }
            }
        }
    }
>>>>>>> 626889fb
    fields{
        dayperiod{
            dn{"a. m./p. m."}
        }
    }
}<|MERGE_RESOLUTION|>--- conflicted
+++ resolved
@@ -12,8 +12,6 @@
             }
         }
     }
-<<<<<<< HEAD
-=======
     calendar{
         gregorian{
             AmPmMarkers{
@@ -42,7 +40,6 @@
             }
         }
     }
->>>>>>> 626889fb
     fields{
         dayperiod{
             dn{"a. m./p. m."}
