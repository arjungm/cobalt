--- conflicted
+++ resolved
@@ -54,10 +54,6 @@
                 MMMEd{"E d MMM"}
                 MMMd{"d MMM"}
                 Md{"d/M"}
-<<<<<<< HEAD
-                d{"d"}
-=======
->>>>>>> 626889fb
                 hm{"h:mm a"}
                 hms{"h:mm:ss a"}
                 ms{"m:ss"}
@@ -108,10 +104,6 @@
                 MMMEd{"E d MMM"}
                 MMMd{"d MMM"}
                 Md{"d/M"}
-<<<<<<< HEAD
-                d{"d"}
-=======
->>>>>>> 626889fb
                 hm{"h:mm a"}
                 hms{"h:mm:ss a"}
                 ms{"m:ss"}
