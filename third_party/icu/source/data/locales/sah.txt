--- conflicted
+++ resolved
@@ -194,39 +194,6 @@
                 "yMMMMd",
                 "yMMMd",
                 "yyMd",
-<<<<<<< HEAD
-            }
-            appendItems{
-                Timezone{"{0} {1}"}
-            }
-            availableFormats{
-                E{"ccc"}
-                EHm{"E HH:mm"}
-                EHms{"E HH:mm:ss"}
-                Ed{"d, E"}
-                Ehm{"E h:mm a"}
-                Ehms{"E h:mm:ss a"}
-                Gy{"y 'с'. G"}
-                GyMMM{"G y MMM"}
-                GyMMMEd{"G y MMM d, E"}
-                GyMMMd{"G y MMM d"}
-                H{"HH"}
-                Hm{"HH:mm"}
-                Hms{"HH:mm:ss"}
-                Hmsv{"HH:mm:ss v"}
-                Hmv{"HH:mm v"}
-                M{"L"}
-                MEd{"MM-dd, E"}
-                MMM{"LLL"}
-                MMMEd{"MMM d, E"}
-                MMMMW{
-                    other{"MMMM W 'нэдиэлэтэ'"}
-                }
-                MMMMd{"MMMM d"}
-                MMMd{"MMM d"}
-                Md{"MM-dd"}
-                d{"d"}
-=======
             }
             availableFormats{
                 Ehm{"E h:mm a"}
@@ -235,26 +202,11 @@
                 MMMMW{
                     other{"MMMM W 'нэдиэлэтэ'"}
                 }
->>>>>>> 626889fb
                 h{"h a"}
                 hm{"h:mm a"}
                 hms{"h:mm:ss a"}
                 hmsv{"h:mm:ss a v"}
                 hmv{"h:mm a v"}
-<<<<<<< HEAD
-                ms{"mm:ss"}
-                y{"y"}
-                yM{"y-MM"}
-                yMEd{"y-MM-dd, E"}
-                yMMM{"y MMM"}
-                yMMMEd{"y MMM d, E"}
-                yMMMM{"y MMMM"}
-                yMMMd{"y MMM d"}
-                yMd{"y-MM-dd"}
-                yQQQ{"y QQQ"}
-                yQQQQ{"y QQQQ"}
-=======
->>>>>>> 626889fb
                 yw{
                     other{"Y 'сыл' w 'нэдиэлэтэ'"}
                 }
@@ -325,12 +277,6 @@
                 hv{
                     a{"h a – h a v"}
                     h{"h–h a v"}
-<<<<<<< HEAD
-                }
-                y{
-                    y{"y–y"}
-=======
->>>>>>> 626889fb
                 }
                 yM{
                     M{"MM.y – MM.y"}
