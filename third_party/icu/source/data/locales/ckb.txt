﻿// © 2016 and later: Unicode, Inc. and others.
// License & terms of use: http://www.unicode.org/copyright.html
// Generated using tools/cldr/cldr-to-icu/build-icu-data.xml
ckb{
    AuxExemplarCharacters{"[\u200E\u200F ً ٌ ٍ َ ُ ِ ّ ْ ء آ أ ؤ إ ة ث ذ ص ض ط ظ ك ھ ى ي]"}
    ExemplarCharacters{"[ئ ا ب پ ت ج چ ح خ د ر ز ڕ ژ س ش ع غ ف ڤ ق ک گ ل ڵ م ن ه ە و ۆ ی ێ]"}
    ExemplarCharactersNumbers{"[\u200E\u200F \\- ‑ , ٫ ٬ . % ٪ ‰ ؉ + 0٠ 1١ 2٢ 3٣ 4٤ 5٥ 6٦ 7٧ 8٨ 9٩]"}
    ExemplarCharactersPunctuation{"[\\- ‐‑ – — ، ؛ \\: ! ؟ . … ' \u0022 « » ( ) \\[ \\]]"}
    NumberElements{
        arab{
            patterns{
                percentFormat{"#,##0 %"}
            }
            symbols{
                minusSign{"‏-"}
                percentSign{"٪"}
                plusSign{"‏+"}
            }
        }
        default{"arab"}
        latn{
            symbols{
                plusSign{"‎+"}
            }
        }
        native{"arab"}
    }
    calendar{
        generic{
            DateTimePatterns{
                "h:mm:ss a zzzz",
                "h:mm:ss a z",
                "h:mm:ss a",
                "h:mm a",
                "G y MMMM d, EEEE",
                "dی MMMMی y G",
                "G y MMM d",
                "GGGGG y-MM-dd",
                "{1} {0}",
                "{1} {0}",
                "{1} {0}",
                "{1} {0}",
                "{1} {0}",
            }
            DateTimeSkeletons{
                "ahmmsszzzz",
                "ahmmssz",
                "ahmmss",
                "ahmm",
                "GyMMMMEEEEd",
                "GyMMMMd",
                "GyMMMd",
                "GGGGGyMMdd",
            }
            availableFormats{
                Ed{"E dھەم"}
                MEd{"E، M/d"}
                MMMEd{"E، dی MMM"}
                MMMd{"dی MMM"}
                yM{"M/y"}
                yMEd{"E، d/M/y"}
                yMMM{"MMMی y"}
                yMMMEd{"E، dی MMMی y"}
                yMMMd{"dی MMMی y"}
                yMd{"d/M/y"}
            }
            intervalFormats{
                MEd{
                    M{"E، M/d – E، M/d"}
                    d{"E، M/d – E، M/d"}
                }
                MMM{
                    M{"MMM–MMM"}
                }
                MMMEd{
                    d{"E، dی MMM – E، dی MMM"}
                }
                MMMd{
                    d{"d–dی MMM"}
                }
                fallback{"{0} – {1}"}
                yMEd{
                    M{"E، d/M/y – E، d/M/y"}
                    d{"E، d/M/y – E، d/M/y"}
                    y{"E، d/M/y – E، d/M/y"}
                }
                yMMM{
                    M{"MMM–MMMی y"}
                    y{"MMMی y – MMMی y"}
                }
                yMMMd{
                    M{"dی MMM – dی MMMی y"}
                    d{"d–dی MMMی y"}
                    y{"dی MMMMی y – dی MMMMی y"}
                }
                yMd{
                    y{"d/M/y – d/M/y"}
                }
            }
        }
        gregorian{
            AmPmMarkersAbbr{
                "ب.ن",
                "د.ن",
            }
            DateTimePatterns{
                "h:mm:ss a zzzz",
                "h:mm:ss a z",
                "h:mm:ss a",
                "h:mm a",
                "y MMMM d, EEEE",
                "dی MMMMی y",
                "y MMM d",
                "y-MM-dd",
                "{1} {0}",
                "{1} {0}",
                "{1} {0}",
                "{1} {0}",
                "{1} {0}",
            }
            DateTimeSkeletons{
                "ahmmsszzzz",
                "ahmmssz",
                "ahmmss",
                "ahmm",
                "yMMMMEEEEd",
                "yMMMMd",
                "yMMMd",
                "yMMdd",
<<<<<<< HEAD
            }
            appendItems{
                Timezone{"{0} {1}"}
=======
>>>>>>> 626889fb
            }
            availableFormats{
                Ed{"E dھەم"}
                MEd{"E، M/d"}
                MMMEd{"E، dی MMM"}
                MMMMW{
                    one{"هەفتەی W ی MMMM"}
                    other{"هەفتەی W ی MMMM"}
                }
                MMMd{"dی MMM"}
                h{"hی a"}
                yM{"M/y"}
                yMEd{"E، d/M/y"}
                yMMM{"MMMی y"}
                yMMMEd{"E، dی MMMی y"}
                yMMMd{"dی MMMی y"}
                yMd{"d/M/y"}
                yw{
                    one{"هەفتەی w ی Y"}
                    other{"هەفتەی w ی Y"}
                }
            }
            dayNames{
                format{
                    short{
                        "١ش",
                        "٢ش",
                        "٣ش",
                        "٤ش",
                        "٥ش",
                        "ھ",
                        "ش",
                    }
                    wide{
                        "یەکشەممە",
                        "دووشەممە",
                        "سێشەممە",
                        "چوارشەممە",
                        "پێنجشەممە",
                        "ھەینی",
                        "شەممە",
                    }
                }
                stand-alone{
                    narrow{
                        "ی",
                        "د",
                        "س",
                        "چ",
                        "پ",
                        "ھ",
                        "ش",
                    }
                }
            }
            eras{
                abbreviated{
                    "پێش زایین",
                    "زایینی",
                }
                abbreviated%variant{
                    "BCE",
                    "CE",
                }
            }
            intervalFormats{
                fallback{"{0} – {1}"}
            }
            monthNames{
                format{
                    wide{
                        "کانوونی دووەم",
                        "شوبات",
                        "ئازار",
                        "نیسان",
                        "ئایار",
                        "حوزەیران",
                        "تەمووز",
                        "ئاب",
                        "ئەیلوول",
                        "تشرینی یەکەم",
                        "تشرینی دووەم",
                        "کانونی یەکەم",
                    }
                }
                stand-alone{
                    narrow{
                        "ک",
                        "ش",
                        "ئ",
                        "ن",
                        "ئ",
                        "ح",
                        "ت",
                        "ئ",
                        "ئ",
                        "ت",
                        "ت",
                        "ک",
                    }
                }
            }
            quarters{
                format{
                    abbreviated{
                        "چ١",
                        "چ٢",
                        "چ٣",
                        "چ٤",
                    }
                    wide{
                        "چارەکی یەکەم",
                        "چارەکی دووەم",
                        "چارەکی سێەم",
                        "چارەکی چوارەم",
                    }
                }
                stand-alone{
                    narrow{
                        "١",
                        "٢",
                        "٣",
                        "٤",
                    }
                }
            }
        }
    }
    layout{
        characters{"right-to-left"}
    }
}<|MERGE_RESOLUTION|>--- conflicted
+++ resolved
@@ -42,16 +42,6 @@
                 "{1} {0}",
                 "{1} {0}",
             }
-            DateTimeSkeletons{
-                "ahmmsszzzz",
-                "ahmmssz",
-                "ahmmss",
-                "ahmm",
-                "GyMMMMEEEEd",
-                "GyMMMMd",
-                "GyMMMd",
-                "GGGGGyMMdd",
-            }
             availableFormats{
                 Ed{"E dھەم"}
                 MEd{"E، M/d"}
@@ -127,12 +117,6 @@
                 "yMMMMd",
                 "yMMMd",
                 "yMMdd",
-<<<<<<< HEAD
-            }
-            appendItems{
-                Timezone{"{0} {1}"}
-=======
->>>>>>> 626889fb
             }
             availableFormats{
                 Ed{"E dھەم"}
