﻿// © 2016 and later: Unicode, Inc. and others.
// License & terms of use: http://www.unicode.org/copyright.html
// Generated using tools/cldr/cldr-to-icu/build-icu-data.xml
nl{
    AuxExemplarCharacters{"[àâåã æ ç èê î ñ ôø œ ùû ýÿ]"}
    ExemplarCharacters{"[aáä b c d eéë f g h iíï {ij}{íj́} j k l m n oóö p q r s t uúü v w x y z]"}
    ExemplarCharactersIndex{"[A B C D E F G H I J K L M N O P Q R S T U V W X Y Z]"}
    ExemplarCharactersPunctuation{"[\\- ‐‑ – — , ; \\: ! ? . … '‘’ \u0022“” ( ) \\[ \\] § @ * / \\& # † ‡ ′ ″]"}
    NumberElements{
        arab{
            patterns{
                percentFormat{"#,##0 %"}
            }
        }
        latn{
            miscPatterns{
                atLeast{"{0}+"}
                range{"{0}-{1}"}
            }
            patterns{
                accountingFormat{"¤ #,##0.00;(¤ #,##0.00)"}
                accountingFormat%noCurrency{"#,##0.00;(#,##0.00)"}
                currencyFormat{"¤ #,##0.00;¤ -#,##0.00"}
            }
            patternsLong{
                decimalFormat{
                    1000{
                        one{"0 duizend"}
                        other{"0 duizend"}
                    }
                    10000{
                        one{"00 duizend"}
                        other{"00 duizend"}
                    }
                    100000{
                        one{"000 duizend"}
                        other{"000 duizend"}
                    }
                    1000000{
                        one{"0 miljoen"}
                        other{"0 miljoen"}
                    }
                    10000000{
                        one{"00 miljoen"}
                        other{"00 miljoen"}
                    }
                    100000000{
                        one{"000 miljoen"}
                        other{"000 miljoen"}
                    }
                    1000000000{
                        one{"0 miljard"}
                        other{"0 miljard"}
                    }
                    10000000000{
                        one{"00 miljard"}
                        other{"00 miljard"}
                    }
                    100000000000{
                        one{"000 miljard"}
                        other{"000 miljard"}
                    }
                    1000000000000{
                        one{"0 biljoen"}
                        other{"0 biljoen"}
                    }
                    10000000000000{
                        one{"00 biljoen"}
                        other{"00 biljoen"}
                    }
                    100000000000000{
                        one{"000 biljoen"}
                        other{"000 biljoen"}
                    }
                }
            }
            patternsShort{
                currencyFormat{
                    1000000{
                        one{"¤ 0 mln'.'"}
                        other{"¤ 0 mln'.'"}
                    }
                    10000000{
                        one{"¤ 00 mln'.'"}
                        other{"¤ 00 mln'.'"}
                    }
                    100000000{
                        one{"¤ 000 mln'.'"}
                        other{"¤ 000 mln'.'"}
                    }
                    1000000000{
                        one{"¤ 0 mld'.'"}
                        other{"¤ 0 mld'.'"}
                    }
                    10000000000{
                        one{"¤ 00 mld'.'"}
                        other{"¤ 00 mld'.'"}
                    }
                    100000000000{
                        one{"¤ 000 mld'.'"}
                        other{"¤ 000 mld'.'"}
                    }
                    1000000000000{
                        one{"¤ 0 bln'.'"}
                        other{"¤ 0 bln'.'"}
                    }
                    10000000000000{
                        one{"¤ 00 bln'.'"}
                        other{"¤ 00 bln'.'"}
                    }
                    100000000000000{
                        one{"¤ 000 bln'.'"}
                        other{"¤ 000 bln'.'"}
                    }
                }
                decimalFormat{
                    1000000{
                        one{"0 mln'.'"}
                        other{"0 mln'.'"}
                    }
                    10000000{
                        one{"00 mln'.'"}
                        other{"00 mln'.'"}
                    }
                    100000000{
                        one{"000 mln'.'"}
                        other{"000 mln'.'"}
                    }
                    1000000000{
                        one{"0 mld'.'"}
                        other{"0 mld'.'"}
                    }
                    10000000000{
                        one{"00 mld'.'"}
                        other{"00 mld'.'"}
                    }
                    100000000000{
                        one{"000 mld'.'"}
                        other{"000 mld'.'"}
                    }
                    1000000000000{
                        one{"0 bln'.'"}
                        other{"0 bln'.'"}
                    }
                    10000000000000{
                        one{"00 bln'.'"}
                        other{"00 bln'.'"}
                    }
                    100000000000000{
                        one{"000 bln'.'"}
                        other{"000 bln'.'"}
                    }
                }
            }
            symbols{
                decimal{","}
                group{"."}
            }
        }
        minimalPairs{
            gender{
                common{"De {0} is"}
                neuter{"Het {0} is"}
            }
            ordinal{
                other{"Neem de {0}e afslag rechts."}
            }
            plural{
                one{"{0} dag"}
                other{"{0} dagen"}
            }
        }
    }
    calendar{
        buddhist{
            DateTimePatterns{
                "HH:mm:ss zzzz",
                "HH:mm:ss z",
                "HH:mm:ss",
                "HH:mm",
                "EEEE d MMMM y G",
                "d MMMM y G",
                "d MMM y G",
                "dd-MM-yy GGGGG",
                "{1} {0}",
                "{1} {0}",
                "{1} {0}",
                "{1} {0}",
                "{1} {0}",
            }
            intervalFormats{
                Bh{
                    B{"h B – h B"}
                }
                Bhm{
                    B{"h:mm B – h:mm B"}
                }
            }
        }
        chinese{
            DateTimePatterns{
                "HH:mm:ss zzzz",
                "HH:mm:ss z",
                "HH:mm:ss",
                "HH:mm",
                "EEEE d MMMM U",
                "d MMMM U",
                "d MMM U",
                "dd-MM-yy",
                "{1} {0}",
                "{1} {0}",
                "{1} {0}",
                "{1} {0}",
                "{1} {0}",
            }
            DateTimeSkeletons{
                "HHmmsszzzz",
                "HHmmssz",
                "HHmmss",
                "HHmm",
                "UMMMMEEEEd",
                "UMMMMd",
                "UMMMd",
                "yyMMdd",
            }
            availableFormats{
                Ed{"E d"}
                Gy{"U"}
                GyMMM{"MMM U"}
                GyMMMEd{"E d MMM U"}
                GyMMMM{"MMMM r(U)"}
                GyMMMMEd{"E d MMMM r(U)"}
                GyMMMMd{"d MMMM r(U)"}
                GyMMMd{"d MMM U"}
                MEd{"E d-M"}
                MMMEd{"E d MMM"}
                MMMMd{"d MMMM"}
                MMMd{"d MMM"}
                Md{"d-M"}
                h{"h a"}
                hm{"h:mm a"}
                hms{"h:mm:ss a"}
                y{"U"}
                yMd{"y-MM-dd"}
                yyyy{"U"}
                yyyyM{"M-y"}
                yyyyMEd{"E d-M-y"}
                yyyyMMM{"MMM U"}
                yyyyMMMEd{"E d MMM U"}
                yyyyMMMM{"MMMM U"}
                yyyyMMMMEd{"E d MMMM r(U)"}
                yyyyMMMMd{"d MMMM r(U)"}
                yyyyMMMd{"d MMM U"}
                yyyyMd{"d-M-y"}
                yyyyQQQ{"QQQ U"}
                yyyyQQQQ{"QQQQ U"}
            }
<<<<<<< HEAD
            patterns{
                accountingFormat{"¤ #,##0.00;(¤ #,##0.00)"}
                currencyFormat{"¤ #,##0.00;¤ -#,##0.00"}
                decimalFormat{"#,##0.###"}
                percentFormat{"#,##0%"}
                scientificFormat{"#E0"}
            }
            symbols{
                decimal{","}
                exponential{"E"}
                group{"."}
                infinity{"∞"}
                list{";"}
                minusSign{"-"}
                nan{"NaN"}
                perMille{"‰"}
                percentSign{"%"}
                plusSign{"+"}
                superscriptingExponent{"×"}
                timeSeparator{":"}
            }
        }
        fullwide{
            miscPatterns{
                approximately{"~{0}"}
                atLeast{"{0}+"}
                atMost{"≤{0}"}
                range{"{0}-{1}"}
            }
            patterns{
                accountingFormat{"¤ #,##0.00;(¤ #,##0.00)"}
                currencyFormat{"¤ #,##0.00;¤ -#,##0.00"}
                decimalFormat{"#,##0.###"}
                percentFormat{"#,##0%"}
                scientificFormat{"#E0"}
            }
            symbols{
                decimal{","}
                exponential{"E"}
                group{"."}
                infinity{"∞"}
                list{";"}
                minusSign{"-"}
                nan{"NaN"}
                perMille{"‰"}
                percentSign{"%"}
                plusSign{"+"}
                superscriptingExponent{"×"}
                timeSeparator{":"}
            }
        }
        gong{
            miscPatterns{
                approximately{"~{0}"}
                atLeast{"{0}+"}
                atMost{"≤{0}"}
                range{"{0}-{1}"}
            }
            patterns{
                accountingFormat{"¤ #,##0.00;(¤ #,##0.00)"}
                currencyFormat{"¤ #,##0.00;¤ -#,##0.00"}
                decimalFormat{"#,##0.###"}
                percentFormat{"#,##0%"}
                scientificFormat{"#E0"}
            }
            symbols{
                decimal{","}
                exponential{"E"}
                group{"."}
                infinity{"∞"}
                list{";"}
                minusSign{"-"}
                nan{"NaN"}
                perMille{"‰"}
                percentSign{"%"}
                plusSign{"+"}
                superscriptingExponent{"×"}
                timeSeparator{":"}
            }
        }
        gonm{
            miscPatterns{
                approximately{"~{0}"}
                atLeast{"{0}+"}
                atMost{"≤{0}"}
                range{"{0}-{1}"}
            }
            patterns{
                accountingFormat{"¤ #,##0.00;(¤ #,##0.00)"}
                currencyFormat{"¤ #,##0.00;¤ -#,##0.00"}
                decimalFormat{"#,##0.###"}
                percentFormat{"#,##0%"}
                scientificFormat{"#E0"}
            }
            symbols{
                decimal{","}
                exponential{"E"}
                group{"."}
                infinity{"∞"}
                list{";"}
                minusSign{"-"}
                nan{"NaN"}
                perMille{"‰"}
                percentSign{"%"}
                plusSign{"+"}
                superscriptingExponent{"×"}
                timeSeparator{":"}
            }
        }
        gujr{
            miscPatterns{
                approximately{"~{0}"}
                atLeast{"{0}+"}
                atMost{"≤{0}"}
                range{"{0}-{1}"}
            }
            patterns{
                accountingFormat{"¤ #,##0.00;(¤ #,##0.00)"}
                currencyFormat{"¤ #,##0.00;¤ -#,##0.00"}
                decimalFormat{"#,##0.###"}
                percentFormat{"#,##0%"}
                scientificFormat{"#E0"}
            }
            symbols{
                decimal{","}
                exponential{"E"}
                group{"."}
                infinity{"∞"}
                list{";"}
                minusSign{"-"}
                nan{"NaN"}
                perMille{"‰"}
                percentSign{"%"}
                plusSign{"+"}
                superscriptingExponent{"×"}
                timeSeparator{":"}
            }
        }
        guru{
            miscPatterns{
                approximately{"~{0}"}
                atLeast{"{0}+"}
                atMost{"≤{0}"}
                range{"{0}-{1}"}
            }
            patterns{
                accountingFormat{"¤ #,##0.00;(¤ #,##0.00)"}
                currencyFormat{"¤ #,##0.00;¤ -#,##0.00"}
                decimalFormat{"#,##0.###"}
                percentFormat{"#,##0%"}
                scientificFormat{"#E0"}
            }
            symbols{
                decimal{","}
                exponential{"E"}
                group{"."}
                infinity{"∞"}
                list{";"}
                minusSign{"-"}
                nan{"NaN"}
                perMille{"‰"}
                percentSign{"%"}
                plusSign{"+"}
                superscriptingExponent{"×"}
                timeSeparator{":"}
            }
        }
        hanidec{
            miscPatterns{
                approximately{"~{0}"}
                atLeast{"{0}+"}
                atMost{"≤{0}"}
                range{"{0}-{1}"}
            }
            patterns{
                accountingFormat{"¤ #,##0.00;(¤ #,##0.00)"}
                currencyFormat{"¤ #,##0.00;¤ -#,##0.00"}
                decimalFormat{"#,##0.###"}
                percentFormat{"#,##0%"}
                scientificFormat{"#E0"}
            }
            symbols{
                decimal{","}
                exponential{"E"}
                group{"."}
                infinity{"∞"}
                list{";"}
                minusSign{"-"}
                nan{"NaN"}
                perMille{"‰"}
                percentSign{"%"}
                plusSign{"+"}
                superscriptingExponent{"×"}
                timeSeparator{":"}
            }
        }
        java{
            miscPatterns{
                approximately{"~{0}"}
                atLeast{"{0}+"}
                atMost{"≤{0}"}
                range{"{0}-{1}"}
            }
            patterns{
                accountingFormat{"¤ #,##0.00;(¤ #,##0.00)"}
                currencyFormat{"¤ #,##0.00;¤ -#,##0.00"}
                decimalFormat{"#,##0.###"}
                percentFormat{"#,##0%"}
                scientificFormat{"#E0"}
            }
            symbols{
                decimal{","}
                exponential{"E"}
                group{"."}
                infinity{"∞"}
                list{";"}
                minusSign{"-"}
                nan{"NaN"}
                perMille{"‰"}
                percentSign{"%"}
                plusSign{"+"}
                superscriptingExponent{"×"}
                timeSeparator{":"}
            }
        }
        kali{
            miscPatterns{
                approximately{"~{0}"}
                atLeast{"{0}+"}
                atMost{"≤{0}"}
                range{"{0}-{1}"}
            }
            patterns{
                accountingFormat{"¤ #,##0.00;(¤ #,##0.00)"}
                currencyFormat{"¤ #,##0.00;¤ -#,##0.00"}
                decimalFormat{"#,##0.###"}
                percentFormat{"#,##0%"}
                scientificFormat{"#E0"}
            }
            symbols{
                decimal{","}
                exponential{"E"}
                group{"."}
                infinity{"∞"}
                list{";"}
                minusSign{"-"}
                nan{"NaN"}
                perMille{"‰"}
                percentSign{"%"}
                plusSign{"+"}
                superscriptingExponent{"×"}
                timeSeparator{":"}
            }
        }
        khmr{
            miscPatterns{
                approximately{"~{0}"}
                atLeast{"{0}+"}
                atMost{"≤{0}"}
                range{"{0}-{1}"}
            }
            patterns{
                accountingFormat{"¤ #,##0.00;(¤ #,##0.00)"}
                currencyFormat{"¤ #,##0.00;¤ -#,##0.00"}
                decimalFormat{"#,##0.###"}
                percentFormat{"#,##0%"}
                scientificFormat{"#E0"}
            }
            symbols{
                decimal{","}
                exponential{"E"}
                group{"."}
                infinity{"∞"}
                list{";"}
                minusSign{"-"}
                nan{"NaN"}
                perMille{"‰"}
                percentSign{"%"}
                plusSign{"+"}
                superscriptingExponent{"×"}
                timeSeparator{":"}
            }
        }
        knda{
            miscPatterns{
                approximately{"~{0}"}
                atLeast{"{0}+"}
                atMost{"≤{0}"}
                range{"{0}-{1}"}
            }
            patterns{
                accountingFormat{"¤ #,##0.00;(¤ #,##0.00)"}
                currencyFormat{"¤ #,##0.00;¤ -#,##0.00"}
                decimalFormat{"#,##0.###"}
                percentFormat{"#,##0%"}
                scientificFormat{"#E0"}
            }
            symbols{
                decimal{","}
                exponential{"E"}
                group{"."}
                infinity{"∞"}
                list{";"}
                minusSign{"-"}
                nan{"NaN"}
                perMille{"‰"}
                percentSign{"%"}
                plusSign{"+"}
                superscriptingExponent{"×"}
                timeSeparator{":"}
            }
        }
        lana{
            miscPatterns{
                approximately{"~{0}"}
                atLeast{"{0}+"}
                atMost{"≤{0}"}
                range{"{0}-{1}"}
            }
            patterns{
                accountingFormat{"¤ #,##0.00;(¤ #,##0.00)"}
                currencyFormat{"¤ #,##0.00;¤ -#,##0.00"}
                decimalFormat{"#,##0.###"}
                percentFormat{"#,##0%"}
                scientificFormat{"#E0"}
            }
            symbols{
                decimal{","}
                exponential{"E"}
                group{"."}
                infinity{"∞"}
                list{";"}
                minusSign{"-"}
                nan{"NaN"}
                perMille{"‰"}
                percentSign{"%"}
                plusSign{"+"}
                superscriptingExponent{"×"}
                timeSeparator{":"}
            }
        }
        lanatham{
            miscPatterns{
                approximately{"~{0}"}
                atLeast{"{0}+"}
                atMost{"≤{0}"}
                range{"{0}-{1}"}
            }
            patterns{
                accountingFormat{"¤ #,##0.00;(¤ #,##0.00)"}
                currencyFormat{"¤ #,##0.00;¤ -#,##0.00"}
                decimalFormat{"#,##0.###"}
                percentFormat{"#,##0%"}
                scientificFormat{"#E0"}
            }
            symbols{
                decimal{","}
                exponential{"E"}
                group{"."}
                infinity{"∞"}
                list{";"}
                minusSign{"-"}
                nan{"NaN"}
                perMille{"‰"}
                percentSign{"%"}
                plusSign{"+"}
                superscriptingExponent{"×"}
                timeSeparator{":"}
            }
        }
        laoo{
            miscPatterns{
                approximately{"~{0}"}
                atLeast{"{0}+"}
                atMost{"≤{0}"}
                range{"{0}-{1}"}
            }
            patterns{
                accountingFormat{"¤ #,##0.00;(¤ #,##0.00)"}
                currencyFormat{"¤ #,##0.00;¤ -#,##0.00"}
                decimalFormat{"#,##0.###"}
                percentFormat{"#,##0%"}
                scientificFormat{"#E0"}
            }
            symbols{
                decimal{","}
                exponential{"E"}
                group{"."}
                infinity{"∞"}
                list{";"}
                minusSign{"-"}
                nan{"NaN"}
                perMille{"‰"}
                percentSign{"%"}
                plusSign{"+"}
                superscriptingExponent{"×"}
                timeSeparator{":"}
            }
        }
        latn{
            miscPatterns{
                approximately{"~{0}"}
                atLeast{"{0}+"}
                atMost{"≤{0}"}
                range{"{0}-{1}"}
            }
            patterns{
                accountingFormat{"¤ #,##0.00;(¤ #,##0.00)"}
                accountingFormat%noCurrency{"#,##0.00;(#,##0.00)"}
                currencyFormat{"¤ #,##0.00;¤ -#,##0.00"}
                decimalFormat{"#,##0.###"}
                percentFormat{"#,##0%"}
                scientificFormat{"#E0"}
            }
            patternsLong{
                decimalFormat{
                    1000{
                        one{"0 duizend"}
                        other{"0 duizend"}
                    }
                    10000{
                        one{"00 duizend"}
                        other{"00 duizend"}
                    }
                    100000{
                        one{"000 duizend"}
                        other{"000 duizend"}
                    }
                    1000000{
                        one{"0 miljoen"}
                        other{"0 miljoen"}
                    }
                    10000000{
                        one{"00 miljoen"}
                        other{"00 miljoen"}
                    }
                    100000000{
                        one{"000 miljoen"}
                        other{"000 miljoen"}
                    }
                    1000000000{
                        one{"0 miljard"}
                        other{"0 miljard"}
                    }
                    10000000000{
                        one{"00 miljard"}
                        other{"00 miljard"}
                    }
                    100000000000{
                        one{"000 miljard"}
                        other{"000 miljard"}
                    }
                    1000000000000{
                        one{"0 biljoen"}
                        other{"0 biljoen"}
                    }
                    10000000000000{
                        one{"00 biljoen"}
                        other{"00 biljoen"}
                    }
                    100000000000000{
                        one{"000 biljoen"}
                        other{"000 biljoen"}
                    }
                }
            }
            patternsShort{
                currencyFormat{
                    1000{
                        one{"¤ 0K"}
                        other{"¤ 0K"}
                    }
                    10000{
                        one{"¤ 00K"}
                        other{"¤ 00K"}
                    }
                    100000{
                        one{"¤ 000K"}
                        other{"¤ 000K"}
                    }
                    1000000{
                        one{"¤ 0 mln'.'"}
                        other{"¤ 0 mln'.'"}
                    }
                    10000000{
                        one{"¤ 00 mln'.'"}
                        other{"¤ 00 mln'.'"}
                    }
                    100000000{
                        one{"¤ 000 mln'.'"}
                        other{"¤ 000 mln'.'"}
                    }
                    1000000000{
                        one{"¤ 0 mld'.'"}
                        other{"¤ 0 mld'.'"}
                    }
                    10000000000{
                        one{"¤ 00 mld'.'"}
                        other{"¤ 00 mld'.'"}
                    }
                    100000000000{
                        one{"¤ 000 mld'.'"}
                        other{"¤ 000 mld'.'"}
                    }
                    1000000000000{
                        one{"¤ 0 bln'.'"}
                        other{"¤ 0 bln'.'"}
                    }
                    10000000000000{
                        one{"¤ 00 bln'.'"}
                        other{"¤ 00 bln'.'"}
                    }
                    100000000000000{
                        one{"¤ 000 bln'.'"}
                        other{"¤ 000 bln'.'"}
                    }
                }
                decimalFormat{
                    1000{
                        one{"0K"}
                        other{"0K"}
                    }
                    10000{
                        one{"00K"}
                        other{"00K"}
                    }
                    100000{
                        one{"000K"}
                        other{"000K"}
                    }
                    1000000{
                        one{"0 mln'.'"}
                        other{"0 mln'.'"}
                    }
                    10000000{
                        one{"00 mln'.'"}
                        other{"00 mln'.'"}
                    }
                    100000000{
                        one{"000 mln'.'"}
                        other{"000 mln'.'"}
                    }
                    1000000000{
                        one{"0 mld'.'"}
                        other{"0 mld'.'"}
                    }
                    10000000000{
                        one{"00 mld'.'"}
                        other{"00 mld'.'"}
                    }
                    100000000000{
                        one{"000 mld'.'"}
                        other{"000 mld'.'"}
                    }
                    1000000000000{
                        one{"0 bln'.'"}
                        other{"0 bln'.'"}
                    }
                    10000000000000{
                        one{"00 bln'.'"}
                        other{"00 bln'.'"}
                    }
                    100000000000000{
                        one{"000 bln'.'"}
                        other{"000 bln'.'"}
                    }
                }
            }
            symbols{
                decimal{","}
                exponential{"E"}
                group{"."}
                infinity{"∞"}
                list{";"}
                minusSign{"-"}
                nan{"NaN"}
                perMille{"‰"}
                percentSign{"%"}
                plusSign{"+"}
                superscriptingExponent{"×"}
                timeSeparator{":"}
            }
        }
        lepc{
            miscPatterns{
                approximately{"~{0}"}
                atLeast{"{0}+"}
                atMost{"≤{0}"}
                range{"{0}-{1}"}
            }
            patterns{
                accountingFormat{"¤ #,##0.00;(¤ #,##0.00)"}
                currencyFormat{"¤ #,##0.00;¤ -#,##0.00"}
                decimalFormat{"#,##0.###"}
                percentFormat{"#,##0%"}
                scientificFormat{"#E0"}
            }
            symbols{
                decimal{","}
                exponential{"E"}
                group{"."}
                infinity{"∞"}
                list{";"}
                minusSign{"-"}
                nan{"NaN"}
                perMille{"‰"}
                percentSign{"%"}
                plusSign{"+"}
                superscriptingExponent{"×"}
                timeSeparator{":"}
            }
        }
        limb{
            miscPatterns{
                approximately{"~{0}"}
                atLeast{"{0}+"}
                atMost{"≤{0}"}
                range{"{0}-{1}"}
            }
            patterns{
                accountingFormat{"¤ #,##0.00;(¤ #,##0.00)"}
                currencyFormat{"¤ #,##0.00;¤ -#,##0.00"}
                decimalFormat{"#,##0.###"}
                percentFormat{"#,##0%"}
                scientificFormat{"#E0"}
            }
            symbols{
                decimal{","}
                exponential{"E"}
                group{"."}
                infinity{"∞"}
                list{";"}
                minusSign{"-"}
                nan{"NaN"}
                perMille{"‰"}
                percentSign{"%"}
                plusSign{"+"}
                superscriptingExponent{"×"}
                timeSeparator{":"}
            }
        }
        minimalPairs{
            gender{
                common{"De {0} is"}
                neuter{"Het {0} is"}
            }
            ordinal{
                other{"Neem de {0}e afslag rechts."}
            }
            plural{
                one{"{0} dag"}
                other{"{0} dagen"}
            }
        }
        minimumGroupingDigits{"1"}
        mlym{
            miscPatterns{
                approximately{"~{0}"}
                atLeast{"{0}+"}
                atMost{"≤{0}"}
                range{"{0}-{1}"}
            }
            patterns{
                accountingFormat{"¤ #,##0.00;(¤ #,##0.00)"}
                currencyFormat{"¤ #,##0.00;¤ -#,##0.00"}
                decimalFormat{"#,##0.###"}
                percentFormat{"#,##0%"}
                scientificFormat{"#E0"}
            }
            symbols{
                decimal{","}
                exponential{"E"}
                group{"."}
                infinity{"∞"}
                list{";"}
                minusSign{"-"}
                nan{"NaN"}
                perMille{"‰"}
                percentSign{"%"}
                plusSign{"+"}
                superscriptingExponent{"×"}
                timeSeparator{":"}
            }
        }
        mong{
            miscPatterns{
                approximately{"~{0}"}
                atLeast{"{0}+"}
                atMost{"≤{0}"}
                range{"{0}-{1}"}
            }
            patterns{
                accountingFormat{"¤ #,##0.00;(¤ #,##0.00)"}
                currencyFormat{"¤ #,##0.00;¤ -#,##0.00"}
                decimalFormat{"#,##0.###"}
                percentFormat{"#,##0%"}
                scientificFormat{"#E0"}
            }
            symbols{
                decimal{","}
                exponential{"E"}
                group{"."}
                infinity{"∞"}
                list{";"}
                minusSign{"-"}
                nan{"NaN"}
                perMille{"‰"}
                percentSign{"%"}
                plusSign{"+"}
                superscriptingExponent{"×"}
                timeSeparator{":"}
            }
        }
        mtei{
            miscPatterns{
                approximately{"~{0}"}
                atLeast{"{0}+"}
                atMost{"≤{0}"}
                range{"{0}-{1}"}
            }
            patterns{
                accountingFormat{"¤ #,##0.00;(¤ #,##0.00)"}
                currencyFormat{"¤ #,##0.00;¤ -#,##0.00"}
                decimalFormat{"#,##0.###"}
                percentFormat{"#,##0%"}
                scientificFormat{"#E0"}
            }
            symbols{
                decimal{","}
                exponential{"E"}
                group{"."}
                infinity{"∞"}
                list{";"}
                minusSign{"-"}
                nan{"NaN"}
                perMille{"‰"}
                percentSign{"%"}
                plusSign{"+"}
                superscriptingExponent{"×"}
                timeSeparator{":"}
            }
        }
        mymr{
            miscPatterns{
                approximately{"~{0}"}
                atLeast{"{0}+"}
                atMost{"≤{0}"}
                range{"{0}-{1}"}
            }
            patterns{
                accountingFormat{"¤ #,##0.00;(¤ #,##0.00)"}
                currencyFormat{"¤ #,##0.00;¤ -#,##0.00"}
                decimalFormat{"#,##0.###"}
                percentFormat{"#,##0%"}
                scientificFormat{"#E0"}
            }
            symbols{
                decimal{","}
                exponential{"E"}
                group{"."}
                infinity{"∞"}
                list{";"}
                minusSign{"-"}
                nan{"NaN"}
                perMille{"‰"}
                percentSign{"%"}
                plusSign{"+"}
                superscriptingExponent{"×"}
                timeSeparator{":"}
            }
        }
        mymrshan{
            miscPatterns{
                approximately{"~{0}"}
                atLeast{"{0}+"}
                atMost{"≤{0}"}
                range{"{0}-{1}"}
            }
            patterns{
                accountingFormat{"¤ #,##0.00;(¤ #,##0.00)"}
                currencyFormat{"¤ #,##0.00;¤ -#,##0.00"}
                decimalFormat{"#,##0.###"}
                percentFormat{"#,##0%"}
                scientificFormat{"#E0"}
            }
            symbols{
                decimal{","}
                exponential{"E"}
                group{"."}
                infinity{"∞"}
                list{";"}
                minusSign{"-"}
                nan{"NaN"}
                perMille{"‰"}
                percentSign{"%"}
                plusSign{"+"}
                superscriptingExponent{"×"}
                timeSeparator{":"}
            }
        }
        native{"latn"}
        nkoo{
            miscPatterns{
                approximately{"~{0}"}
                atLeast{"{0}+"}
                atMost{"≤{0}"}
                range{"{0}-{1}"}
            }
            patterns{
                accountingFormat{"¤ #,##0.00;(¤ #,##0.00)"}
                currencyFormat{"¤ #,##0.00;¤ -#,##0.00"}
                decimalFormat{"#,##0.###"}
                percentFormat{"#,##0%"}
                scientificFormat{"#E0"}
            }
            symbols{
                decimal{","}
                exponential{"E"}
                group{"."}
                infinity{"∞"}
                list{";"}
                minusSign{"-"}
                nan{"NaN"}
                perMille{"‰"}
                percentSign{"%"}
                plusSign{"+"}
                superscriptingExponent{"×"}
                timeSeparator{":"}
            }
        }
        olck{
            miscPatterns{
                approximately{"~{0}"}
                atLeast{"{0}+"}
                atMost{"≤{0}"}
                range{"{0}-{1}"}
            }
            patterns{
                accountingFormat{"¤ #,##0.00;(¤ #,##0.00)"}
                currencyFormat{"¤ #,##0.00;¤ -#,##0.00"}
                decimalFormat{"#,##0.###"}
                percentFormat{"#,##0%"}
                scientificFormat{"#E0"}
            }
            symbols{
                decimal{","}
                exponential{"E"}
                group{"."}
                infinity{"∞"}
                list{";"}
                minusSign{"-"}
                nan{"NaN"}
                perMille{"‰"}
                percentSign{"%"}
                plusSign{"+"}
                superscriptingExponent{"×"}
                timeSeparator{":"}
            }
        }
        orya{
            miscPatterns{
                approximately{"~{0}"}
                atLeast{"{0}+"}
                atMost{"≤{0}"}
                range{"{0}-{1}"}
            }
            patterns{
                accountingFormat{"¤ #,##0.00;(¤ #,##0.00)"}
                currencyFormat{"¤ #,##0.00;¤ -#,##0.00"}
                decimalFormat{"#,##0.###"}
                percentFormat{"#,##0%"}
                scientificFormat{"#E0"}
            }
            symbols{
                decimal{","}
                exponential{"E"}
                group{"."}
                infinity{"∞"}
                list{";"}
                minusSign{"-"}
                nan{"NaN"}
                perMille{"‰"}
                percentSign{"%"}
                plusSign{"+"}
                superscriptingExponent{"×"}
                timeSeparator{":"}
            }
        }
        osma{
            miscPatterns{
                approximately{"~{0}"}
                atLeast{"{0}+"}
                atMost{"≤{0}"}
                range{"{0}-{1}"}
            }
            patterns{
                accountingFormat{"¤ #,##0.00;(¤ #,##0.00)"}
                currencyFormat{"¤ #,##0.00;¤ -#,##0.00"}
                decimalFormat{"#,##0.###"}
                percentFormat{"#,##0%"}
                scientificFormat{"#E0"}
            }
            symbols{
                decimal{","}
                exponential{"E"}
                group{"."}
                infinity{"∞"}
                list{";"}
                minusSign{"-"}
                nan{"NaN"}
                perMille{"‰"}
                percentSign{"%"}
                plusSign{"+"}
                superscriptingExponent{"×"}
                timeSeparator{":"}
            }
        }
        rohg{
            miscPatterns{
                approximately{"~{0}"}
                atLeast{"{0}+"}
                atMost{"≤{0}"}
                range{"{0}-{1}"}
            }
            patterns{
                accountingFormat{"¤ #,##0.00;(¤ #,##0.00)"}
                currencyFormat{"¤ #,##0.00;¤ -#,##0.00"}
                decimalFormat{"#,##0.###"}
                percentFormat{"#,##0%"}
                scientificFormat{"#E0"}
            }
            symbols{
                decimal{","}
                exponential{"E"}
                group{"."}
                infinity{"∞"}
                list{";"}
                minusSign{"-"}
                nan{"NaN"}
                perMille{"‰"}
                percentSign{"%"}
                plusSign{"+"}
                superscriptingExponent{"×"}
                timeSeparator{":"}
            }
        }
        saur{
            miscPatterns{
                approximately{"~{0}"}
                atLeast{"{0}+"}
                atMost{"≤{0}"}
                range{"{0}-{1}"}
            }
            patterns{
                accountingFormat{"¤ #,##0.00;(¤ #,##0.00)"}
                currencyFormat{"¤ #,##0.00;¤ -#,##0.00"}
                decimalFormat{"#,##0.###"}
                percentFormat{"#,##0%"}
                scientificFormat{"#E0"}
            }
            symbols{
                decimal{","}
                exponential{"E"}
                group{"."}
                infinity{"∞"}
                list{";"}
                minusSign{"-"}
                nan{"NaN"}
                perMille{"‰"}
                percentSign{"%"}
                plusSign{"+"}
                superscriptingExponent{"×"}
                timeSeparator{":"}
            }
        }
        shrd{
            miscPatterns{
                approximately{"~{0}"}
                atLeast{"{0}+"}
                atMost{"≤{0}"}
                range{"{0}-{1}"}
            }
            patterns{
                accountingFormat{"¤ #,##0.00;(¤ #,##0.00)"}
                currencyFormat{"¤ #,##0.00;¤ -#,##0.00"}
                decimalFormat{"#,##0.###"}
                percentFormat{"#,##0%"}
                scientificFormat{"#E0"}
            }
            symbols{
                decimal{","}
                exponential{"E"}
                group{"."}
                infinity{"∞"}
                list{";"}
                minusSign{"-"}
                nan{"NaN"}
                perMille{"‰"}
                percentSign{"%"}
                plusSign{"+"}
                superscriptingExponent{"×"}
                timeSeparator{":"}
            }
        }
        sora{
            miscPatterns{
                approximately{"~{0}"}
                atLeast{"{0}+"}
                atMost{"≤{0}"}
                range{"{0}-{1}"}
            }
            patterns{
                accountingFormat{"¤ #,##0.00;(¤ #,##0.00)"}
                currencyFormat{"¤ #,##0.00;¤ -#,##0.00"}
                decimalFormat{"#,##0.###"}
                percentFormat{"#,##0%"}
                scientificFormat{"#E0"}
            }
            symbols{
                decimal{","}
                exponential{"E"}
                group{"."}
                infinity{"∞"}
                list{";"}
                minusSign{"-"}
                nan{"NaN"}
                perMille{"‰"}
                percentSign{"%"}
                plusSign{"+"}
                superscriptingExponent{"×"}
                timeSeparator{":"}
            }
        }
        sund{
            miscPatterns{
                approximately{"~{0}"}
                atLeast{"{0}+"}
                atMost{"≤{0}"}
                range{"{0}-{1}"}
            }
            patterns{
                accountingFormat{"¤ #,##0.00;(¤ #,##0.00)"}
                currencyFormat{"¤ #,##0.00;¤ -#,##0.00"}
                decimalFormat{"#,##0.###"}
                percentFormat{"#,##0%"}
                scientificFormat{"#E0"}
            }
            symbols{
                decimal{","}
                exponential{"E"}
                group{"."}
                infinity{"∞"}
                list{";"}
                minusSign{"-"}
                nan{"NaN"}
                perMille{"‰"}
                percentSign{"%"}
                plusSign{"+"}
                superscriptingExponent{"×"}
                timeSeparator{":"}
            }
        }
        takr{
            miscPatterns{
                approximately{"~{0}"}
                atLeast{"{0}+"}
                atMost{"≤{0}"}
                range{"{0}-{1}"}
            }
            patterns{
                accountingFormat{"¤ #,##0.00;(¤ #,##0.00)"}
                currencyFormat{"¤ #,##0.00;¤ -#,##0.00"}
                decimalFormat{"#,##0.###"}
                percentFormat{"#,##0%"}
                scientificFormat{"#E0"}
            }
            symbols{
                decimal{","}
                exponential{"E"}
                group{"."}
                infinity{"∞"}
                list{";"}
                minusSign{"-"}
                nan{"NaN"}
                perMille{"‰"}
                percentSign{"%"}
                plusSign{"+"}
                superscriptingExponent{"×"}
                timeSeparator{":"}
            }
        }
        talu{
            miscPatterns{
                approximately{"~{0}"}
                atLeast{"{0}+"}
                atMost{"≤{0}"}
                range{"{0}-{1}"}
            }
            patterns{
                accountingFormat{"¤ #,##0.00;(¤ #,##0.00)"}
                currencyFormat{"¤ #,##0.00;¤ -#,##0.00"}
                decimalFormat{"#,##0.###"}
                percentFormat{"#,##0%"}
                scientificFormat{"#E0"}
            }
            symbols{
                decimal{","}
                exponential{"E"}
                group{"."}
                infinity{"∞"}
                list{";"}
                minusSign{"-"}
                nan{"NaN"}
                perMille{"‰"}
                percentSign{"%"}
                plusSign{"+"}
                superscriptingExponent{"×"}
                timeSeparator{":"}
            }
        }
        tamldec{
            miscPatterns{
                approximately{"~{0}"}
                atLeast{"{0}+"}
                atMost{"≤{0}"}
                range{"{0}-{1}"}
            }
            patterns{
                accountingFormat{"¤ #,##0.00;(¤ #,##0.00)"}
                currencyFormat{"¤ #,##0.00;¤ -#,##0.00"}
                decimalFormat{"#,##0.###"}
                percentFormat{"#,##0%"}
                scientificFormat{"#E0"}
            }
            symbols{
                decimal{","}
                exponential{"E"}
                group{"."}
                infinity{"∞"}
                list{";"}
                minusSign{"-"}
                nan{"NaN"}
                perMille{"‰"}
                percentSign{"%"}
                plusSign{"+"}
                superscriptingExponent{"×"}
                timeSeparator{":"}
            }
        }
        telu{
            miscPatterns{
                approximately{"~{0}"}
                atLeast{"{0}+"}
                atMost{"≤{0}"}
                range{"{0}-{1}"}
            }
            patterns{
                accountingFormat{"¤ #,##0.00;(¤ #,##0.00)"}
                currencyFormat{"¤ #,##0.00;¤ -#,##0.00"}
                decimalFormat{"#,##0.###"}
                percentFormat{"#,##0%"}
                scientificFormat{"#E0"}
            }
            symbols{
                decimal{","}
                exponential{"E"}
                group{"."}
                infinity{"∞"}
                list{";"}
                minusSign{"-"}
                nan{"NaN"}
                perMille{"‰"}
                percentSign{"%"}
                plusSign{"+"}
                superscriptingExponent{"×"}
                timeSeparator{":"}
            }
        }
        thai{
            miscPatterns{
                approximately{"~{0}"}
                atLeast{"{0}+"}
                atMost{"≤{0}"}
                range{"{0}-{1}"}
            }
            patterns{
                accountingFormat{"¤ #,##0.00;(¤ #,##0.00)"}
                currencyFormat{"¤ #,##0.00;¤ -#,##0.00"}
                decimalFormat{"#,##0.###"}
                percentFormat{"#,##0%"}
                scientificFormat{"#E0"}
            }
            symbols{
                decimal{","}
                exponential{"E"}
                group{"."}
                infinity{"∞"}
                list{";"}
                minusSign{"-"}
                nan{"NaN"}
                perMille{"‰"}
                percentSign{"%"}
                plusSign{"+"}
                superscriptingExponent{"×"}
                timeSeparator{":"}
            }
        }
        tibt{
            miscPatterns{
                approximately{"~{0}"}
                atLeast{"{0}+"}
                atMost{"≤{0}"}
                range{"{0}-{1}"}
            }
            patterns{
                accountingFormat{"¤ #,##0.00;(¤ #,##0.00)"}
                currencyFormat{"¤ #,##0.00;¤ -#,##0.00"}
                decimalFormat{"#,##0.###"}
                percentFormat{"#,##0%"}
                scientificFormat{"#E0"}
            }
            symbols{
                decimal{","}
                exponential{"E"}
                group{"."}
                infinity{"∞"}
                list{";"}
                minusSign{"-"}
                nan{"NaN"}
                perMille{"‰"}
                percentSign{"%"}
                plusSign{"+"}
                superscriptingExponent{"×"}
                timeSeparator{":"}
            }
        }
        vaii{
            miscPatterns{
                approximately{"~{0}"}
                atLeast{"{0}+"}
                atMost{"≤{0}"}
                range{"{0}-{1}"}
            }
            patterns{
                accountingFormat{"¤ #,##0.00;(¤ #,##0.00)"}
                currencyFormat{"¤ #,##0.00;¤ -#,##0.00"}
                decimalFormat{"#,##0.###"}
                percentFormat{"#,##0%"}
                scientificFormat{"#E0"}
            }
            symbols{
                decimal{","}
                exponential{"E"}
                group{"."}
                infinity{"∞"}
                list{";"}
                minusSign{"-"}
                nan{"NaN"}
                perMille{"‰"}
                percentSign{"%"}
                plusSign{"+"}
                superscriptingExponent{"×"}
                timeSeparator{":"}
            }
        }
    }
    calendar{
        buddhist{
            DateTimePatterns{
                "HH:mm:ss zzzz",
                "HH:mm:ss z",
                "HH:mm:ss",
                "HH:mm",
                "EEEE d MMMM y G",
                "d MMMM y G",
                "d MMM y G",
                "dd-MM-yy GGGGG",
                "{1} {0}",
                "{1} {0}",
                "{1} {0}",
                "{1} {0}",
                "{1} {0}",
            }
            DateTimePatterns%atTime{
                "{1} 'om' {0}",
                "{1} 'om' {0}",
                "{1}, {0}",
                "{1}, {0}",
            }
            DateTimeSkeletons{
                "HHmmsszzzz",
                "HHmmssz",
                "HHmmss",
                "HHmm",
                "GyMMMMEEEEd",
                "GyMMMMd",
                "GyMMMd",
                "GGGGGyyMMdd",
            }
            availableFormats{
                E{"ccc"}
                Ed{"E d"}
                Gy{"y G"}
                GyMMM{"MMM y G"}
                GyMMMEd{"E d MMM y G"}
                GyMMMd{"d MMM y G"}
                M{"L"}
                MEd{"E d-M"}
                MMM{"LLL"}
                MMMEd{"E d MMM"}
                MMMMd{"d MMMM"}
                MMMd{"d MMM"}
                Md{"d-M"}
                d{"d"}
                y{"y G"}
                yyyy{"y G"}
                yyyyM{"M-y GGGGG"}
                yyyyMEd{"E d-M-y GGGGG"}
                yyyyMMM{"MMM y G"}
                yyyyMMMEd{"E d MMM y G"}
                yyyyMMMM{"MMMM y G"}
                yyyyMMMd{"d MMM y G"}
                yyyyMd{"d-M-y GGGGG"}
                yyyyQQQ{"QQQ y G"}
                yyyyQQQQ{"QQQQ y G"}
            }
            eras{
                abbreviated{
                    "BE",
                }
                narrow{
                    "BE",
                }
                wide{
                    "BE",
                }
            }
            intervalFormats{
                H{
                    H{"HH–HH"}
                }
                Hm{
                    H{"HH:mm–HH:mm"}
                    m{"HH:mm–HH:mm"}
                }
                Hmv{
                    H{"HH:mm–HH:mm v"}
                    m{"HH:mm–HH:mm v"}
                }
                Hv{
                    H{"HH–HH v"}
                }
                M{
                    M{"M–M"}
                }
                MEd{
                    M{"E dd-MM – E dd-MM"}
                    d{"E dd-MM – E dd-MM"}
                }
                MMM{
                    M{"MMM–MMM"}
                }
                MMMEd{
                    M{"E d MMM – E d MMM"}
                    d{"E d – E d MMM"}
                }
                MMMM{
                    M{"MMMM–MMMM"}
                }
                MMMd{
                    M{"d MMM – d MMM"}
                    d{"d–d MMM"}
                }
                Md{
                    M{"dd-MM – dd-MM"}
                    d{"dd-MM – dd-MM"}
                }
                d{
                    d{"d–d"}
                }
                fallback{"{0} – {1}"}
                h{
                    a{"h a – h a"}
                    h{"h–h a"}
                }
                hm{
                    a{"h:mm a – h:mm a"}
                    h{"h:mm–h:mm a"}
                    m{"h:mm–h:mm a"}
                }
                hmv{
                    a{"h:mm a – h:mm a v"}
                    h{"h:mm–h:mm a v"}
                    m{"h:mm–h:mm a v"}
                }
                hv{
                    a{"h a – h a v"}
                    h{"h–h a v"}
                }
                y{
                    y{"y–y G"}
                }
                yM{
                    M{"MM-y – MM-y G"}
                    y{"MM-y – MM-y G"}
                }
                yMEd{
                    M{"E dd-MM-y – E dd-MM-y G"}
                    d{"E dd-MM-y – E dd-MM-y G"}
                    y{"E dd-MM-y – E dd-MM-y G"}
                }
                yMMM{
                    M{"MMM–MMM y G"}
                    y{"MMM y – MMM y G"}
                }
                yMMMEd{
                    M{"E d MMM – E d MMM y G"}
                    d{"E d – E d MMM y G"}
                    y{"E d MMM y – E d MMM y G"}
                }
                yMMMM{
                    M{"MMMM–MMMM y G"}
                    y{"MMMM y – MMMM y G"}
                }
                yMMMd{
                    M{"d MMM – d MMM y G"}
                    d{"d–d MMM y G"}
                    y{"d MMM y – d MMM y G"}
                }
                yMd{
                    M{"dd-MM-y – dd-MM-y G"}
                    d{"dd-MM-y – dd-MM-y G"}
                    y{"dd-MM-y – dd-MM-y G"}
                }
            }
        }
        chinese{
            DateTimePatterns{
                "HH:mm:ss zzzz",
                "HH:mm:ss z",
                "HH:mm:ss",
                "HH:mm",
                "EEEE d MMMM U",
                "d MMMM U",
                "d MMM U",
                "dd-MM-yy",
                "{1} {0}",
                "{1} {0}",
                "{1} {0}",
                "{1} {0}",
                "{1} {0}",
            }
            DateTimeSkeletons{
                "HHmmsszzzz",
                "HHmmssz",
                "HHmmss",
                "HHmm",
                "UMMMMEEEEd",
                "UMMMMd",
                "UMMMd",
                "yyMMdd",
            }
            availableFormats{
                Bh{"h B"}
                Bhm{"h:mm B"}
                Bhms{"h:mm:ss B"}
                E{"ccc"}
                EBhm{"E h:mm B"}
                EBhms{"E h:mm:ss B"}
                Ed{"E d"}
                Gy{"U"}
                GyMMM{"MMM U"}
                GyMMMEd{"E d MMM U"}
                GyMMMM{"MMMM r(U)"}
                GyMMMMEd{"E d MMMM r(U)"}
                GyMMMMd{"d MMMM r(U)"}
                GyMMMd{"d MMM U"}
                H{"HH"}
                Hm{"HH:mm"}
                Hms{"HH:mm:ss"}
                M{"L"}
                MEd{"E d-M"}
                MMM{"LLL"}
                MMMEd{"E d MMM"}
                MMMMd{"d MMMM"}
                MMMd{"d MMM"}
                Md{"d-M"}
                UM{"U MM"}
                UMMM{"U MMM"}
                UMMMd{"U MMM d"}
                UMd{"U MM-d"}
                d{"d"}
                h{"h a"}
                hm{"h:mm a"}
                hms{"h:mm:ss a"}
                ms{"mm:ss"}
                y{"U"}
                yMd{"y-MM-dd"}
                yyyy{"U"}
                yyyyM{"M-y"}
                yyyyMEd{"E d-M-y"}
                yyyyMMM{"MMM U"}
                yyyyMMMEd{"E d MMM U"}
                yyyyMMMM{"MMMM U"}
                yyyyMMMMEd{"E d MMMM r(U)"}
                yyyyMMMMd{"d MMMM r(U)"}
                yyyyMMMd{"d MMM U"}
                yyyyMd{"d-M-y"}
                yyyyQQQ{"QQQ U"}
                yyyyQQQQ{"QQQQ U"}
            }
            cyclicNameSets{
                dayParts{
                    format{
                        abbreviated{
                            "zi",
                            "chou",
                            "yin",
                            "mao",
                            "chen",
                            "si",
                            "wu",
                            "wei",
                            "shen",
                            "you",
                            "xu",
                            "hai",
                        }
                        narrow{
                            "zi",
                            "chou",
                            "yin",
                            "mao",
                            "chen",
                            "si",
                            "wu",
                            "wei",
                            "shen",
                            "you",
                            "xu",
                            "hai",
                        }
                        wide{
                            "zi",
                            "chou",
                            "yin",
                            "mao",
                            "chen",
                            "si",
                            "wu",
                            "wei",
                            "shen",
                            "you",
                            "xu",
                            "hai",
                        }
                    }
                }
                days{
                    format{
                        abbreviated{
                            "jia-zi",
                            "yi-chou",
                            "bing-yin",
                            "ding-mao",
                            "wu-chen",
                            "ji-si",
                            "geng-wu",
                            "xin-wei",
                            "ren-shen",
                            "gui-you",
                            "jia-xu",
                            "yi-hai",
                            "bing-zi",
                            "ding-chou",
                            "wu-yin",
                            "ji-mao",
                            "geng-chen",
                            "xin-si",
                            "ren-wu",
                            "gui-wei",
                            "jia-shen",
                            "yi-you",
                            "bing-xu",
                            "ding-hai",
                            "wu-zi",
                            "ji-chou",
                            "geng-yin",
                            "xin-mao",
                            "ren-chen",
                            "gui-si",
                            "jia-wu",
                            "yi-wei",
                            "bing-shen",
                            "ding-you",
                            "wu-xu",
                            "ji-hai",
                            "geng-zi",
                            "xin-chou",
                            "ren-yin",
                            "gui-mao",
                            "jia-chen",
                            "yi-si",
                            "bing-wu",
                            "ding-wei",
                            "wu-shen",
                            "ji-you",
                            "geng-xu",
                            "xin-hai",
                            "ren-zi",
                            "gui-chou",
                            "jia-yin",
                            "yi-mao",
                            "bing-chen",
                            "ding-si",
                            "wu-wu",
                            "ji-wei",
                            "geng-shen",
                            "xin-you",
                            "ren-xu",
                            "gui-hai",
                        }
                        narrow{
                            "jia-zi",
                            "yi-chou",
                            "bing-yin",
                            "ding-mao",
                            "wu-chen",
                            "ji-si",
                            "geng-wu",
                            "xin-wei",
                            "ren-shen",
                            "gui-you",
                            "jia-xu",
                            "yi-hai",
                            "bing-zi",
                            "ding-chou",
                            "wu-yin",
                            "ji-mao",
                            "geng-chen",
                            "xin-si",
                            "ren-wu",
                            "gui-wei",
                            "jia-shen",
                            "yi-you",
                            "bing-xu",
                            "ding-hai",
                            "wu-zi",
                            "ji-chou",
                            "geng-yin",
                            "xin-mao",
                            "ren-chen",
                            "gui-si",
                            "jia-wu",
                            "yi-wei",
                            "bing-shen",
                            "ding-you",
                            "wu-xu",
                            "ji-hai",
                            "geng-zi",
                            "xin-chou",
                            "ren-yin",
                            "gui-mao",
                            "jia-chen",
                            "yi-si",
                            "bing-wu",
                            "ding-wei",
                            "wu-shen",
                            "ji-you",
                            "geng-xu",
                            "xin-hai",
                            "ren-zi",
                            "gui-chou",
                            "jia-yin",
                            "yi-mao",
                            "bing-chen",
                            "ding-si",
                            "wu-wu",
                            "ji-wei",
                            "geng-shen",
                            "xin-you",
                            "ren-xu",
                            "gui-hai",
                        }
                        wide{
                            "jia-zi",
                            "yi-chou",
                            "bing-yin",
                            "ding-mao",
                            "wu-chen",
                            "ji-si",
                            "geng-wu",
                            "xin-wei",
                            "ren-shen",
                            "gui-you",
                            "jia-xu",
                            "yi-hai",
                            "bing-zi",
                            "ding-chou",
                            "wu-yin",
                            "ji-mao",
                            "geng-chen",
                            "xin-si",
                            "ren-wu",
                            "gui-wei",
                            "jia-shen",
                            "yi-you",
                            "bing-xu",
                            "ding-hai",
                            "wu-zi",
                            "ji-chou",
                            "geng-yin",
                            "xin-mao",
                            "ren-chen",
                            "gui-si",
                            "jia-wu",
                            "yi-wei",
                            "bing-shen",
                            "ding-you",
                            "wu-xu",
                            "ji-hai",
                            "geng-zi",
                            "xin-chou",
                            "ren-yin",
                            "gui-mao",
                            "jia-chen",
                            "yi-si",
                            "bing-wu",
                            "ding-wei",
                            "wu-shen",
                            "ji-you",
                            "geng-xu",
                            "xin-hai",
                            "ren-zi",
                            "gui-chou",
                            "jia-yin",
                            "yi-mao",
                            "bing-chen",
                            "ding-si",
                            "wu-wu",
                            "ji-wei",
                            "geng-shen",
                            "xin-you",
                            "ren-xu",
                            "gui-hai",
                        }
                    }
                }
                months{
                    format{
                        abbreviated{
                            "jia-zi",
                            "yi-chou",
                            "bing-yin",
                            "ding-mao",
                            "wu-chen",
                            "ji-si",
                            "geng-wu",
                            "xin-wei",
                            "ren-shen",
                            "gui-you",
                            "jia-xu",
                            "yi-hai",
                            "bing-zi",
                            "ding-chou",
                            "wu-yin",
                            "ji-mao",
                            "geng-chen",
                            "xin-si",
                            "ren-wu",
                            "gui-wei",
                            "jia-shen",
                            "yi-you",
                            "bing-xu",
                            "ding-hai",
                            "wu-zi",
                            "ji-chou",
                            "geng-yin",
                            "xin-mao",
                            "ren-chen",
                            "gui-si",
                            "jia-wu",
                            "yi-wei",
                            "bing-shen",
                            "ding-you",
                            "wu-xu",
                            "ji-hai",
                            "geng-zi",
                            "xin-chou",
                            "ren-yin",
                            "gui-mao",
                            "jia-chen",
                            "yi-si",
                            "bing-wu",
                            "ding-wei",
                            "wu-shen",
                            "ji-you",
                            "geng-xu",
                            "xin-hai",
                            "ren-zi",
                            "gui-chou",
                            "jia-yin",
                            "yi-mao",
                            "bing-chen",
                            "ding-si",
                            "wu-wu",
                            "ji-wei",
                            "geng-shen",
                            "xin-you",
                            "ren-xu",
                            "gui-hai",
                        }
                        narrow{
                            "jia-zi",
                            "yi-chou",
                            "bing-yin",
                            "ding-mao",
                            "wu-chen",
                            "ji-si",
                            "geng-wu",
                            "xin-wei",
                            "ren-shen",
                            "gui-you",
                            "jia-xu",
                            "yi-hai",
                            "bing-zi",
                            "ding-chou",
                            "wu-yin",
                            "ji-mao",
                            "geng-chen",
                            "xin-si",
                            "ren-wu",
                            "gui-wei",
                            "jia-shen",
                            "yi-you",
                            "bing-xu",
                            "ding-hai",
                            "wu-zi",
                            "ji-chou",
                            "geng-yin",
                            "xin-mao",
                            "ren-chen",
                            "gui-si",
                            "jia-wu",
                            "yi-wei",
                            "bing-shen",
                            "ding-you",
                            "wu-xu",
                            "ji-hai",
                            "geng-zi",
                            "xin-chou",
                            "ren-yin",
                            "gui-mao",
                            "jia-chen",
                            "yi-si",
                            "bing-wu",
                            "ding-wei",
                            "wu-shen",
                            "ji-you",
                            "geng-xu",
                            "xin-hai",
                            "ren-zi",
                            "gui-chou",
                            "jia-yin",
                            "yi-mao",
                            "bing-chen",
                            "ding-si",
                            "wu-wu",
                            "ji-wei",
                            "geng-shen",
                            "xin-you",
                            "ren-xu",
                            "gui-hai",
                        }
                        wide{
                            "jia-zi",
                            "yi-chou",
                            "bing-yin",
                            "ding-mao",
                            "wu-chen",
                            "ji-si",
                            "geng-wu",
                            "xin-wei",
                            "ren-shen",
                            "gui-you",
                            "jia-xu",
                            "yi-hai",
                            "bing-zi",
                            "ding-chou",
                            "wu-yin",
                            "ji-mao",
                            "geng-chen",
                            "xin-si",
                            "ren-wu",
                            "gui-wei",
                            "jia-shen",
                            "yi-you",
                            "bing-xu",
                            "ding-hai",
                            "wu-zi",
                            "ji-chou",
                            "geng-yin",
                            "xin-mao",
                            "ren-chen",
                            "gui-si",
                            "jia-wu",
                            "yi-wei",
                            "bing-shen",
                            "ding-you",
                            "wu-xu",
                            "ji-hai",
                            "geng-zi",
                            "xin-chou",
                            "ren-yin",
                            "gui-mao",
                            "jia-chen",
                            "yi-si",
                            "bing-wu",
                            "ding-wei",
                            "wu-shen",
                            "ji-you",
                            "geng-xu",
                            "xin-hai",
                            "ren-zi",
                            "gui-chou",
                            "jia-yin",
                            "yi-mao",
                            "bing-chen",
                            "ding-si",
                            "wu-wu",
                            "ji-wei",
                            "geng-shen",
                            "xin-you",
                            "ren-xu",
                            "gui-hai",
                        }
                    }
                }
=======
            cyclicNameSets{
>>>>>>> 626889fb
                solarTerms{
                    format{
                        abbreviated{
                            "begin van de lente",
                            "regenwater",
                            "insecten ontwaken",
                            "lentepunt",
                            "licht en helder",
                            "nat graan",
                            "begin van de zomer",
                            "vol graan",
                            "oogst graan",
                            "zomerpunt",
                            "warm",
                            "heet",
                            "begin van de herfst",
                            "einde van de hitte",
                            "witte dauw",
                            "herfstpunt",
                            "koude dauw",
                            "eerste vorst",
                            "begin van de winter",
                            "lichte sneeuw",
                            "zware sneeuw",
                            "winterpunt",
                            "koel",
                            "koud",
                        }
<<<<<<< HEAD
                        narrow{
                            "begin van de lente",
                            "regenwater",
                            "insecten ontwaken",
                            "lentepunt",
                            "licht en helder",
                            "nat graan",
                            "begin van de zomer",
                            "vol graan",
                            "oogst graan",
                            "zomerpunt",
                            "warm",
                            "heet",
                            "begin van de herfst",
                            "einde van de hitte",
                            "witte dauw",
                            "herfstpunt",
                            "koude dauw",
                            "eerste vorst",
                            "begin van de winter",
                            "lichte sneeuw",
                            "zware sneeuw",
                            "winterpunt",
                            "koel",
                            "koud",
                        }
                        wide{
                            "begin van de lente",
                            "regenwater",
                            "insecten ontwaken",
                            "lentepunt",
                            "licht en helder",
                            "nat graan",
                            "begin van de zomer",
                            "vol graan",
                            "oogst graan",
                            "zomerpunt",
                            "warm",
                            "heet",
                            "begin van de herfst",
                            "einde van de hitte",
                            "witte dauw",
                            "herfstpunt",
                            "koude dauw",
                            "eerste vorst",
                            "begin van de winter",
                            "lichte sneeuw",
                            "zware sneeuw",
                            "winterpunt",
                            "koel",
                            "koud",
                        }
                    }
                }
                years{
                    format{
                        abbreviated{
                            "jia-zi",
                            "yi-chou",
                            "bing-yin",
                            "ding-mao",
                            "wu-chen",
                            "ji-si",
                            "geng-wu",
                            "xin-wei",
                            "ren-shen",
                            "gui-you",
                            "jia-xu",
                            "yi-hai",
                            "bing-zi",
                            "ding-chou",
                            "wu-yin",
                            "ji-mao",
                            "geng-chen",
                            "xin-si",
                            "ren-wu",
                            "gui-wei",
                            "jia-shen",
                            "yi-you",
                            "bing-xu",
                            "ding-hai",
                            "wu-zi",
                            "ji-chou",
                            "geng-yin",
                            "xin-mao",
                            "ren-chen",
                            "gui-si",
                            "jia-wu",
                            "yi-wei",
                            "bing-shen",
                            "ding-you",
                            "wu-xu",
                            "ji-hai",
                            "geng-zi",
                            "xin-chou",
                            "ren-yin",
                            "gui-mao",
                            "jia-chen",
                            "yi-si",
                            "bing-wu",
                            "ding-wei",
                            "wu-shen",
                            "ji-you",
                            "geng-xu",
                            "xin-hai",
                            "ren-zi",
                            "gui-chou",
                            "jia-yin",
                            "yi-mao",
                            "bing-chen",
                            "ding-si",
                            "wu-wu",
                            "ji-wei",
                            "geng-shen",
                            "xin-you",
                            "ren-xu",
                            "gui-hai",
                        }
                        narrow{
                            "jia-zi",
                            "yi-chou",
                            "bing-yin",
                            "ding-mao",
                            "wu-chen",
                            "ji-si",
                            "geng-wu",
                            "xin-wei",
                            "ren-shen",
                            "gui-you",
                            "jia-xu",
                            "yi-hai",
                            "bing-zi",
                            "ding-chou",
                            "wu-yin",
                            "ji-mao",
                            "geng-chen",
                            "xin-si",
                            "ren-wu",
                            "gui-wei",
                            "jia-shen",
                            "yi-you",
                            "bing-xu",
                            "ding-hai",
                            "wu-zi",
                            "ji-chou",
                            "geng-yin",
                            "xin-mao",
                            "ren-chen",
                            "gui-si",
                            "jia-wu",
                            "yi-wei",
                            "bing-shen",
                            "ding-you",
                            "wu-xu",
                            "ji-hai",
                            "geng-zi",
                            "xin-chou",
                            "ren-yin",
                            "gui-mao",
                            "jia-chen",
                            "yi-si",
                            "bing-wu",
                            "ding-wei",
                            "wu-shen",
                            "ji-you",
                            "geng-xu",
                            "xin-hai",
                            "ren-zi",
                            "gui-chou",
                            "jia-yin",
                            "yi-mao",
                            "bing-chen",
                            "ding-si",
                            "wu-wu",
                            "ji-wei",
                            "geng-shen",
                            "xin-you",
                            "ren-xu",
                            "gui-hai",
                        }
                        wide{
                            "jia-zi",
                            "yi-chou",
                            "bing-yin",
                            "ding-mao",
                            "wu-chen",
                            "ji-si",
                            "geng-wu",
                            "xin-wei",
                            "ren-shen",
                            "gui-you",
                            "jia-xu",
                            "yi-hai",
                            "bing-zi",
                            "ding-chou",
                            "wu-yin",
                            "ji-mao",
                            "geng-chen",
                            "xin-si",
                            "ren-wu",
                            "gui-wei",
                            "jia-shen",
                            "yi-you",
                            "bing-xu",
                            "ding-hai",
                            "wu-zi",
                            "ji-chou",
                            "geng-yin",
                            "xin-mao",
                            "ren-chen",
                            "gui-si",
                            "jia-wu",
                            "yi-wei",
                            "bing-shen",
                            "ding-you",
                            "wu-xu",
                            "ji-hai",
                            "geng-zi",
                            "xin-chou",
                            "ren-yin",
                            "gui-mao",
                            "jia-chen",
                            "yi-si",
                            "bing-wu",
                            "ding-wei",
                            "wu-shen",
                            "ji-you",
                            "geng-xu",
                            "xin-hai",
                            "ren-zi",
                            "gui-chou",
                            "jia-yin",
                            "yi-mao",
                            "bing-chen",
                            "ding-si",
                            "wu-wu",
                            "ji-wei",
                            "geng-shen",
                            "xin-you",
                            "ren-xu",
                            "gui-hai",
                        }
                    }
                }
                zodiacs{
                    format{
                        abbreviated{
                            "Rat",
                            "Os",
                            "Tijger",
                            "Konijn",
                            "Draak",
                            "Slang",
                            "Paard",
                            "Geit",
                            "Aap",
                            "Haan",
                            "Hond",
                            "Varken",
                        }
                        narrow{
                            "Rat",
                            "Os",
                            "Tijger",
                            "Konijn",
                            "Draak",
                            "Slang",
                            "Paard",
                            "Geit",
                            "Aap",
                            "Haan",
                            "Hond",
                            "Varken",
                        }
                        wide{
                            "Rat",
                            "Os",
                            "Tijger",
                            "Konijn",
                            "Draak",
                            "Slang",
                            "Paard",
                            "Geit",
                            "Aap",
                            "Haan",
                            "Hond",
                            "Varken",
                        }
                    }
                }
            }
            intervalFormats{
                H{
                    H{"HH–HH"}
                }
                Hm{
                    H{"HH:mm–HH:mm"}
                    m{"HH:mm–HH:mm"}
                }
                Hmv{
                    H{"HH:mm–HH:mm v"}
                    m{"HH:mm–HH:mm v"}
                }
                Hv{
                    H{"HH–HH v"}
                }
                M{
                    M{"MM–MM"}
                }
                MEd{
                    M{"MM-dd, E – MM-dd, E"}
                    d{"MM-dd, E – MM-dd, E"}
                }
                MMM{
                    M{"LLL–LLL"}
                }
                MMMEd{
                    M{"MMM d, E – MMM d, E"}
                    d{"MMM d, E – MMM d, E"}
                }
                MMMd{
                    M{"MMM d – MMM d"}
                    d{"MMM d–d"}
                }
                Md{
                    M{"MM-dd – MM-dd"}
                    d{"MM-dd – MM-dd"}
                }
                d{
                    d{"d–d"}
                }
                fallback{"{0} – {1}"}
                h{
                    a{"h a – h a"}
                    h{"h–h a"}
                }
                hm{
                    a{"h:mm a – h:mm a"}
                    h{"h:mm–h:mm a"}
                    m{"h:mm–h:mm a"}
                }
                hmv{
                    a{"h:mm a – h:mm a v"}
                    h{"h:mm–h:mm a v"}
                    m{"h:mm–h:mm a v"}
                }
                hv{
                    a{"h a – h a v"}
                    h{"h–h a v"}
                }
                y{
                    y{"U–U"}
                }
                yM{
                    M{"y-MM – y-MM"}
                    y{"y-MM – y-MM"}
                }
                yMEd{
                    M{"y-MM-dd, E – y-MM-dd, E"}
                    d{"y-MM-dd, E – y-MM-dd, E"}
                    y{"y-MM-dd, E – y-MM-dd, E"}
                }
                yMMM{
                    M{"U MMM–MMM"}
                    y{"U MMM – U MMM"}
                }
                yMMMEd{
                    M{"U MMM d, E – MMM d, E"}
                    d{"U MMM d, E – MMM d, E"}
                    y{"U MMM d, E – U MMM d, E"}
                }
                yMMMM{
                    M{"U MMMM–MMMM"}
                    y{"U MMMM – U MMMM"}
                }
                yMMMd{
                    M{"U MMM d – MMM d"}
                    d{"U MMM d–d"}
                    y{"U MMM d – U MMM d"}
                }
                yMd{
                    M{"y-MM-dd – y-MM-dd"}
                    d{"y-MM-dd – y-MM-dd"}
                    y{"y-MM-dd – y-MM-dd"}
                }
            }
            monthNames{
                format{
                    abbreviated{
                        "mnd 1",
                        "mnd 2",
                        "mnd 3",
                        "mnd 4",
                        "mnd 5",
                        "mnd 6",
                        "mnd 7",
                        "mnd 8",
                        "mnd 9",
                        "mnd 10",
                        "mnd 11",
                        "mnd 12",
                    }
                    narrow{
                        "1",
                        "2",
                        "3",
                        "4",
                        "5",
                        "6",
                        "7",
                        "8",
                        "9",
                        "10",
                        "11",
                        "12",
                    }
                    wide{
                        "maand 1",
                        "maand 2",
                        "maand 3",
                        "maand 4",
                        "maand 5",
                        "maand 6",
                        "maand 7",
                        "maand 8",
                        "maand 9",
                        "maand 10",
                        "maand 11",
                        "maand 12",
                    }
                }
                stand-alone{
                    abbreviated{
                        "mnd 1",
                        "mnd 2",
                        "mnd 3",
                        "mnd 4",
                        "mnd 5",
                        "mnd 6",
                        "mnd 7",
                        "mnd 8",
                        "mnd 9",
                        "mnd 10",
                        "mnd 11",
                        "mnd 12",
                    }
                    narrow{
                        "1",
                        "2",
                        "3",
                        "4",
                        "5",
                        "6",
                        "7",
                        "8",
                        "9",
                        "10",
                        "11",
                        "12",
                    }
                    wide{
                        "maand 1",
                        "maand 2",
                        "maand 3",
                        "maand 4",
                        "maand 5",
                        "maand 6",
                        "maand 7",
                        "maand 8",
                        "maand 9",
                        "maand 10",
                        "maand 11",
                        "maand 12",
                    }
                }
            }
            monthPatterns{
                format{
                    abbreviated{
                        leap{"{0}bis"}
                    }
                    narrow{
                        leap{"{0}b"}
                    }
                    wide{
                        leap{"{0}bis"}
                    }
                }
                numeric{
                    all{
                        leap{"{0}bis"}
                    }
                }
                stand-alone{
                    abbreviated{
                        leap{"{0}bis"}
                    }
                    narrow{
                        leap{"{0}b"}
                    }
                    wide{
                        leap{"{0}bis"}
                    }
                }
            }
        }
        coptic{
            DateTimePatterns{
                "HH:mm:ss zzzz",
                "HH:mm:ss z",
                "HH:mm:ss",
                "HH:mm",
                "EEEE d MMMM y G",
                "d MMMM y G",
                "d MMM y G",
                "dd-MM-yy GGGGG",
                "{1} {0}",
                "{1} {0}",
                "{1} {0}",
                "{1} {0}",
                "{1} {0}",
            }
            DateTimePatterns%atTime{
                "{1} 'om' {0}",
                "{1} 'om' {0}",
                "{1}, {0}",
                "{1}, {0}",
            }
            DateTimeSkeletons{
                "HHmmsszzzz",
                "HHmmssz",
                "HHmmss",
                "HHmm",
                "GyMMMMEEEEd",
                "GyMMMMd",
                "GyMMMd",
                "GGGGGyyMMdd",
            }
            availableFormats{
                E{"ccc"}
                Ed{"E d"}
                Gy{"y G"}
                GyMMM{"MMM y G"}
                GyMMMEd{"E d MMM y G"}
                GyMMMd{"d MMM y G"}
                M{"L"}
                MEd{"E d-M"}
                MMM{"LLL"}
                MMMEd{"E d MMM"}
                MMMMd{"d MMMM"}
                MMMd{"d MMM"}
                Md{"d-M"}
                d{"d"}
                y{"y G"}
                yyyy{"y G"}
                yyyyM{"M-y GGGGG"}
                yyyyMEd{"E d-M-y GGGGG"}
                yyyyMMM{"MMM y G"}
                yyyyMMMEd{"E d MMM y G"}
                yyyyMMMM{"MMMM y G"}
                yyyyMMMd{"d MMM y G"}
                yyyyMd{"d-M-y GGGGG"}
                yyyyQQQ{"QQQ y G"}
                yyyyQQQQ{"QQQQ y G"}
            }
            eras{
                abbreviated{
                    "ERA0",
                    "ERA1",
                }
                narrow{
                    "ERA0",
                    "ERA1",
                }
                wide{
                    "ERA0",
                    "ERA1",
                }
            }
            intervalFormats{
                H{
                    H{"HH–HH"}
                }
                Hm{
                    H{"HH:mm–HH:mm"}
                    m{"HH:mm–HH:mm"}
                }
                Hmv{
                    H{"HH:mm–HH:mm v"}
                    m{"HH:mm–HH:mm v"}
                }
                Hv{
                    H{"HH–HH v"}
                }
                M{
                    M{"M–M"}
                }
                MEd{
                    M{"E dd-MM – E dd-MM"}
                    d{"E dd-MM – E dd-MM"}
                }
                MMM{
                    M{"MMM–MMM"}
                }
                MMMEd{
                    M{"E d MMM – E d MMM"}
                    d{"E d – E d MMM"}
                }
                MMMM{
                    M{"MMMM–MMMM"}
                }
                MMMd{
                    M{"d MMM – d MMM"}
                    d{"d–d MMM"}
                }
                Md{
                    M{"dd-MM – dd-MM"}
                    d{"dd-MM – dd-MM"}
                }
                d{
                    d{"d–d"}
                }
                fallback{"{0} – {1}"}
                h{
                    a{"h a – h a"}
                    h{"h–h a"}
                }
                hm{
                    a{"h:mm a – h:mm a"}
                    h{"h:mm–h:mm a"}
                    m{"h:mm–h:mm a"}
                }
                hmv{
                    a{"h:mm a – h:mm a v"}
                    h{"h:mm–h:mm a v"}
                    m{"h:mm–h:mm a v"}
                }
                hv{
                    a{"h a – h a v"}
                    h{"h–h a v"}
                }
                y{
                    y{"y–y G"}
                }
                yM{
                    M{"MM-y – MM-y G"}
                    y{"MM-y – MM-y G"}
                }
                yMEd{
                    M{"E dd-MM-y – E dd-MM-y G"}
                    d{"E dd-MM-y – E dd-MM-y G"}
                    y{"E dd-MM-y – E dd-MM-y G"}
                }
                yMMM{
                    M{"MMM–MMM y G"}
                    y{"MMM y – MMM y G"}
                }
                yMMMEd{
                    M{"E d MMM – E d MMM y G"}
                    d{"E d – E d MMM y G"}
                    y{"E d MMM y – E d MMM y G"}
                }
                yMMMM{
                    M{"MMMM–MMMM y G"}
                    y{"MMMM y – MMMM y G"}
                }
                yMMMd{
                    M{"d MMM – d MMM y G"}
                    d{"d–d MMM y G"}
                    y{"d MMM y – d MMM y G"}
                }
                yMd{
                    M{"dd-MM-y – dd-MM-y G"}
                    d{"dd-MM-y – dd-MM-y G"}
                    y{"dd-MM-y – dd-MM-y G"}
                }
            }
            monthNames{
                format{
                    abbreviated{
                        "Tut",
                        "Babah",
                        "Hatur",
                        "Kiyahk",
                        "Tubah",
                        "Amshir",
                        "Baramhat",
                        "Baramundah",
                        "Bashans",
                        "Ba’unah",
                        "Abib",
                        "Misra",
                        "Nasi",
                    }
                    narrow{
                        "1",
                        "2",
                        "3",
                        "4",
                        "5",
                        "6",
                        "7",
                        "8",
                        "9",
                        "10",
                        "11",
                        "12",
                        "13",
                    }
                    wide{
                        "Tut",
                        "Babah",
                        "Hatur",
                        "Kiyahk",
                        "Tubah",
                        "Amshir",
                        "Baramhat",
                        "Baramundah",
                        "Bashans",
                        "Ba’unah",
                        "Abib",
                        "Misra",
                        "Nasi",
                    }
                }
                stand-alone{
                    abbreviated{
                        "Tut",
                        "Babah",
                        "Hatur",
                        "Kiyahk",
                        "Tubah",
                        "Amshir",
                        "Baramhat",
                        "Baramundah",
                        "Bashans",
                        "Ba’unah",
                        "Abib",
                        "Misra",
                        "Nasi",
                    }
                    narrow{
                        "1",
                        "2",
                        "3",
                        "4",
                        "5",
                        "6",
                        "7",
                        "8",
                        "9",
                        "10",
                        "11",
                        "12",
                        "13",
                    }
                    wide{
                        "Tut",
                        "Babah",
                        "Hatur",
                        "Kiyahk",
                        "Tubah",
                        "Amshir",
                        "Baramhat",
                        "Baramundah",
                        "Bashans",
                        "Ba’unah",
                        "Abib",
                        "Misra",
                        "Nasi",
                    }
                }
            }
        }
        dangi{
            DateTimePatterns{
                "HH:mm:ss zzzz",
                "HH:mm:ss z",
                "HH:mm:ss",
                "HH:mm",
                "EEEE d MMMM r (U)",
                "d MMMM r (U)",
                "d MMM r",
                "dd-MM-r",
                "{1} {0}",
                "{1} {0}",
                "{1} {0}",
                "{1} {0}",
                "{1} {0}",
            }
            DateTimePatterns%atTime{
                "{1} 'om' {0}",
                "{1} 'om' {0}",
                "{1} {0}",
                "{1} {0}",
            }
            DateTimeSkeletons{
                "HHmmsszzzz",
                "HHmmssz",
                "HHmmss",
                "HHmm",
                "rMMMMEEEEd",
                "rMMMMd",
                "rMMMd",
                "rMMdd",
            }
            availableFormats{
                E{"ccc"}
                Ed{"E d"}
                Gy{"r (U)"}
                GyMMM{"MMM r (U)"}
                GyMMMEd{"E d MMM r (U)"}
                GyMMMd{"d MMM r"}
                M{"L"}
                MEd{"E d-M"}
                MMM{"LLL"}
                MMMEd{"E d MMM"}
                MMMMd{"d MMMM"}
                MMMd{"d MMM"}
                Md{"d-M"}
                UM{"MM U"}
                UMMM{"MMM U"}
                UMMMd{"d MMM U"}
                UMd{"d-MM U"}
                d{"d"}
                y{"r (U)"}
                yMd{"d-M-r"}
                yyyy{"r (U)"}
                yyyyM{"M-r"}
                yyyyMEd{"E d-M-r"}
                yyyyMMM{"MMM r (U)"}
                yyyyMMMEd{"E d MMM r (U)"}
                yyyyMMMM{"MMMM r (U)"}
                yyyyMMMd{"d MMM r"}
                yyyyMd{"d-M-r"}
                yyyyQQQ{"QQQ r (U)"}
                yyyyQQQQ{"QQQQ r (U)"}
            }
            cyclicNameSets{
                dayParts{
                    format{
                        abbreviated{
                            "zi",
                            "chou",
                            "yin",
                            "mao",
                            "chen",
                            "si",
                            "wu",
                            "wei",
                            "shen",
                            "you",
                            "xu",
                            "hai",
                        }
                        narrow{
                            "zi",
                            "chou",
                            "yin",
                            "mao",
                            "chen",
                            "si",
                            "wu",
                            "wei",
                            "shen",
                            "you",
                            "xu",
                            "hai",
                        }
                        wide{
                            "zi",
                            "chou",
                            "yin",
                            "mao",
                            "chen",
                            "si",
                            "wu",
                            "wei",
                            "shen",
                            "you",
                            "xu",
                            "hai",
                        }
                    }
                }
                days{
                    format{
                        abbreviated{
                            "jia-zi",
                            "yi-chou",
                            "bing-yin",
                            "ding-mao",
                            "wu-chen",
                            "ji-si",
                            "geng-wu",
                            "xin-wei",
                            "ren-shen",
                            "gui-you",
                            "jia-xu",
                            "yi-hai",
                            "bing-zi",
                            "ding-chou",
                            "wu-yin",
                            "ji-mao",
                            "geng-chen",
                            "xin-si",
                            "ren-wu",
                            "gui-wei",
                            "jia-shen",
                            "yi-you",
                            "bing-xu",
                            "ding-hai",
                            "wu-zi",
                            "ji-chou",
                            "geng-yin",
                            "xin-mao",
                            "ren-chen",
                            "gui-si",
                            "jia-wu",
                            "yi-wei",
                            "bing-shen",
                            "ding-you",
                            "wu-xu",
                            "ji-hai",
                            "geng-zi",
                            "xin-chou",
                            "ren-yin",
                            "gui-mao",
                            "jia-chen",
                            "yi-si",
                            "bing-wu",
                            "ding-wei",
                            "wu-shen",
                            "ji-you",
                            "geng-xu",
                            "xin-hai",
                            "ren-zi",
                            "gui-chou",
                            "jia-yin",
                            "yi-mao",
                            "bing-chen",
                            "ding-si",
                            "wu-wu",
                            "ji-wei",
                            "geng-shen",
                            "xin-you",
                            "ren-xu",
                            "gui-hai",
                        }
                        narrow{
                            "jia-zi",
                            "yi-chou",
                            "bing-yin",
                            "ding-mao",
                            "wu-chen",
                            "ji-si",
                            "geng-wu",
                            "xin-wei",
                            "ren-shen",
                            "gui-you",
                            "jia-xu",
                            "yi-hai",
                            "bing-zi",
                            "ding-chou",
                            "wu-yin",
                            "ji-mao",
                            "geng-chen",
                            "xin-si",
                            "ren-wu",
                            "gui-wei",
                            "jia-shen",
                            "yi-you",
                            "bing-xu",
                            "ding-hai",
                            "wu-zi",
                            "ji-chou",
                            "geng-yin",
                            "xin-mao",
                            "ren-chen",
                            "gui-si",
                            "jia-wu",
                            "yi-wei",
                            "bing-shen",
                            "ding-you",
                            "wu-xu",
                            "ji-hai",
                            "geng-zi",
                            "xin-chou",
                            "ren-yin",
                            "gui-mao",
                            "jia-chen",
                            "yi-si",
                            "bing-wu",
                            "ding-wei",
                            "wu-shen",
                            "ji-you",
                            "geng-xu",
                            "xin-hai",
                            "ren-zi",
                            "gui-chou",
                            "jia-yin",
                            "yi-mao",
                            "bing-chen",
                            "ding-si",
                            "wu-wu",
                            "ji-wei",
                            "geng-shen",
                            "xin-you",
                            "ren-xu",
                            "gui-hai",
                        }
                        wide{
                            "jia-zi",
                            "yi-chou",
                            "bing-yin",
                            "ding-mao",
                            "wu-chen",
                            "ji-si",
                            "geng-wu",
                            "xin-wei",
                            "ren-shen",
                            "gui-you",
                            "jia-xu",
                            "yi-hai",
                            "bing-zi",
                            "ding-chou",
                            "wu-yin",
                            "ji-mao",
                            "geng-chen",
                            "xin-si",
                            "ren-wu",
                            "gui-wei",
                            "jia-shen",
                            "yi-you",
                            "bing-xu",
                            "ding-hai",
                            "wu-zi",
                            "ji-chou",
                            "geng-yin",
                            "xin-mao",
                            "ren-chen",
                            "gui-si",
                            "jia-wu",
                            "yi-wei",
                            "bing-shen",
                            "ding-you",
                            "wu-xu",
                            "ji-hai",
                            "geng-zi",
                            "xin-chou",
                            "ren-yin",
                            "gui-mao",
                            "jia-chen",
                            "yi-si",
                            "bing-wu",
                            "ding-wei",
                            "wu-shen",
                            "ji-you",
                            "geng-xu",
                            "xin-hai",
                            "ren-zi",
                            "gui-chou",
                            "jia-yin",
                            "yi-mao",
                            "bing-chen",
                            "ding-si",
                            "wu-wu",
                            "ji-wei",
                            "geng-shen",
                            "xin-you",
                            "ren-xu",
                            "gui-hai",
                        }
                    }
                }
                months{
                    format{
                        abbreviated{
                            "jia-zi",
                            "yi-chou",
                            "bing-yin",
                            "ding-mao",
                            "wu-chen",
                            "ji-si",
                            "geng-wu",
                            "xin-wei",
                            "ren-shen",
                            "gui-you",
                            "jia-xu",
                            "yi-hai",
                            "bing-zi",
                            "ding-chou",
                            "wu-yin",
                            "ji-mao",
                            "geng-chen",
                            "xin-si",
                            "ren-wu",
                            "gui-wei",
                            "jia-shen",
                            "yi-you",
                            "bing-xu",
                            "ding-hai",
                            "wu-zi",
                            "ji-chou",
                            "geng-yin",
                            "xin-mao",
                            "ren-chen",
                            "gui-si",
                            "jia-wu",
                            "yi-wei",
                            "bing-shen",
                            "ding-you",
                            "wu-xu",
                            "ji-hai",
                            "geng-zi",
                            "xin-chou",
                            "ren-yin",
                            "gui-mao",
                            "jia-chen",
                            "yi-si",
                            "bing-wu",
                            "ding-wei",
                            "wu-shen",
                            "ji-you",
                            "geng-xu",
                            "xin-hai",
                            "ren-zi",
                            "gui-chou",
                            "jia-yin",
                            "yi-mao",
                            "bing-chen",
                            "ding-si",
                            "wu-wu",
                            "ji-wei",
                            "geng-shen",
                            "xin-you",
                            "ren-xu",
                            "gui-hai",
                        }
                        narrow{
                            "jia-zi",
                            "yi-chou",
                            "bing-yin",
                            "ding-mao",
                            "wu-chen",
                            "ji-si",
                            "geng-wu",
                            "xin-wei",
                            "ren-shen",
                            "gui-you",
                            "jia-xu",
                            "yi-hai",
                            "bing-zi",
                            "ding-chou",
                            "wu-yin",
                            "ji-mao",
                            "geng-chen",
                            "xin-si",
                            "ren-wu",
                            "gui-wei",
                            "jia-shen",
                            "yi-you",
                            "bing-xu",
                            "ding-hai",
                            "wu-zi",
                            "ji-chou",
                            "geng-yin",
                            "xin-mao",
                            "ren-chen",
                            "gui-si",
                            "jia-wu",
                            "yi-wei",
                            "bing-shen",
                            "ding-you",
                            "wu-xu",
                            "ji-hai",
                            "geng-zi",
                            "xin-chou",
                            "ren-yin",
                            "gui-mao",
                            "jia-chen",
                            "yi-si",
                            "bing-wu",
                            "ding-wei",
                            "wu-shen",
                            "ji-you",
                            "geng-xu",
                            "xin-hai",
                            "ren-zi",
                            "gui-chou",
                            "jia-yin",
                            "yi-mao",
                            "bing-chen",
                            "ding-si",
                            "wu-wu",
                            "ji-wei",
                            "geng-shen",
                            "xin-you",
                            "ren-xu",
                            "gui-hai",
                        }
                        wide{
                            "jia-zi",
                            "yi-chou",
                            "bing-yin",
                            "ding-mao",
                            "wu-chen",
                            "ji-si",
                            "geng-wu",
                            "xin-wei",
                            "ren-shen",
                            "gui-you",
                            "jia-xu",
                            "yi-hai",
                            "bing-zi",
                            "ding-chou",
                            "wu-yin",
                            "ji-mao",
                            "geng-chen",
                            "xin-si",
                            "ren-wu",
                            "gui-wei",
                            "jia-shen",
                            "yi-you",
                            "bing-xu",
                            "ding-hai",
                            "wu-zi",
                            "ji-chou",
                            "geng-yin",
                            "xin-mao",
                            "ren-chen",
                            "gui-si",
                            "jia-wu",
                            "yi-wei",
                            "bing-shen",
                            "ding-you",
                            "wu-xu",
                            "ji-hai",
                            "geng-zi",
                            "xin-chou",
                            "ren-yin",
                            "gui-mao",
                            "jia-chen",
                            "yi-si",
                            "bing-wu",
                            "ding-wei",
                            "wu-shen",
                            "ji-you",
                            "geng-xu",
                            "xin-hai",
                            "ren-zi",
                            "gui-chou",
                            "jia-yin",
                            "yi-mao",
                            "bing-chen",
                            "ding-si",
                            "wu-wu",
                            "ji-wei",
                            "geng-shen",
                            "xin-you",
                            "ren-xu",
                            "gui-hai",
                        }
                    }
                }
                solarTerms{
                    format{
                        abbreviated{
                            "begin van de lente",
                            "regenwater",
                            "insecten ontwaken",
                            "lentepunt",
                            "licht en helder",
                            "nat graan",
                            "begin van de zomer",
                            "vol graan",
                            "oogst graan",
                            "zomerpunt",
                            "warm",
                            "heet",
                            "begin van de herfst",
                            "einde van de hitte",
                            "witte dauw",
                            "herfstpunt",
                            "koude dauw",
                            "eerste vorst",
                            "begin van de winter",
                            "lichte sneeuw",
                            "zware sneeuw",
                            "winterpunt",
                            "koel",
                            "koud",
                        }
                        narrow{
                            "begin van de lente",
                            "regenwater",
                            "insecten ontwaken",
                            "lentepunt",
                            "licht en helder",
                            "nat graan",
                            "begin van de zomer",
                            "vol graan",
                            "oogst graan",
                            "zomerpunt",
                            "warm",
                            "heet",
                            "begin van de herfst",
                            "einde van de hitte",
                            "witte dauw",
                            "herfstpunt",
                            "koude dauw",
                            "eerste vorst",
                            "begin van de winter",
                            "lichte sneeuw",
                            "zware sneeuw",
                            "winterpunt",
                            "koel",
                            "koud",
                        }
                        wide{
                            "begin van de lente",
                            "regenwater",
                            "insecten ontwaken",
                            "lentepunt",
                            "licht en helder",
                            "nat graan",
                            "begin van de zomer",
                            "vol graan",
                            "oogst graan",
                            "zomerpunt",
                            "warm",
                            "heet",
                            "begin van de herfst",
                            "einde van de hitte",
                            "witte dauw",
                            "herfstpunt",
                            "koude dauw",
                            "eerste vorst",
                            "begin van de winter",
                            "lichte sneeuw",
                            "zware sneeuw",
                            "winterpunt",
                            "koel",
                            "koud",
                        }
                    }
                }
                years{
                    format{
                        abbreviated{
                            "jia-zi",
                            "yi-chou",
                            "bing-yin",
                            "ding-mao",
                            "wu-chen",
                            "ji-si",
                            "geng-wu",
                            "xin-wei",
                            "ren-shen",
                            "gui-you",
                            "jia-xu",
                            "yi-hai",
                            "bing-zi",
                            "ding-chou",
                            "wu-yin",
                            "ji-mao",
                            "geng-chen",
                            "xin-si",
                            "ren-wu",
                            "gui-wei",
                            "jia-shen",
                            "yi-you",
                            "bing-xu",
                            "ding-hai",
                            "wu-zi",
                            "ji-chou",
                            "geng-yin",
                            "xin-mao",
                            "ren-chen",
                            "gui-si",
                            "jia-wu",
                            "yi-wei",
                            "bing-shen",
                            "ding-you",
                            "wu-xu",
                            "ji-hai",
                            "geng-zi",
                            "xin-chou",
                            "ren-yin",
                            "gui-mao",
                            "jia-chen",
                            "yi-si",
                            "bing-wu",
                            "ding-wei",
                            "wu-shen",
                            "ji-you",
                            "geng-xu",
                            "xin-hai",
                            "ren-zi",
                            "gui-chou",
                            "jia-yin",
                            "yi-mao",
                            "bing-chen",
                            "ding-si",
                            "wu-wu",
                            "ji-wei",
                            "geng-shen",
                            "xin-you",
                            "ren-xu",
                            "gui-hai",
                        }
                        narrow{
                            "jia-zi",
                            "yi-chou",
                            "bing-yin",
                            "ding-mao",
                            "wu-chen",
                            "ji-si",
                            "geng-wu",
                            "xin-wei",
                            "ren-shen",
                            "gui-you",
                            "jia-xu",
                            "yi-hai",
                            "bing-zi",
                            "ding-chou",
                            "wu-yin",
                            "ji-mao",
                            "geng-chen",
                            "xin-si",
                            "ren-wu",
                            "gui-wei",
                            "jia-shen",
                            "yi-you",
                            "bing-xu",
                            "ding-hai",
                            "wu-zi",
                            "ji-chou",
                            "geng-yin",
                            "xin-mao",
                            "ren-chen",
                            "gui-si",
                            "jia-wu",
                            "yi-wei",
                            "bing-shen",
                            "ding-you",
                            "wu-xu",
                            "ji-hai",
                            "geng-zi",
                            "xin-chou",
                            "ren-yin",
                            "gui-mao",
                            "jia-chen",
                            "yi-si",
                            "bing-wu",
                            "ding-wei",
                            "wu-shen",
                            "ji-you",
                            "geng-xu",
                            "xin-hai",
                            "ren-zi",
                            "gui-chou",
                            "jia-yin",
                            "yi-mao",
                            "bing-chen",
                            "ding-si",
                            "wu-wu",
                            "ji-wei",
                            "geng-shen",
                            "xin-you",
                            "ren-xu",
                            "gui-hai",
                        }
                        wide{
                            "jia-zi",
                            "yi-chou",
                            "bing-yin",
                            "ding-mao",
                            "wu-chen",
                            "ji-si",
                            "geng-wu",
                            "xin-wei",
                            "ren-shen",
                            "gui-you",
                            "jia-xu",
                            "yi-hai",
                            "bing-zi",
                            "ding-chou",
                            "wu-yin",
                            "ji-mao",
                            "geng-chen",
                            "xin-si",
                            "ren-wu",
                            "gui-wei",
                            "jia-shen",
                            "yi-you",
                            "bing-xu",
                            "ding-hai",
                            "wu-zi",
                            "ji-chou",
                            "geng-yin",
                            "xin-mao",
                            "ren-chen",
                            "gui-si",
                            "jia-wu",
                            "yi-wei",
                            "bing-shen",
                            "ding-you",
                            "wu-xu",
                            "ji-hai",
                            "geng-zi",
                            "xin-chou",
                            "ren-yin",
                            "gui-mao",
                            "jia-chen",
                            "yi-si",
                            "bing-wu",
                            "ding-wei",
                            "wu-shen",
                            "ji-you",
                            "geng-xu",
                            "xin-hai",
                            "ren-zi",
                            "gui-chou",
                            "jia-yin",
                            "yi-mao",
                            "bing-chen",
                            "ding-si",
                            "wu-wu",
                            "ji-wei",
                            "geng-shen",
                            "xin-you",
                            "ren-xu",
                            "gui-hai",
                        }
                    }
                }
                zodiacs{
                    format{
                        abbreviated{
                            "Rat",
                            "Os",
                            "Tijger",
                            "Konijn",
                            "Draak",
                            "Slang",
                            "Paard",
                            "Geit",
                            "Aap",
                            "Haan",
                            "Hond",
                            "Varken",
                        }
                        narrow{
                            "Rat",
                            "Os",
                            "Tijger",
                            "Konijn",
                            "Draak",
                            "Slang",
                            "Paard",
                            "Geit",
                            "Aap",
                            "Haan",
                            "Hond",
                            "Varken",
                        }
                        wide{
                            "Rat",
                            "Os",
                            "Tijger",
                            "Konijn",
                            "Draak",
                            "Slang",
                            "Paard",
                            "Geit",
                            "Aap",
                            "Haan",
                            "Hond",
                            "Varken",
                        }
                    }
                }
            }
            intervalFormats{
                H{
                    H{"HH–HH"}
                }
                Hm{
                    H{"HH:mm–HH:mm"}
                    m{"HH:mm–HH:mm"}
                }
                Hmv{
                    H{"HH:mm–HH:mm v"}
                    m{"HH:mm–HH:mm v"}
                }
                Hv{
                    H{"HH–HH v"}
                }
                M{
                    M{"MM–MM"}
                }
                MEd{
                    M{"MM-dd, E – MM-dd, E"}
                    d{"MM-dd, E – MM-dd, E"}
                }
                MMM{
                    M{"LLL–LLL"}
                }
                MMMEd{
                    M{"MMM d, E – MMM d, E"}
                    d{"MMM d, E – MMM d, E"}
                }
                MMMd{
                    M{"MMM d – MMM d"}
                    d{"MMM d–d"}
                }
                Md{
                    M{"MM-dd – MM-dd"}
                    d{"MM-dd – MM-dd"}
                }
                d{
                    d{"d–d"}
                }
                fallback{"{0} – {1}"}
                h{
                    a{"h a – h a"}
                    h{"h–h a"}
                }
                hm{
                    a{"h:mm a – h:mm a"}
                    h{"h:mm–h:mm a"}
                    m{"h:mm–h:mm a"}
                }
                hmv{
                    a{"h:mm a – h:mm a v"}
                    h{"h:mm–h:mm a v"}
                    m{"h:mm–h:mm a v"}
                }
                hv{
                    a{"h a – h a v"}
                    h{"h–h a v"}
                }
                y{
                    y{"U–U"}
                }
                yM{
                    M{"y-MM – y-MM"}
                    y{"y-MM – y-MM"}
                }
                yMEd{
                    M{"y-MM-dd, E – y-MM-dd, E"}
                    d{"y-MM-dd, E – y-MM-dd, E"}
                    y{"y-MM-dd, E – y-MM-dd, E"}
                }
                yMMM{
                    M{"U MMM–MMM"}
                    y{"U MMM – U MMM"}
                }
                yMMMEd{
                    M{"U MMM d, E – MMM d, E"}
                    d{"U MMM d, E – MMM d, E"}
                    y{"U MMM d, E – U MMM d, E"}
                }
                yMMMM{
                    M{"U MMMM–MMMM"}
                    y{"U MMMM – U MMMM"}
                }
                yMMMd{
                    M{"U MMM d – MMM d"}
                    d{"U MMM d–d"}
                    y{"U MMM d – U MMM d"}
                }
                yMd{
                    M{"y-MM-dd – y-MM-dd"}
                    d{"y-MM-dd – y-MM-dd"}
                    y{"y-MM-dd – y-MM-dd"}
                }
            }
            monthNames{
                format{
                    abbreviated{
                        "mnd 1",
                        "mnd 2",
                        "mnd 3",
                        "mnd 4",
                        "mnd 5",
                        "mnd 6",
                        "mnd 7",
                        "mnd 8",
                        "mnd 9",
                        "mnd 10",
                        "mnd 11",
                        "mnd 12",
                    }
                    narrow{
                        "1",
                        "2",
                        "3",
                        "4",
                        "5",
                        "6",
                        "7",
                        "8",
                        "9",
                        "10",
                        "11",
                        "12",
                    }
                    wide{
                        "maand 1",
                        "maand 2",
                        "maand 3",
                        "maand 4",
                        "maand 5",
                        "maand 6",
                        "maand 7",
                        "maand 8",
                        "maand 9",
                        "maand 10",
                        "maand 11",
                        "maand 12",
                    }
                }
                stand-alone{
                    abbreviated{
                        "mnd 1",
                        "mnd 2",
                        "mnd 3",
                        "mnd 4",
                        "mnd 5",
                        "mnd 6",
                        "mnd 7",
                        "mnd 8",
                        "mnd 9",
                        "mnd 10",
                        "mnd 11",
                        "mnd 12",
                    }
                    narrow{
                        "1",
                        "2",
                        "3",
                        "4",
                        "5",
                        "6",
                        "7",
                        "8",
                        "9",
                        "10",
                        "11",
                        "12",
                    }
                    wide{
                        "maand 1",
                        "maand 2",
                        "maand 3",
                        "maand 4",
                        "maand 5",
                        "maand 6",
                        "maand 7",
                        "maand 8",
                        "maand 9",
                        "maand 10",
                        "maand 11",
                        "maand 12",
                    }
                }
            }
            monthPatterns{
                format{
                    abbreviated{
                        leap{"{0}bis"}
                    }
                    narrow{
                        leap{"{0}b"}
                    }
                    wide{
                        leap{"{0}bis"}
                    }
                }
                numeric{
                    all{
                        leap{"{0}bis"}
                    }
                }
                stand-alone{
                    abbreviated{
                        leap{"{0}bis"}
                    }
                    narrow{
                        leap{"{0}b"}
                    }
                    wide{
                        leap{"{0}bis"}
                    }
                }
            }
        }
        ethiopic{
            DateTimePatterns{
                "HH:mm:ss zzzz",
                "HH:mm:ss z",
                "HH:mm:ss",
                "HH:mm",
                "EEEE d MMMM y G",
                "d MMMM y G",
                "d MMM y G",
                "dd-MM-yy GGGGG",
                "{1} {0}",
                "{1} {0}",
                "{1} {0}",
                "{1} {0}",
                "{1} {0}",
            }
            DateTimePatterns%atTime{
                "{1} 'om' {0}",
                "{1} 'om' {0}",
                "{1}, {0}",
                "{1}, {0}",
            }
            DateTimeSkeletons{
                "HHmmsszzzz",
                "HHmmssz",
                "HHmmss",
                "HHmm",
                "GyMMMMEEEEd",
                "GyMMMMd",
                "GyMMMd",
                "GGGGGyyMMdd",
            }
            availableFormats{
                E{"ccc"}
                Ed{"E d"}
                Gy{"y G"}
                GyMMM{"MMM y G"}
                GyMMMEd{"E d MMM y G"}
                GyMMMd{"d MMM y G"}
                M{"L"}
                MEd{"E d-M"}
                MMM{"LLL"}
                MMMEd{"E d MMM"}
                MMMMd{"d MMMM"}
                MMMd{"d MMM"}
                Md{"d-M"}
                d{"d"}
                y{"y G"}
                yyyy{"y G"}
                yyyyM{"M-y GGGGG"}
                yyyyMEd{"E d-M-y GGGGG"}
                yyyyMMM{"MMM y G"}
                yyyyMMMEd{"E d MMM y G"}
                yyyyMMMM{"MMMM y G"}
                yyyyMMMd{"d MMM y G"}
                yyyyMd{"d-M-y GGGGG"}
                yyyyQQQ{"QQQ y G"}
                yyyyQQQQ{"QQQQ y G"}
            }
            eras{
                abbreviated{
                    "era 0",
                    "era 1",
                }
                narrow{
                    "era 0",
                    "era 1",
                }
                wide{
                    "tijdperk 0",
                    "tijdperk 1",
                }
            }
            intervalFormats{
                H{
                    H{"HH–HH"}
                }
                Hm{
                    H{"HH:mm–HH:mm"}
                    m{"HH:mm–HH:mm"}
                }
                Hmv{
                    H{"HH:mm–HH:mm v"}
                    m{"HH:mm–HH:mm v"}
                }
                Hv{
                    H{"HH–HH v"}
                }
                M{
                    M{"M–M"}
                }
                MEd{
                    M{"E dd-MM – E dd-MM"}
                    d{"E dd-MM – E dd-MM"}
                }
                MMM{
                    M{"MMM–MMM"}
                }
                MMMEd{
                    M{"E d MMM – E d MMM"}
                    d{"E d – E d MMM"}
                }
                MMMM{
                    M{"MMMM–MMMM"}
                }
                MMMd{
                    M{"d MMM – d MMM"}
                    d{"d–d MMM"}
                }
                Md{
                    M{"dd-MM – dd-MM"}
                    d{"dd-MM – dd-MM"}
                }
                d{
                    d{"d–d"}
                }
                fallback{"{0} – {1}"}
                h{
                    a{"h a – h a"}
                    h{"h–h a"}
                }
                hm{
                    a{"h:mm a – h:mm a"}
                    h{"h:mm–h:mm a"}
                    m{"h:mm–h:mm a"}
                }
                hmv{
                    a{"h:mm a – h:mm a v"}
                    h{"h:mm–h:mm a v"}
                    m{"h:mm–h:mm a v"}
                }
                hv{
                    a{"h a – h a v"}
                    h{"h–h a v"}
                }
                y{
                    y{"y–y G"}
                }
                yM{
                    M{"MM-y – MM-y G"}
                    y{"MM-y – MM-y G"}
                }
                yMEd{
                    M{"E dd-MM-y – E dd-MM-y G"}
                    d{"E dd-MM-y – E dd-MM-y G"}
                    y{"E dd-MM-y – E dd-MM-y G"}
                }
                yMMM{
                    M{"MMM–MMM y G"}
                    y{"MMM y – MMM y G"}
                }
                yMMMEd{
                    M{"E d MMM – E d MMM y G"}
                    d{"E d – E d MMM y G"}
                    y{"E d MMM y – E d MMM y G"}
                }
                yMMMM{
                    M{"MMMM–MMMM y G"}
                    y{"MMMM y – MMMM y G"}
                }
                yMMMd{
                    M{"d MMM – d MMM y G"}
                    d{"d–d MMM y G"}
                    y{"d MMM y – d MMM y G"}
                }
                yMd{
                    M{"dd-MM-y – dd-MM-y G"}
                    d{"dd-MM-y – dd-MM-y G"}
                    y{"dd-MM-y – dd-MM-y G"}
                }
            }
            monthNames{
                format{
                    abbreviated{
                        "Mäskäräm",
                        "Teqemt",
                        "Hedar",
                        "Tahsas",
                        "T’er",
                        "Yäkatit",
                        "Mägabit",
                        "Miyazya",
                        "Genbot",
                        "Säne",
                        "Hamle",
                        "Nähase",
                        "Pagumän",
                    }
                    narrow{
                        "1",
                        "2",
                        "3",
                        "4",
                        "5",
                        "6",
                        "7",
                        "8",
                        "9",
                        "10",
                        "11",
                        "12",
                        "13",
                    }
                    wide{
                        "Mäskäräm",
                        "Teqemt",
                        "Hedar",
                        "Tahsas",
                        "T’er",
                        "Yäkatit",
                        "Mägabit",
                        "Miyazya",
                        "Genbot",
                        "Säne",
                        "Hamle",
                        "Nähase",
                        "Pagumän",
                    }
                }
                stand-alone{
                    abbreviated{
                        "Mäskäräm",
                        "Teqemt",
                        "Hedar",
                        "Tahsas",
                        "T’er",
                        "Yäkatit",
                        "Mägabit",
                        "Miyazya",
                        "Genbot",
                        "Säne",
                        "Hamle",
                        "Nähase",
                        "Pagumän",
                    }
                    narrow{
                        "1",
                        "2",
                        "3",
                        "4",
                        "5",
                        "6",
                        "7",
                        "8",
                        "9",
                        "10",
                        "11",
                        "12",
                        "13",
                    }
                    wide{
                        "Mäskäräm",
                        "Teqemt",
                        "Hedar",
                        "Tahsas",
                        "T’er",
                        "Yäkatit",
                        "Mägabit",
                        "Miyazya",
                        "Genbot",
                        "Säne",
                        "Hamle",
                        "Nähase",
                        "Pagumän",
                    }
                }
            }
        }
        ethiopic-amete-alem{
            eras{
                abbreviated{
                    "era 0",
                }
                narrow{
                    "era 0",
                }
                wide{
                    "tijdperk 0",
                }
            }
        }
        generic{
            DateTimePatterns{
                "HH:mm:ss zzzz",
                "HH:mm:ss z",
                "HH:mm:ss",
                "HH:mm",
                "EEEE d MMMM y G",
                "d MMMM y G",
                "d MMM y G",
                "dd-MM-yy GGGGG",
                "{1}, {0}",
                "{1}, {0}",
                "{1}, {0}",
                "{1}, {0}",
                "{1} {0}",
            }
            DateTimePatterns%atTime{
                "{1} 'om' {0}",
                "{1} 'om' {0}",
                "{1}, {0}",
                "{1}, {0}",
            }
            DateTimeSkeletons{
                "HHmmsszzzz",
                "HHmmssz",
                "HHmmss",
                "HHmm",
                "GyMMMMEEEEd",
                "GyMMMMd",
                "GyMMMd",
                "GGGGGyyMMdd",
            }
            availableFormats{
                Bh{"h B"}
                Bhm{"h:mm B"}
                Bhms{"h:mm:ss B"}
                E{"ccc"}
                EBhm{"E h:mm B"}
                EBhms{"E h:mm:ss B"}
                EHm{"E HH:mm"}
                EHms{"E HH:mm:ss"}
                Ed{"E d"}
                Gy{"y G"}
                GyMMM{"MMM y G"}
                GyMMMEd{"E d MMM y G"}
                GyMMMd{"d MMM y G"}
                GyMd{"d/M/y GGGGG"}
                H{"HH"}
                Hm{"HH:mm"}
                Hms{"HH:mm:ss"}
                M{"L"}
                MEd{"E d-M"}
                MMM{"LLL"}
                MMMEd{"E d MMM"}
                MMMMd{"d MMMM"}
                MMMd{"d MMM"}
                Md{"d-M"}
                d{"d"}
                ms{"mm:ss"}
                y{"y G"}
                yyyy{"y G"}
                yyyyM{"M-y GGGGG"}
                yyyyMEd{"E d-M-y GGGGG"}
                yyyyMMM{"MMM y G"}
                yyyyMMMEd{"E d MMM y G"}
                yyyyMMMM{"MMMM y G"}
                yyyyMMMd{"d MMM y G"}
                yyyyMd{"d-M-y GGGGG"}
                yyyyQQQ{"QQQ y G"}
                yyyyQQQQ{"QQQQ y G"}
            }
            intervalFormats{
                Gy{
                    G{"y G – y G"}
                    y{"y – y G"}
                }
                GyM{
                    G{"M-y GGGGG – M-y GGGGG"}
                    M{"M-y – M-y GGGGG"}
                    y{"M-y – M-y GGGGG"}
                }
                GyMEd{
                    G{"E d-M-y GGGGG – E d-M-y GGGGG"}
                    M{"E d-M-y – E d-M-y GGGGG"}
                    d{"E d-M-y – E d-M-y GGGGG"}
                    y{"E d-M-y – E d-M-y GGGGG"}
                }
                GyMMM{
                    G{"MMM y G – MMM y G"}
                    M{"MMM – MMM y G"}
                    y{"MMM y – MMM y G"}
                }
                GyMMMEd{
                    G{"E d MMM y G – E d MMM y G"}
                    M{"E d MMM – E d MMM y G"}
                    d{"E d MMM – E d MMM y G"}
                    y{"E d MMM y – E d MMM y G"}
                }
                GyMMMd{
                    G{"d MMM y G – d MMM y G"}
                    M{"d MMM – d MMM y G"}
                    d{"d–d MMM y G"}
                    y{"d MMM y – d MMM y G"}
                }
                GyMd{
                    G{"d-M-y GGGGG – d-M-y GGGGG"}
                    M{"d-M-y – d-M-y GGGGG"}
                    d{"d-M-y – d-M-y GGGGG"}
                    y{"d-M-y – d-M-y GGGGG"}
                }
                H{
                    H{"HH–HH"}
                }
                Hm{
                    H{"HH:mm–HH:mm"}
                    m{"HH:mm–HH:mm"}
                }
                Hmv{
                    H{"HH:mm–HH:mm v"}
                    m{"HH:mm–HH:mm v"}
                }
                Hv{
                    H{"HH–HH v"}
                }
                M{
                    M{"M–M"}
                }
                MEd{
                    M{"E dd-MM – E dd-MM"}
                    d{"E dd-MM – E dd-MM"}
                }
                MMM{
                    M{"MMM–MMM"}
                }
                MMMEd{
                    M{"E d MMM – E d MMM"}
                    d{"E d – E d MMM"}
                }
                MMMM{
                    M{"MMMM–MMMM"}
                }
                MMMd{
                    M{"d MMM – d MMM"}
                    d{"d–d MMM"}
                }
                Md{
                    M{"dd-MM – dd-MM"}
                    d{"dd-MM – dd-MM"}
                }
                d{
                    d{"d–d"}
                }
                fallback{"{0} – {1}"}
                h{
                    a{"h a – h a"}
                    h{"h–h a"}
                }
                hm{
                    a{"h:mm a – h:mm a"}
                    h{"h:mm–h:mm a"}
                    m{"h:mm–h:mm a"}
                }
                hmv{
                    a{"h:mm a – h:mm a v"}
                    h{"h:mm–h:mm a v"}
                    m{"h:mm–h:mm a v"}
                }
                hv{
                    a{"h a – h a v"}
                    h{"h–h a v"}
                }
                y{
                    y{"y–y G"}
                }
                yM{
                    M{"MM-y – MM-y G"}
                    y{"MM-y – MM-y G"}
                }
                yMEd{
                    M{"E dd-MM-y – E dd-MM-y G"}
                    d{"E dd-MM-y – E dd-MM-y G"}
                    y{"E dd-MM-y – E dd-MM-y G"}
                }
                yMMM{
                    M{"MMM–MMM y G"}
                    y{"MMM y – MMM y G"}
                }
                yMMMEd{
                    M{"E d MMM – E d MMM y G"}
                    d{"E d – E d MMM y G"}
                    y{"E d MMM y – E d MMM y G"}
                }
                yMMMM{
                    M{"MMMM–MMMM y G"}
                    y{"MMMM y – MMMM y G"}
                }
                yMMMd{
                    M{"d MMM – d MMM y G"}
                    d{"d–d MMM y G"}
                    y{"d MMM y – d MMM y G"}
                }
                yMd{
                    M{"dd-MM-y – dd-MM-y G"}
                    d{"dd-MM-y – dd-MM-y G"}
                    y{"dd-MM-y – dd-MM-y G"}
                }
            }
        }
        gregorian{
            AmPmMarkers{
                "a.m.",
                "p.m.",
            }
            AmPmMarkersAbbr{
                "a.m.",
                "p.m.",
            }
            AmPmMarkersNarrow{
                "a.m.",
                "p.m.",
            }
            DateTimePatterns{
                "HH:mm:ss zzzz",
                "HH:mm:ss z",
                "HH:mm:ss",
                "HH:mm",
                "EEEE d MMMM y",
                "d MMMM y",
                "d MMM y",
                "dd-MM-y",
                "{1} {0}",
                "{1} {0}",
                "{1} {0}",
                "{1} {0}",
                "{1} {0}",
            }
            DateTimePatterns%atTime{
                "{1} 'om' {0}",
                "{1} 'om' {0}",
                "{1} {0}",
                "{1} {0}",
            }
            DateTimeSkeletons{
                "HHmmsszzzz",
                "HHmmssz",
                "HHmmss",
                "HHmm",
                "yMMMMEEEEd",
                "yMMMMd",
                "yMMMd",
                "yMMdd",
            }
            appendItems{
                Timezone{"{0} {1}"}
            }
            availableFormats{
                Bh{"h B"}
                Bhm{"h:mm B"}
                Bhms{"h:mm:ss B"}
                E{"ccc"}
                EBhm{"E h:mm B"}
                EBhms{"E h:mm:ss B"}
                EHm{"E HH:mm"}
                EHms{"E HH:mm:ss"}
                Ed{"E d"}
                Gy{"y G"}
                GyMMM{"MMM y G"}
                GyMMMEd{"E d MMM y G"}
                GyMMMd{"d MMM y G"}
                GyMd{"d/M/y GGGGG"}
                H{"HH"}
                Hm{"HH:mm"}
                Hms{"HH:mm:ss"}
                Hmsv{"HH:mm:ss v"}
                Hmv{"HH:mm v"}
                M{"L"}
                MEd{"E d-M"}
                MMM{"LLL"}
                MMMEd{"E d MMM"}
                MMMMW{
                    one{"'week' W 'van' MMMM"}
                    other{"'week' W 'van' MMMM"}
                }
                MMMMd{"d MMMM"}
                MMMd{"d MMM"}
                Md{"d-M"}
                d{"d"}
                ms{"mm:ss"}
                y{"y"}
                yM{"M-y"}
                yMEd{"E d-M-y"}
                yMMM{"MMM y"}
                yMMMEd{"E d MMM y"}
                yMMMM{"MMMM y"}
                yMMMd{"d MMM y"}
                yMd{"d-M-y"}
                yQQQ{"QQQ y"}
                yQQQQ{"QQQQ y"}
                yw{
                    one{"'week' w 'in' Y"}
                    other{"'week' w 'in' Y"}
                }
            }
            dayNames{
                format{
                    abbreviated{
                        "zo",
                        "ma",
                        "di",
                        "wo",
                        "do",
                        "vr",
                        "za",
                    }
                    narrow{
                        "Z",
                        "M",
                        "D",
                        "W",
                        "D",
                        "V",
                        "Z",
                    }
                    short{
                        "zo",
                        "ma",
                        "di",
                        "wo",
                        "do",
                        "vr",
                        "za",
                    }
                    wide{
                        "zondag",
                        "maandag",
                        "dinsdag",
                        "woensdag",
                        "donderdag",
                        "vrijdag",
                        "zaterdag",
                    }
                }
                stand-alone{
                    abbreviated{
                        "zo",
                        "ma",
                        "di",
                        "wo",
                        "do",
                        "vr",
                        "za",
                    }
                    narrow{
                        "Z",
                        "M",
                        "D",
                        "W",
                        "D",
                        "V",
                        "Z",
                    }
                    short{
                        "zo",
                        "ma",
                        "di",
                        "wo",
                        "do",
                        "vr",
                        "za",
                    }
                    wide{
                        "zondag",
                        "maandag",
                        "dinsdag",
                        "woensdag",
                        "donderdag",
                        "vrijdag",
                        "zaterdag",
                    }
                }
            }
            dayPeriod{
                format{
                    abbreviated{
                        afternoon1{"’s middags"}
                        evening1{"’s avonds"}
                        midnight{"middernacht"}
                        morning1{"’s ochtends"}
                        night1{"’s nachts"}
                    }
                    narrow{
                        afternoon1{"’s middags"}
                        evening1{"’s avonds"}
                        midnight{"middernacht"}
                        morning1{"’s ochtends"}
                        night1{"’s nachts"}
                    }
                    wide{
                        afternoon1{"’s middags"}
                        evening1{"’s avonds"}
                        midnight{"middernacht"}
                        morning1{"’s ochtends"}
                        night1{"’s nachts"}
                    }
                }
                stand-alone{
                    abbreviated{
                        afternoon1{"middag"}
                        am{"a.m."}
                        evening1{"avond"}
                        midnight{"middernacht"}
                        morning1{"ochtend"}
                        night1{"nacht"}
                        pm{"p.m."}
                    }
                    narrow{
                        afternoon1{"middag"}
                        am{"a.m."}
                        evening1{"avond"}
                        midnight{"middernacht"}
                        morning1{"ochtend"}
                        night1{"nacht"}
                        pm{"p.m."}
                    }
                    wide{
                        afternoon1{"middag"}
                        am{"a.m."}
                        evening1{"avond"}
                        midnight{"middernacht"}
                        morning1{"ochtend"}
                        night1{"nacht"}
                        pm{"p.m."}
                    }
                }
            }
            eras{
                abbreviated{
                    "v.Chr.",
                    "n.Chr.",
                }
                abbreviated%variant{
                    "v.g.j.",
                    "g.j.",
                }
                narrow{
                    "v.C.",
                    "n.C.",
                }
                narrow%variant{
                    "vgj",
                    "gj",
                }
                wide{
                    "voor Christus",
                    "na Christus",
                }
                wide%variant{
                    "vóór gewone jaartelling",
                    "gewone jaartelling",
                }
            }
            intervalFormats{
                Gy{
                    G{"y G – y G"}
                    y{"y – y G"}
                }
                GyM{
                    G{"M-y GGGGG – M-y GGGGG"}
                    M{"M-y – M-y GGGGG"}
                    y{"M-y – M-y GGGGG"}
                }
                GyMEd{
                    G{"E d-M-y GGGGG – E d-M-y GGGGG"}
                    M{"E d-M-y – E d-M-y GGGGG"}
                    d{"E d-M-y – E d-M-y GGGGG"}
                    y{"E d-M-y – E d-M-y GGGGG"}
                }
                GyMMM{
                    G{"MMM y G – MMM y G"}
                    M{"MMM – MMM y G"}
                    y{"MMM y – MMM y G"}
                }
                GyMMMEd{
                    G{"E d MMM y G – E d MMM y G"}
                    M{"E d MMM – E d MMM y G"}
                    d{"E d MMM – E d MMM y G"}
                    y{"E d MMM y – E d MMM y G"}
                }
                GyMMMd{
                    G{"d MMM y G – d MMM y G"}
                    M{"d MMM – d MMM y G"}
                    d{"d–d MMM y G"}
                    y{"d MMM y – d MMM y G"}
                }
                GyMd{
                    G{"d-M-y GGGGG – d-M-y GGGGG"}
                    M{"d-M-y – d-M-y GGGGG"}
                    d{"d-M-y – d-M-y GGGGG"}
                    y{"d-M-y – d-M-y GGGGG"}
                }
                H{
                    H{"HH–HH"}
                }
                Hm{
                    H{"HH:mm–HH:mm"}
                    m{"HH:mm–HH:mm"}
                }
                Hmv{
                    H{"HH:mm–HH:mm v"}
                    m{"HH:mm–HH:mm v"}
                }
                Hv{
                    H{"HH–HH v"}
                }
                M{
                    M{"M–M"}
                }
                MEd{
                    M{"E dd-MM – E dd-MM"}
                    d{"E dd-MM – E dd-MM"}
                }
                MMM{
                    M{"MMM–MMM"}
                }
                MMMEd{
                    M{"E d MMM – E d MMM"}
                    d{"E d – E d MMM"}
                }
                MMMM{
                    M{"MMMM–MMMM"}
                }
                MMMd{
                    M{"d MMM – d MMM"}
                    d{"d–d MMM"}
                }
                Md{
                    M{"dd-MM – dd-MM"}
                    d{"dd-MM – dd-MM"}
                }
                d{
                    d{"d–d"}
                }
                fallback{"{0} – {1}"}
                y{
                    y{"y–y"}
                }
                yM{
                    M{"MM-y – MM-y"}
                    y{"MM-y – MM-y"}
                }
                yMEd{
                    M{"E dd-MM-y – E dd-MM-y"}
                    d{"E dd-MM-y – E dd-MM-y"}
                    y{"E dd-MM-y – E dd-MM-y"}
                }
                yMMM{
                    M{"MMM–MMM y"}
                    y{"MMM y – MMM y"}
                }
                yMMMEd{
                    M{"E d MMM – E d MMM y"}
                    d{"E d – E d MMM y"}
                    y{"E d MMM y – E d MMM y"}
                }
                yMMMM{
                    M{"MMMM–MMMM y"}
                    y{"MMMM y – MMMM y"}
                }
                yMMMd{
                    M{"d MMM – d MMM y"}
                    d{"d–d MMM y"}
                    y{"d MMM y – d MMM y"}
                }
                yMd{
                    M{"dd-MM-y – dd-MM-y"}
                    d{"dd-MM-y – dd-MM-y"}
                    y{"dd-MM-y – dd-MM-y"}
                }
            }
            monthNames{
                format{
                    abbreviated{
                        "jan",
                        "feb",
                        "mrt",
                        "apr",
                        "mei",
                        "jun",
                        "jul",
                        "aug",
                        "sep",
                        "okt",
                        "nov",
                        "dec",
                    }
                    narrow{
                        "J",
                        "F",
                        "M",
                        "A",
                        "M",
                        "J",
                        "J",
                        "A",
                        "S",
                        "O",
                        "N",
                        "D",
                    }
                    wide{
                        "januari",
                        "februari",
                        "maart",
                        "april",
                        "mei",
                        "juni",
                        "juli",
                        "augustus",
                        "september",
                        "oktober",
                        "november",
                        "december",
                    }
                }
                stand-alone{
                    abbreviated{
                        "jan",
                        "feb",
                        "mrt",
                        "apr",
                        "mei",
                        "jun",
                        "jul",
                        "aug",
                        "sep",
                        "okt",
                        "nov",
                        "dec",
                    }
                    narrow{
                        "J",
                        "F",
                        "M",
                        "A",
                        "M",
                        "J",
                        "J",
                        "A",
                        "S",
                        "O",
                        "N",
                        "D",
                    }
                    wide{
                        "januari",
                        "februari",
                        "maart",
                        "april",
                        "mei",
                        "juni",
                        "juli",
                        "augustus",
                        "september",
                        "oktober",
                        "november",
                        "december",
                    }
                }
            }
            quarters{
                format{
                    abbreviated{
                        "K1",
                        "K2",
                        "K3",
                        "K4",
                    }
                    narrow{
                        "1",
                        "2",
                        "3",
                        "4",
                    }
                    wide{
                        "1e kwartaal",
                        "2e kwartaal",
                        "3e kwartaal",
                        "4e kwartaal",
                    }
                }
                stand-alone{
                    abbreviated{
                        "K1",
                        "K2",
                        "K3",
                        "K4",
                    }
                    narrow{
                        "1",
                        "2",
                        "3",
                        "4",
                    }
                    wide{
                        "1e kwartaal",
                        "2e kwartaal",
                        "3e kwartaal",
                        "4e kwartaal",
                    }
                }
            }
        }
        hebrew{
            DateTimePatterns{
                "HH:mm:ss zzzz",
                "HH:mm:ss z",
                "HH:mm:ss",
                "HH:mm",
                "EEEE d MMMM y G",
                "d MMMM y G",
                "d MMM y G",
                "dd-MM-yy GGGGG",
                "{1} {0}",
                "{1} {0}",
                "{1} {0}",
                "{1} {0}",
                "{1} {0}",
            }
            DateTimePatterns%atTime{
                "{1} 'om' {0}",
                "{1} 'om' {0}",
                "{1}, {0}",
                "{1}, {0}",
            }
            DateTimeSkeletons{
                "HHmmsszzzz",
                "HHmmssz",
                "HHmmss",
                "HHmm",
                "GyMMMMEEEEd",
                "GyMMMMd",
                "GyMMMd",
                "GGGGGyyMMdd",
            }
            availableFormats{
                E{"ccc"}
                Ed{"E d"}
                Gy{"y G"}
                GyMMM{"MMM y G"}
                GyMMMEd{"E d MMM y G"}
                GyMMMd{"d MMM y G"}
                M{"L"}
                MEd{"E d MMM"}
                MMM{"LLL"}
                MMMEd{"E d MMM"}
                MMMMd{"d MMMM"}
                MMMd{"d MMM"}
                Md{"d MMM"}
                d{"d"}
                y{"y"}
                yyyy{"y G"}
                yyyyM{"M-y GGGGG"}
                yyyyMEd{"E d-M-y GGGGG"}
                yyyyMMM{"MMM y G"}
                yyyyMMMEd{"E d MMM y G"}
                yyyyMMMM{"MMMM y G"}
                yyyyMMMd{"d MMM y G"}
                yyyyMd{"d-M-y GGGGG"}
                yyyyQQQ{"QQQ y G"}
                yyyyQQQQ{"QQQQ y G"}
            }
            eras{
                abbreviated{
                    "AM",
                }
                narrow{
                    "AM",
                }
                wide{
                    "AM",
=======
                    }
                }
                zodiacs{
                    format{
                        abbreviated{
                            "Rat",
                            "Os",
                            "Tijger",
                            "Konijn",
                            "Draak",
                            "Slang",
                            "Paard",
                            "Geit",
                            "Aap",
                            "Haan",
                            "Hond",
                            "Varken",
                        }
                    }
>>>>>>> 626889fb
                }
            }
            intervalFormats{
                MEd{
<<<<<<< HEAD
                    M{"E dd-MM – E dd-MM"}
                    d{"E dd-MM – E dd-MM"}
                }
                MMM{
                    M{"MMM–MMM"}
                }
                MMMEd{
                    M{"E d MMM – E d MMM"}
                    d{"E d – E d MMM"}
                }
                MMMM{
                    M{"MMMM–MMMM"}
                }
                MMMd{
                    M{"d MMM – d MMM"}
                    d{"d–d MMM"}
                }
                Md{
                    M{"dd-MM – dd-MM"}
                    d{"dd-MM – dd-MM"}
                }
                d{
                    d{"d–d"}
                }
                fallback{"{0} – {1}"}
=======
                    M{"MM-dd, E – MM-dd, E"}
                    d{"MM-dd, E – MM-dd, E"}
                }
                MMMEd{
                    M{"MMM d, E – MMM d, E"}
                    d{"MMM d, E – MMM d, E"}
                }
                MMMd{
                    M{"MMM d – MMM d"}
                }
                Md{
                    M{"MM-dd – MM-dd"}
                    d{"MM-dd – MM-dd"}
                }
>>>>>>> 626889fb
                h{
                    a{"h a – h a"}
                    h{"h–h a"}
                }
                hm{
                    a{"h:mm a – h:mm a"}
                    h{"h:mm–h:mm a"}
                    m{"h:mm–h:mm a"}
                }
                hmv{
                    a{"h:mm a – h:mm a v"}
                    h{"h:mm–h:mm a v"}
                    m{"h:mm–h:mm a v"}
                }
                hv{
                    a{"h a – h a v"}
                    h{"h–h a v"}
<<<<<<< HEAD
                }
                y{
                    y{"y–y G"}
                }
                yM{
                    M{"MM-y – MM-y G"}
                    y{"MM-y – MM-y G"}
                }
                yMEd{
                    M{"E dd-MM-y – E dd-MM-y G"}
                    d{"E dd-MM-y – E dd-MM-y G"}
                    y{"E dd-MM-y – E dd-MM-y G"}
                }
                yMMM{
                    M{"MMM–MMM y G"}
                    y{"MMM y – MMM y G"}
                }
                yMMMEd{
                    M{"E d MMM – E d MMM y G"}
                    d{"E d – E d MMM y G"}
                    y{"E d MMM y – E d MMM y G"}
                }
                yMMMM{
                    M{"MMMM–MMMM y G"}
                    y{"MMMM y – MMMM y G"}
                }
                yMMMd{
                    M{"d MMM – d MMM y G"}
                    d{"d–d MMM y G"}
                    y{"d MMM y – d MMM y G"}
                }
                yMd{
                    M{"dd-MM-y – dd-MM-y G"}
                    d{"dd-MM-y – dd-MM-y G"}
                    y{"dd-MM-y – dd-MM-y G"}
=======
                }
                yM{
                    M{"y-MM – y-MM"}
                    y{"y-MM – y-MM"}
                }
                yMEd{
                    M{"y-MM-dd, E – y-MM-dd, E"}
                    d{"y-MM-dd, E – y-MM-dd, E"}
                    y{"y-MM-dd, E – y-MM-dd, E"}
                }
                yMMM{
                    y{"U MMM – U MMM"}
                }
                yMMMEd{
                    M{"U MMM d, E – MMM d, E"}
                    d{"U MMM d, E – MMM d, E"}
                    y{"U MMM d, E – U MMM d, E"}
                }
                yMMMM{
                    y{"U MMMM – U MMMM"}
                }
                yMMMd{
                    M{"U MMM d – MMM d"}
                    y{"U MMM d – U MMM d"}
                }
                yMd{
                    M{"y-MM-dd – y-MM-dd"}
                    d{"y-MM-dd – y-MM-dd"}
                    y{"y-MM-dd – y-MM-dd"}
>>>>>>> 626889fb
                }
            }
            monthNames{
                format{
                    abbreviated{
                        "mnd 1",
                        "mnd 2",
                        "mnd 3",
                        "mnd 4",
                        "mnd 5",
                        "mnd 6",
                        "mnd 7",
                        "mnd 8",
                        "mnd 9",
                        "mnd 10",
                        "mnd 11",
                        "mnd 12",
                    }
                    wide{
                        "maand 1",
                        "maand 2",
                        "maand 3",
                        "maand 4",
                        "maand 5",
                        "maand 6",
                        "maand 7",
                        "maand 8",
                        "maand 9",
                        "maand 10",
                        "maand 11",
                        "maand 12",
                    }
                }
            }
        }
        coptic{
            DateTimePatterns{
                "HH:mm:ss zzzz",
                "HH:mm:ss z",
                "HH:mm:ss",
                "HH:mm",
                "EEEE d MMMM y G",
                "d MMMM y G",
                "d MMM y G",
                "dd-MM-yy GGGGG",
                "{1} {0}",
                "{1} {0}",
                "{1} {0}",
                "{1} {0}",
                "{1} {0}",
            }
            intervalFormats{
                Bh{
                    B{"h B – h B"}
                }
                Bhm{
                    B{"h:mm B – h:mm B"}
                }
            }
            monthNames{
                format{
                    wide{
                        "Tut",
                        "Babah",
                        "Hatur",
                        "Kiyahk",
                        "Tubah",
                        "Amshir",
                        "Baramhat",
                        "Baramundah",
                        "Bashans",
                        "Ba’unah",
                        "Abib",
                        "Misra",
                        "Nasi",
                    }
                }
            }
        }
        dangi{
            DateTimePatterns{
                "HH:mm:ss zzzz",
                "HH:mm:ss z",
                "HH:mm:ss",
                "HH:mm",
                "EEEE d MMMM r (U)",
                "d MMMM r (U)",
                "d MMM r",
                "dd-MM-r",
                "{1} {0}",
                "{1} {0}",
                "{1} {0}",
                "{1} {0}",
                "{1} {0}",
            }
            DateTimePatterns%atTime{
                "{1} 'om' {0}",
                "{1} 'om' {0}",
                "{1} {0}",
                "{1} {0}",
            }
            DateTimeSkeletons{
                "HHmmsszzzz",
                "HHmmssz",
                "HHmmss",
                "HHmm",
                "rMMMMEEEEd",
                "rMMMMd",
                "rMMMd",
                "rMMdd",
            }
            availableFormats{
                Gy{"r (U)"}
                GyMMM{"MMM r (U)"}
                GyMMMEd{"E d MMM r (U)"}
                GyMMMd{"d MMM r"}
                UM{"MM U"}
                UMMM{"MMM U"}
                UMMMd{"d MMM U"}
                UMd{"d-MM U"}
                y{"r (U)"}
                yMd{"d-M-r"}
                yyyy{"r (U)"}
                yyyyM{"M-r"}
                yyyyMEd{"E d-M-r"}
                yyyyMMM{"MMM r (U)"}
                yyyyMMMEd{"E d MMM r (U)"}
                yyyyMMMM{"MMMM r (U)"}
                yyyyMMMd{"d MMM r"}
                yyyyMd{"d-M-r"}
                yyyyQQQ{"QQQ r (U)"}
                yyyyQQQQ{"QQQQ r (U)"}
            }
            intervalFormats{
                Bh{
                    B{"h B – h B"}
                }
                Bhm{
                    B{"h:mm B – h:mm B"}
                }
            }
        }
        ethiopic{
            DateTimePatterns{
                "HH:mm:ss zzzz",
                "HH:mm:ss z",
                "HH:mm:ss",
                "HH:mm",
                "EEEE d MMMM y G",
                "d MMMM y G",
                "d MMM y G",
                "dd-MM-yy GGGGG",
                "{1} {0}",
                "{1} {0}",
                "{1} {0}",
                "{1} {0}",
                "{1} {0}",
            }
            eras{
                abbreviated{
                    "era 0",
                    "era 1",
                }
                wide{
                    "tijdperk 0",
                    "tijdperk 1",
                }
            }
            intervalFormats{
                Bh{
                    B{"h B – h B"}
                }
                Bhm{
                    B{"h:mm B – h:mm B"}
                }
            }
            monthNames{
                format{
                    wide{
                        "Mäskäräm",
                        "Teqemt",
                        "Hedar",
                        "Tahsas",
                        "T’er",
                        "Yäkatit",
                        "Mägabit",
                        "Miyazya",
                        "Genbot",
                        "Säne",
                        "Hamle",
                        "Nähase",
                        "Pagumän",
                    }
                }
            }
        }
        ethiopic-amete-alem{
            eras{
                abbreviated{
                    "era 0",
                }
                wide{
                    "tijdperk 0",
                }
            }
        }
        generic{
            DateTimePatterns{
                "HH:mm:ss zzzz",
                "HH:mm:ss z",
                "HH:mm:ss",
                "HH:mm",
                "EEEE d MMMM y G",
                "d MMMM y G",
                "d MMM y G",
                "dd-MM-yy GGGGG",
                "{1}, {0}",
                "{1}, {0}",
                "{1}, {0}",
                "{1}, {0}",
                "{1} {0}",
<<<<<<< HEAD
                "{1} {0}",
                "{1} {0}",
                "{1} {0}",
                "{1} {0}",
=======
>>>>>>> 626889fb
            }
            DateTimePatterns%atTime{
                "{1} 'om' {0}",
                "{1} 'om' {0}",
                "{1}, {0}",
                "{1}, {0}",
            }
            DateTimeSkeletons{
                "HHmmsszzzz",
                "HHmmssz",
                "HHmmss",
                "HHmm",
                "GyMMMMEEEEd",
                "GyMMMMd",
                "GyMMMd",
                "GGGGGyyMMdd",
            }
            availableFormats{
                Ed{"E d"}
                Gy{"y G"}
                GyMMM{"MMM y G"}
                GyMMMEd{"E d MMM y G"}
                GyMMMd{"d MMM y G"}
                GyMd{"d/M/y GGGGG"}
                MEd{"E d-M"}
                MMMEd{"E d MMM"}
                MMMMd{"d MMMM"}
                MMMd{"d MMM"}
                Md{"d-M"}
                y{"y G"}
                yyyy{"y G"}
                yyyyM{"M-y GGGGG"}
                yyyyMEd{"E d-M-y GGGGG"}
                yyyyMMM{"MMM y G"}
                yyyyMMMEd{"E d MMM y G"}
                yyyyMMMM{"MMMM y G"}
                yyyyMMMd{"d MMM y G"}
                yyyyMd{"d-M-y GGGGG"}
                yyyyQQQ{"QQQ y G"}
                yyyyQQQQ{"QQQQ y G"}
            }
            intervalFormats{
                Gy{
                    G{"y G – y G"}
                    y{"y – y G"}
                }
                GyM{
                    G{"M-y GGGGG – M-y GGGGG"}
                    M{"M-y – M-y GGGGG"}
                    y{"M-y – M-y GGGGG"}
                }
                GyMEd{
                    G{"E d-M-y GGGGG – E d-M-y GGGGG"}
                    M{"E d-M-y – E d-M-y GGGGG"}
                    d{"E d-M-y – E d-M-y GGGGG"}
                    y{"E d-M-y – E d-M-y GGGGG"}
                }
                GyMMM{
                    G{"MMM y G – MMM y G"}
                    M{"MMM – MMM y G"}
                    y{"MMM y – MMM y G"}
                }
                GyMMMEd{
                    G{"E d MMM y G – E d MMM y G"}
                    M{"E d MMM – E d MMM y G"}
                    d{"E d MMM – E d MMM y G"}
                    y{"E d MMM y – E d MMM y G"}
                }
                GyMMMd{
                    G{"d MMM y G – d MMM y G"}
                    M{"d MMM – d MMM y G"}
                    d{"d–d MMM y G"}
                    y{"d MMM y – d MMM y G"}
                }
                GyMd{
                    G{"d-M-y GGGGG – d-M-y GGGGG"}
                    M{"d-M-y – d-M-y GGGGG"}
                    d{"d-M-y – d-M-y GGGGG"}
                    y{"d-M-y – d-M-y GGGGG"}
                }
                M{
                    M{"M–M"}
                }
                MEd{
                    M{"E dd-MM – E dd-MM"}
                    d{"E dd-MM – E dd-MM"}
                }
                MMM{
                    M{"MMM–MMM"}
                }
                MMMEd{
                    M{"E d MMM – E d MMM"}
                    d{"E d – E d MMM"}
                }
                MMMM{
                    M{"MMMM–MMMM"}
                }
                MMMd{
                    M{"d MMM – d MMM"}
                    d{"d–d MMM"}
                }
                Md{
                    M{"dd-MM – dd-MM"}
                    d{"dd-MM – dd-MM"}
<<<<<<< HEAD
                }
                d{
                    d{"d–d"}
                }
                fallback{"{0} – {1}"}
=======
                }
>>>>>>> 626889fb
                h{
                    a{"h a – h a"}
                    h{"h–h a"}
                }
                hm{
                    a{"h:mm a – h:mm a"}
                    h{"h:mm–h:mm a"}
                    m{"h:mm–h:mm a"}
                }
                hmv{
                    a{"h:mm a – h:mm a v"}
                    h{"h:mm–h:mm a v"}
                    m{"h:mm–h:mm a v"}
                }
                hv{
                    a{"h a – h a v"}
                    h{"h–h a v"}
                }
                y{
                    y{"y–y G"}
                }
                yM{
                    M{"MM-y – MM-y G"}
                    y{"MM-y – MM-y G"}
                }
                yMEd{
                    M{"E dd-MM-y – E dd-MM-y G"}
                    d{"E dd-MM-y – E dd-MM-y G"}
                    y{"E dd-MM-y – E dd-MM-y G"}
                }
                yMMM{
                    M{"MMM–MMM y G"}
                    y{"MMM y – MMM y G"}
                }
                yMMMEd{
                    M{"E d MMM – E d MMM y G"}
                    d{"E d – E d MMM y G"}
                    y{"E d MMM y – E d MMM y G"}
                }
                yMMMM{
                    M{"MMMM–MMMM y G"}
                    y{"MMMM y – MMMM y G"}
                }
                yMMMd{
                    M{"d MMM – d MMM y G"}
                    d{"d–d MMM y G"}
                    y{"d MMM y – d MMM y G"}
                }
                yMd{
                    M{"dd-MM-y – dd-MM-y G"}
                    d{"dd-MM-y – dd-MM-y G"}
                    y{"dd-MM-y – dd-MM-y G"}
<<<<<<< HEAD
                }
            }
            monthNames{
                format{
                    abbreviated{
                        "Chaitra",
                        "Vaishakha",
                        "Jyeshtha",
                        "Aashaadha",
                        "Shraavana",
                        "Bhaadrapada",
                        "Ashvina",
                        "Kaartika",
                        "Agrahayana",
                        "Pausha",
                        "Maagha",
                        "Phaalguna",
                    }
                    narrow{
                        "1",
                        "2",
                        "3",
                        "4",
                        "5",
                        "6",
                        "7",
                        "8",
                        "9",
                        "10",
                        "11",
                        "12",
                    }
                    wide{
                        "Chaitra",
                        "Vaishakha",
                        "Jyeshtha",
                        "Aashaadha",
                        "Shraavana",
                        "Bhaadrapada",
                        "Ashvina",
                        "Kaartika",
                        "Agrahayana",
                        "Pausha",
                        "Maagha",
                        "Phaalguna",
                    }
                }
                stand-alone{
                    abbreviated{
                        "Chaitra",
                        "Vaishakha",
                        "Jyeshtha",
                        "Aashaadha",
                        "Shraavana",
                        "Bhaadrapada",
                        "Ashvina",
                        "Kaartika",
                        "Agrahayana",
                        "Pausha",
                        "Maagha",
                        "Phaalguna",
                    }
                    narrow{
                        "1",
                        "2",
                        "3",
                        "4",
                        "5",
                        "6",
                        "7",
                        "8",
                        "9",
                        "10",
                        "11",
                        "12",
                    }
                    wide{
                        "Chaitra",
                        "Vaishakha",
                        "Jyeshtha",
                        "Aashaadha",
                        "Shraavana",
                        "Bhaadrapada",
                        "Ashvina",
                        "Kaartika",
                        "Agrahayana",
                        "Pausha",
                        "Maagha",
                        "Phaalguna",
                    }
=======
>>>>>>> 626889fb
                }
            }
        }
        gregorian{
            AmPmMarkersAbbr{
                "a.m.",
                "p.m.",
            }
            DateTimePatterns{
                "HH:mm:ss zzzz",
                "HH:mm:ss z",
                "HH:mm:ss",
                "HH:mm",
<<<<<<< HEAD
                "EEEE d MMMM y G",
                "d MMMM y G",
                "d MMM y G",
                "dd-MM-yy GGGGG",
                "{1} {0}",
                "{1} {0}",
                "{1} {0}",
                "{1} {0}",
                "{1} {0}",
=======
                "EEEE d MMMM y",
                "d MMMM y",
                "d MMM y",
                "dd-MM-y",
                "{1}, {0}",
                "{1}, {0}",
                "{1}, {0}",
                "{1}, {0}",
                "{1}, {0}",
>>>>>>> 626889fb
            }
            DateTimePatterns%atTime{
                "{1} 'om' {0}",
                "{1} 'om' {0}",
                "{1}, {0}",
                "{1}, {0}",
<<<<<<< HEAD
            }
            DateTimeSkeletons{
                "HHmmsszzzz",
                "HHmmssz",
                "HHmmss",
                "HHmm",
                "GyMMMMEEEEd",
                "GyMMMMd",
                "GyMMMd",
                "GGGGGyyMMdd",
=======
>>>>>>> 626889fb
            }
            availableFormats{
                Ed{"E d"}
                Gy{"y G"}
                GyMMM{"MMM y G"}
                GyMMMEd{"E d MMM y G"}
                GyMMMd{"d MMM y G"}
                GyMd{"d/M/y GGGGG"}
                MEd{"E d-M"}
                MMMEd{"E d MMM"}
                MMMMW{
                    one{"'week' W 'van' MMMM"}
                    other{"'week' W 'van' MMMM"}
                }
                MMMMd{"d MMMM"}
                MMMd{"d MMM"}
                Md{"d-M"}
                yM{"M-y"}
                yMEd{"E d-M-y"}
                yMMM{"MMM y"}
                yMMMEd{"E d MMM y"}
                yMMMM{"MMMM y"}
                yMMMd{"d MMM y"}
                yMd{"d-M-y"}
                yQQQ{"QQQ y"}
                yQQQQ{"QQQQ y"}
                yw{
                    one{"'week' w 'in' Y"}
                    other{"'week' w 'in' Y"}
                }
            }
            dayNames{
                format{
                    abbreviated{
                        "zo",
                        "ma",
                        "di",
                        "wo",
                        "do",
                        "vr",
                        "za",
                    }
                    wide{
                        "zondag",
                        "maandag",
                        "dinsdag",
                        "woensdag",
                        "donderdag",
                        "vrijdag",
                        "zaterdag",
                    }
                }
                stand-alone{
                    narrow{
                        "Z",
                        "M",
                        "D",
                        "W",
                        "D",
                        "V",
                        "Z",
                    }
                }
            }
            dayPeriod{
                format{
                    abbreviated{
                        afternoon1{"’s middags"}
                        evening1{"’s avonds"}
                        midnight{"middernacht"}
                        morning1{"’s ochtends"}
                        night1{"’s nachts"}
                    }
                }
                stand-alone{
                    abbreviated{
                        afternoon1{"middag"}
                        evening1{"avond"}
                        morning1{"ochtend"}
                        night1{"nacht"}
                    }
                }
            }
            eras{
                abbreviated{
                    "v.Chr.",
                    "n.Chr.",
                }
                abbreviated%variant{
                    "v.g.j.",
                    "g.j.",
                }
                narrow{
                    "v.C.",
                    "n.C.",
                }
                narrow%variant{
                    "vgj",
                    "gj",
                }
                wide{
                    "voor Christus",
                    "na Christus",
                }
                wide%variant{
                    "vóór gewone jaartelling",
                    "gewone jaartelling",
                }
            }
            intervalFormats{
                Gy{
                    G{"y G – y G"}
                    y{"y – y G"}
                }
                GyM{
                    G{"M-y GGGGG – M-y GGGGG"}
                    M{"M-y – M-y GGGGG"}
                    y{"M-y – M-y GGGGG"}
                }
                GyMEd{
                    G{"E d-M-y GGGGG – E d-M-y GGGGG"}
                    M{"E d-M-y – E d-M-y GGGGG"}
                    d{"E d-M-y – E d-M-y GGGGG"}
                    y{"E d-M-y – E d-M-y GGGGG"}
                }
                GyMMM{
                    G{"MMM y G – MMM y G"}
                    M{"MMM – MMM y G"}
                    y{"MMM y – MMM y G"}
                }
                GyMMMEd{
                    G{"E d MMM y G – E d MMM y G"}
                    M{"E d MMM – E d MMM y G"}
                    d{"E d MMM – E d MMM y G"}
                    y{"E d MMM y – E d MMM y G"}
                }
                GyMMMd{
                    G{"d MMM y G – d MMM y G"}
                    M{"d MMM – d MMM y G"}
                    d{"d–d MMM y G"}
                    y{"d MMM y – d MMM y G"}
                }
                GyMd{
                    G{"d-M-y GGGGG – d-M-y GGGGG"}
                    M{"d-M-y – d-M-y GGGGG"}
                    d{"d-M-y – d-M-y GGGGG"}
                    y{"d-M-y – d-M-y GGGGG"}
                }
                M{
                    M{"M–M"}
                }
                MEd{
                    M{"E dd-MM – E dd-MM"}
                    d{"E dd-MM – E dd-MM"}
                }
                MMM{
                    M{"MMM–MMM"}
                }
                MMMEd{
                    M{"E d MMM – E d MMM"}
                    d{"E d – E d MMM"}
                }
                MMMM{
                    M{"MMMM–MMMM"}
                }
                MMMd{
                    M{"d MMM – d MMM"}
                    d{"d–d MMM"}
                }
                Md{
                    M{"dd-MM – dd-MM"}
                    d{"dd-MM – dd-MM"}
<<<<<<< HEAD
                }
                d{
                    d{"d–d"}
                }
                fallback{"{0} – {1}"}
                h{
                    a{"h a – h a"}
                    h{"h–h a"}
                }
                hm{
                    a{"h:mm a – h:mm a"}
                    h{"h:mm–h:mm a"}
                    m{"h:mm–h:mm a"}
                }
                hmv{
                    a{"h:mm a – h:mm a v"}
                    h{"h:mm–h:mm a v"}
                    m{"h:mm–h:mm a v"}
                }
                hv{
                    a{"h a – h a v"}
                    h{"h–h a v"}
                }
                y{
                    y{"y–y G"}
                }
                yM{
                    M{"MM-y – MM-y G"}
                    y{"MM-y – MM-y G"}
                }
                yMEd{
                    M{"E dd-MM-y – E dd-MM-y G"}
                    d{"E dd-MM-y – E dd-MM-y G"}
                    y{"E dd-MM-y – E dd-MM-y G"}
                }
                yMMM{
                    M{"MMM–MMM y G"}
                    y{"MMM y – MMM y G"}
                }
                yMMMEd{
                    M{"E d MMM – E d MMM y G"}
                    d{"E d – E d MMM y G"}
                    y{"E d MMM y – E d MMM y G"}
                }
                yMMMM{
                    M{"MMMM–MMMM y G"}
                    y{"MMMM y – MMMM y G"}
                }
                yMMMd{
                    M{"d MMM – d MMM y G"}
                    d{"d–d MMM y G"}
                    y{"d MMM y – d MMM y G"}
                }
                yMd{
                    M{"dd-MM-y – dd-MM-y G"}
                    d{"dd-MM-y – dd-MM-y G"}
                    y{"dd-MM-y – dd-MM-y G"}
=======
                }
                yM{
                    M{"MM-y – MM-y"}
                    y{"MM-y – MM-y"}
                }
                yMEd{
                    M{"E dd-MM-y – E dd-MM-y"}
                    d{"E dd-MM-y – E dd-MM-y"}
                    y{"E dd-MM-y – E dd-MM-y"}
                }
                yMMM{
                    M{"MMM–MMM y"}
                    y{"MMM y – MMM y"}
                }
                yMMMEd{
                    M{"E d MMM – E d MMM y"}
                    d{"E d – E d MMM y"}
                    y{"E d MMM y – E d MMM y"}
                }
                yMMMM{
                    M{"MMMM–MMMM y"}
                    y{"MMMM y – MMMM y"}
                }
                yMMMd{
                    M{"d MMM – d MMM y"}
                    d{"d–d MMM y"}
                    y{"d MMM y – d MMM y"}
                }
                yMd{
                    M{"dd-MM-y – dd-MM-y"}
                    d{"dd-MM-y – dd-MM-y"}
                    y{"dd-MM-y – dd-MM-y"}
>>>>>>> 626889fb
                }
            }
            monthNames{
                format{
                    abbreviated{
                        "jan",
                        "feb",
                        "mrt",
                        "apr",
                        "mei",
                        "jun",
                        "jul",
                        "aug",
                        "sep",
                        "okt",
                        "nov",
                        "dec",
                    }
                    wide{
                        "januari",
                        "februari",
                        "maart",
                        "april",
                        "mei",
                        "juni",
                        "juli",
                        "augustus",
                        "september",
                        "oktober",
                        "november",
                        "december",
                    }
                }
                stand-alone{
                    narrow{
                        "J",
                        "F",
                        "M",
                        "A",
                        "M",
                        "J",
                        "J",
                        "A",
                        "S",
                        "O",
                        "N",
                        "D",
                    }
                }
            }
            quarters{
                format{
                    abbreviated{
                        "K1",
                        "K2",
                        "K3",
                        "K4",
                    }
                    wide{
                        "1e kwartaal",
                        "2e kwartaal",
                        "3e kwartaal",
                        "4e kwartaal",
                    }
                }
            }
        }
        hebrew{
            DateTimePatterns{
                "HH:mm:ss zzzz",
                "HH:mm:ss z",
                "HH:mm:ss",
                "HH:mm",
                "EEEE d MMMM y G",
                "d MMMM y G",
                "d MMM y G",
                "dd-MM-yy GGGGG",
                "{1} {0}",
                "{1} {0}",
                "{1} {0}",
                "{1} {0}",
                "{1} {0}",
            }
            availableFormats{
                MEd{"E d MMM"}
                Md{"d MMM"}
                y{"y"}
            }
            intervalFormats{
                Bh{
                    B{"h B – h B"}
                }
                Bhm{
                    B{"h:mm B – h:mm B"}
                }
            }
            monthNames{
                format{
                    wide{
                        "Tisjrie",
                        "Chesjwan",
                        "Kislev",
                        "Tevet",
                        "Sjevat",
                        "Adar A",
                        "Adar",
                        "Nisan",
                        "Ijar",
                        "Sivan",
                        "Tammoez",
                        "Av",
                        "Elloel",
                        "Adar B",
                    }
                }
            }
        }
        indian{
            DateTimePatterns{
                "HH:mm:ss zzzz",
                "HH:mm:ss z",
                "HH:mm:ss",
                "HH:mm",
                "EEEE d MMMM y G",
                "d MMMM y G",
                "d MMM y G",
                "dd-MM-yy GGGGG",
                "{1} {0}",
                "{1} {0}",
                "{1} {0}",
                "{1} {0}",
                "{1} {0}",
            }
            intervalFormats{
                Bh{
                    B{"h B – h B"}
                }
                Bhm{
                    B{"h:mm B – h:mm B"}
                }
            }
            monthNames{
                format{
                    wide{
                        "Chaitra",
                        "Vaishakha",
                        "Jyeshtha",
                        "Aashaadha",
                        "Shraavana",
                        "Bhaadrapada",
                        "Ashvina",
                        "Kaartika",
                        "Agrahayana",
                        "Pausha",
                        "Maagha",
                        "Phaalguna",
                    }
                }
            }
        }
        islamic{
            DateTimePatterns{
                "HH:mm:ss zzzz",
                "HH:mm:ss z",
                "HH:mm:ss",
                "HH:mm",
                "EEEE d MMMM y G",
                "d MMMM y G",
                "d MMM y G",
                "dd-MM-yy GGGGG",
                "{1} {0}",
                "{1} {0}",
                "{1} {0}",
                "{1} {0}",
                "{1} {0}",
            }
            eras{
                wide{
                    "Saʻna Hizjria",
                }
            }
            intervalFormats{
                Bh{
                    B{"h B – h B"}
                }
                Bhm{
                    B{"h:mm B – h:mm B"}
                }
            }
            monthNames{
                format{
                    abbreviated{
                        "Moeh.",
                        "Saf.",
                        "Rab. I",
                        "Rab. II",
                        "Joem. I",
                        "Joem. II",
                        "Raj.",
                        "Sja.",
                        "Ram.",
                        "Sjaw.",
                        "Doe al k.",
                        "Doe al h.",
                    }
                    wide{
                        "Moeharram",
                        "Safar",
                        "Rabiʻa al awal",
                        "Rabiʻa al thani",
                        "Joemadʻal awal",
                        "Joemadʻal thani",
                        "Rajab",
                        "Sjaʻaban",
                        "Ramadan",
                        "Sjawal",
                        "Doe al kaʻaba",
                        "Doe al hizja",
                    }
                }
            }
        }
        japanese{
            DateTimePatterns{
                "HH:mm:ss zzzz",
                "HH:mm:ss z",
                "HH:mm:ss",
                "HH:mm",
                "EEEE d MMMM y G",
                "d MMMM y G",
                "d MMM y G",
                "dd-MM-yy GGGGG",
                "{1} {0}",
                "{1} {0}",
                "{1} {0}",
                "{1} {0}",
                "{1} {0}",
<<<<<<< HEAD
            }
            DateTimePatterns%atTime{
                "{1} 'om' {0}",
                "{1} 'om' {0}",
                "{1}, {0}",
                "{1}, {0}",
            }
            DateTimeSkeletons{
                "HHmmsszzzz",
                "HHmmssz",
                "HHmmss",
                "HHmm",
                "GyMMMMEEEEd",
                "GyMMMMd",
                "GyMMMd",
                "GGGGGyyMMdd",
            }
            availableFormats{
                E{"ccc"}
                Ed{"E d"}
                Gy{"y G"}
                GyMMM{"MMM y G"}
                GyMMMEd{"E d MMM y G"}
                GyMMMd{"d MMM y G"}
                M{"L"}
                MEd{"E d-M"}
                MMM{"LLL"}
                MMMEd{"E d MMM"}
                MMMMd{"d MMMM"}
                MMMd{"d MMM"}
                Md{"d-M"}
                d{"d"}
                y{"y G"}
                yyyy{"y G"}
                yyyyM{"M-y GGGGG"}
                yyyyMEd{"E d-M-y GGGGG"}
                yyyyMMM{"MMM y G"}
                yyyyMMMEd{"E d MMM y G"}
                yyyyMMMM{"MMMM y G"}
                yyyyMMMd{"d MMM y G"}
                yyyyMd{"d-M-y GGGGG"}
                yyyyQQQ{"QQQ y G"}
                yyyyQQQQ{"QQQQ y G"}
=======
>>>>>>> 626889fb
            }
            eras{
                abbreviated{
                    "Taika (645–650)",
                    "Hakuchi (650–671)",
                    "Hakuhō (672–686)",
                    "Shuchō (686–701)",
                    "Taihō (701–704)",
                    "Keiun (704–708)",
                    "Wadō (708–715)",
                    "Reiki (715–717)",
                    "Yōrō (717–724)",
                    "Jinki (724–729)",
                    "Tenpyō (729–749)",
                    "Tenpyō-kampō (749-749)",
                    "Tenpyō-shōhō (749-757)",
                    "Tenpyō-hōji (757-765)",
                    "Tenpyō-jingo (765-767)",
                    "Jingo-keiun (767-770)",
                    "Hōki (770–780)",
                    "Ten-ō (781-782)",
                    "Enryaku (782–806)",
                    "Daidō (806–810)",
                    "Kōnin (810–824)",
                    "Tenchō (824–834)",
                    "Jōwa (834–848)",
                    "Kajō (848–851)",
                    "Ninju (851–854)",
                    "Saikō (854–857)",
                    "Ten-an (857-859)",
                    "Jōgan (859–877)",
                    "Gangyō (877–885)",
                    "Ninna (885–889)",
                    "Kanpyō (889–898)",
                    "Shōtai (898–901)",
                    "Engi (901–923)",
                    "Enchō (923–931)",
                    "Jōhei (931–938)",
                    "Tengyō (938–947)",
                    "Tenryaku (947–957)",
                    "Tentoku (957–961)",
                    "Ōwa (961–964)",
                    "Kōhō (964–968)",
                    "Anna (968–970)",
                    "Tenroku (970–973)",
                    "Ten’en (973–976)",
                    "Jōgen (976–978)",
                    "Tengen (978–983)",
                    "Eikan (983–985)",
                    "Kanna (985–987)",
                    "Eien (987–989)",
                    "Eiso (989–990)",
                    "Shōryaku (990–995)",
                    "Chōtoku (995–999)",
                    "Chōhō (999–1004)",
                    "Kankō (1004–1012)",
                    "Chōwa (1012–1017)",
                    "Kannin (1017–1021)",
                    "Jian (1021–1024)",
                    "Manju (1024–1028)",
                    "Chōgen (1028–1037)",
                    "Chōryaku (1037–1040)",
                    "Chōkyū (1040–1044)",
                    "Kantoku (1044–1046)",
                    "Eishō (1046–1053)",
                    "Tengi (1053–1058)",
                    "Kōhei (1058–1065)",
                    "Jiryaku (1065–1069)",
                    "Enkyū (1069–1074)",
                    "Shōho (1074–1077)",
                    "Shōryaku (1077–1081)",
                    "Eihō (1081–1084)",
                    "Ōtoku (1084–1087)",
                    "Kanji (1087–1094)",
                    "Kaho (1094–1096)",
                    "Eichō (1096–1097)",
                    "Shōtoku (1097–1099)",
                    "Kōwa (1099–1104)",
                    "Chōji (1104–1106)",
                    "Kashō (1106–1108)",
                    "Tennin (1108–1110)",
                    "Ten-ei (1110-1113)",
                    "Eikyū (1113–1118)",
                    "Gen-ei (1118-1120)",
                    "Hoan (1120–1124)",
                    "Tenji (1124–1126)",
                    "Daiji (1126–1131)",
                    "Tenshō (1131–1132)",
                    "Chōshō (1132–1135)",
                    "Hoen (1135–1141)",
                    "Eiji (1141–1142)",
                    "Kōji (1142–1144)",
                    "Ten’yō (1144–1145)",
                    "Kyūan (1145–1151)",
                    "Ninpei (1151–1154)",
                    "Kyūju (1154–1156)",
                    "Hogen (1156–1159)",
                    "Heiji (1159–1160)",
                    "Eiryaku (1160–1161)",
                    "Ōho (1161–1163)",
                    "Chōkan (1163–1165)",
                    "Eiman (1165–1166)",
                    "Nin’an (1166–1169)",
                    "Kaō (1169–1171)",
                    "Shōan (1171–1175)",
                    "Angen (1175–1177)",
                    "Jishō (1177–1181)",
                    "Yōwa (1181–1182)",
                    "Juei (1182–1184)",
                    "Genryaku (1184–1185)",
                    "Bunji (1185–1190)",
                    "Kenkyū (1190–1199)",
                    "Shōji (1199–1201)",
                    "Kennin (1201–1204)",
                    "Genkyū (1204–1206)",
                    "Ken-ei (1206-1207)",
                    "Shōgen (1207–1211)",
                    "Kenryaku (1211–1213)",
                    "Kenpō (1213–1219)",
                    "Shōkyū (1219–1222)",
                    "Jōō (1222–1224)",
                    "Gennin (1224–1225)",
                    "Karoku (1225–1227)",
                    "Antei (1227–1229)",
                    "Kanki (1229–1232)",
                    "Jōei (1232–1233)",
                    "Tempuku (1233–1234)",
                    "Bunryaku (1234–1235)",
                    "Katei (1235–1238)",
                    "Ryakunin (1238–1239)",
                    "En-ō (1239-1240)",
                    "Ninji (1240–1243)",
                    "Kangen (1243–1247)",
                    "Hōji (1247–1249)",
                    "Kenchō (1249–1256)",
                    "Kōgen (1256–1257)",
                    "Shōka (1257–1259)",
                    "Shōgen (1259–1260)",
                    "Bun-ō (1260-1261)",
                    "Kōchō (1261–1264)",
                    "Bun-ei (1264-1275)",
                    "Kenji (1275–1278)",
                    "Kōan (1278–1288)",
                    "Shōō (1288–1293)",
                    "Einin (1293–1299)",
                    "Shōan (1299–1302)",
                    "Kengen (1302–1303)",
                    "Kagen (1303–1306)",
                    "Tokuji (1306–1308)",
                    "Enkei (1308–1311)",
                    "Ōchō (1311–1312)",
                    "Shōwa (1312–1317)",
                    "Bunpō (1317–1319)",
                    "Genō (1319–1321)",
                    "Genkyō (1321–1324)",
                    "Shōchū (1324–1326)",
                    "Kareki (1326–1329)",
                    "Gentoku (1329–1331)",
                    "Genkō (1331–1334)",
                    "Kemmu (1334–1336)",
                    "Engen (1336–1340)",
                    "Kōkoku (1340–1346)",
                    "Shōhei (1346–1370)",
                    "Kentoku (1370–1372)",
                    "Bunchū (1372–1375)",
                    "Tenju (1375–1379)",
                    "Kōryaku (1379–1381)",
                    "Kōwa (1381–1384)",
                    "Genchū (1384–1392)",
                    "Meitoku (1384–1387)",
                    "Kakei (1387–1389)",
                    "Kōō (1389–1390)",
                    "Meitoku (1390–1394)",
                    "Ōei (1394–1428)",
                    "Shōchō (1428–1429)",
                    "Eikyō (1429–1441)",
                    "Kakitsu (1441–1444)",
                    "Bun-an (1444-1449)",
                    "Hōtoku (1449–1452)",
                    "Kyōtoku (1452–1455)",
                    "Kōshō (1455–1457)",
                    "Chōroku (1457–1460)",
                    "Kanshō (1460–1466)",
                    "Bunshō (1466–1467)",
                    "Ōnin (1467–1469)",
                    "Bunmei (1469–1487)",
                    "Chōkyō (1487–1489)",
                    "Entoku (1489–1492)",
                    "Meiō (1492–1501)",
                    "Bunki (1501–1504)",
                    "Eishō (1504–1521)",
                    "Taiei (1521–1528)",
                    "Kyōroku (1528–1532)",
                    "Tenmon (1532–1555)",
                    "Kōji (1555–1558)",
                    "Eiroku (1558–1570)",
                    "Genki (1570–1573)",
                    "Tenshō (1573–1592)",
                    "Bunroku (1592–1596)",
                    "Keichō (1596–1615)",
                    "Genwa (1615–1624)",
                    "Kan-ei (1624-1644)",
                    "Shōho (1644–1648)",
                    "Keian (1648–1652)",
                    "Shōō (1652–1655)",
                    "Meiryaku (1655–1658)",
                    "Manji (1658–1661)",
                    "Kanbun (1661–1673)",
                    "Enpō (1673–1681)",
                    "Tenwa (1681–1684)",
                    "Jōkyō (1684–1688)",
                    "Genroku (1688–1704)",
                    "Hōei (1704–1711)",
                    "Shōtoku (1711–1716)",
                    "Kyōhō (1716–1736)",
                    "Genbun (1736–1741)",
                    "Kanpō (1741–1744)",
                    "Enkyō (1744–1748)",
                    "Kan-en (1748-1751)",
                    "Hōryaku (1751–1764)",
                    "Meiwa (1764–1772)",
                    "An-ei (1772-1781)",
                    "Tenmei (1781–1789)",
                    "Kansei (1789–1801)",
                    "Kyōwa (1801–1804)",
                    "Bunka (1804–1818)",
                    "Bunsei (1818–1830)",
                    "Tenpō (1830–1844)",
                    "Kōka (1844–1848)",
                    "Kaei (1848–1854)",
                    "Ansei (1854–1860)",
                    "Man-en (1860-1861)",
                    "Bunkyū (1861–1864)",
                    "Genji (1864–1865)",
                    "Keiō (1865–1868)",
                    "Meiji",
                    "Taishō",
                    "Shōwa",
                    "Heisei",
                    "Reiwa",
                }
                narrow{
                    "Taika (645–650)",
                    "Hakuchi (650–671)",
                    "Hakuhō (672–686)",
                    "Shuchō (686–701)",
                    "Taihō (701–704)",
                    "Keiun (704–708)",
                    "Wadō (708–715)",
                    "Reiki (715–717)",
                    "Yōrō (717–724)",
                    "Jinki (724–729)",
                    "Tenpyō (729–749)",
                    "Tenpyō-kampō (749-749)",
                    "Tenpyō-shōhō (749-757)",
                    "Tenpyō-hōji (757–765)",
                    "Tenpyō-jingo (765-767)",
                    "Jingo-keiun (767-770)",
                    "Hōki (770–780)",
                    "Ten-ō (781-782)",
                    "Enryaku (782–806)",
                    "Daidō (806–810)",
                    "Kōnin (810–824)",
                    "Tenchō (824–834)",
                    "Jōwa (834–848)",
                    "Kajō (848–851)",
                    "Ninju (851–854)",
                    "Saikō (854–857)",
                    "Ten-an (857-859)",
                    "Jōgan (859–877)",
                    "Gangyō (877–885)",
                    "Ninna (885–889)",
                    "Kanpyō (889–898)",
                    "Shōtai (898–901)",
                    "Engi (901–923)",
                    "Enchō (923–931)",
                    "Jōhei (931–938)",
                    "Tengyō (938–947)",
                    "Tenryaku (947–957)",
                    "Tentoku (957–961)",
                    "Ōwa (961–964)",
                    "Kōhō (964–968)",
                    "Anna (968–970)",
                    "Tenroku (970–973)",
                    "Ten’en (973–976)",
                    "Jōgen (976–978)",
                    "Tengen (978–983)",
                    "Eikan (983–985)",
                    "Kanna (985–987)",
                    "Eien (987–989)",
                    "Eiso (989–990)",
                    "Shōryaku (990–995)",
                    "Chōtoku (995–999)",
                    "Chōhō (999–1004)",
                    "Kankō (1004–1012)",
                    "Chōwa (1012–1017)",
                    "Kannin (1017–1021)",
                    "Jian (1021–1024)",
                    "Manju (1024–1028)",
                    "Chōgen (1028–1037)",
                    "Chōryaku (1037–1040)",
                    "Chōkyū (1040–1044)",
                    "Kantoku (1044–1046)",
                    "Eishō (1046–1053)",
                    "Tengi (1053–1058)",
                    "Kōhei (1058–1065)",
                    "Jiryaku (1065–1069)",
                    "Enkyū (1069–1074)",
                    "Shōho (1074–1077)",
                    "Shōryaku (1077–1081)",
                    "Eihō (1081–1084)",
                    "Ōtoku (1084–1087)",
                    "Kanji (1087–1094)",
                    "Kahō (1094–1096)",
                    "Eichō (1096–1097)",
                    "Jōtoku (1097–1099)",
                    "Kōwa (1099–1104)",
                    "Chōji (1104–1106)",
                    "Kashō (1106–1108)",
                    "Tennin (1108–1110)",
                    "Ten-ei (1110–1113)",
                    "Eikyū (1113–1118)",
                    "Gen’ei (1118–1120)",
                    "Hōan (1120–1124)",
                    "Tenji (1124–1126)",
                    "Daiji (1126–1131)",
                    "Tenshō (1131–1132)",
                    "Chōshō (1132–1135)",
                    "Hōen (1135–1141)",
                    "Eiji (1141–1142)",
                    "Kōji (1142–1144)",
                    "Ten’yō (1144–1145)",
                    "Kyūan (1145–1151)",
                    "Ninpei (1151–1154)",
                    "Kyūju (1154–1156)",
                    "Hōgen (1156–1159)",
                    "Heiji (1159–1160)",
                    "Eiryaku (1160–1161)",
                    "Ōho (1161–1163)",
                    "Chōkan (1163–1165)",
                    "Eiman (1165–1166)",
                    "Nin’an (1166–1169)",
                    "Kaō (1169–1171)",
                    "Shōan (1171–1175)",
                    "Angen (1175–1177)",
                    "Jishō (1177–1181)",
                    "Yōwa (1181–1182)",
                    "Juei (1182–1184)",
                    "Genryaku (1184–1185)",
                    "Bunji (1185–1190)",
                    "Kenkyū (1190–1199)",
                    "Shōji (1199–1201)",
                    "Kennin (1201–1204)",
                    "Genkyū (1204–1206)",
                    "Ken’ei (1206–1207)",
                    "Jōgen (1207–1211)",
                    "Kenryaku (1211–1213)",
                    "Kenpō (1213–1219)",
                    "Jōkyū (1219–1222)",
                    "Jōō (1222–1224)",
                    "Gennin (1224–1225)",
                    "Karoku (1225–1227)",
                    "Antei (1227–1229)",
                    "Kanki (1229–1232)",
                    "Jōei (1232–1233)",
                    "Tenpuku (1233–1234)",
                    "Bunryaku (1234–1235)",
                    "Katei (1235–1238)",
                    "Ryakunin (1238–1239)",
                    "En’ō (1239–1240)",
                    "Ninji (1240–1243)",
                    "Kangen (1243–1247)",
                    "Hōji (1247–1249)",
                    "Kenchō (1249–1256)",
                    "Kōgen (1256–1257)",
                    "Shōka (1257–1259)",
                    "Shōgen (1259–1260)",
                    "Bun’ō (1260–1261)",
                    "Kōchō (1261–1264)",
                    "Bun’ei (1264–1275)",
                    "Kenji (1275–1278)",
                    "Kōan (1278–1288)",
                    "Shōō (1288–1293)",
                    "Einin (1293–1299)",
                    "Shōan (1299–1302)",
                    "Kengen (1302–1303)",
                    "Kagen (1303–1306)",
                    "Tokuji (1306–1308)",
                    "Enkei (1308–1311)",
                    "Ōchō (1311–1312)",
                    "Shōwa (1312–1317)",
                    "Bunpō (1317–1319)",
                    "Genō (1319–1321)",
                    "Genkō (1321–1324)",
                    "Shōchū (1324–1326)",
                    "Kareki (1326–1329)",
                    "Gentoku (1329–1331)",
                    "Genkō (1331–1334)",
                    "Kenmu (1334–1336)",
                    "Engen (1336–1340)",
                    "Kōkoku (1340–1346)",
                    "Shōhei (1346–1370)",
                    "Kentoku (1370–1372)",
                    "Bunchū (1372–1375)",
                    "Tenju (1375–1379)",
                    "Kōryaku (1379–1381)",
                    "Kōwa (1381–1384)",
                    "Genchū (1384–1392)",
                    "Meitoku (1384–1387)",
                    "Kakei (1387–1389)",
                    "Kōō (1389–1390)",
                    "Meitoku (1390–1394)",
                    "Ōei (1394–1428)",
                    "Shōchō (1428–1429)",
                    "Eikyō (1429–1441)",
                    "Kakitsu (1441–1444)",
                    "Bun’an (1444–1449)",
                    "Hōtoku (1449–1452)",
                    "Kyōtoku (1452–1455)",
                    "Kōshō (1455–1457)",
                    "Chōroku (1457–1460)",
                    "Kanshō (1460–1466)",
                    "Bunshō (1466–1467)",
                    "Ōnin (1467–1469)",
                    "Bunmei (1469–1487)",
                    "Chōkyō (1487–1489)",
                    "Entoku (1489–1492)",
                    "Meiō (1492–1501)",
                    "Bunki (1501–1504)",
                    "Eishō (1504–1521)",
                    "Taiei (1521–1528)",
                    "Kyōroku (1528–1532)",
                    "Tenbun (1532–1555)",
                    "Kōji (1555–1558)",
                    "Eiroku (1558–1570)",
                    "Genki (1570–1573)",
                    "Tenshō (1573–1592)",
                    "Bunroku (1592–1596)",
                    "Keichō (1596–1615)",
                    "Genna (1615–1624)",
                    "Kan’ei (1624–1644)",
                    "Shōho (1644–1648)",
                    "Keian (1648–1652)",
                    "Jōō (1652–1655)",
                    "Meireki (1655–1658)",
                    "Manji (1658–1661)",
                    "Kanbun (1661–1673)",
                    "Enpō (1673–1681)",
                    "Tenna (1681–1684)",
                    "Jōkyō (1684–1688)",
                    "Genroku (1688–1704)",
                    "Hōei (1704–1711)",
                    "Shōtoku (1711–1716)",
                    "Kyōhō (1716–1736)",
                    "Genbun (1736–1741)",
                    "Kanpō (1741–1744)",
                    "Enkei (1744–1748)",
                    "Kan’en (1748–1751)",
                    "Hōreki (1751–1764)",
                    "Meiwa (1764–1772)",
                    "An’ei (1772–1781)",
                    "Tenmei (1781–1789)",
                    "Kansei (1789–1801)",
                    "Kyōwa (1801–1804)",
                    "Bunka (1804–1818)",
                    "Bunsei (1818–1830)",
                    "Tenpō (1830–1844)",
                    "Kōka (1844–1848)",
                    "Kaei (1848–1854)",
                    "Ansei (1854–1860)",
                    "Man’en (1860–1861)",
                    "Bunkyū (1861–1864)",
                    "Genji (1864–1865)",
                    "Keiō (1865–1868)",
                    "M",
                    "T",
                    "S",
                    "H",
                    "R",
                }
            }
            intervalFormats{
<<<<<<< HEAD
                H{
                    H{"HH–HH"}
                }
                Hm{
                    H{"HH:mm–HH:mm"}
                    m{"HH:mm–HH:mm"}
                }
                Hmv{
                    H{"HH:mm–HH:mm v"}
                    m{"HH:mm–HH:mm v"}
                }
                Hv{
                    H{"HH–HH v"}
                }
                M{
                    M{"M–M"}
                }
                MEd{
                    M{"E dd-MM – E dd-MM"}
                    d{"E dd-MM – E dd-MM"}
                }
                MMM{
                    M{"MMM–MMM"}
                }
                MMMEd{
                    M{"E d MMM – E d MMM"}
                    d{"E d – E d MMM"}
                }
                MMMM{
                    M{"MMMM–MMMM"}
                }
                MMMd{
                    M{"d MMM – d MMM"}
                    d{"d–d MMM"}
                }
                Md{
                    M{"dd-MM – dd-MM"}
                    d{"dd-MM – dd-MM"}
                }
                d{
                    d{"d–d"}
                }
                fallback{"{0} – {1}"}
                h{
                    a{"h a – h a"}
                    h{"h–h a"}
                }
                hm{
                    a{"h:mm a – h:mm a"}
                    h{"h:mm–h:mm a"}
                    m{"h:mm–h:mm a"}
                }
                hmv{
                    a{"h:mm a – h:mm a v"}
                    h{"h:mm–h:mm a v"}
                    m{"h:mm–h:mm a v"}
                }
                hv{
                    a{"h a – h a v"}
                    h{"h–h a v"}
                }
                y{
                    y{"y–y G"}
                }
                yM{
                    M{"MM-y – MM-y G"}
                    y{"MM-y – MM-y G"}
                }
                yMEd{
                    M{"E dd-MM-y – E dd-MM-y G"}
                    d{"E dd-MM-y – E dd-MM-y G"}
                    y{"E dd-MM-y – E dd-MM-y G"}
                }
                yMMM{
                    M{"MMM–MMM y G"}
                    y{"MMM y – MMM y G"}
                }
                yMMMEd{
                    M{"E d MMM – E d MMM y G"}
                    d{"E d – E d MMM y G"}
                    y{"E d MMM y – E d MMM y G"}
                }
                yMMMM{
                    M{"MMMM–MMMM y G"}
                    y{"MMMM y – MMMM y G"}
                }
                yMMMd{
                    M{"d MMM – d MMM y G"}
                    d{"d–d MMM y G"}
                    y{"d MMM y – d MMM y G"}
                }
                yMd{
                    M{"dd-MM-y – dd-MM-y G"}
                    d{"dd-MM-y – dd-MM-y G"}
                    y{"dd-MM-y – dd-MM-y G"}
=======
                Bh{
                    B{"h B – h B"}
                }
                Bhm{
                    B{"h:mm B – h:mm B"}
>>>>>>> 626889fb
                }
            }
        }
        persian{
            DateTimePatterns{
                "HH:mm:ss zzzz",
                "HH:mm:ss z",
                "HH:mm:ss",
                "HH:mm",
                "EEEE d MMMM y G",
                "d MMMM y G",
                "d MMM y G",
                "dd-MM-yy GGGGG",
                "{1} {0}",
<<<<<<< HEAD
                "{1} {0}",
                "{1} {0}",
                "{1} {0}",
                "{1} {0}",
            }
            DateTimePatterns%atTime{
                "{1} 'om' {0}",
                "{1} 'om' {0}",
                "{1}, {0}",
                "{1}, {0}",
            }
            DateTimeSkeletons{
                "HHmmsszzzz",
                "HHmmssz",
                "HHmmss",
                "HHmm",
                "GyMMMMEEEEd",
                "GyMMMMd",
                "GyMMMd",
                "GGGGGyyMMdd",
            }
            availableFormats{
                E{"ccc"}
                Ed{"E d"}
                Gy{"y G"}
                GyMMM{"MMM y G"}
                GyMMMEd{"E d MMM y G"}
                GyMMMd{"d MMM y G"}
                M{"L"}
                MEd{"E d-M"}
                MMM{"LLL"}
                MMMEd{"E d MMM"}
                MMMMd{"d MMMM"}
                MMMd{"d MMM"}
                Md{"d-M"}
                d{"d"}
                y{"y G"}
                yyyy{"y G"}
                yyyyM{"M-y GGGGG"}
                yyyyMEd{"E d-M-y GGGGG"}
                yyyyMMM{"MMM y G"}
                yyyyMMMEd{"E d MMM y G"}
                yyyyMMMM{"MMMM y G"}
                yyyyMMMd{"d MMM y G"}
                yyyyMd{"d-M-y GGGGG"}
                yyyyQQQ{"QQQ y G"}
                yyyyQQQQ{"QQQQ y G"}
            }
            eras{
                abbreviated{
                    "AP",
                }
                narrow{
                    "AP",
                }
                wide{
                    "AP",
                }
            }
            intervalFormats{
                H{
                    H{"HH–HH"}
                }
                Hm{
                    H{"HH:mm–HH:mm"}
                    m{"HH:mm–HH:mm"}
                }
                Hmv{
                    H{"HH:mm–HH:mm v"}
                    m{"HH:mm–HH:mm v"}
                }
                Hv{
                    H{"HH–HH v"}
                }
                M{
                    M{"M–M"}
                }
                MEd{
                    M{"E dd-MM – E dd-MM"}
                    d{"E dd-MM – E dd-MM"}
                }
                MMM{
                    M{"MMM–MMM"}
                }
                MMMEd{
                    M{"E d MMM – E d MMM"}
                    d{"E d – E d MMM"}
                }
                MMMM{
                    M{"MMMM–MMMM"}
                }
                MMMd{
                    M{"d MMM – d MMM"}
                    d{"d–d MMM"}
                }
                Md{
                    M{"dd-MM – dd-MM"}
                    d{"dd-MM – dd-MM"}
                }
                d{
                    d{"d–d"}
                }
                fallback{"{0} – {1}"}
                h{
                    a{"h a – h a"}
                    h{"h–h a"}
                }
                hm{
                    a{"h:mm a – h:mm a"}
                    h{"h:mm–h:mm a"}
                    m{"h:mm–h:mm a"}
                }
                hmv{
                    a{"h:mm a – h:mm a v"}
                    h{"h:mm–h:mm a v"}
                    m{"h:mm–h:mm a v"}
                }
                hv{
                    a{"h a – h a v"}
                    h{"h–h a v"}
                }
                y{
                    y{"y–y G"}
                }
                yM{
                    M{"MM-y – MM-y G"}
                    y{"MM-y – MM-y G"}
                }
                yMEd{
                    M{"E dd-MM-y – E dd-MM-y G"}
                    d{"E dd-MM-y – E dd-MM-y G"}
                    y{"E dd-MM-y – E dd-MM-y G"}
                }
                yMMM{
                    M{"MMM–MMM y G"}
                    y{"MMM y – MMM y G"}
                }
                yMMMEd{
                    M{"E d MMM – E d MMM y G"}
                    d{"E d – E d MMM y G"}
                    y{"E d MMM y – E d MMM y G"}
                }
                yMMMM{
                    M{"MMMM–MMMM y G"}
                    y{"MMMM y – MMMM y G"}
                }
                yMMMd{
                    M{"d MMM – d MMM y G"}
                    d{"d–d MMM y G"}
                    y{"d MMM y – d MMM y G"}
                }
                yMd{
                    M{"dd-MM-y – dd-MM-y G"}
                    d{"dd-MM-y – dd-MM-y G"}
                    y{"dd-MM-y – dd-MM-y G"}
                }
            }
            monthNames{
                format{
                    abbreviated{
                        "Farvardin",
                        "Ordibehesht",
                        "Khordad",
                        "Tir",
                        "Mordad",
                        "Shahrivar",
                        "Mehr",
                        "Aban",
                        "Azar",
                        "Dey",
                        "Bahman",
                        "Esfand",
                    }
                    narrow{
                        "1",
                        "2",
                        "3",
                        "4",
                        "5",
                        "6",
                        "7",
                        "8",
                        "9",
                        "10",
                        "11",
                        "12",
                    }
                    wide{
                        "Farvardin",
                        "Ordibehesht",
                        "Khordad",
                        "Tir",
                        "Mordad",
                        "Shahrivar",
                        "Mehr",
                        "Aban",
                        "Azar",
                        "Dey",
                        "Bahman",
                        "Esfand",
                    }
                }
                stand-alone{
                    abbreviated{
                        "Farvardin",
                        "Ordibehesht",
                        "Khordad",
                        "Tir",
                        "Mordad",
                        "Shahrivar",
                        "Mehr",
                        "Aban",
                        "Azar",
                        "Dey",
                        "Bahman",
                        "Esfand",
                    }
                    narrow{
                        "1",
                        "2",
                        "3",
                        "4",
                        "5",
                        "6",
                        "7",
                        "8",
                        "9",
                        "10",
                        "11",
                        "12",
                    }
                    wide{
                        "Farvardin",
                        "Ordibehesht",
                        "Khordad",
                        "Tir",
                        "Mordad",
                        "Shahrivar",
                        "Mehr",
                        "Aban",
                        "Azar",
                        "Dey",
                        "Bahman",
                        "Esfand",
                    }
                }
            }
        }
        roc{
            DateTimePatterns{
                "HH:mm:ss zzzz",
                "HH:mm:ss z",
                "HH:mm:ss",
                "HH:mm",
                "EEEE d MMMM y G",
                "d MMMM y G",
                "d MMM y G",
                "dd-MM-yy GGGGG",
                "{1} {0}",
                "{1} {0}",
                "{1} {0}",
                "{1} {0}",
                "{1} {0}",
            }
            DateTimePatterns%atTime{
                "{1} 'om' {0}",
                "{1} 'om' {0}",
                "{1}, {0}",
                "{1}, {0}",
            }
            DateTimeSkeletons{
                "HHmmsszzzz",
                "HHmmssz",
                "HHmmss",
                "HHmm",
                "GyMMMMEEEEd",
                "GyMMMMd",
                "GyMMMd",
                "GGGGGyyMMdd",
            }
            availableFormats{
                E{"ccc"}
                Ed{"E d"}
                Gy{"y G"}
                GyMMM{"MMM y G"}
                GyMMMEd{"E d MMM y G"}
                GyMMMd{"d MMM y G"}
                M{"L"}
                MEd{"E d-M"}
                MMM{"LLL"}
                MMMEd{"E d MMM"}
                MMMMd{"d MMMM"}
                MMMd{"d MMM"}
                Md{"d-M"}
                d{"d"}
                y{"y G"}
                yyyy{"y G"}
                yyyyM{"M-y GGGGG"}
                yyyyMEd{"E d-M-y GGGGG"}
                yyyyMMM{"MMM y G"}
                yyyyMMMEd{"E d MMM y G"}
                yyyyMMMM{"MMMM y G"}
                yyyyMMMd{"d MMM y G"}
                yyyyMd{"d-M-y GGGGG"}
                yyyyQQQ{"QQQ y G"}
                yyyyQQQQ{"QQQQ y G"}
            }
            eras{
                abbreviated{
                    "voor R.O.C.",
                    "Minguo",
                }
                narrow{
                    "voor R.O.C.",
                    "Minguo",
                }
                wide{
                    "voor R.O.C.",
                    "Minguo",
                }
            }
            intervalFormats{
                H{
                    H{"HH–HH"}
                }
                Hm{
                    H{"HH:mm–HH:mm"}
                    m{"HH:mm–HH:mm"}
                }
                Hmv{
                    H{"HH:mm–HH:mm v"}
                    m{"HH:mm–HH:mm v"}
                }
                Hv{
                    H{"HH–HH v"}
                }
                M{
                    M{"M–M"}
                }
                MEd{
                    M{"E dd-MM – E dd-MM"}
                    d{"E dd-MM – E dd-MM"}
                }
                MMM{
                    M{"MMM–MMM"}
                }
                MMMEd{
                    M{"E d MMM – E d MMM"}
                    d{"E d – E d MMM"}
                }
                MMMM{
                    M{"MMMM–MMMM"}
                }
                MMMd{
                    M{"d MMM – d MMM"}
                    d{"d–d MMM"}
                }
                Md{
                    M{"dd-MM – dd-MM"}
                    d{"dd-MM – dd-MM"}
                }
                d{
                    d{"d–d"}
                }
                fallback{"{0} – {1}"}
                h{
                    a{"h a – h a"}
                    h{"h–h a"}
                }
                hm{
                    a{"h:mm a – h:mm a"}
                    h{"h:mm–h:mm a"}
                    m{"h:mm–h:mm a"}
                }
                hmv{
                    a{"h:mm a – h:mm a v"}
                    h{"h:mm–h:mm a v"}
                    m{"h:mm–h:mm a v"}
                }
                hv{
                    a{"h a – h a v"}
                    h{"h–h a v"}
                }
                y{
                    y{"y–y G"}
                }
                yM{
                    M{"MM-y – MM-y G"}
                    y{"MM-y – MM-y G"}
                }
                yMEd{
                    M{"E dd-MM-y – E dd-MM-y G"}
                    d{"E dd-MM-y – E dd-MM-y G"}
                    y{"E dd-MM-y – E dd-MM-y G"}
                }
                yMMM{
                    M{"MMM–MMM y G"}
                    y{"MMM y – MMM y G"}
                }
                yMMMEd{
                    M{"E d MMM – E d MMM y G"}
                    d{"E d – E d MMM y G"}
                    y{"E d MMM y – E d MMM y G"}
                }
                yMMMM{
                    M{"MMMM–MMMM y G"}
                    y{"MMMM y – MMMM y G"}
                }
                yMMMd{
                    M{"d MMM – d MMM y G"}
                    d{"d–d MMM y G"}
                    y{"d MMM y – d MMM y G"}
                }
                yMd{
                    M{"dd-MM-y – dd-MM-y G"}
                    d{"dd-MM-y – dd-MM-y G"}
                    y{"dd-MM-y – dd-MM-y G"}
=======
                "{1} {0}",
                "{1} {0}",
                "{1} {0}",
                "{1} {0}",
            }
            intervalFormats{
                Bh{
                    B{"h B – h B"}
                }
                Bhm{
                    B{"h:mm B – h:mm B"}
                }
            }
        }
        roc{
            DateTimePatterns{
                "HH:mm:ss zzzz",
                "HH:mm:ss z",
                "HH:mm:ss",
                "HH:mm",
                "EEEE d MMMM y G",
                "d MMMM y G",
                "d MMM y G",
                "dd-MM-yy GGGGG",
                "{1} {0}",
                "{1} {0}",
                "{1} {0}",
                "{1} {0}",
                "{1} {0}",
            }
            eras{
                abbreviated{
                    "voor R.O.C.",
                    "Minguo",
                }
            }
            intervalFormats{
                Bh{
                    B{"h B – h B"}
                }
                Bhm{
                    B{"h:mm B – h:mm B"}
>>>>>>> 626889fb
                }
            }
        }
    }
    characterLabel{
        activities{"activiteit"}
        african_scripts{"Afrikaans schrift"}
        american_scripts{"Amerikaans schrift"}
        animal{"dier"}
        animals_nature{"dier of natuur"}
        arrows{"pijl"}
        body{"lichaam"}
        box_drawing{"box-drawing"}
        building{"gebouw"}
        bullets_stars{"opsommingsteken of ster"}
        consonantal_jamo{"medeklinker-jamo"}
        currency_symbols{"valutasymbool"}
        dash_connector{"gedachte- of verbindingsstreepje"}
        digits{"cijfer"}
        divination_symbols{"divinatiesymbool"}
        downwards_arrows{"pijl omlaag"}
        downwards_upwards_arrows{"pijl omlaag en omhoog"}
        east_asian_scripts{"Oost-Aziatisch schrift"}
        european_scripts{"Europees schrift"}
        female{"vrouwelijk"}
        flag{"vlag"}
        flags{"vlaggen"}
        food_drink{"eten en drinken"}
        format{"opmaak"}
        format_whitespace{"opmaak en witruimte"}
        full_width_form_variant{"brede vormvariant"}
        geometric_shapes{"geometrische vorm"}
        half_width_form_variant{"halfbrede vormvariant"}
        han_characters{"Han-karakter"}
        han_radicals{"Han-radicaal"}
        hanja{"Hanja"}
        hanzi_simplified{"Hanzi (vereenvoudigd)"}
        hanzi_traditional{"Hanzi (traditioneel)"}
        heart{"hart"}
        historic_scripts{"historisch schrift"}
        ideographic_desc_characters{"ideografisch beschr. karakter"}
        japanese_kana{"Japanse Kana"}
        kanbun{"Kanbun"}
        kanji{"Kanji"}
        keycap{"toets"}
        leftwards_arrows{"pijl naar links"}
        leftwards_rightwards_arrows{"pijl naar links en naar rechts"}
        letterlike_symbols{"letterachtig symbool"}
        limited_use{"beperkt gebruik"}
        male{"mannelijk"}
        math_symbols{"wiskundig symbool"}
        middle_eastern_scripts{"Midden-Oosters schrift"}
        miscellaneous{"diverse"}
        modern_scripts{"modern schrift"}
        modifier{"modificator"}
        musical_symbols{"muzieksymbool"}
        nature{"natuur"}
        nonspacing{"niet-gespatieerd"}
        numbers{"cijfers"}
        other{"overige"}
        paired{"gepaard"}
        person{"persoon"}
        phonetic_alphabet{"fonetisch alfabet"}
        pictographs{"pictogram"}
        place{"plaats"}
        punctuation{"interpunctie"}
        rightwards_arrows{"pijl naar rechts"}
        sign_standard_symbols{"teken of symbool"}
        small_form_variant{"kleine varianten"}
        smileys_people{"smiley of persoon"}
        south_asian_scripts{"Zuid-Aziatisch schrift"}
        southeast_asian_scripts{"Zuidoost-Aziatisch schrift"}
        spacing{"spatiëring"}
        symbols{"symbool"}
        technical_symbols{"technisch symbool"}
        tone_marks{"toonmarkering"}
        travel{"reizen"}
        travel_places{"reizen of plaats"}
        upwards_arrows{"pijlen omhoog"}
        vocalic_jamo{"klinker-jamo"}
        weather{"weer"}
        western_asian_scripts{"West-Aziatisch schrift"}
        whitespace{"witruimte"}
    }
    contextTransforms{
        day-format-except-narrow:intvector{
            1,
            1,
        }
        day-standalone-except-narrow:intvector{
            1,
            1,
        }
        month-format-except-narrow:intvector{
            1,
            1,
        }
        month-standalone-except-narrow:intvector{
            1,
            1,
        }
        relative:intvector{
            1,
            1,
        }
        typographicNames:intvector{
            1,
            1,
        }
    }
    delimiters{
        quotationEnd{"’"}
        quotationStart{"‘"}
    }
    fields{
        day{
            dn{"dag"}
            relative{
                "-1"{"gisteren"}
                "-2"{"eergisteren"}
                "0"{"vandaag"}
                "1"{"morgen"}
                "2"{"overmorgen"}
            }
            relativeTime{
                future{
                    one{"over {0} dag"}
                    other{"over {0} dagen"}
                }
                past{
                    one{"{0} dag geleden"}
                    other{"{0} dagen geleden"}
                }
            }
        }
        day-short{
            relativeTime{
                future{
                    one{"over {0} dag"}
                    other{"over {0} dgn"}
                }
                past{
                    one{"{0} dag geleden"}
                    other{"{0} dgn geleden"}
                }
            }
        }
        dayOfYear{
            dn{"dag van het jaar"}
        }
        dayOfYear-narrow{
            dn{"dag v.h. jr"}
        }
        dayOfYear-short{
            dn{"dag van het jr"}
        }
        dayperiod{
            dn{"a.m./p.m."}
        }
        era{
            dn{"tijdperk"}
        }
        fri{
            relative{
                "-1"{"afgelopen vrijdag"}
                "0"{"deze vrijdag"}
                "1"{"volgende week vrijdag"}
            }
            relativeTime{
                future{
                    one{"over {0} vrijdag"}
                    other{"over {0} vrijdagen"}
                }
                past{
                    one{"{0} vrijdag geleden"}
                    other{"{0} vrijdagen geleden"}
                }
            }
        }
        fri-narrow{
            relative{
                "-1"{"afgelopen vr"}
                "0"{"deze vr"}
                "1"{"volgende week vr"}
            }
            relativeTime{
                future{
                    one{"over {0} vr"}
                    other{"over {0} vr"}
                }
                past{
                    one{"{0} vr geleden"}
                    other{"{0} vr geleden"}
                }
            }
        }
        fri-short{
            relative{
                "-1"{"afgelopen vrij."}
                "0"{"deze vrij."}
                "1"{"volgende week vrij."}
            }
            relativeTime{
                future{
                    one{"over {0} vrij."}
                    other{"over {0} vrij."}
                }
                past{
                    one{"{0} vrij. geleden"}
                    other{"{0} vrij. geleden"}
                }
            }
        }
        hour{
            dn{"uur"}
            relative{
                "0"{"binnen een uur"}
            }
            relativeTime{
                future{
                    one{"over {0} uur"}
                    other{"over {0} uur"}
                }
                past{
                    one{"{0} uur geleden"}
                    other{"{0} uur geleden"}
                }
            }
        }
        hour-narrow{
            dn{"u"}
        }
        minute{
            dn{"minuut"}
            relative{
                "0"{"binnen een minuut"}
            }
            relativeTime{
                future{
                    one{"over {0} minuut"}
                    other{"over {0} minuten"}
                }
                past{
                    one{"{0} minuut geleden"}
                    other{"{0} minuten geleden"}
                }
            }
        }
        minute-short{
            dn{"min"}
            relativeTime{
                future{
                    one{"over {0} min."}
                    other{"over {0} min."}
                }
                past{
                    one{"{0} min. geleden"}
                    other{"{0} min. geleden"}
                }
            }
        }
        mon{
            relative{
                "-1"{"afgelopen maandag"}
                "0"{"deze maandag"}
                "1"{"volgende week maandag"}
            }
            relativeTime{
                future{
                    one{"over {0} maandag"}
                    other{"over {0} maandagen"}
                }
                past{
                    one{"{0} maandag geleden"}
                    other{"{0} maandagen geleden"}
                }
            }
        }
        mon-narrow{
            relative{
                "-1"{"afgelopen ma"}
                "0"{"deze ma"}
                "1"{"volgende week ma"}
            }
            relativeTime{
                future{
                    one{"over {0} ma"}
                    other{"over {0} ma"}
                }
                past{
                    one{"{0} ma geleden"}
                    other{"{0} ma geleden"}
                }
            }
        }
        mon-short{
            relative{
                "-1"{"afgelopen maan."}
                "0"{"deze maan."}
                "1"{"volgende week maan."}
            }
            relativeTime{
                future{
                    one{"over {0} maan."}
                    other{"over {0} maan."}
                }
                past{
                    one{"{0} maan. geleden"}
                    other{"{0} maan. geleden"}
                }
            }
        }
        month{
            dn{"maand"}
            relative{
                "-1"{"vorige maand"}
                "0"{"deze maand"}
                "1"{"volgende maand"}
            }
            relativeTime{
                future{
                    one{"over {0} maand"}
                    other{"over {0} maanden"}
                }
                past{
                    one{"{0} maand geleden"}
                    other{"{0} maanden geleden"}
                }
            }
        }
        month-short{
            dn{"mnd"}
        }
        quarter{
            dn{"kwartaal"}
            relative{
                "-1"{"vorig kwartaal"}
                "0"{"dit kwartaal"}
                "1"{"volgend kwartaal"}
            }
            relativeTime{
                future{
                    one{"over {0} kwartaal"}
                    other{"over {0} kwartalen"}
                }
                past{
                    one{"{0} kwartaal geleden"}
                    other{"{0} kwartalen geleden"}
                }
            }
        }
        quarter-narrow{
            relativeTime{
                future{
                    one{"over {0} kw."}
                    other{"over {0} kw."}
                }
                past{
                    one{"{0} kw. geleden"}
                    other{"{0} kw. geleden"}
                }
            }
        }
        quarter-short{
            relativeTime{
                future{
                    one{"over {0} kwart."}
                    other{"over {0} kwart."}
                }
                past{
                    one{"{0} kwart. geleden"}
                    other{"{0} kwart. geleden"}
                }
            }
        }
        sat{
            relative{
                "-1"{"afgelopen zaterdag"}
                "0"{"deze zaterdag"}
                "1"{"volgende week zaterdag"}
            }
            relativeTime{
                future{
                    one{"over {0} zaterdag"}
                    other{"over {0} zaterdagen"}
                }
                past{
                    one{"{0} zaterdag geleden"}
                    other{"{0} zaterdagen geleden"}
                }
            }
        }
        sat-narrow{
            relative{
                "-1"{"afgelopen za"}
                "0"{"deze za"}
                "1"{"volgende week za"}
            }
            relativeTime{
                future{
                    one{"over {0} za"}
                    other{"over {0} za"}
                }
                past{
                    one{"{0} za geleden"}
                    other{"{0} za geleden"}
                }
            }
        }
        sat-short{
            relative{
                "-1"{"afgelopen zater."}
                "0"{"deze zater."}
                "1"{"volgende week zater."}
            }
            relativeTime{
                future{
                    one{"over {0} zater."}
                    other{"over {0} zater."}
                }
                past{
                    one{"{0} zater. geleden"}
                    other{"{0} zater. geleden"}
                }
            }
        }
        second{
            dn{"seconde"}
            relative{
                "0"{"nu"}
            }
            relativeTime{
                future{
                    one{"over {0} seconde"}
                    other{"over {0} seconden"}
                }
                past{
                    one{"{0} seconde geleden"}
                    other{"{0} seconden geleden"}
                }
            }
        }
        second-narrow{
            dn{"s"}
        }
        second-short{
            dn{"sec"}
            relativeTime{
                future{
                    one{"over {0} sec."}
                    other{"over {0} sec."}
                }
                past{
                    one{"{0} sec. geleden"}
                    other{"{0} sec. geleden"}
                }
            }
        }
        sun{
            relative{
                "-1"{"afgelopen zondag"}
                "0"{"deze zondag"}
                "1"{"volgende week zondag"}
            }
            relativeTime{
                future{
                    one{"over {0} zondag"}
                    other{"over {0} zondagen"}
                }
                past{
                    one{"{0} zondag geleden"}
                    other{"{0} zondagen geleden"}
                }
            }
        }
        sun-narrow{
            relative{
                "-1"{"afgelopen zo"}
                "0"{"deze zo"}
                "1"{"volgende week zo"}
            }
            relativeTime{
                future{
                    one{"over {0} zo"}
                    other{"over {0} zo"}
                }
                past{
                    one{"{0} zo geleden"}
                    other{"{0} zo geleden"}
                }
            }
        }
        sun-short{
            relative{
                "-1"{"afgelopen zon."}
                "0"{"deze zon."}
                "1"{"volgende week zon."}
            }
            relativeTime{
                future{
                    one{"over {0} zon."}
                    other{"over {0} zon."}
                }
                past{
                    one{"{0} zon. geleden"}
                    other{"{0} zon. geleden"}
                }
            }
        }
        thu{
            relative{
                "-1"{"afgelopen donderdag"}
                "0"{"deze donderdag"}
                "1"{"volgende week donderdag"}
            }
            relativeTime{
                future{
                    one{"over {0} donderdag"}
                    other{"over {0} donderdagen"}
                }
                past{
                    one{"{0} donderdag geleden"}
                    other{"{0} donderdagen geleden"}
                }
            }
        }
        thu-narrow{
            relative{
                "-1"{"afgelopen do"}
                "0"{"deze do"}
                "1"{"volgende week do"}
            }
            relativeTime{
                future{
                    one{"over {0} do"}
                    other{"over {0} do"}
                }
                past{
                    one{"{0} do geleden"}
                    other{"{0} do geleden"}
                }
            }
        }
        thu-short{
            relative{
                "-1"{"afgelopen donder."}
                "0"{"deze donder."}
                "1"{"volgende week donder."}
            }
            relativeTime{
                future{
                    one{"over {0} donder."}
                    other{"over {0} donder."}
                }
                past{
                    one{"{0} donder. geleden"}
                    other{"{0} donder. geleden"}
                }
            }
        }
        tue{
            relative{
                "-1"{"afgelopen dinsdag"}
                "0"{"deze dinsdag"}
                "1"{"volgende week dinsdag"}
            }
            relativeTime{
                future{
                    one{"over {0} dinsdag"}
                    other{"over {0} dinsdagen"}
                }
                past{
                    one{"{0} dinsdag geleden"}
                    other{"{0} dinsdagen geleden"}
                }
            }
        }
        tue-narrow{
            relative{
                "-1"{"afgelopen di"}
                "0"{"deze di"}
                "1"{"volgende week di"}
            }
            relativeTime{
                future{
                    one{"over {0} di"}
                    other{"over {0} di"}
                }
                past{
                    one{"{0} di geleden"}
                    other{"{0} di geleden"}
                }
            }
        }
        tue-short{
            relative{
                "-1"{"afgelopen dins."}
                "0"{"deze dins."}
                "1"{"volgende week dins."}
            }
            relativeTime{
                future{
                    one{"over {0} dins."}
                    other{"over {0} dins."}
                }
                past{
                    one{"{0} dins. geleden"}
                    other{"{0} dins. geleden"}
                }
            }
        }
        wed{
            relative{
                "-1"{"afgelopen woensdag"}
                "0"{"deze woensdag"}
                "1"{"volgende week woensdag"}
            }
            relativeTime{
                future{
                    one{"over {0} woensdag"}
                    other{"over {0} woensdagen"}
                }
                past{
                    one{"{0} woensdag geleden"}
                    other{"{0} woensdagen geleden"}
                }
            }
        }
        wed-narrow{
            relative{
                "-1"{"afgelopen wo"}
                "0"{"deze wo"}
                "1"{"volgende week wo"}
            }
            relativeTime{
                future{
                    one{"over {0} wo"}
                    other{"over {0} wo"}
                }
                past{
                    one{"{0} wo geleden"}
                    other{"{0} wo geleden"}
                }
            }
        }
        wed-short{
            relative{
                "-1"{"afgelopen woens."}
                "0"{"deze woens."}
                "1"{"volgende week woens."}
            }
            relativeTime{
                future{
                    one{"over {0} woens."}
                    other{"over {0} woens."}
                }
                past{
                    one{"{0} woens. geleden"}
                    other{"{0} woens. geleden"}
                }
            }
        }
        week{
            dn{"week"}
            relative{
                "-1"{"vorige week"}
                "0"{"deze week"}
                "1"{"volgende week"}
            }
            relativePeriod{"de week van {0}"}
            relativeTime{
                future{
                    one{"over {0} week"}
                    other{"over {0} weken"}
                }
                past{
                    one{"{0} week geleden"}
                    other{"{0} weken geleden"}
                }
            }
        }
        week-short{
            dn{"wk"}
        }
        weekOfMonth{
            dn{"week van de maand"}
        }
        weekOfMonth-narrow{
            dn{"wk v.d. mnd"}
        }
        weekOfMonth-short{
            dn{"wk van de mnd"}
        }
        weekday{
            dn{"dag van de week"}
        }
        weekday-narrow{
            dn{"dag v.d. wk"}
        }
        weekday-short{
            dn{"dag van de wk"}
        }
        weekdayOfMonth{
            dn{"weekdag van de maand"}
        }
        weekdayOfMonth-narrow{
            dn{"wkdag v.d. mnd"}
        }
        weekdayOfMonth-short{
            dn{"wkdag van de mnd"}
        }
        year{
            dn{"jaar"}
            relative{
                "-1"{"vorig jaar"}
                "0"{"dit jaar"}
                "1"{"volgend jaar"}
            }
            relativeTime{
                future{
                    one{"over {0} jaar"}
                    other{"over {0} jaar"}
                }
                past{
                    one{"{0} jaar geleden"}
                    other{"{0} jaar geleden"}
                }
            }
        }
        year-short{
            dn{"jr"}
        }
        zone{
            dn{"tijdzone"}
        }
        zone-short{
            dn{"zone"}
        }
    }
    listPattern{
        or{
            2{"{0} of {1}"}
            end{"{0} of {1}"}
        }
        standard{
            2{"{0} en {1}"}
            end{"{0} en {1}"}
        }
        standard-narrow{
            2{"{0}, {1}"}
            end{"{0}, {1}"}
        }
        standard-short{
            2{"{0} & {1}"}
            end{"{0} & {1}"}
        }
        unit{
            2{"{0} en {1}"}
            end{"{0} en {1}"}
        }
        unit-short{
            2{"{0}, {1}"}
            end{"{0}, {1}"}
        }
    }
    measurementSystemNames{
        UK{"Brits"}
        US{"Amerikaans"}
        metric{"metriek"}
    }
    parse{
        date{
            lenient{
                "[\\- ‑ . /]",
                "[\\: ∶]",
            }
        }
        number{
            lenient{
                "[\\-－﹣ ‑ ‒ −⁻₋ ➖]",
                "[,，﹐︐ ⹁ ، ٫ 、﹑､︑]",
                "[+＋﬩﹢⁺₊ ➕]",
            }
        }
    }
    personNames{
        initialPattern{
<<<<<<< HEAD
            initial{"{0}."}
=======
>>>>>>> 626889fb
            initialSequence{"{0}{1}"}
        }
        nameOrderLocales{
            givenFirst{
                "und",
                "nl",
            }
<<<<<<< HEAD
            surnameFirst{
                "ko",
                "vi",
                "yue",
                "zh",
            }
        }
        namePattern{
            givenFirst-long-addressing-formal{"{prefix} {surname}"}
            givenFirst-long-addressing-informal{"{given-informal}"}
            givenFirst-long-monogram-formal{
                "{given-monogram-allCaps}{given2-monogram-allCaps}{surname-prefix-mon"
                "ogram}{surname-core-monogram-allCaps}"
            }
            givenFirst-long-monogram-informal{
                "{given-informal-monogram-allCaps}{surname-prefix-monogram}{surname-c"
                "ore-monogram-allCaps}"
            }
            givenFirst-long-referring-formal{"{given} {given2} {surname} {suffix}"}
            givenFirst-long-referring-informal{"{given-informal} {surname}"}
            givenFirst-medium-addressing-formal{"{prefix} {surname}"}
            givenFirst-medium-addressing-informal{"{given-informal}"}
            givenFirst-medium-monogram-formal{"{surname-prefix-monogram}{surname-core-monogram-allCaps}"}
            givenFirst-medium-monogram-informal{"{given-informal-monogram-allCaps}"}
            givenFirst-medium-referring-formal{"{given} {given2-initial} {surname} {suffix}"}
            givenFirst-medium-referring-informal{"{given-informal} {surname}"}
            givenFirst-short-addressing-formal{"{prefix} {surname}"}
            givenFirst-short-addressing-informal{"{given-informal}"}
            givenFirst-short-monogram-formal{"{surname-prefix-monogram}{surname-core-monogram-allCaps}"}
            givenFirst-short-monogram-informal{"{given-informal-monogram-allCaps}"}
            givenFirst-short-referring-formal{"{given-initial}{given2-initial} {surname}"}
            givenFirst-short-referring-informal{"{given-informal} {surname-initial}"}
            sorting-long-referring-formal{"{surname}, {given} {given2} {suffix}"}
            sorting-long-referring-informal{"{surname}, {given-informal}"}
            sorting-medium-referring-formal{"{surname}, {given} {given2-initial} {suffix}"}
            sorting-medium-referring-informal{"{surname}, {given-informal}"}
            sorting-short-referring-formal{"{surname}, {given-initial} {given2-initial}"}
            sorting-short-referring-informal{"{surname}, {given-informal}"}
            surnameFirst-long-addressing-formal{"{prefix} {surname}"}
            surnameFirst-long-addressing-informal{"{given-informal}"}
            surnameFirst-long-monogram-formal{
                "{surname-monogram-allCaps}{given-monogram-allCaps}{given2-monogram-a"
                "llCaps}"
            }
            surnameFirst-long-monogram-informal{"{surname-monogram-allCaps}{given-informal-monogram-allCaps}"}
            surnameFirst-long-referring-formal{"{surname} {given} {given2} {suffix}"}
            surnameFirst-long-referring-informal{"{surname} {given-informal}"}
            surnameFirst-medium-addressing-formal{"{prefix} {surname}"}
            surnameFirst-medium-addressing-informal{"{given-informal}"}
            surnameFirst-medium-monogram-formal{"{surname-prefix-monogram}{surname-core-monogram-allCaps}"}
            surnameFirst-medium-monogram-informal{"{given-informal-monogram-allCaps}"}
            surnameFirst-medium-referring-formal{"{surname} {given} {given2-initial} {suffix}"}
            surnameFirst-medium-referring-informal{"{surname} {given-informal}"}
            surnameFirst-short-addressing-formal{"{prefix} {surname}"}
            surnameFirst-short-addressing-informal{"{given-informal}"}
            surnameFirst-short-monogram-formal{"{surname-prefix-monogram}{surname-core-monogram-allCaps}"}
            surnameFirst-short-monogram-informal{"{given-informal-monogram-allCaps}"}
            surnameFirst-short-referring-formal{"{surname} {given-initial} {given2-initial}"}
            surnameFirst-short-referring-informal{"{surname} {given-initial}"}
        }
=======
        }
        namePattern{
            givenFirst-long-addressing-formal{"{title} {surname}"}
            givenFirst-long-addressing-informal{"{given-informal}"}
            givenFirst-long-monogram-informal{"{given-informal-monogram-allCaps}{surname-monogram-allCaps}"}
            givenFirst-long-referring-formal{"{title} {given} {given2} {surname} {generation} {credentials}"}
            givenFirst-long-referring-informal{"{given-informal} {surname}"}
            givenFirst-medium-addressing-formal{"{title} {surname}"}
            givenFirst-medium-addressing-informal{"{given-informal}"}
            givenFirst-medium-monogram-formal{"{surname-monogram-allCaps}"}
            givenFirst-medium-monogram-informal{"{given-informal-monogram-allCaps}"}
            givenFirst-medium-referring-formal{"{given} {given2-initial} {surname} {generation} {credentials}"}
            givenFirst-medium-referring-informal{"{given-informal} {surname}"}
            givenFirst-short-addressing-formal{"{title} {surname}"}
            givenFirst-short-addressing-informal{"{given-informal}"}
            givenFirst-short-monogram-formal{"{surname-monogram-allCaps}"}
            givenFirst-short-monogram-informal{"{given-informal-monogram-allCaps}"}
            givenFirst-short-referring-formal{"{given-initial}{given2-initial} {surname}"}
            givenFirst-short-referring-informal{"{given-informal} {surname-initial}"}
            sorting-long-referring-formal{"{surname-core}, {given} {given2} {surname-prefix}"}
            sorting-long-referring-informal{"{surname}, {given-informal}"}
            sorting-medium-referring-formal{"{surname-core}, {given} {given2-initial} {surname-prefix}"}
            sorting-medium-referring-informal{"{surname}, {given-informal}"}
            sorting-short-referring-formal{"{surname-core}, {given-initial}{given2-initial} {surname-prefix}"}
            sorting-short-referring-informal{"{surname}, {given-informal}"}
            surnameFirst-long-addressing-formal{"{title} {surname}"}
            surnameFirst-long-addressing-informal{"{given-informal}"}
            surnameFirst-long-monogram-informal{"{surname-monogram-allCaps}{given-informal-monogram-allCaps}"}
            surnameFirst-long-referring-formal{"{surname} {title} {given} {given2} {generation}, {credentials}"}
            surnameFirst-long-referring-informal{"{surname} {given-informal}"}
            surnameFirst-medium-addressing-formal{"{title} {surname}"}
            surnameFirst-medium-addressing-informal{"{given-informal}"}
            surnameFirst-medium-monogram-formal{"{surname-monogram-allCaps}"}
            surnameFirst-medium-monogram-informal{"{given-informal-monogram-allCaps}"}
            surnameFirst-medium-referring-formal{"{surname} {given} {given2-initial} {generation}, {credentials}"}
            surnameFirst-medium-referring-informal{"{surname} {given-informal}"}
            surnameFirst-short-addressing-formal{"{title} {surname}"}
            surnameFirst-short-addressing-informal{"{given-informal}"}
            surnameFirst-short-monogram-formal{"{surname-monogram-allCaps}"}
            surnameFirst-short-monogram-informal{"{given-informal-monogram-allCaps}"}
            surnameFirst-short-referring-formal{"{surname} {given-initial}{given2-initial}"}
            surnameFirst-short-referring-informal{"{surname} {given-initial}"}
        }
        parameterDefault{
            formality{"informal"}
        }
>>>>>>> 626889fb
    }
}<|MERGE_RESOLUTION|>--- conflicted
+++ resolved
@@ -255,1948 +255,7 @@
                 yyyyQQQ{"QQQ U"}
                 yyyyQQQQ{"QQQQ U"}
             }
-<<<<<<< HEAD
-            patterns{
-                accountingFormat{"¤ #,##0.00;(¤ #,##0.00)"}
-                currencyFormat{"¤ #,##0.00;¤ -#,##0.00"}
-                decimalFormat{"#,##0.###"}
-                percentFormat{"#,##0%"}
-                scientificFormat{"#E0"}
-            }
-            symbols{
-                decimal{","}
-                exponential{"E"}
-                group{"."}
-                infinity{"∞"}
-                list{";"}
-                minusSign{"-"}
-                nan{"NaN"}
-                perMille{"‰"}
-                percentSign{"%"}
-                plusSign{"+"}
-                superscriptingExponent{"×"}
-                timeSeparator{":"}
-            }
-        }
-        fullwide{
-            miscPatterns{
-                approximately{"~{0}"}
-                atLeast{"{0}+"}
-                atMost{"≤{0}"}
-                range{"{0}-{1}"}
-            }
-            patterns{
-                accountingFormat{"¤ #,##0.00;(¤ #,##0.00)"}
-                currencyFormat{"¤ #,##0.00;¤ -#,##0.00"}
-                decimalFormat{"#,##0.###"}
-                percentFormat{"#,##0%"}
-                scientificFormat{"#E0"}
-            }
-            symbols{
-                decimal{","}
-                exponential{"E"}
-                group{"."}
-                infinity{"∞"}
-                list{";"}
-                minusSign{"-"}
-                nan{"NaN"}
-                perMille{"‰"}
-                percentSign{"%"}
-                plusSign{"+"}
-                superscriptingExponent{"×"}
-                timeSeparator{":"}
-            }
-        }
-        gong{
-            miscPatterns{
-                approximately{"~{0}"}
-                atLeast{"{0}+"}
-                atMost{"≤{0}"}
-                range{"{0}-{1}"}
-            }
-            patterns{
-                accountingFormat{"¤ #,##0.00;(¤ #,##0.00)"}
-                currencyFormat{"¤ #,##0.00;¤ -#,##0.00"}
-                decimalFormat{"#,##0.###"}
-                percentFormat{"#,##0%"}
-                scientificFormat{"#E0"}
-            }
-            symbols{
-                decimal{","}
-                exponential{"E"}
-                group{"."}
-                infinity{"∞"}
-                list{";"}
-                minusSign{"-"}
-                nan{"NaN"}
-                perMille{"‰"}
-                percentSign{"%"}
-                plusSign{"+"}
-                superscriptingExponent{"×"}
-                timeSeparator{":"}
-            }
-        }
-        gonm{
-            miscPatterns{
-                approximately{"~{0}"}
-                atLeast{"{0}+"}
-                atMost{"≤{0}"}
-                range{"{0}-{1}"}
-            }
-            patterns{
-                accountingFormat{"¤ #,##0.00;(¤ #,##0.00)"}
-                currencyFormat{"¤ #,##0.00;¤ -#,##0.00"}
-                decimalFormat{"#,##0.###"}
-                percentFormat{"#,##0%"}
-                scientificFormat{"#E0"}
-            }
-            symbols{
-                decimal{","}
-                exponential{"E"}
-                group{"."}
-                infinity{"∞"}
-                list{";"}
-                minusSign{"-"}
-                nan{"NaN"}
-                perMille{"‰"}
-                percentSign{"%"}
-                plusSign{"+"}
-                superscriptingExponent{"×"}
-                timeSeparator{":"}
-            }
-        }
-        gujr{
-            miscPatterns{
-                approximately{"~{0}"}
-                atLeast{"{0}+"}
-                atMost{"≤{0}"}
-                range{"{0}-{1}"}
-            }
-            patterns{
-                accountingFormat{"¤ #,##0.00;(¤ #,##0.00)"}
-                currencyFormat{"¤ #,##0.00;¤ -#,##0.00"}
-                decimalFormat{"#,##0.###"}
-                percentFormat{"#,##0%"}
-                scientificFormat{"#E0"}
-            }
-            symbols{
-                decimal{","}
-                exponential{"E"}
-                group{"."}
-                infinity{"∞"}
-                list{";"}
-                minusSign{"-"}
-                nan{"NaN"}
-                perMille{"‰"}
-                percentSign{"%"}
-                plusSign{"+"}
-                superscriptingExponent{"×"}
-                timeSeparator{":"}
-            }
-        }
-        guru{
-            miscPatterns{
-                approximately{"~{0}"}
-                atLeast{"{0}+"}
-                atMost{"≤{0}"}
-                range{"{0}-{1}"}
-            }
-            patterns{
-                accountingFormat{"¤ #,##0.00;(¤ #,##0.00)"}
-                currencyFormat{"¤ #,##0.00;¤ -#,##0.00"}
-                decimalFormat{"#,##0.###"}
-                percentFormat{"#,##0%"}
-                scientificFormat{"#E0"}
-            }
-            symbols{
-                decimal{","}
-                exponential{"E"}
-                group{"."}
-                infinity{"∞"}
-                list{";"}
-                minusSign{"-"}
-                nan{"NaN"}
-                perMille{"‰"}
-                percentSign{"%"}
-                plusSign{"+"}
-                superscriptingExponent{"×"}
-                timeSeparator{":"}
-            }
-        }
-        hanidec{
-            miscPatterns{
-                approximately{"~{0}"}
-                atLeast{"{0}+"}
-                atMost{"≤{0}"}
-                range{"{0}-{1}"}
-            }
-            patterns{
-                accountingFormat{"¤ #,##0.00;(¤ #,##0.00)"}
-                currencyFormat{"¤ #,##0.00;¤ -#,##0.00"}
-                decimalFormat{"#,##0.###"}
-                percentFormat{"#,##0%"}
-                scientificFormat{"#E0"}
-            }
-            symbols{
-                decimal{","}
-                exponential{"E"}
-                group{"."}
-                infinity{"∞"}
-                list{";"}
-                minusSign{"-"}
-                nan{"NaN"}
-                perMille{"‰"}
-                percentSign{"%"}
-                plusSign{"+"}
-                superscriptingExponent{"×"}
-                timeSeparator{":"}
-            }
-        }
-        java{
-            miscPatterns{
-                approximately{"~{0}"}
-                atLeast{"{0}+"}
-                atMost{"≤{0}"}
-                range{"{0}-{1}"}
-            }
-            patterns{
-                accountingFormat{"¤ #,##0.00;(¤ #,##0.00)"}
-                currencyFormat{"¤ #,##0.00;¤ -#,##0.00"}
-                decimalFormat{"#,##0.###"}
-                percentFormat{"#,##0%"}
-                scientificFormat{"#E0"}
-            }
-            symbols{
-                decimal{","}
-                exponential{"E"}
-                group{"."}
-                infinity{"∞"}
-                list{";"}
-                minusSign{"-"}
-                nan{"NaN"}
-                perMille{"‰"}
-                percentSign{"%"}
-                plusSign{"+"}
-                superscriptingExponent{"×"}
-                timeSeparator{":"}
-            }
-        }
-        kali{
-            miscPatterns{
-                approximately{"~{0}"}
-                atLeast{"{0}+"}
-                atMost{"≤{0}"}
-                range{"{0}-{1}"}
-            }
-            patterns{
-                accountingFormat{"¤ #,##0.00;(¤ #,##0.00)"}
-                currencyFormat{"¤ #,##0.00;¤ -#,##0.00"}
-                decimalFormat{"#,##0.###"}
-                percentFormat{"#,##0%"}
-                scientificFormat{"#E0"}
-            }
-            symbols{
-                decimal{","}
-                exponential{"E"}
-                group{"."}
-                infinity{"∞"}
-                list{";"}
-                minusSign{"-"}
-                nan{"NaN"}
-                perMille{"‰"}
-                percentSign{"%"}
-                plusSign{"+"}
-                superscriptingExponent{"×"}
-                timeSeparator{":"}
-            }
-        }
-        khmr{
-            miscPatterns{
-                approximately{"~{0}"}
-                atLeast{"{0}+"}
-                atMost{"≤{0}"}
-                range{"{0}-{1}"}
-            }
-            patterns{
-                accountingFormat{"¤ #,##0.00;(¤ #,##0.00)"}
-                currencyFormat{"¤ #,##0.00;¤ -#,##0.00"}
-                decimalFormat{"#,##0.###"}
-                percentFormat{"#,##0%"}
-                scientificFormat{"#E0"}
-            }
-            symbols{
-                decimal{","}
-                exponential{"E"}
-                group{"."}
-                infinity{"∞"}
-                list{";"}
-                minusSign{"-"}
-                nan{"NaN"}
-                perMille{"‰"}
-                percentSign{"%"}
-                plusSign{"+"}
-                superscriptingExponent{"×"}
-                timeSeparator{":"}
-            }
-        }
-        knda{
-            miscPatterns{
-                approximately{"~{0}"}
-                atLeast{"{0}+"}
-                atMost{"≤{0}"}
-                range{"{0}-{1}"}
-            }
-            patterns{
-                accountingFormat{"¤ #,##0.00;(¤ #,##0.00)"}
-                currencyFormat{"¤ #,##0.00;¤ -#,##0.00"}
-                decimalFormat{"#,##0.###"}
-                percentFormat{"#,##0%"}
-                scientificFormat{"#E0"}
-            }
-            symbols{
-                decimal{","}
-                exponential{"E"}
-                group{"."}
-                infinity{"∞"}
-                list{";"}
-                minusSign{"-"}
-                nan{"NaN"}
-                perMille{"‰"}
-                percentSign{"%"}
-                plusSign{"+"}
-                superscriptingExponent{"×"}
-                timeSeparator{":"}
-            }
-        }
-        lana{
-            miscPatterns{
-                approximately{"~{0}"}
-                atLeast{"{0}+"}
-                atMost{"≤{0}"}
-                range{"{0}-{1}"}
-            }
-            patterns{
-                accountingFormat{"¤ #,##0.00;(¤ #,##0.00)"}
-                currencyFormat{"¤ #,##0.00;¤ -#,##0.00"}
-                decimalFormat{"#,##0.###"}
-                percentFormat{"#,##0%"}
-                scientificFormat{"#E0"}
-            }
-            symbols{
-                decimal{","}
-                exponential{"E"}
-                group{"."}
-                infinity{"∞"}
-                list{";"}
-                minusSign{"-"}
-                nan{"NaN"}
-                perMille{"‰"}
-                percentSign{"%"}
-                plusSign{"+"}
-                superscriptingExponent{"×"}
-                timeSeparator{":"}
-            }
-        }
-        lanatham{
-            miscPatterns{
-                approximately{"~{0}"}
-                atLeast{"{0}+"}
-                atMost{"≤{0}"}
-                range{"{0}-{1}"}
-            }
-            patterns{
-                accountingFormat{"¤ #,##0.00;(¤ #,##0.00)"}
-                currencyFormat{"¤ #,##0.00;¤ -#,##0.00"}
-                decimalFormat{"#,##0.###"}
-                percentFormat{"#,##0%"}
-                scientificFormat{"#E0"}
-            }
-            symbols{
-                decimal{","}
-                exponential{"E"}
-                group{"."}
-                infinity{"∞"}
-                list{";"}
-                minusSign{"-"}
-                nan{"NaN"}
-                perMille{"‰"}
-                percentSign{"%"}
-                plusSign{"+"}
-                superscriptingExponent{"×"}
-                timeSeparator{":"}
-            }
-        }
-        laoo{
-            miscPatterns{
-                approximately{"~{0}"}
-                atLeast{"{0}+"}
-                atMost{"≤{0}"}
-                range{"{0}-{1}"}
-            }
-            patterns{
-                accountingFormat{"¤ #,##0.00;(¤ #,##0.00)"}
-                currencyFormat{"¤ #,##0.00;¤ -#,##0.00"}
-                decimalFormat{"#,##0.###"}
-                percentFormat{"#,##0%"}
-                scientificFormat{"#E0"}
-            }
-            symbols{
-                decimal{","}
-                exponential{"E"}
-                group{"."}
-                infinity{"∞"}
-                list{";"}
-                minusSign{"-"}
-                nan{"NaN"}
-                perMille{"‰"}
-                percentSign{"%"}
-                plusSign{"+"}
-                superscriptingExponent{"×"}
-                timeSeparator{":"}
-            }
-        }
-        latn{
-            miscPatterns{
-                approximately{"~{0}"}
-                atLeast{"{0}+"}
-                atMost{"≤{0}"}
-                range{"{0}-{1}"}
-            }
-            patterns{
-                accountingFormat{"¤ #,##0.00;(¤ #,##0.00)"}
-                accountingFormat%noCurrency{"#,##0.00;(#,##0.00)"}
-                currencyFormat{"¤ #,##0.00;¤ -#,##0.00"}
-                decimalFormat{"#,##0.###"}
-                percentFormat{"#,##0%"}
-                scientificFormat{"#E0"}
-            }
-            patternsLong{
-                decimalFormat{
-                    1000{
-                        one{"0 duizend"}
-                        other{"0 duizend"}
-                    }
-                    10000{
-                        one{"00 duizend"}
-                        other{"00 duizend"}
-                    }
-                    100000{
-                        one{"000 duizend"}
-                        other{"000 duizend"}
-                    }
-                    1000000{
-                        one{"0 miljoen"}
-                        other{"0 miljoen"}
-                    }
-                    10000000{
-                        one{"00 miljoen"}
-                        other{"00 miljoen"}
-                    }
-                    100000000{
-                        one{"000 miljoen"}
-                        other{"000 miljoen"}
-                    }
-                    1000000000{
-                        one{"0 miljard"}
-                        other{"0 miljard"}
-                    }
-                    10000000000{
-                        one{"00 miljard"}
-                        other{"00 miljard"}
-                    }
-                    100000000000{
-                        one{"000 miljard"}
-                        other{"000 miljard"}
-                    }
-                    1000000000000{
-                        one{"0 biljoen"}
-                        other{"0 biljoen"}
-                    }
-                    10000000000000{
-                        one{"00 biljoen"}
-                        other{"00 biljoen"}
-                    }
-                    100000000000000{
-                        one{"000 biljoen"}
-                        other{"000 biljoen"}
-                    }
-                }
-            }
-            patternsShort{
-                currencyFormat{
-                    1000{
-                        one{"¤ 0K"}
-                        other{"¤ 0K"}
-                    }
-                    10000{
-                        one{"¤ 00K"}
-                        other{"¤ 00K"}
-                    }
-                    100000{
-                        one{"¤ 000K"}
-                        other{"¤ 000K"}
-                    }
-                    1000000{
-                        one{"¤ 0 mln'.'"}
-                        other{"¤ 0 mln'.'"}
-                    }
-                    10000000{
-                        one{"¤ 00 mln'.'"}
-                        other{"¤ 00 mln'.'"}
-                    }
-                    100000000{
-                        one{"¤ 000 mln'.'"}
-                        other{"¤ 000 mln'.'"}
-                    }
-                    1000000000{
-                        one{"¤ 0 mld'.'"}
-                        other{"¤ 0 mld'.'"}
-                    }
-                    10000000000{
-                        one{"¤ 00 mld'.'"}
-                        other{"¤ 00 mld'.'"}
-                    }
-                    100000000000{
-                        one{"¤ 000 mld'.'"}
-                        other{"¤ 000 mld'.'"}
-                    }
-                    1000000000000{
-                        one{"¤ 0 bln'.'"}
-                        other{"¤ 0 bln'.'"}
-                    }
-                    10000000000000{
-                        one{"¤ 00 bln'.'"}
-                        other{"¤ 00 bln'.'"}
-                    }
-                    100000000000000{
-                        one{"¤ 000 bln'.'"}
-                        other{"¤ 000 bln'.'"}
-                    }
-                }
-                decimalFormat{
-                    1000{
-                        one{"0K"}
-                        other{"0K"}
-                    }
-                    10000{
-                        one{"00K"}
-                        other{"00K"}
-                    }
-                    100000{
-                        one{"000K"}
-                        other{"000K"}
-                    }
-                    1000000{
-                        one{"0 mln'.'"}
-                        other{"0 mln'.'"}
-                    }
-                    10000000{
-                        one{"00 mln'.'"}
-                        other{"00 mln'.'"}
-                    }
-                    100000000{
-                        one{"000 mln'.'"}
-                        other{"000 mln'.'"}
-                    }
-                    1000000000{
-                        one{"0 mld'.'"}
-                        other{"0 mld'.'"}
-                    }
-                    10000000000{
-                        one{"00 mld'.'"}
-                        other{"00 mld'.'"}
-                    }
-                    100000000000{
-                        one{"000 mld'.'"}
-                        other{"000 mld'.'"}
-                    }
-                    1000000000000{
-                        one{"0 bln'.'"}
-                        other{"0 bln'.'"}
-                    }
-                    10000000000000{
-                        one{"00 bln'.'"}
-                        other{"00 bln'.'"}
-                    }
-                    100000000000000{
-                        one{"000 bln'.'"}
-                        other{"000 bln'.'"}
-                    }
-                }
-            }
-            symbols{
-                decimal{","}
-                exponential{"E"}
-                group{"."}
-                infinity{"∞"}
-                list{";"}
-                minusSign{"-"}
-                nan{"NaN"}
-                perMille{"‰"}
-                percentSign{"%"}
-                plusSign{"+"}
-                superscriptingExponent{"×"}
-                timeSeparator{":"}
-            }
-        }
-        lepc{
-            miscPatterns{
-                approximately{"~{0}"}
-                atLeast{"{0}+"}
-                atMost{"≤{0}"}
-                range{"{0}-{1}"}
-            }
-            patterns{
-                accountingFormat{"¤ #,##0.00;(¤ #,##0.00)"}
-                currencyFormat{"¤ #,##0.00;¤ -#,##0.00"}
-                decimalFormat{"#,##0.###"}
-                percentFormat{"#,##0%"}
-                scientificFormat{"#E0"}
-            }
-            symbols{
-                decimal{","}
-                exponential{"E"}
-                group{"."}
-                infinity{"∞"}
-                list{";"}
-                minusSign{"-"}
-                nan{"NaN"}
-                perMille{"‰"}
-                percentSign{"%"}
-                plusSign{"+"}
-                superscriptingExponent{"×"}
-                timeSeparator{":"}
-            }
-        }
-        limb{
-            miscPatterns{
-                approximately{"~{0}"}
-                atLeast{"{0}+"}
-                atMost{"≤{0}"}
-                range{"{0}-{1}"}
-            }
-            patterns{
-                accountingFormat{"¤ #,##0.00;(¤ #,##0.00)"}
-                currencyFormat{"¤ #,##0.00;¤ -#,##0.00"}
-                decimalFormat{"#,##0.###"}
-                percentFormat{"#,##0%"}
-                scientificFormat{"#E0"}
-            }
-            symbols{
-                decimal{","}
-                exponential{"E"}
-                group{"."}
-                infinity{"∞"}
-                list{";"}
-                minusSign{"-"}
-                nan{"NaN"}
-                perMille{"‰"}
-                percentSign{"%"}
-                plusSign{"+"}
-                superscriptingExponent{"×"}
-                timeSeparator{":"}
-            }
-        }
-        minimalPairs{
-            gender{
-                common{"De {0} is"}
-                neuter{"Het {0} is"}
-            }
-            ordinal{
-                other{"Neem de {0}e afslag rechts."}
-            }
-            plural{
-                one{"{0} dag"}
-                other{"{0} dagen"}
-            }
-        }
-        minimumGroupingDigits{"1"}
-        mlym{
-            miscPatterns{
-                approximately{"~{0}"}
-                atLeast{"{0}+"}
-                atMost{"≤{0}"}
-                range{"{0}-{1}"}
-            }
-            patterns{
-                accountingFormat{"¤ #,##0.00;(¤ #,##0.00)"}
-                currencyFormat{"¤ #,##0.00;¤ -#,##0.00"}
-                decimalFormat{"#,##0.###"}
-                percentFormat{"#,##0%"}
-                scientificFormat{"#E0"}
-            }
-            symbols{
-                decimal{","}
-                exponential{"E"}
-                group{"."}
-                infinity{"∞"}
-                list{";"}
-                minusSign{"-"}
-                nan{"NaN"}
-                perMille{"‰"}
-                percentSign{"%"}
-                plusSign{"+"}
-                superscriptingExponent{"×"}
-                timeSeparator{":"}
-            }
-        }
-        mong{
-            miscPatterns{
-                approximately{"~{0}"}
-                atLeast{"{0}+"}
-                atMost{"≤{0}"}
-                range{"{0}-{1}"}
-            }
-            patterns{
-                accountingFormat{"¤ #,##0.00;(¤ #,##0.00)"}
-                currencyFormat{"¤ #,##0.00;¤ -#,##0.00"}
-                decimalFormat{"#,##0.###"}
-                percentFormat{"#,##0%"}
-                scientificFormat{"#E0"}
-            }
-            symbols{
-                decimal{","}
-                exponential{"E"}
-                group{"."}
-                infinity{"∞"}
-                list{";"}
-                minusSign{"-"}
-                nan{"NaN"}
-                perMille{"‰"}
-                percentSign{"%"}
-                plusSign{"+"}
-                superscriptingExponent{"×"}
-                timeSeparator{":"}
-            }
-        }
-        mtei{
-            miscPatterns{
-                approximately{"~{0}"}
-                atLeast{"{0}+"}
-                atMost{"≤{0}"}
-                range{"{0}-{1}"}
-            }
-            patterns{
-                accountingFormat{"¤ #,##0.00;(¤ #,##0.00)"}
-                currencyFormat{"¤ #,##0.00;¤ -#,##0.00"}
-                decimalFormat{"#,##0.###"}
-                percentFormat{"#,##0%"}
-                scientificFormat{"#E0"}
-            }
-            symbols{
-                decimal{","}
-                exponential{"E"}
-                group{"."}
-                infinity{"∞"}
-                list{";"}
-                minusSign{"-"}
-                nan{"NaN"}
-                perMille{"‰"}
-                percentSign{"%"}
-                plusSign{"+"}
-                superscriptingExponent{"×"}
-                timeSeparator{":"}
-            }
-        }
-        mymr{
-            miscPatterns{
-                approximately{"~{0}"}
-                atLeast{"{0}+"}
-                atMost{"≤{0}"}
-                range{"{0}-{1}"}
-            }
-            patterns{
-                accountingFormat{"¤ #,##0.00;(¤ #,##0.00)"}
-                currencyFormat{"¤ #,##0.00;¤ -#,##0.00"}
-                decimalFormat{"#,##0.###"}
-                percentFormat{"#,##0%"}
-                scientificFormat{"#E0"}
-            }
-            symbols{
-                decimal{","}
-                exponential{"E"}
-                group{"."}
-                infinity{"∞"}
-                list{";"}
-                minusSign{"-"}
-                nan{"NaN"}
-                perMille{"‰"}
-                percentSign{"%"}
-                plusSign{"+"}
-                superscriptingExponent{"×"}
-                timeSeparator{":"}
-            }
-        }
-        mymrshan{
-            miscPatterns{
-                approximately{"~{0}"}
-                atLeast{"{0}+"}
-                atMost{"≤{0}"}
-                range{"{0}-{1}"}
-            }
-            patterns{
-                accountingFormat{"¤ #,##0.00;(¤ #,##0.00)"}
-                currencyFormat{"¤ #,##0.00;¤ -#,##0.00"}
-                decimalFormat{"#,##0.###"}
-                percentFormat{"#,##0%"}
-                scientificFormat{"#E0"}
-            }
-            symbols{
-                decimal{","}
-                exponential{"E"}
-                group{"."}
-                infinity{"∞"}
-                list{";"}
-                minusSign{"-"}
-                nan{"NaN"}
-                perMille{"‰"}
-                percentSign{"%"}
-                plusSign{"+"}
-                superscriptingExponent{"×"}
-                timeSeparator{":"}
-            }
-        }
-        native{"latn"}
-        nkoo{
-            miscPatterns{
-                approximately{"~{0}"}
-                atLeast{"{0}+"}
-                atMost{"≤{0}"}
-                range{"{0}-{1}"}
-            }
-            patterns{
-                accountingFormat{"¤ #,##0.00;(¤ #,##0.00)"}
-                currencyFormat{"¤ #,##0.00;¤ -#,##0.00"}
-                decimalFormat{"#,##0.###"}
-                percentFormat{"#,##0%"}
-                scientificFormat{"#E0"}
-            }
-            symbols{
-                decimal{","}
-                exponential{"E"}
-                group{"."}
-                infinity{"∞"}
-                list{";"}
-                minusSign{"-"}
-                nan{"NaN"}
-                perMille{"‰"}
-                percentSign{"%"}
-                plusSign{"+"}
-                superscriptingExponent{"×"}
-                timeSeparator{":"}
-            }
-        }
-        olck{
-            miscPatterns{
-                approximately{"~{0}"}
-                atLeast{"{0}+"}
-                atMost{"≤{0}"}
-                range{"{0}-{1}"}
-            }
-            patterns{
-                accountingFormat{"¤ #,##0.00;(¤ #,##0.00)"}
-                currencyFormat{"¤ #,##0.00;¤ -#,##0.00"}
-                decimalFormat{"#,##0.###"}
-                percentFormat{"#,##0%"}
-                scientificFormat{"#E0"}
-            }
-            symbols{
-                decimal{","}
-                exponential{"E"}
-                group{"."}
-                infinity{"∞"}
-                list{";"}
-                minusSign{"-"}
-                nan{"NaN"}
-                perMille{"‰"}
-                percentSign{"%"}
-                plusSign{"+"}
-                superscriptingExponent{"×"}
-                timeSeparator{":"}
-            }
-        }
-        orya{
-            miscPatterns{
-                approximately{"~{0}"}
-                atLeast{"{0}+"}
-                atMost{"≤{0}"}
-                range{"{0}-{1}"}
-            }
-            patterns{
-                accountingFormat{"¤ #,##0.00;(¤ #,##0.00)"}
-                currencyFormat{"¤ #,##0.00;¤ -#,##0.00"}
-                decimalFormat{"#,##0.###"}
-                percentFormat{"#,##0%"}
-                scientificFormat{"#E0"}
-            }
-            symbols{
-                decimal{","}
-                exponential{"E"}
-                group{"."}
-                infinity{"∞"}
-                list{";"}
-                minusSign{"-"}
-                nan{"NaN"}
-                perMille{"‰"}
-                percentSign{"%"}
-                plusSign{"+"}
-                superscriptingExponent{"×"}
-                timeSeparator{":"}
-            }
-        }
-        osma{
-            miscPatterns{
-                approximately{"~{0}"}
-                atLeast{"{0}+"}
-                atMost{"≤{0}"}
-                range{"{0}-{1}"}
-            }
-            patterns{
-                accountingFormat{"¤ #,##0.00;(¤ #,##0.00)"}
-                currencyFormat{"¤ #,##0.00;¤ -#,##0.00"}
-                decimalFormat{"#,##0.###"}
-                percentFormat{"#,##0%"}
-                scientificFormat{"#E0"}
-            }
-            symbols{
-                decimal{","}
-                exponential{"E"}
-                group{"."}
-                infinity{"∞"}
-                list{";"}
-                minusSign{"-"}
-                nan{"NaN"}
-                perMille{"‰"}
-                percentSign{"%"}
-                plusSign{"+"}
-                superscriptingExponent{"×"}
-                timeSeparator{":"}
-            }
-        }
-        rohg{
-            miscPatterns{
-                approximately{"~{0}"}
-                atLeast{"{0}+"}
-                atMost{"≤{0}"}
-                range{"{0}-{1}"}
-            }
-            patterns{
-                accountingFormat{"¤ #,##0.00;(¤ #,##0.00)"}
-                currencyFormat{"¤ #,##0.00;¤ -#,##0.00"}
-                decimalFormat{"#,##0.###"}
-                percentFormat{"#,##0%"}
-                scientificFormat{"#E0"}
-            }
-            symbols{
-                decimal{","}
-                exponential{"E"}
-                group{"."}
-                infinity{"∞"}
-                list{";"}
-                minusSign{"-"}
-                nan{"NaN"}
-                perMille{"‰"}
-                percentSign{"%"}
-                plusSign{"+"}
-                superscriptingExponent{"×"}
-                timeSeparator{":"}
-            }
-        }
-        saur{
-            miscPatterns{
-                approximately{"~{0}"}
-                atLeast{"{0}+"}
-                atMost{"≤{0}"}
-                range{"{0}-{1}"}
-            }
-            patterns{
-                accountingFormat{"¤ #,##0.00;(¤ #,##0.00)"}
-                currencyFormat{"¤ #,##0.00;¤ -#,##0.00"}
-                decimalFormat{"#,##0.###"}
-                percentFormat{"#,##0%"}
-                scientificFormat{"#E0"}
-            }
-            symbols{
-                decimal{","}
-                exponential{"E"}
-                group{"."}
-                infinity{"∞"}
-                list{";"}
-                minusSign{"-"}
-                nan{"NaN"}
-                perMille{"‰"}
-                percentSign{"%"}
-                plusSign{"+"}
-                superscriptingExponent{"×"}
-                timeSeparator{":"}
-            }
-        }
-        shrd{
-            miscPatterns{
-                approximately{"~{0}"}
-                atLeast{"{0}+"}
-                atMost{"≤{0}"}
-                range{"{0}-{1}"}
-            }
-            patterns{
-                accountingFormat{"¤ #,##0.00;(¤ #,##0.00)"}
-                currencyFormat{"¤ #,##0.00;¤ -#,##0.00"}
-                decimalFormat{"#,##0.###"}
-                percentFormat{"#,##0%"}
-                scientificFormat{"#E0"}
-            }
-            symbols{
-                decimal{","}
-                exponential{"E"}
-                group{"."}
-                infinity{"∞"}
-                list{";"}
-                minusSign{"-"}
-                nan{"NaN"}
-                perMille{"‰"}
-                percentSign{"%"}
-                plusSign{"+"}
-                superscriptingExponent{"×"}
-                timeSeparator{":"}
-            }
-        }
-        sora{
-            miscPatterns{
-                approximately{"~{0}"}
-                atLeast{"{0}+"}
-                atMost{"≤{0}"}
-                range{"{0}-{1}"}
-            }
-            patterns{
-                accountingFormat{"¤ #,##0.00;(¤ #,##0.00)"}
-                currencyFormat{"¤ #,##0.00;¤ -#,##0.00"}
-                decimalFormat{"#,##0.###"}
-                percentFormat{"#,##0%"}
-                scientificFormat{"#E0"}
-            }
-            symbols{
-                decimal{","}
-                exponential{"E"}
-                group{"."}
-                infinity{"∞"}
-                list{";"}
-                minusSign{"-"}
-                nan{"NaN"}
-                perMille{"‰"}
-                percentSign{"%"}
-                plusSign{"+"}
-                superscriptingExponent{"×"}
-                timeSeparator{":"}
-            }
-        }
-        sund{
-            miscPatterns{
-                approximately{"~{0}"}
-                atLeast{"{0}+"}
-                atMost{"≤{0}"}
-                range{"{0}-{1}"}
-            }
-            patterns{
-                accountingFormat{"¤ #,##0.00;(¤ #,##0.00)"}
-                currencyFormat{"¤ #,##0.00;¤ -#,##0.00"}
-                decimalFormat{"#,##0.###"}
-                percentFormat{"#,##0%"}
-                scientificFormat{"#E0"}
-            }
-            symbols{
-                decimal{","}
-                exponential{"E"}
-                group{"."}
-                infinity{"∞"}
-                list{";"}
-                minusSign{"-"}
-                nan{"NaN"}
-                perMille{"‰"}
-                percentSign{"%"}
-                plusSign{"+"}
-                superscriptingExponent{"×"}
-                timeSeparator{":"}
-            }
-        }
-        takr{
-            miscPatterns{
-                approximately{"~{0}"}
-                atLeast{"{0}+"}
-                atMost{"≤{0}"}
-                range{"{0}-{1}"}
-            }
-            patterns{
-                accountingFormat{"¤ #,##0.00;(¤ #,##0.00)"}
-                currencyFormat{"¤ #,##0.00;¤ -#,##0.00"}
-                decimalFormat{"#,##0.###"}
-                percentFormat{"#,##0%"}
-                scientificFormat{"#E0"}
-            }
-            symbols{
-                decimal{","}
-                exponential{"E"}
-                group{"."}
-                infinity{"∞"}
-                list{";"}
-                minusSign{"-"}
-                nan{"NaN"}
-                perMille{"‰"}
-                percentSign{"%"}
-                plusSign{"+"}
-                superscriptingExponent{"×"}
-                timeSeparator{":"}
-            }
-        }
-        talu{
-            miscPatterns{
-                approximately{"~{0}"}
-                atLeast{"{0}+"}
-                atMost{"≤{0}"}
-                range{"{0}-{1}"}
-            }
-            patterns{
-                accountingFormat{"¤ #,##0.00;(¤ #,##0.00)"}
-                currencyFormat{"¤ #,##0.00;¤ -#,##0.00"}
-                decimalFormat{"#,##0.###"}
-                percentFormat{"#,##0%"}
-                scientificFormat{"#E0"}
-            }
-            symbols{
-                decimal{","}
-                exponential{"E"}
-                group{"."}
-                infinity{"∞"}
-                list{";"}
-                minusSign{"-"}
-                nan{"NaN"}
-                perMille{"‰"}
-                percentSign{"%"}
-                plusSign{"+"}
-                superscriptingExponent{"×"}
-                timeSeparator{":"}
-            }
-        }
-        tamldec{
-            miscPatterns{
-                approximately{"~{0}"}
-                atLeast{"{0}+"}
-                atMost{"≤{0}"}
-                range{"{0}-{1}"}
-            }
-            patterns{
-                accountingFormat{"¤ #,##0.00;(¤ #,##0.00)"}
-                currencyFormat{"¤ #,##0.00;¤ -#,##0.00"}
-                decimalFormat{"#,##0.###"}
-                percentFormat{"#,##0%"}
-                scientificFormat{"#E0"}
-            }
-            symbols{
-                decimal{","}
-                exponential{"E"}
-                group{"."}
-                infinity{"∞"}
-                list{";"}
-                minusSign{"-"}
-                nan{"NaN"}
-                perMille{"‰"}
-                percentSign{"%"}
-                plusSign{"+"}
-                superscriptingExponent{"×"}
-                timeSeparator{":"}
-            }
-        }
-        telu{
-            miscPatterns{
-                approximately{"~{0}"}
-                atLeast{"{0}+"}
-                atMost{"≤{0}"}
-                range{"{0}-{1}"}
-            }
-            patterns{
-                accountingFormat{"¤ #,##0.00;(¤ #,##0.00)"}
-                currencyFormat{"¤ #,##0.00;¤ -#,##0.00"}
-                decimalFormat{"#,##0.###"}
-                percentFormat{"#,##0%"}
-                scientificFormat{"#E0"}
-            }
-            symbols{
-                decimal{","}
-                exponential{"E"}
-                group{"."}
-                infinity{"∞"}
-                list{";"}
-                minusSign{"-"}
-                nan{"NaN"}
-                perMille{"‰"}
-                percentSign{"%"}
-                plusSign{"+"}
-                superscriptingExponent{"×"}
-                timeSeparator{":"}
-            }
-        }
-        thai{
-            miscPatterns{
-                approximately{"~{0}"}
-                atLeast{"{0}+"}
-                atMost{"≤{0}"}
-                range{"{0}-{1}"}
-            }
-            patterns{
-                accountingFormat{"¤ #,##0.00;(¤ #,##0.00)"}
-                currencyFormat{"¤ #,##0.00;¤ -#,##0.00"}
-                decimalFormat{"#,##0.###"}
-                percentFormat{"#,##0%"}
-                scientificFormat{"#E0"}
-            }
-            symbols{
-                decimal{","}
-                exponential{"E"}
-                group{"."}
-                infinity{"∞"}
-                list{";"}
-                minusSign{"-"}
-                nan{"NaN"}
-                perMille{"‰"}
-                percentSign{"%"}
-                plusSign{"+"}
-                superscriptingExponent{"×"}
-                timeSeparator{":"}
-            }
-        }
-        tibt{
-            miscPatterns{
-                approximately{"~{0}"}
-                atLeast{"{0}+"}
-                atMost{"≤{0}"}
-                range{"{0}-{1}"}
-            }
-            patterns{
-                accountingFormat{"¤ #,##0.00;(¤ #,##0.00)"}
-                currencyFormat{"¤ #,##0.00;¤ -#,##0.00"}
-                decimalFormat{"#,##0.###"}
-                percentFormat{"#,##0%"}
-                scientificFormat{"#E0"}
-            }
-            symbols{
-                decimal{","}
-                exponential{"E"}
-                group{"."}
-                infinity{"∞"}
-                list{";"}
-                minusSign{"-"}
-                nan{"NaN"}
-                perMille{"‰"}
-                percentSign{"%"}
-                plusSign{"+"}
-                superscriptingExponent{"×"}
-                timeSeparator{":"}
-            }
-        }
-        vaii{
-            miscPatterns{
-                approximately{"~{0}"}
-                atLeast{"{0}+"}
-                atMost{"≤{0}"}
-                range{"{0}-{1}"}
-            }
-            patterns{
-                accountingFormat{"¤ #,##0.00;(¤ #,##0.00)"}
-                currencyFormat{"¤ #,##0.00;¤ -#,##0.00"}
-                decimalFormat{"#,##0.###"}
-                percentFormat{"#,##0%"}
-                scientificFormat{"#E0"}
-            }
-            symbols{
-                decimal{","}
-                exponential{"E"}
-                group{"."}
-                infinity{"∞"}
-                list{";"}
-                minusSign{"-"}
-                nan{"NaN"}
-                perMille{"‰"}
-                percentSign{"%"}
-                plusSign{"+"}
-                superscriptingExponent{"×"}
-                timeSeparator{":"}
-            }
-        }
-    }
-    calendar{
-        buddhist{
-            DateTimePatterns{
-                "HH:mm:ss zzzz",
-                "HH:mm:ss z",
-                "HH:mm:ss",
-                "HH:mm",
-                "EEEE d MMMM y G",
-                "d MMMM y G",
-                "d MMM y G",
-                "dd-MM-yy GGGGG",
-                "{1} {0}",
-                "{1} {0}",
-                "{1} {0}",
-                "{1} {0}",
-                "{1} {0}",
-            }
-            DateTimePatterns%atTime{
-                "{1} 'om' {0}",
-                "{1} 'om' {0}",
-                "{1}, {0}",
-                "{1}, {0}",
-            }
-            DateTimeSkeletons{
-                "HHmmsszzzz",
-                "HHmmssz",
-                "HHmmss",
-                "HHmm",
-                "GyMMMMEEEEd",
-                "GyMMMMd",
-                "GyMMMd",
-                "GGGGGyyMMdd",
-            }
-            availableFormats{
-                E{"ccc"}
-                Ed{"E d"}
-                Gy{"y G"}
-                GyMMM{"MMM y G"}
-                GyMMMEd{"E d MMM y G"}
-                GyMMMd{"d MMM y G"}
-                M{"L"}
-                MEd{"E d-M"}
-                MMM{"LLL"}
-                MMMEd{"E d MMM"}
-                MMMMd{"d MMMM"}
-                MMMd{"d MMM"}
-                Md{"d-M"}
-                d{"d"}
-                y{"y G"}
-                yyyy{"y G"}
-                yyyyM{"M-y GGGGG"}
-                yyyyMEd{"E d-M-y GGGGG"}
-                yyyyMMM{"MMM y G"}
-                yyyyMMMEd{"E d MMM y G"}
-                yyyyMMMM{"MMMM y G"}
-                yyyyMMMd{"d MMM y G"}
-                yyyyMd{"d-M-y GGGGG"}
-                yyyyQQQ{"QQQ y G"}
-                yyyyQQQQ{"QQQQ y G"}
-            }
-            eras{
-                abbreviated{
-                    "BE",
-                }
-                narrow{
-                    "BE",
-                }
-                wide{
-                    "BE",
-                }
-            }
-            intervalFormats{
-                H{
-                    H{"HH–HH"}
-                }
-                Hm{
-                    H{"HH:mm–HH:mm"}
-                    m{"HH:mm–HH:mm"}
-                }
-                Hmv{
-                    H{"HH:mm–HH:mm v"}
-                    m{"HH:mm–HH:mm v"}
-                }
-                Hv{
-                    H{"HH–HH v"}
-                }
-                M{
-                    M{"M–M"}
-                }
-                MEd{
-                    M{"E dd-MM – E dd-MM"}
-                    d{"E dd-MM – E dd-MM"}
-                }
-                MMM{
-                    M{"MMM–MMM"}
-                }
-                MMMEd{
-                    M{"E d MMM – E d MMM"}
-                    d{"E d – E d MMM"}
-                }
-                MMMM{
-                    M{"MMMM–MMMM"}
-                }
-                MMMd{
-                    M{"d MMM – d MMM"}
-                    d{"d–d MMM"}
-                }
-                Md{
-                    M{"dd-MM – dd-MM"}
-                    d{"dd-MM – dd-MM"}
-                }
-                d{
-                    d{"d–d"}
-                }
-                fallback{"{0} – {1}"}
-                h{
-                    a{"h a – h a"}
-                    h{"h–h a"}
-                }
-                hm{
-                    a{"h:mm a – h:mm a"}
-                    h{"h:mm–h:mm a"}
-                    m{"h:mm–h:mm a"}
-                }
-                hmv{
-                    a{"h:mm a – h:mm a v"}
-                    h{"h:mm–h:mm a v"}
-                    m{"h:mm–h:mm a v"}
-                }
-                hv{
-                    a{"h a – h a v"}
-                    h{"h–h a v"}
-                }
-                y{
-                    y{"y–y G"}
-                }
-                yM{
-                    M{"MM-y – MM-y G"}
-                    y{"MM-y – MM-y G"}
-                }
-                yMEd{
-                    M{"E dd-MM-y – E dd-MM-y G"}
-                    d{"E dd-MM-y – E dd-MM-y G"}
-                    y{"E dd-MM-y – E dd-MM-y G"}
-                }
-                yMMM{
-                    M{"MMM–MMM y G"}
-                    y{"MMM y – MMM y G"}
-                }
-                yMMMEd{
-                    M{"E d MMM – E d MMM y G"}
-                    d{"E d – E d MMM y G"}
-                    y{"E d MMM y – E d MMM y G"}
-                }
-                yMMMM{
-                    M{"MMMM–MMMM y G"}
-                    y{"MMMM y – MMMM y G"}
-                }
-                yMMMd{
-                    M{"d MMM – d MMM y G"}
-                    d{"d–d MMM y G"}
-                    y{"d MMM y – d MMM y G"}
-                }
-                yMd{
-                    M{"dd-MM-y – dd-MM-y G"}
-                    d{"dd-MM-y – dd-MM-y G"}
-                    y{"dd-MM-y – dd-MM-y G"}
-                }
-            }
-        }
-        chinese{
-            DateTimePatterns{
-                "HH:mm:ss zzzz",
-                "HH:mm:ss z",
-                "HH:mm:ss",
-                "HH:mm",
-                "EEEE d MMMM U",
-                "d MMMM U",
-                "d MMM U",
-                "dd-MM-yy",
-                "{1} {0}",
-                "{1} {0}",
-                "{1} {0}",
-                "{1} {0}",
-                "{1} {0}",
-            }
-            DateTimeSkeletons{
-                "HHmmsszzzz",
-                "HHmmssz",
-                "HHmmss",
-                "HHmm",
-                "UMMMMEEEEd",
-                "UMMMMd",
-                "UMMMd",
-                "yyMMdd",
-            }
-            availableFormats{
-                Bh{"h B"}
-                Bhm{"h:mm B"}
-                Bhms{"h:mm:ss B"}
-                E{"ccc"}
-                EBhm{"E h:mm B"}
-                EBhms{"E h:mm:ss B"}
-                Ed{"E d"}
-                Gy{"U"}
-                GyMMM{"MMM U"}
-                GyMMMEd{"E d MMM U"}
-                GyMMMM{"MMMM r(U)"}
-                GyMMMMEd{"E d MMMM r(U)"}
-                GyMMMMd{"d MMMM r(U)"}
-                GyMMMd{"d MMM U"}
-                H{"HH"}
-                Hm{"HH:mm"}
-                Hms{"HH:mm:ss"}
-                M{"L"}
-                MEd{"E d-M"}
-                MMM{"LLL"}
-                MMMEd{"E d MMM"}
-                MMMMd{"d MMMM"}
-                MMMd{"d MMM"}
-                Md{"d-M"}
-                UM{"U MM"}
-                UMMM{"U MMM"}
-                UMMMd{"U MMM d"}
-                UMd{"U MM-d"}
-                d{"d"}
-                h{"h a"}
-                hm{"h:mm a"}
-                hms{"h:mm:ss a"}
-                ms{"mm:ss"}
-                y{"U"}
-                yMd{"y-MM-dd"}
-                yyyy{"U"}
-                yyyyM{"M-y"}
-                yyyyMEd{"E d-M-y"}
-                yyyyMMM{"MMM U"}
-                yyyyMMMEd{"E d MMM U"}
-                yyyyMMMM{"MMMM U"}
-                yyyyMMMMEd{"E d MMMM r(U)"}
-                yyyyMMMMd{"d MMMM r(U)"}
-                yyyyMMMd{"d MMM U"}
-                yyyyMd{"d-M-y"}
-                yyyyQQQ{"QQQ U"}
-                yyyyQQQQ{"QQQQ U"}
-            }
             cyclicNameSets{
-                dayParts{
-                    format{
-                        abbreviated{
-                            "zi",
-                            "chou",
-                            "yin",
-                            "mao",
-                            "chen",
-                            "si",
-                            "wu",
-                            "wei",
-                            "shen",
-                            "you",
-                            "xu",
-                            "hai",
-                        }
-                        narrow{
-                            "zi",
-                            "chou",
-                            "yin",
-                            "mao",
-                            "chen",
-                            "si",
-                            "wu",
-                            "wei",
-                            "shen",
-                            "you",
-                            "xu",
-                            "hai",
-                        }
-                        wide{
-                            "zi",
-                            "chou",
-                            "yin",
-                            "mao",
-                            "chen",
-                            "si",
-                            "wu",
-                            "wei",
-                            "shen",
-                            "you",
-                            "xu",
-                            "hai",
-                        }
-                    }
-                }
-                days{
-                    format{
-                        abbreviated{
-                            "jia-zi",
-                            "yi-chou",
-                            "bing-yin",
-                            "ding-mao",
-                            "wu-chen",
-                            "ji-si",
-                            "geng-wu",
-                            "xin-wei",
-                            "ren-shen",
-                            "gui-you",
-                            "jia-xu",
-                            "yi-hai",
-                            "bing-zi",
-                            "ding-chou",
-                            "wu-yin",
-                            "ji-mao",
-                            "geng-chen",
-                            "xin-si",
-                            "ren-wu",
-                            "gui-wei",
-                            "jia-shen",
-                            "yi-you",
-                            "bing-xu",
-                            "ding-hai",
-                            "wu-zi",
-                            "ji-chou",
-                            "geng-yin",
-                            "xin-mao",
-                            "ren-chen",
-                            "gui-si",
-                            "jia-wu",
-                            "yi-wei",
-                            "bing-shen",
-                            "ding-you",
-                            "wu-xu",
-                            "ji-hai",
-                            "geng-zi",
-                            "xin-chou",
-                            "ren-yin",
-                            "gui-mao",
-                            "jia-chen",
-                            "yi-si",
-                            "bing-wu",
-                            "ding-wei",
-                            "wu-shen",
-                            "ji-you",
-                            "geng-xu",
-                            "xin-hai",
-                            "ren-zi",
-                            "gui-chou",
-                            "jia-yin",
-                            "yi-mao",
-                            "bing-chen",
-                            "ding-si",
-                            "wu-wu",
-                            "ji-wei",
-                            "geng-shen",
-                            "xin-you",
-                            "ren-xu",
-                            "gui-hai",
-                        }
-                        narrow{
-                            "jia-zi",
-                            "yi-chou",
-                            "bing-yin",
-                            "ding-mao",
-                            "wu-chen",
-                            "ji-si",
-                            "geng-wu",
-                            "xin-wei",
-                            "ren-shen",
-                            "gui-you",
-                            "jia-xu",
-                            "yi-hai",
-                            "bing-zi",
-                            "ding-chou",
-                            "wu-yin",
-                            "ji-mao",
-                            "geng-chen",
-                            "xin-si",
-                            "ren-wu",
-                            "gui-wei",
-                            "jia-shen",
-                            "yi-you",
-                            "bing-xu",
-                            "ding-hai",
-                            "wu-zi",
-                            "ji-chou",
-                            "geng-yin",
-                            "xin-mao",
-                            "ren-chen",
-                            "gui-si",
-                            "jia-wu",
-                            "yi-wei",
-                            "bing-shen",
-                            "ding-you",
-                            "wu-xu",
-                            "ji-hai",
-                            "geng-zi",
-                            "xin-chou",
-                            "ren-yin",
-                            "gui-mao",
-                            "jia-chen",
-                            "yi-si",
-                            "bing-wu",
-                            "ding-wei",
-                            "wu-shen",
-                            "ji-you",
-                            "geng-xu",
-                            "xin-hai",
-                            "ren-zi",
-                            "gui-chou",
-                            "jia-yin",
-                            "yi-mao",
-                            "bing-chen",
-                            "ding-si",
-                            "wu-wu",
-                            "ji-wei",
-                            "geng-shen",
-                            "xin-you",
-                            "ren-xu",
-                            "gui-hai",
-                        }
-                        wide{
-                            "jia-zi",
-                            "yi-chou",
-                            "bing-yin",
-                            "ding-mao",
-                            "wu-chen",
-                            "ji-si",
-                            "geng-wu",
-                            "xin-wei",
-                            "ren-shen",
-                            "gui-you",
-                            "jia-xu",
-                            "yi-hai",
-                            "bing-zi",
-                            "ding-chou",
-                            "wu-yin",
-                            "ji-mao",
-                            "geng-chen",
-                            "xin-si",
-                            "ren-wu",
-                            "gui-wei",
-                            "jia-shen",
-                            "yi-you",
-                            "bing-xu",
-                            "ding-hai",
-                            "wu-zi",
-                            "ji-chou",
-                            "geng-yin",
-                            "xin-mao",
-                            "ren-chen",
-                            "gui-si",
-                            "jia-wu",
-                            "yi-wei",
-                            "bing-shen",
-                            "ding-you",
-                            "wu-xu",
-                            "ji-hai",
-                            "geng-zi",
-                            "xin-chou",
-                            "ren-yin",
-                            "gui-mao",
-                            "jia-chen",
-                            "yi-si",
-                            "bing-wu",
-                            "ding-wei",
-                            "wu-shen",
-                            "ji-you",
-                            "geng-xu",
-                            "xin-hai",
-                            "ren-zi",
-                            "gui-chou",
-                            "jia-yin",
-                            "yi-mao",
-                            "bing-chen",
-                            "ding-si",
-                            "wu-wu",
-                            "ji-wei",
-                            "geng-shen",
-                            "xin-you",
-                            "ren-xu",
-                            "gui-hai",
-                        }
-                    }
-                }
-                months{
-                    format{
-                        abbreviated{
-                            "jia-zi",
-                            "yi-chou",
-                            "bing-yin",
-                            "ding-mao",
-                            "wu-chen",
-                            "ji-si",
-                            "geng-wu",
-                            "xin-wei",
-                            "ren-shen",
-                            "gui-you",
-                            "jia-xu",
-                            "yi-hai",
-                            "bing-zi",
-                            "ding-chou",
-                            "wu-yin",
-                            "ji-mao",
-                            "geng-chen",
-                            "xin-si",
-                            "ren-wu",
-                            "gui-wei",
-                            "jia-shen",
-                            "yi-you",
-                            "bing-xu",
-                            "ding-hai",
-                            "wu-zi",
-                            "ji-chou",
-                            "geng-yin",
-                            "xin-mao",
-                            "ren-chen",
-                            "gui-si",
-                            "jia-wu",
-                            "yi-wei",
-                            "bing-shen",
-                            "ding-you",
-                            "wu-xu",
-                            "ji-hai",
-                            "geng-zi",
-                            "xin-chou",
-                            "ren-yin",
-                            "gui-mao",
-                            "jia-chen",
-                            "yi-si",
-                            "bing-wu",
-                            "ding-wei",
-                            "wu-shen",
-                            "ji-you",
-                            "geng-xu",
-                            "xin-hai",
-                            "ren-zi",
-                            "gui-chou",
-                            "jia-yin",
-                            "yi-mao",
-                            "bing-chen",
-                            "ding-si",
-                            "wu-wu",
-                            "ji-wei",
-                            "geng-shen",
-                            "xin-you",
-                            "ren-xu",
-                            "gui-hai",
-                        }
-                        narrow{
-                            "jia-zi",
-                            "yi-chou",
-                            "bing-yin",
-                            "ding-mao",
-                            "wu-chen",
-                            "ji-si",
-                            "geng-wu",
-                            "xin-wei",
-                            "ren-shen",
-                            "gui-you",
-                            "jia-xu",
-                            "yi-hai",
-                            "bing-zi",
-                            "ding-chou",
-                            "wu-yin",
-                            "ji-mao",
-                            "geng-chen",
-                            "xin-si",
-                            "ren-wu",
-                            "gui-wei",
-                            "jia-shen",
-                            "yi-you",
-                            "bing-xu",
-                            "ding-hai",
-                            "wu-zi",
-                            "ji-chou",
-                            "geng-yin",
-                            "xin-mao",
-                            "ren-chen",
-                            "gui-si",
-                            "jia-wu",
-                            "yi-wei",
-                            "bing-shen",
-                            "ding-you",
-                            "wu-xu",
-                            "ji-hai",
-                            "geng-zi",
-                            "xin-chou",
-                            "ren-yin",
-                            "gui-mao",
-                            "jia-chen",
-                            "yi-si",
-                            "bing-wu",
-                            "ding-wei",
-                            "wu-shen",
-                            "ji-you",
-                            "geng-xu",
-                            "xin-hai",
-                            "ren-zi",
-                            "gui-chou",
-                            "jia-yin",
-                            "yi-mao",
-                            "bing-chen",
-                            "ding-si",
-                            "wu-wu",
-                            "ji-wei",
-                            "geng-shen",
-                            "xin-you",
-                            "ren-xu",
-                            "gui-hai",
-                        }
-                        wide{
-                            "jia-zi",
-                            "yi-chou",
-                            "bing-yin",
-                            "ding-mao",
-                            "wu-chen",
-                            "ji-si",
-                            "geng-wu",
-                            "xin-wei",
-                            "ren-shen",
-                            "gui-you",
-                            "jia-xu",
-                            "yi-hai",
-                            "bing-zi",
-                            "ding-chou",
-                            "wu-yin",
-                            "ji-mao",
-                            "geng-chen",
-                            "xin-si",
-                            "ren-wu",
-                            "gui-wei",
-                            "jia-shen",
-                            "yi-you",
-                            "bing-xu",
-                            "ding-hai",
-                            "wu-zi",
-                            "ji-chou",
-                            "geng-yin",
-                            "xin-mao",
-                            "ren-chen",
-                            "gui-si",
-                            "jia-wu",
-                            "yi-wei",
-                            "bing-shen",
-                            "ding-you",
-                            "wu-xu",
-                            "ji-hai",
-                            "geng-zi",
-                            "xin-chou",
-                            "ren-yin",
-                            "gui-mao",
-                            "jia-chen",
-                            "yi-si",
-                            "bing-wu",
-                            "ding-wei",
-                            "wu-shen",
-                            "ji-you",
-                            "geng-xu",
-                            "xin-hai",
-                            "ren-zi",
-                            "gui-chou",
-                            "jia-yin",
-                            "yi-mao",
-                            "bing-chen",
-                            "ding-si",
-                            "wu-wu",
-                            "ji-wei",
-                            "geng-shen",
-                            "xin-you",
-                            "ren-xu",
-                            "gui-hai",
-                        }
-                    }
-                }
-=======
-            cyclicNameSets{
->>>>>>> 626889fb
                 solarTerms{
                     format{
                         abbreviated{
@@ -2225,249 +284,6 @@
                             "koel",
                             "koud",
                         }
-<<<<<<< HEAD
-                        narrow{
-                            "begin van de lente",
-                            "regenwater",
-                            "insecten ontwaken",
-                            "lentepunt",
-                            "licht en helder",
-                            "nat graan",
-                            "begin van de zomer",
-                            "vol graan",
-                            "oogst graan",
-                            "zomerpunt",
-                            "warm",
-                            "heet",
-                            "begin van de herfst",
-                            "einde van de hitte",
-                            "witte dauw",
-                            "herfstpunt",
-                            "koude dauw",
-                            "eerste vorst",
-                            "begin van de winter",
-                            "lichte sneeuw",
-                            "zware sneeuw",
-                            "winterpunt",
-                            "koel",
-                            "koud",
-                        }
-                        wide{
-                            "begin van de lente",
-                            "regenwater",
-                            "insecten ontwaken",
-                            "lentepunt",
-                            "licht en helder",
-                            "nat graan",
-                            "begin van de zomer",
-                            "vol graan",
-                            "oogst graan",
-                            "zomerpunt",
-                            "warm",
-                            "heet",
-                            "begin van de herfst",
-                            "einde van de hitte",
-                            "witte dauw",
-                            "herfstpunt",
-                            "koude dauw",
-                            "eerste vorst",
-                            "begin van de winter",
-                            "lichte sneeuw",
-                            "zware sneeuw",
-                            "winterpunt",
-                            "koel",
-                            "koud",
-                        }
-                    }
-                }
-                years{
-                    format{
-                        abbreviated{
-                            "jia-zi",
-                            "yi-chou",
-                            "bing-yin",
-                            "ding-mao",
-                            "wu-chen",
-                            "ji-si",
-                            "geng-wu",
-                            "xin-wei",
-                            "ren-shen",
-                            "gui-you",
-                            "jia-xu",
-                            "yi-hai",
-                            "bing-zi",
-                            "ding-chou",
-                            "wu-yin",
-                            "ji-mao",
-                            "geng-chen",
-                            "xin-si",
-                            "ren-wu",
-                            "gui-wei",
-                            "jia-shen",
-                            "yi-you",
-                            "bing-xu",
-                            "ding-hai",
-                            "wu-zi",
-                            "ji-chou",
-                            "geng-yin",
-                            "xin-mao",
-                            "ren-chen",
-                            "gui-si",
-                            "jia-wu",
-                            "yi-wei",
-                            "bing-shen",
-                            "ding-you",
-                            "wu-xu",
-                            "ji-hai",
-                            "geng-zi",
-                            "xin-chou",
-                            "ren-yin",
-                            "gui-mao",
-                            "jia-chen",
-                            "yi-si",
-                            "bing-wu",
-                            "ding-wei",
-                            "wu-shen",
-                            "ji-you",
-                            "geng-xu",
-                            "xin-hai",
-                            "ren-zi",
-                            "gui-chou",
-                            "jia-yin",
-                            "yi-mao",
-                            "bing-chen",
-                            "ding-si",
-                            "wu-wu",
-                            "ji-wei",
-                            "geng-shen",
-                            "xin-you",
-                            "ren-xu",
-                            "gui-hai",
-                        }
-                        narrow{
-                            "jia-zi",
-                            "yi-chou",
-                            "bing-yin",
-                            "ding-mao",
-                            "wu-chen",
-                            "ji-si",
-                            "geng-wu",
-                            "xin-wei",
-                            "ren-shen",
-                            "gui-you",
-                            "jia-xu",
-                            "yi-hai",
-                            "bing-zi",
-                            "ding-chou",
-                            "wu-yin",
-                            "ji-mao",
-                            "geng-chen",
-                            "xin-si",
-                            "ren-wu",
-                            "gui-wei",
-                            "jia-shen",
-                            "yi-you",
-                            "bing-xu",
-                            "ding-hai",
-                            "wu-zi",
-                            "ji-chou",
-                            "geng-yin",
-                            "xin-mao",
-                            "ren-chen",
-                            "gui-si",
-                            "jia-wu",
-                            "yi-wei",
-                            "bing-shen",
-                            "ding-you",
-                            "wu-xu",
-                            "ji-hai",
-                            "geng-zi",
-                            "xin-chou",
-                            "ren-yin",
-                            "gui-mao",
-                            "jia-chen",
-                            "yi-si",
-                            "bing-wu",
-                            "ding-wei",
-                            "wu-shen",
-                            "ji-you",
-                            "geng-xu",
-                            "xin-hai",
-                            "ren-zi",
-                            "gui-chou",
-                            "jia-yin",
-                            "yi-mao",
-                            "bing-chen",
-                            "ding-si",
-                            "wu-wu",
-                            "ji-wei",
-                            "geng-shen",
-                            "xin-you",
-                            "ren-xu",
-                            "gui-hai",
-                        }
-                        wide{
-                            "jia-zi",
-                            "yi-chou",
-                            "bing-yin",
-                            "ding-mao",
-                            "wu-chen",
-                            "ji-si",
-                            "geng-wu",
-                            "xin-wei",
-                            "ren-shen",
-                            "gui-you",
-                            "jia-xu",
-                            "yi-hai",
-                            "bing-zi",
-                            "ding-chou",
-                            "wu-yin",
-                            "ji-mao",
-                            "geng-chen",
-                            "xin-si",
-                            "ren-wu",
-                            "gui-wei",
-                            "jia-shen",
-                            "yi-you",
-                            "bing-xu",
-                            "ding-hai",
-                            "wu-zi",
-                            "ji-chou",
-                            "geng-yin",
-                            "xin-mao",
-                            "ren-chen",
-                            "gui-si",
-                            "jia-wu",
-                            "yi-wei",
-                            "bing-shen",
-                            "ding-you",
-                            "wu-xu",
-                            "ji-hai",
-                            "geng-zi",
-                            "xin-chou",
-                            "ren-yin",
-                            "gui-mao",
-                            "jia-chen",
-                            "yi-si",
-                            "bing-wu",
-                            "ding-wei",
-                            "wu-shen",
-                            "ji-you",
-                            "geng-xu",
-                            "xin-hai",
-                            "ren-zi",
-                            "gui-chou",
-                            "jia-yin",
-                            "yi-mao",
-                            "bing-chen",
-                            "ding-si",
-                            "wu-wu",
-                            "ji-wei",
-                            "geng-shen",
-                            "xin-you",
-                            "ren-xu",
-                            "gui-hai",
-                        }
                     }
                 }
                 zodiacs{
@@ -2486,78 +302,25 @@
                             "Hond",
                             "Varken",
                         }
-                        narrow{
-                            "Rat",
-                            "Os",
-                            "Tijger",
-                            "Konijn",
-                            "Draak",
-                            "Slang",
-                            "Paard",
-                            "Geit",
-                            "Aap",
-                            "Haan",
-                            "Hond",
-                            "Varken",
-                        }
-                        wide{
-                            "Rat",
-                            "Os",
-                            "Tijger",
-                            "Konijn",
-                            "Draak",
-                            "Slang",
-                            "Paard",
-                            "Geit",
-                            "Aap",
-                            "Haan",
-                            "Hond",
-                            "Varken",
-                        }
                     }
                 }
             }
             intervalFormats{
-                H{
-                    H{"HH–HH"}
-                }
-                Hm{
-                    H{"HH:mm–HH:mm"}
-                    m{"HH:mm–HH:mm"}
-                }
-                Hmv{
-                    H{"HH:mm–HH:mm v"}
-                    m{"HH:mm–HH:mm v"}
-                }
-                Hv{
-                    H{"HH–HH v"}
-                }
-                M{
-                    M{"MM–MM"}
-                }
                 MEd{
                     M{"MM-dd, E – MM-dd, E"}
                     d{"MM-dd, E – MM-dd, E"}
                 }
-                MMM{
-                    M{"LLL–LLL"}
-                }
                 MMMEd{
                     M{"MMM d, E – MMM d, E"}
                     d{"MMM d, E – MMM d, E"}
                 }
                 MMMd{
                     M{"MMM d – MMM d"}
-                    d{"MMM d–d"}
                 }
                 Md{
                     M{"MM-dd – MM-dd"}
                     d{"MM-dd – MM-dd"}
                 }
-                d{
-                    d{"d–d"}
-                }
-                fallback{"{0} – {1}"}
                 h{
                     a{"h a – h a"}
                     h{"h–h a"}
@@ -2576,9 +339,6 @@
                     a{"h a – h a v"}
                     h{"h–h a v"}
                 }
-                y{
-                    y{"U–U"}
-                }
                 yM{
                     M{"y-MM – y-MM"}
                     y{"y-MM – y-MM"}
@@ -2589,7 +349,6 @@
                     y{"y-MM-dd, E – y-MM-dd, E"}
                 }
                 yMMM{
-                    M{"U MMM–MMM"}
                     y{"U MMM – U MMM"}
                 }
                 yMMMEd{
@@ -2598,2645 +357,16 @@
                     y{"U MMM d, E – U MMM d, E"}
                 }
                 yMMMM{
-                    M{"U MMMM–MMMM"}
                     y{"U MMMM – U MMMM"}
                 }
                 yMMMd{
                     M{"U MMM d – MMM d"}
-                    d{"U MMM d–d"}
                     y{"U MMM d – U MMM d"}
                 }
                 yMd{
                     M{"y-MM-dd – y-MM-dd"}
                     d{"y-MM-dd – y-MM-dd"}
                     y{"y-MM-dd – y-MM-dd"}
-                }
-            }
-            monthNames{
-                format{
-                    abbreviated{
-                        "mnd 1",
-                        "mnd 2",
-                        "mnd 3",
-                        "mnd 4",
-                        "mnd 5",
-                        "mnd 6",
-                        "mnd 7",
-                        "mnd 8",
-                        "mnd 9",
-                        "mnd 10",
-                        "mnd 11",
-                        "mnd 12",
-                    }
-                    narrow{
-                        "1",
-                        "2",
-                        "3",
-                        "4",
-                        "5",
-                        "6",
-                        "7",
-                        "8",
-                        "9",
-                        "10",
-                        "11",
-                        "12",
-                    }
-                    wide{
-                        "maand 1",
-                        "maand 2",
-                        "maand 3",
-                        "maand 4",
-                        "maand 5",
-                        "maand 6",
-                        "maand 7",
-                        "maand 8",
-                        "maand 9",
-                        "maand 10",
-                        "maand 11",
-                        "maand 12",
-                    }
-                }
-                stand-alone{
-                    abbreviated{
-                        "mnd 1",
-                        "mnd 2",
-                        "mnd 3",
-                        "mnd 4",
-                        "mnd 5",
-                        "mnd 6",
-                        "mnd 7",
-                        "mnd 8",
-                        "mnd 9",
-                        "mnd 10",
-                        "mnd 11",
-                        "mnd 12",
-                    }
-                    narrow{
-                        "1",
-                        "2",
-                        "3",
-                        "4",
-                        "5",
-                        "6",
-                        "7",
-                        "8",
-                        "9",
-                        "10",
-                        "11",
-                        "12",
-                    }
-                    wide{
-                        "maand 1",
-                        "maand 2",
-                        "maand 3",
-                        "maand 4",
-                        "maand 5",
-                        "maand 6",
-                        "maand 7",
-                        "maand 8",
-                        "maand 9",
-                        "maand 10",
-                        "maand 11",
-                        "maand 12",
-                    }
-                }
-            }
-            monthPatterns{
-                format{
-                    abbreviated{
-                        leap{"{0}bis"}
-                    }
-                    narrow{
-                        leap{"{0}b"}
-                    }
-                    wide{
-                        leap{"{0}bis"}
-                    }
-                }
-                numeric{
-                    all{
-                        leap{"{0}bis"}
-                    }
-                }
-                stand-alone{
-                    abbreviated{
-                        leap{"{0}bis"}
-                    }
-                    narrow{
-                        leap{"{0}b"}
-                    }
-                    wide{
-                        leap{"{0}bis"}
-                    }
-                }
-            }
-        }
-        coptic{
-            DateTimePatterns{
-                "HH:mm:ss zzzz",
-                "HH:mm:ss z",
-                "HH:mm:ss",
-                "HH:mm",
-                "EEEE d MMMM y G",
-                "d MMMM y G",
-                "d MMM y G",
-                "dd-MM-yy GGGGG",
-                "{1} {0}",
-                "{1} {0}",
-                "{1} {0}",
-                "{1} {0}",
-                "{1} {0}",
-            }
-            DateTimePatterns%atTime{
-                "{1} 'om' {0}",
-                "{1} 'om' {0}",
-                "{1}, {0}",
-                "{1}, {0}",
-            }
-            DateTimeSkeletons{
-                "HHmmsszzzz",
-                "HHmmssz",
-                "HHmmss",
-                "HHmm",
-                "GyMMMMEEEEd",
-                "GyMMMMd",
-                "GyMMMd",
-                "GGGGGyyMMdd",
-            }
-            availableFormats{
-                E{"ccc"}
-                Ed{"E d"}
-                Gy{"y G"}
-                GyMMM{"MMM y G"}
-                GyMMMEd{"E d MMM y G"}
-                GyMMMd{"d MMM y G"}
-                M{"L"}
-                MEd{"E d-M"}
-                MMM{"LLL"}
-                MMMEd{"E d MMM"}
-                MMMMd{"d MMMM"}
-                MMMd{"d MMM"}
-                Md{"d-M"}
-                d{"d"}
-                y{"y G"}
-                yyyy{"y G"}
-                yyyyM{"M-y GGGGG"}
-                yyyyMEd{"E d-M-y GGGGG"}
-                yyyyMMM{"MMM y G"}
-                yyyyMMMEd{"E d MMM y G"}
-                yyyyMMMM{"MMMM y G"}
-                yyyyMMMd{"d MMM y G"}
-                yyyyMd{"d-M-y GGGGG"}
-                yyyyQQQ{"QQQ y G"}
-                yyyyQQQQ{"QQQQ y G"}
-            }
-            eras{
-                abbreviated{
-                    "ERA0",
-                    "ERA1",
-                }
-                narrow{
-                    "ERA0",
-                    "ERA1",
-                }
-                wide{
-                    "ERA0",
-                    "ERA1",
-                }
-            }
-            intervalFormats{
-                H{
-                    H{"HH–HH"}
-                }
-                Hm{
-                    H{"HH:mm–HH:mm"}
-                    m{"HH:mm–HH:mm"}
-                }
-                Hmv{
-                    H{"HH:mm–HH:mm v"}
-                    m{"HH:mm–HH:mm v"}
-                }
-                Hv{
-                    H{"HH–HH v"}
-                }
-                M{
-                    M{"M–M"}
-                }
-                MEd{
-                    M{"E dd-MM – E dd-MM"}
-                    d{"E dd-MM – E dd-MM"}
-                }
-                MMM{
-                    M{"MMM–MMM"}
-                }
-                MMMEd{
-                    M{"E d MMM – E d MMM"}
-                    d{"E d – E d MMM"}
-                }
-                MMMM{
-                    M{"MMMM–MMMM"}
-                }
-                MMMd{
-                    M{"d MMM – d MMM"}
-                    d{"d–d MMM"}
-                }
-                Md{
-                    M{"dd-MM – dd-MM"}
-                    d{"dd-MM – dd-MM"}
-                }
-                d{
-                    d{"d–d"}
-                }
-                fallback{"{0} – {1}"}
-                h{
-                    a{"h a – h a"}
-                    h{"h–h a"}
-                }
-                hm{
-                    a{"h:mm a – h:mm a"}
-                    h{"h:mm–h:mm a"}
-                    m{"h:mm–h:mm a"}
-                }
-                hmv{
-                    a{"h:mm a – h:mm a v"}
-                    h{"h:mm–h:mm a v"}
-                    m{"h:mm–h:mm a v"}
-                }
-                hv{
-                    a{"h a – h a v"}
-                    h{"h–h a v"}
-                }
-                y{
-                    y{"y–y G"}
-                }
-                yM{
-                    M{"MM-y – MM-y G"}
-                    y{"MM-y – MM-y G"}
-                }
-                yMEd{
-                    M{"E dd-MM-y – E dd-MM-y G"}
-                    d{"E dd-MM-y – E dd-MM-y G"}
-                    y{"E dd-MM-y – E dd-MM-y G"}
-                }
-                yMMM{
-                    M{"MMM–MMM y G"}
-                    y{"MMM y – MMM y G"}
-                }
-                yMMMEd{
-                    M{"E d MMM – E d MMM y G"}
-                    d{"E d – E d MMM y G"}
-                    y{"E d MMM y – E d MMM y G"}
-                }
-                yMMMM{
-                    M{"MMMM–MMMM y G"}
-                    y{"MMMM y – MMMM y G"}
-                }
-                yMMMd{
-                    M{"d MMM – d MMM y G"}
-                    d{"d–d MMM y G"}
-                    y{"d MMM y – d MMM y G"}
-                }
-                yMd{
-                    M{"dd-MM-y – dd-MM-y G"}
-                    d{"dd-MM-y – dd-MM-y G"}
-                    y{"dd-MM-y – dd-MM-y G"}
-                }
-            }
-            monthNames{
-                format{
-                    abbreviated{
-                        "Tut",
-                        "Babah",
-                        "Hatur",
-                        "Kiyahk",
-                        "Tubah",
-                        "Amshir",
-                        "Baramhat",
-                        "Baramundah",
-                        "Bashans",
-                        "Ba’unah",
-                        "Abib",
-                        "Misra",
-                        "Nasi",
-                    }
-                    narrow{
-                        "1",
-                        "2",
-                        "3",
-                        "4",
-                        "5",
-                        "6",
-                        "7",
-                        "8",
-                        "9",
-                        "10",
-                        "11",
-                        "12",
-                        "13",
-                    }
-                    wide{
-                        "Tut",
-                        "Babah",
-                        "Hatur",
-                        "Kiyahk",
-                        "Tubah",
-                        "Amshir",
-                        "Baramhat",
-                        "Baramundah",
-                        "Bashans",
-                        "Ba’unah",
-                        "Abib",
-                        "Misra",
-                        "Nasi",
-                    }
-                }
-                stand-alone{
-                    abbreviated{
-                        "Tut",
-                        "Babah",
-                        "Hatur",
-                        "Kiyahk",
-                        "Tubah",
-                        "Amshir",
-                        "Baramhat",
-                        "Baramundah",
-                        "Bashans",
-                        "Ba’unah",
-                        "Abib",
-                        "Misra",
-                        "Nasi",
-                    }
-                    narrow{
-                        "1",
-                        "2",
-                        "3",
-                        "4",
-                        "5",
-                        "6",
-                        "7",
-                        "8",
-                        "9",
-                        "10",
-                        "11",
-                        "12",
-                        "13",
-                    }
-                    wide{
-                        "Tut",
-                        "Babah",
-                        "Hatur",
-                        "Kiyahk",
-                        "Tubah",
-                        "Amshir",
-                        "Baramhat",
-                        "Baramundah",
-                        "Bashans",
-                        "Ba’unah",
-                        "Abib",
-                        "Misra",
-                        "Nasi",
-                    }
-                }
-            }
-        }
-        dangi{
-            DateTimePatterns{
-                "HH:mm:ss zzzz",
-                "HH:mm:ss z",
-                "HH:mm:ss",
-                "HH:mm",
-                "EEEE d MMMM r (U)",
-                "d MMMM r (U)",
-                "d MMM r",
-                "dd-MM-r",
-                "{1} {0}",
-                "{1} {0}",
-                "{1} {0}",
-                "{1} {0}",
-                "{1} {0}",
-            }
-            DateTimePatterns%atTime{
-                "{1} 'om' {0}",
-                "{1} 'om' {0}",
-                "{1} {0}",
-                "{1} {0}",
-            }
-            DateTimeSkeletons{
-                "HHmmsszzzz",
-                "HHmmssz",
-                "HHmmss",
-                "HHmm",
-                "rMMMMEEEEd",
-                "rMMMMd",
-                "rMMMd",
-                "rMMdd",
-            }
-            availableFormats{
-                E{"ccc"}
-                Ed{"E d"}
-                Gy{"r (U)"}
-                GyMMM{"MMM r (U)"}
-                GyMMMEd{"E d MMM r (U)"}
-                GyMMMd{"d MMM r"}
-                M{"L"}
-                MEd{"E d-M"}
-                MMM{"LLL"}
-                MMMEd{"E d MMM"}
-                MMMMd{"d MMMM"}
-                MMMd{"d MMM"}
-                Md{"d-M"}
-                UM{"MM U"}
-                UMMM{"MMM U"}
-                UMMMd{"d MMM U"}
-                UMd{"d-MM U"}
-                d{"d"}
-                y{"r (U)"}
-                yMd{"d-M-r"}
-                yyyy{"r (U)"}
-                yyyyM{"M-r"}
-                yyyyMEd{"E d-M-r"}
-                yyyyMMM{"MMM r (U)"}
-                yyyyMMMEd{"E d MMM r (U)"}
-                yyyyMMMM{"MMMM r (U)"}
-                yyyyMMMd{"d MMM r"}
-                yyyyMd{"d-M-r"}
-                yyyyQQQ{"QQQ r (U)"}
-                yyyyQQQQ{"QQQQ r (U)"}
-            }
-            cyclicNameSets{
-                dayParts{
-                    format{
-                        abbreviated{
-                            "zi",
-                            "chou",
-                            "yin",
-                            "mao",
-                            "chen",
-                            "si",
-                            "wu",
-                            "wei",
-                            "shen",
-                            "you",
-                            "xu",
-                            "hai",
-                        }
-                        narrow{
-                            "zi",
-                            "chou",
-                            "yin",
-                            "mao",
-                            "chen",
-                            "si",
-                            "wu",
-                            "wei",
-                            "shen",
-                            "you",
-                            "xu",
-                            "hai",
-                        }
-                        wide{
-                            "zi",
-                            "chou",
-                            "yin",
-                            "mao",
-                            "chen",
-                            "si",
-                            "wu",
-                            "wei",
-                            "shen",
-                            "you",
-                            "xu",
-                            "hai",
-                        }
-                    }
-                }
-                days{
-                    format{
-                        abbreviated{
-                            "jia-zi",
-                            "yi-chou",
-                            "bing-yin",
-                            "ding-mao",
-                            "wu-chen",
-                            "ji-si",
-                            "geng-wu",
-                            "xin-wei",
-                            "ren-shen",
-                            "gui-you",
-                            "jia-xu",
-                            "yi-hai",
-                            "bing-zi",
-                            "ding-chou",
-                            "wu-yin",
-                            "ji-mao",
-                            "geng-chen",
-                            "xin-si",
-                            "ren-wu",
-                            "gui-wei",
-                            "jia-shen",
-                            "yi-you",
-                            "bing-xu",
-                            "ding-hai",
-                            "wu-zi",
-                            "ji-chou",
-                            "geng-yin",
-                            "xin-mao",
-                            "ren-chen",
-                            "gui-si",
-                            "jia-wu",
-                            "yi-wei",
-                            "bing-shen",
-                            "ding-you",
-                            "wu-xu",
-                            "ji-hai",
-                            "geng-zi",
-                            "xin-chou",
-                            "ren-yin",
-                            "gui-mao",
-                            "jia-chen",
-                            "yi-si",
-                            "bing-wu",
-                            "ding-wei",
-                            "wu-shen",
-                            "ji-you",
-                            "geng-xu",
-                            "xin-hai",
-                            "ren-zi",
-                            "gui-chou",
-                            "jia-yin",
-                            "yi-mao",
-                            "bing-chen",
-                            "ding-si",
-                            "wu-wu",
-                            "ji-wei",
-                            "geng-shen",
-                            "xin-you",
-                            "ren-xu",
-                            "gui-hai",
-                        }
-                        narrow{
-                            "jia-zi",
-                            "yi-chou",
-                            "bing-yin",
-                            "ding-mao",
-                            "wu-chen",
-                            "ji-si",
-                            "geng-wu",
-                            "xin-wei",
-                            "ren-shen",
-                            "gui-you",
-                            "jia-xu",
-                            "yi-hai",
-                            "bing-zi",
-                            "ding-chou",
-                            "wu-yin",
-                            "ji-mao",
-                            "geng-chen",
-                            "xin-si",
-                            "ren-wu",
-                            "gui-wei",
-                            "jia-shen",
-                            "yi-you",
-                            "bing-xu",
-                            "ding-hai",
-                            "wu-zi",
-                            "ji-chou",
-                            "geng-yin",
-                            "xin-mao",
-                            "ren-chen",
-                            "gui-si",
-                            "jia-wu",
-                            "yi-wei",
-                            "bing-shen",
-                            "ding-you",
-                            "wu-xu",
-                            "ji-hai",
-                            "geng-zi",
-                            "xin-chou",
-                            "ren-yin",
-                            "gui-mao",
-                            "jia-chen",
-                            "yi-si",
-                            "bing-wu",
-                            "ding-wei",
-                            "wu-shen",
-                            "ji-you",
-                            "geng-xu",
-                            "xin-hai",
-                            "ren-zi",
-                            "gui-chou",
-                            "jia-yin",
-                            "yi-mao",
-                            "bing-chen",
-                            "ding-si",
-                            "wu-wu",
-                            "ji-wei",
-                            "geng-shen",
-                            "xin-you",
-                            "ren-xu",
-                            "gui-hai",
-                        }
-                        wide{
-                            "jia-zi",
-                            "yi-chou",
-                            "bing-yin",
-                            "ding-mao",
-                            "wu-chen",
-                            "ji-si",
-                            "geng-wu",
-                            "xin-wei",
-                            "ren-shen",
-                            "gui-you",
-                            "jia-xu",
-                            "yi-hai",
-                            "bing-zi",
-                            "ding-chou",
-                            "wu-yin",
-                            "ji-mao",
-                            "geng-chen",
-                            "xin-si",
-                            "ren-wu",
-                            "gui-wei",
-                            "jia-shen",
-                            "yi-you",
-                            "bing-xu",
-                            "ding-hai",
-                            "wu-zi",
-                            "ji-chou",
-                            "geng-yin",
-                            "xin-mao",
-                            "ren-chen",
-                            "gui-si",
-                            "jia-wu",
-                            "yi-wei",
-                            "bing-shen",
-                            "ding-you",
-                            "wu-xu",
-                            "ji-hai",
-                            "geng-zi",
-                            "xin-chou",
-                            "ren-yin",
-                            "gui-mao",
-                            "jia-chen",
-                            "yi-si",
-                            "bing-wu",
-                            "ding-wei",
-                            "wu-shen",
-                            "ji-you",
-                            "geng-xu",
-                            "xin-hai",
-                            "ren-zi",
-                            "gui-chou",
-                            "jia-yin",
-                            "yi-mao",
-                            "bing-chen",
-                            "ding-si",
-                            "wu-wu",
-                            "ji-wei",
-                            "geng-shen",
-                            "xin-you",
-                            "ren-xu",
-                            "gui-hai",
-                        }
-                    }
-                }
-                months{
-                    format{
-                        abbreviated{
-                            "jia-zi",
-                            "yi-chou",
-                            "bing-yin",
-                            "ding-mao",
-                            "wu-chen",
-                            "ji-si",
-                            "geng-wu",
-                            "xin-wei",
-                            "ren-shen",
-                            "gui-you",
-                            "jia-xu",
-                            "yi-hai",
-                            "bing-zi",
-                            "ding-chou",
-                            "wu-yin",
-                            "ji-mao",
-                            "geng-chen",
-                            "xin-si",
-                            "ren-wu",
-                            "gui-wei",
-                            "jia-shen",
-                            "yi-you",
-                            "bing-xu",
-                            "ding-hai",
-                            "wu-zi",
-                            "ji-chou",
-                            "geng-yin",
-                            "xin-mao",
-                            "ren-chen",
-                            "gui-si",
-                            "jia-wu",
-                            "yi-wei",
-                            "bing-shen",
-                            "ding-you",
-                            "wu-xu",
-                            "ji-hai",
-                            "geng-zi",
-                            "xin-chou",
-                            "ren-yin",
-                            "gui-mao",
-                            "jia-chen",
-                            "yi-si",
-                            "bing-wu",
-                            "ding-wei",
-                            "wu-shen",
-                            "ji-you",
-                            "geng-xu",
-                            "xin-hai",
-                            "ren-zi",
-                            "gui-chou",
-                            "jia-yin",
-                            "yi-mao",
-                            "bing-chen",
-                            "ding-si",
-                            "wu-wu",
-                            "ji-wei",
-                            "geng-shen",
-                            "xin-you",
-                            "ren-xu",
-                            "gui-hai",
-                        }
-                        narrow{
-                            "jia-zi",
-                            "yi-chou",
-                            "bing-yin",
-                            "ding-mao",
-                            "wu-chen",
-                            "ji-si",
-                            "geng-wu",
-                            "xin-wei",
-                            "ren-shen",
-                            "gui-you",
-                            "jia-xu",
-                            "yi-hai",
-                            "bing-zi",
-                            "ding-chou",
-                            "wu-yin",
-                            "ji-mao",
-                            "geng-chen",
-                            "xin-si",
-                            "ren-wu",
-                            "gui-wei",
-                            "jia-shen",
-                            "yi-you",
-                            "bing-xu",
-                            "ding-hai",
-                            "wu-zi",
-                            "ji-chou",
-                            "geng-yin",
-                            "xin-mao",
-                            "ren-chen",
-                            "gui-si",
-                            "jia-wu",
-                            "yi-wei",
-                            "bing-shen",
-                            "ding-you",
-                            "wu-xu",
-                            "ji-hai",
-                            "geng-zi",
-                            "xin-chou",
-                            "ren-yin",
-                            "gui-mao",
-                            "jia-chen",
-                            "yi-si",
-                            "bing-wu",
-                            "ding-wei",
-                            "wu-shen",
-                            "ji-you",
-                            "geng-xu",
-                            "xin-hai",
-                            "ren-zi",
-                            "gui-chou",
-                            "jia-yin",
-                            "yi-mao",
-                            "bing-chen",
-                            "ding-si",
-                            "wu-wu",
-                            "ji-wei",
-                            "geng-shen",
-                            "xin-you",
-                            "ren-xu",
-                            "gui-hai",
-                        }
-                        wide{
-                            "jia-zi",
-                            "yi-chou",
-                            "bing-yin",
-                            "ding-mao",
-                            "wu-chen",
-                            "ji-si",
-                            "geng-wu",
-                            "xin-wei",
-                            "ren-shen",
-                            "gui-you",
-                            "jia-xu",
-                            "yi-hai",
-                            "bing-zi",
-                            "ding-chou",
-                            "wu-yin",
-                            "ji-mao",
-                            "geng-chen",
-                            "xin-si",
-                            "ren-wu",
-                            "gui-wei",
-                            "jia-shen",
-                            "yi-you",
-                            "bing-xu",
-                            "ding-hai",
-                            "wu-zi",
-                            "ji-chou",
-                            "geng-yin",
-                            "xin-mao",
-                            "ren-chen",
-                            "gui-si",
-                            "jia-wu",
-                            "yi-wei",
-                            "bing-shen",
-                            "ding-you",
-                            "wu-xu",
-                            "ji-hai",
-                            "geng-zi",
-                            "xin-chou",
-                            "ren-yin",
-                            "gui-mao",
-                            "jia-chen",
-                            "yi-si",
-                            "bing-wu",
-                            "ding-wei",
-                            "wu-shen",
-                            "ji-you",
-                            "geng-xu",
-                            "xin-hai",
-                            "ren-zi",
-                            "gui-chou",
-                            "jia-yin",
-                            "yi-mao",
-                            "bing-chen",
-                            "ding-si",
-                            "wu-wu",
-                            "ji-wei",
-                            "geng-shen",
-                            "xin-you",
-                            "ren-xu",
-                            "gui-hai",
-                        }
-                    }
-                }
-                solarTerms{
-                    format{
-                        abbreviated{
-                            "begin van de lente",
-                            "regenwater",
-                            "insecten ontwaken",
-                            "lentepunt",
-                            "licht en helder",
-                            "nat graan",
-                            "begin van de zomer",
-                            "vol graan",
-                            "oogst graan",
-                            "zomerpunt",
-                            "warm",
-                            "heet",
-                            "begin van de herfst",
-                            "einde van de hitte",
-                            "witte dauw",
-                            "herfstpunt",
-                            "koude dauw",
-                            "eerste vorst",
-                            "begin van de winter",
-                            "lichte sneeuw",
-                            "zware sneeuw",
-                            "winterpunt",
-                            "koel",
-                            "koud",
-                        }
-                        narrow{
-                            "begin van de lente",
-                            "regenwater",
-                            "insecten ontwaken",
-                            "lentepunt",
-                            "licht en helder",
-                            "nat graan",
-                            "begin van de zomer",
-                            "vol graan",
-                            "oogst graan",
-                            "zomerpunt",
-                            "warm",
-                            "heet",
-                            "begin van de herfst",
-                            "einde van de hitte",
-                            "witte dauw",
-                            "herfstpunt",
-                            "koude dauw",
-                            "eerste vorst",
-                            "begin van de winter",
-                            "lichte sneeuw",
-                            "zware sneeuw",
-                            "winterpunt",
-                            "koel",
-                            "koud",
-                        }
-                        wide{
-                            "begin van de lente",
-                            "regenwater",
-                            "insecten ontwaken",
-                            "lentepunt",
-                            "licht en helder",
-                            "nat graan",
-                            "begin van de zomer",
-                            "vol graan",
-                            "oogst graan",
-                            "zomerpunt",
-                            "warm",
-                            "heet",
-                            "begin van de herfst",
-                            "einde van de hitte",
-                            "witte dauw",
-                            "herfstpunt",
-                            "koude dauw",
-                            "eerste vorst",
-                            "begin van de winter",
-                            "lichte sneeuw",
-                            "zware sneeuw",
-                            "winterpunt",
-                            "koel",
-                            "koud",
-                        }
-                    }
-                }
-                years{
-                    format{
-                        abbreviated{
-                            "jia-zi",
-                            "yi-chou",
-                            "bing-yin",
-                            "ding-mao",
-                            "wu-chen",
-                            "ji-si",
-                            "geng-wu",
-                            "xin-wei",
-                            "ren-shen",
-                            "gui-you",
-                            "jia-xu",
-                            "yi-hai",
-                            "bing-zi",
-                            "ding-chou",
-                            "wu-yin",
-                            "ji-mao",
-                            "geng-chen",
-                            "xin-si",
-                            "ren-wu",
-                            "gui-wei",
-                            "jia-shen",
-                            "yi-you",
-                            "bing-xu",
-                            "ding-hai",
-                            "wu-zi",
-                            "ji-chou",
-                            "geng-yin",
-                            "xin-mao",
-                            "ren-chen",
-                            "gui-si",
-                            "jia-wu",
-                            "yi-wei",
-                            "bing-shen",
-                            "ding-you",
-                            "wu-xu",
-                            "ji-hai",
-                            "geng-zi",
-                            "xin-chou",
-                            "ren-yin",
-                            "gui-mao",
-                            "jia-chen",
-                            "yi-si",
-                            "bing-wu",
-                            "ding-wei",
-                            "wu-shen",
-                            "ji-you",
-                            "geng-xu",
-                            "xin-hai",
-                            "ren-zi",
-                            "gui-chou",
-                            "jia-yin",
-                            "yi-mao",
-                            "bing-chen",
-                            "ding-si",
-                            "wu-wu",
-                            "ji-wei",
-                            "geng-shen",
-                            "xin-you",
-                            "ren-xu",
-                            "gui-hai",
-                        }
-                        narrow{
-                            "jia-zi",
-                            "yi-chou",
-                            "bing-yin",
-                            "ding-mao",
-                            "wu-chen",
-                            "ji-si",
-                            "geng-wu",
-                            "xin-wei",
-                            "ren-shen",
-                            "gui-you",
-                            "jia-xu",
-                            "yi-hai",
-                            "bing-zi",
-                            "ding-chou",
-                            "wu-yin",
-                            "ji-mao",
-                            "geng-chen",
-                            "xin-si",
-                            "ren-wu",
-                            "gui-wei",
-                            "jia-shen",
-                            "yi-you",
-                            "bing-xu",
-                            "ding-hai",
-                            "wu-zi",
-                            "ji-chou",
-                            "geng-yin",
-                            "xin-mao",
-                            "ren-chen",
-                            "gui-si",
-                            "jia-wu",
-                            "yi-wei",
-                            "bing-shen",
-                            "ding-you",
-                            "wu-xu",
-                            "ji-hai",
-                            "geng-zi",
-                            "xin-chou",
-                            "ren-yin",
-                            "gui-mao",
-                            "jia-chen",
-                            "yi-si",
-                            "bing-wu",
-                            "ding-wei",
-                            "wu-shen",
-                            "ji-you",
-                            "geng-xu",
-                            "xin-hai",
-                            "ren-zi",
-                            "gui-chou",
-                            "jia-yin",
-                            "yi-mao",
-                            "bing-chen",
-                            "ding-si",
-                            "wu-wu",
-                            "ji-wei",
-                            "geng-shen",
-                            "xin-you",
-                            "ren-xu",
-                            "gui-hai",
-                        }
-                        wide{
-                            "jia-zi",
-                            "yi-chou",
-                            "bing-yin",
-                            "ding-mao",
-                            "wu-chen",
-                            "ji-si",
-                            "geng-wu",
-                            "xin-wei",
-                            "ren-shen",
-                            "gui-you",
-                            "jia-xu",
-                            "yi-hai",
-                            "bing-zi",
-                            "ding-chou",
-                            "wu-yin",
-                            "ji-mao",
-                            "geng-chen",
-                            "xin-si",
-                            "ren-wu",
-                            "gui-wei",
-                            "jia-shen",
-                            "yi-you",
-                            "bing-xu",
-                            "ding-hai",
-                            "wu-zi",
-                            "ji-chou",
-                            "geng-yin",
-                            "xin-mao",
-                            "ren-chen",
-                            "gui-si",
-                            "jia-wu",
-                            "yi-wei",
-                            "bing-shen",
-                            "ding-you",
-                            "wu-xu",
-                            "ji-hai",
-                            "geng-zi",
-                            "xin-chou",
-                            "ren-yin",
-                            "gui-mao",
-                            "jia-chen",
-                            "yi-si",
-                            "bing-wu",
-                            "ding-wei",
-                            "wu-shen",
-                            "ji-you",
-                            "geng-xu",
-                            "xin-hai",
-                            "ren-zi",
-                            "gui-chou",
-                            "jia-yin",
-                            "yi-mao",
-                            "bing-chen",
-                            "ding-si",
-                            "wu-wu",
-                            "ji-wei",
-                            "geng-shen",
-                            "xin-you",
-                            "ren-xu",
-                            "gui-hai",
-                        }
-                    }
-                }
-                zodiacs{
-                    format{
-                        abbreviated{
-                            "Rat",
-                            "Os",
-                            "Tijger",
-                            "Konijn",
-                            "Draak",
-                            "Slang",
-                            "Paard",
-                            "Geit",
-                            "Aap",
-                            "Haan",
-                            "Hond",
-                            "Varken",
-                        }
-                        narrow{
-                            "Rat",
-                            "Os",
-                            "Tijger",
-                            "Konijn",
-                            "Draak",
-                            "Slang",
-                            "Paard",
-                            "Geit",
-                            "Aap",
-                            "Haan",
-                            "Hond",
-                            "Varken",
-                        }
-                        wide{
-                            "Rat",
-                            "Os",
-                            "Tijger",
-                            "Konijn",
-                            "Draak",
-                            "Slang",
-                            "Paard",
-                            "Geit",
-                            "Aap",
-                            "Haan",
-                            "Hond",
-                            "Varken",
-                        }
-                    }
-                }
-            }
-            intervalFormats{
-                H{
-                    H{"HH–HH"}
-                }
-                Hm{
-                    H{"HH:mm–HH:mm"}
-                    m{"HH:mm–HH:mm"}
-                }
-                Hmv{
-                    H{"HH:mm–HH:mm v"}
-                    m{"HH:mm–HH:mm v"}
-                }
-                Hv{
-                    H{"HH–HH v"}
-                }
-                M{
-                    M{"MM–MM"}
-                }
-                MEd{
-                    M{"MM-dd, E – MM-dd, E"}
-                    d{"MM-dd, E – MM-dd, E"}
-                }
-                MMM{
-                    M{"LLL–LLL"}
-                }
-                MMMEd{
-                    M{"MMM d, E – MMM d, E"}
-                    d{"MMM d, E – MMM d, E"}
-                }
-                MMMd{
-                    M{"MMM d – MMM d"}
-                    d{"MMM d–d"}
-                }
-                Md{
-                    M{"MM-dd – MM-dd"}
-                    d{"MM-dd – MM-dd"}
-                }
-                d{
-                    d{"d–d"}
-                }
-                fallback{"{0} – {1}"}
-                h{
-                    a{"h a – h a"}
-                    h{"h–h a"}
-                }
-                hm{
-                    a{"h:mm a – h:mm a"}
-                    h{"h:mm–h:mm a"}
-                    m{"h:mm–h:mm a"}
-                }
-                hmv{
-                    a{"h:mm a – h:mm a v"}
-                    h{"h:mm–h:mm a v"}
-                    m{"h:mm–h:mm a v"}
-                }
-                hv{
-                    a{"h a – h a v"}
-                    h{"h–h a v"}
-                }
-                y{
-                    y{"U–U"}
-                }
-                yM{
-                    M{"y-MM – y-MM"}
-                    y{"y-MM – y-MM"}
-                }
-                yMEd{
-                    M{"y-MM-dd, E – y-MM-dd, E"}
-                    d{"y-MM-dd, E – y-MM-dd, E"}
-                    y{"y-MM-dd, E – y-MM-dd, E"}
-                }
-                yMMM{
-                    M{"U MMM–MMM"}
-                    y{"U MMM – U MMM"}
-                }
-                yMMMEd{
-                    M{"U MMM d, E – MMM d, E"}
-                    d{"U MMM d, E – MMM d, E"}
-                    y{"U MMM d, E – U MMM d, E"}
-                }
-                yMMMM{
-                    M{"U MMMM–MMMM"}
-                    y{"U MMMM – U MMMM"}
-                }
-                yMMMd{
-                    M{"U MMM d – MMM d"}
-                    d{"U MMM d–d"}
-                    y{"U MMM d – U MMM d"}
-                }
-                yMd{
-                    M{"y-MM-dd – y-MM-dd"}
-                    d{"y-MM-dd – y-MM-dd"}
-                    y{"y-MM-dd – y-MM-dd"}
-                }
-            }
-            monthNames{
-                format{
-                    abbreviated{
-                        "mnd 1",
-                        "mnd 2",
-                        "mnd 3",
-                        "mnd 4",
-                        "mnd 5",
-                        "mnd 6",
-                        "mnd 7",
-                        "mnd 8",
-                        "mnd 9",
-                        "mnd 10",
-                        "mnd 11",
-                        "mnd 12",
-                    }
-                    narrow{
-                        "1",
-                        "2",
-                        "3",
-                        "4",
-                        "5",
-                        "6",
-                        "7",
-                        "8",
-                        "9",
-                        "10",
-                        "11",
-                        "12",
-                    }
-                    wide{
-                        "maand 1",
-                        "maand 2",
-                        "maand 3",
-                        "maand 4",
-                        "maand 5",
-                        "maand 6",
-                        "maand 7",
-                        "maand 8",
-                        "maand 9",
-                        "maand 10",
-                        "maand 11",
-                        "maand 12",
-                    }
-                }
-                stand-alone{
-                    abbreviated{
-                        "mnd 1",
-                        "mnd 2",
-                        "mnd 3",
-                        "mnd 4",
-                        "mnd 5",
-                        "mnd 6",
-                        "mnd 7",
-                        "mnd 8",
-                        "mnd 9",
-                        "mnd 10",
-                        "mnd 11",
-                        "mnd 12",
-                    }
-                    narrow{
-                        "1",
-                        "2",
-                        "3",
-                        "4",
-                        "5",
-                        "6",
-                        "7",
-                        "8",
-                        "9",
-                        "10",
-                        "11",
-                        "12",
-                    }
-                    wide{
-                        "maand 1",
-                        "maand 2",
-                        "maand 3",
-                        "maand 4",
-                        "maand 5",
-                        "maand 6",
-                        "maand 7",
-                        "maand 8",
-                        "maand 9",
-                        "maand 10",
-                        "maand 11",
-                        "maand 12",
-                    }
-                }
-            }
-            monthPatterns{
-                format{
-                    abbreviated{
-                        leap{"{0}bis"}
-                    }
-                    narrow{
-                        leap{"{0}b"}
-                    }
-                    wide{
-                        leap{"{0}bis"}
-                    }
-                }
-                numeric{
-                    all{
-                        leap{"{0}bis"}
-                    }
-                }
-                stand-alone{
-                    abbreviated{
-                        leap{"{0}bis"}
-                    }
-                    narrow{
-                        leap{"{0}b"}
-                    }
-                    wide{
-                        leap{"{0}bis"}
-                    }
-                }
-            }
-        }
-        ethiopic{
-            DateTimePatterns{
-                "HH:mm:ss zzzz",
-                "HH:mm:ss z",
-                "HH:mm:ss",
-                "HH:mm",
-                "EEEE d MMMM y G",
-                "d MMMM y G",
-                "d MMM y G",
-                "dd-MM-yy GGGGG",
-                "{1} {0}",
-                "{1} {0}",
-                "{1} {0}",
-                "{1} {0}",
-                "{1} {0}",
-            }
-            DateTimePatterns%atTime{
-                "{1} 'om' {0}",
-                "{1} 'om' {0}",
-                "{1}, {0}",
-                "{1}, {0}",
-            }
-            DateTimeSkeletons{
-                "HHmmsszzzz",
-                "HHmmssz",
-                "HHmmss",
-                "HHmm",
-                "GyMMMMEEEEd",
-                "GyMMMMd",
-                "GyMMMd",
-                "GGGGGyyMMdd",
-            }
-            availableFormats{
-                E{"ccc"}
-                Ed{"E d"}
-                Gy{"y G"}
-                GyMMM{"MMM y G"}
-                GyMMMEd{"E d MMM y G"}
-                GyMMMd{"d MMM y G"}
-                M{"L"}
-                MEd{"E d-M"}
-                MMM{"LLL"}
-                MMMEd{"E d MMM"}
-                MMMMd{"d MMMM"}
-                MMMd{"d MMM"}
-                Md{"d-M"}
-                d{"d"}
-                y{"y G"}
-                yyyy{"y G"}
-                yyyyM{"M-y GGGGG"}
-                yyyyMEd{"E d-M-y GGGGG"}
-                yyyyMMM{"MMM y G"}
-                yyyyMMMEd{"E d MMM y G"}
-                yyyyMMMM{"MMMM y G"}
-                yyyyMMMd{"d MMM y G"}
-                yyyyMd{"d-M-y GGGGG"}
-                yyyyQQQ{"QQQ y G"}
-                yyyyQQQQ{"QQQQ y G"}
-            }
-            eras{
-                abbreviated{
-                    "era 0",
-                    "era 1",
-                }
-                narrow{
-                    "era 0",
-                    "era 1",
-                }
-                wide{
-                    "tijdperk 0",
-                    "tijdperk 1",
-                }
-            }
-            intervalFormats{
-                H{
-                    H{"HH–HH"}
-                }
-                Hm{
-                    H{"HH:mm–HH:mm"}
-                    m{"HH:mm–HH:mm"}
-                }
-                Hmv{
-                    H{"HH:mm–HH:mm v"}
-                    m{"HH:mm–HH:mm v"}
-                }
-                Hv{
-                    H{"HH–HH v"}
-                }
-                M{
-                    M{"M–M"}
-                }
-                MEd{
-                    M{"E dd-MM – E dd-MM"}
-                    d{"E dd-MM – E dd-MM"}
-                }
-                MMM{
-                    M{"MMM–MMM"}
-                }
-                MMMEd{
-                    M{"E d MMM – E d MMM"}
-                    d{"E d – E d MMM"}
-                }
-                MMMM{
-                    M{"MMMM–MMMM"}
-                }
-                MMMd{
-                    M{"d MMM – d MMM"}
-                    d{"d–d MMM"}
-                }
-                Md{
-                    M{"dd-MM – dd-MM"}
-                    d{"dd-MM – dd-MM"}
-                }
-                d{
-                    d{"d–d"}
-                }
-                fallback{"{0} – {1}"}
-                h{
-                    a{"h a – h a"}
-                    h{"h–h a"}
-                }
-                hm{
-                    a{"h:mm a – h:mm a"}
-                    h{"h:mm–h:mm a"}
-                    m{"h:mm–h:mm a"}
-                }
-                hmv{
-                    a{"h:mm a – h:mm a v"}
-                    h{"h:mm–h:mm a v"}
-                    m{"h:mm–h:mm a v"}
-                }
-                hv{
-                    a{"h a – h a v"}
-                    h{"h–h a v"}
-                }
-                y{
-                    y{"y–y G"}
-                }
-                yM{
-                    M{"MM-y – MM-y G"}
-                    y{"MM-y – MM-y G"}
-                }
-                yMEd{
-                    M{"E dd-MM-y – E dd-MM-y G"}
-                    d{"E dd-MM-y – E dd-MM-y G"}
-                    y{"E dd-MM-y – E dd-MM-y G"}
-                }
-                yMMM{
-                    M{"MMM–MMM y G"}
-                    y{"MMM y – MMM y G"}
-                }
-                yMMMEd{
-                    M{"E d MMM – E d MMM y G"}
-                    d{"E d – E d MMM y G"}
-                    y{"E d MMM y – E d MMM y G"}
-                }
-                yMMMM{
-                    M{"MMMM–MMMM y G"}
-                    y{"MMMM y – MMMM y G"}
-                }
-                yMMMd{
-                    M{"d MMM – d MMM y G"}
-                    d{"d–d MMM y G"}
-                    y{"d MMM y – d MMM y G"}
-                }
-                yMd{
-                    M{"dd-MM-y – dd-MM-y G"}
-                    d{"dd-MM-y – dd-MM-y G"}
-                    y{"dd-MM-y – dd-MM-y G"}
-                }
-            }
-            monthNames{
-                format{
-                    abbreviated{
-                        "Mäskäräm",
-                        "Teqemt",
-                        "Hedar",
-                        "Tahsas",
-                        "T’er",
-                        "Yäkatit",
-                        "Mägabit",
-                        "Miyazya",
-                        "Genbot",
-                        "Säne",
-                        "Hamle",
-                        "Nähase",
-                        "Pagumän",
-                    }
-                    narrow{
-                        "1",
-                        "2",
-                        "3",
-                        "4",
-                        "5",
-                        "6",
-                        "7",
-                        "8",
-                        "9",
-                        "10",
-                        "11",
-                        "12",
-                        "13",
-                    }
-                    wide{
-                        "Mäskäräm",
-                        "Teqemt",
-                        "Hedar",
-                        "Tahsas",
-                        "T’er",
-                        "Yäkatit",
-                        "Mägabit",
-                        "Miyazya",
-                        "Genbot",
-                        "Säne",
-                        "Hamle",
-                        "Nähase",
-                        "Pagumän",
-                    }
-                }
-                stand-alone{
-                    abbreviated{
-                        "Mäskäräm",
-                        "Teqemt",
-                        "Hedar",
-                        "Tahsas",
-                        "T’er",
-                        "Yäkatit",
-                        "Mägabit",
-                        "Miyazya",
-                        "Genbot",
-                        "Säne",
-                        "Hamle",
-                        "Nähase",
-                        "Pagumän",
-                    }
-                    narrow{
-                        "1",
-                        "2",
-                        "3",
-                        "4",
-                        "5",
-                        "6",
-                        "7",
-                        "8",
-                        "9",
-                        "10",
-                        "11",
-                        "12",
-                        "13",
-                    }
-                    wide{
-                        "Mäskäräm",
-                        "Teqemt",
-                        "Hedar",
-                        "Tahsas",
-                        "T’er",
-                        "Yäkatit",
-                        "Mägabit",
-                        "Miyazya",
-                        "Genbot",
-                        "Säne",
-                        "Hamle",
-                        "Nähase",
-                        "Pagumän",
-                    }
-                }
-            }
-        }
-        ethiopic-amete-alem{
-            eras{
-                abbreviated{
-                    "era 0",
-                }
-                narrow{
-                    "era 0",
-                }
-                wide{
-                    "tijdperk 0",
-                }
-            }
-        }
-        generic{
-            DateTimePatterns{
-                "HH:mm:ss zzzz",
-                "HH:mm:ss z",
-                "HH:mm:ss",
-                "HH:mm",
-                "EEEE d MMMM y G",
-                "d MMMM y G",
-                "d MMM y G",
-                "dd-MM-yy GGGGG",
-                "{1}, {0}",
-                "{1}, {0}",
-                "{1}, {0}",
-                "{1}, {0}",
-                "{1} {0}",
-            }
-            DateTimePatterns%atTime{
-                "{1} 'om' {0}",
-                "{1} 'om' {0}",
-                "{1}, {0}",
-                "{1}, {0}",
-            }
-            DateTimeSkeletons{
-                "HHmmsszzzz",
-                "HHmmssz",
-                "HHmmss",
-                "HHmm",
-                "GyMMMMEEEEd",
-                "GyMMMMd",
-                "GyMMMd",
-                "GGGGGyyMMdd",
-            }
-            availableFormats{
-                Bh{"h B"}
-                Bhm{"h:mm B"}
-                Bhms{"h:mm:ss B"}
-                E{"ccc"}
-                EBhm{"E h:mm B"}
-                EBhms{"E h:mm:ss B"}
-                EHm{"E HH:mm"}
-                EHms{"E HH:mm:ss"}
-                Ed{"E d"}
-                Gy{"y G"}
-                GyMMM{"MMM y G"}
-                GyMMMEd{"E d MMM y G"}
-                GyMMMd{"d MMM y G"}
-                GyMd{"d/M/y GGGGG"}
-                H{"HH"}
-                Hm{"HH:mm"}
-                Hms{"HH:mm:ss"}
-                M{"L"}
-                MEd{"E d-M"}
-                MMM{"LLL"}
-                MMMEd{"E d MMM"}
-                MMMMd{"d MMMM"}
-                MMMd{"d MMM"}
-                Md{"d-M"}
-                d{"d"}
-                ms{"mm:ss"}
-                y{"y G"}
-                yyyy{"y G"}
-                yyyyM{"M-y GGGGG"}
-                yyyyMEd{"E d-M-y GGGGG"}
-                yyyyMMM{"MMM y G"}
-                yyyyMMMEd{"E d MMM y G"}
-                yyyyMMMM{"MMMM y G"}
-                yyyyMMMd{"d MMM y G"}
-                yyyyMd{"d-M-y GGGGG"}
-                yyyyQQQ{"QQQ y G"}
-                yyyyQQQQ{"QQQQ y G"}
-            }
-            intervalFormats{
-                Gy{
-                    G{"y G – y G"}
-                    y{"y – y G"}
-                }
-                GyM{
-                    G{"M-y GGGGG – M-y GGGGG"}
-                    M{"M-y – M-y GGGGG"}
-                    y{"M-y – M-y GGGGG"}
-                }
-                GyMEd{
-                    G{"E d-M-y GGGGG – E d-M-y GGGGG"}
-                    M{"E d-M-y – E d-M-y GGGGG"}
-                    d{"E d-M-y – E d-M-y GGGGG"}
-                    y{"E d-M-y – E d-M-y GGGGG"}
-                }
-                GyMMM{
-                    G{"MMM y G – MMM y G"}
-                    M{"MMM – MMM y G"}
-                    y{"MMM y – MMM y G"}
-                }
-                GyMMMEd{
-                    G{"E d MMM y G – E d MMM y G"}
-                    M{"E d MMM – E d MMM y G"}
-                    d{"E d MMM – E d MMM y G"}
-                    y{"E d MMM y – E d MMM y G"}
-                }
-                GyMMMd{
-                    G{"d MMM y G – d MMM y G"}
-                    M{"d MMM – d MMM y G"}
-                    d{"d–d MMM y G"}
-                    y{"d MMM y – d MMM y G"}
-                }
-                GyMd{
-                    G{"d-M-y GGGGG – d-M-y GGGGG"}
-                    M{"d-M-y – d-M-y GGGGG"}
-                    d{"d-M-y – d-M-y GGGGG"}
-                    y{"d-M-y – d-M-y GGGGG"}
-                }
-                H{
-                    H{"HH–HH"}
-                }
-                Hm{
-                    H{"HH:mm–HH:mm"}
-                    m{"HH:mm–HH:mm"}
-                }
-                Hmv{
-                    H{"HH:mm–HH:mm v"}
-                    m{"HH:mm–HH:mm v"}
-                }
-                Hv{
-                    H{"HH–HH v"}
-                }
-                M{
-                    M{"M–M"}
-                }
-                MEd{
-                    M{"E dd-MM – E dd-MM"}
-                    d{"E dd-MM – E dd-MM"}
-                }
-                MMM{
-                    M{"MMM–MMM"}
-                }
-                MMMEd{
-                    M{"E d MMM – E d MMM"}
-                    d{"E d – E d MMM"}
-                }
-                MMMM{
-                    M{"MMMM–MMMM"}
-                }
-                MMMd{
-                    M{"d MMM – d MMM"}
-                    d{"d–d MMM"}
-                }
-                Md{
-                    M{"dd-MM – dd-MM"}
-                    d{"dd-MM – dd-MM"}
-                }
-                d{
-                    d{"d–d"}
-                }
-                fallback{"{0} – {1}"}
-                h{
-                    a{"h a – h a"}
-                    h{"h–h a"}
-                }
-                hm{
-                    a{"h:mm a – h:mm a"}
-                    h{"h:mm–h:mm a"}
-                    m{"h:mm–h:mm a"}
-                }
-                hmv{
-                    a{"h:mm a – h:mm a v"}
-                    h{"h:mm–h:mm a v"}
-                    m{"h:mm–h:mm a v"}
-                }
-                hv{
-                    a{"h a – h a v"}
-                    h{"h–h a v"}
-                }
-                y{
-                    y{"y–y G"}
-                }
-                yM{
-                    M{"MM-y – MM-y G"}
-                    y{"MM-y – MM-y G"}
-                }
-                yMEd{
-                    M{"E dd-MM-y – E dd-MM-y G"}
-                    d{"E dd-MM-y – E dd-MM-y G"}
-                    y{"E dd-MM-y – E dd-MM-y G"}
-                }
-                yMMM{
-                    M{"MMM–MMM y G"}
-                    y{"MMM y – MMM y G"}
-                }
-                yMMMEd{
-                    M{"E d MMM – E d MMM y G"}
-                    d{"E d – E d MMM y G"}
-                    y{"E d MMM y – E d MMM y G"}
-                }
-                yMMMM{
-                    M{"MMMM–MMMM y G"}
-                    y{"MMMM y – MMMM y G"}
-                }
-                yMMMd{
-                    M{"d MMM – d MMM y G"}
-                    d{"d–d MMM y G"}
-                    y{"d MMM y – d MMM y G"}
-                }
-                yMd{
-                    M{"dd-MM-y – dd-MM-y G"}
-                    d{"dd-MM-y – dd-MM-y G"}
-                    y{"dd-MM-y – dd-MM-y G"}
-                }
-            }
-        }
-        gregorian{
-            AmPmMarkers{
-                "a.m.",
-                "p.m.",
-            }
-            AmPmMarkersAbbr{
-                "a.m.",
-                "p.m.",
-            }
-            AmPmMarkersNarrow{
-                "a.m.",
-                "p.m.",
-            }
-            DateTimePatterns{
-                "HH:mm:ss zzzz",
-                "HH:mm:ss z",
-                "HH:mm:ss",
-                "HH:mm",
-                "EEEE d MMMM y",
-                "d MMMM y",
-                "d MMM y",
-                "dd-MM-y",
-                "{1} {0}",
-                "{1} {0}",
-                "{1} {0}",
-                "{1} {0}",
-                "{1} {0}",
-            }
-            DateTimePatterns%atTime{
-                "{1} 'om' {0}",
-                "{1} 'om' {0}",
-                "{1} {0}",
-                "{1} {0}",
-            }
-            DateTimeSkeletons{
-                "HHmmsszzzz",
-                "HHmmssz",
-                "HHmmss",
-                "HHmm",
-                "yMMMMEEEEd",
-                "yMMMMd",
-                "yMMMd",
-                "yMMdd",
-            }
-            appendItems{
-                Timezone{"{0} {1}"}
-            }
-            availableFormats{
-                Bh{"h B"}
-                Bhm{"h:mm B"}
-                Bhms{"h:mm:ss B"}
-                E{"ccc"}
-                EBhm{"E h:mm B"}
-                EBhms{"E h:mm:ss B"}
-                EHm{"E HH:mm"}
-                EHms{"E HH:mm:ss"}
-                Ed{"E d"}
-                Gy{"y G"}
-                GyMMM{"MMM y G"}
-                GyMMMEd{"E d MMM y G"}
-                GyMMMd{"d MMM y G"}
-                GyMd{"d/M/y GGGGG"}
-                H{"HH"}
-                Hm{"HH:mm"}
-                Hms{"HH:mm:ss"}
-                Hmsv{"HH:mm:ss v"}
-                Hmv{"HH:mm v"}
-                M{"L"}
-                MEd{"E d-M"}
-                MMM{"LLL"}
-                MMMEd{"E d MMM"}
-                MMMMW{
-                    one{"'week' W 'van' MMMM"}
-                    other{"'week' W 'van' MMMM"}
-                }
-                MMMMd{"d MMMM"}
-                MMMd{"d MMM"}
-                Md{"d-M"}
-                d{"d"}
-                ms{"mm:ss"}
-                y{"y"}
-                yM{"M-y"}
-                yMEd{"E d-M-y"}
-                yMMM{"MMM y"}
-                yMMMEd{"E d MMM y"}
-                yMMMM{"MMMM y"}
-                yMMMd{"d MMM y"}
-                yMd{"d-M-y"}
-                yQQQ{"QQQ y"}
-                yQQQQ{"QQQQ y"}
-                yw{
-                    one{"'week' w 'in' Y"}
-                    other{"'week' w 'in' Y"}
-                }
-            }
-            dayNames{
-                format{
-                    abbreviated{
-                        "zo",
-                        "ma",
-                        "di",
-                        "wo",
-                        "do",
-                        "vr",
-                        "za",
-                    }
-                    narrow{
-                        "Z",
-                        "M",
-                        "D",
-                        "W",
-                        "D",
-                        "V",
-                        "Z",
-                    }
-                    short{
-                        "zo",
-                        "ma",
-                        "di",
-                        "wo",
-                        "do",
-                        "vr",
-                        "za",
-                    }
-                    wide{
-                        "zondag",
-                        "maandag",
-                        "dinsdag",
-                        "woensdag",
-                        "donderdag",
-                        "vrijdag",
-                        "zaterdag",
-                    }
-                }
-                stand-alone{
-                    abbreviated{
-                        "zo",
-                        "ma",
-                        "di",
-                        "wo",
-                        "do",
-                        "vr",
-                        "za",
-                    }
-                    narrow{
-                        "Z",
-                        "M",
-                        "D",
-                        "W",
-                        "D",
-                        "V",
-                        "Z",
-                    }
-                    short{
-                        "zo",
-                        "ma",
-                        "di",
-                        "wo",
-                        "do",
-                        "vr",
-                        "za",
-                    }
-                    wide{
-                        "zondag",
-                        "maandag",
-                        "dinsdag",
-                        "woensdag",
-                        "donderdag",
-                        "vrijdag",
-                        "zaterdag",
-                    }
-                }
-            }
-            dayPeriod{
-                format{
-                    abbreviated{
-                        afternoon1{"’s middags"}
-                        evening1{"’s avonds"}
-                        midnight{"middernacht"}
-                        morning1{"’s ochtends"}
-                        night1{"’s nachts"}
-                    }
-                    narrow{
-                        afternoon1{"’s middags"}
-                        evening1{"’s avonds"}
-                        midnight{"middernacht"}
-                        morning1{"’s ochtends"}
-                        night1{"’s nachts"}
-                    }
-                    wide{
-                        afternoon1{"’s middags"}
-                        evening1{"’s avonds"}
-                        midnight{"middernacht"}
-                        morning1{"’s ochtends"}
-                        night1{"’s nachts"}
-                    }
-                }
-                stand-alone{
-                    abbreviated{
-                        afternoon1{"middag"}
-                        am{"a.m."}
-                        evening1{"avond"}
-                        midnight{"middernacht"}
-                        morning1{"ochtend"}
-                        night1{"nacht"}
-                        pm{"p.m."}
-                    }
-                    narrow{
-                        afternoon1{"middag"}
-                        am{"a.m."}
-                        evening1{"avond"}
-                        midnight{"middernacht"}
-                        morning1{"ochtend"}
-                        night1{"nacht"}
-                        pm{"p.m."}
-                    }
-                    wide{
-                        afternoon1{"middag"}
-                        am{"a.m."}
-                        evening1{"avond"}
-                        midnight{"middernacht"}
-                        morning1{"ochtend"}
-                        night1{"nacht"}
-                        pm{"p.m."}
-                    }
-                }
-            }
-            eras{
-                abbreviated{
-                    "v.Chr.",
-                    "n.Chr.",
-                }
-                abbreviated%variant{
-                    "v.g.j.",
-                    "g.j.",
-                }
-                narrow{
-                    "v.C.",
-                    "n.C.",
-                }
-                narrow%variant{
-                    "vgj",
-                    "gj",
-                }
-                wide{
-                    "voor Christus",
-                    "na Christus",
-                }
-                wide%variant{
-                    "vóór gewone jaartelling",
-                    "gewone jaartelling",
-                }
-            }
-            intervalFormats{
-                Gy{
-                    G{"y G – y G"}
-                    y{"y – y G"}
-                }
-                GyM{
-                    G{"M-y GGGGG – M-y GGGGG"}
-                    M{"M-y – M-y GGGGG"}
-                    y{"M-y – M-y GGGGG"}
-                }
-                GyMEd{
-                    G{"E d-M-y GGGGG – E d-M-y GGGGG"}
-                    M{"E d-M-y – E d-M-y GGGGG"}
-                    d{"E d-M-y – E d-M-y GGGGG"}
-                    y{"E d-M-y – E d-M-y GGGGG"}
-                }
-                GyMMM{
-                    G{"MMM y G – MMM y G"}
-                    M{"MMM – MMM y G"}
-                    y{"MMM y – MMM y G"}
-                }
-                GyMMMEd{
-                    G{"E d MMM y G – E d MMM y G"}
-                    M{"E d MMM – E d MMM y G"}
-                    d{"E d MMM – E d MMM y G"}
-                    y{"E d MMM y – E d MMM y G"}
-                }
-                GyMMMd{
-                    G{"d MMM y G – d MMM y G"}
-                    M{"d MMM – d MMM y G"}
-                    d{"d–d MMM y G"}
-                    y{"d MMM y – d MMM y G"}
-                }
-                GyMd{
-                    G{"d-M-y GGGGG – d-M-y GGGGG"}
-                    M{"d-M-y – d-M-y GGGGG"}
-                    d{"d-M-y – d-M-y GGGGG"}
-                    y{"d-M-y – d-M-y GGGGG"}
-                }
-                H{
-                    H{"HH–HH"}
-                }
-                Hm{
-                    H{"HH:mm–HH:mm"}
-                    m{"HH:mm–HH:mm"}
-                }
-                Hmv{
-                    H{"HH:mm–HH:mm v"}
-                    m{"HH:mm–HH:mm v"}
-                }
-                Hv{
-                    H{"HH–HH v"}
-                }
-                M{
-                    M{"M–M"}
-                }
-                MEd{
-                    M{"E dd-MM – E dd-MM"}
-                    d{"E dd-MM – E dd-MM"}
-                }
-                MMM{
-                    M{"MMM–MMM"}
-                }
-                MMMEd{
-                    M{"E d MMM – E d MMM"}
-                    d{"E d – E d MMM"}
-                }
-                MMMM{
-                    M{"MMMM–MMMM"}
-                }
-                MMMd{
-                    M{"d MMM – d MMM"}
-                    d{"d–d MMM"}
-                }
-                Md{
-                    M{"dd-MM – dd-MM"}
-                    d{"dd-MM – dd-MM"}
-                }
-                d{
-                    d{"d–d"}
-                }
-                fallback{"{0} – {1}"}
-                y{
-                    y{"y–y"}
-                }
-                yM{
-                    M{"MM-y – MM-y"}
-                    y{"MM-y – MM-y"}
-                }
-                yMEd{
-                    M{"E dd-MM-y – E dd-MM-y"}
-                    d{"E dd-MM-y – E dd-MM-y"}
-                    y{"E dd-MM-y – E dd-MM-y"}
-                }
-                yMMM{
-                    M{"MMM–MMM y"}
-                    y{"MMM y – MMM y"}
-                }
-                yMMMEd{
-                    M{"E d MMM – E d MMM y"}
-                    d{"E d – E d MMM y"}
-                    y{"E d MMM y – E d MMM y"}
-                }
-                yMMMM{
-                    M{"MMMM–MMMM y"}
-                    y{"MMMM y – MMMM y"}
-                }
-                yMMMd{
-                    M{"d MMM – d MMM y"}
-                    d{"d–d MMM y"}
-                    y{"d MMM y – d MMM y"}
-                }
-                yMd{
-                    M{"dd-MM-y – dd-MM-y"}
-                    d{"dd-MM-y – dd-MM-y"}
-                    y{"dd-MM-y – dd-MM-y"}
-                }
-            }
-            monthNames{
-                format{
-                    abbreviated{
-                        "jan",
-                        "feb",
-                        "mrt",
-                        "apr",
-                        "mei",
-                        "jun",
-                        "jul",
-                        "aug",
-                        "sep",
-                        "okt",
-                        "nov",
-                        "dec",
-                    }
-                    narrow{
-                        "J",
-                        "F",
-                        "M",
-                        "A",
-                        "M",
-                        "J",
-                        "J",
-                        "A",
-                        "S",
-                        "O",
-                        "N",
-                        "D",
-                    }
-                    wide{
-                        "januari",
-                        "februari",
-                        "maart",
-                        "april",
-                        "mei",
-                        "juni",
-                        "juli",
-                        "augustus",
-                        "september",
-                        "oktober",
-                        "november",
-                        "december",
-                    }
-                }
-                stand-alone{
-                    abbreviated{
-                        "jan",
-                        "feb",
-                        "mrt",
-                        "apr",
-                        "mei",
-                        "jun",
-                        "jul",
-                        "aug",
-                        "sep",
-                        "okt",
-                        "nov",
-                        "dec",
-                    }
-                    narrow{
-                        "J",
-                        "F",
-                        "M",
-                        "A",
-                        "M",
-                        "J",
-                        "J",
-                        "A",
-                        "S",
-                        "O",
-                        "N",
-                        "D",
-                    }
-                    wide{
-                        "januari",
-                        "februari",
-                        "maart",
-                        "april",
-                        "mei",
-                        "juni",
-                        "juli",
-                        "augustus",
-                        "september",
-                        "oktober",
-                        "november",
-                        "december",
-                    }
-                }
-            }
-            quarters{
-                format{
-                    abbreviated{
-                        "K1",
-                        "K2",
-                        "K3",
-                        "K4",
-                    }
-                    narrow{
-                        "1",
-                        "2",
-                        "3",
-                        "4",
-                    }
-                    wide{
-                        "1e kwartaal",
-                        "2e kwartaal",
-                        "3e kwartaal",
-                        "4e kwartaal",
-                    }
-                }
-                stand-alone{
-                    abbreviated{
-                        "K1",
-                        "K2",
-                        "K3",
-                        "K4",
-                    }
-                    narrow{
-                        "1",
-                        "2",
-                        "3",
-                        "4",
-                    }
-                    wide{
-                        "1e kwartaal",
-                        "2e kwartaal",
-                        "3e kwartaal",
-                        "4e kwartaal",
-                    }
-                }
-            }
-        }
-        hebrew{
-            DateTimePatterns{
-                "HH:mm:ss zzzz",
-                "HH:mm:ss z",
-                "HH:mm:ss",
-                "HH:mm",
-                "EEEE d MMMM y G",
-                "d MMMM y G",
-                "d MMM y G",
-                "dd-MM-yy GGGGG",
-                "{1} {0}",
-                "{1} {0}",
-                "{1} {0}",
-                "{1} {0}",
-                "{1} {0}",
-            }
-            DateTimePatterns%atTime{
-                "{1} 'om' {0}",
-                "{1} 'om' {0}",
-                "{1}, {0}",
-                "{1}, {0}",
-            }
-            DateTimeSkeletons{
-                "HHmmsszzzz",
-                "HHmmssz",
-                "HHmmss",
-                "HHmm",
-                "GyMMMMEEEEd",
-                "GyMMMMd",
-                "GyMMMd",
-                "GGGGGyyMMdd",
-            }
-            availableFormats{
-                E{"ccc"}
-                Ed{"E d"}
-                Gy{"y G"}
-                GyMMM{"MMM y G"}
-                GyMMMEd{"E d MMM y G"}
-                GyMMMd{"d MMM y G"}
-                M{"L"}
-                MEd{"E d MMM"}
-                MMM{"LLL"}
-                MMMEd{"E d MMM"}
-                MMMMd{"d MMMM"}
-                MMMd{"d MMM"}
-                Md{"d MMM"}
-                d{"d"}
-                y{"y"}
-                yyyy{"y G"}
-                yyyyM{"M-y GGGGG"}
-                yyyyMEd{"E d-M-y GGGGG"}
-                yyyyMMM{"MMM y G"}
-                yyyyMMMEd{"E d MMM y G"}
-                yyyyMMMM{"MMMM y G"}
-                yyyyMMMd{"d MMM y G"}
-                yyyyMd{"d-M-y GGGGG"}
-                yyyyQQQ{"QQQ y G"}
-                yyyyQQQQ{"QQQQ y G"}
-            }
-            eras{
-                abbreviated{
-                    "AM",
-                }
-                narrow{
-                    "AM",
-                }
-                wide{
-                    "AM",
-=======
-                    }
-                }
-                zodiacs{
-                    format{
-                        abbreviated{
-                            "Rat",
-                            "Os",
-                            "Tijger",
-                            "Konijn",
-                            "Draak",
-                            "Slang",
-                            "Paard",
-                            "Geit",
-                            "Aap",
-                            "Haan",
-                            "Hond",
-                            "Varken",
-                        }
-                    }
->>>>>>> 626889fb
-                }
-            }
-            intervalFormats{
-                MEd{
-<<<<<<< HEAD
-                    M{"E dd-MM – E dd-MM"}
-                    d{"E dd-MM – E dd-MM"}
-                }
-                MMM{
-                    M{"MMM–MMM"}
-                }
-                MMMEd{
-                    M{"E d MMM – E d MMM"}
-                    d{"E d – E d MMM"}
-                }
-                MMMM{
-                    M{"MMMM–MMMM"}
-                }
-                MMMd{
-                    M{"d MMM – d MMM"}
-                    d{"d–d MMM"}
-                }
-                Md{
-                    M{"dd-MM – dd-MM"}
-                    d{"dd-MM – dd-MM"}
-                }
-                d{
-                    d{"d–d"}
-                }
-                fallback{"{0} – {1}"}
-=======
-                    M{"MM-dd, E – MM-dd, E"}
-                    d{"MM-dd, E – MM-dd, E"}
-                }
-                MMMEd{
-                    M{"MMM d, E – MMM d, E"}
-                    d{"MMM d, E – MMM d, E"}
-                }
-                MMMd{
-                    M{"MMM d – MMM d"}
-                }
-                Md{
-                    M{"MM-dd – MM-dd"}
-                    d{"MM-dd – MM-dd"}
-                }
->>>>>>> 626889fb
-                h{
-                    a{"h a – h a"}
-                    h{"h–h a"}
-                }
-                hm{
-                    a{"h:mm a – h:mm a"}
-                    h{"h:mm–h:mm a"}
-                    m{"h:mm–h:mm a"}
-                }
-                hmv{
-                    a{"h:mm a – h:mm a v"}
-                    h{"h:mm–h:mm a v"}
-                    m{"h:mm–h:mm a v"}
-                }
-                hv{
-                    a{"h a – h a v"}
-                    h{"h–h a v"}
-<<<<<<< HEAD
-                }
-                y{
-                    y{"y–y G"}
-                }
-                yM{
-                    M{"MM-y – MM-y G"}
-                    y{"MM-y – MM-y G"}
-                }
-                yMEd{
-                    M{"E dd-MM-y – E dd-MM-y G"}
-                    d{"E dd-MM-y – E dd-MM-y G"}
-                    y{"E dd-MM-y – E dd-MM-y G"}
-                }
-                yMMM{
-                    M{"MMM–MMM y G"}
-                    y{"MMM y – MMM y G"}
-                }
-                yMMMEd{
-                    M{"E d MMM – E d MMM y G"}
-                    d{"E d – E d MMM y G"}
-                    y{"E d MMM y – E d MMM y G"}
-                }
-                yMMMM{
-                    M{"MMMM–MMMM y G"}
-                    y{"MMMM y – MMMM y G"}
-                }
-                yMMMd{
-                    M{"d MMM – d MMM y G"}
-                    d{"d–d MMM y G"}
-                    y{"d MMM y – d MMM y G"}
-                }
-                yMd{
-                    M{"dd-MM-y – dd-MM-y G"}
-                    d{"dd-MM-y – dd-MM-y G"}
-                    y{"dd-MM-y – dd-MM-y G"}
-=======
-                }
-                yM{
-                    M{"y-MM – y-MM"}
-                    y{"y-MM – y-MM"}
-                }
-                yMEd{
-                    M{"y-MM-dd, E – y-MM-dd, E"}
-                    d{"y-MM-dd, E – y-MM-dd, E"}
-                    y{"y-MM-dd, E – y-MM-dd, E"}
-                }
-                yMMM{
-                    y{"U MMM – U MMM"}
-                }
-                yMMMEd{
-                    M{"U MMM d, E – MMM d, E"}
-                    d{"U MMM d, E – MMM d, E"}
-                    y{"U MMM d, E – U MMM d, E"}
-                }
-                yMMMM{
-                    y{"U MMMM – U MMMM"}
-                }
-                yMMMd{
-                    M{"U MMM d – MMM d"}
-                    y{"U MMM d – U MMM d"}
-                }
-                yMd{
-                    M{"y-MM-dd – y-MM-dd"}
-                    d{"y-MM-dd – y-MM-dd"}
-                    y{"y-MM-dd – y-MM-dd"}
->>>>>>> 626889fb
                 }
             }
             monthNames{
@@ -5458,13 +588,6 @@
                 "{1}, {0}",
                 "{1}, {0}",
                 "{1} {0}",
-<<<<<<< HEAD
-                "{1} {0}",
-                "{1} {0}",
-                "{1} {0}",
-                "{1} {0}",
-=======
->>>>>>> 626889fb
             }
             DateTimePatterns%atTime{
                 "{1} 'om' {0}",
@@ -5569,15 +692,7 @@
                 Md{
                     M{"dd-MM – dd-MM"}
                     d{"dd-MM – dd-MM"}
-<<<<<<< HEAD
-                }
-                d{
-                    d{"d–d"}
-                }
-                fallback{"{0} – {1}"}
-=======
-                }
->>>>>>> 626889fb
+                }
                 h{
                     a{"h a – h a"}
                     h{"h–h a"}
@@ -5630,99 +745,6 @@
                     M{"dd-MM-y – dd-MM-y G"}
                     d{"dd-MM-y – dd-MM-y G"}
                     y{"dd-MM-y – dd-MM-y G"}
-<<<<<<< HEAD
-                }
-            }
-            monthNames{
-                format{
-                    abbreviated{
-                        "Chaitra",
-                        "Vaishakha",
-                        "Jyeshtha",
-                        "Aashaadha",
-                        "Shraavana",
-                        "Bhaadrapada",
-                        "Ashvina",
-                        "Kaartika",
-                        "Agrahayana",
-                        "Pausha",
-                        "Maagha",
-                        "Phaalguna",
-                    }
-                    narrow{
-                        "1",
-                        "2",
-                        "3",
-                        "4",
-                        "5",
-                        "6",
-                        "7",
-                        "8",
-                        "9",
-                        "10",
-                        "11",
-                        "12",
-                    }
-                    wide{
-                        "Chaitra",
-                        "Vaishakha",
-                        "Jyeshtha",
-                        "Aashaadha",
-                        "Shraavana",
-                        "Bhaadrapada",
-                        "Ashvina",
-                        "Kaartika",
-                        "Agrahayana",
-                        "Pausha",
-                        "Maagha",
-                        "Phaalguna",
-                    }
-                }
-                stand-alone{
-                    abbreviated{
-                        "Chaitra",
-                        "Vaishakha",
-                        "Jyeshtha",
-                        "Aashaadha",
-                        "Shraavana",
-                        "Bhaadrapada",
-                        "Ashvina",
-                        "Kaartika",
-                        "Agrahayana",
-                        "Pausha",
-                        "Maagha",
-                        "Phaalguna",
-                    }
-                    narrow{
-                        "1",
-                        "2",
-                        "3",
-                        "4",
-                        "5",
-                        "6",
-                        "7",
-                        "8",
-                        "9",
-                        "10",
-                        "11",
-                        "12",
-                    }
-                    wide{
-                        "Chaitra",
-                        "Vaishakha",
-                        "Jyeshtha",
-                        "Aashaadha",
-                        "Shraavana",
-                        "Bhaadrapada",
-                        "Ashvina",
-                        "Kaartika",
-                        "Agrahayana",
-                        "Pausha",
-                        "Maagha",
-                        "Phaalguna",
-                    }
-=======
->>>>>>> 626889fb
                 }
             }
         }
@@ -5736,17 +758,6 @@
                 "HH:mm:ss z",
                 "HH:mm:ss",
                 "HH:mm",
-<<<<<<< HEAD
-                "EEEE d MMMM y G",
-                "d MMMM y G",
-                "d MMM y G",
-                "dd-MM-yy GGGGG",
-                "{1} {0}",
-                "{1} {0}",
-                "{1} {0}",
-                "{1} {0}",
-                "{1} {0}",
-=======
                 "EEEE d MMMM y",
                 "d MMMM y",
                 "d MMM y",
@@ -5756,26 +767,12 @@
                 "{1}, {0}",
                 "{1}, {0}",
                 "{1}, {0}",
->>>>>>> 626889fb
             }
             DateTimePatterns%atTime{
                 "{1} 'om' {0}",
                 "{1} 'om' {0}",
                 "{1}, {0}",
                 "{1}, {0}",
-<<<<<<< HEAD
-            }
-            DateTimeSkeletons{
-                "HHmmsszzzz",
-                "HHmmssz",
-                "HHmmss",
-                "HHmm",
-                "GyMMMMEEEEd",
-                "GyMMMMd",
-                "GyMMMd",
-                "GGGGGyyMMdd",
-=======
->>>>>>> 626889fb
             }
             availableFormats{
                 Ed{"E d"}
@@ -5948,65 +945,6 @@
                 Md{
                     M{"dd-MM – dd-MM"}
                     d{"dd-MM – dd-MM"}
-<<<<<<< HEAD
-                }
-                d{
-                    d{"d–d"}
-                }
-                fallback{"{0} – {1}"}
-                h{
-                    a{"h a – h a"}
-                    h{"h–h a"}
-                }
-                hm{
-                    a{"h:mm a – h:mm a"}
-                    h{"h:mm–h:mm a"}
-                    m{"h:mm–h:mm a"}
-                }
-                hmv{
-                    a{"h:mm a – h:mm a v"}
-                    h{"h:mm–h:mm a v"}
-                    m{"h:mm–h:mm a v"}
-                }
-                hv{
-                    a{"h a – h a v"}
-                    h{"h–h a v"}
-                }
-                y{
-                    y{"y–y G"}
-                }
-                yM{
-                    M{"MM-y – MM-y G"}
-                    y{"MM-y – MM-y G"}
-                }
-                yMEd{
-                    M{"E dd-MM-y – E dd-MM-y G"}
-                    d{"E dd-MM-y – E dd-MM-y G"}
-                    y{"E dd-MM-y – E dd-MM-y G"}
-                }
-                yMMM{
-                    M{"MMM–MMM y G"}
-                    y{"MMM y – MMM y G"}
-                }
-                yMMMEd{
-                    M{"E d MMM – E d MMM y G"}
-                    d{"E d – E d MMM y G"}
-                    y{"E d MMM y – E d MMM y G"}
-                }
-                yMMMM{
-                    M{"MMMM–MMMM y G"}
-                    y{"MMMM y – MMMM y G"}
-                }
-                yMMMd{
-                    M{"d MMM – d MMM y G"}
-                    d{"d–d MMM y G"}
-                    y{"d MMM y – d MMM y G"}
-                }
-                yMd{
-                    M{"dd-MM-y – dd-MM-y G"}
-                    d{"dd-MM-y – dd-MM-y G"}
-                    y{"dd-MM-y – dd-MM-y G"}
-=======
                 }
                 yM{
                     M{"MM-y – MM-y"}
@@ -6039,7 +977,6 @@
                     M{"dd-MM-y – dd-MM-y"}
                     d{"dd-MM-y – dd-MM-y"}
                     y{"dd-MM-y – dd-MM-y"}
->>>>>>> 626889fb
                 }
             }
             monthNames{
@@ -6277,52 +1214,6 @@
                 "{1} {0}",
                 "{1} {0}",
                 "{1} {0}",
-<<<<<<< HEAD
-            }
-            DateTimePatterns%atTime{
-                "{1} 'om' {0}",
-                "{1} 'om' {0}",
-                "{1}, {0}",
-                "{1}, {0}",
-            }
-            DateTimeSkeletons{
-                "HHmmsszzzz",
-                "HHmmssz",
-                "HHmmss",
-                "HHmm",
-                "GyMMMMEEEEd",
-                "GyMMMMd",
-                "GyMMMd",
-                "GGGGGyyMMdd",
-            }
-            availableFormats{
-                E{"ccc"}
-                Ed{"E d"}
-                Gy{"y G"}
-                GyMMM{"MMM y G"}
-                GyMMMEd{"E d MMM y G"}
-                GyMMMd{"d MMM y G"}
-                M{"L"}
-                MEd{"E d-M"}
-                MMM{"LLL"}
-                MMMEd{"E d MMM"}
-                MMMMd{"d MMMM"}
-                MMMd{"d MMM"}
-                Md{"d-M"}
-                d{"d"}
-                y{"y G"}
-                yyyy{"y G"}
-                yyyyM{"M-y GGGGG"}
-                yyyyMEd{"E d-M-y GGGGG"}
-                yyyyMMM{"MMM y G"}
-                yyyyMMMEd{"E d MMM y G"}
-                yyyyMMMM{"MMMM y G"}
-                yyyyMMMd{"d MMM y G"}
-                yyyyMd{"d-M-y GGGGG"}
-                yyyyQQQ{"QQQ y G"}
-                yyyyQQQQ{"QQQQ y G"}
-=======
->>>>>>> 626889fb
             }
             eras{
                 abbreviated{
@@ -6805,109 +1696,11 @@
                 }
             }
             intervalFormats{
-<<<<<<< HEAD
-                H{
-                    H{"HH–HH"}
-                }
-                Hm{
-                    H{"HH:mm–HH:mm"}
-                    m{"HH:mm–HH:mm"}
-                }
-                Hmv{
-                    H{"HH:mm–HH:mm v"}
-                    m{"HH:mm–HH:mm v"}
-                }
-                Hv{
-                    H{"HH–HH v"}
-                }
-                M{
-                    M{"M–M"}
-                }
-                MEd{
-                    M{"E dd-MM – E dd-MM"}
-                    d{"E dd-MM – E dd-MM"}
-                }
-                MMM{
-                    M{"MMM–MMM"}
-                }
-                MMMEd{
-                    M{"E d MMM – E d MMM"}
-                    d{"E d – E d MMM"}
-                }
-                MMMM{
-                    M{"MMMM–MMMM"}
-                }
-                MMMd{
-                    M{"d MMM – d MMM"}
-                    d{"d–d MMM"}
-                }
-                Md{
-                    M{"dd-MM – dd-MM"}
-                    d{"dd-MM – dd-MM"}
-                }
-                d{
-                    d{"d–d"}
-                }
-                fallback{"{0} – {1}"}
-                h{
-                    a{"h a – h a"}
-                    h{"h–h a"}
-                }
-                hm{
-                    a{"h:mm a – h:mm a"}
-                    h{"h:mm–h:mm a"}
-                    m{"h:mm–h:mm a"}
-                }
-                hmv{
-                    a{"h:mm a – h:mm a v"}
-                    h{"h:mm–h:mm a v"}
-                    m{"h:mm–h:mm a v"}
-                }
-                hv{
-                    a{"h a – h a v"}
-                    h{"h–h a v"}
-                }
-                y{
-                    y{"y–y G"}
-                }
-                yM{
-                    M{"MM-y – MM-y G"}
-                    y{"MM-y – MM-y G"}
-                }
-                yMEd{
-                    M{"E dd-MM-y – E dd-MM-y G"}
-                    d{"E dd-MM-y – E dd-MM-y G"}
-                    y{"E dd-MM-y – E dd-MM-y G"}
-                }
-                yMMM{
-                    M{"MMM–MMM y G"}
-                    y{"MMM y – MMM y G"}
-                }
-                yMMMEd{
-                    M{"E d MMM – E d MMM y G"}
-                    d{"E d – E d MMM y G"}
-                    y{"E d MMM y – E d MMM y G"}
-                }
-                yMMMM{
-                    M{"MMMM–MMMM y G"}
-                    y{"MMMM y – MMMM y G"}
-                }
-                yMMMd{
-                    M{"d MMM – d MMM y G"}
-                    d{"d–d MMM y G"}
-                    y{"d MMM y – d MMM y G"}
-                }
-                yMd{
-                    M{"dd-MM-y – dd-MM-y G"}
-                    d{"dd-MM-y – dd-MM-y G"}
-                    y{"dd-MM-y – dd-MM-y G"}
-=======
                 Bh{
                     B{"h B – h B"}
                 }
                 Bhm{
                     B{"h:mm B – h:mm B"}
->>>>>>> 626889fb
                 }
             }
         }
@@ -6922,252 +1715,17 @@
                 "d MMM y G",
                 "dd-MM-yy GGGGG",
                 "{1} {0}",
-<<<<<<< HEAD
-                "{1} {0}",
-                "{1} {0}",
-                "{1} {0}",
-                "{1} {0}",
-            }
-            DateTimePatterns%atTime{
-                "{1} 'om' {0}",
-                "{1} 'om' {0}",
-                "{1}, {0}",
-                "{1}, {0}",
-            }
-            DateTimeSkeletons{
-                "HHmmsszzzz",
-                "HHmmssz",
-                "HHmmss",
-                "HHmm",
-                "GyMMMMEEEEd",
-                "GyMMMMd",
-                "GyMMMd",
-                "GGGGGyyMMdd",
-            }
-            availableFormats{
-                E{"ccc"}
-                Ed{"E d"}
-                Gy{"y G"}
-                GyMMM{"MMM y G"}
-                GyMMMEd{"E d MMM y G"}
-                GyMMMd{"d MMM y G"}
-                M{"L"}
-                MEd{"E d-M"}
-                MMM{"LLL"}
-                MMMEd{"E d MMM"}
-                MMMMd{"d MMMM"}
-                MMMd{"d MMM"}
-                Md{"d-M"}
-                d{"d"}
-                y{"y G"}
-                yyyy{"y G"}
-                yyyyM{"M-y GGGGG"}
-                yyyyMEd{"E d-M-y GGGGG"}
-                yyyyMMM{"MMM y G"}
-                yyyyMMMEd{"E d MMM y G"}
-                yyyyMMMM{"MMMM y G"}
-                yyyyMMMd{"d MMM y G"}
-                yyyyMd{"d-M-y GGGGG"}
-                yyyyQQQ{"QQQ y G"}
-                yyyyQQQQ{"QQQQ y G"}
-            }
-            eras{
-                abbreviated{
-                    "AP",
-                }
-                narrow{
-                    "AP",
-                }
-                wide{
-                    "AP",
-                }
+                "{1} {0}",
+                "{1} {0}",
+                "{1} {0}",
+                "{1} {0}",
             }
             intervalFormats{
-                H{
-                    H{"HH–HH"}
-                }
-                Hm{
-                    H{"HH:mm–HH:mm"}
-                    m{"HH:mm–HH:mm"}
-                }
-                Hmv{
-                    H{"HH:mm–HH:mm v"}
-                    m{"HH:mm–HH:mm v"}
-                }
-                Hv{
-                    H{"HH–HH v"}
-                }
-                M{
-                    M{"M–M"}
-                }
-                MEd{
-                    M{"E dd-MM – E dd-MM"}
-                    d{"E dd-MM – E dd-MM"}
-                }
-                MMM{
-                    M{"MMM–MMM"}
-                }
-                MMMEd{
-                    M{"E d MMM – E d MMM"}
-                    d{"E d – E d MMM"}
-                }
-                MMMM{
-                    M{"MMMM–MMMM"}
-                }
-                MMMd{
-                    M{"d MMM – d MMM"}
-                    d{"d–d MMM"}
-                }
-                Md{
-                    M{"dd-MM – dd-MM"}
-                    d{"dd-MM – dd-MM"}
-                }
-                d{
-                    d{"d–d"}
-                }
-                fallback{"{0} – {1}"}
-                h{
-                    a{"h a – h a"}
-                    h{"h–h a"}
-                }
-                hm{
-                    a{"h:mm a – h:mm a"}
-                    h{"h:mm–h:mm a"}
-                    m{"h:mm–h:mm a"}
-                }
-                hmv{
-                    a{"h:mm a – h:mm a v"}
-                    h{"h:mm–h:mm a v"}
-                    m{"h:mm–h:mm a v"}
-                }
-                hv{
-                    a{"h a – h a v"}
-                    h{"h–h a v"}
-                }
-                y{
-                    y{"y–y G"}
-                }
-                yM{
-                    M{"MM-y – MM-y G"}
-                    y{"MM-y – MM-y G"}
-                }
-                yMEd{
-                    M{"E dd-MM-y – E dd-MM-y G"}
-                    d{"E dd-MM-y – E dd-MM-y G"}
-                    y{"E dd-MM-y – E dd-MM-y G"}
-                }
-                yMMM{
-                    M{"MMM–MMM y G"}
-                    y{"MMM y – MMM y G"}
-                }
-                yMMMEd{
-                    M{"E d MMM – E d MMM y G"}
-                    d{"E d – E d MMM y G"}
-                    y{"E d MMM y – E d MMM y G"}
-                }
-                yMMMM{
-                    M{"MMMM–MMMM y G"}
-                    y{"MMMM y – MMMM y G"}
-                }
-                yMMMd{
-                    M{"d MMM – d MMM y G"}
-                    d{"d–d MMM y G"}
-                    y{"d MMM y – d MMM y G"}
-                }
-                yMd{
-                    M{"dd-MM-y – dd-MM-y G"}
-                    d{"dd-MM-y – dd-MM-y G"}
-                    y{"dd-MM-y – dd-MM-y G"}
-                }
-            }
-            monthNames{
-                format{
-                    abbreviated{
-                        "Farvardin",
-                        "Ordibehesht",
-                        "Khordad",
-                        "Tir",
-                        "Mordad",
-                        "Shahrivar",
-                        "Mehr",
-                        "Aban",
-                        "Azar",
-                        "Dey",
-                        "Bahman",
-                        "Esfand",
-                    }
-                    narrow{
-                        "1",
-                        "2",
-                        "3",
-                        "4",
-                        "5",
-                        "6",
-                        "7",
-                        "8",
-                        "9",
-                        "10",
-                        "11",
-                        "12",
-                    }
-                    wide{
-                        "Farvardin",
-                        "Ordibehesht",
-                        "Khordad",
-                        "Tir",
-                        "Mordad",
-                        "Shahrivar",
-                        "Mehr",
-                        "Aban",
-                        "Azar",
-                        "Dey",
-                        "Bahman",
-                        "Esfand",
-                    }
-                }
-                stand-alone{
-                    abbreviated{
-                        "Farvardin",
-                        "Ordibehesht",
-                        "Khordad",
-                        "Tir",
-                        "Mordad",
-                        "Shahrivar",
-                        "Mehr",
-                        "Aban",
-                        "Azar",
-                        "Dey",
-                        "Bahman",
-                        "Esfand",
-                    }
-                    narrow{
-                        "1",
-                        "2",
-                        "3",
-                        "4",
-                        "5",
-                        "6",
-                        "7",
-                        "8",
-                        "9",
-                        "10",
-                        "11",
-                        "12",
-                    }
-                    wide{
-                        "Farvardin",
-                        "Ordibehesht",
-                        "Khordad",
-                        "Tir",
-                        "Mordad",
-                        "Shahrivar",
-                        "Mehr",
-                        "Aban",
-                        "Azar",
-                        "Dey",
-                        "Bahman",
-                        "Esfand",
-                    }
+                Bh{
+                    B{"h B – h B"}
+                }
+                Bhm{
+                    B{"h:mm B – h:mm B"}
                 }
             }
         }
@@ -7187,164 +1745,11 @@
                 "{1} {0}",
                 "{1} {0}",
             }
-            DateTimePatterns%atTime{
-                "{1} 'om' {0}",
-                "{1} 'om' {0}",
-                "{1}, {0}",
-                "{1}, {0}",
-            }
-            DateTimeSkeletons{
-                "HHmmsszzzz",
-                "HHmmssz",
-                "HHmmss",
-                "HHmm",
-                "GyMMMMEEEEd",
-                "GyMMMMd",
-                "GyMMMd",
-                "GGGGGyyMMdd",
-            }
-            availableFormats{
-                E{"ccc"}
-                Ed{"E d"}
-                Gy{"y G"}
-                GyMMM{"MMM y G"}
-                GyMMMEd{"E d MMM y G"}
-                GyMMMd{"d MMM y G"}
-                M{"L"}
-                MEd{"E d-M"}
-                MMM{"LLL"}
-                MMMEd{"E d MMM"}
-                MMMMd{"d MMMM"}
-                MMMd{"d MMM"}
-                Md{"d-M"}
-                d{"d"}
-                y{"y G"}
-                yyyy{"y G"}
-                yyyyM{"M-y GGGGG"}
-                yyyyMEd{"E d-M-y GGGGG"}
-                yyyyMMM{"MMM y G"}
-                yyyyMMMEd{"E d MMM y G"}
-                yyyyMMMM{"MMMM y G"}
-                yyyyMMMd{"d MMM y G"}
-                yyyyMd{"d-M-y GGGGG"}
-                yyyyQQQ{"QQQ y G"}
-                yyyyQQQQ{"QQQQ y G"}
-            }
             eras{
                 abbreviated{
                     "voor R.O.C.",
                     "Minguo",
                 }
-                narrow{
-                    "voor R.O.C.",
-                    "Minguo",
-                }
-                wide{
-                    "voor R.O.C.",
-                    "Minguo",
-                }
-            }
-            intervalFormats{
-                H{
-                    H{"HH–HH"}
-                }
-                Hm{
-                    H{"HH:mm–HH:mm"}
-                    m{"HH:mm–HH:mm"}
-                }
-                Hmv{
-                    H{"HH:mm–HH:mm v"}
-                    m{"HH:mm–HH:mm v"}
-                }
-                Hv{
-                    H{"HH–HH v"}
-                }
-                M{
-                    M{"M–M"}
-                }
-                MEd{
-                    M{"E dd-MM – E dd-MM"}
-                    d{"E dd-MM – E dd-MM"}
-                }
-                MMM{
-                    M{"MMM–MMM"}
-                }
-                MMMEd{
-                    M{"E d MMM – E d MMM"}
-                    d{"E d – E d MMM"}
-                }
-                MMMM{
-                    M{"MMMM–MMMM"}
-                }
-                MMMd{
-                    M{"d MMM – d MMM"}
-                    d{"d–d MMM"}
-                }
-                Md{
-                    M{"dd-MM – dd-MM"}
-                    d{"dd-MM – dd-MM"}
-                }
-                d{
-                    d{"d–d"}
-                }
-                fallback{"{0} – {1}"}
-                h{
-                    a{"h a – h a"}
-                    h{"h–h a"}
-                }
-                hm{
-                    a{"h:mm a – h:mm a"}
-                    h{"h:mm–h:mm a"}
-                    m{"h:mm–h:mm a"}
-                }
-                hmv{
-                    a{"h:mm a – h:mm a v"}
-                    h{"h:mm–h:mm a v"}
-                    m{"h:mm–h:mm a v"}
-                }
-                hv{
-                    a{"h a – h a v"}
-                    h{"h–h a v"}
-                }
-                y{
-                    y{"y–y G"}
-                }
-                yM{
-                    M{"MM-y – MM-y G"}
-                    y{"MM-y – MM-y G"}
-                }
-                yMEd{
-                    M{"E dd-MM-y – E dd-MM-y G"}
-                    d{"E dd-MM-y – E dd-MM-y G"}
-                    y{"E dd-MM-y – E dd-MM-y G"}
-                }
-                yMMM{
-                    M{"MMM–MMM y G"}
-                    y{"MMM y – MMM y G"}
-                }
-                yMMMEd{
-                    M{"E d MMM – E d MMM y G"}
-                    d{"E d – E d MMM y G"}
-                    y{"E d MMM y – E d MMM y G"}
-                }
-                yMMMM{
-                    M{"MMMM–MMMM y G"}
-                    y{"MMMM y – MMMM y G"}
-                }
-                yMMMd{
-                    M{"d MMM – d MMM y G"}
-                    d{"d–d MMM y G"}
-                    y{"d MMM y – d MMM y G"}
-                }
-                yMd{
-                    M{"dd-MM-y – dd-MM-y G"}
-                    d{"dd-MM-y – dd-MM-y G"}
-                    y{"dd-MM-y – dd-MM-y G"}
-=======
-                "{1} {0}",
-                "{1} {0}",
-                "{1} {0}",
-                "{1} {0}",
             }
             intervalFormats{
                 Bh{
@@ -7352,38 +1757,6 @@
                 }
                 Bhm{
                     B{"h:mm B – h:mm B"}
-                }
-            }
-        }
-        roc{
-            DateTimePatterns{
-                "HH:mm:ss zzzz",
-                "HH:mm:ss z",
-                "HH:mm:ss",
-                "HH:mm",
-                "EEEE d MMMM y G",
-                "d MMMM y G",
-                "d MMM y G",
-                "dd-MM-yy GGGGG",
-                "{1} {0}",
-                "{1} {0}",
-                "{1} {0}",
-                "{1} {0}",
-                "{1} {0}",
-            }
-            eras{
-                abbreviated{
-                    "voor R.O.C.",
-                    "Minguo",
-                }
-            }
-            intervalFormats{
-                Bh{
-                    B{"h B – h B"}
-                }
-                Bhm{
-                    B{"h:mm B – h:mm B"}
->>>>>>> 626889fb
                 }
             }
         }
@@ -8171,10 +2544,6 @@
     }
     personNames{
         initialPattern{
-<<<<<<< HEAD
-            initial{"{0}."}
-=======
->>>>>>> 626889fb
             initialSequence{"{0}{1}"}
         }
         nameOrderLocales{
@@ -8182,68 +2551,6 @@
                 "und",
                 "nl",
             }
-<<<<<<< HEAD
-            surnameFirst{
-                "ko",
-                "vi",
-                "yue",
-                "zh",
-            }
-        }
-        namePattern{
-            givenFirst-long-addressing-formal{"{prefix} {surname}"}
-            givenFirst-long-addressing-informal{"{given-informal}"}
-            givenFirst-long-monogram-formal{
-                "{given-monogram-allCaps}{given2-monogram-allCaps}{surname-prefix-mon"
-                "ogram}{surname-core-monogram-allCaps}"
-            }
-            givenFirst-long-monogram-informal{
-                "{given-informal-monogram-allCaps}{surname-prefix-monogram}{surname-c"
-                "ore-monogram-allCaps}"
-            }
-            givenFirst-long-referring-formal{"{given} {given2} {surname} {suffix}"}
-            givenFirst-long-referring-informal{"{given-informal} {surname}"}
-            givenFirst-medium-addressing-formal{"{prefix} {surname}"}
-            givenFirst-medium-addressing-informal{"{given-informal}"}
-            givenFirst-medium-monogram-formal{"{surname-prefix-monogram}{surname-core-monogram-allCaps}"}
-            givenFirst-medium-monogram-informal{"{given-informal-monogram-allCaps}"}
-            givenFirst-medium-referring-formal{"{given} {given2-initial} {surname} {suffix}"}
-            givenFirst-medium-referring-informal{"{given-informal} {surname}"}
-            givenFirst-short-addressing-formal{"{prefix} {surname}"}
-            givenFirst-short-addressing-informal{"{given-informal}"}
-            givenFirst-short-monogram-formal{"{surname-prefix-monogram}{surname-core-monogram-allCaps}"}
-            givenFirst-short-monogram-informal{"{given-informal-monogram-allCaps}"}
-            givenFirst-short-referring-formal{"{given-initial}{given2-initial} {surname}"}
-            givenFirst-short-referring-informal{"{given-informal} {surname-initial}"}
-            sorting-long-referring-formal{"{surname}, {given} {given2} {suffix}"}
-            sorting-long-referring-informal{"{surname}, {given-informal}"}
-            sorting-medium-referring-formal{"{surname}, {given} {given2-initial} {suffix}"}
-            sorting-medium-referring-informal{"{surname}, {given-informal}"}
-            sorting-short-referring-formal{"{surname}, {given-initial} {given2-initial}"}
-            sorting-short-referring-informal{"{surname}, {given-informal}"}
-            surnameFirst-long-addressing-formal{"{prefix} {surname}"}
-            surnameFirst-long-addressing-informal{"{given-informal}"}
-            surnameFirst-long-monogram-formal{
-                "{surname-monogram-allCaps}{given-monogram-allCaps}{given2-monogram-a"
-                "llCaps}"
-            }
-            surnameFirst-long-monogram-informal{"{surname-monogram-allCaps}{given-informal-monogram-allCaps}"}
-            surnameFirst-long-referring-formal{"{surname} {given} {given2} {suffix}"}
-            surnameFirst-long-referring-informal{"{surname} {given-informal}"}
-            surnameFirst-medium-addressing-formal{"{prefix} {surname}"}
-            surnameFirst-medium-addressing-informal{"{given-informal}"}
-            surnameFirst-medium-monogram-formal{"{surname-prefix-monogram}{surname-core-monogram-allCaps}"}
-            surnameFirst-medium-monogram-informal{"{given-informal-monogram-allCaps}"}
-            surnameFirst-medium-referring-formal{"{surname} {given} {given2-initial} {suffix}"}
-            surnameFirst-medium-referring-informal{"{surname} {given-informal}"}
-            surnameFirst-short-addressing-formal{"{prefix} {surname}"}
-            surnameFirst-short-addressing-informal{"{given-informal}"}
-            surnameFirst-short-monogram-formal{"{surname-prefix-monogram}{surname-core-monogram-allCaps}"}
-            surnameFirst-short-monogram-informal{"{given-informal-monogram-allCaps}"}
-            surnameFirst-short-referring-formal{"{surname} {given-initial} {given2-initial}"}
-            surnameFirst-short-referring-informal{"{surname} {given-initial}"}
-        }
-=======
         }
         namePattern{
             givenFirst-long-addressing-formal{"{title} {surname}"}
@@ -8290,6 +2597,5 @@
         parameterDefault{
             formality{"informal"}
         }
->>>>>>> 626889fb
     }
 }