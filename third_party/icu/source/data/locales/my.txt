﻿// © 2016 and later: Unicode, Inc. and others.
// License & terms of use: http://www.unicode.org/copyright.html
// Generated using tools/cldr/cldr-to-icu/build-icu-data.xml
my{
    AuxExemplarCharacters{
<<<<<<< HEAD
        "[၀႐ ၁႑ ၂႒ ၃႓ ၄႔ ၅႕ ၆႖ ၇႗ ၈႘ ၉႙ ၵ ၚ ၽ ၾ ၐ ၑ ၥ ဨ ဢ ၒ ၓ ၔ ၕ \u1033 ၖ ၗ \u1058 "
        "\u1059 \u1086 \u1034 ၢ ၤ ႈ ႊ ႏ]"
    }
    Ellipsis{
        final{"{0}…"}
        initial{"…{0}"}
        medial{"{0}…{1}"}
        word-final{"{0} …"}
        word-initial{"… {0}"}
        word-medial{"{0} … {1}"}
=======
        "[၀႐ ၁႑ ၂႒ ၃႓ ၄႔ ၅႕ ၆႖ ၇႗ ၈႘ ၉႙ ၵ ၚ ၽ ၾ ၐ ၑ ၥ ဨ ဢ ၒ ၓ ၔ ၕ ဳ ၖ ၗ ၘ ၙ ႆ ဴ ၢ ၤ ႈ"
        " ႊ ႏ]"
>>>>>>> 626889fb
    }
    ExemplarCharacters{
        "[က ခ ဂ ဃ င စ ဆ ဇ ဈ ဉ ည ဋ ဌ ဍ ဎ ဏ တ ထ ဒ ဓ န ပ ဖ ဗ ဘ မ ယ ရ လ ဝ သ ဟ ဠ အ ဣ၏ ဤ ဥ "
        "ဦ ဧ ဩ ဪ ာါ ိ ီ ု ူ ေ ဲ ံ ဿ ျ ြ ွ ှ ္ ် ့ း]"
    }
    ExemplarCharactersIndex{"[က ခ ဂ ဃ င စ ဆ ဇ ဈ ဉ ည ဋ ဌ ဍ ဎ ဏ တ ထ ဒ ဓ န ပ ဖ ဗ ဘ မ ယ ရ လ ဝ သ ဟ ဠ အ]"}
    ExemplarCharactersNumbers{"[\\- ‑ , . % ‰ + 0၀ 1၁ 2၂ 3၃ 4၄ 5၅ 6၆ 7၇ 8၈ 9၉]"}
<<<<<<< HEAD
    ExemplarCharactersPunctuation{"[\\- ‐ ‑ – — … ၊ ။ ‘ ’ “ ” ( ) \\[ \\] \\{ \\} @ * / #]"}
    MoreInformation{"?"}
=======
    ExemplarCharactersPunctuation{"[\\- ‐‑ – — … ၊ ။ ‘’ “” ( ) \\[ \\] \\{ \\} @ * / #]"}
>>>>>>> 626889fb
    NumberElements{
        default{"mymr"}
        latn{
            miscPatterns{
                atLeast{"{0} နှင့်အထက်"}
                range{"{0} - {1}"}
            }
            patterns{
                accountingFormat{"¤ #,##0.00"}
                accountingFormat%noCurrency{"#,##0.00"}
                currencyFormat{"#,##0.00 ¤"}
            }
            patternsLong{
                decimalFormat{
                    1000{
                        other{"0 ထောင်"}
                    }
                    10000{
                        other{"0 သောင်း"}
                    }
                    100000{
                        other{"0 သိန်း"}
                    }
                    1000000{
                        other{"0 သန်း"}
                    }
                    10000000{
                        other{"0 ကုဋေ"}
                    }
                    100000000{
                        other{"00 ကုဋေ"}
                    }
                    1000000000{
                        other{"000 ကုဋေ"}
                    }
                    10000000000{
                        other{"0000 ကုဋေ"}
                    }
                    100000000000{
                        other{"ကုဋေ 0 သောင်း"}
                    }
                    1000000000000{
                        other{"ကုဋေ 0 သိန်း"}
                    }
                    10000000000000{
                        other{"ကုဋေ 0 သန်း"}
                    }
                    100000000000000{
                        other{"0 ကောဋိ"}
                    }
                }
            }
            patternsShort{
                currencyFormat{
                    1000{
                        other{"¤ 0 ထောင်"}
                    }
                    10000{
                        other{"¤ 0 သောင်း"}
                    }
                    100000{
                        other{"¤ 0 သိန်း"}
                    }
                    1000000{
                        other{"¤ 0 သန်း"}
                    }
                    10000000{
                        other{"¤ 0 ကုဋေ"}
                    }
                    100000000{
                        other{"¤ 00 ကုဋေ"}
                    }
                    1000000000{
                        other{"¤ 000 ကုဋေ"}
                    }
                    10000000000{
                        other{"¤ 0000 ကုဋေ"}
                    }
                    100000000000{
                        other{"¤ ကုဋေ 0 သောင်း"}
                    }
                    1000000000000{
                        other{"¤ ကုဋေ 0 သိန်း"}
                    }
                    10000000000000{
                        other{"¤ ကုဋေ 0 သန်း"}
                    }
                    100000000000000{
                        other{"¤ 0 ကောဋိ"}
                    }
                }
                decimalFormat{
                    1000{
                        other{"0 ထောင်"}
                    }
                    10000{
                        other{"0 သောင်း"}
                    }
                    100000{
                        other{"0 သိန်း"}
                    }
                    1000000{
                        other{"0 သန်း"}
                    }
                    10000000{
                        other{"0 ကုဋေ"}
                    }
                    100000000{
                        other{"00 ကုဋေ"}
                    }
                    1000000000{
                        other{"000 ကုဋေ"}
                    }
                    10000000000{
                        other{"ကုဋေ 0 ထ"}
                    }
                    100000000000{
                        other{"ကုဋေ 0 သ"}
                    }
                    1000000000000{
                        other{"ဋေ 0 သိန်း"}
                    }
                    10000000000000{
                        other{"ဋေ 0 သန်း"}
                    }
                    100000000000000{
                        other{"0 ကောဋိ"}
                    }
                }
            }
            symbols{
                nan{"ဂဏန်းမဟုတ်သော"}
            }
        }
        minimalPairs{
            ordinal{
                other{"{0} အုပ်မြောက်"}
            }
            plural{
                other{"{0} ရက်"}
            }
        }
        mymr{
<<<<<<< HEAD
            patterns{
                currencyFormat{"#,##0.00 ¤"}
                currencyFormat%noCurrency{"#,##0.00"}
                decimalFormat{"#,##0.###"}
                percentFormat{"#,##0%"}
                scientificFormat{"#E0"}
            }
=======
>>>>>>> 626889fb
            symbols{
                list{"၊"}
            }
        }
        native{"mymr"}
    }
    calendar{
        generic{
            DateTimePatterns{
                "zzzz HH:mm:ss",
                "z HH:mm:ss",
                "H:mm:ss",
                "H:mm",
                "EEEE G dd MMMM y",
                "G dd MMMM y",
                "G d MMM y",
                "GGGGG d/M/y",
                "{1} {0}",
                "{1} {0}",
                "{1} {0}",
                "{1} {0}",
                "{1} {0}",
            }
            DateTimeSkeletons{
                "HHmmsszzzz",
                "HHmmssz",
                "HHmmss",
                "Hmm",
                "GyMMMMEEEEdd",
                "GyMMMMdd",
                "GyMMMd",
                "GGGGGyyMMdd",
            }
            availableFormats{
                Bh{"B h"}
                Bhm{"B h:mm"}
                Bhms{"B h:mm:ss"}
                EBhm{"E B h:mm"}
                EBhms{"E B h:mm:ss"}
                Ed{"d E"}
                Ehm{"E a h:mm"}
                Ehms{"E a h:mm:ss"}
                GyMMMd{"G d MMM y"}
                GyMd{"GGGGG y/M/d"}
<<<<<<< HEAD
                H{"HH"}
                Hm{"HH:mm"}
                Hms{"HH:mm:ss"}
                M{"L"}
                MEd{"d/M Eနေ့"}
                MMM{"LLL"}
=======
>>>>>>> 626889fb
                MMMEd{"MMM d၊ E"}
                MMMMEd{"MMMM d Eနေ့"}
                Md{"d/M"}
                h{"a h"}
                hm{"a h:mm"}
                hms{"a h:mm:ss"}
                yyyyM{"G M/y"}
                yyyyMMMd{"G d MMM y"}
                yyyyMd{"GGGGG dd/MM/Y"}
            }
            intervalFormats{
                Bh{
                    h{"h – h B"}
                }
                Bhm{
                    h{"h:mm – h:mm B"}
                    m{"h:mm – h:mm B"}
                }
                Gy{
                    y{"G y – y"}
<<<<<<< HEAD
                }
                GyM{
                    G{"GGGGG y/M – GGGGG y/M"}
                }
                H{
                    H{"HH–HH"}
                }
                Hm{
                    H{"HH:mm–HH:mm"}
                    m{"HH:mm–HH:mm"}
                }
                Hmv{
                    H{"HH:mm–HH:mm v"}
                    m{"HH:mm–HH:mm v"}
=======
>>>>>>> 626889fb
                }
                GyM{
                    G{"GGGGG y/M – GGGGG y/M"}
                }
                M{
                    M{"M – M"}
                }
                MEd{
                    M{"d/M Eနေ့ – d/M Eနေ့"}
                    d{"d/M Eနေ့ – d/M Eနေ့"}
                }
                MMM{
                    M{"MMMM – MMMM"}
                }
                MMMEd{
                    M{"d MMM Eနေ့ – d MMM Eနေ့"}
                    d{"d MMM Eနေ့ – d MMM Eနေ့"}
                }
                MMMd{
                    M{"d MMM – d MMM"}
                    d{"d –d MMM"}
                }
                Md{
                    M{"d/M – d/M"}
                    d{"d/M – d/M"}
                }
                d{
                    d{"d – d"}
                }
                fallback{"{0} – {1}"}
                y{
                    y{"G y – y"}
                }
                yM{
                    M{"GGGGG M/y – M/y"}
                    y{"GGGGG M/y – M/y"}
                }
                yMEd{
                    M{"GGGGG d/M/y Eနေ့ – d/M/y Eနေ့"}
                    d{"GGGGG d/M/y Eနေ့ – d/M/y Eနေ့"}
                    y{"GGGGG d/M/y Eနေ့ – d/M/y Eနေ့"}
                }
                yMMM{
                    M{"G MMM y – MMM y"}
                    y{"G MMM y – MMM y"}
                }
                yMMMEd{
                    M{"G y MMM d E – y MMM d E"}
                    d{"G y MMM d E – y MMM d E"}
                    y{"G y MMM d E – y MMM d E"}
                }
                yMMMM{
                    M{"G y MMMM – MMMM"}
                }
                yMMMd{
                    d{"G d – d MMM y"}
                }
                yMd{
                    M{"GGGGG d/M/y – d/M/y"}
                    d{"GGGGG d/M/y – d/M/y"}
                    y{"GGGGG d/M/y – d/M/y"}
                }
            }
        }
        gregorian{
            AmPmMarkersAbbr{
                "နံနက်",
                "ညနေ",
            }
            DateTimePatterns{
                "zzzz HH:mm:ss",
                "z HH:mm:ss",
                "H:mm:ss",
                "H:mm",
                "y၊ MMMM d၊ EEEE",
                "y၊ MMMM d",
                "y၊ MMM d",
                "d/M/yy",
                "{1} {0}",
                "{1} {0}",
                "{1} {0}",
                "{1} {0}",
                "{1} {0}",
            }
            DateTimeSkeletons{
                "HHmmsszzzz",
                "HHmmssz",
                "HHmmss",
                "Hmm",
                "yMMMMEEEEd",
                "yMMMMd",
                "yMMMd",
                "yyMMdd",
            }
            appendItems{
                Timezone{"{1} {0}"}
            }
            availableFormats{
                Bh{"B h"}
                Bhm{"B h:mm"}
                Bhms{"B h:mm:ss"}
<<<<<<< HEAD
                E{"ccc"}
                EBhm{"E B h:mm"}
                EBhms{"E B h:mm:ss"}
                EHm{"E HH:mm"}
                EHms{"E HH:mm:ss"}
=======
                EBhm{"E B h:mm"}
                EBhms{"E B h:mm:ss"}
>>>>>>> 626889fb
                Ed{"d ရက် E"}
                Ehm{"E B h:mm"}
                Ehms{"E B h:mm:ss"}
                GyMMMEd{"G y၊ MMM d၊ E"}
                GyMMMd{"G y၊ MMM d"}
                GyMd{"G y/M/d"}
<<<<<<< HEAD
                H{"HH"}
                Hm{"HH:mm"}
                Hms{"HH:mm:ss"}
=======
>>>>>>> 626889fb
                Hmsv{"v HH:mm:ss"}
                Hmv{"v HH:mm"}
                MEd{"d/M၊ E"}
                MMMEd{"MMM d၊ E"}
                MMMMEd{"MMMM d ရက် E"}
                MMMMW{
                    other{"MMMM လ W ပတ်မြောက်"}
                }
                MMMd{"d MMM"}
                Md{"d/M"}
                h{"B h"}
                hm{"B h:mm"}
                hms{"B h:mm:ss"}
                hmsv{"v a h:mm:ss"}
                hmv{"v a h:mm"}
                yM{"M/y"}
                yMEd{"d/M/y၊ E"}
                yMMM{"MMM y"}
                yMMMEd{"y၊ MMM d၊ E"}
                yMMMd{"y၊ MMM d"}
                yMd{"d/M/y"}
<<<<<<< HEAD
                yQQQ{"y QQQ"}
                yQQQQ{"y QQQQ"}
=======
>>>>>>> 626889fb
                yw{
                    other{"Y ခု w ပတ်မြောက်"}
                }
            }
            dayNames{
                format{
                    wide{
                        "တနင်္ဂနွေ",
                        "တနင်္လာ",
                        "အင်္ဂါ",
                        "ဗုဒ္ဓဟူး",
                        "ကြာသပတေး",
                        "သောကြာ",
                        "စနေ",
                    }
                }
                stand-alone{
                    narrow{
                        "တ",
                        "တ",
                        "အ",
                        "ဗ",
                        "က",
                        "သ",
                        "စ",
                    }
                    short{
                        "နွေ",
                        "လာ",
                        "ဂါ",
                        "ဟူး",
                        "တေး",
                        "ကြာ",
                        "နေ",
<<<<<<< HEAD
                    }
                    wide{
                        "တနင်္ဂနွေ",
                        "တနင်္လာ",
                        "အင်္ဂါ",
                        "ဗုဒ္ဓဟူး",
                        "ကြာသပတေး",
                        "သောကြာ",
                        "စနေ",
=======
>>>>>>> 626889fb
                    }
                }
            }
            dayPeriod{
                format{
                    abbreviated{
                        afternoon1{"နေ့လယ်"}
                        evening1{"ညနေ"}
                        midnight{"သန်းခေါင်ယံ"}
                        morning1{"နံနက်"}
                        night1{"ည"}
                        noon{"မွန်းတည့်"}
                    }
                }
            }
            eras{
                abbreviated{
                    "ဘီစီ",
                    "အဒေီ",
                }
                abbreviated%variant{
                    "ဘီစီအီး",
                    "စီအီး",
                }
                wide{
                    "ခရစ်တော် မပေါ်မီနှစ်",
                    "ခရစ်နှစ်",
                }
                wide%variant{
                    "ဘုံခေတ် မတိုင်မီ",
                    "ဘုံခေတ်",
                }
            }
            intervalFormats{
                Bh{
                    h{"h – h B"}
                }
                Bhm{
                    h{"h:mm – h:mm B"}
                    m{"h:mm – h:mm B"}
                }
                Gy{
                    y{"G y – y"}
                }
                GyM{
                    G{"G y/M – G y/M"}
                    M{"G y/M – y/M"}
                    y{"G y/M – y/M"}
                }
                GyMEd{
                    G{"G y/M/d၊ E – G y/M/d၊ E"}
                    M{"G y/M/d၊ E – y/M/d၊ E"}
                    d{"G y/M/d၊ E – y/M/d၊ E"}
                    y{"G y/M/d၊ E – y/M/d၊ E"}
<<<<<<< HEAD
                }
                GyMMM{
                    G{"G y MMM – G y MMM"}
                    M{"G y MMM–MMM"}
                    y{"G y MMM – y MMM"}
=======
>>>>>>> 626889fb
                }
                GyMMMEd{
                    G{"G y MMM d၊ E – G y MMM d၊ E"}
                    M{"G y MMM d၊ E – MMM d၊ E"}
                    d{"G y MMM d၊ E – MMM d၊ E"}
                    y{"G y MMM d၊ E – y MMM d၊ E"}
                }
                GyMMMd{
<<<<<<< HEAD
                    G{"G y MMM d – G y MMM d"}
                    M{"G y MMM d – MMM d"}
=======
>>>>>>> 626889fb
                    d{"G y MMM d – d"}
                }
                GyMd{
                    G{"G y/M/d – G y/M/d"}
                    M{"G y/M/d – y/M/d"}
                    d{"G y/M/d – y/M/d"}
                    y{"G y/M/d – y/M/d"}
                }
                H{
                    H{"HH – HH"}
                }
                Hm{
                    H{"HH:mm – HH:mm"}
                    m{"HH:mm – HH:mm"}
                }
                Hmv{
                    H{"v HH:mm – HH:mm"}
                    m{"v HH:mm – HH:mm"}
                }
                Hv{
                    H{"v HH – HH"}
                }
                M{
                    M{"M – M"}
                }
                MEd{
                    M{"d/M- EEEE – d/M- EEEE"}
                    d{"d/M၊ EEEE – d/M၊ EEEE"}
                }
                MMM{
                    M{"MMM – MMM"}
                }
                MMMEd{
                    M{"MMM d၊ E – MMM d၊ E"}
                    d{"MMM d၊ E – MMM d၊ E"}
                }
                MMMd{
                    d{"MMM d – d"}
                }
                Md{
                    M{"d/M – d/M"}
                    d{"d/M – d/M"}
                }
                d{
                    d{"d – d"}
                }
                fallback{"{0} – {1}"}
                h{
                    a{"a h – a h"}
                    h{"a h – h"}
                }
                hm{
                    a{"a h:mm – a h:mm"}
                    h{"a h:mm – h:mm"}
                    m{"a h:mm – h:mm"}
                }
                hmv{
                    a{"v a h:mm – a h:mm"}
                    h{"v a h:mm – h:mm"}
                    m{"v a h:mm – h:mm"}
                }
                hv{
                    a{"v a h – a h"}
                    h{"v a h – h"}
                }
                y{
                    y{"y – y"}
                }
                yM{
                    M{"M/y – M/y"}
                    y{"M/y – M/y"}
                }
                yMEd{
                    M{"d/M/y၊ EEEE – d/M/y၊ EEEE"}
                    d{"d/M/y၊ EEEE – d/M/y၊ EEEE"}
                    y{"d/M/y၊ EEEE – d/M/y၊ EEEE"}
                }
                yMMM{
                    M{"y MMM – MMM"}
                }
                yMMMEd{
                    M{"y၊ MMM d၊ EEEE – MMM d၊ EEEE"}
                    d{"y၊ MMM d၊ EEEE – MMM d၊ EEEE"}
                    y{"y၊ MMM d၊ EEEE – y၊ MMM d၊ EEEE"}
                }
                yMMMM{
                    M{"y MMMM – MMMM"}
                }
                yMMMd{
                    M{"y၊ MMM d – MMM d"}
                    d{"y၊ MMM d – d"}
                    y{"y၊ MMM d – y၊ MMM d"}
                }
                yMd{
                    M{"d/M/y – d/M/y"}
                    d{"d/M/y – d/M/y"}
                    y{"d/M/y – d/M/y"}
                }
            }
            monthNames{
                format{
                    abbreviated{
                        "ဇန်",
                        "ဖေ",
                        "မတ်",
                        "ဧ",
                        "မေ",
                        "ဇွန်",
                        "ဇူ",
                        "ဩ",
                        "စက်",
                        "အောက်",
                        "နို",
                        "ဒီ",
                    }
                    wide{
                        "ဇန်နဝါရီ",
                        "ဖေဖော်ဝါရီ",
                        "မတ်",
                        "ဧပြီ",
                        "မေ",
                        "ဇွန်",
                        "ဇူလိုင်",
                        "ဩဂုတ်",
                        "စက်တင်ဘာ",
                        "အောက်တိုဘာ",
                        "နိုဝင်ဘာ",
                        "ဒီဇင်ဘာ",
                    }
                }
                stand-alone{
                    narrow{
                        "ဇ",
                        "ဖ",
                        "မ",
                        "ဧ",
                        "မ",
                        "ဇ",
                        "ဇ",
                        "ဩ",
                        "စ",
                        "အ",
                        "န",
                        "ဒ",
                    }
                }
            }
            quarters{
                format{
                    wide{
                        "ပထမ သုံးလပတ်",
                        "ဒုတိယ သုံးလပတ်",
                        "တတိယ သုံးလပတ်",
                        "စတုတ္ထ သုံးလပတ်",
                    }
                }
                stand-alone{
                    narrow{
                        "ပ",
                        "ဒု",
                        "တ",
                        "စ",
                    }
                }
            }
        }
    }
    characterLabel{
        activities{"လုပ်ဆောင်ချက်"}
        african_scripts{"အာဖရိက လက်ရေးမူ"}
        american_scripts{"အမေရိကန် လက်ရေးမူ"}
        animal{"တိရိစ္ဆာန်"}
        animals_nature{"တိရစ္ဆာန် (သို့) သဘာဝ"}
        arrows{"မြား"}
        body{"ကိုယ်ခန္ဓာ"}
        box_drawing{"ကွန်ပျူတာလက်ရေးမူ"}
        braille{"မျက်မမြင်စာ"}
        building{"အဆောက်အအုံ"}
        bullets_stars{"ဘူးလက် (သို့) စတား"}
        consonantal_jamo{"ဗျည်းသံ"}
        currency_symbols{"ငွေကြေးသင်္ကေတ"}
        dash_connector{"မျဉ်းတို (သို့) မျဉ်းဆက်"}
        digits{"ဆယ်လီစိတ်"}
        dingbats{"ပုံနှိပ်သင်္ကေတ"}
        divination_symbols{"ဂမ္ဘီရအက္ခရာ"}
        downwards_arrows{"အောက်ညွှန်မြား"}
        downwards_upwards_arrows{"အပေါ်အောက်ညွှန်မြား"}
        east_asian_scripts{"အရှေ့အာရှ လက်ရေးမူ"}
        emoji{"အီမိုဂျီ"}
        european_scripts{"ဥရောပ လက်ရေးမူ"}
        female{"အမ"}
        flag{"အလံ"}
        flags{"အလံများ"}
        food_drink{"အစားအသောက်"}
        format{"ပုံစံ"}
        format_whitespace{"ပုံစံနှင့် ကွက်လပ်"}
        full_width_form_variant{"ဗြက်အပြည့် မူကွဲပုံစံ"}
        geometric_shapes{"ဂျီဩမေတြီ သင်္ကေတ"}
        half_width_form_variant{"ဗြက်တစ်ဝက် မူကွဲပုံစံ"}
        han_characters{"ဟန်အက္ခရာ"}
        han_radicals{"ဟန်အခြေခံ"}
        hanja{"ဟန်ဂျ"}
        hanzi_simplified{"ဟန်ဇီ (ရိုးရှင်း)"}
        hanzi_traditional{"ဟန်ဇီ (ရိုးရာ)"}
        heart{"အသည်းနှလုံး"}
        historic_scripts{"ရှေးဟောင်း လက်ရေးမူ"}
        ideographic_desc_characters{"အရုပ်စာ"}
        japanese_kana{"ဂျပန် ခန အက္ခရာ"}
        kanbun{"တရုတ်ရိုးရာ ရေးဟန်"}
        kanji{"ဂျပန် လက်ရေးမူ"}
        keycap{"ခလုတ်"}
        leftwards_arrows{"ဘယ်ညွှန်မြား"}
        leftwards_rightwards_arrows{"ဘယ်ညာ ညွှန်မြား"}
        letterlike_symbols{"စာသုံးသင်္ကေတ"}
        limited_use{"ကန့်သတ်သုံးခြင်း"}
        male{"အဖို"}
        math_symbols{"ဂဏန်းသင်္ကေတ"}
        middle_eastern_scripts{"အရှေ့အလယ်ပိုင်း လက်ရေးမူ"}
        miscellaneous{"သောင်းပြောင်းထွေလာ"}
        modern_scripts{"ခေတ်သစ်လက်ရေးမူ"}
        modifier{"အထူးပြု"}
        musical_symbols{"ဂီတသင်္ကေတ"}
        nature{"သဘာဝ"}
        nonspacing{"စာလုံးမခြား"}
        numbers{"နံပါတ်"}
        objects{"အရာ"}
        other{"အခြား"}
        paired{"အတွဲ"}
        person{"လူ"}
        phonetic_alphabet{"အသံထွက်အညွှန်းပြအက္ခရာ"}
        pictographs{"ပုံပြဂရပ်ဖ်"}
        place{"နေရာ"}
        plant{"အပင်"}
        punctuation{"ပုဒ်ဖြတ်ပုဒ်ရပ်"}
        rightwards_arrows{"ညာညွှန်မြား"}
        sign_standard_symbols{"လက္ခဏာ (သို့) သင်္ကေတ"}
        small_form_variant{"ယူနီကုတ်သုံး အက္ခရာအသေးမူကွဲပုံစံ"}
        smiley{"အပြုံးပုံ"}
        smileys_people{"အပြုံးပုံ (သို့) လူရုပ်"}
        south_asian_scripts{"တောင်အာရှ လက်ရေးမူ"}
        southeast_asian_scripts{"အရှေ့တောင်အာရှ လက်ရေးမူ"}
        spacing{"စာလုံးခြား"}
        sport{"အားကစား"}
        symbols{"သင်္ကေတ"}
        technical_symbols{"စက်သုံးသင်္ကေတ"}
        tone_marks{"အသံနိမ့်မြင့်အမှတ်အသား"}
        travel{"ခရီးသွား"}
        travel_places{"ခရီးသွားခြင်း (သို့) နေရာ"}
        upwards_arrows{"အပေါ်ညွှန်မြား"}
        variant_forms{"မူကွဲများ"}
        vocalic_jamo{"သရသံ"}
        weather{"မိုးလေဝသ"}
        western_asian_scripts{"အနောက်အာရှ လက်ရေးမူ"}
        whitespace{"စာလုံးခြားကွက်လပ်"}
    }
    fields{
        day{
            dn{"ရက်"}
            relative{
                "-1"{"မနေ့က"}
                "-2"{"တစ်နေ့က"}
                "0"{"ယနေ့"}
                "1"{"မနက်ဖြန်"}
                "2"{"သန်ဘက်ခါ"}
            }
            relativeTime{
                future{
                    other{"{0} ရက်အတွင်း"}
                }
                past{
                    other{"ပြီးခဲ့သည့် {0} ရက်"}
                }
            }
        }
        dayOfYear{
            dn{"တစ်နှစ်အတွင်း ရက်ရေတွက်ပုံ"}
        }
        dayperiod{
            dn{"နံနက်/ညနေ"}
        }
        era{
            dn{"ခေတ်"}
        }
        fri{
            relative{
                "-1"{"ပြီးခဲ့သည့် သောကြာနေ့"}
                "0"{"ဤသောကြာနေ့"}
                "1"{"လာမည့် သောကြာနေ့"}
            }
            relativeTime{
                future{
                    other{"သောကြာ {0} ပတ်အတွင်း"}
                }
                past{
                    other{"ပြီးခဲ့သည့် သောကြာ {0} ပတ်အတွင်း"}
                }
            }
        }
        hour{
            dn{"နာရီ"}
            relative{
                "0"{"ဤအချိန်"}
            }
            relativeTime{
                future{
                    other{"{0} နာရီအတွင်း"}
                }
                past{
                    other{"ပြီးခဲ့သည့် {0} နာရီ"}
                }
            }
        }
        minute{
            dn{"မိနစ်"}
            relative{
                "0"{"ဤမိနစ်"}
            }
            relativeTime{
                future{
                    other{"{0} မိနစ်အတွင်း"}
                }
                past{
                    other{"ပြီးခဲ့သည့် {0} မိနစ်"}
                }
            }
        }
        mon{
            relative{
                "-1"{"ပြီးခဲ့သည့် တနင်္လာနေ့"}
                "0"{"ဤတနင်္လာနေ့"}
                "1"{"လာမည့် တနင်္လာနေ့"}
            }
            relativeTime{
                future{
                    other{"တနင်္လာ {0} ပတ်အတွင်း"}
                }
                past{
                    other{"ပြီးခဲ့သည့် တနင်္လာ {0} ပတ်"}
                }
            }
        }
        month{
            dn{"လ"}
            relative{
                "-1"{"ပြီးခဲ့သည့်လ"}
                "0"{"ယခုလ"}
                "1"{"လာမည့်လ"}
            }
            relativeTime{
                future{
                    other{"{0} လအတွင်း"}
                }
                past{
                    other{"ပြီးခဲ့သည့် {0} လ"}
                }
            }
        }
        quarter{
            dn{"သုံးလပတ်"}
            relative{
                "-1"{"ပြီးခဲ့သည့် သုံးလပတ်"}
                "0"{"ယခု သုံးလပတ်"}
                "1"{"လာမည့် သုံးလပတ်"}
            }
            relativeTime{
                future{
                    other{"သုံးလပတ်ကာလ {0} အတွင်း"}
                }
                past{
                    other{"ပြီးခဲ့သည့် သုံးလပတ်ကာလ {0} ခုအတွင်း"}
                }
            }
        }
        quarter-short{
            relative{
                "-1"{"ပြီးခဲ့သောသုံးလပတ်"}
                "0"{"ယခုသုံးလပတ်"}
                "1"{"နောက်လာမည့်သုံးလပတ်"}
            }
            relativeTime{
                future{
                    other{"သုံးလပတ်ကာလ {0} ခုအတွင်း"}
                }
            }
        }
        sat{
            relative{
                "-1"{"ပြီးခဲ့သည့် စနေနေ့"}
                "0"{"ဤစနေနေ့"}
                "1"{"လာမည့် စနေနေ့"}
            }
            relativeTime{
                future{
                    other{"စနေ {0} ပတ်အတွင်း"}
                }
                past{
                    other{"ပြီးခဲ့သည့် စနေ {0} ပတ်အတွင်း"}
                }
            }
        }
        second{
            dn{"စက္ကန့်"}
            relative{
                "0"{"ယခု"}
            }
            relativeTime{
                future{
                    other{"{0} စက္ကန့်အတွင်း"}
                }
                past{
                    other{"ပြီးခဲ့သည့် {0} စက္ကန့်"}
                }
            }
        }
        sun{
            relative{
                "-1"{"ပြီးခဲ့သည့် တနင်္ဂနွေနေ့"}
                "0"{"ဤတနင်္ဂနွေနေ့"}
                "1"{"လာမည့် တနင်္ဂနွေနေ့"}
            }
            relativeTime{
                future{
                    other{"တနင်္ဂနွေ {0} ပတ်အတွင်း"}
                }
                past{
                    other{"ပြီးခဲ့သည့် တနင်္ဂနွေ {0} ပတ်"}
                }
            }
        }
        thu{
            relative{
                "-1"{"ပြီးခဲ့သည့် ကြာသပတေးနေ့"}
                "0"{"ဤကြာသပတေးနေ့"}
                "1"{"လာမည့် ကြာသပတေးနေ့"}
            }
            relativeTime{
                future{
                    other{"ကြာသပတေး {0} ပတ်အတွင်း"}
                }
                past{
                    other{"ပြီးခဲ့သည့် ကြာသပတေး {0} ပတ်"}
                }
            }
        }
        tue{
            relative{
                "-1"{"ပြီးခဲ့သည့် အင်္ဂါနေ့"}
                "0"{"ဤအင်္ဂါနေ့"}
                "1"{"လာမည့် အင်္ဂါနေ့"}
            }
            relativeTime{
                future{
                    other{"အင်္ဂါ {0} ပတ်အတွင်း"}
                }
                past{
                    other{"ပြီးခဲ့သည့် အင်္ဂါ {0} ပတ်"}
                }
            }
        }
        wed{
            relative{
                "-1"{"ပြီးခဲ့သည့် ဗုဒ္ဓဟူးနေ့"}
                "0"{"ဤဗုဒ္ဓဟူးနေ့"}
                "1"{"လာမည့် ဗုဒ္ဓဟူးနေ့"}
            }
            relativeTime{
                future{
                    other{"ဗုဒ္ဓဟူး {0} ပတ်အတွင်း"}
                }
                past{
                    other{"ပြီးခဲ့သည့် ဗုဒ္ဓဟူး {0} ပတ်"}
                }
            }
        }
        week{
            dn{"ပတ်"}
            relative{
                "-1"{"ပြီးခဲ့သည့် သီတင်းပတ်"}
                "0"{"ယခု သီတင်းပတ်"}
                "1"{"လာမည့် သီတင်းပတ်"}
            }
            relativePeriod{"{0} ပတ်မြောက် သီတင်းပတ်"}
            relativeTime{
                future{
                    other{"{0} ပတ်အတွင်း"}
                }
                past{
                    other{"ပြီးခဲ့သည့် {0} ပတ်"}
                }
            }
        }
        weekOfMonth{
            dn{"တစ်လအတွင်းရှိသီတင်းပတ်"}
        }
        weekday{
            dn{"နေ့"}
        }
        weekdayOfMonth{
            dn{"တစ်လအတွင်းရှိအလုပ်ရက်"}
        }
        year{
            dn{"နှစ်"}
            relative{
                "-1"{"ယမန်နှစ်"}
                "0"{"ယခုနှစ်"}
                "1"{"လာမည့်နှစ်"}
            }
            relativeTime{
                future{
                    other{"{0} နှစ်အတွင်း"}
                }
                past{
                    other{"ပြီးခဲ့သည့် {0} နှစ်"}
                }
            }
        }
        zone{
            dn{"ဇုန်"}
        }
    }
    listPattern{
        or{
            2{"{0} သို့မဟုတ် {1}"}
            end{"{0} သို့မဟုတ် {1}"}
            middle{"{0} - {1}"}
            start{"{0} - {1}"}
<<<<<<< HEAD
        }
        or-narrow{
            middle{"{0} - {1}"}
            start{"{0} - {1}"}
        }
        or-short{
            middle{"{0} - {1}"}
            start{"{0} - {1}"}
=======
>>>>>>> 626889fb
        }
        standard{
            2{"{0}နှင့် {1}"}
            end{"{0}နှင့် {1}"}
            middle{"{0} - {1}"}
            start{"{0} - {1}"}
<<<<<<< HEAD
        }
        standard-narrow{
            middle{"{0} - {1}"}
            start{"{0} - {1}"}
        }
        standard-short{
            2{"{0}နှင့် {1}"}
            end{"{0}နှင့် {1}"}
            middle{"{0} - {1}"}
            start{"{0} - {1}"}
        }
        unit{
            2{"{0}နှင့်{1}"}
            end{"{0}နှင့် {1}"}
=======
        }
        unit{
>>>>>>> 626889fb
            middle{"{0}- {1}"}
            start{"{0}- {1}"}
        }
        unit-narrow{
            middle{"{0} {1}"}
            start{"{0} {1}"}
        }
<<<<<<< HEAD
        unit-short{
            2{"{0}နှင့် {1}"}
            end{"{0}နှင့် {1}"}
            middle{"{0}- {1}"}
            start{"{0}- {1}"}
        }
=======
>>>>>>> 626889fb
    }
    measurementSystemNames{
        UK{"ဗြိတိန်စနစ်"}
        US{"အမေရိကန်စနစ်"}
        metric{"မက်ထရစ်စနစ်"}
    }
    parse{
        date{
            lenient{
                "[\\- ‑ . /]",
                "[\\: ∶]",
            }
        }
        general{
            lenient{
                "[.．․﹒ 。｡︒]",
                "['＇’ ՚ ᾽᾿ ʼ]",
                "[%％﹪ ٪]",
                "[‰ ؉]",
                "[\$＄﹩]",
                "[£ ₤]",
                "[¥￥]",
                "[₩￦]",
                "[₹ ₨ {Rp} {Rs}]",
            }
        }
        number{
            lenient{
                "[\\-－﹣ ‑ ‒ −⁻₋ ➖]",
                "[,，﹐︐ ، ٫ 、﹑､︑]",
                "[+＋﬩﹢⁺₊ ➕]",
            }
            stricter{
                "[,，﹐︐ ٫]",
                "[.．․﹒ ｡]",
            }
        }
    }
    personNames{
<<<<<<< HEAD
        foreignSpaceReplacement{" "}
=======
>>>>>>> 626889fb
        nameOrderLocales{
            givenFirst{
                "und",
                "my",
            }
            surnameFirst{
                "ko",
                "si",
                "ta",
                "te",
                "vi",
                "yue",
                "zh",
            }
        }
        namePattern{
<<<<<<< HEAD
            sorting-long-referring-formal{"{surname-core}၊ {given} {given2} {surname-prefix}"}
            surnameFirst-long-referring-formal{"{surname} {given} {given2} {suffix}"}
=======
            givenFirst-long-addressing-formal{"{title} {surname}"}
            givenFirst-long-addressing-informal{"{given-informal}"}
            givenFirst-long-monogram-formal{
                "{given-monogram-allCaps} {given2-monogram-allCaps} {surname-monogram"
                "-allCaps}"
            }
            givenFirst-long-monogram-informal{"{given-informal-monogram-allCaps} {surname-monogram-allCaps}"}
            givenFirst-long-referring-formal{"{title} {given} {given2} {surname} {generation}၊ {credentials}"}
            givenFirst-long-referring-informal{"{given-informal} {surname}"}
            givenFirst-medium-addressing-formal{"{title} {surname}"}
            givenFirst-medium-addressing-informal{"{given-informal}"}
            givenFirst-medium-monogram-formal{"{surname-monogram-allCaps}"}
            givenFirst-medium-monogram-informal{"{given-informal-monogram-allCaps}"}
            givenFirst-medium-referring-formal{"{given} {given2-initial} {surname} {generation}၊ {credentials}"}
            givenFirst-medium-referring-informal{"{given-informal} {surname}"}
            givenFirst-short-addressing-formal{"{title} {surname}"}
            givenFirst-short-addressing-informal{"{given-informal}"}
            givenFirst-short-monogram-formal{"{surname-monogram-allCaps}"}
            givenFirst-short-monogram-informal{"{given-informal-monogram-allCaps}"}
            givenFirst-short-referring-formal{"{given-initial} {given2-initial} {surname}"}
            givenFirst-short-referring-informal{"{given-informal} {surname-initial}"}
            sorting-long-referring-formal{"{surname-core}၊ {given} {given2} {surname-prefix}"}
            sorting-long-referring-informal{"{surname}၊ {given-informal}"}
            sorting-medium-referring-formal{"{surname-core}၊ {given} {given2-initial} {surname-prefix}"}
            sorting-medium-referring-informal{"{surname}၊ {given-informal}"}
            sorting-short-referring-formal{"{surname-core}၊ {given-initial} {given2-initial} {surname-prefix}"}
            sorting-short-referring-informal{"{surname}၊ {given-informal}"}
            surnameFirst-long-addressing-formal{"{title} {surname}"}
            surnameFirst-long-addressing-informal{"{given-informal}"}
            surnameFirst-long-monogram-formal{
                "{surname-monogram-allCaps} {given-monogram-allCaps} {given2-monogram"
                "-allCaps}"
            }
            surnameFirst-long-monogram-informal{"{surname-monogram-allCaps}{given-informal-monogram-allCaps}"}
            surnameFirst-long-referring-formal{"{surname} {title} {given} {given2} {generation}၊ {credentials}"}
            surnameFirst-long-referring-informal{"{surname} {given-informal}"}
            surnameFirst-medium-addressing-formal{"{title} {surname}"}
            surnameFirst-medium-addressing-informal{"{given-informal}"}
            surnameFirst-medium-monogram-formal{"{surname-monogram-allCaps}"}
            surnameFirst-medium-monogram-informal{"{given-informal-monogram-allCaps}"}
            surnameFirst-medium-referring-formal{"{surname} {given} {given2-initial} {generation}, {credentials}"}
            surnameFirst-medium-referring-informal{"{surname} {given-informal}"}
            surnameFirst-short-addressing-formal{"{title} {surname}"}
            surnameFirst-short-addressing-informal{"{given-informal}"}
            surnameFirst-short-monogram-formal{"{surname-monogram-allCaps}"}
            surnameFirst-short-monogram-informal{"{given-informal-monogram-allCaps}"}
            surnameFirst-short-referring-formal{"{surname} {given-initial} {given2-initial}"}
            surnameFirst-short-referring-informal{"{surname} {given-initial}"}
        }
        parameterDefault{
            formality{"informal"}
>>>>>>> 626889fb
        }
    }
}<|MERGE_RESOLUTION|>--- conflicted
+++ resolved
@@ -3,21 +3,8 @@
 // Generated using tools/cldr/cldr-to-icu/build-icu-data.xml
 my{
     AuxExemplarCharacters{
-<<<<<<< HEAD
-        "[၀႐ ၁႑ ၂႒ ၃႓ ၄႔ ၅႕ ၆႖ ၇႗ ၈႘ ၉႙ ၵ ၚ ၽ ၾ ၐ ၑ ၥ ဨ ဢ ၒ ၓ ၔ ၕ \u1033 ၖ ၗ \u1058 "
-        "\u1059 \u1086 \u1034 ၢ ၤ ႈ ႊ ႏ]"
-    }
-    Ellipsis{
-        final{"{0}…"}
-        initial{"…{0}"}
-        medial{"{0}…{1}"}
-        word-final{"{0} …"}
-        word-initial{"… {0}"}
-        word-medial{"{0} … {1}"}
-=======
         "[၀႐ ၁႑ ၂႒ ၃႓ ၄႔ ၅႕ ၆႖ ၇႗ ၈႘ ၉႙ ၵ ၚ ၽ ၾ ၐ ၑ ၥ ဨ ဢ ၒ ၓ ၔ ၕ ဳ ၖ ၗ ၘ ၙ ႆ ဴ ၢ ၤ ႈ"
         " ႊ ႏ]"
->>>>>>> 626889fb
     }
     ExemplarCharacters{
         "[က ခ ဂ ဃ င စ ဆ ဇ ဈ ဉ ည ဋ ဌ ဍ ဎ ဏ တ ထ ဒ ဓ န ပ ဖ ဗ ဘ မ ယ ရ လ ဝ သ ဟ ဠ အ ဣ၏ ဤ ဥ "
@@ -25,12 +12,7 @@
     }
     ExemplarCharactersIndex{"[က ခ ဂ ဃ င စ ဆ ဇ ဈ ဉ ည ဋ ဌ ဍ ဎ ဏ တ ထ ဒ ဓ န ပ ဖ ဗ ဘ မ ယ ရ လ ဝ သ ဟ ဠ အ]"}
     ExemplarCharactersNumbers{"[\\- ‑ , . % ‰ + 0၀ 1၁ 2၂ 3၃ 4၄ 5၅ 6၆ 7၇ 8၈ 9၉]"}
-<<<<<<< HEAD
-    ExemplarCharactersPunctuation{"[\\- ‐ ‑ – — … ၊ ။ ‘ ’ “ ” ( ) \\[ \\] \\{ \\} @ * / #]"}
-    MoreInformation{"?"}
-=======
     ExemplarCharactersPunctuation{"[\\- ‐‑ – — … ၊ ။ ‘’ “” ( ) \\[ \\] \\{ \\} @ * / #]"}
->>>>>>> 626889fb
     NumberElements{
         default{"mymr"}
         latn{
@@ -40,7 +22,6 @@
             }
             patterns{
                 accountingFormat{"¤ #,##0.00"}
-                accountingFormat%noCurrency{"#,##0.00"}
                 currencyFormat{"#,##0.00 ¤"}
             }
             patternsLong{
@@ -174,16 +155,6 @@
             }
         }
         mymr{
-<<<<<<< HEAD
-            patterns{
-                currencyFormat{"#,##0.00 ¤"}
-                currencyFormat%noCurrency{"#,##0.00"}
-                decimalFormat{"#,##0.###"}
-                percentFormat{"#,##0%"}
-                scientificFormat{"#E0"}
-            }
-=======
->>>>>>> 626889fb
             symbols{
                 list{"၊"}
             }
@@ -228,15 +199,6 @@
                 Ehms{"E a h:mm:ss"}
                 GyMMMd{"G d MMM y"}
                 GyMd{"GGGGG y/M/d"}
-<<<<<<< HEAD
-                H{"HH"}
-                Hm{"HH:mm"}
-                Hms{"HH:mm:ss"}
-                M{"L"}
-                MEd{"d/M Eနေ့"}
-                MMM{"LLL"}
-=======
->>>>>>> 626889fb
                 MMMEd{"MMM d၊ E"}
                 MMMMEd{"MMMM d Eနေ့"}
                 Md{"d/M"}
@@ -257,23 +219,6 @@
                 }
                 Gy{
                     y{"G y – y"}
-<<<<<<< HEAD
-                }
-                GyM{
-                    G{"GGGGG y/M – GGGGG y/M"}
-                }
-                H{
-                    H{"HH–HH"}
-                }
-                Hm{
-                    H{"HH:mm–HH:mm"}
-                    m{"HH:mm–HH:mm"}
-                }
-                Hmv{
-                    H{"HH:mm–HH:mm v"}
-                    m{"HH:mm–HH:mm v"}
-=======
->>>>>>> 626889fb
                 }
                 GyM{
                     G{"GGGGG y/M – GGGGG y/M"}
@@ -375,28 +320,14 @@
                 Bh{"B h"}
                 Bhm{"B h:mm"}
                 Bhms{"B h:mm:ss"}
-<<<<<<< HEAD
-                E{"ccc"}
                 EBhm{"E B h:mm"}
                 EBhms{"E B h:mm:ss"}
-                EHm{"E HH:mm"}
-                EHms{"E HH:mm:ss"}
-=======
-                EBhm{"E B h:mm"}
-                EBhms{"E B h:mm:ss"}
->>>>>>> 626889fb
                 Ed{"d ရက် E"}
                 Ehm{"E B h:mm"}
                 Ehms{"E B h:mm:ss"}
                 GyMMMEd{"G y၊ MMM d၊ E"}
                 GyMMMd{"G y၊ MMM d"}
                 GyMd{"G y/M/d"}
-<<<<<<< HEAD
-                H{"HH"}
-                Hm{"HH:mm"}
-                Hms{"HH:mm:ss"}
-=======
->>>>>>> 626889fb
                 Hmsv{"v HH:mm:ss"}
                 Hmv{"v HH:mm"}
                 MEd{"d/M၊ E"}
@@ -418,11 +349,6 @@
                 yMMMEd{"y၊ MMM d၊ E"}
                 yMMMd{"y၊ MMM d"}
                 yMd{"d/M/y"}
-<<<<<<< HEAD
-                yQQQ{"y QQQ"}
-                yQQQQ{"y QQQQ"}
-=======
->>>>>>> 626889fb
                 yw{
                     other{"Y ခု w ပတ်မြောက်"}
                 }
@@ -457,18 +383,6 @@
                         "တေး",
                         "ကြာ",
                         "နေ",
-<<<<<<< HEAD
-                    }
-                    wide{
-                        "တနင်္ဂနွေ",
-                        "တနင်္လာ",
-                        "အင်္ဂါ",
-                        "ဗုဒ္ဓဟူး",
-                        "ကြာသပတေး",
-                        "သောကြာ",
-                        "စနေ",
-=======
->>>>>>> 626889fb
                     }
                 }
             }
@@ -523,14 +437,6 @@
                     M{"G y/M/d၊ E – y/M/d၊ E"}
                     d{"G y/M/d၊ E – y/M/d၊ E"}
                     y{"G y/M/d၊ E – y/M/d၊ E"}
-<<<<<<< HEAD
-                }
-                GyMMM{
-                    G{"G y MMM – G y MMM"}
-                    M{"G y MMM–MMM"}
-                    y{"G y MMM – y MMM"}
-=======
->>>>>>> 626889fb
                 }
                 GyMMMEd{
                     G{"G y MMM d၊ E – G y MMM d၊ E"}
@@ -539,11 +445,6 @@
                     y{"G y MMM d၊ E – y MMM d၊ E"}
                 }
                 GyMMMd{
-<<<<<<< HEAD
-                    G{"G y MMM d – G y MMM d"}
-                    M{"G y MMM d – MMM d"}
-=======
->>>>>>> 626889fb
                     d{"G y MMM d – d"}
                 }
                 GyMd{
@@ -1070,42 +971,14 @@
             end{"{0} သို့မဟုတ် {1}"}
             middle{"{0} - {1}"}
             start{"{0} - {1}"}
-<<<<<<< HEAD
-        }
-        or-narrow{
-            middle{"{0} - {1}"}
-            start{"{0} - {1}"}
-        }
-        or-short{
-            middle{"{0} - {1}"}
-            start{"{0} - {1}"}
-=======
->>>>>>> 626889fb
         }
         standard{
             2{"{0}နှင့် {1}"}
             end{"{0}နှင့် {1}"}
             middle{"{0} - {1}"}
             start{"{0} - {1}"}
-<<<<<<< HEAD
-        }
-        standard-narrow{
-            middle{"{0} - {1}"}
-            start{"{0} - {1}"}
-        }
-        standard-short{
-            2{"{0}နှင့် {1}"}
-            end{"{0}နှင့် {1}"}
-            middle{"{0} - {1}"}
-            start{"{0} - {1}"}
         }
         unit{
-            2{"{0}နှင့်{1}"}
-            end{"{0}နှင့် {1}"}
-=======
-        }
-        unit{
->>>>>>> 626889fb
             middle{"{0}- {1}"}
             start{"{0}- {1}"}
         }
@@ -1113,15 +986,6 @@
             middle{"{0} {1}"}
             start{"{0} {1}"}
         }
-<<<<<<< HEAD
-        unit-short{
-            2{"{0}နှင့် {1}"}
-            end{"{0}နှင့် {1}"}
-            middle{"{0}- {1}"}
-            start{"{0}- {1}"}
-        }
-=======
->>>>>>> 626889fb
     }
     measurementSystemNames{
         UK{"ဗြိတိန်စနစ်"}
@@ -1161,10 +1025,6 @@
         }
     }
     personNames{
-<<<<<<< HEAD
-        foreignSpaceReplacement{" "}
-=======
->>>>>>> 626889fb
         nameOrderLocales{
             givenFirst{
                 "und",
@@ -1181,10 +1041,6 @@
             }
         }
         namePattern{
-<<<<<<< HEAD
-            sorting-long-referring-formal{"{surname-core}၊ {given} {given2} {surname-prefix}"}
-            surnameFirst-long-referring-formal{"{surname} {given} {given2} {suffix}"}
-=======
             givenFirst-long-addressing-formal{"{title} {surname}"}
             givenFirst-long-addressing-informal{"{given-informal}"}
             givenFirst-long-monogram-formal{
@@ -1236,7 +1092,6 @@
         }
         parameterDefault{
             formality{"informal"}
->>>>>>> 626889fb
         }
     }
 }