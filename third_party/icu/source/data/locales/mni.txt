﻿// © 2016 and later: Unicode, Inc. and others.
// License & terms of use: http://www.unicode.org/copyright.html
// Generated using tools/cldr/cldr-to-icu/build-icu-data.xml
mni{
    AuxExemplarCharacters{"[\u200C\u200D]"}
    ExemplarCharacters{
        "[় ঁংঃ অ আ ই ঈ উ ঊ ঋ এ ঐ ও ঔ ক খ গ ঘ ঙ চ ছ জ ঝ ঞ ট ঠ ড{ড়} ঢ{ঢ়} ণ ত থ দ ধ ন"
        " প ফ ব ভ ম য{য়} র ল ৱ শ ষ স হ া ি ী ু ূ ৃ ে ৈ ো ৌ ্]"
    }
    ExemplarCharactersNumbers{"[\\- ‑ , . % ‰ + 0০ 1১ 2২ 3৩ 4৪ 5৫ 6৬ 7৭ 8৮ 9৯]"}
    ExemplarCharactersPunctuation{"[\\- ‐‑ – — , ; \\: ! ? . … '‘’ \u0022“” ( ) \\[ \\] § @ * / \\& # † ‡ ′ ″]"}
    NumberElements{
        default{"beng"}
    }
    calendar{
        generic{
            DateTimePatterns{
                "h:mm:ss a zzzz",
                "h:mm:ss a z",
                "h:mm:ss a",
                "h:mm a",
                "MMMM d, y G, EEEE",
                "MMMM d, y G",
                "MMM d, y G",
                "M/d/y GGGGG",
                "{1} {0}",
                "{1} {0}",
                "{1} {0}",
                "{1} {0}",
                "{1}, {0}",
            }
            DateTimePatterns%atTime{
                "{1} গী {0} দা",
                "{1} গী {0} দা",
                "{1} {0}",
                "{1}, {0}",
            }
            DateTimeSkeletons{
                "ahmmsszzzz",
                "ahmmssz",
                "ahmmss",
                "ahmm",
                "GyMMMMEEEEd",
                "GyMMMMd",
                "GyMMMd",
                "GGGGGyMd",
            }
            intervalFormats{
                fallback{"{0} - {1}"}
            }
        }
        gregorian{
            AmPmMarkers{
                "এ এম",
                "পি এম",
            }
            AmPmMarkersAbbr{
                "নুমাং",
                "PM",
            }
            DateTimePatterns{
                "h:mm:ss a zzzz",
                "h:mm:ss a z",
                "h:mm:ss a",
                "h:mm a",
                "MMMM d, y, EEEE",
                "MMMM d, y",
                "MMM d, y",
                "d/M/yy",
                "{1}, {0}",
                "{1}, {0}",
                "{1}, {0}",
                "{1}, {0}",
                "{1}, {0}",
            }
            DateTimePatterns%atTime{
                "{1} গী {0} দা",
                "{1} গী {0} দা",
                "{1}, {0}",
                "{1}, {0}",
            }
            DateTimeSkeletons{
                "ahmmsszzzz",
                "ahmmssz",
                "ahmmss",
                "ahmm",
                "yMMMMEEEEd",
                "yMMMMd",
                "yMMMd",
                "yyMd",
            }
            availableFormats{
<<<<<<< HEAD
                GyMMM{"G y MMM"}
                GyMMMEd{"G y MMM d, E"}
                GyMMMd{"G y MMM d"}
=======
>>>>>>> 626889fb
                GyMd{"GGGGG dd-MM-y"}
                MEd{"d/M, E"}
                Md{"d/M"}
                yM{"M/y"}
                yMEd{"d/M/y, E"}
                yMMM{"MMM y"}
                yMMMEd{"MMM d, y, E"}
                yMMMM{"MMMM y"}
                yMMMd{"MMM d, y"}
                yMd{"d/M/y"}
            }
            dayNames{
                format{
                    narrow{
                        "নোং",
                        "নিং",
                        "লৈবা",
                        "য়ুম",
                        "শগো",
                        "ইরা",
                        "থাং",
                    }
                    wide{
                        "নোংমাইজিং",
                        "নিংথৌকাবা",
                        "লৈবাকপোকপা",
                        "য়ুমশকৈশা",
                        "শগোলশেন",
                        "ইরাই",
                        "থাংজ",
                    }
                }
                stand-alone{
                    narrow{
                        "নো",
                        "নিং",
                        "লৈ",
                        "য়ুম",
                        "শগ",
                        "ইরা",
                        "থাং",
                    }
                }
            }
            eras{
                abbreviated{
                    "খৃ: মমাং",
                    "খৃ: মতুং",
                }
                abbreviated%variant{
                    "বি সি ই",
                    "সি ই",
                }
            }
            monthNames{
                format{
                    abbreviated{
                        "জন",
                        "ফেব্রুৱারি",
                        "মার্চ",
                        "এপ্রিল",
                        "মে",
                        "জুন",
                        "জুলাই",
                        "ওগ",
                        "সেপ্টেম্বর",
                        "ওক্টোবর",
                        "নভেম্বর",
                        "ডিসেম্বর",
                    }
                    narrow{
                        "জা",
                        "ফে",
                        "মার",
                        "এপ",
                        "মে",
                        "জুন",
                        "জুল",
                        "আ",
                        "সে",
                        "ওক",
                        "নব",
                        "ডি",
                    }
                    wide{
                        "জনুৱারী",
                        "ফেব্রুৱারি",
                        "মার্চ",
                        "এপ্রিল",
                        "মে",
                        "জুন",
                        "জুলাই",
                        "‌ওগষ্ট",
                        "সেপ্টেম্বর",
                        "ওক্টোবর",
                        "নভেম্বর",
                        "ডিসেম্বর",
                    }
                }
                stand-alone{
                    abbreviated{
                        "জানু",
                        "ফেব্রু",
                        "মার",
                        "এপ্রি",
                        "মে",
                        "জুন",
                        "জুলা",
                        "আগ",
                        "সেপ্ট",
                        "ওক্টো",
                        "নভে",
                        "ডিসে",
                    }
                    narrow{
                        "জা",
                        "ফে",
                        "মার",
                        "এপ",
                        "মে",
                        "জুন",
                        "জুল",
                        "আ",
                        "সে",
                        "ও",
                        "নব",
                        "ডি",
                    }
                    wide{
                        "জানুৱারি",
                        "ফেব্রুৱারি",
                        "মার্চ",
                        "এপ্রিল",
                        "মে",
                        "জুন",
                        "জুলাই",
                        "ওগষ্ট",
                        "সেপ্টেম্বর",
                        "ওক্টোবর",
                        "নবেম্বর",
                        "ডিসেম্বর",
                    }
                }
            }
            quarters{
                format{
                    wide{
                        "অহানবা মসুং",
                        "অনীশুবা মসুং",
                        "অহুমশুবা মসুং",
                        "মরীশুবা মসুং",
                    }
                }
            }
        }
    }
    fields{
        day{
            dn{"নুমিৎ"}
            relative{
                "-1"{"ঙরাং"}
                "0"{"ঙসি"}
                "1"{"হয়েং"}
            }
        }
        dayperiod{
            dn{"এ এম/পি এম"}
        }
        era{
            dn{"চক"}
        }
        hour{
            dn{"পুং"}
        }
        minute{
            dn{"মিনট"}
        }
        month{
            dn{"থা"}
        }
        quarter{
            dn{"মসুং"}
        }
        second{
            dn{"সেকেণ্ড"}
        }
        week{
            dn{"চয়োল"}
        }
        weekday{
            dn{"চয়োলগী নুমিৎ"}
        }
        year{
            dn{"চহী"}
            relative{
                "-1"{"হাকুম/ মমাংগী চহি"}
                "0"{"কুমশি"}
                "1"{"মথং চহি"}
            }
        }
        zone{
            dn{"টাইম জোন"}
        }
    }
    listPattern{
        standard{
            2{"{0} অমসুং {1}"}
            end{"{0} অমসুং {1}"}
        }
    }
    measurementSystemNames{
        UK{"য়ু কে"}
        US{"য়ু এস"}
        metric{"মেত্রিক"}
    }
    personNames{
        nameOrderLocales{
            givenFirst{
                "und",
                "mni",
            }
            surnameFirst{
                "ko",
                "si",
                "ta",
                "te",
                "vi",
                "yue",
                "zh",
            }
        }
    }
}<|MERGE_RESOLUTION|>--- conflicted
+++ resolved
@@ -90,12 +90,6 @@
                 "yyMd",
             }
             availableFormats{
-<<<<<<< HEAD
-                GyMMM{"G y MMM"}
-                GyMMMEd{"G y MMM d, E"}
-                GyMMMd{"G y MMM d"}
-=======
->>>>>>> 626889fb
                 GyMd{"GGGGG dd-MM-y"}
                 MEd{"d/M, E"}
                 Md{"d/M"}
