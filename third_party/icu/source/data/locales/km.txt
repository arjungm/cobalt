--- conflicted
+++ resolved
@@ -410,12 +410,6 @@
                 "yMMMMd",
                 "yMMMd",
                 "yyMd",
-<<<<<<< HEAD
-            }
-            appendItems{
-                Timezone{"{0} {1}"}
-=======
->>>>>>> 626889fb
             }
             availableFormats{
                 Ed{"d E"}
@@ -1118,13 +1112,8 @@
     }
     personNames{
         nameOrderLocales{
-<<<<<<< HEAD
-            givenFirst{"und"}
-            surnameFirst{
-=======
             surnameFirst{
                 "ja",
->>>>>>> 626889fb
                 "km",
                 "ko",
                 "vi",
@@ -1132,8 +1121,6 @@
                 "zh",
             }
         }
-<<<<<<< HEAD
-=======
         namePattern{
             givenFirst-long-addressing-formal{"{title} {surname}"}
             givenFirst-long-addressing-informal{"{given-informal}"}
@@ -1184,6 +1171,5 @@
             surnameFirst-short-referring-formal{"{surname} {given-initial} {given2-initial}"}
             surnameFirst-short-referring-informal{"{surname} {given-initial}"}
         }
->>>>>>> 626889fb
     }
 }