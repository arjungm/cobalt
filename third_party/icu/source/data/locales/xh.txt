--- conflicted
+++ resolved
@@ -2,26 +2,11 @@
 // License & terms of use: http://www.unicode.org/copyright.html
 // Generated using tools/cldr/cldr-to-icu/build-icu-data.xml
 xh{
-<<<<<<< HEAD
-    AuxExemplarCharacters{
-        "[á à ă â å ä ã ā æ ç é è ĕ ê ë ē í ì ĭ î ï ī ñ ó ò ŏ ô ö ø ō œ ú ù ŭ û ü ū ÿ"
-        "]"
-    }
-    ExemplarCharacters{"[a b c d e f g h i j k l m n o p q r s t u v w x y z]"}
-    ExemplarCharactersIndex{"[A B C D E F G H I J K L M N O P Q R S T U V W X Y Z]"}
-    ExemplarCharactersNumbers{"[\\- ‑ , . % ‰ + 0 1 2 3 4 5 6 7 8 9]"}
-    ExemplarCharactersPunctuation{
-        "[\\- ‐ ‑ – — , ; \\: ! ? . … ' ‘ ’ \u0022 “ ” ( ) \\[ \\] § @ * / \\& # † ‡ "
-        "′ ″]"
-    }
-=======
     AuxExemplarCharacters{"[áàăâåäãā æ ç éèĕêëē íìĭîïī ñ óòŏôöøō œ úùŭûüū ÿ]"}
     ExemplarCharacters{"[a b c d e f g h i j k l m n o p q r s t u v w x y z]"}
     ExemplarCharactersIndex{"[A B C D E F G H I J K L M N O P Q R S T U V W X Y Z]"}
     ExemplarCharactersPunctuation{"[\\- ‐‑ – — , ; \\: ! ? . … '‘’ \u0022“” ( ) \\[ \\] § @ * / \\& # † ‡ ′ ″]"}
->>>>>>> 626889fb
     NumberElements{
-        default{"latn"}
         latn{
             patterns{
                 currencyFormat{"¤#,##0.00"}
@@ -39,8 +24,6 @@
                 other{"intsuku eziyi-{0}"}
             }
         }
-        minimumGroupingDigits{"1"}
-        native{"latn"}
     }
     calendar{
         generic{
@@ -66,12 +49,6 @@
                 "{1}, {0}",
             }
             availableFormats{
-<<<<<<< HEAD
-                E{"ccc"}
-                EHm{"E HH:mm"}
-                EHms{"E HH:mm:ss"}
-=======
->>>>>>> 626889fb
                 Ed{"d E"}
                 Ehm{"E h:mm a"}
                 Ehms{"E h:mm:ss a"}
@@ -80,30 +57,12 @@
                 GyMMMEd{"E, MMM d, y G"}
                 GyMMMd{"MMM d, y G"}
                 GyMd{"M/d/y GGGGG"}
-<<<<<<< HEAD
-                H{"HH"}
-                Hm{"HH:mm"}
-                Hms{"HH:mm:ss"}
-                M{"L"}
-                MEd{"E, M/d"}
-                MMM{"LLL"}
-                MMMEd{"E, MMM d"}
-                MMMMd{"MMMM d"}
-                MMMd{"MMM d"}
-                Md{"M/d"}
-                d{"d"}
-                h{"h a"}
-                hm{"h:mm a"}
-                hms{"h:mm:ss a"}
-                ms{"mm:ss"}
-=======
                 MEd{"E, M/d"}
                 MMMEd{"E, MMM d"}
                 Md{"M/d"}
                 h{"h a"}
                 hm{"h:mm a"}
                 hms{"h:mm:ss a"}
->>>>>>> 626889fb
                 y{"y G"}
                 yyyy{"y G"}
                 yyyyM{"M/y GGGGG"}
@@ -180,10 +139,6 @@
                 d{
                     d{"d – d"}
                 }
-<<<<<<< HEAD
-                fallback{"{0} – {1}"}
-=======
->>>>>>> 626889fb
                 y{
                     y{"y – y G"}
                 }
@@ -219,23 +174,9 @@
                     d{"M/d/y – M/d/y GGGGG"}
                     y{"M/d/y – M/d/y GGGGG"}
                 }
-<<<<<<< HEAD
             }
         }
         gregorian{
-            AmPmMarkers{
-                "AM",
-                "PM",
-            }
-            AmPmMarkersAbbr{
-                "AM",
-                "PM",
-            }
-=======
-            }
-        }
-        gregorian{
->>>>>>> 626889fb
             DateTimePatterns{
                 "HH:mm:ss zzzz",
                 "HH:mm:ss z",
@@ -245,10 +186,7 @@
                 "MMMM d, y",
                 "MMM d, y",
                 "M/d/yy",
-<<<<<<< HEAD
-                "{1} {0}",
-=======
->>>>>>> 626889fb
+                "{1} {0}",
                 "{1} {0}",
                 "{1} {0}",
                 "{1} {0}",
@@ -260,33 +198,7 @@
                 "{1} {0}",
                 "{1} {0}",
             }
-            DateTimeSkeletons{
-                "HHmmsszzzz",
-                "HHmmssz",
-                "HHmmss",
-                "HHmm",
-                "yMMMMEEEEd",
-                "yMMMMd",
-                "yMMMd",
-                "yMMdd",
-            }
-            DateTimePatterns%atTime{
-                "{1} {0}",
-                "{1} 'kwi' {0}",
-                "{1} {0}",
-                "{1} {0}",
-            }
             availableFormats{
-<<<<<<< HEAD
-                Bh{"h B"}
-                Bhm{"h:mm B"}
-                Bhms{"h:mm:ss B"}
-                EBhm{"E h:mm B"}
-                EBhms{"E h:mm:ss B"}
-                EHm{"E HH:mm"}
-                EHms{"E HH:mm:ss"}
-=======
->>>>>>> 626889fb
                 Ed{"d E"}
                 Ehm{"E h:mm a"}
                 Ehms{"E h:mm:ss a"}
@@ -295,37 +207,14 @@
                 GyMMMEd{"E, MMM d, y G"}
                 GyMMMd{"MMM d, y G"}
                 GyMd{"M/d/y G"}
-<<<<<<< HEAD
-                H{"HH"}
-                Hm{"HH:mm"}
-                Hms{"HH:mm:ss"}
-                Hmsv{"HH:mm:ss v"}
-                Hmv{"HH:mm v"}
-                M{"L"}
-                MEd{"E, M/d"}
-                MMM{"LLL"}
-                MMMEd{"E, MMM d"}
-                MMMMW{
-                    one{"'week' W 'of' MMMM"}
-                    other{"'week' W 'of' MMMM"}
-                }
-                MMMMd{"MMMM d"}
-                MMMd{"MMM d"}
-=======
                 MEd{"E, M/d"}
                 MMMEd{"E, MMM d"}
->>>>>>> 626889fb
                 Md{"M/d"}
                 h{"h a"}
                 hm{"h:mm a"}
                 hms{"h:mm:ss a"}
                 hmsv{"h:mm:ss a v"}
                 hmv{"h:mm a v"}
-<<<<<<< HEAD
-                ms{"mm:ss"}
-                y{"y"}
-=======
->>>>>>> 626889fb
                 yM{"M/y"}
                 yMEd{"E, M/d/y"}
                 yMMM{"MMM y"}
@@ -335,13 +224,6 @@
                 yMd{"M/d/y"}
                 yQQQ{"QQQ y"}
                 yQQQQ{"QQQQ y"}
-<<<<<<< HEAD
-                yw{
-                    one{"'week' w 'of' Y"}
-                    other{"'week' w 'of' Y"}
-                }
-=======
->>>>>>> 626889fb
             }
             dayNames{
                 format{
@@ -391,26 +273,6 @@
                         "Sin",
                         "Hl",
                         "Mgq",
-<<<<<<< HEAD
-                    }
-                    wide{
-                        "Cawe",
-                        "Mvulo",
-                        "Lwesibini",
-                        "Lwesithathu",
-                        "Lwesine",
-                        "Lwesihlanu",
-                        "Mgqibelo",
-=======
->>>>>>> 626889fb
-                    }
-                }
-            }
-            dayPeriod{
-                stand-alone{
-                    abbreviated{
-                        am{"AM"}
-                        pm{"PM"}
                     }
                 }
             }
@@ -466,19 +328,6 @@
                     M{"M/d/y – M/d/y G"}
                     d{"M/d/y – M/d/y G"}
                     y{"M/d/y – M/d/y G"}
-<<<<<<< HEAD
-                }
-                Hm{
-                    H{"HH:mm–HH:mm"}
-                    m{"HH:mm–HH:mm"}
-                }
-                Hmv{
-                    m{"HH:mm–HH:mm v"}
-                }
-                Hv{
-                    H{"HH–HH v"}
-=======
->>>>>>> 626889fb
                 }
                 M{
                     M{"M – M"}
@@ -505,10 +354,6 @@
                 d{
                     d{"d – d"}
                 }
-<<<<<<< HEAD
-                fallback{"{0} – {1}"}
-=======
->>>>>>> 626889fb
                 h{
                     a{"h a – h a"}
                     h{"h–h a"}
@@ -629,13 +474,6 @@
                         "Kota 2",
                         "Kota 3",
                         "Kota 4",
-<<<<<<< HEAD
-                    }
-                    narrow{
-                        "1",
-                        "2",
-                        "3",
-                        "4",
                     }
                     wide{
                         "ikota yoku-1",
@@ -644,34 +482,9 @@
                         "ikota yesi-4",
                     }
                 }
-                stand-alone{
-                    abbreviated{
-                        "Kota 1",
-                        "Kota 2",
-                        "Kota 3",
-                        "Kota 4",
-=======
->>>>>>> 626889fb
-                    }
-                    wide{
-                        "ikota yoku-1",
-                        "ikota yesi-2",
-                        "ikota yesi-3",
-                        "ikota yesi-4",
-                    }
-                }
             }
         }
     }
-<<<<<<< HEAD
-    delimiters{
-        alternateQuotationEnd{"’"}
-        alternateQuotationStart{"‘"}
-        quotationEnd{"”"}
-        quotationStart{"“"}
-    }
-=======
->>>>>>> 626889fb
     fields{
         day{
             dn{"usuku"}
@@ -681,24 +494,6 @@
                 "1"{"ngomso"}
             }
         }
-<<<<<<< HEAD
-        day-narrow{
-            dn{"usuku"}
-            relative{
-                "-1"{"izolo"}
-                "0"{"namhlanje"}
-                "1"{"ngomso"}
-            }
-        }
-        day-short{
-            relative{
-                "-1"{"izolo"}
-                "0"{"namhlanje"}
-                "1"{"ngomso"}
-            }
-        }
-=======
->>>>>>> 626889fb
         dayperiod{
             dn{"Kusasa/Emva kwemini"}
         }
@@ -759,12 +554,9 @@
         second{
             dn{"umzuzwana"}
         }
-<<<<<<< HEAD
-=======
         second-narrow{
             dn{"mzuzwa."}
         }
->>>>>>> 626889fb
         second-short{
             dn{"zuzwa."}
         }
@@ -784,10 +576,6 @@
                 "0"{"kule vek."}
                 "1"{"veki eza."}
             }
-<<<<<<< HEAD
-            relativePeriod{"veki ye {0}"}
-=======
->>>>>>> 626889fb
         }
         week-short{
             dn{"ive."}
@@ -829,18 +617,11 @@
             dn{"ingingqi yexesha"}
         }
     }
-<<<<<<< HEAD
-    measurementSystemNames{
-        UK{"UK"}
-        US{"US"}
-        metric{"Metric"}
-=======
     listPattern{
         or-narrow{
             2{"{0} okanye {1}"}
             end{"{0}, okanye {1}"}
         }
->>>>>>> 626889fb
     }
     personNames{
         nameOrderLocales{
