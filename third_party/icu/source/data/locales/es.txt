--- conflicted
+++ resolved
@@ -22,11 +22,6 @@
                 range{"{0}-{1}"}
             }
             patterns{
-<<<<<<< HEAD
-                accountingFormat{"#,##0.00 ¤"}
-                accountingFormat%noCurrency{"#,##0.00"}
-=======
->>>>>>> 626889fb
                 currencyFormat{"#,##0.00 ¤"}
                 percentFormat{"#,##0 %"}
             }
@@ -238,29 +233,14 @@
                 GyMMM{"M-r"}
                 GyMMMEd{"E, d-M-r"}
                 GyMMMd{"d-M-r"}
-<<<<<<< HEAD
-                H{"HH"}
-                Hm{"HH:mm"}
-                Hms{"HH:mm:ss"}
-                M{"L"}
-=======
->>>>>>> 626889fb
                 MEd{"E, d-M"}
                 MMM{"L"}
                 MMMEd{"E d-M"}
                 MMMd{"d-M"}
                 Md{"d-M"}
-<<<<<<< HEAD
-                d{"d"}
                 h{"hh a"}
                 hm{"hh:mm a"}
                 hms{"hh:mm:ss a"}
-                ms{"mm:ss"}
-=======
-                h{"hh a"}
-                hm{"hh:mm a"}
-                hms{"hh:mm:ss a"}
->>>>>>> 626889fb
                 y{"r"}
                 yyyy{"r"}
                 yyyyM{"M-r"}
@@ -326,19 +306,11 @@
                 "d 'de' MMMM 'de' y G",
                 "d 'de' MMM 'de' y G",
                 "d/M/y GGGGG",
-<<<<<<< HEAD
                 "{1}, {0}",
                 "{1}, {0}",
                 "{1}, {0}",
                 "{1}, {0}",
                 "{1}, {0}",
-=======
-                "{1}, {0}",
-                "{1}, {0}",
-                "{1}, {0}",
-                "{1}, {0}",
-                "{1}, {0}",
->>>>>>> 626889fb
             }
             DateTimeSkeletons{
                 "Hmmsszzzz",
@@ -362,30 +334,15 @@
                 GyMMMMd{"d 'de' MMMM 'de' y G"}
                 GyMMMd{"d MMM y G"}
                 GyMd{"d/M/y GGGGG"}
-<<<<<<< HEAD
-                H{"HH"}
-                Hm{"HH:mm"}
-                Hms{"HH:mm:ss"}
-                M{"L"}
-=======
->>>>>>> 626889fb
                 MEd{"E, d/M"}
                 MMMEd{"E, d MMM"}
                 MMMMEd{"E, d 'de' MMMM"}
                 MMMMd{"d 'de' MMMM"}
                 MMMd{"d MMM"}
                 Md{"d/M"}
-<<<<<<< HEAD
-                d{"d"}
                 h{"h a"}
                 hm{"h:mm a"}
                 hms{"h:mm:ss a"}
-                ms{"mm:ss"}
-=======
-                h{"h a"}
-                hm{"h:mm a"}
-                hms{"h:mm:ss a"}
->>>>>>> 626889fb
                 y{"y G"}
                 yyyy{"y G"}
                 yyyyM{"M/y GGGGG"}
@@ -438,12 +395,6 @@
                     M{"d/M/y – d/M/y GGGGG"}
                     d{"d/M/y – d/M/y GGGGG"}
                     y{"d/M/y – d/M/y GGGGG"}
-<<<<<<< HEAD
-                }
-                H{
-                    H{"HH–HH"}
-=======
->>>>>>> 626889fb
                 }
                 Hm{
                     H{"HH:mm – HH:mm"}
@@ -475,12 +426,6 @@
                     M{"d/M – d/M"}
                     d{"d/M – d/M"}
                 }
-<<<<<<< HEAD
-                d{
-                    d{"d–d"}
-                }
-=======
->>>>>>> 626889fb
                 h{
                     a{"h a – h a"}
                     h{"h–h a"}
@@ -544,13 +489,6 @@
             AmPmMarkersAbbr{
                 "a. m.",
                 "p. m.",
-<<<<<<< HEAD
-            }
-            AmPmMarkersNarrow{
-                "a. m.",
-                "p. m.",
-=======
->>>>>>> 626889fb
             }
             DateTimePatterns{
                 "H:mm:ss (zzzz)",
@@ -566,19 +504,6 @@
                 "{1}, {0}",
                 "{1}, {0}",
                 "{1}, {0}",
-<<<<<<< HEAD
-            }
-            DateTimeSkeletons{
-                "Hmmsszzzz",
-                "Hmmssz",
-                "Hmmss",
-                "Hmm",
-                "yMMMMEEEEd",
-                "yMMMMd",
-                "yMMMd",
-                "yyMd",
-=======
->>>>>>> 626889fb
             }
             DateTimeSkeletons{
                 "Hmmsszzzz",
@@ -622,21 +547,12 @@
                 MMd{"d/M"}
                 MMdd{"d/M"}
                 Md{"d/M"}
-<<<<<<< HEAD
-                d{"d"}
-=======
->>>>>>> 626889fb
                 h{"h a"}
                 hm{"h:mm a"}
                 hms{"h:mm:ss a"}
                 hmsv{"h:mm:ss a v"}
                 hmsvvvv{"h:mm:ss a (vvvv)"}
                 hmv{"h:mm a v"}
-<<<<<<< HEAD
-                ms{"mm:ss"}
-                y{"y"}
-=======
->>>>>>> 626889fb
                 yM{"M/y"}
                 yMEd{"EEE, d/M/y"}
                 yMM{"M/y"}
@@ -708,28 +624,11 @@
                 }
                 stand-alone{
                     abbreviated{
-<<<<<<< HEAD
-                        am{"a. m."}
                         evening1{"tarde"}
                         morning1{"madrugada"}
                         morning2{"mañana"}
                         night1{"noche"}
                         noon{"mediodía"}
-                        pm{"p. m."}
-                    }
-                    narrow{
-                        am{"a. m."}
-=======
->>>>>>> 626889fb
-                        evening1{"tarde"}
-                        morning1{"madrugada"}
-                        morning2{"mañana"}
-                        night1{"noche"}
-                        noon{"mediodía"}
-<<<<<<< HEAD
-                        pm{"p. m."}
-=======
->>>>>>> 626889fb
                     }
                     wide{
                         am{"a. m."}
@@ -837,12 +736,6 @@
                 Md{
                     M{"d/M – d/M"}
                     d{"d/M – d/M"}
-<<<<<<< HEAD
-                }
-                d{
-                    d{"d–d"}
-=======
->>>>>>> 626889fb
                 }
                 h{
                     a{"h a – h a"}
@@ -861,12 +754,6 @@
                 hv{
                     a{"h a – h a v"}
                     h{"h–h a v"}
-<<<<<<< HEAD
-                }
-                y{
-                    y{"y–y"}
-=======
->>>>>>> 626889fb
                 }
                 yM{
                     M{"M/y – M/y"}
@@ -1248,29 +1135,6 @@
                 }
             }
         }
-<<<<<<< HEAD
-        day-narrow{
-            dn{"d"}
-            relative{
-                "-1"{"ayer"}
-                "-2"{"anteayer"}
-                "0"{"hoy"}
-                "1"{"mañana"}
-                "2"{"pasado mañana"}
-            }
-            relativeTime{
-                future{
-                    one{"dentro de {0} d"}
-                    other{"dentro de {0} d"}
-                }
-                past{
-                    one{"hace {0} d"}
-                    other{"hace {0} d"}
-                }
-            }
-        }
-=======
->>>>>>> 626889fb
         day-short{
             dn{"d"}
             relativeTime{
@@ -1969,11 +1833,7 @@
             }
         }
         namePattern{
-<<<<<<< HEAD
-            givenFirst-long-addressing-formal{"{prefix} {surname} {surname2}"}
-=======
             givenFirst-long-addressing-formal{"{title} {surname} {surname2}"}
->>>>>>> 626889fb
             givenFirst-long-addressing-informal{"{given-informal}"}
             givenFirst-long-monogram-formal{
                 "{given-monogram-allCaps}{surname-monogram-allCaps}{surname2-monogram"
@@ -1983,16 +1843,6 @@
                 "{given-informal-monogram-allCaps}{surname-monogram-allCaps}{surname2"
                 "-monogram-allCaps}"
             }
-<<<<<<< HEAD
-            givenFirst-long-referring-informal{"{given-informal} {surname} {surname2}"}
-            givenFirst-medium-addressing-formal{"{prefix} {surname}"}
-            givenFirst-medium-addressing-informal{"{given-informal}"}
-            givenFirst-medium-monogram-formal{"{surname-monogram-allCaps}"}
-            givenFirst-medium-monogram-informal{"{given-informal-monogram-allCaps}"}
-            givenFirst-medium-referring-formal{"{given} {given2-initial} {surname}"}
-            givenFirst-medium-referring-informal{"{given-informal} {surname}"}
-            givenFirst-short-addressing-formal{"{prefix} {surname}"}
-=======
             givenFirst-long-referring-formal{"{title} {given} {given2} {surname} {generation}, {credentials}"}
             givenFirst-long-referring-informal{"{given-informal} {surname} {surname2}"}
             givenFirst-medium-addressing-formal{"{title} {surname}"}
@@ -2002,90 +1852,55 @@
             givenFirst-medium-referring-formal{"{given} {given2-initial} {surname} {generation}, {credentials}"}
             givenFirst-medium-referring-informal{"{given-informal} {surname}"}
             givenFirst-short-addressing-formal{"{title} {surname}"}
->>>>>>> 626889fb
             givenFirst-short-addressing-informal{"{given-informal}"}
             givenFirst-short-monogram-formal{"{surname-monogram-allCaps}"}
             givenFirst-short-monogram-informal{"{given-informal-monogram-allCaps}"}
             givenFirst-short-referring-formal{"{given-initial} {given2-initial} {surname}"}
             givenFirst-short-referring-informal{"{given-informal} {surname-initial}"}
             sorting-long-referring-formal{
-<<<<<<< HEAD
-                "{surname}, {prefix} {given} {given2}",
-                "{surname} {surname2}, {prefix} {given} {given2}",
-=======
                 "{surname}, {title} {given} {given2}",
                 "{surname} {surname2}, {title} {given} {given2}",
->>>>>>> 626889fb
             }
             sorting-long-referring-informal{
                 "{surname} {surname2}, {given-informal}",
                 "{surname} {surname2}, {given-informal}",
             }
             sorting-medium-referring-formal{
-<<<<<<< HEAD
-                "{surname}, {prefix} {given} {given2-initial}",
-                "{surname} {surname2}, {prefix} {given} {given2-initial}",
-=======
                 "{surname}, {title} {given} {given2-initial}",
                 "{surname} {surname2}, {title} {given} {given2-initial}",
->>>>>>> 626889fb
             }
             sorting-medium-referring-informal{
                 "{surname}, {given-informal}",
                 "{surname} {surname2}, {given-informal}",
             }
             sorting-short-referring-formal{
-<<<<<<< HEAD
-                "{surname}, {prefix} {given-initial} {given2-initial} {suffix}",
-=======
                 "{surname}, {title} {given} {given2}",
->>>>>>> 626889fb
                 "{surname}, {given-initial} {given2-initial}",
             }
             sorting-short-referring-informal{
                 "{surname}, {given-informal}",
                 "{surname}, {given-informal}",
             }
-<<<<<<< HEAD
-            surnameFirst-long-addressing-formal{"{prefix} {surname}"}
-            surnameFirst-long-addressing-informal{"{given-informal}"}
-            surnameFirst-long-monogram-formal{
-                "{surname-monogram-allCaps}{given-monogram-allCaps}{given2-monogram-a"
-                "llCaps}"
-            }
-            surnameFirst-long-monogram-informal{"{surname-monogram-allCaps}{given-informal-monogram-allCaps}"}
-            surnameFirst-long-referring-formal{"{surname} {surname2} {given} {given2}"}
-            surnameFirst-long-referring-informal{"{surname} {surname2} {given-informal}"}
-            surnameFirst-medium-addressing-formal{"{prefix} {surname}"}
-=======
             surnameFirst-long-addressing-formal{"{title} {surname}"}
             surnameFirst-long-addressing-informal{"{given-informal}"}
             surnameFirst-long-monogram-informal{"{surname-monogram-allCaps}{given-informal-monogram-allCaps}"}
             surnameFirst-long-referring-formal{"{surname} {surname2} {given} {given2} {generation}, {credentials}"}
             surnameFirst-long-referring-informal{"{surname} {surname2} {given-informal}"}
             surnameFirst-medium-addressing-formal{"{title} {surname}"}
->>>>>>> 626889fb
             surnameFirst-medium-addressing-informal{"{given-informal}"}
             surnameFirst-medium-monogram-formal{"{surname-monogram-allCaps}"}
             surnameFirst-medium-monogram-informal{"{given-informal-monogram-allCaps}"}
             surnameFirst-medium-referring-formal{"{surname} {given} {given2-initial}"}
             surnameFirst-medium-referring-informal{"{surname} {given-informal}"}
-<<<<<<< HEAD
-            surnameFirst-short-addressing-formal{"{prefix} {surname}"}
-=======
             surnameFirst-short-addressing-formal{"{title} {surname}"}
->>>>>>> 626889fb
             surnameFirst-short-addressing-informal{"{given-informal}"}
             surnameFirst-short-monogram-formal{"{surname-monogram-allCaps}"}
             surnameFirst-short-monogram-informal{"{given-informal-monogram-allCaps}"}
             surnameFirst-short-referring-formal{"{surname} {given-initial} {given2-initial}"}
             surnameFirst-short-referring-informal{"{surname} {given-initial}"}
         }
-<<<<<<< HEAD
-=======
         parameterDefault{
             formality{"informal"}
         }
->>>>>>> 626889fb
     }
 }