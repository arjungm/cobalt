﻿// © 2016 and later: Unicode, Inc. and others.
// License & terms of use: http://www.unicode.org/copyright.html
// Generated using tools/cldr/cldr-to-icu/build-icu-data.xml
lb{
    AuxExemplarCharacters{"[áàăâåãā æ ç èĕêē ğ íìĭîïİī ı ñ óòŏôöøō œ ş ß úùŭûüū ÿ]"}
    Ellipsis{
        final{"{0} …"}
        initial{"… {0}"}
        medial{"{0} … {1}"}
    }
    ExemplarCharacters{"[aä b c d eéë f g h i j k l m n o p q r s t u v w x y z]"}
    ExemplarCharactersIndex{"[A B C D E F G H I J K L M N O P Q R S T U V W X Y Z]"}
    ExemplarCharactersPunctuation{
        "[\\- ‐‑ – — , ; \\: ! ? . … '‘‚ \u0022“„ « » ( ) \\[ \\] \\{ \\} § @ * / \\&"
        " #]"
    }
    NumberElements{
        latn{
            miscPatterns{
                atLeast{"≥ {0}"}
            }
            patterns{
                currencyFormat{"#,##0.00 ¤"}
                percentFormat{"#,##0 %"}
            }
            patternsLong{
                decimalFormat{
                    1000{
                        one{"0 Dausend"}
                        other{"0 Dausend"}
                    }
                    10000{
                        one{"00 Dausend"}
                        other{"00 Dausend"}
                    }
                    100000{
                        one{"000 Dausend"}
                        other{"000 Dausend"}
                    }
                    1000000{
                        one{"0 Millioun"}
                        other{"0 Milliounen"}
                    }
                    10000000{
                        one{"00 Milliounen"}
                        other{"00 Milliounen"}
                    }
                    100000000{
                        one{"000 Milliounen"}
                        other{"000 Milliounen"}
                    }
                    1000000000{
                        one{"0 Milliard"}
                        other{"0 Milliarden"}
                    }
                    10000000000{
                        one{"00 Milliarden"}
                        other{"00 Milliarden"}
                    }
                    100000000000{
                        one{"000 Milliarden"}
                        other{"000 Milliarden"}
                    }
                    1000000000000{
                        one{"0 Billioun"}
                        other{"0 Billiounen"}
                    }
                    10000000000000{
                        one{"00 Billiounen"}
                        other{"00 Billiounen"}
                    }
                    100000000000000{
                        one{"000 Billiounen"}
                        other{"000 Billiounen"}
                    }
                }
            }
            patternsShort{
                decimalFormat{
                    1000{
                        one{"0 Dsd'.'"}
                        other{"0 Dsd'.'"}
                    }
                    10000{
                        one{"00 Dsd'.'"}
                        other{"00 Dsd'.'"}
                    }
                    100000{
                        one{"000 Dsd'.'"}
                        other{"000 Dsd'.'"}
                    }
                    1000000{
                        one{"0 Mio'.'"}
                        other{"0 Mio'.'"}
                    }
                    10000000{
                        one{"00 Mio'.'"}
                        other{"00 Mio'.'"}
                    }
                    100000000{
                        one{"000 Mio'.'"}
                        other{"000 Mio'.'"}
                    }
                    1000000000{
                        one{"0 Mrd'.'"}
                        other{"0 Mrd'.'"}
                    }
                    10000000000{
                        one{"00 Mrd'.'"}
                        other{"00 Mrd'.'"}
                    }
                    100000000000{
                        one{"000 Mrd'.'"}
                        other{"000 Mrd'.'"}
                    }
                    1000000000000{
                        one{"0 Bio'.'"}
                        other{"0 Bio'.'"}
                    }
                    10000000000000{
                        one{"00 Bio'.'"}
                        other{"00 Bio'.'"}
                    }
                    100000000000000{
                        one{"000 Bio'.'"}
                        other{"000 Bio'.'"}
                    }
                }
            }
            symbols{
                decimal{","}
                group{"."}
            }
        }
    }
    calendar{
        chinese{
            DateTimePatterns{
                "HH:mm:ss zzzz",
                "HH:mm:ss z",
                "HH:mm:ss",
                "HH:mm",
                "EEEE, d. MMMM U",
                "d. MMMM U",
                "dd.MM U",
                "dd.MM.yy",
                "{1} {0}",
                "{1} {0}",
                "{1} {0}",
                "{1} {0}",
                "{1} {0}",
            }
            DateTimeSkeletons{
                "HHmmsszzzz",
                "HHmmssz",
                "HHmmss",
                "HHmm",
                "UMMMMEEEEd",
                "UMMMMd",
                "UMMdd",
                "yyMMdd",
<<<<<<< HEAD
            }
            cyclicNameSets{
                zodiacs{
                    format{
                        abbreviated{
                            "Rat",
                            "Ochs",
                            "Tiger",
                            "Kannéngchen",
                            "Draach",
                            "Schlaang",
                            "Päerd",
                            "Geess",
                            "Af",
                            "Hong",
                            "Hond",
                            "Schwäin",
                        }
                    }
                }
=======
>>>>>>> 626889fb
            }
            cyclicNameSets{
                zodiacs{
                    format{
                        abbreviated{
                            "Rat",
                            "Ochs",
                            "Tiger",
                            "Kannéngchen",
                            "Draach",
                            "Schlaang",
                            "Päerd",
                            "Geess",
                            "Af",
                            "Hong",
                            "Hond",
                            "Schwäin",
                        }
                    }
                }
            }
        }
        generic{
            DateTimePatterns{
                "HH:mm:ss zzzz",
                "HH:mm:ss z",
                "HH:mm:ss",
                "HH:mm",
                "EEEE, d. MMMM y G",
                "d. MMMM y G",
                "dd.MM.y G",
                "dd.MM.yy GGGGG",
                "{1} {0}",
                "{1} {0}",
                "{1} {0}",
                "{1} {0}",
                "{1} {0}",
            }
            DateTimeSkeletons{
                "HHmmsszzzz",
                "HHmmssz",
                "HHmmss",
                "HHmm",
                "GyMMMMEEEEd",
                "GyMMMMd",
                "GyMMdd",
                "GGGGGyyMMdd",
            }
            availableFormats{
                Ed{"E, d."}
                Gy{"y G"}
                GyMMM{"MMM y G"}
                GyMMMEd{"E, d. MMM y G"}
                GyMMMd{"d. MMM y G"}
                MEd{"E, d.M."}
                MMMEd{"E, d. MMM"}
                MMMMd{"d. MMMM"}
                MMMd{"d. MMM"}
                Md{"d.M."}
                y{"y G"}
                yyyy{"y G"}
                yyyyM{"M.y GGGGG"}
                yyyyMEd{"E, d.M.y GGGGG"}
                yyyyMMM{"MMM y G"}
                yyyyMMMEd{"E, d. MMM y G"}
                yyyyMMMM{"MMMM y G"}
                yyyyMMMd{"d. MMM y G"}
                yyyyMd{"d.M.y GGGGG"}
                yyyyQQQ{"QQQ y G"}
                yyyyQQQQ{"QQQQ y G"}
            }
            intervalFormats{
                M{
                    M{"M.–M."}
                }
                MEd{
                    M{"E, dd.MM. – E, dd.MM."}
                    d{"E, dd.MM. – E, dd.MM."}
                }
                MMM{
                    M{"MMM–MMM"}
                }
                MMMEd{
                    M{"E, d. MMM – E, d. MMM"}
<<<<<<< HEAD
                    d{"E, d. – E, d. MMM"}
=======
                    d{"E, d. – E, d. MMM"}
>>>>>>> 626889fb
                }
                MMMd{
                    M{"d. MMM – d. MMM"}
                    d{"d.–d. MMM"}
                }
                Md{
                    M{"dd.MM. – dd.MM."}
                    d{"dd.MM. – dd.MM."}
                }
                d{
                    d{"d.–d."}
                }
<<<<<<< HEAD
                fallback{"{0} – {1}"}
=======
>>>>>>> 626889fb
                y{
                    y{"y–y G"}
                }
                yM{
                    M{"MM.y – MM.y G"}
                    y{"MM.y – MM.y G"}
                }
                yMEd{
                    M{"E, dd.MM.y – E, dd.MM.y G"}
                    d{"E, dd.MM.y – E, dd.MM.y G"}
                    y{"E, dd.MM.y – E, dd.MM.y G"}
                }
                yMMM{
                    M{"MMM–MMM y G"}
                    y{"MMM y – MMM y G"}
                }
                yMMMEd{
                    M{"E, d. MMM – E, d. MMM y G"}
<<<<<<< HEAD
                    d{"E, d. – E, d. MMM y G"}
=======
                    d{"E, d. – E, d. MMM y G"}
>>>>>>> 626889fb
                    y{"E, d. MMM y – E, d. MMM y G"}
                }
                yMMMM{
                    M{"MMMM–MMMM y G"}
                    y{"MMMM y – MMMM y G"}
                }
                yMMMd{
                    M{"d. MMM – d. MMM y G"}
                    d{"d.–d. MMM y G"}
                    y{"d. MMM y – d. MMM y G"}
                }
                yMd{
                    M{"dd.MM.y – dd.MM.y G"}
                    d{"dd.MM.y – dd.MM.y G"}
                    y{"dd.MM.y – dd.MM.y G"}
                }
            }
        }
        gregorian{
            AmPmMarkersAbbr{
                "moies",
                "nomëttes",
            }
            AmPmMarkersNarrow{
                "mo.",
                "nomë.",
            }
            DateTimePatterns{
                "HH:mm:ss zzzz",
                "HH:mm:ss z",
                "HH:mm:ss",
                "HH:mm",
                "EEEE, d. MMMM y",
                "d. MMMM y",
                "d. MMM y",
                "dd.MM.yy",
                "{1} {0}",
                "{1} {0}",
                "{1} {0}",
                "{1} {0}",
                "{1} {0}",
            }
            DateTimeSkeletons{
                "HHmmsszzzz",
                "HHmmssz",
                "HHmmss",
                "HHmm",
                "yMMMMEEEEd",
                "yMMMMd",
                "yMMMd",
                "yyMMdd",
<<<<<<< HEAD
            }
            appendItems{
                Timezone{"{0} {1}"}
=======
>>>>>>> 626889fb
            }
            availableFormats{
                EHm{"E, HH:mm"}
                EHms{"E, HH:mm:ss"}
                Ed{"E, d."}
                Ehm{"E, h:mm a"}
                Ehms{"E, h:mm:ss a"}
                Gy{"y G"}
                GyMMM{"MMM y G"}
                GyMMMEd{"E, d. MMM y G"}
                GyMMMd{"d. MMM y G"}
                H{"HH 'Auer'"}
                MEd{"E, d.M."}
                MMMEd{"E, d. MMM"}
                MMMMd{"d. MMMM"}
                MMMd{"d. MMM"}
                Md{"d.M."}
<<<<<<< HEAD
                d{"d"}
                h{"h a"}
                hm{"h:mm a"}
                hms{"h:mm:ss a"}
                ms{"mm:ss"}
                y{"y"}
=======
                h{"h a"}
                hm{"h:mm a"}
                hms{"h:mm:ss a"}
>>>>>>> 626889fb
                yM{"M.y"}
                yMEd{"E, d.M.y"}
                yMMM{"MMM y"}
                yMMMEd{"E, d. MMM y"}
                yMMMM{"MMMM y"}
                yMMMd{"d. MMM y"}
                yMd{"d.M.y"}
                yQQQ{"QQQ y"}
                yQQQQ{"QQQQ y"}
            }
            dayNames{
                format{
                    abbreviated{
                        "Son.",
                        "Méi.",
                        "Dën.",
                        "Mët.",
                        "Don.",
                        "Fre.",
                        "Sam.",
                    }
                    short{
                        "So.",
                        "Mé.",
                        "Dë.",
                        "Më.",
                        "Do.",
                        "Fr.",
                        "Sa.",
                    }
                    wide{
                        "Sonndeg",
                        "Méindeg",
                        "Dënschdeg",
                        "Mëttwoch",
                        "Donneschdeg",
                        "Freideg",
                        "Samschdeg",
                    }
                }
                stand-alone{
                    abbreviated{
                        "Son",
                        "Méi",
                        "Dën",
                        "Mët",
                        "Don",
                        "Fre",
                        "Sam",
                    }
                    narrow{
                        "S",
                        "M",
                        "D",
                        "M",
                        "D",
                        "F",
                        "S",
                    }
                }
            }
            eras{
                abbreviated{
                    "v. Chr.",
                    "n. Chr.",
                }
                abbreviated%variant{
                    "v. e. Z.",
                    "n. e. Z.",
                }
            }
            intervalFormats{
                H{
                    H{"HH–HH 'Auer'"}
                }
                Hv{
                    H{"HH–HH 'Auer' v"}
                }
                M{
                    M{"M.–M."}
                }
                MEd{
                    M{"E, dd.MM. – E, dd.MM."}
                    d{"E, dd.MM. – E, dd.MM."}
                }
                MMM{
                    M{"MMM–MMM"}
                }
                MMMEd{
                    M{"E, d. MMM – E, d. MMM"}
<<<<<<< HEAD
                    d{"E, d. – E, d. MMM"}
=======
                    d{"E, d. – E, d. MMM"}
>>>>>>> 626889fb
                }
                MMMd{
                    M{"d. MMM – d. MMM"}
                    d{"d.–d. MMM"}
                }
                Md{
                    M{"dd.MM. – dd.MM."}
                    d{"dd.MM. – dd.MM."}
                }
                d{
                    d{"d.–d."}
                }
<<<<<<< HEAD
                fallback{"{0} – {1}"}
=======
>>>>>>> 626889fb
                h{
                    a{"h a – h a"}
                    h{"h–h a"}
                }
                hm{
                    a{"h:mm a – h:mm a"}
                    h{"h:mm–h:mm a"}
                    m{"h:mm–h:mm a"}
                }
                hmv{
                    a{"h:mm a – h:mm a v"}
                    h{"h:mm–h:mm a v"}
                    m{"h:mm–h:mm a v"}
                }
                hv{
                    a{"h a – h a v"}
                    h{"h–h a v"}
<<<<<<< HEAD
                }
                y{
                    y{"y–y"}
=======
>>>>>>> 626889fb
                }
                yM{
                    M{"MM.y – MM.y"}
                    y{"MM.y – MM.y"}
                }
                yMEd{
                    M{"E, dd.MM.y – E, dd.MM.y"}
                    d{"E, dd.MM.y – E, dd.MM.y"}
                    y{"E, dd.MM.y – E, dd.MM.y"}
                }
                yMMM{
                    M{"MMM–MMM y"}
                    y{"MMM y – MMM y"}
                }
                yMMMEd{
                    M{"E, d. MMM – E, d. MMM y"}
<<<<<<< HEAD
                    d{"E, d. – E, d. MMM y"}
=======
                    d{"E, d. – E, d. MMM y"}
>>>>>>> 626889fb
                    y{"E, d. MMM y – E, d. MMM y"}
                }
                yMMMM{
                    M{"MMMM–MMMM y"}
                    y{"MMMM y – MMMM y"}
                }
                yMMMd{
                    M{"d. MMM – d. MMM y"}
                    d{"d.–d. MMM y"}
                    y{"d. MMM y – d. MMM y"}
                }
                yMd{
                    M{"dd.MM.y – dd.MM.y"}
                    d{"dd.MM.y – dd.MM.y"}
                    y{"dd.MM.y – dd.MM.y"}
                }
            }
            monthNames{
                format{
                    abbreviated{
                        "Jan.",
                        "Feb.",
                        "Mäe.",
                        "Abr.",
                        "Mee",
                        "Juni",
                        "Juli",
                        "Aug.",
                        "Sep.",
                        "Okt.",
                        "Nov.",
                        "Dez.",
                    }
                    wide{
                        "Januar",
                        "Februar",
                        "Mäerz",
                        "Abrëll",
                        "Mee",
                        "Juni",
                        "Juli",
                        "August",
                        "September",
                        "Oktober",
                        "November",
                        "Dezember",
                    }
                }
                stand-alone{
                    abbreviated{
                        "Jan",
                        "Feb",
                        "Mäe",
                        "Abr",
                        "Mee",
                        "Jun",
                        "Jul",
                        "Aug",
                        "Sep",
                        "Okt",
                        "Nov",
                        "Dez",
                    }
                    narrow{
                        "J",
                        "F",
                        "M",
                        "A",
                        "M",
                        "J",
                        "J",
                        "A",
                        "S",
                        "O",
                        "N",
                        "D",
                    }
                }
            }
            quarters{
                format{
                    abbreviated{
                        "Q1",
                        "Q2",
                        "Q3",
                        "Q4",
                    }
                    wide{
                        "1. Quartal",
                        "2. Quartal",
                        "3. Quartal",
                        "4. Quartal",
                    }
                }
            }
        }
<<<<<<< HEAD
        hebrew{
            eras{
                abbreviated{
                    "AM",
                }
            }
        }
        islamic{
            eras{
                abbreviated{
                    "AH",
                }
            }
        }
        japanese{
            DateTimePatterns{
                "HH:mm:ss zzzz",
                "HH:mm:ss z",
                "HH:mm:ss",
                "HH:mm",
                "EEEE, d. MMMM y G",
                "d. MMMM y G",
                "dd.MM.y G",
                "dd.MM.yy GGGGG",
                "{1} {0}",
                "{1} {0}",
                "{1} {0}",
                "{1} {0}",
                "{1} {0}",
            }
            DateTimeSkeletons{
                "HHmmsszzzz",
                "HHmmssz",
                "HHmmss",
                "HHmm",
                "GyMMMMEEEEd",
                "GyMMMMd",
                "GyMMdd",
                "GGGGGyyMMdd",
            }
        }
=======
>>>>>>> 626889fb
        roc{
            eras{
                abbreviated{
                    "Before R.O.C.",
                    "Minguo",
                }
            }
        }
    }
    delimiters{
        alternateQuotationEnd{"‘"}
        alternateQuotationStart{"‚"}
        quotationEnd{"“"}
        quotationStart{"„"}
    }
    fields{
        day{
            dn{"Dag"}
            relative{
                "-1"{"gëschter"}
                "0"{"haut"}
                "1"{"muer"}
            }
            relativeTime{
                future{
                    one{"an {0} Dag"}
                    other{"a(n) {0} Deeg"}
                }
                past{
                    one{"virun {0} Dag"}
                    other{"viru(n) {0} Deeg"}
                }
            }
        }
        day-narrow{
            relativeTime{
                future{
                    one{"+{0} D."}
                    other{"+{0} D."}
                }
                past{
                    one{"-{0} D."}
                    other{"-{0} D."}
                }
            }
        }
        day-short{
            dn{"D."}
            relativeTime{
                future{
                    one{"an {0} D."}
                    other{"a(n) {0} D."}
                }
                past{
                    one{"virun {0} D."}
                    other{"viru(n) {0} D."}
                }
            }
        }
        dayperiod{
            dn{"Dageshallschent"}
        }
        era{
            dn{"Epoch"}
        }
        fri{
            relative{
                "-1"{"leschte Freideg"}
                "0"{"dëse Freideg"}
                "1"{"nächste Freideg"}
            }
        }
        fri-narrow{
            relative{
                "-1"{"leschte Fr."}
                "0"{"dëse Fr."}
                "1"{"nächste Fr."}
            }
        }
        fri-short{
            relative{
                "-1"{"leschte Fre."}
                "0"{"dëse Fre."}
                "1"{"nächste Fre."}
            }
        }
        hour{
            dn{"Stonn"}
            relativeTime{
                future{
                    one{"an {0} Stonn"}
                    other{"a(n) {0} Stonnen"}
                }
                past{
                    one{"virun {0} Stonn"}
                    other{"viru(n) {0} Stonnen"}
                }
            }
        }
        hour-narrow{
            relativeTime{
                future{
                    one{"+{0} St."}
                    other{"+{0} St."}
                }
                past{
                    one{"-{0} St."}
                    other{"-{0} St."}
                }
            }
        }
        hour-short{
            dn{"St."}
            relativeTime{
                future{
                    one{"an {0} St."}
                    other{"a(n) {0} St."}
                }
                past{
                    one{"virun {0} St."}
                    other{"viru(n) {0} St."}
                }
            }
        }
        minute{
            dn{"Minutt"}
            relativeTime{
                future{
                    one{"an {0} Minutt"}
                    other{"a(n) {0} Minutten"}
                }
                past{
                    one{"virun {0} Minutt"}
                    other{"viru(n) {0} Minutten"}
                }
            }
        }
        minute-narrow{
            relativeTime{
                future{
                    one{"+{0} Min."}
                    other{"+{0} Min."}
                }
                past{
                    one{"-{0} Min."}
                    other{"-{0} Min."}
                }
            }
        }
        minute-short{
            dn{"Min."}
            relativeTime{
                future{
                    one{"an {0} Min."}
                    other{"a(n) {0} Min."}
                }
                past{
                    one{"virun {0} Min."}
                    other{"viru(n) {0} Min."}
                }
            }
        }
        mon{
            relative{
                "-1"{"leschte Méindeg"}
                "0"{"dëse Méindeg"}
                "1"{"nächste Méindeg"}
            }
        }
        mon-narrow{
            relative{
                "-1"{"leschte Mé."}
                "0"{"dëse Mé."}
                "1"{"nächste Mé."}
            }
        }
        mon-short{
            relative{
                "-1"{"leschte Méi."}
                "0"{"dëse Méi."}
                "1"{"nächste Méi."}
            }
        }
        month{
            dn{"Mount"}
            relative{
                "-1"{"leschte Mount"}
                "0"{"dëse Mount"}
                "1"{"nächste Mount"}
            }
            relativeTime{
                future{
                    one{"an {0} Mount"}
                    other{"a(n) {0} Méint"}
                }
                past{
                    one{"virun {0} Mount"}
                    other{"viru(n) {0} Méint"}
                }
            }
        }
        month-narrow{
            relativeTime{
                future{
                    one{"+{0} M."}
                    other{"+{0} M."}
                }
                past{
                    one{"-{0} M."}
                    other{"-{0} M."}
                }
            }
        }
        month-short{
            dn{"M."}
            relativeTime{
                future{
                    one{"an {0} M."}
                    other{"a(n) {0} M."}
                }
                past{
                    one{"virun {0} M."}
                    other{"viru(n) {0} M."}
                }
            }
        }
        quarter{
            dn{"Quartal"}
            relativeTime{
                future{
                    one{"an {0} Quartal"}
                    other{"a(n) {0} Quartaler"}
                }
                past{
                    one{"virun {0} Quartal"}
                    other{"viru(n) {0} Quartaler"}
                }
            }
        }
        quarter-narrow{
            relativeTime{
                future{
                    one{"+{0} Q."}
                    other{"+{0} Q."}
                }
                past{
                    one{"-{0} Q."}
                    other{"-{0} Q."}
                }
            }
        }
        quarter-short{
            dn{"Q."}
            relativeTime{
                future{
                    one{"an {0} Q."}
                    other{"a(n) {0} Q."}
                }
                past{
                    one{"virun {0} Q."}
                    other{"viru(n) {0} Q."}
                }
            }
        }
        sat{
            relative{
                "-1"{"leschte Samschdeg"}
                "0"{"dëse Samschdeg"}
                "1"{"nächste Samschdeg"}
            }
        }
        sat-narrow{
            relative{
                "-1"{"leschte Sa."}
                "0"{"dëse Sa."}
                "1"{"nächste Sa."}
            }
        }
        sat-short{
            relative{
                "-1"{"leschte Sam."}
                "0"{"dëse Sam."}
                "1"{"nächste Sam."}
            }
        }
        second{
            dn{"Sekonn"}
            relativeTime{
                future{
                    one{"an {0} Sekonn"}
                    other{"a(n) {0} Sekonnen"}
                }
                past{
                    one{"virun {0} Sekonn"}
                    other{"viru(n) {0} Sekonnen"}
                }
            }
        }
        second-narrow{
            relativeTime{
                future{
                    one{"+{0} Sek."}
                    other{"+{0} Sek."}
                }
                past{
                    one{"-{0} Sek."}
                    other{"-{0} Sek."}
                }
            }
        }
        second-short{
            dn{"Sek."}
            relativeTime{
                future{
                    one{"an {0} Sek."}
                    other{"a(n) {0} Sek."}
                }
                past{
                    one{"virun {0} Sek."}
                    other{"viru(n) {0} Sek."}
                }
            }
        }
        sun{
            relative{
                "-1"{"leschte Sonndeg"}
                "0"{"dëse Sonndeg"}
                "1"{"nächste Sonndeg"}
            }
        }
        sun-narrow{
            relative{
                "-1"{"leschte So."}
                "0"{"dëse So."}
                "1"{"nächste So."}
            }
        }
        sun-short{
            relative{
                "-1"{"leschte Son."}
                "0"{"dëse Son."}
                "1"{"nächste Son."}
            }
        }
        thu{
            relative{
                "-1"{"leschten Donneschdeg"}
                "0"{"dësen Donneschdeg"}
                "1"{"nächsten Donneschdeg"}
            }
        }
        thu-narrow{
            relative{
                "-1"{"leschten Do."}
                "0"{"dësen Do."}
                "1"{"nächsten Do."}
            }
        }
        thu-short{
            relative{
                "-1"{"leschten Don."}
                "0"{"dësen Don."}
                "1"{"nächsten Don."}
            }
        }
        tue{
            relative{
                "-1"{"leschten Dënschdeg"}
                "0"{"dësen Dënschdeg"}
                "1"{"nächsten Dënschdeg"}
            }
        }
        tue-short{
            relative{
                "-1"{"leschten Dë."}
                "0"{"dësen Dë."}
                "1"{"nächsten Dë."}
            }
        }
        wed{
            relative{
                "-1"{"leschte Mëttwoch"}
                "0"{"dëse Mëttwoch"}
                "1"{"nächste Mëttwoch"}
            }
        }
        wed-narrow{
            relative{
                "-1"{"leschte Më."}
                "0"{"dëse Më."}
                "1"{"nächste Më."}
            }
        }
        wed-short{
            relative{
                "-1"{"leschte Mët."}
                "0"{"dëse Mët."}
                "1"{"nächste Mët."}
            }
        }
        week{
            dn{"Woch"}
            relative{
                "-1"{"lescht Woch"}
                "0"{"dës Woch"}
                "1"{"nächst Woch"}
            }
            relativeTime{
                future{
                    one{"an {0} Woch"}
                    other{"a(n) {0} Wochen"}
                }
                past{
                    one{"virun {0} Woch"}
                    other{"viru(n) {0} Wochen"}
                }
            }
        }
        week-narrow{
            relativeTime{
                future{
                    one{"+{0} W."}
                    other{"+{0} W."}
                }
                past{
                    one{"-{0} W."}
                    other{"-{0} W."}
                }
            }
        }
        week-short{
            dn{"W."}
            relativeTime{
                future{
                    one{"an {0} W."}
                    other{"a(n) {0} W."}
                }
                past{
                    one{"virun {0} W."}
                    other{"viru(n) {0} W."}
                }
            }
        }
        weekday{
            dn{"Wochendag"}
        }
        year{
            dn{"Joer"}
            relative{
                "-1"{"lescht Joer"}
                "0"{"dëst Joer"}
                "1"{"nächst Joer"}
            }
            relativeTime{
                future{
                    one{"an {0} Joer"}
                    other{"a(n) {0} Joer"}
                }
                past{
                    one{"virun {0} Joer"}
                    other{"viru(n) {0} Joer"}
                }
            }
        }
        year-narrow{
            relativeTime{
                future{
                    one{"+{0} J."}
                    other{"+{0} J."}
                }
                past{
                    one{"-{0} J."}
                    other{"-{0} J."}
                }
            }
        }
        year-short{
            dn{"J."}
            relativeTime{
                future{
                    one{"an {0} J."}
                    other{"a(n) {0} J."}
                }
                past{
                    one{"virun {0} J."}
                    other{"viru(n) {0} J."}
                }
            }
        }
        zone{
            dn{"Zäitzon"}
        }
    }
    listPattern{
        standard{
            2{"{0} a(n) {1}"}
            end{"{0} a(n) {1}"}
        }
        unit-narrow{
            2{"{0} {1}"}
            end{"{0} {1}"}
            middle{"{0} {1}"}
            start{"{0} {1}"}
        }
        unit-short{
            2{"{0}, {1}"}
            end{"{0}, {1}"}
        }
    }
    measurementSystemNames{
        UK{"Engleschen Eenheetesystem"}
        US{"Angloamerikaneschen Eenheetesystem"}
        metric{"Metreschen Eenheetesystem"}
    }
}<|MERGE_RESOLUTION|>--- conflicted
+++ resolved
@@ -159,29 +159,6 @@
                 "UMMMMd",
                 "UMMdd",
                 "yyMMdd",
-<<<<<<< HEAD
-            }
-            cyclicNameSets{
-                zodiacs{
-                    format{
-                        abbreviated{
-                            "Rat",
-                            "Ochs",
-                            "Tiger",
-                            "Kannéngchen",
-                            "Draach",
-                            "Schlaang",
-                            "Päerd",
-                            "Geess",
-                            "Af",
-                            "Hong",
-                            "Hond",
-                            "Schwäin",
-                        }
-                    }
-                }
-=======
->>>>>>> 626889fb
             }
             cyclicNameSets{
                 zodiacs{
@@ -266,11 +243,7 @@
                 }
                 MMMEd{
                     M{"E, d. MMM – E, d. MMM"}
-<<<<<<< HEAD
-                    d{"E, d. – E, d. MMM"}
-=======
                     d{"E, d. – E, d. MMM"}
->>>>>>> 626889fb
                 }
                 MMMd{
                     M{"d. MMM – d. MMM"}
@@ -283,10 +256,6 @@
                 d{
                     d{"d.–d."}
                 }
-<<<<<<< HEAD
-                fallback{"{0} – {1}"}
-=======
->>>>>>> 626889fb
                 y{
                     y{"y–y G"}
                 }
@@ -305,11 +274,7 @@
                 }
                 yMMMEd{
                     M{"E, d. MMM – E, d. MMM y G"}
-<<<<<<< HEAD
-                    d{"E, d. – E, d. MMM y G"}
-=======
                     d{"E, d. – E, d. MMM y G"}
->>>>>>> 626889fb
                     y{"E, d. MMM y – E, d. MMM y G"}
                 }
                 yMMMM{
@@ -361,12 +326,6 @@
                 "yMMMMd",
                 "yMMMd",
                 "yyMMdd",
-<<<<<<< HEAD
-            }
-            appendItems{
-                Timezone{"{0} {1}"}
-=======
->>>>>>> 626889fb
             }
             availableFormats{
                 EHm{"E, HH:mm"}
@@ -384,18 +343,9 @@
                 MMMMd{"d. MMMM"}
                 MMMd{"d. MMM"}
                 Md{"d.M."}
-<<<<<<< HEAD
-                d{"d"}
                 h{"h a"}
                 hm{"h:mm a"}
                 hms{"h:mm:ss a"}
-                ms{"mm:ss"}
-                y{"y"}
-=======
-                h{"h a"}
-                hm{"h:mm a"}
-                hms{"h:mm:ss a"}
->>>>>>> 626889fb
                 yM{"M.y"}
                 yMEd{"E, d.M.y"}
                 yMMM{"MMM y"}
@@ -486,11 +436,7 @@
                 }
                 MMMEd{
                     M{"E, d. MMM – E, d. MMM"}
-<<<<<<< HEAD
-                    d{"E, d. – E, d. MMM"}
-=======
                     d{"E, d. – E, d. MMM"}
->>>>>>> 626889fb
                 }
                 MMMd{
                     M{"d. MMM – d. MMM"}
@@ -503,10 +449,6 @@
                 d{
                     d{"d.–d."}
                 }
-<<<<<<< HEAD
-                fallback{"{0} – {1}"}
-=======
->>>>>>> 626889fb
                 h{
                     a{"h a – h a"}
                     h{"h–h a"}
@@ -524,12 +466,6 @@
                 hv{
                     a{"h a – h a v"}
                     h{"h–h a v"}
-<<<<<<< HEAD
-                }
-                y{
-                    y{"y–y"}
-=======
->>>>>>> 626889fb
                 }
                 yM{
                     M{"MM.y – MM.y"}
@@ -546,11 +482,7 @@
                 }
                 yMMMEd{
                     M{"E, d. MMM – E, d. MMM y"}
-<<<<<<< HEAD
-                    d{"E, d. – E, d. MMM y"}
-=======
                     d{"E, d. – E, d. MMM y"}
->>>>>>> 626889fb
                     y{"E, d. MMM y – E, d. MMM y"}
                 }
                 yMMMM{
@@ -647,50 +579,6 @@
                 }
             }
         }
-<<<<<<< HEAD
-        hebrew{
-            eras{
-                abbreviated{
-                    "AM",
-                }
-            }
-        }
-        islamic{
-            eras{
-                abbreviated{
-                    "AH",
-                }
-            }
-        }
-        japanese{
-            DateTimePatterns{
-                "HH:mm:ss zzzz",
-                "HH:mm:ss z",
-                "HH:mm:ss",
-                "HH:mm",
-                "EEEE, d. MMMM y G",
-                "d. MMMM y G",
-                "dd.MM.y G",
-                "dd.MM.yy GGGGG",
-                "{1} {0}",
-                "{1} {0}",
-                "{1} {0}",
-                "{1} {0}",
-                "{1} {0}",
-            }
-            DateTimeSkeletons{
-                "HHmmsszzzz",
-                "HHmmssz",
-                "HHmmss",
-                "HHmm",
-                "GyMMMMEEEEd",
-                "GyMMMMd",
-                "GyMMdd",
-                "GGGGGyyMMdd",
-            }
-        }
-=======
->>>>>>> 626889fb
         roc{
             eras{
                 abbreviated{
