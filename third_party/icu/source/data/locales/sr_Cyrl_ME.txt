--- conflicted
+++ resolved
@@ -65,13 +65,6 @@
                     }
                 }
                 stand-alone{
-<<<<<<< HEAD
-                    abbreviated{
-                        am{"прије подне"}
-                        pm{"по подне"}
-                    }
-=======
->>>>>>> 626889fb
                     narrow{
                         am{"a"}
                         pm{"p"}
