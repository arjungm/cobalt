--- conflicted
+++ resolved
@@ -44,36 +44,6 @@
         " 漂 漏 演 漠 漢 漫 漲 漸 漿 潔 潘 潛 潮 澡 澤 澳 激 濃 濕 濟 濤 濫 濱 瀏 灌 灣 火 灰 災 炎 炮 炸 為 烈 烏 烘 烤 烹"
         " 焊 焙 無 焦 焰 然 煙 煞 照 煩 煮 熊 熟 熱 燃 燈 燒 燙 營 爆 爍 爐 爛 爪 爬 爭 爵 父 爸 爺 爽 爾 牆 片 版 牌 牙 牛"
         " 牠 牧 物 牲 特 牽 犀 犧 犬 犯 狀 狂 狐 狗 狠 狡 狸 狼 猛 猜 猩 猴 猶 猾 猿 獄 獅 獎 獨 獲 獸 獺 獻 獾 玄 率 玉 王"
-<<<<<<< HEAD
-        " 玩 玫 玲 玻 珊 珍 珠 珥 班 現 球 理 琉 琪 琴 瑙 瑜 瑞 瑟 瑤 瑪 瑰 環 瓜 瓢 瓦 瓶 甕 甘 甚 甜 生 產 用 田-申 男 甸"
-        " 界 留 畢 略 番 畫 異 當 疆 疏 疑 疲 疼 疾 病 痕 痛 痴 瘋 瘦 瘧 療 癡 癸 登-百 皂 的 皆 皇 皮 皿 盃 盆 盈 益 盔 盛"
-        " 盜 盟 盡 監-盥 盧 目 盲 直 相 盼 盾 省 眉 看 真 眠 眼 眾 睏 睛 睡 督 瞇 瞌 瞧 瞪 瞭 矛 矣 知 短 石 砂 砍 研 砲 破"
-        " 硬 碎 碗 碟 碧 碩 碰 確 碼 磁 磚 磨 磯 礎 礙 礫 示 社 祈 祕 祖 祚 祛 祝 神 祥 票 祿 禁 禍-福 禪 禮 禱 禿-私 秋 科"
-        " 秒 秘 租 秤 秦 移 稅 程 稍 種 稱 稻 稿 穀 穆 穌 積 穩 究 穹 空 穿 突 窄 窗 窩 窮 窶 立 站 竟 章 童 端 競 竹 竿 笑"
-        " 笛 符 笨 第 筆 等 筋 答 策 筷 箏 箔 算 管 箭 箱 節 範 篇 築 篷 簡 簫 簽 簿 籃 籌 籍 籠 籤 米 粉 粗 粵 精 糊 糕 糖"
-        " 糟 糥 系 糾 紀 約 紅 紉 納 紐 純 紙-紛 素 索 紫 紮-細 紳 紹 終 組 結 絕 絡 給 統 絲 經 綜 綠 維 綱 網 綽 綿 緊 緒"
-        " 線 緣 編 緩 緬 緯 練 縛 縣 縫 縮 縱 總 績 繁 繃 繆 織 繞 繡 繩 繪 繳 繼 續 纖 缸 缺 罈 罐 罕 罩 罪 置 罰 署 罵 罷"
-        " 羅 羊 美 羞 群 義 羽 翁 習 翔 翰 翹 翻 翼 耀 老 考 者 而 耍 耐 耗 耳 耶 聊 聖 聚 聞 聯 聰 聲 職 聽 聾 肉 肌 肚 股"
-        " 肥 肩 肯 育 肺 背 胎 胖 胞 胡 胸 能 脆 脈 脖 脫 腐 腓 腔 腦 腰 腳 腹 腿 膚 膠 膽 臂 臉 臘 臟 臣 臥 臨 自 臭 至 致"
-        " 臺 與-舊 舌 舍 舒 舞 舟 航 般 船 艦 良 色 艾 芙 芝 芬 芭 花 芳 芽 苣 若 苦 英 茄 茅 茫 茲 茵 茶 茸 草 荒 荷 荼 莉"
-        " 莊 莎 莓 莖 莫 菇 菌 菜 菩 華 菲 萄 萊 萎 萬 萵 落 葉 著 葛 葡 葵 蒂 蒙 蒜 蒲 蒸 蒼 蓄 蓉 蓋 蓮 蔔 蔕 蔡 蔣 蔥 蔬"
-        " 蕉 蕭 蕾 薄 薑 薦 薩 薪 薯 藉 藍 藏 藝 藤 藥 蘆 蘇 蘋 蘑 蘭 蘿 虎 處 虛 號 虧 蚊 蚓 蚯 蛇 蛋 蛙 蜂 蜜 蜥 蜴 蝙 蝟"
-        " 蝠 蝦 蝶 螂 螃 融 螞 螢 螺 蟀 蟄 蟋 蟑 蟲 蟳 蟹 蟻 蠅 蠍 蠕 蠣 蠻 血 行 術 街 衛 衝 衡 衣 表 衫 袋 袍 被 裁 裂 裏"
-        " 裕 補 裝 裡 裱 裹 製 複 褐 褲 襪 襯 西 要 覆 見 規 視 親 覺 覽 觀 角 解 觸 言 訂 計 訊 討 訓 託 記 訝 訥 訪 設 許"
-        " 訴 診-証 評 詞 詢 試 詩 話-詳 誇 誌 認 誓 誕 語 誠 誤 說 誰 課 誼 調 談 請 諒 論 諸 諺 諾 謀 謂 謎 講 謝 證 識 譜"
-        " 警 譯 議 護 譽 讀 變 讓 讚 谷 豆 豈 豎 豐 豔 象 豪 豬 豹 貌 貓 貝 貞 負-貢 貨 貪-責 貴 買 費 貼 賀 資 賈 賓 賜 賞"
-        " 賢-賤 賦 質 賭 賴 賺 購 賽 贈 贊 贏 贛 赤 赫 走 起 超 越 趕 趙 趣 趨 足 跆 跌 跎 跑 距 跟 跡 跪 路 跳 踏 踢 踩 蹟"
-        " 蹤 躍 身 躲 車 軌 軍 軒 軟 軸 較 載 輔 輕 輛 輝 輩 輪 輯 輸 轉 轎 轟 辛 辜 辣 辦 辨 辭 辯-農 迅 迎 近 返 迦 迪 迫"
-        " 述 迴 迷 追 退 送 逃 逆 透 逐 途 這-逛 逝 速 造 逢 連 週 進 逸 逼 遇 遊 運 遍 過 道-違 遙 遜 遠 適 遭 遮 遲 遷 選"
-        " 遺 避-邁 還 邊 邏 那 邦 邪 邱 郎 部 郭 郵 都 鄂 鄉 鄙 鄭 鄰 酉 配 酒 酪 酷 酸 醉 醒 醜 醫 醬 采 釋-量 金 針 釣 鈴"
-        " 鉅 鉢 鉤 銀 銅 銖 銘 銳 銷 鋁 鋒 鋼 錄 錢 錦 錨 錫 錯 錶 鍊 鍋 鍵 鍾 鎊 鎖 鎮 鏈 鏡 鏢 鐘 鐡 鐵 鑑 鑿 長 門 閃 閉"
-        " 開 閏 閒 間 閣 閩 閱 闆 闊 闍 闐 關 闡 阱 防 阻 阿 陀 附 降 限 院-除 陪 陰 陳 陵-陸 陽 隆 隊 階 隔 際 障 隨 險 隱"
-        " 隻 雄-集 雉 雌 雖 雙 雜 雞 離 難 雨 雪 雲 零 雷 電 需 震 霍 霜 霧 露 霸 霹 靂 靈 青 靖 静 靜 非 靠 面 革 靴 靼 鞋"
-        " 鞭 韃 韋 韓 音 韻 響 頁 頂 項 順 須 頌 預 頑 頓 頗 領 頞 頭 頸 頻 顆 題 額 顏 願 顛 類 顧 顯 風 颱 飄 飆 飛 食 飪"
-        " 飯 飲 飽 飾 餃 餅 養 餌 餐 餘 餚 館 餾 首 香 馬 駐 駕 駛 駝 駱 騎 騙 騷 驅 驕 驗 驚 骨 體 高 髮 鬆 鬍 鬥 鬧 鬱 鬼"
-        " 魁 魂 魅 魔 魚 魯 魷 鮑 鮮 鯊 鯨 鱷 鳥 鳩 鳳 鳴 鴨 鴻 鵝 鵡 鶴 鷹 鸚 鹽 鹿 麗 麥 麵 麻 麼 黃 黎 黑 默 黛 點 黨 鼓"
-        " 鼠 鼬 鼻 齊 齋 齒 齡 龍 龐 龜]"
-=======
         " 玩 玫 玲 玻 珊 珍 珠 珥 班 現 球 理 琉 琪 琴 瑙 瑜 瑞 瑟 瑤 瑪 瑰 環 瓜 瓢 瓦 瓶 甕 甘 甚 甜 生 產 用 田 由 甲 申"
         " 男 甸 界 留 畢 略 番 畫 異 當 疆 疏 疑 疲 疼 疾 病 痕 痛 痴 瘋 瘦 瘧 療 癡 癸 登 發 白 百 皂 的 皆 皇 皮 皿 盃 盆"
         " 盈 益 盔 盛 盜 盟 盡 監 盤 盥 盧 目 盲 直 相 盼 盾 省 眉 看 真 眠 眼 眾 睏 睛 睡 督 瞇 瞌 瞧 瞪 瞭 矛 矣 知 短 石"
@@ -103,7 +73,6 @@
         " 餚 館 餾 首 香 馬 駐 駕 駛 駝 駱 騎 騙 騷 驅 驕 驗 驚 骨 體 高 髮 鬆 鬍 鬥 鬧 鬱 鬼 魁 魂 魅 魔 魚 魯 魷 鮑 鮮 鯊"
         " 鯨 鱷 鳥 鳩 鳳 鳴 鴨 鴻 鵝 鵡 鶴 鷹 鸚 鹽 鹿 麗 麥 麵 麻 麼 黃 黎 黑 默 黛 點 黨 鼓 鼠 鼬 鼻 齊 齋 齒 齡 龍 龐 龜"
         "]"
->>>>>>> 626889fb
     }
     ExemplarCharactersIndex{"[一 丁 丈 不 且 丞 並 串 乘 乾 亂 亭 傀 僎 僵 儐 償 儳 儷 儻 叢 嚴 囌 囑 廳]"}
     ExemplarCharactersNumbers{"[\\- ‑ , . % ‰ + 0 1 2 3 4 5 6 7 8 9 〇 一 七 三 九 二 五 八 六 四]"}
@@ -125,52 +94,6 @@
                 accountingFormat%alphaNextToNumber{"¤ #,##0.00;(¤ #,##0.00)"}
                 accountingFormat%noCurrency{"#,##0.00;(#,##0.00)"}
                 currencyFormat{"¤#,##0.00"}
-<<<<<<< HEAD
-                decimalFormat{"#,##0.###"}
-                percentFormat{"#,##0%"}
-                scientificFormat{"#E0"}
-            }
-            patternsLong{
-                decimalFormat{
-                    1000{
-                        other{"0千"}
-                    }
-                    10000{
-                        other{"0萬"}
-                    }
-                    100000{
-                        other{"00萬"}
-                    }
-                    1000000{
-                        other{"000萬"}
-                    }
-                    10000000{
-                        other{"0000萬"}
-                    }
-                    100000000{
-                        other{"0億"}
-                    }
-                    1000000000{
-                        other{"00億"}
-                    }
-                    10000000000{
-                        other{"000億"}
-                    }
-                    100000000000{
-                        other{"0000億"}
-                    }
-                    1000000000000{
-                        other{"0兆"}
-                    }
-                    10000000000000{
-                        other{"00兆"}
-                    }
-                    100000000000000{
-                        other{"000兆"}
-                    }
-                }
-=======
->>>>>>> 626889fb
             }
             patternsShort{
                 currencyFormat{
@@ -281,16 +204,6 @@
                 "{1} {0}",
                 "{1} {0}",
                 "{1} {0}",
-            }
-            DateTimeSkeletons{
-                "ahmmsszzzz",
-                "ahmmssz",
-                "ahmmss",
-                "ahmm",
-                "GyMEEEEd",
-                "GyMd",
-                "GyMd",
-                "GyMd",
             }
             availableFormats{
                 Ed{"d日（E）"}
@@ -355,14 +268,7 @@
                     "UMMMd",
                     "d=hanidays",
                 }
-<<<<<<< HEAD
-                {
-                    "rMMMd",
-                    "d=hanidays",
-                }
-=======
                 "rMMMd",
->>>>>>> 626889fb
                 "rMd",
             }
             availableFormats{
@@ -853,45 +759,17 @@
                 "{1} {0}",
                 "{1} {0}",
             }
-<<<<<<< HEAD
-=======
             DateTimePatterns%atTime{
                 "{1}{0}",
                 "{1}{0}",
                 "{1}{0}",
                 "{1} {0}",
             }
->>>>>>> 626889fb
             DateTimeSkeletons{
                 "ahmmsszzzz",
                 "ahmmssz",
                 "ahmmss",
                 "ahmm",
-<<<<<<< HEAD
-                "UMMMEEEEd",
-                "UMMMd",
-                "UMMMd",
-                "UMd",
-            }
-            cyclicNameSets{
-                dayParts{
-                    format{
-                        abbreviated{
-                            "子",
-                            "丑",
-                            "寅",
-                            "卯",
-                            "辰",
-                            "巳",
-                            "午",
-                            "未",
-                            "申",
-                            "酉",
-                            "戌",
-                            "亥",
-                        }
-                    }
-=======
                 "GyMEEEEd",
                 "GyMd",
                 "GyMd",
@@ -937,7 +815,6 @@
                 Bh{
                     B{"Bh時至Bh時"}
                     h{"Bh至h時"}
->>>>>>> 626889fb
                 }
                 Bhm{
                     B{"Bh:mm至Bh:mm"}
@@ -953,86 +830,408 @@
                     M{"G y/M至y/M"}
                     y{"G y/M至y/M"}
                 }
-<<<<<<< HEAD
-                stand-alone{
-                    abbreviated{
-                        "正月",
-                        "二月",
-                        "三月",
-                        "四月",
-                        "五月",
-                        "六月",
-                        "七月",
-                        "八月",
-                        "九月",
-                        "十月",
-                        "十一月",
-                        "十二月",
-                    }
-                    narrow{
-                        "正",
+                GyMEd{
+                    G{"G y/M/d（E）至G y/M/d（E）"}
+                    M{"G y/M/d（E）至y/M/d（E）"}
+                    d{"G y/M/d（E）至y/M/d（E）"}
+                    y{"G y/M/d（E）至y/M/d（E）"}
+                }
+                GyMMM{
+                    G{"G y年M月至G y年M月"}
+                    M{"G y年M月至M月"}
+                    y{"G y年M月至y年M月"}
+                }
+                GyMMMEd{
+                    G{"G y年M月d日（E）至G y年M月d日（E）"}
+                    M{"G y年M月d日（E）至M月d日（E）"}
+                    d{"G y年M月d日（E）至M月d日（E）"}
+                    y{"G y年M月d日（E）至y年M月d日（E）"}
+                }
+                GyMMMd{
+                    G{"G y年M月d日至G y年M月d日"}
+                    M{"G y年M月d日至M月d日"}
+                    d{"G y年M月d日至d日"}
+                    y{"G y年M月d日至y年M月d日"}
+                }
+                GyMd{
+                    G{"G y/M/d至G y/M/d"}
+                    M{"G y/M/d至y/M/d"}
+                    d{"G y/M/d至y/M/d"}
+                    y{"G y/M/d至y/M/d"}
+                }
+                Hmv{
+                    H{"HH:mm–HH:mm [v]"}
+                    m{"HH:mm–HH:mm [v]"}
+                }
+                Hv{
+                    H{"HH–HH [v]"}
+                }
+                M{
+                    M{"M月至M月"}
+                }
+                MEd{
+                    M{"d/M (E) 至 d/M (E)"}
+                    d{"d/M (E) 至 d/M (E)"}
+                }
+                MMM{
+                    M{"LLL至LLL"}
+                }
+                MMMEd{
+                    M{"M月d日E至M月d日E"}
+                    d{"M月d日E至d日E"}
+                }
+                MMMM{
+                    M{"LLLL至LLLL"}
+                }
+                MMMd{
+                    M{"M月d日至M月d日"}
+                    d{"M月d日至d日"}
+                }
+                Md{
+                    M{"M/d至M/d"}
+                    d{"M/d至M/d"}
+                }
+                d{
+                    d{"d日至d日"}
+                }
+                fallback{"{0}至{1}"}
+                h{
+                    a{"ah時至ah時"}
+                    h{"ah時至h時"}
+                }
+                hm{
+                    a{"ah:mm至ah:mm"}
+                    h{"ah:mm至h:mm"}
+                    m{"ah:mm至h:mm"}
+                }
+                hmv{
+                    a{"ah:mm至ah:mm [v]"}
+                    h{"ah:mm至h:mm [v]"}
+                    m{"ah:mm至h:mm [v]"}
+                }
+                hv{
+                    a{"ah時至ah時 [v]"}
+                    h{"ah時至h時 [v]"}
+                }
+                y{
+                    y{"G y至y"}
+                }
+                yM{
+                    M{"G y/M至y/M"}
+                    y{"G y/M至y/M"}
+                }
+                yMEd{
+                    M{"G y/M/dE至y/M/dE"}
+                    d{"G y/M/dE至y/M/dE"}
+                    y{"G y/M/dE至y/M/dE"}
+                }
+                yMMM{
+                    M{"G y年M月至M月"}
+                    y{"G y年M月至y年M月"}
+                }
+                yMMMEd{
+                    M{"G y年M月d日E至M月d日E"}
+                    d{"G y年M月d日E至d日E"}
+                    y{"G y年M月d日E至y年M月d日E"}
+                }
+                yMMMM{
+                    M{"G y年M月至M月"}
+                    y{"G y年M月至y年M月"}
+                }
+                yMMMd{
+                    M{"G y年M月d日至M月d日"}
+                    d{"G y年M月d日至d日"}
+                    y{"G y年M月d日至y年M月d日"}
+                }
+                yMd{
+                    M{"G y/M/d至y/M/d"}
+                    d{"G y/M/d至y/M/d"}
+                    y{"G y/M/d至y/M/d"}
+                }
+            }
+        }
+        gregorian{
+            AmPmMarkersAbbr{
+                "上午",
+                "下午",
+            }
+            DateTimePatterns{
+                "ah:mm:ss [zzzz]",
+                "ah:mm:ss [z]",
+                "ah:mm:ss",
+                "ah:mm",
+                "y年M月d日 EEEE",
+                "y年M月d日",
+                "y年M月d日",
+                "y/M/d",
+                "{1} {0}",
+                "{1} {0}",
+                "{1} {0}",
+                "{1} {0}",
+                "{1} {0}",
+            }
+            DateTimePatterns%atTime{
+                "{1}{0}",
+                "{1}{0}",
+                "{1}{0}",
+                "{1} {0}",
+            }
+            DateTimeSkeletons{
+                "ahmmsszzzz",
+                "ahmmssz",
+                "ahmmss",
+                "ahmm",
+                "yMEEEEd",
+                "yMd",
+                "yMd",
+                "yMd",
+            }
+            availableFormats{
+                Bh{"Bh時"}
+                Bhm{"Bh:mm"}
+                Bhms{"Bh:mm:ss"}
+                EBhm{"E Bh:mm"}
+                EBhms{"E Bh:mm:ss"}
+                Ed{"d E"}
+                Ehm{"E ah:mm"}
+                Ehms{"E ah:mm:ss"}
+                Gy{"Gy年"}
+                GyMMM{"Gy年M月"}
+                GyMMMEd{"Gy年M月d日 E"}
+                GyMMMd{"Gy年M月d日"}
+                H{"H時"}
+                Hmsv{"HH:mm:ss [v]"}
+                Hmv{"HH:mm [v]"}
+                M{"M月"}
+                MEd{"M/d（E）"}
+                MMMEd{"M月d日 E"}
+                MMMMW{
+                    other{"M月第W個星期"}
+                }
+                MMMMd{"M月d日"}
+                MMMd{"M月d日"}
+                MMdd{"MM/dd"}
+                Md{"M/d"}
+                d{"d日"}
+                h{"ah時"}
+                hm{"ah:mm"}
+                hms{"ah:mm:ss"}
+                hmsv{"ah:mm:ss [v]"}
+                hmv{"ah:mm [v]"}
+                y{"y年"}
+                yM{"y/M"}
+                yMEd{"y/M/d（E）"}
+                yMM{"y/MM"}
+                yMMM{"y年M月"}
+                yMMMEd{"y年M月d日 E"}
+                yMMMM{"y年M月"}
+                yMMMd{"y年M月d日"}
+                yMd{"y/M/d"}
+                yQQQ{"y年QQQ"}
+                yQQQQ{"y年QQQQ"}
+                yw{
+                    other{"Y年第w個星期"}
+                }
+            }
+            dayNames{
+                format{
+                    short{
+                        "日",
+                        "一",
                         "二",
                         "三",
                         "四",
                         "五",
                         "六",
-                        "七",
-                        "八",
-                        "九",
-                        "十",
-                        "十一",
-                        "十二",
                     }
                     wide{
-                        "正月",
-                        "二月",
-                        "三月",
-                        "四月",
-                        "五月",
-                        "六月",
-                        "七月",
-                        "八月",
-                        "九月",
-                        "十月",
-                        "十一月",
-                        "十二月",
-                    }
-                }
-            }
-        }
-        ethiopic{
+                        "星期日",
+                        "星期一",
+                        "星期二",
+                        "星期三",
+                        "星期四",
+                        "星期五",
+                        "星期六",
+                    }
+                }
+                stand-alone{
+                    narrow{
+                        "日",
+                        "一",
+                        "二",
+                        "三",
+                        "四",
+                        "五",
+                        "六",
+                    }
+                }
+            }
+            dayPeriod{
+                format{
+                    abbreviated{
+                        afternoon1{"中午"}
+                        afternoon2{"下晝"}
+                        evening1{"夜晚"}
+                        midnight{"午夜"}
+                        morning1{"清晨"}
+                        morning2{"朝早"}
+                        night1{"凌晨"}
+                    }
+                }
+            }
+            eras{
+                abbreviated{
+                    "西元前",
+                    "西元",
+                }
+                abbreviated%variant{
+                    "公元前",
+                    "公元",
+                }
+            }
+            intervalFormats{
+                Bh{
+                    B{"Bh時至Bh時"}
+                    h{"Bh至h時"}
+                }
+                Bhm{
+                    B{"Bh:mm至Bh:mm"}
+                    h{"Bh:mm至h:mm"}
+                    m{"Bh:mm至h:mm"}
+                }
+                Gy{
+                    G{"Gy年至Gy年"}
+                    y{"Gy年至y年"}
+                }
+                GyM{
+                    G{"GGGGGy年M月至y年M月"}
+                    M{"GGGGGy年M月至y年M月"}
+                    y{"GGGGGy年M月至y年M月"}
+                }
+                GyMEd{
+                    G{"GGGGGy年M月dd日E至GGGGGy年M月dd日E"}
+                    M{"GGGGGy年M月dd日E至y年M月dd日E"}
+                    d{"GGGGGy年M月dd日E至y年M月dd日E"}
+                    y{"GGGGGy年M月dd日E至y年M月dd日E"}
+                }
+                GyMMM{
+                    G{"Gy年MMM至Gy年MMM"}
+                    M{"G y年MMM至MMM"}
+                    y{"Gy年MMM至y年MMM"}
+                }
+                GyMMMEd{
+                    G{"Gy 年MMMd日E至Gy年MMMd日E"}
+                    M{"Gy年MMMd日E至MMMd日E"}
+                    d{"Gy年MMMd日E至MMMd日E"}
+                    y{"Gy年MMMd日E至y年MMMd日E"}
+                }
+                GyMMMd{
+                    G{"Gy年MMMd日至Gy年MMMd日"}
+                    M{"Gy年MMMd日至MMMd日"}
+                    d{"Gy年MMMd至d日"}
+                    y{"Gy年MMMd日至y年MMMd日"}
+                }
+                GyMd{
+                    G{"GGGGGy年M月dd日y年M月dd日"}
+                    M{"GGGGGy年M月dd日至y年M月dd日"}
+                    d{"GGGGGy年M月dd日至y年M月dd日"}
+                    y{"GGGGGy年M月dd日至y年M月dd日"}
+                }
+                Hm{
+                    m{"HH:mm至HH:mm"}
+                }
+                Hmv{
+                    H{"HH:mm–HH:mm [v]"}
+                    m{"HH:mm–HH:mm [v]"}
+                }
+                Hv{
+                    H{"HH–HH [v]"}
+                }
+                M{
+                    M{"M月至M月"}
+                }
+                MEd{
+                    M{"d/M (E) 至 d/M (E)"}
+                    d{"d/M (E) 至 d/M (E)"}
+                }
+                MMM{
+                    M{"LLL至LLL"}
+                }
+                MMMEd{
+                    M{"M月d日E至M月d日E"}
+                    d{"M月d日E至d日E"}
+                }
+                MMMM{
+                    M{"LLLL至LLLL"}
+                }
+                MMMd{
+                    M{"M月d日至M月d日"}
+                    d{"M月d日至d日"}
+                }
+                Md{
+                    M{"M/d至M/d"}
+                    d{"M/d至M/d"}
+                }
+                d{
+                    d{"d日至d日"}
+                }
+                fallback{"{0}至{1}"}
+                h{
+                    a{"ah時至ah時"}
+                    h{"ah時至h時"}
+                }
+                hm{
+                    a{"ah:mm至ah:mm"}
+                    h{"ah:mm至h:mm"}
+                    m{"ah:mm至h:mm"}
+                }
+                hmv{
+                    a{"ah:mm至ah:mm [v]"}
+                    h{"ah:mm至h:mm [v]"}
+                    m{"ah:mm至h:mm [v]"}
+                }
+                hv{
+                    a{"ah時至ah時 [v]"}
+                    h{"ah時至h時 [v]"}
+                }
+                y{
+                    y{"y至y"}
+                }
+                yM{
+                    M{"y/M至y/M"}
+                    y{"y/M至y/M"}
+                }
+                yMEd{
+                    M{"d/M/y (E) 至 d/M/y (E)"}
+                    d{"d/M/y (E) 至 d/M/y (E)"}
+                    y{"d/M/y (E) 至 d/M/y (E)"}
+                }
+                yMMM{
+                    M{"y年M月至M月"}
+                    y{"y年M月至y年M月"}
+                }
+                yMMMEd{
+                    M{"y年M月d日E至M月d日E"}
+                    d{"y年M月d日E至d日E"}
+                    y{"y年M月d日E至y年M月d日E"}
+                }
+                yMMMM{
+                    M{"y年M月至M月"}
+                    y{"y年M月至y年M月"}
+                }
+                yMMMd{
+                    M{"y年M月d日至M月d日"}
+                    d{"y年M月d日至d日"}
+                    y{"y年M月d日至y年M月d日"}
+                }
+                yMd{
+                    M{"y/M/d至y/M/d"}
+                    d{"y/M/d至y/M/d"}
+                    y{"y/M/d至y/M/d"}
+                }
+            }
             monthNames{
                 format{
-                    abbreviated{
-                        "1月",
-                        "2月",
-                        "3月",
-                        "4月",
-                        "5月",
-                        "6月",
-                        "7月",
-                        "8月",
-                        "9月",
-                        "10月",
-                        "11月",
-                        "12月",
-                        "13月",
-                    }
-                    narrow{
-                        "1",
-                        "2",
-                        "3",
-                        "4",
-                        "5",
-                        "6",
-                        "7",
-                        "8",
-                        "9",
-                        "10",
-                        "11",
-                        "12",
-                        "13",
-                    }
                     wide{
                         "1月",
                         "2月",
@@ -1046,815 +1245,11 @@
                         "10月",
                         "11月",
                         "12月",
-                        "13月",
-                    }
-                }
-                stand-alone{
-                    abbreviated{
-                        "1月",
-                        "2月",
-                        "3月",
-                        "4月",
-                        "5月",
-                        "6月",
-                        "7月",
-                        "8月",
-                        "9月",
-                        "10月",
-                        "11月",
-                        "12月",
-                        "13月",
-                    }
-                    narrow{
-                        "1",
-                        "2",
-                        "3",
-                        "4",
-                        "5",
-                        "6",
-                        "7",
-                        "8",
-                        "9",
-                        "10",
-                        "11",
-                        "12",
-                        "13",
-                    }
-                    wide{
-                        "1月",
-                        "2月",
-                        "3月",
-                        "4月",
-                        "5月",
-                        "6月",
-                        "7月",
-                        "8月",
-                        "9月",
-                        "10月",
-                        "11月",
-                        "12月",
-                        "13月",
-                    }
-                }
-            }
-        }
-        generic{
-            DateTimePatterns{
-                "ah:mm:ss [zzzz]",
-                "ah:mm:ss [z]",
-                "ah:mm:ss",
-                "ah:mm",
-                "G y年M月d日 EEEE",
-                "G y年M月d日",
-                "G y年M月d日",
-                "G y/M/d",
-                "{1} {0}",
-                "{1}{0}",
-                "{1} {0}",
-                "{1} {0}",
-                "{1} {0}",
-            }
-            DateTimePatterns%atTime{
-                "{1}{0}",
-                "{1}{0}",
-                "{1}{0}",
-                "{1} {0}",
-            }
-            DateTimeSkeletons{
-                "ahmmsszzzz",
-                "ahmmssz",
-                "ahmmss",
-                "ahmm",
-                "GyMEEEEd",
-                "GyMd",
-                "GyMd",
-                "GyMd",
-            }
-            availableFormats{
-                Bh{"Bh時"}
-                Bhm{"Bh:mm"}
-                Bhms{"Bh:mm:ss"}
-                E{"ccc"}
-                EBhm{"E h:mm B"}
-                EBhms{"E h:mm:ss B"}
-                EHm{"E HH:mm"}
-                EHms{"E HH:mm:ss"}
-                Ed{"d E"}
-                Ehm{"ah:mmE"}
-                Ehms{"ah:mm:ssE"}
-                Gy{"G y年"}
-                GyMMM{"G y年M月"}
-                GyMMMEd{"G y年M月d日 E"}
-                GyMMMd{"G y年M月d日"}
-                H{"H時"}
-                Hm{"H:mm"}
-                Hms{"H:mm:ss"}
-                M{"M月"}
-                MEd{"M/d（E）"}
-                MMM{"LLL"}
-                MMMEd{"M月d日 E"}
-                MMMMd{"M月d日"}
-                MMMd{"M月d日"}
-                Md{"M/d"}
-                d{"d日"}
-                h{"ah時"}
-                hm{"ah:mm"}
-                hms{"ah:mm:ss"}
-                ms{"mm:ss"}
-                y{"G y年"}
-                yyyy{"G y年"}
-                yyyyM{"G y/M"}
-                yyyyMEd{"G y/M/d（E）"}
-                yyyyMMM{"G y年M月"}
-                yyyyMMMEd{"G y年M月d日 E"}
-                yyyyMMMM{"G y年M月"}
-                yyyyMMMd{"G y年M月d日"}
-                yyyyMd{"G y/M/d"}
-                yyyyQQQ{"G y年QQQ"}
-                yyyyQQQQ{"G y年QQQQ"}
-            }
-            intervalFormats{
-                Bh{
-                    B{"Bh時至Bh時"}
-                    h{"Bh至h時"}
-                }
-                Bhm{
-                    B{"Bh:mm至Bh:mm"}
-                    h{"Bh:mm至h:mm"}
-                    m{"Bh:mm至h:mm"}
-                }
-                Gy{
-                    G{"G y年至G y年"}
-                    y{"G y至y年"}
-                }
-                GyM{
-                    G{"G y/M至G y/M"}
-                    M{"G y/M至y/M"}
-                    y{"G y/M至y/M"}
-                }
-=======
->>>>>>> 626889fb
-                GyMEd{
-                    G{"G y/M/d（E）至G y/M/d（E）"}
-                    M{"G y/M/d（E）至y/M/d（E）"}
-                    d{"G y/M/d（E）至y/M/d（E）"}
-                    y{"G y/M/d（E）至y/M/d（E）"}
-                }
-                GyMMM{
-                    G{"G y年M月至G y年M月"}
-                    M{"G y年M月至M月"}
-                    y{"G y年M月至y年M月"}
-                }
-                GyMMMEd{
-                    G{"G y年M月d日（E）至G y年M月d日（E）"}
-                    M{"G y年M月d日（E）至M月d日（E）"}
-                    d{"G y年M月d日（E）至M月d日（E）"}
-                    y{"G y年M月d日（E）至y年M月d日（E）"}
-                }
-                GyMMMd{
-                    G{"G y年M月d日至G y年M月d日"}
-                    M{"G y年M月d日至M月d日"}
-                    d{"G y年M月d日至d日"}
-                    y{"G y年M月d日至y年M月d日"}
-                }
-                GyMd{
-                    G{"G y/M/d至G y/M/d"}
-                    M{"G y/M/d至y/M/d"}
-                    d{"G y/M/d至y/M/d"}
-                    y{"G y/M/d至y/M/d"}
-                }
-                Hmv{
-                    H{"HH:mm–HH:mm [v]"}
-                    m{"HH:mm–HH:mm [v]"}
-                }
-                Hv{
-                    H{"HH–HH [v]"}
-                }
-                M{
-                    M{"M月至M月"}
-                }
-                MEd{
-                    M{"d/M (E) 至 d/M (E)"}
-                    d{"d/M (E) 至 d/M (E)"}
-                }
-                MMM{
-                    M{"LLL至LLL"}
-                }
-                MMMEd{
-                    M{"M月d日E至M月d日E"}
-                    d{"M月d日E至d日E"}
-                }
-                MMMM{
-                    M{"LLLL至LLLL"}
-                }
-                MMMd{
-                    M{"M月d日至M月d日"}
-                    d{"M月d日至d日"}
-                }
-                Md{
-                    M{"M/d至M/d"}
-                    d{"M/d至M/d"}
-                }
-                d{
-                    d{"d日至d日"}
-                }
-                fallback{"{0}至{1}"}
-                h{
-                    a{"ah時至ah時"}
-                    h{"ah時至h時"}
-                }
-                hm{
-                    a{"ah:mm至ah:mm"}
-                    h{"ah:mm至h:mm"}
-                    m{"ah:mm至h:mm"}
-                }
-                hmv{
-                    a{"ah:mm至ah:mm [v]"}
-                    h{"ah:mm至h:mm [v]"}
-                    m{"ah:mm至h:mm [v]"}
-                }
-                hv{
-                    a{"ah時至ah時 [v]"}
-                    h{"ah時至h時 [v]"}
-                }
-                y{
-                    y{"G y至y"}
-                }
-                yM{
-                    M{"G y/M至y/M"}
-                    y{"G y/M至y/M"}
-                }
-                yMEd{
-                    M{"G y/M/dE至y/M/dE"}
-                    d{"G y/M/dE至y/M/dE"}
-                    y{"G y/M/dE至y/M/dE"}
-                }
-                yMMM{
-                    M{"G y年M月至M月"}
-                    y{"G y年M月至y年M月"}
-<<<<<<< HEAD
-                }
-                yMMMEd{
-                    M{"G y年M月d日E至M月d日E"}
-                    d{"G y年M月d日E至d日E"}
-                    y{"G y年M月d日E至y年M月d日E"}
-                }
-                yMMMM{
-                    M{"G y年M月至M月"}
-                    y{"G y年M月至y年M月"}
-                }
-                yMMMd{
-                    M{"G y年M月d日至M月d日"}
-                    d{"G y年M月d日至d日"}
-                    y{"G y年M月d日至y年M月d日"}
-                }
-                yMd{
-                    M{"G y/M/d至y/M/d"}
-                    d{"G y/M/d至y/M/d"}
-                    y{"G y/M/d至y/M/d"}
-                }
-            }
-        }
-        gregorian{
-            AmPmMarkers{
-                "上午",
-                "下午",
-            }
-            AmPmMarkersAbbr{
-                "上午",
-                "下午",
-            }
-            AmPmMarkersNarrow{
-                "上午",
-                "下午",
-            }
-            DateTimePatterns{
-                "ah:mm:ss [zzzz]",
-                "ah:mm:ss [z]",
-                "ah:mm:ss",
-                "ah:mm",
-                "y年M月d日 EEEE",
-                "y年M月d日",
-                "y年M月d日",
-                "y/M/d",
-                "{1} {0}",
-                "{1} {0}",
-                "{1} {0}",
-                "{1} {0}",
-                "{1} {0}",
-            }
-            DateTimePatterns%atTime{
-                "{1}{0}",
-                "{1}{0}",
-                "{1}{0}",
-                "{1} {0}",
-            }
-            DateTimeSkeletons{
-                "ahmmsszzzz",
-                "ahmmssz",
-                "ahmmss",
-                "ahmm",
-                "yMEEEEd",
-                "yMd",
-                "yMd",
-                "yMd",
-            }
-            appendItems{
-                Timezone{"{0} {1}"}
-            }
-            availableFormats{
-                Bh{"Bh時"}
-                Bhm{"Bh:mm"}
-                Bhms{"Bh:mm:ss"}
-                E{"ccc"}
-                EBhm{"E Bh:mm"}
-                EBhms{"E Bh:mm:ss"}
-                EHm{"E HH:mm"}
-                EHms{"E HH:mm:ss"}
-                Ed{"d E"}
-                Ehm{"E ah:mm"}
-                Ehms{"E ah:mm:ss"}
-                Gy{"Gy年"}
-                GyMMM{"Gy年M月"}
-                GyMMMEd{"Gy年M月d日 E"}
-                GyMMMd{"Gy年M月d日"}
-                H{"H時"}
-                Hm{"HH:mm"}
-                Hms{"HH:mm:ss"}
-                Hmsv{"HH:mm:ss [v]"}
-                Hmv{"HH:mm [v]"}
-                M{"M月"}
-                MEd{"M/d（E）"}
-                MMM{"LLL"}
-                MMMEd{"M月d日 E"}
-                MMMMW{
-                    other{"M月第W個星期"}
-                }
-                MMMMd{"M月d日"}
-                MMMd{"M月d日"}
-                MMdd{"MM/dd"}
-                Md{"M/d"}
-                d{"d日"}
-                h{"ah時"}
-                hm{"ah:mm"}
-                hms{"ah:mm:ss"}
-                hmsv{"ah:mm:ss [v]"}
-                hmv{"ah:mm [v]"}
-                ms{"mm:ss"}
-                y{"y年"}
-                yM{"y/M"}
-                yMEd{"y/M/d（E）"}
-                yMM{"y/MM"}
-                yMMM{"y年M月"}
-                yMMMEd{"y年M月d日 E"}
-                yMMMM{"y年M月"}
-                yMMMd{"y年M月d日"}
-                yMd{"y/M/d"}
-                yQQQ{"y年QQQ"}
-                yQQQQ{"y年QQQQ"}
-                yw{
-                    other{"Y年第w個星期"}
-                }
-            }
-            dayNames{
-                format{
-                    abbreviated{
-                        "星期日",
-                        "星期一",
-                        "星期二",
-                        "星期三",
-                        "星期四",
-                        "星期五",
-                        "星期六",
-                    }
-                    narrow{
-                        "日",
-                        "一",
-                        "二",
-                        "三",
-                        "四",
-                        "五",
-                        "六",
-                    }
-                    short{
-                        "日",
-                        "一",
-                        "二",
-                        "三",
-                        "四",
-                        "五",
-                        "六",
-                    }
-                    wide{
-                        "星期日",
-                        "星期一",
-                        "星期二",
-                        "星期三",
-                        "星期四",
-                        "星期五",
-                        "星期六",
-                    }
-                }
-                stand-alone{
-                    abbreviated{
-                        "星期日",
-                        "星期一",
-                        "星期二",
-                        "星期三",
-                        "星期四",
-                        "星期五",
-                        "星期六",
-                    }
-                    narrow{
-                        "日",
-                        "一",
-                        "二",
-                        "三",
-                        "四",
-                        "五",
-                        "六",
-                    }
-                    short{
-                        "日",
-                        "一",
-                        "二",
-                        "三",
-                        "四",
-                        "五",
-                        "六",
-                    }
-                    wide{
-                        "星期日",
-                        "星期一",
-                        "星期二",
-                        "星期三",
-                        "星期四",
-                        "星期五",
-                        "星期六",
-                    }
-                }
-            }
-            dayPeriod{
-                format{
-                    abbreviated{
-                        afternoon1{"中午"}
-                        afternoon2{"下晝"}
-                        evening1{"夜晚"}
-                        midnight{"午夜"}
-                        morning1{"清晨"}
-                        morning2{"朝早"}
-                        night1{"凌晨"}
-                    }
-                    narrow{
-                        afternoon1{"中午"}
-                        afternoon2{"下晝"}
-                        evening1{"夜晚"}
-                        midnight{"午夜"}
-                        morning1{"清晨"}
-                        morning2{"朝早"}
-                        night1{"凌晨"}
-                    }
-                    wide{
-                        afternoon1{"中午"}
-                        afternoon2{"下晝"}
-                        evening1{"夜晚"}
-                        midnight{"午夜"}
-                        morning1{"清晨"}
-                        morning2{"朝早"}
-                        night1{"凌晨"}
-                    }
-                }
-                stand-alone{
-                    abbreviated{
-                        afternoon1{"中午"}
-                        afternoon2{"下晝"}
-                        am{"上午"}
-                        evening1{"夜晚"}
-                        midnight{"午夜"}
-                        morning1{"清晨"}
-                        morning2{"朝早"}
-                        night1{"凌晨"}
-                        pm{"下午"}
-                    }
-                    narrow{
-                        afternoon1{"中午"}
-                        afternoon2{"下晝"}
-                        am{"上午"}
-                        evening1{"夜晚"}
-                        midnight{"午夜"}
-                        morning1{"清晨"}
-                        morning2{"朝早"}
-                        night1{"凌晨"}
-                        pm{"下午"}
-                    }
-                    wide{
-                        afternoon1{"中午"}
-                        afternoon2{"下晝"}
-                        am{"上午"}
-                        evening1{"夜晚"}
-                        midnight{"午夜"}
-                        morning1{"清晨"}
-                        morning2{"朝早"}
-                        night1{"凌晨"}
-                        pm{"下午"}
-                    }
-                }
-            }
-            eras{
-                abbreviated{
-                    "西元前",
-                    "西元",
-                }
-                abbreviated%variant{
-                    "公元前",
-                    "公元",
-                }
-                narrow{
-                    "西元前",
-                    "西元",
-                }
-                narrow%variant{
-                    "公元前",
-                    "公元",
-                }
-                wide{
-                    "西元前",
-                    "西元",
-                }
-                wide%variant{
-                    "公元前",
-                    "公元",
-                }
-            }
-            intervalFormats{
-                Bh{
-                    B{"Bh時至Bh時"}
-                    h{"Bh至h時"}
-                }
-                Bhm{
-                    B{"Bh:mm至Bh:mm"}
-                    h{"Bh:mm至h:mm"}
-                    m{"Bh:mm至h:mm"}
-                }
-                Gy{
-                    G{"Gy年至Gy年"}
-                    y{"Gy年至y年"}
-                }
-                GyM{
-                    G{"GGGGGy年M月至y年M月"}
-                    M{"GGGGGy年M月至y年M月"}
-                    y{"GGGGGy年M月至y年M月"}
-                }
-                GyMEd{
-                    G{"GGGGGy年M月dd日E至GGGGGy年M月dd日E"}
-                    M{"GGGGGy年M月dd日E至y年M月dd日E"}
-                    d{"GGGGGy年M月dd日E至y年M月dd日E"}
-                    y{"GGGGGy年M月dd日E至y年M月dd日E"}
-                }
-                GyMMM{
-                    G{"Gy年MMM至Gy年MMM"}
-                    M{"G y年MMM至MMM"}
-                    y{"Gy年MMM至y年MMM"}
-                }
-                GyMMMEd{
-                    G{"Gy 年MMMd日E至Gy年MMMd日E"}
-                    M{"Gy年MMMd日E至MMMd日E"}
-                    d{"Gy年MMMd日E至MMMd日E"}
-                    y{"Gy年MMMd日E至y年MMMd日E"}
-                }
-                GyMMMd{
-                    G{"Gy年MMMd日至Gy年MMMd日"}
-                    M{"Gy年MMMd日至MMMd日"}
-                    d{"Gy年MMMd至d日"}
-                    y{"Gy年MMMd日至y年MMMd日"}
-                }
-                GyMd{
-                    G{"GGGGGy年M月dd日y年M月dd日"}
-                    M{"GGGGGy年M月dd日至y年M月dd日"}
-                    d{"GGGGGy年M月dd日至y年M月dd日"}
-                    y{"GGGGGy年M月dd日至y年M月dd日"}
-                }
-                H{
-                    H{"HH–HH"}
-                }
-                Hm{
-                    H{"HH:mm–HH:mm"}
-                    m{"HH:mm至HH:mm"}
-                }
-                Hmv{
-                    H{"HH:mm–HH:mm [v]"}
-                    m{"HH:mm–HH:mm [v]"}
-                }
-                Hv{
-                    H{"HH–HH [v]"}
-                }
-                M{
-                    M{"M月至M月"}
-                }
-                MEd{
-                    M{"d/M (E) 至 d/M (E)"}
-                    d{"d/M (E) 至 d/M (E)"}
-                }
-                MMM{
-                    M{"LLL至LLL"}
-                }
-                MMMEd{
-                    M{"M月d日E至M月d日E"}
-                    d{"M月d日E至d日E"}
-                }
-                MMMM{
-                    M{"LLLL至LLLL"}
-                }
-                MMMd{
-                    M{"M月d日至M月d日"}
-                    d{"M月d日至d日"}
-                }
-                Md{
-                    M{"M/d至M/d"}
-                    d{"M/d至M/d"}
-                }
-                d{
-                    d{"d日至d日"}
-                }
-                fallback{"{0}至{1}"}
-                h{
-                    a{"ah時至ah時"}
-                    h{"ah時至h時"}
-                }
-                hm{
-                    a{"ah:mm至ah:mm"}
-                    h{"ah:mm至h:mm"}
-                    m{"ah:mm至h:mm"}
-                }
-                hmv{
-                    a{"ah:mm至ah:mm [v]"}
-                    h{"ah:mm至h:mm [v]"}
-                    m{"ah:mm至h:mm [v]"}
-                }
-                hv{
-                    a{"ah時至ah時 [v]"}
-                    h{"ah時至h時 [v]"}
-                }
-                y{
-                    y{"y至y"}
-                }
-                yM{
-                    M{"y/M至y/M"}
-                    y{"y/M至y/M"}
-                }
-                yMEd{
-                    M{"d/M/y (E) 至 d/M/y (E)"}
-                    d{"d/M/y (E) 至 d/M/y (E)"}
-                    y{"d/M/y (E) 至 d/M/y (E)"}
-                }
-                yMMM{
-                    M{"y年M月至M月"}
-                    y{"y年M月至y年M月"}
-                }
-                yMMMEd{
-                    M{"y年M月d日E至M月d日E"}
-                    d{"y年M月d日E至d日E"}
-                    y{"y年M月d日E至y年M月d日E"}
-                }
-                yMMMM{
-                    M{"y年M月至M月"}
-                    y{"y年M月至y年M月"}
-                }
-                yMMMd{
-                    M{"y年M月d日至M月d日"}
-                    d{"y年M月d日至d日"}
-                    y{"y年M月d日至y年M月d日"}
-                }
-                yMd{
-                    M{"y/M/d至y/M/d"}
-                    d{"y/M/d至y/M/d"}
-                    y{"y/M/d至y/M/d"}
-                }
-            }
-            monthNames{
-                format{
-                    abbreviated{
-                        "1月",
-                        "2月",
-                        "3月",
-                        "4月",
-                        "5月",
-                        "6月",
-                        "7月",
-                        "8月",
-                        "9月",
-                        "10月",
-                        "11月",
-                        "12月",
-                    }
-                    narrow{
-                        "1",
-                        "2",
-                        "3",
-                        "4",
-                        "5",
-                        "6",
-                        "7",
-                        "8",
-                        "9",
-                        "10",
-                        "11",
-                        "12",
-                    }
-                    wide{
-                        "1月",
-                        "2月",
-                        "3月",
-                        "4月",
-                        "5月",
-                        "6月",
-                        "7月",
-                        "8月",
-                        "9月",
-                        "10月",
-                        "11月",
-                        "12月",
-                    }
-                }
-                stand-alone{
-                    abbreviated{
-                        "1月",
-                        "2月",
-                        "3月",
-                        "4月",
-                        "5月",
-                        "6月",
-                        "7月",
-                        "8月",
-                        "9月",
-                        "10月",
-                        "11月",
-                        "12月",
-                    }
-                    narrow{
-                        "1",
-                        "2",
-                        "3",
-                        "4",
-                        "5",
-                        "6",
-                        "7",
-                        "8",
-                        "9",
-                        "10",
-                        "11",
-                        "12",
-                    }
-                    wide{
-                        "1月",
-                        "2月",
-                        "3月",
-                        "4月",
-                        "5月",
-                        "6月",
-                        "7月",
-                        "8月",
-                        "9月",
-                        "10月",
-                        "11月",
-                        "12月",
                     }
                 }
             }
             quarters{
                 format{
-                    abbreviated{
-                        "第1季",
-                        "第2季",
-                        "第3季",
-                        "第4季",
-                    }
-                    narrow{
-                        "1",
-                        "2",
-                        "3",
-                        "4",
-                    }
-                    wide{
-                        "第1季",
-                        "第2季",
-                        "第3季",
-                        "第4季",
-                    }
-                }
-                stand-alone{
-                    abbreviated{
-                        "第1季",
-                        "第2季",
-                        "第3季",
-                        "第4季",
-                    }
-                    narrow{
-                        "1",
-                        "2",
-                        "3",
-                        "4",
-                    }
                     wide{
                         "第1季",
                         "第2季",
@@ -1880,16 +1275,6 @@
                 "{1} {0}",
                 "{1} {0}",
             }
-            DateTimeSkeletons{
-                "ahmmsszzzz",
-                "ahmmssz",
-                "ahmmss",
-                "ahmm",
-                "GyMEEEEd",
-                "GyMd",
-                "GyMd",
-                "GyMd",
-            }
             eras{
                 abbreviated{
                     "創世紀元",
@@ -1897,38 +1282,6 @@
             }
             monthNames{
                 format{
-                    abbreviated{
-                        "提斯利月",
-                        "瑪西班月",
-                        "基斯流月",
-                        "提別月",
-                        "細罷特月",
-                        "亞達月 I",
-                        "亞達月",
-                        "尼散月",
-                        "以珥月",
-                        "西彎月",
-                        "搭模斯月",
-                        "埃波月",
-                        "以祿月",
-                        "亞達月 II",
-                    }
-                    narrow{
-                        "1",
-                        "2",
-                        "3",
-                        "4",
-                        "5",
-                        "6",
-                        "7",
-                        "8",
-                        "9",
-                        "10",
-                        "11",
-                        "12",
-                        "13",
-                        "7",
-                    }
                     wide{
                         "提斯利月",
                         "瑪西班月",
@@ -1946,56 +1299,6 @@
                         "亞達月 II",
                     }
                 }
-                stand-alone{
-                    abbreviated{
-                        "提斯利月",
-                        "瑪西班月",
-                        "基斯流月",
-                        "提別月",
-                        "細罷特月",
-                        "亞達月 I",
-                        "亞達月",
-                        "尼散月",
-                        "以珥月",
-                        "西彎月",
-                        "搭模斯月",
-                        "埃波月",
-                        "以祿月",
-                        "亞達月 II",
-                    }
-                    narrow{
-                        "1",
-                        "2",
-                        "3",
-                        "4",
-                        "5",
-                        "6",
-                        "7",
-                        "8",
-                        "9",
-                        "10",
-                        "11",
-                        "12",
-                        "13",
-                        "7",
-                    }
-                    wide{
-                        "提斯利月",
-                        "瑪西班月",
-                        "基斯流月",
-                        "提別月",
-                        "細罷特月",
-                        "亞達月 I",
-                        "亞達月",
-                        "尼散月",
-                        "以珥月",
-                        "西彎月",
-                        "搭模斯月",
-                        "埃波月",
-                        "以祿月",
-                        "亞達月 II",
-                    }
-                }
             }
         }
         indian{
@@ -2006,34 +1309,6 @@
             }
             monthNames{
                 format{
-                    abbreviated{
-                        "制檀邏月",
-                        "吠舍佉月",
-                        "逝瑟吒月",
-                        "頞沙荼月",
-                        "室羅伐拏月",
-                        "婆羅鉢陀月",
-                        "頞涇縛庚闍月",
-                        "迦剌底迦月",
-                        "末伽始羅月",
-                        "報沙月",
-                        "磨祛月",
-                        "頗勒窶拏月",
-                    }
-                    narrow{
-                        "1",
-                        "2",
-                        "3",
-                        "4",
-                        "5",
-                        "6",
-                        "7",
-                        "8",
-                        "9",
-                        "10",
-                        "11",
-                        "12",
-                    }
                     wide{
                         "制檀邏月",
                         "吠舍佉月",
@@ -2049,50 +1324,6 @@
                         "頗勒窶拏月",
                     }
                 }
-                stand-alone{
-                    abbreviated{
-                        "制檀邏月",
-                        "吠舍佉月",
-                        "逝瑟吒月",
-                        "頞沙荼月",
-                        "室羅伐拏月",
-                        "婆羅鉢陀月",
-                        "頞涇縛庚闍月",
-                        "迦剌底迦月",
-                        "末伽始羅月",
-                        "報沙月",
-                        "磨祛月",
-                        "頗勒窶拏月",
-                    }
-                    narrow{
-                        "1",
-                        "2",
-                        "3",
-                        "4",
-                        "5",
-                        "6",
-                        "7",
-                        "8",
-                        "9",
-                        "10",
-                        "11",
-                        "12",
-                    }
-                    wide{
-                        "制檀邏月",
-                        "吠舍佉月",
-                        "逝瑟吒月",
-                        "頞沙荼月",
-                        "室羅伐拏月",
-                        "婆羅鉢陀月",
-                        "頞涇縛庚闍月",
-                        "迦剌底迦月",
-                        "末伽始羅月",
-                        "報沙月",
-                        "磨祛月",
-                        "頗勒窶拏月",
-                    }
-                }
             }
         }
         islamic{
@@ -2111,30 +1342,13 @@
                 "{1} {0}",
                 "{1} {0}",
             }
-            DateTimeSkeletons{
-                "ahmmsszzzz",
-                "ahmmssz",
-                "ahmmss",
-                "ahmm",
-                "GyMEEEEd",
-                "GyMd",
-                "GyMd",
-                "GyMd",
-            }
             availableFormats{
                 Ed{"d日（E）"}
                 Gy{"Gy年"}
                 GyMMM{"Gy年M月"}
                 GyMMMEd{"Gy年M月d日E"}
                 GyMMMd{"Gy年M月d日"}
-                M{"M月"}
-                MEd{"M/d（E）"}
-                MMM{"LLL"}
                 MMMEd{"M月d日E"}
-                MMMMd{"M月d日"}
-                MMMd{"M月d日"}
-                Md{"M/d"}
-                d{"d日"}
                 y{"Gy年"}
                 yyyy{"Gy年"}
                 yyyyM{"Gy/M"}
@@ -2168,20 +1382,6 @@
                         "都爾喀爾德月",
                         "都爾黑哲月",
                     }
-                    narrow{
-                        "1",
-                        "2",
-                        "3",
-                        "4",
-                        "5",
-                        "6",
-                        "7",
-                        "8",
-                        "9",
-                        "10",
-                        "11",
-                        "12",
-                    }
                     wide{
                         "穆哈蘭姆月",
                         "色法爾月",
@@ -2197,50 +1397,6 @@
                         "都爾黑哲月",
                     }
                 }
-                stand-alone{
-                    abbreviated{
-                        "穆哈蘭姆月",
-                        "色法爾月",
-                        "賴比月 I",
-                        "賴比月 II",
-                        "主馬達月 I",
-                        "主馬達月 II",
-                        "賴哲卜月",
-                        "舍爾邦月",
-                        "賴買丹月",
-                        "閃瓦魯月",
-                        "都爾喀爾德月",
-                        "都爾黑哲月",
-                    }
-                    narrow{
-                        "1",
-                        "2",
-                        "3",
-                        "4",
-                        "5",
-                        "6",
-                        "7",
-                        "8",
-                        "9",
-                        "10",
-                        "11",
-                        "12",
-                    }
-                    wide{
-                        "穆哈蘭姆月",
-                        "色法爾月",
-                        "賴比月 I",
-                        "賴比月 II",
-                        "主馬達月 I",
-                        "主馬達月 II",
-                        "賴哲卜月",
-                        "舍爾邦月",
-                        "賴買丹月",
-                        "閃瓦魯月",
-                        "都爾喀爾德月",
-                        "都爾黑哲月",
-                    }
-                }
             }
         }
         japanese{
@@ -2259,37 +1415,17 @@
                 "{1} {0}",
                 "{1} {0}",
             }
-            DateTimeSkeletons{
-                "ahmmsszzzz",
-                "ahmmssz",
-                "ahmmss",
-                "ahmm",
-                "GyMEEEEd",
-                "GyMd",
-                "GyMd",
-                "GyMd",
-            }
             availableFormats{
                 Ed{"d日（E）"}
                 Gy{"Gy年"}
                 GyMMM{"Gy年M月"}
                 GyMMMEd{"Gy年M月d日E"}
                 GyMMMd{"Gy年M月d日"}
-                H{"H時"}
                 Hm{"HH:mm"}
                 Hms{"HH:mm:ss"}
-                M{"M月"}
-                MEd{"M/d（E）"}
-                MMM{"LLL"}
                 MMMEd{"M月d日E"}
                 MMMMd{"MMMM d"}
                 MMMd{"MMM d"}
-                Md{"M/d"}
-                d{"d日"}
-                h{"ah時"}
-                hm{"ah:mm"}
-                hms{"ah:mm:ss"}
-                ms{"mm:ss"}
                 y{"Gy年"}
                 yyyy{"Gy年"}
                 yyyyM{"Gy/M"}
@@ -2548,809 +1684,6 @@
             eras{
                 abbreviated{
                     "波斯曆",
-=======
->>>>>>> 626889fb
-                }
-                yMMMEd{
-                    M{"G y年M月d日E至M月d日E"}
-                    d{"G y年M月d日E至d日E"}
-                    y{"G y年M月d日E至y年M月d日E"}
-                }
-                yMMMM{
-                    M{"G y年M月至M月"}
-                    y{"G y年M月至y年M月"}
-                }
-                yMMMd{
-                    M{"G y年M月d日至M月d日"}
-                    d{"G y年M月d日至d日"}
-                    y{"G y年M月d日至y年M月d日"}
-                }
-                yMd{
-                    M{"G y/M/d至y/M/d"}
-                    d{"G y/M/d至y/M/d"}
-                    y{"G y/M/d至y/M/d"}
-                }
-            }
-        }
-        gregorian{
-            AmPmMarkersAbbr{
-                "上午",
-                "下午",
-            }
-            DateTimePatterns{
-                "ah:mm:ss [zzzz]",
-                "ah:mm:ss [z]",
-                "ah:mm:ss",
-                "ah:mm",
-                "y年M月d日 EEEE",
-                "y年M月d日",
-                "y年M月d日",
-                "y/M/d",
-                "{1} {0}",
-                "{1} {0}",
-                "{1} {0}",
-                "{1} {0}",
-                "{1} {0}",
-            }
-<<<<<<< HEAD
-            DateTimeSkeletons{
-                "ahmmsszzzz",
-                "ahmmssz",
-                "ahmmss",
-                "ahmm",
-                "GyMEEEEd",
-                "GyMd",
-                "GyMd",
-                "GyMd",
-            }
-            availableFormats{
-                E{"ccc"}
-                Ed{"d日（E）"}
-                Gy{"Gy年"}
-                GyMMM{"Gy年M月"}
-                GyMMMEd{"Gy年M月d日E"}
-                GyMMMd{"Gy年M月d日"}
-                M{"M月"}
-                MEd{"M/d（E）"}
-                MMM{"LLL"}
-                MMMEd{"M月d日E"}
-                MMMMd{"M月d日"}
-                MMMd{"M月d日"}
-                Md{"M/d"}
-                d{"d日"}
-                y{"Gy年"}
-                yyyy{"Gy年"}
-                yyyyM{"Gy/M"}
-                yyyyMEd{"Gy/M/d（E）"}
-                yyyyMMM{"Gy年M月"}
-                yyyyMMMEd{"Gy年M月d日E"}
-                yyyyMMMM{"Gy年M月"}
-                yyyyMMMd{"Gy年M月d日"}
-                yyyyMd{"Gy/M/d"}
-                yyyyQQQ{"Gy年QQQ"}
-                yyyyQQQQ{"Gy年QQQQ"}
-            }
-            eras{
-                abbreviated{
-                    "民國前",
-                    "民國",
-                }
-=======
-            DateTimePatterns%atTime{
-                "{1}{0}",
-                "{1}{0}",
-                "{1}{0}",
-                "{1} {0}",
->>>>>>> 626889fb
-            }
-            DateTimeSkeletons{
-                "ahmmsszzzz",
-                "ahmmssz",
-                "ahmmss",
-                "ahmm",
-                "yMEEEEd",
-                "yMd",
-                "yMd",
-                "yMd",
-            }
-            availableFormats{
-                Bh{"Bh時"}
-                Bhm{"Bh:mm"}
-                Bhms{"Bh:mm:ss"}
-                EBhm{"E Bh:mm"}
-                EBhms{"E Bh:mm:ss"}
-                Ed{"d E"}
-                Ehm{"E ah:mm"}
-                Ehms{"E ah:mm:ss"}
-                Gy{"Gy年"}
-                GyMMM{"Gy年M月"}
-                GyMMMEd{"Gy年M月d日 E"}
-                GyMMMd{"Gy年M月d日"}
-                H{"H時"}
-                Hmsv{"HH:mm:ss [v]"}
-                Hmv{"HH:mm [v]"}
-                M{"M月"}
-                MEd{"M/d（E）"}
-                MMMEd{"M月d日 E"}
-                MMMMW{
-                    other{"M月第W個星期"}
-                }
-                MMMMd{"M月d日"}
-                MMMd{"M月d日"}
-                MMdd{"MM/dd"}
-                Md{"M/d"}
-                d{"d日"}
-                h{"ah時"}
-                hm{"ah:mm"}
-                hms{"ah:mm:ss"}
-                hmsv{"ah:mm:ss [v]"}
-                hmv{"ah:mm [v]"}
-                y{"y年"}
-                yM{"y/M"}
-                yMEd{"y/M/d（E）"}
-                yMM{"y/MM"}
-                yMMM{"y年M月"}
-                yMMMEd{"y年M月d日 E"}
-                yMMMM{"y年M月"}
-                yMMMd{"y年M月d日"}
-                yMd{"y/M/d"}
-                yQQQ{"y年QQQ"}
-                yQQQQ{"y年QQQQ"}
-                yw{
-                    other{"Y年第w個星期"}
-                }
-            }
-            dayNames{
-                format{
-                    short{
-                        "日",
-                        "一",
-                        "二",
-                        "三",
-                        "四",
-                        "五",
-                        "六",
-                    }
-                    wide{
-                        "星期日",
-                        "星期一",
-                        "星期二",
-                        "星期三",
-                        "星期四",
-                        "星期五",
-                        "星期六",
-                    }
-                }
-                stand-alone{
-                    narrow{
-                        "日",
-                        "一",
-                        "二",
-                        "三",
-                        "四",
-                        "五",
-                        "六",
-                    }
-                }
-            }
-            dayPeriod{
-                format{
-                    abbreviated{
-                        afternoon1{"中午"}
-                        afternoon2{"下晝"}
-                        evening1{"夜晚"}
-                        midnight{"午夜"}
-                        morning1{"清晨"}
-                        morning2{"朝早"}
-                        night1{"凌晨"}
-                    }
-                }
-            }
-            eras{
-                abbreviated{
-                    "西元前",
-                    "西元",
-                }
-                abbreviated%variant{
-                    "公元前",
-                    "公元",
-                }
-            }
-            intervalFormats{
-                Bh{
-                    B{"Bh時至Bh時"}
-                    h{"Bh至h時"}
-                }
-                Bhm{
-                    B{"Bh:mm至Bh:mm"}
-                    h{"Bh:mm至h:mm"}
-                    m{"Bh:mm至h:mm"}
-                }
-                Gy{
-                    G{"Gy年至Gy年"}
-                    y{"Gy年至y年"}
-                }
-                GyM{
-                    G{"GGGGGy年M月至y年M月"}
-                    M{"GGGGGy年M月至y年M月"}
-                    y{"GGGGGy年M月至y年M月"}
-                }
-                GyMEd{
-                    G{"GGGGGy年M月dd日E至GGGGGy年M月dd日E"}
-                    M{"GGGGGy年M月dd日E至y年M月dd日E"}
-                    d{"GGGGGy年M月dd日E至y年M月dd日E"}
-                    y{"GGGGGy年M月dd日E至y年M月dd日E"}
-                }
-                GyMMM{
-                    G{"Gy年MMM至Gy年MMM"}
-                    M{"G y年MMM至MMM"}
-                    y{"Gy年MMM至y年MMM"}
-                }
-                GyMMMEd{
-                    G{"Gy 年MMMd日E至Gy年MMMd日E"}
-                    M{"Gy年MMMd日E至MMMd日E"}
-                    d{"Gy年MMMd日E至MMMd日E"}
-                    y{"Gy年MMMd日E至y年MMMd日E"}
-                }
-                GyMMMd{
-                    G{"Gy年MMMd日至Gy年MMMd日"}
-                    M{"Gy年MMMd日至MMMd日"}
-                    d{"Gy年MMMd至d日"}
-                    y{"Gy年MMMd日至y年MMMd日"}
-                }
-                GyMd{
-                    G{"GGGGGy年M月dd日y年M月dd日"}
-                    M{"GGGGGy年M月dd日至y年M月dd日"}
-                    d{"GGGGGy年M月dd日至y年M月dd日"}
-                    y{"GGGGGy年M月dd日至y年M月dd日"}
-                }
-                Hm{
-                    m{"HH:mm至HH:mm"}
-                }
-                Hmv{
-                    H{"HH:mm–HH:mm [v]"}
-                    m{"HH:mm–HH:mm [v]"}
-                }
-                Hv{
-                    H{"HH–HH [v]"}
-                }
-                M{
-                    M{"M月至M月"}
-                }
-                MEd{
-                    M{"d/M (E) 至 d/M (E)"}
-                    d{"d/M (E) 至 d/M (E)"}
-                }
-                MMM{
-                    M{"LLL至LLL"}
-                }
-                MMMEd{
-                    M{"M月d日E至M月d日E"}
-                    d{"M月d日E至d日E"}
-                }
-                MMMM{
-                    M{"LLLL至LLLL"}
-                }
-                MMMd{
-                    M{"M月d日至M月d日"}
-                    d{"M月d日至d日"}
-                }
-                Md{
-                    M{"M/d至M/d"}
-                    d{"M/d至M/d"}
-                }
-                d{
-                    d{"d日至d日"}
-                }
-                fallback{"{0}至{1}"}
-                h{
-                    a{"ah時至ah時"}
-                    h{"ah時至h時"}
-                }
-                hm{
-                    a{"ah:mm至ah:mm"}
-                    h{"ah:mm至h:mm"}
-                    m{"ah:mm至h:mm"}
-                }
-                hmv{
-                    a{"ah:mm至ah:mm [v]"}
-                    h{"ah:mm至h:mm [v]"}
-                    m{"ah:mm至h:mm [v]"}
-                }
-                hv{
-                    a{"ah時至ah時 [v]"}
-                    h{"ah時至h時 [v]"}
-                }
-                y{
-                    y{"y至y"}
-                }
-                yM{
-                    M{"y/M至y/M"}
-                    y{"y/M至y/M"}
-                }
-                yMEd{
-                    M{"d/M/y (E) 至 d/M/y (E)"}
-                    d{"d/M/y (E) 至 d/M/y (E)"}
-                    y{"d/M/y (E) 至 d/M/y (E)"}
-                }
-                yMMM{
-                    M{"y年M月至M月"}
-                    y{"y年M月至y年M月"}
-                }
-                yMMMEd{
-                    M{"y年M月d日E至M月d日E"}
-                    d{"y年M月d日E至d日E"}
-                    y{"y年M月d日E至y年M月d日E"}
-                }
-                yMMMM{
-                    M{"y年M月至M月"}
-                    y{"y年M月至y年M月"}
-                }
-                yMMMd{
-                    M{"y年M月d日至M月d日"}
-                    d{"y年M月d日至d日"}
-                    y{"y年M月d日至y年M月d日"}
-                }
-                yMd{
-                    M{"y/M/d至y/M/d"}
-                    d{"y/M/d至y/M/d"}
-                    y{"y/M/d至y/M/d"}
-                }
-            }
-            monthNames{
-                format{
-                    wide{
-                        "1月",
-                        "2月",
-                        "3月",
-                        "4月",
-                        "5月",
-                        "6月",
-                        "7月",
-                        "8月",
-                        "9月",
-                        "10月",
-                        "11月",
-                        "12月",
-                    }
-                }
-            }
-            quarters{
-                format{
-                    wide{
-                        "第1季",
-                        "第2季",
-                        "第3季",
-                        "第4季",
-                    }
-                }
-            }
-        }
-        hebrew{
-            DateTimePatterns{
-                "ah:mm:ss [zzzz]",
-                "ah:mm:ss [z]",
-                "ah:mm:ss",
-                "ah:mm",
-                "Gy年M月d日EEEE",
-                "Gy年M月d日",
-                "Gy年M月d日",
-                "Gy/M/d",
-                "{1} {0}",
-                "{1}{0}",
-                "{1} {0}",
-                "{1} {0}",
-                "{1} {0}",
-            }
-            eras{
-                abbreviated{
-                    "創世紀元",
-                }
-            }
-            monthNames{
-                format{
-                    wide{
-                        "提斯利月",
-                        "瑪西班月",
-                        "基斯流月",
-                        "提別月",
-                        "細罷特月",
-                        "亞達月 I",
-                        "亞達月",
-                        "尼散月",
-                        "以珥月",
-                        "西彎月",
-                        "搭模斯月",
-                        "埃波月",
-                        "以祿月",
-                        "亞達月 II",
-                    }
-                }
-            }
-        }
-        indian{
-            eras{
-                abbreviated{
-                    "印度曆",
-                }
-            }
-            monthNames{
-                format{
-                    wide{
-                        "制檀邏月",
-                        "吠舍佉月",
-                        "逝瑟吒月",
-                        "頞沙荼月",
-                        "室羅伐拏月",
-                        "婆羅鉢陀月",
-                        "頞涇縛庚闍月",
-                        "迦剌底迦月",
-                        "末伽始羅月",
-                        "報沙月",
-                        "磨祛月",
-                        "頗勒窶拏月",
-                    }
-                }
-            }
-        }
-        islamic{
-            DateTimePatterns{
-                "ah:mm:ss [zzzz]",
-                "ah:mm:ss [z]",
-                "ah:mm:ss",
-                "ah:mm",
-                "Gy年M月d日EEEE",
-                "Gy年M月d日",
-                "Gy年M月d日",
-                "Gy/M/d",
-                "{1} {0}",
-                "{1}{0}",
-                "{1} {0}",
-                "{1} {0}",
-                "{1} {0}",
-            }
-            availableFormats{
-                Ed{"d日（E）"}
-                Gy{"Gy年"}
-                GyMMM{"Gy年M月"}
-                GyMMMEd{"Gy年M月d日E"}
-                GyMMMd{"Gy年M月d日"}
-                MMMEd{"M月d日E"}
-                y{"Gy年"}
-                yyyy{"Gy年"}
-                yyyyM{"Gy/M"}
-                yyyyMEd{"Gy/M/d（E）"}
-                yyyyMMM{"Gy年M月"}
-                yyyyMMMEd{"Gy年M月d日E"}
-                yyyyMMMM{"Gy年M月"}
-                yyyyMMMd{"Gy年M月d日"}
-                yyyyMd{"Gy/M/d"}
-                yyyyQQQ{"Gy年QQQ"}
-                yyyyQQQQ{"Gy年QQQQ"}
-            }
-            eras{
-                abbreviated{
-                    "伊斯蘭曆",
-                }
-            }
-            monthNames{
-                format{
-                    abbreviated{
-                        "穆哈蘭姆月",
-                        "色法爾月",
-                        "賴比月 I",
-                        "賴比月 II",
-                        "主馬達月 I",
-                        "主馬達月 II",
-                        "賴哲卜月",
-                        "舍爾邦月",
-                        "賴買丹月",
-                        "閃瓦魯月",
-                        "都爾喀爾德月",
-                        "都爾黑哲月",
-                    }
-                    wide{
-                        "穆哈蘭姆月",
-                        "色法爾月",
-                        "賴比月 I",
-                        "賴比月 II",
-                        "主馬達月 I",
-                        "主馬達月 II",
-                        "賴哲卜月",
-                        "舍爾邦月",
-                        "賴買丹月",
-                        "閃瓦魯月",
-                        "都爾喀爾德月",
-                        "都爾黑哲月",
-                    }
-                }
-            }
-        }
-        japanese{
-            DateTimePatterns{
-                "ah:mm:ss [zzzz]",
-                "ah:mm:ss [z]",
-                "ah:mm:ss",
-                "ah:mm",
-                "Gy年M月d日EEEE",
-                "Gy年M月d日",
-                "Gy年M月d日",
-                "Gy/M/d",
-                "{1} {0}",
-                "{1} {0}",
-                "{1} {0}",
-                "{1} {0}",
-                "{1} {0}",
-            }
-            availableFormats{
-                Ed{"d日（E）"}
-                Gy{"Gy年"}
-                GyMMM{"Gy年M月"}
-                GyMMMEd{"Gy年M月d日E"}
-                GyMMMd{"Gy年M月d日"}
-                Hm{"HH:mm"}
-                Hms{"HH:mm:ss"}
-                MMMEd{"M月d日E"}
-                MMMMd{"MMMM d"}
-                MMMd{"MMM d"}
-                y{"Gy年"}
-                yyyy{"Gy年"}
-                yyyyM{"Gy/M"}
-                yyyyMEd{"Gy/M/d（E）"}
-                yyyyMMM{"Gy年M月"}
-                yyyyMMMEd{"Gy年M月d日E"}
-                yyyyMMMM{"Gy年M月"}
-                yyyyMMMd{"Gy年M月d日"}
-                yyyyMd{"Gy/M/d"}
-                yyyyQQQ{"Gy年QQQ"}
-                yyyyQQQQ{"Gy年QQQQ"}
-            }
-            eras{
-                abbreviated{
-                    "大化",
-                    "白雉",
-                    "白鳳",
-                    "朱鳥",
-                    "大寶",
-                    "慶雲",
-                    "和銅",
-                    "靈龜",
-                    "養老",
-                    "神龜",
-                    "天平",
-                    "天平感寶",
-                    "天平勝寶",
-                    "天平寶字",
-                    "天平神護",
-                    "神護景雲",
-                    "寶龜",
-                    "天應",
-                    "延曆",
-                    "大同",
-                    "弘仁",
-                    "天長",
-                    "承和",
-                    "嘉祥",
-                    "仁壽",
-                    "齊衡",
-                    "天安",
-                    "貞觀",
-                    "元慶",
-                    "仁和",
-                    "寬平",
-                    "昌泰",
-                    "延喜",
-                    "延長",
-                    "承平",
-                    "天慶",
-                    "天曆",
-                    "天德",
-                    "應和",
-                    "康保",
-                    "安和",
-                    "天祿",
-                    "天延",
-                    "貞元",
-                    "天元",
-                    "永觀",
-                    "寬和",
-                    "永延",
-                    "永祚",
-                    "正曆",
-                    "長德",
-                    "長保",
-                    "寬弘",
-                    "長和",
-                    "寬仁",
-                    "治安",
-                    "萬壽",
-                    "長元",
-                    "長曆",
-                    "長久",
-                    "寬德",
-                    "永承",
-                    "天喜",
-                    "康平",
-                    "治曆",
-                    "延久",
-                    "承保",
-                    "承曆",
-                    "永保",
-                    "應德",
-                    "寬治",
-                    "嘉保",
-                    "永長",
-                    "承德",
-                    "康和",
-                    "長治",
-                    "嘉承",
-                    "天仁",
-                    "天永",
-                    "永久",
-                    "元永",
-                    "保安",
-                    "天治",
-                    "大治",
-                    "天承",
-                    "長承",
-                    "保延",
-                    "永治",
-                    "康治",
-                    "天養",
-                    "久安",
-                    "仁平",
-                    "久壽",
-                    "保元",
-                    "平治",
-                    "永曆",
-                    "應保",
-                    "長寬",
-                    "永萬",
-                    "仁安",
-                    "嘉應",
-                    "承安",
-                    "安元",
-                    "治承",
-                    "養和",
-                    "壽永",
-                    "元曆",
-                    "文治",
-                    "建久",
-                    "正治",
-                    "建仁",
-                    "元久",
-                    "建永",
-                    "承元",
-                    "建曆",
-                    "建保",
-                    "承久",
-                    "貞應",
-                    "元仁",
-                    "嘉祿",
-                    "安貞",
-                    "寬喜",
-                    "貞永",
-                    "天福",
-                    "文曆",
-                    "嘉禎",
-                    "曆仁",
-                    "延應",
-                    "仁治",
-                    "寬元",
-                    "寶治",
-                    "建長",
-                    "康元",
-                    "正嘉",
-                    "正元",
-                    "文應",
-                    "弘長",
-                    "文永",
-                    "建治",
-                    "弘安",
-                    "正應",
-                    "永仁",
-                    "正安",
-                    "乾元",
-                    "嘉元",
-                    "德治",
-                    "延慶",
-                    "應長",
-                    "正和",
-                    "文保",
-                    "元應",
-                    "元亨",
-                    "正中",
-                    "嘉曆",
-                    "元德",
-                    "元弘",
-                    "建武",
-                    "延元",
-                    "興國",
-                    "正平",
-                    "建德",
-                    "文中",
-                    "天授",
-                    "康曆",
-                    "弘和",
-                    "元中",
-                    "至德",
-                    "嘉慶",
-                    "康應",
-                    "明德",
-                    "應永",
-                    "正長",
-                    "永享",
-                    "嘉吉",
-                    "文安",
-                    "寶德",
-                    "享德",
-                    "康正",
-                    "長祿",
-                    "寬正",
-                    "文正",
-                    "應仁",
-                    "文明",
-                    "長享",
-                    "延德",
-                    "明應",
-                    "文龜",
-                    "永正",
-                    "大永",
-                    "享祿",
-                    "天文",
-                    "弘治",
-                    "永祿",
-                    "元龜",
-                    "天正",
-                    "文祿",
-                    "慶長",
-                    "元和",
-                    "寬永",
-                    "正保",
-                    "慶安",
-                    "承應",
-                    "明曆",
-                    "萬治",
-                    "寬文",
-                    "延寶",
-                    "天和",
-                    "貞享",
-                    "元祿",
-                    "寶永",
-                    "正德",
-                    "享保",
-                    "元文",
-                    "寬保",
-                    "延享",
-                    "寬延",
-                    "寶曆",
-                    "明和",
-                    "安永",
-                    "天明",
-                    "寬政",
-                    "享和",
-                    "文化",
-                    "文政",
-                    "天保",
-                    "弘化",
-                    "嘉永",
-                    "安政",
-                    "萬延",
-                    "文久",
-                    "元治",
-                    "慶應",
-                    "明治",
-                    "大正",
-                    "昭和",
-                    "平成",
-                    "令和",
-                }
-            }
-        }
-        persian{
-            eras{
-                abbreviated{
-                    "波斯曆",
                 }
             }
             monthNames{
@@ -3806,38 +2139,6 @@
             initial{"{0}"}
         }
         namePattern{
-<<<<<<< HEAD
-            givenFirst-long-addressing-formal{"{surname}{prefix}"}
-            givenFirst-long-addressing-informal{"{given-informal}"}
-            givenFirst-medium-addressing-formal{"{surname}{prefix}"}
-            givenFirst-medium-addressing-informal{"{given-informal}"}
-            givenFirst-short-addressing-formal{"{surname}{prefix}"}
-            givenFirst-short-addressing-informal{"{given-informal}"}
-            sorting-long-referring-formal{"{surname}{given}{suffix}{given2}"}
-            sorting-long-referring-informal{"{surname}{given-informal}"}
-            sorting-medium-referring-formal{"{surname}{given}{suffix}{given2-initial}"}
-            sorting-medium-referring-informal{"{surname}{given-informal}"}
-            sorting-short-referring-formal{"{surname}{given}{given2-initial}"}
-            sorting-short-referring-informal{"{surname}{given-informal}"}
-            surnameFirst-long-addressing-formal{"{surname}{prefix}"}
-            surnameFirst-long-addressing-informal{"{given-informal}"}
-            surnameFirst-long-monogram-informal{"{surname-monogram-allCaps}{given-monogram-allCaps}"}
-            surnameFirst-long-referring-formal{"{surname}{given}{suffix}{given2}"}
-            surnameFirst-long-referring-informal{"{surname}{given-informal}"}
-            surnameFirst-medium-addressing-formal{"{surname}{prefix}"}
-            surnameFirst-medium-addressing-informal{"{given-informal}"}
-            surnameFirst-medium-monogram-formal{"{surname-monogram}"}
-            surnameFirst-medium-monogram-informal{"{given-informal-monogram}"}
-            surnameFirst-medium-referring-formal{"{surname}{given}{suffix}{given2-initial}"}
-            surnameFirst-medium-referring-informal{"{surname}{given-informal}"}
-            surnameFirst-short-addressing-formal{"{surname}{prefix}"}
-            surnameFirst-short-addressing-informal{"{given-informal}"}
-            surnameFirst-short-monogram-formal{"{surname-monogram-allCaps}"}
-            surnameFirst-short-monogram-informal{"{given-informal-monogram-allCaps}"}
-            surnameFirst-short-referring-formal{"{surname}{given}{given2-initial}"}
-            surnameFirst-short-referring-informal{"{surname}{given}"}
-        }
-=======
             givenFirst-long-addressing-formal{"{surname}{title}"}
             givenFirst-long-addressing-informal{"{given-informal}"}
             givenFirst-long-monogram-formal{
@@ -3883,6 +2184,5 @@
             surnameFirst-short-referring-informal{"{surname} {given}"}
         }
         nativeSpaceReplacement{""}
->>>>>>> 626889fb
     }
 }