--- conflicted
+++ resolved
@@ -9,16 +9,6 @@
     ExemplarCharactersPunctuation{"[\\- ‐‑ – — , ; \\: ! ? . … '‘’ \u0022“” ( ) \\[ \\] § @ * / \\& # † ‡ ′ ″]"}
     NumberElements{
         arabext{
-<<<<<<< HEAD
-            patterns{
-                currencyFormat{"#,##0.00 ¤"}
-                currencyFormat%noCurrency{"#,##0.00"}
-                decimalFormat{"#,##0.###"}
-                percentFormat{"#,##0%"}
-                scientificFormat{"#E0"}
-            }
-=======
->>>>>>> 626889fb
             symbols{
                 minusSign{"-"}
                 nan{"son emas"}
@@ -218,16 +208,6 @@
                 "{1}, {0}",
                 "{1}, {0}",
             }
-            DateTimeSkeletons{
-                "Hmmsszzzz",
-                "Hmmssz",
-                "HHmmss",
-                "HHmm",
-                "GyMMMMEEEEd",
-                "GyMMMMd",
-                "GyMMMd",
-                "GGGGGyMMdd",
-            }
             availableFormats{
                 Bh{"B h"}
                 Bhm{"B h:mm"}
@@ -244,13 +224,6 @@
                 GyMMMEd{"E, d-MMM, y (G)"}
                 GyMMMd{"d-MMM, y (G)"}
                 GyMd{"dd.MM.y GGGGG"}
-<<<<<<< HEAD
-                H{"HH"}
-                Hm{"HH:mm"}
-                Hms{"HH:mm:ss"}
-                M{"L"}
-=======
->>>>>>> 626889fb
                 MEd{"E, dd.MM"}
                 MMMEd{"E, d-MMM"}
                 MMMMd{"d-MMMM"}
@@ -283,25 +256,14 @@
                 }
                 Gy{
                     G{"G y – G y"}
-<<<<<<< HEAD
-                    y{"G y–y"}
-                }
-                GyM{
-                    G{"M/y (GGGGG) – M/y (GGGGG)"}
-=======
                 }
                 GyM{
                     G{"M/y (GGGGG) – M/y (GGGGG)"}
->>>>>>> 626889fb
                     M{"M/y – M/y (GGGGG)"}
                     y{"M/y – M/y (GGGGG)"}
                 }
                 GyMEd{
-<<<<<<< HEAD
-                    G{"E, d/M/y (GGGGG) – E, d/M/y (GGGGG)"}
-=======
                     G{"E, d/M/y (GGGGG) – E, d/M/y (GGGGG)"}
->>>>>>> 626889fb
                     M{"E, d/M/y – E, d/M/y (GGGGG)"}
                     d{"E, d/M/y – E, d/M/y (GGGGG)"}
                     y{"E, d/M/y – E, d/M/y (GGGGG)"}
@@ -324,20 +286,10 @@
                     y{"d-MMM, y – d-MMM, y (G)"}
                 }
                 GyMd{
-<<<<<<< HEAD
-                    G{"d/M/y (GGGGG) – d/M/y (GGGGG)"}
-                    M{"d/M/y – d/M/y (GGGGG)"}
-                    d{"d/M/y – d/M/y (GGGGG)"}
-                    y{"d/M/y – d/M/y (GGGGG)"}
-                }
-                M{
-                    M{"MM–MM"}
-=======
                     G{"d/M/y (GGGGG) – d/M/y (GGGGG)"}
                     M{"d/M/y – d/M/y (GGGGG)"}
                     d{"d/M/y – d/M/y (GGGGG)"}
                     y{"d/M/y – d/M/y (GGGGG)"}
->>>>>>> 626889fb
                 }
                 MEd{
                     M{"E, dd.MM – E, dd.MM"}
@@ -357,15 +309,7 @@
                 Md{
                     M{"dd.MM – dd.MM"}
                     d{"dd.MM – dd.MM"}
-<<<<<<< HEAD
-                }
-                d{
-                    d{"d–d"}
-                }
-                fallback{"{0} – {1}"}
-=======
-                }
->>>>>>> 626889fb
+                }
                 y{
                     y{"y–y (G)"}
                 }
@@ -432,12 +376,6 @@
                 "yMMMMd",
                 "yMMMd",
                 "yyMMdd",
-<<<<<<< HEAD
-            }
-            appendItems{
-                Timezone{"{0} {1}"}
-=======
->>>>>>> 626889fb
             }
             availableFormats{
                 Bh{"B h"}
@@ -447,25 +385,12 @@
                 EBhms{"E, B h:mm:ss"}
                 EHm{"E, HH:mm"}
                 EHms{"E, HH:mm:ss"}
-<<<<<<< HEAD
-                Ed{"d, E"}
                 Ehm{"E, h:mm a"}
                 Ehms{"E, h:mm:ss a"}
-                Gy{"G y"}
-=======
-                Ehm{"E, h:mm a"}
-                Ehms{"E, h:mm:ss a"}
->>>>>>> 626889fb
                 GyMMM{"MMM, G y"}
                 GyMMMEd{"E, d-MMM, G y"}
                 GyMMMd{"d-MMM, G y"}
                 GyMd{"dd.MM.y GGGGG"}
-<<<<<<< HEAD
-                H{"HH"}
-                Hm{"HH:mm"}
-                Hms{"HH:mm:ss"}
-=======
->>>>>>> 626889fb
                 Hmsv{"HH:mm:ss (v)"}
                 Hmv{"HH:mm (v)"}
                 M{"LL"}
@@ -478,20 +403,11 @@
                 MMMMd{"d-MMMM"}
                 MMMd{"d-MMM"}
                 Md{"dd/MM"}
-<<<<<<< HEAD
-                d{"d"}
-=======
->>>>>>> 626889fb
                 h{"h a"}
                 hm{"h:mm a"}
                 hms{"h:mm:ss a"}
                 hmsv{"h:mm:ss a (v)"}
                 hmv{"h:mm a (v)"}
-<<<<<<< HEAD
-                ms{"mm:ss"}
-                y{"y"}
-=======
->>>>>>> 626889fb
                 yM{"MM.y"}
                 yMEd{"E, dd/MM/y"}
                 yMMM{"MMM, y"}
@@ -590,10 +506,6 @@
                 }
                 Gy{
                     G{"G y – G y"}
-<<<<<<< HEAD
-                    y{"G y–y"}
-=======
->>>>>>> 626889fb
                 }
                 GyM{
                     G{"M/y (G) – M/y (G)"}
@@ -628,16 +540,6 @@
                     M{"M/d/y – M/d/y (G)"}
                     d{"M/d/y – M/d/y (G)"}
                     y{"M/d/y – M/d/y (G)"}
-<<<<<<< HEAD
-                }
-                H{
-                    H{"HH–HH"}
-                }
-                Hm{
-                    H{"HH:mm–HH:mm"}
-                    m{"HH:mm–HH:mm"}
-=======
->>>>>>> 626889fb
                 }
                 Hmv{
                     H{"HH:mm–HH:mm (v)"}
@@ -668,13 +570,6 @@
                     M{"dd/MM – dd/MM"}
                     d{"dd/MM – dd/MM"}
                 }
-<<<<<<< HEAD
-                d{
-                    d{"d–d"}
-                }
-                fallback{"{0} – {1}"}
-=======
->>>>>>> 626889fb
                 h{
                     a{"h a – h a"}
                     h{"h–h a"}
@@ -692,12 +587,6 @@
                 hv{
                     a{"h a – h a (v)"}
                     h{"h–h a (v)"}
-<<<<<<< HEAD
-                }
-                y{
-                    y{"y–y"}
-=======
->>>>>>> 626889fb
                 }
                 yM{
                     M{"MM/y – MM/y"}
@@ -827,7 +716,6 @@
         }
         islamic{
             availableFormats{
-                GyMd{"dd.MM.y GGGGG"}
                 yyyyMMM{"MMM, y (G)"}
                 yyyyMMMM{"MMMM, y G"}
                 yyyyMMMd{"d-MMM, y G"}
@@ -880,75 +768,6 @@
             }
             monthNames{
                 format{
-                    wide{
-                        "farvardin",
-                        "oʻrdibehisht",
-                        "xurdod",
-                        "tir",
-                        "murdod",
-                        "shahrivar",
-                        "mehr",
-                        "obon",
-                        "ozar",
-                        "dey",
-                        "bahman",
-                        "isfan",
-                    }
-                }
-                stand-alone{
-                    abbreviated{
-                        "farvardin",
-                        "oʻrdibehisht",
-                        "xurdod",
-                        "tir",
-                        "murdod",
-                        "shahrivar",
-                        "mehr",
-                        "obon",
-                        "ozar",
-                        "dey",
-                        "bahman",
-                        "isfand",
-                    }
-                    wide{
-                        "farvardin",
-                        "oʻrdibehisht",
-                        "xurdod",
-                        "tur",
-                        "murdod",
-                        "shahrivar",
-                        "mehr",
-                        "obon",
-                        "ozar",
-                        "dey",
-                        "bahman",
-                        "isfand",
-                    }
-                }
-            }
-        }
-        persian{
-            eras{
-                abbreviated{
-                    "forsiy",
-                }
-            }
-            monthNames{
-                format{
-                    abbreviated{
-                        "farvardin",
-                        "oʻrdibehisht",
-                        "xurdod",
-                        "tir",
-                        "murdod",
-                        "shahrivar",
-                        "mehr",
-                        "obon",
-                        "ozar",
-                        "dey",
-                        "bahman",
-                        "isfan",
-                    }
                     wide{
                         "farvardin",
                         "oʻrdibehisht",
@@ -1443,24 +1262,6 @@
             }
         }
         namePattern{
-<<<<<<< HEAD
-            givenFirst-long-addressing-formal{"{prefix} {surname}"}
-            givenFirst-long-addressing-informal{"{given-informal}"}
-            givenFirst-long-monogram-formal{
-                "{given-monogram-allCaps}{given2-monogram-allCaps}{surname-monogram-a"
-                "llCaps}"
-            }
-            givenFirst-long-monogram-informal{"{given-informal-monogram-allCaps}{surname-monogram-allCaps}"}
-            givenFirst-long-referring-formal{"{given} {given2} {surname} {suffix}"}
-            givenFirst-long-referring-informal{"{given-informal} {surname}"}
-            givenFirst-medium-addressing-formal{"{prefix} {surname}"}
-            givenFirst-medium-addressing-informal{"{given-informal}"}
-            givenFirst-medium-monogram-formal{"{surname-monogram-allCaps}"}
-            givenFirst-medium-monogram-informal{"{given-informal-monogram-allCaps}"}
-            givenFirst-medium-referring-formal{"{given} {given2-initial} {surname} {suffix}"}
-            givenFirst-medium-referring-informal{"{given-informal} {surname}"}
-            givenFirst-short-addressing-formal{"{prefix} {surname}"}
-=======
             givenFirst-long-addressing-formal{"{title} {surname}"}
             givenFirst-long-addressing-informal{"{given-informal}"}
             givenFirst-long-monogram-informal{"{given-informal-monogram-allCaps}{surname-monogram-allCaps}"}
@@ -1473,7 +1274,6 @@
             givenFirst-medium-referring-formal{"{given} {given2-initial} {surname} {credentials}"}
             givenFirst-medium-referring-informal{"{given-informal} {surname}"}
             givenFirst-short-addressing-formal{"{title} {surname}"}
->>>>>>> 626889fb
             givenFirst-short-addressing-informal{"{given-informal}"}
             givenFirst-short-monogram-formal{"{surname-monogram-allCaps}"}
             givenFirst-short-monogram-informal{"{given-informal-monogram-allCaps}"}
@@ -1485,24 +1285,6 @@
             sorting-medium-referring-informal{"{surname}, {given-informal}"}
             sorting-short-referring-formal{"{surname-core}, {given-initial} {given2-initial} {surname-prefix}"}
             sorting-short-referring-informal{"{surname}, {given-informal}"}
-<<<<<<< HEAD
-            surnameFirst-long-addressing-formal{"{prefix} {surname}"}
-            surnameFirst-long-addressing-informal{"{given-informal}"}
-            surnameFirst-long-monogram-formal{
-                "{surname-monogram-allCaps}{given-monogram-allCaps}{given2-monogram-a"
-                "llCaps}"
-            }
-            surnameFirst-long-monogram-informal{"{surname-monogram-allCaps}{given-informal-monogram-allCaps}"}
-            surnameFirst-long-referring-formal{"{surname} {given} {given2} {suffix}"}
-            surnameFirst-long-referring-informal{"{surname} {given-informal}"}
-            surnameFirst-medium-addressing-formal{"{prefix} {surname}"}
-            surnameFirst-medium-addressing-informal{"{given-informal}"}
-            surnameFirst-medium-monogram-formal{"{surname-monogram-allCaps}"}
-            surnameFirst-medium-monogram-informal{"{given-informal-monogram-allCaps}"}
-            surnameFirst-medium-referring-formal{"{surname} {given} {given2-initial} {suffix}"}
-            surnameFirst-medium-referring-informal{"{surname} {given-informal}"}
-            surnameFirst-short-addressing-formal{"{prefix} {surname}"}
-=======
             surnameFirst-long-addressing-formal{"{title} {surname}"}
             surnameFirst-long-addressing-informal{"{given-informal}"}
             surnameFirst-long-monogram-informal{"{surname-monogram-allCaps}{given-informal-monogram-allCaps}"}
@@ -1515,7 +1297,6 @@
             surnameFirst-medium-referring-formal{"{surname} {given} {given2-initial} {credentials}"}
             surnameFirst-medium-referring-informal{"{surname} {given-informal}"}
             surnameFirst-short-addressing-formal{"{title} {surname}"}
->>>>>>> 626889fb
             surnameFirst-short-addressing-informal{"{given-informal}"}
             surnameFirst-short-monogram-formal{"{surname-monogram-allCaps}"}
             surnameFirst-short-monogram-informal{"{given-informal-monogram-allCaps}"}
