﻿// © 2016 and later: Unicode, Inc. and others.
// License & terms of use: http://www.unicode.org/copyright.html
// Generated using tools/cldr/cldr-to-icu/build-icu-data.xml
yo_BJ{
    ExemplarCharacters{
        "[aáà b d eéè ɛ{ɛ́}{ɛ̀} f g {gb} h iíì j k l m n oóò ɔ{ɔ́}{ɔ̀} p r s {sh} t u"
        "úù w y]"
    }
    NumberElements{
        latn{
            patternsLong{
                decimalFormat{
                    1000{
                        other{"0 ɛgbɛ̀rún"}
                    }
                    10000{
                        other{"00 ɛgbɛ̀rún"}
                    }
                    100000{
                        other{"000 ɛgbɛ̀rún"}
                    }
                    1000000{
                        other{"0 mílíɔ̀nù"}
                    }
                    10000000{
                        other{"00 mílíɔ̀nù"}
                    }
                    100000000{
                        other{"000 mílíɔ̀nù"}
                    }
                    1000000000{
                        other{"0 bilíɔ̀nù"}
                    }
                    10000000000{
                        other{"00 bilíɔ̀nù"}
                    }
                    100000000000{
                        other{"000 bilíɔ̀nù"}
                    }
                    1000000000000{
                        other{"0 tiriliɔ̀nù"}
                    }
                    10000000000000{
                        other{"00 tiriliɔ̀nù"}
                    }
                    100000000000000{
                        other{"000 tiriliɔ̀nù"}
                    }
                }
            }
            symbols{
                approximatelySign{"dáàshì"}
            }
        }
        minimalPairs{
            ordinal{
                other{"Mú {0} apá ɔ̀tún"}
            }
            plural{
                other{"Àwɔn ɔjɔ́ {0}"}
            }
        }
    }
    calendar{
        gregorian{
            AmPmMarkersAbbr{
                "Àárɔ̀",
                "Ɔ̀sán",
            }
            dayNames{
                format{
                    abbreviated{
                        "Àìk",
                        "Aj",
                        "Ìsɛ́g",
                        "Ɔjɔ́r",
                        "Ɔjɔ́b",
                        "Ɛt",
                        "Àbám",
                    }
                    wide{
                        "Ɔjɔ́ Àìkú",
                        "Ɔjɔ́ Ajé",
                        "Ɔjɔ́ Ìsɛ́gun",
                        "Ɔjɔ́rú",
                        "Ɔjɔ́bɔ",
                        "Ɔjɔ́ Ɛtì",
                        "Ɔjɔ́ Àbámɛ́ta",
                    }
                }
                stand-alone{
                    narrow{
                        "À",
                        "A",
                        "Ì",
                        "Ɔ",
                        "Ɔ",
                        "Ɛ",
                        "À",
                    }
                    wide{
                        "Àìkú",
                        "Ajé",
                        "Ìsɛ́gun",
                        "Ɔjɔ́rú",
                        "Ɔjɔ́bɔ",
                        "Ɛtì",
                        "Àbámɛ́ta",
                    }
                }
            }
            eras{
                wide%variant{
                    "Sáájú ìgbà mímɔ̀",
                    "CE",
                }
            }
            monthNames{
                format{
                    abbreviated{
                        "Shɛ́r",
                        "Èrèl",
                        "Ɛrɛ̀n",
                        "Ìgb",
                        "Ɛ̀bi",
                        "Òkú",
                        "Agɛ",
                        "Ògú",
                        "Owe",
                        "Ɔ̀wà",
                        "Bél",
                        "Ɔ̀pɛ",
                    }
                    wide{
                        "Oshù Shɛ́rɛ́",
                        "Oshù Èrèlè",
                        "Oshù Ɛrɛ̀nà",
                        "Oshù Ìgbé",
                        "Oshù Ɛ̀bibi",
                        "Oshù Òkúdu",
                        "Oshù Agɛmɔ",
                        "Oshù Ògún",
                        "Oshù Owewe",
                        "Oshù Ɔ̀wàrà",
                        "Oshù Bélú",
                        "Oshù Ɔ̀pɛ̀",
                    }
                }
                stand-alone{
                    abbreviated{
                        "Shɛ́",
                        "Èr",
                        "Ɛr",
                        "Ìg",
                        "Ɛ̀b",
                        "Òk",
                        "Ag",
                        "Òg",
                        "Ow",
                        "Ɔ̀w",
                        "Bé",
                        "Ɔ̀p",
                    }
                    narrow{
                        "S",
                        "È",
                        "Ɛ",
                        "Ì",
                        "Ɛ̀",
                        "Ò",
                        "A",
                        "Ò",
                        "O",
                        "Ɔ̀",
                        "B",
                        "Ɔ̀",
                    }
                    wide{
                        "Shɛ́rɛ́",
                        "Èrèlè",
                        "Ɛrɛ̀nà",
                        "Ìgbé",
                        "Ɛ̀bibi",
                        "Òkúdu",
                        "Agɛmɔ",
                        "Ògún",
                        "Owewe",
                        "Ɔ̀wàrà",
                        "Bélú",
                        "Ɔ̀pɛ̀",
                    }
                }
            }
            quarters{
                format{
                    narrow{
                        "kíní",
                        "Kejì",
                        "Kɛta",
                        "Kɛin",
                    }
                    wide{
                        "Ìdámɛ́rin kíní",
                        "Ìdámɛ́rin Kejì",
                        "Ìdámɛ́rin Kɛta",
                        "Ìdámɛ́rin Kɛrin",
                    }
                }
                stand-alone{
                    narrow{
                        "kí",
                        "Ke",
                        "Kɛt",
                        "Kɛr",
                    }
<<<<<<< HEAD
                    wide{
                        "Ìdámɛ́rin kíní",
                        "Ìdámɛ́rin Kejì",
                        "Ìdámɛ́rin Kɛta",
                        "Ìdámɛ́rin Kɛrin",
                    }
=======
>>>>>>> 626889fb
                }
            }
        }
    }
    characterLabel{
        weather{"ojú=ɔjɔ́"}
    }
    fields{
        day{
            dn{"Ɔjɔ́"}
            relative{
                "-1"{"Àná"}
                "-2"{"íjɛta"}
                "0"{"Òní"}
                "1"{"Ɔ̀la"}
            }
        }
        dayOfYear{
            dn{"Ɔjɔ́ inú ɔdún"}
        }
        dayOfYear-short{
            dn{"Ɔjɔ́ inú ɔd."}
        }
        dayperiod{
            dn{"Àárɔ̀/ɔ̀sán"}
        }
        fri-narrow{
            relativeTime{
                past{
                    other{"{0} F tɛ́lɛ̀"}
                }
            }
        }
        fri-short{
            relative{
                "-1"{"Etì àná"}
                "0"{"Etì yì"}
                "1"{"Et tónbɔ̀"}
            }
            relativeTime{
                past{
                    other{"{0} Et sɛ́yìn"}
                }
            }
        }
        minute{
            dn{"Ìsɛ́jú"}
        }
        month{
            relative{
                "-1"{"óshù tó kɔjá"}
                "0"{"oshù yìí"}
                "1"{"óshù tó ń bɔ̀,"}
            }
        }
        month-narrow{
            dn{"Oshù"}
        }
        quarter{
            dn{"Ìdá mɛ́rin"}
        }
<<<<<<< HEAD
        quarter-narrow{
            dn{"Ìdá mɛ́rin"}
        }
=======
>>>>>>> 626889fb
        sat-narrow{
            relative{
                "-1"{"Ab sɛ́yìn"}
                "0"{"Ab èyí"}
                "1"{"Ab tónbò"}
            }
            relativeTime{
                past{
                    other{"{0} Ab ɛ̀yí"}
                }
            }
<<<<<<< HEAD
        }
        sat-short{
            relative{
                "-1"{"Aba tókojá"}
                "0"{"Aba èyí"}
                "1"{"Aba tónbɔ̀"}
            }
            relativeTime{
                past{
                    other{"{0} Aba. sɛ́yìn"}
                }
            }
        }
        second{
            dn{"Ìsɛ́jú Ààyá"}
=======
>>>>>>> 626889fb
        }
        sat-short{
            relative{
                "-1"{"Aba tókojá"}
                "0"{"Aba èyí"}
                "1"{"Aba tónbɔ̀"}
            }
            relativeTime{
                past{
                    other{"{0} Aba. sɛ́yìn"}
                }
            }
        }
        second{
            dn{"Ìsɛ́jú Ààyá"}
        }
        sun{
            relative{
                "-1"{"Ɔjɔ́ Àìkú tó kɔjá"}
                "0"{"Ɔjɔ́ Àìkú yìí"}
                "1"{"Ɔjɔ́ Àìkú tó ń bɔ̀"}
            }
        }
        sun-narrow{
            relativeTime{
                future{
                    other{"Ɔjɔ́ Àíkú +{0}"}
                }
            }
        }
        thu{
            relative{
                "-1"{"Ojɔ́bɔ̀ kɛyìn"}
                "0"{"Ojɔ́bɔ̀ eyì"}
                "1"{"Ojɔ́bɔ̀ tónbɔ̀"}
            }
            relativeTime{
                future{
                    other{"+{0} Ojɔ́bɔ̀"}
                }
                past{
                    other{"-{0} Àwɔn Ojɔ́bɔ̀"}
                }
            }
        }
        thu-narrow{
            relativeTime{
                future{
                    other{"{0} Ojɔ́"}
                }
                past{
                    other{"{0} Ojɔ́ sɛ́yìn"}
                }
            }
        }
        thu-short{
            relative{
                "-1"{"Ojɔ́ sɛ́yìn"}
                "0"{"Ojɔ́ èyí"}
                "1"{"Ojɔ́ tónbɔ̀"}
            }
            relativeTime{
                future{
                    other{"+ {0} Ojɔ́"}
                }
                past{
                    other{"{0} Ojɔ́ èyìn"}
                }
            }
        }
        tue{
            relative{
                "-1"{"Ìshɛ́gun tókɔ́já"}
                "0"{"Ìshɛ́gun èyí"}
                "1"{"Ìshɛ́gun tóńbɔ̀"}
            }
            relativeTime{
                future{
                    other{"+{0} àwɔn ìsɛ́gun"}
                }
                past{
                    other{"{0} àwɔn Ìshɛ́gun tɛ́lɛ̀"}
                }
            }
        }
        tue-narrow{
            relative{
                "-1"{"Ìshɛ́gun tɛ́lɛ̀"}
                "0"{"Ìshɛ́gun yì"}
                "1"{"Ìshɛ́gun tɔ́ńbɔ̀"}
            }
            relativeTime{
                past{
                    other{"{0} Ìs tɛ́lɛ̀"}
                }
            }
        }
        tue-short{
            relative{
                "-1"{"Ìshɛ́ tókɔ́já"}
                "0"{"Ìshɛ́ èyí"}
                "1"{"Ìshɛ́ tónbɔ̀"}
            }
            relativeTime{
                future{
                    other{"{0} Ìshɛ́"}
                }
                past{
                    other{"{0} Ishɛ́. tɛ́lɛ̀"}
                }
            }
        }
        wed{
            relative{
                "-1"{"Ojɔ́rú àná"}
                "0"{"Ojɔ́rú yì"}
                "1"{"Ojɔ́rú tónbɔ̀"}
            }
            relativeTime{
                future{
                    other{"{0} Àwɔn Ojɔ́rú"}
                }
                past{
                    other{"-{0} Àwɔn Ojɔ́rú tɛ́lɛ̀"}
                }
            }
        }
        wed-narrow{
            relative{
                "-1"{"O àná"}
                "0"{"O yì"}
                "1"{"O tóńbɔ̀"}
            }
            relativeTime{
                past{
                    other{"{0} W tɛ́lɛ̀"}
                }
            }
        }
        wed-short{
            relative{
                "-1"{"Ojɔ́rú àná"}
                "0"{"Ojɔ́rú yì"}
                "1"{"Ojɔ́rú tóńbɔ̀"}
            }
            relativeTime{
                future{
                    other{"ní {0} Ojɔ́"}
                }
                past{
                    other{"{0} Ojɔ́ tɛ́lɛ̀"}
                }
            }
        }
        week{
            dn{"Ɔ̀sɛ̀"}
            relative{
                "-1"{"ɔ̀sɛ̀ tó kɔjá"}
                "0"{"ɔ̀sɛ̀ yìí"}
                "1"{"ɔ́sɛ̀ tó ń bɔ̀"}
            }
            relativePeriod{"ɔ̀sɛ̀ ti {0}"}
        }
        weekOfMonth{
            dn{"Ɔshɛ̀ inú Oshù"}
        }
        weekday{
            dn{"Ɔjɔ́ tó wà láàárín ɔ̀sɛ̀"}
        }
        weekday-short{
            dn{"ɔjɔ́ inú ɔshɛ̀."}
        }
        weekdayOfMonth{
            dn{"ɔjɔ́ ɔshɛ̀ inú oshù"}
        }
        year{
            dn{"Ɔdún"}
            relative{
                "-1"{"Èshín"}
                "0"{"Ɔdúnǹí"}
                "1"{"Àmɔ́dún"}
            }
        }
        year-short{
            relative{
                "-1"{"Ɔdún tó kɔjá"}
                "0"{"Ɔdún yìí"}
                "1"{"Ɔdún tó ńbɔ̀"}
            }
        }
    }
    listPattern{
        or{
            start{"{0} pɛ̀lú {1}"}
        }
    }
    measurementSystemNames{
        metric{"Mɛ́tíríìkì"}
    }
}<|MERGE_RESOLUTION|>--- conflicted
+++ resolved
@@ -213,15 +213,6 @@
                         "Kɛt",
                         "Kɛr",
                     }
-<<<<<<< HEAD
-                    wide{
-                        "Ìdámɛ́rin kíní",
-                        "Ìdámɛ́rin Kejì",
-                        "Ìdámɛ́rin Kɛta",
-                        "Ìdámɛ́rin Kɛrin",
-                    }
-=======
->>>>>>> 626889fb
                 }
             }
         }
@@ -283,12 +274,6 @@
         quarter{
             dn{"Ìdá mɛ́rin"}
         }
-<<<<<<< HEAD
-        quarter-narrow{
-            dn{"Ìdá mɛ́rin"}
-        }
-=======
->>>>>>> 626889fb
         sat-narrow{
             relative{
                 "-1"{"Ab sɛ́yìn"}
@@ -300,7 +285,6 @@
                     other{"{0} Ab ɛ̀yí"}
                 }
             }
-<<<<<<< HEAD
         }
         sat-short{
             relative{
@@ -316,23 +300,6 @@
         }
         second{
             dn{"Ìsɛ́jú Ààyá"}
-=======
->>>>>>> 626889fb
-        }
-        sat-short{
-            relative{
-                "-1"{"Aba tókojá"}
-                "0"{"Aba èyí"}
-                "1"{"Aba tónbɔ̀"}
-            }
-            relativeTime{
-                past{
-                    other{"{0} Aba. sɛ́yìn"}
-                }
-            }
-        }
-        second{
-            dn{"Ìsɛ́jú Ààyá"}
         }
         sun{
             relative{
