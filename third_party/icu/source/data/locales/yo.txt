﻿// © 2016 and later: Unicode, Inc. and others.
// License & terms of use: http://www.unicode.org/copyright.html
// Generated using tools/cldr/cldr-to-icu/build-icu-data.xml
yo{
    AuxExemplarCharacters{"[c q v x z]"}
    ExemplarCharacters{
<<<<<<< HEAD
        "[a á à b d e é è ẹ {ẹ\u0301} {ẹ\u0300} f g {gb} h i í ì j k l m ḿ {m\u0300} "
        "{m\u0304} n ń ǹ {n\u0304} o ó ò ọ {ọ\u0301} {ọ\u0300} p r s ṣ t u ú ù w y]"
=======
        "[aáà b d eéè ẹ{ẹ́}{ẹ̀} f g {gb} h iíì j k l mḿ{m̀}{m̄} nńǹ{n̄} oóò ọ{ọ́}{ọ̀}"
        " p r s ṣ t uúù w y]"
>>>>>>> 626889fb
    }
    ExemplarCharactersIndex{"[A B D E F G H I J K L M N O P R S T U W Y]"}
    ExemplarCharactersPunctuation{"[\\- ‐‑ – — , ; \\: ! ? . … '‘’ \u0022“” ( ) @ * / \\& # † ‡ ′ ″]"}
    NumberElements{
        latn{
            patterns{
                accountingFormat{"¤#,##0.00;(¤#,##0.00)"}
                accountingFormat%alphaNextToNumber{"¤ #,##0.00;(¤ #,##0.00)"}
                accountingFormat%noCurrency{"#,##0.00;(#,##0.00)"}
                currencyFormat{"¤#,##0.00"}
                currencyPatternAppendISO{"{0} ¤¤"}
<<<<<<< HEAD
                decimalFormat{"#,##0.###"}
                percentFormat{"#,##0%"}
                scientificFormat{"#E0"}
=======
>>>>>>> 626889fb
            }
            patternsLong{
                decimalFormat{
                    1000{
                        other{"0 ẹgbẹ̀rún"}
                    }
                    10000{
                        other{"00 ẹgbẹ̀rún"}
                    }
                    100000{
                        other{"000 ẹgbẹ̀rún"}
                    }
                    1000000{
                        other{"0 mílíọ̀nù"}
                    }
                    10000000{
                        other{"00 mílíọ̀nù"}
                    }
                    100000000{
                        other{"000 mílíọ̀nù"}
                    }
                    1000000000{
                        other{"0 bilíọ̀nù"}
                    }
                    10000000000{
                        other{"00 bilíọ̀nù"}
                    }
                    100000000000{
                        other{"000 bilíọ̀nù"}
                    }
                    1000000000000{
                        other{"0 tiriliọ̀nù"}
                    }
                    10000000000000{
                        other{"00 tiriliọ̀nù"}
                    }
                    100000000000000{
                        other{"000 tiriliọ̀nù"}
                    }
                }
            }
            patternsShort{
                currencyFormat{
                    1000{
                        other{"¤0K"}
                    }
                    10000{
                        other{"¤00K"}
                    }
                    100000{
                        other{"¤000K"}
                    }
                    1000000{
                        other{"¤0M"}
                    }
                    10000000{
                        other{"¤00M"}
                    }
                    100000000{
                        other{"¤000M"}
                    }
                    1000000000{
                        other{"¤0B"}
                    }
                    10000000000{
                        other{"¤00B"}
                    }
                    100000000000{
                        other{"¤000B"}
                    }
                    1000000000000{
                        other{"¤0T"}
                    }
                    10000000000000{
                        other{"¤00T"}
                    }
                    100000000000000{
                        other{"¤000T"}
                    }
                }
                currencyFormat%alphaNextToNumber{
                    1000{
                        other{"¤ 0K"}
                    }
                    10000{
                        other{"¤ 00K"}
                    }
                    100000{
                        other{"¤ 000K"}
                    }
                    1000000{
                        other{"¤ 0M"}
                    }
                    10000000{
                        other{"¤ 00M"}
                    }
                    100000000{
                        other{"¤ 000M"}
                    }
                    1000000000{
                        other{"¤ 0B"}
                    }
                    10000000000{
                        other{"¤ 00B"}
                    }
                    100000000000{
                        other{"¤ 000B"}
                    }
                    1000000000000{
                        other{"¤ 0T"}
                    }
                    10000000000000{
                        other{"¤ 00T"}
                    }
                    100000000000000{
                        other{"¤ 000T"}
                    }
                }
            }
            symbols{
                approximatelySign{"dáàṣì"}
            }
        }
        minimalPairs{
            ordinal{
                other{"Mú {0} apá ọ̀tún"}
            }
            plural{
                other{"Àwọn ọjọ́ {0}"}
            }
        }
    }
    calendar{
        generic{
            DateTimePatterns{
                "HH:mm:ss zzzz",
                "H:mm:ss z",
                "H:m:s",
                "H:m",
                "EEEE, d MM y G",
                "d MM y G",
                "d MM y G",
                "dd/MM/y G",
                "{1} {0}",
                "{1} {0}",
                "{1} {0}",
                "{1} {0}",
                "{1} {0}",
            }
            DateTimePatterns%atTime{
                "{1} 'ní' {0}",
                "{1} 'ní' {0}",
                "{1}, {0}",
                "{1}, {0}",
            }
            DateTimeSkeletons{
                "HHmmsszzzz",
                "Hmmssz",
                "Hms",
                "Hm",
                "GyMMEEEEd",
                "GyMMd",
                "GyMMd",
                "GyMMdd",
            }
            availableFormats{
                GyMd{"d/M/y GGGGG"}
<<<<<<< HEAD
                Hm{"HH:mm"}
                Hms{"HH:mm:ss"}
                M{"L"}
=======
>>>>>>> 626889fb
                MEd{"E, M/d"}
                MMMEd{"E, MMM d"}
                MMMMEd{"E, MMMM d"}
                Md{"M/d"}
<<<<<<< HEAD
                d{"d"}
                hm{"h:mm a"}
                ms{"mm:ss"}
=======
                hm{"h:mm a"}
>>>>>>> 626889fb
                y{"y"}
                yM{"M/y"}
                yMEd{"E, M/d/y"}
                yMMM{"MMM y"}
                yMMMEd{"E, MMM d, y"}
                yMMMM{"MMMM y"}
                yQQQ{"QQQ y"}
                yQQQQ{"QQQQ y"}
            }
<<<<<<< HEAD
            intervalFormats{
                fallback{"{0} – {1}"}
            }
=======
>>>>>>> 626889fb
        }
        gregorian{
            AmPmMarkersAbbr{
                "Àárọ̀",
                "Ọ̀sán",
            }
            DateTimePatterns{
                "HH:mm:ss zzzz",
                "H:mm:ss z",
                "H:m:s",
                "H:m",
                "EEEE, d MMM y",
                "d MMM y",
                "d MM y",
                "d/M/y",
                "{1} {0}",
                "{1} {0}",
                "{1} {0}",
                "{1} {0}",
                "{1} {0}",
            }
            DateTimePatterns%atTime{
                "{1} 'ní' {0}",
                "{1} 'níti' {0}",
                "{1}, {0}",
                "{1}, {0}",
            }
            DateTimeSkeletons{
                "HHmmsszzzz",
                "Hmmssz",
                "Hms",
                "Hm",
                "yMMMEEEEd",
                "yMMMd",
                "yMMd",
                "yMd",
<<<<<<< HEAD
            }
            appendItems{
                Timezone{"{0} {1}"}
=======
>>>>>>> 626889fb
            }
            availableFormats{
                Ed{"E, d"}
                Ehm{"E h:mm a"}
                Ehms{"E h:mm:ss a"}
<<<<<<< HEAD
                Gy{"G y"}
                GyMMM{"G y MMM"}
                GyMMMEd{"G y MMM d, E"}
                GyMMMd{"G y MMM d"}
                GyMd{"d/M/y GGGGG"}
                H{"HH"}
                Hm{"HH:mm"}
                Hms{"HH:mm:ss"}
                Hmsv{"HH:mm:ss v"}
                Hmv{"HH:mm v"}
                M{"L"}
=======
                GyMd{"d/M/y GGGGG"}
>>>>>>> 626889fb
                MEd{"E, d/M"}
                MMMEd{"d MMM, E"}
                MMMMEd{"d, MMMM E"}
                MMMMW{
                    other{"'week' W 'of' MMMM"}
                }
                MMMMd{"d MMMM"}
                MMMd{"d MMM"}
                Md{"d/M"}
<<<<<<< HEAD
                d{"d"}
=======
>>>>>>> 626889fb
                h{"h a"}
                hm{"h:mm a"}
                hms{"h:mm:ss a"}
                hmsv{"h:mm:ss a v"}
                hmv{"h:mm a v"}
<<<<<<< HEAD
                ms{"mm:ss"}
                y{"y"}
=======
>>>>>>> 626889fb
                yM{"M/y"}
                yMEd{"d/M/y, E"}
                yMMM{"MMM y"}
                yMMMEd{"E, d MMM , y"}
                yMMMM{"MMMM y"}
                yMMMd{"d MMM y"}
                yMd{"d/M/y"}
                yQQQ{"QQQ y"}
                yQQQQ{"QQQQ y"}
            }
            dayNames{
                format{
                    abbreviated{
                        "Àìk",
                        "Aj",
                        "Ìsẹ́g",
                        "Ọjọ́r",
                        "Ọjọ́b",
                        "Ẹt",
                        "Àbám",
                    }
                    wide{
                        "Ọjọ́ Àìkú",
                        "Ọjọ́ Ajé",
                        "Ọjọ́ Ìsẹ́gun",
                        "Ọjọ́rú",
                        "Ọjọ́bọ",
                        "Ọjọ́ Ẹtì",
                        "Ọjọ́ Àbámẹ́ta",
                    }
                }
                stand-alone{
                    narrow{
                        "À",
                        "A",
                        "Ì",
                        "Ọ",
                        "Ọ",
                        "Ẹ",
                        "À",
                    }
                    wide{
                        "Àìkú",
                        "Ajé",
                        "Ìsẹ́gun",
                        "Ọjọ́rú",
                        "Ọjọ́bọ",
                        "Ẹtì",
                        "Àbámẹ́ta",
                    }
                }
            }
            eras{
                abbreviated{
                    "BCE",
                    "AD",
                }
                abbreviated%variant{
                    "BCE",
                    "CE",
                }
                wide{
                    "Saju Kristi",
                    "Lehin Kristi",
                }
                wide%variant{
                    "Sáájú ìgbà mímọ̀",
                    "CE",
                }
            }
            intervalFormats{
                Gy{
                    G{"y G – y G"}
                }
                GyM{
                    G{"M/y G – M/y G"}
                    M{"M/y – M/y G"}
                    y{"M/y – M/y G"}
                }
                GyMEd{
                    G{"E, M/d/y G – E, M/d/y G"}
                    M{"E, M/d/y – E, M/d/y G"}
                    d{"E, M/d/y – E, M/d/y G"}
                    y{"E, M/d/y – E, M/d/y G"}
                }
                GyMMM{
                    G{"MMM y G – MMM y G"}
                    M{"MMM – MMM y G"}
                    y{"MMM y – MMM y G"}
                }
                GyMMMEd{
                    G{"E, MMM d, y G – E, MMM d, y G"}
                    M{"E, MMM d – E, MMM d, y G"}
                    d{"E, MMM d – E, MMM d, y G"}
                    y{"E, MMM d, y – E, MMM d, y G"}
                }
                GyMMMd{
                    G{"MMM d, y G – MMM d, y G"}
                    M{"MMM d – MMM d, y G"}
                    d{"MMM d – d, y G"}
                    y{"MMM d, y – MMM d, y G"}
                }
                GyMd{
                    G{"M/d/y G – M/d/y G"}
                    M{"M/d/y – M/d/y G"}
                    d{"M/d/y – M/d/y G"}
                    y{"M/d/y – M/d/y G"}
<<<<<<< HEAD
                }
                H{
                    H{"HH–HH"}
                }
                Hm{
                    H{"HH:mm–HH:mm"}
                    m{"HH:mm–HH:mm"}
                }
                Hmv{
                    H{"HH:mm–HH:mm v"}
                    m{"HH:mm–HH:mm v"}
                }
                Hv{
                    H{"HH–HH v"}
                }
                M{
                    M{"MM–MM"}
=======
>>>>>>> 626889fb
                }
                MEd{
                    M{"MM-dd, E – MM-dd, E"}
                    d{"MM-dd, E – MM-dd, E"}
<<<<<<< HEAD
                }
                MMM{
                    M{"LLL–LLL"}
=======
>>>>>>> 626889fb
                }
                MMMEd{
                    M{"MMM d, E – MMM d, E"}
                    d{"MMM d, E – MMM d, E"}
                }
                MMMd{
                    M{"MMM d – MMM d"}
<<<<<<< HEAD
                    d{"MMM d–d"}
=======
>>>>>>> 626889fb
                }
                Md{
                    M{"MM-dd – MM-dd"}
                    d{"MM-dd – MM-dd"}
<<<<<<< HEAD
                }
                d{
                    d{"d–d"}
                }
                fallback{"{0} – {1}"}
=======
                }
>>>>>>> 626889fb
                h{
                    a{"h a – h a"}
                    h{"h–h a"}
                }
                hm{
                    a{"h:mm a – h:mm a"}
                    h{"h:mm–h:mm a"}
                    m{"h:mm–h:mm a"}
                }
                hmv{
                    a{"h:mm a – h:mm a v"}
                    h{"h:mm–h:mm a v"}
                    m{"h:mm–h:mm a v"}
                }
                hv{
                    a{"h a – h a v"}
                    h{"h–h a v"}
<<<<<<< HEAD
                }
                y{
                    y{"y–y"}
=======
>>>>>>> 626889fb
                }
                yM{
                    M{"MM-y – MM-y"}
                    y{"y-MM – y-MM"}
                }
                yMEd{
                    M{"y-MM-dd, E – y-MM-dd, E"}
                    d{"E, dd-MM-y – E dd-MM-y, E"}
                    y{"y-MM-dd, E – y-MM-dd, E"}
                }
                yMMM{
<<<<<<< HEAD
                    M{"y MMM–MMM"}
=======
>>>>>>> 626889fb
                    y{"y MMM – y MMM"}
                }
                yMMMEd{
                    M{"MMM d, E – MMM d, E y"}
                    d{"MMM d, E – MMM d, E y"}
                    y{"y MMM d y, E – MMM d, E y"}
                }
                yMMMM{
                    M{"MMMM–MMMM y"}
                    y{"MMMM – y MMMM y"}
                }
                yMMMd{
                    M{"MMM d – MMM d y"}
                    d{"MMM d–d y"}
                    y{"y MMM d – y MMM d"}
                }
                yMd{
                    M{"y-MM-dd – y-MM-dd"}
                    d{"y-MM-dd – y-MM-dd"}
                    y{"y-MM-dd – y-MM-dd"}
                }
            }
            monthNames{
                format{
                    abbreviated{
                        "Ṣẹ́r",
                        "Èrèl",
                        "Ẹrẹ̀n",
                        "Ìgb",
                        "Ẹ̀bi",
                        "Òkú",
                        "Agẹ",
                        "Ògú",
                        "Owe",
                        "Ọ̀wà",
                        "Bél",
                        "Ọ̀pẹ",
                    }
                    wide{
                        "Oṣù Ṣẹ́rẹ́",
                        "Oṣù Èrèlè",
                        "Oṣù Ẹrẹ̀nà",
                        "Oṣù Ìgbé",
                        "Oṣù Ẹ̀bibi",
                        "Oṣù Òkúdu",
                        "Oṣù Agẹmọ",
                        "Oṣù Ògún",
                        "Oṣù Owewe",
                        "Oṣù Ọ̀wàrà",
                        "Oṣù Bélú",
                        "Oṣù Ọ̀pẹ̀",
                    }
                }
                stand-alone{
                    abbreviated{
                        "Ṣẹ́",
                        "Èr",
                        "Ẹr",
                        "Ìg",
                        "Ẹ̀b",
                        "Òk",
                        "Ag",
                        "Òg",
                        "Ow",
                        "Ọ̀w",
                        "Bé",
                        "Ọ̀p",
                    }
                    narrow{
                        "S",
                        "È",
                        "Ẹ",
                        "Ì",
                        "Ẹ̀",
                        "Ò",
                        "A",
                        "Ò",
                        "O",
                        "Ọ̀",
                        "B",
                        "Ọ̀",
                    }
                    wide{
                        "Ṣẹ́rẹ́",
                        "Èrèlè",
                        "Ẹrẹ̀nà",
                        "Ìgbé",
                        "Ẹ̀bibi",
                        "Òkúdu",
                        "Agẹmọ",
                        "Ògún",
                        "Owewe",
                        "Ọ̀wàrà",
                        "Bélú",
                        "Ọ̀pẹ̀",
                    }
                }
            }
            quarters{
                format{
                    narrow{
                        "kíní",
                        "Kejì",
                        "Kẹta",
                        "Kẹin",
                    }
                    wide{
                        "Ìdámẹ́rin kíní",
                        "Ìdámẹ́rin Kejì",
                        "Ìdámẹ́rin Kẹta",
                        "Ìdámẹ́rin Kẹrin",
                    }
                }
                stand-alone{
                    narrow{
                        "kí",
                        "Ke",
                        "Kẹt",
                        "Kẹr",
                    }
                }
            }
        }
    }
    characterLabel{
        activities{"Ise"}
        african_scripts{"Iwe Adulawo"}
        american_scripts{"Iwe Amerika"}
        animal{"eranko"}
        animals_nature{"eranko tabi eda"}
        arrows{"ofa"}
        body{"ara"}
        box_drawing{"pali yíyà"}
        braille{"burali"}
        building{"ile"}
        bullets_stars{"búlé̩tì tàbí ìràwò̩"}
        consonantal_jamo{"jamo konsonanti"}
        currency_symbols{"ami owo"}
        dash_connector{"dasi tabi asopo"}
        digits{"digibaati"}
        dingbats{"digibaati"}
        divination_symbols{"ami idifa"}
        downwards_arrows{"ofa isale"}
        downwards_upwards_arrows{"ofa isale ati oke"}
        east_asian_scripts{"Iwe Ila oorun Asia"}
        flag{"filaagi"}
        flags{"awon filaagi"}
        food_drink{"ounje ati omi"}
        format{"ilana"}
        format_whitespace{"ìlànà àti àyè funfun"}
        full_width_form_variant{"kun-egbe eda"}
        geometric_shapes{"seepu jiometiriki"}
        half_width_form_variant{"aarin-egbe eda"}
        han_characters{"ami ikowe Han"}
        han_radicals{"ikowe Han"}
<<<<<<< HEAD
        hanja{"hanja"}
=======
>>>>>>> 626889fb
        hanzi_simplified{"Hansi"}
        hanzi_traditional{"Hansi"}
        heart{"okan"}
        historic_scripts{"iwe atijo"}
        ideographic_desc_characters{"ikowe isapejuwe"}
        japanese_kana{"kana ti Japaani"}
        kanbun{"Kabuni"}
        kanji{"Kanji"}
        keycap{"Keyacap"}
        leftwards_arrows{"ofa osi"}
        leftwards_rightwards_arrows{"ofa osi ati otun"}
        letterlike_symbols{"ami ti leta"}
        limited_use{"ilo die"}
        male{"okunrin"}
        math_symbols{"ami isiro"}
        middle_eastern_scripts{"iwe aarin ila-oorun"}
        miscellaneous{"eyikeyi"}
        modern_scripts{"iwe ode-oni"}
        modifier{"ayán nnkan"}
        musical_symbols{"ami orin"}
        nature{"eda"}
        nonspacing{"ailaye"}
        numbers{"awon nonba"}
        objects{"nnkan"}
        other{"miran"}
        paired{"pinsimeji"}
        person{"eniyan"}
        phonetic_alphabet{"afabeeti iro"}
        pictographs{"aworan"}
        place{"ibi"}
        plant{"eso"}
        rightwards_arrows{"ofa otun"}
        sign_standard_symbols{"ami"}
        small_form_variant{"awon è̩dà kékèkè"}
        smiley{"oju irerin"}
        smileys_people{"oju rerin tabi eniyan"}
        south_asian_scripts{"iwe Gusu Asia"}
        southeast_asian_scripts{"Iwe Gusu-ila oorun Asia"}
        spacing{"aye"}
        sport{"ere idaraya"}
        symbols{"ami"}
        technical_symbols{"ami ise"}
        tone_marks{"ami ohun"}
        travel{"irinajo"}
        travel_places{"irinajo tabi ibi"}
        variant_forms{"eda"}
        vocalic_jamo{"awon iwe"}
        weather{"ojú=ọjọ́"}
        western_asian_scripts{"Iwe Iwoorun to Asia"}
        whitespace{"àyè funfun"}
<<<<<<< HEAD
    }
    delimiters{
        alternateQuotationEnd{"’"}
        alternateQuotationStart{"‘"}
        quotationEnd{"”"}
        quotationStart{"“"}
=======
>>>>>>> 626889fb
    }
    fields{
        day{
            dn{"Ọjọ́"}
            relative{
                "-1"{"Àná"}
                "-2"{"íjẹta"}
                "0"{"Òní"}
                "1"{"Ọ̀la"}
                "2"{"òtúùnla"}
            }
        }
        dayOfYear{
            dn{"Ọjọ́ inú ọdún"}
        }
        dayOfYear-short{
            dn{"Ọjọ́ inú ọd."}
        }
        dayperiod{
            dn{"Àárọ̀/ọ̀sán"}
        }
        era{
            dn{"sáà"}
        }
        era-narrow{
            dn{"Sáà"}
        }
        fri{
            relative{
                "-1"{"E̩tì tóko̩já"}
                "0"{"E̩tì èyí"}
                "1"{"E̩tì tómbò̩"}
            }
            relativeTime{
                future{
                    other{"{0} Àwo̩n Eti"}
                }
                past{
                    other{"{0} Àwo̩n E̩tì té̩lè̩"}
                }
            }
        }
        fri-narrow{
            relative{
                "-1"{"F tóko̩já"}
                "0"{"F èyí"}
                "1"{"F tómbò̩"}
            }
            relativeTime{
                future{
                    other{"{0} F"}
                }
                past{
                    other{"{0} F tẹ́lẹ̀"}
                }
            }
        }
        fri-short{
            relative{
                "-1"{"Etì àná"}
                "0"{"Etì yì"}
                "1"{"Et tónbọ̀"}
            }
            relativeTime{
                future{
                    other{"{0} Et"}
                }
                past{
                    other{"{0} Et sẹ́yìn"}
                }
            }
        }
        fri{
            relative{
                "-1"{"E̩tì tóko̩já"}
                "0"{"E̩tì èyí"}
                "1"{"E̩tì tómbò̩"}
            }
            relativeTime{
                future{
                    other{"{0} Àwo̩n Eti"}
                }
                past{
                    other{"{0} Àwo̩n E̩tì té̩lè̩"}
                }
            }
        }
        fri-narrow{
            relative{
                "-1"{"F tóko̩já"}
                "0"{"F èyí"}
                "1"{"F tómbò̩"}
            }
            relativeTime{
                future{
                    other{"{0} F"}
                }
                past{
                    other{"{0} F tẹ́lẹ̀"}
                }
            }
        }
        fri-short{
            relative{
                "-1"{"Etì àná"}
                "0"{"Etì yì"}
                "1"{"Et tónbọ̀"}
            }
            relativeTime{
                future{
                    other{"{0} Et"}
                }
                past{
                    other{"{0} Et sẹ́yìn"}
                }
            }
        }
        hour{
            dn{"Wákàtí"}
        }
        minute{
            dn{"Ìsẹ́jú"}
        }
        month{
            dn{"Osù"}
            relative{
                "-1"{"óṣù tó kọjá"}
                "0"{"oṣù yìí"}
                "1"{"óṣù tó ń bọ̀,"}
            }
        }
        month-narrow{
            dn{"Oṣù"}
        }
        quarter{
            dn{"Ìdá mẹ́rin"}
        }
        sat{
            relative{
                "-1"{"Abameta tóko̩já"}
                "0"{"Abameta eyi"}
                "1"{"Abameta tombo"}
            }
            relativeTime{
                future{
                    other{"{0} Awon Abameta"}
                }
                past{
                    other{"{0} Abameta tokoja"}
                }
            }
        }
<<<<<<< HEAD
        sat{
            relative{
                "-1"{"Abameta tóko̩já"}
                "0"{"Abameta eyi"}
                "1"{"Abameta tombo"}
            }
            relativeTime{
                future{
                    other{"{0} Awon Abameta"}
                }
                past{
                    other{"{0} Abameta tokoja"}
                }
            }
        }
=======
>>>>>>> 626889fb
        sat-narrow{
            relative{
                "-1"{"Ab sẹ́yìn"}
                "0"{"Ab èyí"}
                "1"{"Ab tónbò"}
            }
            relativeTime{
                future{
                    other{"{0} Ab"}
                }
                past{
                    other{"{0} Ab ẹ̀yí"}
                }
            }
<<<<<<< HEAD
        }
        sat-short{
            relative{
                "-1"{"Aba tókojá"}
                "0"{"Aba èyí"}
                "1"{"Aba tónbọ̀"}
            }
            relativeTime{
                future{
                    other{"{0} Aba"}
                }
                past{
                    other{"{0} Aba. sẹ́yìn"}
                }
            }
        }
        second{
            dn{"Ìsẹ́jú Ààyá"}
=======
>>>>>>> 626889fb
        }
        sat-short{
            relative{
                "-1"{"Aba tókojá"}
                "0"{"Aba èyí"}
                "1"{"Aba tónbọ̀"}
            }
            relativeTime{
                future{
                    other{"{0} Aba"}
                }
                past{
                    other{"{0} Aba. sẹ́yìn"}
                }
            }
        }
        second{
            dn{"Ìsẹ́jú Ààyá"}
        }
        sun{
            relative{
                "-1"{"Ọjọ́ Àìkú tó kọjá"}
                "0"{"Ọjọ́ Àìkú yìí"}
                "1"{"Ọjọ́ Àìkú tó ń bọ̀"}
            }
        }
        sun-narrow{
            relativeTime{
                future{
                    other{"Ọjọ́ Àíkú +{0}"}
                }
            }
        }
        thu{
            relative{
                "-1"{"Ojọ́bọ̀ kẹyìn"}
                "0"{"Ojọ́bọ̀ eyì"}
                "1"{"Ojọ́bọ̀ tónbọ̀"}
            }
            relativeTime{
                future{
                    other{"+{0} Ojọ́bọ̀"}
                }
                past{
                    other{"-{0} Àwọn Ojọ́bọ̀"}
                }
            }
        }
        thu-narrow{
            relativeTime{
                future{
                    other{"{0} Ojọ́"}
                }
                past{
                    other{"{0} Ojọ́ sẹ́yìn"}
                }
            }
        }
        thu-short{
            relative{
                "-1"{"Ojọ́ sẹ́yìn"}
                "0"{"Ojọ́ èyí"}
                "1"{"Ojọ́ tónbọ̀"}
            }
            relativeTime{
                future{
                    other{"+ {0} Ojọ́"}
                }
                past{
                    other{"{0} Ojọ́ èyìn"}
                }
            }
        }
        tue{
            relative{
                "-1"{"Ìṣẹ́gun tókọ́já"}
                "0"{"Ìṣẹ́gun èyí"}
                "1"{"Ìṣẹ́gun tóńbọ̀"}
            }
            relativeTime{
                future{
                    other{"+{0} àwọn ìsẹ́gun"}
                }
                past{
                    other{"{0} àwọn Ìṣẹ́gun tẹ́lẹ̀"}
                }
            }
        }
        tue-narrow{
            relative{
                "-1"{"Ìṣẹ́gun tẹ́lẹ̀"}
                "0"{"Ìṣẹ́gun yì"}
                "1"{"Ìṣẹ́gun tọ́ńbọ̀"}
            }
            relativeTime{
                future{
                    other{"+{0} Ìs"}
                }
                past{
                    other{"{0} Ìs tẹ́lẹ̀"}
                }
            }
        }
        tue-short{
            relative{
                "-1"{"Ìṣẹ́ tókọ́já"}
                "0"{"Ìṣẹ́ èyí"}
                "1"{"Ìṣẹ́ tónbọ̀"}
            }
            relativeTime{
                future{
                    other{"{0} Ìṣẹ́"}
                }
                past{
                    other{"{0} Iṣẹ́. tẹ́lẹ̀"}
                }
            }
        }
        wed{
            relative{
                "-1"{"Ojọ́rú àná"}
                "0"{"Ojọ́rú yì"}
                "1"{"Ojọ́rú tónbọ̀"}
            }
            relativeTime{
                future{
                    other{"{0} Àwọn Ojọ́rú"}
                }
                past{
                    other{"-{0} Àwọn Ojọ́rú tẹ́lẹ̀"}
                }
            }
        }
        wed-narrow{
            relative{
                "-1"{"O àná"}
                "0"{"O yì"}
                "1"{"O tóńbọ̀"}
            }
            relativeTime{
                future{
                    other{"ní {0} O"}
                }
                past{
                    other{"{0} W tẹ́lẹ̀"}
                }
            }
        }
        wed-short{
            relative{
                "-1"{"Ojọ́rú àná"}
                "0"{"Ojọ́rú yì"}
                "1"{"Ojọ́rú tóńbọ̀"}
            }
            relativeTime{
                future{
                    other{"ní {0} Ojọ́"}
                }
                past{
                    other{"{0} Ojọ́ tẹ́lẹ̀"}
                }
            }
        }
        week{
            dn{"Ọ̀sẹ̀"}
            relative{
                "-1"{"ọ̀sẹ̀ tó kọjá"}
                "0"{"ọ̀sẹ̀ yìí"}
                "1"{"ọ́sẹ̀ tó ń bọ̀"}
            }
            relativePeriod{"ọ̀sẹ̀ ti {0}"}
        }
        weekOfMonth{
            dn{"Ọṣẹ̀ inú Oṣù"}
        }
        weekday{
            dn{"Ọjọ́ tó wà láàárín ọ̀sẹ̀"}
        }
        weekday-short{
            dn{"ọjọ́ inú ọṣẹ̀."}
        }
        weekdayOfMonth{
            dn{"ọjọ́ ọṣẹ̀ inú oṣù"}
        }
        year{
            dn{"Ọdún"}
            relative{
                "-1"{"Èṣín"}
                "0"{"Ọdúnǹí"}
                "1"{"Àmọ́dún"}
            }
        }
        year-short{
            relative{
                "-1"{"Ọdún tó kọjá"}
                "0"{"Ọdún yìí"}
                "1"{"Ọdún tó ńbọ̀"}
            }
        }
        zone{
            dn{"Agbègbè àkókò"}
        }
    }
    listPattern{
        or{
            2{"{0} tàbí {1}"}
            end{"{0}, tabi {1}"}
<<<<<<< HEAD
            middle{"{0}, {1}"}
            start{"{0} pẹ̀lú {1}"}
        }
        standard{
            2{"{0}, {1}"}
            end{"{0}, {1}"}
            middle{"{0}, {1}"}
            start{"{0}, {1}"}
=======
            start{"{0} pẹ̀lú {1}"}
>>>>>>> 626889fb
        }
    }
    measurementSystemNames{
        metric{"Mẹ́tíríìkì"}
    }
    personNames{
<<<<<<< HEAD
        initialPattern{
            initial{"{0}."}
            initialSequence{"{0} {1}"}
        }
=======
>>>>>>> 626889fb
        nameOrderLocales{
            givenFirst{
                "und",
                "yo",
            }
            surnameFirst{
                "ko",
                "vi",
                "yue",
                "zh",
            }
        }
        namePattern{
<<<<<<< HEAD
            givenFirst-long-addressing-formal{"{prefix} {surname}"}
            givenFirst-long-addressing-informal{"{given-informal}"}
            givenFirst-long-monogram-formal{
                "{given-monogram-allCaps}{given2-monogram-allCaps}{surname-monogram-a"
                "llCaps}"
            }
            givenFirst-long-monogram-informal{"{given-informal-monogram-allCaps}{surname-monogram-allCaps}"}
            givenFirst-long-referring-formal{"{given} {given2} {surname} {suffix}"}
            givenFirst-long-referring-informal{"{given-informal} {surname}"}
            givenFirst-medium-addressing-formal{"{prefix} {surname}"}
            givenFirst-medium-addressing-informal{"{given-informal}"}
            givenFirst-medium-monogram-formal{"{surname-monogram-allCaps}"}
            givenFirst-medium-monogram-informal{"{given-informal-monogram-allCaps}"}
            givenFirst-medium-referring-formal{"{given} {given2-initial} {surname} {suffix}"}
            givenFirst-medium-referring-informal{"{given-informal} {surname}"}
            givenFirst-short-addressing-formal{"{prefix} {surname}"}
=======
            givenFirst-long-addressing-formal{"{title} {surname}"}
            givenFirst-long-addressing-informal{"{given-informal}"}
            givenFirst-long-monogram-informal{"{given-informal-monogram-allCaps}{surname-monogram-allCaps}"}
            givenFirst-long-referring-formal{"{given} {given2} {surname} {credentials}"}
            givenFirst-long-referring-informal{"{given-informal} {surname}"}
            givenFirst-medium-addressing-formal{"{title} {surname}"}
            givenFirst-medium-addressing-informal{"{given-informal}"}
            givenFirst-medium-monogram-formal{"{surname-monogram-allCaps}"}
            givenFirst-medium-monogram-informal{"{given-informal-monogram-allCaps}"}
            givenFirst-medium-referring-formal{"{given} {given2-initial} {surname} {credentials}"}
            givenFirst-medium-referring-informal{"{given-informal} {surname}"}
            givenFirst-short-addressing-formal{"{title} {surname}"}
>>>>>>> 626889fb
            givenFirst-short-addressing-informal{"{given-informal}"}
            givenFirst-short-monogram-formal{"{surname-monogram-allCaps}"}
            givenFirst-short-monogram-informal{"{given-informal-monogram-allCaps}"}
            givenFirst-short-referring-formal{"{given-initial} {given2-initial} {surname}"}
            givenFirst-short-referring-informal{"{given-informal} {surname-initial}"}
            sorting-long-referring-formal{"{surname-core}, {given} {given2} {surname-prefix}"}
            sorting-long-referring-informal{"{surname}, {given-informal}"}
            sorting-medium-referring-formal{"{surname-core}, {given} {given2-initial} {surname-prefix}"}
            sorting-medium-referring-informal{"{surname}, {given-informal}"}
            sorting-short-referring-formal{"{surname-core}, {given-initial} {given2-initial} {surname-prefix}"}
            sorting-short-referring-informal{"{surname}, {given-informal}"}
<<<<<<< HEAD
            surnameFirst-long-addressing-formal{"{prefix} {surname}"}
            surnameFirst-long-addressing-informal{"{given-informal}"}
            surnameFirst-long-monogram-formal{
                "{surname-monogram-allCaps}{given-monogram-allCaps}{given2-monogram-a"
                "llCaps}"
            }
            surnameFirst-long-monogram-informal{"{surname-monogram-allCaps}{given-informal-monogram-allCaps}"}
            surnameFirst-long-referring-formal{"{surname} {given} {given2} {suffix}"}
            surnameFirst-long-referring-informal{"{surname} {given-informal}"}
            surnameFirst-medium-addressing-formal{"{prefix} {surname}"}
            surnameFirst-medium-addressing-informal{"{given-informal}"}
            surnameFirst-medium-monogram-formal{"{surname-monogram-allCaps}"}
            surnameFirst-medium-monogram-informal{"{given-informal-monogram-allCaps}"}
            surnameFirst-medium-referring-formal{"{surname} {given} {given2-initial} {suffix}"}
            surnameFirst-medium-referring-informal{"{surname} {given-informal}"}
            surnameFirst-short-addressing-formal{"{prefix} {surname}"}
=======
            surnameFirst-long-addressing-formal{"{title} {surname}"}
            surnameFirst-long-addressing-informal{"{given-informal}"}
            surnameFirst-long-monogram-informal{"{surname-monogram-allCaps}{given-informal-monogram-allCaps}"}
            surnameFirst-long-referring-formal{"{surname} {given} {given2} {credentials}"}
            surnameFirst-long-referring-informal{"{surname} {given-informal}"}
            surnameFirst-medium-addressing-formal{"{title} {surname}"}
            surnameFirst-medium-addressing-informal{"{given-informal}"}
            surnameFirst-medium-monogram-formal{"{surname-monogram-allCaps}"}
            surnameFirst-medium-monogram-informal{"{given-informal-monogram-allCaps}"}
            surnameFirst-medium-referring-formal{"{surname} {given} {given2-initial} {credentials}"}
            surnameFirst-medium-referring-informal{"{surname} {given-informal}"}
            surnameFirst-short-addressing-formal{"{title} {surname}"}
>>>>>>> 626889fb
            surnameFirst-short-addressing-informal{"{given-informal}"}
            surnameFirst-short-monogram-formal{"{surname-monogram-allCaps}"}
            surnameFirst-short-monogram-informal{"{given-informal-monogram-allCaps}"}
            surnameFirst-short-referring-formal{"{surname} {given-initial} {given2-initial}"}
            surnameFirst-short-referring-informal{"{surname} {given-initial}"}
        }
    }
}<|MERGE_RESOLUTION|>--- conflicted
+++ resolved
@@ -4,13 +4,8 @@
 yo{
     AuxExemplarCharacters{"[c q v x z]"}
     ExemplarCharacters{
-<<<<<<< HEAD
-        "[a á à b d e é è ẹ {ẹ\u0301} {ẹ\u0300} f g {gb} h i í ì j k l m ḿ {m\u0300} "
-        "{m\u0304} n ń ǹ {n\u0304} o ó ò ọ {ọ\u0301} {ọ\u0300} p r s ṣ t u ú ù w y]"
-=======
         "[aáà b d eéè ẹ{ẹ́}{ẹ̀} f g {gb} h iíì j k l mḿ{m̀}{m̄} nńǹ{n̄} oóò ọ{ọ́}{ọ̀}"
         " p r s ṣ t uúù w y]"
->>>>>>> 626889fb
     }
     ExemplarCharactersIndex{"[A B D E F G H I J K L M N O P R S T U W Y]"}
     ExemplarCharactersPunctuation{"[\\- ‐‑ – — , ; \\: ! ? . … '‘’ \u0022“” ( ) @ * / \\& # † ‡ ′ ″]"}
@@ -22,12 +17,6 @@
                 accountingFormat%noCurrency{"#,##0.00;(#,##0.00)"}
                 currencyFormat{"¤#,##0.00"}
                 currencyPatternAppendISO{"{0} ¤¤"}
-<<<<<<< HEAD
-                decimalFormat{"#,##0.###"}
-                percentFormat{"#,##0%"}
-                scientificFormat{"#E0"}
-=======
->>>>>>> 626889fb
             }
             patternsLong{
                 decimalFormat{
@@ -195,23 +184,11 @@
             }
             availableFormats{
                 GyMd{"d/M/y GGGGG"}
-<<<<<<< HEAD
-                Hm{"HH:mm"}
-                Hms{"HH:mm:ss"}
-                M{"L"}
-=======
->>>>>>> 626889fb
                 MEd{"E, M/d"}
                 MMMEd{"E, MMM d"}
                 MMMMEd{"E, MMMM d"}
                 Md{"M/d"}
-<<<<<<< HEAD
-                d{"d"}
                 hm{"h:mm a"}
-                ms{"mm:ss"}
-=======
-                hm{"h:mm a"}
->>>>>>> 626889fb
                 y{"y"}
                 yM{"M/y"}
                 yMEd{"E, M/d/y"}
@@ -221,12 +198,6 @@
                 yQQQ{"QQQ y"}
                 yQQQQ{"QQQQ y"}
             }
-<<<<<<< HEAD
-            intervalFormats{
-                fallback{"{0} – {1}"}
-            }
-=======
->>>>>>> 626889fb
         }
         gregorian{
             AmPmMarkersAbbr{
@@ -263,55 +234,23 @@
                 "yMMMd",
                 "yMMd",
                 "yMd",
-<<<<<<< HEAD
-            }
-            appendItems{
-                Timezone{"{0} {1}"}
-=======
->>>>>>> 626889fb
             }
             availableFormats{
                 Ed{"E, d"}
                 Ehm{"E h:mm a"}
                 Ehms{"E h:mm:ss a"}
-<<<<<<< HEAD
-                Gy{"G y"}
-                GyMMM{"G y MMM"}
-                GyMMMEd{"G y MMM d, E"}
-                GyMMMd{"G y MMM d"}
                 GyMd{"d/M/y GGGGG"}
-                H{"HH"}
-                Hm{"HH:mm"}
-                Hms{"HH:mm:ss"}
-                Hmsv{"HH:mm:ss v"}
-                Hmv{"HH:mm v"}
-                M{"L"}
-=======
-                GyMd{"d/M/y GGGGG"}
->>>>>>> 626889fb
                 MEd{"E, d/M"}
                 MMMEd{"d MMM, E"}
                 MMMMEd{"d, MMMM E"}
-                MMMMW{
-                    other{"'week' W 'of' MMMM"}
-                }
                 MMMMd{"d MMMM"}
                 MMMd{"d MMM"}
                 Md{"d/M"}
-<<<<<<< HEAD
-                d{"d"}
-=======
->>>>>>> 626889fb
                 h{"h a"}
                 hm{"h:mm a"}
                 hms{"h:mm:ss a"}
                 hmsv{"h:mm:ss a v"}
                 hmv{"h:mm a v"}
-<<<<<<< HEAD
-                ms{"mm:ss"}
-                y{"y"}
-=======
->>>>>>> 626889fb
                 yM{"M/y"}
                 yMEd{"d/M/y, E"}
                 yMMM{"MMM y"}
@@ -419,36 +358,10 @@
                     M{"M/d/y – M/d/y G"}
                     d{"M/d/y – M/d/y G"}
                     y{"M/d/y – M/d/y G"}
-<<<<<<< HEAD
-                }
-                H{
-                    H{"HH–HH"}
-                }
-                Hm{
-                    H{"HH:mm–HH:mm"}
-                    m{"HH:mm–HH:mm"}
-                }
-                Hmv{
-                    H{"HH:mm–HH:mm v"}
-                    m{"HH:mm–HH:mm v"}
-                }
-                Hv{
-                    H{"HH–HH v"}
-                }
-                M{
-                    M{"MM–MM"}
-=======
->>>>>>> 626889fb
                 }
                 MEd{
                     M{"MM-dd, E – MM-dd, E"}
                     d{"MM-dd, E – MM-dd, E"}
-<<<<<<< HEAD
-                }
-                MMM{
-                    M{"LLL–LLL"}
-=======
->>>>>>> 626889fb
                 }
                 MMMEd{
                     M{"MMM d, E – MMM d, E"}
@@ -456,23 +369,11 @@
                 }
                 MMMd{
                     M{"MMM d – MMM d"}
-<<<<<<< HEAD
-                    d{"MMM d–d"}
-=======
->>>>>>> 626889fb
                 }
                 Md{
                     M{"MM-dd – MM-dd"}
                     d{"MM-dd – MM-dd"}
-<<<<<<< HEAD
-                }
-                d{
-                    d{"d–d"}
-                }
-                fallback{"{0} – {1}"}
-=======
-                }
->>>>>>> 626889fb
+                }
                 h{
                     a{"h a – h a"}
                     h{"h–h a"}
@@ -490,12 +391,6 @@
                 hv{
                     a{"h a – h a v"}
                     h{"h–h a v"}
-<<<<<<< HEAD
-                }
-                y{
-                    y{"y–y"}
-=======
->>>>>>> 626889fb
                 }
                 yM{
                     M{"MM-y – MM-y"}
@@ -507,10 +402,6 @@
                     y{"y-MM-dd, E – y-MM-dd, E"}
                 }
                 yMMM{
-<<<<<<< HEAD
-                    M{"y MMM–MMM"}
-=======
->>>>>>> 626889fb
                     y{"y MMM – y MMM"}
                 }
                 yMMMEd{
@@ -666,10 +557,6 @@
         half_width_form_variant{"aarin-egbe eda"}
         han_characters{"ami ikowe Han"}
         han_radicals{"ikowe Han"}
-<<<<<<< HEAD
-        hanja{"hanja"}
-=======
->>>>>>> 626889fb
         hanzi_simplified{"Hansi"}
         hanzi_traditional{"Hansi"}
         heart{"okan"}
@@ -720,15 +607,6 @@
         weather{"ojú=ọjọ́"}
         western_asian_scripts{"Iwe Iwoorun to Asia"}
         whitespace{"àyè funfun"}
-<<<<<<< HEAD
-    }
-    delimiters{
-        alternateQuotationEnd{"’"}
-        alternateQuotationStart{"‘"}
-        quotationEnd{"”"}
-        quotationStart{"“"}
-=======
->>>>>>> 626889fb
     }
     fields{
         day{
@@ -801,51 +679,6 @@
                 }
             }
         }
-        fri{
-            relative{
-                "-1"{"E̩tì tóko̩já"}
-                "0"{"E̩tì èyí"}
-                "1"{"E̩tì tómbò̩"}
-            }
-            relativeTime{
-                future{
-                    other{"{0} Àwo̩n Eti"}
-                }
-                past{
-                    other{"{0} Àwo̩n E̩tì té̩lè̩"}
-                }
-            }
-        }
-        fri-narrow{
-            relative{
-                "-1"{"F tóko̩já"}
-                "0"{"F èyí"}
-                "1"{"F tómbò̩"}
-            }
-            relativeTime{
-                future{
-                    other{"{0} F"}
-                }
-                past{
-                    other{"{0} F tẹ́lẹ̀"}
-                }
-            }
-        }
-        fri-short{
-            relative{
-                "-1"{"Etì àná"}
-                "0"{"Etì yì"}
-                "1"{"Et tónbọ̀"}
-            }
-            relativeTime{
-                future{
-                    other{"{0} Et"}
-                }
-                past{
-                    other{"{0} Et sẹ́yìn"}
-                }
-            }
-        }
         hour{
             dn{"Wákàtí"}
         }
@@ -881,24 +714,6 @@
                 }
             }
         }
-<<<<<<< HEAD
-        sat{
-            relative{
-                "-1"{"Abameta tóko̩já"}
-                "0"{"Abameta eyi"}
-                "1"{"Abameta tombo"}
-            }
-            relativeTime{
-                future{
-                    other{"{0} Awon Abameta"}
-                }
-                past{
-                    other{"{0} Abameta tokoja"}
-                }
-            }
-        }
-=======
->>>>>>> 626889fb
         sat-narrow{
             relative{
                 "-1"{"Ab sẹ́yìn"}
@@ -913,27 +728,6 @@
                     other{"{0} Ab ẹ̀yí"}
                 }
             }
-<<<<<<< HEAD
-        }
-        sat-short{
-            relative{
-                "-1"{"Aba tókojá"}
-                "0"{"Aba èyí"}
-                "1"{"Aba tónbọ̀"}
-            }
-            relativeTime{
-                future{
-                    other{"{0} Aba"}
-                }
-                past{
-                    other{"{0} Aba. sẹ́yìn"}
-                }
-            }
-        }
-        second{
-            dn{"Ìsẹ́jú Ààyá"}
-=======
->>>>>>> 626889fb
         }
         sat-short{
             relative{
@@ -1141,31 +935,13 @@
         or{
             2{"{0} tàbí {1}"}
             end{"{0}, tabi {1}"}
-<<<<<<< HEAD
-            middle{"{0}, {1}"}
             start{"{0} pẹ̀lú {1}"}
-        }
-        standard{
-            2{"{0}, {1}"}
-            end{"{0}, {1}"}
-            middle{"{0}, {1}"}
-            start{"{0}, {1}"}
-=======
-            start{"{0} pẹ̀lú {1}"}
->>>>>>> 626889fb
         }
     }
     measurementSystemNames{
         metric{"Mẹ́tíríìkì"}
     }
     personNames{
-<<<<<<< HEAD
-        initialPattern{
-            initial{"{0}."}
-            initialSequence{"{0} {1}"}
-        }
-=======
->>>>>>> 626889fb
         nameOrderLocales{
             givenFirst{
                 "und",
@@ -1179,24 +955,6 @@
             }
         }
         namePattern{
-<<<<<<< HEAD
-            givenFirst-long-addressing-formal{"{prefix} {surname}"}
-            givenFirst-long-addressing-informal{"{given-informal}"}
-            givenFirst-long-monogram-formal{
-                "{given-monogram-allCaps}{given2-monogram-allCaps}{surname-monogram-a"
-                "llCaps}"
-            }
-            givenFirst-long-monogram-informal{"{given-informal-monogram-allCaps}{surname-monogram-allCaps}"}
-            givenFirst-long-referring-formal{"{given} {given2} {surname} {suffix}"}
-            givenFirst-long-referring-informal{"{given-informal} {surname}"}
-            givenFirst-medium-addressing-formal{"{prefix} {surname}"}
-            givenFirst-medium-addressing-informal{"{given-informal}"}
-            givenFirst-medium-monogram-formal{"{surname-monogram-allCaps}"}
-            givenFirst-medium-monogram-informal{"{given-informal-monogram-allCaps}"}
-            givenFirst-medium-referring-formal{"{given} {given2-initial} {surname} {suffix}"}
-            givenFirst-medium-referring-informal{"{given-informal} {surname}"}
-            givenFirst-short-addressing-formal{"{prefix} {surname}"}
-=======
             givenFirst-long-addressing-formal{"{title} {surname}"}
             givenFirst-long-addressing-informal{"{given-informal}"}
             givenFirst-long-monogram-informal{"{given-informal-monogram-allCaps}{surname-monogram-allCaps}"}
@@ -1209,7 +967,6 @@
             givenFirst-medium-referring-formal{"{given} {given2-initial} {surname} {credentials}"}
             givenFirst-medium-referring-informal{"{given-informal} {surname}"}
             givenFirst-short-addressing-formal{"{title} {surname}"}
->>>>>>> 626889fb
             givenFirst-short-addressing-informal{"{given-informal}"}
             givenFirst-short-monogram-formal{"{surname-monogram-allCaps}"}
             givenFirst-short-monogram-informal{"{given-informal-monogram-allCaps}"}
@@ -1221,24 +978,6 @@
             sorting-medium-referring-informal{"{surname}, {given-informal}"}
             sorting-short-referring-formal{"{surname-core}, {given-initial} {given2-initial} {surname-prefix}"}
             sorting-short-referring-informal{"{surname}, {given-informal}"}
-<<<<<<< HEAD
-            surnameFirst-long-addressing-formal{"{prefix} {surname}"}
-            surnameFirst-long-addressing-informal{"{given-informal}"}
-            surnameFirst-long-monogram-formal{
-                "{surname-monogram-allCaps}{given-monogram-allCaps}{given2-monogram-a"
-                "llCaps}"
-            }
-            surnameFirst-long-monogram-informal{"{surname-monogram-allCaps}{given-informal-monogram-allCaps}"}
-            surnameFirst-long-referring-formal{"{surname} {given} {given2} {suffix}"}
-            surnameFirst-long-referring-informal{"{surname} {given-informal}"}
-            surnameFirst-medium-addressing-formal{"{prefix} {surname}"}
-            surnameFirst-medium-addressing-informal{"{given-informal}"}
-            surnameFirst-medium-monogram-formal{"{surname-monogram-allCaps}"}
-            surnameFirst-medium-monogram-informal{"{given-informal-monogram-allCaps}"}
-            surnameFirst-medium-referring-formal{"{surname} {given} {given2-initial} {suffix}"}
-            surnameFirst-medium-referring-informal{"{surname} {given-informal}"}
-            surnameFirst-short-addressing-formal{"{prefix} {surname}"}
-=======
             surnameFirst-long-addressing-formal{"{title} {surname}"}
             surnameFirst-long-addressing-informal{"{given-informal}"}
             surnameFirst-long-monogram-informal{"{surname-monogram-allCaps}{given-informal-monogram-allCaps}"}
@@ -1251,7 +990,6 @@
             surnameFirst-medium-referring-formal{"{surname} {given} {given2-initial} {credentials}"}
             surnameFirst-medium-referring-informal{"{surname} {given-informal}"}
             surnameFirst-short-addressing-formal{"{title} {surname}"}
->>>>>>> 626889fb
             surnameFirst-short-addressing-informal{"{given-informal}"}
             surnameFirst-short-monogram-formal{"{surname-monogram-allCaps}"}
             surnameFirst-short-monogram-informal{"{given-informal-monogram-allCaps}"}
