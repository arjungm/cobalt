--- conflicted
+++ resolved
@@ -4,8 +4,6 @@
 en_GB{
     %%Parent{"en_001"}
     calendar{
-<<<<<<< HEAD
-=======
         generic{
             DateTimePatterns{
                 "HH:mm:ss zzzz",
@@ -54,7 +52,6 @@
                 }
             }
         }
->>>>>>> 626889fb
         gregorian{
             DateTimePatterns{
                 "HH:mm:ss zzzz",
@@ -97,24 +94,6 @@
                     }
                 }
             }
-<<<<<<< HEAD
-            monthNames{
-                format{
-                    narrow{
-                        "J",
-                        "F",
-                        "M",
-                        "A",
-                        "M",
-                        "J",
-                        "J",
-                        "A",
-                        "S",
-                        "O",
-                        "N",
-                        "D",
-                    }
-=======
             intervalFormats{
                 GyMMMEEEEd{
                     G{"EEEE d MMM y G – EEEE d MMM y G"}
@@ -124,7 +103,6 @@
                 }
                 MMMEd{
                     d{"E d MMM – E d MMM"}
->>>>>>> 626889fb
                 }
                 yMMMEEEEd{
                     M{"EEEE d MMM – EEEE d MMM y"}
@@ -141,8 +119,6 @@
                 }
             }
         }
-<<<<<<< HEAD
-=======
         islamic{
             availableFormats{
                 Ed{"E d"}
@@ -155,6 +131,5 @@
         initialPattern{
             initial{"{0}"}
         }
->>>>>>> 626889fb
     }
 }