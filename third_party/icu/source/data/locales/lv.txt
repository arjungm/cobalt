--- conflicted
+++ resolved
@@ -18,11 +18,6 @@
     NumberElements{
         latn{
             patterns{
-<<<<<<< HEAD
-                accountingFormat{"#,##0.00 ¤"}
-                accountingFormat%noCurrency{"#,##0.00"}
-=======
->>>>>>> 626889fb
                 currencyFormat{"#,##0.00 ¤"}
             }
             patternsLong{
@@ -327,16 +322,6 @@
                 "{1}, {0}",
                 "{1}, {0}",
             }
-            DateTimeSkeletons{
-                "HHmmsszzzz",
-                "HHmmssz",
-                "HHmmss",
-                "HHmm",
-                "GyMMMMEEEEd",
-                "GyMMMMd",
-                "GyMMMd",
-                "GGGGGyMMdd",
-            }
             availableFormats{
                 EBhm{"E, h:mm B"}
                 EBhms{"E, h:mm:ss B"}
@@ -350,30 +335,15 @@
                 GyMMMEd{"E, y. 'g'. d. MMM G"}
                 GyMMMd{"y. 'g'. d. MMM G"}
                 GyMd{"dd-MM-y GGGGG"}
-<<<<<<< HEAD
-                H{"HH"}
-                Hm{"HH:mm"}
-                Hms{"HH:mm:ss"}
-                M{"L"}
-=======
->>>>>>> 626889fb
                 MEd{"E, dd.MM."}
                 MMMEd{"E, d. MMM"}
                 MMMMEd{"E, d. MMMM"}
                 MMMMd{"d. MMMM"}
                 MMMd{"d. MMM"}
                 Md{"dd.MM."}
-<<<<<<< HEAD
-                d{"d"}
                 h{"h a"}
                 hm{"h:mm a"}
                 hms{"h:mm:ss a"}
-                ms{"mm:ss"}
-=======
-                h{"h a"}
-                hm{"h:mm a"}
-                hms{"h:mm:ss a"}
->>>>>>> 626889fb
                 y{"y. 'g'. G"}
                 yyyy{"y. 'g'. G"}
                 yyyyM{"MM.y. G"}
@@ -403,12 +373,6 @@
                     M{"G y. 'gada' d. MMM – d. MMM"}
                     d{"G y. 'gada' d.–d. MMM"}
                     y{"G y. 'gada' d. MMM – y. 'gada' d. MMM"}
-<<<<<<< HEAD
-                }
-                M{
-                    M{"MM–MM"}
-=======
->>>>>>> 626889fb
                 }
                 MEd{
                     M{"E, dd.MM.–E, dd.MM."}
@@ -503,12 +467,6 @@
                 "yMMMMd",
                 "yMMMd",
                 "yyMMdd",
-<<<<<<< HEAD
-            }
-            appendItems{
-                Timezone{"{0} {1}"}
-=======
->>>>>>> 626889fb
             }
             availableFormats{
                 EBhm{"E, h:mm B"}
@@ -523,15 +481,6 @@
                 GyMMMEd{"E, G y. 'g'. d. MMM"}
                 GyMMMd{"G y. 'g'. d. MMM"}
                 GyMd{"GGGGG dd-MM-y"}
-<<<<<<< HEAD
-                H{"HH"}
-                Hm{"HH:mm"}
-                Hms{"HH:mm:ss"}
-                Hmsv{"HH:mm:ss v"}
-                Hmv{"HH:mm v"}
-                M{"L"}
-=======
->>>>>>> 626889fb
                 MEd{"E, dd.MM."}
                 MMMEd{"E, d. MMM"}
                 MMMMEd{"E, d. MMMM"}
@@ -543,10 +492,6 @@
                 MMMMd{"d. MMMM"}
                 MMMd{"d. MMM"}
                 Md{"dd.MM."}
-<<<<<<< HEAD
-                d{"d"}
-=======
->>>>>>> 626889fb
                 h{"h a"}
                 hm{"h:mm a"}
                 hms{"h:mm:ss a"}
@@ -685,15 +630,6 @@
             }
             intervalFormats{
                 Gy{
-<<<<<<< HEAD
-                    G{"G y. – G y."}
-                    y{"G y.–y."}
-                }
-                GyM{
-                    G{"GGGGG MM-y. – GGGGG MM-y."}
-                    M{"GGGGG MM-y. – MM-y."}
-                    y{"GGGGG MM-y. – MM-y."}
-=======
                     G{"G y. – G y."}
                     y{"G y.–y."}
                 }
@@ -701,7 +637,6 @@
                     G{"GGGGG MM-y. – GGGGG MM-y."}
                     M{"GGGGG MM-y. – MM-y."}
                     y{"GGGGG MM-y. – MM-y."}
->>>>>>> 626889fb
                 }
                 GyMEd{
                     G{"GGGGG dd-MM-y., E – GGGGG dd-MM-y., E"}
@@ -725,18 +660,6 @@
                     M{"G y. 'gada' d. MMM – d. MMM"}
                     d{"G y. 'gada' d.–d. MMM"}
                     y{"G y. 'gada' d. MMM – y. 'gada' d. MMM"}
-<<<<<<< HEAD
-                }
-                GyMd{
-                    G{"GGGGG dd-MM-y. – GGGGG dd-MM-y."}
-                    M{"GGGGG dd-MM-y. – dd-MM-y."}
-                    d{"GGGGG dd-MM-y. – dd-MM-y."}
-                    y{"GGGGG dd-MM-y. – dd-MM-y."}
-                }
-                H{
-                    H{"HH–HH"}
-=======
->>>>>>> 626889fb
                 }
                 GyMd{
                     G{"GGGGG dd-MM-y. – GGGGG dd-MM-y."}
@@ -766,10 +689,6 @@
                 d{
                     d{"d.–d."}
                 }
-<<<<<<< HEAD
-                fallback{"{0} – {1}"}
-=======
->>>>>>> 626889fb
                 h{
                     a{"h a – h a"}
                     h{"h–h a"}
@@ -1795,30 +1714,6 @@
                 "und",
                 "lv",
             }
-<<<<<<< HEAD
-            surnameFirst{
-                "ko",
-                "vi",
-                "yue",
-                "zh",
-            }
-        }
-        namePattern{
-            givenFirst-long-addressing-formal{"{prefix} {surname}"}
-            givenFirst-long-addressing-informal{"{given-informal}"}
-            givenFirst-long-referring-formal{"{suffix} {prefix} {given} {given2} {surname} {surname2}"}
-            givenFirst-long-referring-informal{"{given} {surname}"}
-            givenFirst-medium-addressing-formal{"{prefix} {surname}"}
-            givenFirst-medium-addressing-informal{"{given-informal}"}
-            givenFirst-medium-monogram-formal{
-                "{given-monogram-allCaps}{given2-monogram-allCaps}{surname-monogram-a"
-                "llCaps}"
-            }
-            givenFirst-medium-monogram-informal{"{given-informal-monogram-allCaps}"}
-            givenFirst-medium-referring-formal{"{suffix} {prefix} {given} {given2-initial} {surname} {surname2}"}
-            givenFirst-medium-referring-informal{"{given} {surname}"}
-            givenFirst-short-addressing-formal{"{prefix} {surname}"}
-=======
         }
         namePattern{
             givenFirst-long-addressing-formal{"{surname}"}
@@ -1830,39 +1725,22 @@
             givenFirst-medium-monogram-informal{"{given-informal-monogram-allCaps}"}
             givenFirst-medium-referring-informal{"{given} {surname}"}
             givenFirst-short-addressing-formal{"{surname}"}
->>>>>>> 626889fb
             givenFirst-short-addressing-informal{"{given}"}
             givenFirst-short-monogram-formal{"{surname-monogram-allCaps}"}
             givenFirst-short-monogram-informal{"{given-informal-monogram-allCaps}"}
             givenFirst-short-referring-formal{"{given-initial} {given2-initial} {surname}"}
             givenFirst-short-referring-informal{"{given} {surname-initial}"}
-<<<<<<< HEAD
-            sorting-long-referring-formal{"{suffix} {surname}, {given} {given2}"}
-=======
             sorting-long-referring-formal{"{surname} {given} {given2}"}
->>>>>>> 626889fb
             sorting-long-referring-informal{"{surname}, {given} {given2}"}
             sorting-medium-referring-informal{"{surname}, {given}"}
             sorting-short-referring-formal{"{surname-core}, {given-initial} {given2-initial}"}
             sorting-short-referring-informal{"{surname}, {given}"}
-<<<<<<< HEAD
-            surnameFirst-long-addressing-formal{"{prefix} {surname}"}
-            surnameFirst-long-addressing-informal{"{given-informal}"}
-            surnameFirst-long-referring-formal{"{prefix} {suffix} {surname} {surname2} {given} {given2}"}
-            surnameFirst-long-referring-informal{"{surname} {given}"}
-            surnameFirst-medium-addressing-formal{"{prefix} {surname}"}
-            surnameFirst-medium-addressing-informal{"{given}"}
-            surnameFirst-medium-referring-formal{"{suffix} {surname} {given} {given2-initial}"}
-            surnameFirst-medium-referring-informal{"{surname} {given}"}
-            surnameFirst-short-addressing-formal{"{prefix} {surname}"}
-=======
             surnameFirst-long-addressing-formal{"{surname-genitive} {title}"}
             surnameFirst-long-addressing-informal{"{given-informal}"}
             surnameFirst-long-referring-formal{"{surname} {given}"}
             surnameFirst-medium-addressing-formal{"{surname-genitive} {title}"}
             surnameFirst-medium-addressing-informal{"{given}"}
             surnameFirst-medium-referring-formal{"{credentials} {surname} {given} {given2-initial}"}
->>>>>>> 626889fb
             surnameFirst-short-addressing-informal{"{given}"}
             surnameFirst-short-referring-formal{"{surname} {given-initial} {given2-initial}"}
             surnameFirst-short-referring-informal{"{surname} {given-initial}"}
