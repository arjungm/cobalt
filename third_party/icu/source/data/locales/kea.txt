﻿// © 2016 and later: Unicode, Inc. and others.
// License & terms of use: http://www.unicode.org/copyright.html
// Generated using tools/cldr/cldr-to-icu/build-icu-data.xml
kea{
<<<<<<< HEAD
    AuxExemplarCharacters{
        "[ª á à ă â å ä ã ā æ c ç é è ĕ ê ë ẽ ē í ì ĭ î ï ĩ ī {n\u0308} º ó ò ŏ ô ö õ"
        " ø ō œ q {rr} ᵘ ú ù ŭ û ü ũ ū w ÿ]"
    }
    Ellipsis{
        final{"{0}…"}
        initial{"…{0}"}
        medial{"{0}…{1}"}
        word-final{"{0} …"}
        word-initial{"… {0}"}
        word-medial{"{0} … {1}"}
    }
    ExemplarCharacters{"[a b d {dj} e f g h i j k l {lh} m n ñ {nh} o p r s t {tx} u v x y z]"}
=======
    AuxExemplarCharacters{"[ªáàăâåäãā æ cç éèĕêëẽē íìĭîïĩī {n̈} ºóòŏôöõøō œ q {rr} ᵘúùŭûüũū w ÿ]"}
    ExemplarCharacters{"[a b d {dj} e f g h i j k l {lh} m nñ {nh} o p r s t {tx} u v x y z]"}
>>>>>>> 626889fb
    ExemplarCharactersIndex{"[A B D E F G H I J K L M N O P R S T U V X Z]"}
    ExemplarCharactersNumbers{"[  \\- ‑ , % ‰ + 0 1 2 3 4 5 6 7 8 9]"}
    ExemplarCharactersPunctuation{"[\\- ‐‑ – — , ; \\: ! ? . … '‘’ \u0022“” « » ( ) \\[ \\] § @ * / \\& # † ‡]"}
    NumberElements{
        latn{
            miscPatterns{
                atLeast{"+{0}"}
                range{"{0} – {1}"}
            }
            patterns{
                accountingFormat{"#,##0.00 ¤;(#,##0.00 ¤)"}
                currencyFormat{"#,##0.00 ¤"}
            }
            patternsLong{
                decimalFormat{
                    1000{
                        other{"0 mil"}
                    }
                    10000{
                        other{"00 mil"}
                    }
                    100000{
                        other{"000 mil"}
                    }
                    1000000{
                        other{"0 milhãu"}
                    }
                    10000000{
                        other{"00 milhãu"}
                    }
                    100000000{
                        other{"000 milhãu"}
                    }
                    1000000000{
                        other{"0 mil milhãu"}
                    }
                    10000000000{
                        other{"00 mil milhãu"}
                    }
                    100000000000{
                        other{"000 mil milhãu"}
                    }
                    1000000000000{
                        other{"0 bilhãu"}
                    }
                    10000000000000{
                        other{"00 bilhãu"}
                    }
                    100000000000000{
                        other{"000 bilhãu"}
                    }
                }
            }
            patternsShort{
                decimalFormat{
                    1000{
                        other{"0 mil"}
                    }
                    10000{
                        other{"00 mil"}
                    }
                    100000{
                        other{"000 mil"}
                    }
                    1000000{
                        other{"0 M"}
                    }
                    10000000{
                        other{"00 M"}
                    }
                    100000000{
                        other{"000 M"}
                    }
                    1000000000{
                        other{"0 MM"}
                    }
                    10000000000{
                        other{"00 MM"}
                    }
                    100000000000{
                        other{"000 MM"}
                    }
                    1000000000000{
                        other{"0 Bi"}
                    }
                    10000000000000{
                        other{"00 Bi"}
                    }
                    100000000000000{
                        other{"000 Bi"}
                    }
                }
            }
            symbols{
                decimal{","}
                group{" "}
            }
        }
        minimalPairs{
            ordinal{
                other{"{0}º lugar"}
            }
            plural{
                other{"{0} dia"}
            }
        }
    }
    calendar{
        generic{
            DateTimePatterns{
                "HH:mm:ss zzzz",
                "HH:mm:ss z",
                "HH:mm:ss",
                "HH:mm",
                "EEEE, d 'di' MMMM 'di' y G",
                "d 'di' MMMM 'di' y G",
                "d MMM y G",
                "dd/MM/y GGGGG",
                "{1}, {0}",
                "{1}, {0}",
                "{1}, {0}",
                "{1}, {0}",
                "{1}, {0}",
            }
            DateTimeSkeletons{
                "HHmmsszzzz",
                "HHmmssz",
                "HHmmss",
                "HHmm",
                "GyMMMMEEEEd",
                "GyMMMMd",
                "GyMMMd",
                "GGGGGyMMdd",
            }
            availableFormats{
                EHm{"E, HH:mm"}
                EHms{"E, HH:mm:ss"}
                Ed{"E, d"}
                Ehm{"E, h:mm a"}
                Ehms{"E, h:mm:ss a"}
                Gy{"y G"}
                GyMMM{"LLL y G"}
                GyMMMEd{"E, d MMM y G"}
                GyMMMd{"d MMM y G"}
                GyMd{"dd/MM/y GGGGG"}
<<<<<<< HEAD
                H{"HH"}
                Hm{"HH:mm"}
                Hms{"HH:mm:ss"}
                M{"L"}
=======
>>>>>>> 626889fb
                MEd{"E, dd/MM"}
                MMMEd{"E, d MMM"}
                MMMMEd{"E, d 'di' MMMM"}
                MMMMd{"d 'di' MMMM"}
                MMMd{"d MMM"}
                MMdd{"dd/MM"}
                Md{"dd/MM"}
<<<<<<< HEAD
                d{"d"}
=======
>>>>>>> 626889fb
                h{"h a"}
                hm{"h:mm a"}
                hms{"h:mm:ss a"}
                mmss{"mm:ss"}
                y{"y"}
                yM{"LL/y"}
                yMEd{"E, dd/MM/y"}
                yMM{"MM/y"}
                yMMM{"LLL y"}
                yMMMEd{"E, d MMM y"}
                yMMMM{"LLLL 'di' y"}
                yMMMd{"d MMM y"}
                yMd{"dd/MM/y"}
                yQQQ{"QQQ y"}
                yQQQQ{"QQQQ 'di' y"}
                yyyy{"y G"}
                yyyyM{"LL/y GGGGG"}
                yyyyMEd{"E, dd/MM/y GGGGG"}
                yyyyMMM{"LLL y G"}
                yyyyMMMEd{"E, d MMM y G"}
                yyyyMMMM{"LLLL y G"}
                yyyyMMMd{"d MMM y G"}
                yyyyMd{"dd/MM/y GGGGG"}
                yyyyQQQ{"QQQ y G"}
                yyyyQQQQ{"QQQQ 'di' y G"}
            }
            intervalFormats{
                Gy{
                    G{"y G – y G"}
                    y{"y – y G"}
                }
                GyM{
                    G{"LL/y GGGGG – LL/y GGGGG"}
                    M{"LL/y – LL/y GGGGG"}
                    y{"LL/y – LL/y GGGGG"}
                }
                GyMEd{
                    G{"E, dd/MM/y GGGGG – E, dd/MM/y GGGGG"}
                    M{"E, dd/MM/y – E, dd/MM/y GGGGG"}
                    d{"E, dd/MM/y – E, dd/MM/y GGGGG"}
                    y{"E, dd/MM/y – E, dd/MM/y GGGGG"}
                }
                GyMMM{
                    G{"LLL y G – LLL y G"}
                    M{"LLL – LLL y G"}
                    y{"LLL y – LLL y G"}
                }
                GyMMMEd{
                    G{"E, d MMM y G – E, d MMM y G"}
                    M{"E, d MMM – E, d MMM y G"}
                    d{"E, d MMM – E, d MMM y G"}
                    y{"E, d MMM y – E, d MMM y G"}
                }
                GyMMMd{
                    G{"d MMM y G – d MMM y G"}
                    M{"d MMM – d MMM y G"}
                    d{"d – d MMM y G"}
                    y{"d MMM y – d MMM y G"}
                }
                GyMd{
                    G{"dd/MM/y GGGGG – dd/MM/y GGGGG"}
                    M{"dd/MM/y – dd/MM/y GGGGG"}
                    d{"dd/MM/y – dd/MM/y GGGGG"}
                    y{"dd/MM/y – dd/MM/y GGGGG"}
<<<<<<< HEAD
                }
                H{
                    H{"HH–HH"}
                }
                Hm{
                    H{"HH:mm–HH:mm"}
                    m{"HH:mm–HH:mm"}
                }
                Hmv{
                    H{"HH:mm–HH:mm v"}
                    m{"HH:mm–HH:mm v"}
                }
                Hv{
                    H{"HH–HH v"}
=======
>>>>>>> 626889fb
                }
                M{
                    M{"L – L"}
                }
                MEd{
                    M{"E, dd/MM – E, dd/MM"}
                    d{"E, dd/MM – E, dd/MM"}
                }
                MMM{
                    M{"LLL – LLL"}
                }
                MMMEd{
                    M{"E, d MMM – E, d MMM"}
                    d{"E, d MMM – E, d MMM"}
                }
                MMMd{
                    M{"d MMM – d MMM"}
                    d{"d – d MMM"}
                }
                Md{
                    M{"dd/MM – dd/MM"}
                    d{"dd/MM – dd/MM"}
                }
                d{
                    d{"d – d"}
                }
<<<<<<< HEAD
                fallback{"{0} – {1}"}
=======
>>>>>>> 626889fb
                h{
                    a{"h a – h a"}
                    h{"h–h a"}
                }
                hm{
                    a{"h:mm a – h:mm a"}
                    h{"h:mm–h:mm a"}
                    m{"h:mm–h:mm a"}
                }
                hmv{
                    a{"h:mm a – h:mm a v"}
                    h{"h:mm–h:mm a v"}
                    m{"h:mm–h:mm a v"}
                }
                hv{
                    a{"h a – h a v"}
                    h{"h–h a v"}
                }
                y{
                    y{"y – y"}
                }
                yM{
                    M{"MM/y – MM/y"}
                    y{"LL/y – LL/y"}
                }
                yMEd{
                    M{"E, dd/MM/y – E, dd/MM/y"}
                    d{"E, dd/MM/y – E, dd/MM/y"}
                    y{"E, dd/MM/y – E, dd/MM/y"}
                }
                yMMM{
                    M{"LLL – LLL y"}
                    y{"LLL y – LLL y"}
                }
                yMMMEd{
                    M{"E, d MMM – E, d MMM y"}
                    d{"E, d MMM – E, d MMM y"}
                    y{"E, d MMM y – E, d MMM y"}
                }
                yMMMM{
                    M{"LLLL – LLLL 'di' y G"}
                    y{"LLLL 'di' y – LLLL 'di' y G"}
                }
                yMMMd{
                    M{"d MMM – d MMM y"}
                    d{"d – d MMM y"}
                    y{"d MMM y – d MMM y"}
                }
                yMd{
                    M{"dd/MM/y – dd/MM/y"}
                    d{"dd/MM/y – dd/MM/y"}
                    y{"dd/MM/y – dd/MM/y"}
                }
            }
        }
        gregorian{
            AmPmMarkersAbbr{
                "am",
                "pm",
            }
            DateTimePatterns{
                "HH:mm:ss zzzz",
                "HH:mm:ss z",
                "HH:mm:ss",
                "HH:mm",
                "EEEE, d 'di' MMMM 'di' y",
                "d 'di' MMMM 'di' y",
                "d MMM y",
                "dd/MM/y",
                "{1}, {0}",
                "{1}, {0}",
                "{1}, {0}",
                "{1}, {0}",
                "{1}, {0}",
            }
<<<<<<< HEAD
            DateTimeSkeletons{
                "HHmmsszzzz",
                "HHmmssz",
                "HHmmss",
                "HHmm",
                "yMMMMEEEEd",
                "yMMMMd",
                "yMMMd",
                "yMMdd",
            }
            appendItems{
                Timezone{"{0} {1}"}
            }
=======
>>>>>>> 626889fb
            availableFormats{
                EBhm{"E, h:mm B"}
                EBhms{"E, h:mm:ss B"}
                EHm{"E, HH:mm"}
                EHms{"E, HH:mm:ss"}
                Ed{"E, d"}
                Ehm{"E, h:mm a"}
                Ehms{"E, h:mm:ss a"}
                Gy{"y G"}
                GyMMM{"LLL y G"}
                GyMMMEd{"E, d MMM y G"}
                GyMMMd{"d MMM y G"}
                GyMd{"dd/MM/y GGGGG"}
<<<<<<< HEAD
                H{"HH"}
                Hm{"HH:mm"}
                Hms{"HH:mm:ss"}
=======
>>>>>>> 626889fb
                Hmsv{"HH:mm:ss (v)"}
                Hmv{"HH:mm (v)"}
                MEd{"E, dd/MM"}
                MMMEd{"E, d MMM"}
                MMMMEd{"E, d 'di' MMMM"}
                MMMMW{
                    other{"W'º' 'simana' 'di' MMMM"}
                }
                MMMMd{"d 'di' MMMM"}
                MMMd{"d MMM"}
                MMdd{"dd/MM"}
                Md{"dd/MM"}
<<<<<<< HEAD
                d{"d"}
=======
>>>>>>> 626889fb
                h{"h a"}
                hm{"h:mm a"}
                hms{"h:mm:ss a"}
                hmsv{"h:mm:ss a (v)"}
                hmv{"h:mm a (v)"}
                mmss{"mm:ss"}
                yM{"LL/y"}
                yMEd{"E, dd/MM/y"}
                yMM{"LL/y"}
                yMMM{"LLL y"}
                yMMMEd{"E, d MMM y"}
                yMMMM{"LLLL 'di' y"}
                yMMMd{"d MMM y"}
                yMd{"dd/MM/y"}
                yQQQ{"QQQ y"}
                yQQQQ{"QQQQ 'di' y"}
                yw{
                    other{"w'º' 'simana' 'di' Y"}
                }
            }
            dayNames{
                format{
                    abbreviated{
                        "dum",
                        "sig",
                        "ter",
                        "kua",
                        "kin",
                        "ses",
                        "sab",
                    }
                    short{
                        "du",
                        "si",
                        "te",
                        "ku",
                        "ki",
                        "se",
                        "sa",
                    }
                    wide{
                        "dumingu",
                        "sigunda-fera",
                        "tersa-fera",
                        "kuarta-fera",
                        "kinta-fera",
                        "sesta-fera",
                        "sábadu",
                    }
                }
                stand-alone{
                    narrow{
                        "D",
                        "S",
                        "T",
                        "K",
                        "K",
                        "S",
                        "S",
                    }
                }
            }
            eras{
                abbreviated{
                    "AK",
                    "DK",
                }
                abbreviated%variant{
                    "AEK",
                    "EK",
                }
                wide{
                    "antis di Kristu",
                    "dispos di Kristu",
                }
                wide%variant{
                    "antis di Era Kumun",
                    "Era Kumun",
                }
            }
            intervalFormats{
                Bh{
                    h{"h – h B"}
                }
                Bhm{
                    h{"h:mm – h:mm B"}
                    m{"h:mm – h:mm B"}
                }
                Gy{
                    G{"y G – y G"}
                    y{"y – y G"}
                }
                GyM{
                    G{"LL/y GGGGG – LL/y GGGGG"}
                    M{"LL/y – LL/y GGGGG"}
                    y{"LL/y – LL/y GGGGG"}
                }
                GyMEd{
                    G{"E, dd/MM/y GGGGG – E, dd/MM/y GGGGG"}
                    M{"E, dd/MM/y – E, dd/MM/y GGGGG"}
                    d{"E, dd/MM/y – E, dd/MM/y GGGGG"}
                    y{"E, dd/MM/y – E, dd/MM/y GGGGG"}
                }
                GyMMM{
                    G{"LLL y G – LLL y G"}
                    M{"LLL – LLL y G"}
                    y{"LLL y – LLL y G"}
                }
                GyMMMEd{
                    G{"E, d MMM y G – E, d MMM y G"}
                    M{"E, d MMM – E, d MMM y G"}
                    d{"E, d MMM – E, d MMM y G"}
                    y{"E, d MMM y – E, d MMM y G"}
                }
                GyMMMd{
                    G{"d MMM y G – d MMM y G"}
                    M{"d MMM – d MMM y G"}
                    d{"d – d MMM y G"}
                    y{"d MMM y – d MMM y G"}
                }
                GyMd{
                    G{"dd/MM/y GGGGG – dd/MM/y GGGGG"}
                    M{"dd/MM/y – dd/MM/y GGGGG"}
                    d{"dd/MM/y – dd/MM/y GGGGG"}
                    y{"dd/MM/y – dd/MM/y GGGGG"}
                }
                H{
                    H{"HH – HH"}
                }
                Hm{
                    H{"HH:mm – HH:mm"}
                    m{"HH:mm – HH:mm"}
                }
                Hmv{
                    H{"HH:mm – HH:mm v"}
                    m{"HH:mm – HH:mm v"}
                }
                Hv{
                    H{"HH – HH v"}
                }
                M{
                    M{"L – L"}
                }
                MEd{
                    M{"E, dd/MM – E, dd/MM"}
                    d{"E, dd/MM – E, dd/MM"}
                }
                MMM{
                    M{"LLL – LLL"}
                }
                MMMEd{
                    M{"E, dd/MM – E, dd/MM"}
                    d{"E, dd/MM – E, dd/MM"}
                }
                MMMd{
                    M{"dd/MM – dd/MM"}
                    d{"d – d MMM"}
                }
                Md{
                    M{"dd/MM – dd/MM"}
                    d{"dd/MM – dd/MM"}
                }
                d{
                    d{"d – d"}
                }
<<<<<<< HEAD
                fallback{"{0} – {1}"}
=======
>>>>>>> 626889fb
                h{
                    a{"h a – h a"}
                    h{"h – h a"}
                }
                hm{
                    a{"h:mm a – h:mm a"}
                    h{"h:mm – h:mm a"}
                    m{"h:mm – h:mm a"}
                }
                hmv{
                    a{"h:mm a – h:mm a v"}
                    h{"h:mm – h:mm a v"}
                    m{"h:mm – h:mm a v"}
                }
                hv{
                    a{"h a – h a v"}
                    h{"h – h a v"}
                }
                y{
                    y{"y – y"}
                }
                yM{
                    M{"LL/y – LL/y"}
                    y{"LL/y – LL/y"}
                }
                yMEd{
                    M{"E, dd/MM/y – E, dd/MM/y"}
                    d{"E, dd/MM/y – E, dd/MM/y"}
                    y{"E, dd/MM/y – E, dd/MM/y"}
                }
                yMMM{
                    M{"LLL – LLL y"}
                    y{"LLL y – LLL y"}
                }
                yMMMEd{
                    M{"E, d MMM – E, d MMM y"}
                    d{"E, d MMM – E, d MMM y"}
                    y{"E, d MMM y – E, d MMM y"}
                }
                yMMMM{
                    M{"LLLL – LLLL 'di' y"}
                    y{"LLLL y – LLLL y"}
                }
                yMMMd{
                    M{"d MMM – d MMM y"}
                    d{"d – d MMM y"}
                    y{"d MMM y – d MMM y"}
                }
                yMd{
                    M{"dd/MM/y – dd/MM/y"}
                    d{"dd/MM/y – dd/MM/y"}
                    y{"dd/MM/y – dd/MM/y"}
                }
            }
            monthNames{
                format{
                    abbreviated{
                        "Jan",
                        "Feb",
                        "Mar",
                        "Abr",
                        "Mai",
                        "Jun",
                        "Jul",
                        "Ago",
                        "Set",
                        "Otu",
                        "Nuv",
                        "Diz",
                    }
                    wide{
                        "Janeru",
                        "Febreru",
                        "Marsu",
                        "Abril",
                        "Maiu",
                        "Junhu",
                        "Julhu",
                        "Agostu",
                        "Setenbru",
                        "Otubru",
                        "Nuvenbru",
                        "Dizenbru",
                    }
                }
                stand-alone{
                    narrow{
                        "J",
                        "F",
                        "M",
                        "A",
                        "M",
                        "J",
                        "J",
                        "A",
                        "S",
                        "O",
                        "N",
                        "D",
                    }
                }
            }
            quarters{
                format{
                    abbreviated{
                        "T1",
                        "T2",
                        "T3",
                        "T4",
                    }
                    wide{
                        "1º trimestri",
                        "2º trimestri",
                        "3º trimestri",
                        "4º trimestri",
                    }
                }
            }
        }
    }
    fields{
        day{
            dn{"dia"}
            relative{
                "-1"{"onti"}
                "0"{"oji"}
                "1"{"manhan"}
            }
            relativeTime{
                future{
                    other{"di li {0} dia"}
                }
                past{
                    other{"a ten {0} dia"}
                }
            }
        }
        dayOfYear{
            dn{"dia di anu"}
        }
        dayperiod{
            dn{"am/pm"}
        }
        era{
            dn{"era"}
        }
        fri{
            relative{
                "-1"{"sesta-fera pasadu"}
                "0"{"es sesta-fera li"}
                "1"{"prósimu sesta-fera"}
            }
            relativeTime{
                future{
                    other{"di li {0} sesta-fera"}
                }
                past{
                    other{"a ten {0} sesta-fera"}
                }
            }
        }
        fri-short{
            relative{
                "-1"{"ses. pasadu"}
                "0"{"es ses. li"}
                "1"{"prósimu ses."}
            }
            relativeTime{
                future{
                    other{"di li {0} ses."}
                }
                past{
                    other{"a ten {0} ses."}
                }
            }
        }
        hour{
            dn{"ora"}
            relative{
                "0"{"es ora li"}
            }
            relativeTime{
                future{
                    other{"di li {0} ora"}
                }
                past{
                    other{"a ten {0} ora"}
                }
            }
        }
        hour-narrow{
            dn{"h"}
        }
        minute{
            dn{"minutu"}
            relative{
                "0"{"es minutu li"}
            }
            relativeTime{
                future{
                    other{"di li {0} minutu"}
                }
                past{
                    other{"a ten {0} minutu"}
                }
            }
        }
        minute-narrow{
            dn{"m"}
            relativeTime{
                future{
                    other{"di li {0} m"}
                }
                past{
                    other{"a ten {0} m"}
                }
            }
        }
        minute-short{
            dn{"min"}
            relativeTime{
                future{
                    other{"di li {0} min"}
                }
                past{
                    other{"a ten {0} min"}
                }
            }
        }
        mon{
            relative{
                "-1"{"sigunda-fera pasadu"}
                "0"{"es sigunda-fera li"}
                "1"{"prósimu sigunda-fera"}
            }
            relativeTime{
                future{
                    other{"di li {0} sigunda-fera"}
                }
                past{
                    other{"a ten {0} sigunda-fera"}
                }
            }
        }
        mon-short{
            relative{
                "-1"{"sig. pasadu"}
                "0"{"es sig. li"}
                "1"{"prósimu sig."}
            }
            relativeTime{
                future{
                    other{"di li {0} sig."}
                }
                past{
                    other{"a ten {0} sig."}
                }
            }
        }
        month{
            dn{"mes"}
            relative{
                "-1"{"mes pasadu"}
                "0"{"es mes li"}
                "1"{"prósimu mes"}
            }
            relativeTime{
                future{
                    other{"di li {0} mes"}
                }
                past{
                    other{"a ten {0} mes"}
                }
            }
        }
        quarter{
            dn{"trimestri"}
            relative{
                "-1"{"trimestri pasadu"}
                "0"{"es trimestri li"}
                "1"{"prósimu trimestri"}
            }
            relativeTime{
                future{
                    other{"di li {0} trimestri"}
                }
                past{
                    other{"a ten {0} trimestri"}
                }
            }
        }
        quarter-short{
            dn{"trim."}
            relativeTime{
                future{
                    other{"di li {0} trim."}
                }
                past{
                    other{"a ten {0} trim."}
                }
            }
        }
        sat{
            relative{
                "-1"{"sabadu pasadu"}
                "0"{"es sabadu li"}
                "1"{"prósimu sabadu"}
            }
            relativeTime{
                future{
                    other{"di li {0} sabadu"}
                }
                past{
                    other{"a ten {0} sabadu"}
                }
            }
        }
        sat-short{
            relative{
                "-1"{"sab. pasadu"}
                "0"{"es sab. li"}
                "1"{"prósimu sab."}
            }
            relativeTime{
                future{
                    other{"di li {0} sab."}
                }
                past{
                    other{"a ten {0} sab."}
                }
            }
        }
        second{
            dn{"sigundu"}
            relative{
                "0"{"agora"}
            }
            relativeTime{
                future{
                    other{"di li {0} sigundu"}
                }
                past{
                    other{"a ten {0} sigundu"}
                }
            }
        }
        second-narrow{
            dn{"s"}
            relativeTime{
                future{
                    other{"di li {0} s"}
                }
                past{
                    other{"a ten {0} s"}
                }
            }
        }
        second-short{
            dn{"sig"}
            relativeTime{
                future{
                    other{"di li {0} sig"}
                }
                past{
                    other{"a ten {0} sig"}
                }
            }
        }
        sun{
            relative{
                "-1"{"dumingu pasadu"}
                "0"{"es dumingu li"}
                "1"{"prósimu dumingu"}
            }
            relativeTime{
                future{
                    other{"di li {0} dumingu"}
                }
                past{
                    other{"a ten {0} dumingu"}
                }
            }
        }
        sun-short{
            relative{
                "-1"{"dum. pasadu"}
                "0"{"es dum. li"}
                "1"{"prósimu dum."}
            }
            relativeTime{
                future{
                    other{"di li {0} dum."}
                }
                past{
                    other{"a ten {0} dum."}
                }
            }
        }
        thu{
            relative{
                "-1"{"kinta-fera pasadu"}
                "0"{"es kinta-fera li"}
                "1"{"prósimu kinta-fera"}
            }
            relativeTime{
                future{
                    other{"di li {0} kinta-fera"}
                }
                past{
                    other{"a ten {0} kinta-fera"}
                }
            }
        }
        thu-short{
            relative{
                "-1"{"kin. pasadu"}
                "0"{"es kin. li"}
                "1"{"prósimu kin."}
            }
            relativeTime{
                future{
                    other{"di li {0} kin."}
                }
                past{
                    other{"a ten {0} kin."}
                }
            }
        }
        tue{
            relative{
                "-1"{"tersa-fera pasadu"}
                "0"{"es tersa-fera li"}
                "1"{"prósimu tersa-fera"}
            }
            relativeTime{
                future{
                    other{"di li {0} tersa-fera"}
                }
                past{
                    other{"a ten {0} tersa-fera"}
                }
            }
        }
        tue-short{
            relative{
                "-1"{"ter. pasadu"}
                "0"{"es ter. li"}
                "1"{"prósimu ter."}
            }
            relativeTime{
                future{
                    other{"di li {0} ter."}
                }
                past{
                    other{"a ten {0} ter."}
                }
            }
        }
        wed{
            relative{
                "-1"{"kuarta-fera pasadu"}
                "0"{"es kuarta-fera li"}
                "1"{"prósimu kuarta-fera"}
            }
            relativeTime{
                future{
                    other{"di li {0} kuarta-fera"}
                }
                past{
                    other{"a ten {0} kuarta-fera"}
                }
            }
        }
        wed-short{
            relative{
                "-1"{"kua. pasadu"}
                "0"{"es kua. li"}
                "1"{"prósimu kua."}
            }
            relativeTime{
                future{
                    other{"di li {0} kua."}
                }
                past{
                    other{"a ten {0} kua."}
                }
            }
        }
        week{
            dn{"simana"}
            relative{
                "-1"{"simana pasadu"}
                "0"{"es simana li"}
                "1"{"prósimu simana"}
            }
            relativePeriod{"simana di {0}"}
            relativeTime{
                future{
                    other{"di li {0} simana"}
                }
                past{
                    other{"a ten {0} simana"}
                }
            }
        }
        week-short{
            dn{"sim."}
            relativePeriod{"sim. di {0}"}
            relativeTime{
                future{
                    other{"di li {0} sim."}
                }
                past{
                    other{"a ten {0} sim."}
                }
            }
        }
        weekOfMonth{
            dn{"simana di mes"}
        }
        weekOfMonth-short{
            dn{"sim. di mes"}
        }
        weekday{
            dn{"dia di simana"}
        }
        weekday-short{
            dn{"dia di sim."}
        }
        weekdayOfMonth{
            dn{"dia di simana di mes"}
        }
        weekdayOfMonth-short{
            dn{"dia di sim. di mes"}
        }
        year{
            dn{"anu"}
            relative{
                "-1"{"anu pasadu"}
                "0"{"es anu li"}
                "1"{"prósimu anu"}
            }
            relativeTime{
                future{
                    other{"di li {0} anu"}
                }
                past{
                    other{"a ten {0} anu"}
                }
            }
        }
        zone{
            dn{"ora lokal"}
        }
    }
    listPattern{
        or{
            2{"{0} o {1}"}
            end{"{0} o {1}"}
        }
        standard{
            2{"{0} i {1}"}
            end{"{0} i {1}"}
        }
        unit{
            2{"{0} i {1}"}
            end{"{0} i {1}"}
        }
        unit-short{
            2{"{0}, {1}"}
            end{"{0}, {1}"}
        }
    }
    measurementSystemNames{
        UK{"Britániku"}
        US{"Merkanu"}
        metric{"Métriku"}
    }
}<|MERGE_RESOLUTION|>--- conflicted
+++ resolved
@@ -2,24 +2,8 @@
 // License & terms of use: http://www.unicode.org/copyright.html
 // Generated using tools/cldr/cldr-to-icu/build-icu-data.xml
 kea{
-<<<<<<< HEAD
-    AuxExemplarCharacters{
-        "[ª á à ă â å ä ã ā æ c ç é è ĕ ê ë ẽ ē í ì ĭ î ï ĩ ī {n\u0308} º ó ò ŏ ô ö õ"
-        " ø ō œ q {rr} ᵘ ú ù ŭ û ü ũ ū w ÿ]"
-    }
-    Ellipsis{
-        final{"{0}…"}
-        initial{"…{0}"}
-        medial{"{0}…{1}"}
-        word-final{"{0} …"}
-        word-initial{"… {0}"}
-        word-medial{"{0} … {1}"}
-    }
-    ExemplarCharacters{"[a b d {dj} e f g h i j k l {lh} m n ñ {nh} o p r s t {tx} u v x y z]"}
-=======
     AuxExemplarCharacters{"[ªáàăâåäãā æ cç éèĕêëẽē íìĭîïĩī {n̈} ºóòŏôöõøō œ q {rr} ᵘúùŭûüũū w ÿ]"}
     ExemplarCharacters{"[a b d {dj} e f g h i j k l {lh} m nñ {nh} o p r s t {tx} u v x y z]"}
->>>>>>> 626889fb
     ExemplarCharactersIndex{"[A B D E F G H I J K L M N O P R S T U V X Z]"}
     ExemplarCharactersNumbers{"[  \\- ‑ , % ‰ + 0 1 2 3 4 5 6 7 8 9]"}
     ExemplarCharactersPunctuation{"[\\- ‐‑ – — , ; \\: ! ? . … '‘’ \u0022“” « » ( ) \\[ \\] § @ * / \\& # † ‡]"}
@@ -144,16 +128,6 @@
                 "{1}, {0}",
                 "{1}, {0}",
             }
-            DateTimeSkeletons{
-                "HHmmsszzzz",
-                "HHmmssz",
-                "HHmmss",
-                "HHmm",
-                "GyMMMMEEEEd",
-                "GyMMMMd",
-                "GyMMMd",
-                "GGGGGyMMdd",
-            }
             availableFormats{
                 EHm{"E, HH:mm"}
                 EHms{"E, HH:mm:ss"}
@@ -165,13 +139,6 @@
                 GyMMMEd{"E, d MMM y G"}
                 GyMMMd{"d MMM y G"}
                 GyMd{"dd/MM/y GGGGG"}
-<<<<<<< HEAD
-                H{"HH"}
-                Hm{"HH:mm"}
-                Hms{"HH:mm:ss"}
-                M{"L"}
-=======
->>>>>>> 626889fb
                 MEd{"E, dd/MM"}
                 MMMEd{"E, d MMM"}
                 MMMMEd{"E, d 'di' MMMM"}
@@ -179,10 +146,6 @@
                 MMMd{"d MMM"}
                 MMdd{"dd/MM"}
                 Md{"dd/MM"}
-<<<<<<< HEAD
-                d{"d"}
-=======
->>>>>>> 626889fb
                 h{"h a"}
                 hm{"h:mm a"}
                 hms{"h:mm:ss a"}
@@ -247,23 +210,6 @@
                     M{"dd/MM/y – dd/MM/y GGGGG"}
                     d{"dd/MM/y – dd/MM/y GGGGG"}
                     y{"dd/MM/y – dd/MM/y GGGGG"}
-<<<<<<< HEAD
-                }
-                H{
-                    H{"HH–HH"}
-                }
-                Hm{
-                    H{"HH:mm–HH:mm"}
-                    m{"HH:mm–HH:mm"}
-                }
-                Hmv{
-                    H{"HH:mm–HH:mm v"}
-                    m{"HH:mm–HH:mm v"}
-                }
-                Hv{
-                    H{"HH–HH v"}
-=======
->>>>>>> 626889fb
                 }
                 M{
                     M{"L – L"}
@@ -290,10 +236,6 @@
                 d{
                     d{"d – d"}
                 }
-<<<<<<< HEAD
-                fallback{"{0} – {1}"}
-=======
->>>>>>> 626889fb
                 h{
                     a{"h a – h a"}
                     h{"h–h a"}
@@ -369,22 +311,6 @@
                 "{1}, {0}",
                 "{1}, {0}",
             }
-<<<<<<< HEAD
-            DateTimeSkeletons{
-                "HHmmsszzzz",
-                "HHmmssz",
-                "HHmmss",
-                "HHmm",
-                "yMMMMEEEEd",
-                "yMMMMd",
-                "yMMMd",
-                "yMMdd",
-            }
-            appendItems{
-                Timezone{"{0} {1}"}
-            }
-=======
->>>>>>> 626889fb
             availableFormats{
                 EBhm{"E, h:mm B"}
                 EBhms{"E, h:mm:ss B"}
@@ -398,12 +324,6 @@
                 GyMMMEd{"E, d MMM y G"}
                 GyMMMd{"d MMM y G"}
                 GyMd{"dd/MM/y GGGGG"}
-<<<<<<< HEAD
-                H{"HH"}
-                Hm{"HH:mm"}
-                Hms{"HH:mm:ss"}
-=======
->>>>>>> 626889fb
                 Hmsv{"HH:mm:ss (v)"}
                 Hmv{"HH:mm (v)"}
                 MEd{"E, dd/MM"}
@@ -416,10 +336,6 @@
                 MMMd{"d MMM"}
                 MMdd{"dd/MM"}
                 Md{"dd/MM"}
-<<<<<<< HEAD
-                d{"d"}
-=======
->>>>>>> 626889fb
                 h{"h a"}
                 hm{"h:mm a"}
                 hms{"h:mm:ss a"}
@@ -585,10 +501,6 @@
                 d{
                     d{"d – d"}
                 }
-<<<<<<< HEAD
-                fallback{"{0} – {1}"}
-=======
->>>>>>> 626889fb
                 h{
                     a{"h a – h a"}
                     h{"h – h a"}
