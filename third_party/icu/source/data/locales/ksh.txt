﻿// © 2016 and later: Unicode, Inc. and others.
// License & terms of use: http://www.unicode.org/copyright.html
// Generated using tools/cldr/cldr-to-icu/build-icu-data.xml
ksh{
    AuxExemplarCharacters{"[áàăâãā ç éèĕêē ğ íìĭîïī ĳ ı ł ñ óòŏôøō úùŭûū ÿ]"}
    ExemplarCharacters{"[aåä æ b c d eëė f g h i j k l m n oö œ p q r s ß t uůü v w x y z]"}
    ExemplarCharactersIndex{"[A B C D E F G H I J K L M N O P Q R S T U V W X Y Z]"}
    ExemplarCharactersNumbers{"[  , % ‰ + − 0 1 2 3 4 5 6 7 8 9]"}
    ExemplarCharactersPunctuation{
        "[_ ‐ – — ⸗ , ; \\: ! ? . … '‘‚ \u0022“„ ( ) \\[ \\] \\{ \\} § @ * / \\& # % "
        "† ‡ ° < = > ~]"
    }
    NumberElements{
        latn{
            patterns{
                currencyFormat{"#,##0.00 ¤"}
                percentFormat{"#,##0 %"}
            }
            patternsLong{
                decimalFormat{
                    1000{
                        one{"0 Dousend"}
                        other{"0 Dousend"}
                        zero{"0 Dousend"}
                    }
                    10000{
                        one{"00 Dousend"}
                        other{"00 Dousend"}
                        zero{"00 Dousend"}
                    }
                    100000{
                        one{"000 Dousend"}
                        other{"000 Dousend"}
                        zero{"000 Dousend"}
                    }
                    1000000{
                        one{"0 Million"}
                        other{"0 Milljuhne"}
                        zero{"0 Milljuhne"}
                    }
                    10000000{
                        one{"00 Milljuhne"}
                        other{"00 Millionen"}
                        zero{"00 Milljuhne"}
                    }
                    100000000{
                        one{"000 Milljuhne"}
                        other{"000 Millionen"}
                        zero{"000 Milljuhne"}
                    }
                    1000000000{
                        one{"0 Milliarde"}
                        other{"0 Milljarde"}
                        zero{"0 Milljard"}
                    }
                    10000000000{
                        one{"00 Milljarde"}
                        other{"00 Milliarden"}
                        zero{"00 Milljarde"}
                    }
                    100000000000{
                        one{"000 Milliarde"}
                        other{"000 Milliarden"}
                        zero{"000 Milljarde"}
                    }
                    1000000000000{
                        one{"0 Billjuhn"}
                        other{"0 Billjuhn"}
                        zero{"0 Billjuhn"}
                    }
                    10000000000000{
                        one{"00 Billion"}
                        other{"00 Billionen"}
                        zero{"00 Billjuhn"}
                    }
                    100000000000000{
                        one{"000 Billion"}
                        other{"000 Billionen"}
                        zero{"000 Billjuhn"}
                    }
                }
            }
            patternsShort{
                decimalFormat{
                    1000{
                        one{"0 tsd"}
                        other{"0 tsd"}
                    }
                    10000{
                        one{"00 tsd"}
                        other{"00 tsd"}
                    }
                    100000{
                        one{"000 tsd"}
                        other{"000 tsd"}
                    }
                    1000000{
                        one{"0 Mio"}
                        other{"0 Mio"}
                    }
                    10000000{
                        one{"00 Mio"}
                        other{"00 Mio"}
                    }
                    100000000{
                        one{"000 Mio"}
                        other{"000 Mio"}
                    }
                    1000000000{
                        one{"0 Mrd"}
                        other{"0 Mrd"}
                    }
                    10000000000{
                        one{"00 Mrd"}
                        other{"00 Mrd"}
                    }
                    100000000000{
                        one{"000 Mrd"}
                        other{"000 Mrd"}
                    }
                    1000000000000{
                        one{"0 Bio"}
                        other{"0 Bio"}
                    }
                    10000000000000{
                        one{"00 Bio"}
                        other{"00 Bio"}
                    }
                    100000000000000{
                        one{"000 Bio"}
                        other{"000 Bio"}
                    }
                }
            }
            symbols{
                decimal{","}
                exponential{"×10^"}
                group{" "}
                minusSign{"−"}
            }
        }
    }
    calendar{
        buddhist{
            DateTimePatterns{
                "HH:mm:ss zzzz",
                "HH:mm:ss z",
                "HH:mm:ss",
                "HH:mm",
                "EEEE, d. MMMM y G",
                "d. MMMM y G",
                "d. MMM. y G",
                "d. M. y GGGGG",
                "{1} {0}",
                "{1} {0}",
                "{1} {0}",
                "{1} {0}",
                "{1} {0}",
            }
            DateTimeSkeletons{
                "HHmmsszzzz",
                "HHmmssz",
                "HHmmss",
                "HHmm",
                "GyMMMMEEEEd",
                "GyMMMMd",
                "GyMMMd",
                "GGGGGyMd",
            }
        }
        generic{
            DateTimePatterns{
                "HH:mm:ss zzzz",
                "HH:mm:ss z",
                "HH:mm:ss",
                "HH:mm",
                "EEEE, 'dä' d. MMMM y G",
                "d. MMMM y G",
                "d. MMM. y G",
                "d. M. y GGGGG",
                "{1} {0}",
                "{1} {0}",
                "{1} {0}",
                "{1} {0}",
                "{1} {0}",
            }
            DateTimeSkeletons{
                "HHmmsszzzz",
                "HHmmssz",
                "HHmmss",
                "HHmm",
                "GyMMMMEEEEd",
                "GyMMMMd",
                "GyMMMd",
                "GGGGGyMd",
            }
            availableFormats{
                Ed{"E 'dä' d."}
                Hm{"H:mm"}
                Hms{"H:mm:ss"}
                MEd{"E d. M."}
                MMMEd{"E d. MMM"}
                MMMMd{"d. MMMM"}
                MMMd{"d. MMM"}
<<<<<<< HEAD
                d{"d"}
                hm{"h:mm a"}
                hms{"h:mm:ss a"}
                ms{"mm:ss"}
=======
                hm{"h:mm a"}
                hms{"h:mm:ss a"}
>>>>>>> 626889fb
                y{"y"}
                yM{"Y-MM"}
                yMEd{"E y-MM-dd"}
                yMMM{"MMM y"}
                yMMMEd{"E d. MMM. y"}
                yMMMM{"MMMM y"}
                yMMMd{"d. MMM. y"}
                yMd{"y-MM-dd"}
                yQQQ{"QQQy"}
                yQQQQ{"QQQQ y"}
            }
            intervalFormats{
                M{
                    M{"M–M"}
                }
                Md{
                    d{"dd. – dd. MM."}
                }
                hm{
                    a{"h:mm a – h:mm a"}
                    h{"h:mm–h:mm a"}
                    m{"h:mm–h:mm a"}
                }
                y{
                    y{"y–y"}
                }
                yMEd{
                    M{"E y-MM-dd – E y-MM-dd"}
                    d{"E y-MM-dd – E y-MM-dd"}
                    y{"E y-MM-dd – E y-MM-dd"}
                }
                yMMM{
                    M{"MMM–MMM y"}
                    y{"MMM. y – MMM. y"}
                }
                yMMMEd{
                    M{"E y-MM-dd – E y-MM-dd"}
                    d{"E y-MM-dd – E y-MM-dd"}
                    y{"E y-MM-dd – E y-MM-dd"}
                }
                yMMMM{
                    M{"MMMM–MMMM y"}
                    y{"MMMM y – MMMM y"}
                }
            }
        }
        gregorian{
            AmPmMarkers{
                "Uhr vörmiddaachs",
                "Uhr nommendaachs",
            }
            AmPmMarkersAbbr{
                "v.M.",
                "n.M.",
            }
            DateTimePatterns{
                "HH:mm:ss zzzz",
                "HH:mm:ss z",
                "HH:mm:ss",
                "HH:mm",
                "EEEE, 'dä' d. MMMM y",
                "d. MMMM y",
                "d. MMM. y",
                "d. M. y",
                "{1} {0}",
                "{1} {0}",
                "{1} {0}",
                "{1} {0}",
                "{1} {0}",
            }
            DateTimeSkeletons{
                "HHmmsszzzz",
                "HHmmssz",
                "HHmmss",
                "HHmm",
                "yMMMMEEEEd",
                "yMMMMd",
                "yMMMd",
                "yMd",
            }
            availableFormats{
                Ed{"E 'dä' d."}
                Hm{"H:mm"}
                Hms{"H:mm:ss"}
                MEd{"E d. M."}
                MMMEd{"E d. MMM"}
                MMMMd{"d. MMMM"}
                MMMd{"d. MMM"}
<<<<<<< HEAD
                d{"d"}
                hm{"h:mm a"}
                hms{"h:mm:ss a"}
                ms{"mm:ss"}
                y{"y"}
=======
                hm{"h:mm a"}
                hms{"h:mm:ss a"}
>>>>>>> 626889fb
                yM{"Y-MM"}
                yMEd{"E y-MM-dd"}
                yMMM{"MMM y"}
                yMMMEd{"E d. MMM. y"}
                yMMMM{"MMMM y"}
                yMMMd{"d. MMM. y"}
                yQQQ{"QQQy"}
                yQQQQ{"QQQQ y"}
            }
            dayNames{
                format{
                    abbreviated{
                        "Su.",
                        "Mo.",
                        "Di.",
                        "Me.",
                        "Du.",
                        "Fr.",
                        "Sa.",
                    }
                    short{
                        "Su",
                        "Mo",
                        "Di",
                        "Me",
                        "Du",
                        "Fr",
                        "Sa",
                    }
                    wide{
                        "Sunndaach",
                        "Mohndaach",
                        "Dinnsdaach",
                        "Metwoch",
                        "Dunnersdaach",
                        "Friidaach",
                        "Samsdaach",
                    }
                }
                stand-alone{
                    narrow{
                        "S",
                        "M",
                        "D",
                        "M",
                        "D",
                        "F",
                        "S",
                    }
                }
            }
            dayPeriod{
                stand-alone{
                    wide{
                        am{"Vörmeddaach"}
                        pm{"Nommendaach"}
                    }
                }
            }
            eras{
                abbreviated{
                    "v. Chr.",
                    "n. Chr.",
                }
                abbreviated%variant{
                    "v. Kr.",
                    "n. K.",
                }
                narrow{
                    "vC",
                    "nC",
                }
                narrow%variant{
                    "vdZ",
                    "dZ",
                }
                wide{
                    "vür Krestos",
                    "noh Krestos",
                }
                wide%variant{
                    "vür de jewöhnlejje Ziggrääschnong",
                    "en de jewöhnlejje Ziggrääschnong",
                }
            }
            intervalFormats{
                M{
                    M{"M–M"}
                }
                Md{
                    d{"dd. – dd. MM."}
                }
                hm{
                    a{"h:mm a – h:mm a"}
                    h{"h:mm–h:mm a"}
                    m{"h:mm–h:mm a"}
<<<<<<< HEAD
                }
                y{
                    y{"y–y"}
=======
>>>>>>> 626889fb
                }
                yMEd{
                    M{"E y-MM-dd – E y-MM-dd"}
                    d{"E y-MM-dd – E y-MM-dd"}
                    y{"E y-MM-dd – E y-MM-dd"}
                }
                yMMM{
                    M{"MMM–MMM y"}
                    y{"MMM. y – MMM. y"}
                }
                yMMMEd{
                    M{"E y-MM-dd – E y-MM-dd"}
                    d{"E y-MM-dd – E y-MM-dd"}
                    y{"E y-MM-dd – E y-MM-dd"}
                }
                yMMMM{
                    M{"MMMM–MMMM y"}
                    y{"MMMM y – MMMM y"}
                }
                yMMMd{
                    M{"y MMM d – MMM d"}
                    d{"d.–d. MMMM y"}
                }
            }
            monthNames{
                format{
                    abbreviated{
                        "Jan",
                        "Fäb",
                        "Mäz",
                        "Apr",
                        "Mai",
                        "Jun",
                        "Jul",
                        "Ouj",
                        "Säp",
                        "Okt",
                        "Nov",
                        "Dez",
                    }
                    wide{
                        "Jannewa",
                        "Fäbrowa",
                        "Määz",
                        "Aprell",
                        "Mai",
                        "Juuni",
                        "Juuli",
                        "Oujoß",
                        "Septämber",
                        "Oktohber",
                        "Novämber",
                        "Dezämber",
                    }
                }
                stand-alone{
                    abbreviated{
                        "Jan.",
                        "Fäb.",
                        "Mäz.",
                        "Apr.",
                        "Mai",
                        "Jun.",
                        "Jul.",
                        "Ouj.",
                        "Säp.",
                        "Okt.",
                        "Nov.",
                        "Dez.",
                    }
                    narrow{
                        "J",
                        "F",
                        "M",
                        "A",
                        "M",
                        "J",
                        "J",
                        "O",
                        "S",
                        "O",
                        "N",
                        "D",
                    }
                }
            }
            quarters{
                format{
                    abbreviated{
                        "1.Q.",
                        "2.Q.",
                        "3.Q.",
                        "4.Q.",
                    }
                    narrow{
                        "1",
                        "2",
                        "3",
                        "4",
                    }
                    wide{
                        "1. Quattahl",
                        "2. Quattahl",
                        "3. Quattahl",
                        "4. Quattahl",
                    }
                }
                stand-alone{
                    narrow{
                        "1Q",
                        "2Q",
                        "3Q",
                        "4Q",
                    }
                }
            }
        }
    }
    delimiters{
        alternateQuotationEnd{"‘"}
        alternateQuotationStart{"‚"}
        quotationEnd{"“"}
        quotationStart{"„"}
    }
    fields{
        day{
            dn{"Daach"}
            relative{
                "-1"{"jestere"}
                "-2"{"vörjestere"}
                "0"{"hück"}
                "1"{"morje"}
                "2"{"övvermorje"}
            }
        }
        day-short{
            dn{"D."}
        }
        dayperiod{
            dn{"Daachteil"}
        }
        era{
            dn{"Ähra"}
        }
        fri{
            relative{
                "-1"{"Friidaach letzte Woche"}
                "0"{"Friidaach diese Woche"}
                "1"{"Friidaach nächste Woche"}
            }
        }
        hour{
            dn{"Schtund"}
        }
        hour-narrow{
            dn{"S."}
        }
        hour-short{
            dn{"Std."}
        }
        minute{
            dn{"Menutt"}
        }
        minute-narrow{
            dn{"m."}
        }
        minute-short{
            dn{"min."}
        }
        mon{
            relative{
                "-1"{"Moondaach letzte Woche"}
                "0"{"Moondaach diese Woche"}
                "1"{"Moondaach nächste Woche"}
            }
        }
        month{
            dn{"Mohnd"}
            relative{
                "-1"{"lätzde Mohnd"}
                "0"{"diese Mohnd"}
                "1"{"nächste Mohnd"}
            }
        }
        month-narrow{
            dn{"M."}
        }
        quarter{
            dn{"Quattahl"}
        }
        quarter-short{
            dn{"Q."}
        }
        sat{
            relative{
                "-1"{"Samsdaach letzte Woche"}
                "0"{"Samsdaach diese Woche"}
                "1"{"Samsdaach nächste Woche"}
            }
        }
        second{
            dn{"Sekond"}
        }
        second-narrow{
            dn{"s."}
        }
        second-short{
            dn{"sek."}
        }
        sun{
            relative{
                "-1"{"Sunndaach letzte Woche"}
                "0"{"Sunndaach diese Woche"}
                "1"{"Sunndaach nächste Woche"}
            }
        }
        thu{
            relative{
                "-1"{"Dunnersdaach letzte Woche"}
                "0"{"Dunnersdaach diese Woche"}
                "1"{"Dunnersdaach nächste Woche"}
            }
        }
        tue{
            relative{
                "-1"{"Dinnsdaach letzte Woche"}
                "0"{"Dinnsdaach diese Woche"}
                "1"{"Dinnsdaach nächste Woche"}
            }
        }
        wed{
            relative{
                "-1"{"Metwoch letzte Woche"}
                "0"{"Metwoch diese Woche"}
                "1"{"Metwoch nächste Woche"}
            }
        }
        week{
            dn{"Woch"}
            relative{
                "-1"{"läz Woch"}
                "0"{"di Woch"}
                "1"{"nächste Woche"}
            }
        }
        week-short{
            dn{"W."}
        }
        weekday{
            dn{"Wochedaach"}
        }
        year{
            dn{"Johr"}
            relative{
                "-1"{"läz Johr"}
                "0"{"diß Johr"}
                "1"{"näx Johr"}
            }
            relativeTime{
                future{
                    one{"en {0} Johr"}
                    other{"en {0} Johre"}
                    zero{"en keinem Johr"}
                }
                past{
                    one{"vör {0} Johr"}
                    other{"vör {0} Johre"}
                    zero{"vör keijnem Johr"}
                }
            }
        }
        year-short{
            dn{"J."}
        }
        zone{
            dn{"Zickzohn"}
        }
    }
    listPattern{
        standard{
            2{"{0} un {1}"}
            end{"{0} un {1}"}
        }
        unit-narrow{
            2{"{0} {1}"}
            end{"{0} {1}"}
            middle{"{0} {1}"}
            start{"{0} {1}"}
        }
        unit-short{
            2{"{0}, {1}"}
            end{"{0}, {1}"}
        }
    }
    measurementSystemNames{
        UK{"änglesch"}
        US{"ammärekaanesch"}
        metric{"SI"}
    }
}<|MERGE_RESOLUTION|>--- conflicted
+++ resolved
@@ -157,16 +157,6 @@
                 "{1} {0}",
                 "{1} {0}",
             }
-            DateTimeSkeletons{
-                "HHmmsszzzz",
-                "HHmmssz",
-                "HHmmss",
-                "HHmm",
-                "GyMMMMEEEEd",
-                "GyMMMMd",
-                "GyMMMd",
-                "GGGGGyMd",
-            }
         }
         generic{
             DateTimePatterns{
@@ -202,15 +192,8 @@
                 MMMEd{"E d. MMM"}
                 MMMMd{"d. MMMM"}
                 MMMd{"d. MMM"}
-<<<<<<< HEAD
-                d{"d"}
                 hm{"h:mm a"}
                 hms{"h:mm:ss a"}
-                ms{"mm:ss"}
-=======
-                hm{"h:mm a"}
-                hms{"h:mm:ss a"}
->>>>>>> 626889fb
                 y{"y"}
                 yM{"Y-MM"}
                 yMEd{"E y-MM-dd"}
@@ -299,16 +282,8 @@
                 MMMEd{"E d. MMM"}
                 MMMMd{"d. MMMM"}
                 MMMd{"d. MMM"}
-<<<<<<< HEAD
-                d{"d"}
                 hm{"h:mm a"}
                 hms{"h:mm:ss a"}
-                ms{"mm:ss"}
-                y{"y"}
-=======
-                hm{"h:mm a"}
-                hms{"h:mm:ss a"}
->>>>>>> 626889fb
                 yM{"Y-MM"}
                 yMEd{"E y-MM-dd"}
                 yMMM{"MMM y"}
@@ -405,12 +380,6 @@
                     a{"h:mm a – h:mm a"}
                     h{"h:mm–h:mm a"}
                     m{"h:mm–h:mm a"}
-<<<<<<< HEAD
-                }
-                y{
-                    y{"y–y"}
-=======
->>>>>>> 626889fb
                 }
                 yMEd{
                     M{"E y-MM-dd – E y-MM-dd"}
