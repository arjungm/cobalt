--- conflicted
+++ resolved
@@ -65,13 +65,6 @@
                     }
                 }
                 stand-alone{
-<<<<<<< HEAD
-                    abbreviated{
-                        am{"prije podne"}
-                        pm{"po podne"}
-                    }
-=======
->>>>>>> 626889fb
                     narrow{
                         am{"a"}
                         pm{"p"}
