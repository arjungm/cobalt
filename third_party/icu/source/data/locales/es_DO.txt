﻿// © 2016 and later: Unicode, Inc. and others.
// License & terms of use: http://www.unicode.org/copyright.html
// Generated using tools/cldr/cldr-to-icu/build-icu-data.xml
es_DO{
    %%Parent{"es_419"}
    NumberElements{
        latn{
            patterns{
                accountingFormat{"¤#,##0.00;(¤#,##0.00)"}
            }
        }
    }
    calendar{
        generic{
            DateTimePatterns{
                "h:mm:ss a zzzz",
                "h:mm:ss a z",
                "h:mm:ss a",
                "h:mm a",
                "EEEE, d 'de' MMMM 'de' y G",
                "d 'de' MMMM 'de' y G",
                "dd/MM/y G",
                "d/M/y GGGGG",
<<<<<<< HEAD
                "{1} {0}",
=======
                "{1}, {0}",
                "{1}, {0}",
                "{1}, {0}",
>>>>>>> 626889fb
                "{1}, {0}",
                "{1}, {0}",
            }
            DateTimeSkeletons{
                "ahmmsszzzz",
                "ahmmssz",
                "ahmmss",
                "ahmm",
                "GyMMMMEEEEd",
                "GyMMMMd",
                "GyMMdd",
                "GGGGGyyMMdd",
            }
            DateTimeSkeletons{
                "ahmmsszzzz",
                "ahmmssz",
                "ahmmss",
                "ahmm",
                "GyMMMMEEEEd",
                "GyMMMMd",
                "GyMMdd",
                "GGGGGyyMMdd",
            }
        }
        gregorian{
<<<<<<< HEAD
            DateTimePatterns{
                "h:mm:ss a zzzz",
                "h:mm:ss a z",
                "h:mm:ss a",
                "h:mm a",
                "EEEE, d 'de' MMMM 'de' y",
                "d 'de' MMMM 'de' y",
                "d MMM y",
                "d/M/yy",
                "{1} {0}",
                "{1}, {0}",
                "{1}, {0}",
                "{1} {0}",
                "{1}, {0}",
            }
            DateTimeSkeletons{
                "ahmmsszzzz",
                "ahmmssz",
                "ahmmss",
                "ahmm",
                "yMMMMEEEEd",
                "yMMMMd",
                "yMMMd",
                "yyMd",
=======
            AmPmMarkers{
                "a. m.",
                "p. m.",
            }
            AmPmMarkersAbbr{
                "a. m.",
                "p. m.",
>>>>>>> 626889fb
            }
            availableFormats{
                yMMMd{"d MMM 'de' y"}
            }
            dayPeriod{
                format{
                    narrow{
                        evening1{"tarde"}
                        morning1{"día"}
                        morning2{"mañana"}
                        night1{"noche"}
                        noon{"mediodía"}
                    }
                }
                stand-alone{
                    abbreviated{
                        am{"a. m."}
                        pm{"p. m."}
                    }
                    narrow{
                        am{"a. m."}
                        noon{"m."}
                        pm{"p. m."}
                    }
                    wide{
                        am{"a. m."}
                        pm{"p. m."}
                    }
                }
            }
            eras{
                wide%variant{
                    "antes de la Era Común",
                    "Era Común",
                }
            }
            quarters{
                format{
                    abbreviated{
                        "Q1",
                        "Q2",
                        "Q3",
                        "Q4",
                    }
                }
            }
        }
    }
    fields{
        day{
            dn{"Día"}
        }
        dayperiod{
            dn{"a. m./p. m."}
        }
        era{
            dn{"Era"}
        }
        minute{
            dn{"Minuto"}
        }
        month{
            dn{"Mes"}
        }
        quarter{
            dn{"Trimestre"}
        }
        second{
            dn{"Segundo"}
        }
        week{
            dn{"Semana"}
        }
        weekday{
            dn{"Día de la semana"}
        }
        year{
            dn{"Año"}
        }
    }
    listPattern{
        unit-narrow{
            end{"{0} y {1}"}
        }
        unit-short{
            end{"{0} y {1}"}
        }
    }
}<|MERGE_RESOLUTION|>--- conflicted
+++ resolved
@@ -21,13 +21,9 @@
                 "d 'de' MMMM 'de' y G",
                 "dd/MM/y G",
                 "d/M/y GGGGG",
-<<<<<<< HEAD
-                "{1} {0}",
-=======
                 "{1}, {0}",
                 "{1}, {0}",
                 "{1}, {0}",
->>>>>>> 626889fb
                 "{1}, {0}",
                 "{1}, {0}",
             }
@@ -41,44 +37,8 @@
                 "GyMMdd",
                 "GGGGGyyMMdd",
             }
-            DateTimeSkeletons{
-                "ahmmsszzzz",
-                "ahmmssz",
-                "ahmmss",
-                "ahmm",
-                "GyMMMMEEEEd",
-                "GyMMMMd",
-                "GyMMdd",
-                "GGGGGyyMMdd",
-            }
         }
         gregorian{
-<<<<<<< HEAD
-            DateTimePatterns{
-                "h:mm:ss a zzzz",
-                "h:mm:ss a z",
-                "h:mm:ss a",
-                "h:mm a",
-                "EEEE, d 'de' MMMM 'de' y",
-                "d 'de' MMMM 'de' y",
-                "d MMM y",
-                "d/M/yy",
-                "{1} {0}",
-                "{1}, {0}",
-                "{1}, {0}",
-                "{1} {0}",
-                "{1}, {0}",
-            }
-            DateTimeSkeletons{
-                "ahmmsszzzz",
-                "ahmmssz",
-                "ahmmss",
-                "ahmm",
-                "yMMMMEEEEd",
-                "yMMMMd",
-                "yMMMd",
-                "yyMd",
-=======
             AmPmMarkers{
                 "a. m.",
                 "p. m.",
@@ -86,7 +46,6 @@
             AmPmMarkersAbbr{
                 "a. m.",
                 "p. m.",
->>>>>>> 626889fb
             }
             availableFormats{
                 yMMMd{"d MMM 'de' y"}
