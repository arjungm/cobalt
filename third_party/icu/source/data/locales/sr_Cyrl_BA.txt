﻿// © 2016 and later: Unicode, Inc. and others.
// License & terms of use: http://www.unicode.org/copyright.html
// Generated using tools/cldr/cldr-to-icu/build-icu-data.xml
sr_Cyrl_BA{
    calendar{
        gregorian{
            AmPmMarkers{
                "прије подне",
                "по подне",
            }
            AmPmMarkersAbbr{
                "прије подне",
                "по подне",
            }
            dayNames{
                format{
<<<<<<< HEAD
                    abbreviated{
                        "нед",
                        "пон",
                        "уто",
                        "сри",
                        "чет",
                        "пет",
                        "суб",
                    }
                    wide{
                        "недјеља",
                        "понедјељак",
                        "уторак",
                        "сриједа",
                        "четвртак",
                        "петак",
                        "субота",
                    }
                }
                stand-alone{
=======
>>>>>>> 626889fb
                    abbreviated{
                        "нед",
                        "пон",
                        "уто",
                        "сри",
                        "чет",
                        "пет",
                        "суб",
                    }
                    wide{
                        "недјеља",
                        "понедјељак",
                        "уторак",
                        "сриједа",
                        "четвртак",
                        "петак",
                        "субота",
                    }
                }
            }
            dayPeriod{
                format{
                    narrow{
                        afternoon1{"по подне"}
                        evening1{"увече"}
                        midnight{"поноћ"}
                        morning1{"ујутро"}
                        night1{"ноћу"}
                        noon{"подне"}
                    }
                }
                stand-alone{
<<<<<<< HEAD
                    abbreviated{
                        am{"прије подне"}
                        pm{"по подне"}
                    }
=======
>>>>>>> 626889fb
                    narrow{
                        am{"а"}
                        pm{"p"}
                    }
                    wide{
                        am{"прије подне"}
                        pm{"по подне"}
                    }
                }
            }
            eras{
                wide{
                    "прије нове ере",
                    "нове ере",
                }
                wide%variant{
                    "пре наше ере",
                    "нове ере",
                }
            }
        }
    }
    characterLabel{
        body{"тијело"}
        bullets_stars{"Знакови за набрајање/звјездице"}
        downwards_arrows{"Стрелице надоље"}
        downwards_upwards_arrows{"Стрелице надоље и нагоре"}
        leftwards_arrows{"Стрелице налијево"}
        leftwards_rightwards_arrows{"Стрелице налијево и надесно"}
        place{"мјесто"}
        travel_places{"Путовања и мјеста"}
        weather{"вријеме"}
    }
    fields{
        day{
            relativeTime{
                past{
                    few{"прије {0} дана"}
                    one{"прије {0} дана"}
                    other{"прије {0} дана"}
                }
            }
        }
        day-short{
            relativeTime{
                past{
                    few{"прије {0} д."}
                    one{"прије {0} д."}
                    other{"прије {0} д."}
                }
            }
        }
        dayperiod{
            dn{"прије подне/по подне"}
        }
        dayperiod-short{
            dn{"прије подне/по подне"}
        }
        fri{
            relative{
                "-1"{"прошлог петка"}
                "0"{"у петак"}
                "1"{"сљедећег петка"}
            }
            relativeTime{
                past{
                    few{"прије {0} петка"}
                    one{"прије {0} петка"}
                    other{"прије {0} петака"}
                }
            }
        }
        fri-short{
            relative{
                "-1"{"прошлог пет"}
                "0"{"у пет"}
                "1"{"сљедећег пет"}
            }
        }
        hour{
            relativeTime{
                past{
                    few{"прије {0} сата"}
                    one{"прије {0} сата"}
                    other{"прије {0} сати"}
                }
            }
        }
        hour-short{
            relativeTime{
                past{
                    few{"прије {0} ч."}
                    one{"прије {0} ч."}
                    other{"прије {0} ч."}
                }
            }
        }
        minute{
            relativeTime{
                past{
                    few{"прије {0} минута"}
                    one{"прије {0} минута"}
                    other{"прије {0} минута"}
                }
            }
        }
        minute-short{
            relativeTime{
                past{
                    few{"прије {0} мин."}
                    one{"прије {0} мин."}
                    other{"прије {0} мин."}
                }
            }
        }
        mon{
            relative{
                "-1"{"прошлог понедјељка"}
                "0"{"у понедјељак"}
                "1"{"сљедећег понедјељка"}
            }
            relativeTime{
                future{
                    few{"за {0} понедјељка"}
                    one{"за {0} понедјељак"}
                    other{"за {0} понедјељака"}
                }
                past{
                    few{"прије {0} понедјељка"}
                    one{"прије {0} понедјељка"}
                    other{"прије {0} понедјељака"}
                }
            }
        }
        mon-narrow{
            relativeTime{
                future{
                    few{"за {0} понедјељкa"}
                    one{"за {0} понедјељак"}
                    other{"за {0} понедјељака"}
                }
            }
        }
        mon-short{
            relative{
                "-1"{"прошлог пон"}
                "0"{"у пон"}
                "1"{"сљедећег пон"}
            }
        }
        month{
            dn{"мјесец"}
            relative{
                "-1"{"прошлог мјесеца"}
                "0"{"овог мјесеца"}
                "1"{"сљедећег мјесеца"}
            }
            relativeTime{
                future{
                    few{"за {0} мјесеца"}
                    one{"за {0} мјесец"}
                    other{"за {0} мјесеци"}
                }
                past{
                    few{"прије {0} мјесеца"}
                    one{"прије {0} мјесеца"}
                    other{"прије {0} мјесеци"}
                }
            }
        }
        month-narrow{
            relative{
                "-1"{"прошлог мјес."}
                "0"{"овог мјес."}
                "1"{"сљедећег м."}
            }
            relativeTime{
                past{
                    few{"прије {0} м."}
                    one{"прије {0} м."}
                    other{"прије {0} м."}
                }
            }
        }
        month-short{
            dn{"мјес."}
            relative{
                "-1"{"прошлог мјес."}
                "0"{"овог мјес."}
                "1"{"сљедећег мјес."}
            }
            relativeTime{
                future{
                    few{"за {0} мјес."}
                    one{"за {0} мјес."}
                    other{"за {0} мјес."}
                }
                past{
                    few{"прије {0} мјес."}
                    one{"прије {0} мјес."}
                    other{"прије {0} мјес."}
                }
            }
        }
        quarter{
            relative{
                "-1"{"прошлог квартала"}
                "0"{"овог квартала"}
                "1"{"сљедећег квартала"}
            }
            relativeTime{
                past{
                    few{"прије {0} квартала"}
                    one{"прије {0} квартала"}
                    other{"прије {0} квартала"}
                }
            }
        }
        quarter-short{
            relativeTime{
                past{
                    few{"прије {0} кв."}
                    one{"прије {0} кв."}
                    other{"прије {0} кв."}
                }
            }
        }
        sat{
            relative{
                "-1"{"прошле суботе"}
                "0"{"у суботу"}
                "1"{"сљедеће суботе"}
            }
            relativeTime{
                past{
                    few{"прије {0} суботе"}
                    one{"прије {0} суботе"}
                    other{"прије {0} субота"}
                }
            }
        }
        sat-short{
            relative{
                "-1"{"прошле суб"}
                "0"{"у суб"}
                "1"{"сљедеће суб"}
            }
        }
        second{
            relativeTime{
                past{
                    few{"прије {0} секунде"}
                    one{"прије {0} секунде"}
                    other{"прије {0} секунди"}
                }
            }
        }
        second-narrow{
            relativeTime{
                past{
                    few{"прије {0} с."}
                    one{"прије {0} с."}
                    other{"прије {0} с."}
                }
            }
        }
        second-short{
            relativeTime{
                past{
                    few{"прије {0} сек."}
                    one{"прије {0} сек."}
                    other{"прије {0} сек."}
                }
            }
        }
        sun{
            relative{
                "-1"{"прошле недјеље"}
                "0"{"у недјељу"}
                "1"{"сљедеће недјеље"}
            }
            relativeTime{
                future{
                    few{"за {0} недјеље"}
                    one{"за {0} недјељу"}
                    other{"за {0} недјеља"}
                }
                past{
                    few{"прије {0} недјеље"}
                    one{"прије {0} недјеље"}
                    other{"прије {0} недјеља"}
                }
            }
        }
        sun-short{
            relative{
                "-1"{"пр. нед."}
                "0"{"у нед"}
                "1"{"сљ. нед."}
            }
        }
        thu{
            relative{
                "-1"{"прошлог четвртка"}
                "0"{"у четвртак"}
                "1"{"сљедећег четвртка"}
            }
            relativeTime{
                past{
                    few{"прије {0} четвртка"}
                    one{"прије {0} четвртка"}
                    other{"прије {0} четвртака"}
                }
            }
        }
        thu-short{
            relative{
                "-1"{"прошлог чет"}
                "0"{"у чет"}
                "1"{"сљедећег чет"}
            }
        }
        tue{
            relative{
                "-1"{"прошлог уторка"}
                "0"{"у уторак"}
                "1"{"сљедећег уторка"}
            }
            relativeTime{
                past{
                    few{"прије {0} уторка"}
                    one{"прије {0} уторка"}
                    other{"прије {0} уторака"}
                }
            }
        }
        tue-short{
            relative{
                "-1"{"прошлог уто"}
                "0"{"у уто"}
                "1"{"сљедећег уто"}
            }
        }
        wed{
            relative{
                "-1"{"прошле сриједе"}
                "0"{"у сриједу"}
                "1"{"сљедеће сриједе"}
            }
            relativeTime{
                future{
                    few{"за {0} сриједе"}
                    one{"за {0} сриједу"}
                    other{"за {0} сриједа"}
                }
                past{
                    few{"прије {0} сриједе"}
                    one{"прије {0} сриједе"}
                    other{"прије {0} сриједа"}
                }
            }
        }
        wed-short{
            relative{
                "-1"{"прошле сри"}
                "0"{"у сри"}
                "1"{"сљедеће сри"}
            }
        }
        week{
            dn{"седмица"}
            relative{
                "-1"{"прошле седмице"}
                "0"{"ове седмице"}
                "1"{"сљедеће седмице"}
            }
            relativePeriod{"седмица која почиње {0}."}
            relativeTime{
                future{
                    few{"за {0} седмице"}
                    one{"за {0} седмицу"}
                    other{"за {0} седмица"}
                }
                past{
                    few{"прије {0} седмице"}
                    one{"прије {0} седмице"}
                    other{"прије {0} седмица"}
                }
            }
        }
<<<<<<< HEAD
        week{
            dn{"седмица"}
            relative{
                "-1"{"прошле седмице"}
                "0"{"ове седмице"}
                "1"{"сљедеће седмице"}
            }
            relativePeriod{"седмица која почиње {0}."}
            relativeTime{
                future{
                    few{"за {0} седмице"}
                    one{"за {0} седмицу"}
                    other{"за {0} седмица"}
                }
                past{
                    few{"прије {0} седмице"}
                    one{"прије {0} седмице"}
                    other{"прије {0} седмица"}
=======
        week-narrow{
            relative{
                "-1"{"прошле с."}
                "0"{"ове с."}
                "1"{"сљедеће с."}
            }
            relativeTime{
                future{
                    few{"за {0} с."}
                    one{"за {0} с."}
                    other{"за {0} с."}
                }
                past{
                    few{"прије {0} с."}
                    one{"прије {0} с."}
                    other{"прије {0} с."}
>>>>>>> 626889fb
                }
            }
        }
        week-short{
            dn{"седм."}
            relative{
<<<<<<< HEAD
                "-1"{"прошле с."}
                "0"{"ове с."}
                "1"{"сљедеће с."}
            }
            relativePeriod{"седмица која почиње {0}."}
            relativeTime{
                future{
                    few{"за {0} с."}
                    one{"за {0} с."}
                    other{"за {0} с."}
                }
                past{
                    few{"прије {0} с."}
                    one{"прије {0} с."}
                    other{"прије {0} с."}
                }
            }
        }
        week-short{
            dn{"седм."}
            relative{
                "-1"{"прошле седм."}
                "0"{"ове седм."}
                "1"{"сљедеће седм."}
            }
            relativePeriod{"седмица која почиње {0}."}
            relativeTime{
                future{
                    few{"за {0} седм."}
                    one{"за {0} седм."}
                    other{"за {0} седм."}
                }
=======
                "-1"{"прошле седм."}
                "0"{"ове седм."}
                "1"{"сљедеће седм."}
            }
            relativeTime{
                future{
                    few{"за {0} седм."}
                    one{"за {0} седм."}
                    other{"за {0} седм."}
                }
>>>>>>> 626889fb
                past{
                    few{"прије {0} седм."}
                    one{"прије {0} седм."}
                    other{"прије {0} седм."}
                }
            }
        }
        weekOfMonth{
            dn{"седмица у мјесецу"}
<<<<<<< HEAD
        }
        weekOfMonth-narrow{
            dn{"седм. у мјес."}
=======
>>>>>>> 626889fb
        }
        weekOfMonth-short{
            dn{"седм. у мјес."}
        }
        weekday{
            dn{"дан у седмици"}
<<<<<<< HEAD
        }
        weekday-narrow{
            dn{"дан у седм."}
=======
>>>>>>> 626889fb
        }
        weekday-short{
            dn{"дан у седм."}
        }
        weekdayOfMonth{
            dn{"дан у мјесецу"}
        }
        year{
            relative{
                "-1"{"прошле године"}
                "0"{"ове године"}
                "1"{"сљедеће године"}
            }
            relativeTime{
                past{
                    few{"прије {0} године"}
                    one{"прије {0} године"}
                    other{"прије {0} година"}
                }
            }
        }
        year-narrow{
            relative{
                "-1"{"прошле г."}
                "0"{"ове г."}
                "1"{"сљедеће г."}
            }
            relativeTime{
                past{
                    few{"прије {0} г."}
                    one{"прије {0} г."}
                    other{"прије {0} г."}
                }
            }
        }
        year-short{
            relative{
                "-1"{"прошле год."}
                "0"{"ове год."}
                "1"{"сљедеће год."}
            }
            relativeTime{
                past{
                    few{"прије {0} год."}
                    one{"прије {0} год."}
                    other{"прије {0} год."}
                }
            }
        }
    }
}<|MERGE_RESOLUTION|>--- conflicted
+++ resolved
@@ -14,7 +14,6 @@
             }
             dayNames{
                 format{
-<<<<<<< HEAD
                     abbreviated{
                         "нед",
                         "пон",
@@ -34,28 +33,6 @@
                         "субота",
                     }
                 }
-                stand-alone{
-=======
->>>>>>> 626889fb
-                    abbreviated{
-                        "нед",
-                        "пон",
-                        "уто",
-                        "сри",
-                        "чет",
-                        "пет",
-                        "суб",
-                    }
-                    wide{
-                        "недјеља",
-                        "понедјељак",
-                        "уторак",
-                        "сриједа",
-                        "четвртак",
-                        "петак",
-                        "субота",
-                    }
-                }
             }
             dayPeriod{
                 format{
@@ -69,13 +46,6 @@
                     }
                 }
                 stand-alone{
-<<<<<<< HEAD
-                    abbreviated{
-                        am{"прије подне"}
-                        pm{"по подне"}
-                    }
-=======
->>>>>>> 626889fb
                     narrow{
                         am{"а"}
                         pm{"p"}
@@ -466,26 +436,6 @@
                 }
             }
         }
-<<<<<<< HEAD
-        week{
-            dn{"седмица"}
-            relative{
-                "-1"{"прошле седмице"}
-                "0"{"ове седмице"}
-                "1"{"сљедеће седмице"}
-            }
-            relativePeriod{"седмица која почиње {0}."}
-            relativeTime{
-                future{
-                    few{"за {0} седмице"}
-                    one{"за {0} седмицу"}
-                    other{"за {0} седмица"}
-                }
-                past{
-                    few{"прије {0} седмице"}
-                    one{"прије {0} седмице"}
-                    other{"прије {0} седмица"}
-=======
         week-narrow{
             relative{
                 "-1"{"прошле с."}
@@ -502,29 +452,6 @@
                     few{"прије {0} с."}
                     one{"прије {0} с."}
                     other{"прије {0} с."}
->>>>>>> 626889fb
-                }
-            }
-        }
-        week-short{
-            dn{"седм."}
-            relative{
-<<<<<<< HEAD
-                "-1"{"прошле с."}
-                "0"{"ове с."}
-                "1"{"сљедеће с."}
-            }
-            relativePeriod{"седмица која почиње {0}."}
-            relativeTime{
-                future{
-                    few{"за {0} с."}
-                    one{"за {0} с."}
-                    other{"за {0} с."}
-                }
-                past{
-                    few{"прије {0} с."}
-                    one{"прије {0} с."}
-                    other{"прије {0} с."}
                 }
             }
         }
@@ -535,25 +462,12 @@
                 "0"{"ове седм."}
                 "1"{"сљедеће седм."}
             }
-            relativePeriod{"седмица која почиње {0}."}
             relativeTime{
                 future{
                     few{"за {0} седм."}
                     one{"за {0} седм."}
                     other{"за {0} седм."}
                 }
-=======
-                "-1"{"прошле седм."}
-                "0"{"ове седм."}
-                "1"{"сљедеће седм."}
-            }
-            relativeTime{
-                future{
-                    few{"за {0} седм."}
-                    one{"за {0} седм."}
-                    other{"за {0} седм."}
-                }
->>>>>>> 626889fb
                 past{
                     few{"прије {0} седм."}
                     one{"прије {0} седм."}
@@ -563,24 +477,12 @@
         }
         weekOfMonth{
             dn{"седмица у мјесецу"}
-<<<<<<< HEAD
-        }
-        weekOfMonth-narrow{
-            dn{"седм. у мјес."}
-=======
->>>>>>> 626889fb
         }
         weekOfMonth-short{
             dn{"седм. у мјес."}
         }
         weekday{
             dn{"дан у седмици"}
-<<<<<<< HEAD
-        }
-        weekday-narrow{
-            dn{"дан у седм."}
-=======
->>>>>>> 626889fb
         }
         weekday-short{
             dn{"дан у седм."}
