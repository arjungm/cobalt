﻿// © 2016 and later: Unicode, Inc. and others.
// License & terms of use: http://www.unicode.org/copyright.html
// Generated using tools/cldr/cldr-to-icu/build-icu-data.xml
rw{
    ExemplarCharacters{"[a b c d e f g h i j k l m n o p q r s t u v w x y z]"}
    ExemplarCharactersIndex{"[A B C D E F G H I J K L M N O P Q R S T U V W X Y Z]"}
    NumberElements{
        latn{
            symbols{
                decimal{","}
                group{"."}
            }
        }
    }
    calendar{
        generic{
            DateTimePatterns{
                "HH:mm:ss zzzz",
                "HH:mm:ss z",
                "HH:mm:ss",
                "HH:mm",
                "EEEE, G y MMMM dd",
                "G y MMMM d",
                "G y MMM d",
                "GGGGG yy/MM/dd",
                "{1} {0}",
                "{1} {0}",
                "{1} {0}",
                "{1} {0}",
                "{1} {0}",
            }
            DateTimeSkeletons{
                "HHmmsszzzz",
                "HHmmssz",
                "HHmmss",
                "HHmm",
                "GyMMMMEEEEdd",
                "GyMMMMd",
                "GyMMMd",
                "GGGGGyyMMdd",
            }
        }
        gregorian{
<<<<<<< HEAD
            AmPmMarkers{
                "AM",
                "PM",
            }
            AmPmMarkersAbbr{
                "AM",
                "PM",
            }
            AmPmMarkersNarrow{
                "AM",
                "PM",
            }
            DateTimePatterns{
                "HH:mm:ss zzzz",
                "HH:mm:ss z",
                "HH:mm:ss",
                "HH:mm",
                "y MMMM d, EEEE",
                "y MMMM d",
                "y MMM d",
                "y-MM-dd",
                "{1} {0}",
                "{1} {0}",
                "{1} {0}",
                "{1} {0}",
                "{1} {0}",
            }
            DateTimeSkeletons{
                "HHmmsszzzz",
                "HHmmssz",
                "HHmmss",
                "HHmm",
                "yMMMMEEEEd",
                "yMMMMd",
                "yMMMd",
                "yMMdd",
            }
            appendItems{
                Timezone{"{0} {1}"}
            }
            availableFormats{
                E{"ccc"}
                EHm{"E HH:mm"}
                EHms{"E HH:mm:ss"}
                Ed{"d, E"}
                Ehm{"E h:mm a"}
                Ehms{"E h:mm:ss a"}
                Gy{"G y"}
                GyMMM{"G y MMM"}
                GyMMMEd{"G y MMM d, E"}
                GyMMMd{"G y MMM d"}
                H{"HH"}
                Hm{"HH:mm"}
                Hms{"HH:mm:ss"}
                Hmsv{"HH:mm:ss v"}
                Hmv{"HH:mm v"}
                M{"L"}
                MEd{"MM-dd, E"}
                MMM{"LLL"}
                MMMEd{"MMM d, E"}
                MMMMW{
                    other{"'week' W 'of' MMMM"}
                }
                MMMMd{"MMMM d"}
                MMMd{"MMM d"}
                Md{"MM-dd"}
                d{"d"}
=======
            availableFormats{
                Ehm{"E h:mm a"}
                Ehms{"E h:mm:ss a"}
>>>>>>> 626889fb
                h{"h a"}
                hm{"h:mm a"}
                hms{"h:mm:ss a"}
                hmsv{"h:mm:ss a v"}
                hmv{"h:mm a v"}
<<<<<<< HEAD
                ms{"mm:ss"}
                y{"y"}
                yM{"y-MM"}
                yMEd{"y-MM-dd, E"}
                yMMM{"y MMM"}
                yMMMEd{"y MMM d, E"}
                yMMMM{"y MMMM"}
                yMMMd{"y MMM d"}
                yMd{"y-MM-dd"}
                yQQQ{"y QQQ"}
                yQQQQ{"y QQQQ"}
                yw{
                    other{"'week' w 'of' Y"}
                }
=======
>>>>>>> 626889fb
            }
            dayNames{
                format{
                    abbreviated{
                        "cyu.",
                        "mbe.",
                        "kab.",
                        "gtu.",
                        "kan.",
                        "gnu.",
                        "gnd.",
                    }
                    wide{
                        "Ku cyumweru",
                        "Kuwa mbere",
                        "Kuwa kabiri",
                        "Kuwa gatatu",
                        "Kuwa kane",
                        "Kuwa gatanu",
                        "Kuwa gatandatu",
                    }
                }
            }
            intervalFormats{
                MEd{
                    M{"MM-dd, E – MM-dd, E"}
                    d{"MM-dd, E – MM-dd, E"}
<<<<<<< HEAD
                }
                MMM{
                    M{"LLL–LLL"}
=======
>>>>>>> 626889fb
                }
                MMMEd{
                    M{"MMM d, E – MMM d, E"}
                    d{"MMM d, E – MMM d, E"}
                }
                MMMd{
                    M{"MMM d – MMM d"}
<<<<<<< HEAD
                    d{"MMM d–d"}
=======
>>>>>>> 626889fb
                }
                Md{
                    M{"MM-dd – MM-dd"}
                    d{"MM-dd – MM-dd"}
<<<<<<< HEAD
                }
                d{
                    d{"d–d"}
                }
                fallback{"{0} – {1}"}
=======
                }
>>>>>>> 626889fb
                h{
                    a{"h a – h a"}
                    h{"h–h a"}
                }
                hm{
                    a{"h:mm a – h:mm a"}
                    h{"h:mm–h:mm a"}
                    m{"h:mm–h:mm a"}
                }
                hmv{
                    a{"h:mm a – h:mm a v"}
                    h{"h:mm–h:mm a v"}
                    m{"h:mm–h:mm a v"}
                }
                hv{
                    a{"h a – h a v"}
                    h{"h–h a v"}
<<<<<<< HEAD
                }
                y{
                    y{"y–y"}
=======
>>>>>>> 626889fb
                }
                yM{
                    M{"y-MM – y-MM"}
                    y{"y-MM – y-MM"}
                }
                yMEd{
                    M{"y-MM-dd, E – y-MM-dd, E"}
                    d{"y-MM-dd, E – y-MM-dd, E"}
                    y{"y-MM-dd, E – y-MM-dd, E"}
                }
                yMMM{
<<<<<<< HEAD
                    M{"y MMM–MMM"}
=======
>>>>>>> 626889fb
                    y{"y MMM – y MMM"}
                }
                yMMMEd{
                    M{"y MMM d, E – MMM d, E"}
                    d{"y MMM d, E – MMM d, E"}
                    y{"y MMM d, E – y MMM d, E"}
                }
                yMMMM{
<<<<<<< HEAD
                    M{"y MMMM–MMMM"}
=======
>>>>>>> 626889fb
                    y{"y MMMM – y MMMM"}
                }
                yMMMd{
                    M{"y MMM d – MMM d"}
<<<<<<< HEAD
                    d{"y MMM d–d"}
=======
>>>>>>> 626889fb
                    y{"y MMM d – y MMM d"}
                }
                yMd{
                    M{"y-MM-dd – y-MM-dd"}
                    d{"y-MM-dd – y-MM-dd"}
                    y{"y-MM-dd – y-MM-dd"}
                }
            }
            monthNames{
                format{
                    abbreviated{
                        "mut.",
                        "gas.",
                        "wer.",
                        "mat.",
                        "gic.",
                        "kam.",
                        "nya.",
                        "kan.",
                        "nze.",
                        "ukw.",
                        "ugu.",
                        "uku.",
                    }
<<<<<<< HEAD
                    narrow{
                        "1",
                        "2",
                        "3",
                        "4",
                        "5",
                        "6",
                        "7",
                        "8",
                        "9",
                        "10",
                        "11",
                        "12",
                    }
                    wide{
                        "Mutarama",
                        "Gashyantare",
                        "Werurwe",
                        "Mata",
                        "Gicurasi",
                        "Kamena",
                        "Nyakanga",
                        "Kanama",
                        "Nzeli",
                        "Ukwakira",
                        "Ugushyingo",
                        "Ukuboza",
                    }
                }
                stand-alone{
                    abbreviated{
                        "mut.",
                        "gas.",
                        "wer.",
                        "mat.",
                        "gic.",
                        "kam.",
                        "nya.",
                        "kan.",
                        "nze.",
                        "ukw.",
                        "ugu.",
                        "uku.",
                    }
                    narrow{
                        "1",
                        "2",
                        "3",
                        "4",
                        "5",
                        "6",
                        "7",
                        "8",
                        "9",
                        "10",
                        "11",
                        "12",
                    }
=======
>>>>>>> 626889fb
                    wide{
                        "Mutarama",
                        "Gashyantare",
                        "Werurwe",
                        "Mata",
                        "Gicurasi",
                        "Kamena",
                        "Nyakanga",
                        "Kanama",
                        "Nzeli",
                        "Ukwakira",
                        "Ugushyingo",
                        "Ukuboza",
                    }
                }
            }
            quarters{
                format{
                    abbreviated{
                        "I1",
                        "I2",
                        "I3",
                        "I4",
                    }
                    wide{
                        "igihembwe cya mbere",
                        "igihembwe cya kabiri",
                        "igihembwe cya gatatu",
                        "igihembwe cya kane",
                    }
                }
            }
        }
    }
    delimiters{
        quotationEnd{"»"}
        quotationStart{"«"}
    }
}<|MERGE_RESOLUTION|>--- conflicted
+++ resolved
@@ -41,101 +41,14 @@
             }
         }
         gregorian{
-<<<<<<< HEAD
-            AmPmMarkers{
-                "AM",
-                "PM",
-            }
-            AmPmMarkersAbbr{
-                "AM",
-                "PM",
-            }
-            AmPmMarkersNarrow{
-                "AM",
-                "PM",
-            }
-            DateTimePatterns{
-                "HH:mm:ss zzzz",
-                "HH:mm:ss z",
-                "HH:mm:ss",
-                "HH:mm",
-                "y MMMM d, EEEE",
-                "y MMMM d",
-                "y MMM d",
-                "y-MM-dd",
-                "{1} {0}",
-                "{1} {0}",
-                "{1} {0}",
-                "{1} {0}",
-                "{1} {0}",
-            }
-            DateTimeSkeletons{
-                "HHmmsszzzz",
-                "HHmmssz",
-                "HHmmss",
-                "HHmm",
-                "yMMMMEEEEd",
-                "yMMMMd",
-                "yMMMd",
-                "yMMdd",
-            }
-            appendItems{
-                Timezone{"{0} {1}"}
-            }
-            availableFormats{
-                E{"ccc"}
-                EHm{"E HH:mm"}
-                EHms{"E HH:mm:ss"}
-                Ed{"d, E"}
-                Ehm{"E h:mm a"}
-                Ehms{"E h:mm:ss a"}
-                Gy{"G y"}
-                GyMMM{"G y MMM"}
-                GyMMMEd{"G y MMM d, E"}
-                GyMMMd{"G y MMM d"}
-                H{"HH"}
-                Hm{"HH:mm"}
-                Hms{"HH:mm:ss"}
-                Hmsv{"HH:mm:ss v"}
-                Hmv{"HH:mm v"}
-                M{"L"}
-                MEd{"MM-dd, E"}
-                MMM{"LLL"}
-                MMMEd{"MMM d, E"}
-                MMMMW{
-                    other{"'week' W 'of' MMMM"}
-                }
-                MMMMd{"MMMM d"}
-                MMMd{"MMM d"}
-                Md{"MM-dd"}
-                d{"d"}
-=======
             availableFormats{
                 Ehm{"E h:mm a"}
                 Ehms{"E h:mm:ss a"}
->>>>>>> 626889fb
                 h{"h a"}
                 hm{"h:mm a"}
                 hms{"h:mm:ss a"}
                 hmsv{"h:mm:ss a v"}
                 hmv{"h:mm a v"}
-<<<<<<< HEAD
-                ms{"mm:ss"}
-                y{"y"}
-                yM{"y-MM"}
-                yMEd{"y-MM-dd, E"}
-                yMMM{"y MMM"}
-                yMMMEd{"y MMM d, E"}
-                yMMMM{"y MMMM"}
-                yMMMd{"y MMM d"}
-                yMd{"y-MM-dd"}
-                yQQQ{"y QQQ"}
-                yQQQQ{"y QQQQ"}
-                yw{
-                    other{"'week' w 'of' Y"}
-                }
-=======
->>>>>>> 626889fb
             }
             dayNames{
                 format{
@@ -163,12 +76,6 @@
                 MEd{
                     M{"MM-dd, E – MM-dd, E"}
                     d{"MM-dd, E – MM-dd, E"}
-<<<<<<< HEAD
-                }
-                MMM{
-                    M{"LLL–LLL"}
-=======
->>>>>>> 626889fb
                 }
                 MMMEd{
                     M{"MMM d, E – MMM d, E"}
@@ -176,23 +83,11 @@
                 }
                 MMMd{
                     M{"MMM d – MMM d"}
-<<<<<<< HEAD
-                    d{"MMM d–d"}
-=======
->>>>>>> 626889fb
                 }
                 Md{
                     M{"MM-dd – MM-dd"}
                     d{"MM-dd – MM-dd"}
-<<<<<<< HEAD
                 }
-                d{
-                    d{"d–d"}
-                }
-                fallback{"{0} – {1}"}
-=======
-                }
->>>>>>> 626889fb
                 h{
                     a{"h a – h a"}
                     h{"h–h a"}
@@ -210,12 +105,6 @@
                 hv{
                     a{"h a – h a v"}
                     h{"h–h a v"}
-<<<<<<< HEAD
-                }
-                y{
-                    y{"y–y"}
-=======
->>>>>>> 626889fb
                 }
                 yM{
                     M{"y-MM – y-MM"}
@@ -227,10 +116,6 @@
                     y{"y-MM-dd, E – y-MM-dd, E"}
                 }
                 yMMM{
-<<<<<<< HEAD
-                    M{"y MMM–MMM"}
-=======
->>>>>>> 626889fb
                     y{"y MMM – y MMM"}
                 }
                 yMMMEd{
@@ -239,18 +124,10 @@
                     y{"y MMM d, E – y MMM d, E"}
                 }
                 yMMMM{
-<<<<<<< HEAD
-                    M{"y MMMM–MMMM"}
-=======
->>>>>>> 626889fb
                     y{"y MMMM – y MMMM"}
                 }
                 yMMMd{
                     M{"y MMM d – MMM d"}
-<<<<<<< HEAD
-                    d{"y MMM d–d"}
-=======
->>>>>>> 626889fb
                     y{"y MMM d – y MMM d"}
                 }
                 yMd{
@@ -275,67 +152,6 @@
                         "ugu.",
                         "uku.",
                     }
-<<<<<<< HEAD
-                    narrow{
-                        "1",
-                        "2",
-                        "3",
-                        "4",
-                        "5",
-                        "6",
-                        "7",
-                        "8",
-                        "9",
-                        "10",
-                        "11",
-                        "12",
-                    }
-                    wide{
-                        "Mutarama",
-                        "Gashyantare",
-                        "Werurwe",
-                        "Mata",
-                        "Gicurasi",
-                        "Kamena",
-                        "Nyakanga",
-                        "Kanama",
-                        "Nzeli",
-                        "Ukwakira",
-                        "Ugushyingo",
-                        "Ukuboza",
-                    }
-                }
-                stand-alone{
-                    abbreviated{
-                        "mut.",
-                        "gas.",
-                        "wer.",
-                        "mat.",
-                        "gic.",
-                        "kam.",
-                        "nya.",
-                        "kan.",
-                        "nze.",
-                        "ukw.",
-                        "ugu.",
-                        "uku.",
-                    }
-                    narrow{
-                        "1",
-                        "2",
-                        "3",
-                        "4",
-                        "5",
-                        "6",
-                        "7",
-                        "8",
-                        "9",
-                        "10",
-                        "11",
-                        "12",
-                    }
-=======
->>>>>>> 626889fb
                     wide{
                         "Mutarama",
                         "Gashyantare",
