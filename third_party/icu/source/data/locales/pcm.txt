--- conflicted
+++ resolved
@@ -15,12 +15,6 @@
                 atLeast{"{0}+"}
             }
             patterns{
-<<<<<<< HEAD
-                accountingFormat{"¤#,##0.00"}
-                accountingFormat%alphaNextToNumber{"¤ #,##0.00"}
-                accountingFormat%noCurrency{"#,##0.00"}
-=======
->>>>>>> 626889fb
                 currencyFormat{"¤#,##0.00"}
             }
             patternsLong{
@@ -127,59 +121,6 @@
                     }
                 }
                 currencyFormat%alphaNextToNumber{
-<<<<<<< HEAD
-                    1000{
-                        one{"¤ 0K"}
-                        other{"¤ 0K"}
-                    }
-                    10000{
-                        one{"¤ 00K"}
-                        other{"¤ 00K"}
-                    }
-                    100000{
-                        one{"¤ 000K"}
-                        other{"¤ 000K"}
-                    }
-                    1000000{
-                        one{"¤ 0M"}
-                        other{"¤ 0M"}
-                    }
-                    10000000{
-                        one{"¤ 00M"}
-                        other{"¤ 00M"}
-                    }
-                    100000000{
-                        one{"¤ 000M"}
-                        other{"¤ 000M"}
-                    }
-                    1000000000{
-                        one{"¤ 0B"}
-                        other{"¤ 0B"}
-                    }
-                    10000000000{
-                        one{"¤ 00B"}
-                        other{"¤ 00B"}
-                    }
-                    100000000000{
-                        one{"¤ 000B"}
-                        other{"¤ 000B"}
-                    }
-                    1000000000000{
-                        one{"¤ 0T"}
-                        other{"¤ 0T"}
-                    }
-                    10000000000000{
-                        one{"¤ 00T"}
-                        other{"¤ 00T"}
-                    }
-                    100000000000000{
-                        one{"¤ 000T"}
-                        other{"¤ 000T"}
-                    }
-                }
-                decimalFormat{
-=======
->>>>>>> 626889fb
                     1000{
                         one{"¤ 0K"}
                         other{"¤ 0K"}
@@ -278,80 +219,27 @@
                 "{1}, {0}",
                 "{1}, {0}",
             }
-            DateTimeSkeletons{
-                "HHmmsszzzz",
-                "Hmmssz",
-                "HHmmss",
-                "HHmm",
-                "GyMMMMEEEEd",
-                "GyMMMMd",
-                "GyMMMd",
-                "GGGGGyMMdd",
-            }
             availableFormats{
-<<<<<<< HEAD
-                Bh{"h B"}
-                Bhm{"h:mm B"}
-                Bhms{"h:mm:ss B"}
-                E{"ccc"}
-                EBhm{"E h:mm B"}
-                EBhms{"E h:mm:ss B"}
-                EHm{"E HH:mm"}
-                EHms{"E HH:mm:ss"}
-                Ed{"d, E"}
                 Ehm{"E h:mm a"}
                 Ehms{"E h:mm:ss a"}
-                Gy{"G y"}
-                GyMMM{"G y MMM"}
-                GyMMMEd{"G y MMM d, E"}
-                GyMMMd{"G y MMM d"}
-                H{"HH"}
-                Hm{"HH:mm"}
-                Hms{"HH:mm:ss"}
-                M{"L"}
-=======
-                Ehm{"E h:mm a"}
-                Ehms{"E h:mm:ss a"}
->>>>>>> 626889fb
                 MEd{"E, M/d"}
                 MMMEd{"E, MMM d"}
                 Md{"M/d"}
-<<<<<<< HEAD
-                d{"d"}
                 h{"h a"}
                 hm{"h:mm a"}
                 hms{"h:mm:ss a"}
-                ms{"mm:ss"}
-=======
-                h{"h a"}
-                hm{"h:mm a"}
-                hms{"h:mm:ss a"}
->>>>>>> 626889fb
                 y{"y G"}
                 yyyy{"y G"}
             }
             intervalFormats{
                 Bh{
                     B{"h B – h B"}
-<<<<<<< HEAD
-                    h{"h–h B"}
                 }
                 Bhm{
                     B{"h:mm B – h:mm B"}
-                    h{"h:mm–h:mm B"}
-                    m{"h:mm–h:mm B"}
                 }
                 Gy{
                     G{"G y – G y"}
-                    y{"G y–y"}
-=======
-                }
-                Bhm{
-                    B{"h:mm B – h:mm B"}
-                }
-                Gy{
-                    G{"G y – G y"}
->>>>>>> 626889fb
                 }
                 GyM{
                     G{"GGGGG y-MM – GGGGG y-MM"}
@@ -366,10 +254,6 @@
                 }
                 GyMMM{
                     G{"G y MMM – G y MMM"}
-<<<<<<< HEAD
-                    M{"G y MMM–MMM"}
-=======
->>>>>>> 626889fb
                     y{"G y MMM – y MMM"}
                 }
                 GyMMMEd{
@@ -381,10 +265,6 @@
                 GyMMMd{
                     G{"G y MMM d – G y MMM d"}
                     M{"G y MMM d – MMM d"}
-<<<<<<< HEAD
-                    d{"G y MMM d–d"}
-=======
->>>>>>> 626889fb
                     y{"G y MMM d – y MMM d"}
                 }
                 GyMd{
@@ -392,22 +272,10 @@
                     M{"GGGGG y-MM-dd – y-MM-dd"}
                     d{"GGGGG y-MM-dd – y-MM-dd"}
                     y{"GGGGG y-MM-dd – y-MM-dd"}
-<<<<<<< HEAD
-                }
-                M{
-                    M{"MM–MM"}
-=======
->>>>>>> 626889fb
                 }
                 MEd{
                     M{"MM-dd, E – MM-dd, E"}
                     d{"MM-dd, E – MM-dd, E"}
-<<<<<<< HEAD
-                }
-                MMM{
-                    M{"LLL–LLL"}
-=======
->>>>>>> 626889fb
                 }
                 MMMEd{
                     M{"MMM d, E – MMM d, E"}
@@ -415,24 +283,10 @@
                 }
                 MMMd{
                     M{"MMM d – MMM d"}
-<<<<<<< HEAD
-                    d{"MMM d–d"}
-=======
->>>>>>> 626889fb
                 }
                 Md{
                     M{"MM-dd – MM-dd"}
                     d{"MM-dd – MM-dd"}
-<<<<<<< HEAD
-                }
-                d{
-                    d{"d–d"}
-                }
-                fallback{"{0} – {1}"}
-                y{
-                    y{"G y–y"}
-=======
->>>>>>> 626889fb
                 }
                 yM{
                     M{"GGGGG y-MM – y-MM"}
@@ -444,10 +298,6 @@
                     y{"GGGGG y-MM-dd, E – y-MM-dd, E"}
                 }
                 yMMM{
-<<<<<<< HEAD
-                    M{"G y MMM–MMM"}
-=======
->>>>>>> 626889fb
                     y{"G y MMM – y MMM"}
                 }
                 yMMMEd{
@@ -456,18 +306,10 @@
                     y{"G y MMM d, E – y MMM d, E"}
                 }
                 yMMMM{
-<<<<<<< HEAD
-                    M{"G y MMMM–MMMM"}
-=======
->>>>>>> 626889fb
                     y{"G y MMMM – y MMMM"}
                 }
                 yMMMd{
                     M{"G y MMM d – MMM d"}
-<<<<<<< HEAD
-                    d{"G y MMM d–d"}
-=======
->>>>>>> 626889fb
                     y{"G y MMM d – y MMM d"}
                 }
                 yMd{
@@ -516,30 +358,11 @@
                 "yMMMMd",
                 "yMMMd",
                 "yMMdd",
-<<<<<<< HEAD
-            }
-            appendItems{
-                Timezone{"{0} {1}"}
-=======
->>>>>>> 626889fb
             }
             availableFormats{
                 Ed{"d E"}
                 Ehm{"E h:mm a"}
                 Ehms{"E h:mm:ss a"}
-<<<<<<< HEAD
-                Gy{"G y"}
-                GyMMM{"G y MMM"}
-                GyMMMEd{"G y MMM d, E"}
-                GyMMMd{"G y MMM d"}
-                H{"HH"}
-                Hm{"HH:mm"}
-                Hms{"HH:mm:ss"}
-                Hmsv{"HH:mm:ss v"}
-                Hmv{"HH:mm v"}
-                M{"L"}
-=======
->>>>>>> 626889fb
                 MEd{"E, d/M"}
                 MMMEd{"E, d MMM"}
                 MMMMW{
@@ -549,20 +372,11 @@
                 MMMMd{"d MMMM"}
                 MMMd{"d MMM"}
                 Md{"d /M"}
-<<<<<<< HEAD
-                d{"d"}
-=======
->>>>>>> 626889fb
                 h{"h a"}
                 hm{"h:mm a"}
                 hms{"h:mm:ss a"}
                 hmsv{"h:mm:ss a v"}
                 hmv{"h:mm a v"}
-<<<<<<< HEAD
-                ms{"mm:ss"}
-                y{"y"}
-=======
->>>>>>> 626889fb
                 yM{"M/y"}
                 yMEd{"E, d/M/y"}
                 yMMM{"MMM y"}
@@ -632,25 +446,12 @@
             intervalFormats{
                 Bh{
                     B{"h B – h B"}
-<<<<<<< HEAD
-                    h{"h–h B"}
                 }
                 Bhm{
                     B{"h:mm B – h:mm B"}
-                    h{"h:mm–h:mm B"}
-                    m{"h:mm–h:mm B"}
                 }
                 Gy{
                     G{"Gy – Gy"}
-                    y{"G y–y"}
-=======
-                }
-                Bhm{
-                    B{"h:mm B – h:mm B"}
-                }
-                Gy{
-                    G{"Gy – Gy"}
->>>>>>> 626889fb
                 }
                 GyM{
                     G{"GGGGG y-MM – GGGGG y-MM"}
@@ -665,10 +466,6 @@
                 }
                 GyMMM{
                     G{"G y MMM – G y MMM"}
-<<<<<<< HEAD
-                    M{"G y MMM–MMM"}
-=======
->>>>>>> 626889fb
                     y{"G y MMM – y MMM"}
                 }
                 GyMMMEd{
@@ -680,10 +477,6 @@
                 GyMMMd{
                     G{"G y MMM d – G y MMM d"}
                     M{"G y MMM d – MMM d"}
-<<<<<<< HEAD
-                    d{"G y MMM d–d"}
-=======
->>>>>>> 626889fb
                     y{"G y MMM d – y MMM d"}
                 }
                 GyMd{
@@ -691,36 +484,10 @@
                     M{"GGGGG y-MM-dd – y-MM-dd"}
                     d{"GGGGG y-MM-dd – y-MM-dd"}
                     y{"GGGGG y-MM-dd – y-MM-dd"}
-<<<<<<< HEAD
-                }
-                H{
-                    H{"HH–HH"}
-                }
-                Hm{
-                    H{"HH:mm–HH:mm"}
-                    m{"HH:mm–HH:mm"}
-                }
-                Hmv{
-                    H{"HH:mm–HH:mm v"}
-                    m{"HH:mm–HH:mm v"}
-                }
-                Hv{
-                    H{"HH–HH v"}
-                }
-                M{
-                    M{"MM–MM"}
-=======
->>>>>>> 626889fb
                 }
                 MEd{
                     M{"E, dd-MM – E, dd/MM"}
                     d{"E, dd/MM – E, dd/MM"}
-<<<<<<< HEAD
-                }
-                MMM{
-                    M{"LLL–LLL"}
-=======
->>>>>>> 626889fb
                 }
                 MMMEd{
                     M{"E, d MMM – E, d MMM"}
@@ -733,15 +500,7 @@
                 Md{
                     M{"dd/MM – dd/MM"}
                     d{"dd/MM – dd/MM"}
-<<<<<<< HEAD
-                }
-                d{
-                    d{"d–d"}
-                }
-                fallback{"{0} – {1}"}
-=======
-                }
->>>>>>> 626889fb
+                }
                 h{
                     a{"h a – h a"}
                     h{"h–h a"}
@@ -759,12 +518,6 @@
                 hv{
                     a{"h a – h a v"}
                     h{"h–h a v"}
-<<<<<<< HEAD
-                }
-                y{
-                    y{"y–y"}
-=======
->>>>>>> 626889fb
                 }
                 yM{
                     M{"MM/y – MM/y"}
@@ -1338,24 +1091,6 @@
             }
         }
         namePattern{
-<<<<<<< HEAD
-            givenFirst-long-addressing-formal{"{prefix} {surname}"}
-            givenFirst-long-addressing-informal{"{given-informal}"}
-            givenFirst-long-monogram-formal{
-                "{given-monogram-allCaps}{given2-monogram-allCaps}{surname-monogram-a"
-                "llCaps}"
-            }
-            givenFirst-long-monogram-informal{"{given-informal-monogram-allCaps}{surname-monogram-allCaps}"}
-            givenFirst-long-referring-formal{"{given} {given2} {surname} {suffix}"}
-            givenFirst-long-referring-informal{"{given-informal} {surname}"}
-            givenFirst-medium-addressing-formal{"{prefix} {surname}"}
-            givenFirst-medium-addressing-informal{"{given-informal}"}
-            givenFirst-medium-monogram-formal{"{surname-monogram-allCaps}"}
-            givenFirst-medium-monogram-informal{"{given-informal-monogram-allCaps}"}
-            givenFirst-medium-referring-formal{"{given} {given2-initial} {surname} {suffix}"}
-            givenFirst-medium-referring-informal{"{given-informal} {surname}"}
-            givenFirst-short-addressing-formal{"{prefix} {surname}"}
-=======
             givenFirst-long-addressing-formal{"{title} {surname}"}
             givenFirst-long-addressing-informal{"{given-informal}"}
             givenFirst-long-monogram-informal{"{given-informal-monogram-allCaps}{surname-monogram-allCaps}"}
@@ -1366,36 +1101,11 @@
             givenFirst-medium-monogram-informal{"{given-informal-monogram-allCaps}"}
             givenFirst-medium-referring-informal{"{given-informal} {surname}"}
             givenFirst-short-addressing-formal{"{title} {surname}"}
->>>>>>> 626889fb
             givenFirst-short-addressing-informal{"{given-informal}"}
             givenFirst-short-monogram-formal{"{surname-monogram-allCaps}"}
             givenFirst-short-monogram-informal{"{given-informal-monogram-allCaps}"}
             givenFirst-short-referring-formal{"{given-initial} {given2-initial} {surname}"}
             givenFirst-short-referring-informal{"{given-informal} {surname-initial}"}
-<<<<<<< HEAD
-            sorting-long-referring-formal{"{surname}, {given} {given2} {suffix}"}
-            sorting-long-referring-informal{"{surname}, {given-informal}"}
-            sorting-medium-referring-formal{"{surname}, {given} {given2-initial} {suffix}"}
-            sorting-medium-referring-informal{"{surname}, {given-informal}"}
-            sorting-short-referring-formal{"{surname}, {given-initial} {given2-initial}"}
-            sorting-short-referring-informal{"{surname}, {given-informal}"}
-            surnameFirst-long-addressing-formal{"{prefix} {surname}"}
-            surnameFirst-long-addressing-informal{"{given-informal}"}
-            surnameFirst-long-monogram-formal{
-                "{surname-monogram-allCaps}{given-monogram-allCaps}{given2-monogram-a"
-                "llCaps}"
-            }
-            surnameFirst-long-monogram-informal{"{surname-monogram-allCaps}{given-informal-monogram-allCaps}"}
-            surnameFirst-long-referring-formal{"{surname} {given} {given2} {suffix}"}
-            surnameFirst-long-referring-informal{"{surname} {given-informal}"}
-            surnameFirst-medium-addressing-formal{"{prefix} {surname}"}
-            surnameFirst-medium-addressing-informal{"{given-informal}"}
-            surnameFirst-medium-monogram-formal{"{surname-monogram-allCaps}"}
-            surnameFirst-medium-monogram-informal{"{given-informal-monogram-allCaps}"}
-            surnameFirst-medium-referring-formal{"{surname} {given} {given2-initial} {suffix}"}
-            surnameFirst-medium-referring-informal{"{surname} {given-informal}"}
-            surnameFirst-short-addressing-formal{"{prefix} {surname}"}
-=======
             sorting-long-referring-formal{"{surname}, {given} {given2} {credentials}"}
             sorting-long-referring-informal{"{surname}, {given-informal}"}
             sorting-medium-referring-informal{"{surname}, {given-informal}"}
@@ -1410,7 +1120,6 @@
             surnameFirst-medium-monogram-formal{"{surname-monogram-allCaps}"}
             surnameFirst-medium-monogram-informal{"{given-informal-monogram-allCaps}"}
             surnameFirst-medium-referring-informal{"{surname} {given-informal}"}
->>>>>>> 626889fb
             surnameFirst-short-addressing-informal{"{given-informal}"}
             surnameFirst-short-monogram-formal{"{surname-monogram-allCaps}"}
             surnameFirst-short-monogram-informal{"{given-informal-monogram-allCaps}"}
