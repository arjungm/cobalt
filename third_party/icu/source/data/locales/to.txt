﻿// © 2016 and later: Unicode, Inc. and others.
// License & terms of use: http://www.unicode.org/copyright.html
// Generated using tools/cldr/cldr-to-icu/build-icu-data.xml
to{
    AuxExemplarCharacters{"[àăâåä æ b cç d èĕêë g ìĭîï j ñ òŏôöø œ q r ùŭûü w x yÿ z]"}
    ExemplarCharacters{"[aáā eéē f h iíī k l m n {ng} oóō p s t uúū v ʻ]"}
    ExemplarCharactersIndex{"[A E F H I K L M N {NG} O P S T U V ʻ]"}
    ExemplarCharactersPunctuation{"[\\- ‐‑ – — , ; \\: ! ? . … '‘’ \u0022“” ( ) \\[ \\] § @ * / \\& # † ‡ ′ ″]"}
    NumberElements{
        arab{
            symbols{
                minusSign{"‏-"}
                plusSign{"‏+"}
            }
        }
        latn{
            miscPatterns{
                atLeast{"{0}+"}
                range{"{0}—{1}"}
            }
<<<<<<< HEAD
            patterns{
                accountingFormat{"¤ #,##0.00"}
                accountingFormat%noCurrency{"#,##0.00"}
                currencyFormat{"¤ #,##0.00"}
                decimalFormat{"#,##0.###"}
                percentFormat{"#,##0%"}
                scientificFormat{"#E0"}
            }
=======
>>>>>>> 626889fb
            patternsLong{
                decimalFormat{
                    1000{
                        other{"0 afe"}
                    }
                    10000{
                        other{"0 mano"}
                    }
                    100000{
                        other{"0 kilu"}
                    }
                    1000000{
                        other{"0 miliona"}
                    }
                    10000000{
                        other{"00 miliona"}
                    }
                    100000000{
                        other{"000 miliona"}
                    }
                    1000000000{
                        other{"0 piliona"}
                    }
                    10000000000{
                        other{"00 piliona"}
                    }
                    100000000000{
                        other{"000 piliona"}
                    }
                    1000000000000{
                        other{"0 tiliona"}
                    }
                    10000000000000{
                        other{"00 tiliona"}
                    }
                    100000000000000{
                        other{"000 tiliona"}
                    }
                }
            }
            patternsShort{
                currencyFormat{
                    1000{
                        other{"¤ 0a"}
                    }
                    10000{
                        other{"¤ 0m"}
                    }
                    100000{
                        other{"¤ 0k"}
                    }
                    1000000000{
                        other{"¤ 0P"}
                    }
                    10000000000{
                        other{"¤ 00P"}
                    }
                    100000000000{
                        other{"¤ 000P"}
                    }
                }
                decimalFormat{
                    1000{
                        other{"0a"}
                    }
                    10000{
                        other{"0m"}
                    }
                    100000{
                        other{"0k"}
                    }
                    1000000000{
                        other{"0P"}
                    }
                    10000000000{
                        other{"00P"}
                    }
                    100000000000{
                        other{"000P"}
                    }
                }
            }
            symbols{
                nan{"TF"}
            }
        }
        minimalPairs{
            ordinal{
                other{"afe mataʻu he hala hono {0}"}
            }
            plural{
                other{"Ngaahi ʻaho ʻe {0}"}
            }
        }
    }
    calendar{
        generic{
            DateTimePatterns{
                "h:mm:ss a zzzz",
                "h:mm:ss a z",
                "h:mm:ss a",
                "h:mm a",
                "EEEE d MMMM y G",
                "d MMMM y G",
                "d MMM y G",
                "d/M/yy GGGGG",
                "{1}, {0}",
                "{1}, {0}",
                "{1}, {0}",
                "{1}, {0}",
                "{1}, {0}",
            }
            DateTimeSkeletons{
                "ahmmsszzzz",
                "ahmmssz",
                "ahmmss",
                "ahmm",
                "GyMMMMEEEEd",
                "GyMMMMd",
                "GyMMMd",
                "GGGGGyyMd",
            }
            availableFormats{
                Ed{"E d"}
                Ehm{"E h:mm a"}
                Ehms{"E h:mm:ss a"}
                Gy{"y G"}
                GyMMM{"MMM y G"}
                GyMMMEd{"E d MMM y G"}
                GyMMMd{"d MMM y G"}
                GyMd{"dd MM y GGGGG"}
<<<<<<< HEAD
                H{"HH"}
=======
>>>>>>> 626889fb
                Hm{"H:mm"}
                Hms{"H:mm:ss"}
                MEd{"E d/M"}
                MMMEd{"E d MMM"}
                MMMMEd{"E d MMMM"}
                MMMMd{"d MMMM"}
                MMMd{"d MMM"}
                Md{"d/M"}
<<<<<<< HEAD
                d{"d"}
                h{"h a"}
                hm{"h:mm a"}
                hms{"h:mm:ss a"}
                ms{"mm:ss"}
=======
                h{"h a"}
                hm{"h:mm a"}
                hms{"h:mm:ss a"}
>>>>>>> 626889fb
                y{"y G"}
                yM{"M-y"}
                yMEd{"E d/M/y"}
                yMM{"MM-y"}
                yMMM{"MMM y"}
                yMMMEd{"E d MMM y"}
                yMMMM{"MMMM y"}
                yMMMd{"d MMM y"}
                yMd{"d-M-y"}
                yQQQ{"y QQQ"}
                yQQQQ{"y QQQQ"}
                yyyy{"y G"}
                yyyyM{"y/MM GGGGG"}
                yyyyMEd{"E dd-MM-y GGGGG"}
                yyyyMMM{"MMM y G"}
                yyyyMMMEd{"E d MMM y G"}
                yyyyMMMM{"MMMM y G"}
                yyyyMMMd{"d MMM y G"}
                yyyyMd{"dd/MM/y GGGGG"}
                yyyyQQQ{"y QQQ G"}
                yyyyQQQQ{"y QQQQ G"}
            }
            intervalFormats{
                Gy{
                    G{"y G – y G"}
                    y{"y – y G"}
                }
                GyM{
                    G{"M/y GGGGG – M/y GGGGG"}
                    M{"M/y – M/y GGGGG"}
                    y{"M/y – M/y GGGGG"}
                }
                GyMEd{
                    G{"E d/M/y GGGGG – E d/M/y GGGGG"}
                    M{"E d/M/y – E d/M/y GGGGG"}
                    d{"E d/M/y – E d/M/y GGGGG"}
                    y{"E d/M/y – E d/M/y GGGGG"}
                }
                GyMMM{
                    G{"MMM y G – MMM y G"}
                    M{"MMM – MMM y G"}
                    y{"MMM y – MMM y G"}
                }
                GyMMMEd{
                    G{"E d MMM y G – E d MMM y G"}
                    M{"E d MMM – E d MMM y G"}
                    d{"E d MMM – E d MMM y G"}
                    y{"E d MMM y – E d MMM y G"}
                }
                GyMMMd{
                    G{"d MMM y G – d MMM y G"}
                    M{"d MMM – d MMM y G"}
                    d{"d – d MMM y G"}
                    y{"d MMM y – d MMM y G"}
                }
                GyMd{
                    G{"d/M/y GGGGG – d/M/y GGGGG"}
                    M{"d/M/y – d/M/y GGGGG"}
                    d{"d/M/y – d/M/y GGGGG"}
                    y{"d/M/y – d/M/y GGGGG"}
                }
                M{
                    M{"M – M"}
                }
                MEd{
                    M{"E d/M – E d/M"}
                    d{"E d/M – E d/M"}
                }
                MMM{
                    M{"LLL – LLL"}
                }
                MMMEd{
                    M{"E d MMM – E d MMM"}
                    d{"E d MMM – E d MMM"}
                }
                MMMd{
                    M{"d MMM – d MMM"}
                    d{"d – d MMM"}
                }
                Md{
                    M{"d/M – d/M"}
                    d{"d/M – d/M"}
                }
                d{
                    d{"d – d"}
                }
<<<<<<< HEAD
                fallback{"{0} – {1}"}
=======
>>>>>>> 626889fb
                h{
                    a{"h a – h a"}
                    h{"h–h a"}
                }
                hm{
                    a{"h:mm a – h:mm a"}
                    h{"h:mm–h:mm a"}
                    m{"h:mm–h:mm a"}
                }
                hmv{
                    a{"h:mm a – h:mm a v"}
                    h{"h:mm–h:mm a v"}
                    m{"h:mm–h:mm a v"}
                }
                hv{
                    a{"h a – h a v"}
                    h{"h–h a v"}
                }
                y{
                    y{"y – y G"}
                }
                yM{
                    M{"M/y – M/y GGGGG"}
                    y{"M/y – M/y GGGGG"}
                }
                yMEd{
                    M{"E d/M/y – E d/M/y GGGGG"}
                    d{"E d/M/y – E d/M/y GGGGG"}
                    y{"E d/M/y – E d/M/y GGGGG"}
                }
                yMMM{
                    M{"MMM – MMM y G"}
                    y{"MMM y – MMM y G"}
                }
                yMMMEd{
                    M{"E d MMM – E d MMM y G"}
                    d{"E d MMM – E d MMM y G"}
                    y{"E d MMM y – E d MMM y G"}
                }
                yMMMM{
                    M{"MMMM – MMMM y G"}
                    y{"MMMM y – MMMM y G"}
                }
                yMMMd{
                    M{"d MMM – d MMM y G"}
                    d{"d – d MMM y G"}
                    y{"d MMM y – d MMM y G"}
                }
                yMd{
                    M{"d/M/y – d/M/y GGGGG"}
                    d{"d/M/y – d/M/y GGGGG"}
                    y{"d/M/y – d/M/y GGGGG"}
                }
            }
        }
        gregorian{
            AmPmMarkers{
                "hengihengi",
                "efiafi",
            }
            AmPmMarkersAbbr{
                "HH",
                "EA",
            }
            DateTimePatterns{
                "h:mm:ss a zzzz",
                "h:mm:ss a z",
                "h:mm:ss a",
                "h:mm a",
                "EEEE d MMMM y",
                "d MMMM y",
                "d MMM y",
                "d/M/yy",
                "{1}, {0}",
                "{1}, {0}",
                "{1}, {0}",
                "{1}, {0}",
                "{1} {0}",
            }
            DateTimeSkeletons{
                "ahmmsszzzz",
                "ahmmssz",
                "ahmmss",
                "ahmm",
                "yMMMMEEEEd",
                "yMMMMd",
                "yMMMd",
                "yyMd",
<<<<<<< HEAD
            }
            appendItems{
                Timezone{"{0} {1}"}
=======
>>>>>>> 626889fb
            }
            availableFormats{
                Ed{"E d"}
                Ehm{"E h:mm a"}
                Ehms{"E h:mm:ss a"}
                Gy{"y G"}
                GyMMM{"MMM y G"}
                GyMMMEd{"E d MMM y G"}
                GyMMMd{"d MMM y G"}
                GyMd{"dd MM y GGGGG"}
<<<<<<< HEAD
                H{"HH"}
                Hm{"HH:mm"}
                Hms{"HH:mm:ss"}
                Hmsv{"HH:mm:ss v"}
                Hmv{"HH:mm v"}
                M{"L"}
=======
>>>>>>> 626889fb
                MEd{"E d/M"}
                MMMEd{"E d MMM"}
                MMMMEd{"E d MMMM"}
                MMMMW{
                    other{"'uike' 'hono' W ʻ'o' MMMM"}
                }
                MMMMd{"d MMMM"}
                MMMd{"d MMM"}
                Md{"d/M"}
<<<<<<< HEAD
                d{"d"}
=======
>>>>>>> 626889fb
                h{"h a"}
                hm{"h:mm a"}
                hms{"h:mm:ss a"}
                hmsv{"h:mm:ss a v"}
                hmv{"h:mm a v"}
<<<<<<< HEAD
                ms{"mm:ss"}
                y{"y"}
=======
>>>>>>> 626889fb
                yM{"M/y"}
                yMEd{"E d/M/y"}
                yMM{"MM-y"}
                yMMM{"MMM y"}
                yMMMEd{"E d MMM y"}
                yMMMM{"MMMM y"}
                yMMMd{"d MMM y"}
                yMd{"d/M/y"}
                yQQQ{"QQQ y"}
                yQQQQ{"QQQQ y"}
                yw{
                    other{"'uike' 'hono' w ʻ'o' Y"}
                }
            }
            dayNames{
                format{
                    abbreviated{
                        "Sāp",
                        "Mōn",
                        "Tūs",
                        "Pul",
                        "Tuʻa",
                        "Fal",
                        "Tok",
                    }
                    wide{
                        "Sāpate",
                        "Mōnite",
                        "Tūsite",
                        "Pulelulu",
                        "Tuʻapulelulu",
                        "Falaite",
                        "Tokonaki",
                    }
                }
                stand-alone{
                    narrow{
                        "S",
                        "M",
                        "T",
                        "P",
                        "T",
                        "F",
                        "T",
                    }
                }
            }
            eras{
                abbreviated{
                    "KM",
                    "TS",
                }
                wide{
                    "ki muʻa",
                    "taʻu ʻo Sīsū",
                }
            }
            intervalFormats{
                Gy{
                    G{"y G – y G"}
                    y{"y – y G"}
                }
                GyM{
                    G{"M/y GGGGG – M/y GGGGG"}
                    M{"M/y – M/y GGGGG"}
                    y{"M/y – M/y GGGGG"}
                }
                GyMEd{
                    G{"E d/M/y GGGGG – E d/M/y GGGGG"}
                    M{"E d/M/y – E d/M/y GGGGG"}
                    d{"E d/M/y – E d/M/y GGGGG"}
                    y{"E d/M/y– E d/M/y GGGGG"}
                }
                GyMMM{
                    G{"MMM y G – MMM y G"}
                    M{"MMM – MMM y G"}
                    y{"MMM y – MMM y G"}
                }
                GyMMMEd{
                    G{"E d MMM y G – E d MMM y G"}
                    M{"E d MMM – E d MMM y G"}
                    d{"E d MMM – E d MMM y G"}
                    y{"E d MMM y – E d MMM y G"}
                }
                GyMMMd{
                    G{"d MMM y G – d MMM y G"}
                    M{"d MMM – d MMM y G"}
                    d{"d – d MMM y G"}
                    y{"d MMM y – d MMM y G"}
                }
                GyMd{
                    G{"d/M/y GGGGG – d/M/y GGGGG"}
                    M{"d/M/y – d/M/y GGGGG"}
                    d{"d/M/y – d/M/y GGGGG"}
                    y{"d/M/y – d/M/y GGGGG"}
                }
                H{
                    H{"HH – HH"}
                }
                Hm{
                    H{"HH:mm – HH:mm"}
                    m{"HH:mm – HH:mm"}
<<<<<<< HEAD
                }
                Hmv{
                    H{"HH:mm–HH:mm v"}
                    m{"HH:mm–HH:mm v"}
=======
>>>>>>> 626889fb
                }
                Hv{
                    H{"HH – HH v"}
                }
                M{
                    M{"M – M"}
                }
                MEd{
                    M{"E d/M – E d/M"}
                    d{"E d/M – E d/M"}
                }
                MMM{
                    M{"LLL – LLL"}
                }
                MMMEd{
                    M{"E d MMM – E d MMM"}
                    d{"E d MMM – E d MMM"}
                }
                MMMd{
                    M{"d MMM – d MMM"}
                    d{"d – d MMM"}
                }
                Md{
                    M{"d/M – d/M"}
                    d{"d/M – d/M"}
                }
                d{
                    d{"d – d"}
                }
<<<<<<< HEAD
                fallback{"{0} – {1}"}
=======
>>>>>>> 626889fb
                h{
                    a{"h a – h a"}
                    h{"h – h a"}
                }
                hm{
                    a{"h:mm a – h:mm a"}
                    h{"h:mm – h:mm a"}
                    m{"h:mm – h:mm a"}
                }
                hmv{
                    a{"h:mm a – h:mm a v"}
                    h{"h:mm – h:mm a v"}
                    m{"h:mm–h:mm a v"}
                }
                hv{
                    a{"h a – h a v"}
                    h{"h – h a v"}
                }
                y{
                    y{"y – y"}
                }
                yM{
                    M{"M/y – M/y"}
                    y{"M/y – M/y"}
                }
                yMEd{
                    M{"E d/M/y – E d/M/y"}
                    d{"E d/M/y – E d/M/y"}
                    y{"E d/M/y – E d/M/y"}
                }
                yMMM{
                    M{"MMM – MMM y"}
                    y{"MMM y – MMM y"}
                }
                yMMMEd{
                    M{"E d MMM – E d MMM y"}
                    d{"E d MMM – E d MMM y"}
                    y{"E d MMM y – E d MMM y"}
                }
                yMMMM{
                    M{"MMMM – MMMM y"}
                    y{"MMMM y – MMMM y"}
                }
                yMMMd{
                    M{"d MMM – d MMM y"}
                    d{"d–d MMM y"}
                    y{"d MMM y – d MMM y"}
                }
                yMd{
                    M{"d/M/y – d/M/y"}
                    d{"d/M/y – d/M/y"}
                    y{"d/M/y – d/M/y"}
                }
            }
            monthNames{
                format{
                    abbreviated{
                        "Sān",
                        "Fēp",
                        "Maʻa",
                        "ʻEpe",
                        "Mē",
                        "Sun",
                        "Siu",
                        "ʻAok",
                        "Sēp",
                        "ʻOka",
                        "Nōv",
                        "Tīs",
                    }
<<<<<<< HEAD
                    narrow{
                        "S",
                        "F",
                        "M",
                        "ʻE",
                        "M",
                        "S",
                        "S",
                        "ʻA",
                        "S",
                        "ʻO",
                        "N",
                        "T",
                    }
=======
>>>>>>> 626889fb
                    wide{
                        "Sānuali",
                        "Fēpueli",
                        "Maʻasi",
                        "ʻEpeleli",
                        "Mē",
                        "Sune",
                        "Siulai",
                        "ʻAokosi",
                        "Sēpitema",
                        "ʻOkatopa",
                        "Nōvema",
                        "Tīsema",
                    }
                }
                stand-alone{
                    narrow{
                        "S",
                        "F",
                        "M",
                        "ʻE",
                        "M",
                        "S",
                        "S",
                        "ʻA",
                        "S",
                        "ʻO",
                        "N",
                        "T",
                    }
                    wide{
                        "Sānuali",
                        "Fēpueli",
                        "Maʻasi",
                        "ʻEpeleli",
                        "Mē",
                        "Sune",
                        "Siulai",
                        "ʻAokosi",
                        "Sepitema",
                        "ʻOkatopa",
                        "Nōvema",
                        "Tīsema",
                    }
                }
            }
            quarters{
                format{
                    abbreviated{
                        "K1",
                        "K2",
                        "K3",
                        "K4",
                    }
                    wide{
                        "kuata ʻuluaki",
                        "kuata ua",
                        "kuata tolu",
                        "kuata fā",
                    }
                }
                stand-alone{
                    wide{
                        "kuata 1",
                        "kuata 2",
                        "kuata 3",
                        "kuata 4",
                    }
                }
            }
        }
    }
    characterLabel{
        activities{"vaʻinga"}
        african_scripts{"tohinima fakaʻafilika"}
        american_scripts{"tohinima fakaʻamelika"}
        animal{"manu"}
        animals_nature{"manu & natula"}
        arrows{"ngahau"}
        body{"sino"}
        box_drawing{"tā puha"}
        braille{"mataʻitohi maʻae kakai kui"}
        building{"fale"}
        bullets_stars{"pulu & fetuʻu"}
        consonantal_jamo{"samo fakakonisinanite"}
        currency_symbols{"fakaʻilonga paʻanga"}
        dash_connector{"kohi"}
        digits{"mataʻifika"}
        dingbats{"nikonikoʻi"}
        divination_symbols{"fakaʻilonga tongafisi"}
        downwards_arrows{"ngahau hifo"}
        downwards_upwards_arrows{"ngahau hake-hifo"}
        east_asian_scripts{"tohinima fakaʻēsia-hahake"}
        emoji{"ngaahi ongo"}
        european_scripts{"tohinima fakaʻeulope"}
        female{"fakafefine"}
        flag{"fuka"}
        flags{"ngaahi fuka"}
        food_drink{"inu & kai"}
        format{"anga"}
        format_whitespace{"anga & vā hinehina"}
        full_width_form_variant{"fuo faikeheʻi fakalaulahiloa"}
        geometric_shapes{"fuo fakasiomita"}
        half_width_form_variant{"fuo faikeheʻi fakalaulahi"}
        han_characters{"mataʻitohi hana"}
        han_radicals{"ʻelitoʻi hana"}
        hanja{"hanisa"}
        hanzi_simplified{"hanisī fakafaingofua"}
        hanzi_traditional{"hanisī tukufakaholo"}
        heart{"mafu"}
        historic_scripts{"tohinima fakatupuʻanga"}
        ideographic_desc_characters{"fakaʻilonga fakakaukau"}
        japanese_kana{"kana fakasiapani"}
        kanbun{"kanipuni"}
        kanji{"kanisī"}
        keycap{"tatā foʻi kī"}
        leftwards_arrows{"ngahau hema"}
        leftwards_rightwards_arrows{"ngahau hema-mataʻu"}
        letterlike_symbols{"fakaʻilonga vāofi mataʻitohi"}
        limited_use{"ngāueʻaki fakangatangata"}
        male{"fakatangata"}
        math_symbols{"fakaʻilonga matematika"}
        middle_eastern_scripts{"tohinima fakahahake-lotoloto"}
        miscellaneous{"kehekehe"}
        modern_scripts{"tohinima fakaonopooni"}
        modifier{"fakaliliu"}
        musical_symbols{"fakaʻilonga fasi"}
        nature{"natula"}
        nonspacing{"taʻevā"}
        numbers{"fika"}
        objects{"foʻi meʻa"}
        other{"kehe"}
        paired{"tauhoa"}
        person{"kakai"}
        phonetic_alphabet{"motuʻalea fakafonētiki"}
        pictographs{"foʻi ʻata"}
        place{"feituʻu"}
        plant{"ʻakau"}
        punctuation{"fakaʻilonga mālōlō"}
        rightwards_arrows{"ngahau mataʻu"}
        sign_standard_symbols{"fakaʻilonga sīpinga"}
        small_form_variant{"fuo faikeheʻi iiki"}
        smiley{"malimali"}
        smileys_people{"malimali & kakai"}
        south_asian_scripts{"tohinima fakaʻēsia-tonga"}
        southeast_asian_scripts{"tohinima fakaʻēsia-tongahahake"}
        spacing{"vā"}
        sport{"vāʻinga"}
        symbols{"fakaʻilonga"}
        technical_symbols{"fakaʻilonga tekinikale"}
        tone_marks{"fakaʻilonga fasiʻalea"}
        travel{"folau"}
        travel_places{"folau & feituʻu"}
        upwards_arrows{"ngahau hake"}
        variant_forms{"fuo faikeheʻi"}
        vocalic_jamo{"samo fakavauele"}
        weather{"ʻea"}
        western_asian_scripts{"tohinima fakaʻēsia-hihifo"}
        whitespace{"vā hinehina"}
    }
    fields{
        day{
            dn{"ʻaho"}
            relative{
                "-1"{"ʻaneafi"}
                "-2"{"ʻaneheafi"}
                "0"{"ʻahó ni"}
                "1"{"ʻapongipongi"}
                "2"{"ʻahepongipongi"}
            }
            relativeTime{
                future{
                    other{"ʻi he ʻaho ʻe {0}"}
                }
                past{
                    other{"ʻaho ʻe {0} kuoʻosi"}
                }
            }
        }
        day-narrow{
            dn{"ʻa"}
        }
        day-short{
            dn{"ʻa."}
            relative{
                "-1"{"ʻane"}
                "-2"{"ʻahn"}
                "0"{"ʻa.ni"}
                "1"{"ʻapo"}
            }
        }
        dayOfYear{
            dn{"ʻaho ʻo e taʻu"}
        }
        dayOfYear-short{
            dn{"ʻaho ʻoe taʻu"}
        }
        dayperiod{
            dn{"HH/EA"}
        }
        era{
            dn{"kuonga"}
        }
        fri{
            relative{
                "-1"{"Falaite kuoʻosi"}
                "0"{"Falaité ni"}
                "1"{"Falaite kahaʻu"}
            }
            relativeTime{
                future{
                    other{"Ngaahi Falaite ʻe {0} ʻi he kahaʻu"}
                }
                past{
                    other{"Ngaahi Falaite ʻe {0} ʻi he kuohili"}
                }
            }
        }
        fri-narrow{
            relative{
                "-1"{"Fa.ʻosi"}
                "0"{"Fa.ʻeni"}
                "1"{"Fa.haʻu"}
            }
        }
        fri-short{
            relative{
                "-1"{"Fal ʻosi"}
                "0"{"Fal ʻeni"}
                "1"{"Fal haʻu"}
            }
            relativeTime{
                future{
                    other{"Falaite ʻe {0} ʻi he kahaʻu"}
                }
                past{
                    other{"Falaite ʻe {0} ʻi he kuohili"}
                }
            }
        }
        hour{
            dn{"houa"}
            relative{
                "0"{"ko e houa ʻeni"}
            }
            relativeTime{
                future{
                    other{"ʻi he houa ʻe {0}"}
                }
                past{
                    other{"houa ʻe {0} kuoʻosi"}
                }
            }
        }
        hour-narrow{
            dn{"h"}
        }
        hour-short{
            dn{"h."}
        }
        minute{
            dn{"miniti"}
            relative{
                "0"{"ko e miniti ʻeni"}
            }
            relativeTime{
                future{
                    other{"ʻi he miniti ʻe {0}"}
                }
                past{
                    other{"miniti ʻe {0} kuoʻosi"}
                }
            }
        }
        minute-narrow{
            dn{"m"}
        }
        minute-short{
            dn{"m."}
        }
        mon{
            relative{
                "-1"{"Mōnite kuoʻosi"}
                "0"{"Mōnité ni"}
                "1"{"Mōnite kahaʻu"}
            }
            relativeTime{
                future{
                    other{"Ngaahi Mōnite ʻe {0} ʻi he kahaʻu"}
                }
                past{
                    other{"Ngaahi Mōnite ʻe {0} ʻi he kuohili"}
                }
            }
        }
        mon-narrow{
            relative{
                "-1"{"Mō.ʻosi"}
                "0"{"Mō.ʻeni"}
                "1"{"Mō.haʻu"}
            }
        }
        mon-short{
            relative{
                "-1"{"Mōn ʻosi"}
                "0"{"Mōn ʻeni"}
                "1"{"Mōn haʻu"}
            }
            relativeTime{
                future{
                    other{"Mōnite ʻe {0} ʻi he kahaʻu"}
                }
                past{
                    other{"Mōnite ʻe {0} ʻi he kuohili"}
                }
            }
        }
        month{
            dn{"māhina"}
            relative{
                "-1"{"māhina kuoʻosi"}
                "0"{"māhiná ni"}
                "1"{"māhina kahaʻu"}
            }
            relativeTime{
                future{
                    other{"ʻi he māhina ʻe {0}"}
                }
                past{
                    other{"māhina ʻe {0} kuoʻosi"}
                }
            }
        }
        month-narrow{
            dn{"mh"}
        }
        month-short{
            dn{"mh."}
            relative{
                "-1"{"mh.ʻosi"}
                "0"{"mh.ni"}
                "1"{"mh.haʻu"}
            }
        }
        quarter{
            dn{"kuata"}
            relative{
                "-1"{"kuata kuoʻosi"}
                "0"{"kuata koʻeni"}
                "1"{"kuata hoko"}
            }
            relativeTime{
                future{
                    other{"ʻi he kuata ʻe {0}"}
                }
                past{
                    other{"kuata ʻe {0} kuoʻosi"}
                }
            }
        }
        quarter-narrow{
            dn{"kt"}
        }
        quarter-short{
            dn{"kt."}
        }
        sat{
            relative{
                "-1"{"Tokonaki kuoʻosi"}
                "0"{"Tokonakí ni"}
                "1"{"Tokonaki kahaʻu"}
            }
            relativeTime{
                future{
                    other{"Ngaahi Tokonaki ʻe {0} ʻi he kahaʻu"}
                }
                past{
                    other{"Ngaahi Tokonaki ʻe {0} ʻi he kuohili"}
                }
            }
        }
        sat-narrow{
            relative{
                "-1"{"To.ʻosi"}
                "0"{"To.ʻeni"}
                "1"{"To.haʻu"}
            }
        }
        sat-short{
            relative{
                "-1"{"Tok ʻosi"}
                "0"{"Tok ʻeni"}
                "1"{"Tok haʻu"}
            }
            relativeTime{
                future{
                    other{"Tokonaki ʻe {0} ʻi he kahaʻu"}
                }
                past{
                    other{"Tokonaki ʻe {0} ʻi he kuohili"}
                }
            }
        }
        second{
            dn{"sekoni"}
            relative{
                "0"{"taimí ni"}
            }
            relativeTime{
                future{
                    other{"ʻi he sekoni ʻe {0}"}
                }
                past{
                    other{"sekoni ʻe {0} kuoʻosi"}
                }
            }
        }
        second-narrow{
            dn{"s"}
        }
        second-short{
            dn{"s."}
        }
        sun{
            relative{
                "-1"{"Sāpate kuoʻosi"}
                "0"{"Sāpaté ni"}
                "1"{"Sāpate kahaʻu"}
            }
            relativeTime{
                future{
                    other{"Ngaahi Sāpate ʻe {0} ʻi he kahaʻu"}
                }
                past{
                    other{"Ngaahi Sāpate ʻe {0} ʻi he kuohili"}
                }
            }
        }
        sun-narrow{
            relative{
                "-1"{"Sā.ʻosi"}
                "0"{"Sā.ʻeni"}
                "1"{"Sā.haʻu"}
            }
        }
        sun-short{
            relative{
                "-1"{"Sāp ʻosi"}
                "0"{"Sāp ʻeni"}
                "1"{"Sāp haʻu"}
            }
            relativeTime{
                future{
                    other{"Sāpate ʻe {0} ʻi he kahaʻu"}
                }
                past{
                    other{"Sāpate ʻe {0} ʻi he kuohili"}
                }
            }
        }
        thu{
            relative{
                "-1"{"Tuʻapulelulu kuoʻosi"}
                "0"{"Tuʻapulelulú ni"}
                "1"{"Tuʻapulelulu kahaʻu"}
            }
            relativeTime{
                future{
                    other{"Ngaahi Tuʻapulelulu ʻe {0} ʻi he kahaʻu"}
                }
                past{
                    other{"Ngaahi Tuʻapulelulu ʻe {0} ʻi he kuohili"}
                }
            }
        }
        thu-narrow{
            relative{
                "-1"{"Tp.ʻosi"}
                "0"{"Tp.ʻeni"}
                "1"{"Tp.haʻu"}
            }
        }
        thu-short{
            relative{
                "-1"{"Tuʻa ʻosi"}
                "0"{"Tuʻa ʻeni"}
                "1"{"Tuʻa haʻu"}
            }
            relativeTime{
                future{
                    other{"Tuʻapulelulu ʻe {0} ʻi he kahaʻu"}
                }
                past{
                    other{"Tuʻapulelulu ʻe {0} ʻi he kuohili"}
                }
            }
        }
        tue{
            relative{
                "-1"{"Tūsite kuoʻosi"}
                "0"{"Tūsité ni"}
                "1"{"Tūsite kahaʻu"}
            }
            relativeTime{
                future{
                    other{"Ngaahi Tūsite ʻe {0} ʻi he kahaʻu"}
                }
                past{
                    other{"Ngaahi Tūsite ʻe {0} ʻi he kuohili"}
                }
            }
        }
        tue-narrow{
            relative{
                "-1"{"Tū.ʻosi"}
                "0"{"Tū.ʻeni"}
                "1"{"Tū.haʻu"}
            }
        }
        tue-short{
            relative{
                "-1"{"Tūs ʻosi"}
                "0"{"Tūs ʻeni"}
                "1"{"Tūs haʻu"}
            }
            relativeTime{
                future{
                    other{"Tūsite ʻe {0} ʻi he kahaʻu"}
                }
                past{
                    other{"Tūsite ʻe {0} ʻi he kuohili"}
                }
            }
        }
        wed{
            relative{
                "-1"{"Pulelulu kuoʻosi"}
                "0"{"Pulelulú ni"}
                "1"{"Pulelulu kahaʻu"}
            }
            relativeTime{
                future{
                    other{"Ngaahi Pulelulu ʻe {0} ʻi he kahaʻu"}
                }
                past{
                    other{"Ngaahi Pulelulu ʻe {0} ʻi he kuohili"}
                }
            }
        }
        wed-narrow{
            relative{
                "-1"{"Pu.ʻosi"}
                "0"{"Pu.ʻeni"}
                "1"{"Pu.haʻu"}
            }
        }
        wed-short{
            relative{
                "-1"{"Pul ʻosi"}
                "0"{"Pul ʻeni"}
                "1"{"Pul haʻu"}
            }
            relativeTime{
                future{
                    other{"Pulelulu ʻe {0} ʻi he kahaʻu"}
                }
                past{
                    other{"Pulelulu ʻe {0} ʻi he kuohili"}
                }
            }
        }
        week{
            dn{"uike"}
            relative{
                "-1"{"uike kuoʻosi"}
                "0"{"uiké ni"}
                "1"{"uike kahaʻu"}
            }
            relativePeriod{"ʻi he uike ʻo e {0}"}
            relativeTime{
                future{
                    other{"ʻi he uike ʻe {0}"}
                }
                past{
                    other{"uike ʻe {0} kuoʻosi"}
                }
            }
        }
        week-narrow{
            dn{"ui"}
        }
        week-short{
            dn{"ui."}
            relative{
                "-1"{"ui.ʻosi"}
                "0"{"ui.ni"}
                "1"{"ui.haʻu"}
            }
        }
        weekOfMonth{
            dn{"uike ʻo e māhina"}
        }
        weekOfMonth-narrow{
            dn{"uk ʻoe mh"}
        }
        weekOfMonth-short{
            dn{"uike ʻoe māhina"}
        }
        weekday{
            dn{"ʻaho ʻo e uike"}
        }
        weekday-short{
            dn{"ʻaho ʻoe uike"}
        }
        weekdayOfMonth{
            dn{"ʻaho ʻo e mahina"}
        }
        weekdayOfMonth-narrow{
            dn{"ʻaho ʻo e mahina"}
        }
        weekdayOfMonth-short{
            dn{"ʻaho ʻoe mahina"}
        }
        year{
            dn{"taʻu"}
            relative{
                "-1"{"taʻu kuoʻosi"}
                "0"{"taʻú ni"}
                "1"{"taʻu kahaʻu"}
            }
            relativeTime{
                future{
                    other{"ʻi he taʻu ʻe {0}"}
                }
                past{
                    other{"taʻu ʻe {0} kuoʻosi"}
                }
            }
        }
        year-narrow{
            dn{"t"}
        }
        year-short{
            dn{"t."}
            relative{
                "-1"{"t.ʻosi"}
                "0"{"t.ni"}
                "1"{"t.haʻu"}
            }
        }
        zone{
            dn{"taimi fakavahe"}
        }
    }
    listPattern{
        or{
            2{"{0} pē {1}"}
            end{"{0}, pē {1}"}
        }
        standard{
            2{"{0} mo {1}"}
            end{"{0} mo {1}"}
            middle{"{0} mo {1}"}
            start{"{0} mo {1}"}
        }
        unit-narrow{
            middle{"{0} {1}"}
            start{"{0} {1}"}
        }
        unit-short{
            2{"{0} mo e {1}"}
            end{"{0} mo e {1}"}
            middle{"{0}, {1}"}
            start{"{0}, {1}"}
        }
    }
    measurementSystemNames{
        UK{"fakapilitānia"}
        US{"fakaʻamelika"}
        metric{"fakamita"}
    }
    parse{
        date{
            lenient{
                "[\\- ‑ . /]",
                "[\\: ∶]",
            }
        }
        general{
            lenient{
                "[.．․﹒ 。｡︒]",
                "['＇’ ՚ ᾽᾿ ʼ]",
                "[%％﹪ ٪]",
                "[‰ ؉]",
                "[\$＄﹩]",
                "[£ ₤]",
                "[¥￥]",
                "[₩￦]",
                "[₹ ₨ {Rp} {Rs}]",
            }
        }
        number{
            lenient{
                "[\\-－﹣ ‑ ‒ −⁻₋ ➖]",
                "[,，﹐︐ ، ٫ 、﹑､︑]",
                "[+＋﬩﹢⁺₊ ➕]",
            }
            stricter{
                "[,，﹐︐ ٫]",
                "[.．․﹒ ｡]",
            }
        }
    }
    personNames{
        nameOrderLocales{
            givenFirst{
                "und",
                "to",
            }
<<<<<<< HEAD
            surnameFirst{
                "ja",
                "ko",
                "vi",
                "yue",
                "zh",
            }
        }
        namePattern{
            givenFirst-long-addressing-formal{"{prefix} {surname}"}
            givenFirst-long-addressing-informal{"{given-informal}"}
            givenFirst-long-monogram-formal{
                "{given-monogram-allCaps}{given2-monogram-allCaps}{surname-monogram-a"
                "llCaps}"
            }
            givenFirst-long-monogram-informal{"{given-informal-monogram-allCaps}{surname-monogram-allCaps}"}
            givenFirst-long-referring-formal{"{given} {given2} {surname} {suffix}"}
            givenFirst-long-referring-informal{"{given-informal} {surname}"}
            givenFirst-medium-addressing-formal{"{prefix} {surname}"}
            givenFirst-medium-addressing-informal{"{given-informal}"}
            givenFirst-medium-monogram-formal{"{surname-monogram-allCaps}"}
            givenFirst-medium-monogram-informal{"{given-informal-monogram-allCaps}"}
            givenFirst-medium-referring-formal{"{given} {given2} {surname} {suffix}"}
            givenFirst-medium-referring-informal{"{given-informal} {surname}"}
            givenFirst-short-addressing-formal{"{prefix} {surname}"}
=======
        }
        namePattern{
            givenFirst-long-addressing-informal{"{given-informal}"}
            givenFirst-long-monogram-informal{"{given-informal-monogram-allCaps}{surname-monogram-allCaps}"}
            givenFirst-long-referring-informal{"{given-informal} {surname}"}
            givenFirst-medium-addressing-informal{"{given-informal}"}
            givenFirst-medium-monogram-formal{"{surname-monogram-allCaps}"}
            givenFirst-medium-monogram-informal{"{given-informal-monogram-allCaps}"}
            givenFirst-medium-referring-informal{"{given-informal} {surname}"}
>>>>>>> 626889fb
            givenFirst-short-addressing-informal{"{given-informal}"}
            givenFirst-short-monogram-formal{"{surname-monogram-allCaps}"}
            givenFirst-short-monogram-informal{"{given-informal-monogram-allCaps}"}
            givenFirst-short-referring-formal{"{given-initial} {given2-initial} {surname}"}
            givenFirst-short-referring-informal{"{given-informal} {surname-initial}"}
<<<<<<< HEAD
            sorting-long-referring-formal{"{surname}, {given} {given2} {suffix}"}
            sorting-long-referring-informal{"{surname}, {given-informal}"}
            sorting-medium-referring-formal{"{surname}, {given} {given2} {suffix}"}
            sorting-medium-referring-informal{"{surname}, {given-informal}"}
            sorting-short-referring-formal{"{surname}, {given-initial} {given2-initial}"}
            sorting-short-referring-informal{"{surname}, {given-informal}"}
            surnameFirst-long-addressing-formal{"{prefix} {surname}"}
            surnameFirst-long-addressing-informal{"{given-informal}"}
            surnameFirst-long-monogram-formal{
                "{surname-monogram-allCaps}{given-monogram-allCaps}{given2-monogram-a"
                "llCaps}"
            }
            surnameFirst-long-monogram-informal{"{surname-monogram-allCaps}{given-informal-monogram-allCaps}"}
            surnameFirst-long-referring-formal{"{surname}, {given} {given2} {suffix}"}
            surnameFirst-long-referring-informal{"{surname}, {given-informal}"}
            surnameFirst-medium-addressing-formal{"{prefix} {surname}"}
            surnameFirst-medium-addressing-informal{"{given-informal}"}
            surnameFirst-medium-monogram-formal{"{surname-monogram-allCaps}"}
            surnameFirst-medium-monogram-informal{"{given-informal-monogram-allCaps}"}
            surnameFirst-medium-referring-formal{"{surname}, {given} {given2} {suffix}"}
            surnameFirst-medium-referring-informal{"{surname}, {given-informal}"}
            surnameFirst-short-addressing-formal{"{prefix} {surname}"}
=======
            sorting-long-referring-informal{"{surname}, {given-informal}"}
            sorting-medium-referring-informal{"{surname}, {given-informal}"}
            sorting-short-referring-formal{"{surname}, {given-initial} {given2-initial}"}
            sorting-short-referring-informal{"{surname}, {given-informal}"}
            surnameFirst-long-addressing-informal{"{given-informal}"}
            surnameFirst-long-monogram-informal{"{surname-monogram-allCaps}{given-informal-monogram-allCaps}"}
            surnameFirst-long-referring-informal{"{surname}, {given-informal}"}
            surnameFirst-medium-addressing-informal{"{given-informal}"}
            surnameFirst-medium-monogram-formal{"{surname-monogram-allCaps}"}
            surnameFirst-medium-monogram-informal{"{given-informal-monogram-allCaps}"}
            surnameFirst-medium-referring-informal{"{surname}, {given-informal}"}
>>>>>>> 626889fb
            surnameFirst-short-addressing-informal{"{given-informal}"}
            surnameFirst-short-monogram-formal{"{surname-monogram-allCaps}"}
            surnameFirst-short-monogram-informal{"{given-informal-monogram-allCaps}"}
            surnameFirst-short-referring-formal{"{surname}, {given-initial} {given2-initial}"}
            surnameFirst-short-referring-informal{"{surname}, {given-initial}"}
        }
    }
}<|MERGE_RESOLUTION|>--- conflicted
+++ resolved
@@ -18,17 +18,6 @@
                 atLeast{"{0}+"}
                 range{"{0}—{1}"}
             }
-<<<<<<< HEAD
-            patterns{
-                accountingFormat{"¤ #,##0.00"}
-                accountingFormat%noCurrency{"#,##0.00"}
-                currencyFormat{"¤ #,##0.00"}
-                decimalFormat{"#,##0.###"}
-                percentFormat{"#,##0%"}
-                scientificFormat{"#E0"}
-            }
-=======
->>>>>>> 626889fb
             patternsLong{
                 decimalFormat{
                     1000{
@@ -160,10 +149,6 @@
                 GyMMMEd{"E d MMM y G"}
                 GyMMMd{"d MMM y G"}
                 GyMd{"dd MM y GGGGG"}
-<<<<<<< HEAD
-                H{"HH"}
-=======
->>>>>>> 626889fb
                 Hm{"H:mm"}
                 Hms{"H:mm:ss"}
                 MEd{"E d/M"}
@@ -172,17 +157,9 @@
                 MMMMd{"d MMMM"}
                 MMMd{"d MMM"}
                 Md{"d/M"}
-<<<<<<< HEAD
-                d{"d"}
                 h{"h a"}
                 hm{"h:mm a"}
                 hms{"h:mm:ss a"}
-                ms{"mm:ss"}
-=======
-                h{"h a"}
-                hm{"h:mm a"}
-                hms{"h:mm:ss a"}
->>>>>>> 626889fb
                 y{"y G"}
                 yM{"M-y"}
                 yMEd{"E d/M/y"}
@@ -269,10 +246,6 @@
                 d{
                     d{"d – d"}
                 }
-<<<<<<< HEAD
-                fallback{"{0} – {1}"}
-=======
->>>>>>> 626889fb
                 h{
                     a{"h a – h a"}
                     h{"h–h a"}
@@ -361,12 +334,6 @@
                 "yMMMMd",
                 "yMMMd",
                 "yyMd",
-<<<<<<< HEAD
-            }
-            appendItems{
-                Timezone{"{0} {1}"}
-=======
->>>>>>> 626889fb
             }
             availableFormats{
                 Ed{"E d"}
@@ -377,15 +344,6 @@
                 GyMMMEd{"E d MMM y G"}
                 GyMMMd{"d MMM y G"}
                 GyMd{"dd MM y GGGGG"}
-<<<<<<< HEAD
-                H{"HH"}
-                Hm{"HH:mm"}
-                Hms{"HH:mm:ss"}
-                Hmsv{"HH:mm:ss v"}
-                Hmv{"HH:mm v"}
-                M{"L"}
-=======
->>>>>>> 626889fb
                 MEd{"E d/M"}
                 MMMEd{"E d MMM"}
                 MMMMEd{"E d MMMM"}
@@ -395,20 +353,11 @@
                 MMMMd{"d MMMM"}
                 MMMd{"d MMM"}
                 Md{"d/M"}
-<<<<<<< HEAD
-                d{"d"}
-=======
->>>>>>> 626889fb
                 h{"h a"}
                 hm{"h:mm a"}
                 hms{"h:mm:ss a"}
                 hmsv{"h:mm:ss a v"}
                 hmv{"h:mm a v"}
-<<<<<<< HEAD
-                ms{"mm:ss"}
-                y{"y"}
-=======
->>>>>>> 626889fb
                 yM{"M/y"}
                 yMEd{"E d/M/y"}
                 yMM{"MM-y"}
@@ -511,13 +460,6 @@
                 Hm{
                     H{"HH:mm – HH:mm"}
                     m{"HH:mm – HH:mm"}
-<<<<<<< HEAD
-                }
-                Hmv{
-                    H{"HH:mm–HH:mm v"}
-                    m{"HH:mm–HH:mm v"}
-=======
->>>>>>> 626889fb
                 }
                 Hv{
                     H{"HH – HH v"}
@@ -547,10 +489,6 @@
                 d{
                     d{"d – d"}
                 }
-<<<<<<< HEAD
-                fallback{"{0} – {1}"}
-=======
->>>>>>> 626889fb
                 h{
                     a{"h a – h a"}
                     h{"h – h a"}
@@ -621,23 +559,6 @@
                         "Nōv",
                         "Tīs",
                     }
-<<<<<<< HEAD
-                    narrow{
-                        "S",
-                        "F",
-                        "M",
-                        "ʻE",
-                        "M",
-                        "S",
-                        "S",
-                        "ʻA",
-                        "S",
-                        "ʻO",
-                        "N",
-                        "T",
-                    }
-=======
->>>>>>> 626889fb
                     wide{
                         "Sānuali",
                         "Fēpueli",
@@ -1357,33 +1278,6 @@
                 "und",
                 "to",
             }
-<<<<<<< HEAD
-            surnameFirst{
-                "ja",
-                "ko",
-                "vi",
-                "yue",
-                "zh",
-            }
-        }
-        namePattern{
-            givenFirst-long-addressing-formal{"{prefix} {surname}"}
-            givenFirst-long-addressing-informal{"{given-informal}"}
-            givenFirst-long-monogram-formal{
-                "{given-monogram-allCaps}{given2-monogram-allCaps}{surname-monogram-a"
-                "llCaps}"
-            }
-            givenFirst-long-monogram-informal{"{given-informal-monogram-allCaps}{surname-monogram-allCaps}"}
-            givenFirst-long-referring-formal{"{given} {given2} {surname} {suffix}"}
-            givenFirst-long-referring-informal{"{given-informal} {surname}"}
-            givenFirst-medium-addressing-formal{"{prefix} {surname}"}
-            givenFirst-medium-addressing-informal{"{given-informal}"}
-            givenFirst-medium-monogram-formal{"{surname-monogram-allCaps}"}
-            givenFirst-medium-monogram-informal{"{given-informal-monogram-allCaps}"}
-            givenFirst-medium-referring-formal{"{given} {given2} {surname} {suffix}"}
-            givenFirst-medium-referring-informal{"{given-informal} {surname}"}
-            givenFirst-short-addressing-formal{"{prefix} {surname}"}
-=======
         }
         namePattern{
             givenFirst-long-addressing-informal{"{given-informal}"}
@@ -1393,36 +1287,11 @@
             givenFirst-medium-monogram-formal{"{surname-monogram-allCaps}"}
             givenFirst-medium-monogram-informal{"{given-informal-monogram-allCaps}"}
             givenFirst-medium-referring-informal{"{given-informal} {surname}"}
->>>>>>> 626889fb
             givenFirst-short-addressing-informal{"{given-informal}"}
             givenFirst-short-monogram-formal{"{surname-monogram-allCaps}"}
             givenFirst-short-monogram-informal{"{given-informal-monogram-allCaps}"}
             givenFirst-short-referring-formal{"{given-initial} {given2-initial} {surname}"}
             givenFirst-short-referring-informal{"{given-informal} {surname-initial}"}
-<<<<<<< HEAD
-            sorting-long-referring-formal{"{surname}, {given} {given2} {suffix}"}
-            sorting-long-referring-informal{"{surname}, {given-informal}"}
-            sorting-medium-referring-formal{"{surname}, {given} {given2} {suffix}"}
-            sorting-medium-referring-informal{"{surname}, {given-informal}"}
-            sorting-short-referring-formal{"{surname}, {given-initial} {given2-initial}"}
-            sorting-short-referring-informal{"{surname}, {given-informal}"}
-            surnameFirst-long-addressing-formal{"{prefix} {surname}"}
-            surnameFirst-long-addressing-informal{"{given-informal}"}
-            surnameFirst-long-monogram-formal{
-                "{surname-monogram-allCaps}{given-monogram-allCaps}{given2-monogram-a"
-                "llCaps}"
-            }
-            surnameFirst-long-monogram-informal{"{surname-monogram-allCaps}{given-informal-monogram-allCaps}"}
-            surnameFirst-long-referring-formal{"{surname}, {given} {given2} {suffix}"}
-            surnameFirst-long-referring-informal{"{surname}, {given-informal}"}
-            surnameFirst-medium-addressing-formal{"{prefix} {surname}"}
-            surnameFirst-medium-addressing-informal{"{given-informal}"}
-            surnameFirst-medium-monogram-formal{"{surname-monogram-allCaps}"}
-            surnameFirst-medium-monogram-informal{"{given-informal-monogram-allCaps}"}
-            surnameFirst-medium-referring-formal{"{surname}, {given} {given2} {suffix}"}
-            surnameFirst-medium-referring-informal{"{surname}, {given-informal}"}
-            surnameFirst-short-addressing-formal{"{prefix} {surname}"}
-=======
             sorting-long-referring-informal{"{surname}, {given-informal}"}
             sorting-medium-referring-informal{"{surname}, {given-informal}"}
             sorting-short-referring-formal{"{surname}, {given-initial} {given2-initial}"}
@@ -1434,7 +1303,6 @@
             surnameFirst-medium-monogram-formal{"{surname-monogram-allCaps}"}
             surnameFirst-medium-monogram-informal{"{given-informal-monogram-allCaps}"}
             surnameFirst-medium-referring-informal{"{surname}, {given-informal}"}
->>>>>>> 626889fb
             surnameFirst-short-addressing-informal{"{given-informal}"}
             surnameFirst-short-monogram-formal{"{surname-monogram-allCaps}"}
             surnameFirst-short-monogram-informal{"{given-informal-monogram-allCaps}"}
