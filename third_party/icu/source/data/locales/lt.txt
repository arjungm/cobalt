--- conflicted
+++ resolved
@@ -13,11 +13,6 @@
     NumberElements{
         latn{
             patterns{
-<<<<<<< HEAD
-                accountingFormat{"#,##0.00 ¤"}
-                accountingFormat%noCurrency{"#,##0.00"}
-=======
->>>>>>> 626889fb
                 currencyFormat{"#,##0.00 ¤"}
                 percentFormat{"#,##0 %"}
             }
@@ -576,692 +571,16 @@
                 "HHmmssz",
                 "HHmmss",
                 "HHmm",
-<<<<<<< HEAD
-                "UMMMMEEEEd",
-                "UMMMMd",
-                "UMMMd",
-                "yMMdd",
-            }
-            availableFormats{
-                Ed{"d, E"}
-                Gy{"U"}
-                GyMMM{"U MMM"}
-                GyMMMEd{"U MMM d, E"}
-                GyMMMd{"U MMM d"}
-                M{"L"}
-                MEd{"MM-dd, E"}
-                MMM{"LLL"}
-                MMMEd{"MMM d, E"}
-                MMMd{"MMM d"}
-                Md{"MM-dd"}
-                d{"d"}
-                y{"U"}
-                yMd{"y-MM-dd"}
-                yyyy{"U"}
-                yyyyM{"y-MM"}
-                yyyyMEd{"y-MM-dd, E"}
-                yyyyMMM{"U MMM"}
-                yyyyMMMEd{"U MMM d, E"}
-                yyyyMMMd{"U MMM d"}
-                yyyyMd{"y-MM-dd"}
-                yyyyQQQ{"U QQQ"}
-                yyyyQQQQ{"U QQQQ"}
-            }
-            cyclicNameSets{
-                dayParts{
-                    format{
-                        abbreviated{
-                            "zi",
-                            "chou",
-                            "yin",
-                            "mao",
-                            "chen",
-                            "si",
-                            "wu",
-                            "wei",
-                            "shen",
-                            "you",
-                            "xu",
-                            "hai",
-                        }
-                    }
-                }
-                solarTerms{
-                    format{
-                        abbreviated{
-                            "pavasario pradžia",
-                            "lietaus vanduo",
-                            "vabzdžių pabudimas",
-                            "pavasario lygiadienis",
-                            "šviesu",
-                            "lietus javams",
-                            "vasaros pradžia",
-                            "liūtys",
-                            "varpų formavimasis",
-                            "vasaros saulėgrįža",
-                            "nedidelis karštis",
-                            "didelis karštis",
-                            "rudens pradžia",
-                            "karščių pabaiga",
-                            "šerkšnas",
-                            "rudens lygiadienis",
-                            "šalta rasa",
-                            "šalnos",
-                            "žiemos pradžia",
-                            "nesmarkus snigimas",
-                            "smarkus snigimas",
-                            "žiemos saulėgrįža",
-                            "nedidelis šaltis",
-                            "didelis šaltis",
-                        }
-                    }
-                }
-                years{
-                    format{
-                        abbreviated{
-                            "jia-zi",
-                            "yi-chou",
-                            "bing-yin",
-                            "ding-mao",
-                            "wu-chen",
-                            "ji-si",
-                            "geng-wu",
-                            "xin-wei",
-                            "ren-shen",
-                            "gui-you",
-                            "jia-xu",
-                            "yi-hai",
-                            "bing-zi",
-                            "ding-chou",
-                            "wu-yin",
-                            "ji-mao",
-                            "geng-chen",
-                            "xin-si",
-                            "ren-wu",
-                            "gui-wei",
-                            "jia-shen",
-                            "yi-you",
-                            "bing-xu",
-                            "ding-hai",
-                            "wu-zi",
-                            "ji-chou",
-                            "geng-yin",
-                            "xin-mao",
-                            "ren-chen",
-                            "gui-si",
-                            "jia-wu",
-                            "yi-wei",
-                            "bing-shen",
-                            "ding-you",
-                            "wu-xu",
-                            "ji-hai",
-                            "geng-zi",
-                            "xin-chou",
-                            "ren-yin",
-                            "gui-mao",
-                            "jia-chen",
-                            "yi-si",
-                            "bing-wu",
-                            "ding-wei",
-                            "wu-shen",
-                            "ji-you",
-                            "geng-xu",
-                            "xin-hai",
-                            "ren-zi",
-                            "gui-chou",
-                            "jia-yin",
-                            "yi-mao",
-                            "bing-chen",
-                            "ding-si",
-                            "wu-wu",
-                            "ji-wei",
-                            "geng-shen",
-                            "xin-you",
-                            "ren-xu",
-                            "gui-hai",
-                        }
-                    }
-                }
-                zodiacs{
-                    format{
-                        abbreviated{
-                            "Žiurkė",
-                            "Jautis",
-                            "Tigras",
-                            "Triušis",
-                            "Drakonas",
-                            "Gyvatė",
-                            "Arklys",
-                            "Ožka",
-                            "Beždžionė",
-                            "Gaidys",
-                            "Šuo",
-                            "Kiaulė",
-                        }
-                    }
-                }
-            }
-            intervalFormats{
-                M{
-                    M{"MM–MM"}
-                }
-                MEd{
-                    M{"MM-dd, E–MM-dd, E"}
-                    d{"MM-dd, E–MM-dd, E"}
-                }
-                MMM{
-                    M{"LLL–LLL"}
-                }
-                MMMEd{
-                    M{"MMM d, E–MMM d, E"}
-                    d{"MMM d, E–MMM d, E"}
-                }
-                MMMd{
-                    M{"MMM d–MMM d"}
-                    d{"MMM d–d"}
-                }
-                Md{
-                    M{"MM-dd–MM-dd"}
-                    d{"MM-dd–MM-dd"}
-                }
-                d{
-                    d{"d–d"}
-                }
-                y{
-                    y{"U–U"}
-                }
-                yM{
-                    M{"y-MM–y-MM"}
-                    y{"y-MM–y-MM"}
-                }
-                yMEd{
-                    M{"y-MM-dd, E–y-MM-dd, E"}
-                    d{"y-MM-dd, E–y-MM-dd, E"}
-                    y{"y-MM-dd, E–y-MM-dd, E"}
-                }
-                yMMM{
-                    M{"U MMM–MMM"}
-                    y{"U MMM–U MMM"}
-                }
-                yMMMEd{
-                    M{"U MMM d, E–MMM d, E"}
-                    d{"U MMM d, E–MMM d, E"}
-                    y{"U MMM d, E–U MMM d, E"}
-                }
-                yMMMM{
-                    M{"U MMMM–MMMM"}
-                    y{"U MMMM–U MMMM"}
-                }
-                yMMMd{
-                    M{"U MMM d–MMM d"}
-                    d{"U MMM d–d"}
-                    y{"U MMM d–U MMM d"}
-                }
-                yMd{
-                    M{"y-MM-dd–y-MM-dd"}
-                    d{"y-MM-dd–y-MM-dd"}
-                    y{"y-MM-dd–y-MM-dd"}
-                }
-            }
-            monthNames{
-                format{
-                    abbreviated{
-                        "1",
-                        "2",
-                        "3",
-                        "4",
-                        "5",
-                        "6",
-                        "7",
-                        "8",
-                        "9",
-                        "10",
-                        "11",
-                        "12",
-                    }
-                    narrow{
-                        "1",
-                        "2",
-                        "3",
-                        "4",
-                        "5",
-                        "6",
-                        "7",
-                        "8",
-                        "9",
-                        "10",
-                        "11",
-                        "12",
-                    }
-                    wide{
-                        "1",
-                        "2",
-                        "3",
-                        "4",
-                        "5",
-                        "6",
-                        "7",
-                        "8",
-                        "9",
-                        "10",
-                        "11",
-                        "12",
-                    }
-                }
-                stand-alone{
-                    abbreviated{
-                        "1",
-                        "2",
-                        "3",
-                        "4",
-                        "5",
-                        "6",
-                        "7",
-                        "8",
-                        "9",
-                        "10",
-                        "11",
-                        "12",
-                    }
-                    narrow{
-                        "1",
-                        "2",
-                        "3",
-                        "4",
-                        "5",
-                        "6",
-                        "7",
-                        "8",
-                        "9",
-                        "10",
-                        "11",
-                        "12",
-                    }
-                    wide{
-                        "1",
-                        "2",
-                        "3",
-                        "4",
-                        "5",
-                        "6",
-                        "7",
-                        "8",
-                        "9",
-                        "10",
-                        "11",
-                        "12",
-                    }
-                }
-            }
-            monthPatterns{
-                format{
-                    wide{
-                        leap{"{0}bis"}
-                    }
-                }
-                numeric{
-                    all{
-                        leap{"{0}bis"}
-                    }
-                }
-                stand-alone{
-                    narrow{
-                        leap{"{0}b"}
-                    }
-                }
-            }
-        }
-        ethiopic{
-            eras{
-                abbreviated{
-                    "ERA0",
-                    "ERA1",
-                }
-                narrow{
-                    "ERA0",
-                    "ERA1",
-                }
-                wide{
-                    "ERA0",
-                    "ERA1",
-                }
-            }
-            monthNames{
-                format{
-                    abbreviated{
-                        "Meskerem",
-                        "Tekemt",
-                        "Hedar",
-                        "Tahsas",
-                        "Ter",
-                        "Yekatit",
-                        "Megabit",
-                        "Miazia",
-                        "Genbot",
-                        "Sene",
-                        "Hamle",
-                        "Nehasse",
-                        "Pagumen",
-                    }
-                    narrow{
-                        "1",
-                        "2",
-                        "3",
-                        "4",
-                        "5",
-                        "6",
-                        "7",
-                        "8",
-                        "9",
-                        "10",
-                        "11",
-                        "12",
-                        "13",
-                    }
-                    wide{
-                        "Meskerem",
-                        "Tekemt",
-                        "Hedar",
-                        "Tahsas",
-                        "Ter",
-                        "Yekatit",
-                        "Megabit",
-                        "Miazia",
-                        "Genbot",
-                        "Sene",
-                        "Hamle",
-                        "Nehasse",
-                        "Pagumen",
-                    }
-                }
-                stand-alone{
-                    abbreviated{
-                        "Meskerem",
-                        "Tekemt",
-                        "Hedar",
-                        "Tahsas",
-                        "Ter",
-                        "Yekatit",
-                        "Megabit",
-                        "Miazia",
-                        "Genbot",
-                        "Sene",
-                        "Hamle",
-                        "Nehasse",
-                        "Pagumen",
-                    }
-                    narrow{
-                        "1",
-                        "2",
-                        "3",
-                        "4",
-                        "5",
-                        "6",
-                        "7",
-                        "8",
-                        "9",
-                        "10",
-                        "11",
-                        "12",
-                        "13",
-                    }
-                    wide{
-                        "Meskerem",
-                        "Tekemt",
-                        "Hedar",
-                        "Tahsas",
-                        "Ter",
-                        "Yekatit",
-                        "Megabit",
-                        "Miazia",
-                        "Genbot",
-                        "Sene",
-                        "Hamle",
-                        "Nehasse",
-                        "Pagumen",
-                    }
-                }
-            }
-        }
-        ethiopic-amete-alem{
-            eras{
-                abbreviated{
-                    "ERA0",
-                }
-                wide{
-                    "ERA0",
-                }
-            }
-        }
-        generic{
-            DateTimePatterns{
-                "HH:mm:ss zzzz",
-                "HH:mm:ss z",
-                "HH:mm:ss",
-                "HH:mm",
-                "y MMMM d G, EEEE",
-                "y MMMM d G",
-                "y MMM d G",
-                "y-MM-dd G",
-                "{1} {0}",
-                "{1} {0}",
-                "{1} {0}",
-                "{1} {0}",
-                "{1} {0}",
-            }
-            DateTimeSkeletons{
-                "HHmmsszzzz",
-                "HHmmssz",
-                "HHmmss",
-                "HHmm",
-                "GyMMMMEEEEd",
-                "GyMMMMd",
-                "GyMMMd",
-                "GyMMdd",
-            }
-            availableFormats{
-                Bh{"h B"}
-                Bhm{"h:mm B"}
-                Bhms{"h:mm:ss B"}
-                E{"ccc"}
-=======
                 "yMMMMEEEEd",
                 "yMMMMd",
                 "yMMdd",
                 "yMMdd",
             }
             availableFormats{
->>>>>>> 626889fb
                 EBhm{"h:mm B, E"}
                 EBhms{"h:mm:ss B, E"}
                 EHm{"HH:mm, E"}
                 EHms{"HH:mm:ss, E"}
-<<<<<<< HEAD
-                Ed{"d, E"}
-                Ehm{"h:mm a, E"}
-                Ehms{"h:mm:ss a, E"}
-                Gy{"y G"}
-                GyMMM{"y MMM G"}
-                GyMMMEd{"y MMM d G, E"}
-                GyMMMd{"y MMM d G"}
-                GyMd{"y-MM-dd G"}
-                H{"HH"}
-                Hm{"HH:mm"}
-                Hms{"HH:mm:ss"}
-                M{"LL"}
-                MEd{"MM-dd, E"}
-                MMM{"LLL"}
-                MMMEd{"MMM-d, E"}
-                MMMMd{"MMMM d"}
-                MMMd{"MMM-d"}
-                MMdd{"MM.dd"}
-                Md{"MM-dd"}
-                d{"d"}
-                h{"h a"}
-                hm{"h:mm a"}
-                hms{"h:mm:ss a"}
-                ms{"mm:ss"}
-                y{"y G"}
-                yyyy{"y G"}
-                yyyyM{"y MM G"}
-                yyyyMEd{"y-MM-dd G, E"}
-                yyyyMMM{"y MMM G"}
-                yyyyMMMEd{"y MMM d G, E"}
-                yyyyMMMM{"G y MMMM"}
-                yyyyMMMd{"y MMM d G"}
-                yyyyMd{"y-MM-dd G"}
-                yyyyQQQ{"y G QQQ"}
-                yyyyQQQQ{"y G QQQQ"}
-            }
-            intervalFormats{
-                H{
-                    H{"HH–HH"}
-                }
-                Hm{
-                    H{"HH:mm–HH:mm"}
-                    m{"HH:mm–HH:mm"}
-                }
-                Hmv{
-                    H{"HH:mm–HH:mm v"}
-                    m{"HH:mm–HH:mm v"}
-                }
-                Hv{
-                    H{"HH–HH v"}
-                }
-                M{
-                    M{"M–M"}
-                }
-                MEd{
-                    M{"MM-dd, E – MM-dd, E"}
-                    d{"MM-dd, E – MM-dd, E"}
-                }
-                MMM{
-                    M{"MMM–MMM"}
-                }
-                MMMEd{
-                    M{"MMM d, E – MMM d, E"}
-                    d{"MMM d, E – MMM d, E"}
-                }
-                MMMd{
-                    M{"MMM d–MMM d"}
-                    d{"MMM d–d"}
-                }
-                Md{
-                    M{"MM-dd–MM-dd"}
-                    d{"MM-dd–MM-dd"}
-                }
-                d{
-                    d{"d–d"}
-                }
-                fallback{"{0} – {1}"}
-                h{
-                    a{"h a–h a"}
-                    h{"h–h a"}
-                }
-                hm{
-                    a{"hh:mm a–hh:mm a"}
-                    h{"h:mm–h:mm a"}
-                    m{"h:mm–h:mm a"}
-                }
-                hmv{
-                    a{"hh:mm a–hh:mm a v"}
-                    h{"h:mm–h:mm a v"}
-                    m{"h:mm–h:mm a v"}
-                }
-                hv{
-                    a{"h a–h a v"}
-                    h{"h–h a v"}
-                }
-                y{
-                    y{"y–y G"}
-                }
-                yM{
-                    M{"y-MM – y-MM G"}
-                    y{"y-MM – y-MM G"}
-                }
-                yMEd{
-                    M{"y-MM-dd G, E – y-MM-dd G, E"}
-                    d{"y-MM-dd G, E – y-MM-dd G, E"}
-                    y{"y-MM-dd G, E – y-MM-dd G, E"}
-                }
-                yMMM{
-                    M{"y MMM–MMM G"}
-                    y{"y-MM – y-MM G"}
-                }
-                yMMMEd{
-                    M{"y-MM-dd G, E – y-MM-dd G, E"}
-                    d{"y-MM-dd G, E – y-MM-dd G, E"}
-                    y{"y-MM-dd G, E – y-MM-dd G, E"}
-                }
-                yMMMM{
-                    M{"y LLLL – y LLLL G"}
-                    y{"y LLLL – y LLLL G"}
-                }
-                yMMMd{
-                    M{"y-MM-dd – MM-d G"}
-                    d{"y 'm'. MMM d 'd'.–d 'd'. G"}
-                    y{"y-MM-dd – y-MM-dd G"}
-                }
-                yMd{
-                    M{"y-MM-dd– y-MM-dd G"}
-                    d{"y-MM-dd–y-MM-dd G"}
-                    y{"y-MM-dd – y-MM-dd G"}
-                }
-            }
-        }
-        gregorian{
-            AmPmMarkers{
-                "priešpiet",
-                "popiet",
-            }
-            AmPmMarkersAbbr{
-                "priešpiet",
-                "popiet",
-            }
-            AmPmMarkersNarrow{
-                "pr. p.",
-                "pop.",
-            }
-            DateTimePatterns{
-                "HH:mm:ss zzzz",
-                "HH:mm:ss z",
-                "HH:mm:ss",
-                "HH:mm",
-                "y 'm'. MMMM d 'd'., EEEE",
-                "y 'm'. MMMM d 'd'.",
-                "y-MM-dd",
-                "y-MM-dd",
-                "{1} {0}",
-                "{1} {0}",
-                "{1} {0}",
-                "{1} {0}",
-                "{1} {0}",
-            }
-            DateTimeSkeletons{
-                "HHmmsszzzz",
-                "HHmmssz",
-                "HHmmss",
-                "HHmm",
-                "yMMMMEEEEd",
-                "yMMMMd",
-                "yMMdd",
-                "yMMdd",
-            }
-            appendItems{
-                Timezone{"{0} {1}"}
-            }
-            availableFormats{
-                Bh{"h B"}
-                Bhm{"h:mm B"}
-                Bhms{"h:mm:ss B"}
-                E{"ccc"}
-                EBhm{"h:mm B, E"}
-                EBhms{"h:mm:ss B, E"}
-                EHm{"HH:mm, E"}
-                EHms{"HH:mm:ss, E"}
-                Ed{"d, E"}
-=======
->>>>>>> 626889fb
                 Ehm{"hh:mm a, E"}
                 Ehms{"hh:mm:ss a, E"}
                 Gy{"y 'm'. G"}
@@ -1272,12 +591,6 @@
                 GyMMMMd{"y 'm'. G MMMM d 'd'."}
                 GyMMMd{"y-MM-dd G"}
                 GyMd{"y-MM-dd G"}
-<<<<<<< HEAD
-                H{"HH"}
-                Hm{"HH:mm"}
-                Hms{"HH:mm:ss"}
-=======
->>>>>>> 626889fb
                 Hmsv{"HH:mm:ss; v"}
                 Hmv{"HH:mm; v"}
                 M{"MM"}
@@ -1301,13 +614,6 @@
                 hms{"hh:mm:ss a"}
                 hmsv{"hh:mm:ss a; v"}
                 hmv{"hh:mm a; v"}
-<<<<<<< HEAD
-                ms{"mm:ss"}
-                y{"y"}
-                yM{"y-MM"}
-                yMEd{"y-MM-dd, E"}
-=======
->>>>>>> 626889fb
                 yMMM{"y-MM"}
                 yMMMEd{"y-MM-dd, E"}
                 yMMMM{"y 'm'. LLLL"}
@@ -1383,17 +689,7 @@
                         noon{"vidurdienis"}
                     }
                     narrow{
-<<<<<<< HEAD
-                        afternoon1{"diena"}
                         am{"pr. p."}
-                        evening1{"vakaras"}
-                        midnight{"vidurnaktis"}
-                        morning1{"rytas"}
-                        night1{"naktis"}
-                        noon{"vidurdienis"}
-=======
-                        am{"pr. p."}
->>>>>>> 626889fb
                         pm{"pop."}
                     }
                 }
@@ -1428,10 +724,6 @@
                 }
                 Gy{
                     G{"G y – G y"}
-<<<<<<< HEAD
-                    y{"G y–y"}
-=======
->>>>>>> 626889fb
                 }
                 GyM{
                     G{"GGGGG y-MM – GGGGG y-MM"}
@@ -1446,10 +738,6 @@
                 }
                 GyMMM{
                     G{"G y MMM – G y MMM"}
-<<<<<<< HEAD
-                    M{"G y MMM–MMM"}
-=======
->>>>>>> 626889fb
                     y{"G y MMM – y MMM"}
                 }
                 GyMMMEd{
@@ -1461,10 +749,6 @@
                 GyMMMd{
                     G{"G y MMM d – G y MMM d"}
                     M{"G y MMM d – MMM d"}
-<<<<<<< HEAD
-                    d{"G y MMM d–d"}
-=======
->>>>>>> 626889fb
                     y{"G y MMM d – y MMM d"}
                 }
                 GyMd{
@@ -1472,36 +756,10 @@
                     M{"GGGGG y-MM-dd – y-MM-dd"}
                     d{"GGGGG y-MM-dd – y-MM-dd"}
                     y{"GGGGG y-MM-dd – y-MM-dd"}
-<<<<<<< HEAD
-                }
-                H{
-                    H{"HH–HH"}
-                }
-                Hm{
-                    H{"HH:mm–HH:mm"}
-                    m{"HH:mm–HH:mm"}
-                }
-                Hmv{
-                    H{"HH:mm–HH:mm v"}
-                    m{"HH:mm–HH:mm v"}
-                }
-                Hv{
-                    H{"HH–HH v"}
-                }
-                M{
-                    M{"MM–MM"}
-=======
->>>>>>> 626889fb
                 }
                 MEd{
                     M{"MM-dd, E – MM-dd, E"}
                     d{"MM-dd, E – MM-dd, E"}
-<<<<<<< HEAD
-                }
-                MMM{
-                    M{"LLL–LLL"}
-=======
->>>>>>> 626889fb
                 }
                 MMMEd{
                     M{"MMM d, E – MMM d, E"}
@@ -1520,10 +778,6 @@
                 }
                 MMMd{
                     M{"MMM d – MMM d"}
-<<<<<<< HEAD
-                    d{"MMM d–d"}
-=======
->>>>>>> 626889fb
                 }
                 Md{
                     M{"MM-dd – MM-dd"}
@@ -1532,10 +786,6 @@
                 d{
                     d{"dd–dd"}
                 }
-<<<<<<< HEAD
-                fallback{"{0} – {1}"}
-=======
->>>>>>> 626889fb
                 h{
                     a{"h a – h a"}
                     h{"hh–hh a"}
@@ -1553,12 +803,6 @@
                 hv{
                     a{"h a – h a v"}
                     h{"hh–hh a v"}
-<<<<<<< HEAD
-                }
-                y{
-                    y{"y–y"}
-=======
->>>>>>> 626889fb
                 }
                 yM{
                     M{"y-MM – y-MM"}
@@ -1570,10 +814,6 @@
                     y{"y-MM-dd, E – y-MM-dd, E"}
                 }
                 yMMM{
-<<<<<<< HEAD
-                    M{"y MMM–MMM"}
-=======
->>>>>>> 626889fb
                     y{"y MMM – y MMM"}
                 }
                 yMMMEd{
@@ -1586,15 +826,9 @@
                     y{"y LLLL – y LLLL"}
                 }
                 yMMMMEd{
-<<<<<<< HEAD
-                    M{"y MMMM d, E. – MMMM d, E."}
-                    d{"y MMMM d, E – MMMM d, E"}
-                    y{"y MMMM d, E. – y MMMM d, E."}
-=======
                     M{"y MMMM d, E. – MMMM d, E."}
                     d{"y MMMM d, E – MMMM d, E"}
                     y{"y MMMM d, E. – y MMMM d, E."}
->>>>>>> 626889fb
                 }
                 yMMMMd{
                     M{"y MMMM d – MMMM d"}
@@ -1603,301 +837,12 @@
                 }
                 yMMMd{
                     M{"y MMM d – MMM d"}
-<<<<<<< HEAD
-                    d{"y MMM d–d"}
-=======
->>>>>>> 626889fb
                     y{"y MMM d – y MMM d"}
                 }
                 yMd{
                     M{"y-MM-dd – y-MM-dd"}
                     d{"y-MM-dd – y-MM-dd"}
                     y{"y-MM-dd – y-MM-dd"}
-<<<<<<< HEAD
-                }
-            }
-            monthNames{
-                format{
-                    abbreviated{
-                        "saus.",
-                        "vas.",
-                        "kov.",
-                        "bal.",
-                        "geg.",
-                        "birž.",
-                        "liep.",
-                        "rugp.",
-                        "rugs.",
-                        "spal.",
-                        "lapkr.",
-                        "gruod.",
-                    }
-                    narrow{
-                        "S",
-                        "V",
-                        "K",
-                        "B",
-                        "G",
-                        "B",
-                        "L",
-                        "R",
-                        "R",
-                        "S",
-                        "L",
-                        "G",
-                    }
-                    wide{
-                        "sausio",
-                        "vasario",
-                        "kovo",
-                        "balandžio",
-                        "gegužės",
-                        "birželio",
-                        "liepos",
-                        "rugpjūčio",
-                        "rugsėjo",
-                        "spalio",
-                        "lapkričio",
-                        "gruodžio",
-                    }
-                }
-                stand-alone{
-                    abbreviated{
-                        "saus.",
-                        "vas.",
-                        "kov.",
-                        "bal.",
-                        "geg.",
-                        "birž.",
-                        "liep.",
-                        "rugp.",
-                        "rugs.",
-                        "spal.",
-                        "lapkr.",
-                        "gruod.",
-                    }
-                    narrow{
-                        "S",
-                        "V",
-                        "K",
-                        "B",
-                        "G",
-                        "B",
-                        "L",
-                        "R",
-                        "R",
-                        "S",
-                        "L",
-                        "G",
-                    }
-                    wide{
-                        "sausis",
-                        "vasaris",
-                        "kovas",
-                        "balandis",
-                        "gegužė",
-                        "birželis",
-                        "liepa",
-                        "rugpjūtis",
-                        "rugsėjis",
-                        "spalis",
-                        "lapkritis",
-                        "gruodis",
-                    }
-                }
-            }
-            quarters{
-                format{
-                    abbreviated{
-                        "I k.",
-                        "II k.",
-                        "III k.",
-                        "IV k.",
-                    }
-                    narrow{
-                        "1",
-                        "2",
-                        "3",
-                        "4",
-                    }
-                    wide{
-                        "I ketvirtis",
-                        "II ketvirtis",
-                        "III ketvirtis",
-                        "IV ketvirtis",
-                    }
-                }
-                stand-alone{
-                    abbreviated{
-                        "I ketv.",
-                        "II ketv.",
-                        "III ketv.",
-                        "IV ketv.",
-                    }
-                    narrow{
-                        "1",
-                        "2",
-                        "3",
-                        "4",
-                    }
-                    wide{
-                        "I ketvirtis",
-                        "II ketvirtis",
-                        "III ketvirtis",
-                        "IV ketvirtis",
-                    }
-                }
-            }
-        }
-        hebrew{
-            DateTimePatterns{
-                "HH:mm:ss zzzz",
-                "HH:mm:ss z",
-                "HH:mm:ss",
-                "HH:mm",
-                "y MMMM d G, EEEE",
-                "y MMMM d G",
-                "y MMM d G",
-                "y-MM-dd G",
-                "{1} {0}",
-                "{1} {0}",
-                "{1} {0}",
-                "{1} {0}",
-                "{1} {0}",
-            }
-            DateTimeSkeletons{
-                "HHmmsszzzz",
-                "HHmmssz",
-                "HHmmss",
-                "HHmm",
-                "GyMMMMEEEEd",
-                "GyMMMMd",
-                "GyMMMd",
-                "GyMMdd",
-            }
-            eras{
-                abbreviated{
-                    "AM",
-                }
-                narrow{
-                    "AM",
-                }
-                wide{
-                    "AM",
-                }
-            }
-            monthNames{
-                format{
-                    abbreviated{
-                        "Tishri",
-                        "Heshvan",
-                        "Kislev",
-                        "Tevet",
-                        "Shevat",
-                        "Adar I",
-                        "Adar",
-                        "Nisan",
-                        "Iyar",
-                        "Sivan",
-                        "Tamuz",
-                        "Av",
-                        "Elul",
-                        "Adar II",
-                    }
-                    narrow{
-                        "1",
-                        "2",
-                        "3",
-                        "4",
-                        "5",
-                        "6",
-                        "7",
-                        "8",
-                        "9",
-                        "10",
-                        "11",
-                        "12",
-                        "13",
-                        "7",
-                    }
-                    wide{
-                        "Tishri",
-                        "Heshvan",
-                        "Kislev",
-                        "Tevet",
-                        "Shevat",
-                        "Adar I",
-                        "Adar",
-                        "Nisan",
-                        "Iyar",
-                        "Sivan",
-                        "Tamuz",
-                        "Av",
-                        "Elul",
-                        "Adar II",
-                    }
-                }
-                stand-alone{
-                    abbreviated{
-                        "Tishri",
-                        "Heshvan",
-                        "Kislev",
-                        "Tevet",
-                        "Shevat",
-                        "Adar I",
-                        "Adar",
-                        "Nisan",
-                        "Iyar",
-                        "Sivan",
-                        "Tamuz",
-                        "Av",
-                        "Elul",
-                        "Adar II",
-                    }
-                    narrow{
-                        "1",
-                        "2",
-                        "3",
-                        "4",
-                        "5",
-                        "6",
-                        "7",
-                        "8",
-                        "9",
-                        "10",
-                        "11",
-                        "12",
-                        "13",
-                        "7",
-                    }
-                    wide{
-                        "Tishri",
-                        "Heshvan",
-                        "Kislev",
-                        "Tevet",
-                        "Shevat",
-                        "Adar I",
-                        "Adar",
-                        "Nisan",
-                        "Iyar",
-                        "Sivan",
-                        "Tamuz",
-                        "Av",
-                        "Elul",
-                        "Adar II",
-                    }
-                }
-            }
-        }
-        indian{
-            eras{
-                abbreviated{
-                    "Saka",
-                }
-                narrow{
-                    "Saka",
-=======
->>>>>>> 626889fb
                 }
             }
             monthNames{
@@ -3050,44 +1995,6 @@
                 "und",
                 "lt",
             }
-<<<<<<< HEAD
-            surnameFirst{
-                "ko",
-                "vi",
-                "yue",
-                "zh",
-            }
-        }
-        namePattern{
-            givenFirst-long-addressing-informal{"{given} {given2} {surname} {surname2}"}
-            givenFirst-long-referring-formal{"{suffix} {prefix} {given} {given2} {surname} {surname2}"}
-            givenFirst-long-referring-informal{"{given} {given2} {surname} {surname2}"}
-            givenFirst-medium-addressing-informal{"{given} {given2} {surname} {surname2}"}
-            givenFirst-medium-referring-informal{"{given} {given2} {surname} {surname2}"}
-            givenFirst-short-addressing-formal{"{prefix} {given} {given2} {surname} {surname2}"}
-            givenFirst-short-addressing-informal{"{given} {given2} {surname} {surname2}"}
-            givenFirst-short-referring-formal{"{prefix} {given} {given2} {surname} {surname2}"}
-            givenFirst-short-referring-informal{"{given} {given2} {surname} {surname2}"}
-            sorting-long-referring-formal{"{prefix} {surname} {surname2}, {given} {given2}"}
-            sorting-long-referring-informal{"{surname} {surname2}, {given} {given2}"}
-            sorting-medium-referring-formal{"{prefix} {surname} {surname2}, {given} {given2}"}
-            sorting-medium-referring-informal{"{surname} {surname2}, {given} {given2}"}
-            sorting-short-referring-formal{"{prefix} {surname} {surname2}, {given} {given2}"}
-            sorting-short-referring-informal{"{surname} {surname2}, {given} {given2}"}
-            surnameFirst-long-addressing-formal{"{prefix} {surname} {surname2}, {given} {given2}"}
-            surnameFirst-long-addressing-informal{"{surname} {surname2}, {given} {given2}"}
-            surnameFirst-long-referring-formal{"{prefix} {surname} {surname2}, {given} {given2}"}
-            surnameFirst-long-referring-informal{"{surname} {surname2}, {given} {given2}"}
-            surnameFirst-medium-addressing-formal{"{prefix} {surname} {surname2}, {given} {given2}"}
-            surnameFirst-medium-addressing-informal{"{surname} {surname2}, {given} {given2}"}
-            surnameFirst-medium-referring-formal{"{prefix} {surname} {surname2}, {given} {given2}"}
-            surnameFirst-medium-referring-informal{"{surname} {surname2}, {given} {given2}"}
-            surnameFirst-short-addressing-formal{"{surname} {surname2}, {given} {given2}"}
-            surnameFirst-short-addressing-informal{"{surname} {surname2}, {given} {given2}"}
-            surnameFirst-short-referring-formal{"{surname} {surname2}, {given} {given2}"}
-            surnameFirst-short-referring-informal{"{surname} {surname2}, {given} {given2}"}
-        }
-=======
         }
         namePattern{
             givenFirst-long-addressing-informal{"{given} {given2} {surname} {surname2}"}
@@ -3125,6 +2032,5 @@
         parameterDefault{
             formality{"informal"}
         }
->>>>>>> 626889fb
     }
 }