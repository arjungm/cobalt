﻿// © 2016 and later: Unicode, Inc. and others.
// License & terms of use: http://www.unicode.org/copyright.html
// Generated using tools/cldr/cldr-to-icu/build-icu-data.xml
ga{
    AuxExemplarCharacters{"[å ḃ ċ ḋ ḟ ġ j k ṁ ṗ q ṡ ṫ v w x y z]"}
    ExemplarCharacters{"[aá b c d eé f g h ií l m n oó p r s t uú]"}
    ExemplarCharactersIndex{"[A B C D E F G H I J K L M N O P Q R S T U V W X Y Z]"}
    ExemplarCharactersPunctuation{"[\\- ‐‑ – — , ; \\: ! ? . … '‘’ \u0022“” ( ) \\[ \\] § @ * / \\& # † ‡ ′ ″]"}
    NumberElements{
        latn{
            miscPatterns{
                atLeast{"{0}+"}
            }
            patterns{
                accountingFormat{"¤#,##0.00;(¤#,##0.00)"}
                accountingFormat%alphaNextToNumber{"¤ #,##0.00;(¤ #,##0.00)"}
                accountingFormat%noCurrency{"#,##0.00;(#,##0.00)"}
                currencyFormat{"¤#,##0.00"}
<<<<<<< HEAD
                currencyPatternAppendISO{"{0} ¤¤"}
                percentFormat{"#,##0%"}
                scientificFormat{"#E0"}
=======
>>>>>>> 626889fb
            }
            patternsLong{
                decimalFormat{
                    1000{
                        few{"0 mhíle"}
                        many{"0 míle"}
                        one{"0 mhíle"}
                        other{"0 míle"}
                        two{"0 mhíle"}
                    }
                    10000{
                        few{"00 míle"}
                        many{"00 míle"}
                        one{"00 míle"}
                        other{"00 míle"}
                        two{"00 míle"}
                    }
                    100000{
                        few{"000 míle"}
                        many{"000 míle"}
                        one{"000 míle"}
                        other{"000 míle"}
                        two{"000 míle"}
                    }
                    1000000{
                        few{"0 mhilliún"}
                        many{"0 milliún"}
                        one{"0 mhilliún"}
                        other{"0 milliún"}
                        two{"0 mhilliún"}
                    }
                    10000000{
                        few{"00 milliún"}
                        many{"00 milliún"}
                        one{"00 milliún"}
                        other{"00 milliún"}
                        two{"00 milliún"}
                    }
                    100000000{
                        few{"000 milliún"}
                        many{"000 milliún"}
                        one{"000 milliún"}
                        other{"000 milliún"}
                        two{"000 milliún"}
                    }
                    1000000000{
                        few{"0 bhilliún"}
                        many{"0 mbilliún"}
                        one{"0 bhilliún"}
                        other{"0 billiún"}
                        two{"0 bhilliún"}
                    }
                    10000000000{
                        few{"00 billiún"}
                        many{"00 mbilliún"}
                        one{"00 billiún"}
                        other{"00 billiún"}
                        two{"00 billiún"}
                    }
                    100000000000{
                        few{"000 billiún"}
                        many{"000 billiún"}
                        one{"000 billiún"}
                        other{"000 billiún"}
                        two{"000 billiún"}
                    }
                    1000000000000{
                        few{"0 thrilliún"}
                        many{"0 dtrilliún"}
                        one{"0 trilliún"}
                        other{"0 trilliún"}
                        two{"0 thrilliún"}
                    }
                    10000000000000{
                        few{"00 trilliún"}
                        many{"00 dtrilliún"}
                        one{"00 trilliún"}
                        other{"00 trilliún"}
                        two{"00 trilliún"}
                    }
                    100000000000000{
                        few{"000 trilliún"}
                        many{"000 trilliún"}
                        one{"000 trilliún"}
                        other{"000 trilliún"}
                        two{"000 trilliún"}
                    }
                }
            }
            patternsShort{
                currencyFormat{
                    1000{
                        few{"¤0k"}
                        many{"¤0k"}
                        one{"¤0k"}
                        other{"¤0k"}
                        two{"¤0k"}
                    }
                    10000{
                        few{"¤00k"}
                        many{"¤00k"}
                        one{"¤00k"}
                        other{"¤00k"}
                        two{"¤00k"}
                    }
                    100000{
                        few{"¤000k"}
                        many{"¤000k"}
                        one{"¤000k"}
                        other{"¤000k"}
                        two{"¤000k"}
                    }
                    1000000{
                        few{"¤0M"}
                        many{"¤0M"}
                        one{"¤0M"}
                        other{"¤0M"}
                        two{"¤0M"}
                    }
                    10000000{
                        few{"¤00M"}
                        many{"¤00M"}
                        one{"¤00M"}
                        other{"¤00M"}
                        two{"¤00M"}
                    }
                    100000000{
                        few{"¤000M"}
                        many{"¤000M"}
                        one{"¤000M"}
                        other{"¤000M"}
                        two{"¤000M"}
                    }
                    1000000000{
                        few{"¤0B"}
                        many{"¤0B"}
                        one{"¤0B"}
                        other{"¤0B"}
                        two{"¤0B"}
                    }
                    10000000000{
                        few{"¤00B"}
                        many{"¤00B"}
                        one{"¤00B"}
                        other{"¤00B"}
                        two{"¤00B"}
                    }
                    100000000000{
                        few{"¤000B"}
                        many{"¤000B"}
                        one{"¤000B"}
                        other{"¤000B"}
                        two{"¤000B"}
                    }
                    1000000000000{
                        few{"¤0T"}
                        many{"¤0T"}
                        one{"¤0T"}
                        other{"¤0T"}
                        two{"¤0T"}
                    }
                    10000000000000{
                        few{"¤00T"}
                        many{"¤00T"}
                        one{"¤00T"}
                        other{"¤00T"}
                        two{"¤00T"}
                    }
                    100000000000000{
                        few{"¤000T"}
                        many{"¤000T"}
                        one{"¤000T"}
                        other{"¤000T"}
                        two{"¤000T"}
                    }
                }
                currencyFormat%alphaNextToNumber{
                    1000{
                        few{"¤0K"}
                        many{"¤0K"}
                        one{"¤ 0K"}
                        other{"¤ 0K"}
                        two{"¤0K"}
                    }
                    10000{
                        few{"¤00K"}
                        many{"¤00K"}
                        one{"¤ 00K"}
                        other{"¤ 00K"}
                        two{"¤00K"}
                    }
                    100000{
                        few{"¤000K"}
                        many{"¤000K"}
                        one{"¤ 000K"}
                        other{"¤ 000K"}
                        two{"¤000K"}
                    }
                    1000000{
                        few{"¤0M"}
                        many{"¤0M"}
                        one{"¤ 0M"}
                        other{"¤ 0M"}
                        two{"¤0M"}
                    }
                    10000000{
                        few{"¤00M"}
                        many{"¤00M"}
                        one{"¤ 00M"}
                        other{"¤ 00M"}
                        two{"¤00M"}
                    }
                    100000000{
                        few{"¤000M"}
                        many{"¤000M"}
                        one{"¤ 000M"}
                        other{"¤ 000M"}
                        two{"¤000M"}
                    }
                    1000000000{
                        few{"¤0B"}
                        many{"¤0B"}
                        one{"¤ 0B"}
                        other{"¤ 0B"}
                        two{"¤0B"}
                    }
                    10000000000{
                        few{"¤00B"}
                        many{"¤00B"}
                        one{"¤ 00B"}
                        other{"¤ 00B"}
                        two{"¤00B"}
                    }
                    100000000000{
                        few{"¤000B"}
                        many{"¤000B"}
                        one{"¤ 000B"}
                        other{"¤ 000B"}
                        two{"¤000B"}
                    }
                    1000000000000{
                        few{"¤0T"}
                        many{"¤0T"}
                        one{"¤ 0T"}
                        other{"¤ 0T"}
                        two{"¤0T"}
                    }
                    10000000000000{
                        few{"¤00T"}
                        many{"¤00T"}
                        one{"¤ 00T"}
                        other{"¤ 00T"}
                        two{"¤00T"}
                    }
                    100000000000000{
                        few{"¤000T"}
                        many{"¤000T"}
                        one{"¤ 000T"}
                        other{"¤ 000T"}
                        two{"¤000T"}
                    }
                }
                decimalFormat{
                    1000{
                        one{"0k"}
                        other{"0k"}
                    }
                    10000{
                        one{"00k"}
                        other{"00k"}
                    }
                    100000{
                        one{"000k"}
                        other{"000k"}
                    }
                    1000000000{
                        one{"0B"}
                        other{"0B"}
                    }
                    10000000000{
                        one{"00B"}
                        other{"00B"}
                    }
                    100000000000{
                        one{"000B"}
                        other{"000B"}
                    }
                }
            }
            symbols{
<<<<<<< HEAD
                exponential{"E"}
                group{","}
                infinity{"∞"}
=======
>>>>>>> 626889fb
                nan{"Nuimh"}
            }
        }
        minimalPairs{
            ordinal{
                one{"Glac an {0}ú chasadh ar dheis."}
                other{"Glac an {0}ú casadh ar dheis."}
            }
            plural{
                few{"{0} cinn, {0} huaire, {0} chat, {0} éan, {0} bhróg"}
                many{"{0} gcinn, {0} n-uaire, {0} gcat, {0} n-éan, {0} mbróg"}
                one{"{0} cheann, {0} uair, {0} chat, {0} éan, {0} bhróg"}
                other{"{0} ceann, {0} uair, {0} cat, {0} éan, {0} bróg"}
                two{"{0} cheann, {0} uair, {0} chat, {0} éan, {0} bhróig"}
            }
        }
    }
    calendar{
        buddhist{
<<<<<<< HEAD
            DateTimePatterns{
                "HH:mm:ss zzzz",
                "HH:mm:ss z",
                "HH:mm:ss",
                "HH:mm",
                "EEEE d MMMM y G",
                "d MMMM y G",
                "d MMM y G",
                "dd/MM/y GGGGG",
                "{1} {0}",
                "{1} {0}",
                "{1} {0}",
                "{1} {0}",
                "{1} {0}",
            }
            DateTimeSkeletons{
                "HHmmsszzzz",
                "HHmmssz",
                "HHmmss",
                "HHmm",
                "GyMMMMEEEEd",
                "GyMMMMd",
                "GyMMMd",
                "GGGGGyMMdd",
            }
            availableFormats{
                E{"ccc"}
                Ed{"E d"}
                Gy{"y G"}
                GyMMM{"MMM y G"}
                GyMMMEd{"E d MMM y G"}
                GyMMMd{"d MMM y G"}
                M{"LL"}
                MEd{"E dd/MM"}
                MMM{"LLL"}
                MMMEd{"E d MMM"}
                MMMMd{"d MMMM"}
                MMMd{"d MMM"}
                Md{"dd/MM"}
                d{"d"}
                y{"y G"}
                yyyy{"y G"}
                yyyyM{"MM/y GGGGG"}
                yyyyMEd{"E dd/MM/y GGGGG"}
                yyyyMMM{"MMM y G"}
                yyyyMMMEd{"E d MMM y G"}
                yyyyMMMM{"MMMM y G"}
                yyyyMMMd{"d MMM y G"}
                yyyyMd{"dd/MM/y GGGGG"}
                yyyyQQQ{"QQQ y G"}
                yyyyQQQQ{"QQQQ y G"}
            }
=======
>>>>>>> 626889fb
            eras{
                abbreviated{
                    "RB",
                }
            }
            intervalFormats{
<<<<<<< HEAD
                H{
                    H{"HH – HH"}
                }
                Hm{
                    H{"HH:mm – HH:mm"}
                    m{"HH:mm – HH:mm"}
                }
                Hmv{
                    H{"HH:mm – HH:mm v"}
                    m{"HH:mm – HH:mm v"}
                }
                Hv{
                    H{"HH – HH v"}
                }
                M{
                    M{"MM – MM"}
                }
                MEd{
                    M{"E dd/MM – E dd/MM"}
                    d{"E dd/MM – E dd/MM"}
                }
                MMM{
                    M{"MMM – MMM"}
                }
                MMMEd{
                    M{"E d MMM – E d MMM"}
                    d{"E d MMM – E d MMM"}
                }
                MMMd{
                    M{"d MMM – d MMM"}
                    d{"d – d MMM"}
                }
                Md{
                    M{"dd/MM – dd/MM"}
                    d{"dd/MM – dd/MM"}
                }
                d{
                    d{"d – d"}
                }
                fallback{"{0} – {1}"}
                h{
                    a{"h a – h a"}
                    h{"h – h a"}
                }
                hm{
                    a{"h:mm a – h:mm a"}
                    h{"h:mm – h:mm a"}
                    m{"h:mm – h:mm a"}
                }
                hmv{
                    a{"h:mm a – h:mm a v"}
                    h{"h:mm – h:mm a v"}
                    m{"h:mm – h:mm a v"}
                }
                hv{
                    a{"h a – h a v"}
                    h{"h – h a v"}
                }
                y{
                    y{"y – y G"}
                }
                yM{
                    M{"MM/y – MM/y GGGGG"}
                    y{"MM/y – MM/y GGGGG"}
                }
                yMEd{
                    M{"E dd/MM/y – E dd/MM/y GGGGG"}
                    d{"E dd/MM/y – E dd/MM/y GGGGG"}
                    y{"E dd/MM/y – E dd/MM/y GGGGG"}
                }
                yMMM{
                    M{"MMM – MMM y G"}
                    y{"MMM y – MMM y G"}
                }
                yMMMEd{
                    M{"E d MMM – E d MMM y G"}
                    d{"E d MMM – E d MMM y G"}
                    y{"E d MMM y – E d MMM y G"}
                }
                yMMMM{
                    M{"MMMM – MMMM y G"}
                    y{"MMMM y – MMMM y G"}
                }
                yMMMd{
                    M{"d MMM – d MMM y G"}
                    d{"d – d MMM y G"}
                    y{"d MMM y – d MMM y G"}
                }
                yMd{
                    M{"dd/MM/y – dd/MM/y GGGGG"}
                    d{"dd/MM/y – dd/MM/y GGGGG"}
                    y{"dd/MM/y – dd/MM/y GGGGG"}
=======
                h{
                    h{"h – h a"}
>>>>>>> 626889fb
                }
            }
        }
        generic{
            DateTimePatterns{
                "HH:mm:ss zzzz",
                "HH:mm:ss z",
                "HH:mm:ss",
                "HH:mm",
                "EEEE d MMMM y G",
                "d MMMM y G",
                "d MMM y G",
                "dd/MM/y GGGGG",
                "{1} {0}",
                "{1} {0}",
                "{1} {0}",
                "{1} {0}",
                "{1} {0}",
            }
            DateTimePatterns%atTime{
                "{1} 'ag' {0}",
                "{1} 'ag' {0}",
                "{1}, {0}",
                "{1}, {0}",
            }
<<<<<<< HEAD
            DateTimeSkeletons{
                "HHmmsszzzz",
                "HHmmssz",
                "HHmmss",
                "HHmm",
                "GyMMMMEEEEd",
                "GyMMMMd",
                "GyMMMd",
                "GGGGGyMMdd",
            }
=======
>>>>>>> 626889fb
            availableFormats{
                Ed{"E d"}
                Ehm{"E h:mm a"}
                Ehms{"E h:mm:ss a"}
                Gy{"y G"}
                GyMMM{"MMM y G"}
                GyMMMEd{"E d MMM y G"}
                GyMMMd{"d MMM y G"}
                M{"LL"}
                MEd{"E dd/MM"}
                MMMEd{"E d MMM"}
                MMMMd{"d MMMM"}
                MMMd{"d MMM"}
                Md{"dd/MM"}
<<<<<<< HEAD
                d{"d"}
                h{"h a"}
                hm{"h:mm a"}
                hms{"h:mm:ss a"}
                ms{"mm:ss"}
=======
                h{"h a"}
                hm{"h:mm a"}
                hms{"h:mm:ss a"}
>>>>>>> 626889fb
                y{"y G"}
                yyyy{"y G"}
                yyyyM{"MM/y GGGGG"}
                yyyyMEd{"E dd/MM/y GGGGG"}
                yyyyMMM{"MMM y G"}
                yyyyMMMEd{"E d MMM y G"}
                yyyyMMMM{"MMMM y G"}
                yyyyMMMd{"d MMM y G"}
                yyyyMd{"dd/MM/y GGGGG"}
                yyyyQQQ{"QQQ y G"}
                yyyyQQQQ{"QQQQ y G"}
            }
            intervalFormats{
                Bh{
                    B{"h B – h B"}
                    h{"h – h B"}
                }
                Bhm{
                    B{"h:mm B – h:mm B"}
                    h{"h:mm – h:mm B"}
                    m{"h:mm – h:mm B"}
                }
                Gy{
                    G{"y G – y G"}
                    y{"y – y G"}
                }
                GyM{
                    G{"MM/y GGGGG – MM/y GGGGG"}
                }
                GyMMM{
                    G{"MMM y G – MMM y G"}
                    M{"MMM – MMM y G"}
                    y{"MMM y – MMM y G"}
                }
                H{
                    H{"HH – HH"}
                }
                Hm{
                    H{"HH:mm – HH:mm"}
                    m{"HH:mm – HH:mm"}
                }
                Hmv{
                    H{"HH:mm – HH:mm v"}
                    m{"HH:mm – HH:mm v"}
                }
                Hv{
                    H{"HH – HH v"}
                }
                M{
                    M{"MM – MM"}
                }
                MEd{
                    M{"E dd/MM – E dd/MM"}
                    d{"E dd/MM – E dd/MM"}
                }
                MMM{
                    M{"MMM – MMM"}
                }
                MMMEd{
                    M{"E d MMM – E d MMM"}
                    d{"E d MMM – E d MMM"}
                }
                MMMd{
                    M{"d MMM – d MMM"}
                    d{"d – d MMM"}
                }
                Md{
                    M{"dd/MM – dd/MM"}
                    d{"dd/MM – dd/MM"}
                }
                d{
                    d{"d – d"}
                }
<<<<<<< HEAD
                fallback{"{0} – {1}"}
=======
>>>>>>> 626889fb
                h{
                    a{"h a – h a"}
                    h{"h–h a"}
                }
                hm{
                    a{"h:mm a – h:mm a"}
                    h{"h:mm – h:mm a"}
                    m{"h:mm – h:mm a"}
                }
                hmv{
                    a{"h:mm a – h:mm a v"}
                    h{"h:mm – h:mm a v"}
                    m{"h:mm – h:mm a v"}
                }
                hv{
                    a{"h a – h a v"}
                    h{"h – h a v"}
                }
                y{
                    y{"y – y G"}
                }
                yM{
                    M{"MM/y – MM/y GGGGG"}
                    y{"MM/y – MM/y GGGGG"}
                }
                yMEd{
                    M{"E dd/MM/y – E dd/MM/y GGGGG"}
                    d{"E dd/MM/y – E dd/MM/y GGGGG"}
                    y{"E dd/MM/y – E dd/MM/y GGGGG"}
                }
                yMMM{
                    M{"MMM – MMM y G"}
                    y{"MMM y – MMM y G"}
                }
                yMMMEd{
                    M{"E d MMM – E d MMM y G"}
                    d{"E d MMM – E d MMM y G"}
                    y{"E d MMM y – E d MMM y G"}
                }
                yMMMM{
                    M{"MMMM – MMMM y G"}
                    y{"MMMM y – MMMM y G"}
                }
                yMMMd{
                    M{"d MMM – d MMM y G"}
                    d{"d – d MMM y G"}
                    y{"d MMM y – d MMM y G"}
                }
                yMd{
                    M{"dd/MM/y – dd/MM/y GGGGG"}
                    d{"dd/MM/y – dd/MM/y GGGGG"}
                    y{"dd/MM/y – dd/MM/y GGGGG"}
                }
            }
        }
        gregorian{
            AmPmMarkersAbbr{
                "r.n.",
                "i.n.",
            }
            DateTimePatterns{
                "HH:mm:ss zzzz",
                "HH:mm:ss z",
                "HH:mm:ss",
                "HH:mm",
                "EEEE d MMMM y",
                "d MMMM y",
                "d MMM y",
                "dd/MM/y",
                "{1} {0}",
                "{1} {0}",
                "{1} {0}",
                "{1} {0}",
                "{1} {0}",
            }
            DateTimePatterns%atTime{
                "{1} 'ag' {0}",
                "{1} 'ag' {0}",
                "{1}, {0}",
                "{1}, {0}",
<<<<<<< HEAD
            }
            DateTimeSkeletons{
                "HHmmsszzzz",
                "HHmmssz",
                "HHmmss",
                "HHmm",
                "yMMMMEEEEd",
                "yMMMMd",
                "yMMMd",
                "yMMdd",
            }
            appendItems{
                Timezone{"{0} {1}"}
=======
>>>>>>> 626889fb
            }
            availableFormats{
                Ed{"E d"}
                Ehm{"E h:mm a"}
                Ehms{"E h:mm:ss a"}
                Gy{"y G"}
                GyMMM{"MMM y G"}
                GyMMMEd{"E d MMM y G"}
                GyMMMd{"d MMM y G"}
                GyMd{"dd/MM/y GGGGG"}
<<<<<<< HEAD
                H{"HH"}
                Hm{"HH:mm"}
                Hms{"HH:mm:ss"}
                Hmsv{"HH:mm:ss v"}
                Hmv{"HH:mm v"}
=======
>>>>>>> 626889fb
                M{"LL"}
                MEd{"E dd/MM"}
                MMMEd{"E d MMM"}
                MMMMW{
                    few{"'seachtain' 'a' W 'i' MMMM"}
                    many{"'seachtain' 'a' W 'i' MMMM"}
                    one{"'seachtain' 'a' W 'i' MMMM"}
                    other{"'seachtain' 'a' W 'i' MMMM"}
                    two{"'seachtain' 'a' W 'i' MMMM"}
                }
                MMMMd{"d MMMM"}
                MMMd{"d MMM"}
                Md{"dd/MM"}
<<<<<<< HEAD
                d{"d"}
=======
>>>>>>> 626889fb
                h{"h a"}
                hm{"h:mm a"}
                hms{"h:mm:ss a"}
                hmsv{"h:mm:ss a v"}
                hmv{"h:mm a v"}
<<<<<<< HEAD
                ms{"mm:ss"}
                y{"y"}
=======
>>>>>>> 626889fb
                yM{"MM/y"}
                yMEd{"E dd/MM/y"}
                yMMM{"MMM y"}
                yMMMEd{"E d MMM y"}
                yMMMM{"MMMM y"}
                yMMMd{"d MMM y"}
                yMd{"dd/MM/y"}
                yQQQ{"QQQ y"}
                yQQQQ{"QQQQ y"}
                yw{
                    few{"'seachtain' 'a' w 'in' Y"}
                    many{"'seachtain' 'a' w 'in' Y"}
                    one{"'seachtain' 'a' w 'in' Y"}
                    other{"'seachtain' 'a' w 'in' Y"}
                    two{"'seachtain' 'a' w 'in' Y"}
                }
            }
            dayNames{
                format{
                    abbreviated{
                        "Domh",
                        "Luan",
                        "Máirt",
                        "Céad",
                        "Déar",
                        "Aoine",
                        "Sath",
                    }
                    short{
                        "Do",
                        "Lu",
                        "Má",
                        "Cé",
                        "Dé",
                        "Ao",
                        "Sa",
                    }
                    wide{
                        "Dé Domhnaigh",
                        "Dé Luain",
                        "Dé Máirt",
                        "Dé Céadaoin",
                        "Déardaoin",
                        "Dé hAoine",
                        "Dé Sathairn",
                    }
                }
                stand-alone{
                    narrow{
                        "D",
                        "L",
                        "M",
                        "C",
                        "D",
                        "A",
                        "S",
                    }
                }
            }
            eras{
                abbreviated{
                    "RC",
                    "AD",
                }
                abbreviated%variant{
                    "RCR",
                    "CR",
                }
                wide{
                    "Roimh Chríost",
                    "Anno Domini",
                }
                wide%variant{
                    "Roimh Chomh-Ré",
                    "Comh-Ré",
                }
            }
            intervalFormats{
                Bh{
                    B{"h B – h B"}
                    h{"h – h B"}
                }
                Bhm{
                    B{"h:mm B – h:mm B"}
                    h{"h:mm – h:mm B"}
                    m{"h:mm – h:mm B"}
                }
                H{
                    H{"HH – HH"}
                }
                Hm{
                    H{"HH:mm – HH:mm"}
                    m{"HH:mm – HH:mm"}
                }
                Hmv{
                    H{"HH:mm – HH:mm v"}
                    m{"HH:mm – HH:mm v"}
                }
                Hv{
                    H{"HH – HH v"}
                }
                M{
                    M{"MM – MM"}
                }
                MEd{
                    M{"E dd/MM – E dd/MM"}
                    d{"E dd/MM – E dd/MM"}
                }
                MMM{
                    M{"MMM – MMM"}
                }
                MMMEd{
                    M{"E d MMM – E d MMM"}
                    d{"E d MMM – E d MMM"}
                }
                MMMd{
                    M{"d MMM – d MMM"}
                    d{"d – d MMM"}
                }
                Md{
                    M{"dd/MM – dd/MM"}
                    d{"dd/MM – dd/MM"}
                }
                d{
                    d{"d – d"}
                }
<<<<<<< HEAD
                fallback{"{0} – {1}"}
=======
>>>>>>> 626889fb
                h{
                    a{"h a – h a"}
                    h{"h – h a"}
                }
                hm{
                    a{"h:mm a – h:mm a"}
                    h{"h:mm – h:mm a"}
                    m{"h:mm – h:mm a"}
                }
                hmv{
                    a{"h:mm a – h:mm a v"}
                    h{"h:mm – h:mm a v"}
                    m{"h:mm – h:mm a v"}
                }
                hv{
                    a{"h a – h a v"}
                    h{"h – h a v"}
                }
                y{
                    y{"y – y"}
                }
                yM{
                    M{"MM/y – MM/y"}
                    y{"MM/y – MM/y"}
                }
                yMEd{
                    M{"E dd/MM/y – E dd/MM/y"}
                    d{"E dd/MM/y – E dd/MM/y"}
                    y{"E dd/MM/y – E dd/MM/y"}
                }
                yMMM{
                    M{"MMM – MMM y"}
                    y{"MMM y – MMM y"}
                }
                yMMMEd{
                    M{"E d MMM – E d MMM y"}
                    d{"E d MMM – E d MMM y"}
                    y{"E d MMM y – E d MMM y"}
                }
                yMMMM{
                    M{"MMMM – MMMM y"}
                    y{"MMMM y – MMMM y"}
                }
                yMMMd{
                    M{"d MMM – d MMM y"}
                    d{"d – d MMM y"}
                    y{"d MMM y – d MMM y"}
                }
                yMd{
                    M{"dd/MM/y – dd/MM/y"}
                    d{"dd/MM/y – dd/MM/y"}
                    y{"dd/MM/y – dd/MM/y"}
                }
            }
            monthNames{
                format{
                    abbreviated{
                        "Ean",
                        "Feabh",
                        "Márta",
                        "Aib",
                        "Beal",
                        "Meith",
                        "Iúil",
                        "Lún",
                        "MFómh",
                        "DFómh",
                        "Samh",
                        "Noll",
                    }
                    wide{
                        "Eanáir",
                        "Feabhra",
                        "Márta",
                        "Aibreán",
                        "Bealtaine",
                        "Meitheamh",
                        "Iúil",
                        "Lúnasa",
                        "Meán Fómhair",
                        "Deireadh Fómhair",
                        "Samhain",
                        "Nollaig",
                    }
                }
                stand-alone{
                    narrow{
                        "E",
                        "F",
                        "M",
                        "A",
                        "B",
                        "M",
                        "I",
                        "L",
                        "M",
                        "D",
                        "S",
                        "N",
                    }
                }
            }
            quarters{
                format{
                    abbreviated{
                        "R1",
                        "R2",
                        "R3",
                        "R4",
                    }
                    wide{
                        "1ú ráithe",
                        "2ú ráithe",
                        "3ú ráithe",
                        "4ú ráithe",
                    }
                }
            }
        }
    }
    characterLabel{
        activities{"gníomhaíocht"}
        african_scripts{"script na hAfraice"}
        american_scripts{"script Mheiriceánach"}
        animal{"ainmhí"}
        animals_nature{"ainmhí nó an nádúr"}
        arrows{"saighead"}
        body{"corp"}
        box_drawing{"líníocht boscaí"}
        braille{"Braille"}
        building{"foirgneamh"}
        bullets_stars{"urchar nó réalta"}
        consonantal_jamo{"seamó consanta"}
        currency_symbols{"siombail airgeadra"}
        dash_connector{"dais nó nascóir"}
<<<<<<< HEAD
        digits{"digit"}
=======
>>>>>>> 626889fb
        dingbats{"smísteog"}
        divination_symbols{"siombail na fáistine"}
        downwards_arrows{"saighead síos"}
        downwards_upwards_arrows{"saighead síos suas"}
        east_asian_scripts{"script na hÁise Thoir"}
<<<<<<< HEAD
        emoji{"emoji"}
=======
>>>>>>> 626889fb
        european_scripts{"script na hEorpa"}
        female{"baineann"}
        flag{"bratach"}
        flags{"bratacha"}
        food_drink{"bia agus deoch"}
        format{"formáid"}
        format_whitespace{"formáid agus spás bán"}
        full_width_form_variant{"leagan lánleithid"}
        geometric_shapes{"cruth geoiméadrach"}
        half_width_form_variant{"leagan leathleithid"}
        han_characters{"carachtar Han"}
        han_radicals{"fréamh Han"}
        hanja{"Hanaí"}
        hanzi_simplified{"Hansaí (Simplithe)"}
        hanzi_traditional{"Hansaí (Traidisiúnta)"}
        heart{"croí"}
        historic_scripts{"script stairiúil"}
        ideographic_desc_characters{"carachtar tuairiscithe idéagrafach"}
        japanese_kana{"Kana Seapánach"}
        kanbun{"Kanbun"}
        kanji{"Ceansaí"}
        keycap{"caipín eochrach"}
        leftwards_arrows{"saighead chlé"}
        leftwards_rightwards_arrows{"saighead chlé dheas"}
        letterlike_symbols{"siombail cosúil le litir"}
        limited_use{"neamhfhorleathan"}
        male{"fireann"}
        math_symbols{"siombail mhata"}
        middle_eastern_scripts{"script an Mheánoirthir"}
        miscellaneous{"éagsúil"}
        modern_scripts{"script nua-aimseartha"}
        modifier{"mionathraitheoir"}
        musical_symbols{"siombail cheoil"}
        nature{"dúlra"}
        nonspacing{"neamhspásáil"}
        numbers{"uimhreacha"}
        objects{"Nithe"}
        other{"eile"}
        paired{"péireáilte"}
        person{"duine"}
        phonetic_alphabet{"aibítir foghraíochta"}
        pictographs{"picteagraf"}
        place{"áit"}
        plant{"planda"}
        punctuation{"poncaíocht"}
        rightwards_arrows{"saighead dheas"}
        sign_standard_symbols{"comhartha nó siombail"}
        small_form_variant{"leaganacha beaga"}
        smiley{"straoiseog"}
        smileys_people{"straoiseog nó duine"}
        south_asian_scripts{"script na hÁise Theas"}
        southeast_asian_scripts{"script na hÁise Thoir Theas"}
        spacing{"spásáil"}
        sport{"spórt"}
        symbols{"siombail"}
        technical_symbols{"siombail theicniúil"}
        tone_marks{"comhartha toin"}
        travel{"taisteal"}
        travel_places{"taisteal nó áit"}
        upwards_arrows{"saigheada suas"}
        variant_forms{"Foirmeacha Malartacha"}
        vocalic_jamo{"seamó guthach"}
        weather{"aimsir"}
        western_asian_scripts{"script na hÁise Thiar"}
        whitespace{"spás bán"}
    }
    fields{
        day{
            dn{"lá"}
            relative{
                "-1"{"inné"}
                "-2"{"arú inné"}
                "0"{"inniu"}
                "1"{"amárach"}
                "2"{"arú amárach"}
            }
            relativeTime{
                future{
                    few{"i gceann {0} lá"}
                    many{"i gceann {0} lá"}
                    one{"i gceann {0} lá"}
                    other{"i gceann {0} lá"}
                    two{"i gceann {0} lá"}
                }
                past{
                    few{"{0} lá ó shin"}
                    many{"{0} lá ó shin"}
                    one{"{0} lá ó shin"}
                    other{"{0} lá ó shin"}
                    two{"{0} lá ó shin"}
                }
            }
        }
        day-narrow{
<<<<<<< HEAD
            relative{
                "-1"{"inné"}
                "-2"{"arú inné"}
                "0"{"inniu"}
                "1"{"amárach"}
                "2"{"arú amárach"}
            }
=======
>>>>>>> 626889fb
            relativeTime{
                future{
                    few{"+{0} lá"}
                    many{"+{0} lá"}
                    one{"+{0} lá"}
                    other{"+{0} lá"}
                    two{"+{0} lá"}
                }
                past{
                    few{"-{0} lá"}
                    many{"-{0} lá"}
                    one{"-{0} lá"}
                    other{"-{0} lá"}
                    two{"-{0} lá"}
                }
            }
        }
<<<<<<< HEAD
        day-short{
            relative{
                "-1"{"inné"}
                "-2"{"arú inné"}
                "0"{"inniu"}
                "1"{"amárach"}
                "2"{"arú amárach"}
            }
            relativeTime{
                future{
                    few{"i gceann {0} lá"}
                    many{"i gceann {0} lá"}
                    one{"i gceann {0} lá"}
                    other{"i gceann {0} lá"}
                    two{"i gceann {0} lá"}
                }
                past{
                    few{"{0} lá ó shin"}
                    many{"{0} lá ó shin"}
                    one{"{0} lá ó shin"}
                    other{"{0} lá ó shin"}
                    two{"{0} lá ó shin"}
                }
            }
        }
        dayOfYear{
            dn{"lá den bhliain"}
        }
        dayOfYear-narrow{
            dn{"lá den bhl."}
=======
        dayOfYear{
            dn{"lá den bhliain"}
>>>>>>> 626889fb
        }
        dayOfYear-short{
            dn{"lá den bhl."}
        }
        dayperiod{
            dn{"a.m./p.m."}
        }
        era{
<<<<<<< HEAD
            dn{"ré"}
        }
        era-narrow{
            dn{"ré"}
        }
        era-short{
=======
>>>>>>> 626889fb
            dn{"ré"}
        }
        fri{
            relative{
                "-1"{"an Aoine seo caite"}
                "0"{"an Aoine seo"}
                "1"{"an Aoine seo chugainn"}
            }
            relativeTime{
                future{
                    few{"{0} seachtaine ón Aoine"}
                    many{"{0} seachtaine ón Aoine"}
                    one{"{0} seachtain ón Aoine"}
                    other{"{0} seachtain ón Aoine"}
                    two{"{0} sheachtain ón Aoine"}
                }
                past{
                    few{"Dé hAoine {0} seachtaine ó shin"}
                    many{"Dé hAoine {0} seachtaine ó shin"}
                    one{"Dé hAoine {0} seachtain ó shin"}
                    other{"Dé hAoine {0} seachtain ó shin"}
                    two{"Dé hAoine {0} sheachtain ó shin"}
                }
            }
        }
        fri-narrow{
            relative{
                "-1"{"an Aoine seo caite"}
                "0"{"an Aoine seo"}
                "1"{"an Aoine seo chug."}
            }
            relativeTime{
                future{
                    few{"+{0} Aoine"}
                    many{"+{0} nAoine"}
                    one{"+{0} Aoine"}
                    other{"+{0} Aoine"}
                    two{"+{0} Aoine"}
                }
                past{
                    few{"{0} Aoine ó shin"}
                    many{"{0} nAoine ó shin"}
                    one{"{0} Aoine ó shin"}
                    other{"{0} Aoine ó shin"}
                    two{"{0} Aoine ó shin"}
                }
            }
        }
        hour{
            dn{"uair"}
            relative{
                "0"{"an uair seo"}
            }
            relativeTime{
                future{
                    few{"i gceann {0} uair an chloig"}
                    many{"i gceann {0} n-uair an chloig"}
                    one{"i gceann {0} uair an chloig"}
                    other{"i gceann {0} uair an chloig"}
                    two{"i gceann {0} uair an chloig"}
                }
                past{
                    few{"{0} uair an chloig ó shin"}
                    many{"{0} n-uair an chloig ó shin"}
                    one{"{0} uair an chloig ó shin"}
                    other{"{0} uair an chloig ó shin"}
                    two{"{0} uair an chloig ó shin"}
                }
            }
        }
        hour-narrow{
            dn{"u"}
            relativeTime{
                future{
                    few{"+{0} u"}
                    many{"+{0} u"}
                    one{"+{0} u"}
                    other{"+{0} u"}
                    two{"+{0} u"}
                }
                past{
                    few{"-{0} u"}
                    many{"-{0} u"}
                    one{"-{0} u"}
                    other{"-{0} u"}
                    two{"-{0} u"}
                }
            }
        }
        hour-short{
            relativeTime{
                future{
                    few{"i gceann {0} huaire"}
                    many{"i gceann {0} n-uaire"}
                    one{"i gceann {0} uair"}
                    other{"i gceann {0} uair"}
                    two{"i gceann {0} uair"}
                }
                past{
                    few{"{0} huaire ó shin"}
                    many{"{0} n-uaire ó shin"}
                    one{"{0} uair ó shin"}
                    other{"{0} uair ó shin"}
                    two{"{0} uair ó shin"}
                }
            }
        }
        minute{
            dn{"nóiméad"}
            relative{
                "0"{"an nóiméad seo"}
            }
            relativeTime{
                future{
                    few{"i gceann {0} nóiméad"}
                    many{"i gceann {0} nóiméad"}
                    one{"i gceann {0} nóiméad"}
                    other{"i gceann {0} nóiméad"}
                    two{"i gceann {0} nóiméad"}
                }
                past{
                    few{"{0} nóiméad ó shin"}
                    many{"{0} nóiméad ó shin"}
                    one{"{0} nóiméad ó shin"}
                    other{"{0} nóiméad ó shin"}
                    two{"{0} nóiméad ó shin"}
                }
            }
        }
        minute-narrow{
            dn{"n"}
            relativeTime{
                future{
                    few{"+{0} n"}
                    many{"+{0} n"}
                    one{"+{0} n"}
                    other{"+{0} n"}
                    two{"+{0} n"}
                }
                past{
                    few{"-{0} n"}
                    many{"-{0} n"}
                    one{"-{0} n"}
                    other{"-{0} n"}
                    two{"-{0} n"}
                }
            }
        }
        minute-short{
            dn{"nóim."}
            relativeTime{
                future{
                    few{"i gceann {0} nóim."}
                    many{"i gceann {0} nóim."}
                    one{"i gceann {0} nóim."}
                    other{"i gceann {0} nóim."}
                    two{"i gceann {0} nóim."}
                }
                past{
                    few{"{0} nóim. ó shin"}
                    many{"{0} nóim. ó shin"}
                    one{"{0} nóim. ó shin"}
                    other{"{0} nóim. ó shin"}
                    two{"{0} nóim. ó shin"}
                }
            }
        }
        mon{
            relative{
                "-1"{"an Luan seo caite"}
                "0"{"an Luan seo"}
                "1"{"an Luan seo chugainn"}
            }
            relativeTime{
                future{
                    few{"{0} seachtaine ón Luan"}
                    many{"{0} seachtaine ón Luan"}
                    one{"{0} seachtain ón Luan"}
                    other{"{0} seachtain ón Luan"}
                    two{"{0} sheachtain ón Luan"}
                }
                past{
                    few{"Dé Luain {0} seachtaine ó shin"}
                    many{"Dé Luain {0} seachtaine ó shin"}
                    one{"Dé Luain {0} seachtain ó shin"}
                    other{"Dé Luain {0} seachtain ó shin"}
                    two{"Dé Luain {0} sheachtain ó shin"}
                }
            }
        }
        mon-narrow{
            relative{
                "-1"{"an Luan seo caite"}
                "0"{"an Luan seo"}
                "1"{"an Luan seo chug."}
            }
            relativeTime{
                future{
                    few{"+{0} Luan"}
                    many{"+{0} Luan"}
                    one{"+{0} Luan"}
                    other{"+{0} Luan"}
                    two{"+{0} Luan"}
                }
                past{
                    few{"{0} Luan ó shin"}
                    many{"{0} Luan ó shin"}
                    one{"{0} Luan ó shin"}
                    other{"{0} Luan ó shin"}
                    two{"{0} Luan ó shin"}
                }
            }
        }
        month{
            dn{"mí"}
            relative{
                "-1"{"an mhí seo caite"}
                "0"{"an mhí seo"}
                "1"{"an mhí seo chugainn"}
            }
            relativeTime{
                future{
                    few{"i gceann {0} mhí"}
                    many{"i gceann {0} mí"}
                    one{"i gceann {0} mhí"}
                    other{"i gceann {0} mí"}
                    two{"i gceann {0} mhí"}
                }
                past{
                    few{"{0} mhí ó shin"}
                    many{"{0} mí ó shin"}
                    one{"{0} mhí ó shin"}
                    other{"{0} mí ó shin"}
                    two{"{0} mhí ó shin"}
                }
            }
        }
        month-narrow{
            relativeTime{
                future{
                    few{"+{0} mhí"}
                    many{"+{0} mí"}
                    one{"+{0} mhí"}
                    other{"+{0} mí"}
                    two{"+{0} mhí"}
                }
                past{
                    few{"-{0} mhí"}
                    many{"-{0} mí"}
                    one{"-{0} mhí"}
                    other{"-{0} mí"}
                    two{"-{0} mhí"}
                }
            }
        }
        month-short{
            relativeTime{
                future{
                    few{"i gceann {0} mhí"}
                    many{"i gceann {0} mí"}
                    one{"i gceann {0} míosa"}
                    other{"i gceann {0} mí"}
                    two{"i gceann {0} mhí"}
                }
            }
        }
        quarter{
            dn{"ráithe"}
            relative{
                "-1"{"an ráithe seo caite"}
                "0"{"an ráithe seo"}
                "1"{"an ráithe seo chugainn"}
            }
            relativeTime{
                future{
                    few{"i gceann {0} ráithe"}
                    many{"i gceann {0} ráithe"}
                    one{"i gceann {0} ráithe"}
                    other{"i gceann {0} ráithe"}
                    two{"i gceann {0} ráithe"}
                }
                past{
                    few{"{0} ráithe ó shin"}
                    many{"{0} ráithe ó shin"}
                    one{"{0} ráithe ó shin"}
                    other{"{0} ráithe ó shin"}
                    two{"{0} ráithe ó shin"}
                }
            }
        }
        quarter-narrow{
            relativeTime{
                future{
                    few{"+{0} R"}
                    many{"+{0} R"}
                    one{"+{0} R"}
                    other{"+{0} R"}
                    two{"+{0} R"}
                }
                past{
                    few{"-{0} R"}
                    many{"-{0} R"}
                    one{"-{0} R"}
                    other{"-{0} R"}
                    two{"-{0} R"}
                }
            }
        }
        sat{
            relative{
                "-1"{"an Satharn seo caite"}
                "0"{"an Satharn seo"}
                "1"{"an Satharn seo chugainn"}
            }
            relativeTime{
                future{
                    few{"{0} seachtaine ón Satharn"}
                    many{"{0} seachtaine ón Satharn"}
                    one{"{0} seachtain ón Satharn"}
                    other{"{0} seachtain ón Satharn"}
                    two{"{0} sheachtain ón Satharn"}
                }
                past{
                    few{"Dé Sathairn {0} seachtaine ó shin"}
                    many{"Dé Sathairn {0} seachtaine ó shin"}
                    one{"Dé Sathairn {0} seachtain ó shin"}
                    other{"Dé Sathairn {0} seachtain ó shin"}
                    two{"Dé Sathairn {0} sheachtain ó shin"}
                }
            }
        }
        sat-narrow{
            relative{
                "-1"{"an Sath seo caite"}
                "0"{"an Sath seo"}
                "1"{"an Sath seo chug."}
            }
            relativeTime{
                future{
                    few{"+{0} Shatharn"}
                    many{"+{0} Satharn"}
                    one{"+{0} Satharn"}
                    other{"+{0} Satharn"}
                    two{"+{0} Shatharn"}
                }
                past{
                    few{"{0} Shatharn ó shin"}
                    many{"{0} Satharn ó shin"}
                    one{"{0} Satharn ó shin"}
                    other{"{0} Satharn ó shin"}
                    two{"{0} Shatharn ó shin"}
                }
            }
        }
        sat-short{
            relative{
                "-1"{"an Sath. seo caite"}
                "0"{"an Sath. seo"}
                "1"{"an Sath. seo chugainn"}
            }
        }
        second{
            dn{"soicind"}
            relative{
                "0"{"anois"}
            }
            relativeTime{
                future{
                    few{"i gceann {0} shoicind"}
                    many{"i gceann {0} soicind"}
                    one{"i gceann {0} soicind"}
                    other{"i gceann {0} soicind"}
                    two{"i gceann {0} shoicind"}
                }
                past{
                    few{"{0} shoicind ó shin"}
                    many{"{0} soicind ó shin"}
                    one{"{0} soicind ó shin"}
                    other{"{0} soicind ó shin"}
                    two{"{0} shoicind ó shin"}
                }
            }
        }
        second-narrow{
            dn{"s"}
            relativeTime{
                future{
                    few{"+{0} s"}
                    many{"+{0} s"}
                    one{"+{0} s"}
                    other{"+{0} s"}
                    two{"+{0} s"}
                }
                past{
                    few{"-{0} s"}
                    many{"-{0} s"}
                    one{"-{0} s"}
                    other{"-{0} s"}
                    two{"-{0} s"}
                }
            }
        }
        second-short{
            dn{"soic."}
            relativeTime{
                future{
                    few{"i gceann {0} shoic."}
                    many{"i gceann {0} soic."}
                    one{"i gceann {0} soic."}
                    other{"i gceann {0} soic."}
                    two{"i gceann {0} shoic."}
                }
                past{
                    few{"{0} shoic. ó shin"}
                    many{"{0} soic. ó shin"}
                    one{"{0} soic. ó shin"}
                    other{"{0} soic. ó shin"}
                    two{"{0} shoic. ó shin"}
                }
            }
        }
        sun{
            relative{
                "-1"{"an Domhnach seo caite"}
                "0"{"an Domhnach seo"}
                "1"{"an Domhnach seo chugainn"}
            }
            relativeTime{
                future{
                    few{"{0} seachtaine ón Domhnach"}
                    many{"{0} seachtaine ón Domhnach"}
                    one{"{0} seachtain ón Domhnach"}
                    other{"{0} seachtain ón Domhnach"}
                    two{"{0} sheachtain ón Domhnach"}
                }
                past{
                    few{"Dé Domhnaigh {0} seachtaine ó shin"}
                    many{"Dé Domhnaigh {0} seachtaine ó shin"}
                    one{"Dé Domhnaigh {0} seachtain ó shin"}
                    other{"Dé Domhnaigh {0} seachtain ó shin"}
                    two{"Dé Domhnaigh {0} sheachtain ó shin"}
                }
            }
        }
        sun-narrow{
            relative{
                "-1"{"an Domh seo caite"}
                "0"{"an Domh seo"}
                "1"{"an Domh seo chug."}
            }
            relativeTime{
                future{
                    few{"+{0} Dhomh."}
                    many{"+{0} nDomh."}
                    one{"+{0} Domh."}
                    other{"+{0} Domh."}
                    two{"+{0} Dhomh."}
                }
                past{
                    few{"{0} Dhomh. ó shin"}
                    many{"{0} nDomh. ó shin"}
                    one{"{0} Domh. ó shin"}
                    other{"{0} Domh. ó shin"}
                    two{"{0} Dhomh. ó shin"}
                }
            }
        }
        sun-short{
            relative{
                "-1"{"an Domh. seo caite"}
                "0"{"an Domh. seo"}
                "1"{"an Domh. seo chugainn"}
            }
            relativeTime{
                future{
                    few{"{0} seachtaine ón Domh."}
                    many{"{0} seachtaine ón Domh."}
                    one{"{0} seachtain ón Domh."}
                    other{"{0} seachtain ón Domh."}
                    two{"{0} sheachtain ón Domh."}
                }
                past{
                    few{"Dé Domh. {0} seachtaine ó shin"}
                    many{"Dé Domh. {0} seachtaine ó shin"}
                    one{"Dé Domh. {0} seachtain ó shin"}
                    other{"Dé Domh. {0} seachtain ó shin"}
                    two{"Dé Domh. {0} sheachtain ó shin"}
                }
            }
        }
        thu{
            relative{
                "-1"{"an Déardaoin seo caite"}
                "0"{"an Déardaoin seo"}
                "1"{"an Déardaoin seo chugainn"}
            }
            relativeTime{
                future{
                    few{"{0} seachtaine ón Déardaoin"}
                    many{"{0} seachtaine ón Déardaoin"}
                    one{"{0} seachtain ón Déardaoin"}
                    other{"{0} seachtain ón Déardaoin"}
                    two{"{0} sheachtain ón Déardaoin"}
                }
                past{
                    few{"Déardaoin {0} seachtaine ó shin"}
                    many{"Déardaoin {0} seachtaine ó shin"}
                    one{"Déardaoin {0} seachtain ó shin"}
                    other{"Déardaoin {0} seachtain ó shin"}
                    two{"Déardaoin {0} sheachtain ó shin"}
                }
            }
        }
        thu-narrow{
            relative{
                "-1"{"an Déar. seo caite"}
                "0"{"an Déar. seo"}
                "1"{"an Déar. seo chug."}
            }
            relativeTime{
                future{
                    few{"+{0} Dhéardaoin"}
                    many{"+{0} nDéardaoin"}
                    one{"+{0} Déardaoin"}
                    other{"+{0} Déardaoin"}
                    two{"+{0} Dhéardaoin"}
                }
                past{
                    few{"{0} Dhéardaoin ó shin"}
                    many{"{0} nDéardaoin ó shin"}
                    one{"{0} Déardaoin ó shin"}
                    other{"{0} Déardaoin ó shin"}
                    two{"{0} Dhéardaoin ó shin"}
                }
            }
        }
        thu-short{
            relative{
                "-1"{"an Déar. seo caite"}
                "0"{"an Déar. seo"}
                "1"{"an Déar. seo chugainn"}
            }
        }
        tue{
            relative{
                "-1"{"an Mháirt seo caite"}
                "0"{"an Mháirt seo"}
                "1"{"an Mháirt seo chugainn"}
            }
            relativeTime{
                future{
                    few{"{0} seachtaine ón Máirt"}
                    many{"{0} seachtaine ón Máirt"}
                    one{"{0} seachtain ón Máirt"}
                    other{"{0} seachtain ón Máirt"}
                    two{"{0} sheachtain ón Máirt"}
                }
                past{
                    few{"Dé Máirt {0} seachtaine ó shin"}
                    many{"Dé Máirt {0} seachtaine ó shin"}
                    one{"Dé Máirt {0} seachtain ó shin"}
                    other{"Dé Máirt {0} seachtain ó shin"}
                    two{"Dé Máirt {0} sheachtain ó shin"}
                }
            }
        }
        tue-narrow{
            relative{
                "-1"{"an Mháirt seo caite"}
                "0"{"an Mháirt seo"}
                "1"{"an Mháirt seo chug."}
            }
            relativeTime{
                future{
                    few{"+{0} Mháirt"}
                    many{"+{0} Máirt"}
                    one{"+{0} Mháirt"}
                    other{"+{0} Máirt"}
                    two{"+{0} Mháirt"}
                }
                past{
                    few{"{0} Mháirt ó shin"}
                    many{"{0} Máirt ó shin"}
                    one{"{0} Mháirt ó shin"}
                    other{"{0} Máirt ó shin"}
                    two{"{0} Mháirt ó shin"}
                }
            }
        }
        wed{
            relative{
                "-1"{"an Chéadaoin seo caite"}
                "0"{"an Chéadaoin seo"}
                "1"{"an Chéadaoin seo chugainn"}
            }
            relativeTime{
                future{
                    few{"{0} seachtaine ón gCéadaoin"}
                    many{"{0} seachtaine ón gCéadaoin"}
                    one{"{0} seachtain ón gCéadaoin"}
                    other{"{0} seachtain ón gCéadaoin"}
                    two{"{0} sheachtain ón gCéadaoin"}
                }
                past{
                    few{"Dé Céadaoin {0} seachtaine ó shin"}
                    many{"Dé Céadaoin {0} seachtaine ó shin"}
                    one{"Dé Céadaoin {0} seachtain ó shin"}
                    other{"Dé Céadaoin {0} seachtain ó shin"}
                    two{"Dé Céadaoin {0} sheachtain ó shin"}
                }
            }
        }
        wed-narrow{
            relative{
                "-1"{"an Chéad. seo caite"}
                "0"{"an Chéad. seo"}
                "1"{"an Chéad seo chug."}
            }
            relativeTime{
                future{
                    few{"+{0} Chéadaoin"}
                    many{"+{0} gCéadaoin"}
                    one{"+{0} Chéadaoin"}
                    other{"+{0} Céadaoin"}
                    two{"+{0} Chéadaoin"}
                }
                past{
                    few{"{0} Chéadaoin ó shin"}
                    many{"{0} gCéadaoin ó shin"}
                    one{"{0} Chéadaoin ó shin"}
                    other{"{0} Céadaoin ó shin"}
                    two{"{0} Chéadaoin ó shin"}
                }
            }
        }
        wed-short{
            relative{
                "-1"{"an Chéad. seo caite"}
                "0"{"an Chéad. seo"}
                "1"{"an Chéad. seo chugainn"}
            }
<<<<<<< HEAD
            relativeTime{
                future{
                    few{"{0} seachtaine ón gCéadaoin"}
                    many{"{0} seachtaine ón gCéadaoin"}
                    one{"{0} seachtain ón gCéadaoin"}
                    other{"{0} seachtain ón gCéadaoin"}
                    two{"{0} sheachtain ón gCéadaoin"}
                }
                past{
                    few{"Dé Céadaoin {0} seachtaine ó shin"}
                    many{"Dé Céadaoin {0} seachtaine ó shin"}
                    one{"Dé Céadaoin {0} seachtain ó shin"}
                    other{"Dé Céadaoin {0} seachtain ó shin"}
                    two{"Dé Céadaoin {0} sheachtain ó shin"}
                }
            }
=======
>>>>>>> 626889fb
        }
        week{
            dn{"seachtain"}
            relative{
                "-1"{"an tseachtain seo caite"}
                "0"{"an tseachtain seo"}
                "1"{"an tseachtain seo chugainn"}
            }
            relativePeriod{"seachtain {0}"}
            relativeTime{
                future{
                    few{"i gceann {0} seachtaine"}
                    many{"i gceann {0} seachtaine"}
                    one{"i gceann {0} seachtaine"}
                    other{"i gceann {0} seachtain"}
                    two{"i gceann {0} sheachtain"}
                }
                past{
                    few{"{0} seachtaine ó shin"}
                    many{"{0} seachtaine ó shin"}
                    one{"{0} seachtain ó shin"}
                    other{"{0} seachtain ó shin"}
                    two{"{0} sheachtain ó shin"}
                }
            }
        }
        week-narrow{
            relativeTime{
                future{
                    few{"i gceann {0} shcht."}
                    many{"+{0} scht."}
                    one{"+{0} scht."}
                    other{"+{0} scht."}
                    two{"i gceann {0} shcht."}
                }
                past{
                    few{"{0} shcht. ó shin"}
                    many{"-{0} scht."}
                    one{"-{0} scht."}
                    other{"-{0} scht."}
                    two{"{0} shcht. ó shin"}
                }
            }
        }
        week-short{
            dn{"scht."}
            relative{
                "-1"{"an tscht. seo caite"}
                "0"{"an tscht. seo"}
                "1"{"an tscht. seo chugainn"}
            }
            relativeTime{
                future{
                    few{"i gceann {0} shcht."}
                    many{"i gceann {0} scht."}
                    one{"i gceann {0} scht."}
                    other{"i gceann {0} scht."}
                    two{"i gceann {0} shcht."}
                }
                past{
                    few{"{0} shcht. ó shin"}
                    many{"{0} scht. ó shin"}
                    one{"{0} scht. ó shin"}
                    other{"{0} scht. ó shin"}
                    two{"{0} shcht. ó shin"}
                }
            }
        }
        weekOfMonth{
            dn{"seachtain den mhí"}
<<<<<<< HEAD
        }
        weekOfMonth-narrow{
            dn{"scht. den mhí"}
=======
>>>>>>> 626889fb
        }
        weekOfMonth-short{
            dn{"scht. den mhí"}
        }
        weekday{
            dn{"lá den tseachtain"}
        }
        weekday-short{
            dn{"lá den tscht."}
        }
        weekdayOfMonth{
            dn{"lá den tseachtain sa mhí"}
<<<<<<< HEAD
        }
        weekdayOfMonth-narrow{
            dn{"lá oib. den mhí"}
=======
>>>>>>> 626889fb
        }
        weekdayOfMonth-short{
            dn{"lá oib. den mhí"}
        }
        year{
            dn{"bliain"}
            relative{
                "-1"{"anuraidh"}
                "0"{"i mbliana"}
                "1"{"an bhliain seo chugainn"}
            }
            relativeTime{
                future{
                    few{"i gceann {0} bliana"}
                    many{"i gceann {0} mbliana"}
                    one{"i gceann {0} bliana"}
                    other{"i gceann {0} bliain"}
                    two{"i gceann {0} bhliain"}
                }
                past{
                    few{"{0} bliana ó shin"}
                    many{"{0} mbliana ó shin"}
                    one{"{0} bhliain ó shin"}
                    other{"{0} bliain ó shin"}
                    two{"{0} bhliain ó shin"}
                }
            }
        }
        year-narrow{
            relativeTime{
                future{
                    few{"+{0} bl."}
                    many{"+{0} mbl."}
                    one{"+{0} bhl."}
                    other{"+{0} bl."}
                    two{"+{0} bhl."}
                }
                past{
                    few{"-{0} bl."}
                    many{"-{0} mbl."}
                    one{"-{0} bhl."}
                    other{"-{0} bl."}
                    two{"-{0} bhl."}
                }
            }
        }
        year-short{
            dn{"bl."}
            relative{
                "-1"{"anuraidh"}
                "0"{"i mbl."}
                "1"{"an bhl. seo chugainn"}
            }
            relativeTime{
                future{
                    few{"i gceann {0} bl."}
                    many{"i gceann {0} mbl."}
                    one{"i gceann {0} bl."}
                    other{"i gceann {0} bl."}
                    two{"i gceann {0} bhl."}
                }
                past{
                    few{"{0} bl. ó shin"}
                    many{"{0} mbl. ó shin"}
                    one{"{0} bhl. ó shin"}
                    other{"{0} bl. ó shin"}
                    two{"{0} bhl. ó shin"}
                }
            }
        }
        zone{
            dn{"crios ama"}
<<<<<<< HEAD
        }
        zone-narrow{
            dn{"crios"}
=======
>>>>>>> 626889fb
        }
        zone-short{
            dn{"crios"}
        }
    }
    listPattern{
        or{
            2{"{0} nó {1}"}
<<<<<<< HEAD
            end{"{0} nó {1}"}
            middle{"{0}, {1}"}
            start{"{0}, {1}"}
        }
        or-narrow{
            end{"{0} nó {1}"}
        }
        or-short{
=======
>>>>>>> 626889fb
            end{"{0} nó {1}"}
        }
        standard{
            2{"{0} agus {1}"}
            end{"{0} agus {1}"}
        }
        standard-narrow{
            2{"{0}, {1}"}
            end{"{0}, {1}"}
        }
        unit{
            2{"{0} agus {1}"}
            end{"{0} agus {1}"}
        }
        unit-narrow{
            2{"{0} {1}"}
            end{"{0} {1}"}
            middle{"{0} {1}"}
            start{"{0} {1}"}
        }
        unit-short{
            2{"{0}, {1}"}
            end{"{0}, {1}"}
        }
    }
    measurementSystemNames{
        UK{"RA"}
        US{"SAM"}
        metric{"Méadrach"}
    }
    parse{
        date{
            lenient{
                "[\\- ‑ . /]",
                "[\\: ∶]",
            }
        }
    }
    personNames{
<<<<<<< HEAD
        initialPattern{
            initial{"{0}."}
            initialSequence{"{0} {1}"}
        }
=======
>>>>>>> 626889fb
        nameOrderLocales{
            givenFirst{
                "und",
                "ga",
            }
            surnameFirst{
                "ko",
                "vi",
                "yue",
                "zh",
            }
        }
        namePattern{
<<<<<<< HEAD
            givenFirst-long-addressing-formal{"{prefix} {surname}"}
            givenFirst-long-addressing-informal{"{given-informal}"}
            givenFirst-long-monogram-formal{
                "{given-monogram-allCaps}{given2-monogram-allCaps}{surname-monogram-a"
                "llCaps}"
            }
            givenFirst-long-monogram-informal{"{given-informal-monogram-allCaps}{surname-monogram-allCaps}"}
            givenFirst-long-referring-formal{"{given} {given2} {surname} {suffix}"}
            givenFirst-long-referring-informal{"{given-informal} {surname}"}
            givenFirst-medium-addressing-formal{"{prefix} {surname}"}
            givenFirst-medium-addressing-informal{"{given-informal}"}
            givenFirst-medium-monogram-formal{"{surname-monogram-allCaps}"}
            givenFirst-medium-monogram-informal{"{given-informal-monogram-allCaps}"}
            givenFirst-medium-referring-formal{"{given} {given2-initial} {surname} {suffix}"}
            givenFirst-medium-referring-informal{"{given-informal} {surname}"}
            givenFirst-short-addressing-formal{"{prefix} {surname}"}
            givenFirst-short-addressing-informal{"{given-informal}"}
            givenFirst-short-monogram-formal{
                "{given-monogram-allCaps}{given2-monogram-allCaps}{surname-monogram-a"
                "llCaps}"
            }
=======
            givenFirst-long-addressing-formal{"{title} {surname}"}
            givenFirst-long-addressing-informal{"{given-informal}"}
            givenFirst-long-monogram-informal{"{given-informal-monogram-allCaps}{surname-monogram-allCaps}"}
            givenFirst-long-referring-formal{"{given} {given2} {surname} {credentials}"}
            givenFirst-long-referring-informal{"{given-informal} {surname}"}
            givenFirst-medium-addressing-formal{"{title} {surname}"}
            givenFirst-medium-addressing-informal{"{given-informal}"}
            givenFirst-medium-monogram-formal{"{surname-monogram-allCaps}"}
            givenFirst-medium-monogram-informal{"{given-informal-monogram-allCaps}"}
            givenFirst-medium-referring-formal{"{given} {given2-initial} {surname} {credentials}"}
            givenFirst-medium-referring-informal{"{given-informal} {surname}"}
            givenFirst-short-addressing-formal{"{title} {surname}"}
            givenFirst-short-addressing-informal{"{given-informal}"}
>>>>>>> 626889fb
            givenFirst-short-monogram-informal{"{given-informal-monogram-allCaps}"}
            givenFirst-short-referring-formal{"{given-initial} {given2-initial} {surname}"}
            givenFirst-short-referring-informal{"{given-informal} {surname-initial}"}
            sorting-long-referring-formal{"{surname-prefix} {surname-core}, {given} {given2}"}
            sorting-long-referring-informal{"{surname}, {given-informal}"}
            sorting-medium-referring-formal{"{surname-prefix} {surname-core}, {given} {given2-initial}"}
            sorting-medium-referring-informal{"{surname}, {given-informal}"}
            sorting-short-referring-formal{"{surname-prefix} {surname-core}, {given-initial} {given2-initial}"}
            sorting-short-referring-informal{"{surname}, {given-informal}"}
<<<<<<< HEAD
            surnameFirst-long-addressing-formal{"{prefix} {surname}"}
            surnameFirst-long-addressing-informal{"{given-informal}"}
            surnameFirst-long-monogram-formal{
                "{surname-monogram-allCaps}{given-monogram-allCaps}{given2-monogram-a"
                "llCaps}"
            }
            surnameFirst-long-monogram-informal{"{surname-monogram-allCaps}{given-informal-monogram-allCaps}"}
            surnameFirst-long-referring-formal{"{surname} {given} {given2} {suffix}"}
            surnameFirst-long-referring-informal{"{surname} {given-informal}"}
            surnameFirst-medium-addressing-formal{"{prefix} {surname}"}
            surnameFirst-medium-addressing-informal{"{given-informal}"}
            surnameFirst-medium-monogram-formal{"{surname-monogram-allCaps}"}
            surnameFirst-medium-monogram-informal{"{given-informal-monogram-allCaps}"}
            surnameFirst-medium-referring-formal{"{surname} {given} {given2-initial} {suffix}"}
            surnameFirst-medium-referring-informal{"{surname} {given-informal}"}
            surnameFirst-short-addressing-formal{"{prefix} {surname}"}
=======
            surnameFirst-long-addressing-formal{"{title} {surname}"}
            surnameFirst-long-addressing-informal{"{given-informal}"}
            surnameFirst-long-monogram-informal{"{surname-monogram-allCaps}{given-informal-monogram-allCaps}"}
            surnameFirst-long-referring-formal{"{surname} {given} {given2} {credentials}"}
            surnameFirst-long-referring-informal{"{surname} {given-informal}"}
            surnameFirst-medium-addressing-formal{"{title} {surname}"}
            surnameFirst-medium-addressing-informal{"{given-informal}"}
            surnameFirst-medium-monogram-formal{"{surname-monogram-allCaps}"}
            surnameFirst-medium-monogram-informal{"{given-informal-monogram-allCaps}"}
            surnameFirst-medium-referring-formal{"{surname} {given} {given2-initial} {credentials}"}
            surnameFirst-medium-referring-informal{"{surname} {given-informal}"}
            surnameFirst-short-addressing-formal{"{title} {surname}"}
>>>>>>> 626889fb
            surnameFirst-short-addressing-informal{"{given-informal}"}
            surnameFirst-short-monogram-formal{"{surname-monogram-allCaps}"}
            surnameFirst-short-monogram-informal{"{given-informal-monogram-allCaps}"}
            surnameFirst-short-referring-formal{"{surname} {given-initial} {given2-initial}"}
            surnameFirst-short-referring-informal{"{surname} {given-initial}"}
        }
    }
}<|MERGE_RESOLUTION|>--- conflicted
+++ resolved
@@ -16,12 +16,6 @@
                 accountingFormat%alphaNextToNumber{"¤ #,##0.00;(¤ #,##0.00)"}
                 accountingFormat%noCurrency{"#,##0.00;(#,##0.00)"}
                 currencyFormat{"¤#,##0.00"}
-<<<<<<< HEAD
-                currencyPatternAppendISO{"{0} ¤¤"}
-                percentFormat{"#,##0%"}
-                scientificFormat{"#E0"}
-=======
->>>>>>> 626889fb
             }
             patternsLong{
                 decimalFormat{
@@ -312,12 +306,6 @@
                 }
             }
             symbols{
-<<<<<<< HEAD
-                exponential{"E"}
-                group{","}
-                infinity{"∞"}
-=======
->>>>>>> 626889fb
                 nan{"Nuimh"}
             }
         }
@@ -337,164 +325,14 @@
     }
     calendar{
         buddhist{
-<<<<<<< HEAD
-            DateTimePatterns{
-                "HH:mm:ss zzzz",
-                "HH:mm:ss z",
-                "HH:mm:ss",
-                "HH:mm",
-                "EEEE d MMMM y G",
-                "d MMMM y G",
-                "d MMM y G",
-                "dd/MM/y GGGGG",
-                "{1} {0}",
-                "{1} {0}",
-                "{1} {0}",
-                "{1} {0}",
-                "{1} {0}",
-            }
-            DateTimeSkeletons{
-                "HHmmsszzzz",
-                "HHmmssz",
-                "HHmmss",
-                "HHmm",
-                "GyMMMMEEEEd",
-                "GyMMMMd",
-                "GyMMMd",
-                "GGGGGyMMdd",
-            }
-            availableFormats{
-                E{"ccc"}
-                Ed{"E d"}
-                Gy{"y G"}
-                GyMMM{"MMM y G"}
-                GyMMMEd{"E d MMM y G"}
-                GyMMMd{"d MMM y G"}
-                M{"LL"}
-                MEd{"E dd/MM"}
-                MMM{"LLL"}
-                MMMEd{"E d MMM"}
-                MMMMd{"d MMMM"}
-                MMMd{"d MMM"}
-                Md{"dd/MM"}
-                d{"d"}
-                y{"y G"}
-                yyyy{"y G"}
-                yyyyM{"MM/y GGGGG"}
-                yyyyMEd{"E dd/MM/y GGGGG"}
-                yyyyMMM{"MMM y G"}
-                yyyyMMMEd{"E d MMM y G"}
-                yyyyMMMM{"MMMM y G"}
-                yyyyMMMd{"d MMM y G"}
-                yyyyMd{"dd/MM/y GGGGG"}
-                yyyyQQQ{"QQQ y G"}
-                yyyyQQQQ{"QQQQ y G"}
-            }
-=======
->>>>>>> 626889fb
             eras{
                 abbreviated{
                     "RB",
                 }
             }
             intervalFormats{
-<<<<<<< HEAD
-                H{
-                    H{"HH – HH"}
-                }
-                Hm{
-                    H{"HH:mm – HH:mm"}
-                    m{"HH:mm – HH:mm"}
-                }
-                Hmv{
-                    H{"HH:mm – HH:mm v"}
-                    m{"HH:mm – HH:mm v"}
-                }
-                Hv{
-                    H{"HH – HH v"}
-                }
-                M{
-                    M{"MM – MM"}
-                }
-                MEd{
-                    M{"E dd/MM – E dd/MM"}
-                    d{"E dd/MM – E dd/MM"}
-                }
-                MMM{
-                    M{"MMM – MMM"}
-                }
-                MMMEd{
-                    M{"E d MMM – E d MMM"}
-                    d{"E d MMM – E d MMM"}
-                }
-                MMMd{
-                    M{"d MMM – d MMM"}
-                    d{"d – d MMM"}
-                }
-                Md{
-                    M{"dd/MM – dd/MM"}
-                    d{"dd/MM – dd/MM"}
-                }
-                d{
-                    d{"d – d"}
-                }
-                fallback{"{0} – {1}"}
-                h{
-                    a{"h a – h a"}
-                    h{"h – h a"}
-                }
-                hm{
-                    a{"h:mm a – h:mm a"}
-                    h{"h:mm – h:mm a"}
-                    m{"h:mm – h:mm a"}
-                }
-                hmv{
-                    a{"h:mm a – h:mm a v"}
-                    h{"h:mm – h:mm a v"}
-                    m{"h:mm – h:mm a v"}
-                }
-                hv{
-                    a{"h a – h a v"}
-                    h{"h – h a v"}
-                }
-                y{
-                    y{"y – y G"}
-                }
-                yM{
-                    M{"MM/y – MM/y GGGGG"}
-                    y{"MM/y – MM/y GGGGG"}
-                }
-                yMEd{
-                    M{"E dd/MM/y – E dd/MM/y GGGGG"}
-                    d{"E dd/MM/y – E dd/MM/y GGGGG"}
-                    y{"E dd/MM/y – E dd/MM/y GGGGG"}
-                }
-                yMMM{
-                    M{"MMM – MMM y G"}
-                    y{"MMM y – MMM y G"}
-                }
-                yMMMEd{
-                    M{"E d MMM – E d MMM y G"}
-                    d{"E d MMM – E d MMM y G"}
-                    y{"E d MMM y – E d MMM y G"}
-                }
-                yMMMM{
-                    M{"MMMM – MMMM y G"}
-                    y{"MMMM y – MMMM y G"}
-                }
-                yMMMd{
-                    M{"d MMM – d MMM y G"}
-                    d{"d – d MMM y G"}
-                    y{"d MMM y – d MMM y G"}
-                }
-                yMd{
-                    M{"dd/MM/y – dd/MM/y GGGGG"}
-                    d{"dd/MM/y – dd/MM/y GGGGG"}
-                    y{"dd/MM/y – dd/MM/y GGGGG"}
-=======
                 h{
                     h{"h – h a"}
->>>>>>> 626889fb
                 }
             }
         }
@@ -520,19 +358,6 @@
                 "{1}, {0}",
                 "{1}, {0}",
             }
-<<<<<<< HEAD
-            DateTimeSkeletons{
-                "HHmmsszzzz",
-                "HHmmssz",
-                "HHmmss",
-                "HHmm",
-                "GyMMMMEEEEd",
-                "GyMMMMd",
-                "GyMMMd",
-                "GGGGGyMMdd",
-            }
-=======
->>>>>>> 626889fb
             availableFormats{
                 Ed{"E d"}
                 Ehm{"E h:mm a"}
@@ -547,17 +372,9 @@
                 MMMMd{"d MMMM"}
                 MMMd{"d MMM"}
                 Md{"dd/MM"}
-<<<<<<< HEAD
-                d{"d"}
                 h{"h a"}
                 hm{"h:mm a"}
                 hms{"h:mm:ss a"}
-                ms{"mm:ss"}
-=======
-                h{"h a"}
-                hm{"h:mm a"}
-                hms{"h:mm:ss a"}
->>>>>>> 626889fb
                 y{"y G"}
                 yyyy{"y G"}
                 yyyyM{"MM/y GGGGG"}
@@ -631,10 +448,6 @@
                 d{
                     d{"d – d"}
                 }
-<<<<<<< HEAD
-                fallback{"{0} – {1}"}
-=======
->>>>>>> 626889fb
                 h{
                     a{"h a – h a"}
                     h{"h–h a"}
@@ -715,22 +528,6 @@
                 "{1} 'ag' {0}",
                 "{1}, {0}",
                 "{1}, {0}",
-<<<<<<< HEAD
-            }
-            DateTimeSkeletons{
-                "HHmmsszzzz",
-                "HHmmssz",
-                "HHmmss",
-                "HHmm",
-                "yMMMMEEEEd",
-                "yMMMMd",
-                "yMMMd",
-                "yMMdd",
-            }
-            appendItems{
-                Timezone{"{0} {1}"}
-=======
->>>>>>> 626889fb
             }
             availableFormats{
                 Ed{"E d"}
@@ -741,14 +538,6 @@
                 GyMMMEd{"E d MMM y G"}
                 GyMMMd{"d MMM y G"}
                 GyMd{"dd/MM/y GGGGG"}
-<<<<<<< HEAD
-                H{"HH"}
-                Hm{"HH:mm"}
-                Hms{"HH:mm:ss"}
-                Hmsv{"HH:mm:ss v"}
-                Hmv{"HH:mm v"}
-=======
->>>>>>> 626889fb
                 M{"LL"}
                 MEd{"E dd/MM"}
                 MMMEd{"E d MMM"}
@@ -762,20 +551,11 @@
                 MMMMd{"d MMMM"}
                 MMMd{"d MMM"}
                 Md{"dd/MM"}
-<<<<<<< HEAD
-                d{"d"}
-=======
->>>>>>> 626889fb
                 h{"h a"}
                 hm{"h:mm a"}
                 hms{"h:mm:ss a"}
                 hmsv{"h:mm:ss a v"}
                 hmv{"h:mm a v"}
-<<<<<<< HEAD
-                ms{"mm:ss"}
-                y{"y"}
-=======
->>>>>>> 626889fb
                 yM{"MM/y"}
                 yMEd{"E dd/MM/y"}
                 yMMM{"MMM y"}
@@ -902,10 +682,6 @@
                 d{
                     d{"d – d"}
                 }
-<<<<<<< HEAD
-                fallback{"{0} – {1}"}
-=======
->>>>>>> 626889fb
                 h{
                     a{"h a – h a"}
                     h{"h – h a"}
@@ -1041,19 +817,11 @@
         consonantal_jamo{"seamó consanta"}
         currency_symbols{"siombail airgeadra"}
         dash_connector{"dais nó nascóir"}
-<<<<<<< HEAD
-        digits{"digit"}
-=======
->>>>>>> 626889fb
         dingbats{"smísteog"}
         divination_symbols{"siombail na fáistine"}
         downwards_arrows{"saighead síos"}
         downwards_upwards_arrows{"saighead síos suas"}
         east_asian_scripts{"script na hÁise Thoir"}
-<<<<<<< HEAD
-        emoji{"emoji"}
-=======
->>>>>>> 626889fb
         european_scripts{"script na hEorpa"}
         female{"baineann"}
         flag{"bratach"}
@@ -1148,16 +916,6 @@
             }
         }
         day-narrow{
-<<<<<<< HEAD
-            relative{
-                "-1"{"inné"}
-                "-2"{"arú inné"}
-                "0"{"inniu"}
-                "1"{"amárach"}
-                "2"{"arú amárach"}
-            }
-=======
->>>>>>> 626889fb
             relativeTime{
                 future{
                     few{"+{0} lá"}
@@ -1175,42 +933,9 @@
                 }
             }
         }
-<<<<<<< HEAD
-        day-short{
-            relative{
-                "-1"{"inné"}
-                "-2"{"arú inné"}
-                "0"{"inniu"}
-                "1"{"amárach"}
-                "2"{"arú amárach"}
-            }
-            relativeTime{
-                future{
-                    few{"i gceann {0} lá"}
-                    many{"i gceann {0} lá"}
-                    one{"i gceann {0} lá"}
-                    other{"i gceann {0} lá"}
-                    two{"i gceann {0} lá"}
-                }
-                past{
-                    few{"{0} lá ó shin"}
-                    many{"{0} lá ó shin"}
-                    one{"{0} lá ó shin"}
-                    other{"{0} lá ó shin"}
-                    two{"{0} lá ó shin"}
-                }
-            }
-        }
         dayOfYear{
             dn{"lá den bhliain"}
         }
-        dayOfYear-narrow{
-            dn{"lá den bhl."}
-=======
-        dayOfYear{
-            dn{"lá den bhliain"}
->>>>>>> 626889fb
-        }
         dayOfYear-short{
             dn{"lá den bhl."}
         }
@@ -1218,15 +943,6 @@
             dn{"a.m./p.m."}
         }
         era{
-<<<<<<< HEAD
-            dn{"ré"}
-        }
-        era-narrow{
-            dn{"ré"}
-        }
-        era-short{
-=======
->>>>>>> 626889fb
             dn{"ré"}
         }
         fri{
@@ -1868,25 +1584,6 @@
                 "0"{"an Chéad. seo"}
                 "1"{"an Chéad. seo chugainn"}
             }
-<<<<<<< HEAD
-            relativeTime{
-                future{
-                    few{"{0} seachtaine ón gCéadaoin"}
-                    many{"{0} seachtaine ón gCéadaoin"}
-                    one{"{0} seachtain ón gCéadaoin"}
-                    other{"{0} seachtain ón gCéadaoin"}
-                    two{"{0} sheachtain ón gCéadaoin"}
-                }
-                past{
-                    few{"Dé Céadaoin {0} seachtaine ó shin"}
-                    many{"Dé Céadaoin {0} seachtaine ó shin"}
-                    one{"Dé Céadaoin {0} seachtain ó shin"}
-                    other{"Dé Céadaoin {0} seachtain ó shin"}
-                    two{"Dé Céadaoin {0} sheachtain ó shin"}
-                }
-            }
-=======
->>>>>>> 626889fb
         }
         week{
             dn{"seachtain"}
@@ -1957,12 +1654,6 @@
         }
         weekOfMonth{
             dn{"seachtain den mhí"}
-<<<<<<< HEAD
-        }
-        weekOfMonth-narrow{
-            dn{"scht. den mhí"}
-=======
->>>>>>> 626889fb
         }
         weekOfMonth-short{
             dn{"scht. den mhí"}
@@ -1975,12 +1666,6 @@
         }
         weekdayOfMonth{
             dn{"lá den tseachtain sa mhí"}
-<<<<<<< HEAD
-        }
-        weekdayOfMonth-narrow{
-            dn{"lá oib. den mhí"}
-=======
->>>>>>> 626889fb
         }
         weekdayOfMonth-short{
             dn{"lá oib. den mhí"}
@@ -2053,12 +1738,6 @@
         }
         zone{
             dn{"crios ama"}
-<<<<<<< HEAD
-        }
-        zone-narrow{
-            dn{"crios"}
-=======
->>>>>>> 626889fb
         }
         zone-short{
             dn{"crios"}
@@ -2067,17 +1746,6 @@
     listPattern{
         or{
             2{"{0} nó {1}"}
-<<<<<<< HEAD
-            end{"{0} nó {1}"}
-            middle{"{0}, {1}"}
-            start{"{0}, {1}"}
-        }
-        or-narrow{
-            end{"{0} nó {1}"}
-        }
-        or-short{
-=======
->>>>>>> 626889fb
             end{"{0} nó {1}"}
         }
         standard{
@@ -2117,13 +1785,6 @@
         }
     }
     personNames{
-<<<<<<< HEAD
-        initialPattern{
-            initial{"{0}."}
-            initialSequence{"{0} {1}"}
-        }
-=======
->>>>>>> 626889fb
         nameOrderLocales{
             givenFirst{
                 "und",
@@ -2137,29 +1798,6 @@
             }
         }
         namePattern{
-<<<<<<< HEAD
-            givenFirst-long-addressing-formal{"{prefix} {surname}"}
-            givenFirst-long-addressing-informal{"{given-informal}"}
-            givenFirst-long-monogram-formal{
-                "{given-monogram-allCaps}{given2-monogram-allCaps}{surname-monogram-a"
-                "llCaps}"
-            }
-            givenFirst-long-monogram-informal{"{given-informal-monogram-allCaps}{surname-monogram-allCaps}"}
-            givenFirst-long-referring-formal{"{given} {given2} {surname} {suffix}"}
-            givenFirst-long-referring-informal{"{given-informal} {surname}"}
-            givenFirst-medium-addressing-formal{"{prefix} {surname}"}
-            givenFirst-medium-addressing-informal{"{given-informal}"}
-            givenFirst-medium-monogram-formal{"{surname-monogram-allCaps}"}
-            givenFirst-medium-monogram-informal{"{given-informal-monogram-allCaps}"}
-            givenFirst-medium-referring-formal{"{given} {given2-initial} {surname} {suffix}"}
-            givenFirst-medium-referring-informal{"{given-informal} {surname}"}
-            givenFirst-short-addressing-formal{"{prefix} {surname}"}
-            givenFirst-short-addressing-informal{"{given-informal}"}
-            givenFirst-short-monogram-formal{
-                "{given-monogram-allCaps}{given2-monogram-allCaps}{surname-monogram-a"
-                "llCaps}"
-            }
-=======
             givenFirst-long-addressing-formal{"{title} {surname}"}
             givenFirst-long-addressing-informal{"{given-informal}"}
             givenFirst-long-monogram-informal{"{given-informal-monogram-allCaps}{surname-monogram-allCaps}"}
@@ -2173,7 +1811,6 @@
             givenFirst-medium-referring-informal{"{given-informal} {surname}"}
             givenFirst-short-addressing-formal{"{title} {surname}"}
             givenFirst-short-addressing-informal{"{given-informal}"}
->>>>>>> 626889fb
             givenFirst-short-monogram-informal{"{given-informal-monogram-allCaps}"}
             givenFirst-short-referring-formal{"{given-initial} {given2-initial} {surname}"}
             givenFirst-short-referring-informal{"{given-informal} {surname-initial}"}
@@ -2183,24 +1820,6 @@
             sorting-medium-referring-informal{"{surname}, {given-informal}"}
             sorting-short-referring-formal{"{surname-prefix} {surname-core}, {given-initial} {given2-initial}"}
             sorting-short-referring-informal{"{surname}, {given-informal}"}
-<<<<<<< HEAD
-            surnameFirst-long-addressing-formal{"{prefix} {surname}"}
-            surnameFirst-long-addressing-informal{"{given-informal}"}
-            surnameFirst-long-monogram-formal{
-                "{surname-monogram-allCaps}{given-monogram-allCaps}{given2-monogram-a"
-                "llCaps}"
-            }
-            surnameFirst-long-monogram-informal{"{surname-monogram-allCaps}{given-informal-monogram-allCaps}"}
-            surnameFirst-long-referring-formal{"{surname} {given} {given2} {suffix}"}
-            surnameFirst-long-referring-informal{"{surname} {given-informal}"}
-            surnameFirst-medium-addressing-formal{"{prefix} {surname}"}
-            surnameFirst-medium-addressing-informal{"{given-informal}"}
-            surnameFirst-medium-monogram-formal{"{surname-monogram-allCaps}"}
-            surnameFirst-medium-monogram-informal{"{given-informal-monogram-allCaps}"}
-            surnameFirst-medium-referring-formal{"{surname} {given} {given2-initial} {suffix}"}
-            surnameFirst-medium-referring-informal{"{surname} {given-informal}"}
-            surnameFirst-short-addressing-formal{"{prefix} {surname}"}
-=======
             surnameFirst-long-addressing-formal{"{title} {surname}"}
             surnameFirst-long-addressing-informal{"{given-informal}"}
             surnameFirst-long-monogram-informal{"{surname-monogram-allCaps}{given-informal-monogram-allCaps}"}
@@ -2213,7 +1832,6 @@
             surnameFirst-medium-referring-formal{"{surname} {given} {given2-initial} {credentials}"}
             surnameFirst-medium-referring-informal{"{surname} {given-informal}"}
             surnameFirst-short-addressing-formal{"{title} {surname}"}
->>>>>>> 626889fb
             surnameFirst-short-addressing-informal{"{given-informal}"}
             surnameFirst-short-monogram-formal{"{surname-monogram-allCaps}"}
             surnameFirst-short-monogram-informal{"{given-informal-monogram-allCaps}"}
