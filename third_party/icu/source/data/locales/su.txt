﻿// © 2016 and later: Unicode, Inc. and others.
// License & terms of use: http://www.unicode.org/copyright.html
// Generated using tools/cldr/cldr-to-icu/build-icu-data.xml
su{
    AuxExemplarCharacters{"[áàăâåäãā æ ç èĕêëē íìĭîïī ñ óòŏôöøō œ úùŭûüū ÿ]"}
    ExemplarCharacters{"[a b c d eé f g h i j k l m n o p q r s t u v w x y z]"}
    ExemplarCharactersIndex{"[A B C D EÉ F G H I J K L M N O P Q R S T U V W X Y Z]"}
    ExemplarCharactersPunctuation{"[\\- ‐‑ – — , ; \\: ! ? . … '‘’ \u0022“” ( ) \\[ \\] § @ * / \\& # † ‡ ′ ″]"}
    NumberElements{
        latn{
            patterns{
                currencyFormat{"¤#,##0.00"}
            }
            symbols{
                decimal{","}
                group{"."}
                timeSeparator{"."}
            }
        }
    }
    calendar{
        generic{
            DateTimePatterns{
                "H.mm.ss zzzz",
                "H.mm.ss z",
                "H.mm.ss",
                "H.mm",
                "EEEE, d MMMM y G",
                "d MMMM y G",
                "d MMM y G",
                "d/M/y GGGGG",
                "{1}, {0}",
                "{1}, {0}",
                "{1}, {0}",
                "{1}, {0}",
                "{1}, {0}",
            }
            DateTimePatterns%atTime{
                "{1} 'jam' {0}",
                "{1} 'jam' {0}",
                "{1}, {0}",
                "{1}, {0}",
            }
            DateTimeSkeletons{
                "Hmmsszzzz",
                "Hmmssz",
                "Hmmss",
                "Hmm",
                "GyMMMMEEEEd",
                "GyMMMMd",
                "GyMMMd",
                "GGGGGyMd",
<<<<<<< HEAD
            }
            intervalFormats{
                fallback{"{0} – {1}"}
=======
>>>>>>> 626889fb
            }
        }
        gregorian{
            DateTimePatterns{
                "H.mm.ss zzzz",
                "H.mm.ss z",
                "H.mm.ss",
                "H.mm",
                "EEEE, d MMMM y",
                "d MMMM y",
                "d MMM y",
                "d/M/yy",
                "{1}, {0}",
                "{1}, {0}",
                "{1}, {0}",
                "{1}, {0}",
                "{1}, {0}",
            }
            DateTimePatterns%atTime{
                "{1} 'jam' {0}",
                "{1} 'jam' {0}",
                "{1}, {0}",
                "{1}, {0}",
            }
            DateTimeSkeletons{
                "Hmmsszzzz",
                "Hmmssz",
                "Hmmss",
                "Hmm",
                "yMMMMEEEEd",
                "yMMMMd",
                "yMMMd",
                "yyMd",
            }
            availableFormats{
                Bhm{"h.mm B"}
                Bhms{"h.mm.ss B"}
                EBhm{"E h.mm B"}
                EBhms{"E h.mm.ss B"}
                EHm{"E HH.mm"}
                Ed{"E d"}
                Ehm{"E h.mm a"}
                Ehms{"E h.mm.ss a"}
                Gy{"y G"}
                GyMMM{"MMM y G"}
                GyMMMEd{"E, d MMM y G"}
                GyMMMd{"d MMM y G"}
                GyMd{"d/M/y GGGGG"}
                Hm{"HH.mm"}
                Hms{"HH.mm.ss"}
                Hmsv{"HH.mm.ss v"}
                Hmv{"HH.mm v"}
                MEd{"E, d/M"}
                MMMEd{"E, d MMM"}
                MMMMd{"d MMMM"}
                MMMd{"d MMM"}
                Md{"d/M"}
                h{"h a"}
                hm{"h.mm a"}
                hms{"h.mm.ss a"}
                hmsv{"h.mm.ss a v"}
                hmv{"h.mm a v"}
                ms{"mm.ss"}
                yM{"M/y"}
                yMEd{"E, d/M/y"}
                yMMM{"MMM y"}
                yMMMEd{"E, d MMM y"}
                yMMMM{"MMMM y"}
                yMMMd{"d MMM, y"}
                yMd{"d/M/y"}
                yQQQ{"QQQ y"}
                yQQQQ{"QQQQ y"}
            }
            dayNames{
                format{
                    abbreviated{
                        "Mng",
                        "Sen",
                        "Sal",
                        "Reb",
                        "Kem",
                        "Jum",
                        "Sap",
                    }
                    wide{
                        "Minggu",
                        "Senén",
                        "Salasa",
                        "Rebo",
                        "Kemis",
                        "Jumaah",
                        "Saptu",
                    }
                }
                stand-alone{
                    narrow{
                        "M",
                        "S",
                        "S",
                        "R",
                        "K",
                        "J",
                        "S",
                    }
                }
            }
            eras{
                abbreviated{
                    "SM",
                    "M",
                }
            }
<<<<<<< HEAD
            intervalFormats{
                fallback{"{0} – {1}"}
            }
=======
>>>>>>> 626889fb
            monthNames{
                format{
                    abbreviated{
                        "Jan",
                        "Péb",
                        "Mar",
                        "Apr",
                        "Méi",
                        "Jun",
                        "Jul",
                        "Ags",
                        "Sép",
                        "Okt",
                        "Nop",
                        "Dés",
                    }
                    wide{
                        "Januari",
                        "Pébruari",
                        "Maret",
                        "April",
                        "Méi",
                        "Juni",
                        "Juli",
                        "Agustus",
                        "Séptémber",
                        "Oktober",
                        "Nopémber",
                        "Désémber",
                    }
                }
                stand-alone{
                    narrow{
                        "J",
                        "P",
                        "M",
                        "A",
                        "M",
                        "J",
                        "J",
                        "A",
                        "S",
                        "O",
                        "N",
                        "D",
                    }
                }
            }
            quarters{
                format{
                    abbreviated{
                        "K1",
                        "K2",
                        "K3",
                        "K4",
                    }
                    wide{
                        "kuartal ka-1",
                        "kuartal ka-2",
                        "kuartal ka-3",
                        "kuartal ka-4",
                    }
                }
                stand-alone{
                    wide{
                        "kuartal ka-1",
                        "kuartal ka-2",
                        "kuartal ka-3",
                        "kuartal-ka 4",
                    }
                }
            }
        }
    }
    fields{
        day{
            dn{"dinten"}
            relative{
                "-1"{"kamari"}
                "0"{"dinten ieu"}
                "1"{"énjing"}
            }
        }
        dayperiod{
            dn{"AM/PM"}
        }
        era{
            dn{"éra"}
        }
        hour{
            dn{"jam"}
        }
        hour-short{
            dn{"j."}
        }
        minute{
            dn{"menit"}
        }
        minute-short{
            dn{"mnt."}
        }
        month{
            dn{"sasih"}
        }
        month-short{
            dn{"sa."}
        }
        quarter{
            dn{"triwulan"}
        }
        quarter-short{
            dn{"tri."}
        }
        second{
            dn{"detik"}
        }
        second-short{
            dn{"dtk."}
        }
        sun{
            relative{
                "-1"{"Minggu kamari"}
                "0"{"Minggu ieu"}
                "1"{"Minggu payun"}
            }
        }
        week{
            dn{"minggu"}
        }
        week-short{
            dn{"mgg."}
        }
        weekday{
            dn{"dinten dina saminggu"}
        }
        year{
            dn{"taun"}
            relative{
                "-1"{"taun kamari"}
                "0"{"taun ieu"}
                "1"{"taun payun"}
            }
        }
        year-short{
            dn{"tn."}
        }
        zone{
            dn{"zona waktu"}
        }
    }
    listPattern{
        standard{
            2{"{0} sareng {1}"}
            end{"{0}, sareng {1}"}
        }
    }
    measurementSystemNames{
        UK{"U.K."}
        US{"A.S."}
        metric{"Métrik"}
    }
    personNames{
        nameOrderLocales{
            givenFirst{
                "und",
                "su",
            }
            surnameFirst{
                "ko",
                "vi",
                "yue",
                "zh",
            }
        }
    }
}<|MERGE_RESOLUTION|>--- conflicted
+++ resolved
@@ -50,12 +50,6 @@
                 "GyMMMMd",
                 "GyMMMd",
                 "GGGGGyMd",
-<<<<<<< HEAD
-            }
-            intervalFormats{
-                fallback{"{0} – {1}"}
-=======
->>>>>>> 626889fb
             }
         }
         gregorian{
@@ -168,12 +162,6 @@
                     "M",
                 }
             }
-<<<<<<< HEAD
-            intervalFormats{
-                fallback{"{0} – {1}"}
-            }
-=======
->>>>>>> 626889fb
             monthNames{
                 format{
                     abbreviated{
