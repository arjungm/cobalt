--- conflicted
+++ resolved
@@ -158,33 +158,6 @@
                 "GyMMMMd",
                 "GyMMMd",
                 "GGGGGyMMdd",
-<<<<<<< HEAD
-            }
-            availableFormats{
-                Ed{"d, E"}
-                Gy{"G y"}
-                GyMMM{"G y MMM"}
-                GyMMMEd{"G y MMM d, E"}
-                GyMMMd{"G y MMM d"}
-                M{"L"}
-                MEd{"MM-dd, E"}
-                MMM{"LLL"}
-                MMMEd{"MMM d, E"}
-                MMMd{"MMM d"}
-                Md{"MM-dd"}
-                d{"d"}
-                y{"G y"}
-                yyyy{"G y"}
-                yyyyM{"GGGGG y-MM"}
-                yyyyMEd{"GGGGG y-MM-dd, E"}
-                yyyyMMM{"G y MMM"}
-                yyyyMMMEd{"G y MMM d, E"}
-                yyyyMMMd{"G y MMM d"}
-                yyyyMd{"GGGGG y-MM-dd"}
-                yyyyQQQ{"G y QQQ"}
-                yyyyQQQQ{"G y QQQQ"}
-=======
->>>>>>> 626889fb
             }
             intervalFormats{
                 fallback{"{0} – {1}"}
@@ -219,12 +192,6 @@
                 "yMMMMd",
                 "yMMMd",
                 "yyMMdd",
-<<<<<<< HEAD
-            }
-            appendItems{
-                Timezone{"{0} {1}"}
-=======
->>>>>>> 626889fb
             }
             availableFormats{
                 Bh{"B h"}
@@ -234,15 +201,8 @@
                 EBhms{"E, B h:mm:ss"}
                 EHm{"E, HH:mm"}
                 EHms{"E, HH:mm:ss"}
-<<<<<<< HEAD
-                Ed{"d, E"}
                 Ehm{"E, h:mm a"}
                 Ehms{"E, h:mm:ss a"}
-                Gy{"G y"}
-=======
-                Ehm{"E, h:mm a"}
-                Ehms{"E, h:mm:ss a"}
->>>>>>> 626889fb
                 GyMMM{"MMM, G y"}
                 GyMMMEd{"E, d-MMM, G y"}
                 GyMMMd{"d MMM, G y"}
@@ -258,20 +218,11 @@
                 MMMMd{"d MMMM"}
                 MMMd{"d MMM"}
                 Md{"dd/MM"}
-<<<<<<< HEAD
-                d{"d"}
-=======
->>>>>>> 626889fb
                 h{"h a"}
                 hm{"h:mm a"}
                 hms{"h:mm:ss a"}
                 hmsv{"h:mm:ss a (v)"}
                 hmv{"h:mm a (v)"}
-<<<<<<< HEAD
-                ms{"mm:ss"}
-                y{"y"}
-=======
->>>>>>> 626889fb
                 yM{"MM/y"}
                 yMEd{"E, dd/MM/y"}
                 yMMM{"MMM, y"}
@@ -403,12 +354,6 @@
                 hv{
                     a{"h a – h a (v)"}
                     h{"h–h a (v)"}
-<<<<<<< HEAD
-                }
-                y{
-                    y{"y–y"}
-=======
->>>>>>> 626889fb
                 }
                 yM{
                     M{"MM/y – MM/y"}
