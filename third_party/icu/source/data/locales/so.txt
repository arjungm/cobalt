--- conflicted
+++ resolved
@@ -63,7 +63,6 @@
                 accountingFormat%alphaNextToNumber{"¤ #,##0.00;(¤ #,##0.00)"}
                 accountingFormat%noCurrency{"#,##0.00;(#,##0.00)"}
                 currencyFormat{"¤#,##0.00"}
-                currencyPatternAppendISO{"{0} ¤¤"}
             }
             patternsLong{
                 decimalFormat{
@@ -495,73 +494,6 @@
                 }
             }
         }
-<<<<<<< HEAD
-        ethiopic{
-            monthNames{
-                format{
-                    abbreviated{
-                        "Meskerem",
-                        "Tekemt",
-                        "Hedar",
-                        "Tahsas",
-                        "Ter",
-                        "Yekatit",
-                        "Megabit",
-                        "Miazia",
-                        "Genbot",
-                        "Sene",
-                        "Hamle",
-                        "Nehasse",
-                        "Pagumen",
-                    }
-                    wide{
-                        "Meskerem",
-                        "Tekemt",
-                        "Hedar",
-                        "Tahsas",
-                        "Ter",
-                        "Yekatit",
-                        "Megabit",
-                        "Miazia",
-                        "Genbot",
-                        "Sene",
-                        "Hamle",
-                        "Nehasse",
-                        "Pagumen",
-                    }
-                }
-                stand-alone{
-                    abbreviated{
-                        "Meskerem",
-                        "Tekemt",
-                        "Hedar",
-                        "Tahsas",
-                        "Ter",
-                        "Yekatit",
-                        "Megabit",
-                        "Miazia",
-                        "Genbot",
-                        "Sene",
-                        "Hamle",
-                        "Nehasse",
-                        "Pagumen",
-                    }
-                    wide{
-                        "Meskerem",
-                        "Tekemt",
-                        "Hedar",
-                        "Tahsas",
-                        "Ter",
-                        "Yekatit",
-                        "Megabit",
-                        "Miazia",
-                        "Genbot",
-                        "Sene",
-                        "Hamle",
-                        "Nehasse",
-                        "Pagumen",
-                    }
-=======
         coptic{
             intervalFormats{
                 Bh{
@@ -651,7 +583,6 @@
                 }
                 Bhm{
                     B{"h:mm B – h:mm B"}
->>>>>>> 626889fb
                 }
             }
         }
@@ -697,7 +628,6 @@
                 MMMEd{"E, MMM d"}
                 MMMMEd{"E, MMMM d"}
                 Md{"M/d"}
-                d{"d"}
                 y{"y"}
                 yM{"M/y"}
                 yMEd{"E, M/d/y"}
@@ -870,7 +800,6 @@
                 "yyMMdd",
             }
             availableFormats{
-                EHm{"E HH:mm"}
                 Gy{"y G"}
                 GyMMM{"MMM y G"}
                 GyMMMEd{"E, MMM d, y G"}
@@ -945,13 +874,6 @@
                 stand-alone{
                     abbreviated{
                         am{"AM"}
-<<<<<<< HEAD
-                        pm{"GD"}
-                    }
-                    narrow{
-                        am{"AM"}
-=======
->>>>>>> 626889fb
                         pm{"GD"}
                     }
                     wide{
@@ -1043,10 +965,6 @@
                     M{"dd/MM – dd/MM"}
                     d{"dd/MM – dd/MM"}
                 }
-<<<<<<< HEAD
-                fallback{"{0} – {1}"}
-=======
->>>>>>> 626889fb
                 yM{
                     M{"MM/y – MM/y"}
                     y{"MM/y – MM/y"}
@@ -1157,29 +1075,6 @@
                         "Rubaca 4aad",
                     }
                 }
-<<<<<<< HEAD
-                stand-alone{
-                    abbreviated{
-                        "R1",
-                        "R2",
-                        "R3",
-                        "R4",
-                    }
-                    narrow{
-                        "1",
-                        "2",
-                        "3",
-                        "4",
-                    }
-                    wide{
-                        "Rubaca 1aad",
-                        "Rubaca 2aad",
-                        "Rubaca 3aad",
-                        "Rubaca 4aad",
-                    }
-                }
-=======
->>>>>>> 626889fb
             }
         }
         hebrew{
@@ -1245,18 +1140,9 @@
             }
         }
         islamic{
-<<<<<<< HEAD
-            availableFormats{
-                GyMd{"M/d/y GGGGG"}
-            }
-            eras{
-                abbreviated{
-                    "AH",
-=======
             intervalFormats{
                 Bh{
                     B{"h B – h B"}
->>>>>>> 626889fb
                 }
                 Bhm{
                     B{"h:mm B – h:mm B"}
@@ -1510,15 +1396,6 @@
         era{
             dn{"saman"}
         }
-<<<<<<< HEAD
-        era-narrow{
-            dn{"saman"}
-        }
-        era-short{
-            dn{"saman"}
-        }
-=======
->>>>>>> 626889fb
         fri{
             relative{
                 "-1"{"Jimcihii hore"}
@@ -2069,14 +1946,6 @@
         }
     }
     personNames{
-<<<<<<< HEAD
-        foreignSpaceReplacement{" "}
-        initialPattern{
-            initial{"{0}."}
-            initialSequence{"{0} {1}"}
-        }
-=======
->>>>>>> 626889fb
         nameOrderLocales{
             givenFirst{
                 "und",
@@ -2090,24 +1959,6 @@
             }
         }
         namePattern{
-<<<<<<< HEAD
-            givenFirst-long-addressing-formal{"{prefix} {surname}"}
-            givenFirst-long-addressing-informal{"{given-informal}"}
-            givenFirst-long-monogram-formal{
-                "{given-monogram-allCaps}{given2-monogram-allCaps}{surname-monogram-a"
-                "llCaps}"
-            }
-            givenFirst-long-monogram-informal{"{given-informal-monogram-allCaps}{surname-monogram-allCaps}"}
-            givenFirst-long-referring-formal{"{given} {given2} {surname} {suffix}"}
-            givenFirst-long-referring-informal{"{given-informal} {surname}"}
-            givenFirst-medium-addressing-formal{"{prefix} {surname}"}
-            givenFirst-medium-addressing-informal{"{given-informal}"}
-            givenFirst-medium-monogram-formal{"{surname-monogram-allCaps}"}
-            givenFirst-medium-monogram-informal{"{given-informal-monogram-allCaps}"}
-            givenFirst-medium-referring-formal{"{given} {given2-initial} {surname} {suffix}"}
-            givenFirst-medium-referring-informal{"{given-informal} {surname}"}
-            givenFirst-short-addressing-formal{"{prefix} {surname}"}
-=======
             givenFirst-long-addressing-formal{"{title} {surname}"}
             givenFirst-long-addressing-informal{"{given-informal}"}
             givenFirst-long-monogram-informal{"{given-informal-monogram-allCaps}{surname-monogram-allCaps}"}
@@ -2119,7 +1970,6 @@
             givenFirst-medium-referring-formal{"{given} {given2-initial} {surname} {credentials}"}
             givenFirst-medium-referring-informal{"{given-informal} {surname}"}
             givenFirst-short-addressing-formal{"{title} {surname}"}
->>>>>>> 626889fb
             givenFirst-short-addressing-informal{"{given-informal}"}
             givenFirst-short-monogram-formal{"{surname-monogram-allCaps}"}
             givenFirst-short-monogram-informal{"{given-informal-monogram-allCaps}"}
@@ -2131,24 +1981,6 @@
             sorting-medium-referring-informal{"{surname}, {given-informal}"}
             sorting-short-referring-formal{"{surname-core}, {given-initial} {given2-initial} {surname-prefix}"}
             sorting-short-referring-informal{"{surname}, {given-informal}"}
-<<<<<<< HEAD
-            surnameFirst-long-addressing-formal{"{prefix} {surname}"}
-            surnameFirst-long-addressing-informal{"{given-informal}"}
-            surnameFirst-long-monogram-formal{
-                "{surname-monogram-allCaps}{given-monogram-allCaps}{given2-monogram-a"
-                "llCaps}"
-            }
-            surnameFirst-long-monogram-informal{"{surname-monogram-allCaps}{given-informal-monogram-allCaps}"}
-            surnameFirst-long-referring-formal{"{surname} {given} {given2} {suffix}"}
-            surnameFirst-long-referring-informal{"{surname} {given-informal}"}
-            surnameFirst-medium-addressing-formal{"{prefix} {surname}"}
-            surnameFirst-medium-addressing-informal{"{given-informal}"}
-            surnameFirst-medium-monogram-formal{"{surname-monogram-allCaps}"}
-            surnameFirst-medium-monogram-informal{"{given-informal-monogram-allCaps}"}
-            surnameFirst-medium-referring-formal{"{surname} {given} {given2-initial} {suffix}"}
-            surnameFirst-medium-referring-informal{"{surname} {given-informal}"}
-            surnameFirst-short-addressing-formal{"{prefix} {surname}"}
-=======
             surnameFirst-long-addressing-formal{"{title} {surname}"}
             surnameFirst-long-addressing-informal{"{given-informal}"}
             surnameFirst-long-monogram-informal{"{surname-monogram-allCaps}{given-informal-monogram-allCaps}"}
@@ -2161,18 +1993,14 @@
             surnameFirst-medium-referring-formal{"{surname} {given} {given2-initial} {credentials}"}
             surnameFirst-medium-referring-informal{"{surname} {given-informal}"}
             surnameFirst-short-addressing-formal{"{title} {surname}"}
->>>>>>> 626889fb
             surnameFirst-short-addressing-informal{"{given-informal}"}
             surnameFirst-short-monogram-formal{"{surname-monogram-allCaps}"}
             surnameFirst-short-monogram-informal{"{given-informal-monogram-allCaps}"}
             surnameFirst-short-referring-formal{"{surname} {given-initial} {given2-initial}"}
             surnameFirst-short-referring-informal{"{surname} {given-initial}"}
         }
-<<<<<<< HEAD
-=======
         parameterDefault{
             formality{"informal"}
         }
->>>>>>> 626889fb
     }
 }