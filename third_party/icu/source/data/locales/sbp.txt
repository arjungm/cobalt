﻿// © 2016 and later: Unicode, Inc. and others.
// License & terms of use: http://www.unicode.org/copyright.html
// Generated using tools/cldr/cldr-to-icu/build-icu-data.xml
sbp{
    AuxExemplarCharacters{"[q r x z]"}
    ExemplarCharacters{"[a b c d e f g h i j k l m n o p s t u v w y]"}
    ExemplarCharactersIndex{"[A B C D E F G H I J K L M N O P S T U V W Y]"}
    NumberElements{
        latn{
            patterns{
                currencyFormat{"#,##0.00¤"}
            }
        }
    }
    calendar{
        generic{
            DateTimePatterns{
                "HH:mm:ss zzzz",
                "HH:mm:ss z",
                "HH:mm:ss",
                "HH:mm",
                "EEEE, d MMMM y G",
                "d MMMM y G",
                "d MMM y G",
                "dd/MM/y GGGGG",
                "{1} {0}",
                "{1} {0}",
                "{1} {0}",
                "{1} {0}",
                "{1} {0}",
            }
            DateTimeSkeletons{
                "HHmmsszzzz",
                "HHmmssz",
                "HHmmss",
                "HHmm",
                "GyMMMMEEEEd",
                "GyMMMMd",
                "GyMMMd",
                "GGGGGyMMdd",
            }
            availableFormats{
                Ed{"E d"}
                MEd{"E, M/d"}
                MMMEd{"E, MMM d"}
                Md{"M/d"}
<<<<<<< HEAD
                d{"d"}
=======
>>>>>>> 626889fb
                hm{"h:mm a"}
                hms{"h:mm:ss a"}
                ms{"m:ss"}
                y{"y"}
                yM{"M/y"}
                yMEd{"E, M/d/y"}
                yMMM{"MMM y"}
                yMMMEd{"E, MMM d, y"}
                yMMMd{"MMM d y"}
                yMd{"M/d/y"}
                yQQQ{"QQQ y"}
                yQQQQ{"QQQQ y"}
            }
        }
        gregorian{
            AmPmMarkersAbbr{
                "Lwamilawu",
                "Pashamihe",
            }
            DateTimePatterns{
                "HH:mm:ss zzzz",
                "HH:mm:ss z",
                "HH:mm:ss",
                "HH:mm",
                "EEEE, d MMMM y",
                "d MMMM y",
                "d MMM y",
                "dd/MM/y",
                "{1} {0}",
                "{1} {0}",
                "{1} {0}",
                "{1} {0}",
                "{1} {0}",
            }
            DateTimeSkeletons{
                "HHmmsszzzz",
                "HHmmssz",
                "HHmmss",
                "HHmm",
                "yMMMMEEEEd",
                "yMMMMd",
                "yMMMd",
                "yMMdd",
            }
            availableFormats{
                Ed{"E d"}
                MEd{"E, M/d"}
                MMMEd{"E, MMM d"}
                Md{"M/d"}
<<<<<<< HEAD
                d{"d"}
=======
>>>>>>> 626889fb
                hm{"h:mm a"}
                hms{"h:mm:ss a"}
                ms{"m:ss"}
                yM{"M/y"}
                yMEd{"E, M/d/y"}
                yMMM{"MMM y"}
                yMMMEd{"E, MMM d, y"}
                yMMMd{"MMM d y"}
                yMd{"M/d/y"}
                yQQQ{"QQQ y"}
                yQQQQ{"QQQQ y"}
            }
            dayNames{
                format{
                    abbreviated{
                        "Mul",
                        "Jtt",
                        "Jnn",
                        "Jtn",
                        "Alh",
                        "Iju",
                        "Jmo",
                    }
                    wide{
                        "Mulungu",
                        "Jumatatu",
                        "Jumanne",
                        "Jumatano",
                        "Alahamisi",
                        "Ijumaa",
                        "Jumamosi",
                    }
                }
                stand-alone{
                    narrow{
                        "M",
                        "J",
                        "J",
                        "J",
                        "A",
                        "I",
                        "J",
                    }
                }
            }
            eras{
                abbreviated{
                    "AK",
                    "PK",
                }
                wide{
                    "Ashanali uKilisito",
                    "Pamwandi ya Kilisto",
                }
            }
            monthNames{
                format{
                    abbreviated{
                        "Mup",
                        "Mwi",
                        "Msh",
                        "Mun",
                        "Mag",
                        "Muj",
                        "Msp",
                        "Mpg",
                        "Mye",
                        "Mok",
                        "Mus",
                        "Muh",
                    }
                    wide{
                        "Mupalangulwa",
                        "Mwitope",
                        "Mushende",
                        "Munyi",
                        "Mushende Magali",
                        "Mujimbi",
                        "Mushipepo",
                        "Mupuguto",
                        "Munyense",
                        "Mokhu",
                        "Musongandembwe",
                        "Muhaano",
                    }
                }
            }
            quarters{
                format{
                    abbreviated{
                        "L1",
                        "L2",
                        "L3",
                        "L4",
                    }
                    wide{
                        "Lobo 1",
                        "Lobo 2",
                        "Lobo 3",
                        "Lobo 4",
                    }
                }
            }
        }
    }
    fields{
        day{
            dn{"Lusiku"}
            relative{
                "-1"{"Imehe"}
                "0"{"Ineng’uni"}
                "1"{"Pamulaawu"}
            }
        }
        dayperiod{
            dn{"Uluhaavi lwa lusiku"}
        }
        era{
            dn{"Uluhaavi lwa"}
        }
        hour{
            dn{"Ilisala"}
        }
        minute{
            dn{"Idakika"}
        }
        month{
            dn{"Mwesi"}
        }
        second{
            dn{"Isekunde"}
        }
        week{
            dn{"Ilijuma"}
        }
        weekday{
            dn{"Ulusiku lwa Lijuma"}
        }
        year{
            dn{"Mwakha"}
        }
        zone{
            dn{"Uluhaavi lwa lisaa"}
        }
    }
}<|MERGE_RESOLUTION|>--- conflicted
+++ resolved
@@ -29,25 +29,11 @@
                 "{1} {0}",
                 "{1} {0}",
             }
-            DateTimeSkeletons{
-                "HHmmsszzzz",
-                "HHmmssz",
-                "HHmmss",
-                "HHmm",
-                "GyMMMMEEEEd",
-                "GyMMMMd",
-                "GyMMMd",
-                "GGGGGyMMdd",
-            }
             availableFormats{
                 Ed{"E d"}
                 MEd{"E, M/d"}
                 MMMEd{"E, MMM d"}
                 Md{"M/d"}
-<<<<<<< HEAD
-                d{"d"}
-=======
->>>>>>> 626889fb
                 hm{"h:mm a"}
                 hms{"h:mm:ss a"}
                 ms{"m:ss"}
@@ -82,25 +68,11 @@
                 "{1} {0}",
                 "{1} {0}",
             }
-            DateTimeSkeletons{
-                "HHmmsszzzz",
-                "HHmmssz",
-                "HHmmss",
-                "HHmm",
-                "yMMMMEEEEd",
-                "yMMMMd",
-                "yMMMd",
-                "yMMdd",
-            }
             availableFormats{
                 Ed{"E d"}
                 MEd{"E, M/d"}
                 MMMEd{"E, MMM d"}
                 Md{"M/d"}
-<<<<<<< HEAD
-                d{"d"}
-=======
->>>>>>> 626889fb
                 hm{"h:mm a"}
                 hms{"h:mm:ss a"}
                 ms{"m:ss"}
