﻿// © 2016 and later: Unicode, Inc. and others.
// License & terms of use: http://www.unicode.org/copyright.html
// Generated using tools/cldr/cldr-to-icu/build-icu-data.xml
sw_KE{
    ExemplarCharacters{"[a b c d e f g h i j k l m n o p q r s t u v w x y z]"}
    NumberElements{
        latn{
            patterns{
                accountingFormat%noCurrency{"#,##0.00;(#,##0.00)"}
<<<<<<< HEAD
                currencyPatternAppendISO{"{0} ¤¤"}
=======
>>>>>>> 626889fb
            }
            patternsLong{
                decimalFormat{
                    1000{
                        one{"elfu 0;elfu -0"}
                        other{"elfu 0;elfu -0"}
                    }
                    10000{
                        one{"elfu 00;elfu -00"}
                        other{"elfu 00"}
                    }
                    100000{
                        one{"elfu 000"}
                        other{"elfu 000"}
                    }
                    1000000{
                        one{"milioni 0"}
                        other{"milioni 0"}
                    }
                    10000000{
                        one{"milioni 00"}
                        other{"milioni 00"}
                    }
                    100000000{
                        one{"milioni 000"}
                        other{"milioni 000"}
                    }
                    1000000000{
                        one{"bilioni 0"}
                        other{"bilioni 0"}
                    }
                    10000000000{
                        one{"bilioni 00"}
                        other{"bilioni 00"}
                    }
                    100000000000{
                        one{"bilioni 000"}
                        other{"bilioni 000"}
                    }
                    1000000000000{
                        one{"trilioni 0"}
                        other{"trilioni 0"}
                    }
                    10000000000000{
                        one{"trilioni 00"}
                        other{"trilioni 00"}
                    }
                    100000000000000{
                        one{"trilioni 000"}
                        other{"trilioni 000"}
                    }
                }
            }
            patternsShort{
                currencyFormat{
                    1000000{
                        one{"¤ M0;¤-M0"}
                        other{"¤ M0"}
                    }
                    10000000{
                        one{"¤ M00;¤M-M00"}
                        other{"¤ M00;¤-M00"}
                    }
                    100000000{
                        one{"¤ M000;¤M-000"}
                        other{"¤ M000"}
                    }
                    1000000000{
                        one{"¤ B0;¤-B0"}
                        other{"¤ B0;¤-B0"}
                    }
                    10000000000{
                        one{"¤ B00;¤-B00"}
                        other{"¤ B00;¤-B00"}
                    }
                    100000000000{
                        one{"¤ B000;¤-B000"}
                        other{"¤ B000;¤-B000"}
                    }
                    1000000000000{
                        one{"¤ T0;¤-T0"}
                        other{"¤ T0"}
                    }
                    10000000000000{
                        one{"¤ T00;¤-T00"}
                        other{"¤ T00"}
                    }
                    100000000000000{
                        one{"¤ T000;¤-T000"}
                        other{"¤ T000;¤-T000"}
                    }
                }
                decimalFormat{
                    1000{
                        one{"elfu 0"}
                        other{"elfu 0"}
                    }
                    10000{
                        one{"elfu 00"}
                        other{"elfu 00"}
                    }
                    100000{
                        one{"elfu 000"}
                        other{"elfu 000"}
                    }
                    1000000{
                        one{"M0"}
                        other{"M0"}
                    }
                    10000000{
                        one{"M00"}
                        other{"M00"}
                    }
                    100000000{
                        one{"M000"}
                        other{"M000"}
                    }
                    1000000000{
                        one{"B0"}
                        other{"B0"}
                    }
                    10000000000{
                        one{"B00"}
                        other{"B00"}
                    }
                    100000000000{
                        one{"B000"}
                        other{"B000"}
                    }
                    1000000000000{
                        one{"T0"}
                        other{"T0"}
                    }
                    10000000000000{
                        one{"T00"}
                        other{"T00"}
                    }
                    100000000000000{
                        one{"T000"}
                        other{"T000"}
                    }
                }
            }
        }
    }
    calendar{
        generic{
            DateTimePatterns{
                "HH:mm:ss zzzz",
                "HH:mm:ss z",
                "HH:mm:ss",
                "HH:mm",
                "EEEE, d MMMM y G",
                "d MMMM y G",
                "d MMM y G",
                "dd/MM/y GGGGG",
                "{1}, {0}",
                "{1}, {0}",
                "{1}, {0}",
                "{1}, {0}",
                "{1}, {0}",
            }
            DateTimePatterns%atTime{
                "{1} 'saa' {0}",
                "{1} 'saa' {0}",
                "{1}, {0}",
                "{1}, {0}",
            }
        }
        gregorian{
            DateTimePatterns{
                "HH:mm:ss zzzz",
                "HH:mm:ss z",
                "HH:mm:ss",
                "HH:mm",
                "EEEE, d MMMM y",
                "d MMMM y",
                "d MMM y",
                "dd/MM/y",
                "{1} {0}",
                "{1} {0}",
                "{1} {0}",
                "{1} {0}",
                "{1} {0}",
            }
            DateTimePatterns%atTime{
                "{1} 'saa' {0}",
                "{1} 'saa' {0}",
                "{1}, {0}",
                "{1}, {0}",
            }
            availableFormats{
                GyMd{"d/M/y G"}
            }
        }
    }
    measurementSystemNames{
        metric{"Kipimo"}
    }
}<|MERGE_RESOLUTION|>--- conflicted
+++ resolved
@@ -7,10 +7,6 @@
         latn{
             patterns{
                 accountingFormat%noCurrency{"#,##0.00;(#,##0.00)"}
-<<<<<<< HEAD
-                currencyPatternAppendISO{"{0} ¤¤"}
-=======
->>>>>>> 626889fb
             }
             patternsLong{
                 decimalFormat{
