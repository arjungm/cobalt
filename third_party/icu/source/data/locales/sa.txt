﻿// © 2016 and later: Unicode, Inc. and others.
// License & terms of use: http://www.unicode.org/copyright.html
// Generated using tools/cldr/cldr-to-icu/build-icu-data.xml
sa{
    AuxExemplarCharacters{"[\u200C\u200D ऍ ऑ ॅ ॉ]"}
    ExemplarCharacters{
        "[॑ ॒ ़ ँ ंः ॐ अ आ इ ई उ ऊ ऋ ॠ ऌ ॡ ए ऐ ओ औ क ख ग घ ङ च छ ज झ ञ ट ठ ड ढ ण त थ "
        "द ध न प फ ब भ म य र ल ळ व श ष स ह ऽ ा ि ी ु ू ृ ॄ ॢ ॣ े ै ो ौ ्]"
    }
    ExemplarCharactersIndex{
        "[अ आ इ ई उ ऊ ऋ ॠ ऌ ॡ ए ऐ ओ औ क ख ग घ ङ च छ ज झ ञ ट ठ ड ढ ण त थ द ध न प फ ब भ"
        " म य र ल ळ व श ष स ह]"
    }
    ExemplarCharactersNumbers{"[\\- ‑ , . % ‰ + 0० 1१ 2२ 3३ 4४ 5५ 6६ 7७ 8८ 9९]"}
    ExemplarCharactersPunctuation{
        "[_ \\- ‑ – — , ; \\: ! ? . … '‘’ \u0022“” ( ) \\[ \\] \\{ \\} § @ * / \\\\ "
        "\\& # ′ ″ ` + | ~]"
    }
    NumberElements{
        default{"deva"}
        latn{
            patterns{
                accountingFormat{"¤ #,##0.00"}
                currencyFormat{"¤#,##,##0.00"}
                decimalFormat{"#,##,##0.###"}
                percentFormat{"#,##,##0%"}
                scientificFormat{"[#E0]"}
            }
        }
        native{"deva"}
    }
    calendar{
        generic{
            DateTimePatterns{
                "h:mm:ss a zzzz",
                "h:mm:ss a z",
                "h:mm:ss a",
                "h:mm a",
                "G EEEE, d MMMM y",
                "G d MMMM y",
                "G d MMM y",
                "G d/M/y",
                "{1}, {0}",
                "{1}, {0}",
                "{1}, {0}",
                "{1}, {0}",
                "{1}, {0}",
            }
            DateTimePatterns%atTime{
                "{1} तेन {0}",
                "{1} तेन {0}",
                "{1}, {0}",
                "{1}, {0}",
            }
            DateTimeSkeletons{
                "ahmmsszzzz",
                "ahmmssz",
                "ahmmss",
                "ahmm",
                "GyMMMMEEEEd",
                "GyMMMMd",
                "GyMMMd",
                "GyMd",
            }
            intervalFormats{
                fallback{"{0}-{1}"}
            }
        }
        gregorian{
            AmPmMarkers{
                "पूर्वाह्न",
                "अपराह्न",
            }
            DateTimePatterns{
                "h:mm:ss a zzzz",
                "h:mm:ss a z",
                "h:mm:ss a",
                "h:mm a",
                "EEEE, d MMMM y",
                "d MMMM y",
                "d MMM y",
                "d/M/yy",
                "{1}, {0}",
                "{1}, {0}",
                "{1}, {0}",
                "{1}, {0}",
                "{1}, {0}",
            }
            DateTimePatterns%atTime{
                "{1} तदा {0}",
                "{1} तदा {0}",
                "{1}, {0}",
                "{1}, {0}",
            }
            DateTimeSkeletons{
                "ahmmsszzzz",
                "ahmmssz",
                "ahmmss",
                "ahmm",
                "yMMMMEEEEd",
                "yMMMMd",
                "yMMMd",
                "yyMd",
<<<<<<< HEAD
            }
            appendItems{
                Timezone{"{0} {1}"}
=======
>>>>>>> 626889fb
            }
            availableFormats{
                Bh{"B h"}
                Bhm{"B h:mm"}
                Bhms{"B h:mm:ss"}
                EBhm{"E B h:mm"}
                EBhms{"E B h:mm:ss"}
                Ed{"E d"}
                Gy{"y G"}
                GyMMM{"MMM G y"}
                GyMMMEd{"E, d MMM y G"}
                GyMMMd{"d MMM y G"}
                MEd{"E, d/M"}
                MMMEd{"E, d MMM"}
                MMMMW{
                    other{"'week' W 'of' MMM"}
                }
                MMMMd{"d MMMM"}
                MMMd{"d MMM"}
                Md{"d/M"}
                yM{"M/y"}
                yMEd{"E, d/M/y"}
                yMMM{"MMM y"}
                yMMMEd{"E, d MMM y"}
                yMMMM{"MMMM y"}
                yMMMd{"d MMM y"}
                yMd{"d/M/y"}
                yQQQ{"QQQ y"}
                yQQQQ{"QQQQ y"}
            }
            dayNames{
                format{
                    abbreviated{
                        "रवि",
                        "सोम",
                        "मंगल",
                        "बुध",
                        "गुरु",
                        "शुक्र",
                        "शनि",
                    }
                    short{
                        "Sun",
                        "Mon",
                        "Tue",
                        "Wed",
                        "Thu",
                        "Fri",
                        "Sat",
                    }
                    wide{
                        "रविवासरः",
                        "सोमवासरः",
                        "मंगलवासरः",
                        "बुधवासरः",
                        "गुरुवासर:",
                        "शुक्रवासरः",
                        "शनिवासरः",
                    }
                }
                stand-alone{
                    narrow{
                        "र",
                        "सो",
                        "मं",
                        "बु",
                        "गु",
                        "शु",
                        "श",
                    }
                }
            }
            eras{
                abbreviated%variant{
                    "इ.स.पू.",
                    "संवत्",
                }
            }
            intervalFormats{
                fallback{"{0} – {1}"}
            }
            monthNames{
                format{
                    abbreviated{
                        "जनवरी:",
                        "फरवरी:",
                        "मार्च:",
                        "अप्रैल:",
                        "मई",
                        "जून:",
                        "जुलाई:",
                        "अगस्त:",
                        "सितंबर:",
                        "अक्तूबर:",
                        "नवंबर:",
                        "दिसंबर:",
                    }
                    narrow{
                        "ज",
                        "फ",
                        "मा",
                        "अ",
                        "म",
                        "जू",
                        "जु",
                        "अ",
                        "सि",
                        "अ",
                        "न",
                        "दि",
                    }
                    wide{
                        "जनवरीमासः",
                        "फरवरीमासः",
                        "मार्चमासः",
                        "अप्रैलमासः",
                        "मईमासः",
                        "जूनमासः",
                        "जुलाईमासः",
                        "अगस्तमासः",
                        "सितंबरमासः",
                        "अक्तूबरमासः",
                        "नवंबरमासः",
                        "दिसंबरमासः",
                    }
                }
            }
            quarters{
                format{
                    abbreviated{
                        "त्रैमासिक1",
                        "त्रैमासिक2",
                        "त्रैमासिक3",
                        "त्रैमासिक4",
                    }
                    wide{
                        "प्रथम त्रैमासिक",
                        "द्वितीय त्रैमासिक",
                        "तृतीय त्रैमासिक",
                        "चतुर्थ त्रैमासिक",
                    }
                }
            }
        }
    }
    fields{
        day{
            dn{"वासर:"}
            relative{
                "-1"{"गतदिनम्"}
                "0"{"अद्य"}
                "1"{"श्वः"}
            }
        }
        day-narrow{
            dn{"दिनम्"}
<<<<<<< HEAD
            relative{
                "-1"{"ह्यः"}
                "0"{"अद्य"}
                "1"{"श्वः"}
            }
=======
>>>>>>> 626889fb
        }
        day-short{
            relative{
                "-1"{"ह्यः"}
                "0"{"अद्य"}
                "1"{"श्वः"}
            }
        }
        dayperiod{
            dn{"पूर्वाह्न/अपराह्न"}
        }
        era{
            dn{"युग"}
        }
        hour{
            dn{"होरा"}
        }
        minute{
            dn{"निमेष"}
        }
        month{
            dn{"मास:"}
        }
        month-short{
            dn{"मास"}
        }
        quarter{
            dn{"त्रेमासिक"}
        }
        second{
            dn{"क्षण"}
        }
        second-short{
            dn{"पल"}
        }
        week{
            dn{"सप्ताह:"}
        }
        week-short{
            dn{"सप्ताह"}
        }
        weekday{
            dn{"सप्ताहस्य दिनं"}
        }
        year{
            dn{"वर्ष:"}
        }
        year-narrow{
            dn{"वर्ष"}
        }
        zone{
            dn{"समय मण्डल"}
        }
    }
    listPattern{
        standard{
            2{"{0} तथा {1}"}
            end{"{0}, तथा {1}"}
        }
    }
    measurementSystemNames{
        UK{"सं.अ."}
        US{"सं.रा."}
        metric{"छन्दोमान"}
    }
    personNames{
        nameOrderLocales{
            givenFirst{
                "und",
                "sa",
            }
            surnameFirst{
                "ko",
                "si",
                "ta",
                "te",
                "vi",
                "yue",
                "zh",
            }
        }
    }
}<|MERGE_RESOLUTION|>--- conflicted
+++ resolved
@@ -101,12 +101,6 @@
                 "yMMMMd",
                 "yMMMd",
                 "yyMd",
-<<<<<<< HEAD
-            }
-            appendItems{
-                Timezone{"{0} {1}"}
-=======
->>>>>>> 626889fb
             }
             availableFormats{
                 Bh{"B h"}
@@ -263,14 +257,6 @@
         }
         day-narrow{
             dn{"दिनम्"}
-<<<<<<< HEAD
-            relative{
-                "-1"{"ह्यः"}
-                "0"{"अद्य"}
-                "1"{"श्वः"}
-            }
-=======
->>>>>>> 626889fb
         }
         day-short{
             relative{
