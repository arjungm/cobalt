--- conflicted
+++ resolved
@@ -21,10 +21,6 @@
                 atLeast{"{0}+"}
             }
             patterns{
-<<<<<<< HEAD
-                accountingFormat{"#,##0.00 ¤"}
-=======
->>>>>>> 626889fb
                 accountingFormat%noCurrency{"#,##0.00;(#,##0.00)"}
                 currencyFormat{"#,##0.00 ¤"}
             }
@@ -203,41 +199,6 @@
         coptic{
             monthNames{
                 format{
-<<<<<<< HEAD
-                    narrow{
-                        "1",
-                        "2",
-                        "3",
-                        "4",
-                        "5",
-                        "6",
-                        "7",
-                        "8",
-                        "9",
-                        "10",
-                        "11",
-                        "12",
-                        "13",
-                    }
-                    wide{
-                        "Тут",
-                        "Баба",
-                        "Хатур",
-                        "Кийяк",
-                        "Туба",
-                        "Ашмир",
-                        "Барамхат",
-                        "Барамуда",
-                        "Башанс",
-                        "Ба’уна",
-                        "’абиб",
-                        "Мисра",
-                        "Наси’",
-                    }
-                }
-                stand-alone{
-=======
->>>>>>> 626889fb
                     wide{
                         "Тут",
                         "Баба",
@@ -288,12 +249,6 @@
                 Bhms{"B h:mm:ss"}
                 EBhm{"E B h:mm"}
                 EBhms{"E B h:mm:ss"}
-<<<<<<< HEAD
-                EHm{"E HH:mm"}
-                EHms{"E HH:mm:ss"}
-                Ed{"d, E"}
-=======
->>>>>>> 626889fb
                 Ehm{"E h:mm a"}
                 Ehms{"E h:mm:ss a"}
                 Gy{"G y 'ж'."}
@@ -301,29 +256,14 @@
                 GyMMMEd{"G y 'ж'. d MMM, E"}
                 GyMMMd{"G y 'ж'. d MMM"}
                 GyMd{"d/M/y GGGGG"}
-<<<<<<< HEAD
-                H{"HH"}
-                Hm{"HH:mm"}
-                Hms{"HH:mm:ss"}
-                M{"L"}
-=======
->>>>>>> 626889fb
                 MEd{"dd.MM, E"}
                 MMMEd{"d MMM, E"}
                 MMMMd{"d MMMM"}
                 MMMd{"d MMM"}
                 Md{"dd.MM"}
-<<<<<<< HEAD
-                d{"d"}
                 h{"h a"}
                 hm{"h:mm a"}
                 hms{"h:mm:ss a"}
-                ms{"mm:ss"}
-=======
-                h{"h a"}
-                hm{"h:mm a"}
-                hms{"h:mm:ss a"}
->>>>>>> 626889fb
                 y{"G y 'ж'."}
                 yyyy{"G y 'ж'."}
                 yyyyM{"GGGGG MM.y"}
@@ -355,23 +295,6 @@
                     M{"G y 'ж'. d MMM – d MMM"}
                     d{"G y 'ж'. d–d MMM"}
                     y{"G y 'ж'. d MMM – y 'ж'. d MMM"}
-<<<<<<< HEAD
-                }
-                H{
-                    H{"HH–HH"}
-                }
-                Hm{
-                    H{"HH:mm–HH:mm"}
-                    m{"HH:mm–HH:mm"}
-                }
-                Hmv{
-                    H{"HH:mm–HH:mm v"}
-                    m{"HH:mm–HH:mm v"}
-                }
-                Hv{
-                    H{"HH–HH v"}
-=======
->>>>>>> 626889fb
                 }
                 M{
                     M{"M–M"}
@@ -472,12 +395,6 @@
                 "yMMMMd",
                 "yMMMdd",
                 "yyMMdd",
-<<<<<<< HEAD
-            }
-            appendItems{
-                Timezone{"{0} {1}"}
-=======
->>>>>>> 626889fb
             }
             availableFormats{
                 Bh{"B h"}
@@ -485,12 +402,6 @@
                 Bhms{"B h:mm:ss"}
                 EBhm{"E, B h:mm"}
                 EBhms{"E, B h:mm:ss"}
-<<<<<<< HEAD
-                EHm{"E HH:mm"}
-                EHms{"E HH:mm:ss"}
-                Ed{"d, E"}
-=======
->>>>>>> 626889fb
                 Ehm{"E h:mm a"}
                 Ehms{"E h:mm:ss a"}
                 Gy{"G y 'ж'."}
@@ -498,15 +409,6 @@
                 GyMMMEd{"G y 'ж'. d MMM, E"}
                 GyMMMd{"G y 'ж'. d MMM"}
                 GyMd{"dd-MM-GGGGG y"}
-<<<<<<< HEAD
-                H{"HH"}
-                Hm{"HH:mm"}
-                Hms{"HH:mm:ss"}
-                Hmsv{"HH:mm:ss v"}
-                Hmv{"HH:mm v"}
-                M{"L"}
-=======
->>>>>>> 626889fb
                 MEd{"dd.MM, E"}
                 MMMEd{"d MMM, E"}
                 MMMMW{
@@ -516,20 +418,11 @@
                 MMMMd{"d MMMM"}
                 MMMd{"d MMM"}
                 Md{"dd.MM"}
-<<<<<<< HEAD
-                d{"d"}
-=======
->>>>>>> 626889fb
                 h{"h a"}
                 hm{"h:mm a"}
                 hms{"h:mm:ss a"}
                 hmsv{"h:mm:ss a v"}
                 hmv{"h:mm a v"}
-<<<<<<< HEAD
-                ms{"mm:ss"}
-                y{"y"}
-=======
->>>>>>> 626889fb
                 yM{"MM.y"}
                 yMEd{"dd.MM.y, E"}
                 yMMM{"y 'ж'. MMM"}
@@ -639,23 +532,6 @@
                     M{"G y 'ж'. d MMM – d MMM"}
                     d{"G y 'ж'. d–d MMM"}
                     y{"G y 'ж'. d MMM – y 'ж'. d MMM"}
-<<<<<<< HEAD
-                }
-                H{
-                    H{"HH–HH"}
-                }
-                Hm{
-                    H{"HH:mm–HH:mm"}
-                    m{"HH:mm–HH:mm"}
-                }
-                Hmv{
-                    H{"HH:mm–HH:mm v"}
-                    m{"HH:mm–HH:mm v"}
-                }
-                Hv{
-                    H{"HH–HH v"}
-=======
->>>>>>> 626889fb
                 }
                 M{
                     M{"M–M"}
@@ -697,12 +573,6 @@
                 hv{
                     a{"h a – h a v"}
                     h{"h–h a v"}
-<<<<<<< HEAD
-                }
-                y{
-                    y{"y–y"}
-=======
->>>>>>> 626889fb
                 }
                 yM{
                     M{"MM.y – MM.y"}
@@ -912,102 +782,6 @@
                         "Шәу.",
                         "Зул-Қ.",
                         "Зул-Х.",
-                    }
-                }
-            }
-        }
-        persian{
-            monthNames{
-                format{
-                    wide{
-                        "Фарвардин",
-                        "Ордибехешт",
-                        "Хордад",
-                        "Тир",
-                        "Мордад",
-                        "Шахривар",
-                        "Мехр",
-                        "Абан",
-                        "Азар",
-                        "Дей",
-                        "Бахман",
-                        "Эсфанд",
-                    }
-                }
-            }
-        }
-        hebrew{
-            monthNames{
-                format{
-                    wide{
-                        "Тишрей",
-                        "Хешван",
-                        "Кислев",
-                        "Тевет",
-                        "Шват",
-                        "Адар I",
-                        "Адар",
-                        "Нисан",
-                        "Ияр",
-                        "Сиван",
-                        "Тамуз",
-                        "Ав",
-                        "Элул",
-                        "Адар II",
-                    }
-                }
-            }
-        }
-        indian{
-            monthNames{
-                format{
-                    wide{
-                        "Чайтра",
-                        "Вайшакха",
-                        "Джьештха",
-                        "Ашадха",
-                        "Шравана",
-                        "Бхадрапада",
-                        "Ашвина",
-                        "Картика",
-                        "Маргаширша",
-                        "Пауша",
-                        "Магха",
-                        "Пхальгуна",
-                    }
-                }
-            }
-        }
-        islamic{
-            monthNames{
-                format{
-                    abbreviated{
-                        "Қаң.",
-                        "Ақп.",
-                        "Нау.",
-                        "Сәу.",
-                        "Мам.",
-                        "Jum. II",
-                        "шіл.",
-                        "там.",
-                        "Қыр.",
-                        "Қаз.",
-                        "Қар.",
-                        "Жел.",
-                    }
-                    wide{
-                        "Мұхаррам",
-                        "Сафар",
-                        "Рабиғ әл-әууәл",
-                        "Рабиғ әс-сәни",
-                        "Джумада әл-әууәл",
-                        "Жумад ас-сәни",
-                        "Раджаб",
-                        "Шағбан",
-                        "Рамадан",
-                        "Шәууәл",
-                        "Зул-Қағда",
-                        "Зул-Хиджа",
                     }
                 }
             }
@@ -1761,10 +1535,6 @@
         metric{"Метрлік"}
     }
     personNames{
-<<<<<<< HEAD
-        foreignSpaceReplacement{" "}
-=======
->>>>>>> 626889fb
         nameOrderLocales{
             givenFirst{
                 "und",
@@ -1782,20 +1552,12 @@
             givenFirst-long-addressing-informal{"{given-informal}"}
             givenFirst-long-monogram-formal{"{given-monogram-allCaps}{surname-monogram-allCaps}"}
             givenFirst-long-monogram-informal{"{given-informal-monogram-allCaps}"}
-<<<<<<< HEAD
-            givenFirst-long-referring-formal{"{given} {surname}"}
-=======
             givenFirst-long-referring-formal{"{given} {surname} {generation}, {credentials}"}
->>>>>>> 626889fb
             givenFirst-long-referring-informal{"{given-informal}"}
             givenFirst-medium-addressing-formal{"{surname}"}
             givenFirst-medium-addressing-informal{"{given-informal}"}
             givenFirst-medium-monogram-formal{"{surname-monogram-allCaps}"}
             givenFirst-medium-monogram-informal{"{given-informal-monogram-allCaps}"}
-<<<<<<< HEAD
-            givenFirst-medium-referring-formal{"{given} {surname}"}
-=======
->>>>>>> 626889fb
             givenFirst-medium-referring-informal{"{given-informal}"}
             givenFirst-short-addressing-formal{"{surname}"}
             givenFirst-short-addressing-informal{"{given-informal}"}
@@ -1803,19 +1565,11 @@
             givenFirst-short-monogram-informal{"{given-informal-monogram-allCaps}"}
             givenFirst-short-referring-formal{"{given-initial} {surname}"}
             givenFirst-short-referring-informal{"{given-informal}"}
-<<<<<<< HEAD
-            sorting-long-referring-formal{"{given}"}
-            sorting-long-referring-informal{"{surname}, {given-informal}"}
-            sorting-medium-referring-formal{"{given}"}
-            sorting-medium-referring-informal{"{surname}, {given-informal}"}
-            sorting-short-referring-formal{"{given-initial}"}
-=======
             sorting-long-referring-formal{"{surname-core}, {given} {given2} {surname-prefix}"}
             sorting-long-referring-informal{"{surname}, {given-informal}"}
             sorting-medium-referring-formal{"{surname-core}, {given} {surname-prefix}"}
             sorting-medium-referring-informal{"{surname}, {given-informal}"}
             sorting-short-referring-formal{"{surname}, {given}"}
->>>>>>> 626889fb
             sorting-short-referring-informal{"{surname}, {given-informal}"}
             surnameFirst-long-addressing-formal{"{surname}"}
             surnameFirst-long-addressing-informal{"{given-informal}"}
@@ -1827,10 +1581,6 @@
             surnameFirst-medium-addressing-informal{"{given-informal}"}
             surnameFirst-medium-monogram-formal{"{surname-monogram-allCaps}"}
             surnameFirst-medium-monogram-informal{"{given-informal-monogram-allCaps}"}
-<<<<<<< HEAD
-            surnameFirst-medium-referring-formal{"{surname} {given}"}
-=======
->>>>>>> 626889fb
             surnameFirst-medium-referring-informal{"{surname} {given-informal}"}
             surnameFirst-short-addressing-formal{"{surname}"}
             surnameFirst-short-addressing-informal{"{given-informal}"}
