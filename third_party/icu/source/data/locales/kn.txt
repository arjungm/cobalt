--- conflicted
+++ resolved
@@ -15,33 +15,6 @@
     ExemplarCharactersNumbers{"[\\- ‑ , . % ‰ + 0೦ 1೧ 2೨ 3೩ 4೪ 5೫ 6೬ 7೭ 8೮ 9೯]"}
     ExemplarCharactersPunctuation{"[\\- ‐‑ – — , ; \\: ! ? . … '‘’ \u0022“” ( ) \\[ \\] @ * / \\& # ′ ″]"}
     NumberElements{
-<<<<<<< HEAD
-        default{"latn"}
-        knda{
-            patterns{
-                currencyFormat{"¤#,##0.00"}
-                currencyFormat%alphaNextToNumber{"¤ #,##0.00"}
-                currencyFormat%noCurrency{"#,##0.00"}
-                decimalFormat{"#,##0.###"}
-                percentFormat{"#,##0%"}
-                scientificFormat{"#E0"}
-            }
-            symbols{
-                decimal{"."}
-                exponential{"E"}
-                group{","}
-                infinity{"∞"}
-                minusSign{"-"}
-                nan{"NaN"}
-                perMille{"‰"}
-                percentSign{"%"}
-                plusSign{"+"}
-                superscriptingExponent{"×"}
-                timeSeparator{":"}
-            }
-        }
-=======
->>>>>>> 626889fb
         latn{
             miscPatterns{
                 atLeast{"{0}+"}
@@ -334,31 +307,10 @@
                 "G y MMM d",
                 "GGGGG y-MM-dd",
                 "{1} {0}",
-<<<<<<< HEAD
-=======
-                "{1} {0}",
-                "{1} {0}",
->>>>>>> 626889fb
                 "{1} {0}",
                 "{1} {0}",
                 "{1} {0}",
                 "{1} {0}",
-            }
-            DateTimePatterns%atTime{
-                "{1} ರಂದು {0} ಸಮಯಕ್ಕೆ",
-                "{1} ರಂದು {0} ಸಮಯಕ್ಕೆ",
-                "{1}, {0}",
-                "{1}, {0}",
-            }
-            DateTimeSkeletons{
-                "ahhmmsszzzz",
-                "ahhmmssz",
-                "ahhmmss",
-                "ahhmm",
-                "GyMMMMEEEEd",
-                "GyMMMMd",
-                "GyMMMd",
-                "GGGGGyMMdd",
             }
             DateTimePatterns%atTime{
                 "{1} ರಂದು {0} ಸಮಯಕ್ಕೆ",
@@ -454,12 +406,6 @@
                 "yMMMMd",
                 "yMMMd",
                 "yyMd",
-<<<<<<< HEAD
-            }
-            appendItems{
-                Timezone{"{0} {1}"}
-=======
->>>>>>> 626889fb
             }
             availableFormats{
                 Ed{"d E"}
@@ -729,81 +675,6 @@
             }
             monthNames{
                 format{
-<<<<<<< HEAD
-                    abbreviated{
-                        "ಚೈತ್ರ",
-                        "ವೈಶಾಖ",
-                        "ಜ್ಯೇಷ್ಠ",
-                        "ಆಷಾಢ",
-                        "ಶ್ರಾವಣ",
-                        "ಭಾದ್ರ",
-                        "ಆಶ್ವೀನ",
-                        "ಕಾರ್ತೀಕ",
-                        "ಅಗ್ರಹಯಾನ",
-                        "ಪುಷ್ಯ",
-                        "ಮಾಘ",
-                        "ಫಾಲ್ಗುಣ",
-                    }
-                    narrow{
-                        "1",
-                        "2",
-                        "3",
-                        "4",
-                        "5",
-                        "6",
-                        "7",
-                        "8",
-                        "9",
-                        "10",
-                        "11",
-                        "12",
-                    }
-                    wide{
-                        "ಚೈತ್ರ",
-                        "ವೈಶಾಖ",
-                        "ಜ್ಯೇಷ್ಠ",
-                        "ಆಷಾಢ",
-                        "ಶ್ರಾವಣ",
-                        "ಭಾದ್ರ",
-                        "ಆಶ್ವೀನ",
-                        "ಕಾರ್ತೀಕ",
-                        "ಅಗ್ರಹಯಾನ",
-                        "ಪುಷ್ಯ",
-                        "ಮಾಘ",
-                        "ಫಾಲ್ಗುಣ",
-                    }
-                }
-                stand-alone{
-                    abbreviated{
-                        "ಚೈತ್ರ",
-                        "ವೈಶಾಖ",
-                        "ಜ್ಯೇಷ್ಠ",
-                        "ಆಷಾಢ",
-                        "ಶ್ರಾವಣ",
-                        "ಭಾದ್ರ",
-                        "ಆಶ್ವೀನ",
-                        "ಕಾರ್ತೀಕ",
-                        "ಅಗ್ರಹಯಾನ",
-                        "ಪುಷ್ಯ",
-                        "ಮಾಘ",
-                        "ಫಾಲ್ಗುಣ",
-                    }
-                    narrow{
-                        "1",
-                        "2",
-                        "3",
-                        "4",
-                        "5",
-                        "6",
-                        "7",
-                        "8",
-                        "9",
-                        "10",
-                        "11",
-                        "12",
-                    }
-=======
->>>>>>> 626889fb
                     wide{
                         "ಚೈತ್ರ",
                         "ವೈಶಾಖ",
@@ -1402,8 +1273,6 @@
                 "zh",
             }
         }
-<<<<<<< HEAD
-=======
         namePattern{
             givenFirst-long-addressing-formal{"{title} {surname}"}
             givenFirst-long-addressing-informal{"{given-informal}"}
@@ -1449,6 +1318,5 @@
         parameterDefault{
             formality{"informal"}
         }
->>>>>>> 626889fb
     }
 }