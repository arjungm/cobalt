﻿// © 2016 and later: Unicode, Inc. and others.
// License & terms of use: http://www.unicode.org/copyright.html
// Generated using tools/cldr/cldr-to-icu/build-icu-data.xml
qu{
    AuxExemplarCharacters{"[áàăâåäãā æ b cç d eéèĕêëē f g íìĭîïī j oóòŏôöøō œ r úùŭûüū v x ÿ z]"}
    ExemplarCharacters{"[a {ch} {chʼ} h i k {kʼ} l {ll} m nñ p {pʼ} q {qʼ} s t {tʼ} u w y]"}
    ExemplarCharactersIndex{"[A {Ch} H I K L {Ll} M NÑ P Q S T U W Y]"}
    ExemplarCharactersPunctuation{"[\\- ‐‑ – — , ; \\: ! ? . … '‘’ \u0022“” ( ) \\[ \\] § @ * / \\& # † ‡ ′ ″]"}
    NumberElements{
        latn{
            patterns{
                accountingFormat%noCurrency{"#,##0.00;(#,##0.00)"}
                percentFormat{"#,##0 %"}
            }
        }
        minimalPairs{
            ordinal{
                other{"{0}qi yupayta hapiy."}
            }
        }
<<<<<<< HEAD
        minimalPairs{
            ordinal{
                other{"{0}qi yupayta hapiy."}
            }
        }
        minimumGroupingDigits{"1"}
=======
>>>>>>> 626889fb
    }
    calendar{
        generic{
            DateTimePatterns{
                "h:mm:ss a zzzz",
                "h:mm:ss a z",
                "h:mm:ss a",
                "h:mm a",
                "EEEE, d MMMM y, G",
                "d MMMM y, G",
                "d MMM y, G",
                "d/M/y GGGGG",
                "{1} {0}",
                "{1} {0}",
                "{1} {0}",
                "{1} {0}",
                "{1} {0}",
            }
            DateTimePatterns%atTime{
                "{1} {0}",
                "{1} {0}",
                "{1}, {0}",
                "{1}, {0}",
            }
            DateTimeSkeletons{
<<<<<<< HEAD
                "HHmmsszzzz",
                "HHmmssz",
                "HHmmss",
                "HHmm",
=======
                "ahmmsszzzz",
                "ahmmssz",
                "ahmmss",
                "ahmm",
>>>>>>> 626889fb
                "GyMMMMEEEEd",
                "GyMMMMd",
                "GyMMMd",
                "GGGGGyMd",
            }
            availableFormats{
                Ed{"E, d"}
                Ehm{"E h:mm a"}
                Ehms{"E h:mm:ss a"}
                Gy{"y G"}
                GyMMM{"MMM y G"}
                GyMMMEd{"E, d MMMM y G"}
                GyMMMd{"d MMM y G"}
                GyMd{"M/d/y GGGGG"}
<<<<<<< HEAD
                H{"HH"}
                Hm{"HH:mm"}
                Hms{"HH:mm:ss"}
                M{"L"}
=======
>>>>>>> 626889fb
                MEd{"E, dd-MM"}
                MMMEd{"E, d MMMM"}
                MMMMd{"d MMMM"}
                MMMd{"d MMM"}
                Md{"dd-MM"}
<<<<<<< HEAD
                d{"d"}
                h{"h a"}
                hm{"h:mm a"}
                hms{"h:mm:ss a"}
                ms{"mm:ss"}
=======
                h{"h a"}
                hm{"h:mm a"}
                hms{"h:mm:ss a"}
>>>>>>> 626889fb
                y{"y G"}
                yyyy{"y G"}
                yyyyM{"MM-y GGGGG"}
                yyyyMEd{"E, dd-MM-y GGGGG"}
                yyyyMMM{"MMM y G"}
                yyyyMMMEd{"E, d MMM y G"}
                yyyyMMMM{"MMMM y G"}
                yyyyMMMd{"d MMM y G"}
                yyyyMd{"dd-MM-y GGGGG"}
                yyyyQQQ{"QQQ y G"}
                yyyyQQQQ{"QQQQ y G"}
            }
            intervalFormats{
                Gy{
                    G{"y G – y G"}
                    y{"y – y G"}
                }
                GyM{
                    G{"MM-y GGGGG – MM-y GGGGG"}
                    M{"MM-y GGGGG – MM-y GGGGG"}
                    y{"MM-y – MM-y GGGGG"}
                }
                GyMEd{
                    G{"E, d-MM-y GGGG – E, d-MM-y GGGGG"}
                    M{"E, d-MM-y – E, d-MM-y GGGGG"}
                    d{"E, d-MM-y – E, d-MM-y GGGGG"}
                    y{"E, d-MM-y – E, d-MM-y GGGGG"}
                }
                GyMMM{
                    G{"MMM y G – MMM y G"}
                    M{"MMM – MMM y G"}
                    y{"MMM y – MMM y G"}
                }
                GyMMMEd{
                    G{"E, d MMM y G – E, d MMM y G"}
                    M{"E, d MMM – E, d MMM y G"}
                    d{"E, d MMM – E, d MMM y G"}
                    y{"E, d MMM y – E, d MMM y G"}
                }
                GyMMMd{
                    G{"d MMM y G – d MMM y G"}
                    M{"d MMM – d MMM y G"}
                    d{"d – d MMM y G"}
                    y{"d MMM y – d MMM y G"}
                }
                GyMd{
                    G{"d-MM-y GGGG – d-MM-y GGGGG"}
                    M{"d-MM-y – d-MM-y GGGGG"}
                    d{"d-MM-y – d–MM-y GGGGG"}
                    y{"d-MM-y – d-MM-y GGGGG"}
<<<<<<< HEAD
                }
                M{
                    M{"MM–MM"}
=======
>>>>>>> 626889fb
                }
                MEd{
                    M{"E, dd-MM – E, dd-MM"}
                    d{"E, dd-MM – E, dd-MM"}
<<<<<<< HEAD
                }
                MMM{
                    M{"LLL–LLL"}
=======
>>>>>>> 626889fb
                }
                MMMEd{
                    M{"E, d MMM – E, d MMM"}
                    d{"E, d MMM – E, d MMM"}
                }
                MMMd{
                    M{"d MMM – d MMM"}
                    d{"d–d MMM"}
                }
                Md{
                    M{"dd-MM – dd-MM"}
                    d{"dd-MM – dd-MM"}
                }
<<<<<<< HEAD
                d{
                    d{"d–d"}
                }
                fallback{"{0} – {1}"}
=======
>>>>>>> 626889fb
                y{
                    y{"y–y G"}
                }
                yM{
                    M{"MM-y – MM-y GGGGG"}
                    y{"MM-y – MM-y GGGGG"}
                }
                yMEd{
                    M{"E, dd-MM-y – E, dd-MM-y GGGGG"}
                    d{"E, dd-MM-y – E, dd-MM-y GGGGG"}
                    y{"E, dd-MM-y – E, dd-MM-y GGGGG"}
                }
                yMMM{
                    M{"MMM–MMM y G"}
                    y{"MMM y – MMM y G"}
                }
                yMMMEd{
                    M{"E, d MMM – E, d MMM y G"}
                    d{"E, d MMM y – E, d MMM y G"}
                    y{"E, d MMM y – E, d MMM y G"}
                }
                yMMMM{
                    M{"MMMM–MMMM y G"}
                    y{"MMMM y – MMMM y G"}
                }
                yMMMd{
                    M{"d MMM – d MMM y G"}
                    d{"d–d MMM y G"}
                    y{"d MMM y – d MMM y G"}
                }
                yMd{
                    M{"dd-MM-y – dd-MM-y GGGGG"}
                    d{"dd-MM-y – dd-MM-y GGGGG"}
                    y{"dd-MM-y – dd-MM-y GGGGG"}
                }
            }
        }
        gregorian{
            AmPmMarkersAbbr{
                "a.m.",
                "p.m.",
            }
            DateTimePatterns{
                "h:mm:ss a zzzz",
                "h:mm:ss a z",
                "h:mm:ss a",
                "h:mm a",
                "EEEE, d MMMM, y",
                "d MMMM y",
                "d MMM y",
                "d/M/yy",
                "{1} {0}",
                "{1} {0}",
                "{0} {1}",
                "{1} {0}",
                "{1} {0}",
            }
            DateTimePatterns%atTime{
                "{1} {0}",
                "{1} {0}",
                "{1}, {0}",
                "{1}, {0}",
            }
            DateTimeSkeletons{
<<<<<<< HEAD
                "HHmmsszzzz",
                "HHmmssz",
                "HHmmss",
                "HHmm",
=======
                "ahmmsszzzz",
                "ahmmssz",
                "ahmmss",
                "ahmm",
>>>>>>> 626889fb
                "yMMMMEEEEd",
                "yMMMMd",
                "yMMMd",
                "yMMdd",
<<<<<<< HEAD
            }
            appendItems{
                Timezone{"{0} {1}"}
            }
            availableFormats{
                Bh{"h B"}
                Bhm{"h:mm B"}
                Bhms{"h:mm:ss B"}
                E{"ccc"}
                EBhm{"E h:mm B"}
                EBhms{"E h:mm:ss B"}
                EHm{"E HH:mm"}
                EHms{"E HH:mm:ss"}
                Ed{"d, E"}
                Ehm{"E h:mm a"}
                Ehms{"E h:mm:ss a"}
                Gy{"G y"}
                GyMMM{"MMM y G"}
                GyMMMEd{"E, d MMM, y G"}
                GyMMMd{"d MMM, y G"}
                GyMd{"d/M/y G"}
                H{"HH"}
                Hm{"HH:mm"}
                Hms{"HH:mm:ss"}
                Hmsv{"HH:mm:ss v"}
                Hmv{"HH:mm v"}
                M{"L"}
                MEd{"MM-dd, E"}
                MMM{"LLL"}
=======
            }
            availableFormats{
                Ehm{"E h:mm a"}
                Ehms{"E h:mm:ss a"}
                GyMMM{"G MMM y"}
                GyMMMEd{"E, d MMM, y G"}
                GyMMMd{"G d MMM, y"}
                GyMd{"G d/M/y"}
>>>>>>> 626889fb
                MMMEd{"E, d MMM"}
                MMMMW{
                    other{"W 'semana' MMMM 'killapa'"}
                }
                MMMMd{"d MMMM"}
                MMMd{"d MMM"}
<<<<<<< HEAD
                Md{"MM-dd"}
                d{"d"}
=======
>>>>>>> 626889fb
                h{"h a"}
                hm{"h:mm a"}
                hms{"h:mm:ss a"}
                hmsv{"h:mm:ss a v"}
                hmv{"h:mm a v"}
<<<<<<< HEAD
                ms{"mm:ss"}
                y{"y"}
                yM{"y-MM"}
=======
>>>>>>> 626889fb
                yMEd{"E, dd-MM-y"}
                yMMM{"MMM y"}
                yMMMEd{"E, d MMM, y"}
                yMMMM{"MMMM y"}
                yMMMd{"d MMM y"}
                yMd{"dd-MM-y"}
                yw{
                    other{"w 'semana' Y 'watapa'"}
                }
            }
            dayNames{
                format{
                    abbreviated{
                        "Dom",
                        "Lun",
                        "Mar",
                        "Mié",
                        "Jue",
                        "Vie",
                        "Sab",
                    }
                    wide{
                        "Domingo",
                        "Lunes",
                        "Martes",
                        "Miércoles",
                        "Jueves",
                        "Viernes",
                        "Sábado",
                    }
                }
                stand-alone{
                    narrow{
                        "D",
                        "L",
                        "M",
                        "X",
                        "J",
                        "V",
                        "S",
                    }
                }
            }
            eras{
                abbreviated{
                    "a.d.",
                    "d.C.",
                }
                abbreviated%variant{
                    "ace",
                    "ec",
                }
                narrow{
                    "a.d.",
                    "dC",
                }
                wide{
                    "ñawpa cristu",
                    "chanta cristu",
                }
                wide%variant{
                    "ñawpa kaqlla era",
                    "kaqlla era",
                }
            }
            intervalFormats{
<<<<<<< HEAD
                Gy{
                    y{"y–y G"}
                }
=======
>>>>>>> 626889fb
                GyM{
                    G{"MM-y GGGGG – MM-y GGGGG"}
                }
                GyMMM{
                    y{"MMM y – MMM y G"}
                }
                GyMMMEd{
                    G{"E, d MMM y G – E, d MMM y G"}
                    M{"E, d MMM d – E, d MMM y G"}
                    d{"E, d MMM – E, d MMM y G"}
                    y{"E, d MMM y – E, d MMM y G"}
                }
                GyMMMd{
                    G{"d, MMM y G – d, MMM y G"}
                    M{"d, MMM – d, MMM y G"}
                    d{"d – d, MMM y G"}
                    y{"d, MMM y – d, MMM y G"}
<<<<<<< HEAD
                }
                H{
                    H{"HH–HH"}
                }
                Hm{
                    H{"HH:mm–HH:mm"}
                    m{"HH:mm–HH:mm"}
                }
                Hmv{
                    H{"HH:mm–HH:mm v"}
                    m{"HH:mm–HH:mm v"}
                }
                Hv{
                    H{"HH–HH v"}
                }
                M{
                    M{"MM–MM"}
=======
>>>>>>> 626889fb
                }
                MEd{
                    M{"E, d/M – E, d/M"}
                    d{"E, d/M – E, d/M"}
<<<<<<< HEAD
                }
                MMM{
                    M{"LLL–LLL"}
=======
>>>>>>> 626889fb
                }
                MMMEd{
                    M{"E, d MMM – E, d MMM"}
                    d{"E, d MMM – E, d MMM"}
                }
                MMMd{
                    M{"d MMM – d MMM"}
                    d{"d – d MMM"}
                }
                Md{
                    M{"d/M – d/M"}
                    d{"d/M – d/M"}
                }
<<<<<<< HEAD
                d{
                    d{"d–d"}
                }
                fallback{"{0} – {1}"}
=======
>>>>>>> 626889fb
                h{
                    a{"h a – h a"}
                    h{"h–h a"}
                }
                hm{
                    a{"h:mm a – h:mm a"}
                    h{"h:mm–h:mm a"}
                    m{"h:mm–h:mm a"}
                }
                hmv{
                    a{"h:mm a – h:mm a v"}
                    h{"h:mm–h:mm a v"}
                    m{"h:mm–h:mm a v"}
                }
                hv{
                    a{"h a – h a v"}
                    h{"h–h a v"}
<<<<<<< HEAD
                }
                y{
                    y{"y–y"}
=======
>>>>>>> 626889fb
                }
                yM{
                    M{"M/y – M/y"}
                    y{"M/y – M/y"}
                }
                yMEd{
                    M{"E, d/M/y – E, d/M/y"}
                    d{"E, d/M/y – E, d/M/y"}
                    y{"E, d/M/y – E, d/M/y"}
                }
                yMMM{
                    M{"MMM – MMM y"}
                    y{"MMM y – MMM y"}
                }
                yMMMEd{
                    M{"E, d MMM – E, d MMM, y"}
                    d{"E, d MMM – E, d MMM, y"}
                    y{"E, d MMM, y – E, d MMM, y"}
                }
                yMMMM{
                    M{"MMMM – MMMM y"}
                    y{"MMMM y – MMMM y"}
                }
                yMMMd{
                    M{"d MMM – d MMM, y"}
                    d{"d – d MMM, y"}
                    y{"d MMM, y – d MMM, y"}
                }
                yMd{
                    M{"d/M/y – d/M/y"}
                    d{"d/M/y – d/M/y"}
                    y{"d/M/y – d/M/y"}
                }
            }
            monthNames{
                format{
                    abbreviated{
                        "Ene",
                        "Feb",
                        "Mar",
                        "Abr",
                        "May",
                        "Jun",
                        "Jul",
                        "Ago",
                        "Set",
                        "Oct",
                        "Nov",
                        "Dic",
                    }
                    wide{
                        "Enero",
                        "Febrero",
                        "Marzo",
                        "Abril",
                        "Mayo",
                        "Junio",
                        "Julio",
                        "Agosto",
                        "Setiembre",
                        "Octubre",
                        "Noviembre",
                        "Diciembre",
                    }
                }
            }
        }
    }
    fields{
        day{
            relative{
                "-1"{"qayna punchaw"}
                "0"{"kunan punchaw"}
                "1"{"paqarin"}
            }
        }
        fri{
            relative{
                "-1"{"Qayna Viernes"}
                "0"{"kunan Viernes"}
                "1"{"hamuq Viernes"}
            }
            relativeTime{
                future{
                    other{"+{0} Viernes"}
                }
                past{
                    other{"-{0} Viernes"}
                }
            }
        }
        hour{
            relative{
                "0"{"kay hora"}
            }
        }
        minute{
            relative{
                "0"{"kay minuto"}
            }
        }
        mon{
            relative{
                "-1"{"qayna Lunes"}
                "0"{"kunan Lunes"}
                "1"{"hamuq Lunes"}
            }
            relativeTime{
                future{
                    other{"+{0} Lunes"}
                }
                past{
                    other{"-{0} Lunes"}
                }
            }
        }
        mon-narrow{
            relative{
                "-1"{"qayna Lunes"}
                "0"{"kunan Lunes"}
                "1"{"next Monday"}
            }
        }
        month{
            relative{
                "-1"{"qayna killa"}
                "0"{"kunan killa"}
                "1"{"hamuq killa"}
            }
        }
        quarter{
            relative{
                "-1"{"qayna kimsa killa"}
                "0"{"kunan kimsa killa"}
                "1"{"hamuq kimsa killa"}
            }
        }
        sat{
            relative{
                "-1"{"qayna Sábado"}
                "0"{"kunan Sábado"}
                "1"{"hamuq Sábado"}
            }
            relativeTime{
                future{
                    other{"+{0} Sábado"}
                }
                past{
                    other{"-{0} Sábado"}
                }
            }
        }
        sat-narrow{
            relative{
                "-1"{"qayna Sábado"}
                "0"{"kunan Sábado"}
                "1"{"next Saturday"}
            }
        }
        sun{
            relative{
                "-1"{"qayna domingo"}
                "0"{"kunan domingo"}
                "1"{"hamuq domingo"}
            }
            relativeTime{
                future{
                    other{"+{0} Domingopi"}
                }
                past{
                    other{"-{0} Domingopi"}
                }
            }
        }
        thu{
            relative{
                "-1"{"qayna Jueves"}
                "0"{"kunan Jueves"}
                "1"{"hamuq Jueves"}
            }
            relativeTime{
                future{
                    other{"+{0} Jueves"}
                }
                past{
                    other{"-{0} Jueves"}
                }
            }
        }
        tue{
            relative{
                "-1"{"qayna Martes"}
                "0"{"kunan Martes"}
                "1"{"hamuq Martes"}
            }
            relativeTime{
                future{
                    other{"+{0} Martes"}
                }
                past{
                    other{"-{0} Martes"}
                }
            }
        }
        wed{
            relative{
                "-1"{"Qayna Miércoles"}
                "0"{"kunan Miércoles"}
                "1"{"hamuq Miércoles"}
            }
            relativeTime{
                future{
                    other{"+{0} Miércoles"}
                }
                past{
                    other{"-{0} Miércoles"}
                }
            }
        }
        week{
            relative{
                "-1"{"qayna semana"}
                "0"{"kunan semana"}
                "1"{"hamuq semana"}
            }
            relativePeriod{"{0} semanapi"}
        }
        year{
            relative{
                "-1"{"qayna wata"}
                "0"{"kunan wata"}
                "1"{"hamuq wata"}
            }
        }
    }
    listPattern{
        or{
            2{"{0} utaq {1}"}
            end{"{0}, utaq {1}"}
        }
    }
    personNames{
        nameOrderLocales{
            givenFirst{
                "und",
                "qu",
            }
            surnameFirst{
                "ko",
                "vi",
                "yue",
                "zh",
            }
        }
        namePattern{
            givenFirst-long-addressing-formal{"{title} {surname}"}
            givenFirst-long-addressing-informal{"{given-informal}"}
            givenFirst-long-monogram-formal{
                "{given-monogram-allCaps}{given2-monogram-allCaps}{surname-monogram-a"
                "llCaps}{surname2-monogram-allCaps}"
            }
            givenFirst-long-monogram-informal{"{given-informal-monogram-allCaps}{surname-monogram-allCaps}"}
            givenFirst-long-referring-formal{"{credentials}, {title} {given} {given2} {surname} {generation}"}
            givenFirst-long-referring-informal{"{given-informal} {surname}"}
            givenFirst-medium-addressing-formal{"{title} {surname}"}
            givenFirst-medium-addressing-informal{"{given-informal}"}
            givenFirst-medium-monogram-formal{"{surname-monogram-allCaps}"}
            givenFirst-medium-monogram-informal{"{given-informal-monogram-allCaps}"}
            givenFirst-medium-referring-formal{"{credentials}, {given} {given2-initial} {surname} {generation}"}
            givenFirst-medium-referring-informal{"{given-informal} {surname}"}
            givenFirst-short-addressing-formal{"{title} {surname}"}
            givenFirst-short-addressing-informal{"{given-informal}"}
            givenFirst-short-monogram-formal{"{surname-monogram-allCaps}"}
            givenFirst-short-monogram-informal{"{given-informal-monogram-allCaps}"}
            givenFirst-short-referring-formal{"{given-initial} {given2-initial} {surname}"}
            givenFirst-short-referring-informal{"{given-informal} {surname-initial}"}
            sorting-long-referring-formal{"{surname-core}, {surname-prefix} {given} {given2}"}
            sorting-long-referring-informal{"{surname}, {given-informal}"}
            sorting-medium-referring-formal{"{surname-core}, {surname-prefix} {given} {given2-initial}"}
            sorting-medium-referring-informal{"{surname}, {given-informal}"}
            sorting-short-referring-formal{"{surname-core}, {surname-prefix} {given-initial} {given2-initial}"}
            sorting-short-referring-informal{"{surname}, {given-informal}"}
            surnameFirst-long-addressing-formal{"{title} {surname}"}
            surnameFirst-long-addressing-informal{"{given-informal}"}
            surnameFirst-long-monogram-formal{
                "{surname-monogram-allCaps}{surname2-monogram-allCaps}{given-monogram"
                "-allCaps}{given2-monogram-allCaps}"
            }
            surnameFirst-long-monogram-informal{"{surname-monogram-allCaps}{given-informal-monogram-allCaps}"}
            surnameFirst-long-referring-formal{"{credentials}, {title} {surname} {given} {given2} {generation}"}
            surnameFirst-long-referring-informal{"{surname} {given-informal}"}
            surnameFirst-medium-addressing-formal{"{title} {surname}"}
            surnameFirst-medium-addressing-informal{"{given-informal}"}
            surnameFirst-medium-monogram-formal{"{surname-monogram-allCaps}"}
            surnameFirst-medium-monogram-informal{"{given-informal-monogram-allCaps}"}
            surnameFirst-medium-referring-formal{"{credentials}, {surname} {given} {given2-initial} {generation}"}
            surnameFirst-medium-referring-informal{"{surname} {given-informal}"}
            surnameFirst-short-addressing-formal{"{title} {surname}"}
            surnameFirst-short-addressing-informal{"{given-informal}"}
            surnameFirst-short-monogram-formal{"{surname-monogram-allCaps}"}
            surnameFirst-short-monogram-informal{"{given-informal-monogram-allCaps}"}
            surnameFirst-short-referring-formal{"{surname} {given-initial} {given2-initial}"}
            surnameFirst-short-referring-informal{"{surname} {given-initial}"}
        }
        parameterDefault{
            formality{"informal"}
        }
    }
    personNames{
        nameOrderLocales{
            givenFirst{
                "und",
                "qu",
            }
            surnameFirst{
                "ko",
                "vi",
                "yue",
                "zh",
            }
        }
        namePattern{
            givenFirst-long-addressing-formal{"{prefix} {surname}"}
            givenFirst-long-addressing-informal{"{given}"}
            givenFirst-long-monogram-formal{
                "{given-monogram-allCaps}{given2-monogram-allCaps}{surname-monogram-a"
                "llCaps}{surname2-monogram-allCaps}"
            }
            givenFirst-long-monogram-informal{"{given-monogram-allCaps}{surname-monogram-allCaps}"}
            givenFirst-long-referring-formal{"{prefix} {given} {given2} {surname} {surname2}"}
            givenFirst-long-referring-informal{"{given} {surname}"}
            givenFirst-medium-addressing-formal{"{prefix} {surname}"}
            givenFirst-medium-addressing-informal{"{given}"}
            givenFirst-medium-monogram-formal{"{surname-monogram-allCaps}"}
            givenFirst-medium-monogram-informal{"{given-monogram-allCaps}"}
            givenFirst-medium-referring-formal{"{prefix} {given} {given2} {surname} {surname2}"}
            givenFirst-medium-referring-informal{"{given} {surname}"}
            givenFirst-short-addressing-formal{"{prefix} {surname}"}
            givenFirst-short-addressing-informal{"{given}"}
            givenFirst-short-monogram-formal{"{given-monogram-allCaps}{surname-monogram-allCaps}"}
            givenFirst-short-monogram-informal{"{given-monogram-allCaps}"}
            givenFirst-short-referring-formal{"{given} {given2-initial} {surname} {surname2-initial}"}
            givenFirst-short-referring-informal{
                "{given-initial} {given2-initial} {surname-initial} {surname2-initial"
                "}"
            }
            sorting-long-referring-formal{"{surname-core}, {surname-prefix} {given} {given2}"}
            sorting-long-referring-informal{"{surname}, {given-informal}"}
            sorting-medium-referring-formal{"{surname-core}, {surname-prefix} {given} {given2-initial}"}
            sorting-medium-referring-informal{"{surname}, {given-informal}"}
            sorting-short-referring-formal{"{surname-core}, {surname-prefix} {given-initial} {given2-initial}"}
            sorting-short-referring-informal{"{surname}, {given-informal}"}
            surnameFirst-long-addressing-formal{"{prefix} {surname}"}
            surnameFirst-long-addressing-informal{"{given-informal}"}
            surnameFirst-long-monogram-formal{
                "{surname-monogram-allCaps}{surname2-monogram-allCaps}{given-monogram"
                "-allCaps}{given2-monogram-allCaps}"
            }
            surnameFirst-long-monogram-informal{"{surname-monogram-allCaps}{given-monogram-allCaps}"}
            surnameFirst-long-referring-formal{"{prefix} {suffix} {surname} {surname2} {given} {given2}"}
            surnameFirst-long-referring-informal{"{surname} {given}"}
            surnameFirst-medium-addressing-formal{"{prefix} {surname}"}
            surnameFirst-medium-addressing-informal{"{given-informal}"}
            surnameFirst-medium-monogram-formal{"{surname-monogram-allCaps}"}
            surnameFirst-medium-monogram-informal{"{given-informal-monogram-allCaps}"}
            surnameFirst-medium-referring-formal{"{surname} {surname2} {given} {given2} {prefix}"}
            surnameFirst-medium-referring-informal{"{surname} {given-informal}"}
            surnameFirst-short-addressing-formal{"{prefix} {surname}"}
            surnameFirst-short-addressing-informal{"{given-informal}"}
            surnameFirst-short-monogram-formal{"{surname-monogram-allCaps}"}
            surnameFirst-short-monogram-informal{"{given-informal-monogram-allCaps}"}
            surnameFirst-short-referring-formal{"{surname} {surname2} {given-initial} {given2-initial}"}
            surnameFirst-short-referring-informal{"{surname} {given-initial}"}
        }
    }
}<|MERGE_RESOLUTION|>--- conflicted
+++ resolved
@@ -18,15 +18,6 @@
                 other{"{0}qi yupayta hapiy."}
             }
         }
-<<<<<<< HEAD
-        minimalPairs{
-            ordinal{
-                other{"{0}qi yupayta hapiy."}
-            }
-        }
-        minimumGroupingDigits{"1"}
-=======
->>>>>>> 626889fb
     }
     calendar{
         generic{
@@ -52,17 +43,10 @@
                 "{1}, {0}",
             }
             DateTimeSkeletons{
-<<<<<<< HEAD
-                "HHmmsszzzz",
-                "HHmmssz",
-                "HHmmss",
-                "HHmm",
-=======
                 "ahmmsszzzz",
                 "ahmmssz",
                 "ahmmss",
                 "ahmm",
->>>>>>> 626889fb
                 "GyMMMMEEEEd",
                 "GyMMMMd",
                 "GyMMMd",
@@ -77,29 +61,14 @@
                 GyMMMEd{"E, d MMMM y G"}
                 GyMMMd{"d MMM y G"}
                 GyMd{"M/d/y GGGGG"}
-<<<<<<< HEAD
-                H{"HH"}
-                Hm{"HH:mm"}
-                Hms{"HH:mm:ss"}
-                M{"L"}
-=======
->>>>>>> 626889fb
                 MEd{"E, dd-MM"}
                 MMMEd{"E, d MMMM"}
                 MMMMd{"d MMMM"}
                 MMMd{"d MMM"}
                 Md{"dd-MM"}
-<<<<<<< HEAD
-                d{"d"}
                 h{"h a"}
                 hm{"h:mm a"}
                 hms{"h:mm:ss a"}
-                ms{"mm:ss"}
-=======
-                h{"h a"}
-                hm{"h:mm a"}
-                hms{"h:mm:ss a"}
->>>>>>> 626889fb
                 y{"y G"}
                 yyyy{"y G"}
                 yyyyM{"MM-y GGGGG"}
@@ -150,22 +119,10 @@
                     M{"d-MM-y – d-MM-y GGGGG"}
                     d{"d-MM-y – d–MM-y GGGGG"}
                     y{"d-MM-y – d-MM-y GGGGG"}
-<<<<<<< HEAD
-                }
-                M{
-                    M{"MM–MM"}
-=======
->>>>>>> 626889fb
                 }
                 MEd{
                     M{"E, dd-MM – E, dd-MM"}
                     d{"E, dd-MM – E, dd-MM"}
-<<<<<<< HEAD
-                }
-                MMM{
-                    M{"LLL–LLL"}
-=======
->>>>>>> 626889fb
                 }
                 MMMEd{
                     M{"E, d MMM – E, d MMM"}
@@ -179,13 +136,6 @@
                     M{"dd-MM – dd-MM"}
                     d{"dd-MM – dd-MM"}
                 }
-<<<<<<< HEAD
-                d{
-                    d{"d–d"}
-                }
-                fallback{"{0} – {1}"}
-=======
->>>>>>> 626889fb
                 y{
                     y{"y–y G"}
                 }
@@ -250,52 +200,14 @@
                 "{1}, {0}",
             }
             DateTimeSkeletons{
-<<<<<<< HEAD
-                "HHmmsszzzz",
-                "HHmmssz",
-                "HHmmss",
-                "HHmm",
-=======
                 "ahmmsszzzz",
                 "ahmmssz",
                 "ahmmss",
                 "ahmm",
->>>>>>> 626889fb
                 "yMMMMEEEEd",
                 "yMMMMd",
                 "yMMMd",
                 "yMMdd",
-<<<<<<< HEAD
-            }
-            appendItems{
-                Timezone{"{0} {1}"}
-            }
-            availableFormats{
-                Bh{"h B"}
-                Bhm{"h:mm B"}
-                Bhms{"h:mm:ss B"}
-                E{"ccc"}
-                EBhm{"E h:mm B"}
-                EBhms{"E h:mm:ss B"}
-                EHm{"E HH:mm"}
-                EHms{"E HH:mm:ss"}
-                Ed{"d, E"}
-                Ehm{"E h:mm a"}
-                Ehms{"E h:mm:ss a"}
-                Gy{"G y"}
-                GyMMM{"MMM y G"}
-                GyMMMEd{"E, d MMM, y G"}
-                GyMMMd{"d MMM, y G"}
-                GyMd{"d/M/y G"}
-                H{"HH"}
-                Hm{"HH:mm"}
-                Hms{"HH:mm:ss"}
-                Hmsv{"HH:mm:ss v"}
-                Hmv{"HH:mm v"}
-                M{"L"}
-                MEd{"MM-dd, E"}
-                MMM{"LLL"}
-=======
             }
             availableFormats{
                 Ehm{"E h:mm a"}
@@ -304,29 +216,17 @@
                 GyMMMEd{"E, d MMM, y G"}
                 GyMMMd{"G d MMM, y"}
                 GyMd{"G d/M/y"}
->>>>>>> 626889fb
                 MMMEd{"E, d MMM"}
                 MMMMW{
                     other{"W 'semana' MMMM 'killapa'"}
                 }
                 MMMMd{"d MMMM"}
                 MMMd{"d MMM"}
-<<<<<<< HEAD
-                Md{"MM-dd"}
-                d{"d"}
-=======
->>>>>>> 626889fb
                 h{"h a"}
                 hm{"h:mm a"}
                 hms{"h:mm:ss a"}
                 hmsv{"h:mm:ss a v"}
                 hmv{"h:mm a v"}
-<<<<<<< HEAD
-                ms{"mm:ss"}
-                y{"y"}
-                yM{"y-MM"}
-=======
->>>>>>> 626889fb
                 yMEd{"E, dd-MM-y"}
                 yMMM{"MMM y"}
                 yMMMEd{"E, d MMM, y"}
@@ -393,12 +293,6 @@
                 }
             }
             intervalFormats{
-<<<<<<< HEAD
-                Gy{
-                    y{"y–y G"}
-                }
-=======
->>>>>>> 626889fb
                 GyM{
                     G{"MM-y GGGGG – MM-y GGGGG"}
                 }
@@ -416,36 +310,10 @@
                     M{"d, MMM – d, MMM y G"}
                     d{"d – d, MMM y G"}
                     y{"d, MMM y – d, MMM y G"}
-<<<<<<< HEAD
-                }
-                H{
-                    H{"HH–HH"}
-                }
-                Hm{
-                    H{"HH:mm–HH:mm"}
-                    m{"HH:mm–HH:mm"}
-                }
-                Hmv{
-                    H{"HH:mm–HH:mm v"}
-                    m{"HH:mm–HH:mm v"}
-                }
-                Hv{
-                    H{"HH–HH v"}
-                }
-                M{
-                    M{"MM–MM"}
-=======
->>>>>>> 626889fb
                 }
                 MEd{
                     M{"E, d/M – E, d/M"}
                     d{"E, d/M – E, d/M"}
-<<<<<<< HEAD
-                }
-                MMM{
-                    M{"LLL–LLL"}
-=======
->>>>>>> 626889fb
                 }
                 MMMEd{
                     M{"E, d MMM – E, d MMM"}
@@ -459,13 +327,6 @@
                     M{"d/M – d/M"}
                     d{"d/M – d/M"}
                 }
-<<<<<<< HEAD
-                d{
-                    d{"d–d"}
-                }
-                fallback{"{0} – {1}"}
-=======
->>>>>>> 626889fb
                 h{
                     a{"h a – h a"}
                     h{"h–h a"}
@@ -483,12 +344,6 @@
                 hv{
                     a{"h a – h a v"}
                     h{"h–h a v"}
-<<<<<<< HEAD
-                }
-                y{
-                    y{"y–y"}
-=======
->>>>>>> 626889fb
                 }
                 yM{
                     M{"M/y – M/y"}
@@ -797,71 +652,4 @@
             formality{"informal"}
         }
     }
-    personNames{
-        nameOrderLocales{
-            givenFirst{
-                "und",
-                "qu",
-            }
-            surnameFirst{
-                "ko",
-                "vi",
-                "yue",
-                "zh",
-            }
-        }
-        namePattern{
-            givenFirst-long-addressing-formal{"{prefix} {surname}"}
-            givenFirst-long-addressing-informal{"{given}"}
-            givenFirst-long-monogram-formal{
-                "{given-monogram-allCaps}{given2-monogram-allCaps}{surname-monogram-a"
-                "llCaps}{surname2-monogram-allCaps}"
-            }
-            givenFirst-long-monogram-informal{"{given-monogram-allCaps}{surname-monogram-allCaps}"}
-            givenFirst-long-referring-formal{"{prefix} {given} {given2} {surname} {surname2}"}
-            givenFirst-long-referring-informal{"{given} {surname}"}
-            givenFirst-medium-addressing-formal{"{prefix} {surname}"}
-            givenFirst-medium-addressing-informal{"{given}"}
-            givenFirst-medium-monogram-formal{"{surname-monogram-allCaps}"}
-            givenFirst-medium-monogram-informal{"{given-monogram-allCaps}"}
-            givenFirst-medium-referring-formal{"{prefix} {given} {given2} {surname} {surname2}"}
-            givenFirst-medium-referring-informal{"{given} {surname}"}
-            givenFirst-short-addressing-formal{"{prefix} {surname}"}
-            givenFirst-short-addressing-informal{"{given}"}
-            givenFirst-short-monogram-formal{"{given-monogram-allCaps}{surname-monogram-allCaps}"}
-            givenFirst-short-monogram-informal{"{given-monogram-allCaps}"}
-            givenFirst-short-referring-formal{"{given} {given2-initial} {surname} {surname2-initial}"}
-            givenFirst-short-referring-informal{
-                "{given-initial} {given2-initial} {surname-initial} {surname2-initial"
-                "}"
-            }
-            sorting-long-referring-formal{"{surname-core}, {surname-prefix} {given} {given2}"}
-            sorting-long-referring-informal{"{surname}, {given-informal}"}
-            sorting-medium-referring-formal{"{surname-core}, {surname-prefix} {given} {given2-initial}"}
-            sorting-medium-referring-informal{"{surname}, {given-informal}"}
-            sorting-short-referring-formal{"{surname-core}, {surname-prefix} {given-initial} {given2-initial}"}
-            sorting-short-referring-informal{"{surname}, {given-informal}"}
-            surnameFirst-long-addressing-formal{"{prefix} {surname}"}
-            surnameFirst-long-addressing-informal{"{given-informal}"}
-            surnameFirst-long-monogram-formal{
-                "{surname-monogram-allCaps}{surname2-monogram-allCaps}{given-monogram"
-                "-allCaps}{given2-monogram-allCaps}"
-            }
-            surnameFirst-long-monogram-informal{"{surname-monogram-allCaps}{given-monogram-allCaps}"}
-            surnameFirst-long-referring-formal{"{prefix} {suffix} {surname} {surname2} {given} {given2}"}
-            surnameFirst-long-referring-informal{"{surname} {given}"}
-            surnameFirst-medium-addressing-formal{"{prefix} {surname}"}
-            surnameFirst-medium-addressing-informal{"{given-informal}"}
-            surnameFirst-medium-monogram-formal{"{surname-monogram-allCaps}"}
-            surnameFirst-medium-monogram-informal{"{given-informal-monogram-allCaps}"}
-            surnameFirst-medium-referring-formal{"{surname} {surname2} {given} {given2} {prefix}"}
-            surnameFirst-medium-referring-informal{"{surname} {given-informal}"}
-            surnameFirst-short-addressing-formal{"{prefix} {surname}"}
-            surnameFirst-short-addressing-informal{"{given-informal}"}
-            surnameFirst-short-monogram-formal{"{surname-monogram-allCaps}"}
-            surnameFirst-short-monogram-informal{"{given-informal-monogram-allCaps}"}
-            surnameFirst-short-referring-formal{"{surname} {surname2} {given-initial} {given2-initial}"}
-            surnameFirst-short-referring-informal{"{surname} {given-initial}"}
-        }
-    }
 }