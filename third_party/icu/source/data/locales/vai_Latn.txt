--- conflicted
+++ resolved
@@ -49,10 +49,6 @@
                 MEd{"E, M/d"}
                 MMMEd{"E, MMM d"}
                 Md{"M/d"}
-<<<<<<< HEAD
-                d{"d"}
-=======
->>>>>>> 626889fb
                 hm{"h:mm a"}
                 hms{"h:mm:ss a"}
                 ms{"m:ss"}
@@ -98,10 +94,6 @@
                 MEd{"E, M/d"}
                 MMMEd{"E, MMM d"}
                 Md{"M/d"}
-<<<<<<< HEAD
-                d{"d"}
-=======
->>>>>>> 626889fb
                 hm{"h:mm a"}
                 hms{"h:mm:ss a"}
                 ms{"m:ss"}
