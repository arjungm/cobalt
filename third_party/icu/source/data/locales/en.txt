--- conflicted
+++ resolved
@@ -1446,8 +1446,6 @@
                     M{"d MMM – d MMM y"}
                     d{"d – d MMM y"}
                     y{"d MMM y – d MMM y"}
-<<<<<<< HEAD
-=======
                 }
             }
             monthNames{
@@ -1566,7 +1564,6 @@
                         "Magha",
                         "Phalguna",
                     }
->>>>>>> 626889fb
                 }
             }
         }
@@ -1841,14 +1838,11 @@
         }
         day-narrow{
             dn{"day"}
-<<<<<<< HEAD
-=======
             relative{
                 "-1"{"yesterday"}
                 "0"{"today"}
                 "1"{"tomorrow"}
             }
->>>>>>> 626889fb
             relativeTime{
                 future{
                     one{"in {0}d"}
@@ -2113,14 +2107,11 @@
         }
         month-narrow{
             dn{"mo"}
-<<<<<<< HEAD
-=======
             relative{
                 "-1"{"last mo."}
                 "0"{"this mo."}
                 "1"{"next mo."}
             }
->>>>>>> 626889fb
             relativeTime{
                 future{
                     one{"in {0}mo"}
@@ -2520,15 +2511,12 @@
         }
         week-narrow{
             dn{"wk"}
-<<<<<<< HEAD
-=======
             relative{
                 "-1"{"last wk."}
                 "0"{"this wk."}
                 "1"{"next wk."}
             }
             relativePeriod{"the week of {0}"}
->>>>>>> 626889fb
             relativeTime{
                 future{
                     one{"in {0}w"}
@@ -2606,14 +2594,11 @@
         }
         year-narrow{
             dn{"yr"}
-<<<<<<< HEAD
-=======
             relative{
                 "-1"{"last yr."}
                 "0"{"this yr."}
                 "1"{"next yr."}
             }
->>>>>>> 626889fb
             relativeTime{
                 future{
                     one{"in {0}y"}
@@ -2717,11 +2702,7 @@
     personNames{
         initialPattern{
             initial{"{0}."}
-<<<<<<< HEAD
-            initialSequence{"{0} {1}"}
-=======
             initialSequence{"{0}{1}"}
->>>>>>> 626889fb
         }
         nameOrderLocales{
             givenFirst{
@@ -2737,32 +2718,13 @@
             }
         }
         namePattern{
-<<<<<<< HEAD
-            givenFirst-long-addressing-formal{"{prefix} {surname}"}
-=======
             givenFirst-long-addressing-formal{"{title} {surname}"}
->>>>>>> 626889fb
             givenFirst-long-addressing-informal{"{given-informal}"}
             givenFirst-long-monogram-formal{
                 "{given-monogram-allCaps}{given2-monogram-allCaps}{surname-monogram-a"
                 "llCaps}"
             }
             givenFirst-long-monogram-informal{"{given-informal-monogram-allCaps}{surname-monogram-allCaps}"}
-<<<<<<< HEAD
-            givenFirst-long-referring-formal{"{given} {given2} {surname} {suffix}"}
-            givenFirst-long-referring-informal{"{given-informal} {surname}"}
-            givenFirst-medium-addressing-formal{"{prefix} {surname}"}
-            givenFirst-medium-addressing-informal{"{given-informal}"}
-            givenFirst-medium-monogram-formal{"{surname-monogram-allCaps}"}
-            givenFirst-medium-monogram-informal{"{given-informal-monogram-allCaps}"}
-            givenFirst-medium-referring-formal{"{given} {given2-initial} {surname} {suffix}"}
-            givenFirst-medium-referring-informal{"{given-informal} {surname}"}
-            givenFirst-short-addressing-formal{"{prefix} {surname}"}
-            givenFirst-short-addressing-informal{"{given-informal}"}
-            givenFirst-short-monogram-formal{"{surname-monogram-allCaps}"}
-            givenFirst-short-monogram-informal{"{given-informal-monogram-allCaps}"}
-            givenFirst-short-referring-formal{"{given-initial} {given2-initial} {surname}"}
-=======
             givenFirst-long-referring-formal{"{title} {given} {given2} {surname} {generation}, {credentials}"}
             givenFirst-long-referring-informal{"{given-informal} {surname}"}
             givenFirst-medium-addressing-formal{"{title} {surname}"}
@@ -2776,44 +2738,20 @@
             givenFirst-short-monogram-formal{"{surname-monogram-allCaps}"}
             givenFirst-short-monogram-informal{"{given-informal-monogram-allCaps}"}
             givenFirst-short-referring-formal{"{given-initial}{given2-initial} {surname}"}
->>>>>>> 626889fb
             givenFirst-short-referring-informal{"{given-informal} {surname-initial}"}
             sorting-long-referring-formal{"{surname-core}, {given} {given2} {surname-prefix}"}
             sorting-long-referring-informal{"{surname}, {given-informal}"}
             sorting-medium-referring-formal{"{surname-core}, {given} {given2-initial} {surname-prefix}"}
             sorting-medium-referring-informal{"{surname}, {given-informal}"}
-<<<<<<< HEAD
-            sorting-short-referring-formal{"{surname-core}, {given-initial} {given2-initial} {surname-prefix}"}
-            sorting-short-referring-informal{"{surname}, {given-informal}"}
-            surnameFirst-long-addressing-formal{"{prefix} {surname}"}
-=======
             sorting-short-referring-formal{"{surname-core}, {given-initial}{given2-initial} {surname-prefix}"}
             sorting-short-referring-informal{"{surname}, {given-informal}"}
             surnameFirst-long-addressing-formal{"{title} {surname}"}
->>>>>>> 626889fb
             surnameFirst-long-addressing-informal{"{given-informal}"}
             surnameFirst-long-monogram-formal{
                 "{surname-monogram-allCaps}{given-monogram-allCaps}{given2-monogram-a"
                 "llCaps}"
             }
             surnameFirst-long-monogram-informal{"{surname-monogram-allCaps}{given-informal-monogram-allCaps}"}
-<<<<<<< HEAD
-            surnameFirst-long-referring-formal{"{surname} {given} {given2} {suffix}"}
-            surnameFirst-long-referring-informal{"{surname} {given-informal}"}
-            surnameFirst-medium-addressing-formal{"{prefix} {surname}"}
-            surnameFirst-medium-addressing-informal{"{given-informal}"}
-            surnameFirst-medium-monogram-formal{"{surname-monogram-allCaps}"}
-            surnameFirst-medium-monogram-informal{"{given-informal-monogram-allCaps}"}
-            surnameFirst-medium-referring-formal{"{surname} {given} {given2-initial} {suffix}"}
-            surnameFirst-medium-referring-informal{"{surname} {given-informal}"}
-            surnameFirst-short-addressing-formal{"{prefix} {surname}"}
-            surnameFirst-short-addressing-informal{"{given-informal}"}
-            surnameFirst-short-monogram-formal{"{surname-monogram-allCaps}"}
-            surnameFirst-short-monogram-informal{"{given-informal-monogram-allCaps}"}
-            surnameFirst-short-referring-formal{"{surname} {given-initial} {given2-initial}"}
-            surnameFirst-short-referring-informal{"{surname} {given-initial}"}
-        }
-=======
             surnameFirst-long-referring-formal{"{surname} {title} {given} {given2} {generation}, {credentials}"}
             surnameFirst-long-referring-informal{"{surname} {given-informal}"}
             surnameFirst-medium-addressing-formal{"{title} {surname}"}
@@ -2833,6 +2771,5 @@
             formality{"informal"}
             length{"medium"}
         }
->>>>>>> 626889fb
     }
 }