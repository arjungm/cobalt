﻿// © 2016 and later: Unicode, Inc. and others.
// License & terms of use: http://www.unicode.org/copyright.html
// Generated using tools/cldr/cldr-to-icu/build-icu-data.xml
es_VE{
    %%Parent{"es_419"}
    NumberElements{
        latn{
            patterns{
                currencyFormat{"¤#,##0.00;¤-#,##0.00"}
            }
            symbols{
                decimal{","}
                group{"."}
            }
        }
    }
    calendar{
        gregorian{
<<<<<<< HEAD
            DateTimePatterns{
                "h:mm:ss a zzzz",
                "h:mm:ss a z",
                "h:mm:ss a",
                "h:mm a",
                "EEEE, d 'de' MMMM 'de' y",
                "d 'de' MMMM 'de' y",
                "d MMM y",
                "d/M/yy",
                "{1} {0}",
                "{1}, {0}",
                "{1}, {0}",
                "{1} {0}",
                "{1}, {0}",
            }
            DateTimeSkeletons{
                "ahmmsszzzz",
                "ahmmssz",
                "ahmmss",
                "ahmm",
                "yMMMMEEEEd",
                "yMMMMd",
                "yMMMd",
                "yyMd",
=======
            AmPmMarkers{
                "a. m.",
                "p. m.",
            }
            AmPmMarkersAbbr{
                "a. m.",
                "p. m.",
>>>>>>> 626889fb
            }
            dayNames{
                format{
                    short{
                        "Do",
                        "Lu",
                        "Ma",
                        "Mi",
                        "Ju",
                        "Vi",
                        "Sa",
                    }
                }
            }
            dayPeriod{
                stand-alone{
                    abbreviated{
                        am{"a. m."}
                        pm{"p. m."}
                    }
                    narrow{
                        am{"a. m."}
                        noon{"m."}
                        pm{"p. m."}
                    }
                    wide{
                        am{"a. m."}
                        pm{"p. m."}
                    }
                }
            }
            monthNames{
                format{
                    abbreviated{
                        "ene.",
                        "feb.",
                        "mar.",
                        "abr.",
                        "may.",
                        "jun.",
                        "jul.",
                        "ago.",
                        "sept.",
                        "oct.",
                        "nov.",
                        "dic.",
                    }
                }
            }
            quarters{
                format{
                    wide{
                        "1er trimestre",
                        "2do trimestre",
                        "3er trimestre",
                        "4to trimestre",
                    }
                }
                stand-alone{
                    wide{
                        "1er trimestre",
                        "2do trimestre",
                        "3er trimestre",
                        "4to trimestre",
                    }
                }
            }
        }
    }
    fields{
        fri-narrow{
            relative{
                "-1"{"el Vi pasado"}
                "0"{"este Vi"}
                "1"{"el próximo Vi"}
            }
        }
        mon-narrow{
            relative{
                "-1"{"el Lu pasado"}
                "0"{"este Lu"}
                "1"{"el próximo Lu"}
            }
        }
        sat-narrow{
            relative{
                "-1"{"el Sa pasado"}
                "0"{"este Sa"}
                "1"{"el próximo Sa"}
            }
        }
        sun-narrow{
            relative{
                "-1"{"el Do pasado"}
                "0"{"este Do"}
                "1"{"el próximo Do"}
            }
        }
        thu-narrow{
            relative{
                "-1"{"el Ju pasado"}
                "0"{"este Ju"}
                "1"{"el próximo Ju"}
            }
        }
        tue-narrow{
            relative{
                "-1"{"el Ma pasado"}
                "0"{"este Ma"}
                "1"{"el próximo Ma"}
            }
        }
        wed-narrow{
            relative{
                "-1"{"el Mi pasado"}
                "0"{"este Mi"}
                "1"{"el próximo Mi"}
            }
        }
    }
}<|MERGE_RESOLUTION|>--- conflicted
+++ resolved
@@ -16,32 +16,6 @@
     }
     calendar{
         gregorian{
-<<<<<<< HEAD
-            DateTimePatterns{
-                "h:mm:ss a zzzz",
-                "h:mm:ss a z",
-                "h:mm:ss a",
-                "h:mm a",
-                "EEEE, d 'de' MMMM 'de' y",
-                "d 'de' MMMM 'de' y",
-                "d MMM y",
-                "d/M/yy",
-                "{1} {0}",
-                "{1}, {0}",
-                "{1}, {0}",
-                "{1} {0}",
-                "{1}, {0}",
-            }
-            DateTimeSkeletons{
-                "ahmmsszzzz",
-                "ahmmssz",
-                "ahmmss",
-                "ahmm",
-                "yMMMMEEEEd",
-                "yMMMMd",
-                "yMMMd",
-                "yyMd",
-=======
             AmPmMarkers{
                 "a. m.",
                 "p. m.",
@@ -49,7 +23,6 @@
             AmPmMarkersAbbr{
                 "a. m.",
                 "p. m.",
->>>>>>> 626889fb
             }
             dayNames{
                 format{
