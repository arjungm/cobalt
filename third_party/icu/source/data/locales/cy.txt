--- conflicted
+++ resolved
@@ -22,13 +22,6 @@
                 accountingFormat%alphaNextToNumber{"¤ #,##0.00;(¤ #,##0.00)"}
                 accountingFormat%noCurrency{"#,##0.00;(#,##0.00)"}
                 currencyFormat{"¤#,##0.00"}
-<<<<<<< HEAD
-                currencyPatternAppendISO{"{0} ¤¤"}
-                decimalFormat{"#,##0.###"}
-                percentFormat{"#,##0%"}
-                scientificFormat{"#E0"}
-=======
->>>>>>> 626889fb
             }
             patternsLong{
                 decimalFormat{
@@ -194,107 +187,6 @@
                     }
                 }
                 currencyFormat%alphaNextToNumber{
-<<<<<<< HEAD
-                    1000{
-                        few{"¤ 0K"}
-                        many{"¤ 0K"}
-                        one{"¤ 0K"}
-                        other{"¤ 0K"}
-                        two{"¤ 0K"}
-                        zero{"¤ 0K"}
-                    }
-                    10000{
-                        few{"¤ 00K"}
-                        many{"¤ 00K"}
-                        one{"¤ 00K"}
-                        other{"¤ 00K"}
-                        two{"¤ 00K"}
-                        zero{"¤ 00K"}
-                    }
-                    100000{
-                        few{"¤ 000K"}
-                        many{"¤ 000K"}
-                        one{"¤ 000K"}
-                        other{"¤ 000K"}
-                        two{"¤ 000K"}
-                        zero{"¤ 000K"}
-                    }
-                    1000000{
-                        few{"¤ 0M"}
-                        many{"¤ 0M"}
-                        one{"¤ 0M"}
-                        other{"¤ 0M"}
-                        two{"¤ 0M"}
-                        zero{"¤ 0M"}
-                    }
-                    10000000{
-                        few{"¤ 00M"}
-                        many{"¤ 00M"}
-                        one{"¤ 00M"}
-                        other{"¤ 00M"}
-                        two{"¤ 00M"}
-                        zero{"¤ 00M"}
-                    }
-                    100000000{
-                        few{"¤ 000M"}
-                        many{"¤ 000M"}
-                        one{"¤ 000M"}
-                        other{"¤ 000M"}
-                        two{"¤ 000M"}
-                        zero{"¤ 000M"}
-                    }
-                    1000000000{
-                        few{"¤ 0B"}
-                        many{"¤ 0B"}
-                        one{"¤ 0B"}
-                        other{"¤ 0B"}
-                        two{"¤ 0B"}
-                        zero{"¤ 0B"}
-                    }
-                    10000000000{
-                        few{"¤ 00B"}
-                        many{"¤ 00B"}
-                        one{"¤ 00B"}
-                        other{"¤ 00B"}
-                        two{"¤ 00B"}
-                        zero{"¤ 00B"}
-                    }
-                    100000000000{
-                        few{"¤ 000B"}
-                        many{"¤ 000B"}
-                        one{"¤ 000B"}
-                        other{"¤ 000B"}
-                        two{"¤ 000B"}
-                        zero{"¤ 000B"}
-                    }
-                    1000000000000{
-                        few{"¤ 0T"}
-                        many{"¤ 0T"}
-                        one{"¤ 0T"}
-                        other{"¤ 0T"}
-                        two{"¤ 0T"}
-                        zero{"¤ 0T"}
-                    }
-                    10000000000000{
-                        few{"¤ 00T"}
-                        many{"¤ 00T"}
-                        one{"¤ 00T"}
-                        other{"¤ 00T"}
-                        two{"¤ 00T"}
-                        zero{"¤ 00T"}
-                    }
-                    100000000000000{
-                        few{"¤ 000T"}
-                        many{"¤ 000T"}
-                        one{"¤ 000T"}
-                        other{"¤ 000T"}
-                        two{"¤ 000T"}
-                        zero{"¤ 000T"}
-                    }
-                }
-                decimalFormat{
-=======
->>>>>>> 626889fb
                     1000{
                         few{"¤ 0K"}
                         many{"¤ 0K"}
@@ -450,16 +342,6 @@
                 "{1}, {0}",
                 "{1}, {0}",
             }
-            DateTimeSkeletons{
-                "HHmmsszzzz",
-                "HHmmssz",
-                "HHmmss",
-                "HHmm",
-                "GyMMMMEEEEd",
-                "GyMMMMd",
-                "GyMMMd",
-                "GGGGGyMMdd",
-            }
             availableFormats{
                 Ed{"E, d"}
                 Ehm{"E h:mm a"}
@@ -469,28 +351,13 @@
                 GyMMMEd{"E, d MMM y G"}
                 GyMMMd{"d MMM y G"}
                 GyMd{"M/d/y GGGGG"}
-<<<<<<< HEAD
-                H{"HH"}
-                Hm{"HH:mm"}
-                Hms{"HH:mm:ss"}
-                M{"L"}
-=======
->>>>>>> 626889fb
                 MEd{"E, d/M"}
                 MMMEd{"E, d MMM"}
                 MMMd{"d MMM"}
                 Md{"d/M"}
-<<<<<<< HEAD
-                d{"d"}
                 h{"h a"}
                 hm{"h:mm a"}
                 hms{"h:mm:ss a"}
-                ms{"mm:ss"}
-=======
-                h{"h a"}
-                hm{"h:mm a"}
-                hms{"h:mm:ss a"}
->>>>>>> 626889fb
                 y{"y G"}
                 yyyy{"y G"}
                 yyyyMMM{"MMM y G"}
@@ -542,10 +409,6 @@
                 d{
                     d{"d – d"}
                 }
-<<<<<<< HEAD
-                fallback{"{0} – {1}"}
-=======
->>>>>>> 626889fb
                 h{
                     a{"h a – h a"}
                     h{"h – h a"}
@@ -640,20 +503,10 @@
                 "yMMMMd",
                 "yMMMd",
                 "yyMMdd",
-<<<<<<< HEAD
-            }
-            appendItems{
-                Timezone{"{0} {1}"}
-=======
->>>>>>> 626889fb
             }
             availableFormats{
                 EHm{"E, HH:mm"}
                 EHms{"E, HH:mm:ss"}
-<<<<<<< HEAD
-                Ed{"d, E"}
-=======
->>>>>>> 626889fb
                 Ehm{"E, h:mm a"}
                 Ehms{"E, h:mm:ss a"}
                 Gy{"y G"}
@@ -661,15 +514,6 @@
                 GyMMMEd{"E, d MMM y G"}
                 GyMMMd{"d MMM y G"}
                 GyMd{"M/d/y GGGGG"}
-<<<<<<< HEAD
-                H{"HH"}
-                Hm{"HH:mm"}
-                Hms{"HH:mm:ss"}
-                Hmsv{"HH:mm:ss v"}
-                Hmv{"HH:mm v"}
-                M{"L"}
-=======
->>>>>>> 626889fb
                 MEd{"E, d/M"}
                 MMMEd{"E, d MMM"}
                 MMMMW{
@@ -682,20 +526,11 @@
                 }
                 MMMd{"d MMM"}
                 Md{"d/M"}
-<<<<<<< HEAD
-                d{"d"}
-=======
->>>>>>> 626889fb
                 h{"h a"}
                 hm{"h:mm a"}
                 hms{"h:mm:ss a"}
                 hmsv{"h:mm:ss a v"}
                 hmv{"h:mm a v"}
-<<<<<<< HEAD
-                ms{"mm:ss"}
-                y{"y"}
-=======
->>>>>>> 626889fb
                 yM{"M/y"}
                 yMEd{"E, d/M/y"}
                 yMMM{"MMM y"}
@@ -862,15 +697,7 @@
                 Md{
                     M{"d/M – d/M"}
                     d{"d/M – d/M"}
-<<<<<<< HEAD
-                }
-                d{
-                    d{"d–d"}
-                }
-                fallback{"{0} – {1}"}
-=======
-                }
->>>>>>> 626889fb
+                }
                 h{
                     a{"h a – h a"}
                     h{"h – h a"}
@@ -888,12 +715,6 @@
                 hv{
                     a{"h a – h a v"}
                     h{"h – h a v"}
-<<<<<<< HEAD
-                }
-                y{
-                    y{"y–y"}
-=======
->>>>>>> 626889fb
                 }
                 yM{
                     M{"M/y – M/y"}
@@ -2049,45 +1870,11 @@
         metric{"Metrig"}
     }
     personNames{
-<<<<<<< HEAD
-        foreignSpaceReplacement{" "}
-        initialPattern{
-            initial{"{0}."}
-            initialSequence{"{0} {1}"}
-        }
-=======
->>>>>>> 626889fb
         nameOrderLocales{
             givenFirst{
                 "und",
                 "cy",
             }
-<<<<<<< HEAD
-            surnameFirst{
-                "ko",
-                "vi",
-                "yue",
-                "zh",
-            }
-        }
-        namePattern{
-            givenFirst-long-addressing-formal{"{prefix} {surname}"}
-            givenFirst-long-addressing-informal{"{given-informal}"}
-            givenFirst-long-monogram-formal{
-                "{given-monogram-allCaps}{given2-monogram-allCaps}{surname-monogram-a"
-                "llCaps}"
-            }
-            givenFirst-long-monogram-informal{"{given-informal-monogram-allCaps}{surname-monogram-allCaps}"}
-            givenFirst-long-referring-formal{"{given} {given2} {surname} {suffix}"}
-            givenFirst-long-referring-informal{"{given-informal} {surname}"}
-            givenFirst-medium-addressing-formal{"{prefix} {surname}"}
-            givenFirst-medium-addressing-informal{"{given-informal}"}
-            givenFirst-medium-monogram-formal{"{surname-monogram-allCaps}"}
-            givenFirst-medium-monogram-informal{"{given-informal-monogram-allCaps}"}
-            givenFirst-medium-referring-formal{"{given} {given2-initial} {surname} {suffix}"}
-            givenFirst-medium-referring-informal{"{given-informal} {surname}"}
-            givenFirst-short-addressing-formal{"{prefix} {surname}"}
-=======
         }
         namePattern{
             givenFirst-long-addressing-formal{"{title} {surname}"}
@@ -2102,7 +1889,6 @@
             givenFirst-medium-referring-formal{"{given} {given2-initial} {surname} {credentials}"}
             givenFirst-medium-referring-informal{"{given-informal} {surname}"}
             givenFirst-short-addressing-formal{"{title} {surname}"}
->>>>>>> 626889fb
             givenFirst-short-addressing-informal{"{given-informal}"}
             givenFirst-short-monogram-formal{"{surname-monogram-allCaps}"}
             givenFirst-short-monogram-informal{"{given-informal-monogram-allCaps}"}
@@ -2114,24 +1900,6 @@
             sorting-medium-referring-informal{"{surname}, {given-informal}"}
             sorting-short-referring-formal{"{surname-core}, {given-initial} {given2-initial} {surname-prefix}"}
             sorting-short-referring-informal{"{surname}, {given-informal}"}
-<<<<<<< HEAD
-            surnameFirst-long-addressing-formal{"{prefix} {surname}"}
-            surnameFirst-long-addressing-informal{"{given-informal}"}
-            surnameFirst-long-monogram-formal{
-                "{surname-monogram-allCaps}{given-monogram-allCaps}{given2-monogram-a"
-                "llCaps}"
-            }
-            surnameFirst-long-monogram-informal{"{surname-monogram-allCaps}{given-informal-monogram-allCaps}"}
-            surnameFirst-long-referring-formal{"{surname} {given} {given2} {suffix}"}
-            surnameFirst-long-referring-informal{"{surname} {given-informal}"}
-            surnameFirst-medium-addressing-formal{"{prefix} {surname}"}
-            surnameFirst-medium-addressing-informal{"{given-informal}"}
-            surnameFirst-medium-monogram-formal{"{surname-monogram-allCaps}"}
-            surnameFirst-medium-monogram-informal{"{given-informal-monogram-allCaps}"}
-            surnameFirst-medium-referring-formal{"{surname} {given} {given2-initial} {suffix}"}
-            surnameFirst-medium-referring-informal{"{surname} {given-informal}"}
-            surnameFirst-short-addressing-formal{"{prefix} {surname}"}
-=======
             surnameFirst-long-addressing-formal{"{title} {surname}"}
             surnameFirst-long-addressing-informal{"{given-informal}"}
             surnameFirst-long-monogram-informal{"{surname-monogram-allCaps}{given-informal-monogram-allCaps}"}
@@ -2144,18 +1912,14 @@
             surnameFirst-medium-referring-formal{"{surname} {given} {given2-initial} {credentials}"}
             surnameFirst-medium-referring-informal{"{surname} {given-informal}"}
             surnameFirst-short-addressing-formal{"{title} {surname}"}
->>>>>>> 626889fb
             surnameFirst-short-addressing-informal{"{given-informal}"}
             surnameFirst-short-monogram-formal{"{surname-monogram-allCaps}"}
             surnameFirst-short-monogram-informal{"{given-informal-monogram-allCaps}"}
             surnameFirst-short-referring-formal{"{surname} {given-initial} {given2-initial}"}
             surnameFirst-short-referring-informal{"{surname} {given-initial}"}
         }
-<<<<<<< HEAD
-=======
         parameterDefault{
             formality{"informal"}
         }
->>>>>>> 626889fb
     }
 }