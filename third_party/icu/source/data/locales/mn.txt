﻿// © 2016 and later: Unicode, Inc. and others.
// License & terms of use: http://www.unicode.org/copyright.html
// Generated using tools/cldr/cldr-to-icu/build-icu-data.xml
mn{
    AuxExemplarCharacters{"[ә җ ӊ һ]"}
    ExemplarCharacters{"[а б в г д её ж з и й к л м н о ө п р с т у ү ф х ц ч ш щ ъ ы ь э ю я]"}
    ExemplarCharactersIndex{"[А Б В Г Д Е Ж З И Й К Л М Н О Ө П Р С Т У Ү Ф Х Ц Ч Ш Щ Ъ Ы Ь Э Ю Я]"}
    ExemplarCharactersPunctuation{"[\\- ‐‑ – — , ; \\: ! ? . … '‘’ \u0022“” ( ) \\[ \\] § @ * / \\& # † ‡ ′ ″]"}
    NumberElements{
        latn{
            patterns{
<<<<<<< HEAD
                accountingFormat{"¤ #,##0.00"}
                accountingFormat%noCurrency{"#,##0.00;(#,##0.00)"}
                currencyFormat{"¤ #,##0.00"}
                currencyFormat%noCurrency{"#,##0.00"}
                decimalFormat{"#,##0.###"}
                percentFormat{"#,##0%"}
                scientificFormat{"#E0"}
=======
                accountingFormat%noCurrency{"#,##0.00;(#,##0.00)"}
>>>>>>> 626889fb
            }
            patternsLong{
                decimalFormat{
                    1000{
                        one{"0 мянга"}
                        other{"0 мянга"}
                    }
                    10000{
                        one{"00 мянга"}
                        other{"00 мянга"}
                    }
                    100000{
                        one{"000 мянга"}
                        other{"000 мянга"}
                    }
                    1000000{
                        one{"0 сая"}
                        other{"0 сая"}
                    }
                    10000000{
                        one{"00 сая"}
                        other{"00 сая"}
                    }
                    100000000{
                        one{"000 сая"}
                        other{"000 сая"}
                    }
                    1000000000{
                        one{"0 тэрбум"}
                        other{"0 тэрбум"}
                    }
                    10000000000{
                        one{"00 тэрбум"}
                        other{"00 тэрбум"}
                    }
                    100000000000{
                        one{"000 тэрбум"}
                        other{"000 тэрбум"}
                    }
                    1000000000000{
                        one{"0 их наяд"}
                        other{"0 их наяд"}
                    }
                    10000000000000{
                        one{"00 их наяд"}
                        other{"00 их наяд"}
                    }
                    100000000000000{
                        one{"000 их наяд"}
                        other{"000 их наяд"}
                    }
                }
            }
            patternsShort{
                currencyFormat{
                    1000{
                        one{"¤ 0 мянга"}
                        other{"¤ 0 мянга"}
                    }
                    10000{
                        one{"¤ 00 мянга"}
                        other{"¤ 00 мянга"}
                    }
                    100000{
                        one{"¤000 мянга"}
                        other{"¤000 мянга"}
                    }
                    1000000{
                        one{"¤0 сая"}
                        other{"¤0 сая"}
                    }
                    10000000{
                        one{"¤00 сая"}
                        other{"¤00 сая"}
                    }
                    100000000{
                        one{"¤000 сая"}
                        other{"¤000 сая"}
                    }
                    1000000000{
                        one{"¤0 тэрбум"}
                        other{"¤0 тэрбум"}
                    }
                    10000000000{
                        one{"¤ 00 тэрбум"}
                        other{"¤ 00 тэрбум"}
                    }
                    100000000000{
                        one{"¤ 000 тэрбум"}
                        other{"¤ 000 тэрбум"}
                    }
                    1000000000000{
                        one{"¤ 0 их наяд"}
                        other{"¤ 0 их наяд"}
                    }
                    10000000000000{
                        one{"¤ 00 их наяд"}
                        other{"¤ 00 их наяд"}
                    }
                    100000000000000{
                        one{"¤ 000 их наяд"}
                        other{"¤ 000 их наяд"}
                    }
                }
                currencyFormat%alphaNextToNumber{
                    100000{
                        one{"000 мянган ¤"}
                        other{"000 мянган ¤"}
                    }
                    1000000{
                        one{"0 сая ¤"}
                        other{"0 сая ¤"}
                    }
                    10000000{
                        one{"00 сая ¤"}
                        other{"00 сая ¤"}
                    }
                    100000000{
                        one{"000 сая ¤"}
                        other{"000 сая ¤"}
                    }
                    1000000000{
                        one{"0 тэрбум ¤"}
                        other{"0 тэрбум ¤"}
                    }
                }
                decimalFormat{
                    1000{
                        one{"0 мянга"}
                        other{"0 мянга"}
                    }
                    10000{
                        one{"00 мянга"}
                        other{"00 мянга"}
                    }
                    100000{
                        one{"000 мянга"}
                        other{"000 мянга"}
                    }
                    1000000{
                        one{"0 сая"}
                        other{"0 сая"}
                    }
                    10000000{
                        one{"00 сая"}
                        other{"00 сая"}
                    }
                    100000000{
                        one{"000 сая"}
                        other{"000 сая"}
                    }
                    1000000000{
                        one{"0 тэрбум"}
                        other{"0 тэрбум"}
                    }
                    10000000000{
                        one{"00 тэрбум"}
                        other{"00 тэрбум"}
                    }
                    100000000000{
                        one{"000Т"}
                        other{"000Т"}
                    }
                    1000000000000{
                        one{"0ИН"}
                        other{"0ИН"}
                    }
                    10000000000000{
                        one{"00ИН"}
                        other{"00ИН"}
                    }
                    100000000000000{
                        one{"000ИН"}
                        other{"000ИН"}
                    }
                }
            }
        }
        minimalPairs{
            ordinal{
                other{"{0}-р баруун эргэлтээр орно уу"}
            }
            plural{
                one{"Картанд {0} Х байна. Үүнийг авах уу?"}
                other{"Картанд {0} Х байна. Тэднийг авах уу?"}
            }
        }
    }
    calendar{
        chinese{
            DateTimePatterns{
                "HH:mm:ss (zzzz)",
                "HH:mm:ss (z)",
                "HH:mm:ss",
                "HH:mm",
                "r(U) 'оны' MM 'сарын' d, EEEE",
                "r(U) 'оны' MM-'р' 'сарын' d",
                "r.MM.d",
                "r-MM-dd",
                "{1} {0}",
                "{1} {0}",
                "{1} {0}",
                "{1} {0}",
                "{1} {0}",
            }
            monthNames{
                format{
                    wide{
                        "1-р сар",
                        "2-р сар",
                        "3-р сар",
                        "4-р сар",
                        "5-р сар",
                        "6-р сар",
                        "7-р сар",
                        "8-р сар",
                        "9-р сар",
                        "10-р сар",
                        "11-р сар",
                        "12-р сар",
                    }
                }
            }
        }
        generic{
            DateTimePatterns{
                "HH:mm:ss (zzzz)",
                "HH:mm:ss (z)",
                "HH:mm:ss",
                "HH:mm",
                "G y 'оны' MMMM'ын' d. cccc 'гараг'",
                "G y 'оны' MM 'сарын' dd",
                "G y 'оны' MMM'ын' d",
                "GGGGG y.MM.dd",
                "{1} {0}",
                "{1} {0}",
                "{1} {0}",
                "{1} {0}",
                "{1} {0}",
            }
            DateTimeSkeletons{
                "HHmmsszzzz",
                "HHmmssz",
                "HHmmss",
                "HHmm",
                "GyMMMMccccd",
                "GyMMdd",
                "GyMMMd",
                "GGGGGyMMdd",
            }
            availableFormats{
                Bh{"B h 'ц'"}
                Bhm{"B h:mm"}
                Bhms{"B h:mm:ss"}
                EBhm{"E. B h:mm"}
                EBhms{"E. B h:mm:ss"}
                EHm{"E. HH:mm"}
                EHms{"E. HH:mm:ss"}
                Ed{"dd. E"}
                Ehm{"E. h:mm a"}
                Ehms{"E. h:mm:ss a"}
<<<<<<< HEAD
                Gy{"G y"}
=======
>>>>>>> 626889fb
                GyMMM{"G y 'оны' MMM"}
                GyMMMEd{"G y 'оны' MMM'ын' d. E"}
                GyMMMd{"G y 'оны' MMM'ын' d"}
                GyMd{"GGGGG y.MM.dd"}
                H{"HH 'ц'"}
                M{"LLLLL"}
                MEd{"MMMMM/dd. E"}
                MMMEd{"MMM'ын' d. E"}
                MMMMd{"MMMM'ын' d"}
                MMMd{"MMM'ын' d"}
                Md{"MMMMM/dd"}
                h{"h 'ц' a"}
                hm{"h:mm a"}
                hms{"h:mm:ss a"}
<<<<<<< HEAD
                ms{"mm:ss"}
                y{"G y"}
                yyyy{"G y"}
=======
>>>>>>> 626889fb
                yyyyM{"GGGGG y MMMMM"}
                yyyyMEd{"GGGGG y.MM.dd. E"}
                yyyyMMM{"G y 'оны' MMM"}
                yyyyMMMEd{"G y 'оны' MMM'ын' d. E"}
                yyyyMMMM{"G y 'оны' MMMM"}
                yyyyMMMd{"G y 'оны' MMM'ын' d"}
                yyyyMd{"GGGGG y.MM.dd"}
                yyyyQQQ{"G y 'оны' QQQ"}
                yyyyQQQQ{"G y 'оны' QQQQ"}
            }
            intervalFormats{
                M{
                    M{"MMMMM – MMMMM 'сар'"}
                }
                MEd{
                    M{"MMMMM/d E – MMMMM/d E"}
                    d{"MMMMM/d E – MMMMM/d E"}
                }
                MMM{
                    M{"MMMMM – MMMMM 'сар'"}
                }
                MMMEd{
                    M{"MMMMM/d E – MMMMM/d E"}
                    d{"MMMMM/d E – MMMMM/d E"}
                }
                MMMd{
                    M{"MMMMM/d – MMMMM/d"}
                    d{"MMMMM/d – d"}
                }
                Md{
                    M{"MMMMM/d – MMMMM/d"}
                    d{"MMMMM/d – MMMMM/d"}
                }
                d{
                    d{"d – d"}
                }
                fallback{"{0} – {1}"}
                h{
                    a{"h a – h a"}
                    h{"h–h a"}
                }
                hm{
                    a{"h:mm a – h:mm a"}
                    h{"h:mm–h:mm a"}
                    m{"h:mm–h:mm a"}
                }
                hmv{
                    a{"h:mm a – h:mm a v"}
                    h{"h:mm–h:mm a v"}
                    m{"h:mm–h:mm a v"}
                }
                hv{
                    a{"h a – h a v"}
                    h{"h–h a v"}
<<<<<<< HEAD
                }
                y{
                    y{"G y–y"}
=======
>>>>>>> 626889fb
                }
                yM{
                    M{"GGGGG y 'оны' MMMMM–MMMMM 'сар'"}
                    y{"GGGGG y 'оны' MMMMM 'сар' – y 'оны' MMMMM 'сар'"}
                }
                yMEd{
                    M{"GGGGG y 'оны' MMMMM/dd E – MMMMM/dd E"}
                    d{"GGGGG y 'оны' MMMMM/dd E – MMMMM/dd E"}
                    y{"GGGGG y 'оны' MMMMM/dd E – y 'оны' MMMMM/dd E"}
                }
                yMMM{
                    M{"G y 'оны' MMMMM – MMMMM 'сар'"}
                    y{"G y 'оны' MMMMM 'сар' – y 'оны' MMMMM 'сар'"}
                }
                yMMMEd{
                    M{"G y 'оны' MMMMM/dd E – MMMMM/dd E"}
                    d{"G y 'оны' MMMMM/dd E – MMMMM/dd E"}
                    y{"G y 'оны' MMMMM/dd E – y 'оны' MMMMM/dd E"}
                }
                yMMMM{
                    M{"G y 'оны' MMMMM – MMMMM 'сар'"}
                    y{"G y 'оны' MMMMM 'сар' – y 'оны' MMMMM 'сар'"}
                }
                yMMMd{
                    M{"G y 'оны' MMMMM/dd – MMMMM/dd"}
                    d{"G y 'оны' MMMMM/dd – dd"}
                    y{"G y 'оны' MMMMM/dd – y 'оны' MMMMM/dd"}
                }
                yMd{
                    M{"GGGGG y 'оны' MMMMM/dd – MMMMM/dd"}
                    d{"GGGGG y 'оны' MMMMM/dd – MMMMM/dd"}
                    y{"GGGGG y 'оны' MMMMM/dd – y 'оны' MMMMM/dd"}
                }
            }
        }
        gregorian{
            AmPmMarkersAbbr{
                "ү.ө.",
                "ү.х.",
            }
            DateTimePatterns{
                "HH:mm:ss (zzzz)",
                "HH:mm:ss (z)",
                "HH:mm:ss",
                "HH:mm",
                "y 'оны' MMMM'ын' d, EEEE 'гараг'",
                "y 'оны' MMMM'ын' d",
                "y 'оны' MMM'ын' d",
                "y.MM.dd",
                "{1} {0}",
                "{1} {0}",
                "{1} {0}",
                "{1} {0}",
                "{1} {0}",
            }
            DateTimeSkeletons{
                "HHmmsszzzz",
                "HHmmssz",
                "HHmmss",
                "HHmm",
                "yMMMMEEEEd",
                "yMMMMd",
                "yMMMd",
                "yMMdd",
            }
            appendItems{
                Timezone{"{0} ({1})"}
            }
            availableFormats{
                Bh{"B h 'ц'"}
                Bhm{"B h:mm"}
                Bhms{"B h:mm:ss"}
                EBhm{"E. B h:mm"}
                EBhms{"E. B h:mm:ss"}
                EHm{"E. HH:mm"}
                EHms{"E. HH:mm:ss"}
                Ed{"dd. E"}
                Ehm{"E. h:mm a"}
                Ehms{"E. h:mm:ss a"}
<<<<<<< HEAD
                Gy{"G y"}
=======
>>>>>>> 626889fb
                GyMMM{"G y 'оны' MMM"}
                GyMMMEd{"G y 'оны' MMM'ын' d. E"}
                GyMMMd{"G y 'оны' MMM'ын' d"}
                H{"HH 'ц'"}
                Hmsv{"HH:mm:ss (v)"}
                Hmv{"HH:mm (v)"}
                M{"LLLLL"}
                MEd{"MMMMM/dd. E"}
                MMMEd{"MMM'ын' d. E"}
                MMMMW{
                    one{"MMMM'ын' W-'р' 'долоо' 'хоног'"}
                    other{"MMMM'ын' W-'р' 'долоо' 'хоног'"}
                }
                MMMMd{"MMMM'ын' d"}
                MMMd{"MMM'ын' d"}
                Md{"MMMMM/dd"}
                h{"h 'ц' a"}
                hm{"h:mm a"}
                hms{"h:mm:ss a"}
                hmsv{"h:mm:ss a (v)"}
                hmv{"h:mm a (v)"}
<<<<<<< HEAD
                ms{"mm:ss"}
                y{"y"}
=======
>>>>>>> 626889fb
                yM{"y MMMMM"}
                yMEd{"y.MM.dd. E"}
                yMMM{"y 'оны' MMM"}
                yMMMEd{"y 'оны' MMM'ын' d. E"}
                yMMMM{"y 'оны' MMMM"}
                yMMMd{"y 'оны' MMM'ын' d"}
                yMd{"y.MM.dd"}
                yQQQ{"y 'оны' QQQ"}
                yQQQQ{"y 'оны' QQQQ"}
                yw{
                    one{"Y 'оны' w-'р' 'долоо' 'хоног'"}
                    other{"Y 'оны' w-'р' 'долоо' 'хоног'"}
                }
            }
            dayNames{
                format{
                    abbreviated{
                        "Ня",
                        "Да",
                        "Мя",
                        "Лх",
                        "Пү",
                        "Ба",
                        "Бя",
                    }
                    wide{
                        "ням",
                        "даваа",
                        "мягмар",
                        "лхагва",
                        "пүрэв",
                        "баасан",
                        "бямба",
                    }
                }
                stand-alone{
                    narrow{
                        "Ня",
                        "Да",
                        "Мя",
                        "Лх",
                        "Пү",
                        "Ба",
                        "Бя",
                    }
                    wide{
                        "Ням",
                        "Даваа",
                        "Мягмар",
                        "Лхагва",
                        "Пүрэв",
                        "Баасан",
                        "Бямба",
                    }
                }
            }
            dayPeriod{
                format{
                    abbreviated{
                        afternoon1{"өдөр"}
                        evening1{"орой"}
                        midnight{"шөнө дунд"}
                        morning1{"өглөө"}
                        night1{"шөнө"}
                        noon{"үд дунд"}
                    }
                }
            }
            eras{
                abbreviated{
                    "МЭӨ",
                    "МЭ",
                }
                abbreviated%variant{
                    "НТӨ",
                    "НТ",
                }
                wide{
                    "манай эриний өмнөх",
                    "манай эриний",
                }
            }
            intervalFormats{
                GyMMM{
                    M{"G y MMM – MMM"}
                }
                H{
                    H{"HH – HH 'ц'"}
                }
                Hm{
                    H{"HH:mm – HH:mm"}
                    m{"HH:mm – HH:mm"}
                }
                Hmv{
                    H{"HH:mm – HH:mm (v)"}
                    m{"HH:mm – HH:mm (v)"}
                }
                Hv{
                    H{"HH – HH 'ц' (v)"}
                }
                M{
                    M{"MMMMM – MMMMM 'сар'"}
                }
                MEd{
                    M{"MMMMM/d E – MMMMM/d E"}
                    d{"MMMMM/d E – MMMMM/d E"}
                }
                MMM{
                    M{"MMMMM – MMMMM 'сар'"}
                }
                MMMEd{
                    M{"MMMMM/d E – MMMMM/d E"}
                    d{"MMMMM/d E – MMMMM/d E"}
                }
                MMMd{
                    M{"MMMMM/d – MMMMM/d"}
                    d{"MMMMM/d – d"}
                }
                Md{
                    M{"MMMMM/d – MMMMM/d"}
                    d{"MMMMM/d – MMMMM/d"}
                }
                d{
                    d{"d – d"}
                }
                fallback{"{0} – {1}"}
                h{
                    a{"h a – h a"}
                    h{"h – h a"}
                }
                hm{
                    a{"h:mm a – h:mm a"}
                    h{"h:mm – h:mm a"}
                    m{"h:mm – h:mm a"}
                }
                hmv{
                    a{"h:mm a – h:mm a (v)"}
                    h{"h:mm – h:mm a (v)"}
                    m{"h:mm – h:mm a (v)"}
                }
                hv{
                    a{"h a – h a (v)"}
                    h{"h – h a (v)"}
                }
                y{
                    y{"y – y"}
                }
                yM{
                    M{"y 'оны' MMMMM–MMMMM 'сар'"}
                    y{"y 'оны' MMMMM 'сар' – y 'оны' MMMMM 'сар'"}
                }
                yMEd{
                    M{"y 'оны' MMMMM/dd E – MMMMM/dd E"}
                    d{"y 'оны' MMMMM/dd E – MMMMM/dd E"}
                    y{"y 'оны' MMMMM/dd E – y 'оны' MMMMM/dd E"}
                }
                yMMM{
                    M{"y 'оны' MMMMM – MMMMM 'сар'"}
                    y{"y 'оны' MMMMM 'сар' – y 'оны' MMMMM 'сар'"}
                }
                yMMMEd{
                    M{"y 'оны' MMMMM/dd E – MMMMM/dd E"}
                    d{"y 'оны' MMMMM/dd E – MMMMM/dd E"}
                    y{"y 'оны' MMMMM/dd E – y 'оны' MMMMM/dd E"}
                }
                yMMMM{
                    M{"y 'оны' MMMMM – MMMMM 'сар'"}
                    y{"y 'оны' MMMMM 'сар' – y 'оны' MMMMM 'сар'"}
                }
                yMMMd{
                    M{"y 'оны' MMMMM/dd – MMMMM/dd"}
                    d{"y 'оны' MMMMM/dd – dd"}
                    y{"y 'оны' MMMMM/dd – y 'оны' MMMMM/dd"}
                }
                yMd{
                    M{"y 'оны' MMMMM/dd – MMMMM/dd"}
                    d{"y 'оны' MMMMM/dd – MMMMM/dd"}
                    y{"y 'оны' MMMMM/dd – y 'оны' MMMMM/dd"}
                }
            }
            monthNames{
                format{
                    abbreviated{
                        "1-р сар",
                        "2-р сар",
                        "3-р сар",
                        "4-р сар",
                        "5-р сар",
                        "6-р сар",
                        "7-р сар",
                        "8-р сар",
                        "9-р сар",
                        "10-р сар",
                        "11-р сар",
                        "12-р сар",
                    }
                    wide{
                        "нэгдүгээр сар",
                        "хоёрдугаар сар",
                        "гуравдугаар сар",
                        "дөрөвдүгээр сар",
                        "тавдугаар сар",
                        "зургаадугаар сар",
                        "долоодугаар сар",
                        "наймдугаар сар",
                        "есдүгээр сар",
                        "аравдугаар сар",
                        "арван нэгдүгээр сар",
                        "арван хоёрдугаар сар",
                    }
                }
                stand-alone{
                    narrow{
                        "I",
                        "II",
                        "III",
                        "IV",
                        "V",
                        "VI",
                        "VII",
                        "VIII",
                        "IX",
                        "X",
                        "XI",
                        "XII",
                    }
                    wide{
                        "Нэгдүгээр сар",
                        "Хоёрдугаар сар",
                        "Гуравдугаар сар",
                        "Дөрөвдүгээр сар",
                        "Тавдугаар сар",
                        "Зургаадугаар сар",
                        "Долоодугаар сар",
                        "Наймдугаар сар",
                        "Есдүгээр сар",
                        "Аравдугаар сар",
                        "Арван нэгдүгээр сар",
                        "Арван хоёрдугаар сар",
                    }
                }
            }
            quarters{
                format{
                    abbreviated{
                        "I улирал",
                        "II улирал",
                        "III улирал",
                        "IV улирал",
                    }
                    wide{
                        "1-р улирал",
                        "2-р улирал",
                        "3-р улирал",
                        "4-р улирал",
                    }
                }
                stand-alone{
                    narrow{
                        "I",
                        "II",
                        "III",
                        "IV",
                    }
                }
            }
        }
    }
    characterLabel{
        activities{"үйл ажиллагаа"}
        african_scripts{"Африкан скрипт"}
        american_scripts{"Американ скрипт"}
        animal{"ан амьтан"}
        animals_nature{"ан амьтан ба байгаль"}
        arrows{"сум"}
        body{"бие"}
        box_drawing{"хайрцаг зурах"}
        braille{"брайль"}
        building{"барилга"}
        bullets_stars{"сум ба од"}
        consonantal_jamo{"жамо гийгүүлэгчийн дараалал"}
        currency_symbols{"валютын тэмдэг"}
        dash_connector{"зураас ба холбоос"}
        digits{"орон"}
        dingbats{"чимэг тэмдэг"}
        divination_symbols{"мэргийн тэмдэг"}
        downwards_arrows{"доош заасан сум"}
        downwards_upwards_arrows{"доош, дээш заасан сум"}
        east_asian_scripts{"Зүүн Азийн бичвэр"}
        emoji{"эможи"}
        european_scripts{"Европийн скрипт"}
        female{"эмэгтэй"}
        flag{"туг"}
        flags{"туг"}
        food_drink{"хоол, унд"}
        format{"формат"}
        format_whitespace{"формат, хоосон зай"}
        full_width_form_variant{"бүтэн өргөн хувилбар"}
        geometric_shapes{"геометрийн дүрс"}
        half_width_form_variant{"хагас өргөн хувилбар"}
        han_characters{"Хан ханз"}
        han_radicals{"Хятад язгуур"}
        hanja{"ханз"}
        hanzi_simplified{"Ханз (Хялбаршуулсан)"}
        hanzi_traditional{"Ханз (Уламжлалт)"}
        heart{"зүрх"}
        historic_scripts{"түүхэн скрипт"}
        ideographic_desc_characters{"идеографик буурах тэмдэгт"}
        japanese_kana{"Япон кана"}
        kanbun{"канбун"}
        kanji{"канжи"}
        keycap{"түлхүүрийн гэр"}
        leftwards_arrows{"зүүн харсан сум"}
        leftwards_rightwards_arrows{"зүүн, баруун харсан сум"}
        letterlike_symbols{"үсгэн тэмдэгт"}
        limited_use{"хязгаарлагдмал хэрэглээ"}
        male{"эрэгтэй"}
        math_symbols{"математикийн тэмдэгт"}
        middle_eastern_scripts{"Ойрх дорнодын бичвэр"}
        miscellaneous{"янз бүрийн"}
        modern_scripts{"орчин цагийн скрипт"}
        modifier{"өөрчлөгч"}
        musical_symbols{"хөгжмийн тэмдэг"}
        nature{"байгаль"}
        nonspacing{"зайгүй"}
        numbers{"тоо"}
        objects{"объект"}
        other{"бусад"}
        paired{"хослосон"}
        person{"хүн"}
        phonetic_alphabet{"дуудлагын үсэг"}
        pictographs{"пиктограм"}
        place{"газар"}
        plant{"ургамал"}
        punctuation{"цэг, таслал"}
        rightwards_arrows{"баруун заасан сум"}
        sign_standard_symbols{"дүрс ба тэмдэг"}
        small_form_variant{"жижиг загварын хувилбар"}
        smiley{"инээмсэглэл"}
        smileys_people{"инээмсэглэл ба хүн"}
        south_asian_scripts{"Өмнөд Азийн скрипт"}
        southeast_asian_scripts{"Зүүн өмнөд азийн скрипт"}
        spacing{"зай авалт"}
        sport{"спорт"}
        symbols{"тэмдэг"}
        technical_symbols{"техникийн тэмдэг"}
        tone_marks{"дууны өнгөний тэмдэглэгээ"}
        travel{"аялал"}
        travel_places{"аялал ба газар нутаг"}
        upwards_arrows{"дээш заасан сум"}
        variant_forms{"хувилбар"}
        vocalic_jamo{"эгшгийн жамо"}
        weather{"цаг агаар"}
        western_asian_scripts{"Баруун азийн скрипт"}
        whitespace{"хоосон зай"}
    }
    fields{
        day{
            dn{"өдөр"}
            relative{
                "-1"{"өчигдөр"}
                "-2"{"уржигдар"}
                "0"{"өнөөдөр"}
                "1"{"маргааш"}
                "2"{"нөгөөдөр"}
            }
            relativeTime{
                future{
                    one{"{0} өдрийн дараа"}
                    other{"{0} өдрийн дараа"}
                }
                past{
                    one{"{0} өдрийн өмнө"}
                    other{"{0} өдрийн өмнө"}
                }
            }
        }
        dayOfYear{
            dn{"жилийн хоног"}
        }
        dayperiod{
            dn{"ү.ө./ү.х."}
        }
        era{
            dn{"эрин"}
        }
        fri{
            relative{
                "-1"{"өнгөрсөн баасан гараг"}
                "0"{"энэ баасан гараг"}
                "1"{"ирэх баасан гараг"}
            }
            relativeTime{
                future{
                    one{"{0} баасан гарагийн дараа"}
                    other{"{0} баасан гарагийн дараа"}
                }
                past{
                    one{"{0} баасан гарагийн өмнө"}
                    other{"{0} баасан гарагийн өмнө"}
                }
            }
        }
        fri-short{
            relative{
                "-1"{"өнгөрсөн Ба"}
                "0"{"энэ Ба"}
                "1"{"ирэх Ба"}
            }
            relativeTime{
                future{
                    one{"{0} Ба дараа"}
                    other{"{0} Ба дараа"}
                }
                past{
                    one{"{0} Ба өмнө"}
                    other{"{0} Ба өмнө"}
                }
            }
        }
        hour{
            dn{"цаг"}
            relative{
                "0"{"энэ цаг"}
            }
            relativeTime{
                future{
                    one{"{0} цагийн дараа"}
                    other{"{0} цагийн дараа"}
                }
                past{
                    one{"{0} цагийн өмнө"}
                    other{"{0} цагийн өмнө"}
                }
            }
        }
        hour-short{
            dn{"ц"}
            relativeTime{
                future{
                    one{"{0} ц дараа"}
                    other{"{0} ц дараа"}
                }
                past{
                    one{"{0} ц өмнө"}
                    other{"{0} ц өмнө"}
                }
            }
        }
        minute{
            dn{"минут"}
            relative{
                "0"{"энэ минут"}
            }
            relativeTime{
                future{
                    one{"{0} минутын дараа"}
                    other{"{0} минутын дараа"}
                }
                past{
                    one{"{0} минутын өмнө"}
                    other{"{0} минутын өмнө"}
                }
            }
        }
        minute-short{
            dn{"мин"}
            relativeTime{
                future{
                    one{"{0} мин дараа"}
                    other{"{0} мин дараа"}
                }
                past{
                    one{"{0} мин өмнө"}
                    other{"{0} мин өмнө"}
                }
            }
        }
        mon{
            relative{
                "-1"{"өнгөрсөн даваа гараг"}
                "0"{"энэ даваа гараг"}
                "1"{"ирэх даваа гараг"}
            }
            relativeTime{
                future{
                    one{"{0} даваа гарагийн дараа"}
                    other{"{0} даваа гарагийн дараа"}
                }
                past{
                    one{"{0} даваа гарагийн өмнө"}
                    other{"{0} даваа гарагийн өмнө"}
                }
            }
        }
        mon-short{
            relative{
                "-1"{"өнгөрсөн Да"}
                "0"{"энэ Да"}
                "1"{"ирэх Да"}
            }
            relativeTime{
                future{
                    one{"{0} Да дараа"}
                    other{"{0} Да дараа"}
                }
                past{
                    one{"{0} Да өмнө"}
                    other{"{0} Да өмнө"}
                }
            }
        }
        month{
            dn{"сар"}
            relative{
                "-1"{"өнгөрсөн сар"}
                "0"{"энэ сар"}
                "1"{"ирэх сар"}
            }
            relativeTime{
                future{
                    one{"{0} сарын дараа"}
                    other{"{0} сарын дараа"}
                }
                past{
                    one{"{0} сарын өмнө"}
                    other{"{0} сарын өмнө"}
                }
            }
        }
        quarter{
            dn{"улирал"}
            relative{
                "-1"{"өнгөрсөн улирал"}
                "0"{"энэ улирал"}
                "1"{"дараагийн улирал"}
            }
            relativeTime{
                future{
                    one{"{0} улирлын дараа"}
                    other{"{0} улирлын дараа"}
                }
                past{
                    one{"{0} улирлын өмнө"}
                    other{"{0} улирлын өмнө"}
                }
            }
        }
        sat{
            relative{
                "-1"{"өнгөрсөн бямба гараг"}
                "0"{"энэ бямба гараг"}
                "1"{"ирэх бямба гараг"}
            }
            relativeTime{
                future{
                    one{"{0} бямба гарагийн дараа"}
                    other{"{0} бямба гарагийн дараа"}
                }
                past{
                    one{"{0} бямба гарагийн өмнө"}
                    other{"{0} бямба гарагийн өмнө"}
                }
            }
        }
        sat-short{
            relative{
                "-1"{"өнгөрсөн Бя"}
                "0"{"энэ Бя"}
                "1"{"ирэх Бя"}
            }
            relativeTime{
                future{
                    one{"{0} Бя дараа"}
                    other{"{0} Бя дараа"}
                }
                past{
                    one{"{0} Бя өмнө"}
                    other{"{0} Бя өмнө"}
                }
            }
        }
        second{
            dn{"секунд"}
            relative{
                "0"{"одоо"}
            }
            relativeTime{
                future{
                    one{"{0} секундын дараа"}
                    other{"{0} секундын дараа"}
                }
                past{
                    one{"{0} секундын өмнө"}
                    other{"{0} секундын өмнө"}
                }
            }
        }
        second-short{
            dn{"сек"}
            relativeTime{
                future{
                    one{"{0} сек дараа"}
                    other{"{0} сек дараа"}
                }
                past{
                    one{"{0} сек өмнө"}
                    other{"{0} сек өмнө"}
                }
            }
        }
        sun{
            relative{
                "-1"{"өнгөрсөн ням гараг"}
                "0"{"энэ ням гараг"}
                "1"{"ирэх ням гараг"}
            }
            relativeTime{
                future{
                    one{"{0} ням гарагийн дараа"}
                    other{"{0} ням гарагийн дараа"}
                }
                past{
                    one{"{0} ням гарагийн өмнө"}
                    other{"{0} ням гарагийн өмнө"}
                }
            }
        }
        sun-short{
            relative{
                "-1"{"өнгөрсөн Ня"}
                "0"{"энэ Ня"}
                "1"{"ирэх Ня"}
            }
            relativeTime{
                future{
                    one{"{0} Ня дараа"}
                    other{"{0} Ня дараа"}
                }
                past{
                    one{"{0} Ня өмнө"}
                    other{"{0} Ня өмнө"}
                }
            }
        }
        thu{
            relative{
                "-1"{"өнгөрсөн пүрэв гараг"}
                "0"{"энэ пүрэв гараг"}
                "1"{"ирэх пүрэв гараг"}
            }
            relativeTime{
                future{
                    one{"{0} пүрэв гарагийн дараа"}
                    other{"{0} пүрэв гарагийн дараа"}
                }
                past{
                    one{"{0} пүрэв гарагийн өмнө"}
                    other{"{0} пүрэв гарагийн өмнө"}
                }
            }
        }
        thu-short{
            relative{
                "-1"{"өнгөрсөн Пү"}
                "0"{"энэ Пү"}
                "1"{"ирэх Пү"}
            }
            relativeTime{
                future{
                    one{"{0} Пү дараа"}
                    other{"{0} Пү дараа"}
                }
                past{
                    one{"{0} Пү өмнө"}
                    other{"{0} Пү өмнө"}
                }
            }
        }
        tue{
            relative{
                "-1"{"өнгөрсөн мягмар гараг"}
                "0"{"энэ мягмар гараг"}
                "1"{"ирэх мягмар гараг"}
            }
            relativeTime{
                future{
                    one{"{0} мягмар гарагийн дараа"}
                    other{"{0} мягмар гарагийн дараа"}
                }
                past{
                    one{"{0} мягмар гарагийн өмнө"}
                    other{"{0} мягмар гарагийн өмнө"}
                }
            }
        }
        tue-short{
            relative{
                "-1"{"өнгөрсөн Мя"}
                "0"{"энэ Мя"}
                "1"{"ирэх Мя"}
            }
            relativeTime{
                future{
                    one{"{0} Мя дараа"}
                    other{"{0} Мя дараа"}
                }
                past{
                    one{"{0} Мя өмнө"}
                    other{"{0} Мя өмнө"}
                }
            }
        }
        wed{
            relative{
                "-1"{"өнгөрсөн лхагва гараг"}
                "0"{"энэ лхагва гараг"}
                "1"{"ирэх лхагва гараг"}
            }
            relativeTime{
                future{
                    one{"{0} лхагва гарагийн дараа"}
                    other{"{0} лхагва гарагийн дараа"}
                }
                past{
                    one{"{0} лхагва гарагийн өмнө"}
                    other{"{0} лхагва гарагийн өмнө"}
                }
            }
        }
        wed-short{
            relative{
                "-1"{"өнгөрсөн Лха"}
                "0"{"энэ Лха"}
                "1"{"ирэх Лха"}
            }
            relativeTime{
                future{
                    one{"{0} Лха дараа"}
                    other{"{0} Лха дараа"}
                }
                past{
                    one{"{0} Лха өмнө"}
                    other{"{0} Лха өмнө"}
                }
            }
        }
        week{
            dn{"долоо хоног"}
            relative{
                "-1"{"өнгөрсөн долоо хоног"}
                "0"{"энэ долоо хоног"}
                "1"{"ирэх долоо хоног"}
            }
            relativePeriod{"{0}-н долоо хоног"}
            relativeTime{
                future{
                    one{"{0} долоо хоногийн дараа"}
                    other{"{0} долоо хоногийн дараа"}
                }
                past{
                    one{"{0} долоо хоногийн өмнө"}
                    other{"{0} долоо хоногийн өмнө"}
                }
            }
        }
        week-short{
            dn{"7 хоног"}
            relative{
                "-1"{"өнгөрсөн 7 хоног"}
                "0"{"энэ 7 хоног"}
                "1"{"ирэх 7 хоног"}
            }
            relativePeriod{"{0}-н 7 хоног"}
            relativeTime{
                future{
                    one{"{0} 7 хоногийн дараа"}
                    other{"{0} 7 хоногийн дараа"}
                }
                past{
                    one{"{0} 7 хоногийн өмнө"}
                    other{"{0} 7 хоногийн өмнө"}
                }
            }
        }
        weekOfMonth{
            dn{"сарын долоо хоног"}
        }
        weekOfMonth-short{
            dn{"сарын 7 хоног"}
        }
        weekday{
            dn{"гараг"}
        }
        weekdayOfMonth{
            dn{"ажлын өдөр"}
        }
        year{
            dn{"жил"}
            relative{
                "-1"{"өнгөрсөн жил"}
                "0"{"энэ жил"}
                "1"{"ирэх жил"}
            }
            relativeTime{
                future{
                    one{"{0} жилийн дараа"}
                    other{"{0} жилийн дараа"}
                }
                past{
                    one{"{0} жилийн өмнө"}
                    other{"{0} жилийн өмнө"}
                }
            }
        }
        zone{
            dn{"цагийн бүс"}
        }
    }
    listPattern{
        or{
            2{"{0} эсвэл {1}"}
            end{"{0}, {1} зэргийн аль нэг"}
        }
        unit-short{
            2{"{0} {1}"}
            end{"{0} {1}"}
            middle{"{0} {1}"}
            start{"{0} {1}"}
        }
    }
    measurementSystemNames{
        UK{"ИБ"}
        US{"АНУ"}
        metric{"метрийн систем"}
    }
    personNames{
        nameOrderLocales{
<<<<<<< HEAD
=======
            givenFirst{
                "und",
                "en",
            }
>>>>>>> 626889fb
            surnameFirst{
                "hu",
                "ja",
                "ko",
                "mn",
                "vi",
                "yue",
                "zh",
            }
        }
        namePattern{
<<<<<<< HEAD
            givenFirst-long-addressing-formal{"{prefix} {surname}"}
            givenFirst-long-addressing-informal{"{given-informal}"}
            givenFirst-long-monogram-informal{"{given-informal-monogram-allCaps}{surname-monogram-allCaps}"}
            givenFirst-long-referring-formal{"{given} {given2} {surname} {suffix}"}
            givenFirst-long-referring-informal{"{given-informal} {surname}"}
            givenFirst-medium-addressing-formal{"{prefix} {given}"}
            givenFirst-medium-addressing-informal{"{given-informal}"}
            givenFirst-medium-monogram-formal{"{surname-monogram-allCaps}"}
            givenFirst-medium-monogram-informal{"{given-informal-monogram-allCaps}"}
            givenFirst-medium-referring-formal{"{suffix} {given} {given2-initial} {surname}"}
            givenFirst-medium-referring-informal{"{given-informal} {surname}"}
            givenFirst-short-addressing-formal{"{prefix} {surname}"}
=======
            givenFirst-long-addressing-formal{"{title} {surname}"}
            givenFirst-long-addressing-informal{"{given-informal}"}
            givenFirst-long-monogram-informal{"{given-informal-monogram-allCaps}{surname-monogram-allCaps}"}
            givenFirst-long-referring-formal{"{title} {given} {given2} {surname} {generation}, {credentials}"}
            givenFirst-long-referring-informal{"{given-informal} {surname}"}
            givenFirst-medium-addressing-formal{"{title} {surname}"}
            givenFirst-medium-addressing-informal{"{given-informal}"}
            givenFirst-medium-monogram-formal{"{surname-monogram-allCaps}"}
            givenFirst-medium-monogram-informal{"{given-informal-monogram-allCaps}"}
            givenFirst-medium-referring-formal{"{title} {given} {given2} {surname} {surname2} {credentials}"}
            givenFirst-medium-referring-informal{"{given-informal} {surname}"}
            givenFirst-short-addressing-formal{"{title} {surname}"}
>>>>>>> 626889fb
            givenFirst-short-addressing-informal{"{given-informal}"}
            givenFirst-short-monogram-formal{"{surname-monogram-allCaps}"}
            givenFirst-short-monogram-informal{"{given-informal-monogram-allCaps}"}
            givenFirst-short-referring-formal{"{given-initial} {given2-initial} {surname}"}
            givenFirst-short-referring-informal{"{given-informal} {surname-initial}"}
            sorting-long-referring-formal{"{surname-core}, {given} {given2} {surname-prefix}"}
<<<<<<< HEAD
            sorting-long-referring-informal{"{surname} {given-informal}"}
            sorting-medium-referring-formal{"{surname-core}, {given} {given2-initial} {surname-prefix}"}
            sorting-medium-referring-informal{"{surname} {given-informal}"}
            sorting-short-referring-formal{"{surname-core}, {given-initial} {given2-initial} {surname-prefix}"}
            sorting-short-referring-informal{"{surname} {given-informal}"}
            surnameFirst-long-addressing-formal{"{prefix} {surname}"}
            surnameFirst-long-addressing-informal{"{given-informal}"}
            surnameFirst-long-monogram-formal{
                "{surname-monogram-allCaps}{given-monogram-allCaps}{given2-monogram-a"
                "llCaps}"
            }
            surnameFirst-long-monogram-informal{"{surname-monogram-allCaps}{given-informal-monogram-allCaps}"}
            surnameFirst-long-referring-formal{"{suffix} {surname} {given} {given2}"}
            surnameFirst-long-referring-informal{"{surname} {given-informal}"}
            surnameFirst-medium-addressing-formal{"{prefix} {surname}"}
            surnameFirst-medium-addressing-informal{"{given-informal}"}
            surnameFirst-medium-monogram-formal{"{surname-monogram-allCaps}"}
            surnameFirst-medium-monogram-informal{"{given-informal-monogram-allCaps}"}
            surnameFirst-medium-referring-formal{"{suffix} {surname} {given} {given2-initial}"}
            surnameFirst-medium-referring-informal{"{surname} {given-informal}"}
            surnameFirst-short-addressing-formal{"{prefix} {surname}"}
            surnameFirst-short-addressing-informal{"{given-informal}"}
            surnameFirst-short-monogram-formal{"{surname-monogram-allCaps}"}
            surnameFirst-short-monogram-informal{"{given-informal-monogram-allCaps}"}
            surnameFirst-short-referring-formal{"{surname-initial} {given}"}
            surnameFirst-short-referring-informal{"{surname-initial} {given}"}
=======
            sorting-long-referring-informal{"{surname}, {given-informal}"}
            sorting-medium-referring-formal{"{surname-core}, {given} {given2-initial} {surname-prefix}"}
            sorting-medium-referring-informal{"{surname}, {given-informal}"}
            sorting-short-referring-formal{"{surname-core}, {given-initial} {given2-initial} {surname-prefix}"}
            sorting-short-referring-informal{"{surname}, {given-informal}"}
            surnameFirst-long-addressing-formal{"{title} {surname}"}
            surnameFirst-long-addressing-informal{"{given-informal}"}
            surnameFirst-long-monogram-informal{"{surname-monogram-allCaps}{given-informal-monogram-allCaps}"}
            surnameFirst-long-referring-informal{"{surname} {given-informal}"}
            surnameFirst-medium-addressing-formal{"{title} {surname}"}
            surnameFirst-medium-addressing-informal{"{given-informal}"}
            surnameFirst-medium-monogram-formal{"{surname-monogram-allCaps}"}
            surnameFirst-medium-monogram-informal{"{given-informal-monogram-allCaps}"}
            surnameFirst-medium-referring-formal{"{surname} {given} {given2-initial} {generation}, {credentials}"}
            surnameFirst-medium-referring-informal{"{surname} {given-informal}"}
            surnameFirst-short-addressing-formal{"{title} {surname}"}
            surnameFirst-short-addressing-informal{"{given-informal}"}
            surnameFirst-short-monogram-formal{"{surname-monogram-allCaps}"}
            surnameFirst-short-monogram-informal{"{given-informal-monogram-allCaps}"}
            surnameFirst-short-referring-formal{"{surname} {given-initial} {given2-initial}"}
            surnameFirst-short-referring-informal{"{surname} {given-initial}"}
>>>>>>> 626889fb
        }
    }
}<|MERGE_RESOLUTION|>--- conflicted
+++ resolved
@@ -9,17 +9,7 @@
     NumberElements{
         latn{
             patterns{
-<<<<<<< HEAD
-                accountingFormat{"¤ #,##0.00"}
                 accountingFormat%noCurrency{"#,##0.00;(#,##0.00)"}
-                currencyFormat{"¤ #,##0.00"}
-                currencyFormat%noCurrency{"#,##0.00"}
-                decimalFormat{"#,##0.###"}
-                percentFormat{"#,##0%"}
-                scientificFormat{"#E0"}
-=======
-                accountingFormat%noCurrency{"#,##0.00;(#,##0.00)"}
->>>>>>> 626889fb
             }
             patternsLong{
                 decimalFormat{
@@ -281,10 +271,6 @@
                 Ed{"dd. E"}
                 Ehm{"E. h:mm a"}
                 Ehms{"E. h:mm:ss a"}
-<<<<<<< HEAD
-                Gy{"G y"}
-=======
->>>>>>> 626889fb
                 GyMMM{"G y 'оны' MMM"}
                 GyMMMEd{"G y 'оны' MMM'ын' d. E"}
                 GyMMMd{"G y 'оны' MMM'ын' d"}
@@ -299,12 +285,6 @@
                 h{"h 'ц' a"}
                 hm{"h:mm a"}
                 hms{"h:mm:ss a"}
-<<<<<<< HEAD
-                ms{"mm:ss"}
-                y{"G y"}
-                yyyy{"G y"}
-=======
->>>>>>> 626889fb
                 yyyyM{"GGGGG y MMMMM"}
                 yyyyMEd{"GGGGG y.MM.dd. E"}
                 yyyyMMM{"G y 'оны' MMM"}
@@ -359,12 +339,6 @@
                 hv{
                     a{"h a – h a v"}
                     h{"h–h a v"}
-<<<<<<< HEAD
-                }
-                y{
-                    y{"G y–y"}
-=======
->>>>>>> 626889fb
                 }
                 yM{
                     M{"GGGGG y 'оны' MMMMM–MMMMM 'сар'"}
@@ -419,16 +393,6 @@
                 "{1} {0}",
                 "{1} {0}",
                 "{1} {0}",
-            }
-            DateTimeSkeletons{
-                "HHmmsszzzz",
-                "HHmmssz",
-                "HHmmss",
-                "HHmm",
-                "yMMMMEEEEd",
-                "yMMMMd",
-                "yMMMd",
-                "yMMdd",
             }
             appendItems{
                 Timezone{"{0} ({1})"}
@@ -444,10 +408,6 @@
                 Ed{"dd. E"}
                 Ehm{"E. h:mm a"}
                 Ehms{"E. h:mm:ss a"}
-<<<<<<< HEAD
-                Gy{"G y"}
-=======
->>>>>>> 626889fb
                 GyMMM{"G y 'оны' MMM"}
                 GyMMMEd{"G y 'оны' MMM'ын' d. E"}
                 GyMMMd{"G y 'оны' MMM'ын' d"}
@@ -469,11 +429,6 @@
                 hms{"h:mm:ss a"}
                 hmsv{"h:mm:ss a (v)"}
                 hmv{"h:mm a (v)"}
-<<<<<<< HEAD
-                ms{"mm:ss"}
-                y{"y"}
-=======
->>>>>>> 626889fb
                 yM{"y MMMMM"}
                 yMEd{"y.MM.dd. E"}
                 yMMM{"y 'оны' MMM"}
@@ -1312,13 +1267,10 @@
     }
     personNames{
         nameOrderLocales{
-<<<<<<< HEAD
-=======
             givenFirst{
                 "und",
                 "en",
             }
->>>>>>> 626889fb
             surnameFirst{
                 "hu",
                 "ja",
@@ -1330,20 +1282,6 @@
             }
         }
         namePattern{
-<<<<<<< HEAD
-            givenFirst-long-addressing-formal{"{prefix} {surname}"}
-            givenFirst-long-addressing-informal{"{given-informal}"}
-            givenFirst-long-monogram-informal{"{given-informal-monogram-allCaps}{surname-monogram-allCaps}"}
-            givenFirst-long-referring-formal{"{given} {given2} {surname} {suffix}"}
-            givenFirst-long-referring-informal{"{given-informal} {surname}"}
-            givenFirst-medium-addressing-formal{"{prefix} {given}"}
-            givenFirst-medium-addressing-informal{"{given-informal}"}
-            givenFirst-medium-monogram-formal{"{surname-monogram-allCaps}"}
-            givenFirst-medium-monogram-informal{"{given-informal-monogram-allCaps}"}
-            givenFirst-medium-referring-formal{"{suffix} {given} {given2-initial} {surname}"}
-            givenFirst-medium-referring-informal{"{given-informal} {surname}"}
-            givenFirst-short-addressing-formal{"{prefix} {surname}"}
-=======
             givenFirst-long-addressing-formal{"{title} {surname}"}
             givenFirst-long-addressing-informal{"{given-informal}"}
             givenFirst-long-monogram-informal{"{given-informal-monogram-allCaps}{surname-monogram-allCaps}"}
@@ -1356,41 +1294,12 @@
             givenFirst-medium-referring-formal{"{title} {given} {given2} {surname} {surname2} {credentials}"}
             givenFirst-medium-referring-informal{"{given-informal} {surname}"}
             givenFirst-short-addressing-formal{"{title} {surname}"}
->>>>>>> 626889fb
             givenFirst-short-addressing-informal{"{given-informal}"}
             givenFirst-short-monogram-formal{"{surname-monogram-allCaps}"}
             givenFirst-short-monogram-informal{"{given-informal-monogram-allCaps}"}
             givenFirst-short-referring-formal{"{given-initial} {given2-initial} {surname}"}
             givenFirst-short-referring-informal{"{given-informal} {surname-initial}"}
             sorting-long-referring-formal{"{surname-core}, {given} {given2} {surname-prefix}"}
-<<<<<<< HEAD
-            sorting-long-referring-informal{"{surname} {given-informal}"}
-            sorting-medium-referring-formal{"{surname-core}, {given} {given2-initial} {surname-prefix}"}
-            sorting-medium-referring-informal{"{surname} {given-informal}"}
-            sorting-short-referring-formal{"{surname-core}, {given-initial} {given2-initial} {surname-prefix}"}
-            sorting-short-referring-informal{"{surname} {given-informal}"}
-            surnameFirst-long-addressing-formal{"{prefix} {surname}"}
-            surnameFirst-long-addressing-informal{"{given-informal}"}
-            surnameFirst-long-monogram-formal{
-                "{surname-monogram-allCaps}{given-monogram-allCaps}{given2-monogram-a"
-                "llCaps}"
-            }
-            surnameFirst-long-monogram-informal{"{surname-monogram-allCaps}{given-informal-monogram-allCaps}"}
-            surnameFirst-long-referring-formal{"{suffix} {surname} {given} {given2}"}
-            surnameFirst-long-referring-informal{"{surname} {given-informal}"}
-            surnameFirst-medium-addressing-formal{"{prefix} {surname}"}
-            surnameFirst-medium-addressing-informal{"{given-informal}"}
-            surnameFirst-medium-monogram-formal{"{surname-monogram-allCaps}"}
-            surnameFirst-medium-monogram-informal{"{given-informal-monogram-allCaps}"}
-            surnameFirst-medium-referring-formal{"{suffix} {surname} {given} {given2-initial}"}
-            surnameFirst-medium-referring-informal{"{surname} {given-informal}"}
-            surnameFirst-short-addressing-formal{"{prefix} {surname}"}
-            surnameFirst-short-addressing-informal{"{given-informal}"}
-            surnameFirst-short-monogram-formal{"{surname-monogram-allCaps}"}
-            surnameFirst-short-monogram-informal{"{given-informal-monogram-allCaps}"}
-            surnameFirst-short-referring-formal{"{surname-initial} {given}"}
-            surnameFirst-short-referring-informal{"{surname-initial} {given}"}
-=======
             sorting-long-referring-informal{"{surname}, {given-informal}"}
             sorting-medium-referring-formal{"{surname-core}, {given} {given2-initial} {surname-prefix}"}
             sorting-medium-referring-informal{"{surname}, {given-informal}"}
@@ -1412,7 +1321,6 @@
             surnameFirst-short-monogram-informal{"{given-informal-monogram-allCaps}"}
             surnameFirst-short-referring-formal{"{surname} {given-initial} {given2-initial}"}
             surnameFirst-short-referring-informal{"{surname} {given-initial}"}
->>>>>>> 626889fb
         }
     }
 }