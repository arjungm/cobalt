﻿// © 2016 and later: Unicode, Inc. and others.
// License & terms of use: http://www.unicode.org/copyright.html
// Generated using tools/cldr/cldr-to-icu/build-icu-data.xml
gsw{
    AuxExemplarCharacters{"[áàăâåā æ ç éèĕêëē íìĭîïī ñ óòŏôøō œ úùŭûū ÿ]"}
    ExemplarCharacters{"[aä b c d e f g h i j k l m n oö p q r s t uü v w x y z]"}
    ExemplarCharactersNumbers{"[. ’ % ‰ + − 0 1 2 3 4 5 6 7 8 9]"}
    NumberElements{
        latn{
            patterns{
                currencyFormat{"#,##0.00 ¤"}
                percentFormat{"#,##0 %"}
            }
            patternsLong{
                decimalFormat{
                    1000{
                        one{"0 Tuusig"}
                        other{"0 Tuusig"}
                    }
                    10000{
                        one{"00 Tuusig"}
                        other{"00 Tuusig"}
                    }
                    100000{
                        one{"000 Tuusig"}
                        other{"000 Tuusig"}
                    }
                    1000000{
                        one{"0 Millioon"}
                        other{"0 Millioone"}
                    }
                    10000000{
                        one{"00 Millioon"}
                        other{"00 Millioone"}
                    }
                    100000000{
                        one{"000 Millioon"}
                        other{"000 Millioone"}
                    }
                    1000000000{
                        one{"0 Milliarde"}
                        other{"0 Milliarde"}
                    }
                    10000000000{
                        one{"00 Milliarde"}
                        other{"00 Milliarde"}
                    }
                    100000000000{
                        one{"000 Milliarde"}
                        other{"000 Milliarde"}
                    }
                    1000000000000{
                        one{"0 Billioon"}
                        other{"0 Billioone"}
                    }
                    10000000000000{
                        one{"00 Billioon"}
                        other{"00 Billioone"}
                    }
                    100000000000000{
                        one{"000 Billioon"}
                        other{"000 Billioone"}
                    }
                }
            }
            patternsShort{
                currencyFormat{
                    1000{
                        one{"0 Tsg'.' ¤"}
                        other{"0 Tsg'.' ¤"}
                    }
                    10000{
                        one{"00 Tsg'.' ¤"}
                        other{"00 Tsg'.' ¤"}
                    }
                    100000{
                        one{"000 Tsg'.' ¤"}
                        other{"000 Tsg'.' ¤"}
                    }
                    1000000{
                        one{"0 Mio'.' ¤"}
                        other{"0 Mio'.' ¤"}
                    }
                    10000000{
                        one{"00 Mio'.' ¤"}
                        other{"00 Mio'.' ¤"}
                    }
                    100000000{
                        one{"000 Mio'.' ¤"}
                        other{"000 Mio'.' ¤"}
                    }
                    1000000000{
                        one{"0 Mrd'.' ¤"}
                        other{"0 Mrd'.' ¤"}
                    }
                    10000000000{
                        one{"00 Mrd'.' ¤"}
                        other{"00 Mrd'.' ¤"}
                    }
                    100000000000{
                        one{"000 Mrd'.' ¤"}
                        other{"000 Mrd'.' ¤"}
                    }
                    1000000000000{
                        one{"0 Bio'.' ¤"}
                        other{"0 Bio'.' ¤"}
                    }
                    10000000000000{
                        one{"00 Bio'.' ¤"}
                        other{"00 Bio'.' ¤"}
                    }
                    100000000000000{
                        one{"000 Bio'.' ¤"}
                        other{"000 Bio'.' ¤"}
                    }
                }
                decimalFormat{
                    1000{
                        one{"0 Tsg'.'"}
                        other{"0 Tsg'.'"}
                    }
                    10000{
                        one{"00 Tsg'.'"}
                        other{"00 Tsg'.'"}
                    }
                    100000{
                        one{"000 Tsg'.'"}
                        other{"000 Tsg'.'"}
                    }
                    1000000{
                        one{"0 Mio'.'"}
                        other{"0 Mio'.'"}
                    }
                    10000000{
                        one{"00 Mio'.'"}
                        other{"00 Mio'.'"}
                    }
                    100000000{
                        one{"000 Mio'.'"}
                        other{"000 Mio'.'"}
                    }
                    1000000000{
                        one{"0 Mrd'.'"}
                        other{"0 Mrd'.'"}
                    }
                    10000000000{
                        one{"00 Mrd'.'"}
                        other{"00 Mrd'.'"}
                    }
                    100000000000{
                        one{"000 Mrd'.'"}
                        other{"000 Mrd'.'"}
                    }
                    1000000000000{
                        one{"0 Bio'.'"}
                        other{"0 Bio'.'"}
                    }
                    10000000000000{
                        one{"00 Bio'.'"}
                        other{"00 Bio'.'"}
                    }
                    100000000000000{
                        one{"000 Bio'.'"}
                        other{"000 Bio'.'"}
                    }
                }
            }
            symbols{
                group{"’"}
                minusSign{"−"}
            }
        }
    }
    calendar{
        buddhist{
            DateTimePatterns{
                "HH:mm:ss zzzz",
                "HH:mm:ss z",
                "HH:mm:ss",
                "HH:mm",
                "EEEE d. MMMM y G",
                "d. MMMM y G",
                "d. MMM y G",
                "d.M.y",
                "{1} {0}",
                "{1} {0}",
                "{1} {0}",
                "{1} {0}",
                "{1} {0}",
            }
            DateTimeSkeletons{
                "HHmmsszzzz",
                "HHmmssz",
                "HHmmss",
                "HHmm",
                "GyMMMMEEEEd",
                "GyMMMMd",
                "GyMMMd",
                "yMd",
            }
        }
        generic{
            DateTimePatterns{
                "HH:mm:ss zzzz",
                "HH:mm:ss z",
                "HH:mm:ss",
                "HH:mm",
                "EEEE, d. MMMM y G",
                "d. MMMM y G",
                "dd.MM.y G",
                "dd.MM.yy GGGGG",
                "{1} {0}",
                "{1} {0}",
                "{1} {0}",
                "{1} {0}",
                "{1} {0}",
            }
            DateTimeSkeletons{
                "HHmmsszzzz",
                "HHmmssz",
                "HHmmss",
                "HHmm",
                "GyMMMMEEEEd",
                "GyMMMMd",
                "GyMMdd",
                "GGGGGyyMMdd",
            }
            availableFormats{
                Ed{"E d."}
                H{"H"}
                MEd{"E, d.M."}
                MMMEd{"E d. MMM"}
                MMMMEd{"E d. MMMM"}
                MMMMd{"d. MMMM"}
                MMMd{"d. MMM"}
                MMd{"d.MM."}
                MMdd{"dd.MM."}
                Md{"d.M."}
                mmss{"mm:ss"}
                y{"y"}
                yM{"y-M"}
                yMEd{"E, y-M-d"}
                yMM{"MM.y"}
                yMMM{"MMM y"}
                yMMMEd{"E, d. MMM y"}
                yMMMM{"MMMM y"}
                yMMdd{"dd.MM.y"}
                yQQQ{"QQQ y"}
                yQQQQ{"QQQQ y"}
            }
            intervalFormats{
                M{
                    M{"M.–M."}
                }
                MEd{
                    M{"E, dd.MM. – E, dd.MM."}
                    d{"E, dd.MM. – E, dd.MM."}
                }
                MMM{
                    M{"MMM–MMM"}
                }
                MMMEd{
                    M{"E, d. MMM – E, d. MMM"}
<<<<<<< HEAD
                    d{"E, d. – E, d. MMM"}
=======
                    d{"E, d. – E, d. MMM"}
>>>>>>> 626889fb
                }
                MMMM{
                    M{"LLLL–LLLL"}
                }
                MMMd{
                    M{"d. MMM – d. MMM"}
                    d{"d.–d. MMM"}
                }
                Md{
                    M{"dd.MM. – dd.MM."}
                    d{"dd.MM. – dd.MM."}
                }
                d{
                    d{"d.–d."}
                }
<<<<<<< HEAD
                fallback{"{0} – {1}"}
=======
>>>>>>> 626889fb
                h{
                    a{"h a – h a"}
                    h{"h–h a"}
                }
                hm{
                    a{"h:mm a – h:mm a"}
                    h{"h:mm–h:mm a"}
                    m{"h:mm–h:mm a"}
                }
                hmv{
                    a{"h:mm a – h:mm a v"}
                    h{"h:mm–h:mm a v"}
                    m{"h:mm–h:mm a v"}
                }
                hv{
                    a{"h a – h a v"}
                    h{"h–h a v"}
                }
                y{
                    y{"y–y"}
                }
                yM{
                    M{"MM.y – MM.y"}
                    y{"MM.y – MM.y"}
                }
                yMEd{
                    M{"E, dd.MM.y – E, dd.MM.y"}
                    d{"E, dd.MM.y – E, dd.MM.y"}
                    y{"E, dd.MM.y – E, dd.MM.y"}
                }
                yMMM{
                    M{"MMM–MMM y"}
                    y{"MMM y – MMM y"}
                }
                yMMMEd{
                    M{"E, d. MMM – E, d. MMM y"}
<<<<<<< HEAD
                    d{"E, d. – E, d. MMM y"}
=======
                    d{"E, d. – E, d. MMM y"}
>>>>>>> 626889fb
                    y{"E, d. MMM y – E, d. MMM y"}
                }
                yMMMM{
                    M{"MM – MM.y"}
                    y{"MM.y – MM.y"}
                }
                yMMMd{
                    M{"d. MMM – d. MMM y"}
                    d{"d.–d. MMM y"}
                    y{"d. MMM y – d. MMM y"}
                }
                yMd{
                    M{"dd.MM.y – dd.MM.y"}
                    d{"dd.MM.y – dd.MM.y"}
                    y{"dd.MM.y – dd.MM.y"}
                }
            }
        }
        gregorian{
            AmPmMarkers{
                "am Vormittag",
                "am Namittag",
            }
            AmPmMarkersAbbr{
                "vorm.",
                "nam.",
            }
            DateTimePatterns{
                "HH:mm:ss zzzz",
                "HH:mm:ss z",
                "HH:mm:ss",
                "HH:mm",
                "EEEE, d. MMMM y",
                "d. MMMM y",
                "dd.MM.y",
                "dd.MM.yy",
                "{1} {0}",
                "{1} {0}",
                "{1} {0}",
                "{1} {0}",
                "{1} {0}",
            }
            DateTimeSkeletons{
                "HHmmsszzzz",
                "HHmmssz",
                "HHmmss",
                "HHmm",
                "yMMMMEEEEd",
                "yMMMMd",
                "yMMdd",
                "yyMMdd",
            }
            availableFormats{
                Ed{"E d."}
                H{"H"}
                MEd{"E, d.M."}
                MMMEd{"E d. MMM"}
                MMMMEd{"E d. MMMM"}
                MMMMd{"d. MMMM"}
                MMMd{"d. MMM"}
                MMd{"d.MM."}
                MMdd{"dd.MM."}
                Md{"d.M."}
                mmss{"mm:ss"}
                yM{"y-M"}
                yMEd{"E, y-M-d"}
                yMM{"MM.y"}
                yMMM{"MMM y"}
                yMMMEd{"E, d. MMM y"}
                yMMMM{"MMMM y"}
                yMMdd{"dd.MM.y"}
                yQQQ{"QQQ y"}
                yQQQQ{"QQQQ y"}
            }
            dayNames{
                format{
                    abbreviated{
                        "Su.",
                        "Mä.",
                        "Zi.",
                        "Mi.",
                        "Du.",
                        "Fr.",
                        "Sa.",
                    }
                    wide{
                        "Sunntig",
                        "Määntig",
                        "Ziischtig",
                        "Mittwuch",
                        "Dunschtig",
                        "Friitig",
                        "Samschtig",
                    }
                }
                stand-alone{
                    narrow{
                        "S",
                        "M",
                        "D",
                        "M",
                        "D",
                        "F",
                        "S",
                    }
                }
            }
            dayPeriod{
                format{
                    abbreviated{
                        afternoon1{"zmittag"}
                        afternoon2{"am Namittag"}
                        evening1{"zaabig"}
                        midnight{"Mitternacht"}
                        morning1{"am Morge"}
                        night1{"znacht"}
                    }
                }
                stand-alone{
                    wide{
                        afternoon1{"Mittag"}
                        afternoon2{"Namittag"}
                        am{"Vormittag"}
                        evening1{"Aabig"}
                        midnight{"Mitternacht"}
                        morning1{"Morge"}
                        night1{"Nacht"}
                        pm{"Namittag"}
                    }
                }
            }
            eras{
                abbreviated{
                    "v. Chr.",
                    "n. Chr.",
                }
            }
            intervalFormats{
                M{
                    M{"M.–M."}
                }
                MEd{
                    M{"E, dd.MM. – E, dd.MM."}
                    d{"E, dd.MM. – E, dd.MM."}
                }
                MMM{
                    M{"MMM–MMM"}
                }
                MMMEd{
                    M{"E, d. MMM – E, d. MMM"}
<<<<<<< HEAD
                    d{"E, d. – E, d. MMM"}
=======
                    d{"E, d. – E, d. MMM"}
>>>>>>> 626889fb
                }
                MMMM{
                    M{"LLLL–LLLL"}
                }
                MMMd{
                    M{"d. MMM – d. MMM"}
                    d{"d.–d. MMM"}
                }
                Md{
                    M{"dd.MM. – dd.MM."}
                    d{"dd.MM. – dd.MM."}
                }
                d{
                    d{"d.–d."}
                }
<<<<<<< HEAD
                fallback{"{0} – {1}"}
=======
>>>>>>> 626889fb
                h{
                    a{"h a – h a"}
                    h{"h–h a"}
                }
                hm{
                    a{"h:mm a – h:mm a"}
                    h{"h:mm–h:mm a"}
                    m{"h:mm–h:mm a"}
                }
                hmv{
                    a{"h:mm a – h:mm a v"}
                    h{"h:mm–h:mm a v"}
                    m{"h:mm–h:mm a v"}
                }
                hv{
                    a{"h a – h a v"}
                    h{"h–h a v"}
<<<<<<< HEAD
                }
                y{
                    y{"y–y"}
=======
>>>>>>> 626889fb
                }
                yM{
                    M{"MM.y – MM.y"}
                    y{"MM.y – MM.y"}
                }
                yMEd{
                    M{"E, dd.MM.y – E, dd.MM.y"}
                    d{"E, dd.MM.y – E, dd.MM.y"}
                    y{"E, dd.MM.y – E, dd.MM.y"}
                }
                yMMM{
                    M{"MMM–MMM y"}
                    y{"MMM y – MMM y"}
                }
                yMMMEd{
                    M{"E, d. MMM – E, d. MMM y"}
<<<<<<< HEAD
                    d{"E, d. – E, d. MMM y"}
=======
                    d{"E, d. – E, d. MMM y"}
>>>>>>> 626889fb
                    y{"E, d. MMM y – E, d. MMM y"}
                }
                yMMMM{
                    M{"MM – MM.y"}
                    y{"MM.y – MM.y"}
                }
                yMMMd{
                    M{"d. MMM – d. MMM y"}
                    d{"d.–d. MMM y"}
                    y{"d. MMM y – d. MMM y"}
                }
                yMd{
                    M{"dd.MM.y – dd.MM.y"}
                    d{"dd.MM.y – dd.MM.y"}
                    y{"dd.MM.y – dd.MM.y"}
                }
            }
            monthNames{
                format{
                    abbreviated{
                        "Jan",
                        "Feb",
                        "Mär",
                        "Apr",
                        "Mai",
                        "Jun",
                        "Jul",
                        "Aug",
                        "Sep",
                        "Okt",
                        "Nov",
                        "Dez",
                    }
                    wide{
                        "Januar",
                        "Februar",
                        "März",
                        "April",
                        "Mai",
                        "Juni",
                        "Juli",
                        "Auguscht",
                        "Septämber",
                        "Oktoober",
                        "Novämber",
                        "Dezämber",
                    }
                }
                stand-alone{
                    narrow{
                        "J",
                        "F",
                        "M",
                        "A",
                        "M",
                        "J",
                        "J",
                        "A",
                        "S",
                        "O",
                        "N",
                        "D",
                    }
                }
            }
            quarters{
                format{
                    abbreviated{
                        "Q1",
                        "Q2",
                        "Q3",
                        "Q4",
                    }
                    wide{
                        "1. Quartal",
                        "2. Quartal",
                        "3. Quartal",
                        "4. Quartal",
                    }
                }
            }
        }
    }
    delimiters{
        alternateQuotationEnd{"›"}
        alternateQuotationStart{"‹"}
        quotationEnd{"»"}
        quotationStart{"«"}
    }
    fields{
        day{
            dn{"Tag"}
            relative{
                "-1"{"geschter"}
                "-2"{"vorgeschter"}
                "0"{"hüt"}
                "1"{"moorn"}
                "2"{"übermoorn"}
            }
        }
        dayperiod{
            dn{"Tageshälfti"}
        }
        era{
            dn{"Epoche"}
        }
        hour{
            dn{"Schtund"}
        }
        minute{
            dn{"Minuute"}
        }
        month{
            dn{"Monet"}
        }
        second{
            dn{"Sekunde"}
        }
        week{
            dn{"Wuche"}
        }
        weekday{
            dn{"Wuchetag"}
        }
        year{
            dn{"Jaar"}
        }
    }
    listPattern{
        standard{
            2{"{0} und {1}"}
            end{"{0} und {1}"}
        }
    }
    measurementSystemNames{
        US{"angloamerikaanisch"}
        metric{"metrisch"}
    }
}<|MERGE_RESOLUTION|>--- conflicted
+++ resolved
@@ -261,11 +261,7 @@
                 }
                 MMMEd{
                     M{"E, d. MMM – E, d. MMM"}
-<<<<<<< HEAD
-                    d{"E, d. – E, d. MMM"}
-=======
                     d{"E, d. – E, d. MMM"}
->>>>>>> 626889fb
                 }
                 MMMM{
                     M{"LLLL–LLLL"}
@@ -281,10 +277,6 @@
                 d{
                     d{"d.–d."}
                 }
-<<<<<<< HEAD
-                fallback{"{0} – {1}"}
-=======
->>>>>>> 626889fb
                 h{
                     a{"h a – h a"}
                     h{"h–h a"}
@@ -321,11 +313,7 @@
                 }
                 yMMMEd{
                     M{"E, d. MMM – E, d. MMM y"}
-<<<<<<< HEAD
-                    d{"E, d. – E, d. MMM y"}
-=======
                     d{"E, d. – E, d. MMM y"}
->>>>>>> 626889fb
                     y{"E, d. MMM y – E, d. MMM y"}
                 }
                 yMMMM{
@@ -476,11 +464,7 @@
                 }
                 MMMEd{
                     M{"E, d. MMM – E, d. MMM"}
-<<<<<<< HEAD
-                    d{"E, d. – E, d. MMM"}
-=======
                     d{"E, d. – E, d. MMM"}
->>>>>>> 626889fb
                 }
                 MMMM{
                     M{"LLLL–LLLL"}
@@ -496,10 +480,6 @@
                 d{
                     d{"d.–d."}
                 }
-<<<<<<< HEAD
-                fallback{"{0} – {1}"}
-=======
->>>>>>> 626889fb
                 h{
                     a{"h a – h a"}
                     h{"h–h a"}
@@ -517,12 +497,6 @@
                 hv{
                     a{"h a – h a v"}
                     h{"h–h a v"}
-<<<<<<< HEAD
-                }
-                y{
-                    y{"y–y"}
-=======
->>>>>>> 626889fb
                 }
                 yM{
                     M{"MM.y – MM.y"}
@@ -539,11 +513,7 @@
                 }
                 yMMMEd{
                     M{"E, d. MMM – E, d. MMM y"}
-<<<<<<< HEAD
-                    d{"E, d. – E, d. MMM y"}
-=======
                     d{"E, d. – E, d. MMM y"}
->>>>>>> 626889fb
                     y{"E, d. MMM y – E, d. MMM y"}
                 }
                 yMMMM{
