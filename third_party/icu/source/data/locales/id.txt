--- conflicted
+++ resolved
@@ -2,34 +2,13 @@
 // License & terms of use: http://www.unicode.org/copyright.html
 // Generated using tools/cldr/cldr-to-icu/build-icu-data.xml
 id{
-<<<<<<< HEAD
-    AuxExemplarCharacters{
-        "[á à ă â å ä ã ā æ ç é è ĕ ê ë ē í ì ĭ î ï ī ñ ó ò ŏ ô ö ø ō œ ú ù ŭ û ü ū ÿ"
-        "]"
-    }
-    Ellipsis{
-        final{"{0}…"}
-        initial{"…{0}"}
-        medial{"{0}…{1}"}
-        word-final{"{0} …"}
-        word-initial{"… {0}"}
-        word-medial{"{0} … {1}"}
-    }
-=======
     AuxExemplarCharacters{"[áàăâåäãā æ ç éèĕêëē íìĭîïī ñ óòŏôöøō œ úùŭûüū ÿ]"}
->>>>>>> 626889fb
     ExemplarCharacters{"[a b c d e f g h i j k l m n o p q r s t u v w x y z]"}
     ExemplarCharactersIndex{"[A B C D E F G H I J K L M N O P Q R S T U V W X Y Z]"}
     ExemplarCharactersPunctuation{"[\\- ‐‑ – — , ; \\: ! ? . … '‘’ \u0022“” ( ) \\[ \\] § @ * / \\& # † ‡ ′ ″]"}
     NumberElements{
         latn{
             patterns{
-<<<<<<< HEAD
-                accountingFormat{"¤#,##0.00"}
-                accountingFormat%alphaNextToNumber{"¤ #,##0.00"}
-                accountingFormat%noCurrency{"#,##0.00"}
-=======
->>>>>>> 626889fb
                 currencyFormat{"¤#,##0.00"}
             }
             patternsLong{
@@ -217,15 +196,6 @@
                 "{1}, {0}",
                 "{1}, {0}",
                 "{1}, {0}",
-<<<<<<< HEAD
-                "{1}, {0}",
-                "{1}, {0}",
-            }
-            DateTimePatterns%atTime{
-                "{1} 'pukul' {0}",
-                "{1} 'pukul' {0}",
-=======
->>>>>>> 626889fb
                 "{1}, {0}",
                 "{1}, {0}",
             }
@@ -239,30 +209,6 @@
                 "GyMMMd",
                 "GGGGGyMd",
             }
-<<<<<<< HEAD
-            availableFormats{
-                Ed{"E, d"}
-                Gy{"y G"}
-                GyMMM{"MMM y G"}
-                GyMMMEd{"E, d MMM y G"}
-                GyMMMd{"d MMM y G"}
-                MEd{"E, d/M"}
-                MMMEd{"E, d MMM"}
-                MMMMEd{"E, d MMMM"}
-                MMMMd{"d MMMM"}
-                MMMd{"d MMM"}
-                Md{"d/M"}
-                yyyy{"y G"}
-                yyyyM{"M/y G"}
-                yyyyMEd{"E, d/M/y G"}
-                yyyyMMM{"MMM y G"}
-                yyyyMMMEd{"E, d MMM y G"}
-                yyyyMMMM{"MMMM y G"}
-                yyyyMMMd{"d MMM y G"}
-                yyyyMd{"d/M/y G"}
-                yyyyQQQ{"QQQ y G"}
-                yyyyQQQQ{"QQQQ y G"}
-=======
             eras{
                 abbreviated{
                     "EB",
@@ -270,27 +216,10 @@
                 wide{
                     "Era Buddhis",
                 }
->>>>>>> 626889fb
-            }
-            eras{
-                abbreviated{
-                    "EB",
-                }
-                narrow{
-                    "EB",
-                }
-                wide{
-                    "Era Buddhis",
-                }
             }
             intervalFormats{
-<<<<<<< HEAD
-                H{
-                    H{"HH – HH"}
-=======
                 Bh{
                     B{"h B – h B"}
->>>>>>> 626889fb
                 }
                 Hm{
                     H{"HH.mm – HH.mm"}
@@ -299,119 +228,41 @@
                 Hmv{
                     H{"HH.mm – HH.mm v"}
                     m{"HH.mm – HH.mm v"}
-<<<<<<< HEAD
-                }
-                Hv{
-                    H{"HH – HH v"}
                 }
                 M{
                     M{"M – M"}
                 }
-                MEd{
-                    M{"E, d/M – E, d/M"}
-                    d{"E, d/M – E, d/M"}
-                }
                 MMM{
                     M{"MMM – MMM"}
                 }
-                MMMEd{
-                    M{"E, d MMM – E, d MMM"}
-                    d{"E, d MMM – E, d MMM"}
-                }
-                MMMd{
-                    M{"d MMM – d MMM"}
-                    d{"d – d MMM"}
-                }
-                Md{
-                    M{"d/M – d/M"}
-                    d{"d/M – d/M"}
-=======
-                }
-                M{
-                    M{"M – M"}
-                }
-                MMM{
-                    M{"MMM – MMM"}
-                }
                 MMMd{
                     d{"d – d MMM"}
->>>>>>> 626889fb
                 }
                 d{
                     d{"d – d"}
                 }
                 h{
-<<<<<<< HEAD
-                    h{"h – h a"}
+                    a{"h a – h a"}
                 }
                 hm{
-                    a{"h.mm a – h.mm a"}
-=======
-                    a{"h a – h a"}
-                }
-                hm{
->>>>>>> 626889fb
                     h{"h.mm – h.mm a"}
                     m{"h.mm – h.mm a"}
                 }
                 hmv{
-<<<<<<< HEAD
-                    a{"h.mm a – h.mm a v"}
-=======
->>>>>>> 626889fb
                     h{"h.mm – h.mm a v"}
                     m{"h.mm – h.mm a v"}
                 }
                 hv{
-<<<<<<< HEAD
-                    h{"h – h a v"}
+                    a{"h a – h a v"}
                 }
                 y{
                     y{"y – y G"}
                 }
-                yM{
-                    M{"M/y – M/y GGGGG"}
-                    y{"M/y – M/y GGGGG"}
-                }
-                yMEd{
-                    M{"E, d/M/y – E, d/M/y GGGGG"}
-                    d{"E, d/M/y – E, d/M/y GGGGG"}
-                    y{"E, d/M/y – E, d/M/y GGGGG"}
-                }
                 yMMM{
                     M{"MMM – MMM y G"}
-                    y{"MMM y – MMM y G"}
-                }
-                yMMMEd{
-                    M{"E, d MMM – E, d MMM y G"}
-                    d{"E, d MMM – E, d MMM y G"}
-                    y{"E, d MMM y – E, d MMM y G"}
-                }
-                yMMMM{
-                    M{"MMMM – MMMM y G"}
-                    y{"MMMM y – MMMM y G"}
-                }
-                yMMMd{
-                    M{"d MMM – d MMM y G"}
-                    d{"d – d MMM y G"}
-                    y{"d MMM y – d MMM y G"}
-                }
-                yMd{
-                    M{"d/M/y – d/M/y GGGGG"}
-                    d{"d/M/y – d/M/y GGGGG"}
-                    y{"d/M/y – d/M/y GGGGG"}
-=======
-                    a{"h a – h a v"}
-                }
-                y{
-                    y{"y – y G"}
-                }
-                yMMM{
-                    M{"MMM – MMM y G"}
                 }
                 yMMMd{
                     d{"d – d MMM y G"}
->>>>>>> 626889fb
                 }
             }
         }
@@ -599,10 +450,6 @@
                 GyMMMEd{"E, d MMM y G"}
                 GyMMMd{"d MMM y G"}
                 GyMd{"d/M/y GGGGG"}
-<<<<<<< HEAD
-                H{"HH"}
-=======
->>>>>>> 626889fb
                 Hm{"HH.mm"}
                 Hms{"HH.mm.ss"}
                 MEd{"E, d/M"}
@@ -611,10 +458,6 @@
                 MMMMd{"d MMMM"}
                 MMMd{"d MMM"}
                 Md{"d/M"}
-<<<<<<< HEAD
-                d{"d"}
-=======
->>>>>>> 626889fb
                 h{"h a"}
                 hm{"h.mm a"}
                 hms{"h.mm.ss a"}
@@ -717,13 +560,6 @@
                 h{
                     h{"h – h a"}
                 }
-<<<<<<< HEAD
-                fallback{"{0} – {1}"}
-                h{
-                    h{"h – h a"}
-                }
-=======
->>>>>>> 626889fb
                 hm{
                     a{"h.mm a – h.mm a"}
                     h{"h.mm–h.mm a"}
@@ -805,12 +641,6 @@
                 "yMMMMd",
                 "yMMMd",
                 "yyMMdd",
-<<<<<<< HEAD
-            }
-            appendItems{
-                Timezone{"{0} {1}"}
-=======
->>>>>>> 626889fb
             }
             availableFormats{
                 Bhm{"h.mm B"}
@@ -827,10 +657,6 @@
                 GyMMMEd{"E, d MMM y G"}
                 GyMMMd{"d MMM y G"}
                 GyMd{"d/M/y GGGGG"}
-<<<<<<< HEAD
-                H{"HH"}
-=======
->>>>>>> 626889fb
                 Hm{"HH.mm"}
                 Hms{"HH.mm.ss"}
                 Hmsv{"HH.mm.ss v"}
@@ -844,10 +670,6 @@
                 MMMMd{"d MMMM"}
                 MMMd{"d MMM"}
                 Md{"d/M"}
-<<<<<<< HEAD
-                d{"d"}
-=======
->>>>>>> 626889fb
                 h{"h a"}
                 hm{"h.mm a"}
                 hms{"h.mm.ss a"}
@@ -976,12 +798,6 @@
                     M{"d/M/y – d/M/y GGGGG"}
                     d{"d/M/y – d/M/y GGGGG"}
                     y{"d/M/y – d/M/y GGGGG"}
-<<<<<<< HEAD
-                }
-                H{
-                    H{"HH–HH"}
-=======
->>>>>>> 626889fb
                 }
                 Hm{
                     H{"HH.mm–HH.mm"}
@@ -1012,15 +828,7 @@
                 Md{
                     M{"d/M – d/M"}
                     d{"d/M – d/M"}
-<<<<<<< HEAD
-                }
-                d{
-                    d{"d–d"}
-                }
-                fallback{"{0} – {1}"}
-=======
-                }
->>>>>>> 626889fb
+                }
                 h{
                     a{"h a – h a"}
                     h{"h–h a"}
@@ -1160,15 +968,6 @@
                 "{1}, {0}",
                 "{1}, {0}",
                 "{1}, {0}",
-<<<<<<< HEAD
-                "{1}, {0}",
-                "{1}, {0}",
-            }
-            DateTimePatterns%atTime{
-                "{1} 'pukul' {0}",
-                "{1} 'pukul' {0}",
-=======
->>>>>>> 626889fb
                 "{1}, {0}",
                 "{1}, {0}",
             }
@@ -1182,31 +981,6 @@
                 "GyMMMd",
                 "GGGGGyMd",
             }
-<<<<<<< HEAD
-            availableFormats{
-                Ed{"E, d"}
-                Gy{"y G"}
-                GyMMM{"MMM y G"}
-                GyMMMEd{"E, d MMM y G"}
-                GyMMMd{"d MMM y G"}
-                MEd{"E, d/M"}
-                MMMEd{"E, d MMM"}
-                MMMMEd{"E, d MMMM"}
-                MMMMd{"d MMMM"}
-                MMMd{"d MMM"}
-                Md{"d/M"}
-                y{"y G"}
-                yyyy{"y G"}
-                yyyyM{"M/y G"}
-                yyyyMEd{"E, d/M/y G"}
-                yyyyMMM{"MMM y G"}
-                yyyyMMMEd{"E, d MMM y G"}
-                yyyyMMMM{"MMMM y G"}
-                yyyyMMMd{"d MMM y G"}
-                yyyyMd{"d/M/y G"}
-                yyyyQQQ{"QQQ y G"}
-                yyyyQQQQ{"QQQQ y G"}
-=======
             dayNames{
                 format{
                     wide{
@@ -1219,20 +993,6 @@
                         "Sabtu",
                     }
                 }
->>>>>>> 626889fb
-            }
-            dayNames{
-                format{
-                    wide{
-                        "Ahad",
-                        "Senin",
-                        "Selasa",
-                        "Rabu",
-                        "Kamis",
-                        "Jumat",
-                        "Sabtu",
-                    }
-                }
             }
             eras{
                 abbreviated{
@@ -1240,12 +1000,6 @@
                 }
             }
             intervalFormats{
-<<<<<<< HEAD
-                H{
-                    H{"HH – HH"}
-                }
-=======
->>>>>>> 626889fb
                 Hm{
                     H{"HH.mm – HH.mm"}
                     m{"HH.mm – HH.mm"}
@@ -1253,103 +1007,35 @@
                 Hmv{
                     H{"HH.mm – HH.mm v"}
                     m{"HH.mm – HH.mm v"}
-<<<<<<< HEAD
-                }
-                Hv{
-                    H{"HH – HH v"}
                 }
                 M{
                     M{"M – M"}
                 }
-                MEd{
-                    M{"E, d/M – E, d/M"}
-                    d{"E, d/M – E, d/M"}
-                }
                 MMM{
                     M{"MMM – MMM"}
                 }
-                MMMEd{
-                    M{"E, d MMM – E, d MMM"}
-                    d{"E, d MMM – E, d MMM"}
-                }
                 MMMd{
-                    M{"d MMM – d MMM"}
                     d{"d – d MMM"}
-                }
-                Md{
-                    M{"d/M – d/M"}
-                    d{"d/M – d/M"}
                 }
                 d{
                     d{"d – d"}
                 }
-                h{
-                    h{"h – h a"}
-                }
                 hm{
-                    a{"h.mm a – h.mm a"}
-=======
-                }
-                M{
-                    M{"M – M"}
-                }
-                MMM{
-                    M{"MMM – MMM"}
-                }
-                MMMd{
-                    d{"d – d MMM"}
-                }
-                d{
-                    d{"d – d"}
-                }
-                hm{
->>>>>>> 626889fb
                     h{"h.mm – h.mm a"}
                     m{"h.mm – h.mm a"}
                 }
                 hmv{
-<<<<<<< HEAD
-                    a{"h.mm a – h.mm a v"}
                     h{"h.mm – h.mm a v"}
                     m{"h.mm – h.mm a v"}
                 }
-                hv{
-                    h{"h – h a v"}
-                }
                 y{
                     y{"y – y G"}
                 }
-                yM{
-                    M{"M/y – M/y GGGGG"}
-                    y{"M/y – M/y GGGGG"}
-                }
-                yMEd{
-                    M{"E, d/M/y – E, d/M/y GGGGG"}
-                    d{"E, d/M/y – E, d/M/y GGGGG"}
-                    y{"E, d/M/y – E, d/M/y GGGGG"}
-                }
                 yMMM{
                     M{"MMM – MMM y G"}
-                    y{"MMM y – MMM y G"}
-                }
-                yMMMEd{
-                    M{"E, d MMM – E, d MMM y G"}
-                    d{"E, d MMM – E, d MMM y G"}
-                    y{"E, d MMM y – E, d MMM y G"}
-                }
-                yMMMM{
-                    M{"MMMM – MMMM y G"}
-                    y{"MMMM y – MMMM y G"}
                 }
                 yMMMd{
-                    M{"d MMM – d MMM y G"}
                     d{"d – d MMM y G"}
-                    y{"d MMM y – d MMM y G"}
-                }
-                yMd{
-                    M{"d/M/y – d/M/y GGGGG"}
-                    d{"d/M/y – d/M/y GGGGG"}
-                    y{"d/M/y – d/M/y GGGGG"}
                 }
             }
             monthNames{
@@ -1383,53 +1069,6 @@
                         "Zulhijah",
                     }
                 }
-                stand-alone{
-=======
-                    h{"h.mm – h.mm a v"}
-                    m{"h.mm – h.mm a v"}
-                }
-                y{
-                    y{"y – y G"}
-                }
-                yMMM{
-                    M{"MMM – MMM y G"}
-                }
-                yMMMd{
-                    d{"d – d MMM y G"}
-                }
-            }
-            monthNames{
-                format{
->>>>>>> 626889fb
-                    abbreviated{
-                        "Muh.",
-                        "Saf.",
-                        "Rab. Awal",
-                        "Rab. Akhir",
-                        "Jum. Awal",
-                        "Jum. Akhir",
-                        "Raj.",
-                        "Sya.",
-                        "Ram.",
-                        "Syaw.",
-                        "Zulka.",
-                        "Zulhi.",
-                    }
-                    wide{
-                        "Muharam",
-                        "Safar",
-                        "Rabiulawal",
-                        "Rabiulakhir",
-                        "Jumadilawal",
-                        "Jumadilakhir",
-                        "Rajab",
-                        "Syakban",
-                        "Ramadan",
-                        "Syawal",
-                        "Zulkaidah",
-                        "Zulhijah",
-                    }
-                }
             }
         }
         japanese{
@@ -1443,25 +1082,10 @@
                 "d MMM y G",
                 "d/M/y GGGGG",
                 "{1}, {0}",
-<<<<<<< HEAD
-=======
-                "{1}, {0}",
-                "{1}, {0}",
->>>>>>> 626889fb
-                "{1}, {0}",
-                "{1}, {0}",
-                "{1}, {0}",
-                "{1}, {0}",
-            }
-            DateTimeSkeletons{
-                "HHmmsszzzz",
-                "HHmmssz",
-                "HHmmss",
-                "HHmm",
-                "GyMMMMEEEEdd",
-                "GyMMMMd",
-                "GyMMMd",
-                "GGGGGyMd",
+                "{1}, {0}",
+                "{1}, {0}",
+                "{1}, {0}",
+                "{1}, {0}",
             }
             DateTimeSkeletons{
                 "HHmmsszzzz",
@@ -1726,25 +1350,10 @@
                 "d MMM y G",
                 "d/M/y GGGGG",
                 "{1}, {0}",
-<<<<<<< HEAD
-=======
-                "{1}, {0}",
-                "{1}, {0}",
->>>>>>> 626889fb
-                "{1}, {0}",
-                "{1}, {0}",
-                "{1}, {0}",
-                "{1}, {0}",
-            }
-            DateTimeSkeletons{
-                "HHmmsszzzz",
-                "HHmmssz",
-                "HHmmss",
-                "HHmm",
-                "GyMMMMEEEEdd",
-                "GyMMMMd",
-                "GyMMMd",
-                "GGGGGyMd",
+                "{1}, {0}",
+                "{1}, {0}",
+                "{1}, {0}",
+                "{1}, {0}",
             }
             DateTimeSkeletons{
                 "HHmmsszzzz",
@@ -1880,10 +1489,6 @@
             dn{"hr"}
             relative{
                 "-2"{"selumbari"}
-<<<<<<< HEAD
-                "2"{"lusa"}
-=======
->>>>>>> 626889fb
             }
             relativeTime{
                 future{
@@ -1984,20 +1589,6 @@
         }
         minute-narrow{
             dn{"m"}
-<<<<<<< HEAD
-            relative{
-                "0"{"mnt ini"}
-            }
-            relativeTime{
-                future{
-                    other{"dlm {0} mnt"}
-                }
-                past{
-                    other{"{0} mnt lalu"}
-                }
-            }
-=======
->>>>>>> 626889fb
         }
         minute-short{
             dn{"mnt."}
@@ -2395,10 +1986,6 @@
         }
     }
     measurementSystemNames{
-<<<<<<< HEAD
-        UK{"UK"}
-=======
->>>>>>> 626889fb
         US{"AS"}
         metric{"Metrik"}
     }
@@ -2435,48 +2022,11 @@
         }
     }
     personNames{
-<<<<<<< HEAD
-        foreignSpaceReplacement{" "}
-        initialPattern{
-            initial{"{0}."}
-            initialSequence{"{0} {1}"}
-        }
-=======
->>>>>>> 626889fb
         nameOrderLocales{
             givenFirst{
                 "und",
                 "id",
             }
-<<<<<<< HEAD
-            surnameFirst{
-                "ko",
-                "vi",
-                "yue",
-                "zh",
-            }
-        }
-        namePattern{
-            givenFirst-long-addressing-formal{"{prefix} {surname}"}
-            givenFirst-long-addressing-informal{"{given-informal}"}
-            givenFirst-long-monogram-formal{
-                "{given-monogram-allCaps}{given2-monogram-allCaps}{surname-monogram-a"
-                "llCaps}"
-            }
-            givenFirst-long-monogram-informal{
-                "{given-monogram-allCaps}{given2-monogram-allCaps}{surname-monogram-a"
-                "llCaps}"
-            }
-            givenFirst-long-referring-formal{"{given} {given2} {surname} {suffix}"}
-            givenFirst-long-referring-informal{"{given-informal} {surname}"}
-            givenFirst-medium-addressing-formal{"{prefix} {surname}"}
-            givenFirst-medium-addressing-informal{"{given-informal}"}
-            givenFirst-medium-monogram-formal{"{surname-monogram-allCaps}"}
-            givenFirst-medium-monogram-informal{"{given-informal-monogram-allCaps}"}
-            givenFirst-medium-referring-formal{"{given} {given2-initial} {surname} {suffix}"}
-            givenFirst-medium-referring-informal{"{given-informal} {surname}"}
-            givenFirst-short-addressing-formal{"{prefix} {surname}"}
-=======
         }
         namePattern{
             givenFirst-long-addressing-formal{"{title} {surname}"}
@@ -2491,7 +2041,6 @@
             givenFirst-medium-referring-formal{"{given} {given2-initial} {surname} {generation}, {credentials}"}
             givenFirst-medium-referring-informal{"{given-informal} {surname}"}
             givenFirst-short-addressing-formal{"{title} {surname}"}
->>>>>>> 626889fb
             givenFirst-short-addressing-informal{"{given-informal}"}
             givenFirst-short-monogram-formal{"{surname-monogram-allCaps}"}
             givenFirst-short-monogram-informal{"{given-informal-monogram-allCaps}"}
@@ -2503,24 +2052,6 @@
             sorting-medium-referring-informal{"{surname}, {given-informal}"}
             sorting-short-referring-formal{"{surname-core}, {given-initial} {given2-initial} {surname-prefix}"}
             sorting-short-referring-informal{"{surname}, {given-informal}"}
-<<<<<<< HEAD
-            surnameFirst-long-addressing-formal{"{prefix} {surname}"}
-            surnameFirst-long-addressing-informal{"{given-informal}"}
-            surnameFirst-long-monogram-formal{
-                "{surname-monogram-allCaps}{given-monogram-allCaps}{given2-monogram-a"
-                "llCaps}"
-            }
-            surnameFirst-long-monogram-informal{"{surname-monogram-allCaps}{given-informal-monogram-allCaps}"}
-            surnameFirst-long-referring-formal{"{surname}, {given} {given2} {suffix}"}
-            surnameFirst-long-referring-informal{"{surname}, {given-informal}"}
-            surnameFirst-medium-addressing-formal{"{prefix} {surname}"}
-            surnameFirst-medium-addressing-informal{"{given-informal}"}
-            surnameFirst-medium-monogram-formal{"{surname-monogram-allCaps}"}
-            surnameFirst-medium-monogram-informal{"{given-informal-monogram-allCaps}"}
-            surnameFirst-medium-referring-formal{"{surname}, {given} {given2-initial} {suffix}"}
-            surnameFirst-medium-referring-informal{"{surname}, {given-informal}"}
-            surnameFirst-short-addressing-formal{"{prefix} {surname}"}
-=======
             surnameFirst-long-addressing-formal{"{title} {surname}"}
             surnameFirst-long-addressing-informal{"{given-informal}"}
             surnameFirst-long-monogram-informal{"{surname-monogram-allCaps}{given-informal-monogram-allCaps}"}
@@ -2533,18 +2064,14 @@
             surnameFirst-medium-referring-formal{"{surname}, {given} {given2-initial} {generation}, {credentials}"}
             surnameFirst-medium-referring-informal{"{surname}, {given-informal}"}
             surnameFirst-short-addressing-formal{"{title} {surname}"}
->>>>>>> 626889fb
             surnameFirst-short-addressing-informal{"{given-informal}"}
             surnameFirst-short-monogram-formal{"{surname-monogram-allCaps}"}
             surnameFirst-short-monogram-informal{"{given-informal-monogram-allCaps}"}
             surnameFirst-short-referring-formal{"{surname}, {given-initial} {given2-initial}"}
             surnameFirst-short-referring-informal{"{surname}, {given-initial}"}
         }
-<<<<<<< HEAD
-=======
         parameterDefault{
             formality{"informal"}
         }
->>>>>>> 626889fb
     }
 }