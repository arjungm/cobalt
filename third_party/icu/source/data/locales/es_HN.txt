﻿// © 2016 and later: Unicode, Inc. and others.
// License & terms of use: http://www.unicode.org/copyright.html
// Generated using tools/cldr/cldr-to-icu/build-icu-data.xml
es_HN{
    %%Parent{"es_419"}
    calendar{
        generic{
            DateTimePatterns{
                "h:mm:ss a zzzz",
                "h:mm:ss a z",
                "h:mm:ss a",
                "h:mm a",
                "EEEE dd 'de' MMMM 'de' y G",
                "dd 'de' MMMM 'de' y G",
                "d 'de' MMM 'de' y G",
                "d/M/y GGGGG",
<<<<<<< HEAD
                "{1} {0}",
=======
>>>>>>> 626889fb
                "{1}, {0}",
                "{1}, {0}",
                "{1}, {0}",
                "{1}, {0}",
                "{1}, {0}",
            }
            DateTimeSkeletons{
                "ahmmsszzzz",
                "ahmmssz",
                "ahmmss",
                "ahmm",
                "GyMMMMEEEEdd",
                "GyMMMMdd",
                "GyMMMd",
                "GGGGGyyMMdd",
            }
            DateTimeSkeletons{
                "HHmmsszzzz",
                "HHmmssz",
                "HHmmss",
                "HHmm",
                "GyMMMMEEEEdd",
                "GyMMMMdd",
                "GyMMMd",
                "GGGGGyyMMdd",
            }
        }
        gregorian{
            AmPmMarkers{
                "a. m.",
                "p. m.",
            }
            AmPmMarkersAbbr{
                "a. m.",
                "p. m.",
            }
            DateTimePatterns{
                "h:mm:ss a zzzz",
                "h:mm:ss a z",
                "h:mm:ss a",
                "h:mm a",
                "EEEE dd 'de' MMMM 'de' y",
                "dd 'de' MMMM 'de' y",
                "d MMM y",
                "d/M/yy",
<<<<<<< HEAD
                "{1} {0}",
                "{1}, {0}",
                "{1}, {0}",
                "{1} {0}",
                "{1}, {0}",
            }
            DateTimeSkeletons{
                "HHmmsszzzz",
                "HHmmssz",
                "HHmmss",
                "HHmm",
=======
                "{1}, {0}",
                "{1}, {0}",
                "{1}, {0}",
                "{1}, {0}",
                "{1}, {0}",
            }
            DateTimeSkeletons{
                "ahmmsszzzz",
                "ahmmssz",
                "ahmmss",
                "ahmm",
>>>>>>> 626889fb
                "yMMMMEEEEdd",
                "yMMMMdd",
                "yMMMd",
                "yyMd",
<<<<<<< HEAD
=======
            }
            dayPeriod{
                stand-alone{
                    abbreviated{
                        am{"a. m."}
                        pm{"p. m."}
                    }
                    narrow{
                        am{"a. m."}
                        pm{"p. m."}
                    }
                    wide{
                        am{"a. m."}
                        pm{"p. m."}
                    }
                }
>>>>>>> 626889fb
            }
        }
    }
}<|MERGE_RESOLUTION|>--- conflicted
+++ resolved
@@ -14,10 +14,6 @@
                 "dd 'de' MMMM 'de' y G",
                 "d 'de' MMM 'de' y G",
                 "d/M/y GGGGG",
-<<<<<<< HEAD
-                "{1} {0}",
-=======
->>>>>>> 626889fb
                 "{1}, {0}",
                 "{1}, {0}",
                 "{1}, {0}",
@@ -29,16 +25,6 @@
                 "ahmmssz",
                 "ahmmss",
                 "ahmm",
-                "GyMMMMEEEEdd",
-                "GyMMMMdd",
-                "GyMMMd",
-                "GGGGGyyMMdd",
-            }
-            DateTimeSkeletons{
-                "HHmmsszzzz",
-                "HHmmssz",
-                "HHmmss",
-                "HHmm",
                 "GyMMMMEEEEdd",
                 "GyMMMMdd",
                 "GyMMMd",
@@ -63,19 +49,6 @@
                 "dd 'de' MMMM 'de' y",
                 "d MMM y",
                 "d/M/yy",
-<<<<<<< HEAD
-                "{1} {0}",
-                "{1}, {0}",
-                "{1}, {0}",
-                "{1} {0}",
-                "{1}, {0}",
-            }
-            DateTimeSkeletons{
-                "HHmmsszzzz",
-                "HHmmssz",
-                "HHmmss",
-                "HHmm",
-=======
                 "{1}, {0}",
                 "{1}, {0}",
                 "{1}, {0}",
@@ -87,13 +60,10 @@
                 "ahmmssz",
                 "ahmmss",
                 "ahmm",
->>>>>>> 626889fb
                 "yMMMMEEEEdd",
                 "yMMMMdd",
                 "yMMMd",
                 "yyMd",
-<<<<<<< HEAD
-=======
             }
             dayPeriod{
                 stand-alone{
@@ -110,7 +80,6 @@
                         pm{"p. m."}
                     }
                 }
->>>>>>> 626889fb
             }
         }
     }
