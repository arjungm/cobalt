--- conflicted
+++ resolved
@@ -20,129 +20,12 @@
         }
         arabext{
             symbols{
-<<<<<<< HEAD
-                approximatelySign{"~"}
-                decimal{"٫"}
-                exponential{"×۱۰^"}
-                group{"٬"}
-                infinity{"∞"}
-                list{"؛"}
                 minusSign{"-"}
-                nan{"NaN"}
-                perMille{"؉"}
-                percentSign{"٪"}
-                plusSign{"‎+‎"}
-                superscriptingExponent{"×"}
-                timeSeparator{"٫"}
-            }
-        }
-        bali{
-            symbols{
-                approximatelySign{"~"}
-                decimal{"."}
-                exponential{"E"}
-                group{","}
-                infinity{"∞"}
-                list{";"}
-                minusSign{"-"}
-                nan{"NaN"}
-                perMille{"‰"}
-                percentSign{"%"}
-                plusSign{"+"}
-                superscriptingExponent{"×"}
-                timeSeparator{":"}
-            }
-        }
-        beng{
-            symbols{
-                approximatelySign{"~"}
-                decimal{"."}
-                exponential{"E"}
-                group{","}
-                infinity{"∞"}
-                list{";"}
-                minusSign{"-"}
-                nan{"NaN"}
-                perMille{"‰"}
-                percentSign{"%"}
-                plusSign{"+"}
-                superscriptingExponent{"×"}
-                timeSeparator{":"}
-            }
-        }
-        brah{
-            symbols{
-                approximatelySign{"~"}
-                decimal{"."}
-                exponential{"E"}
-                group{","}
-                infinity{"∞"}
-                list{";"}
-                minusSign{"-"}
-                nan{"NaN"}
-                perMille{"‰"}
-                percentSign{"%"}
-                plusSign{"+"}
-                superscriptingExponent{"×"}
-                timeSeparator{":"}
-            }
-        }
-        cakm{
-            symbols{
-                approximatelySign{"~"}
-                decimal{"."}
-                exponential{"E"}
-                group{","}
-                infinity{"∞"}
-                list{";"}
-                minusSign{"-"}
-                nan{"NaN"}
-                perMille{"‰"}
-                percentSign{"%"}
-                plusSign{"+"}
-                superscriptingExponent{"×"}
-                timeSeparator{":"}
-            }
-        }
-        cham{
-            symbols{
-                approximatelySign{"~"}
-                decimal{"."}
-                exponential{"E"}
-                group{","}
-                infinity{"∞"}
-                list{";"}
-                minusSign{"-"}
-                nan{"NaN"}
-                perMille{"‰"}
-                percentSign{"%"}
-                plusSign{"+"}
-                superscriptingExponent{"×"}
-                timeSeparator{":"}
-            }
-        }
-        default{"latn"}
-        deva{
-            symbols{
-                approximatelySign{"~"}
-                decimal{"."}
-                exponential{"E"}
-                group{","}
-                infinity{"∞"}
-                list{";"}
-                minusSign{"-"}
-                nan{"NaN"}
-                perMille{"‰"}
-                percentSign{"%"}
-                plusSign{"+"}
-                superscriptingExponent{"×"}
-                timeSeparator{":"}
-            }
-        }
-        fullwide{
+            }
+        }
+        latn{
             miscPatterns{
                 atLeast{"{0}+"}
-                range{"{0}–{1}"}
             }
             patterns{
                 accountingFormat{"¤#,##0.00;(¤#,##0.00)"}
@@ -150,10 +33,6 @@
                 accountingFormat%noCurrency{"#,##0.00;(#,##0.00)"}
                 currencyFormat{"¤#,##0.00"}
                 currencyFormat%alphaNextToNumber{"¤ #,##0.00"}
-                currencyFormat%noCurrency{"#,##0.00"}
-                decimalFormat{"#,##0.###"}
-                percentFormat{"#,##0%"}
-                scientificFormat{"#E0"}
             }
             patternsLong{
                 decimalFormat{
@@ -306,411 +185,6 @@
                         two{"¤000T"}
                     }
                 }
-            }
-            symbols{
-                approximatelySign{"~"}
-                decimal{"."}
-                exponential{"E"}
-                group{","}
-                infinity{"∞"}
-                list{";"}
-                minusSign{"-"}
-                nan{"NaN"}
-                perMille{"‰"}
-                percentSign{"%"}
-                plusSign{"+"}
-                superscriptingExponent{"×"}
-                timeSeparator{":"}
-            }
-        }
-        gong{
-            symbols{
-                approximatelySign{"~"}
-                decimal{"."}
-                exponential{"E"}
-                group{","}
-                infinity{"∞"}
-                list{";"}
-                minusSign{"-"}
-                nan{"NaN"}
-                perMille{"‰"}
-                percentSign{"%"}
-                plusSign{"+"}
-                superscriptingExponent{"×"}
-                timeSeparator{":"}
-            }
-        }
-        gonm{
-            symbols{
-                approximatelySign{"~"}
-                decimal{"."}
-                exponential{"E"}
-                group{","}
-                infinity{"∞"}
-                list{";"}
-                minusSign{"-"}
-                nan{"NaN"}
-                perMille{"‰"}
-                percentSign{"%"}
-                plusSign{"+"}
-                superscriptingExponent{"×"}
-                timeSeparator{":"}
-            }
-        }
-        gujr{
-            symbols{
-                approximatelySign{"~"}
-                decimal{"."}
-                exponential{"E"}
-                group{","}
-                infinity{"∞"}
-                list{";"}
-                minusSign{"-"}
-                nan{"NaN"}
-                perMille{"‰"}
-                percentSign{"%"}
-                plusSign{"+"}
-                superscriptingExponent{"×"}
-                timeSeparator{":"}
-            }
-        }
-        guru{
-            symbols{
-                approximatelySign{"~"}
-                decimal{"."}
-                exponential{"E"}
-                group{","}
-                infinity{"∞"}
-                list{";"}
-                minusSign{"-"}
-                nan{"NaN"}
-                perMille{"‰"}
-                percentSign{"%"}
-                plusSign{"+"}
-                superscriptingExponent{"×"}
-                timeSeparator{":"}
-            }
-        }
-        hanidec{
-            symbols{
-                approximatelySign{"~"}
-                decimal{"."}
-                exponential{"E"}
-                group{","}
-                infinity{"∞"}
-                list{";"}
-                minusSign{"-"}
-                nan{"NaN"}
-                perMille{"‰"}
-                percentSign{"%"}
-                plusSign{"+"}
-                superscriptingExponent{"×"}
-                timeSeparator{":"}
-            }
-        }
-        hmnp{
-            symbols{
-                approximatelySign{"~"}
-                decimal{"."}
-                exponential{"E"}
-                group{","}
-                infinity{"∞"}
-                list{";"}
-                minusSign{"-"}
-                nan{"NaN"}
-                perMille{"‰"}
-                percentSign{"%"}
-                plusSign{"+"}
-                superscriptingExponent{"×"}
-                timeSeparator{":"}
-            }
-        }
-        java{
-            symbols{
-                approximatelySign{"~"}
-                decimal{"."}
-                exponential{"E"}
-                group{","}
-                infinity{"∞"}
-                list{";"}
-                minusSign{"-"}
-                nan{"NaN"}
-                perMille{"‰"}
-                percentSign{"%"}
-                plusSign{"+"}
-                superscriptingExponent{"×"}
-                timeSeparator{":"}
-            }
-        }
-        kali{
-            symbols{
-                approximatelySign{"~"}
-                decimal{"."}
-                exponential{"E"}
-                group{","}
-                infinity{"∞"}
-                list{";"}
-                minusSign{"-"}
-                nan{"NaN"}
-                perMille{"‰"}
-                percentSign{"%"}
-                plusSign{"+"}
-                superscriptingExponent{"×"}
-                timeSeparator{":"}
-            }
-        }
-        khmr{
-            symbols{
-                approximatelySign{"~"}
-                decimal{"."}
-                exponential{"E"}
-                group{","}
-                infinity{"∞"}
-                list{";"}
-                minusSign{"-"}
-                nan{"NaN"}
-                perMille{"‰"}
-                percentSign{"%"}
-                plusSign{"+"}
-                superscriptingExponent{"×"}
-                timeSeparator{":"}
-            }
-        }
-        knda{
-            symbols{
-                approximatelySign{"~"}
-                decimal{"."}
-                exponential{"E"}
-                group{","}
-                infinity{"∞"}
-                list{";"}
-                minusSign{"-"}
-                nan{"NaN"}
-                perMille{"‰"}
-                percentSign{"%"}
-                plusSign{"+"}
-                superscriptingExponent{"×"}
-                timeSeparator{":"}
-            }
-        }
-        lana{
-            symbols{
-                approximatelySign{"~"}
-                decimal{"."}
-                exponential{"E"}
-                group{","}
-                infinity{"∞"}
-                list{";"}
-                minusSign{"-"}
-                nan{"NaN"}
-                perMille{"‰"}
-                percentSign{"%"}
-                plusSign{"+"}
-                superscriptingExponent{"×"}
-                timeSeparator{":"}
-            }
-        }
-        lanatham{
-            symbols{
-                approximatelySign{"~"}
-                decimal{"."}
-                exponential{"E"}
-                group{","}
-                infinity{"∞"}
-                list{";"}
-                minusSign{"-"}
-                nan{"NaN"}
-                perMille{"‰"}
-                percentSign{"%"}
-                plusSign{"+"}
-                superscriptingExponent{"×"}
-                timeSeparator{":"}
-            }
-        }
-        laoo{
-            symbols{
-                approximatelySign{"~"}
-                decimal{"."}
-                exponential{"E"}
-                group{","}
-                infinity{"∞"}
-                list{";"}
-=======
->>>>>>> 626889fb
-                minusSign{"-"}
-            }
-        }
-        latn{
-            miscPatterns{
-                atLeast{"{0}+"}
-            }
-            patterns{
-                accountingFormat{"¤#,##0.00;(¤#,##0.00)"}
-                accountingFormat%alphaNextToNumber{"¤ #,##0.00;(¤ #,##0.00)"}
-                accountingFormat%noCurrency{"#,##0.00;(#,##0.00)"}
-                currencyFormat{"¤#,##0.00"}
-                currencyFormat%alphaNextToNumber{"¤ #,##0.00"}
-<<<<<<< HEAD
-                currencyFormat%noCurrency{"#,##0.00"}
-                currencyPatternAppendISO{"{0} ¤¤"}
-                decimalFormat{"#,##0.###"}
-                percentFormat{"#,##0%"}
-                scientificFormat{"#E0"}
-=======
->>>>>>> 626889fb
-            }
-            patternsLong{
-                decimalFormat{
-                    1000{
-                        few{"0 mìltean"}
-                        one{"0 mhìle"}
-                        other{"0 mìle"}
-                        two{"0 mhìle"}
-                    }
-                    10000{
-                        few{"00 mìltean"}
-                        one{"00 mhìle"}
-                        other{"00 mìle"}
-                        two{"00 mhìle"}
-                    }
-                    100000{
-                        few{"000 mìltean"}
-                        one{"000 mhìle"}
-                        other{"000 mìle"}
-                        two{"000 mhìle"}
-                    }
-                    1000000{
-                        few{"0 milleanan"}
-                        one{"0 mhillean"}
-                        other{"0 millean"}
-                        two{"0 mhillean"}
-                    }
-                    10000000{
-                        few{"00 milleanan"}
-                        one{"00 mhillean"}
-                        other{"00 millean"}
-                        two{"00 mhillean"}
-                    }
-                    100000000{
-                        few{"000 milleanan"}
-                        one{"000 mhillean"}
-                        other{"000 millean"}
-                        two{"000 mhillean"}
-                    }
-                    1000000000{
-                        few{"0 billeanan"}
-                        one{"0 bhillean"}
-                        other{"0 billean"}
-                        two{"0 bhillean"}
-                    }
-                    10000000000{
-                        few{"00 billeanan"}
-                        one{"00 bhillean"}
-                        other{"00 billean"}
-                        two{"00 bhillean"}
-                    }
-                    100000000000{
-                        few{"000 billeanan"}
-                        one{"000 bhillean"}
-                        other{"000 billean"}
-                        two{"000 bhillean"}
-                    }
-                    1000000000000{
-                        few{"0 trilleanan"}
-                        one{"0 trillean"}
-                        other{"0 trillean"}
-                        two{"0 thrillean"}
-                    }
-                    10000000000000{
-                        few{"00 trilleanan"}
-                        one{"00 trillean"}
-                        other{"00 trillean"}
-                        two{"00 thrillean"}
-                    }
-                    100000000000000{
-                        few{"000 trilleanan"}
-                        one{"000 trillean"}
-                        other{"000 trillean"}
-                        two{"000 thrillean"}
-                    }
-                }
-            }
-            patternsShort{
-                currencyFormat{
-                    1000{
-                        few{"¤0K"}
-                        one{"¤0K"}
-                        other{"¤0K"}
-                        two{"¤0K"}
-                    }
-                    10000{
-                        few{"¤00K"}
-                        one{"¤00K"}
-                        other{"¤00K"}
-                        two{"¤00K"}
-                    }
-                    100000{
-                        few{"¤000K"}
-                        one{"¤000K"}
-                        other{"¤000K"}
-                        two{"¤000K"}
-                    }
-                    1000000{
-                        few{"¤0M"}
-                        one{"¤0M"}
-                        other{"¤0M"}
-                        two{"¤0M"}
-                    }
-                    10000000{
-                        few{"¤00M"}
-                        one{"¤00M"}
-                        other{"¤00M"}
-                        two{"¤00M"}
-                    }
-                    100000000{
-                        few{"¤000M"}
-                        one{"¤000M"}
-                        other{"¤000M"}
-                        two{"¤000M"}
-                    }
-                    1000000000{
-                        few{"¤0B"}
-                        one{"¤0B"}
-                        other{"¤0B"}
-                        two{"¤0B"}
-                    }
-                    10000000000{
-                        few{"¤00B"}
-                        one{"¤00B"}
-                        other{"¤00B"}
-                        two{"¤00B"}
-                    }
-                    100000000000{
-                        few{"¤000B"}
-                        one{"¤000B"}
-                        other{"¤000B"}
-                        two{"¤000B"}
-                    }
-                    1000000000000{
-                        few{"¤0T"}
-                        one{"¤0T"}
-                        other{"¤0T"}
-                        two{"¤0T"}
-                    }
-                    10000000000000{
-                        few{"¤00T"}
-                        one{"¤00T"}
-                        other{"¤00T"}
-                        two{"¤00T"}
-                    }
-                    100000000000000{
-                        few{"¤000T"}
-                        one{"¤000T"}
-                        other{"¤000T"}
-                        two{"¤000T"}
-<<<<<<< HEAD
-                    }
-                }
                 currencyFormat%alphaNextToNumber{
                     1000{
                         few{"¤ 0K"}
@@ -786,127 +260,19 @@
                     }
                 }
                 decimalFormat{
-                    1000{
-                        few{"0K"}
-                        one{"0K"}
-                        other{"0K"}
-                        two{"0K"}
-                    }
-                    10000{
-                        few{"00K"}
-                        one{"00K"}
-                        other{"00K"}
-                        two{"00K"}
-                    }
-                    100000{
-                        few{"000K"}
-                        one{"000K"}
-                        other{"000K"}
-                        two{"000K"}
-                    }
-                    1000000{
-                        few{"0M"}
-                        one{"0M"}
-                        other{"0M"}
-                        two{"0M"}
-                    }
-                    10000000{
-                        few{"00M"}
-                        one{"00M"}
-                        other{"00M"}
-                        two{"00M"}
-                    }
-                    100000000{
-                        few{"000M"}
-                        one{"000M"}
-                        other{"000M"}
-                        two{"000M"}
-                    }
                     1000000000{
-                        few{"0B"}
                         one{"0B"}
                         other{"0B"}
-                        two{"0B"}
                     }
                     10000000000{
-                        few{"00B"}
                         one{"00B"}
                         other{"00B"}
-                        two{"00B"}
                     }
                     100000000000{
-                        few{"000B"}
                         one{"000B"}
                         other{"000B"}
-                        two{"000B"}
-                    }
-                    1000000000000{
-                        few{"0T"}
-                        one{"0T"}
-                        other{"0T"}
-                        two{"0T"}
-                    }
-                    10000000000000{
-                        few{"00T"}
-                        one{"00T"}
-                        other{"00T"}
-                        two{"00T"}
-                    }
-                    100000000000000{
-                        few{"000T"}
-                        one{"000T"}
-                        other{"000T"}
-                        two{"000T"}
-                    }
-                }
-            }
-            symbols{
-                decimal{"."}
-                exponential{"E"}
-                group{","}
-                infinity{"∞"}
-                list{";"}
-                minusSign{"-"}
-                nan{"NaN"}
-                perMille{"‰"}
-                percentSign{"%"}
-                plusSign{"+"}
-                superscriptingExponent{"×"}
-                timeSeparator{":"}
-            }
-        }
-        lepc{
-            symbols{
-                approximatelySign{"~"}
-                decimal{"."}
-                exponential{"E"}
-                group{","}
-                infinity{"∞"}
-                list{";"}
-                minusSign{"-"}
-                nan{"NaN"}
-                perMille{"‰"}
-                percentSign{"%"}
-                plusSign{"+"}
-                superscriptingExponent{"×"}
-                timeSeparator{":"}
-            }
-        }
-        limb{
-            symbols{
-                approximatelySign{"~"}
-                decimal{"."}
-                exponential{"E"}
-                group{","}
-                infinity{"∞"}
-                list{";"}
-                minusSign{"-"}
-                nan{"NaN"}
-                perMille{"‰"}
-                percentSign{"%"}
-                plusSign{"+"}
-                superscriptingExponent{"×"}
-                timeSeparator{":"}
+                    }
+                }
             }
         }
         minimalPairs{
@@ -923,420 +289,8 @@
                 two{"{0} bhròig"}
             }
         }
-        minimumGroupingDigits{"1"}
-        mlym{
-            symbols{
-                approximatelySign{"~"}
-                decimal{"."}
-                exponential{"E"}
-                group{","}
-                infinity{"∞"}
-                list{";"}
-                minusSign{"-"}
-                nan{"NaN"}
-                perMille{"‰"}
-                percentSign{"%"}
-                plusSign{"+"}
-                superscriptingExponent{"×"}
-                timeSeparator{":"}
-            }
-        }
-        mong{
-            symbols{
-                approximatelySign{"~"}
-                decimal{"."}
-                exponential{"E"}
-                group{","}
-                infinity{"∞"}
-                list{";"}
-                minusSign{"-"}
-                nan{"NaN"}
-                perMille{"‰"}
-                percentSign{"%"}
-                plusSign{"+"}
-                superscriptingExponent{"×"}
-                timeSeparator{":"}
-            }
-        }
-        mtei{
-            symbols{
-                approximatelySign{"~"}
-                decimal{"."}
-                exponential{"E"}
-                group{","}
-                infinity{"∞"}
-                list{";"}
-                minusSign{"-"}
-                nan{"NaN"}
-                perMille{"‰"}
-                percentSign{"%"}
-                plusSign{"+"}
-                superscriptingExponent{"×"}
-                timeSeparator{":"}
-            }
-        }
-        mymr{
-            symbols{
-                approximatelySign{"~"}
-                decimal{"."}
-                exponential{"E"}
-                group{","}
-                infinity{"∞"}
-                list{";"}
-                minusSign{"-"}
-                nan{"NaN"}
-                perMille{"‰"}
-                percentSign{"%"}
-                plusSign{"+"}
-                superscriptingExponent{"×"}
-                timeSeparator{":"}
-            }
-        }
-        mymrshan{
-            symbols{
-                approximatelySign{"~"}
-                decimal{"."}
-                exponential{"E"}
-                group{","}
-                infinity{"∞"}
-                list{";"}
-                minusSign{"-"}
-                nan{"NaN"}
-                perMille{"‰"}
-                percentSign{"%"}
-                plusSign{"+"}
-                superscriptingExponent{"×"}
-                timeSeparator{":"}
-            }
-        }
-        native{"latn"}
-        nkoo{
-            symbols{
-                approximatelySign{"~"}
-                decimal{"."}
-                exponential{"E"}
-                group{","}
-                infinity{"∞"}
-                list{";"}
-                minusSign{"-"}
-                nan{"NaN"}
-                perMille{"‰"}
-                percentSign{"%"}
-                plusSign{"+"}
-                superscriptingExponent{"×"}
-                timeSeparator{":"}
-            }
-        }
-        olck{
-            symbols{
-                approximatelySign{"~"}
-                decimal{"."}
-                exponential{"E"}
-                group{","}
-                infinity{"∞"}
-                list{";"}
-                minusSign{"-"}
-                nan{"NaN"}
-                perMille{"‰"}
-                percentSign{"%"}
-                plusSign{"+"}
-                superscriptingExponent{"×"}
-                timeSeparator{":"}
-            }
-        }
-        orya{
-            symbols{
-                approximatelySign{"~"}
-                decimal{"."}
-                exponential{"E"}
-                group{","}
-                infinity{"∞"}
-                list{";"}
-                minusSign{"-"}
-                nan{"NaN"}
-                perMille{"‰"}
-                percentSign{"%"}
-                plusSign{"+"}
-                superscriptingExponent{"×"}
-                timeSeparator{":"}
-            }
-        }
-        osma{
-            symbols{
-                approximatelySign{"~"}
-                decimal{"."}
-                exponential{"E"}
-                group{","}
-                infinity{"∞"}
-                list{";"}
-                minusSign{"-"}
-                nan{"NaN"}
-                perMille{"‰"}
-                percentSign{"%"}
-                plusSign{"+"}
-                superscriptingExponent{"×"}
-                timeSeparator{":"}
-            }
-        }
-        rohg{
-            symbols{
-                approximatelySign{"~"}
-                decimal{"."}
-                exponential{"E"}
-                group{","}
-                infinity{"∞"}
-                list{";"}
-                minusSign{"-"}
-                nan{"NaN"}
-                perMille{"‰"}
-                percentSign{"%"}
-                plusSign{"+"}
-                superscriptingExponent{"×"}
-                timeSeparator{":"}
-            }
-        }
-        saur{
-            symbols{
-                approximatelySign{"~"}
-                decimal{"."}
-                exponential{"E"}
-                group{","}
-                infinity{"∞"}
-                list{";"}
-                minusSign{"-"}
-                nan{"NaN"}
-                perMille{"‰"}
-                percentSign{"%"}
-                plusSign{"+"}
-                superscriptingExponent{"×"}
-                timeSeparator{":"}
-            }
-        }
-        shrd{
-            symbols{
-                approximatelySign{"~"}
-                decimal{"."}
-                exponential{"E"}
-                group{","}
-                infinity{"∞"}
-                list{";"}
-                minusSign{"-"}
-                nan{"NaN"}
-                perMille{"‰"}
-                percentSign{"%"}
-                plusSign{"+"}
-                superscriptingExponent{"×"}
-                timeSeparator{":"}
-            }
-        }
-        sora{
-            symbols{
-                approximatelySign{"~"}
-                decimal{"."}
-                exponential{"E"}
-                group{","}
-                infinity{"∞"}
-                list{";"}
-                minusSign{"-"}
-                nan{"NaN"}
-                perMille{"‰"}
-                percentSign{"%"}
-                plusSign{"+"}
-                superscriptingExponent{"×"}
-                timeSeparator{":"}
-            }
-        }
-        sund{
-            symbols{
-                approximatelySign{"~"}
-                decimal{"."}
-                exponential{"E"}
-                group{","}
-                infinity{"∞"}
-                list{";"}
-                minusSign{"-"}
-                nan{"NaN"}
-                perMille{"‰"}
-                percentSign{"%"}
-                plusSign{"+"}
-                superscriptingExponent{"×"}
-                timeSeparator{":"}
-            }
-        }
-        takr{
-            symbols{
-                approximatelySign{"~"}
-                decimal{"."}
-                exponential{"E"}
-                group{","}
-                infinity{"∞"}
-                list{";"}
-                minusSign{"-"}
-                nan{"NaN"}
-                perMille{"‰"}
-                percentSign{"%"}
-                plusSign{"+"}
-                superscriptingExponent{"×"}
-                timeSeparator{":"}
-            }
-        }
-        talu{
-            symbols{
-                approximatelySign{"~"}
-                decimal{"."}
-                exponential{"E"}
-                group{","}
-                infinity{"∞"}
-                list{";"}
-                minusSign{"-"}
-                nan{"NaN"}
-                perMille{"‰"}
-                percentSign{"%"}
-                plusSign{"+"}
-                superscriptingExponent{"×"}
-                timeSeparator{":"}
-            }
-        }
-        tamldec{
-            symbols{
-                approximatelySign{"~"}
-                decimal{"."}
-                exponential{"E"}
-                group{","}
-                infinity{"∞"}
-                list{";"}
-                minusSign{"-"}
-                nan{"NaN"}
-                perMille{"‰"}
-                percentSign{"%"}
-                plusSign{"+"}
-                superscriptingExponent{"×"}
-                timeSeparator{":"}
-            }
-        }
-        telu{
-            symbols{
-                approximatelySign{"~"}
-                decimal{"."}
-                exponential{"E"}
-                group{","}
-                infinity{"∞"}
-                list{";"}
-                minusSign{"-"}
-                nan{"NaN"}
-                perMille{"‰"}
-                percentSign{"%"}
-                plusSign{"+"}
-                superscriptingExponent{"×"}
-                timeSeparator{":"}
-            }
-        }
-        thai{
-            symbols{
-                approximatelySign{"~"}
-                decimal{"."}
-                exponential{"E"}
-                group{","}
-                infinity{"∞"}
-                list{";"}
-                minusSign{"-"}
-                nan{"NaN"}
-                perMille{"‰"}
-                percentSign{"%"}
-                plusSign{"+"}
-                superscriptingExponent{"×"}
-                timeSeparator{":"}
-            }
-        }
-        tibt{
-            symbols{
-                approximatelySign{"~"}
-                decimal{"."}
-                exponential{"E"}
-                group{","}
-                infinity{"∞"}
-                list{";"}
-                minusSign{"-"}
-                nan{"NaN"}
-                perMille{"‰"}
-                percentSign{"%"}
-                plusSign{"+"}
-                superscriptingExponent{"×"}
-                timeSeparator{":"}
-            }
-        }
-        vaii{
-            symbols{
-                approximatelySign{"~"}
-                decimal{"."}
-                exponential{"E"}
-                group{","}
-                infinity{"∞"}
-                list{";"}
-                minusSign{"-"}
-                nan{"NaN"}
-                perMille{"‰"}
-                percentSign{"%"}
-                plusSign{"+"}
-                superscriptingExponent{"×"}
-                timeSeparator{":"}
-            }
-        }
     }
     calendar{
-        buddhist{
-            DateTimePatterns{
-                "HH:mm:ss zzzz",
-                "HH:mm:ss z",
-                "HH:mm:ss",
-                "HH:mm",
-                "EEEE, d'mh' MMMM y G",
-                "d'mh' MMMM y G",
-                "d MMM y G",
-                "d/M/y GGGGG",
-                "{1} {0}",
-                "{1} {0}",
-                "{1} {0}",
-                "{1} {0}",
-                "{1} {0}",
-            }
-            DateTimeSkeletons{
-                "HHmmsszzzz",
-                "HHmmssz",
-                "HHmmss",
-                "HHmm",
-                "GyMMMMEEEEd",
-                "GyMMMMd",
-                "GyMMMd",
-                "GGGGGyMd",
-            }
-            availableFormats{
-                MMMMd{"d'mh' MMMM"}
-                yMM{"LL/y"}
-                yyyyM{"L/y GGGGG"}
-                yyyyMMMM{"LLLL y G"}
-            }
-            intervalFormats{
-                H{
-                    H{"HH – HH"}
-                }
-                Hm{
-                    H{"HH:mm – HH:mm"}
-                    m{"HH:mm – HH:mm"}
-                }
-                Hmv{
-                    H{"HH:mm – HH:mm v"}
-                    m{"HH:mm – HH:mm v"}
-                }
-                Hv{
-                    H{"HH – HH v"}
-                }
-                M{
-                    M{"L – L"}
-                }
-                fallback{"{0} – {1}"}
-            }
-        }
         chinese{
             DateTimePatterns{
                 "HH:mm:ss zzzz",
@@ -1373,7 +327,6 @@
                 Bh{"hB"}
                 Bhm{"h:mmB"}
                 Bhms{"h:mm:ssB"}
-                E{"ccc"}
                 EBhm{"E h:mmB"}
                 EBhms{"E h:mm:ssB"}
                 Ed{"E d"}
@@ -1381,12 +334,7 @@
                 GyMMM{"LLL r(U)"}
                 GyMMMEd{"E, d'mh' MMM r(U)"}
                 GyMMMd{"d'mh' MMM r"}
-                H{"HH"}
-                Hm{"HH:mm"}
-                Hms{"HH:mm:ss"}
-                M{"L"}
                 MEd{"E, d/M"}
-                MMM{"LLL"}
                 MMMEd{"E, d'mh' MMM"}
                 MMMMd{"d'mh' MMMM"}
                 MMMd{"d'mh' MMM"}
@@ -1395,14 +343,10 @@
                 UMMM{"LLL U"}
                 UMMMd{"d'mh' MMM U"}
                 UMd{"d/M/U"}
-                d{"d"}
                 h{"ha"}
                 hm{"h:mma"}
                 hms{"h:mm:ssa"}
-                ms{"mm:ss"}
-                y{"r(U)"}
                 yMd{"d/M/r"}
-                yyyy{"r(U)"}
                 yyyyM{"L/r"}
                 yyyyMEd{"E, d/M/r"}
                 yyyyMMM{"LLL r(U)"}
@@ -1512,34 +456,6 @@
                             "Cù",
                             "Muc",
                         }
-                        narrow{
-                            "Radan",
-                            "Damh",
-                            "Tìgear",
-                            "Coinean",
-                            "Dràgon",
-                            "Nathair",
-                            "Each",
-                            "Gobhar",
-                            "Muncaidh",
-                            "Coileach",
-                            "Cù",
-                            "Muc",
-                        }
-                        wide{
-                            "Radan",
-                            "Damh",
-                            "Tìgear",
-                            "Coinean",
-                            "Dràgon",
-                            "Nathair",
-                            "Each",
-                            "Gobhar",
-                            "Muncaidh",
-                            "Coileach",
-                            "Cù",
-                            "Muc",
-                        }
                     }
                 }
             }
@@ -1583,7 +499,6 @@
                 d{
                     d{"d – d"}
                 }
-                fallback{"{0} – {1}"}
                 h{
                     a{"ha – ha"}
                     h{"h – ha"}
@@ -1654,450 +569,6 @@
                         "Aon Deug",
                         "Dàrna Deug",
                     }
-                    narrow{
-                        "1",
-                        "2",
-                        "3",
-                        "4",
-                        "5",
-                        "6",
-                        "7",
-                        "8",
-                        "9",
-                        "10",
-                        "11",
-                        "12",
-=======
->>>>>>> 626889fb
-                    }
-                }
-                currencyFormat%alphaNextToNumber{
-                    1000{
-                        few{"¤ 0K"}
-                        one{"¤ 0K"}
-                        other{"¤ 0K"}
-                        two{"¤ 0K"}
-                    }
-                    10000{
-                        few{"¤ 00K"}
-                        one{"¤ 00K"}
-                        other{"¤ 00K"}
-                        two{"¤ 00K"}
-                    }
-                    100000{
-                        few{"¤ 000K"}
-                        one{"¤ 000K"}
-                        other{"¤ 000K"}
-                        two{"¤ 000K"}
-                    }
-                    1000000{
-                        few{"¤ 0M"}
-                        one{"¤ 0M"}
-                        other{"¤ 0M"}
-                        two{"¤ 0M"}
-                    }
-                    10000000{
-                        few{"¤ 00M"}
-                        one{"¤ 00M"}
-                        other{"¤ 00M"}
-                        two{"¤ 00M"}
-                    }
-                    100000000{
-                        few{"¤ 000M"}
-                        one{"¤ 000M"}
-                        other{"¤ 000M"}
-                        two{"¤ 000M"}
-                    }
-                    1000000000{
-                        few{"¤ 0B"}
-                        one{"¤ 0B"}
-                        other{"¤ 0B"}
-                        two{"¤ 0B"}
-                    }
-                    10000000000{
-                        few{"¤ 00B"}
-                        one{"¤ 00B"}
-                        other{"¤ 00B"}
-                        two{"¤ 00B"}
-                    }
-                    100000000000{
-                        few{"¤ 000B"}
-                        one{"¤ 000B"}
-                        other{"¤ 000B"}
-                        two{"¤ 000B"}
-                    }
-                    1000000000000{
-                        few{"¤ 0T"}
-                        one{"¤ 0T"}
-                        other{"¤ 0T"}
-                        two{"¤ 0T"}
-                    }
-                    10000000000000{
-                        few{"¤ 00T"}
-                        one{"¤ 00T"}
-                        other{"¤ 00T"}
-                        two{"¤ 00T"}
-                    }
-                    100000000000000{
-                        few{"¤ 000T"}
-                        one{"¤ 000T"}
-                        other{"¤ 000T"}
-                        two{"¤ 000T"}
-                    }
-                }
-                decimalFormat{
-                    1000000000{
-                        one{"0B"}
-                        other{"0B"}
-                    }
-                    10000000000{
-                        one{"00B"}
-                        other{"00B"}
-                    }
-                    100000000000{
-                        one{"000B"}
-                        other{"000B"}
-                    }
-                }
-            }
-        }
-<<<<<<< HEAD
-        coptic{
-            DateTimePatterns{
-                "HH:mm:ss zzzz",
-                "HH:mm:ss z",
-                "HH:mm:ss",
-                "HH:mm",
-                "EEEE, d'mh' MMMM y G",
-                "d'mh' MMMM y G",
-                "d MMM y G",
-                "d/M/y GGGGG",
-                "{1} {0}",
-                "{1} {0}",
-                "{1} {0}",
-                "{1} {0}",
-                "{1} {0}",
-            }
-            DateTimeSkeletons{
-                "HHmmsszzzz",
-                "HHmmssz",
-                "HHmmss",
-                "HHmm",
-                "GyMMMMEEEEd",
-                "GyMMMMd",
-                "GyMMMd",
-                "GGGGGyMd",
-            }
-            availableFormats{
-                MMMMd{"d'mh' MMMM"}
-                yMM{"LL/y"}
-                yyyyM{"L/y GGGGG"}
-                yyyyMMMM{"LLLL y G"}
-            }
-            intervalFormats{
-                M{
-                    M{"L – L"}
-                }
-=======
-        minimalPairs{
-            ordinal{
-                few{"Tionndaidh ris an làimh dheas aig an {0}s gobhal."}
-                one{"Tionndaidh ris an làimh dheas aig a’ {0}d ghobhal."}
-                other{"Tionndaidh ris an làimh dheas aig a’ {0}mh gobhal."}
-                two{"Tionndaidh ris an làimh dheas aig an {0}na gobhal."}
-            }
-            plural{
-                few{"{0} brògan"}
-                one{"{0} bhròg"}
-                other{"{0} bròg"}
-                two{"{0} bhròig"}
->>>>>>> 626889fb
-            }
-        }
-    }
-    calendar{
-        chinese{
-            DateTimePatterns{
-                "HH:mm:ss zzzz",
-                "HH:mm:ss z",
-                "HH:mm:ss",
-                "HH:mm",
-                "EEEE, d'mh' MMMM r(U)",
-                "d'mh' MMMM r(U)",
-                "d MMM r",
-                "d/M/r",
-                "{1} {0}",
-                "{1} {0}",
-                "{1} {0}",
-                "{1} {0}",
-                "{1} {0}",
-            }
-            DateTimePatterns%atTime{
-                "{1} 'aig' {0}",
-                "{1} 'aig' {0}",
-                "{1} {0}",
-                "{1} {0}",
-            }
-            DateTimeSkeletons{
-                "HHmmsszzzz",
-                "HHmmssz",
-                "HHmmss",
-                "HHmm",
-                "rMMMMEEEEd",
-                "rMMMMd",
-                "rMMMd",
-                "rMd",
-            }
-            availableFormats{
-                Bh{"hB"}
-                Bhm{"h:mmB"}
-                Bhms{"h:mm:ssB"}
-                EBhm{"E h:mmB"}
-                EBhms{"E h:mm:ssB"}
-                Ed{"E d"}
-                Gy{"r(U)"}
-                GyMMM{"LLL r(U)"}
-                GyMMMEd{"E, d'mh' MMM r(U)"}
-                GyMMMd{"d'mh' MMM r"}
-                MEd{"E, d/M"}
-                MMMEd{"E, d'mh' MMM"}
-                MMMMd{"d'mh' MMMM"}
-                MMMd{"d'mh' MMM"}
-                Md{"d/M"}
-                UM{"L/U"}
-                UMMM{"LLL U"}
-                UMMMd{"d'mh' MMM U"}
-                UMd{"d/M/U"}
-                h{"ha"}
-                hm{"h:mma"}
-                hms{"h:mm:ssa"}
-                yMd{"d/M/r"}
-                yyyyM{"L/r"}
-                yyyyMEd{"E, d/M/r"}
-                yyyyMMM{"LLL r(U)"}
-                yyyyMMMEd{"E, d'mh' MMM r(U)"}
-                yyyyMMMM{"LLLL r(U)"}
-                yyyyMMMd{"d'mh' MMM r"}
-                yyyyMd{"d/M/r"}
-                yyyyQQQ{"QQQ r(U)"}
-                yyyyQQQQ{"QQQQ r(U)"}
-            }
-            cyclicNameSets{
-                solarTerms{
-                    format{
-                        abbreviated{
-                            "toiseach an earraich",
-                            "an t-uisge",
-                            "dùsgadh nam biastag",
-                            "co-fhad-thràth an earraich",
-                            "soilleir",
-                            "uisge a’ ghràin",
-                            "toiseach an t-samhraidh",
-                            "gràn làn",
-                            "gràn abaich",
-                            "grian-stad an t-samhraidh",
-                            "teas beag",
-                            "teas mòr",
-                            "toiseach an fhoghair",
-                            "deireadh an teasa",
-                            "driùchd geal",
-                            "co-fhad-thràth an fhoghair",
-                            "driùchd fuar",
-                            "teachd an reòthaidh",
-                            "toiseach a’ gheamhraidh",
-                            "sneachd beag",
-                            "sneachd mòr",
-                            "grian-stad a’ gheamhraidh",
-                            "fuachd bheag",
-                            "fuachd mhòr",
-                        }
-                        narrow{
-                            "toiseach earraich",
-                            "an t-uisge",
-                            "dùsgadh bhiastagan",
-                            "co-fhad-thràth earraich",
-                            "soilleir",
-                            "uisge gràin",
-                            "toiseach samhraidh",
-                            "gràn làn",
-                            "gràn abaich",
-                            "grian-stad samhraidh",
-                            "teas beag",
-                            "teas mòr",
-                            "toiseach foghair",
-                            "deireadh teasa",
-                            "driùchd geal",
-                            "co-fhad-thràth foghair",
-                            "driùchd fuar",
-                            "teachd reòthaidh",
-                            "toiseach geamhraidh",
-                            "sneachd beag",
-                            "sneachd mòr",
-                            "grian-stad geamhraidh",
-                            "fuachd bheag",
-                            "fuachd mhòr",
-                        }
-                        wide{
-                            "toiseach an earraich",
-                            "an t-uisge",
-                            "dùsgadh nam biastag",
-                            "co-fhad-thràth an earraich",
-                            "soilleir",
-                            "uisge a’ ghràin",
-                            "toiseach an t-samhraidh",
-                            "an gràn làn",
-                            "an gràn abaich",
-                            "grian-stad an t-samhraidh",
-                            "an teas beag",
-                            "an teas mòr",
-                            "toiseach an fhoghair",
-                            "deireadh an teasa",
-                            "an driùchd geal",
-                            "co-fhad-thràth an fhoghair",
-                            "an driùchd fuar",
-                            "teachd an reòthaidh",
-                            "toiseach a’ gheamhraidh",
-                            "an sneachd beag",
-                            "an sneachd mòr",
-                            "grian-stad a’ gheamhraidh",
-                            "an fhuachd bheag",
-                            "an fhuachd mhòr",
-                        }
-                    }
-                }
-                zodiacs{
-                    format{
-                        abbreviated{
-                            "Radan",
-                            "Damh",
-                            "Tìgear",
-                            "Coinean",
-                            "Dràgon",
-                            "Nathair",
-                            "Each",
-                            "Gobhar",
-                            "Muncaidh",
-                            "Coileach",
-                            "Cù",
-                            "Muc",
-                        }
-                    }
-                }
-            }
-            intervalFormats{
-                H{
-                    H{"HH – HH"}
-                }
-                Hm{
-                    H{"HH:mm – HH:mm"}
-                    m{"HH:mm – HH:mm"}
-                }
-                Hmv{
-                    H{"HH:mm – HH:mm v"}
-                    m{"HH:mm – HH:mm v"}
-                }
-                Hv{
-                    H{"HH – HH v"}
-                }
-                M{
-                    M{"L – L"}
-                }
-                MEd{
-                    M{"E, d/M – E, d/M"}
-                    d{"E, d/M – E, d/M"}
-                }
-                MMM{
-                    M{"LLL – LLL"}
-                }
-                MMMEd{
-                    M{"E, d MMM – E, d MMM"}
-                    d{"E, d MMM – E, d MMM"}
-                }
-                MMMd{
-                    M{"d MMM – d MMM"}
-                    d{"d MMM – d"}
-                }
-                Md{
-                    M{"d/M – d/M"}
-                    d{"d/M – d/M"}
-                }
-                d{
-                    d{"d – d"}
-                }
-<<<<<<< HEAD
-                fallback{"{0} – {1}"}
-=======
->>>>>>> 626889fb
-                h{
-                    a{"ha – ha"}
-                    h{"h – ha"}
-                }
-                hm{
-                    a{"h:mma – h:mma"}
-                    h{"h:mm – h:mma"}
-                    m{"h:mm – h:mma"}
-                }
-                hmv{
-                    a{"h:mma – h:mma v"}
-                    h{"h:mm – h:mma v"}
-                    m{"h:mm – h:mma v"}
-                }
-                hv{
-                    a{"ha – ha v"}
-                    h{"h – ha v"}
-                }
-                y{
-                    y{"U – U"}
-                }
-                yM{
-                    M{"L/y – L/y"}
-                    y{"L/y – L/y"}
-                }
-                yMEd{
-                    M{"E, d/M/y – E, d/M/y"}
-                    d{"E, d/M/y – E, d/M/y"}
-                    y{"E, d/M/y – E, d/M/y"}
-                }
-                yMMM{
-                    M{"LLL – LLL U"}
-                    y{"LLL U – LLL U"}
-                }
-                yMMMEd{
-                    M{"E, d MMM – E, d MMM, U"}
-                    d{"E, d MMM – E, d MMM, U"}
-                    y{"E, d MMM, U – E, d MMM, U"}
-                }
-                yMMMM{
-                    M{"LLLL – LLLL U"}
-                    y{"LLLL U – LLLL U"}
-                }
-                yMMMd{
-                    M{"d MMM – d MMM, U"}
-                    d{"d MMM – d, U"}
-                    y{"d MMM, U – d MMM, U"}
-                }
-                yMd{
-                    M{"d/M/y – d/M/y"}
-                    d{"d/M/y – d/M/y"}
-                    y{"d/M/y – d/M/y"}
-                }
-            }
-            monthNames{
-                format{
-                    abbreviated{
-                        "Chiad",
-                        "Dàrna",
-                        "Treas",
-                        "Ceathr",
-                        "Còig",
-                        "Sia",
-                        "Seachd",
-                        "Ochd",
-                        "Naoidh",
-                        "Deich",
-                        "Aon Deug",
-                        "Dàrna Deug",
-                    }
                     wide{
                         "dhen Chiad Mhìos",
                         "dhen Dàrna Mhìos",
@@ -2131,53 +602,6 @@
                 }
             }
         }
-<<<<<<< HEAD
-        ethiopic{
-            DateTimePatterns{
-                "HH:mm:ss zzzz",
-                "HH:mm:ss z",
-                "HH:mm:ss",
-                "HH:mm",
-                "EEEE, d'mh' MMMM y G",
-                "d'mh' MMMM y G",
-                "d MMM y G",
-                "d/M/y GGGGG",
-                "{1} {0}",
-                "{1} {0}",
-                "{1} {0}",
-                "{1} {0}",
-                "{1} {0}",
-            }
-            DateTimePatterns%atTime{
-                "{1} 'aig' {0}",
-                "{1} 'aig' {0}",
-                "{1}, {0}",
-                "{1}, {0}",
-            }
-            DateTimeSkeletons{
-                "HHmmsszzzz",
-                "HHmmssz",
-                "HHmmss",
-                "HHmm",
-                "GyMMMMEEEEd",
-                "GyMMMMd",
-                "GyMMMd",
-                "GGGGGyMd",
-            }
-            availableFormats{
-                MMMMd{"d'mh' MMMM"}
-                yMM{"LL/y"}
-                yyyyM{"L/y GGGGG"}
-                yyyyMMMM{"LLLL y G"}
-            }
-            intervalFormats{
-                M{
-                    M{"L – L"}
-                }
-            }
-        }
-=======
->>>>>>> 626889fb
         generic{
             DateTimePatterns{
                 "HH:mm:ss zzzz",
@@ -2209,12 +633,6 @@
                 "GyMMMMd",
                 "GyMMMd",
                 "GGGGGyMd",
-<<<<<<< HEAD
-            }
-            appendItems{
-                Timezone{"{0} {1}"}
-=======
->>>>>>> 626889fb
             }
             availableFormats{
                 Bh{"hB"}
@@ -2227,19 +645,9 @@
                 Ehms{"E h:mm:ssa"}
                 Gy{"y G"}
                 GyMMM{"LLL y G"}
-<<<<<<< HEAD
-                GyMMMEd{"E, d MMM y G"}
-                GyMMMd{"d MMM y G"}
-                GyMd{"d/M/y GGGGG"}
-                H{"HH"}
-                Hm{"HH:mm"}
-                Hms{"HH:mm:ss"}
-                M{"L"}
-=======
                 GyMMMEd{"E, d'mh' MMM y G"}
                 GyMMMd{"d'mh' MMM y G"}
                 GyMd{"d/M/y GGGGG"}
->>>>>>> 626889fb
                 MEd{"E, d/M"}
                 MMMEd{"E, d MMM"}
                 MMMMd{"d'mh' MMMM"}
@@ -2352,10 +760,6 @@
                 d{
                     d{"d – d"}
                 }
-<<<<<<< HEAD
-                fallback{"{0} – {1}"}
-=======
->>>>>>> 626889fb
                 h{
                     a{"ha – ha"}
                     h{"h – ha"}
@@ -2436,22 +840,6 @@
                 "{1} 'aig' {0}",
                 "{1}, {0}",
                 "{1}, {0}",
-<<<<<<< HEAD
-            }
-            DateTimeSkeletons{
-                "HHmmsszzzz",
-                "HHmmssz",
-                "HHmmss",
-                "HHmm",
-                "yMMMMEEEEd",
-                "yMMMMd",
-                "yMMMd",
-                "yMMdd",
-            }
-            appendItems{
-                Timezone{"{0} {1}"}
-=======
->>>>>>> 626889fb
             }
             availableFormats{
                 Bh{"hB"}
@@ -2464,21 +852,9 @@
                 Ehms{"E h:mm:ss a"}
                 Gy{"y G"}
                 GyMMM{"LLL y G"}
-<<<<<<< HEAD
-                GyMMMEd{"E, d MMM y G"}
-                GyMMMd{"d MMM y G"}
-                GyMd{"d/M/y G"}
-                H{"HH"}
-                Hm{"HH:mm"}
-                Hms{"HH:mm:ss"}
-                Hmsv{"HH:mm:ss v"}
-                Hmv{"HH:mm v"}
-                M{"L"}
-=======
                 GyMMMEd{"E, d'mh' MMM y G"}
                 GyMMMd{"d'mh' MMM y G"}
                 GyMd{"d/M/y G"}
->>>>>>> 626889fb
                 MEd{"E, d/M"}
                 MMMEd{"E, d MMM"}
                 MMMMW{
@@ -2660,10 +1036,6 @@
                 d{
                     d{"d – d"}
                 }
-<<<<<<< HEAD
-                fallback{"{0} – {1}"}
-=======
->>>>>>> 626889fb
                 h{
                     a{"ha – ha"}
                     h{"h – ha"}
@@ -2797,264 +1169,7 @@
                 }
             }
         }
-<<<<<<< HEAD
-        hebrew{
-            DateTimePatterns{
-                "HH:mm:ss zzzz",
-                "HH:mm:ss z",
-                "HH:mm:ss",
-                "HH:mm",
-                "EEEE, d'mh' MMMM y G",
-                "d'mh' MMMM y G",
-                "d MMM y G",
-                "d/M/y GGGGG",
-                "{1} {0}",
-                "{1} {0}",
-                "{1} {0}",
-                "{1} {0}",
-                "{1} {0}",
-            }
-            DateTimePatterns%atTime{
-                "{1} 'aig' {0}",
-                "{1} 'aig' {0}",
-                "{1}, {0}",
-                "{1}, {0}",
-            }
-            DateTimeSkeletons{
-                "HHmmsszzzz",
-                "HHmmssz",
-                "HHmmss",
-                "HHmm",
-                "GyMMMMEEEEd",
-                "GyMMMMd",
-                "GyMMMd",
-                "GGGGGyMd",
-            }
-            availableFormats{
-                MMMMd{"d'mh' MMMM"}
-                yMM{"LL/y"}
-                yyyyM{"L/y GGGGG"}
-                yyyyMMMM{"LLLL y G"}
-            }
-            intervalFormats{
-                M{
-                    M{"L – L"}
-                }
-            }
-        }
-        indian{
-            DateTimePatterns{
-                "HH:mm:ss zzzz",
-                "HH:mm:ss z",
-                "HH:mm:ss",
-                "HH:mm",
-                "EEEE, d'mh' MMMM y G",
-                "d'mh' MMMM y G",
-                "d MMM y G",
-                "d/M/y GGGGG",
-                "{1} {0}",
-                "{1} {0}",
-                "{1} {0}",
-                "{1} {0}",
-                "{1} {0}",
-            }
-            DateTimeSkeletons{
-                "HHmmsszzzz",
-                "HHmmssz",
-                "HHmmss",
-                "HHmm",
-                "GyMMMMEEEEd",
-                "GyMMMMd",
-                "GyMMMd",
-                "GGGGGyMd",
-            }
-            availableFormats{
-                MMMMd{"d'mh' MMMM"}
-                yMM{"LL/y"}
-                yyyyM{"L/y GGGGG"}
-                yyyyMMMM{"LLLL y G"}
-            }
-            intervalFormats{
-                M{
-                    M{"L – L"}
-                }
-            }
-        }
-        islamic{
-            DateTimePatterns{
-                "HH:mm:ss zzzz",
-                "HH:mm:ss z",
-                "HH:mm:ss",
-                "HH:mm",
-                "EEEE, d'mh' MMMM y G",
-                "d'mh' MMMM y G",
-                "d MMM y G",
-                "d/M/y GGGGG",
-                "{1} {0}",
-                "{1} {0}",
-                "{1} {0}",
-                "{1} {0}",
-                "{1} {0}",
-            }
-            DateTimePatterns%atTime{
-                "{1} 'aig' {0}",
-                "{1} 'aig' {0}",
-                "{1}, {0}",
-                "{1}, {0}",
-            }
-            DateTimeSkeletons{
-                "HHmmsszzzz",
-                "HHmmssz",
-                "HHmmss",
-                "HHmm",
-                "GyMMMMEEEEd",
-                "GyMMMMd",
-                "GyMMMd",
-                "GGGGGyMd",
-            }
-            availableFormats{
-                MMMMd{"d'mh' MMMM"}
-                yMM{"LL/y"}
-                yyyyM{"L/y GGGGG"}
-                yyyyMMMM{"LLLL y G"}
-            }
-            intervalFormats{
-                M{
-                    M{"L – L"}
-                }
-            }
-        }
-        japanese{
-            DateTimePatterns{
-                "HH:mm:ss zzzz",
-                "HH:mm:ss z",
-                "HH:mm:ss",
-                "HH:mm",
-                "EEEE, d'mh' MMMM y G",
-                "d'mh' MMMM y G",
-                "d MMM y G",
-                "d/M/y GGGGG",
-                "{1} {0}",
-                "{1} {0}",
-                "{1} {0}",
-                "{1} {0}",
-                "{1} {0}",
-            }
-            DateTimePatterns%atTime{
-                "{1} 'aig' {0}",
-                "{1} 'aig' {0}",
-                "{1}, {0}",
-                "{1}, {0}",
-            }
-            DateTimeSkeletons{
-                "HHmmsszzzz",
-                "HHmmssz",
-                "HHmmss",
-                "HHmm",
-                "GyMMMMEEEEd",
-                "GyMMMMd",
-                "GyMMMd",
-                "GGGGGyMd",
-            }
-            availableFormats{
-                MMMMd{"d'mh' MMMM"}
-                yMM{"LL/y"}
-                yyyyM{"L/y GGGGG"}
-                yyyyMMMM{"LLLL y G"}
-            }
-            intervalFormats{
-                M{
-                    M{"L – L"}
-                }
-            }
-        }
-        persian{
-            DateTimePatterns{
-                "HH:mm:ss zzzz",
-                "HH:mm:ss z",
-                "HH:mm:ss",
-                "HH:mm",
-                "EEEE, d'mh' MMMM y G",
-                "d'mh' MMMM y G",
-                "d MMM y G",
-                "d/M/y GGGGG",
-                "{1} {0}",
-                "{1} {0}",
-                "{1} {0}",
-                "{1} {0}",
-                "{1} {0}",
-            }
-            DateTimePatterns%atTime{
-                "{1} 'aig' {0}",
-                "{1} 'aig' {0}",
-                "{1}, {0}",
-                "{1}, {0}",
-            }
-            DateTimeSkeletons{
-                "HHmmsszzzz",
-                "HHmmssz",
-                "HHmmss",
-                "HHmm",
-                "GyMMMMEEEEd",
-                "GyMMMMd",
-                "GyMMMd",
-                "GGGGGyMd",
-            }
-            availableFormats{
-                MMMMd{"d'mh' MMMM"}
-                yMM{"LL/y"}
-                yyyyM{"L/y GGGGG"}
-                yyyyMMMM{"LLLL y G"}
-            }
-            intervalFormats{
-                M{
-                    M{"L – L"}
-                }
-            }
-        }
         roc{
-            DateTimePatterns{
-                "HH:mm:ss zzzz",
-                "HH:mm:ss z",
-                "HH:mm:ss",
-                "HH:mm",
-                "EEEE, d'mh' MMMM y G",
-                "d'mh' MMMM y G",
-                "d MMM y G",
-                "d/M/y GGGGG",
-                "{1} {0}",
-                "{1} {0}",
-                "{1} {0}",
-                "{1} {0}",
-                "{1} {0}",
-            }
-            DateTimePatterns%atTime{
-                "{1} 'aig' {0}",
-                "{1} 'aig' {0}",
-                "{1}, {0}",
-                "{1}, {0}",
-            }
-            DateTimeSkeletons{
-                "HHmmsszzzz",
-                "HHmmssz",
-                "HHmmss",
-                "HHmm",
-                "GyMMMMEEEEd",
-                "GyMMMMd",
-                "GyMMMd",
-                "GGGGGyMd",
-            }
-            availableFormats{
-                Ed{"E, d"}
-                MMMMd{"d'mh' MMMM"}
-                d{"d"}
-                yMM{"LL/y"}
-                yyyyM{"L/y GGGGG"}
-                yyyyMMMM{"LLLL y G"}
-            }
-=======
-        roc{
->>>>>>> 626889fb
             eras{
                 abbreviated{
                     "Ro PnS",
@@ -3065,14 +1180,6 @@
                     "Mínguó",
                 }
             }
-<<<<<<< HEAD
-            intervalFormats{
-                M{
-                    M{"L – L"}
-                }
-            }
-=======
->>>>>>> 626889fb
         }
     }
     characterLabel{
@@ -4215,117 +2322,11 @@
         }
     }
     personNames{
-<<<<<<< HEAD
-        initialPattern{
-            initial{"{0}."}
-            initialSequence{"{0} {1}"}
-        }
-=======
->>>>>>> 626889fb
         nameOrderLocales{
             givenFirst{
                 "und",
                 "gd",
             }
-<<<<<<< HEAD
-            surnameFirst{
-                "ko",
-                "vi",
-                "yue",
-                "zh",
-            }
-        }
-        namePattern{
-            givenFirst-long-addressing-formal{"{prefix} {surname}"}
-            givenFirst-long-addressing-informal{"{given-informal}"}
-            givenFirst-long-monogram-formal{
-                "{given-monogram-allCaps}{given2-monogram-allCaps}{surname-prefix-mon"
-                "ogram-allCaps}{surname-core-monogram-allCaps}{surname2-monogram-allC"
-                "aps}"
-            }
-            givenFirst-long-monogram-informal{
-                "{given-informal-monogram-allCaps}{given2-monogram-allCaps}{surname-p"
-                "refix-monogram-allCaps}{surname-core-monogram-allCaps}{surname2-mono"
-                "gram-allCaps}"
-            }
-            givenFirst-long-referring-formal{"{prefix} {given} {given2} {surname} {surname2}"}
-            givenFirst-long-referring-informal{"{given-informal} {given2} {suffix}"}
-            givenFirst-medium-addressing-formal{"{prefix} {surname} {surname2}"}
-            givenFirst-medium-addressing-informal{"{given-informal}"}
-            givenFirst-medium-monogram-formal{
-                "{surname-prefix-monogram-allCaps}{surname-core-monogram-allCaps}{sur"
-                "name2-monogram-allCaps}"
-            }
-            givenFirst-medium-monogram-informal{"{given-informal-monogram-allCaps}{given2-monogram-allCaps}"}
-            givenFirst-medium-referring-formal{"{prefix} {given} {given2-initial} {surname} {surname2-initial}"}
-            givenFirst-medium-referring-informal{"{given-informal} {given2} {suffix}"}
-            givenFirst-short-addressing-formal{"{prefix} {surname}"}
-            givenFirst-short-addressing-informal{"{given-informal}"}
-            givenFirst-short-monogram-formal{
-                "{surname-prefix-monogram-allCaps}{surname-core-monogram-allCaps}{sur"
-                "name2-monogram-allCaps}"
-            }
-            givenFirst-short-monogram-informal{"{given-informal-monogram-allCaps}{given2-monogram-allCaps}"}
-            givenFirst-short-referring-formal{"{given-initial} {given2-initial} {surname} {surname2-initial}"}
-            givenFirst-short-referring-informal{"{given-informal} {given2-initial}"}
-            sorting-long-referring-formal{
-                "{surname} {surname2}, {prefix} {given} {given2}",
-                "{surname}, {prefix} {given} {given2}",
-            }
-            sorting-long-referring-informal{
-                "{given-informal} {given2} {suffix}",
-                "{given-informal} {given2} {suffix}",
-            }
-            sorting-medium-referring-formal{
-                "{surname} {surname2-initial}, {prefix} {given} {given2-initial}",
-                "{surname}, {prefix} {given} {given2-initial}",
-            }
-            sorting-medium-referring-informal{
-                "{given-informal} {given2} {suffix}",
-                "{given-informal} {given2} {suffix}",
-            }
-            sorting-short-referring-formal{
-                "{surname} {surname2-initial}, {given-initial} {given2-initial}",
-                "{surname}, {given-initial} {given2-initial}",
-            }
-            sorting-short-referring-informal{
-                "{given-informal} {given2-initial}",
-                "{given-informal} {given2-initial}",
-            }
-            surnameFirst-long-addressing-formal{"{prefix} {surname} {surname2}"}
-            surnameFirst-long-addressing-informal{"{given-informal}"}
-            surnameFirst-long-monogram-formal{
-                "{surname-prefix-monogram-allCaps}{surname-core-monogram-allCaps}{sur"
-                "name2-monogram-allCaps}{given-monogram-allCaps}{given2-monogram-allC"
-                "aps}"
-            }
-            surnameFirst-long-monogram-informal{
-                "{surname-prefix-monogram-allCaps}{surname-core-monogram-allCaps}{sur"
-                "name2-monogram-allCaps}{given-monogram-allCaps}{given2-monogram-allC"
-                "aps}"
-            }
-            surnameFirst-long-referring-formal{"{surname} {surname2} {prefix} {given} {given2}"}
-            surnameFirst-long-referring-informal{"{given-informal} {given2} {suffix}"}
-            surnameFirst-medium-addressing-formal{"{prefix} {surname} {surname2}"}
-            surnameFirst-medium-addressing-informal{"{given-informal}"}
-            surnameFirst-medium-monogram-formal{
-                "{surname-prefix-monogram-allCaps}{surname-core-monogram-allCaps}{sur"
-                "name2-monogram-allCaps}"
-            }
-            surnameFirst-medium-monogram-informal{"{given-informal-monogram-allCaps}{given2-monogram-allCaps}"}
-            surnameFirst-medium-referring-formal{"{surname} {surname2-initial} {prefix} {given} {given2-initial}"}
-            surnameFirst-medium-referring-informal{"{given-informal} {given2} {suffix}"}
-            surnameFirst-short-addressing-formal{"{prefix} {surname}"}
-            surnameFirst-short-addressing-informal{"{given-informal}"}
-            surnameFirst-short-monogram-formal{
-                "{surname-prefix-monogram-allCaps}{surname-core-monogram-allCaps}{sur"
-                "name2-monogram-allCaps}"
-            }
-            surnameFirst-short-monogram-informal{"{given-informal-monogram-allCaps}{given2-monogram-allCaps}"}
-            surnameFirst-short-referring-formal{"{surname} {surname2-initial} {given-initial} {given2-initial}"}
-            surnameFirst-short-referring-informal{"{given-informal} {given2-initial}"}
-        }
-=======
         }
         namePattern{
             givenFirst-long-addressing-formal{"{title-vocative} {surname-vocative}"}
@@ -4379,6 +2380,5 @@
             formality{"informal"}
             length{"short"}
         }
->>>>>>> 626889fb
     }
 }