﻿// © 2016 and later: Unicode, Inc. and others.
// License & terms of use: http://www.unicode.org/copyright.html
// Generated using tools/cldr/cldr-to-icu/build-icu-data.xml
es_US{
    %%Parent{"es_419"}
    MoreInformation{"[...]"}
    NumberElements{
        latn{
            patternsShort{
                currencyFormat{
                    10000000000{
                        one{"¤00 B"}
                        other{"¤00 B"}
                    }
                    100000000000{
                        one{"¤000 B"}
                        other{"¤000 B"}
                    }
                    1000000000000{
                        one{"¤0 T"}
                        other{"¤0 T"}
                    }
                    10000000000000{
                        one{"¤00 T"}
                        other{"¤00 T"}
                    }
                    100000000000000{
                        one{"¤000 T"}
                        other{"¤000 T"}
                    }
                }
                currencyFormat%alphaNextToNumber{
                    10000000000{
                        one{"¤ 00 B"}
                        other{"¤ 00 B"}
                    }
                    100000000000{
                        one{"¤ 000 B"}
                        other{"¤ 000 B"}
                    }
                    1000000000000{
                        one{"¤ 0 T"}
                        other{"¤ 0 T"}
                    }
                    10000000000000{
                        one{"¤ 00 T"}
                        other{"¤ 00 T"}
                    }
                    100000000000000{
                        one{"¤ 000 T"}
                        other{"¤ 000 T"}
                    }
                }
                decimalFormat{
                    1000{
                        one{"0 K"}
                        other{"0 K"}
                    }
                    10000{
                        one{"00 K"}
                        other{"00 K"}
                    }
                    100000{
                        one{"000 K"}
                        other{"000 K"}
                    }
                }
            }
        }
        minimalPairs{
            gender{
                feminine{"{0}a"}
                masculine{"{0}o"}
            }
        }
    }
    calendar{
        generic{
            availableFormats{
                yyyyMEd{"E, d/M/y GGGGG"}
            }
            intervalFormats{
                GyMEd{
                    G{"E, dd/MM/y GGGGG – E, dd/MM/y GGGGG"}
                    M{"E, dd/MM/y – E, dd/MM/y GGGGG"}
                    d{"E, dd/MM/y – E, dd/MM/y GGGGG"}
                    y{"E, dd/MM/y – E, dd/MM/y GGGGG"}
                }
                Md{
                    M{"d/M – d/M"}
                    d{"d/M – d/M"}
                }
                fallback{"{0}-{1}"}
                yMMMd{
                    M{"d 'de' MMM – d 'de' MMM 'de' y G"}
                }
            }
        }
        gregorian{
            DateTimePatterns{
                "h:mm:ss a zzzz",
                "h:mm:ss a z",
                "h:mm:ss a",
                "h:mm a",
                "EEEE, d 'de' MMMM 'de' y",
                "d 'de' MMMM 'de' y",
                "d MMM y",
                "d/M/y",
                "{1}, {0}",
                "{1}, {0}",
                "{1}, {0}",
                "{1}, {0}",
                "{1}, {0}",
            }
            DateTimeSkeletons{
                "ahmmsszzzz",
                "ahmmssz",
                "ahmmss",
                "ahmm",
                "yMMMMEEEEd",
                "yMMMMd",
                "yMMMd",
                "yMd",
            }
            availableFormats{
                EHm{"E HH:mm"}
                EHms{"E HH:mm:ss"}
                Ehm{"E h:mm a"}
                Ehms{"E h:mm:ss a"}
                GyMMMd{"d MMM y G"}
                Hmsvvvv{"HH:mm:ss (vvvv)"}
                MMMEd{"E, d 'de' MMM"}
                MMd{"d/MM"}
                MMdd{"dd/MM"}
                yMEd{"E, d/M/y"}
                yMM{"MM/y"}
                yMMMEd{"EEE, d 'de' MMM 'de' y"}
                yQQQ{"QQQ y"}
            }
            dayPeriod{
                stand-alone{
                    abbreviated{
                        am{"a. m."}
                        pm{"p. m."}
                    }
                    narrow{
                        am{"a. m."}
                        pm{"p. m."}
                    }
                }
            }
            intervalFormats{
                H{
                    H{"HH–HH"}
                }
                Hm{
                    H{"HH:mm–HH:mm"}
                    m{"HH:mm–HH:mm"}
                }
                Hmv{
                    H{"HH:mm–HH:mm v"}
                    m{"HH:mm–HH:mm v"}
                }
                Hv{
                    H{"HH–HH v"}
                }
                MEd{
                    M{"E, d/M – E, d/M"}
                    d{"E, d/M – E, d/M"}
                }
                MMMd{
                    d{"d–d 'de' MMM"}
                }
<<<<<<< HEAD
                fallback{"{0} – {1}"}
=======
>>>>>>> 626889fb
                h{
                    a{"h a – h a"}
                }
                hm{
                    h{"h:mm–h:mm a"}
                    m{"h:mm–h:mm a"}
                }
                hmv{
                    a{"h:mm a – h:mm a v"}
                }
                hv{
                    a{"h a – h a v"}
                }
                yMEd{
                    M{"E, d/M/y – E, d/M/y"}
                    d{"E, d/M/y – E, d/M/y"}
                    y{"E, d/M/y – E, d/M/y"}
                }
                yMMM{
                    M{"MMM–MMM 'de' y"}
                }
                yMMMM{
                    y{"MMMM 'de' y – MMMM 'de' y"}
                }
                yMMMd{
                    M{"d 'de' MMM – d 'de' MMM y"}
                    d{"d–d 'de' MMM 'de' y"}
                }
            }
            quarters{
                format{
                    wide{
                        "1er trimestre",
                        "2.º trimestre",
                        "3.º trimestre",
                        "4.º trimestre",
                    }
                }
                stand-alone{
                    wide{
                        "1er trimestre",
                        "2.º trimestre",
                        "3.º trimestre",
                        "4.º trimestre",
                    }
                }
            }
        }
    }
    characterLabel{
        activities{"actividades"}
        african_scripts{"símbolos de escritura de África"}
        american_scripts{"símbolos de escritura de América"}
        arrows{"flechas"}
        currency_symbols{"símbolo de moneda"}
        dash_connector{"guion o conector"}
        digits{"dígito"}
        dingbats{"dingbat"}
        divination_symbols{"símbolo de adivinación"}
        downwards_arrows{"flecha hacia abajo"}
        east_asian_scripts{"sistema de escritura de Asia Oriental"}
        food_drink{"comida y bebida"}
        format{"formato"}
        full_width_form_variant{"variante de formato ancho completo"}
        geometric_shapes{"forma geométrica"}
        half_width_form_variant{"variante de formato medio ancho"}
        han_characters{"caracter Han"}
        han_radicals{"radical Han"}
        keycap{"tecla"}
        leftwards_arrows{"flecha hacia la izquierda"}
        leftwards_rightwards_arrows{"flecha hacia la derecha"}
        male{"hombre"}
        math_symbols{"símbolo matemático"}
        miscellaneous{"varios"}
        rightwards_arrows{"flecha hacia la derecha"}
        smiley{"cara sonriente"}
        smileys_people{"cara sonriente o persona"}
    }
    delimiters{
        alternateQuotationEnd{"”"}
        alternateQuotationStart{"“"}
        quotationEnd{"»"}
        quotationStart{"«"}
    }
    fields{
        dayOfYear-narrow{
            dn{"día del a"}
        }
        dayOfYear-short{
            dn{"día del a"}
        }
        dayperiod{
            dn{"a. m./p. m."}
        }
        dayperiod-narrow{
            dn{"a. m./p. m."}
        }
        dayperiod-short{
            dn{"a. m./p. m."}
        }
        fri-narrow{
            relativeTime{
                past{
                    one{"hace {0} VI"}
                    other{"hace {0} VI"}
                }
            }
        }
        sat-narrow{
            relativeTime{
                past{
                    one{"hace {0} SA"}
                    other{"hace {0} SA"}
                }
            }
        }
        sun{
            relativeTime{
                future{
                    one{"dentro de {0} domingo"}
                    other{"dentro de {0} domingos"}
                }
            }
        }
        wed-short{
            relative{
                "-1"{"el mie. pasado"}
                "0"{"este mié."}
                "1"{"el próximo mié."}
            }
        }
        week-narrow{
            relative{
                "-1"{"sem. pasada"}
                "0"{"esta sem."}
                "1"{"próxima sem."}
            }
        }
        week-short{
            relative{
                "-1"{"sem. pasada"}
                "0"{"esta sem."}
                "1"{"próxima sem."}
            }
        }
        weekOfMonth-narrow{
            dn{"sem. de m"}
        }
        weekOfMonth-short{
            dn{"sem. de m"}
        }
        weekdayOfMonth{
            dn{"día de la semana del mes"}
        }
        weekdayOfMonth-narrow{
            dn{"día sem. de m"}
        }
        weekdayOfMonth-short{
            dn{"día sem. de m"}
        }
    }
    listPattern{
        unit-short{
            end{"{0} y {1}"}
        }
    }
    measurementSystemNames{
        UK{"imperial"}
    }
    personNames{
        namePattern{
            sorting-long-referring-formal{
<<<<<<< HEAD
                "{surname}, {prefix} {given} {given2}",
=======
                "{surname}, {title} {given} {given2}",
>>>>>>> 626889fb
                "{surname} {surname2}, {given} {given2}",
            }
            sorting-long-referring-informal{
                "{surname} {surname2}, {given-informal}",
                "{surname} {surname2}, {given} {given2}",
            }
            sorting-medium-referring-formal{
<<<<<<< HEAD
                "{surname}, {prefix} {given} {given2-initial}",
=======
                "{surname}, {title} {given} {given2-initial}",
>>>>>>> 626889fb
                "{surname} {surname2}, {given} {given2}",
            }
            sorting-medium-referring-informal{
                "{surname}, {given-informal}",
                "{surname} {surname2}, {given} {given2}",
            }
            sorting-short-referring-formal{
<<<<<<< HEAD
                "{surname}, {prefix} {given-initial} {given2-initial} {suffix}",
=======
                "{surname}, {title} {given} {given2}",
>>>>>>> 626889fb
                "{surname} {surname2}, {given} {given2}",
            }
            sorting-short-referring-informal{
                "{surname}, {given-informal}",
                "{surname} {surname2}, {given} {given2}",
            }
        }
    }
}<|MERGE_RESOLUTION|>--- conflicted
+++ resolved
@@ -171,10 +171,6 @@
                 MMMd{
                     d{"d–d 'de' MMM"}
                 }
-<<<<<<< HEAD
-                fallback{"{0} – {1}"}
-=======
->>>>>>> 626889fb
                 h{
                     a{"h a – h a"}
                 }
@@ -347,11 +343,7 @@
     personNames{
         namePattern{
             sorting-long-referring-formal{
-<<<<<<< HEAD
-                "{surname}, {prefix} {given} {given2}",
-=======
                 "{surname}, {title} {given} {given2}",
->>>>>>> 626889fb
                 "{surname} {surname2}, {given} {given2}",
             }
             sorting-long-referring-informal{
@@ -359,11 +351,7 @@
                 "{surname} {surname2}, {given} {given2}",
             }
             sorting-medium-referring-formal{
-<<<<<<< HEAD
-                "{surname}, {prefix} {given} {given2-initial}",
-=======
                 "{surname}, {title} {given} {given2-initial}",
->>>>>>> 626889fb
                 "{surname} {surname2}, {given} {given2}",
             }
             sorting-medium-referring-informal{
@@ -371,11 +359,7 @@
                 "{surname} {surname2}, {given} {given2}",
             }
             sorting-short-referring-formal{
-<<<<<<< HEAD
-                "{surname}, {prefix} {given-initial} {given2-initial} {suffix}",
-=======
                 "{surname}, {title} {given} {given2}",
->>>>>>> 626889fb
                 "{surname} {surname2}, {given} {given2}",
             }
             sorting-short-referring-informal{
