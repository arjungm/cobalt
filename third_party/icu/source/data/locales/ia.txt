﻿// © 2016 and later: Unicode, Inc. and others.
// License & terms of use: http://www.unicode.org/copyright.html
// Generated using tools/cldr/cldr-to-icu/build-icu-data.xml
ia{
<<<<<<< HEAD
    AuxExemplarCharacters{
        "[á à ă â å ä ã ā æ ç é è ĕ ê ë ē í ì ĭ î ï ī ñ ó ò ŏ ô ö ø ō œ ú ù ŭ û ü ū ÿ"
        "]"
    }
    Ellipsis{
        final{"{0}…"}
        initial{"…{0}"}
        medial{"{0}…{1}"}
        word-final{"{0} …"}
        word-initial{"… {0}"}
        word-medial{"{0} … {1}"}
    }
    ExemplarCharacters{"[a b c d e f g h i j k l m n o p q r s t u v w x y z]"}
    ExemplarCharactersIndex{"[A B C D E F G H I J K L M N O P Q R S T U V W X Y Z]"}
    ExemplarCharactersPunctuation{
        "[\\- ‐ ‑ – — , ; \\: ! ? . … ' ‘ ’ \u0022 “ ” ( ) \\[ \\] § @ * / \\& # † ‡ "
        "′ ″]"
    }
    MoreInformation{"?"}
=======
    AuxExemplarCharacters{"[áàăâåäãā æ ç éèĕêëē íìĭîïī ñ óòŏôöøō œ úùŭûüū ÿ]"}
    ExemplarCharacters{"[a b c d e f g h i j k l m n o p q r s t u v w x y z]"}
    ExemplarCharactersIndex{"[A B C D E F G H I J K L M N O P Q R S T U V W X Y Z]"}
    ExemplarCharactersPunctuation{"[\\- ‐‑ – — , ; \\: ! ? . … '‘’ \u0022“” ( ) \\[ \\] § @ * / \\& # † ‡ ′ ″]"}
>>>>>>> 626889fb
    NumberElements{
        latn{
            miscPatterns{
                atLeast{"⩾{0}"}
            }
            patterns{
                accountingFormat{"¤ #,##0.00;(¤ #,##0.00)"}
                accountingFormat%noCurrency{"#,##0.00;(#,##0.00)"}
<<<<<<< HEAD
                currencyFormat{"¤ #,##0.00"}
                decimalFormat{"#,##0.###"}
                percentFormat{"#,##0%"}
                scientificFormat{"#E0"}
=======
>>>>>>> 626889fb
            }
            patternsLong{
                decimalFormat{
                    1000{
                        one{"0 mille"}
                        other{"0 milles"}
                    }
                    10000{
                        one{"00 mille"}
                        other{"00 milles"}
                    }
                    100000{
                        one{"000 mille"}
                        other{"000 milles"}
                    }
                    1000000{
                        one{"0 million"}
                        other{"0 milliones"}
                    }
                    10000000{
                        one{"00 million"}
                        other{"00 milliones"}
                    }
                    100000000{
                        one{"000 million"}
                        other{"000 milliones"}
                    }
                    1000000000{
                        one{"0 milliardo"}
                        other{"0 milliardos"}
                    }
                    10000000000{
                        one{"00 milliardo"}
                        other{"00 milliardos"}
                    }
                    100000000000{
                        one{"000 milliardo"}
                        other{"000 milliardos"}
                    }
                    1000000000000{
                        one{"0 billion"}
                        other{"0 billiones"}
                    }
                    10000000000000{
                        one{"00 billion"}
                        other{"00 billiones"}
                    }
                    100000000000000{
                        one{"000 billion"}
                        other{"000 billiones"}
                    }
                }
            }
            patternsShort{
                currencyFormat{
                    1000{
                        one{"¤ 0 mil"}
                        other{"¤ 0 mil"}
                    }
                    10000{
                        one{"¤ 00 mil"}
                        other{"¤ 00 mil"}
                    }
                    100000{
                        one{"¤ 000 mil"}
                        other{"¤ 000 mil"}
                    }
                    1000000{
                        one{"¤ 0 mln"}
                        other{"¤ 0 mln"}
                    }
                    10000000{
                        one{"¤ 00 mln"}
                        other{"¤ 00 mln"}
                    }
                    100000000{
                        one{"¤ 000 mln"}
                        other{"¤ 000 mln"}
                    }
                    1000000000{
                        one{"¤ 0 mld"}
                        other{"¤ 0 mld"}
                    }
                    10000000000{
                        one{"¤ 00 mld"}
                        other{"¤ 00 mld"}
                    }
                    100000000000{
                        one{"¤ 000 mld"}
                        other{"¤ 000 mld"}
                    }
                    1000000000000{
                        one{"¤ 0 bln"}
                        other{"¤ 0 bln"}
                    }
                    10000000000000{
                        one{"¤ 00 bln"}
                        other{"¤ 00 bln"}
                    }
                    100000000000000{
                        one{"¤ 000 bln"}
                        other{"¤ 000 bln"}
                    }
                }
                decimalFormat{
                    1000{
                        one{"0 mil"}
                        other{"0 mil"}
                    }
                    10000{
                        one{"00 mil"}
                        other{"00 mil"}
                    }
                    100000{
                        one{"000 mil"}
                        other{"000 mil"}
                    }
                    1000000{
                        one{"0 mln"}
                        other{"0 mln"}
                    }
                    10000000{
                        one{"00 mln"}
                        other{"00 mln"}
                    }
                    100000000{
                        one{"000 mln"}
                        other{"000 mln"}
                    }
                    1000000000{
                        one{"0 mld"}
                        other{"0 mld"}
                    }
                    10000000000{
                        one{"00 mld"}
                        other{"00 mld"}
                    }
                    100000000000{
                        one{"000 mld"}
                        other{"000 mld"}
                    }
                    1000000000000{
                        one{"0 bln"}
                        other{"0 bln"}
                    }
                    10000000000000{
                        one{"00 bln"}
                        other{"00 bln"}
                    }
                    100000000000000{
                        one{"000 bln"}
                        other{"000 bln"}
                    }
                }
            }
            symbols{
                decimal{","}
                group{"."}
            }
        }
        minimalPairs{
            ordinal{
                other{"Prende le {0}e a dextra."}
            }
            plural{
                one{"{0} die"}
                other{"{0} dies"}
            }
        }
        minimumGroupingDigits{"2"}
    }
    calendar{
        generic{
            DateTimePatterns{
                "HH:mm:ss zzzz",
                "HH:mm:ss z",
                "HH:mm:ss",
                "HH:mm",
                "EEEE 'le' d 'de' MMMM y G",
                "d 'de' MMMM y G",
                "d MMM y G",
                "dd-MM-y GGGGG",
                "{1}, {0}",
                "{1}, {0}",
                "{1}, {0}",
                "{1}, {0}",
                "{1}, {0}",
            }
            DateTimePatterns%atTime{
                "{1} 'a' {0}",
                "{1} 'a' {0}",
                "{1}, {0}",
                "{1}, {0}",
            }
            DateTimeSkeletons{
                "HHmmsszzzz",
                "HHmmssz",
                "HHmmss",
                "HHmm",
                "GyMMMMEEEEd",
                "GyMMMMd",
                "GyMMMd",
                "GGGGGyMMdd",
            }
            availableFormats{
                Ed{"E d"}
                Ehm{"E h:mm a"}
                Ehms{"E h:mm:ss a"}
                Gy{"y G"}
                GyMMM{"MMM y G"}
                GyMMMEd{"E d MMM y G"}
                GyMMMd{"d MMM y G"}
                GyMd{"dd-MM-y GGGGG"}
<<<<<<< HEAD
                H{"HH"}
                Hm{"HH:mm"}
                Hms{"HH:mm:ss"}
                M{"L"}
=======
>>>>>>> 626889fb
                MEd{"E dd-MM"}
                MMMEd{"E d MMM"}
                MMMMd{"d 'de' MMMM"}
                MMMd{"d MMM"}
                Md{"dd-MM"}
<<<<<<< HEAD
                d{"d"}
                h{"h a"}
                hm{"h:mm a"}
                hms{"h:mm:ss a"}
                ms{"mm:ss"}
=======
                h{"h a"}
                hm{"h:mm a"}
                hms{"h:mm:ss a"}
>>>>>>> 626889fb
                y{"y G"}
                yyyy{"y G"}
                yyyyM{"MM-y GGGGG"}
                yyyyMEd{"E dd-MM-y GGGGG"}
                yyyyMMM{"MMM y G"}
                yyyyMMMEd{"E d MMM y G"}
                yyyyMMMM{"MMMM y G"}
                yyyyMMMd{"d MMM y G"}
                yyyyMd{"dd-MM-y GGGGG"}
                yyyyQQQ{"QQQ y G"}
                yyyyQQQQ{"QQQQ 'de' y G"}
            }
            intervalFormats{
                Gy{
                    G{"y G – y G"}
                    y{"y – y G"}
                }
                GyM{
                    G{"MM-y GGGGG – MM-y GGGGG"}
                    M{"MM-y – MM-y GGGGG"}
                    y{"MM-y – MM-y GGGGG"}
                }
                GyMEd{
                    G{"E dd-MM-y GGGGG – E dd-MM-y GGGGG"}
                    M{"E dd-MM-y – E dd-MM-y GGGGG"}
                    d{"E dd-MM-y – E dd-MM-y GGGGG"}
                    y{"E dd-MM-y – E dd-MM-y GGGGG"}
                }
                GyMMM{
                    G{"MMM y G – MMM y G"}
                    M{"MMM – MMM y G"}
                    y{"MMM y – MMM y G"}
                }
                GyMMMEd{
                    G{"E d MMM y G – E d MMM y G"}
                    M{"E d MMM – E d MMM y G"}
                    d{"E d MMM – E d MMM y G"}
                    y{"E d MMM y – E d MMM y G"}
                }
                GyMMMd{
                    G{"d MMM y G – d MMM y G"}
                    M{"d MMM – d MMM y G"}
                    d{"d – d MMM y G"}
                    y{"d MMM y – d MMM y G"}
                }
                GyMd{
                    G{"dd-MM-y GGGGG – dd-MM-y GGGGG"}
                    M{"dd-MM-y – dd-MM-y GGGGG"}
                    d{"dd-MM-y – dd-MM-y GGGGG"}
                    y{"dd-MM-y – dd-MM-y GGGGG"}
                }
                M{
                    M{"MM – MM"}
                }
                MEd{
                    M{"E dd-MM – E dd-MM"}
                    d{"E dd-MM – E dd-MM"}
                }
                MMM{
                    M{"MMM – MMM"}
                }
                MMMEd{
                    M{"E d MMM – E d MMM"}
                    d{"E d MMM – E d MMM"}
                }
                MMMd{
                    M{"d MMM – d MMM"}
                    d{"d – d MMM"}
                }
                Md{
                    M{"dd-MM – dd-MM"}
                    d{"dd-MM – dd-MM"}
                }
                d{
                    d{"d – d"}
                }
<<<<<<< HEAD
                fallback{"{0} – {1}"}
=======
>>>>>>> 626889fb
                y{
                    y{"y – y G"}
                }
                yM{
                    M{"MM-y – MM-y GGGGG"}
                    y{"MM-y – MM-y GGGGG"}
                }
                yMEd{
                    M{"E dd-MM-y – E dd-MM-y GGGGG"}
                    d{"E dd-MM-y – E dd-MM-y GGGGG"}
                    y{"E dd-MM-y – E dd-MM-y GGGGG"}
                }
                yMMM{
                    M{"MMM – MMM y G"}
                    y{"MMM y – MMM y G"}
                }
                yMMMEd{
                    M{"E d MMM – E d MMM y G"}
                    d{"E d MMM – E d MMM y G"}
                    y{"E d MMM y – E d MMM y G"}
                }
                yMMMM{
                    M{"MMMM – MMMM y G"}
                    y{"MMMM y – MMMM y G"}
                }
                yMMMd{
                    M{"d MMM – d MMM y G"}
                    d{"d – d MMM y G"}
                    y{"d MMM y – d MMM y G"}
                }
                yMd{
                    M{"dd-MM-y – dd-MM-y GGGGG"}
                    d{"dd-MM-y – dd-MM-y GGGGG"}
                    y{"dd-MM-y – dd-MM-y GGGGG"}
                }
            }
        }
        gregorian{
            DateTimePatterns{
                "HH:mm:ss zzzz",
                "HH:mm:ss z",
                "HH:mm:ss",
                "HH:mm",
                "EEEE 'le' d 'de' MMMM y",
                "d 'de' MMMM y",
                "d MMM y",
                "dd-MM-y",
                "{1} {0}",
                "{1} {0}",
                "{1} {0}",
                "{1} {0}",
                "{1} {0}",
            }
            DateTimePatterns%atTime{
                "{1} 'a' {0}",
                "{1} 'a' {0}",
                "{1} {0}",
                "{1} {0}",
            }
<<<<<<< HEAD
            DateTimeSkeletons{
                "HHmmsszzzz",
                "HHmmssz",
                "HHmmss",
                "HHmm",
                "yMMMMEEEEd",
                "yMMMMd",
                "yMMMd",
                "yMMdd",
            }
            appendItems{
                Timezone{"{0} {1}"}
            }
=======
>>>>>>> 626889fb
            availableFormats{
                Ed{"E d"}
                Ehm{"E h:mm a"}
                Ehms{"E h:mm:ss a"}
                Gy{"y G"}
                GyMMM{"MMM y G"}
                GyMMMEd{"E d MMM y G"}
                GyMMMd{"d MMM y G"}
                GyMd{"dd-MM-y G"}
                MEd{"E dd-MM"}
                MMMEd{"E d MMM"}
                MMMMW{
                    one{"'septimana' W 'de' MMMM"}
                    other{"'septimana' W 'de' MMMM"}
                }
                MMMMd{"d 'de' MMMM"}
                MMMd{"d MMM"}
                Md{"dd-MM"}
<<<<<<< HEAD
                d{"d"}
=======
>>>>>>> 626889fb
                h{"h a"}
                hm{"h:mm a"}
                hms{"h:mm:ss a"}
                hmsv{"h:mm:ss a v"}
                hmv{"h:mm a v"}
<<<<<<< HEAD
                ms{"mm:ss"}
                y{"y"}
=======
>>>>>>> 626889fb
                yM{"MM-y"}
                yMEd{"E dd-MM-y"}
                yMMM{"MMM y"}
                yMMMEd{"E d MMM y"}
                yMMMM{"MMMM y"}
                yMMMd{"d MMM y"}
                yMd{"dd-MM-y"}
                yQQQ{"QQQ y"}
                yQQQQ{"QQQQ 'de' y"}
                yw{
                    one{"'septimana' w 'de' Y"}
                    other{"'septimana' w 'de' Y"}
                }
            }
            dayNames{
                format{
                    abbreviated{
                        "dom",
                        "lun",
                        "mar",
                        "mer",
                        "jov",
                        "ven",
                        "sab",
                    }
                    short{
                        "do",
                        "lu",
                        "ma",
                        "me",
                        "jo",
                        "ve",
                        "sa",
                    }
                    wide{
                        "dominica",
                        "lunedi",
                        "martedi",
                        "mercuridi",
                        "jovedi",
                        "venerdi",
                        "sabbato",
                    }
                }
                stand-alone{
                    narrow{
                        "d",
                        "l",
                        "m",
                        "m",
                        "j",
                        "v",
                        "s",
                    }
                }
            }
            eras{
                abbreviated{
                    "a.Chr.",
                    "p.Chr.",
                }
                abbreviated%variant{
                    "aEC",
                    "EC",
                }
                wide{
                    "ante Christo",
                    "post Christo",
                }
                wide%variant{
                    "ante era commun",
                    "era commun",
                }
            }
            intervalFormats{
                Gy{
                    G{"y G – y G"}
                    y{"y – y G"}
                }
                GyM{
                    G{"MM-y G – MM-y G"}
                    M{"MM-y – MM-y G"}
                    y{"MM-y – MM-y G"}
                }
                GyMEd{
                    G{"E dd-MM-y G – E dd-MM-y G"}
                    M{"E dd-MM-y – E dd-MM-y G"}
                    d{"E dd-MM-y – E dd-MM-y G"}
                    y{"E dd-MM-y – E dd-MM-y G"}
                }
                GyMMM{
                    G{"MMM y G – MMM y G"}
                    M{"MMM – MMM y G"}
                    y{"MMM y – MMM y G"}
                }
                GyMMMEd{
                    G{"E d MMM y G – E d MMM y G"}
                    M{"E d MMM – E d MMM y G"}
                    d{"E d MMM – E d MMM y G"}
                    y{"E d MMM y – E d MMM y G"}
                }
                GyMMMd{
                    G{"d MMM y G – d MMM y G"}
                    M{"d MMM – d MMM y G"}
                    d{"d – d MMM y G"}
                    y{"d MMM y – d MMM y G"}
                }
                GyMd{
                    G{"dd-MM-y G – dd-MM-y G"}
                    M{"dd-MM-y – dd-MM-y G"}
                    d{"dd-MM-y – dd-MM-y G"}
                    y{"dd-MM-y – dd-MM-y G"}
                }
                H{
                    H{"HH – HH"}
                }
                Hm{
                    H{"HH:mm – HH:mm"}
                    m{"HH:mm – HH:mm"}
                }
                Hmv{
                    H{"HH:mm – HH:mm v"}
                    m{"HH:mm – HH:mm v"}
                }
                Hv{
                    H{"HH – HH v"}
                }
                M{
                    M{"MM – MM"}
                }
                MEd{
                    M{"E MM-dd – E MM-dd"}
                    d{"E MM-dd – E MM-dd"}
                }
                MMM{
                    M{"MMM – MMM"}
                }
                MMMEd{
                    M{"E d MMM – E d MMM"}
                    d{"E d MMM – E d MMM"}
                }
                MMMd{
                    M{"d MMM – d MMM"}
                    d{"d – d MMM"}
                }
                Md{
                    M{"MM-dd – MM-dd"}
                    d{"MM-dd – MM-dd"}
                }
                d{
                    d{"d – d"}
                }
<<<<<<< HEAD
                fallback{"{0} – {1}"}
=======
>>>>>>> 626889fb
                h{
                    a{"h a – h a"}
                    h{"h – h a"}
                }
                hm{
                    a{"h:mm a – h:mm a"}
                    h{"h:mm – h:mm a"}
                    m{"h:mm – h:mm a"}
                }
                hmv{
                    a{"h:mm a – h:mm a v"}
                    h{"h:mm – h:mm a v"}
                    m{"h:mm – h:mm a v"}
                }
                hv{
                    a{"h a – h a v"}
                    h{"h – h a v"}
                }
                y{
                    y{"y – y"}
                }
                yM{
                    M{"MM-y – MM-y"}
                    y{"MM-y – MM-y"}
                }
                yMEd{
                    M{"E dd-MM-y – E dd-MM-y"}
                    d{"E dd-MM-y – E dd-MM-y"}
                    y{"E dd-MM-y – E dd-MM-y"}
                }
                yMMM{
                    M{"MMM – MMM y"}
                    y{"MMM y – MMM y"}
                }
                yMMMEd{
                    M{"E d MMM – E d MMM y"}
                    d{"E d MMM – E d MMM y"}
                    y{"E d MMM y – E d MMM y"}
                }
                yMMMM{
                    M{"MMMM – MMMM y"}
                    y{"MMMM y – MMMM y"}
                }
                yMMMd{
                    M{"d MMM – d MMM y"}
                    d{"d – d MMM y"}
                    y{"d MMM y – d MMM y"}
                }
                yMd{
                    M{"dd-MM-y – dd-MM-y"}
                    d{"dd-MM-y – dd-MM-y"}
                    y{"dd-MM-y – dd-MM-y"}
                }
            }
            monthNames{
                format{
                    abbreviated{
                        "jan",
                        "feb",
                        "mar",
                        "apr",
                        "mai",
                        "jun",
                        "jul",
                        "aug",
                        "sep",
                        "oct",
                        "nov",
                        "dec",
                    }
                    narrow{
                        "j",
                        "f",
                        "m",
                        "a",
                        "m",
                        "j",
                        "j",
                        "a",
                        "s",
                        "o",
                        "n",
                        "d",
                    }
                    wide{
                        "januario",
                        "februario",
                        "martio",
                        "april",
                        "maio",
                        "junio",
                        "julio",
                        "augusto",
                        "septembre",
                        "octobre",
                        "novembre",
                        "decembre",
                    }
                }
            }
            quarters{
                format{
                    abbreviated{
                        "T1",
                        "T2",
                        "T3",
                        "T4",
                    }
                    wide{
                        "1me trimestre",
                        "2nde trimestre",
                        "3tie trimestre",
                        "4te trimestre",
                    }
                }
            }
        }
    }
    characterLabel{
        activities{"activitate"}
        african_scripts{"scriptura african"}
        american_scripts{"scriptura american"}
        animals_nature{"animal o natura"}
        arrows{"sagitta"}
        body{"corpore"}
        box_drawing{"composition de quadros"}
        building{"edificio"}
        bullets_stars{"puncto o stella"}
        consonantal_jamo{"jamo consonantic"}
        currency_symbols{"symbolo monetari"}
        dash_connector{"lineetta o connector"}
        digits{"cifra"}
        dingbats{"ornamento"}
        divination_symbols{"symbolo de divination"}
        downwards_arrows{"sagitta a basso"}
        downwards_upwards_arrows{"sagitta a basso e in alto"}
        east_asian_scripts{"scriptura del est de Asia"}
        european_scripts{"scriptura europee"}
        female{"feminin"}
        flag{"bandiera"}
        flags{"bandieras"}
        food_drink{"alimento e bibita"}
        format{"formato"}
        format_whitespace{"formato e spatio in blanco"}
        full_width_form_variant{"variante a latitude complete"}
        geometric_shapes{"forma geometric"}
        half_width_form_variant{"variante a latitude medie"}
        han_characters{"character Han"}
        han_radicals{"radical Han"}
        hanzi_simplified{"Hanzi (simplificate)"}
        heart{"corde"}
        historic_scripts{"scriptura historic"}
        ideographic_desc_characters{"character de desc. ideographic"}
        japanese_kana{"kana japonese"}
        keycap{"clave"}
        leftwards_arrows{"sagitta a sinistra"}
        leftwards_rightwards_arrows{"sagitta a sinistra e a dextra"}
        letterlike_symbols{"symbolo con littera"}
        limited_use{"uso limitate"}
        male{"masculin"}
        math_symbols{"symbolo mathematic"}
        middle_eastern_scripts{"scriptura medio-oriental"}
        miscellaneous{"miscellanee"}
        modern_scripts{"scriptura moderne"}
        modifier{"modificator"}
        musical_symbols{"symbolo musical"}
        nature{"natura"}
        nonspacing{"sin spatiatura"}
        numbers{"numeros"}
        objects{"objecto"}
        other{"altere"}
        paired{"par"}
        person{"persona"}
        phonetic_alphabet{"alphabeto phonetic"}
        pictographs{"pictogramma"}
        place{"loco"}
        plant{"planta"}
        rightwards_arrows{"sagitta a dextra"}
        sign_standard_symbols{"signo o symbolo"}
        small_form_variant{"variantes micre"}
        smiley{"emoticone"}
        smileys_people{"emoticone o persona"}
        south_asian_scripts{"scriptura del sud de Asia"}
        southeast_asian_scripts{"scriptura del sud-est de Asia"}
        spacing{"spatiatura"}
        symbols{"symbolo"}
        technical_symbols{"symbolo technic"}
        tone_marks{"marca tonal"}
        travel{"viage"}
        travel_places{"viage o destination"}
        upwards_arrows{"sagitta in alto"}
        variant_forms{"variante"}
        vocalic_jamo{"jamo vocalic"}
        weather{"meteo"}
        western_asian_scripts{"scriptura del west de Asia"}
        whitespace{"spatio in blanco"}
    }
    delimiters{
        alternateQuotationEnd{"”"}
        alternateQuotationStart{"“"}
        quotationEnd{"’"}
        quotationStart{"‘"}
    }
    fields{
        day{
            dn{"die"}
            relative{
                "-1"{"heri"}
                "0"{"hodie"}
                "1"{"deman"}
            }
            relativeTime{
                future{
                    one{"in {0} die"}
                    other{"in {0} dies"}
                }
                past{
                    one{"{0} die retro"}
                    other{"{0} dies retro"}
                }
            }
        }
        day-narrow{
            dn{"d."}
<<<<<<< HEAD
        }
        day-short{
            dn{"die"}
=======
>>>>>>> 626889fb
        }
        dayOfYear{
            dn{"die del anno"}
        }
        dayOfYear-narrow{
            dn{"d.d.a."}
        }
        dayOfYear-short{
            dn{"die del an."}
        }
        dayperiod{
            dn{"AM/PM"}
        }
        era{
            dn{"era"}
        }
        era-narrow{
            dn{"e."}
        }
        fri{
            relative{
                "-1"{"venerdi passate"}
                "0"{"iste venerdi"}
                "1"{"venerdi proxime"}
            }
            relativeTime{
                future{
                    one{"in {0} venerdi"}
                    other{"in {0} venerdis"}
                }
                past{
                    one{"{0} venerdi retro"}
                    other{"{0} venerdis retro"}
                }
            }
        }
        fri-short{
            relative{
                "-1"{"ven. pass."}
                "0"{"iste ven."}
                "1"{"ven. prox."}
            }
            relativeTime{
                future{
                    one{"in {0} ven."}
                    other{"in {0} ven."}
                }
                past{
                    one{"{0} ven. retro"}
                    other{"{0} ven. retro"}
                }
            }
        }
        hour{
            dn{"hora"}
            relative{
                "0"{"iste hora"}
            }
            relativeTime{
                future{
                    one{"in {0} hora"}
                    other{"in {0} horas"}
                }
                past{
                    one{"{0} hora retro"}
                    other{"{0} horas retro"}
                }
            }
        }
        hour-narrow{
            dn{"h."}
        }
        hour-short{
            dn{"hr."}
            relativeTime{
                future{
                    one{"in {0} hr."}
                    other{"in {0} hr."}
                }
                past{
                    one{"{0} hr. retro"}
                    other{"{0} hr. retro"}
                }
            }
        }
        minute{
            dn{"minuta"}
            relative{
                "0"{"iste minuta"}
            }
            relativeTime{
                future{
                    one{"in {0} minuta"}
                    other{"in {0} minutas"}
                }
                past{
                    one{"{0} minuta retro"}
                    other{"{0} minutas retro"}
                }
            }
        }
        minute-narrow{
            dn{"m."}
        }
        minute-short{
            dn{"min."}
            relativeTime{
                future{
                    one{"in {0} min."}
                    other{"in {0} min."}
                }
                past{
                    one{"{0} min. retro"}
                    other{"{0} min. retro"}
                }
            }
        }
        mon{
            relative{
                "-1"{"lunedi passate"}
                "0"{"iste lunedi"}
                "1"{"lunedi proxime"}
            }
            relativeTime{
                future{
                    one{"in {0} lunedi"}
                    other{"in {0} lunedis"}
                }
                past{
                    one{"{0} lunedi retro"}
                    other{"{0} lunedis retro"}
                }
            }
        }
        mon-short{
            relative{
                "-1"{"lun. pass."}
                "0"{"iste lun."}
                "1"{"lun. prox."}
            }
            relativeTime{
                future{
                    one{"in {0} lun."}
                    other{"in {0} lun."}
                }
                past{
                    one{"{0} lun. retro"}
                    other{"{0} lun. retro"}
                }
            }
        }
        month{
            dn{"mense"}
            relative{
                "-1"{"le mense passate"}
                "0"{"iste mense"}
                "1"{"le mense proxime"}
            }
            relativeTime{
                future{
                    one{"in {0} mense"}
                    other{"in {0} menses"}
                }
                past{
                    one{"{0} mense retro"}
                    other{"{0} menses retro"}
                }
            }
        }
        month-narrow{
            dn{"m."}
        }
        month-short{
            dn{"mns."}
            relative{
                "-1"{"mns. pass."}
                "0"{"iste mns."}
                "1"{"mns. prox."}
            }
            relativeTime{
                future{
                    one{"in {0} mns."}
                    other{"in {0} mns."}
                }
                past{
                    one{"{0} mns. retro"}
                    other{"{0} mns. retro"}
                }
            }
        }
        quarter{
            dn{"trimestre"}
            relative{
                "-1"{"le trimestre passate"}
                "0"{"iste trimestre"}
                "1"{"le trimestre proxime"}
            }
            relativeTime{
                future{
                    one{"in {0} trimestre"}
                    other{"in {0} trimestres"}
                }
                past{
                    one{"{0} trimestre retro"}
                    other{"{0} trimestres retro"}
                }
            }
        }
        quarter-narrow{
            dn{"t."}
        }
        quarter-short{
            dn{"trim."}
            relativeTime{
                future{
                    one{"in {0} trim."}
                    other{"in {0} trim."}
                }
                past{
                    one{"{0} trim. retro"}
                    other{"{0} trim. retro"}
                }
            }
        }
        sat{
            relative{
                "-1"{"sabbato passate"}
                "0"{"iste sabbato"}
                "1"{"sabbato proxime"}
            }
            relativeTime{
                future{
                    one{"in {0} sabbato"}
                    other{"in {0} sabbatos"}
                }
                past{
                    one{"{0} sabbato retro"}
                    other{"{0} sabbatos retro"}
                }
            }
        }
        sat-short{
            relative{
                "-1"{"sab. pass."}
                "0"{"iste sab."}
                "1"{"sab. prox."}
            }
            relativeTime{
                future{
                    one{"in {0} sab."}
                    other{"in {0} sab."}
                }
                past{
                    one{"{0} sab. retro"}
                    other{"{0} sab. retro"}
                }
            }
        }
        second{
            dn{"secunda"}
            relative{
                "0"{"ora"}
            }
            relativeTime{
                future{
                    one{"in {0} secunda"}
                    other{"in {0} secundas"}
                }
                past{
                    one{"{0} secunda retro"}
                    other{"{0} secundas retro"}
                }
            }
        }
        second-narrow{
            dn{"s."}
        }
        second-short{
            dn{"sec."}
            relativeTime{
                future{
                    one{"in {0} sec."}
                    other{"in {0} sec."}
                }
                past{
                    one{"{0} sec. retro"}
                    other{"{0} sec. retro"}
                }
            }
        }
        sun{
            relative{
                "-1"{"dominica passate"}
                "0"{"iste dominica"}
                "1"{"dominica proxime"}
            }
            relativeTime{
                future{
                    one{"in {0} dominica"}
                    other{"in {0} dominicas"}
                }
                past{
                    one{"{0} dominica retro"}
                    other{"{0} dominicas retro"}
                }
            }
        }
        sun-short{
            relative{
                "-1"{"dom. pass."}
                "0"{"iste dom."}
                "1"{"dom. prox."}
            }
            relativeTime{
                future{
                    one{"in {0} dom."}
                    other{"in {0} dom."}
                }
                past{
                    one{"{0} dom. retro"}
                    other{"{0} dom. retro"}
                }
            }
        }
        thu{
            relative{
                "-1"{"jovedi passate"}
                "0"{"iste jovedi"}
                "1"{"jovedi proxime"}
            }
            relativeTime{
                future{
                    one{"in {0} jovedi"}
                    other{"in {0} jovedis"}
                }
                past{
                    one{"{0} jovedi retro"}
                    other{"{0} jovedis retro"}
                }
            }
        }
        thu-short{
            relative{
                "-1"{"jov. pass."}
                "0"{"iste jov."}
                "1"{"jov. prox."}
            }
            relativeTime{
                future{
                    one{"in {0} jov."}
                    other{"in {0} jov."}
                }
                past{
                    one{"{0} jov. retro"}
                    other{"{0} jov. retro"}
                }
            }
        }
        tue{
            relative{
                "-1"{"martedi passate"}
                "0"{"iste martedi"}
                "1"{"martedi proxime"}
            }
            relativeTime{
                future{
                    one{"in {0} martedi"}
                    other{"in {0} martedis"}
                }
                past{
                    one{"{0} martedi retro"}
                    other{"{0} martedis retro"}
                }
            }
        }
        tue-short{
            relative{
                "-1"{"mar. pass."}
                "0"{"iste mar."}
                "1"{"mar. prox."}
            }
            relativeTime{
                future{
                    one{"in {0} mar."}
                    other{"in {0} mar."}
                }
                past{
                    one{"{0} mar. retro"}
                    other{"{0} mar. retro"}
                }
            }
        }
        wed{
            relative{
                "-1"{"mercuridi passate"}
                "0"{"iste mercuridi"}
                "1"{"mercuridi proxime"}
            }
            relativeTime{
                future{
                    one{"in {0} mercuridi"}
                    other{"in {0} mercuridis"}
                }
                past{
                    one{"{0} mercuridi retro"}
                    other{"{0} mercuridis retro"}
                }
            }
        }
        wed-short{
            relative{
                "-1"{"mer. pass."}
                "0"{"iste mer."}
                "1"{"mer. prox."}
            }
            relativeTime{
                future{
                    one{"in {0} mer."}
                    other{"in {0} mer."}
                }
                past{
                    one{"{0} mer. retro"}
                    other{"{0} mer. retro"}
                }
            }
        }
        week{
            dn{"septimana"}
            relative{
                "-1"{"le septimana passate"}
                "0"{"iste septimana"}
                "1"{"le septimana proxime"}
            }
            relativePeriod{"le septimana de {0}"}
            relativeTime{
                future{
                    one{"in {0} septimana"}
                    other{"in {0} septimanas"}
                }
                past{
                    one{"{0} septimana retro"}
                    other{"{0} septimanas retro"}
                }
            }
        }
        week-narrow{
            dn{"s."}
        }
        week-short{
            dn{"sept."}
            relative{
                "-1"{"sept. pass."}
                "0"{"iste sept."}
                "1"{"sept. prox."}
            }
            relativePeriod{"le sept. de {0}"}
            relativeTime{
                future{
                    one{"in {0} sept."}
                    other{"in {0} sept."}
                }
                past{
                    one{"{0} sept. retro"}
                    other{"{0} sept. retro"}
                }
            }
        }
        weekOfMonth{
            dn{"septimana del mense"}
        }
        weekOfMonth-narrow{
            dn{"s.d.m."}
        }
        weekOfMonth-short{
            dn{"sept. del mns."}
        }
        weekday{
            dn{"die del septimana"}
        }
        weekday-narrow{
            dn{"d.d.s."}
        }
        weekday-short{
            dn{"die del sept."}
        }
        weekdayOfMonth{
            dn{"die de septimana del mense"}
        }
        weekdayOfMonth-narrow{
            dn{"d.d.s.d.m."}
        }
        weekdayOfMonth-short{
            dn{"die de sept. del mns."}
        }
        year{
            dn{"anno"}
            relative{
                "-1"{"le anno passate"}
                "0"{"iste anno"}
                "1"{"le anno proxime"}
            }
            relativeTime{
                future{
                    one{"in {0} anno"}
                    other{"in {0} annos"}
                }
                past{
                    one{"{0} anno retro"}
                    other{"{0} annos retro"}
                }
            }
        }
        year-narrow{
            dn{"a."}
        }
        year-short{
            dn{"an."}
            relative{
                "-1"{"an. pass."}
                "0"{"iste an."}
                "1"{"an. prox."}
            }
            relativeTime{
                future{
                    one{"in {0} an."}
                    other{"in {0} an."}
                }
                past{
                    one{"{0} an. retro"}
                    other{"{0} an. retro"}
                }
            }
        }
        zone{
            dn{"fuso horari"}
        }
        zone-short{
            dn{"fuso"}
        }
    }
    listPattern{
        or{
            2{"{0} o {1}"}
            end{"{0} o {1}"}
        }
        standard{
            2{"{0} e {1}"}
            end{"{0} e {1}"}
        }
        standard-narrow{
            2{"{0}, {1}"}
            end{"{0}, {1}"}
        }
        unit-narrow{
            2{"{0} {1}"}
            end{"{0} {1}"}
            middle{"{0} {1}"}
            start{"{0} {1}"}
        }
        unit-short{
            2{"{0}, {1}"}
            end{"{0}, {1}"}
        }
    }
    measurementSystemNames{
        UK{"britannic"}
        US{"statounitese"}
        metric{"metric"}
    }
}<|MERGE_RESOLUTION|>--- conflicted
+++ resolved
@@ -2,32 +2,10 @@
 // License & terms of use: http://www.unicode.org/copyright.html
 // Generated using tools/cldr/cldr-to-icu/build-icu-data.xml
 ia{
-<<<<<<< HEAD
-    AuxExemplarCharacters{
-        "[á à ă â å ä ã ā æ ç é è ĕ ê ë ē í ì ĭ î ï ī ñ ó ò ŏ ô ö ø ō œ ú ù ŭ û ü ū ÿ"
-        "]"
-    }
-    Ellipsis{
-        final{"{0}…"}
-        initial{"…{0}"}
-        medial{"{0}…{1}"}
-        word-final{"{0} …"}
-        word-initial{"… {0}"}
-        word-medial{"{0} … {1}"}
-    }
-    ExemplarCharacters{"[a b c d e f g h i j k l m n o p q r s t u v w x y z]"}
-    ExemplarCharactersIndex{"[A B C D E F G H I J K L M N O P Q R S T U V W X Y Z]"}
-    ExemplarCharactersPunctuation{
-        "[\\- ‐ ‑ – — , ; \\: ! ? . … ' ‘ ’ \u0022 “ ” ( ) \\[ \\] § @ * / \\& # † ‡ "
-        "′ ″]"
-    }
-    MoreInformation{"?"}
-=======
     AuxExemplarCharacters{"[áàăâåäãā æ ç éèĕêëē íìĭîïī ñ óòŏôöøō œ úùŭûüū ÿ]"}
     ExemplarCharacters{"[a b c d e f g h i j k l m n o p q r s t u v w x y z]"}
     ExemplarCharactersIndex{"[A B C D E F G H I J K L M N O P Q R S T U V W X Y Z]"}
     ExemplarCharactersPunctuation{"[\\- ‐‑ – — , ; \\: ! ? . … '‘’ \u0022“” ( ) \\[ \\] § @ * / \\& # † ‡ ′ ″]"}
->>>>>>> 626889fb
     NumberElements{
         latn{
             miscPatterns{
@@ -36,13 +14,6 @@
             patterns{
                 accountingFormat{"¤ #,##0.00;(¤ #,##0.00)"}
                 accountingFormat%noCurrency{"#,##0.00;(#,##0.00)"}
-<<<<<<< HEAD
-                currencyFormat{"¤ #,##0.00"}
-                decimalFormat{"#,##0.###"}
-                percentFormat{"#,##0%"}
-                scientificFormat{"#E0"}
-=======
->>>>>>> 626889fb
             }
             patternsLong{
                 decimalFormat{
@@ -237,16 +208,6 @@
                 "{1}, {0}",
                 "{1}, {0}",
             }
-            DateTimeSkeletons{
-                "HHmmsszzzz",
-                "HHmmssz",
-                "HHmmss",
-                "HHmm",
-                "GyMMMMEEEEd",
-                "GyMMMMd",
-                "GyMMMd",
-                "GGGGGyMMdd",
-            }
             availableFormats{
                 Ed{"E d"}
                 Ehm{"E h:mm a"}
@@ -256,29 +217,14 @@
                 GyMMMEd{"E d MMM y G"}
                 GyMMMd{"d MMM y G"}
                 GyMd{"dd-MM-y GGGGG"}
-<<<<<<< HEAD
-                H{"HH"}
-                Hm{"HH:mm"}
-                Hms{"HH:mm:ss"}
-                M{"L"}
-=======
->>>>>>> 626889fb
                 MEd{"E dd-MM"}
                 MMMEd{"E d MMM"}
                 MMMMd{"d 'de' MMMM"}
                 MMMd{"d MMM"}
                 Md{"dd-MM"}
-<<<<<<< HEAD
-                d{"d"}
                 h{"h a"}
                 hm{"h:mm a"}
                 hms{"h:mm:ss a"}
-                ms{"mm:ss"}
-=======
-                h{"h a"}
-                hm{"h:mm a"}
-                hms{"h:mm:ss a"}
->>>>>>> 626889fb
                 y{"y G"}
                 yyyy{"y G"}
                 yyyyM{"MM-y GGGGG"}
@@ -355,10 +301,6 @@
                 d{
                     d{"d – d"}
                 }
-<<<<<<< HEAD
-                fallback{"{0} – {1}"}
-=======
->>>>>>> 626889fb
                 y{
                     y{"y – y G"}
                 }
@@ -418,22 +360,6 @@
                 "{1} {0}",
                 "{1} {0}",
             }
-<<<<<<< HEAD
-            DateTimeSkeletons{
-                "HHmmsszzzz",
-                "HHmmssz",
-                "HHmmss",
-                "HHmm",
-                "yMMMMEEEEd",
-                "yMMMMd",
-                "yMMMd",
-                "yMMdd",
-            }
-            appendItems{
-                Timezone{"{0} {1}"}
-            }
-=======
->>>>>>> 626889fb
             availableFormats{
                 Ed{"E d"}
                 Ehm{"E h:mm a"}
@@ -452,20 +378,11 @@
                 MMMMd{"d 'de' MMMM"}
                 MMMd{"d MMM"}
                 Md{"dd-MM"}
-<<<<<<< HEAD
-                d{"d"}
-=======
->>>>>>> 626889fb
                 h{"h a"}
                 hm{"h:mm a"}
                 hms{"h:mm:ss a"}
                 hmsv{"h:mm:ss a v"}
                 hmv{"h:mm a v"}
-<<<<<<< HEAD
-                ms{"mm:ss"}
-                y{"y"}
-=======
->>>>>>> 626889fb
                 yM{"MM-y"}
                 yMEd{"E dd-MM-y"}
                 yMMM{"MMM y"}
@@ -618,10 +535,6 @@
                 d{
                     d{"d – d"}
                 }
-<<<<<<< HEAD
-                fallback{"{0} – {1}"}
-=======
->>>>>>> 626889fb
                 h{
                     a{"h a – h a"}
                     h{"h – h a"}
@@ -846,12 +759,6 @@
         }
         day-narrow{
             dn{"d."}
-<<<<<<< HEAD
-        }
-        day-short{
-            dn{"die"}
-=======
->>>>>>> 626889fb
         }
         dayOfYear{
             dn{"die del anno"}
