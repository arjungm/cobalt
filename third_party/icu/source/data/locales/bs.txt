--- conflicted
+++ resolved
@@ -122,17 +122,7 @@
                 range{"{0} – {1}"}
             }
             patterns{
-<<<<<<< HEAD
-                accountingFormat{"#,##0.00 ¤"}
-                accountingFormat%noCurrency{"#,##0.00"}
                 currencyFormat{"#,##0.00 ¤"}
-                currencyFormat%noCurrency{"#,##0.00"}
-                decimalFormat{"#,##0.###"}
-                percentFormat{"#,##0 %"}
-                scientificFormat{"#E0"}
-=======
-                currencyFormat{"#,##0.00 ¤"}
->>>>>>> 626889fb
             }
             patternsLong{
                 decimalFormat{
@@ -336,8 +326,6 @@
                 few{"{0} sata"}
                 one{"{0} sat"}
                 other{"{0} sati"}
-<<<<<<< HEAD
-=======
             }
         }
         mlym{
@@ -443,7 +431,6 @@
         vaii{
             patterns{
                 percentFormat{"#,##0 %"}
->>>>>>> 626889fb
             }
         }
     }
@@ -627,179 +614,6 @@
                 }
             }
         }
-        chinese{
-            DateTimePatterns{
-                "HH:mm:ss zzzz",
-                "HH:mm:ss z",
-                "HH:mm:ss",
-                "HH:mm",
-                "E, d.M.y.",
-                "d.M.y.",
-                "d.M.y.",
-                "d.M.y.",
-                "{1}, {0}",
-                "{1}, {0}",
-                "{1}, {0}",
-                "{1}, {0}",
-                "{1}, {0}",
-            }
-            DateTimePatterns%atTime{
-                "{1} 'u' {0}",
-                "{1} 'u' {0}",
-                "{1}, {0}",
-                "{1}, {0}",
-            }
-            availableFormats{
-                Ed{"d E"}
-                Gy{"r(U)"}
-            }
-            cyclicNameSets{
-                solarTerms{
-                    format{
-                        abbreviated{
-                            "kreće proljeće",
-                            "kišnica",
-                            "bude se insekti",
-                            "proljetna ravnodnevica",
-                            "vedro",
-                            "kiša zrna",
-                            "kreće ljeto",
-                            "puno zrno",
-                            "zrelo zrno",
-                            "ljetni solsticij",
-                            "blaga vrućina",
-                            "velika vrućina",
-                            "kreće jesen",
-                            "kraj vrućine",
-                            "bijela rosa",
-                            "jesenja ravnodnevnica",
-                            "hladna rosa",
-                            "spušta se mraz",
-                            "kreće zima",
-                            "blagi snijeg",
-                            "veliki snijeg",
-                            "zimski solsticij",
-                            "blaga hladnoća",
-                            "jaka hladnoća",
-                        }
-                        narrow{
-                            "kreće proljeće",
-                            "kišnica",
-                            "bude se insekti",
-                            "proljetna ravnodnevica",
-                            "vedro",
-                            "kiša zrna",
-                            "kreće ljeto",
-                            "puno zrno",
-                            "zrelo zrno",
-                            "ljetni solsticij",
-                            "blaga vrućina",
-                            "velika vrućina",
-                            "kreće jesen",
-                            "kraj vrućine",
-                            "bijela rosa",
-                            "jesenja ravnodnevnica",
-                            "hladna rosa",
-                            "spušta se mraz",
-                            "kreće zima",
-                            "blagi snijeg",
-                            "veliki snijeg",
-                            "zimski solsticij",
-                            "blaga hladnoća",
-                            "jaka hladnoća",
-                        }
-                        wide{
-                            "kreće proljeće",
-                            "kišnica",
-                            "bude se insekti",
-                            "proljetna ravnodnevica",
-                            "vedro",
-                            "kiša zrna",
-                            "kreće ljeto",
-                            "puno zrno",
-                            "zrelo zrno",
-                            "ljetni solsticij",
-                            "blaga vrućina",
-                            "velika vrućina",
-                            "kreće jesen",
-                            "kraj vrućine",
-                            "bijela rosa",
-                            "jesenja ravnodnevnica",
-                            "hladna rosa",
-                            "spušta se mraz",
-                            "kreće zima",
-                            "blagi snijeg",
-                            "veliki snijeg",
-                            "zimski solsticij",
-                            "blaga hladnoća",
-                            "jaka hladnoća",
-                        }
-                    }
-                }
-            }
-            monthNames{
-                format{
-                    abbreviated{
-                        "1. mjesec",
-                        "2. mjesec",
-                        "3. mjesec",
-                        "4. mjesec",
-                        "5. mjesec",
-                        "6. mjesec",
-                        "7. mjesec",
-                        "8. mjesec",
-                        "9. mjesec",
-                        "10. mjesec",
-                        "11. mjesec",
-                        "12. mjesec",
-                    }
-                    wide{
-                        "Prvi mjesec",
-                        "Drugi mjesec",
-                        "Treći mjesec",
-                        "Četvrti mjesec",
-                        "Peti mjesec",
-                        "Šesti mjesec",
-                        "Sedmi mjesec",
-                        "Osmi mjesec",
-                        "Deveti mjesec",
-                        "Deseti mjesec",
-                        "Jedanaesti mjesec",
-                        "Dvanaesti mjesec",
-                    }
-                }
-                stand-alone{
-                    abbreviated{
-                        "1. mjesec",
-                        "2. mjesec",
-                        "3. mjesec",
-                        "4. mjesec",
-                        "5. mjesec",
-                        "6. mjesec",
-                        "7. mjesec",
-                        "8. mjesec",
-                        "9. mjesec",
-                        "10.. mjesec",
-                        "11. mjesec",
-                        "12. mjesec",
-                    }
-                    wide{
-                        "Prvi mjesec",
-                        "Drugi mjesec",
-                        "Treći mjesec",
-                        "Četvrti mjesec",
-                        "Peti mjesec",
-                        "Šesti mjesec",
-                        "Sedmi mjesec",
-                        "Osmi mjesec",
-                        "Deveti mjesec",
-                        "Deseti mjesec",
-                        "Jedanaesti mjesec",
-                        "Dvanaesti mjesec",
-                    }
-                }
-            }
-        }
         generic{
             DateTimePatterns{
                 "HH:mm:ss zzzz",
@@ -847,17 +661,9 @@
                 MMMMd{"d. MMMM"}
                 MMMd{"d. MMM"}
                 Md{"d.M."}
-<<<<<<< HEAD
-                d{"d"}
                 h{"h a"}
                 hm{"hh:mm a"}
                 hms{"hh:mm:ss a"}
-                ms{"mm:ss"}
-=======
-                h{"h a"}
-                hm{"hh:mm a"}
-                hms{"hh:mm:ss a"}
->>>>>>> 626889fb
                 y{"y. G"}
                 yyyy{"y. G"}
                 yyyyM{"MM/y G"}
@@ -880,10 +686,6 @@
                 }
                 Gy{
                     G{"G y – G y"}
-<<<<<<< HEAD
-                    y{"G y–y"}
-=======
->>>>>>> 626889fb
                 }
                 GyM{
                     G{"GGGGG y-MM – GGGGG y-MM"}
@@ -898,10 +700,6 @@
                 }
                 GyMMM{
                     G{"G y MMM – G y MMM"}
-<<<<<<< HEAD
-                    M{"G y MMM–MMM"}
-=======
->>>>>>> 626889fb
                     y{"G y MMM – y MMM"}
                 }
                 GyMMMEd{
@@ -913,10 +711,6 @@
                 GyMMMd{
                     G{"G y MMM d – G y MMM d"}
                     M{"G y MMM d – MMM d"}
-<<<<<<< HEAD
-                    d{"G y MMM d–d"}
-=======
->>>>>>> 626889fb
                     y{"G y MMM d – y MMM d"}
                 }
                 GyMd{
@@ -924,18 +718,9 @@
                     M{"GGGGG y-MM-dd – y-MM-dd"}
                     d{"GGGGG y-MM-dd – y-MM-dd"}
                     y{"GGGGG y-MM-dd – y-MM-dd"}
-<<<<<<< HEAD
                 }
                 H{
                     H{"HH – HH'h'"}
-=======
->>>>>>> 626889fb
-                }
-                H{
-                    H{"HH – HH'h'"}
-                }
-                Hv{
-                    H{"HH – HH 'h' v"}
                 }
                 Hv{
                     H{"HH – HH 'h' v"}
@@ -949,19 +734,11 @@
                 }
                 MMMEd{
                     M{"E, dd. MMM – E, dd. MMM"}
-<<<<<<< HEAD
-                    d{"E, dd. – E, dd. MMM"}
-                }
-                MMMd{
-                    M{"dd. MMM – dd. MMM"}
-                    d{"dd. – dd. MMM"}
-=======
                     d{"E, dd. – E, dd. MMM"}
                 }
                 MMMd{
                     M{"dd. MMM – dd. MMM"}
                     d{"dd. – dd. MMM"}
->>>>>>> 626889fb
                 }
                 Md{
                     M{"d.M. – d.M."}
@@ -970,10 +747,6 @@
                 d{
                     d{"d. – d."}
                 }
-<<<<<<< HEAD
-                fallback{"{0} – {1}"}
-=======
->>>>>>> 626889fb
                 h{
                     a{"h a – h a"}
                     h{"h – h'h' a"}
@@ -1010,18 +783,6 @@
                 }
                 yMMMEd{
                     M{"E, d. MMM – E, d. MMM y. G"}
-<<<<<<< HEAD
-                    d{"E, dd. – E, dd. MMM y. G"}
-                    y{"E, d. MMM y. – E, d. MMM y. G"}
-                }
-                yMMMM{
-                    M{"LLLL – LLLL y. G"}
-                    y{"LLLL y. – LLLL y. G"}
-                }
-                yMMMd{
-                    M{"d. MMM – d. MMM y. G"}
-                    d{"d. – d. MMM y. G"}
-=======
                     d{"E, dd. – E, dd. MMM y. G"}
                     y{"E, d. MMM y. – E, d. MMM y. G"}
                 }
@@ -1032,7 +793,6 @@
                 yMMMd{
                     M{"d. MMM – d. MMM y. G"}
                     d{"d. – d. MMM y. G"}
->>>>>>> 626889fb
                     y{"G y MMM d – y MMM d"}
                 }
                 yMd{
@@ -1063,17 +823,6 @@
                 "{1} {0}",
                 "{1}, {0}",
                 "{1}, {0}",
-<<<<<<< HEAD
-                "{1} {0}",
-                "{1} {0}",
-            }
-            DateTimePatterns%atTime{
-                "{1} 'u' {0}",
-                "{1} 'u' {0}",
-                "{1} {0}",
-                "{1} {0}",
-            }
-=======
                 "{1} {0}",
                 "{1} {0}",
             }
@@ -1083,7 +832,6 @@
                 "{1} 'u' {0}",
                 "{1} 'u' {0}",
             }
->>>>>>> 626889fb
             DateTimeSkeletons{
                 "HHmmsszzzz",
                 "HHmmssz",
@@ -1093,12 +841,6 @@
                 "yMMMMd",
                 "yMMMd",
                 "yMd",
-<<<<<<< HEAD
-            }
-            appendItems{
-                Timezone{"{0} {1}"}
-=======
->>>>>>> 626889fb
             }
             availableFormats{
                 Ed{"E, d."}
@@ -1129,10 +871,6 @@
                 hms{"hh:mm:ss a"}
                 hmsv{"h:mm:ss a (v)"}
                 hmv{"h:mm a (v)"}
-<<<<<<< HEAD
-                ms{"mm:ss"}
-=======
->>>>>>> 626889fb
                 y{"y."}
                 yM{"MM/y"}
                 yMEd{"E, d.M.y."}
@@ -1247,26 +985,6 @@
                     m{"h:mm – h:mm B"}
                 }
                 Gy{
-<<<<<<< HEAD
-                    G{"G y – G y"}
-                    y{"G y–y"}
-                }
-                GyM{
-                    G{"GGGGG y-MM – GGGGG y-MM"}
-                    M{"GGGGG y-MM – y-MM"}
-                    y{"GGGGG y-MM – y-MM"}
-                }
-                GyMEd{
-                    G{"GGGGG y-MM-dd, E – GGGGG y-MM-dd, E"}
-                    M{"GGGGG y-MM-dd, E – y-MM-dd, E"}
-                    d{"GGGGG y-MM-dd, E – y-MM-dd, E"}
-                    y{"GGGGG y-MM-dd, E – y-MM-dd, E"}
-                }
-                GyMMM{
-                    G{"G y MMM – G y MMM"}
-                    M{"G y MMM–MMM"}
-                    y{"G y MMM – y MMM"}
-=======
                     G{"y. G – y. G"}
                     y{"y – y. G"}
                 }
@@ -1285,27 +1003,10 @@
                     G{"MMM y. G – MMM y. G"}
                     M{"MMM – MMM y. G"}
                     y{"MMM y – MMM y. G"}
->>>>>>> 626889fb
                 }
                 GyMMMEd{
                     G{"G y MMM d, E – G y MMM d, E"}
                     M{"G y MMM d, E – MMM d, E"}
-<<<<<<< HEAD
-                    d{"G y MMM d, E – MMM d, E"}
-                    y{"G y MMM d, E – y MMM d, E"}
-                }
-                GyMMMd{
-                    G{"G y MMM d – G y MMM d"}
-                    M{"G y MMM d – MMM d"}
-                    d{"G y MMM d–d"}
-                    y{"G y MMM d – y MMM d"}
-                }
-                GyMd{
-                    G{"GGGGG y-MM-dd – GGGGG y-MM-dd"}
-                    M{"GGGGG y-MM-dd – y-MM-dd"}
-                    d{"GGGGG y-MM-dd – y-MM-dd"}
-                    y{"GGGGG y-MM-dd – y-MM-dd"}
-=======
                     d{"E, d. MMM – E, d. MMM y. G"}
                     y{"G y MMM d, E – y MMM d, E"}
                 }
@@ -1320,7 +1021,6 @@
                     M{"d. M. y – d. M. y. G"}
                     d{"d. M. y – d. M. y. G"}
                     y{"d. M. y – d. M. y. G"}
->>>>>>> 626889fb
                 }
                 H{
                     H{"HH – HH'h'"}
@@ -1345,11 +1045,7 @@
                 }
                 MMMEd{
                     M{"E, d. MMM – E, d. MMM"}
-<<<<<<< HEAD
-                    d{"E, d. – E, d. MMM"}
-=======
                     d{"E, d. – E, d. MMM"}
->>>>>>> 626889fb
                 }
                 MMMd{
                     M{"d. MMM – d. MMM"}
@@ -1362,10 +1058,6 @@
                 d{
                     d{"d–d."}
                 }
-<<<<<<< HEAD
-                fallback{"{0} – {1}"}
-=======
->>>>>>> 626889fb
                 h{
                     a{"h a – h a"}
                     h{"h – h'h' a"}
@@ -1383,12 +1075,6 @@
                 hv{
                     a{"h a – h a v"}
                     h{"h – h 'h' a v"}
-<<<<<<< HEAD
-                }
-                y{
-                    y{"y–y"}
-=======
->>>>>>> 626889fb
                 }
                 yM{
                     M{"M/y – M/y"}
@@ -1401,23 +1087,6 @@
                 }
                 yMMM{
                     M{"LLL – LLL y."}
-<<<<<<< HEAD
-                    y{"LLL y. – LLL y."}
-                }
-                yMMMEd{
-                    M{"E, d. MMM – E, d. MMM y."}
-                    d{"E, d. – E, d. MMM y."}
-                    y{"E, d. MMM y. – E, d. MMM y."}
-                }
-                yMMMM{
-                    M{"LLLL – LLLL y."}
-                    y{"LLLL y. – LLLL y."}
-                }
-                yMMMd{
-                    M{"d. MMM – d. MMM y."}
-                    d{"d. – d. MMM y."}
-                    y{"d. MMM y. – d. MMM y."}
-=======
                     y{"LLL y. – LLL y."}
                 }
                 yMMMEd{
@@ -1433,7 +1102,6 @@
                     M{"d. MMM – d. MMM y."}
                     d{"d. – d. MMM y."}
                     y{"d. MMM y. – d. MMM y."}
->>>>>>> 626889fb
                 }
                 yMd{
                     M{"d.M.y. – d.M.y."}
@@ -1546,14 +1214,6 @@
                 MMMEd{"E, dd. MMM"}
                 MMMd{"dd. MMM"}
                 Md{"dd.MM."}
-<<<<<<< HEAD
-                d{"d"}
-                hm{"hh:mm a"}
-                hms{"hh:mm:ss a"}
-                ms{"mm:ss"}
-                y{"y. G"}
-=======
->>>>>>> 626889fb
                 yM{"MM.y. G"}
                 yMEd{"E, dd.MM.y. G"}
                 yMMM{"MMM y. G"}
@@ -1598,16 +1258,8 @@
         }
         japanese{
             availableFormats{
-<<<<<<< HEAD
-                Ed{"E, d."}
                 Gy{"y. GGG"}
                 MEd{"E, d. M."}
-                MMMEd{"E, d. MMM"}
-                MMMMd{"d. MMMM"}
-=======
-                Gy{"y. GGG"}
-                MEd{"E, d. M."}
->>>>>>> 626889fb
                 Md{"d. M."}
                 y{"y. GGG"}
                 yM{"M. y. GGGGG"}
@@ -2292,15 +1944,6 @@
         }
         namePattern{
             givenFirst-long-addressing-informal{"{given-informal}"}
-<<<<<<< HEAD
-            givenFirst-long-referring-informal{"{given-informal} {surname}"}
-            givenFirst-medium-addressing-formal{"{prefix} {surname}"}
-            givenFirst-medium-addressing-informal{"{given-informal}"}
-            givenFirst-medium-monogram-informal{"{given-informal-monogram-allCaps}"}
-            givenFirst-medium-referring-formal{"{prefix} {given} {given2-initial} {surname} {suffix}"}
-            givenFirst-medium-referring-informal{"{given-informal} {surname}"}
-            givenFirst-short-addressing-formal{"{prefix} {surname}"}
-=======
             givenFirst-long-referring-formal{"{title} {given} {given2} {surname} {surname2}, {credentials}"}
             givenFirst-long-referring-informal{"{given-informal} {surname}"}
             givenFirst-medium-addressing-formal{"{title} {surname}"}
@@ -2309,44 +1952,10 @@
             givenFirst-medium-referring-formal{"{title} {given} {given2-initial} {surname}, {credentials}"}
             givenFirst-medium-referring-informal{"{given-informal} {surname}"}
             givenFirst-short-addressing-formal{"{title} {surname}"}
->>>>>>> 626889fb
             givenFirst-short-addressing-informal{"{given-informal}"}
             givenFirst-short-monogram-formal{"{surname-monogram-allCaps}"}
             givenFirst-short-monogram-informal{"{given-informal-monogram-allCaps}"}
             givenFirst-short-referring-formal{
-<<<<<<< HEAD
-                "{prefix} {given-initial} {given2-initial} {surname} {surname2} {suff"
-                "ix}"
-            }
-            givenFirst-short-referring-informal{"{given-informal} {surname-initial}"}
-            sorting-long-referring-formal{"{prefix} {surname} {surname2}, {given} {given2} {suffix}"}
-            sorting-long-referring-informal{"{surname}, {given-informal}"}
-            sorting-medium-referring-formal{"{prefix} {surname} {surname2}, {given} {given2-initial} {suffix}"}
-            sorting-medium-referring-informal{"{surname}, {given-informal}"}
-            sorting-short-referring-formal{"{surname} {surname2}, {given-initial} {given2-initial}"}
-            sorting-short-referring-informal{"{surname}, {given-informal}"}
-            surnameFirst-long-addressing-formal{"{prefix} {surname} {surname2}"}
-            surnameFirst-long-addressing-informal{"{given-informal}"}
-            surnameFirst-long-monogram-formal{
-                "{surname-monogram-allCaps}{given-monogram-allCaps}{given2-monogram-a"
-                "llCaps}"
-            }
-            surnameFirst-long-monogram-informal{"{surname-monogram-allCaps}{given-informal-monogram-allCaps}"}
-            surnameFirst-long-referring-formal{"{prefix} {surname} {surname2} {given} {given2} {suffix}"}
-            surnameFirst-long-referring-informal{"{surname} {surname2} {given-informal}"}
-            surnameFirst-medium-addressing-formal{"{prefix} {surname} {surname2}"}
-            surnameFirst-medium-addressing-informal{"{given-informal}"}
-            surnameFirst-medium-monogram-formal{"{surname-monogram-allCaps}"}
-            surnameFirst-medium-monogram-informal{"{given-informal-monogram-allCaps}"}
-            surnameFirst-medium-referring-formal{"{prefix} {surname} {surname2} {given} {given2-initial} {suffix}"}
-            surnameFirst-medium-referring-informal{"{surname} {surname2} {given}"}
-            surnameFirst-short-addressing-formal{"{prefix} {surname} {surname2}"}
-            surnameFirst-short-addressing-informal{"{given-informal}"}
-            surnameFirst-short-monogram-formal{"{surname-monogram-allCaps} {surname2-monogram-allCaps}"}
-            surnameFirst-short-monogram-informal{"{given-informal-monogram-allCaps}"}
-            surnameFirst-short-referring-formal{"{prefix} {surname} {surname2} {given-initial} {given2-initial}"}
-            surnameFirst-short-referring-informal{"{prefix} {surname} {surname2} {given-initial}"}
-=======
                 "{title} {given-initial} {given2-initial} {surname} {surname2}, {cred"
                 "entials}"
             }
@@ -2380,7 +1989,6 @@
             surnameFirst-short-monogram-informal{"{given-informal-monogram-allCaps}"}
             surnameFirst-short-referring-formal{"{title} {surname} {surname2}, {given-initial} {given2-initial}"}
             surnameFirst-short-referring-informal{"{title} {surname} {surname2}, {given-initial}"}
->>>>>>> 626889fb
         }
     }
 }