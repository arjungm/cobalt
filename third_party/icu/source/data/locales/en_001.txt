﻿// © 2016 and later: Unicode, Inc. and others.
// License & terms of use: http://www.unicode.org/copyright.html
// Generated using tools/cldr/cldr-to-icu/build-icu-data.xml
en_001{
    calendar{
        chinese{
            DateTimePatterns{
                "h:mm:ss a zzzz",
                "h:mm:ss a z",
                "h:mm:ss a",
                "h:mm a",
                "EEEE, d MMMM r(U)",
                "d MMMM r(U)",
                "d MMM r",
                "dd/MM/r",
                "{1}, {0}",
<<<<<<< HEAD
                "{1}, {0}",
                "{1}, {0}",
=======
>>>>>>> 626889fb
                "{1}, {0}",
                "{1}, {0}",
                "{1}, {0}",
                "{1}, {0}",
            }
            DateTimeSkeletons{
                "ahmmsszzzz",
                "ahmmssz",
                "ahmmss",
                "ahmm",
                "rMMMMEEEEd",
                "rMMMMd",
                "rMMMd",
                "rMMdd",
            }
            DateTimeSkeletons{
                "ahmmsszzzz",
                "ahmmssz",
                "ahmmss",
                "ahmm",
                "rMMMMEEEEd",
                "rMMMMd",
                "rMMMd",
                "rMMdd",
            }
            availableFormats{
                Ed{"E d"}
                GyMMMEd{"E, d MMM r"}
                GyMMMMEd{"E, d MMMM r(U)"}
                GyMMMMd{"d MMMM r(U)"}
                GyMMMd{"d MMM r"}
                M{"LL"}
                MEd{"E, dd/MM"}
                MMMEd{"E, d MMM"}
                MMMMd{"d MMMM"}
                MMMd{"d MMM"}
                Md{"dd/MM"}
                UMMMd{"d MMM U"}
                UMd{"dd/MM/U"}
                yyyyM{"MM/r"}
                yyyyMEd{"E, dd/MM/r"}
                yyyyMMMEd{"E, d MMM r"}
                yyyyMMMMEd{"E, d MMMM r(U)"}
                yyyyMMMMd{"d MMMM r(U)"}
                yyyyMMMd{"d MMM r"}
                yyyyMd{"dd/MM/r"}
            }
            intervalFormats{
                MEd{
                    M{"E dd/MM – E dd/MM"}
                    d{"E dd/MM – E dd/MM"}
                }
                MMMEd{
                    M{"E d MMM – E d MMM"}
                    d{"E d – E d MMM"}
                }
                MMMd{
                    M{"d MMM – d MMM"}
                    d{"d – d MMM"}
                }
                Md{
                    M{"dd/MM – dd/MM"}
                    d{"dd/MM – dd/MM"}
                }
                yM{
                    M{"MM/y – MM/y"}
                    y{"MM/y – MM/y"}
                }
                yMEd{
                    M{"E, dd/MM/y – E, dd/MM/y"}
                    d{"E, dd/MM/y – E, dd/MM/y"}
                    y{"E, dd/MM/y – E, dd/MM/y"}
                }
                yMMMEd{
                    M{"E, d MMM – E, d MMM U"}
                    d{"E, d – E, d MMM U"}
                    y{"E, d MMM U – E, d MMM U"}
                }
                yMMMd{
                    M{"d MMM – d MMM U"}
                    d{"d – d MMM U"}
                    y{"d MMM U – d MMM U"}
                }
                yMd{
                    M{"dd/MM/y – dd/MM/y"}
                    d{"dd/MM/y – dd/MM/y"}
                    y{"dd/MM/y – dd/MM/y"}
                }
            }
        }
        generic{
            DateTimePatterns{
                "h:mm:ss a zzzz",
                "h:mm:ss a z",
                "h:mm:ss a",
                "h:mm a",
                "EEEE, d MMMM y G",
                "d MMMM y G",
                "d MMM y G",
                "dd/MM/y GGGGG",
                "{1}, {0}",
                "{1}, {0}",
                "{1}, {0}",
                "{1}, {0}",
                "{1}, {0}",
            }
            DateTimeSkeletons{
                "ahmmsszzzz",
                "ahmmssz",
                "ahmmss",
                "ahmm",
                "GyMMMMEEEEd",
                "GyMMMMd",
                "GyMMMd",
                "GGGGGyMMdd",
            }
            availableFormats{
                Ed{"E d"}
                GyMMMEd{"E, d MMM y G"}
                GyMMMd{"d MMM y G"}
                GyMd{"dd/MM/y GGGGG"}
                M{"LL"}
                MEd{"E, dd/MM"}
                MMMEd{"E, d MMM"}
                MMMMd{"d MMMM"}
                MMMd{"d MMM"}
                Md{"dd/MM"}
                yyyyM{"MM/y GGGGG"}
                yyyyMEd{"E, dd/MM/y GGGGG"}
                yyyyMMMEd{"E, d MMM y G"}
                yyyyMMMd{"d MMM y G"}
                yyyyMd{"dd/MM/y GGGGG"}
            }
            intervalFormats{
                Gy{
                    y{"y–y G"}
                }
                GyMEd{
                    G{"E, dd/MM/y GGGGG – E, dd/MM/y GGGGG"}
                    M{"E, dd/MM/y – E, dd/MM/y GGGGG"}
                    d{"E, dd/MM/y – E, dd/MM/y GGGGG"}
                    y{"E, dd/MM/y – E, dd/MM/y GGGGG"}
                }
                GyMMMEd{
                    G{"E, d MMM y G – E, d MMM y G"}
                    M{"E, d MMM – E, d MMM y G"}
                    d{"E, d MMM – E, d MMM y G"}
                    y{"E, d MMM y – E, d MMM y G"}
                }
                GyMMMd{
                    G{"d MMM y G – d MMM y G"}
                    M{"d MMM – d MMM y G"}
                    d{"d–d MMM y G"}
                    y{"d MMM y – d MMM y G"}
                }
                GyMd{
                    G{"dd/MM/y GGGGG – dd/MM/y GGGGG"}
                    M{"dd/MM/y – dd/MM/y GGGGG"}
                    d{"dd/MM/y – dd/MM/y GGGGG"}
                    y{"dd/MM/y – dd/MM/y GGGGG"}
                }
                M{
                    M{"M–M"}
                }
                MEd{
                    M{"E dd/MM – E dd/MM"}
                    d{"E dd/MM – E dd/MM"}
                }
                MMMEd{
                    M{"E d MMM – E d MMM"}
                    d{"E d – E d MMM"}
                }
                MMMd{
                    M{"d MMM – d MMM"}
                    d{"d–d MMM"}
                }
                Md{
                    M{"dd/MM – dd/MM"}
                    d{"dd/MM – dd/MM"}
                }
                d{
                    d{"d–d"}
                }
                y{
                    y{"y–y G"}
                }
                yM{
                    M{"MM/y – MM/y GGGGG"}
                    y{"MM/y – MM/y GGGGG"}
                }
                yMEd{
                    M{"E, dd/MM/y – E, dd/MM/y GGGGG"}
                    d{"E, dd/MM/y – E, dd/MM/y GGGGG"}
                    y{"E, dd/MM/y – E, dd/MM/y GGGGG"}
                }
                yMMMEd{
                    M{"E, d MMM – E, d MMM y G"}
                    d{"E, d – E, d MMM y G"}
                    y{"E, d MMM y – E, d MMM y G"}
                }
                yMMMd{
                    M{"d MMM – d MMM y G"}
                    d{"d–d MMM y G"}
                    y{"d MMM y – d MMM y G"}
                }
                yMd{
                    M{"dd/MM/y – dd/MM/y GGGGG"}
                    d{"dd/MM/y – dd/MM/y GGGGG"}
                    y{"dd/MM/y – dd/MM/y GGGGG"}
                }
            }
        }
        gregorian{
            AmPmMarkers{
                "am",
                "pm",
            }
            AmPmMarkersAbbr{
                "am",
                "pm",
            }
            DateTimePatterns{
                "h:mm:ss a zzzz",
                "h:mm:ss a z",
                "h:mm:ss a",
                "h:mm a",
                "EEEE, d MMMM y",
                "d MMMM y",
                "d MMM y",
                "dd/MM/y",
                "{1}, {0}",
                "{1}, {0}",
                "{1}, {0}",
                "{1}, {0}",
                "{1}, {0}",
            }
            DateTimeSkeletons{
                "ahmmsszzzz",
                "ahmmssz",
                "ahmmss",
                "ahmm",
                "yMMMMEEEEd",
                "yMMMMd",
                "yMMMd",
                "yMMdd",
            }
            availableFormats{
                Ed{"E d"}
                GyMMMEd{"E, d MMM y G"}
                GyMMMd{"d MMM y G"}
                GyMd{"d/M/y G"}
                MEd{"E, dd/MM"}
                MMMEd{"E, d MMM"}
                MMMMd{"d MMMM"}
                MMMd{"d MMM"}
                MMdd{"dd/MM"}
                Md{"dd/MM"}
                yM{"MM/y"}
                yMEd{"E, dd/MM/y"}
                yMMMEd{"E, d MMM y"}
                yMMMd{"d MMM y"}
                yMd{"dd/MM/y"}
            }
            dayPeriod{
                stand-alone{
                    abbreviated{
                        am{"am"}
                        pm{"pm"}
                    }
                    narrow{
                        pm{"pm"}
                    }
                    wide{
                        am{"am"}
                        pm{"pm"}
                    }
                }
            }
            intervalFormats{
                GyMEd{
                    G{"E, dd/MM/y G – E, dd/MM/y G"}
                    M{"E, dd/MM/y – E, dd/MM/y G"}
                    d{"E, dd/MM/y – E, dd/MM/y G"}
                    y{"E, dd/MM/y – E, dd/MM/y G"}
                }
                GyMMMEd{
                    G{"E, d MMM y G – E, d MMM y G"}
                    M{"E, d MMM – E, d MMM y G"}
                    d{"E, d MMM – E, d MMM y G"}
                    y{"E, d MMM y – E, d MMM y G"}
                }
                GyMMMd{
                    G{"d MMM y G – d MMM y G"}
                    M{"d MMM – d MMM y G"}
                    d{"d – d MMM y G"}
                    y{"d MMM y – d MMM y G"}
                }
                GyMd{
                    G{"dd/MM/y G – dd/MM/y G"}
                    M{"dd/MM/y – dd/MM/y G"}
                    d{"dd/MM/y – dd/MM/y G"}
                    y{"dd/MM/y – dd/MM/y G"}
                }
                H{
                    H{"HH–HH"}
                }
                Hm{
                    H{"HH:mm–HH:mm"}
                    m{"HH:mm–HH:mm"}
                }
                Hmv{
                    H{"HH:mm–HH:mm v"}
                    m{"HH:mm–HH:mm v"}
                }
                Hv{
                    H{"HH–HH v"}
                }
                M{
                    M{"M–M"}
                }
                MEd{
                    M{"E dd/MM – E dd/MM"}
                    d{"E dd/MM – E dd/MM"}
                }
                MMMEd{
                    M{"E d MMM – E d MMM"}
                    d{"E d – E d MMM"}
                }
                MMMd{
                    M{"d MMM – d MMM"}
                    d{"d–d MMM"}
                }
                Md{
                    M{"dd/MM – dd/MM"}
                    d{"dd/MM – dd/MM"}
                }
                d{
                    d{"d–d"}
                }
                h{
                    h{"h–h a"}
                }
                hv{
                    h{"h–h a v"}
                }
                y{
                    y{"y–y"}
                }
                yM{
                    M{"MM/y – MM/y"}
                    y{"MM/y – MM/y"}
                }
                yMEd{
                    M{"E, dd/MM/y – E, dd/MM/y"}
                    d{"E, dd/MM/y – E, dd/MM/y"}
                    y{"E, dd/MM/y – E, dd/MM/y"}
                }
                yMMMEd{
                    M{"E, d MMM – E, d MMM y"}
                    d{"E, d – E, d MMM y"}
                    y{"E, d MMM y – E, d MMM y"}
                }
                yMMMd{
                    M{"d MMM – d MMM y"}
                    d{"d–d MMM y"}
                    y{"d MMM y – d MMM y"}
                }
                yMd{
                    M{"dd/MM/y – dd/MM/y"}
                    d{"dd/MM/y – dd/MM/y"}
                    y{"dd/MM/y – dd/MM/y"}
                }
            }
            monthNames{
                format{
                    abbreviated{
                        "Jan",
                        "Feb",
                        "Mar",
                        "Apr",
                        "May",
                        "Jun",
                        "Jul",
                        "Aug",
                        "Sept",
                        "Oct",
                        "Nov",
                        "Dec",
                    }
                }
                stand-alone{
                    abbreviated{
                        "Jan",
                        "Feb",
                        "Mar",
                        "Apr",
                        "May",
                        "Jun",
                        "Jul",
                        "Aug",
                        "Sept",
                        "Oct",
                        "Nov",
                        "Dec",
                    }
                }
            }
        }
        islamic{
            DateTimePatterns{
                "h:mm:ss a zzzz",
                "h:mm:ss a z",
                "h:mm:ss a",
                "h:mm a",
                "EEEE, d MMMM y G",
                "d MMMM y G",
                "d MMM y G",
                "dd/MM/y GGGGG",
                "{1}, {0}",
                "{1}, {0}",
                "{1}, {0}",
                "{1}, {0}",
                "{1}, {0}",
            }
            availableFormats{
                GyMMMEd{"E, d MMM y G"}
                GyMMMd{"d MMM y G"}
                GyMd{"dd/MM/y GGGGG"}
                MEd{"E dd/MM"}
                MMMEd{"E d MMM"}
                MMMMd{"d MMMM"}
                MMMd{"d MMM"}
                Md{"dd/MM"}
                yyyyMEd{"E, dd/MM/y GGGGG"}
                yyyyMMMEd{"E, d MMM y G"}
                yyyyMMMd{"d MMM y G"}
                yyyyMd{"dd/MM/y GGGGG"}
            }
        }
    }
    characterLabel{
        math_symbols{"maths symbol"}
    }
    fields{
        day-narrow{
            relativeTime{
                future{
                    one{"in {0} day"}
                    other{"in {0} days"}
                }
                past{
                    one{"{0} day ago"}
                    other{"{0} days ago"}
                }
            }
        }
        dayOfYear-narrow{
            dn{"day of yr"}
        }
        dayOfYear-short{
            dn{"day of yr"}
        }
        dayperiod{
            dn{"am/pm"}
        }
        dayperiod-narrow{
            dn{"am/pm"}
        }
        dayperiod-short{
            dn{"am/pm"}
        }
        fri-short{
            relative{
                "-1"{"last Fri"}
                "0"{"this Fri"}
                "1"{"next Fri"}
            }
            relativeTime{
                future{
                    one{"in {0} Fri"}
                    other{"in {0} Fri"}
                }
                past{
                    one{"{0} Fri ago"}
                    other{"{0} Fri ago"}
                }
            }
        }
        hour-narrow{
            relativeTime{
                future{
                    one{"in {0} hr"}
                    other{"in {0} hr"}
                }
                past{
                    one{"{0} hr ago"}
                    other{"{0} hr ago"}
                }
            }
        }
        hour-short{
            dn{"hr"}
            relativeTime{
                future{
                    one{"in {0} hr"}
                    other{"in {0} hr"}
                }
                past{
                    one{"{0} hr ago"}
                    other{"{0} hr ago"}
                }
            }
        }
        minute-narrow{
            relativeTime{
                future{
                    one{"in {0} min"}
                    other{"in {0} min"}
                }
                past{
                    one{"{0} min ago"}
                    other{"{0} min ago"}
                }
            }
        }
        minute-short{
            dn{"min"}
            relativeTime{
                future{
                    one{"in {0} min"}
                    other{"in {0} min"}
                }
                past{
                    one{"{0} min ago"}
                    other{"{0} min ago"}
                }
            }
        }
        mon-short{
            relative{
                "-1"{"last Mon"}
                "0"{"this Mon"}
                "1"{"next Mon"}
            }
            relativeTime{
                future{
                    one{"in {0} Mon"}
                    other{"in {0} Mon"}
                }
                past{
                    one{"{0} Mon ago"}
                    other{"{0} Mon ago"}
                }
            }
        }
        month-narrow{
            relative{
                "-1"{"last mo"}
                "0"{"this mo"}
                "1"{"next mo"}
            }
            relativeTime{
                future{
                    one{"in {0} mo"}
                    other{"in {0} mo"}
                }
                past{
                    one{"{0} mo ago"}
                    other{"{0} mo ago"}
                }
            }
        }
        month-short{
            dn{"mo"}
            relative{
                "-1"{"last mo"}
                "0"{"this mo"}
                "1"{"next mo"}
            }
            relativeTime{
                future{
                    one{"in {0} mo"}
                    other{"in {0} mo"}
                }
                past{
                    one{"{0} mo ago"}
                    other{"{0} mo ago"}
                }
            }
        }
        quarter-narrow{
            relativeTime{
                future{
                    one{"in {0} qtr"}
                    other{"in {0} qtr"}
                }
                past{
                    one{"{0} qtr ago"}
                    other{"{0} qtr ago"}
                }
            }
        }
        quarter-short{
            dn{"qtr"}
            relativeTime{
                future{
                    one{"in {0} qtr"}
                    other{"in {0} qtr"}
                }
                past{
                    one{"{0} qtr ago"}
                    other{"{0} qtr ago"}
                }
            }
        }
        sat-short{
            relative{
                "-1"{"last Sat"}
                "0"{"this Sat"}
                "1"{"next Sat"}
            }
            relativeTime{
                future{
                    one{"in {0} Sat"}
                    other{"in {0} Sat"}
                }
                past{
                    one{"{0} Sat ago"}
                    other{"{0} Sat ago"}
                }
            }
        }
        second-narrow{
            relativeTime{
                future{
                    one{"in {0} sec"}
                    other{"in {0} sec"}
                }
                past{
                    one{"{0} sec ago"}
                    other{"{0} sec ago"}
                }
            }
        }
        second-short{
            dn{"sec"}
            relativeTime{
                future{
                    one{"in {0} sec"}
                    other{"in {0} sec"}
                }
                past{
                    one{"{0} sec ago"}
                    other{"{0} sec ago"}
                }
            }
        }
        sun-short{
            relative{
                "-1"{"last Sun"}
                "0"{"this Sun"}
                "1"{"next Sun"}
            }
            relativeTime{
                future{
                    one{"in {0} Sun"}
                    other{"in {0} Sun"}
                }
                past{
                    one{"{0} Sun ago"}
                    other{"{0} Sun ago"}
                }
            }
        }
        thu-short{
            relative{
                "-1"{"last Thu"}
                "0"{"this Thu"}
                "1"{"next Thu"}
            }
            relativeTime{
                future{
                    one{"in {0} Thu"}
                    other{"in {0} Thu"}
                }
                past{
                    one{"{0} Thu ago"}
                    other{"{0} Thu ago"}
                }
            }
        }
        tue-short{
            relative{
                "-1"{"last Tue"}
                "0"{"this Tue"}
                "1"{"next Tue"}
            }
            relativeTime{
                future{
                    one{"in {0} Tue"}
                    other{"in {0} Tue"}
                }
                past{
                    one{"{0} Tue ago"}
                    other{"{0} Tue ago"}
                }
            }
        }
        wed-short{
            relative{
                "-1"{"last Wed"}
                "0"{"this Wed"}
                "1"{"next Wed"}
            }
            relativeTime{
                future{
                    one{"in {0} Wed"}
                    other{"in {0} Wed"}
                }
                past{
                    one{"{0} Wed ago"}
                    other{"{0} Wed ago"}
                }
            }
        }
        week-narrow{
            relative{
                "-1"{"last wk"}
                "0"{"this wk"}
                "1"{"next wk"}
            }
            relativeTime{
                future{
                    one{"in {0} wk"}
                    other{"in {0} wk"}
                }
                past{
                    one{"{0} wk ago"}
                    other{"{0} wk ago"}
                }
            }
        }
        week-short{
            dn{"wk"}
            relative{
                "-1"{"last wk"}
                "0"{"this wk"}
                "1"{"next wk"}
            }
            relativeTime{
                future{
                    one{"in {0} wk"}
                    other{"in {0} wk"}
                }
                past{
                    one{"{0} wk ago"}
                    other{"{0} wk ago"}
                }
            }
        }
        weekOfMonth-narrow{
            dn{"wk of mo"}
        }
        weekOfMonth-short{
            dn{"wk of mo"}
        }
        weekday-narrow{
            dn{"day of wk"}
        }
        weekday-short{
            dn{"day of wk"}
        }
        weekdayOfMonth-narrow{
            dn{"wkday of mo"}
        }
        weekdayOfMonth-short{
            dn{"wkday of mo"}
        }
        year-narrow{
            relative{
                "-1"{"last yr"}
                "0"{"this yr"}
                "1"{"next yr"}
            }
            relativeTime{
                future{
                    one{"in {0} yr"}
                    other{"in {0} yr"}
                }
                past{
                    one{"{0} yr ago"}
                    other{"{0} yr ago"}
                }
            }
        }
        year-short{
            dn{"yr"}
            relative{
                "-1"{"last yr"}
                "0"{"this yr"}
                "1"{"next yr"}
            }
            relativeTime{
                future{
                    one{"in {0} yr"}
                    other{"in {0} yr"}
                }
                past{
                    one{"{0} yr ago"}
                    other{"{0} yr ago"}
                }
            }
        }
    }
    listPattern{
        or{
            end{"{0} or {1}"}
        }
        or-narrow{
            end{"{0} or {1}"}
        }
        or-short{
            end{"{0} or {1}"}
        }
        standard{
            end{"{0} and {1}"}
        }
        standard-short{
            2{"{0} and {1}"}
            end{"{0} and {1}"}
        }
    }
}<|MERGE_RESOLUTION|>--- conflicted
+++ resolved
@@ -14,25 +14,10 @@
                 "d MMM r",
                 "dd/MM/r",
                 "{1}, {0}",
-<<<<<<< HEAD
-                "{1}, {0}",
-                "{1}, {0}",
-=======
->>>>>>> 626889fb
-                "{1}, {0}",
-                "{1}, {0}",
-                "{1}, {0}",
-                "{1}, {0}",
-            }
-            DateTimeSkeletons{
-                "ahmmsszzzz",
-                "ahmmssz",
-                "ahmmss",
-                "ahmm",
-                "rMMMMEEEEd",
-                "rMMMMd",
-                "rMMMd",
-                "rMMdd",
+                "{1}, {0}",
+                "{1}, {0}",
+                "{1}, {0}",
+                "{1}, {0}",
             }
             DateTimeSkeletons{
                 "ahmmsszzzz",
