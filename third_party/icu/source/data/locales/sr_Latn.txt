--- conflicted
+++ resolved
@@ -309,13 +309,6 @@
                 GyMMMEd{"E, d. MMM y. G"}
                 GyMMMd{"d. MMM y. G"}
                 GyMd{"d.M.y. GGGGG"}
-<<<<<<< HEAD
-                H{"HH"}
-                Hm{"HH:mm"}
-                Hms{"HH:mm:ss"}
-                M{"L"}
-=======
->>>>>>> 626889fb
                 MEd{"E, d.M."}
                 MMMEd{"E, d. MMM"}
                 MMMMEd{"E, d. MMMM"}
@@ -324,17 +317,9 @@
                 MMMdd{"dd.MMM"}
                 MMdd{"MM-dd"}
                 Md{"d.M."}
-<<<<<<< HEAD
-                d{"d"}
                 h{"h a"}
                 hm{"hh:mm a"}
                 hms{"hh:mm:ss a"}
-                ms{"mm:ss"}
-=======
-                h{"h a"}
-                hm{"hh:mm a"}
-                hms{"hh:mm:ss a"}
->>>>>>> 626889fb
                 y{"y. G"}
                 yyyy{"y. G"}
                 yyyyM{"M.y. GGGGG"}
@@ -362,11 +347,7 @@
                 }
                 MMMEd{
                     M{"E, dd. MMM – E, dd. MMM"}
-<<<<<<< HEAD
-                    d{"E, dd. – E, dd. MMM"}
-=======
                     d{"E, dd. – E, dd. MMM"}
->>>>>>> 626889fb
                 }
                 MMMd{
                     M{"d. MMM – d. MMM"}
@@ -375,12 +356,6 @@
                 Md{
                     M{"d.M – d.M"}
                     d{"d.M – d.M"}
-<<<<<<< HEAD
-                }
-                d{
-                    d{"d–d"}
-=======
->>>>>>> 626889fb
                 }
                 fallback{"{0} – {1}"}
                 h{
@@ -424,11 +399,7 @@
                 }
                 yMMMM{
                     M{"MMMM – MMMM y. G"}
-<<<<<<< HEAD
-                    y{"MMMM y. – MMMM y. G"}
-=======
                     y{"MMMM y. – MMMM y. G"}
->>>>>>> 626889fb
                 }
                 yMMMd{
                     M{"d. MMM – d. MMM y. G"}
@@ -436,28 +407,13 @@
                     y{"d. MMM y. – d. MMM y. G"}
                 }
                 yMd{
-<<<<<<< HEAD
-                    M{"d.M.y. – d.M.y."}
-=======
                     M{"d.M.y. – d.M.y."}
->>>>>>> 626889fb
                     d{"d.M.y – d.M.y. GGGGG"}
                     y{"d.M.y – d.M.y. GGGGG"}
                 }
             }
         }
         gregorian{
-<<<<<<< HEAD
-            AmPmMarkers{
-                "AM",
-                "PM",
-            }
-            AmPmMarkersNarrow{
-                "AM",
-                "PM",
-            }
-=======
->>>>>>> 626889fb
             DateTimePatterns{
                 "HH:mm:ss zzzz",
                 "HH:mm:ss z",
@@ -482,12 +438,6 @@
                 "yMMMMdd",
                 "yMMdd",
                 "yyMd",
-<<<<<<< HEAD
-            }
-            appendItems{
-                Timezone{"{0} {1}"}
-=======
->>>>>>> 626889fb
             }
             availableFormats{
                 Bhm{"hh:mm B"}
@@ -503,18 +453,7 @@
                 GyMMMEd{"E, d. MMM y. G"}
                 GyMMMd{"d. MMM y. G"}
                 GyMd{"d.MM.y. GGGGG"}
-<<<<<<< HEAD
-                H{"HH"}
-                Hm{"HH:mm"}
-                Hms{"HH:mm:ss"}
-                Hmsv{"HH:mm:ss v"}
-                Hmv{"HH:mm v"}
-                M{"L"}
                 MEd{"E, d. M."}
-                MMM{"LLL"}
-=======
-                MEd{"E, d. M."}
->>>>>>> 626889fb
                 MMMEd{"E d. MMM"}
                 MMMMEd{"E, d. MMMM"}
                 MMMMW{
@@ -527,19 +466,11 @@
                 MMMdd{"dd.MMM"}
                 MMdd{"dd.MM."}
                 Md{"d. M."}
-<<<<<<< HEAD
-                d{"d"}
-=======
->>>>>>> 626889fb
                 h{"h a"}
                 hm{"h:mm a"}
                 hms{"h:mm:ss a"}
                 hmsv{"h:mm:ss a v"}
                 hmv{"h:mm a v"}
-<<<<<<< HEAD
-                ms{"mm:ss"}
-=======
->>>>>>> 626889fb
                 y{"y."}
                 yM{"M. y."}
                 yMEd{"E, d. M. y."}
@@ -622,42 +553,13 @@
                 stand-alone{
                     abbreviated{
                         afternoon1{"popodne"}
-<<<<<<< HEAD
-                        am{"AM"}
-=======
->>>>>>> 626889fb
                         evening1{"veče"}
                         morning1{"jutro"}
                         night1{"noć"}
-<<<<<<< HEAD
-                        noon{"podne"}
-                        pm{"PM"}
-                    }
-                    narrow{
-                        afternoon1{"popodne"}
-                        am{"pre podne"}
-                        evening1{"veče"}
-                        midnight{"ponoć"}
-                        morning1{"jutro"}
-                        night1{"noć"}
-                        noon{"podne"}
-                        pm{"po podne"}
-                    }
-                    wide{
-                        afternoon1{"popodne"}
-                        am{"AM"}
-                        evening1{"veče"}
-                        midnight{"ponoć"}
-                        morning1{"jutro"}
-                        night1{"noć"}
-                        noon{"podne"}
-                        pm{"PM"}
-=======
                     }
                     narrow{
                         am{"pre podne"}
                         pm{"po podne"}
->>>>>>> 626889fb
                     }
                 }
             }
@@ -692,11 +594,7 @@
                 }
                 MMMEd{
                     M{"E, dd. MMM – E, dd. MMM"}
-<<<<<<< HEAD
-                    d{"E, dd. – E, dd. MMM"}
-=======
                     d{"E, dd. – E, dd. MMM"}
->>>>>>> 626889fb
                 }
                 MMMd{
                     M{"dd. MMM – dd. MMM"}
@@ -705,12 +603,6 @@
                 Md{
                     M{"d. M. – d. M."}
                     d{"d. M. – d. M."}
-<<<<<<< HEAD
-                }
-                d{
-                    d{"d–d"}
-=======
->>>>>>> 626889fb
                 }
                 fallback{"{0} – {1}"}
                 h{
@@ -730,20 +622,6 @@
                 hv{
                     a{"h a – h a v"}
                     h{"h–h a v"}
-<<<<<<< HEAD
-                }
-                y{
-                    y{"y–y"}
-                }
-                yM{
-                    M{"M – M. y."}
-                    y{"M.y. – M.y."}
-                }
-                yMEd{
-                    M{"E, d. M. y. – E, d. M. y."}
-                    d{"E, d. M. y. – E, d. M. y."}
-                    y{"E, d. M. y. – E, d. M. y."}
-=======
                 }
                 yM{
                     M{"M – M. y."}
@@ -753,7 +631,6 @@
                     M{"E, d. M. y. – E, d. M. y."}
                     d{"E, d. M. y. – E, d. M. y."}
                     y{"E, d. M. y. – E, d. M. y."}
->>>>>>> 626889fb
                 }
                 yMMM{
                     M{"MMM–MMM y."}
@@ -761,21 +638,12 @@
                 }
                 yMMMEd{
                     M{"E, dd. MMM – E, dd. MMM y."}
-<<<<<<< HEAD
-                    d{"E, dd. – E, dd. MMM y."}
-                    y{"E, dd. MMM y. – E, dd. MMM y."}
-                }
-                yMMMM{
-                    M{"MMMM – MMMM y."}
-                    y{"MMMM y. – MMMM y."}
-=======
                     d{"E, dd. – E, dd. MMM y."}
                     y{"E, dd. MMM y. – E, dd. MMM y."}
                 }
                 yMMMM{
                     M{"MMMM – MMMM y."}
                     y{"MMMM y. – MMMM y."}
->>>>>>> 626889fb
                 }
                 yMMMd{
                     M{"dd. MMM – dd. MMM y."}
@@ -783,15 +651,9 @@
                     y{"dd. MMM y. – dd. MMM y."}
                 }
                 yMd{
-<<<<<<< HEAD
-                    M{"d. M. y. – d. M. y."}
-                    d{"d. M. y. – d. M. y."}
-                    y{"d. M. y. – d. M. y."}
-=======
                     M{"d. M. y. – d. M. y."}
                     d{"d. M. y. – d. M. y."}
                     y{"d. M. y. – d. M. y."}
->>>>>>> 626889fb
                 }
             }
             monthNames{
@@ -849,15 +711,6 @@
                         "2. kv.",
                         "3. kv.",
                         "4. kv.",
-<<<<<<< HEAD
-                    }
-                    narrow{
-                        "1.",
-                        "2.",
-                        "3.",
-                        "4.",
-=======
->>>>>>> 626889fb
                     }
                     wide{
                         "prvi kvartal",
@@ -867,15 +720,6 @@
                     }
                 }
                 stand-alone{
-<<<<<<< HEAD
-                    abbreviated{
-                        "1. kv.",
-                        "2. kv.",
-                        "3. kv.",
-                        "4. kv.",
-                    }
-=======
->>>>>>> 626889fb
                     narrow{
                         "1.",
                         "2.",
@@ -1423,12 +1267,6 @@
         }
         dayperiod{
             dn{"AM/PM"}
-<<<<<<< HEAD
-        }
-        dayperiod-narrow{
-            dn{"pre podne/po podne"}
-=======
->>>>>>> 626889fb
         }
         dayperiod-short{
             dn{"pre podne/po podne"}
@@ -1745,28 +1583,6 @@
                 }
             }
         }
-<<<<<<< HEAD
-        sun-narrow{
-            relative{
-                "-1"{"pr. ned."}
-                "0"{"u ned"}
-                "1"{"sl. ned."}
-            }
-            relativeTime{
-                future{
-                    few{"za {0} nedelje"}
-                    one{"za {0} nedelju"}
-                    other{"za {0} nedelja"}
-                }
-                past{
-                    few{"pre {0} nedelje"}
-                    one{"pre {0} nedelje"}
-                    other{"pre {0} nedelja"}
-                }
-            }
-        }
-=======
->>>>>>> 626889fb
         sun-short{
             relative{
                 "-1"{"pr. ned."}
@@ -2045,20 +1861,6 @@
             }
         }
         namePattern{
-<<<<<<< HEAD
-            givenFirst-long-addressing-formal{"{prefix} {surname}"}
-            givenFirst-long-addressing-informal{"{given-informal}"}
-            givenFirst-long-monogram-informal{"{given-informal-monogram-allCaps}{surname-monogram-allCaps}"}
-            givenFirst-long-referring-formal{"{given} {given2} {surname}, {suffix}"}
-            givenFirst-long-referring-informal{"{given-informal} {surname}"}
-            givenFirst-medium-addressing-formal{"{prefix} {surname}"}
-            givenFirst-medium-addressing-informal{"{given-informal}"}
-            givenFirst-medium-monogram-formal{"{surname-monogram-allCaps}"}
-            givenFirst-medium-monogram-informal{"{given-informal-monogram-allCaps}"}
-            givenFirst-medium-referring-formal{"{given} {given2-initial} {surname}, {suffix}"}
-            givenFirst-medium-referring-informal{"{given-informal} {surname}"}
-            givenFirst-short-addressing-formal{"{prefix} {surname}"}
-=======
             givenFirst-long-addressing-formal{"{title} {surname}"}
             givenFirst-long-addressing-informal{"{given-informal}"}
             givenFirst-long-monogram-informal{"{given-informal-monogram-allCaps}{surname-monogram-allCaps}"}
@@ -2070,7 +1872,6 @@
             givenFirst-medium-referring-formal{"{given} {given2-initial} {surname} {generation}, {credentials}"}
             givenFirst-medium-referring-informal{"{given-informal} {surname}"}
             givenFirst-short-addressing-formal{"{title} {surname}"}
->>>>>>> 626889fb
             givenFirst-short-addressing-informal{"{given-informal}"}
             givenFirst-short-monogram-formal{"{surname-monogram-allCaps}"}
             givenFirst-short-monogram-informal{"{given-informal-monogram-allCaps}"}
@@ -2082,20 +1883,6 @@
             sorting-medium-referring-informal{"{surname}, {given-informal}"}
             sorting-short-referring-formal{"{surname-core}, {given-initial} {given2-initial} {surname-prefix}"}
             sorting-short-referring-informal{"{surname}, {given-informal}"}
-<<<<<<< HEAD
-            surnameFirst-long-addressing-formal{"{prefix} {surname}"}
-            surnameFirst-long-addressing-informal{"{given-informal}"}
-            surnameFirst-long-monogram-informal{"{surname-monogram-allCaps}{given-informal-monogram-allCaps}"}
-            surnameFirst-long-referring-formal{"{surname} {given} {given2}, {suffix}"}
-            surnameFirst-long-referring-informal{"{surname} {given-informal}"}
-            surnameFirst-medium-addressing-formal{"{prefix} {surname}"}
-            surnameFirst-medium-addressing-informal{"{given-informal}"}
-            surnameFirst-medium-monogram-formal{"{surname-monogram-allCaps}"}
-            surnameFirst-medium-monogram-informal{"{given-informal-monogram-allCaps}"}
-            surnameFirst-medium-referring-formal{"{surname} {given} {given2-initial}, {suffix}"}
-            surnameFirst-medium-referring-informal{"{surname} {given-informal}"}
-            surnameFirst-short-addressing-formal{"{prefix} {surname}"}
-=======
             surnameFirst-long-addressing-formal{"{title} {surname}"}
             surnameFirst-long-addressing-informal{"{given-informal}"}
             surnameFirst-long-monogram-informal{"{surname-monogram-allCaps}{given-informal-monogram-allCaps}"}
@@ -2108,7 +1895,6 @@
             surnameFirst-medium-referring-formal{"{surname} {given} {given2-initial} {generation}, {credentials}"}
             surnameFirst-medium-referring-informal{"{surname} {given-informal}"}
             surnameFirst-short-addressing-formal{"{title} {surname}"}
->>>>>>> 626889fb
             surnameFirst-short-addressing-informal{"{given-informal}"}
             surnameFirst-short-monogram-formal{"{surname-monogram-allCaps}"}
             surnameFirst-short-monogram-informal{"{given-informal-monogram-allCaps}"}
