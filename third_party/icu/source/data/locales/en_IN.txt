﻿// © 2016 and later: Unicode, Inc. and others.
// License & terms of use: http://www.unicode.org/copyright.html
// Generated using tools/cldr/cldr-to-icu/build-icu-data.xml
en_IN{
    %%Parent{"en_001"}
    NumberElements{
        latn{
            patterns{
                currencyFormat{"¤#,##,##0.00"}
                decimalFormat{"#,##,##0.###"}
                percentFormat{"#,##,##0%"}
            }
            patternsShort{
                currencyFormat{
                    1000{
                        one{"¤0T"}
                        other{"¤0T"}
                    }
                    10000{
                        one{"¤00T"}
                        other{"¤00T"}
                    }
                    100000{
                        one{"¤0L"}
                        other{"¤0L"}
                    }
                    1000000{
                        one{"¤00L"}
                        other{"¤00L"}
                    }
                    10000000{
                        one{"¤0Cr"}
                        other{"¤0Cr"}
                    }
                    100000000{
                        one{"¤00Cr"}
                        other{"¤00Cr"}
                    }
                    1000000000{
                        one{"¤000Cr"}
                        other{"¤000Cr"}
                    }
                    10000000000{
                        one{"¤0TCr"}
                        other{"¤0TCr"}
                    }
                    100000000000{
                        one{"¤00TCr"}
                        other{"¤00TCr"}
                    }
                    1000000000000{
                        one{"¤0LCr"}
                        other{"¤0LCr"}
                    }
                    10000000000000{
                        one{"¤00LCr"}
                        other{"¤00LCr"}
                    }
                    100000000000000{
                        one{"¤000LCr"}
                        other{"¤000LCr"}
                    }
                }
                currencyFormat%alphaNextToNumber{
                    1000{
                        one{"¤ 0T"}
                        other{"¤ 0T"}
                    }
                    10000{
                        one{"¤ 00T"}
                        other{"¤ 00T"}
                    }
                    100000{
                        one{"¤ 0L"}
                        other{"¤ 0L"}
                    }
                    1000000{
                        one{"¤ 00L"}
                        other{"¤ 00L"}
                    }
                    10000000{
                        one{"¤ 0Cr"}
                        other{"¤ 0Cr"}
                    }
                    100000000{
                        one{"¤ 00Cr"}
                        other{"¤ 00Cr"}
                    }
                    1000000000{
                        one{"¤ 000Cr"}
                        other{"¤ 000Cr"}
                    }
                    10000000000{
                        one{"¤ 0TCr"}
                        other{"¤ 0TCr"}
                    }
                    100000000000{
                        one{"¤ 00TCr"}
                        other{"¤ 00TCr"}
                    }
                    1000000000000{
                        one{"¤ 0LCr"}
                        other{"¤ 0LCr"}
                    }
                    10000000000000{
                        one{"¤ 00LCr"}
                        other{"¤ 00LCr"}
                    }
                    100000000000000{
                        one{"¤ 000LCr"}
                        other{"¤ 000LCr"}
                    }
                }
                decimalFormat{
                    1000{
                        one{"0T"}
                        other{"0T"}
                    }
                    10000{
                        one{"00T"}
                        other{"00T"}
                    }
                    100000{
                        one{"0L"}
                        other{"0L"}
                    }
                    1000000{
                        one{"00L"}
                        other{"00L"}
                    }
                    10000000{
                        one{"0Cr"}
                        other{"0Cr"}
                    }
                    100000000{
                        one{"00Cr"}
                        other{"00Cr"}
                    }
                    1000000000{
                        one{"000Cr"}
                        other{"000Cr"}
                    }
                    10000000000{
                        one{"0TCr"}
                        other{"0TCr"}
                    }
                    100000000000{
                        one{"00TCr"}
                        other{"00TCr"}
                    }
                    1000000000000{
                        one{"0LCr"}
                        other{"0LCr"}
                    }
                    10000000000000{
                        one{"00LCr"}
                        other{"00LCr"}
                    }
                    100000000000000{
                        one{"000LCr"}
                        other{"000LCr"}
                    }
                }
            }
        }
    }
    calendar{
        generic{
            DateTimePatterns{
                "h:mm:ss a zzzz",
                "h:mm:ss a z",
                "h:mm:ss a",
                "h:mm a",
<<<<<<< HEAD
                "EEEE, d MMMM, y G",
=======
                "EEEE d MMMM, y G",
>>>>>>> 626889fb
                "d MMMM, y G",
                "d MMM, y G",
                "dd/MM/y GGGGG",
                "{1}, {0}",
                "{1}, {0}",
<<<<<<< HEAD
                "{1}, {0}",
                "{1}, {0}",
=======
>>>>>>> 626889fb
                "{1}, {0}",
                "{1}, {0}",
                "{1}, {0}",
            }
            DateTimeSkeletons{
                "ahmmsszzzz",
                "ahmmssz",
                "ahmmss",
                "ahmm",
                "GyMMMMEEEEd",
                "GyMMMMd",
                "GyMMMd",
                "GGGGGyMd",
            }
            DateTimeSkeletons{
                "ahmmsszzzz",
                "ahmmssz",
                "ahmmss",
                "ahmm",
                "GyMMMMEEEEd",
                "GyMMMMd",
                "GyMMMd",
                "GGGGGyMd",
            }
            availableFormats{
                EBhm{"E, h:mm B"}
                EBhms{"E, h:mm:ss B"}
                EHm{"E, HH:mm"}
                EHms{"E, HH:mm:ss"}
                Ehm{"E, h:mm a"}
                Ehms{"E, h:mm:ss a"}
                GyMMM{"MMM, y G"}
                GyMMMEEEEd{"EEEE d MMM, y G"}
                GyMMMEd{"E, d MMM, y G"}
                GyMMMd{"d MMM, y G"}
                MEd{"E, d/M"}
                MMMEEEEd{"EEEE d MMM"}
                MMMMEEEEd{"EEEE d MMMM"}
                Md{"d/M"}
                yyyyM{"M/y GGGGG"}
                yyyyMEd{"E, d/M/y GGGGG"}
                yyyyMMM{"MMM, y G"}
                yyyyMMMEEEEd{"EEEE d MMM, y G"}
                yyyyMMMEd{"E, d MMM, y G"}
                yyyyMMMM{"MMMM, y G"}
                yyyyMMMMEEEEd{"EEEE d MMMM, y G"}
                yyyyMMMd{"d MMM, y G"}
                yyyyMd{"d/M/y G"}
            }
            intervalFormats{
                GyMEd{
                    G{"E, d/M/y GGGGG – E, d/M/y GGGGG"}
                    M{"E, d/M/y – E, d/M/y GGGGG"}
                    d{"E, d/M/y – E, d/M/y GGGGG"}
                    y{"E, d/M/y – E, d/M/y GGGGG"}
<<<<<<< HEAD
=======
                }
                GyMMMEEEEd{
                    G{"EEEE d MMM y G – EEEE d MMM, y G"}
                    M{"EEEE d MMM – EEEE d MMM, y G"}
                    d{"EEEE d MMM – EEEE d MMM, y G"}
                    y{"EEEE d MMM y – EEEE d MMM, y G"}
>>>>>>> 626889fb
                }
                GyMd{
                    G{"d/M/y GGGGG – d/M/y GGGGG"}
                    M{"d/M/y – d/M/y GGGGG"}
                    d{"d/M/y – d/M/y GGGGG"}
                    y{"d/M/y – d/M/y GGGGG"}
                }
                MEd{
                    M{"E, dd/MM – E, dd/MM"}
                    d{"E, dd/MM – E, dd/MM"}
<<<<<<< HEAD
=======
                }
                MMMEEEEd{
                    M{"EEEE d MMM – EEEE d MMM"}
                    d{"EEEE d – EEEE d MMM"}
>>>>>>> 626889fb
                }
                MMMEd{
                    M{"E, d MMM – E, d MMM"}
                    d{"E, d – E, d MMM"}
                }
                Md{
                    M{"d/M – d/M"}
                    d{"d/M – d/M"}
                }
                yM{
                    M{"MM/y – MM/y G"}
                    y{"MM/y – MM/y G"}
                }
                yMEd{
                    M{"E, dd/MM/y – E, dd/MM/y G"}
                    d{"E, dd/MM/y – E, dd/MM/y G"}
                    y{"E, dd/MM/y – E, dd/MM/y G"}
                }
                yMMMEd{
                    M{"E d MMM – E d MMM y G"}
                    d{"E d – E d MMM y G"}
                    y{"E d MMM y – E d MMM y G"}
                }
                yMd{
                    M{"dd/MM/y – dd/MM/y G"}
                    d{"dd/MM/y – dd/MM/y G"}
                    y{"dd/MM/y – dd/MM/y G"}
                }
            }
        }
        gregorian{
            DateTimePatterns{
                "h:mm:ss a zzzz",
                "h:mm:ss a z",
                "h:mm:ss a",
                "h:mm a",
<<<<<<< HEAD
                "EEEE, d MMMM, y",
=======
                "EEEE d MMMM, y",
>>>>>>> 626889fb
                "d MMMM y",
                "d MMM y",
                "dd/MM/yy",
                "{1}, {0}",
                "{1}, {0}",
                "{1}, {0}",
                "{1}, {0}",
                "{1}, {0}",
            }
            DateTimeSkeletons{
                "ahmmsszzzz",
                "ahmmssz",
                "ahmmss",
                "ahmm",
                "yMMMMEEEEd",
                "yMMMMd",
                "yMMMdd",
                "yyMMdd",
            }
            availableFormats{
                EBhm{"E, h:mm B"}
                EBhms{"E, h:mm:ss B"}
                EHm{"E, HH:mm"}
                EHms{"E, HH:mm:ss"}
                Ehm{"E, h:mm a"}
                Ehms{"E, h:mm:ss a"}
<<<<<<< HEAD
=======
                GyMMMEEEEd{"EEEE d MMM, y G"}
                MMMEEEEd{"EEEE d MMM"}
                MMMMEEEEd{"EEEE d MMMM"}
>>>>>>> 626889fb
                yMEd{"E, d/M/y"}
                yMMMEEEEd{"EEEE d MMM, y"}
                yMMMEd{"E, d MMM, y"}
                yMMMMEEEEd{"EEEE d MMMM, y"}
                yMd{"d/M/y"}
            }
            dayPeriod{
                stand-alone{
                    narrow{
                        am{"am"}
                        pm{"pm"}
                    }
                }
            }
            intervalFormats{
                GyMMMEEEEd{
                    G{"EEEE d MMM y G – EEEE d MMM y G"}
                    M{"EEEE d MMM – EEEE d MMM y G"}
                    d{"EEEE d MMM – EEEE d MMM y G"}
                    y{"EEEE d MMM y – EEEE d MMM y G"}
                }
                MEd{
                    M{"E, dd/MM – E, dd/MM"}
                    d{"E, dd/MM – E, dd/MM"}
<<<<<<< HEAD
=======
                }
                MMMEEEEd{
                    M{"EEEE d MMM – EEEE d MMM"}
                    d{"EEEE d – EEEE d MMM"}
>>>>>>> 626889fb
                }
                MMMEd{
                    M{"E, d MMM – E, d MMM"}
                    d{"E, d – E, d MMM"}
<<<<<<< HEAD
=======
                }
                yMMMEEEEd{
                    M{"EEEE d MMM – EEEE d MMM y"}
                    d{"EEEE d – EEEE d MMM y"}
                    y{"EEEE d MMM y – EEEE d MMM y"}
                }
                yMMMMEEEEd{
                    M{"EEEE d MMMM – EEEE d MMMM y"}
                    d{"EEEE d – EEEE d MMMM y"}
                    y{"EEEE d MMMM y – EEEE d MMMM y"}
>>>>>>> 626889fb
                }
            }
        }
        islamic{
            DateTimePatterns{
                "h:mm:ss a zzzz",
                "h:mm:ss a z",
                "h:mm:ss a",
                "h:mm a",
                "EEEE d MMMM y G",
                "d MMMM, y G",
                "dd-MMM-y G",
                "d/M/y/ GGGGG",
                "{1}, {0}",
<<<<<<< HEAD
=======
                "{1}, {0}",
                "{1}, {0}",
>>>>>>> 626889fb
                "{1}, {0}",
                "{1}, {0}",
                "{1}, {0}",
                "{1}, {0}",
            }
            DateTimeSkeletons{
                "ahmmsszzzz",
                "ahmmssz",
                "ahmmss",
                "ahmm",
                "GyMMMMEEEEd",
                "GyMMMMd",
                "GyMMMdd",
                "GGGGGyMd",
            }
            DateTimeSkeletons{
                "ahmmsszzzz",
                "ahmmssz",
                "ahmmss",
                "ahmm",
                "GyMMMMEEEEd",
                "GyMMMMd",
                "GyMMMdd",
                "GGGGGyMd",
            }
            availableFormats{
                Ed{"E d"}
                GyMMM{"MMM, y G"}
                GyMMMEd{"E, d MMM, y G"}
                GyMMMd{"d MMM, y G"}
                MEd{"E, d/M"}
                Md{"d/M"}
                yyyyMEd{"E d/M/y G"}
                yyyyMMM{"MMM, y G"}
                yyyyMMMEd{"E, d MMM, y G"}
                yyyyMMMM{"MMMM, y G"}
                yyyyMMMd{"d MMM, y G"}
                yyyyMd{"d/M/y G"}
            }
        }
    }
    listPattern{
        standard-narrow{
            end{"{0}, and {1}"}
        }
    }
}<|MERGE_RESOLUTION|>--- conflicted
+++ resolved
@@ -171,34 +171,15 @@
                 "h:mm:ss a z",
                 "h:mm:ss a",
                 "h:mm a",
-<<<<<<< HEAD
-                "EEEE, d MMMM, y G",
-=======
                 "EEEE d MMMM, y G",
->>>>>>> 626889fb
                 "d MMMM, y G",
                 "d MMM, y G",
                 "dd/MM/y GGGGG",
                 "{1}, {0}",
                 "{1}, {0}",
-<<<<<<< HEAD
-                "{1}, {0}",
-                "{1}, {0}",
-=======
->>>>>>> 626889fb
-                "{1}, {0}",
-                "{1}, {0}",
-                "{1}, {0}",
-            }
-            DateTimeSkeletons{
-                "ahmmsszzzz",
-                "ahmmssz",
-                "ahmmss",
-                "ahmm",
-                "GyMMMMEEEEd",
-                "GyMMMMd",
-                "GyMMMd",
-                "GGGGGyMd",
+                "{1}, {0}",
+                "{1}, {0}",
+                "{1}, {0}",
             }
             DateTimeSkeletons{
                 "ahmmsszzzz",
@@ -241,15 +222,12 @@
                     M{"E, d/M/y – E, d/M/y GGGGG"}
                     d{"E, d/M/y – E, d/M/y GGGGG"}
                     y{"E, d/M/y – E, d/M/y GGGGG"}
-<<<<<<< HEAD
-=======
                 }
                 GyMMMEEEEd{
                     G{"EEEE d MMM y G – EEEE d MMM, y G"}
                     M{"EEEE d MMM – EEEE d MMM, y G"}
                     d{"EEEE d MMM – EEEE d MMM, y G"}
                     y{"EEEE d MMM y – EEEE d MMM, y G"}
->>>>>>> 626889fb
                 }
                 GyMd{
                     G{"d/M/y GGGGG – d/M/y GGGGG"}
@@ -260,13 +238,10 @@
                 MEd{
                     M{"E, dd/MM – E, dd/MM"}
                     d{"E, dd/MM – E, dd/MM"}
-<<<<<<< HEAD
-=======
                 }
                 MMMEEEEd{
                     M{"EEEE d MMM – EEEE d MMM"}
                     d{"EEEE d – EEEE d MMM"}
->>>>>>> 626889fb
                 }
                 MMMEd{
                     M{"E, d MMM – E, d MMM"}
@@ -303,11 +278,7 @@
                 "h:mm:ss a z",
                 "h:mm:ss a",
                 "h:mm a",
-<<<<<<< HEAD
-                "EEEE, d MMMM, y",
-=======
                 "EEEE d MMMM, y",
->>>>>>> 626889fb
                 "d MMMM y",
                 "d MMM y",
                 "dd/MM/yy",
@@ -334,12 +305,9 @@
                 EHms{"E, HH:mm:ss"}
                 Ehm{"E, h:mm a"}
                 Ehms{"E, h:mm:ss a"}
-<<<<<<< HEAD
-=======
                 GyMMMEEEEd{"EEEE d MMM, y G"}
                 MMMEEEEd{"EEEE d MMM"}
                 MMMMEEEEd{"EEEE d MMMM"}
->>>>>>> 626889fb
                 yMEd{"E, d/M/y"}
                 yMMMEEEEd{"EEEE d MMM, y"}
                 yMMMEd{"E, d MMM, y"}
@@ -364,19 +332,14 @@
                 MEd{
                     M{"E, dd/MM – E, dd/MM"}
                     d{"E, dd/MM – E, dd/MM"}
-<<<<<<< HEAD
-=======
                 }
                 MMMEEEEd{
                     M{"EEEE d MMM – EEEE d MMM"}
                     d{"EEEE d – EEEE d MMM"}
->>>>>>> 626889fb
                 }
                 MMMEd{
                     M{"E, d MMM – E, d MMM"}
                     d{"E, d – E, d MMM"}
-<<<<<<< HEAD
-=======
                 }
                 yMMMEEEEd{
                     M{"EEEE d MMM – EEEE d MMM y"}
@@ -387,7 +350,6 @@
                     M{"EEEE d MMMM – EEEE d MMMM y"}
                     d{"EEEE d – EEEE d MMMM y"}
                     y{"EEEE d MMMM y – EEEE d MMMM y"}
->>>>>>> 626889fb
                 }
             }
         }
@@ -402,25 +364,10 @@
                 "dd-MMM-y G",
                 "d/M/y/ GGGGG",
                 "{1}, {0}",
-<<<<<<< HEAD
-=======
-                "{1}, {0}",
-                "{1}, {0}",
->>>>>>> 626889fb
-                "{1}, {0}",
-                "{1}, {0}",
-                "{1}, {0}",
-                "{1}, {0}",
-            }
-            DateTimeSkeletons{
-                "ahmmsszzzz",
-                "ahmmssz",
-                "ahmmss",
-                "ahmm",
-                "GyMMMMEEEEd",
-                "GyMMMMd",
-                "GyMMMdd",
-                "GGGGGyMd",
+                "{1}, {0}",
+                "{1}, {0}",
+                "{1}, {0}",
+                "{1}, {0}",
             }
             DateTimeSkeletons{
                 "ahmmsszzzz",
