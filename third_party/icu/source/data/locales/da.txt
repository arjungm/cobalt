--- conflicted
+++ resolved
@@ -13,11 +13,6 @@
                 range{"{0}-{1}"}
             }
             patterns{
-<<<<<<< HEAD
-                accountingFormat{"#,##0.00 ¤"}
-                accountingFormat%noCurrency{"#,##0.00"}
-=======
->>>>>>> 626889fb
                 currencyFormat{"#,##0.00 ¤"}
                 percentFormat{"#,##0 %"}
             }
@@ -286,15 +281,12 @@
                 "{1} {0}",
                 "{1} {0}",
             }
-<<<<<<< HEAD
-=======
             DateTimePatterns%atTime{
                 "{1} 'kl'. {0}",
                 "{1} 'kl'. {0}",
                 "{1} {0}",
                 "{1} {0}",
             }
->>>>>>> 626889fb
             DateTimeSkeletons{
                 "HHmmsszzzz",
                 "HHmmssz",
@@ -320,10 +312,6 @@
                 GyMMMEd{"E d. MMM y G"}
                 GyMMMd{"d. MMM y G"}
                 GyMd{"d.M.y GGGGG"}
-<<<<<<< HEAD
-                H{"HH"}
-=======
->>>>>>> 626889fb
                 Hm{"HH.mm"}
                 Hms{"HH.mm.ss"}
                 M{"M"}
@@ -504,39 +492,6 @@
                 "{1} {0}",
                 "{1} {0}",
                 "{1} {0}",
-<<<<<<< HEAD
-                "{1} {0}",
-                "{1} {0}",
-            }
-            DateTimePatterns%atTime{
-                "{1} 'kl'. {0}",
-                "{1} 'kl'. {0}",
-                "{1} {0}",
-                "{1} {0}",
-            }
-            DateTimeSkeletons{
-                "HHmmsszzzz",
-                "HHmmssz",
-                "HHmmss",
-                "HHmm",
-                "yMMMMEEEEd",
-                "yMMMMd",
-                "yMMMd",
-                "yMMdd",
-            }
-            appendItems{
-                Day{"{0} ({2}: {1})"}
-                Day-Of-Week{"{0} {1}"}
-                Era{"{1} {0}"}
-                Hour{"{0} ({2}: {1})"}
-                Minute{"{0} ({2}: {1})"}
-                Month{"{0} ({2}: {1})"}
-                Quarter{"{0} ({2}: {1})"}
-                Second{"{0} ({2}: {1})"}
-                Timezone{"{0} {1}"}
-                Week{"{0} ({2}: {1})"}
-                Year{"{1} {0}"}
-=======
                 "{1} {0}",
                 "{1} {0}",
             }
@@ -545,7 +500,6 @@
                 "{1} 'kl'. {0}",
                 "{1}, {0}",
                 "{1}, {0}",
->>>>>>> 626889fb
             }
             availableFormats{
                 Bhm{"h.mm B"}
@@ -562,10 +516,6 @@
                 GyMMMEd{"E d. MMM y G"}
                 GyMMMd{"d. MMM y G"}
                 GyMd{"d.M.y GGGGG"}
-<<<<<<< HEAD
-                H{"HH"}
-=======
->>>>>>> 626889fb
                 Hm{"HH.mm"}
                 Hms{"HH.mm.ss"}
                 Hmsv{"HH.mm.ss v"}
@@ -636,18 +586,6 @@
                     }
                 }
                 stand-alone{
-<<<<<<< HEAD
-                    abbreviated{
-                        "søn.",
-                        "man.",
-                        "tirs.",
-                        "ons.",
-                        "tors.",
-                        "fre.",
-                        "lør.",
-                    }
-=======
->>>>>>> 626889fb
                     narrow{
                         "S",
                         "M",
@@ -657,27 +595,6 @@
                         "F",
                         "L",
                     }
-<<<<<<< HEAD
-                    short{
-                        "sø.",
-                        "ma.",
-                        "ti.",
-                        "on.",
-                        "to.",
-                        "fr.",
-                        "lø.",
-                    }
-                    wide{
-                        "søndag",
-                        "mandag",
-                        "tirsdag",
-                        "onsdag",
-                        "torsdag",
-                        "fredag",
-                        "lørdag",
-                    }
-=======
->>>>>>> 626889fb
                 }
             }
             dayPeriod{
@@ -825,12 +742,6 @@
                 hv{
                     a{"h a–h a v"}
                     h{"h–h a v"}
-<<<<<<< HEAD
-                }
-                y{
-                    y{"y–y"}
-=======
->>>>>>> 626889fb
                 }
                 yM{
                     M{"MM.y–MM.y"}
@@ -1007,16 +918,6 @@
                 "{1} {0}",
                 "{1} {0}",
                 "{1} {0}",
-            }
-            DateTimeSkeletons{
-                "HHmmsszzzz",
-                "HHmmssz",
-                "HHmmss",
-                "HHmm",
-                "GyMMMMEEEEd",
-                "GyMMMMd",
-                "GyMMMd",
-                "yMd",
             }
         }
         persian{
@@ -1815,70 +1716,19 @@
         }
     }
     personNames{
-<<<<<<< HEAD
-        foreignSpaceReplacement{" "}
-=======
->>>>>>> 626889fb
         nameOrderLocales{
             givenFirst{
                 "und",
                 "da",
             }
-<<<<<<< HEAD
-            surnameFirst{
-                "ko",
-                "vi",
-                "yue",
-                "zh",
-            }
-        }
-        namePattern{
-            givenFirst-long-addressing-formal{"{prefix} {surname}"}
-            givenFirst-long-addressing-informal{"{given}"}
-=======
         }
         namePattern{
             givenFirst-long-addressing-formal{"{title} {surname}"}
             givenFirst-long-addressing-informal{"{given-informal}"}
->>>>>>> 626889fb
             givenFirst-long-monogram-informal{
                 "{given-informal-monogram-allCaps}{given2-monogram-allCaps}{surname-m"
                 "onogram-allCaps}"
             }
-<<<<<<< HEAD
-            givenFirst-long-referring-formal{"{given} {given2} {surname} {suffix}"}
-            givenFirst-long-referring-informal{"{given-informal} {surname}"}
-            givenFirst-medium-addressing-formal{"{given} {surname}"}
-            givenFirst-medium-addressing-informal{"{given}"}
-            givenFirst-medium-referring-formal{"{given} {given2-initial} {surname} {suffix}"}
-            givenFirst-medium-referring-informal{"{given-informal} {surname}"}
-            givenFirst-short-addressing-formal{"{prefix} {surname}"}
-            givenFirst-short-addressing-informal{"{given-informal}"}
-            givenFirst-short-referring-formal{"{given-initial} {given2-initial} {surname}"}
-            givenFirst-short-referring-informal{"{given-initial} {surname}"}
-            sorting-long-referring-formal{"{surname}, {given} {given2} {suffix}"}
-            sorting-long-referring-informal{"{surname}, {given} {given2}"}
-            sorting-medium-referring-formal{"{surname}, {given} {given2-initial} {suffix}"}
-            sorting-medium-referring-informal{"{surname}, {given} {given2-initial}"}
-            sorting-short-referring-formal{"{surname}, {given-initial} {given2-initial}"}
-            sorting-short-referring-informal{"{surname}, {given}"}
-            surnameFirst-long-addressing-formal{"{prefix} {surname}"}
-            surnameFirst-long-addressing-informal{"{given}"}
-            surnameFirst-long-referring-formal{"{surname} {given} {given2} {suffix}"}
-            surnameFirst-long-referring-informal{"{surname} {given} {given2}"}
-            surnameFirst-medium-addressing-formal{"{prefix} {surname}"}
-            surnameFirst-medium-addressing-informal{"{given}"}
-            surnameFirst-medium-monogram-formal{"{surname-monogram-allCaps}{given-monogram-allCaps}"}
-            surnameFirst-medium-monogram-informal{"{surname-monogram-allCaps}{given-monogram-allCaps}"}
-            surnameFirst-medium-referring-formal{"{surname} {given} {given2}"}
-            surnameFirst-medium-referring-informal{"{surname} {given}"}
-            surnameFirst-short-addressing-formal{"{prefix} {surname}"}
-            surnameFirst-short-addressing-informal{"{given-informal}"}
-            surnameFirst-short-monogram-formal{"{surname-monogram-allCaps}"}
-            surnameFirst-short-monogram-informal{"{given-informal-monogram-allCaps}"}
-            surnameFirst-short-referring-formal{"{surname} {given-initial} {given2-initial}"}
-            surnameFirst-short-referring-informal{"{surname} {given-initial}"}
-=======
             givenFirst-long-referring-formal{"{title} {given} {given2} {surname}, {credentials}"}
             givenFirst-long-referring-informal{"{given-informal} {surname}"}
             givenFirst-medium-addressing-formal{"{title} {surname}"}
@@ -1918,7 +1768,6 @@
         }
         parameterDefault{
             formality{"informal"}
->>>>>>> 626889fb
         }
     }
 }