--- conflicted
+++ resolved
@@ -18,13 +18,6 @@
                 accountingFormat%noCurrency{"#,##0.00;(#,##0.00)"}
                 currencyFormat{"¤#,##0.00"}
                 currencyFormat%alphaNextToNumber{"¤ #,##0.00"}
-<<<<<<< HEAD
-                currencyFormat%noCurrency{"#,##0.00"}
-                decimalFormat{"#,##0.###"}
-                percentFormat{"#,##0%"}
-                scientificFormat{"#E0"}
-=======
->>>>>>> 626889fb
             }
             patternsLong{
                 decimalFormat{
@@ -130,59 +123,6 @@
                     }
                 }
                 currencyFormat%alphaNextToNumber{
-<<<<<<< HEAD
-                    1000{
-                        one{"¤ 0K"}
-                        other{"¤ 0K"}
-                    }
-                    10000{
-                        one{"¤ 00K"}
-                        other{"¤ 00K"}
-                    }
-                    100000{
-                        one{"¤ 000K"}
-                        other{"¤ 000K"}
-                    }
-                    1000000{
-                        one{"¤ 0M"}
-                        other{"¤ 0M"}
-                    }
-                    10000000{
-                        one{"¤ 00M"}
-                        other{"¤ 00M"}
-                    }
-                    100000000{
-                        one{"¤ 000M"}
-                        other{"¤ 000M"}
-                    }
-                    1000000000{
-                        one{"¤ 0B"}
-                        other{"¤ 0B"}
-                    }
-                    10000000000{
-                        one{"¤ 00B"}
-                        other{"¤ 00B"}
-                    }
-                    100000000000{
-                        one{"¤ 000B"}
-                        other{"¤ 000B"}
-                    }
-                    1000000000000{
-                        one{"¤ 0T"}
-                        other{"¤ 0T"}
-                    }
-                    10000000000000{
-                        one{"¤ 00T"}
-                        other{"¤ 00T"}
-                    }
-                    100000000000000{
-                        one{"¤ 000T"}
-                        other{"¤ 000T"}
-                    }
-                }
-                decimalFormat{
-=======
->>>>>>> 626889fb
                     1000{
                         one{"¤ 0K"}
                         other{"¤ 0K"}
@@ -382,22 +322,11 @@
                 }
                 MMMd{
                     M{"MMM d – MMM d"}
-<<<<<<< HEAD
-                    d{"MMM d–d"}
-=======
->>>>>>> 626889fb
                 }
                 Md{
                     M{"M/d – M/d"}
                     d{"M/d – M/d"}
                 }
-<<<<<<< HEAD
-                d{
-                    d{"d–d"}
-                }
-                fallback{"{0} – {1}"}
-=======
->>>>>>> 626889fb
                 h{
                     a{"h a – h a"}
                     h{"h–h a"}
@@ -463,17 +392,6 @@
                 "h:mm:ss a z",
                 "h:mm:ss a",
                 "h:mm a",
-<<<<<<< HEAD
-                "EEEE, MMMM d, y G",
-                "MMMM d, y G",
-                "MMM d, y G",
-                "M/d/y GGGGG",
-                "{1}, {0}",
-                "{1}, {0}",
-                "{1}, {0}",
-                "{1}, {0}",
-                "{1}, {0}",
-=======
                 "EEEE, MMMM d, y",
                 "MMMM d, y",
                 "MMM d, y",
@@ -483,7 +401,6 @@
                 "{1}, {0}",
                 "{1}, {0}",
                 "{1}, {0}",
->>>>>>> 626889fb
             }
             DateTimePatterns%atTime{
                 "{1} 'nang' {0}",
@@ -496,17 +413,10 @@
                 "ahmmssz",
                 "ahmmss",
                 "ahmm",
-<<<<<<< HEAD
-                "GyMMMMEEEEd",
-                "GyMMMMd",
-                "GyMMMd",
-                "GGGGGyMd",
-=======
                 "yMMMMEEEEd",
                 "yMMMMd",
                 "yMMMd",
                 "yyMd",
->>>>>>> 626889fb
             }
             availableFormats{
                 Ed{"d E"}
@@ -705,22 +615,11 @@
                 }
                 MMMd{
                     M{"MMM d – MMM d"}
-<<<<<<< HEAD
-                    d{"MMM d–d"}
-=======
->>>>>>> 626889fb
                 }
                 Md{
                     M{"M/d – M/d"}
                     d{"M/d – M/d"}
                 }
-<<<<<<< HEAD
-                d{
-                    d{"d–d"}
-                }
-                fallback{"{0} – {1}"}
-=======
->>>>>>> 626889fb
                 h{
                     a{"h a – h a"}
                     h{"h–h a"}
@@ -738,43 +637,6 @@
                 hv{
                     a{"h a – h a v"}
                     h{"h–h a v"}
-<<<<<<< HEAD
-                }
-                y{
-                    y{"y–y G"}
-                }
-                yM{
-                    M{"M/y – M/y GGGGG"}
-                    y{"M/y – M/y GGGGG"}
-                }
-                yMEd{
-                    M{"E, M/d/y – E, M/d/y GGGGG"}
-                    d{"E, M/d/y – E, M/d/y GGGGG"}
-                    y{"E, M/d/y – E, M/d/y GGGGG"}
-                }
-                yMMM{
-                    M{"MMM–MMM y G"}
-                    y{"MMM y – MMM y G"}
-                }
-                yMMMEd{
-                    M{"E, MMM d – E, MMM d, y G"}
-                    d{"E, MMM d – E, MMM d, y G"}
-                    y{"E, MMM d, y – E, MMM d, y G"}
-                }
-                yMMMM{
-                    M{"MMMM–MMMM y G"}
-                    y{"MMMM y – MMMM y G"}
-                }
-                yMMMd{
-                    M{"MMM d – MMM d, y G"}
-                    d{"MMM d–d, y G"}
-                    y{"MMM d, y – MMM d, y G"}
-                }
-                yMd{
-                    M{"M/d/y – M/d/y GGGGG"}
-                    d{"M/d/y – M/d/y GGGGG"}
-                    y{"M/d/y – M/d/y GGGGG"}
-=======
                 }
                 yM{
                     M{"M/y – M/y"}
@@ -807,7 +669,6 @@
                     M{"M/d/y – M/d/y"}
                     d{"M/d/y – M/d/y"}
                     y{"M/d/y – M/d/y"}
->>>>>>> 626889fb
                 }
             }
             monthNames{
@@ -857,994 +718,6 @@
                 }
                 stand-alone{
                     narrow{
-<<<<<<< HEAD
-                        "1",
-                        "2",
-                        "3",
-                        "4",
-                        "5",
-                        "6",
-                        "7",
-                        "8",
-                        "9",
-                        "10",
-                        "11",
-                        "12",
-                        "13",
-                    }
-                    wide{
-                        "Tout",
-                        "Baba",
-                        "Hator",
-                        "Kiahk",
-                        "Toba",
-                        "Amshir",
-                        "Baramhat",
-                        "Baramouda",
-                        "Bashans",
-                        "Paona",
-                        "Epep",
-                        "Mesra",
-                        "Nasie",
-                    }
-                }
-            }
-        }
-        ethiopic{
-            DateTimePatterns{
-                "h:mm:ss a zzzz",
-                "h:mm:ss a z",
-                "h:mm:ss a",
-                "h:mm a",
-                "EEEE, MMMM d, y G",
-                "MMMM d, y G",
-                "MMM d, y G",
-                "M/d/y GGGGG",
-                "{1}, {0}",
-                "{1}, {0}",
-                "{1}, {0}",
-                "{1}, {0}",
-                "{1}, {0}",
-            }
-            DateTimePatterns%atTime{
-                "{1} 'nang' {0}",
-                "{1} 'nang' {0}",
-                "{1}, {0}",
-                "{1}, {0}",
-            }
-            DateTimeSkeletons{
-                "ahmmsszzzz",
-                "ahmmssz",
-                "ahmmss",
-                "ahmm",
-                "GyMMMMEEEEd",
-                "GyMMMMd",
-                "GyMMMd",
-                "GGGGGyMd",
-            }
-            availableFormats{
-                E{"ccc"}
-                Ed{"d E"}
-                Gy{"y G"}
-                GyMMM{"MMM y G"}
-                GyMMMEd{"E, MMM d, y G"}
-                GyMMMd{"MMM d, y G"}
-                M{"L"}
-                MEd{"E, M/d"}
-                MMM{"LLL"}
-                MMMEd{"E, MMM d"}
-                MMMMEd{"E, MMMM d"}
-                MMMMd{"MMMM d"}
-                MMMd{"MMM d"}
-                Md{"M/d"}
-                d{"d"}
-                y{"y G"}
-                yyyy{"y G"}
-                yyyyM{"M/y GGGGG"}
-                yyyyMEd{"E, M/d/y GGGGG"}
-                yyyyMM{"MM-y G"}
-                yyyyMMM{"MMM y G"}
-                yyyyMMMEd{"E, MMM d, y G"}
-                yyyyMMMM{"MMMM y G"}
-                yyyyMMMd{"MMM d, y G"}
-                yyyyMd{"M/d/y GGGGG"}
-                yyyyQQQ{"QQQ y G"}
-                yyyyQQQQ{"QQQQ y G"}
-            }
-            eras{
-                abbreviated{
-                    "ERA0",
-                    "ERA1",
-                }
-                narrow{
-                    "ERA0",
-                    "ERA1",
-                }
-                wide{
-                    "ERA0",
-                    "ERA1",
-                }
-            }
-            intervalFormats{
-                H{
-                    H{"HH–HH"}
-                }
-                Hm{
-                    H{"HH:mm–HH:mm"}
-                    m{"HH:mm–HH:mm"}
-                }
-                Hmv{
-                    H{"HH:mm–HH:mm v"}
-                    m{"HH:mm–HH:mm v"}
-                }
-                Hv{
-                    H{"HH–HH v"}
-                }
-                M{
-                    M{"M–M"}
-                }
-                MEd{
-                    M{"E, M/d – E, M/d"}
-                    d{"E, M/d – E, M/d"}
-                }
-                MMM{
-                    M{"MMM–MMM"}
-                }
-                MMMEd{
-                    M{"E, MMM d – E, MMM d"}
-                    d{"E, MMM d – E, MMM d"}
-                }
-                MMMd{
-                    M{"MMM d – MMM d"}
-                    d{"MMM d–d"}
-                }
-                Md{
-                    M{"M/d – M/d"}
-                    d{"M/d – M/d"}
-                }
-                d{
-                    d{"d–d"}
-                }
-                fallback{"{0} – {1}"}
-                h{
-                    a{"h a – h a"}
-                    h{"h–h a"}
-                }
-                hm{
-                    a{"h:mm a – h:mm a"}
-                    h{"h:mm–h:mm a"}
-                    m{"h:mm–h:mm a"}
-                }
-                hmv{
-                    a{"h:mm a – h:mm a v"}
-                    h{"h:mm–h:mm a v"}
-                    m{"h:mm–h:mm a v"}
-                }
-                hv{
-                    a{"h a – h a v"}
-                    h{"h–h a v"}
-                }
-                y{
-                    y{"y–y G"}
-                }
-                yM{
-                    M{"M/y – M/y GGGGG"}
-                    y{"M/y – M/y GGGGG"}
-                }
-                yMEd{
-                    M{"E, M/d/y – E, M/d/y GGGGG"}
-                    d{"E, M/d/y – E, M/d/y GGGGG"}
-                    y{"E, M/d/y – E, M/d/y GGGGG"}
-                }
-                yMMM{
-                    M{"MMM–MMM y G"}
-                    y{"MMM y – MMM y G"}
-                }
-                yMMMEd{
-                    M{"E, MMM d – E, MMM d, y G"}
-                    d{"E, MMM d – E, MMM d, y G"}
-                    y{"E, MMM d, y – E, MMM d, y G"}
-                }
-                yMMMM{
-                    M{"MMMM–MMMM y G"}
-                    y{"MMMM y – MMMM y G"}
-                }
-                yMMMd{
-                    M{"MMM d – MMM d, y G"}
-                    d{"MMM d–d, y G"}
-                    y{"MMM d, y – MMM d, y G"}
-                }
-                yMd{
-                    M{"M/d/y – M/d/y GGGGG"}
-                    d{"M/d/y – M/d/y GGGGG"}
-                    y{"M/d/y – M/d/y GGGGG"}
-                }
-            }
-            monthNames{
-                format{
-                    abbreviated{
-                        "Meskerem",
-                        "Tekemt",
-                        "Hedar",
-                        "Tahsas",
-                        "Ter",
-                        "Yekatit",
-                        "Megabit",
-                        "Miazia",
-                        "Genbot",
-                        "Sene",
-                        "Hamle",
-                        "Nehasse",
-                        "Pagumen",
-                    }
-                    narrow{
-                        "1",
-                        "2",
-                        "3",
-                        "4",
-                        "5",
-                        "6",
-                        "7",
-                        "8",
-                        "9",
-                        "10",
-                        "11",
-                        "12",
-                        "13",
-                    }
-                    wide{
-                        "Meskerem",
-                        "Tekemt",
-                        "Hedar",
-                        "Tahsas",
-                        "Ter",
-                        "Yekatit",
-                        "Megabit",
-                        "Miazia",
-                        "Genbot",
-                        "Sene",
-                        "Hamle",
-                        "Nehasse",
-                        "Pagumen",
-                    }
-                }
-                stand-alone{
-                    abbreviated{
-                        "Meskerem",
-                        "Tekemt",
-                        "Hedar",
-                        "Tahsas",
-                        "Ter",
-                        "Yekatit",
-                        "Megabit",
-                        "Miazia",
-                        "Genbot",
-                        "Sene",
-                        "Hamle",
-                        "Nehasse",
-                        "Pagumen",
-                    }
-                    narrow{
-                        "1",
-                        "2",
-                        "3",
-                        "4",
-                        "5",
-                        "6",
-                        "7",
-                        "8",
-                        "9",
-                        "10",
-                        "11",
-                        "12",
-                        "13",
-                    }
-                    wide{
-                        "Meskerem",
-                        "Tekemt",
-                        "Hedar",
-                        "Tahsas",
-                        "Ter",
-                        "Yekatit",
-                        "Megabit",
-                        "Miazia",
-                        "Genbot",
-                        "Sene",
-                        "Hamle",
-                        "Nehasse",
-                        "Pagumen",
-                    }
-                }
-            }
-        }
-        generic{
-            DateTimePatterns{
-                "h:mm:ss a zzzz",
-                "h:mm:ss a z",
-                "h:mm:ss a",
-                "h:mm a",
-                "EEEE, MMMM d, y G",
-                "MMMM d, y G",
-                "MMM d, y G",
-                "M/d/y GGGGG",
-                "{1}, {0}",
-                "{1}, {0}",
-                "{1}, {0}",
-                "{1}, {0}",
-                "{1}, {0}",
-            }
-            DateTimePatterns%atTime{
-                "{1} 'nang' {0}",
-                "{1} 'nang' {0}",
-                "{1}, {0}",
-                "{1}, {0}",
-            }
-            DateTimeSkeletons{
-                "ahmmsszzzz",
-                "ahmmssz",
-                "ahmmss",
-                "ahmm",
-                "GyMMMMEEEEd",
-                "GyMMMMd",
-                "GyMMMd",
-                "GGGGGyMd",
-            }
-            availableFormats{
-                Bh{"h B"}
-                Bhm{"h:mm B"}
-                Bhms{"h:mm:ss B"}
-                E{"ccc"}
-                EBhm{"E h:mm B"}
-                EBhms{"E h:mm:ss B"}
-                EHm{"E HH:mm"}
-                EHms{"E HH:mm:ss"}
-                Ed{"d E"}
-                Ehm{"E h:mm a"}
-                Ehms{"E h:mm:ss a"}
-                Gy{"y G"}
-                GyMMM{"MMM y G"}
-                GyMMMEd{"E, MMM d, y G"}
-                GyMMMd{"MMM d, y G"}
-                GyMd{"M/d/y GGGGG"}
-                H{"HH"}
-                Hm{"HH:mm"}
-                Hms{"HH:mm:ss"}
-                M{"L"}
-                MEd{"E, M/d"}
-                MMM{"LLL"}
-                MMMEd{"E, MMM d"}
-                MMMMEd{"E, MMMM d"}
-                MMMMd{"MMMM d"}
-                MMMd{"MMM d"}
-                Md{"M/d"}
-                d{"d"}
-                h{"h a"}
-                hm{"h:mm a"}
-                hms{"h:mm:ss a"}
-                ms{"mm:ss"}
-                y{"y G"}
-                yyyy{"y G"}
-                yyyyM{"M/y GGGGG"}
-                yyyyMEd{"E, M/d/y GGGGG"}
-                yyyyMM{"MM-y G"}
-                yyyyMMM{"MMM y G"}
-                yyyyMMMEd{"E, MMM d, y G"}
-                yyyyMMMM{"MMMM y G"}
-                yyyyMMMd{"MMM d, y G"}
-                yyyyMd{"M/d/y GGGGG"}
-                yyyyQQQ{"QQQ y G"}
-                yyyyQQQQ{"QQQQ y G"}
-            }
-            intervalFormats{
-                Bh{
-                    h{"h – h B"}
-                }
-                Bhm{
-                    h{"h:mm – h:mm B"}
-                    m{"h:mm – h:mm B"}
-                }
-                Gy{
-                    G{"y G – y G"}
-                    y{"y – y G"}
-                }
-                GyM{
-                    G{"M/y GGGGG – M/y GGGGG"}
-                    M{"M/y – M/y GGGGG"}
-                    y{"M/y – M/y GGGGG"}
-                }
-                GyMEd{
-                    G{"E, M/d/y GGGGG – E, M/d/y GGGGG"}
-                    M{"E, M/d/y – E, M/d/y GGGGG"}
-                    d{"E, M/d/y – E, M/d/y GGGGG"}
-                    y{"E, M/d/y – E, M/d/y GGGGG"}
-                }
-                GyMMM{
-                    G{"MMM y G – MMM y G"}
-                    M{"MMM – MMM y G"}
-                    y{"MMM y – MMM y G"}
-                }
-                GyMMMEd{
-                    G{"E, MMM d, y G – E, MMM d, y G"}
-                    M{"E, MMM d – E, MMM d, y G"}
-                    d{"E, MMM d – E, MMM d, y G"}
-                    y{"E, MMM d, y – E, MMM d, y G"}
-                }
-                GyMMMd{
-                    G{"MMM d, y G – MMM d, y G"}
-                    M{"MMM d – MMM d, y G"}
-                    d{"MMM d – d, y G"}
-                    y{"MMM d, y – MMM d, y G"}
-                }
-                GyMd{
-                    G{"M/d/y GGGGG – M/d/y GGGGG"}
-                    M{"M/d/y – M/d/y GGGGG"}
-                    d{"M/d/y – M/d/y GGGGG"}
-                    y{"M/d/y – M/d/y GGGGG"}
-                }
-                H{
-                    H{"HH–HH"}
-                }
-                Hm{
-                    H{"HH:mm–HH:mm"}
-                    m{"HH:mm–HH:mm"}
-                }
-                Hmv{
-                    H{"HH:mm–HH:mm v"}
-                    m{"HH:mm–HH:mm v"}
-                }
-                Hv{
-                    H{"HH–HH v"}
-                }
-                M{
-                    M{"M–M"}
-                }
-                MEd{
-                    M{"E, M/d – E, M/d"}
-                    d{"E, M/d – E, M/d"}
-                }
-                MMM{
-                    M{"MMM–MMM"}
-                }
-                MMMEd{
-                    M{"E, MMM d – E, MMM d"}
-                    d{"E, MMM d – E, MMM d"}
-                }
-                MMMd{
-                    M{"MMM d – MMM d"}
-                    d{"MMM d–d"}
-                }
-                Md{
-                    M{"M/d – M/d"}
-                    d{"M/d – M/d"}
-                }
-                d{
-                    d{"d–d"}
-                }
-                fallback{"{0} – {1}"}
-                h{
-                    a{"h a – h a"}
-                    h{"h–h a"}
-                }
-                hm{
-                    a{"h:mm a – h:mm a"}
-                    h{"h:mm–h:mm a"}
-                    m{"h:mm–h:mm a"}
-                }
-                hmv{
-                    a{"h:mm a – h:mm a v"}
-                    h{"h:mm–h:mm a v"}
-                    m{"h:mm–h:mm a v"}
-                }
-                hv{
-                    a{"h a – h a v"}
-                    h{"h–h a v"}
-                }
-                y{
-                    y{"y–y G"}
-                }
-                yM{
-                    M{"M/y – M/y GGGGG"}
-                    y{"M/y – M/y GGGGG"}
-                }
-                yMEd{
-                    M{"E, M/d/y – E, M/d/y GGGGG"}
-                    d{"E, M/d/y – E, M/d/y GGGGG"}
-                    y{"E, M/d/y – E, M/d/y GGGGG"}
-                }
-                yMMM{
-                    M{"MMM–MMM y G"}
-                    y{"MMM y – MMM y G"}
-                }
-                yMMMEd{
-                    M{"E, MMM d – E, MMM d, y G"}
-                    d{"E, MMM d – E, MMM d, y G"}
-                    y{"E, MMM d, y – E, MMM d, y G"}
-                }
-                yMMMM{
-                    M{"MMMM–MMMM y G"}
-                    y{"MMMM y – MMMM y G"}
-                }
-                yMMMd{
-                    M{"MMM d – MMM d, y G"}
-                    d{"MMM d–d, y G"}
-                    y{"MMM d, y – MMM d, y G"}
-                }
-                yMd{
-                    M{"M/d/y – M/d/y GGGGG"}
-                    d{"M/d/y – M/d/y GGGGG"}
-                    y{"M/d/y – M/d/y GGGGG"}
-                }
-            }
-        }
-        gregorian{
-            AmPmMarkers{
-                "AM",
-                "PM",
-            }
-            AmPmMarkersAbbr{
-                "AM",
-                "PM",
-            }
-            AmPmMarkersNarrow{
-                "am",
-                "pm",
-            }
-            DateTimePatterns{
-                "h:mm:ss a zzzz",
-                "h:mm:ss a z",
-                "h:mm:ss a",
-                "h:mm a",
-                "EEEE, MMMM d, y",
-                "MMMM d, y",
-                "MMM d, y",
-                "M/d/yy",
-                "{1}, {0}",
-                "{1}, {0}",
-                "{1}, {0}",
-                "{1}, {0}",
-                "{1}, {0}",
-            }
-            DateTimePatterns%atTime{
-                "{1} 'nang' {0}",
-                "{1} 'nang' {0}",
-                "{1}, {0}",
-                "{1}, {0}",
-            }
-            DateTimeSkeletons{
-                "ahmmsszzzz",
-                "ahmmssz",
-                "ahmmss",
-                "ahmm",
-                "yMMMMEEEEd",
-                "yMMMMd",
-                "yMMMd",
-                "yyMd",
-            }
-            appendItems{
-                Timezone{"{0} {1}"}
-            }
-            availableFormats{
-                Bh{"h B"}
-                Bhm{"h:mm B"}
-                Bhms{"h:mm:ss B"}
-                E{"ccc"}
-                EBhm{"E h:mm B"}
-                EBhms{"E h:mm:ss B"}
-                EHm{"E HH:mm"}
-                EHms{"E HH:mm:ss"}
-                Ed{"d E"}
-                Ehm{"E h:mm a"}
-                Ehms{"E h:mm:ss a"}
-                Gy{"y G"}
-                GyMMM{"MMM y G"}
-                GyMMMEd{"E, MMM d, y G"}
-                GyMMMd{"MMM d, y G"}
-                GyMd{"M/d/y G"}
-                H{"HH"}
-                Hm{"HH:mm"}
-                Hms{"HH:mm:ss"}
-                Hmsv{"HH:mm:ss v"}
-                Hmv{"HH:mm v"}
-                M{"L"}
-                MEd{"E, M/d"}
-                MMM{"LLL"}
-                MMMEd{"E, MMM d"}
-                MMMMEd{"E, MMMM d"}
-                MMMMW{
-                    one{"'ika'-W 'linggo' 'ng' MMMM"}
-                    other{"'linggo' W 'ng' MMMM"}
-                }
-                MMMMd{"MMMM d"}
-                MMMd{"MMM d"}
-                Md{"M/d"}
-                d{"d"}
-                h{"h a"}
-                hm{"h:mm a"}
-                hms{"h:mm:ss a"}
-                hmsv{"h:mm:ss a v"}
-                hmv{"h:mm a v"}
-                ms{"mm:ss"}
-                y{"y"}
-                yM{"M/y"}
-                yMEd{"E, M/d/y"}
-                yMM{"MM/y"}
-                yMMM{"MMM y"}
-                yMMMEd{"E, MMM d, y"}
-                yMMMM{"MMMM y"}
-                yMMMd{"MMM d, y"}
-                yMd{"M/d/y"}
-                yQQQ{"QQQ y"}
-                yQQQQ{"QQQQ y"}
-                yw{
-                    one{"'ika'-w 'linggo' 'ng' Y"}
-                    other{"'linggo' w 'ng' Y"}
-                }
-            }
-            dayNames{
-                format{
-                    abbreviated{
-                        "Lin",
-                        "Lun",
-                        "Mar",
-                        "Miy",
-                        "Huw",
-                        "Biy",
-                        "Sab",
-                    }
-                    narrow{
-                        "Lin",
-                        "Lun",
-                        "Mar",
-                        "Miy",
-                        "Huw",
-                        "Biy",
-                        "Sab",
-                    }
-                    short{
-                        "Li",
-                        "Lu",
-                        "Ma",
-                        "Mi",
-                        "Hu",
-                        "Bi",
-                        "Sa",
-                    }
-                    wide{
-                        "Linggo",
-                        "Lunes",
-                        "Martes",
-                        "Miyerkules",
-                        "Huwebes",
-                        "Biyernes",
-                        "Sabado",
-                    }
-                }
-                stand-alone{
-                    abbreviated{
-                        "Lin",
-                        "Lun",
-                        "Mar",
-                        "Miy",
-                        "Huw",
-                        "Biy",
-                        "Sab",
-                    }
-                    narrow{
-                        "Lin",
-                        "Lun",
-                        "Mar",
-                        "Miy",
-                        "Huw",
-                        "Biy",
-                        "Sab",
-                    }
-                    short{
-                        "Li",
-                        "Lu",
-                        "Ma",
-                        "Mi",
-                        "Hu",
-                        "Bi",
-                        "Sa",
-                    }
-                    wide{
-                        "Linggo",
-                        "Lunes",
-                        "Martes",
-                        "Miyerkules",
-                        "Huwebes",
-                        "Biyernes",
-                        "Sabado",
-                    }
-                }
-            }
-            dayPeriod{
-                format{
-                    abbreviated{
-                        afternoon1{"tanghali"}
-                        evening1{"ng gabi"}
-                        midnight{"hatinggabi"}
-                        morning1{"nang umaga"}
-                        morning2{"madaling-araw"}
-                        night1{"gabi"}
-                        noon{"tanghaling-tapat"}
-                    }
-                    narrow{
-                        afternoon1{"sa hapon"}
-                        evening1{"sa gabi"}
-                        midnight{"hatinggabi"}
-                        morning1{"umaga"}
-                        morning2{"madaling-araw"}
-                        night1{"gabi"}
-                        noon{"tanghaling-tapat"}
-                    }
-                    wide{
-                        afternoon1{"tanghali"}
-                        evening1{"ng gabi"}
-                        midnight{"hatinggabi"}
-                        morning1{"nang umaga"}
-                        morning2{"madaling-araw"}
-                        night1{"ng gabi"}
-                        noon{"tanghaling-tapat"}
-                    }
-                }
-                stand-alone{
-                    abbreviated{
-                        afternoon1{"hapon"}
-                        am{"AM"}
-                        evening1{"ng gabi"}
-                        midnight{"hatinggabi"}
-                        morning1{"umaga"}
-                        morning2{"madaling-araw"}
-                        night1{"gabi"}
-                        noon{"tanghaling-tapat"}
-                        pm{"PM"}
-                    }
-                    narrow{
-                        afternoon1{"hapon"}
-                        am{"AM"}
-                        evening1{"sa gabi"}
-                        midnight{"hatinggabi"}
-                        morning1{"umaga"}
-                        morning2{"madaling-araw"}
-                        night1{"gabi"}
-                        noon{"tanghaling-tapat"}
-                        pm{"PM"}
-                    }
-                    wide{
-                        afternoon1{"hapon"}
-                        am{"AM"}
-                        evening1{"ng gabi"}
-                        midnight{"hatinggabi"}
-                        morning1{"umaga"}
-                        morning2{"madaling-araw"}
-                        night1{"gabi"}
-                        noon{"tanghaling-tapat"}
-                        pm{"PM"}
-                    }
-                }
-            }
-            eras{
-                abbreviated{
-                    "BC",
-                    "AD",
-                }
-                abbreviated%variant{
-                    "BCE",
-                    "CE",
-                }
-                wide{
-                    "Before Christ",
-                    "Anno Domini",
-                }
-                wide%variant{
-                    "Before Common Era",
-                    "Common Era",
-                }
-            }
-            intervalFormats{
-                Bh{
-                    h{"h – h B"}
-                }
-                Bhm{
-                    h{"h:mm – h:mm B"}
-                    m{"h:mm – h:mm B"}
-                }
-                Gy{
-                    G{"y G – y G"}
-                    y{"y – y G"}
-                }
-                GyM{
-                    G{"M/y G – M/y G"}
-                    M{"M/y–M/y G"}
-                    y{"M/y – M/y G"}
-                }
-                GyMEd{
-                    G{"E, M/d/y G–E, M/d/y G"}
-                    M{"E, M/d/y – E, M/d/y G"}
-                    d{"E, M/d/y – E, M/d/y G"}
-                    y{"E, M/d/y–E, M/d/y G"}
-                }
-                GyMMM{
-                    G{"MMM y G – MMM y G"}
-                    M{"MMM – MMM y G"}
-                    y{"MMM y – MMM y G"}
-                }
-                GyMMMEd{
-                    G{"E, MMM d, y G – E, MMM d, y G"}
-                    M{"E, MMM d – E, MMM d, y G"}
-                    d{"E, MMM d – E, MMM d, y G"}
-                    y{"E, MMM d, y – E, MMM d, y G"}
-                }
-                GyMMMd{
-                    G{"MMM d, y G – MMM d, y G"}
-                    M{"MMM d – MMM d, y G"}
-                    d{"MMM d – d, y G"}
-                    y{"MMM d, y – MMM d, y G"}
-                }
-                GyMd{
-                    G{"M/d/y G–M/d/y G"}
-                    M{"M/d/y – M/d/y G"}
-                    d{"M/d/y–M/d/y G"}
-                    y{"M/d/y–M/d/y G"}
-                }
-                H{
-                    H{"HH–HH"}
-                }
-                Hm{
-                    H{"HH:mm–HH:mm"}
-                    m{"HH:mm–HH:mm"}
-                }
-                Hmv{
-                    H{"HH:mm–HH:mm v"}
-                    m{"HH:mm–HH:mm v"}
-                }
-                Hv{
-                    H{"HH–HH v"}
-                }
-                M{
-                    M{"M–M"}
-                }
-                MEd{
-                    M{"E, M/d – E, M/d"}
-                    d{"E, M/d – E, M/d"}
-                }
-                MMM{
-                    M{"MMM–MMM"}
-                }
-                MMMEd{
-                    M{"E, MMM d – E, MMM d"}
-                    d{"E, MMM d – E, MMM d"}
-                }
-                MMMd{
-                    M{"MMM d – MMM d"}
-                    d{"MMM d–d"}
-                }
-                Md{
-                    M{"M/d – M/d"}
-                    d{"M/d – M/d"}
-                }
-                d{
-                    d{"d–d"}
-                }
-                fallback{"{0} – {1}"}
-                h{
-                    a{"h a – h a"}
-                    h{"h–h a"}
-                }
-                hm{
-                    a{"h:mm a – h:mm a"}
-                    h{"h:mm–h:mm a"}
-                    m{"h:mm–h:mm a"}
-                }
-                hmv{
-                    a{"h:mm a – h:mm a v"}
-                    h{"h:mm–h:mm a v"}
-                    m{"h:mm–h:mm a v"}
-                }
-                hv{
-                    a{"h a – h a v"}
-                    h{"h–h a v"}
-                }
-                y{
-                    y{"y–y"}
-                }
-                yM{
-                    M{"M/y – M/y"}
-                    y{"M/y – M/y"}
-                }
-                yMEd{
-                    M{"E, M/d/y – E, M/d/y"}
-                    d{"E, M/d/y – E, M/d/y"}
-                    y{"E, M/d/y – E, M/d/y"}
-                }
-                yMMM{
-                    M{"MMM–MMM y"}
-                    y{"MMM y – MMM y"}
-                }
-                yMMMEd{
-                    M{"E, MMM d – E, MMM d, y"}
-                    d{"E, MMM d – E, MMM d, y"}
-                    y{"E, MMM d, y – E, MMM d, y"}
-                }
-                yMMMM{
-                    M{"MMMM–MMMM y"}
-                    y{"MMMM y – MMMM y"}
-                }
-                yMMMd{
-                    M{"MMM d – MMM d, y"}
-                    d{"MMM d–d, y"}
-                    y{"MMM d, y – MMM d, y"}
-                }
-                yMd{
-                    M{"M/d/y – M/d/y"}
-                    d{"M/d/y – M/d/y"}
-                    y{"M/d/y – M/d/y"}
-                }
-            }
-            monthNames{
-                format{
-                    abbreviated{
-                        "Ene",
-                        "Peb",
-                        "Mar",
-                        "Abr",
-                        "May",
-                        "Hun",
-                        "Hul",
-                        "Ago",
-                        "Set",
-                        "Okt",
-                        "Nob",
-                        "Dis",
-                    }
-                    narrow{
-                        "Ene",
-                        "Peb",
-                        "Mar",
-                        "Abr",
-                        "May",
-                        "Hun",
-                        "Hul",
-                        "Ago",
-                        "Set",
-                        "Okt",
-                        "Nob",
-                        "Dis",
-                    }
-                    wide{
-                        "Enero",
-                        "Pebrero",
-                        "Marso",
-                        "Abril",
-                        "Mayo",
-                        "Hunyo",
-                        "Hulyo",
-                        "Agosto",
-                        "Setyembre",
-                        "Oktubre",
-                        "Nobyembre",
-                        "Disyembre",
-                    }
-                }
-                stand-alone{
-                    abbreviated{
-                        "Ene",
-                        "Peb",
-                        "Mar",
-                        "Abr",
-                        "May",
-                        "Hun",
-                        "Hul",
-                        "Ago",
-                        "Set",
-                        "Okt",
-                        "Nob",
-                        "Dis",
-                    }
-                    narrow{
-=======
->>>>>>> 626889fb
                         "E",
                         "P",
                         "M",
@@ -1858,21 +731,6 @@
                         "Nob",
                         "Dis",
                     }
-<<<<<<< HEAD
-                    wide{
-                        "Enero",
-                        "Pebrero",
-                        "Marso",
-                        "Abril",
-                        "Mayo",
-                        "Hunyo",
-                        "Hulyo",
-                        "Agosto",
-                        "Setyembre",
-                        "Oktubre",
-                        "Nobyembre",
-                        "Disyembre",
-                    }
                 }
             }
             quarters{
@@ -1882,32 +740,6 @@
                         "Q2",
                         "Q3",
                         "Q4",
-                    }
-                    narrow{
-                        "1",
-                        "2",
-                        "3",
-                        "4",
-                    }
-                    wide{
-                        "ika-1 quarter",
-                        "ika-2 quarter",
-                        "ika-3 quarter",
-                        "ika-4 na quarter",
-                    }
-                }
-                stand-alone{
-                    abbreviated{
-                        "Q1",
-                        "Q2",
-                        "Q3",
-                        "Q4",
-                    }
-                    narrow{
-                        "1",
-                        "2",
-                        "3",
-                        "4",
                     }
                     wide{
                         "ika-1 quarter",
@@ -1934,12 +766,6 @@
                 "{1}, {0}",
                 "{1}, {0}",
             }
-            DateTimePatterns%atTime{
-                "{1} 'nang' {0}",
-                "{1} 'nang' {0}",
-                "{1}, {0}",
-                "{1}, {0}",
-            }
             DateTimeSkeletons{
                 "ahmmsszzzz",
                 "ahmmssz",
@@ -1951,106 +777,17 @@
                 "yMMMd",
             }
             availableFormats{
-                E{"ccc"}
-                Ed{"d E"}
-                Gy{"y G"}
-                GyMMM{"MMM y G"}
-                GyMMMEd{"E, MMM d, y G"}
-                GyMMMd{"MMM d, y G"}
-                M{"L"}
                 MEd{"E, MMM d"}
-                MMM{"LLL"}
-                MMMEd{"E, MMM d"}
-                MMMMEd{"E, MMMM d"}
-                MMMMd{"MMMM d"}
-                MMMd{"MMM d"}
                 Md{"MMM d"}
-                d{"d"}
                 y{"y"}
-                yyyy{"y G"}
-                yyyyM{"M/y GGGGG"}
-                yyyyMEd{"E, M/d/y GGGGG"}
-                yyyyMM{"MM-y G"}
-                yyyyMMM{"MMM y G"}
-                yyyyMMMEd{"E, MMM d, y G"}
-                yyyyMMMM{"MMMM y G"}
-                yyyyMMMd{"MMM d, y G"}
-                yyyyMd{"M/d/y GGGGG"}
-                yyyyQQQ{"QQQ y G"}
-                yyyyQQQQ{"QQQQ y G"}
-            }
-            eras{
-                abbreviated{
-                    "AM",
-                }
-                narrow{
-                    "AM",
-                }
-                wide{
-                    "AM",
-                }
             }
             intervalFormats{
-                H{
-                    H{"HH–HH"}
-                }
-                Hm{
-                    H{"HH:mm–HH:mm"}
-                    m{"HH:mm–HH:mm"}
-                }
-                Hmv{
-                    H{"HH:mm–HH:mm v"}
-                    m{"HH:mm–HH:mm v"}
-                }
-                Hv{
-                    H{"HH–HH v"}
-                }
-                M{
-                    M{"M–M"}
-                }
                 MEd{
                     M{"E, MMM d – E, MMM d"}
                     d{"E, MMM d – E, MMM d"}
                 }
-                MMM{
-                    M{"MMM–MMM"}
-                }
-                MMMEd{
-                    M{"E, MMM d – E, MMM d"}
-                    d{"E, MMM d – E, MMM d"}
-                }
-                MMMd{
-                    M{"MMM d – MMM d"}
-                    d{"MMM d–d"}
-                }
                 Md{
                     M{"MMM d – MMM d"}
-                    d{"M/d – M/d"}
-                }
-                d{
-                    d{"d–d"}
-                }
-                fallback{"{0} – {1}"}
-                h{
-                    a{"h a – h a"}
-                    h{"h–h a"}
-                }
-                hm{
-                    a{"h:mm a – h:mm a"}
-                    h{"h:mm–h:mm a"}
-                    m{"h:mm–h:mm a"}
-                }
-                hmv{
-                    a{"h:mm a – h:mm a v"}
-                    h{"h:mm–h:mm a v"}
-                    m{"h:mm–h:mm a v"}
-                }
-                hv{
-                    a{"h a – h a v"}
-                    h{"h–h a v"}
-                }
-                y{
-                    y{"y–y G"}
                 }
                 yM{
                     M{"MMM – MMM y"}
@@ -2085,1020 +822,13 @@
                     y{"MMM d y – MMM d y"}
                 }
             }
-            monthNames{
-                format{
-                    abbreviated{
-                        "Tishri",
-                        "Heshvan",
-                        "Kislev",
-                        "Tevet",
-                        "Shevat",
-                        "Adar I",
-                        "Adar",
-                        "Nisan",
-                        "Iyar",
-                        "Sivan",
-                        "Tamuz",
-                        "Av",
-                        "Elul",
-                        "Adar II",
-                    }
-                    narrow{
-                        "1",
-                        "2",
-                        "3",
-                        "4",
-                        "5",
-                        "6",
-                        "7",
-                        "8",
-                        "9",
-                        "10",
-                        "11",
-                        "12",
-                        "13",
-                        "7",
-                    }
-                    wide{
-                        "Tishri",
-                        "Heshvan",
-                        "Kislev",
-                        "Tevet",
-                        "Shevat",
-                        "Adar I",
-                        "Adar",
-                        "Nisan",
-                        "Iyar",
-                        "Sivan",
-                        "Tamuz",
-                        "Av",
-                        "Elul",
-                        "Adar II",
-                    }
-                }
-                stand-alone{
-                    abbreviated{
-                        "Tishri",
-                        "Heshvan",
-                        "Kislev",
-                        "Tevet",
-                        "Shevat",
-                        "Adar I",
-                        "Adar",
-                        "Nisan",
-                        "Iyar",
-                        "Sivan",
-                        "Tamuz",
-                        "Av",
-                        "Elul",
-                        "Adar II",
-                    }
-                    narrow{
-                        "1",
-                        "2",
-                        "3",
-                        "4",
-                        "5",
-                        "6",
-                        "7",
-                        "8",
-                        "9",
-                        "10",
-                        "11",
-                        "12",
-                        "13",
-                        "7",
-                    }
-                    wide{
-                        "Tishri",
-                        "Heshvan",
-                        "Kislev",
-                        "Tevet",
-                        "Shevat",
-                        "Adar I",
-                        "Adar",
-                        "Nisan",
-                        "Iyar",
-                        "Sivan",
-                        "Tamuz",
-                        "Av",
-                        "Elul",
-                        "Adar II",
-                    }
-                }
-            }
-        }
-        indian{
-            DateTimePatterns{
-                "h:mm:ss a zzzz",
-                "h:mm:ss a z",
-                "h:mm:ss a",
-                "h:mm a",
-                "EEEE, MMMM d, y G",
-                "MMMM d, y G",
-                "MMM d, y G",
-                "M/d/y GGGGG",
-                "{1}, {0}",
-                "{1}, {0}",
-                "{1}, {0}",
-                "{1}, {0}",
-                "{1}, {0}",
-            }
-            DateTimePatterns%atTime{
-                "{1} 'nang' {0}",
-                "{1} 'nang' {0}",
-                "{1}, {0}",
-                "{1}, {0}",
-            }
-            DateTimeSkeletons{
-                "ahmmsszzzz",
-                "ahmmssz",
-                "ahmmss",
-                "ahmm",
-                "GyMMMMEEEEd",
-                "GyMMMMd",
-                "GyMMMd",
-                "GGGGGyMd",
-            }
-            availableFormats{
-                E{"ccc"}
-                Ed{"d E"}
-                Gy{"y G"}
-                GyMMM{"MMM y G"}
-                GyMMMEd{"E, MMM d, y G"}
-                GyMMMd{"MMM d, y G"}
-                M{"L"}
-                MEd{"E, M/d"}
-                MMM{"LLL"}
-                MMMEd{"E, MMM d"}
-                MMMMEd{"E, MMMM d"}
-                MMMMd{"MMMM d"}
-                MMMd{"MMM d"}
-                Md{"M/d"}
-                d{"d"}
-                y{"y G"}
-                yyyy{"y G"}
-                yyyyM{"M/y GGGGG"}
-                yyyyMEd{"E, M/d/y GGGGG"}
-                yyyyMM{"MM-y G"}
-                yyyyMMM{"MMM y G"}
-                yyyyMMMEd{"E, MMM d, y G"}
-                yyyyMMMM{"MMMM y G"}
-                yyyyMMMd{"MMM d, y G"}
-                yyyyMd{"M/d/y GGGGG"}
-                yyyyQQQ{"QQQ y G"}
-                yyyyQQQQ{"QQQQ y G"}
-            }
-            eras{
-                abbreviated{
-                    "Saka",
-                }
-                narrow{
-                    "Saka",
-                }
-                wide{
-                    "Saka",
-                }
-            }
-            intervalFormats{
-                H{
-                    H{"HH–HH"}
-                }
-                Hm{
-                    H{"HH:mm–HH:mm"}
-                    m{"HH:mm–HH:mm"}
-                }
-                Hmv{
-                    H{"HH:mm–HH:mm v"}
-                    m{"HH:mm–HH:mm v"}
-                }
-                Hv{
-                    H{"HH–HH v"}
-                }
-                M{
-                    M{"M–M"}
-                }
-                MEd{
-                    M{"E, M/d – E, M/d"}
-                    d{"E, M/d – E, M/d"}
-                }
-                MMM{
-                    M{"MMM–MMM"}
-                }
-                MMMEd{
-                    M{"E, MMM d – E, MMM d"}
-                    d{"E, MMM d – E, MMM d"}
-                }
-                MMMd{
-                    M{"MMM d – MMM d"}
-                    d{"MMM d–d"}
-                }
-                Md{
-                    M{"M/d – M/d"}
-                    d{"M/d – M/d"}
-                }
-                d{
-                    d{"d–d"}
-                }
-                fallback{"{0} – {1}"}
-                h{
-                    a{"h a – h a"}
-                    h{"h–h a"}
-                }
-                hm{
-                    a{"h:mm a – h:mm a"}
-                    h{"h:mm–h:mm a"}
-                    m{"h:mm–h:mm a"}
-                }
-                hmv{
-                    a{"h:mm a – h:mm a v"}
-                    h{"h:mm–h:mm a v"}
-                    m{"h:mm–h:mm a v"}
-                }
-                hv{
-                    a{"h a – h a v"}
-                    h{"h–h a v"}
-                }
-                y{
-                    y{"y–y G"}
-                }
-                yM{
-                    M{"M/y – M/y GGGGG"}
-                    y{"M/y – M/y GGGGG"}
-                }
-                yMEd{
-                    M{"E, M/d/y – E, M/d/y GGGGG"}
-                    d{"E, M/d/y – E, M/d/y GGGGG"}
-                    y{"E, M/d/y – E, M/d/y GGGGG"}
-                }
-                yMMM{
-                    M{"MMM–MMM y G"}
-                    y{"MMM y – MMM y G"}
-                }
-                yMMMEd{
-                    M{"E, MMM d – E, MMM d, y G"}
-                    d{"E, MMM d – E, MMM d, y G"}
-                    y{"E, MMM d, y – E, MMM d, y G"}
-                }
-                yMMMM{
-                    M{"MMMM–MMMM y G"}
-                    y{"MMMM y – MMMM y G"}
-                }
-                yMMMd{
-                    M{"MMM d – MMM d, y G"}
-                    d{"MMM d–d, y G"}
-                    y{"MMM d, y – MMM d, y G"}
-                }
-                yMd{
-                    M{"M/d/y – M/d/y GGGGG"}
-                    d{"M/d/y – M/d/y GGGGG"}
-                    y{"M/d/y – M/d/y GGGGG"}
-                }
-            }
-            monthNames{
-                format{
-                    abbreviated{
-                        "Chaitra",
-                        "Vaisakha",
-                        "Jyaistha",
-                        "Asadha",
-                        "Sravana",
-                        "Bhadra",
-                        "Asvina",
-                        "Kartika",
-                        "Agrahayana",
-                        "Pausa",
-                        "Magha",
-                        "Phalguna",
-                    }
-                    narrow{
-                        "1",
-                        "2",
-                        "3",
-                        "4",
-                        "5",
-                        "6",
-                        "7",
-                        "8",
-                        "9",
-                        "10",
-                        "11",
-                        "12",
-                    }
-                    wide{
-                        "Chaitra",
-                        "Vaisakha",
-                        "Jyaistha",
-                        "Asadha",
-                        "Sravana",
-                        "Bhadra",
-                        "Asvina",
-                        "Kartika",
-                        "Agrahayana",
-                        "Pausa",
-                        "Magha",
-                        "Phalguna",
-                    }
-                }
-                stand-alone{
-                    abbreviated{
-                        "Chaitra",
-                        "Vaisakha",
-                        "Jyaistha",
-                        "Asadha",
-                        "Sravana",
-                        "Bhadra",
-                        "Asvina",
-                        "Kartika",
-                        "Agrahayana",
-                        "Pausa",
-                        "Magha",
-                        "Phalguna",
-                    }
-                    narrow{
-                        "1",
-                        "2",
-                        "3",
-                        "4",
-                        "5",
-                        "6",
-                        "7",
-                        "8",
-                        "9",
-                        "10",
-                        "11",
-                        "12",
-                    }
-                    wide{
-                        "Chaitra",
-                        "Vaisakha",
-                        "Jyaistha",
-                        "Asadha",
-                        "Sravana",
-                        "Bhadra",
-                        "Asvina",
-                        "Kartika",
-                        "Agrahayana",
-                        "Pausa",
-                        "Magha",
-                        "Phalguna",
-                    }
-                }
-            }
-        }
-        islamic{
-            DateTimePatterns{
-                "h:mm:ss a zzzz",
-                "h:mm:ss a z",
-                "h:mm:ss a",
-                "h:mm a",
-                "EEEE, MMMM d, y G",
-                "MMMM d, y G",
-                "MMM d, y G",
-                "M/d/y GGGGG",
-                "{1}, {0}",
-                "{1}, {0}",
-                "{1}, {0}",
-                "{1}, {0}",
-                "{1}, {0}",
-            }
-            DateTimePatterns%atTime{
-                "{1} 'nang' {0}",
-                "{1} 'nang' {0}",
-                "{1}, {0}",
-                "{1}, {0}",
-            }
-            DateTimeSkeletons{
-                "ahmmsszzzz",
-                "ahmmssz",
-                "ahmmss",
-                "ahmm",
-                "GyMMMMEEEEd",
-                "GyMMMMd",
-                "GyMMMd",
-                "GGGGGyMd",
-            }
-            availableFormats{
-                E{"ccc"}
-                Ed{"d E"}
-                Gy{"y G"}
-                GyMMM{"MMM y G"}
-                GyMMMEd{"E, MMM d, y G"}
-                GyMMMd{"MMM d, y G"}
-                M{"L"}
-                MEd{"E, M/d"}
-                MMM{"LLL"}
-                MMMEd{"E, MMM d"}
-                MMMMEd{"E, MMMM d"}
-                MMMMd{"MMMM d"}
-                MMMd{"MMM d"}
-                Md{"M/d"}
-                d{"d"}
-                y{"y G"}
-                yyyy{"y G"}
-                yyyyM{"M/y GGGGG"}
-                yyyyMEd{"E, M/d/y GGGGG"}
-                yyyyMM{"MM-y G"}
-                yyyyMMM{"MMM y G"}
-                yyyyMMMEd{"E, MMM d, y G"}
-                yyyyMMMM{"MMMM y G"}
-                yyyyMMMd{"MMM d, y G"}
-                yyyyMd{"M/d/y GGGGG"}
-                yyyyQQQ{"QQQ y G"}
-                yyyyQQQQ{"QQQQ y G"}
-            }
-            eras{
-                abbreviated{
-                    "AH",
-                }
-                narrow{
-                    "AH",
-                }
-                wide{
-                    "AH",
-                }
-            }
-            intervalFormats{
-                H{
-                    H{"HH–HH"}
-                }
-                Hm{
-                    H{"HH:mm–HH:mm"}
-                    m{"HH:mm–HH:mm"}
-                }
-                Hmv{
-                    H{"HH:mm–HH:mm v"}
-                    m{"HH:mm–HH:mm v"}
-                }
-                Hv{
-                    H{"HH–HH v"}
-                }
-                M{
-                    M{"M–M"}
-                }
-                MEd{
-                    M{"E, M/d – E, M/d"}
-                    d{"E, M/d – E, M/d"}
-                }
-                MMM{
-                    M{"MMM–MMM"}
-                }
-                MMMEd{
-                    M{"E, MMM d – E, MMM d"}
-                    d{"E, MMM d – E, MMM d"}
-                }
-                MMMd{
-                    M{"MMM d – MMM d"}
-                    d{"MMM d–d"}
-                }
-                Md{
-                    M{"M/d – M/d"}
-                    d{"M/d – M/d"}
-                }
-                d{
-                    d{"d–d"}
-                }
-                fallback{"{0} – {1}"}
-                h{
-                    a{"h a – h a"}
-                    h{"h–h a"}
-                }
-                hm{
-                    a{"h:mm a – h:mm a"}
-                    h{"h:mm–h:mm a"}
-                    m{"h:mm–h:mm a"}
-                }
-                hmv{
-                    a{"h:mm a – h:mm a v"}
-                    h{"h:mm–h:mm a v"}
-                    m{"h:mm–h:mm a v"}
-                }
-                hv{
-                    a{"h a – h a v"}
-                    h{"h–h a v"}
-                }
-                y{
-                    y{"y–y G"}
-                }
-                yM{
-                    M{"M/y – M/y GGGGG"}
-                    y{"M/y – M/y GGGGG"}
-                }
-                yMEd{
-                    M{"E, M/d/y – E, M/d/y GGGGG"}
-                    d{"E, M/d/y – E, M/d/y GGGGG"}
-                    y{"E, M/d/y – E, M/d/y GGGGG"}
-                }
-                yMMM{
-                    M{"MMM–MMM y G"}
-                    y{"MMM y – MMM y G"}
-                }
-                yMMMEd{
-                    M{"E, MMM d – E, MMM d, y G"}
-                    d{"E, MMM d – E, MMM d, y G"}
-                    y{"E, MMM d, y – E, MMM d, y G"}
-                }
-                yMMMM{
-                    M{"MMMM–MMMM y G"}
-                    y{"MMMM y – MMMM y G"}
-                }
-                yMMMd{
-                    M{"MMM d – MMM d, y G"}
-                    d{"MMM d–d, y G"}
-                    y{"MMM d, y – MMM d, y G"}
-                }
-                yMd{
-                    M{"M/d/y – M/d/y GGGGG"}
-                    d{"M/d/y – M/d/y GGGGG"}
-                    y{"M/d/y – M/d/y GGGGG"}
-=======
->>>>>>> 626889fb
-                }
-            }
-            quarters{
-                format{
-                    abbreviated{
-                        "Q1",
-                        "Q2",
-                        "Q3",
-                        "Q4",
-                    }
-                    wide{
-                        "ika-1 quarter",
-                        "ika-2 quarter",
-                        "ika-3 quarter",
-                        "ika-4 na quarter",
-                    }
-                }
-            }
-        }
-        hebrew{
-            DateTimePatterns{
-                "h:mm:ss a zzzz",
-                "h:mm:ss a z",
-                "h:mm:ss a",
-                "h:mm a",
-<<<<<<< HEAD
-                "EEEE, MMMM d, y G",
-                "MMMM d, y G",
-                "MMM d, y G",
-                "M/d/y GGGGG",
-                "{1}, {0}",
-                "{1}, {0}",
-                "{1}, {0}",
-                "{1}, {0}",
-                "{1}, {0}",
-            }
-            DateTimePatterns%atTime{
-                "{1} 'nang' {0}",
-                "{1} 'nang' {0}",
-=======
-                "EEEE, MMMM d y",
-                "MMMM d y",
-                "MMM d y",
-                "MMM d y",
-                "{1}, {0}",
-                "{1}, {0}",
-                "{1}, {0}",
->>>>>>> 626889fb
-                "{1}, {0}",
-                "{1}, {0}",
-            }
-            DateTimeSkeletons{
-                "ahmmsszzzz",
-                "ahmmssz",
-                "ahmmss",
-                "ahmm",
-<<<<<<< HEAD
-                "GyMMMMEEEEd",
-                "GyMMMMd",
-                "GyMMMd",
-                "GGGGGyMd",
-            }
-            availableFormats{
-                E{"ccc"}
-                Ed{"d E"}
-                Gy{"y G"}
-                GyMMM{"MMM y G"}
-                GyMMMEd{"E, MMM d, y G"}
-                GyMMMd{"MMM d, y G"}
-                M{"L"}
-                MEd{"E, M/d"}
-                MMM{"LLL"}
-                MMMEd{"E, MMM d"}
-                MMMMEd{"E, MMMM d"}
-                MMMMd{"MMMM d"}
-                MMMd{"MMM d"}
-                Md{"M/d"}
-                d{"d"}
-                y{"y G"}
-                yyyy{"y G"}
-                yyyyM{"M/y GGGGG"}
-                yyyyMEd{"E, M/d/y GGGGG"}
-                yyyyMM{"MM-y G"}
-                yyyyMMM{"MMM y G"}
-                yyyyMMMEd{"E, MMM d, y G"}
-                yyyyMMMM{"MMMM y G"}
-                yyyyMMMd{"MMM d, y G"}
-                yyyyMd{"M/d/y GGGGG"}
-                yyyyQQQ{"QQQ y G"}
-                yyyyQQQQ{"QQQQ y G"}
-=======
-                "yMMMMEEEEd",
-                "yMMMMd",
-                "yMMMd",
-                "yMMMd",
->>>>>>> 626889fb
-            }
-            availableFormats{
-                MEd{"E, MMM d"}
-                Md{"MMM d"}
-                y{"y"}
-            }
-            intervalFormats{
-                MEd{
-<<<<<<< HEAD
-                    M{"E, M/d – E, M/d"}
-                    d{"E, M/d – E, M/d"}
-                }
-                MMM{
-                    M{"MMM–MMM"}
-                }
-                MMMEd{
-                    M{"E, MMM d – E, MMM d"}
-                    d{"E, MMM d – E, MMM d"}
-                }
-                MMMd{
-                    M{"MMM d – MMM d"}
-                    d{"MMM d–d"}
-                }
-                Md{
-                    M{"M/d – M/d"}
-                    d{"M/d – M/d"}
-                }
-                d{
-                    d{"d–d"}
-                }
-                fallback{"{0} – {1}"}
-                h{
-                    a{"h a – h a"}
-                    h{"h–h a"}
-                }
-                hm{
-                    a{"h:mm a – h:mm a"}
-                    h{"h:mm–h:mm a"}
-                    m{"h:mm–h:mm a"}
-                }
-                hmv{
-                    a{"h:mm a – h:mm a v"}
-                    h{"h:mm–h:mm a v"}
-                    m{"h:mm–h:mm a v"}
-                }
-                hv{
-                    a{"h a – h a v"}
-                    h{"h–h a v"}
-                }
-                y{
-                    y{"y–y G"}
-                }
-                yM{
-                    M{"M/y – M/y GGGGG"}
-                    y{"M/y – M/y GGGGG"}
-                }
-                yMEd{
-                    M{"E, M/d/y – E, M/d/y GGGGG"}
-                    d{"E, M/d/y – E, M/d/y GGGGG"}
-                    y{"E, M/d/y – E, M/d/y GGGGG"}
-                }
-                yMMM{
-                    M{"MMM–MMM y G"}
-                    y{"MMM y – MMM y G"}
-                }
-                yMMMEd{
-                    M{"E, MMM d – E, MMM d, y G"}
-                    d{"E, MMM d – E, MMM d, y G"}
-                    y{"E, MMM d, y – E, MMM d, y G"}
-                }
-                yMMMM{
-                    M{"MMMM–MMMM y G"}
-                    y{"MMMM y – MMMM y G"}
-                }
-                yMMMd{
-                    M{"MMM d – MMM d, y G"}
-                    d{"MMM d–d, y G"}
-                    y{"MMM d, y – MMM d, y G"}
-                }
-                yMd{
-                    M{"M/d/y – M/d/y GGGGG"}
-                    d{"M/d/y – M/d/y GGGGG"}
-                    y{"M/d/y – M/d/y GGGGG"}
-                }
-            }
-            monthNames{
-                format{
-                    abbreviated{
-                        "Farvardin",
-                        "Ordibehesht",
-                        "Khordad",
-                        "Tir",
-                        "Mordad",
-                        "Shahrivar",
-                        "Mehr",
-                        "Aban",
-                        "Azar",
-                        "Dey",
-                        "Bahman",
-                        "Esfand",
-                    }
-                    narrow{
-                        "1",
-                        "2",
-                        "3",
-                        "4",
-                        "5",
-                        "6",
-                        "7",
-                        "8",
-                        "9",
-                        "10",
-                        "11",
-                        "12",
-                    }
-                    wide{
-                        "Farvardin",
-                        "Ordibehesht",
-                        "Khordad",
-                        "Tir",
-                        "Mordad",
-                        "Shahrivar",
-                        "Mehr",
-                        "Aban",
-                        "Azar",
-                        "Dey",
-                        "Bahman",
-                        "Esfand",
-                    }
-                }
-                stand-alone{
-                    abbreviated{
-                        "Farvardin",
-                        "Ordibehesht",
-                        "Khordad",
-                        "Tir",
-                        "Mordad",
-                        "Shahrivar",
-                        "Mehr",
-                        "Aban",
-                        "Azar",
-                        "Dey",
-                        "Bahman",
-                        "Esfand",
-                    }
-                    narrow{
-                        "1",
-                        "2",
-                        "3",
-                        "4",
-                        "5",
-                        "6",
-                        "7",
-                        "8",
-                        "9",
-                        "10",
-                        "11",
-                        "12",
-                    }
-                    wide{
-                        "Farvardin",
-                        "Ordibehesht",
-                        "Khordad",
-                        "Tir",
-                        "Mordad",
-                        "Shahrivar",
-                        "Mehr",
-                        "Aban",
-                        "Azar",
-                        "Dey",
-                        "Bahman",
-                        "Esfand",
-                    }
-=======
-                    M{"E, MMM d – E, MMM d"}
-                    d{"E, MMM d – E, MMM d"}
-                }
-                Md{
-                    M{"MMM d – MMM d"}
-                }
-                yM{
-                    M{"MMM – MMM y"}
-                    y{"MMM y – MMM y"}
-                }
-                yMEd{
-                    M{"E, MMM d – E, MMM d y"}
-                    d{"E, MMM d – E, MMM d y"}
-                    y{"E, MMM d y – E, MMM d y"}
-                }
-                yMMM{
-                    M{"MMM – MMM y"}
-                    y{"MMM y – MMM y"}
-                }
-                yMMMEd{
-                    M{"E, MMM d – E, MMM d y"}
-                    d{"E, MMM d – E, MMM d y"}
-                    y{"E, MMM d y – E, MMM d y"}
-                }
-                yMMMM{
-                    M{"MMMM – MMMM y"}
-                    y{"MMMM y – MMMM y"}
-                }
-                yMMMd{
-                    M{"MMM d – MMM d y"}
-                    d{"d – MMM d y"}
-                    y{"MMM d y – MMM d y"}
-                }
-                yMd{
-                    M{"MMM d – MMM d y"}
-                    d{"d – MMM d y"}
-                    y{"MMM d y – MMM d y"}
->>>>>>> 626889fb
-                }
-            }
         }
         roc{
-<<<<<<< HEAD
-            DateTimePatterns{
-                "h:mm:ss a zzzz",
-                "h:mm:ss a z",
-                "h:mm:ss a",
-                "h:mm a",
-                "EEEE, MMMM d, y G",
-                "MMMM d, y G",
-                "MMM d, y G",
-                "M/d/y GGGGG",
-                "{1}, {0}",
-                "{1}, {0}",
-                "{1}, {0}",
-                "{1}, {0}",
-                "{1}, {0}",
-            }
-            DateTimePatterns%atTime{
-                "{1} 'nang' {0}",
-                "{1} 'nang' {0}",
-                "{1}, {0}",
-                "{1}, {0}",
-            }
-            DateTimeSkeletons{
-                "ahmmsszzzz",
-                "ahmmssz",
-                "ahmmss",
-                "ahmm",
-                "GyMMMMEEEEd",
-                "GyMMMMd",
-                "GyMMMd",
-                "GGGGGyMd",
-            }
-            availableFormats{
-                E{"ccc"}
-                Ed{"d E"}
-                Gy{"y G"}
-                GyMMM{"MMM y G"}
-                GyMMMEd{"E, MMM d, y G"}
-                GyMMMd{"MMM d, y G"}
-                M{"L"}
-                MEd{"E, M/d"}
-                MMM{"LLL"}
-                MMMEd{"E, MMM d"}
-                MMMMEd{"E, MMMM d"}
-                MMMMd{"MMMM d"}
-                MMMd{"MMM d"}
-                Md{"M/d"}
-                d{"d"}
-                y{"y G"}
-                yyyy{"y G"}
-                yyyyM{"M/y GGGGG"}
-                yyyyMEd{"E, M/d/y GGGGG"}
-                yyyyMM{"MM-y G"}
-                yyyyMMM{"MMM y G"}
-                yyyyMMMEd{"E, MMM d, y G"}
-                yyyyMMMM{"MMMM y G"}
-                yyyyMMMd{"MMM d, y G"}
-                yyyyMd{"M/d/y GGGGG"}
-                yyyyQQQ{"QQQ y G"}
-                yyyyQQQQ{"QQQQ y G"}
-            }
-=======
->>>>>>> 626889fb
             eras{
                 abbreviated{
                     "Bago ang R.O.C.",
                     "Minguo",
                 }
-<<<<<<< HEAD
-                narrow{
-                    "Bago ang R.O.C.",
-                    "Minguo",
-                }
-                wide{
-                    "Bago ang R.O.C.",
-                    "Minguo",
-                }
-            }
-            intervalFormats{
-                H{
-                    H{"HH–HH"}
-                }
-                Hm{
-                    H{"HH:mm–HH:mm"}
-                    m{"HH:mm–HH:mm"}
-                }
-                Hmv{
-                    H{"HH:mm–HH:mm v"}
-                    m{"HH:mm–HH:mm v"}
-                }
-                Hv{
-                    H{"HH–HH v"}
-                }
-                M{
-                    M{"M–M"}
-                }
-                MEd{
-                    M{"E, M/d – E, M/d"}
-                    d{"E, M/d – E, M/d"}
-                }
-                MMM{
-                    M{"MMM–MMM"}
-                }
-                MMMEd{
-                    M{"E, MMM d – E, MMM d"}
-                    d{"E, MMM d – E, MMM d"}
-                }
-                MMMd{
-                    M{"MMM d – MMM d"}
-                    d{"MMM d–d"}
-                }
-                Md{
-                    M{"M/d – M/d"}
-                    d{"M/d – M/d"}
-                }
-                d{
-                    d{"d–d"}
-                }
-                fallback{"{0} – {1}"}
-                h{
-                    a{"h a – h a"}
-                    h{"h–h a"}
-                }
-                hm{
-                    a{"h:mm a – h:mm a"}
-                    h{"h:mm–h:mm a"}
-                    m{"h:mm–h:mm a"}
-                }
-                hmv{
-                    a{"h:mm a – h:mm a v"}
-                    h{"h:mm–h:mm a v"}
-                    m{"h:mm–h:mm a v"}
-                }
-                hv{
-                    a{"h a – h a v"}
-                    h{"h–h a v"}
-                }
-                y{
-                    y{"y–y G"}
-                }
-                yM{
-                    M{"M/y – M/y GGGGG"}
-                    y{"M/y – M/y GGGGG"}
-                }
-                yMEd{
-                    M{"E, M/d/y – E, M/d/y GGGGG"}
-                    d{"E, M/d/y – E, M/d/y GGGGG"}
-                    y{"E, M/d/y – E, M/d/y GGGGG"}
-                }
-                yMMM{
-                    M{"MMM–MMM y G"}
-                    y{"MMM y – MMM y G"}
-                }
-                yMMMEd{
-                    M{"E, MMM d – E, MMM d, y G"}
-                    d{"E, MMM d – E, MMM d, y G"}
-                    y{"E, MMM d, y – E, MMM d, y G"}
-                }
-                yMMMM{
-                    M{"MMMM–MMMM y G"}
-                    y{"MMMM y – MMMM y G"}
-                }
-                yMMMd{
-                    M{"MMM d – MMM d, y G"}
-                    d{"MMM d–d, y G"}
-                    y{"MMM d, y – MMM d, y G"}
-                }
-                yMd{
-                    M{"M/d/y – M/d/y GGGGG"}
-                    d{"M/d/y – M/d/y GGGGG"}
-                    y{"M/d/y – M/d/y GGGGG"}
-                }
-=======
->>>>>>> 626889fb
             }
         }
     }
@@ -3241,13 +971,6 @@
                     one{"sa {0} Biy."}
                     other{"sa {0} (na) Biyernes"}
                 }
-<<<<<<< HEAD
-                past{
-                    one{"{0} Biy. ang nakalipas"}
-                    other{"{0} (na) Biyernes ang nakalipas"}
-                }
-=======
->>>>>>> 626889fb
             }
         }
         fri-short{
@@ -3284,13 +1007,6 @@
                 future{
                     one{"sa {0} oras"}
                     other{"sa {0} oras"}
-<<<<<<< HEAD
-                }
-                past{
-                    one{"{0} oras ang nakalipas"}
-                    other{"{0} oras ang nakalipas"}
-=======
->>>>>>> 626889fb
                 }
             }
         }
@@ -3300,13 +1016,6 @@
                     one{"sa {0} oras"}
                     other{"sa {0} (na) oras"}
                 }
-<<<<<<< HEAD
-                past{
-                    one{"{0} oras ang nakalipas"}
-                    other{"{0} oras ang nakalipas"}
-                }
-=======
->>>>>>> 626889fb
             }
         }
         minute{
@@ -3322,22 +1031,6 @@
                 past{
                     one{"{0} minuto ang nakalipas"}
                     other{"{0} minuto ang nakalipas"}
-<<<<<<< HEAD
-                }
-            }
-        }
-        minute-narrow{
-            dn{"min."}
-            relativeTime{
-                future{
-                    one{"sa {0} min."}
-                    other{"sa {0} min."}
-                }
-                past{
-                    one{"{0} min. ang nakalipas"}
-                    other{"{0} min. ang nakalipas"}
-=======
->>>>>>> 626889fb
                 }
             }
         }
@@ -3377,13 +1070,6 @@
                     one{"sa {0} Lunes"}
                     other{"sa {0} Lunes"}
                 }
-<<<<<<< HEAD
-                past{
-                    one{"{0} Lun. ang nakalipas"}
-                    other{"{0} (na) Lunes ang nakalipas"}
-                }
-=======
->>>>>>> 626889fb
             }
         }
         mon-short{
@@ -3414,45 +1100,6 @@
                 future{
                     one{"sa {0} buwan"}
                     other{"sa {0} buwan"}
-<<<<<<< HEAD
-                }
-                past{
-                    one{"{0} buwan ang nakalipas"}
-                    other{"{0} buwan ang nakalipas"}
-                }
-            }
-        }
-        month-narrow{
-            dn{"buwan"}
-            relative{
-                "-1"{"nakaraang buwan"}
-                "0"{"ngayong buwan"}
-                "1"{"susunod na buwan"}
-            }
-            relativeTime{
-                future{
-                    one{"sa {0} buwan"}
-                    other{"sa {0} buwan"}
-                }
-                past{
-                    one{"{0} buwan ang nakalipas"}
-                    other{"{0} buwan ang nakalipas"}
-                }
-            }
-        }
-        month-short{
-            dn{"buwan"}
-            relative{
-                "-1"{"nakaraang buwan"}
-                "0"{"ngayong buwan"}
-                "1"{"susunod na buwan"}
-            }
-            relativeTime{
-                future{
-                    one{"sa {0} buwan"}
-                    other{"sa {0} buwan"}
-=======
->>>>>>> 626889fb
                 }
                 past{
                     one{"{0} buwan ang nakalipas"}
@@ -3471,7 +1118,6 @@
                 future{
                     one{"sa {0} quarter"}
                     other{"sa {0} quarter"}
-<<<<<<< HEAD
                 }
                 past{
                     one{"{0} quarter ang nakalipas"}
@@ -3479,46 +1125,8 @@
                 }
             }
         }
-        quarter-narrow{
-            dn{"qtr."}
-            relative{
-                "-1"{"nakaraang quarter"}
-                "0"{"ngayong quarter"}
-                "1"{"susunod na quarter"}
-            }
-            relativeTime{
-                future{
-                    one{"sa {0} quarter"}
-                    other{"sa {0} quarter"}
-=======
->>>>>>> 626889fb
-                }
-                past{
-                    one{"{0} quarter ang nakalipas"}
-                    other{"{0} quarter ang nakalipas"}
-                }
-            }
-        }
         quarter-short{
             dn{"qtr."}
-<<<<<<< HEAD
-            relative{
-                "-1"{"nakaraang quarter"}
-                "0"{"ngayong quarter"}
-                "1"{"susunod na quarter"}
-            }
-            relativeTime{
-                future{
-                    one{"sa {0} quarter"}
-                    other{"sa {0} quarter"}
-                }
-                past{
-                    one{"{0} quarter ang nakalipas"}
-                    other{"{0} quarter ang nakalipas"}
-                }
-            }
-=======
->>>>>>> 626889fb
         }
         sat{
             relative{
@@ -3543,13 +1151,6 @@
                     one{"sa {0} Sab."}
                     other{"sa {0} (na) Sabado ang nakalipas"}
                 }
-<<<<<<< HEAD
-                past{
-                    one{"{0} Sab. ang nakalipas"}
-                    other{"{0} (na) Sabado ang nakalipas"}
-                }
-=======
->>>>>>> 626889fb
             }
         }
         sat-short{
@@ -3582,22 +1183,6 @@
                 past{
                     one{"{0} segundo ang nakalipas"}
                     other{"{0} segundo ang nakalipas"}
-<<<<<<< HEAD
-                }
-            }
-        }
-        second-narrow{
-            dn{"seg."}
-            relativeTime{
-                future{
-                    one{"sa {0} seg."}
-                    other{"sa {0} seg."}
-                }
-                past{
-                    one{"{0} seg. ang nakalipas"}
-                    other{"{0} seg. ang nakalipas"}
-=======
->>>>>>> 626889fb
                 }
             }
         }
@@ -3624,7 +1209,6 @@
                 future{
                     one{"sa {0} Linggo"}
                     other{"sa {0} Linggo"}
-<<<<<<< HEAD
                 }
                 past{
                     one{"{0} Linggo ang nakalipas"}
@@ -3632,7 +1216,7 @@
                 }
             }
         }
-        sun-narrow{
+        sun-short{
             relative{
                 "-1"{"nakaraang Lin."}
                 "0"{"ngayong Lin."}
@@ -3642,25 +1226,6 @@
                 future{
                     one{"sa {0} Lin."}
                     other{"sa {0} (na) Linggo"}
-=======
->>>>>>> 626889fb
-                }
-                past{
-                    one{"{0} Lin. ang nakalipas"}
-                    other{"{0} (na) Linggo ang nakalipas"}
-                }
-            }
-        }
-        sun-short{
-            relative{
-                "-1"{"nakaraang Lin."}
-                "0"{"ngayong Lin."}
-                "1"{"susunod na Lin."}
-            }
-            relativeTime{
-                future{
-                    one{"sa {0} Lin."}
-                    other{"sa {0} (na) Linggo"}
                 }
                 past{
                     one{"{0} Lin. ang nakalipas"}
@@ -3685,8 +1250,7 @@
                 }
             }
         }
-<<<<<<< HEAD
-        thu-narrow{
+        thu-short{
             relative{
                 "-1"{"nakaraang Huw."}
                 "0"{"ngayong Huw."}
@@ -3703,25 +1267,6 @@
                 }
             }
         }
-=======
->>>>>>> 626889fb
-        thu-short{
-            relative{
-                "-1"{"nakaraang Huw."}
-                "0"{"ngayong Huw."}
-                "1"{"susunod na Huw."}
-            }
-            relativeTime{
-                future{
-                    one{"sa {0} Huw."}
-                    other{"sa {0} (na) Huwebes"}
-                }
-                past{
-                    one{"{0} Huw. ang nakalipas"}
-                    other{"{0} (na) Huwebes ang nakalipas"}
-                }
-            }
-        }
         tue{
             relative{
                 "-1"{"nakaraang Martes"}
@@ -3771,8 +1316,7 @@
                 }
             }
         }
-<<<<<<< HEAD
-        wed-narrow{
+        wed-short{
             relative{
                 "-1"{"nakaraang Miy."}
                 "0"{"ngayong Miy."}
@@ -3789,25 +1333,6 @@
                 }
             }
         }
-=======
->>>>>>> 626889fb
-        wed-short{
-            relative{
-                "-1"{"nakaraang Miy."}
-                "0"{"ngayong Miy."}
-                "1"{"susunod na Miy."}
-            }
-            relativeTime{
-                future{
-                    one{"sa {0} Miy."}
-                    other{"sa {0} (na) Miyerkules"}
-                }
-                past{
-                    one{"{0} Miy. ang nakalipas"}
-                    other{"{0} (na) Miyerkules ang nakalipas"}
-                }
-            }
-        }
         week{
             dn{"linggo"}
             relative{
@@ -3829,13 +1354,6 @@
         }
         week-narrow{
             relativeTime{
-<<<<<<< HEAD
-                future{
-                    one{"sa {0} linggo"}
-                    other{"sa {0} linggo"}
-                }
-=======
->>>>>>> 626889fb
                 past{
                     one{"{0} linggo ang nakalipas"}
                     other{"{0} linggo ang nakalipas"}
@@ -3849,13 +1367,6 @@
                 "1"{"susunod na linggo"}
             }
             relativeTime{
-<<<<<<< HEAD
-                future{
-                    one{"sa {0} linggo"}
-                    other{"sa {0} linggo"}
-                }
-=======
->>>>>>> 626889fb
                 past{
                     one{"{0} linggo ang nakalipas"}
                     other{"{0} (na) linggo ang nakalipas"}
@@ -3882,45 +1393,6 @@
                 future{
                     one{"sa {0} taon"}
                     other{"sa {0} taon"}
-<<<<<<< HEAD
-                }
-                past{
-                    one{"{0} taon ang nakalipas"}
-                    other{"{0} taon ang nakalipas"}
-                }
-            }
-        }
-        year-narrow{
-            dn{"taon"}
-            relative{
-                "-1"{"nakaraang taon"}
-                "0"{"ngayong taon"}
-                "1"{"susunod na taon"}
-            }
-            relativeTime{
-                future{
-                    one{"sa {0} taon"}
-                    other{"sa {0} taon"}
-                }
-                past{
-                    one{"{0} taon ang nakalipas"}
-                    other{"{0} taon ang nakalipas"}
-                }
-            }
-        }
-        year-short{
-            dn{"taon"}
-            relative{
-                "-1"{"nakaraang taon"}
-                "0"{"ngayong taon"}
-                "1"{"susunod na taon"}
-            }
-            relativeTime{
-                future{
-                    one{"sa {0} taon"}
-                    other{"sa {0} taon"}
-=======
->>>>>>> 626889fb
                 }
                 past{
                     one{"{0} taon ang nakalipas"}
@@ -4000,20 +1472,6 @@
                 "und",
                 "fil",
             }
-<<<<<<< HEAD
-            surnameFirst{
-                "ko",
-                "vi",
-                "yue",
-                "zh",
-            }
-        }
-        namePattern{
-            givenFirst-short-addressing-formal{"{prefix} {surname}"}
-            givenFirst-short-addressing-informal{"{given-informal}"}
-            givenFirst-short-monogram-formal{"{surname-monogram-allCaps}"}
-            givenFirst-short-monogram-informal{"{given-informal-monogram-allCaps}"}
-=======
         }
         namePattern{
             givenFirst-long-addressing-formal{"{title} {surname}"}
@@ -4033,16 +1491,12 @@
             givenFirst-short-monogram-informal{"{given-informal-monogram-allCaps}"}
             givenFirst-short-referring-formal{"{given-initial} {given2-initial} {surname}"}
             givenFirst-short-referring-informal{"{given-informal} {surname-initial}"}
->>>>>>> 626889fb
             sorting-long-referring-formal{"{surname-core}, {given} {given2} {surname-prefix}"}
             sorting-long-referring-informal{"{surname}, {given-informal}"}
             sorting-medium-referring-formal{"{surname-core}, {given} {given2-initial} {surname-prefix}"}
             sorting-medium-referring-informal{"{surname}, {given-informal}"}
             sorting-short-referring-formal{"{surname-core}, {given-initial} {given2-initial} {surname-prefix}"}
             sorting-short-referring-informal{"{surname}, {given-informal}"}
-<<<<<<< HEAD
-            surnameFirst-short-addressing-formal{"{prefix} {surname}"}
-=======
             surnameFirst-long-addressing-formal{"{title} {surname}"}
             surnameFirst-long-addressing-informal{"{given-informal}"}
             surnameFirst-long-monogram-informal{"{surname-monogram-allCaps}{given-informal-monogram-allCaps}"}
@@ -4055,18 +1509,14 @@
             surnameFirst-medium-referring-formal{"{surname} {given} {given2-initial} {generation}, {credentials}"}
             surnameFirst-medium-referring-informal{"{surname} {given-informal}"}
             surnameFirst-short-addressing-formal{"{title} {surname}"}
->>>>>>> 626889fb
             surnameFirst-short-addressing-informal{"{given-informal}"}
             surnameFirst-short-monogram-formal{"{surname-monogram-allCaps}"}
             surnameFirst-short-monogram-informal{"{given-informal-monogram-allCaps}"}
             surnameFirst-short-referring-formal{"{surname} {given-initial} {given2-initial}"}
             surnameFirst-short-referring-informal{"{surname} {given-initial}"}
         }
-<<<<<<< HEAD
-=======
         parameterDefault{
             formality{"informal"}
         }
->>>>>>> 626889fb
     }
 }