--- conflicted
+++ resolved
@@ -20,11 +20,6 @@
                 atLeast{"{0}+"}
             }
             patterns{
-<<<<<<< HEAD
-                accountingFormat{"#,##0.00 ¤"}
-                accountingFormat%noCurrency{"#,##0.00"}
-=======
->>>>>>> 626889fb
                 currencyFormat{"#,##0.00 ¤"}
             }
             patternsLong{
@@ -376,12 +371,6 @@
                 "yMMMMdd",
                 "yMMMdd",
                 "yyMMdd",
-<<<<<<< HEAD
-            }
-            appendItems{
-                Timezone{"{0} {1}"}
-=======
->>>>>>> 626889fb
             }
             availableFormats{
                 Bh{"B h-ին"}
@@ -1359,10 +1348,6 @@
     personNames{
         initialPattern{
             initial{"{0}․"}
-<<<<<<< HEAD
-            initialSequence{"{0} {1}"}
-=======
->>>>>>> 626889fb
         }
         nameOrderLocales{
             givenFirst{
@@ -1377,21 +1362,6 @@
             }
         }
         namePattern{
-<<<<<<< HEAD
-            givenFirst-long-addressing-formal{"{prefix} {surname}"}
-            givenFirst-long-addressing-informal{"{given-informal}"}
-            givenFirst-long-monogram-formal{"{given-monogram-allCaps}{surname-monogram-allCaps}"}
-            givenFirst-long-monogram-informal{"{given-informal-monogram-allCaps}{surname-monogram-allCaps}"}
-            givenFirst-long-referring-formal{"{prefix} {given} {given2} {surname} {suffix}"}
-            givenFirst-long-referring-informal{"{given-informal} {surname}"}
-            givenFirst-medium-addressing-formal{"{prefix} {surname}"}
-            givenFirst-medium-addressing-informal{"{given-informal}"}
-            givenFirst-medium-monogram-formal{"{surname-monogram-allCaps}"}
-            givenFirst-medium-monogram-informal{"{given-informal-monogram-allCaps}"}
-            givenFirst-medium-referring-formal{"{given} {given2-initial} {surname} {suffix}"}
-            givenFirst-medium-referring-informal{"{given-informal} {surname}"}
-            givenFirst-short-addressing-formal{"{prefix} {surname}"}
-=======
             givenFirst-long-addressing-formal{"{title} {surname}"}
             givenFirst-long-addressing-informal{"{given-informal}"}
             givenFirst-long-monogram-formal{"{given-monogram-allCaps}{surname-monogram-allCaps}"}
@@ -1405,7 +1375,6 @@
             givenFirst-medium-referring-formal{"{credentials} {given} {given2-initial} {surname}"}
             givenFirst-medium-referring-informal{"{given-informal} {surname}"}
             givenFirst-short-addressing-formal{"{title} {surname}"}
->>>>>>> 626889fb
             givenFirst-short-addressing-informal{"{given-informal}"}
             givenFirst-short-monogram-formal{"{surname-monogram-allCaps}"}
             givenFirst-short-monogram-informal{"{given-informal-monogram-allCaps}"}
@@ -1415,21 +1384,6 @@
             sorting-long-referring-informal{"{surname} {given-informal}"}
             sorting-short-referring-formal{"{surname-core} {given-initial}"}
             sorting-short-referring-informal{"{surname} {given-informal}"}
-<<<<<<< HEAD
-            surnameFirst-long-addressing-formal{"{prefix} {surname}"}
-            surnameFirst-long-addressing-informal{"{given-informal}"}
-            surnameFirst-long-monogram-formal{"{surname-monogram-allCaps}{given-monogram-allCaps}"}
-            surnameFirst-long-monogram-informal{"{surname-monogram-allCaps}{given-informal-monogram-allCaps}"}
-            surnameFirst-long-referring-formal{"{surname} {given} {given2} {suffix}"}
-            surnameFirst-long-referring-informal{"{surname} {given-informal}"}
-            surnameFirst-medium-addressing-formal{"{prefix} {surname}"}
-            surnameFirst-medium-addressing-informal{"{given-informal}"}
-            surnameFirst-medium-monogram-formal{"{surname-monogram-allCaps}"}
-            surnameFirst-medium-monogram-informal{"{given-informal-monogram-allCaps}"}
-            surnameFirst-medium-referring-formal{"{surname} {given} {suffix}"}
-            surnameFirst-medium-referring-informal{"{surname} {given-informal}"}
-            surnameFirst-short-addressing-formal{"{prefix} {surname}"}
-=======
             surnameFirst-long-addressing-formal{"{title} {surname}"}
             surnameFirst-long-addressing-informal{"{given-informal}"}
             surnameFirst-long-monogram-formal{"{surname-monogram-allCaps}{given-monogram-allCaps}"}
@@ -1443,7 +1397,6 @@
             surnameFirst-medium-referring-formal{"{credentials} {surname} {given}"}
             surnameFirst-medium-referring-informal{"{surname} {given-informal}"}
             surnameFirst-short-addressing-formal{"{title} {surname}"}
->>>>>>> 626889fb
             surnameFirst-short-addressing-informal{"{given-informal}"}
             surnameFirst-short-monogram-formal{"{surname-monogram-allCaps}"}
             surnameFirst-short-monogram-informal{"{given-informal-monogram-allCaps}"}
