﻿// © 2016 and later: Unicode, Inc. and others.
// License & terms of use: http://www.unicode.org/copyright.html
// Generated using tools/cldr/cldr-to-icu/build-icu-data.xml
es_PR{
    %%Parent{"es_419"}
    calendar{
        generic{
            DateTimePatterns{
                "h:mm:ss a zzzz",
                "h:mm:ss a z",
                "h:mm:ss a",
                "h:mm a",
                "EEEE, d 'de' MMMM 'de' y G",
                "d 'de' MMMM 'de' y G",
                "MM/dd/y G",
                "MM/dd/yy GGGGG",
                "{1}, {0}",
                "{1}, {0}",
                "{1}, {0}",
                "{1}, {0}",
                "{1}, {0}",
            }
            DateTimeSkeletons{
                "ahmmsszzzz",
                "ahmmssz",
                "ahmmss",
                "ahmm",
                "GyMMMMEEEEd",
                "GyMMMMd",
                "GyMMdd",
                "GGGGGyyMMdd",
            }
            DateTimeSkeletons{
                "ahmmsszzzz",
                "ahmmssz",
                "ahmmss",
                "ahmm",
                "GyMMMMEEEEd",
                "GyMMMMd",
                "GyMMdd",
                "GGGGGyyMMdd",
            }
            availableFormats{
                MEd{"E, MM/dd"}
                Md{"MM/dd"}
                yyyyM{"MM/y G"}
                yyyyMEd{"E MM/dd/y G"}
                yyyyMd{"MM/dd/y G"}
            }
        }
        gregorian{
            AmPmMarkers{
                "a. m.",
                "p. m.",
            }
            AmPmMarkersAbbr{
                "a. m.",
                "p. m.",
            }
            DateTimePatterns{
                "h:mm:ss a zzzz",
                "h:mm:ss a z",
                "h:mm:ss a",
                "h:mm a",
                "EEEE, d 'de' MMMM 'de' y",
                "d 'de' MMMM 'de' y",
                "MM/dd/y",
                "MM/dd/yy",
<<<<<<< HEAD
                "{1} {0}",
                "{1}, {0}",
                "{1}, {0}",
                "{1} {0}",
=======
                "{1}, {0}",
                "{1}, {0}",
                "{1}, {0}",
                "{1}, {0}",
>>>>>>> 626889fb
                "{1}, {0}",
            }
            DateTimeSkeletons{
                "ahmmsszzzz",
                "ahmmssz",
                "ahmmss",
                "ahmm",
                "yMMMMEEEEd",
                "yMMMMd",
                "yMMdd",
                "yyMMdd",
            }
            availableFormats{
                MEd{"E, MM/dd"}
                Md{"MM/dd"}
                yM{"MM/y"}
                yMEd{"E MM/dd/y"}
                yMd{"MM/dd/y"}
            }
            dayPeriod{
                stand-alone{
                    abbreviated{
                        am{"a. m."}
                        pm{"p. m."}
                    }
                    narrow{
                        am{"a. m."}
                        pm{"p. m."}
                    }
                    wide{
                        am{"a. m."}
                        pm{"p. m."}
                    }
                }
            }
        }
    }
}<|MERGE_RESOLUTION|>--- conflicted
+++ resolved
@@ -19,16 +19,6 @@
                 "{1}, {0}",
                 "{1}, {0}",
                 "{1}, {0}",
-            }
-            DateTimeSkeletons{
-                "ahmmsszzzz",
-                "ahmmssz",
-                "ahmmss",
-                "ahmm",
-                "GyMMMMEEEEd",
-                "GyMMMMd",
-                "GyMMdd",
-                "GGGGGyyMMdd",
             }
             DateTimeSkeletons{
                 "ahmmsszzzz",
@@ -66,17 +56,10 @@
                 "d 'de' MMMM 'de' y",
                 "MM/dd/y",
                 "MM/dd/yy",
-<<<<<<< HEAD
-                "{1} {0}",
-                "{1}, {0}",
-                "{1}, {0}",
-                "{1} {0}",
-=======
                 "{1}, {0}",
                 "{1}, {0}",
                 "{1}, {0}",
                 "{1}, {0}",
->>>>>>> 626889fb
                 "{1}, {0}",
             }
             DateTimeSkeletons{
