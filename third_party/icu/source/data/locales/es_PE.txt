--- conflicted
+++ resolved
@@ -89,16 +89,6 @@
                 "GyMMMd",
                 "GGGGGyyMMd",
             }
-            DateTimeSkeletons{
-                "HHmmsszzzz",
-                "HHmmssz",
-                "HHmmss",
-                "HHmm",
-                "GyMMMMEEEEd",
-                "GyMMMMd",
-                "GyMMMd",
-                "GGGGGyyMMd",
-            }
         }
         gregorian{
             AmPmMarkers{
@@ -118,19 +108,6 @@
                 "d 'de' MMMM 'de' y",
                 "d MMM y",
                 "d/MM/yy",
-<<<<<<< HEAD
-                "{1} {0}",
-                "{1}, {0}",
-                "{1}, {0}",
-                "{1} {0}",
-                "{1}, {0}",
-            }
-            DateTimeSkeletons{
-                "HHmmsszzzz",
-                "HHmmssz",
-                "HHmmss",
-                "HHmm",
-=======
                 "{1}, {0}",
                 "{1}, {0}",
                 "{1}, {0}",
@@ -142,13 +119,10 @@
                 "ahmmssz",
                 "ahmmss",
                 "ahmm",
->>>>>>> 626889fb
                 "yMMMMEEEEd",
                 "yMMMMd",
                 "yMMMd",
                 "yyMMd",
-<<<<<<< HEAD
-=======
             }
             dayPeriod{
                 stand-alone{
@@ -165,7 +139,6 @@
                         pm{"p. m."}
                     }
                 }
->>>>>>> 626889fb
             }
             monthNames{
                 format{
