﻿// © 2016 and later: Unicode, Inc. and others.
// License & terms of use: http://www.unicode.org/copyright.html
// Generated using tools/cldr/cldr-to-icu/build-icu-data.xml
ky{
    AuxExemplarCharacters{"[в ф ц щ ь]"}
    ExemplarCharacters{"[а б г д е ё ж з и й к л м н ң о ө п р с т у ү х ч ш ъ ы э ю я]"}
    ExemplarCharactersIndex{"[А Б В Г Д Е Ё Ж З И Й К Л М Н Ң О Ө П Р С Т У Ү Ф Х Ц Ч Ш Щ Ъ Ы Ь Э Ю Я]"}
    ExemplarCharactersNumbers{"[  \\- ‑ , % ‰ + 0 1 2 3 4 5 6 7 8 9]"}
    ExemplarCharactersPunctuation{
        "[\\- ‐‑ – — , ; \\: ! ? . … '‘‚ \u0022“„ « » ( ) \\[ \\] \\{ \\} § @ * / \\&"
        " #]"
    }
    NumberElements{
        latn{
            miscPatterns{
                atLeast{"{0}+"}
            }
            patterns{
<<<<<<< HEAD
                accountingFormat{"#,##0.00 ¤"}
                accountingFormat%noCurrency{"#,##0.00"}
=======
>>>>>>> 626889fb
                currencyFormat{"#,##0.00 ¤"}
            }
            patternsLong{
                decimalFormat{
                    1000{
                        one{"0 миң"}
                        other{"0 миң"}
                    }
                    10000{
                        one{"00 миң"}
                        other{"00 миң"}
                    }
                    100000{
                        one{"000 миң"}
                        other{"000 миң"}
                    }
                    1000000{
                        one{"0 миллион"}
                        other{"0 миллион"}
                    }
                    10000000{
                        one{"00 миллион"}
                        other{"00 миллион"}
                    }
                    100000000{
                        one{"000 миллион"}
                        other{"000 миллион"}
                    }
                    1000000000{
                        one{"0 миллиард"}
                        other{"0 миллиард"}
                    }
                    10000000000{
                        one{"00 миллиард"}
                        other{"00 миллиард"}
                    }
                    100000000000{
                        one{"000 миллиард"}
                        other{"000 миллиард"}
                    }
                    1000000000000{
                        one{"0 триллион"}
                        other{"0 триллион"}
                    }
                    10000000000000{
                        one{"00 триллион"}
                        other{"00 триллион"}
                    }
                    100000000000000{
                        one{"000 триллион"}
                        other{"000 триллион"}
                    }
                }
            }
            patternsShort{
                currencyFormat{
                    1000{
                        one{"0 миң ¤"}
                        other{"0 миң ¤"}
                    }
                    10000{
                        one{"00 миң ¤"}
                        other{"00 миң ¤"}
                    }
                    100000{
                        one{"000 миң ¤"}
                        other{"000 миң ¤"}
                    }
                    1000000{
                        one{"0 млн ¤"}
                        other{"0 млн ¤"}
                    }
                    10000000{
                        one{"00 млн ¤"}
                        other{"00 млн ¤"}
                    }
                    100000000{
                        one{"000 млн ¤"}
                        other{"000 млн ¤"}
                    }
                    1000000000{
                        one{"0 млд ¤"}
                        other{"0 млд ¤"}
                    }
                    10000000000{
                        one{"00 млд ¤"}
                        other{"00 млд ¤"}
                    }
                    100000000000{
                        one{"000 млд ¤"}
                        other{"000 млд ¤"}
                    }
                    1000000000000{
                        one{"0 трлн ¤"}
                        other{"0 трлн ¤"}
                    }
                    10000000000000{
                        one{"00 трлн ¤"}
                        other{"00 трлн ¤"}
                    }
                    100000000000000{
                        one{"000 трлн ¤"}
                        other{"000 трлн ¤"}
                    }
                }
                decimalFormat{
                    1000{
                        one{"0 миң"}
                        other{"0 миң"}
                    }
                    10000{
                        one{"00 миң"}
                        other{"00 миң"}
                    }
                    100000{
                        one{"000 миң"}
                        other{"000 миң"}
                    }
                    1000000{
                        one{"0 млн"}
                        other{"0 млн"}
                    }
                    10000000{
                        one{"00 млн"}
                        other{"00 млн"}
                    }
                    100000000{
                        one{"000 млн"}
                        other{"000 млн"}
                    }
                    1000000000{
                        one{"0 млд"}
                        other{"0 млд"}
                    }
                    10000000000{
                        one{"00 млд"}
                        other{"00 млд"}
                    }
                    100000000000{
                        one{"000 млд"}
                        other{"000 млд"}
                    }
                    1000000000000{
                        one{"0 трлн"}
                        other{"0 трлн"}
                    }
                    10000000000000{
                        one{"00 трлн"}
                        other{"00 трлн"}
                    }
                    100000000000000{
                        one{"000 трлн"}
                        other{"000 трлн"}
                    }
                }
            }
            symbols{
                decimal{","}
                group{" "}
                nan{"сан эмес"}
            }
        }
        minimalPairs{
            ordinal{
                other{"{0}-бурулуштан оңго бурулуңуз."}
            }
            plural{
                one{"Себетте {0} Х бар. Аны аласызбы?"}
                other{"Себетте {0} Х бар. Аларды аласызбы?"}
            }
        }
    }
    calendar{
        generic{
            DateTimePatterns{
                "HH:mm:ss zzzz",
                "HH:mm:ss z",
                "HH:mm:ss",
                "HH:mm",
                "EEEE, G d-MMMM y-'ж'.",
                "d-MMMM G y-'ж'.",
                "dd.MM.y G",
                "dd.MM.y GGGGG",
                "{1} {0}",
                "{1} {0}",
                "{1} {0}",
                "{1} {0}",
                "{1} {0}",
            }
            DateTimeSkeletons{
                "HHmmsszzzz",
                "HHmmssz",
                "HHmmss",
                "HHmm",
                "GyMMMMEEEEd",
                "GyMMMMd",
                "GyMMdd",
                "GGGGGyMMdd",
            }
            availableFormats{
<<<<<<< HEAD
                Bh{"h B"}
                Bhm{"h:mm B"}
                Bhms{"h:mm:ss B"}
                E{"ccc"}
                EBhm{"E h:mm B"}
                EBhms{"E h:mm:ss B"}
                EHm{"E HH:mm"}
                EHms{"E HH:mm:ss"}
                Ed{"d, E"}
                Ehm{"E h:mm a"}
                Ehms{"E h:mm:ss a"}
                Gy{"G y"}
                GyMMM{"G y MMM"}
=======
                Ehm{"E h:mm a"}
                Ehms{"E h:mm:ss a"}
>>>>>>> 626889fb
                GyMMMEd{"G y-'ж'. d-MMM, E"}
                GyMMMd{"G y-'ж'. d-MMM"}
                MEd{"dd/MM, E"}
                MMMEd{"d-MMM, E"}
                MMMMd{"d MMMM"}
                MMMd{"d-MMM"}
                Md{"dd/MM"}
<<<<<<< HEAD
                d{"d"}
                h{"h a"}
                hm{"h:mm a"}
                hms{"h:mm:ss a"}
                ms{"mm:ss"}
=======
                h{"h a"}
                hm{"h:mm a"}
                hms{"h:mm:ss a"}
>>>>>>> 626889fb
                y{"y-G"}
                yyyy{"y-G"}
                yyyyMEd{"GGGGG y-dd-MM, E"}
                yyyyMMM{"G y-'ж'. MMM"}
                yyyyMMMEd{"G y-'ж'. d-MMM, E"}
                yyyyMMMM{"G y-'ж'., MMMM"}
                yyyyMMMd{"G y-'ж'. d-MMM"}
                yyyyMd{"GGGGG y-dd-MM"}
                yyyyQQQ{"G y-'ж'. QQQ"}
                yyyyQQQQ{"G y-'ж'. QQQQ"}
            }
            intervalFormats{
                M{
                    M{"M–M"}
                }
                MEd{
                    M{"E, dd.MM – E, dd.MM"}
                    d{"E, dd.MM – E, dd.MM"}
                }
                MMM{
                    M{"MMM–MMM"}
                }
                MMMEd{
                    M{"E, d MMM – E, d MMM"}
                    d{"E, d – E, d MMM"}
                }
                MMMd{
                    M{"d MMM – d MMM"}
                    d{"d–d MMM"}
                }
                Md{
                    M{"dd.MM – dd.MM"}
                    d{"dd.MM – dd.MM"}
                }
                fallback{"{0} - {1}"}
                hmv{
                    m{"h:mm–h:mm a v"}
                }
                y{
                    y{"y-'ж'.–y-'ж'. G"}
                }
                yM{
                    M{"MM.y – MM.y G"}
                    y{"MM.y – MM.y G"}
                }
                yMEd{
                    M{"E, dd.MM.y – E, dd.MM.y G"}
                    d{"E, dd.MM.y – E, dd.MM.y G"}
                    y{"E, dd.MM.y – E, dd.MM.y G"}
                }
                yMMM{
                    M{"MMM–MMM y-'ж'. G"}
                    y{"MMM y-'ж'. - MMM y-'ж'. G"}
                }
                yMMMEd{
                    M{"E, d-MMM – E, d-MMM y-'ж'. G"}
                    d{"E, d – E, d-MMM y-'ж'. G"}
                    y{"E, d-MMM y-'ж'. - E, d-MMM y-'ж'. G"}
                }
                yMMMM{
                    M{"G y-'ж'. MMMM – MMMM"}
                    y{"G y-'ж'. MMMM – y-'ж'. MMMM"}
                }
                yMMMd{
                    M{"d-MMM – d-MMM y-'ж'. G"}
                    d{"d–d-MMM y-'ж'. G"}
                    y{"d-MMM y-'ж'. - d-MMM y-'ж'. G"}
                }
                yMd{
                    M{"dd.MM.y – dd.MM.y G"}
                    d{"dd.MM.y – dd.MM.y G"}
                    y{"dd.MM.y – dd.MM.y G"}
                }
            }
        }
        gregorian{
            AmPmMarkers{
                "таңкы",
                "түштөн кийинки",
            }
            AmPmMarkersAbbr{
                "тң",
                "тк",
            }
            DateTimePatterns{
                "HH:mm:ss zzzz",
                "HH:mm:ss z",
                "HH:mm:ss",
                "HH:mm",
                "y-'ж'., d-MMMM, EEEE",
                "y-'ж'., d-MMMM",
                "y-'ж'., d-MMM",
                "d/M/yy",
                "{1} {0}",
                "{1} {0}",
                "{1} {0}",
                "{1} {0}",
                "{1} {0}",
            }
            DateTimeSkeletons{
                "HHmmsszzzz",
                "HHmmssz",
                "HHmmss",
                "HHmm",
                "yMMMMEEEEd",
                "yMMMMd",
                "yMMMd",
                "yyMd",
<<<<<<< HEAD
            }
            appendItems{
                Timezone{"{0} {1}"}
            }
            availableFormats{
                Bh{"h B"}
                Bhm{"h:mm B"}
                Bhms{"h:mm:ss B"}
                E{"ccc"}
                EBhm{"E h:mm B"}
                EBhms{"E h:mm:ss B"}
                EHm{"E HH:mm"}
                EHms{"E HH:mm:ss"}
                Ed{"d, E"}
=======
            }
            availableFormats{
>>>>>>> 626889fb
                Ehm{"E h:mm a"}
                Ehms{"E h:mm:ss a"}
                Gy{"G y-'ж'."}
                GyMMM{"G y-'ж'. MMM"}
                GyMMMEd{"G y-'ж'. d-MMM, E"}
                GyMMMd{"G y-'ж'. d-MMM"}
                MEd{"dd-MM, E"}
                MMMEd{"d-MMM, E"}
                MMMMW{
                    one{"MMMM 'айынын' W-'аптасы'"}
                    other{"MMMM 'айынын' W-'аптасы'"}
                }
                MMMMd{"d-MMMM"}
                MMMd{"d-MMM"}
                Md{"dd-MM"}
<<<<<<< HEAD
                d{"d"}
=======
>>>>>>> 626889fb
                h{"h a"}
                hm{"h:mm a"}
                hms{"h:mm:ss a"}
                hmsv{"h:mm:ss a v"}
                hmv{"h:mm a v"}
<<<<<<< HEAD
                ms{"mm:ss"}
                y{"y"}
                yM{"y-MM"}
=======
>>>>>>> 626889fb
                yMEd{"y-dd-MM, E"}
                yMMM{"y-'ж'. MMM"}
                yMMMEd{"y-'ж'. d-MMM, E"}
                yMMMM{"y-'ж'., MMMM"}
                yMMMd{"y-'ж'. d-MMM"}
                yMd{"y-dd-MM"}
                yQQQ{"y-'ж'., QQQ"}
                yQQQQ{"y-'ж'., QQQQ"}
                yw{
                    one{"Y-'жылдын' w-'аптасы'"}
                    other{"Y-'жылдын' w-'аптасы'"}
                }
            }
            dayNames{
                format{
                    abbreviated{
                        "жек.",
                        "дүй.",
                        "шейш.",
                        "шарш.",
                        "бейш.",
                        "жума",
                        "ишм.",
                    }
                    short{
                        "жш.",
                        "дш.",
                        "шш.",
                        "шр.",
                        "бш.",
                        "жм.",
                        "иш.",
                    }
                    wide{
                        "жекшемби",
                        "дүйшөмбү",
                        "шейшемби",
                        "шаршемби",
                        "бейшемби",
                        "жума",
                        "ишемби",
                    }
                }
                stand-alone{
                    narrow{
                        "Ж",
                        "Д",
                        "Ш",
                        "Ш",
                        "Б",
                        "Ж",
                        "И",
                    }
                }
            }
            dayPeriod{
                format{
                    abbreviated{
                        afternoon1{"түштөн кийин"}
                        evening1{"кечинде"}
                        midnight{"түн ортосу"}
                        morning1{"эртең менен"}
                        night1{"түн ичинде"}
                        noon{"чак түш"}
                    }
                    narrow{
                        afternoon1{"түшт кйн"}
                        evening1{"кечк"}
                        midnight{"түн орт"}
                        morning1{"эртң мн"}
                        night1{"түн"}
                        noon{"чт"}
                    }
                }
                stand-alone{
                    abbreviated{
                        afternoon1{"түштөн кийин"}
                        evening1{"кечкурун"}
                        morning1{"эртең менен"}
                        night1{"түн"}
                    }
                    wide{
                        am{"таңкы"}
                        pm{"түштөн кийинки"}
                    }
                }
            }
            eras{
                abbreviated{
                    "б.з.ч.",
                    "б.з.",
                }
                wide{
                    "биздин заманга чейин",
                    "биздин заман",
                }
            }
            intervalFormats{
                MEd{
                    M{"dd-MM, E – dd-MM, E"}
                    d{"dd-MM, E – dd-MM, E"}
                }
                MMM{
                    M{"MMM–MMM"}
                }
                MMMEd{
                    M{"d-MMM, E – d-MMM, E"}
                    d{"d-MMM, E – d-MMM, E"}
                }
                MMMd{
                    M{"d-MMM – d-MMM"}
                    d{"d–d-MMM"}
                }
                Md{
                    M{"dd.MM – dd.MM"}
                    d{"dd.MM – dd.MM"}
                }
                fallback{"{0} - {1}"}
                h{
                    a{"a h – a h"}
                    h{"a h–h"}
                }
                hm{
                    a{"a h:mm – a h:mm"}
                    h{"a h:mm–h:mm"}
                    m{"a h:mm–h:mm"}
                }
                hmv{
                    a{"a h:mm – a h:mm v"}
                    h{"a h:mm–h:mm v"}
                    m{"a h:mm–h:mm v"}
                }
                hv{
                    a{"a h – a h v"}
                    h{"a h–h v"}
<<<<<<< HEAD
                }
                y{
                    y{"y–y"}
=======
>>>>>>> 626889fb
                }
                yM{
                    y{"MM.y – MM.y"}
                }
                yMEd{
                    M{"y-dd-MM, E – y-dd-MM, E"}
                    d{"E, dd.MM.y – E, dd.MM.y"}
                    y{"y-dd-MM, E – y-dd-MM, E"}
                }
                yMMM{
                    M{"MMM–MMM y-'ж'."}
                    y{"MMM y-'ж'. - MMM y-'ж'."}
                }
                yMMMEd{
                    M{"y-'ж'., d-MMM, E – d-MMM E"}
                    d{"y-'ж'., d-MMM, E – d-MMM, E"}
                    y{"y-'ж'., d-MMM, E – y-'ж'., d-MMM, E"}
                }
                yMMMM{
                    M{"MMMM – MMMM, y-'ж'."}
                    y{"MMMM, y-'ж'. – MMMM, y-'ж'."}
                }
                yMMMd{
                    M{"d-MMM – d-MMM y-'ж'."}
                    d{"d–d-MMM y-'ж'."}
                    y{"d-MMM y-'ж'. - d-MMM y-'ж'."}
                }
                yMd{
                    M{"dd.MM.y – dd.MM.y"}
                    d{"dd.MM.y – dd.MM.y"}
                    y{"dd.MM.y – dd.MM.y"}
                }
            }
            monthNames{
                format{
                    abbreviated{
                        "янв.",
                        "фев.",
                        "мар.",
                        "апр.",
                        "май",
                        "июн.",
                        "июл.",
                        "авг.",
                        "сен.",
                        "окт.",
                        "ноя.",
                        "дек.",
                    }
                    wide{
                        "январь",
                        "февраль",
                        "март",
                        "апрель",
                        "май",
                        "июнь",
                        "июль",
                        "август",
                        "сентябрь",
                        "октябрь",
                        "ноябрь",
                        "декабрь",
                    }
                }
                stand-alone{
                    abbreviated{
                        "Янв",
                        "Фев",
                        "Мар",
                        "Апр",
                        "Май",
                        "Июн",
                        "Июл",
                        "Авг",
                        "Сен",
                        "Окт",
                        "Ноя",
                        "Дек",
                    }
                    narrow{
                        "Я",
                        "Ф",
                        "М",
                        "А",
                        "М",
                        "И",
                        "И",
                        "А",
                        "С",
                        "О",
                        "Н",
                        "Д",
                    }
                    wide{
                        "Январь",
                        "Февраль",
                        "Март",
                        "Апрель",
                        "Май",
                        "Июнь",
                        "Июль",
                        "Август",
                        "Сентябрь",
                        "Октябрь",
                        "Ноябрь",
                        "Декабрь",
                    }
                }
            }
            quarters{
                format{
                    abbreviated{
                        "1-чей.",
                        "2-чей.",
                        "3-чей.",
                        "4-чей.",
                    }
                    wide{
                        "1-чейрек",
                        "2-чейрек",
                        "3-чейрек",
                        "4-чейрек",
                    }
                }
                stand-alone{
                    abbreviated{
                        "1-ч.",
                        "2-ч.",
                        "3-ч.",
                        "4-ч.",
                    }
                }
            }
        }
    }
    characterLabel{
        activities{"аракет"}
        african_scripts{"африка жазуулары"}
        american_scripts{"америка жазуулары"}
        animal{"жаныбар"}
        animals_nature{"жаныбарлар же жаратылыш"}
        arrows{"жебелер"}
        body{"дене"}
        box_drawing{"кутуча чийүү"}
        braille{"Брайль"}
        building{"имарат"}
        bullets_stars{"маркер же жылдызча"}
        consonantal_jamo{"үнсүз жамо"}
        currency_symbols{"валюта белгилери"}
        dash_connector{"тире же байламта"}
        digits{"сандар"}
        dingbats{"полиграфиялык белгилер"}
        divination_symbols{"төлгө белгиси"}
        downwards_arrows{"төмөн караган жебе"}
        downwards_upwards_arrows{"төмөн жана жогору караган жебе"}
        east_asian_scripts{"Чыгыш Азия өлкөлөрүнүн жазуулары"}
        emoji{"быйтыкча"}
        european_scripts{"Европа өлкөлөрүнүн жазуулары"}
        female{"аял"}
        flag{"желек"}
        flags{"желектер"}
        food_drink{"тамак-аш жана суусундуктар"}
        format{"формат"}
        format_whitespace{"формат жана боштук"}
        full_width_form_variant{"толук жазы формасынын варианттары"}
        geometric_shapes{"геометриялык фигуралар"}
        half_width_form_variant{"жарым жазы формасынын варианттары"}
        han_characters{"Хань белгилери"}
        han_radicals{"Хань уңгулары"}
        hanja{"Ханья"}
        hanzi_simplified{"Ханьзи (Жөнөкөйлөштүрүлгөн)"}
        hanzi_traditional{"Ханьзи (Салттуу)"}
        heart{"жүрөк"}
        historic_scripts{"тарыхый жазуулар"}
        ideographic_desc_characters{"идеографиялык сүрөт. мүнөз"}
        japanese_kana{"Жапон Канасы"}
        kanbun{"Канбун"}
        kanji{"Кандзи"}
        keycap{"клавиатура калпакчасы"}
        leftwards_arrows{"Солго караган жебелер"}
        leftwards_rightwards_arrows{"Солго жана оңго караган жебелер"}
        letterlike_symbols{"Тамга сымал белгилер"}
        limited_use{"Колдонулушу чектелген"}
        male{"эркек"}
        math_symbols{"Математикалык белгилер"}
        middle_eastern_scripts{"Жакынкы Чыгыш өлкөлөрүнүн жазуулары"}
        miscellaneous{"Башка"}
        modern_scripts{"Заманбап жазуулар"}
        modifier{"Өзгөрткүч"}
        musical_symbols{"Музыкалык белгилер"}
        nature{"жаратылыш"}
        nonspacing{"Боштугу жок"}
        numbers{"Сандар"}
        objects{"Объекттер"}
        other{"Башкалар"}
        paired{"Жупташкан"}
        person{"адам"}
        phonetic_alphabet{"Фонетикалык алфавит"}
        pictographs{"Пиктограмма"}
        place{"жер"}
        plant{"өсүмдүк"}
        punctuation{"Пунктуация"}
        rightwards_arrows{"Оңго караган жебелер"}
        sign_standard_symbols{"Белги/Стандарттык символдор"}
        small_form_variant{"Кичинекей формадагы варианттар"}
        smiley{"быйтыкча"}
        smileys_people{"Быйтыкчалар жана адамдар"}
        south_asian_scripts{"Түштүк Азия өлкөлөрүнүн жазуулары"}
        southeast_asian_scripts{"Түштүк-Чыгыш Азия өлкөлөрүнүн жазуулары"}
        spacing{"Боштук калтыруу"}
        sport{"спорт"}
        symbols{"Символдор"}
        technical_symbols{"Техникалык символдор"}
        tone_marks{"Интонация белгилери"}
        travel{"саякат"}
        travel_places{"Саякаттоо"}
        upwards_arrows{"Жогору караган жебелер"}
        variant_forms{"Кош формалар"}
        vocalic_jamo{"Үндүү Жамо"}
        weather{"аба-ырайы"}
        western_asian_scripts{"Батыш Азия өлкөлөрүнүн жазуулары"}
        whitespace{"Боштук"}
    }
    delimiters{
        alternateQuotationEnd{"“"}
        alternateQuotationStart{"„"}
        quotationEnd{"»"}
        quotationStart{"«"}
    }
    fields{
        day{
            dn{"күн"}
            relative{
                "-1"{"кечээ"}
                "-2"{"мурдагы күнү"}
                "0"{"бүгүн"}
                "1"{"эртең"}
                "2"{"бүрсүгүнү"}
            }
            relativeTime{
                future{
                    one{"{0} күндөн кийин"}
                    other{"{0} күндөн кийин"}
                }
                past{
                    one{"{0} күн мурун"}
                    other{"{0} күн мурун"}
                }
            }
        }
        day-short{
            relativeTime{
                future{
                    one{"{0} күн. кийин"}
                    other{"{0} күн. кийин"}
                }
            }
        }
        dayOfYear{
            dn{"жылдын күнү"}
        }
        dayperiod{
            dn{"ТЧ/ТК"}
        }
        dayperiod-short{
            dn{"тң/тк"}
        }
        era{
            dn{"заман"}
        }
        fri{
            relative{
                "-1"{"өткөн жума күнү"}
                "0"{"ушул жума күнү"}
                "1"{"келерки жума күнү"}
            }
            relativeTime{
                future{
                    one{"{0} жумадан кийин"}
                    other{"{0} жумадан кийин"}
                }
                past{
                    one{"{0} жума мурун"}
                    other{"{0} жума мурун"}
                }
            }
        }
        fri-narrow{
            relative{
                "-1"{"өткөн жм"}
                "0"{"ушул жм"}
                "1"{"келерки жм"}
            }
            relativeTime{
                future{
                    one{"{0} жм кийн"}
                    other{"{0} жм кийн"}
                }
            }
        }
        fri-short{
            relative{
                "-1"{"өткөн жм."}
                "0"{"өткөн жм."}
                "1"{"келерки жм."}
            }
            relativeTime{
                future{
                    one{"{0} жм кийин"}
                    other{"{0} жм кийин"}
                }
                past{
                    one{"{0} жм мурн"}
                    other{"{0} жм мурн"}
                }
            }
        }
        hour{
            dn{"саат"}
            relative{
                "0"{"ушул саатта"}
            }
            relativeTime{
                future{
                    one{"{0} сааттан кийин"}
                    other{"{0} сааттан кийин"}
                }
                past{
                    one{"{0} саат мурун"}
                    other{"{0} саат мурун"}
                }
            }
        }
        hour-narrow{
            relativeTime{
                future{
                    one{"{0} с. кийн"}
                    other{"{0} с. кийн"}
                }
                past{
                    one{"{0} с. мурн"}
                    other{"{0} с. мурн"}
                }
            }
        }
        hour-short{
            dn{"ст"}
            relativeTime{
                future{
                    one{"{0} саат. кийин"}
                    other{"{0} саат. кийин"}
                }
                past{
                    one{"{0} саат. мурун"}
                    other{"{0} саат. мурун"}
                }
            }
        }
        minute{
            dn{"мүнөт"}
            relative{
                "0"{"ушул мүнөттө"}
            }
            relativeTime{
                future{
                    one{"{0} мүнөттөн кийин"}
                    other{"{0} мүнөттөн кийин"}
                }
                past{
                    one{"{0} мүнөт мурун"}
                    other{"{0} мүнөт мурун"}
                }
            }
        }
        minute-narrow{
            dn{"м."}
            relativeTime{
                future{
                    one{"{0} мүн. кийн"}
                    other{"{0} мүн. кийн"}
                }
                past{
                    one{"{0} мүн. мурн"}
                    other{"{0} мүн. мурн"}
                }
            }
        }
        minute-short{
            dn{"мүн."}
            relativeTime{
                future{
                    one{"{0} мүн. кийин"}
                    other{"{0} мүн. кийин"}
                }
                past{
                    one{"{0} мүн. мурун"}
                    other{"{0} мүн. мурун"}
                }
            }
        }
        mon{
            relative{
                "-1"{"өткөн дүйшөмбүдө"}
                "0"{"ушул дүйшөмбүдө"}
                "1"{"келерки дүйшөмбүдө"}
            }
            relativeTime{
                future{
                    one{"{0} дүйшөмбүдөн кийин"}
                    other{"{0} дүйшөмбүдөн кийин"}
                }
                past{
                    one{"{0} дүйшөмбү мурун"}
                    other{"{0} дүйшөмбү мурун"}
                }
            }
        }
        mon-narrow{
            relative{
                "-1"{"өткөн дш."}
                "0"{"ушул дш."}
                "1"{"келерки дш."}
            }
            relativeTime{
                future{
                    one{"{0} дш. кийн"}
                    other{"{0} дш. кийн"}
                }
                past{
                    one{"{0} дш. мурн"}
                    other{"{0} дш. мурн"}
                }
            }
        }
        mon-short{
            relative{
                "-1"{"өткөн дүйш."}
                "0"{"ушул дүйш."}
                "1"{"келерки дүйш."}
            }
            relativeTime{
                future{
                    one{"{0} дүйш. кийн"}
                    other{"{0} дүйш. кийн"}
                }
                past{
                    one{"{0} дүйш. мурн"}
                    other{"{0} дүйш. мурн"}
                }
            }
        }
        month{
            dn{"ай"}
            relative{
                "-1"{"өткөн айда"}
                "0"{"бул айда"}
                "1"{"эмдиги айда"}
            }
            relativeTime{
                future{
                    one{"{0} айдан кийин"}
                    other{"{0} айдан кийин"}
                }
                past{
                    one{"{0} ай мурун"}
                    other{"{0} ай мурун"}
                }
            }
        }
        month-narrow{
            relativeTime{
                future{
                    one{"{0} айд. кийн"}
                    other{"{0} айд. кийн"}
                }
                past{
                    one{"{0} ай мурн"}
                    other{"{0} ай мурн"}
                }
            }
        }
        month-short{
            relativeTime{
                future{
                    one{"{0} айд. кийин"}
                    other{"{0} айд. кийин"}
                }
            }
        }
        quarter{
            dn{"чейрек"}
            relative{
                "-1"{"акыркы чейрек"}
                "0"{"бул чейрек"}
                "1"{"кийинки чейрек"}
            }
            relativeTime{
                future{
                    one{"{0} чейректен кийин"}
                    other{"{0} чейректен кийин"}
                }
                past{
                    one{"{0} чейрек мурун"}
                    other{"{0} чейрек мурун"}
                }
            }
        }
        quarter-narrow{
            relativeTime{
                future{
                    one{"{0} чейр. кийин"}
                    other{"{0} чейр. кийин"}
                }
            }
        }
        quarter-short{
            dn{"чейр."}
            relative{
                "-1"{"акыркы чейр."}
                "0"{"бул чейр."}
                "1"{"кийинки чейр."}
            }
            relativeTime{
                past{
                    one{"{0} чейр. мурун"}
                    other{"{0} чейр. мурун"}
                }
            }
        }
        sat{
            relative{
                "-1"{"өткөн ишембиде"}
                "0"{"ушул ишембиде"}
                "1"{"келерки ишембиде"}
            }
            relativeTime{
                future{
                    one{"{0} ишембиден кийин"}
                    other{"{0} ишембиден кийин"}
                }
                past{
                    one{"{0} ишемби мурун"}
                    other{"{0} ишемби мурун"}
                }
            }
        }
        sat-short{
            relative{
                "-1"{"өткөн ишм."}
                "0"{"ушул ишм."}
                "1"{"келерки ишм."}
            }
            relativeTime{
                future{
                    one{"{0} ишм. кийин"}
                    other{"{0} ишм. кийин"}
                }
                past{
                    one{"{0} ишм. мурн"}
                    other{"{0} ишм. мурн"}
                }
            }
        }
        second{
            dn{"секунд"}
            relative{
                "0"{"азыр"}
            }
            relativeTime{
                future{
                    one{"{0} секунддан кийин"}
                    other{"{0} секунддан кийин"}
                }
                past{
                    one{"{0} секунд мурун"}
                    other{"{0} секунд мурун"}
                }
            }
        }
        second-narrow{
            relativeTime{
                future{
                    one{"{0} сек. кийн"}
                    other{"{0} сек. кийн"}
                }
                past{
                    one{"{0} сек. мурн"}
                    other{"{0} сек. мурн"}
                }
            }
        }
        second-short{
            dn{"сек."}
            relativeTime{
                future{
                    one{"{0} сек. кийин"}
                    other{"{0} сек. кийин"}
                }
                past{
                    one{"{0} сек. мурун"}
                    other{"{0} сек. мурун"}
                }
            }
        }
        sun{
            relative{
                "-1"{"өткөн жекшембиде"}
                "0"{"ушул жекшембиде"}
                "1"{"келерки жекшембиде"}
            }
            relativeTime{
                future{
                    one{"{0} жекшембиден кийин"}
                    other{"{0} жекшембиден кийин"}
                }
                past{
                    one{"{0} жекшемби мурун"}
                    other{"{0} жекшемби мурун"}
                }
            }
        }
        sun-short{
            relative{
                "-1"{"өткөн жекш."}
                "0"{"ушул жекш."}
                "1"{"келерки жекш."}
            }
            relativeTime{
                future{
                    one{"{0} жекшемб. кийн"}
                    other{"{0} жекшемб. кийн"}
                }
                past{
                    one{"{0} жекшемб. мурн"}
                    other{"{0} жекшемб. мурн"}
                }
            }
        }
        thu{
            relative{
                "-1"{"өткөн бейшембиде"}
                "0"{"ушул бейшембиде"}
                "1"{"келерки бейшембиде"}
            }
            relativeTime{
                future{
                    one{"{0} бейшембиден кийин"}
                    other{"{0} бейшембиден кийин"}
                }
                past{
                    one{"{0} бейшемби мурун"}
                    other{"{0} бейшемби мурун"}
                }
            }
        }
        thu-narrow{
            relative{
                "-1"{"өткөн бш."}
                "0"{"ушул бш."}
                "1"{"келерки бш."}
            }
            relativeTime{
                future{
                    one{"{0} бш. кийн"}
                    other{"{0} бш. кийн"}
                }
                past{
                    one{"{0} бш. мурн"}
                    other{"{0} бш. мурн"}
                }
            }
        }
        thu-short{
            relative{
                "-1"{"өткөн бейш."}
                "0"{"ушул бейш."}
                "1"{"келерки бейш."}
            }
            relativeTime{
                future{
                    one{"{0} бейш. кийин"}
                    other{"{0} бейш. кийин"}
                }
                past{
                    one{"{0} бейш. мурун"}
                    other{"{0} бейш. мурун"}
                }
            }
        }
        tue{
            relative{
                "-1"{"өткөн шейшембиде"}
                "0"{"ушул шейшембиде"}
                "1"{"келерки шейшембиде"}
            }
            relativeTime{
                future{
                    one{"{0} шейшембиден кийин"}
                    other{"{0} шейшембиден кийин"}
                }
                past{
                    one{"{0} шейшемби мурун"}
                    other{"{0} шейшемби мурун"}
                }
            }
        }
        tue-short{
            relative{
                "-1"{"өткөн шейш."}
                "0"{"ушул шейш."}
                "1"{"келерки шейш."}
            }
            relativeTime{
                future{
                    one{"{0} шейш. кийн"}
                    other{"{0} шейш. кийн"}
                }
                past{
                    one{"{0} шейш. мурн"}
                    other{"{0} шейш. мурн"}
                }
            }
        }
        wed{
            relative{
                "-1"{"өткөн шаршембиде"}
                "0"{"ушул шаршембиде"}
                "1"{"келерки шаршембиде"}
            }
            relativeTime{
                future{
                    one{"{0} шаршембиден кийин"}
                    other{"{0} шаршембиден кийин"}
                }
                past{
                    one{"{0} шаршемби мурун"}
                    other{"{0} шаршемби мурун"}
                }
            }
        }
        wed-narrow{
            relative{
                "-1"{"өткөн шр."}
                "0"{"ушул шр."}
                "1"{"келерки шр."}
            }
            relativeTime{
                future{
                    one{"{0} шр. кийн"}
                    other{"{0} шр. кийн"}
                }
                past{
                    one{"{0} шр. мурн"}
                    other{"{0} шр. мурн"}
                }
            }
        }
        wed-short{
            relative{
                "-1"{"өткөн шарш."}
                "0"{"ушул шарш."}
                "1"{"келерки шарш."}
            }
            relativeTime{
                future{
                    one{"{0} шарш. кийн"}
                    other{"{0} шарш. кийн"}
                }
                past{
                    one{"{0} шарш. мурн"}
                    other{"{0} шарш. мурн"}
                }
            }
        }
        week{
            dn{"апта"}
            relative{
                "-1"{"өткөн аптада"}
                "0"{"ушул аптада"}
                "1"{"келерки аптада"}
            }
            relativePeriod{"{0} апта ичинде"}
            relativeTime{
                future{
                    one{"{0} аптадан кийин"}
                    other{"{0} аптадан кийин"}
                }
                past{
                    one{"{0} апта мурун"}
                    other{"{0} апта мурун"}
                }
            }
        }
        week-short{
            dn{"апт"}
            relative{
                "-1"{"өткөн апт."}
                "0"{"ушул апт."}
                "1"{"келерки апт."}
            }
            relativeTime{
                future{
                    one{"{0} апт. кийин"}
                    other{"{0} апт. кийин"}
                }
                past{
                    one{"{0} апт. мурун"}
                    other{"{0} апт. мурун"}
                }
            }
        }
        weekOfMonth{
            dn{"айдын жумасы"}
        }
        weekday{
            dn{"аптанын күнү"}
        }
        weekdayOfMonth{
            dn{"айдын жумуш күнү"}
        }
        year{
            dn{"жыл"}
            relative{
                "-1"{"былтыр"}
                "0"{"быйыл"}
                "1"{"эмдиги жылы"}
            }
            relativeTime{
                future{
                    one{"{0} жылдан кийин"}
                    other{"{0} жылдан кийин"}
                }
                past{
                    one{"{0} жыл мурун"}
                    other{"{0} жыл мурун"}
                }
            }
        }
        year-short{
            dn{"ж."}
            relativeTime{
                future{
                    one{"{0} жыл. кийин"}
                    other{"{0} жыл. кийин"}
                }
            }
        }
        zone{
            dn{"убакыт алкагы"}
        }
    }
    listPattern{
        or{
            2{"{0} же {1}"}
            end{"{0} же {1}"}
        }
        standard{
            2{"{0} жана {1}"}
            end{"{0} жана {1}"}
        }
        unit-narrow{
            2{"{0} {1}"}
            end{"{0} {1}"}
            middle{"{0} {1}"}
            start{"{0} {1}"}
        }
        unit-short{
            2{"{0}, {1}"}
            end{"{0}, {1}"}
        }
    }
    measurementSystemNames{
        UK{"Британия"}
        US{"АКШ"}
        metric{"Метрикалык өлчөө тутуму"}
    }
    parse{
        date{
            lenient{
                "[\\- ‑ . /]",
                "[\\: ∶]",
            }
        }
        general{
            lenient{
                "[.．․﹒ 。｡︒]",
                "['＇’ ՚ ᾽᾿ ʼ]",
                "[%％﹪ ٪]",
                "[‰ ؉]",
                "[\$＄﹩]",
                "[£ ₤]",
                "[¥￥]",
                "[₩￦]",
                "[₹ ₨ {Rp} {Rs}]",
            }
        }
        number{
            lenient{
                "[\\-－﹣ ‑ ‒ −⁻₋ ➖]",
                "[,，﹐︐ ، ٫ 、﹑､︑]",
                "[+＋﬩﹢⁺₊ ➕]",
            }
            stricter{
                "[,，﹐︐ ٫]",
                "[.．․﹒ ｡]",
            }
        }
    }
    personNames{
        nameOrderLocales{
            givenFirst{
                "und",
                "ky",
            }
<<<<<<< HEAD
            surnameFirst{
                "ja",
                "ko",
                "vi",
                "yue",
                "zh",
            }
        }
        namePattern{
            givenFirst-long-addressing-formal{"{prefix} {surname}"}
            givenFirst-long-addressing-informal{"{given-informal}"}
            givenFirst-medium-addressing-formal{"{prefix} {surname}"}
            givenFirst-medium-addressing-informal{"{given-informal}"}
            givenFirst-short-addressing-formal{"{prefix} {surname}"}
            givenFirst-short-addressing-informal{"{given-informal}"}
            givenFirst-short-referring-formal{"{given-initial} {given2-initial} {surname}"}
            givenFirst-short-referring-informal{"{given-informal} {surname-initial}"}
            sorting-short-referring-informal{"{surname}, {given-informal}"}
            surnameFirst-long-addressing-formal{"{prefix} {surname}"}
            surnameFirst-long-addressing-informal{"{given-informal}"}
            surnameFirst-long-referring-formal{"{surname} {given} {given2} {suffix}"}
            surnameFirst-long-referring-informal{"{surname} {given-informal}"}
            surnameFirst-medium-addressing-formal{"{prefix} {surname}"}
            surnameFirst-medium-addressing-informal{"{given-informal}"}
            surnameFirst-medium-referring-formal{"{surname} {given} {given2-initial} {suffix}"}
            surnameFirst-medium-referring-informal{"{surname} {given-informal}"}
            surnameFirst-short-addressing-formal{"{prefix} {surname}"}
=======
        }
        namePattern{
            sorting-short-referring-informal{"{surname}, {given-informal}"}
            surnameFirst-long-addressing-informal{"{given-informal}"}
            surnameFirst-long-referring-formal{"{surname} {given} {given2} {credentials}"}
            surnameFirst-long-referring-informal{"{surname} {given-informal}"}
            surnameFirst-medium-addressing-formal{"{title} {surname}"}
            surnameFirst-medium-addressing-informal{"{given-informal}"}
            surnameFirst-medium-referring-formal{"{surname} {given} {given2-initial} {credentials}"}
            surnameFirst-medium-referring-informal{"{surname} {given-informal}"}
            surnameFirst-short-addressing-formal{"{title} {surname}"}
>>>>>>> 626889fb
            surnameFirst-short-addressing-informal{"{given-informal}"}
            surnameFirst-short-referring-formal{"{surname} {given-initial} {given2-initial}"}
            surnameFirst-short-referring-informal{"{surname} {given-initial}"}
        }
    }
}<|MERGE_RESOLUTION|>--- conflicted
+++ resolved
@@ -16,11 +16,6 @@
                 atLeast{"{0}+"}
             }
             patterns{
-<<<<<<< HEAD
-                accountingFormat{"#,##0.00 ¤"}
-                accountingFormat%noCurrency{"#,##0.00"}
-=======
->>>>>>> 626889fb
                 currencyFormat{"#,##0.00 ¤"}
             }
             patternsLong{
@@ -221,24 +216,8 @@
                 "GGGGGyMMdd",
             }
             availableFormats{
-<<<<<<< HEAD
-                Bh{"h B"}
-                Bhm{"h:mm B"}
-                Bhms{"h:mm:ss B"}
-                E{"ccc"}
-                EBhm{"E h:mm B"}
-                EBhms{"E h:mm:ss B"}
-                EHm{"E HH:mm"}
-                EHms{"E HH:mm:ss"}
-                Ed{"d, E"}
                 Ehm{"E h:mm a"}
                 Ehms{"E h:mm:ss a"}
-                Gy{"G y"}
-                GyMMM{"G y MMM"}
-=======
-                Ehm{"E h:mm a"}
-                Ehms{"E h:mm:ss a"}
->>>>>>> 626889fb
                 GyMMMEd{"G y-'ж'. d-MMM, E"}
                 GyMMMd{"G y-'ж'. d-MMM"}
                 MEd{"dd/MM, E"}
@@ -246,17 +225,9 @@
                 MMMMd{"d MMMM"}
                 MMMd{"d-MMM"}
                 Md{"dd/MM"}
-<<<<<<< HEAD
-                d{"d"}
                 h{"h a"}
                 hm{"h:mm a"}
                 hms{"h:mm:ss a"}
-                ms{"mm:ss"}
-=======
-                h{"h a"}
-                hm{"h:mm a"}
-                hms{"h:mm:ss a"}
->>>>>>> 626889fb
                 y{"y-G"}
                 yyyy{"y-G"}
                 yyyyMEd{"GGGGG y-dd-MM, E"}
@@ -365,25 +336,8 @@
                 "yMMMMd",
                 "yMMMd",
                 "yyMd",
-<<<<<<< HEAD
-            }
-            appendItems{
-                Timezone{"{0} {1}"}
             }
             availableFormats{
-                Bh{"h B"}
-                Bhm{"h:mm B"}
-                Bhms{"h:mm:ss B"}
-                E{"ccc"}
-                EBhm{"E h:mm B"}
-                EBhms{"E h:mm:ss B"}
-                EHm{"E HH:mm"}
-                EHms{"E HH:mm:ss"}
-                Ed{"d, E"}
-=======
-            }
-            availableFormats{
->>>>>>> 626889fb
                 Ehm{"E h:mm a"}
                 Ehms{"E h:mm:ss a"}
                 Gy{"G y-'ж'."}
@@ -399,21 +353,11 @@
                 MMMMd{"d-MMMM"}
                 MMMd{"d-MMM"}
                 Md{"dd-MM"}
-<<<<<<< HEAD
-                d{"d"}
-=======
->>>>>>> 626889fb
                 h{"h a"}
                 hm{"h:mm a"}
                 hms{"h:mm:ss a"}
                 hmsv{"h:mm:ss a v"}
                 hmv{"h:mm a v"}
-<<<<<<< HEAD
-                ms{"mm:ss"}
-                y{"y"}
-                yM{"y-MM"}
-=======
->>>>>>> 626889fb
                 yMEd{"y-dd-MM, E"}
                 yMMM{"y-'ж'. MMM"}
                 yMMMEd{"y-'ж'. d-MMM, E"}
@@ -549,12 +493,6 @@
                 hv{
                     a{"a h – a h v"}
                     h{"a h–h v"}
-<<<<<<< HEAD
-                }
-                y{
-                    y{"y–y"}
-=======
->>>>>>> 626889fb
                 }
                 yM{
                     y{"MM.y – MM.y"}
@@ -1469,35 +1407,6 @@
                 "und",
                 "ky",
             }
-<<<<<<< HEAD
-            surnameFirst{
-                "ja",
-                "ko",
-                "vi",
-                "yue",
-                "zh",
-            }
-        }
-        namePattern{
-            givenFirst-long-addressing-formal{"{prefix} {surname}"}
-            givenFirst-long-addressing-informal{"{given-informal}"}
-            givenFirst-medium-addressing-formal{"{prefix} {surname}"}
-            givenFirst-medium-addressing-informal{"{given-informal}"}
-            givenFirst-short-addressing-formal{"{prefix} {surname}"}
-            givenFirst-short-addressing-informal{"{given-informal}"}
-            givenFirst-short-referring-formal{"{given-initial} {given2-initial} {surname}"}
-            givenFirst-short-referring-informal{"{given-informal} {surname-initial}"}
-            sorting-short-referring-informal{"{surname}, {given-informal}"}
-            surnameFirst-long-addressing-formal{"{prefix} {surname}"}
-            surnameFirst-long-addressing-informal{"{given-informal}"}
-            surnameFirst-long-referring-formal{"{surname} {given} {given2} {suffix}"}
-            surnameFirst-long-referring-informal{"{surname} {given-informal}"}
-            surnameFirst-medium-addressing-formal{"{prefix} {surname}"}
-            surnameFirst-medium-addressing-informal{"{given-informal}"}
-            surnameFirst-medium-referring-formal{"{surname} {given} {given2-initial} {suffix}"}
-            surnameFirst-medium-referring-informal{"{surname} {given-informal}"}
-            surnameFirst-short-addressing-formal{"{prefix} {surname}"}
-=======
         }
         namePattern{
             sorting-short-referring-informal{"{surname}, {given-informal}"}
@@ -1509,7 +1418,6 @@
             surnameFirst-medium-referring-formal{"{surname} {given} {given2-initial} {credentials}"}
             surnameFirst-medium-referring-informal{"{surname} {given-informal}"}
             surnameFirst-short-addressing-formal{"{title} {surname}"}
->>>>>>> 626889fb
             surnameFirst-short-addressing-informal{"{given-informal}"}
             surnameFirst-short-referring-formal{"{surname} {given-initial} {given2-initial}"}
             surnameFirst-short-referring-informal{"{surname} {given-initial}"}
