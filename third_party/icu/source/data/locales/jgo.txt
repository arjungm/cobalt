﻿// © 2016 and later: Unicode, Inc. and others.
// License & terms of use: http://www.unicode.org/copyright.html
// Generated using tools/cldr/cldr-to-icu/build-icu-data.xml
jgo{
    AuxExemplarCharacters{"[e o q r x]"}
    ExemplarCharacters{
        "[aáâǎ b c d ɛ{ɛ́}{ɛ̀}{ɛ̂}{ɛ̌}{ɛ̄} f g h iíîǐ j k l mḿ{m̀}{m̄} nńǹ{n̄} ŋ{ŋ́}{"
        "ŋ̀}{ŋ̄} ɔ{ɔ́}{ɔ̂}{ɔ̌} p {pf} s {sh} t {ts} uúûǔ ʉ{ʉ́}{ʉ̂}{ʉ̌}{ʉ̈} v wẅ y z ꞌ"
        "]"
    }
    ExemplarCharactersIndex{"[A B C D Ɛ F G H I J K L M N Ŋ Ɔ P {Pf} S {Sh} T {Ts} U Ʉ{Ʉ̈} V WẄ Y Z Ꞌ]"}
    ExemplarCharactersPunctuation{"[\\- ‑ , ; \\: ! ? . ‹ › « »]"}
    NumberElements{
        latn{
            symbols{
                decimal{","}
                group{"."}
            }
        }
    }
    calendar{
        generic{
            DateTimePatterns{
                "HH:mm:ss zzzz",
                "HH:mm:ss z",
                "HH:mm:ss",
                "HH:mm",
                "EEEE, G y MMMM dd",
                "G y MMMM d",
                "G y MMM d",
                "GGGGG y-MM-dd",
                "{1} {0}",
                "{1} {0}",
                "{1} {0}",
                "{1} {0}",
                "{1} {0}",
            }
            DateTimeSkeletons{
                "HHmmsszzzz",
                "HHmmssz",
                "HHmmss",
                "HHmm",
                "GyMMMMEEEEdd",
                "GyMMMMd",
                "GyMMMd",
                "GGGGGyMMdd",
            }
            availableFormats{
                Ed{"E d"}
                MEd{"E, d.M"}
                Md{"d.M"}
                yyyyMd{"M.d.y G"}
            }
<<<<<<< HEAD
            intervalFormats{
                fallback{"{0} – {1}"}
            }
=======
>>>>>>> 626889fb
        }
        gregorian{
            AmPmMarkers{
                "mbaꞌmbaꞌ",
                "ŋka mbɔ́t nji",
            }
            AmPmMarkersAbbr{
                "mbaꞌmbaꞌ",
                "ŋka mbɔ́t nji",
            }
            DateTimePatterns{
                "HH:mm:ss zzzz",
                "HH:mm:ss z",
                "HH:mm:ss",
                "HH:mm",
                "EEEE, y MMMM dd",
                "y MMMM d",
                "y MMM d",
                "y-MM-dd",
                "{1} {0}",
                "{1} {0}",
                "{1} {0}",
                "{1} {0}",
                "{1} {0}",
            }
            DateTimeSkeletons{
                "HHmmsszzzz",
                "HHmmssz",
                "HHmmss",
                "HHmm",
                "yMMMMEEEEdd",
                "yMMMMd",
                "yMMMd",
                "yMMdd",
            }
            availableFormats{
                Ed{"E d"}
                MEd{"E, d.M"}
                Md{"d.M"}
                yMd{"M.d.y"}
            }
            dayNames{
                format{
                    wide{
                        "Sɔ́ndi",
                        "Mɔ́ndi",
                        "Ápta Mɔ́ndi",
                        "Wɛ́nɛsɛdɛ",
                        "Tɔ́sɛdɛ",
                        "Fɛlâyɛdɛ",
                        "Sásidɛ",
                    }
                }
                stand-alone{
                    narrow{
                        "Sɔ́",
                        "Mɔ́",
                        "ÁM",
                        "Wɛ́",
                        "Tɔ́",
                        "Fɛ",
                        "Sá",
                    }
                }
            }
            eras{
                wide{
                    "tsɛttsɛt mɛŋguꞌ mi ɛ́ lɛɛnɛ Kɛlísɛtɔ gɔ ńɔ́",
                    "tsɛttsɛt mɛŋguꞌ mi ɛ́ fúnɛ Kɛlísɛtɔ tɔ́ mɔ́",
                }
            }
<<<<<<< HEAD
            intervalFormats{
                fallback{"{0} – {1}"}
            }
=======
>>>>>>> 626889fb
            monthNames{
                format{
                    wide{
                        "Nduŋmbi Saŋ",
                        "Pɛsaŋ Pɛ́pá",
                        "Pɛsaŋ Pɛ́tát",
                        "Pɛsaŋ Pɛ́nɛ́kwa",
                        "Pɛsaŋ Pataa",
                        "Pɛsaŋ Pɛ́nɛ́ntúkú",
                        "Pɛsaŋ Saambá",
                        "Pɛsaŋ Pɛ́nɛ́fɔm",
                        "Pɛsaŋ Pɛ́nɛ́pfúꞋú",
                        "Pɛsaŋ Nɛgɛ́m",
                        "Pɛsaŋ Ntsɔ̌pmɔ́",
                        "Pɛsaŋ Ntsɔ̌ppá",
                    }
                }
            }
        }
    }
    delimiters{
        alternateQuotationEnd{"›"}
        alternateQuotationStart{"‹"}
        quotationEnd{"»"}
        quotationStart{"«"}
    }
    fields{
        day{
            relative{
                "-1"{"yesterday"}
                "0"{"lɔꞋɔ"}
                "1"{"tomorrow"}
            }
            relativeTime{
                future{
                    one{"Nǔu lɛ́Ꞌ {0}"}
                    other{"Nǔu lɛ́Ꞌ {0}"}
                }
                past{
                    one{"Ɛ́ gɛ́ mɔ́ lɛ́Ꞌ {0}"}
                    other{"Ɛ́ gɛ́ mɔ́ lɛ́Ꞌ {0}"}
                }
            }
        }
        hour{
            relativeTime{
                future{
                    one{"nǔu háwa {0}"}
                    other{"nǔu háwa {0}"}
                }
                past{
                    one{"ɛ́ gɛ mɔ́ {0} háwa"}
                    other{"ɛ́ gɛ mɔ́ {0} háwa"}
                }
            }
        }
        minute{
            relativeTime{
                future{
                    one{"nǔu {0} minút"}
                    other{"nǔu {0} minút"}
                }
                past{
                    one{"ɛ́ gɛ́ mɔ́ minút {0}"}
                    other{"ɛ́ gɛ́ mɔ́ minút {0}"}
                }
            }
        }
        month{
            relativeTime{
                future{
                    one{"Nǔu {0} saŋ"}
                    other{"Nǔu {0} saŋ"}
                }
                past{
                    one{"ɛ́ gɛ́ mɔ́ pɛsaŋ {0}"}
                    other{"ɛ́ gɛ́ mɔ́ pɛsaŋ {0}"}
                }
            }
        }
        week{
            relativeTime{
                future{
                    one{"Nǔu ŋgap-mbi {0}"}
                    other{"Nǔu ŋgap-mbi {0}"}
                }
                past{
                    one{"Ɛ́ gɛ́ mɔ {0} ŋgap-mbi"}
                    other{"Ɛ́ gɛ́ mɔ {0} ŋgap-mbi"}
                }
            }
        }
        year{
            relativeTime{
                future{
                    one{"Nǔu ŋguꞋ {0}"}
                    other{"Nǔu ŋguꞋ {0}"}
                }
                past{
                    one{"Ɛ́gɛ́ mɔ́ ŋguꞋ {0}"}
                    other{"Ɛ́gɛ́ mɔ́ ŋguꞋ {0}"}
                }
            }
        }
    }
    listPattern{
        standard{
            2{"{0} pɔp {1}"}
            end{"{0}, ḿbɛn ŋ́gɛ {1}"}
            middle{"{0}, ŋ́gɛ {1}"}
            start{"{0}, ŋ́gɛ {1}"}
        }
    }
}<|MERGE_RESOLUTION|>--- conflicted
+++ resolved
@@ -51,12 +51,6 @@
                 Md{"d.M"}
                 yyyyMd{"M.d.y G"}
             }
-<<<<<<< HEAD
-            intervalFormats{
-                fallback{"{0} – {1}"}
-            }
-=======
->>>>>>> 626889fb
         }
         gregorian{
             AmPmMarkers{
@@ -128,12 +122,6 @@
                     "tsɛttsɛt mɛŋguꞌ mi ɛ́ fúnɛ Kɛlísɛtɔ tɔ́ mɔ́",
                 }
             }
-<<<<<<< HEAD
-            intervalFormats{
-                fallback{"{0} – {1}"}
-            }
-=======
->>>>>>> 626889fb
             monthNames{
                 format{
                     wide{
