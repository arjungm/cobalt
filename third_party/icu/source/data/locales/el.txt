﻿// © 2016 and later: Unicode, Inc. and others.
// License & terms of use: http://www.unicode.org/copyright.html
// Generated using tools/cldr/cldr-to-icu/build-icu-data.xml
el{
    AuxExemplarCharacters{"[ἀἄἂἆἁἅἃἇὰᾶ ἐἔἒἑἕἓὲ ἠἤἢἦἡἥἣἧὴῆ ἰἴἲἶἱἵἳἷὶῖῒῗ ὄὂὃὸ ὐὔὒὖὑὕὓὗὺῦῢῧ ὤὢὦὥὣὧὼῶ]"}
    ExemplarCharacters{"[αά β γ δ εέ ζ ηή θ ιίϊΐ κ λ μ ν ξ οό π ρ σς τ υύϋΰ φ χ ψ ωώ]"}
    ExemplarCharactersIndex{"[Α Β Γ Δ Ε Ζ Η Θ Ι Κ Λ Μ Ν Ξ Ο Π Ρ Σ Τ Υ Φ Χ Ψ Ω]"}
    ExemplarCharactersPunctuation{"[\\- ‐‑ – — , ; \\: ! . … \u0022 « » ( ) \\[ \\] § @ * / \\\\ \\&]"}
    MoreInformation{";"}
    NumberElements{
        latn{
            miscPatterns{
                atLeast{"{0}+"}
            }
            patterns{
<<<<<<< HEAD
                accountingFormat{"#,##0.00 ¤"}
                accountingFormat%noCurrency{"#,##0.00"}
=======
>>>>>>> 626889fb
                currencyFormat{"#,##0.00 ¤"}
            }
            patternsLong{
                decimalFormat{
                    1000{
                        one{"0 χιλιάδα"}
                        other{"0 χιλιάδες"}
                    }
                    10000{
                        one{"00 χιλιάδες"}
                        other{"00 χιλιάδες"}
                    }
                    100000{
                        one{"000 χιλιάδες"}
                        other{"000 χιλιάδες"}
                    }
                    1000000{
                        one{"0 εκατομμύριο"}
                        other{"0 εκατομμύρια"}
                    }
                    10000000{
                        one{"00 εκατομμύρια"}
                        other{"00 εκατομμύρια"}
                    }
                    100000000{
                        one{"000 εκατομμύρια"}
                        other{"000 εκατομμύρια"}
                    }
                    1000000000{
                        one{"0 δισεκατομμύριο"}
                        other{"0 δισεκατομμύρια"}
                    }
                    10000000000{
                        one{"00 δισεκατομμύρια"}
                        other{"00 δισεκατομμύρια"}
                    }
                    100000000000{
                        one{"000 δισεκατομμύρια"}
                        other{"000 δισεκατομμύρια"}
                    }
                    1000000000000{
                        one{"0 τρισεκατομμύριο"}
                        other{"0 τρισεκατομμύρια"}
                    }
                    10000000000000{
                        one{"00 τρισεκατομμύρια"}
                        other{"00 τρισεκατομμύρια"}
                    }
                    100000000000000{
                        one{"000 τρισεκατομμύρια"}
                        other{"000 τρισεκατομμύρια"}
                    }
                }
            }
            patternsShort{
                currencyFormat{
                    1000{
                        one{"0 χιλ'.' ¤"}
                        other{"0 χιλ'.' ¤"}
                    }
                    10000{
                        one{"00 χιλ'.' ¤"}
                        other{"00 χιλ'.' ¤"}
                    }
                    100000{
                        one{"000 χιλ'.' ¤"}
                        other{"000 χιλ'.' ¤"}
                    }
                    1000000{
                        one{"0 εκ'.' ¤"}
                        other{"0 εκ'.' ¤"}
                    }
                    10000000{
                        one{"00 εκ'.' ¤"}
                        other{"00 εκ'.' ¤"}
                    }
                    100000000{
                        one{"000 εκ'.' ¤"}
                        other{"000 εκ'.' ¤"}
                    }
                    1000000000{
                        one{"0 δισ'.' ¤"}
                        other{"0 δισ'.' ¤"}
                    }
                    10000000000{
                        one{"00 δισ'.' ¤"}
                        other{"00 δισ'.' ¤"}
                    }
                    100000000000{
                        one{"000 δισ'.' ¤"}
                        other{"000 δισ'.' ¤"}
                    }
                    1000000000000{
                        one{"0 τρισ'.' ¤"}
                        other{"0 τρισ'.' ¤"}
                    }
                    10000000000000{
                        one{"00 τρισ'.' ¤"}
                        other{"00 τρισ'.' ¤"}
                    }
                    100000000000000{
                        one{"000 τρισ'.' ¤"}
                        other{"000 τρισ'.' ¤"}
                    }
                }
                decimalFormat{
                    1000{
                        one{"0 χιλ'.'"}
                        other{"0 χιλ'.'"}
                    }
                    10000{
                        one{"00 χιλ'.'"}
                        other{"00 χιλ'.'"}
                    }
                    100000{
                        one{"000 χιλ'.'"}
                        other{"000 χιλ'.'"}
                    }
                    1000000{
                        one{"0 εκ'.'"}
                        other{"0 εκ'.'"}
                    }
                    10000000{
                        one{"00 εκ'.'"}
                        other{"00 εκ'.'"}
                    }
                    100000000{
                        one{"000 εκ'.'"}
                        other{"000 εκ'.'"}
                    }
                    1000000000{
                        one{"0 δισ'.'"}
                        other{"0 δισ'.'"}
                    }
                    10000000000{
                        one{"00 δισ'.'"}
                        other{"00 δισ'.'"}
                    }
                    100000000000{
                        one{"000 δισ'.'"}
                        other{"000 δισ'.'"}
                    }
                    1000000000000{
                        one{"0 τρισ'.'"}
                        other{"0 τρισ'.'"}
                    }
                    10000000000000{
                        one{"00 τρισ'.'"}
                        other{"00 τρισ'.'"}
                    }
                    100000000000000{
                        one{"000 τρισ'.'"}
                        other{"000 τρισ'.'"}
                    }
                }
            }
            symbols{
                decimal{","}
                exponential{"e"}
                group{"."}
            }
        }
        minimalPairs{
            case{
                accusative{"… ανά {0} …"}
                genitive{"… αξίας {0} …"}
                nominative{"Η απόσταση είναι {0} …"}
            }
            gender{
                feminine{"Η {0} είναι"}
                masculine{"Ο {0} θα είναι"}
                neuter{"Το {0} ήταν"}
            }
            ordinal{
                other{"Στρίψτε στην {0}η δεξιά."}
            }
            plural{
                one{"{0} ημέρα"}
                other{"{0} ημέρες"}
            }
        }
        traditional{"grek"}
    }
    calendar{
        buddhist{
<<<<<<< HEAD
            DateTimePatterns{
                "h:mm:ss a zzzz",
                "h:mm:ss a z",
                "h:mm:ss a",
                "h:mm a",
                "EEEE, d MMMM y G",
                "d MMMM y G",
                "d MMM y G",
                "d/M/y GGGGG",
                "{1}, {0}",
                "{1} - {0}",
                "{1} - {0}",
                "{1}, {0}",
                "{1}, {0}",
            }
            DateTimeSkeletons{
                "ahmmsszzzz",
                "ahmmssz",
                "ahmmss",
                "ahmm",
                "GyMMMMEEEEd",
                "GyMMMMd",
                "GyMMMd",
                "GGGGGyMd",
            }
            availableFormats{
                E{"ccc"}
                Ed{"E d"}
                Gy{"y G"}
                GyMMM{"MMM y G"}
                GyMMMEd{"E, d MMM y G"}
                GyMMMd{"d MMM y G"}
                M{"L"}
                MEd{"E, d/M"}
                MMM{"LLL"}
                MMMEd{"E, d MMM"}
                MMMMEd{"E, d MMMM"}
                MMMMd{"d MMMM"}
                MMMd{"d MMM"}
                Md{"d/M"}
                d{"d"}
                y{"y G"}
                yyyy{"y G"}
                yyyyM{"M/y GGGGG"}
                yyyyMEd{"E, d/M/y GGGGG"}
                yyyyMMM{"MMM y G"}
                yyyyMMMEd{"E, d MMM y G"}
                yyyyMMMM{"MMMM y G"}
                yyyyMMMd{"d MMM y G"}
                yyyyMd{"d/M/y GGGGG"}
                yyyyQQQ{"G y QQQ"}
                yyyyQQQQ{"G y QQQQ"}
            }
=======
>>>>>>> 626889fb
            eras{
                wide{
                    "Β.Ε.",
                }
            }
<<<<<<< HEAD
            intervalFormats{
                H{
                    H{"HH–HH"}
                }
                Hm{
                    H{"HH:mm–HH:mm"}
                    m{"HH:mm–HH:mm"}
                }
                Hmv{
                    H{"HH:mm–HH:mm v"}
                    m{"HH:mm–HH:mm v"}
                }
                Hv{
                    H{"HH–HH v"}
                }
                M{
                    M{"M–M"}
                }
                MEd{
                    M{"E, dd/MM – E, dd/MM"}
                    d{"E, dd/MM – E, dd/MM"}
                }
                MMM{
                    M{"MMM–MMM"}
                }
                MMMEd{
                    M{"E, dd MMM – E, dd MMM"}
                    d{"E, dd – E, dd MMM"}
                }
                MMMd{
                    M{"dd MMM – dd MMM"}
                    d{"dd–dd MMM"}
                }
                Md{
                    M{"dd/MM – dd/MM"}
                    d{"dd/MM – dd/MM"}
                }
                d{
                    d{"d–d"}
                }
                fallback{"{0} - {1}"}
                h{
                    a{"h a – h a"}
                    h{"h–h a"}
                }
                hm{
                    a{"h:mm a – h:mm a"}
                    h{"h:mm–h:mm a"}
                    m{"h:mm–h:mm a"}
                }
                hmv{
                    a{"h:mm a – h:mm a v"}
                    h{"h:mm–h:mm a v"}
                    m{"h:mm–h:mm a v"}
                }
                hv{
                    a{"h a – h a v"}
                    h{"h–h a v"}
                }
                y{
                    y{"y–y G"}
                }
                yM{
                    M{"MM/y – MM/y GGGGG"}
                    y{"MM/y – MM/y GGGGG"}
                }
                yMEd{
                    M{"E, dd/MM/y – E, dd/MM/y GGGGG"}
                    d{"E, dd/MM/y – E, dd/MM/y GGGGG"}
                    y{"E, dd/MM/y – E, dd/MM/y GGGGG"}
                }
                yMMM{
                    M{"MMM–MMM y G"}
                    y{"MMM y – MMM y G"}
                }
                yMMMEd{
                    M{"E, dd MMM – E, dd MMM y G"}
                    d{"E, dd – E, dd MMM y G"}
                    y{"E, dd MMM y – E, dd MMM y G"}
                }
                yMMMM{
                    M{"MMMM–MMMM y G"}
                    y{"MMMM y – MMMM y G"}
                }
                yMMMd{
                    M{"dd MMM – dd MMM y G"}
                    d{"dd–dd MMM y G"}
                    y{"dd MMM y – dd MMM y G"}
                }
                yMd{
                    M{"dd/MM/y – dd/MM/y GGGGG"}
                    d{"dd/MM/y – dd/MM/y GGGGG"}
                    y{"dd/MM/y – dd/MM/y GGGGG"}
                }
            }
=======
>>>>>>> 626889fb
        }
        coptic{
            monthNames{
                format{
                    wide{
                        "Τουτ",
                        "Μπάπα",
                        "Χατούρ",
                        "Κεγιάχκ",
                        "Τούμπα",
                        "Αμσίρ",
                        "Μπαραμχάτ",
                        "Μπαρμούντα",
                        "Μπασάνς",
                        "Μπαούνα",
                        "Αμπίπ",
                        "Μέσρα",
                        "Νεσγ",
                    }
                }
            }
        }
        generic{
            DateTimePatterns{
                "h:mm:ss a zzzz",
                "h:mm:ss a z",
                "h:mm:ss a",
                "h:mm a",
                "EEEE, d MMMM y G",
                "d MMMM y G",
                "d MMM y G",
                "d/M/y GGGGG",
                "{1}, {0}",
                "{1} - {0}",
                "{1} - {0}",
                "{1}, {0}",
                "{1}, {0}",
            }
            DateTimePatterns%atTime{
                "{1} στις {0}",
                "{1} στις {0}",
                "{1}, {0}",
                "{1}, {0}",
            }
            DateTimeSkeletons{
                "ahmmsszzzz",
                "ahmmssz",
                "ahmmss",
                "ahmm",
                "GyMMMMEEEEd",
                "GyMMMMd",
                "GyMMMd",
                "GGGGGyMd",
            }
            availableFormats{
                Ed{"E d"}
                Ehm{"E h:mm a"}
                Ehms{"E h:mm:ss a"}
                Gy{"y G"}
                GyMMM{"MMM y G"}
                GyMMMEd{"E, d MMM y G"}
                GyMMMd{"d MMM y G"}
                GyMd{"d/M/y GGGGG"}
<<<<<<< HEAD
                H{"HH"}
                Hm{"HH:mm"}
                Hms{"HH:mm:ss"}
                M{"L"}
=======
>>>>>>> 626889fb
                MEd{"E, d/M"}
                MMMEd{"E, d MMM"}
                MMMMEd{"E, d MMMM"}
                MMMMd{"d MMMM"}
                MMMd{"d MMM"}
                Md{"d/M"}
<<<<<<< HEAD
                d{"d"}
                h{"h a"}
                hm{"h:mm a"}
                hms{"h:mm:ss a"}
                ms{"mm:ss"}
=======
                h{"h a"}
                hm{"h:mm a"}
                hms{"h:mm:ss a"}
>>>>>>> 626889fb
                y{"y G"}
                yyyy{"y G"}
                yyyyM{"M/y GGGGG"}
                yyyyMEd{"E, d/M/y GGGGG"}
                yyyyMMM{"MMM y G"}
                yyyyMMMEd{"E, d MMM y G"}
                yyyyMMMM{"MMMM y G"}
                yyyyMMMd{"d MMM y G"}
                yyyyMd{"d/M/y GGGGG"}
            }
            intervalFormats{
                Bh{
                    h{"h – h B"}
                }
                Bhm{
                    h{"h:mm – h:mm B"}
                    m{"h:mm – h:mm B"}
                }
                Gy{
                    G{"y G – y G"}
                    y{"y–y G"}
                }
                GyM{
                    G{"MM-y GGGGG – MM-y GGGGG"}
                    M{"MM-y – MM-y GGGGG"}
                    y{"MM-y – MM-y GGGGG"}
                }
                GyMEd{
                    G{"E dd-MM-y GGGGG – E dd-MM-y GGGGG"}
                    M{"E dd-MM-y – E dd-MM-y GGGGG"}
                    d{"E dd-MM-y – E dd-MM-y GGGGG"}
                    y{"E dd-MM-y – E dd-MM-y GGGGG"}
                }
                GyMMM{
                    G{"MMM y G – MMM y G"}
                    M{"MMM – MMM y G"}
                    y{"MMM y – MMM y G"}
                }
                GyMMMEd{
                    G{"E d MMM y G – E d MMM y G"}
                    M{"E d MMM – E d MMM y G"}
                    d{"E d MMM – E d MMM y G"}
                    y{"E d MMM y – E d MMM y G"}
                }
                GyMMMd{
                    G{"d MMM y G – d MMM y G"}
                    M{"d MMM – d MMM y G"}
                    d{"d–d MMM y G"}
                    y{"d MMM y – d MMM y G"}
                }
                GyMd{
                    G{"dd-MM-y GGGGG – dd-MM-y GGGGG"}
                    M{"dd-MM-y – dd-MM-y GGGGG"}
                    d{"dd-MM-y – dd-MM-y GGGGG"}
                    y{"dd-MM-y – dd-MM-y GGGGG"}
                }
                M{
                    M{"M–M"}
                }
                MEd{
                    M{"E, dd/MM – E, dd/MM"}
                    d{"E, dd/MM – E, dd/MM"}
                }
                MMM{
                    M{"MMM–MMM"}
                }
                MMMEd{
                    M{"E, dd MMM – E, dd MMM"}
                    d{"E, dd – E, dd MMM"}
                }
                MMMd{
                    M{"dd MMM – dd MMM"}
                    d{"dd–dd MMM"}
                }
                Md{
                    M{"dd/MM – dd/MM"}
                    d{"dd/MM – dd/MM"}
                }
                fallback{"{0} - {1}"}
                h{
                    a{"h a – h a"}
                    h{"h–h a"}
                }
                hm{
                    a{"h:mm a – h:mm a"}
                    h{"h:mm–h:mm a"}
                    m{"h:mm–h:mm a"}
                }
                hmv{
                    a{"h:mm a – h:mm a v"}
                    h{"h:mm–h:mm a v"}
                    m{"h:mm–h:mm a v"}
                }
                hv{
                    a{"h a – h a v"}
                    h{"h–h a v"}
                }
                y{
                    y{"y–y G"}
                }
                yM{
                    M{"MM/y – MM/y GGGGG"}
                    y{"MM/y – MM/y GGGGG"}
                }
                yMEd{
                    M{"E, dd/MM/y – E, dd/MM/y GGGGG"}
                    d{"E, dd/MM/y – E, dd/MM/y GGGGG"}
                    y{"E, dd/MM/y – E, dd/MM/y GGGGG"}
                }
                yMMM{
                    M{"MMM–MMM y G"}
                    y{"MMM y – MMM y G"}
                }
                yMMMEd{
                    M{"E, dd MMM – E, dd MMM y G"}
                    d{"E, dd – E, dd MMM y G"}
                    y{"E, dd MMM y – E, dd MMM y G"}
                }
                yMMMM{
                    M{"MMMM–MMMM y G"}
                    y{"MMMM y – MMMM y G"}
                }
                yMMMd{
                    M{"dd MMM – dd MMM y G"}
                    d{"dd–dd MMM y G"}
                    y{"dd MMM y – dd MMM y G"}
                }
                yMd{
                    M{"dd/MM/y – dd/MM/y GGGGG"}
                    d{"dd/MM/y – dd/MM/y GGGGG"}
                    y{"dd/MM/y – dd/MM/y GGGGG"}
                }
            }
        }
        gregorian{
            AmPmMarkersAbbr{
                "π.μ.",
                "μ.μ.",
            }
            AmPmMarkersNarrow{
                "πμ",
                "μμ",
            }
            DateTimePatterns{
                "h:mm:ss a zzzz",
                "h:mm:ss a z",
                "h:mm:ss a",
                "h:mm a",
                "EEEE d MMMM y",
                "d MMMM y",
                "d MMM y",
                "d/M/yy",
                "{1}, {0}",
                "{1} - {0}",
                "{1} - {0}",
                "{1}, {0}",
                "{1}, {0}",
            }
            DateTimePatterns%atTime{
                "{1} στις {0}",
                "{1} στις {0}",
                "{1}, {0}",
                "{1}, {0}",
            }
            DateTimeSkeletons{
                "ahmmsszzzz",
                "ahmmssz",
                "ahmmss",
                "ahmm",
                "yMMMMEEEEd",
                "yMMMMd",
                "yMMMd",
                "yyMd",
<<<<<<< HEAD
            }
            appendItems{
                Timezone{"{0} {1}"}
=======
>>>>>>> 626889fb
            }
            availableFormats{
                Ed{"E d"}
                Ehm{"E h:mm a"}
                Ehms{"E h:mm:ss a"}
                Gy{"y G"}
                GyMMM{"LLL y G"}
                GyMMMEd{"E d MMM y G"}
                GyMMMd{"d MMM y G"}
                GyMd{"d/M/y GGGGG"}
<<<<<<< HEAD
                H{"HH"}
                Hm{"HH:mm"}
                Hms{"HH:mm:ss"}
                Hmsv{"HH:mm:ss v"}
                Hmv{"HH:mm v"}
                M{"L"}
=======
>>>>>>> 626889fb
                MEd{"E d/M"}
                MMM{"MMM"}
                MMMEd{"E d MMM"}
                MMMMEd{"E d MMMM"}
                MMMMW{
                    one{"εβδομάδα W του MMMM"}
                    other{"εβδομάδα W του MMMM"}
                }
                MMMMd{"d MMMM"}
                MMMd{"d MMM"}
                Md{"d/M"}
<<<<<<< HEAD
                d{"d"}
=======
>>>>>>> 626889fb
                h{"h a"}
                hm{"h:mm a"}
                hms{"h:mm:ss a"}
                hmsv{"h:mm:ss a v"}
                hmv{"h:mm a v"}
<<<<<<< HEAD
                ms{"mm:ss"}
                y{"y"}
=======
>>>>>>> 626889fb
                yM{"M/y"}
                yMEd{"E d/M/y"}
                yMMM{"MMM y"}
                yMMMEd{"E d MMM y"}
                yMMMM{"LLLL y"}
                yMMMd{"d MMM y"}
                yMd{"d/M/y"}
                yQQQ{"QQQ y"}
                yQQQQ{"QQQQ y"}
                yw{
                    one{"εβδομάδα w του Y"}
                    other{"εβδομάδα w του Y"}
                }
            }
            dayNames{
                format{
                    abbreviated{
                        "Κυρ",
                        "Δευ",
                        "Τρί",
                        "Τετ",
                        "Πέμ",
                        "Παρ",
                        "Σάβ",
                    }
                    short{
                        "Κυ",
                        "Δε",
                        "Τρ",
                        "Τε",
                        "Πέ",
                        "Πα",
                        "Σά",
                    }
                    wide{
                        "Κυριακή",
                        "Δευτέρα",
                        "Τρίτη",
                        "Τετάρτη",
                        "Πέμπτη",
                        "Παρασκευή",
                        "Σάββατο",
                    }
                }
                stand-alone{
                    narrow{
                        "Κ",
                        "Δ",
                        "Τ",
                        "Τ",
                        "Π",
                        "Π",
                        "Σ",
                    }
                }
            }
            dayPeriod{
                format{
                    abbreviated{
                        afternoon1{"μεσημ."}
                        evening1{"απόγ."}
                        morning1{"πρωί"}
                        night1{"βράδυ"}
                    }
                    wide{
                        afternoon1{"το μεσημέρι"}
                        evening1{"το απόγευμα"}
                        morning1{"το πρωί"}
                        night1{"το βράδυ"}
                    }
                }
                stand-alone{
                    narrow{
                        am{"πμ"}
                        pm{"μμ"}
                    }
                    wide{
                        afternoon1{"μεσημέρι"}
                        evening1{"απόγευμα"}
                        morning1{"πρωί"}
                        night1{"βράδυ"}
                    }
                }
            }
            eras{
                abbreviated{
                    "π.Χ.",
                    "μ.Χ.",
                }
                abbreviated%variant{
                    "π.Κ.Χ.",
                    "ΚΧ",
                }
                wide{
                    "προ Χριστού",
                    "μετά Χριστόν",
                }
                wide%variant{
                    "πριν από την Κοινή Χρονολογία",
                    "Κοινή Χρονολογία",
                }
            }
            intervalFormats{
                Bh{
                    h{"h – h B"}
                }
                Bhm{
                    h{"h:mm – h:mm B"}
                    m{"h:mm – h:mm B"}
                }
                Gy{
                    G{"y G – y G"}
                    y{"y–y G"}
                }
                GyM{
                    G{"M/y GGGGG – M/y GGGGG"}
                    M{"M/y – M/y GGGGG"}
                    y{"M/y – M/y GGGGG"}
                }
                GyMEd{
                    G{"E d/M/y GGGGG – E d/M/y GGGGG"}
                    M{"E d/M/y – E d/M/y GGGGG"}
                    d{"E d/M/y – E d/M/y GGGGG"}
                    y{"E d/M/y – E d/M/y GGGGG"}
                }
                GyMMM{
                    G{"MMM y G – MMM y G"}
                    M{"MMM – MMM y G"}
                    y{"MMM y – MMM y G"}
                }
                GyMMMEd{
                    G{"E d MMM y G – E d MMM y G"}
                    M{"E d MMM – E d MMM y G"}
                    d{"E d MMM – E d MMM y G"}
                    y{"E d MMM y – E d MMM y G"}
                }
                GyMMMd{
                    G{"d MMM y G – d MMM y G"}
                    M{"d MMM – d MMM y G"}
                    d{"d–d MMM y G"}
                    y{"d MMM y – d MMM y G"}
                }
                GyMd{
                    G{"d/M/y GGGGG – d/M/y GGGGG"}
                    M{"d/M/y – d/M/y GGGGG"}
                    d{"d/M/y – d/M/y GGGGG"}
                    y{"d/M/y – d/M/y GGGGG"}
<<<<<<< HEAD
                }
                H{
                    H{"HH–HH"}
                }
                Hm{
                    H{"HH:mm–HH:mm"}
                    m{"HH:mm–HH:mm"}
                }
                Hmv{
                    H{"HH:mm–HH:mm v"}
                    m{"HH:mm–HH:mm v"}
                }
                Hv{
                    H{"HH–HH v"}
=======
>>>>>>> 626889fb
                }
                M{
                    M{"M–M"}
                }
                MEd{
                    M{"E d/M – E d/M"}
                    d{"E d/M – E d/M"}
                }
                MMM{
                    M{"MMM–MMM"}
                }
                MMMEd{
                    M{"E d MMM – E d MMM"}
                    d{"E d MMM – E d MMM"}
                }
                MMMd{
                    M{"d MMM – d MMM"}
                    d{"d–d MMM"}
                }
                Md{
                    M{"d/M – d/M"}
                    d{"d/M – d/M"}
<<<<<<< HEAD
                }
                d{
                    d{"d–d"}
=======
>>>>>>> 626889fb
                }
                fallback{"{0} - {1}"}
                h{
                    a{"h a – h a"}
                    h{"h–h a"}
                }
                hm{
                    a{"h:mm a – h:mm a"}
                    h{"h:mm–h:mm a"}
                    m{"h:mm–h:mm a"}
                }
                hmv{
                    a{"h:mm a – h:mm a v"}
                    h{"h:mm–h:mm a v"}
                    m{"h:mm–h:mm a v"}
                }
                hv{
                    a{"h a – h a v"}
                    h{"h–h a v"}
<<<<<<< HEAD
                }
                y{
                    y{"y–y"}
=======
>>>>>>> 626889fb
                }
                yM{
                    M{"M/y – M/y"}
                    y{"M/y – M/y"}
                }
                yMEd{
                    M{"E d/M/y – E d/M/y"}
                    d{"E d/M/y – E d/M/y"}
                    y{"E d/M/y – E d/M/y"}
                }
                yMMM{
                    M{"MMM–MMM y"}
                    y{"MMM y – MMM y"}
                }
                yMMMEd{
                    M{"E d MMM – E d MMM y"}
                    d{"E dd MMM – E dd MMM y"}
                    y{"E d MMM y – E d MMM y"}
                }
                yMMMM{
                    M{"LLLL–LLLL y"}
                    y{"LLLL y – LLLL y"}
                }
                yMMMd{
                    M{"d MMM – d MMM y"}
                    d{"d–d MMM y"}
                    y{"d MMM y – d MMM y"}
                }
                yMd{
                    M{"d/M/y – d/M/y"}
                    d{"d/M/y – d/M/y"}
                    y{"d/M/y – d/M/y"}
                }
            }
            monthNames{
                format{
                    abbreviated{
                        "Ιαν",
                        "Φεβ",
                        "Μαρ",
                        "Απρ",
                        "Μαΐ",
                        "Ιουν",
                        "Ιουλ",
                        "Αυγ",
                        "Σεπ",
                        "Οκτ",
                        "Νοε",
                        "Δεκ",
                    }
                    wide{
                        "Ιανουαρίου",
                        "Φεβρουαρίου",
                        "Μαρτίου",
                        "Απριλίου",
                        "Μαΐου",
                        "Ιουνίου",
                        "Ιουλίου",
                        "Αυγούστου",
                        "Σεπτεμβρίου",
                        "Οκτωβρίου",
                        "Νοεμβρίου",
                        "Δεκεμβρίου",
                    }
                }
                stand-alone{
                    abbreviated{
                        "Ιαν",
                        "Φεβ",
                        "Μάρ",
                        "Απρ",
                        "Μάι",
                        "Ιούν",
                        "Ιούλ",
                        "Αύγ",
                        "Σεπ",
                        "Οκτ",
                        "Νοέ",
                        "Δεκ",
                    }
                    narrow{
                        "Ι",
                        "Φ",
                        "Μ",
                        "Α",
                        "Μ",
                        "Ι",
                        "Ι",
                        "Α",
                        "Σ",
                        "Ο",
                        "Ν",
                        "Δ",
                    }
                    wide{
                        "Ιανουάριος",
                        "Φεβρουάριος",
                        "Μάρτιος",
                        "Απρίλιος",
                        "Μάιος",
                        "Ιούνιος",
                        "Ιούλιος",
                        "Αύγουστος",
                        "Σεπτέμβριος",
                        "Οκτώβριος",
                        "Νοέμβριος",
                        "Δεκέμβριος",
                    }
                }
            }
            quarters{
                format{
                    abbreviated{
                        "Τ1",
                        "Τ2",
                        "Τ3",
                        "Τ4",
                    }
                    wide{
                        "1ο τρίμηνο",
                        "2ο τρίμηνο",
                        "3ο τρίμηνο",
                        "4ο τρίμηνο",
                    }
                }
            }
        }
        hebrew{
            monthNames{
                format{
                    wide{
                        "Τισρί",
                        "Χεσβάν",
                        "Κισλέφ",
                        "Τέβετ",
                        "Σεβάτ",
                        "Αντάρ I",
                        "Αντάρ",
                        "Νισάν",
                        "Ιγιάρ",
                        "Σιβάν",
                        "Ταμούζ",
                        "Αβ",
                        "Έλουλ",
                        "Αντάρ II",
                    }
                }
            }
        }
        indian{
            eras{
                abbreviated{
                    "Σάκα",
                }
            }
        }
        islamic{
            eras{
                abbreviated{
                    "Ε.Ε.",
                }
            }
        }
        japanese{
            DateTimePatterns{
                "h:mm:ss a zzzz",
                "h:mm:ss a z",
                "h:mm:ss a",
                "h:mm a",
                "EEEE, d MMMM, y G",
                "d MMMM, y G",
                "d MMM, y G",
                "d/M/yy",
                "{1}, {0}",
                "{1} - {0}",
                "{1} - {0}",
                "{1}, {0}",
                "{1}, {0}",
            }
            DateTimeSkeletons{
                "ahmmsszzzz",
                "ahmmssz",
                "ahmmss",
                "ahmm",
                "GyMMMMEEEEd",
                "GyMMMMd",
                "GyMMMd",
                "yyMd",
            }
            availableFormats{
                yM{"MM/y GGGGG"}
                yMEd{"E, dd/MM/y GGGGG"}
                yMMM{"LLL y GGGGG"}
                yMMMEd{"E, d MMM, y G"}
                yMMMd{"d MMM, y G"}
                yMd{"dd/MM/y GGGGG"}
                yQQQ{"y GGGGG QQQ"}
            }
            eras{
                abbreviated{
                    "Taika (645–650)",
                    "Hakuchi (650–671)",
                    "Hakuhō (672–686)",
                    "Shuchō (686–701)",
                    "Taihō (701–704)",
                    "Keiun (704–708)",
                    "Wadō (708–715)",
                    "Reiki (715–717)",
                    "Yōrō (717–724)",
                    "Jinki (724–729)",
                    "Tenpyō (729–749)",
                    "Tenpyō-kampō (749–749)",
                    "Tenpyō-shōhō (749–757)",
                    "Tenpyō-hōji (757–765)",
                    "Tenpyō-jingo (765–767)",
                    "Jingo-keiun (767–770)",
                    "Hōki (770–780)",
                    "Ten-ō (781–782)",
                    "Enryaku (782–806)",
                    "Daidō (806–810)",
                    "Kōnin (810–824)",
                    "Tenchō (824–834)",
                    "Jōwa (834–848)",
                    "Kajō (848–851)",
                    "Ninju (851–854)",
                    "Saikō (854–857)",
                    "Ten-an (857–859)",
                    "Jōgan (859–877)",
                    "Gangyō (877–885)",
                    "Ninna (885–889)",
                    "Kanpyō (889–898)",
                    "Shōtai (898–901)",
                    "Engi (901–923)",
                    "Enchō (923–931)",
                    "Jōhei (931–938)",
                    "Tengyō (938–947)",
                    "Tenryaku (947–957)",
                    "Tentoku (957–961)",
                    "Ōwa (961–964)",
                    "Kōhō (964–968)",
                    "Anna (968–970)",
                    "Tenroku (970–973)",
                    "Ten’en (973–976)",
                    "Jōgen (976–978)",
                    "Tengen (978–983)",
                    "Eikan (983–985)",
                    "Kanna (985–987)",
                    "Eien (987–989)",
                    "Eiso (989–990)",
                    "Shōryaku (990–995)",
                    "Chōtoku (995–999)",
                    "Chōhō (999–1004)",
                    "Kankō (1004–1012)",
                    "Chōwa (1012–1017)",
                    "Kannin (1017–1021)",
                    "Jian (1021–1024)",
                    "Manju (1024–1028)",
                    "Chōgen (1028–1037)",
                    "Chōryaku (1037–1040)",
                    "Chōkyū (1040–1044)",
                    "Kantoku (1044–1046)",
                    "Eishō (1046–1053)",
                    "Tengi (1053–1058)",
                    "Kōhei (1058–1065)",
                    "Jiryaku (1065–1069)",
                    "Enkyū (1069–1074)",
                    "Shōho (1074–1077)",
                    "Shōryaku (1077–1081)",
                    "Eihō (1081–1084)",
                    "Ōtoku (1084–1087)",
                    "Kanji (1087–1094)",
                    "Kahō (1094–1096)",
                    "Eichō (1096–1097)",
                    "Jōtoku (1097–1099)",
                    "Kōwa (1099–1104)",
                    "Chōji (1104–1106)",
                    "Kashō (1106–1108)",
                    "Tennin (1108–1110)",
                    "Ten-ei (1110–1113)",
                    "Eikyū (1113–1118)",
                    "Gen’ei (1118–1120)",
                    "Hōan (1120–1124)",
                    "Tenji (1124–1126)",
                    "Daiji (1126–1131)",
                    "Tenshō (1131–1132)",
                    "Chōshō (1132–1135)",
                    "Hōen (1135–1141)",
                    "Eiji (1141–1142)",
                    "Kōji (1142–1144)",
                    "Ten’yō (1144–1145)",
                    "Kyūan (1145–1151)",
                    "Ninpei (1151–1154)",
                    "Kyūju (1154–1156)",
                    "Hōgen (1156–1159)",
                    "Heiji (1159–1160)",
                    "Eiryaku (1160–1161)",
                    "Ōho (1161–1163)",
                    "Chōkan (1163–1165)",
                    "Eiman (1165–1166)",
                    "Nin’an (1166–1169)",
                    "Kaō (1169–1171)",
                    "Shōan (1171–1175)",
                    "Angen (1175–1177)",
                    "Jishō (1177–1181)",
                    "Yōwa (1181–1182)",
                    "Juei (1182–1184)",
                    "Genryaku (1184–1185)",
                    "Bunji (1185–1190)",
                    "Kenkyū (1190–1199)",
                    "Shōji (1199–1201)",
                    "Kennin (1201–1204)",
                    "Genkyū (1204–1206)",
                    "Ken’ei (1206–1207)",
                    "Jōgen (1207–1211)",
                    "Kenryaku (1211–1213)",
                    "Kenpō (1213–1219)",
                    "Jōkyū (1219–1222)",
                    "Jōō (1222–1224)",
                    "Gennin (1224–1225)",
                    "Karoku (1225–1227)",
                    "Antei (1227–1229)",
                    "Kanki (1229–1232)",
                    "Jōei (1232–1233)",
                    "Tenpuku (1233–1234)",
                    "Bunryaku (1234–1235)",
                    "Katei (1235–1238)",
                    "Ryakunin (1238–1239)",
                    "En’ō (1239–1240)",
                    "Ninji (1240–1243)",
                    "Kangen (1243–1247)",
                    "Hōji (1247–1249)",
                    "Kenchō (1249–1256)",
                    "Kōgen (1256–1257)",
                    "Shōka (1257–1259)",
                    "Shōgen (1259–1260)",
                    "Bun’ō (1260–1261)",
                    "Kōchō (1261–1264)",
                    "Bun’ei (1264–1275)",
                    "Kenji (1275–1278)",
                    "Kōan (1278–1288)",
                    "Shōō (1288–1293)",
                    "Einin (1293–1299)",
                    "Shōan (1299–1302)",
                    "Kengen (1302–1303)",
                    "Kagen (1303–1306)",
                    "Tokuji (1306–1308)",
                    "Enkyō (1308–1311)",
                    "Ōchō (1311–1312)",
                    "Shōwa (1312–1317)",
                    "Bunpō (1317–1319)",
                    "Genō (1319–1321)",
                    "Genkō (1321–1324)",
                    "Shōchū (1324–1326)",
                    "Karyaku (1326–1329)",
                    "Gentoku (1329–1331)",
                    "Genkō (1331–1334)",
                    "Kenmu (1334–1336)",
                    "Engen (1336–1340)",
                    "Kōkoku (1340–1346)",
                    "Shōhei (1346–1370)",
                    "Kentoku (1370–1372)",
                    "Bunchū (1372–1375)",
                    "Tenju (1375–1379)",
                    "Kōryaku (1379–1381)",
                    "Kōwa (1381–1384)",
                    "Genchū (1384–1392)",
                    "Meitoku (1384–1387)",
                    "Kakei (1387–1389)",
                    "Kōō (1389–1390)",
                    "Meitoku (1390–1394)",
                    "Ōei (1394–1428)",
                    "Shōchō (1428–1429)",
                    "Eikyō (1429–1441)",
                    "Kakitsu (1441–1444)",
                    "Bun’an (1444–1449)",
                    "Hōtoku (1449–1452)",
                    "Kyōtoku (1452–1455)",
                    "Kōshō (1455–1457)",
                    "Chōroku (1457–1460)",
                    "Kanshō (1460–1466)",
                    "Bunshō (1466–1467)",
                    "Ōnin (1467–1469)",
                    "Bunmei (1469–1487)",
                    "Chōkyō (1487–1489)",
                    "Entoku (1489–1492)",
                    "Meiō (1492–1501)",
                    "Bunki (1501–1504)",
                    "Eishō (1504–1521)",
                    "Taiei (1521–1528)",
                    "Kyōroku (1528–1532)",
                    "Tenbun (1532–1555)",
                    "Kōji (1555–1558)",
                    "Eiroku (1558–1570)",
                    "Genki (1570–1573)",
                    "Tenshō (1573–1592)",
                    "Bunroku (1592–1596)",
                    "Keichō (1596–1615)",
                    "Genna (1615–1624)",
                    "Kan’ei (1624–1644)",
                    "Shōho (1644–1648)",
                    "Keian (1648–1652)",
                    "Jōō (1652–1655)",
                    "Meireki (1655–1658)",
                    "Manji (1658–1661)",
                    "Kanbun (1661–1673)",
                    "Enpō (1673–1681)",
                    "Tenna (1681–1684)",
                    "Jōkyō (1684–1688)",
                    "Genroku (1688–1704)",
                    "Hōei (1704–1711)",
                    "Shōtoku (1711–1716)",
                    "Kyōhō (1716–1736)",
                    "Genbun (1736–1741)",
                    "Kanpō (1741–1744)",
                    "Enkyō (1744–1748)",
                    "Kan’en (1748–1751)",
                    "Hōreki (1751–1764)",
                    "Meiwa (1764–1772)",
                    "An’ei (1772–1781)",
                    "Tenmei (1781–1789)",
                    "Kansei (1789–1801)",
                    "Kyōwa (1801–1804)",
                    "Bunka (1804–1818)",
                    "Bunsei (1818–1830)",
                    "Tenpō (1830–1844)",
                    "Kōka (1844–1848)",
                    "Kaei (1848–1854)",
                    "Ansei (1854–1860)",
                    "Man’en (1860–1861)",
                    "Bunkyū (1861–1864)",
                    "Genji (1864–1865)",
                    "Keiō (1865–1868)",
                    "Meiji",
                    "Taishō",
                    "Shōwa",
                    "Χεϊσέι",
                    "Ρέιβα",
                }
            }
        }
        roc{
            eras{
                abbreviated{
                    "προ R.O.C.",
                    "R.O.C.",
                }
            }
        }
    }
    characterLabel{
        activities{"δραστηριότητα"}
        african_scripts{"αφρικανική γραφή"}
        american_scripts{"αμερικανική γραφή"}
        animal{"ζώο"}
        animals_nature{"ζώο ή φύση"}
        arrows{"βέλος"}
        body{"σώμα"}
        box_drawing{"σχεδίαση πλαισίων"}
        braille{"Μπράιγ"}
        building{"κτίριο"}
        bullets_stars{"κουκκίδα ή αστέρι"}
        consonantal_jamo{"συμφωνογραφικά Τζάμο"}
        currency_symbols{"σύμβολο νομίσματος"}
        dash_connector{"παύλα ή σύνδεσμος"}
        digits{"ψηφίο"}
        dingbats{"χαρακτήρας Dingbat"}
        divination_symbols{"σύμβολο μαντείας"}
        downwards_arrows{"βέλος κάτω"}
        downwards_upwards_arrows{"βέλος κάτω-πάνω"}
        east_asian_scripts{"γραφή Ανατολικής Ασίας"}
        european_scripts{"ευρωπαϊκή γραφή"}
        female{"γυναίκα"}
        flag{"σημαία"}
        flags{"σημαίες"}
        food_drink{"φαγητό και ποτό"}
        format{"μορφή"}
        format_whitespace{"μορφή και κενό διάστημα"}
        full_width_form_variant{"παραλλαγή πλήρους πλάτους"}
        geometric_shapes{"γεωμετρικό σχήμα"}
        half_width_form_variant{"παραλλαγή μισού πλάτους"}
        han_characters{"χαρακτήρας Χαν"}
        han_radicals{"ριζικό Χαν"}
        hanja{"Χαντζά"}
        hanzi_simplified{"Χάνζι (Απλοποιημένα)"}
        hanzi_traditional{"Χάνζι (Παραδοσιακά)"}
        heart{"καρδιά"}
        historic_scripts{"ιστορική γραφή"}
        ideographic_desc_characters{"ιδεογραφικός περιγραφικός χαρακτήρας"}
        japanese_kana{"Ιαπωνικά Κάνα"}
        kanbun{"Κανμπούν"}
        kanji{"Κάντζι"}
        keycap{"πλήκτρο"}
        leftwards_arrows{"βέλος αριστερά"}
        leftwards_rightwards_arrows{"βέλος αριστερά-δεξιά"}
        letterlike_symbols{"σύμβολο με μορφή γράμματος"}
        limited_use{"περιορισμένης χρήσης"}
        male{"άντρας"}
        math_symbols{"μαθηματικό σύμβολο"}
        middle_eastern_scripts{"γραφή Μέσης Ανατολής"}
        miscellaneous{"διάφορα"}
        modern_scripts{"σύγχρονη γραφή"}
        modifier{"τροποποιητής"}
        musical_symbols{"μουσικό σύμβολο"}
        nature{"φύση"}
        nonspacing{"δεν καταλαμβάνει διάστημα"}
        numbers{"αριθμοί"}
        objects{"αντικείμενο"}
        other{"άλλο"}
        paired{"με ζεύξη"}
        person{"άτομο"}
        phonetic_alphabet{"φωνητικό αλφάβητο"}
        pictographs{"εικονόγραμμα"}
        place{"μέρος"}
        plant{"φυτό"}
        punctuation{"στίξη"}
        rightwards_arrows{"βέλος δεξιά"}
        sign_standard_symbols{"σήμα ή σύμβολο"}
        small_form_variant{"παραλλαγή μικρού μεγέθους"}
        smiley{"γελαστούλης"}
        smileys_people{"γελαστούλης ή άτομο"}
        south_asian_scripts{"γραφή Νότιας Ασίας"}
        southeast_asian_scripts{"γραφή Νοτιοανατολικής Ασίας"}
        spacing{"διαστήματα"}
        sport{"άθληση"}
        symbols{"σύμβολο"}
        technical_symbols{"τεχνικό σύμβολο"}
        tone_marks{"σημάδι τόνου"}
        travel{"ταξίδι"}
        travel_places{"ταξίδι ή μέρος"}
        upwards_arrows{"βέλος πάνω"}
        variant_forms{"παραλλαγή"}
        vocalic_jamo{"φωνηεντικά Τζάμο"}
        weather{"καιρός"}
        western_asian_scripts{"γραφή Δυτικής Ασίας"}
        whitespace{"κενό διάστημα"}
    }
    contextTransforms{
        relative:intvector{
            1,
            1,
        }
    }
    delimiters{
        alternateQuotationEnd{"”"}
        alternateQuotationStart{"“"}
        quotationEnd{"»"}
        quotationStart{"«"}
    }
    fields{
        day{
            dn{"ημέρα"}
            relative{
                "-1"{"χθες"}
                "-2"{"προχθές"}
                "0"{"σήμερα"}
                "1"{"αύριο"}
                "2"{"μεθαύριο"}
            }
            relativeTime{
                future{
                    one{"σε {0} ημέρα"}
                    other{"σε {0} ημέρες"}
                }
                past{
                    one{"πριν από {0} ημέρα"}
                    other{"πριν από {0} ημέρες"}
                }
            }
        }
        day-narrow{
            relativeTime{
                past{
                    one{"{0} ημ. πριν"}
                    other{"{0} ημ. πριν"}
                }
            }
        }
        day-short{
            dn{"ημ."}
            relativeTime{
                future{
                    one{"σε {0} ημ."}
                    other{"σε {0} ημ."}
                }
                past{
                    one{"πριν από {0} ημ."}
                    other{"πριν από {0} ημ."}
                }
            }
        }
        dayOfYear{
            dn{"ημέρα έτους"}
        }
        dayOfYear-short{
            dn{"ημ. έτους"}
        }
        dayperiod{
            dn{"π.μ./μ.μ."}
        }
        dayperiod-short{
            dn{"πμ/μμ"}
        }
        era{
            dn{"περίοδος"}
        }
        era-short{
            dn{"περ."}
        }
        fri{
            relative{
                "-1"{"προηγούμενη Παρασκευή"}
                "0"{"αυτήν την Παρασκευή"}
                "1"{"επόμενη Παρασκευή"}
            }
            relativeTime{
                future{
                    one{"σε {0} Παρασκευή"}
                    other{"σε {0} Παρασκευές"}
                }
                past{
                    one{"πριν από {0} Παρασκευή"}
                    other{"πριν από {0} Παρασκευές"}
                }
            }
        }
        fri-narrow{
            relative{
                "-1"{"προηγ. Πα"}
                "0"{"αυτήν την Πα"}
                "1"{"επόμ. Πα"}
            }
            relativeTime{
                future{
                    one{"σε {0} Πα"}
                    other{"σε {0} Πα"}
                }
                past{
                    one{"{0} Πα πριν"}
                    other{"{0} Πα πριν"}
                }
            }
        }
        fri-short{
            relative{
                "-1"{"προηγ. Παρ."}
                "0"{"αυτήν την Παρ."}
                "1"{"επόμ. Παρ."}
            }
            relativeTime{
                future{
                    one{"σε {0} Παρ."}
                    other{"σε {0} Παρ."}
                }
                past{
                    one{"πριν από {0} Παρ."}
                    other{"πριν από {0} Παρ."}
                }
            }
        }
        hour{
            dn{"ώρα"}
            relative{
                "0"{"τρέχουσα ώρα"}
            }
            relativeTime{
                future{
                    one{"σε {0} ώρα"}
                    other{"σε {0} ώρες"}
                }
                past{
                    one{"πριν από {0} ώρα"}
                    other{"πριν από {0} ώρες"}
                }
            }
        }
        hour-narrow{
            relativeTime{
                past{
                    one{"{0} ώ. πριν"}
                    other{"{0} ώ. πριν"}
                }
            }
        }
        hour-short{
            dn{"ώ."}
            relativeTime{
                future{
                    one{"σε {0} ώ."}
                    other{"σε {0} ώ."}
                }
                past{
                    one{"πριν από {0} ώ."}
                    other{"πριν από {0} ώ."}
                }
            }
        }
        minute{
            dn{"λεπτό"}
            relative{
                "0"{"τρέχον λεπτό"}
            }
            relativeTime{
                future{
                    one{"σε {0} λεπτό"}
                    other{"σε {0} λεπτά"}
                }
                past{
                    one{"πριν από {0} λεπτό"}
                    other{"πριν από {0} λεπτά"}
                }
            }
        }
        minute-narrow{
            dn{"λ."}
            relativeTime{
                future{
                    one{"σε {0} λ."}
                    other{"σε {0} λ."}
                }
                past{
                    one{"{0} λ. πριν"}
                    other{"{0} λ. πριν"}
                }
            }
        }
        minute-short{
            dn{"λεπ."}
            relativeTime{
                future{
                    one{"σε {0} λεπ."}
                    other{"σε {0} λεπ."}
                }
                past{
                    one{"πριν από {0} λεπ."}
                    other{"πριν από {0} λεπ."}
                }
            }
        }
        mon{
            relative{
                "-1"{"προηγούμενη Δευτέρα"}
                "0"{"αυτήν τη Δευτέρα"}
                "1"{"επόμενη Δευτέρα"}
            }
            relativeTime{
                future{
                    one{"σε {0} Δευτέρα"}
                    other{"σε {0} Δευτέρες"}
                }
                past{
                    one{"πριν από {0} Δευτέρα"}
                    other{"πριν από {0} Δευτέρες"}
                }
            }
        }
        mon-narrow{
            relative{
                "-1"{"προηγ. Δε"}
                "0"{"αυτήν τη Δε"}
                "1"{"επόμ. Δε"}
            }
            relativeTime{
                future{
                    one{"σε {0} Δε"}
                    other{"σε {0} Δε"}
                }
                past{
                    one{"{0} Δε πριν"}
                    other{"{0} Δε πριν"}
                }
            }
        }
        mon-short{
            relative{
                "-1"{"προηγ. Δευτ."}
                "0"{"αυτήν τη Δευτ."}
                "1"{"επόμ. Δευτ."}
            }
            relativeTime{
                future{
                    one{"σε {0} Δευτ."}
                    other{"σε {0} Δευτ."}
                }
                past{
                    one{"πριν από {0} Δευτ."}
                    other{"πριν από {0} Δευτ."}
                }
            }
        }
        month{
            dn{"μήνας"}
            relative{
                "-1"{"προηγούμενος μήνας"}
                "0"{"τρέχων μήνας"}
                "1"{"επόμενος μήνας"}
            }
            relativeTime{
                future{
                    one{"σε {0} μήνα"}
                    other{"σε {0} μήνες"}
                }
                past{
                    one{"πριν από {0} μήνα"}
                    other{"πριν από {0} μήνες"}
                }
            }
        }
        month-narrow{
            relative{
                "-1"{"προηγ. μήνας"}
                "0"{"τρέχ. μήνας"}
                "1"{"επόμ. μήνας"}
            }
            relativeTime{
                future{
                    one{"σε {0} μ."}
                    other{"σε {0} μ."}
                }
                past{
                    one{"{0} μ. πριν"}
                    other{"{0} μ. πριν"}
                }
            }
        }
        month-short{
            dn{"μήν."}
            relative{
                "-1"{"προηγ. μήνας"}
                "0"{"τρέχων μήνας"}
                "1"{"επόμ. μήνας"}
<<<<<<< HEAD
            }
            relativeTime{
                future{
                    one{"σε {0} μήνα"}
                    other{"σε {0} μήνες"}
                }
                past{
                    one{"πριν από {0} μήνα"}
                    other{"πριν από {0} μήνες"}
                }
=======
>>>>>>> 626889fb
            }
        }
        quarter{
            dn{"τρίμηνο"}
            relative{
                "-1"{"προηγούμενο τρίμηνο"}
                "0"{"τρέχον τρίμηνο"}
                "1"{"επόμενο τρίμηνο"}
            }
            relativeTime{
                future{
                    one{"σε {0} τρίμηνο"}
                    other{"σε {0} τρίμηνα"}
                }
                past{
                    one{"πριν από {0} τρίμηνο"}
                    other{"πριν από {0} τρίμηνα"}
                }
            }
        }
        quarter-narrow{
            relativeTime{
                past{
                    one{"{0} τρίμ. πριν"}
                    other{"{0} τρίμ. πριν"}
                }
            }
        }
        quarter-short{
            dn{"τρίμ."}
            relative{
                "-1"{"προηγ. τρίμ."}
                "0"{"τρέχον τρίμ."}
                "1"{"επόμ. τρίμ."}
            }
            relativeTime{
                future{
                    one{"σε {0} τρίμ."}
                    other{"σε {0} τρίμ."}
                }
                past{
                    one{"πριν από {0} τρίμ."}
                    other{"πριν από {0} τρίμ."}
                }
            }
        }
        sat{
            relative{
                "-1"{"προηγούμενο Σάββατο"}
                "0"{"αυτό το Σάββατο"}
                "1"{"επόμενο Σάββατο"}
            }
            relativeTime{
                future{
                    one{"σε {0} Σάββατο"}
                    other{"σε {0} Σάββατα"}
                }
                past{
                    one{"πριν από {0} Σάββατο"}
                    other{"πριν από {0} Σάββατα"}
                }
            }
        }
        sat-narrow{
            relative{
                "-1"{"προηγ. Σά"}
                "0"{"αυτό το Σά"}
                "1"{"επόμ. Σά"}
            }
            relativeTime{
                future{
                    one{"σε {0} Σά"}
                    other{"σε {0} Σά"}
                }
                past{
                    one{"{0} Σά πριν"}
                    other{"{0} Σά πριν"}
                }
            }
        }
        sat-short{
            relative{
                "-1"{"προηγ. Σάβ."}
                "0"{"αυτό το Σάβ."}
                "1"{"επόμ. Σάβ."}
            }
            relativeTime{
                future{
                    one{"σε {0} Σάβ."}
                    other{"σε {0} Σάβ."}
                }
                past{
                    one{"πριν από {0} Σάβ."}
                    other{"πριν από {0} Σάβ."}
                }
            }
        }
        second{
            dn{"δευτερόλεπτο"}
            relative{
                "0"{"τώρα"}
            }
            relativeTime{
                future{
                    one{"σε {0} δευτερόλεπτο"}
                    other{"σε {0} δευτερόλεπτα"}
                }
                past{
                    one{"πριν από {0} δευτερόλεπτο"}
                    other{"πριν από {0} δευτερόλεπτα"}
                }
            }
        }
        second-narrow{
            dn{"δ."}
            relativeTime{
                future{
                    one{"σε {0} δ."}
                    other{"σε {0} δ."}
                }
                past{
                    one{"{0} δ. πριν"}
                    other{"{0} δ. πριν"}
                }
            }
        }
        second-short{
            dn{"δευτ."}
            relativeTime{
                future{
                    one{"σε {0} δευτ."}
                    other{"σε {0} δευτ."}
                }
                past{
                    one{"πριν από {0} δευτ."}
                    other{"πριν από {0} δευτ."}
                }
            }
        }
        sun{
            relative{
                "-1"{"προηγούμενη Κυριακή"}
                "0"{"αυτήν την Κυριακή"}
                "1"{"επόμενη Κυριακή"}
            }
            relativeTime{
                future{
                    one{"σε {0} Κυριακή"}
                    other{"σε {0} Κυριακές"}
                }
                past{
                    one{"πριν από {0} Κυριακή"}
                    other{"πριν από {0} Κυριακές"}
                }
            }
        }
        sun-narrow{
            relative{
                "-1"{"προηγ. Κυ"}
                "0"{"αυτήν την Κυ"}
                "1"{"επόμ. Κυ"}
            }
            relativeTime{
                future{
                    one{"σε {0} Κυ"}
                    other{"σε {0} Κυ"}
                }
                past{
                    one{"{0} Κυ πριν"}
                    other{"{0} Κυ πριν"}
                }
            }
        }
        sun-short{
            relative{
                "-1"{"προηγ. Κυρ."}
                "0"{"αυτήν την Κυρ."}
                "1"{"επόμ. Κυρ."}
            }
            relativeTime{
                future{
                    one{"σε {0} Κυρ."}
                    other{"σε {0} Κυρ."}
                }
                past{
                    one{"πριν από {0} Κυρ."}
                    other{"πριν από {0} Κυρ."}
                }
            }
        }
        thu{
            relative{
                "-1"{"προηγούμενη Πέμπτη"}
                "0"{"αυτήν την Πέμπτη"}
                "1"{"επόμενη Πέμπτη"}
            }
            relativeTime{
                future{
                    one{"σε {0} Πέμπτη"}
                    other{"σε {0} Πέμπτες"}
                }
                past{
                    one{"πριν από {0} Πέμπτη"}
                    other{"πριν από {0} Πέμπτες"}
                }
            }
        }
        thu-narrow{
            relative{
                "-1"{"προηγ. Πέ"}
                "0"{"αυτήν την Πέ"}
                "1"{"επόμ. Πέ"}
            }
            relativeTime{
                future{
                    one{"σε {0} Πέ"}
                    other{"σε {0} Πέ"}
                }
                past{
                    one{"{0} Πέ πριν"}
                    other{"{0} Πέ πριν"}
                }
            }
        }
        thu-short{
            relative{
                "-1"{"προηγ. Πέμ."}
                "0"{"αυτήν την Πέμ."}
                "1"{"επόμ. Πέμ."}
            }
            relativeTime{
                future{
                    one{"σε {0} Πέμ."}
                    other{"σε {0} Πέμ."}
                }
                past{
                    one{"πριν από {0} Πέμ."}
                    other{"πριν από {0} Πέμ."}
                }
            }
        }
        tue{
            relative{
                "-1"{"προηγούμενη Τρίτη"}
                "0"{"αυτήν την Τρίτη"}
                "1"{"επόμενη Τρίτη"}
            }
            relativeTime{
                future{
                    one{"σε {0} Τρίτη"}
                    other{"σε {0} Τρίτες"}
                }
                past{
                    one{"πριν από {0} Τρίτη"}
                    other{"πριν από {0} Τρίτες"}
                }
            }
        }
        tue-narrow{
            relative{
                "-1"{"προηγ. Τρ"}
                "0"{"αυτήν την Τρ"}
                "1"{"επόμ. Τρ"}
            }
            relativeTime{
                future{
                    one{"σε {0} Τρ"}
                    other{"σε {0} Τρ"}
                }
                past{
                    one{"{0} Τρ πριν"}
                    other{"{0} Τρ πριν"}
                }
            }
        }
        tue-short{
            relative{
                "-1"{"προηγ. Τρ."}
                "0"{"αυτήν την Τρ."}
                "1"{"επόμ. Τρ."}
            }
            relativeTime{
                future{
                    one{"σε {0} Τρ."}
                    other{"σε {0} Τρ."}
                }
                past{
                    one{"πριν από {0} Τρ."}
                    other{"πριν από {0} Τρ."}
                }
            }
        }
        wed{
            relative{
                "-1"{"προηγούμενη Τετάρτη"}
                "0"{"αυτήν την Τετάρτη"}
                "1"{"επόμενη Τετάρτη"}
            }
            relativeTime{
                future{
                    one{"σε {0} Τετάρτη"}
                    other{"σε {0} Τετάρτες"}
                }
                past{
                    one{"πριν από {0} Τετάρτη"}
                    other{"πριν από {0} Τετάρτες"}
                }
            }
        }
        wed-narrow{
            relative{
                "-1"{"προηγ. Τε"}
                "0"{"αυτήν την Τε"}
                "1"{"επόμ. Τε"}
            }
            relativeTime{
                future{
                    one{"σε {0} Τε"}
                    other{"σε {0} Τε"}
                }
                past{
                    one{"{0} Τε πριν"}
                    other{"{0} Τε πριν"}
                }
            }
        }
        wed-short{
            relative{
                "-1"{"προηγ. Τετ."}
                "0"{"αυτήν την Τετ."}
                "1"{"επόμ. Τετ."}
            }
            relativeTime{
                future{
                    one{"σε {0} Τετ."}
                    other{"σε {0} Τετ."}
                }
                past{
                    one{"πριν από {0} Τετ."}
                    other{"πριν από {0} Τετ."}
                }
            }
        }
        week{
            dn{"εβδομάδα"}
            relative{
                "-1"{"προηγούμενη εβδομάδα"}
                "0"{"τρέχουσα εβδομάδα"}
                "1"{"επόμενη εβδομάδα"}
            }
            relativePeriod{"την εβδομάδα {0}"}
            relativeTime{
                future{
                    one{"σε {0} εβδομάδα"}
                    other{"σε {0} εβδομάδες"}
                }
                past{
                    one{"πριν από {0} εβδομάδα"}
                    other{"πριν από {0} εβδομάδες"}
                }
            }
        }
        week-narrow{
            relative{
                "-1"{"προηγ. εβδ."}
                "0"{"τρέχ. εβδ."}
                "1"{"επόμ. εβδ."}
            }
            relativeTime{
                past{
                    one{"{0} εβδ. πριν"}
                    other{"{0} εβδ. πριν"}
                }
            }
        }
        week-short{
            dn{"εβδ."}
            relative{
                "-1"{"προηγ. εβδομάδα"}
                "0"{"τρέχ. εβδομάδα"}
                "1"{"επόμ. εβδομάδα"}
            }
            relativePeriod{"την εβδ. {0}"}
            relativeTime{
                future{
                    one{"σε {0} εβδ."}
                    other{"σε {0} εβδ."}
                }
                past{
                    one{"πριν από {0} εβδ."}
                    other{"πριν από {0} εβδ."}
                }
            }
        }
        weekOfMonth{
            dn{"εβδομάδα μήνα"}
        }
        weekOfMonth-short{
            dn{"εβδ. μήνα"}
        }
        weekday{
            dn{"καθημερινή"}
        }
        weekday-short{
            dn{"καθημερ."}
        }
        weekdayOfMonth{
            dn{"καθημερινή μήνα"}
        }
        weekdayOfMonth-short{
            dn{"καθημερ. μήνα"}
        }
        year{
            dn{"έτος"}
            relative{
                "-1"{"πέρσι"}
                "0"{"φέτος"}
                "1"{"επόμενο έτος"}
            }
            relativeTime{
                future{
                    one{"σε {0} έτος"}
                    other{"σε {0} έτη"}
                }
                past{
                    one{"πριν από {0} έτος"}
                    other{"πριν από {0} έτη"}
                }
            }
        }
        year-narrow{
            relativeTime{
                past{
                    one{"{0} έτος πριν"}
                    other{"{0} έτη πριν"}
                }
            }
        }
        year-short{
            dn{"έτ."}
        }
        zone{
            dn{"ζώνη ώρας"}
        }
        zone-short{
            dn{"ζώνη"}
        }
    }
    listPattern{
        or{
            2{"{0} ή {1}"}
            end{"{0} ή {1}"}
        }
        standard{
            2{"{0} και {1}"}
            end{"{0} και {1}"}
        }
        standard-narrow{
            2{"{0}, {1}"}
            end{"{0}, {1}"}
        }
        unit-narrow{
            2{"{0} {1}"}
            end{"{0} {1}"}
            middle{"{0} {1}"}
            start{"{0} {1}"}
        }
        unit-short{
            2{"{0}, {1}"}
            end{"{0}, {1}"}
        }
    }
    measurementSystemNames{
        UK{"Αγγλοσαξονικό"}
        US{"Αμερικανικό"}
        metric{"Μετρικό"}
    }
    parse{
        date{
            lenient{
                "[\\- ‑ . /]",
                "[\\: ∶]",
            }
        }
        general{
            lenient{
                "[.．․﹒ 。｡︒]",
                "['＇’ ՚ ᾽᾿ ʼ]",
                "[%％﹪ ٪]",
                "[‰ ؉]",
                "[\$＄﹩]",
                "[£ ₤]",
                "[¥￥]",
                "[₩￦]",
                "[₹ ₨ {Rp} {Rs}]",
            }
        }
        number{
            lenient{
                "[\\-－﹣ ‑ ‒ −⁻₋ ➖]",
                "[,，﹐︐ ، ٫ 、﹑､︑]",
                "[+＋﬩﹢⁺₊ ➕]",
            }
            stricter{
                "[,，﹐︐ ٫]",
                "[.．․﹒ ｡]",
            }
        }
    }
    personNames{
        nameOrderLocales{
            givenFirst{
                "und",
                "el",
            }
<<<<<<< HEAD
            surnameFirst{
                "ko",
                "vi",
                "yue",
                "zh",
            }
        }
        namePattern{
            givenFirst-long-addressing-formal{"{prefix} {surname}"}
=======
        }
        namePattern{
            givenFirst-long-addressing-formal{"{title} {surname}"}
>>>>>>> 626889fb
            givenFirst-long-addressing-informal{"{given-informal}"}
            givenFirst-long-referring-informal{"{given-informal} {surname}"}
            givenFirst-short-addressing-informal{"{given}"}
            sorting-long-referring-formal{"{surname-core}, {surname-prefix} {given} {given2}"}
            sorting-long-referring-informal{"{surname}, {given-informal}"}
            sorting-medium-referring-informal{"{surname}, {given-informal}"}
            sorting-short-referring-informal{"{surname}, {given-informal}"}
<<<<<<< HEAD
            surnameFirst-long-addressing-formal{"{prefix} {surname}"}
            surnameFirst-long-addressing-informal{"{given-informal}"}
            surnameFirst-long-referring-formal{"{surname} {given} {given2} {suffix}"}
            surnameFirst-long-referring-informal{"{surname} {given-informal}"}
            surnameFirst-medium-addressing-formal{"{prefix} {surname}"}
            surnameFirst-medium-addressing-informal{"{given-informal}"}
            surnameFirst-medium-referring-formal{"{surname} {given} {given2-initial} {suffix}"}
            surnameFirst-medium-referring-informal{"{surname} {given-informal}"}
            surnameFirst-short-addressing-formal{"{prefix} {surname}"}
=======
            surnameFirst-long-addressing-formal{"{title} {surname}"}
            surnameFirst-long-addressing-informal{"{given-informal}"}
            surnameFirst-long-referring-formal{"{surname} {given} {given2} {credentials}"}
            surnameFirst-long-referring-informal{"{surname} {given-informal}"}
            surnameFirst-medium-addressing-formal{"{title} {surname}"}
            surnameFirst-medium-addressing-informal{"{given-informal}"}
            surnameFirst-medium-referring-formal{"{surname} {given} {given2-initial} {credentials}"}
            surnameFirst-medium-referring-informal{"{surname} {given-informal}"}
            surnameFirst-short-addressing-formal{"{title} {surname}"}
>>>>>>> 626889fb
            surnameFirst-short-addressing-informal{"{given-informal}"}
            surnameFirst-short-referring-formal{"{surname} {given-initial} {given2-initial}"}
            surnameFirst-short-referring-informal{"{surname} {given-initial}"}
        }
    }
}<|MERGE_RESOLUTION|>--- conflicted
+++ resolved
@@ -13,11 +13,6 @@
                 atLeast{"{0}+"}
             }
             patterns{
-<<<<<<< HEAD
-                accountingFormat{"#,##0.00 ¤"}
-                accountingFormat%noCurrency{"#,##0.00"}
-=======
->>>>>>> 626889fb
                 currencyFormat{"#,##0.00 ¤"}
             }
             patternsLong{
@@ -203,165 +198,11 @@
     }
     calendar{
         buddhist{
-<<<<<<< HEAD
-            DateTimePatterns{
-                "h:mm:ss a zzzz",
-                "h:mm:ss a z",
-                "h:mm:ss a",
-                "h:mm a",
-                "EEEE, d MMMM y G",
-                "d MMMM y G",
-                "d MMM y G",
-                "d/M/y GGGGG",
-                "{1}, {0}",
-                "{1} - {0}",
-                "{1} - {0}",
-                "{1}, {0}",
-                "{1}, {0}",
-            }
-            DateTimeSkeletons{
-                "ahmmsszzzz",
-                "ahmmssz",
-                "ahmmss",
-                "ahmm",
-                "GyMMMMEEEEd",
-                "GyMMMMd",
-                "GyMMMd",
-                "GGGGGyMd",
-            }
-            availableFormats{
-                E{"ccc"}
-                Ed{"E d"}
-                Gy{"y G"}
-                GyMMM{"MMM y G"}
-                GyMMMEd{"E, d MMM y G"}
-                GyMMMd{"d MMM y G"}
-                M{"L"}
-                MEd{"E, d/M"}
-                MMM{"LLL"}
-                MMMEd{"E, d MMM"}
-                MMMMEd{"E, d MMMM"}
-                MMMMd{"d MMMM"}
-                MMMd{"d MMM"}
-                Md{"d/M"}
-                d{"d"}
-                y{"y G"}
-                yyyy{"y G"}
-                yyyyM{"M/y GGGGG"}
-                yyyyMEd{"E, d/M/y GGGGG"}
-                yyyyMMM{"MMM y G"}
-                yyyyMMMEd{"E, d MMM y G"}
-                yyyyMMMM{"MMMM y G"}
-                yyyyMMMd{"d MMM y G"}
-                yyyyMd{"d/M/y GGGGG"}
-                yyyyQQQ{"G y QQQ"}
-                yyyyQQQQ{"G y QQQQ"}
-            }
-=======
->>>>>>> 626889fb
             eras{
                 wide{
                     "Β.Ε.",
                 }
             }
-<<<<<<< HEAD
-            intervalFormats{
-                H{
-                    H{"HH–HH"}
-                }
-                Hm{
-                    H{"HH:mm–HH:mm"}
-                    m{"HH:mm–HH:mm"}
-                }
-                Hmv{
-                    H{"HH:mm–HH:mm v"}
-                    m{"HH:mm–HH:mm v"}
-                }
-                Hv{
-                    H{"HH–HH v"}
-                }
-                M{
-                    M{"M–M"}
-                }
-                MEd{
-                    M{"E, dd/MM – E, dd/MM"}
-                    d{"E, dd/MM – E, dd/MM"}
-                }
-                MMM{
-                    M{"MMM–MMM"}
-                }
-                MMMEd{
-                    M{"E, dd MMM – E, dd MMM"}
-                    d{"E, dd – E, dd MMM"}
-                }
-                MMMd{
-                    M{"dd MMM – dd MMM"}
-                    d{"dd–dd MMM"}
-                }
-                Md{
-                    M{"dd/MM – dd/MM"}
-                    d{"dd/MM – dd/MM"}
-                }
-                d{
-                    d{"d–d"}
-                }
-                fallback{"{0} - {1}"}
-                h{
-                    a{"h a – h a"}
-                    h{"h–h a"}
-                }
-                hm{
-                    a{"h:mm a – h:mm a"}
-                    h{"h:mm–h:mm a"}
-                    m{"h:mm–h:mm a"}
-                }
-                hmv{
-                    a{"h:mm a – h:mm a v"}
-                    h{"h:mm–h:mm a v"}
-                    m{"h:mm–h:mm a v"}
-                }
-                hv{
-                    a{"h a – h a v"}
-                    h{"h–h a v"}
-                }
-                y{
-                    y{"y–y G"}
-                }
-                yM{
-                    M{"MM/y – MM/y GGGGG"}
-                    y{"MM/y – MM/y GGGGG"}
-                }
-                yMEd{
-                    M{"E, dd/MM/y – E, dd/MM/y GGGGG"}
-                    d{"E, dd/MM/y – E, dd/MM/y GGGGG"}
-                    y{"E, dd/MM/y – E, dd/MM/y GGGGG"}
-                }
-                yMMM{
-                    M{"MMM–MMM y G"}
-                    y{"MMM y – MMM y G"}
-                }
-                yMMMEd{
-                    M{"E, dd MMM – E, dd MMM y G"}
-                    d{"E, dd – E, dd MMM y G"}
-                    y{"E, dd MMM y – E, dd MMM y G"}
-                }
-                yMMMM{
-                    M{"MMMM–MMMM y G"}
-                    y{"MMMM y – MMMM y G"}
-                }
-                yMMMd{
-                    M{"dd MMM – dd MMM y G"}
-                    d{"dd–dd MMM y G"}
-                    y{"dd MMM y – dd MMM y G"}
-                }
-                yMd{
-                    M{"dd/MM/y – dd/MM/y GGGGG"}
-                    d{"dd/MM/y – dd/MM/y GGGGG"}
-                    y{"dd/MM/y – dd/MM/y GGGGG"}
-                }
-            }
-=======
->>>>>>> 626889fb
         }
         coptic{
             monthNames{
@@ -425,30 +266,15 @@
                 GyMMMEd{"E, d MMM y G"}
                 GyMMMd{"d MMM y G"}
                 GyMd{"d/M/y GGGGG"}
-<<<<<<< HEAD
-                H{"HH"}
-                Hm{"HH:mm"}
-                Hms{"HH:mm:ss"}
-                M{"L"}
-=======
->>>>>>> 626889fb
                 MEd{"E, d/M"}
                 MMMEd{"E, d MMM"}
                 MMMMEd{"E, d MMMM"}
                 MMMMd{"d MMMM"}
                 MMMd{"d MMM"}
                 Md{"d/M"}
-<<<<<<< HEAD
-                d{"d"}
                 h{"h a"}
                 hm{"h:mm a"}
                 hms{"h:mm:ss a"}
-                ms{"mm:ss"}
-=======
-                h{"h a"}
-                hm{"h:mm a"}
-                hms{"h:mm:ss a"}
->>>>>>> 626889fb
                 y{"y G"}
                 yyyy{"y G"}
                 yyyyM{"M/y GGGGG"}
@@ -622,12 +448,6 @@
                 "yMMMMd",
                 "yMMMd",
                 "yyMd",
-<<<<<<< HEAD
-            }
-            appendItems{
-                Timezone{"{0} {1}"}
-=======
->>>>>>> 626889fb
             }
             availableFormats{
                 Ed{"E d"}
@@ -638,15 +458,6 @@
                 GyMMMEd{"E d MMM y G"}
                 GyMMMd{"d MMM y G"}
                 GyMd{"d/M/y GGGGG"}
-<<<<<<< HEAD
-                H{"HH"}
-                Hm{"HH:mm"}
-                Hms{"HH:mm:ss"}
-                Hmsv{"HH:mm:ss v"}
-                Hmv{"HH:mm v"}
-                M{"L"}
-=======
->>>>>>> 626889fb
                 MEd{"E d/M"}
                 MMM{"MMM"}
                 MMMEd{"E d MMM"}
@@ -658,20 +469,11 @@
                 MMMMd{"d MMMM"}
                 MMMd{"d MMM"}
                 Md{"d/M"}
-<<<<<<< HEAD
-                d{"d"}
-=======
->>>>>>> 626889fb
                 h{"h a"}
                 hm{"h:mm a"}
                 hms{"h:mm:ss a"}
                 hmsv{"h:mm:ss a v"}
                 hmv{"h:mm a v"}
-<<<<<<< HEAD
-                ms{"mm:ss"}
-                y{"y"}
-=======
->>>>>>> 626889fb
                 yM{"M/y"}
                 yMEd{"E d/M/y"}
                 yMMM{"MMM y"}
@@ -819,23 +621,6 @@
                     M{"d/M/y – d/M/y GGGGG"}
                     d{"d/M/y – d/M/y GGGGG"}
                     y{"d/M/y – d/M/y GGGGG"}
-<<<<<<< HEAD
-                }
-                H{
-                    H{"HH–HH"}
-                }
-                Hm{
-                    H{"HH:mm–HH:mm"}
-                    m{"HH:mm–HH:mm"}
-                }
-                Hmv{
-                    H{"HH:mm–HH:mm v"}
-                    m{"HH:mm–HH:mm v"}
-                }
-                Hv{
-                    H{"HH–HH v"}
-=======
->>>>>>> 626889fb
                 }
                 M{
                     M{"M–M"}
@@ -858,12 +643,6 @@
                 Md{
                     M{"d/M – d/M"}
                     d{"d/M – d/M"}
-<<<<<<< HEAD
-                }
-                d{
-                    d{"d–d"}
-=======
->>>>>>> 626889fb
                 }
                 fallback{"{0} - {1}"}
                 h{
@@ -883,12 +662,6 @@
                 hv{
                     a{"h a – h a v"}
                     h{"h–h a v"}
-<<<<<<< HEAD
-                }
-                y{
-                    y{"y–y"}
-=======
->>>>>>> 626889fb
                 }
                 yM{
                     M{"M/y – M/y"}
@@ -1719,19 +1492,6 @@
                 "-1"{"προηγ. μήνας"}
                 "0"{"τρέχων μήνας"}
                 "1"{"επόμ. μήνας"}
-<<<<<<< HEAD
-            }
-            relativeTime{
-                future{
-                    one{"σε {0} μήνα"}
-                    other{"σε {0} μήνες"}
-                }
-                past{
-                    one{"πριν από {0} μήνα"}
-                    other{"πριν από {0} μήνες"}
-                }
-=======
->>>>>>> 626889fb
             }
         }
         quarter{
@@ -2247,21 +2007,9 @@
                 "und",
                 "el",
             }
-<<<<<<< HEAD
-            surnameFirst{
-                "ko",
-                "vi",
-                "yue",
-                "zh",
-            }
-        }
-        namePattern{
-            givenFirst-long-addressing-formal{"{prefix} {surname}"}
-=======
         }
         namePattern{
             givenFirst-long-addressing-formal{"{title} {surname}"}
->>>>>>> 626889fb
             givenFirst-long-addressing-informal{"{given-informal}"}
             givenFirst-long-referring-informal{"{given-informal} {surname}"}
             givenFirst-short-addressing-informal{"{given}"}
@@ -2269,17 +2017,6 @@
             sorting-long-referring-informal{"{surname}, {given-informal}"}
             sorting-medium-referring-informal{"{surname}, {given-informal}"}
             sorting-short-referring-informal{"{surname}, {given-informal}"}
-<<<<<<< HEAD
-            surnameFirst-long-addressing-formal{"{prefix} {surname}"}
-            surnameFirst-long-addressing-informal{"{given-informal}"}
-            surnameFirst-long-referring-formal{"{surname} {given} {given2} {suffix}"}
-            surnameFirst-long-referring-informal{"{surname} {given-informal}"}
-            surnameFirst-medium-addressing-formal{"{prefix} {surname}"}
-            surnameFirst-medium-addressing-informal{"{given-informal}"}
-            surnameFirst-medium-referring-formal{"{surname} {given} {given2-initial} {suffix}"}
-            surnameFirst-medium-referring-informal{"{surname} {given-informal}"}
-            surnameFirst-short-addressing-formal{"{prefix} {surname}"}
-=======
             surnameFirst-long-addressing-formal{"{title} {surname}"}
             surnameFirst-long-addressing-informal{"{given-informal}"}
             surnameFirst-long-referring-formal{"{surname} {given} {given2} {credentials}"}
@@ -2289,7 +2026,6 @@
             surnameFirst-medium-referring-formal{"{surname} {given} {given2-initial} {credentials}"}
             surnameFirst-medium-referring-informal{"{surname} {given-informal}"}
             surnameFirst-short-addressing-formal{"{title} {surname}"}
->>>>>>> 626889fb
             surnameFirst-short-addressing-informal{"{given-informal}"}
             surnameFirst-short-referring-formal{"{surname} {given-initial} {given2-initial}"}
             surnameFirst-short-referring-informal{"{surname} {given-initial}"}
