--- conflicted
+++ resolved
@@ -56,17 +56,9 @@
                 MMMEd{"ccc, d MMM"}
                 MMMd{"d MMM"}
                 Md{"dd.MM"}
-<<<<<<< HEAD
-                d{"d"}
                 h{"h a"}
                 hm{"h:mm a"}
                 hms{"h:mm:ss a"}
-                ms{"mm:ss"}
-=======
-                h{"h a"}
-                hm{"h:mm a"}
-                hms{"h:mm:ss a"}
->>>>>>> 626889fb
                 y{"y"}
                 yM{"MM.y"}
                 yMEd{"E, dd.MM.y"}
@@ -139,18 +131,9 @@
                 MMMEd{"ccc, d MMM"}
                 MMMd{"d MMM"}
                 Md{"dd.MM"}
-<<<<<<< HEAD
-                d{"d"}
                 h{"h a"}
                 hm{"h:mm a"}
                 hms{"h:mm:ss a"}
-                ms{"mm:ss"}
-                y{"y"}
-=======
-                h{"h a"}
-                hm{"h:mm a"}
-                hms{"h:mm:ss a"}
->>>>>>> 626889fb
                 yM{"MM.y"}
                 yMEd{"E, dd.MM.y"}
                 yMMM{"LLL y"}
